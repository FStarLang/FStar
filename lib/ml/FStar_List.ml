--- conflicted
+++ resolved
@@ -59,8 +59,5 @@
   | [] -> [],[],[]
   | (x,y,z)::t -> let u,v,w = unzip3 t in x::u,y::v,z::w
 let unique = BatList.unique
-<<<<<<< HEAD
 let splitAt = BatList.split_at
-=======
-let map_flatten f l = flatten (map f l)
->>>>>>> 68d6503e
+let map_flatten f l = flatten (map f l)