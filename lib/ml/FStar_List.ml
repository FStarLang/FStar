(* We give an implementation here using OCaml's BatList,
   which provides tail-recursive versions of most functions *)
let isEmpty l = l = []
let mem = BatList.mem
let memT = mem
let hd = BatList.hd
let tl = BatList.tl
let tail = BatList.tl
let nth = BatList.nth
let length = BatList.length
let rev = BatList.rev
let map = BatList.map
let mapT = map
let mapi = BatList.mapi
let map2 = BatList.map2
let rec map3 f l1 l2 l3 =
  match l1, l2, l3 with
  | [], [], [] -> []
  | x::xs, y::ys, z::zs -> (f x y z)::(map3 f xs ys zs)
  | _, _, _ -> failwith "The lists do not have the same length"
let iter = BatList.iter
let iter2 = BatList.iter2
let iteri = BatList.iteri
let partition = BatList.partition
let append = BatList.append
let rev_append = BatList.rev_append
let fold_left = BatList.fold_left
let fold_right = BatList.fold_right
let fold_left2 = BatList.fold_left2
let fold_right2 = BatList.fold_right2
let collect f l = BatList.flatten (BatList.map f l)
let unzip = BatList.split
let rec unzip3 = function
  | [] -> ([],[],[])
  | (x,y,z)::xyzs ->
     let (xs,ys,zs) = unzip3 xyzs in
     (x::xs,y::ys,z::zs)
let filter = BatList.filter
let sortWith = BatList.sort
let for_all = BatList.for_all
let forall2 = BatList.for_all2
let tryFind f l = try Some (BatList.find f l) with | Not_found -> None
let tryFindT = tryFind
let find = tryFind
let tryPick f l = try f (BatList.find (fun x -> f x <> None) l) with | Not_found -> None
let flatten = BatList.flatten
let split = unzip
let choose = BatList.filter_map
let existsb f l = BatList.exists f l
let contains x l = BatList.exists (fun y -> x = y) l
let zip = BatList.combine
let rec zip3 l1 l2 l3 =
  match l1, l2, l3 with
  | [], [], [] -> []
  | h1::t1, h2::t2, h3::t3 -> (h1, h2, h3) :: (zip3 t1 t2 t3)
  | _ -> failwith "zip3"
let rec unzip3 l =
  match l with
  | [] -> [],[],[]
  | (x,y,z)::t -> let u,v,w = unzip3 t in x::u,y::v,z::w
let unique = BatList.unique
<<<<<<< HEAD
let splitAt = BatList.split_at
let map_flatten f l = flatten (map f l)
=======
let map_flatten f l = flatten (map f l)
let filter_map = BatList.filter_map
let index f l =
  fst (BatList.findi (fun _ x -> f x) l)
>>>>>>> 7da19eeb
<|MERGE_RESOLUTION|>--- conflicted
+++ resolved
@@ -59,12 +59,8 @@
   | [] -> [],[],[]
   | (x,y,z)::t -> let u,v,w = unzip3 t in x::u,y::v,z::w
 let unique = BatList.unique
-<<<<<<< HEAD
 let splitAt = BatList.split_at
-let map_flatten f l = flatten (map f l)
-=======
 let map_flatten f l = flatten (map f l)
 let filter_map = BatList.filter_map
 let index f l =
-  fst (BatList.findi (fun _ x -> f x) l)
->>>>>>> 7da19eeb
+  fst (BatList.findi (fun _ x -> f x) l)