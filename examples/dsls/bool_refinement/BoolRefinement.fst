--- conflicted
+++ resolved
@@ -681,22 +681,12 @@
       (==) {  }
         R.(pack_ln (Tv_Abs (RT.mk_simple_binder RT.pp_name_default (elab_ty t)) (elab_exp (open_exp' e x (n + 1)))));
       (==) { elab_open_commute' (n + 1) e x } 
-<<<<<<< HEAD
         R.(pack_ln (Tv_Abs (RT.mk_simple_binder RT.pp_name_default (elab_ty t))
-                           (RT.open_or_close_term' (elab_exp e) RT.(open_with_var x) (n + 1))));
-      (==) { src_types_are_closed_core t (RT.open_with_var x) n }
-        RT.open_or_close_term'
-          R.(pack_ln (Tv_Abs (RT.mk_simple_binder RT.pp_name_default (elab_ty t)) (elab_exp e)))
-          RT.(open_with_var x)           
-          n;
-=======
-        R.(pack_ln (Tv_Abs (RT.as_binder 0 (elab_ty t))
                            (RT.subst_term (elab_exp e) RT.(open_with_var x (n + 1)))));
       (==) { src_types_are_closed_core t (RT.open_with_var_elt x n) 0 }
         RT.subst_term
-          R.(pack_ln (Tv_Abs (RT.as_binder 0 (elab_ty t)) (elab_exp e)))
+          R.(pack_ln (Tv_Abs (RT.mk_simple_binder RT.pp_name_default (elab_ty t)) (elab_exp e)))
           RT.(open_with_var x n);    
->>>>>>> 5feec829
       }
 #pop-options
 
@@ -1085,15 +1075,9 @@
           = FStar.Squash.map_squash tok (RT.subtyping_token_renaming f _ _ _ y _ _ _) in
       RT.rename_spec (elab_ty t0) x y; 
       RT.rename_spec (elab_ty t1) x y;       
-<<<<<<< HEAD
-      src_types_are_closed_core t0 (RT.Rename x y) 0;
-      src_types_are_closed_core t1 (RT.Rename x y) 0;      
-      let tok : squash (T.subtyping_token
-=======
       src_types_are_closed_core t0 (rt_rename x y) 0;
       src_types_are_closed_core t1 (rt_rename x y) 0;      
-      let tok : squash (FTB.subtyping_token
->>>>>>> 5feec829
+      let tok : squash (T.subtyping_token
                           (RT.extend_env_l f (RT.rename_bindings (as_bindings sg') x y@(y, elab_binding b)::as_bindings sg))
                           (elab_ty t0)
                           (elab_ty t1))
