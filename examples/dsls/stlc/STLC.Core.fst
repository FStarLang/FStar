module STLC.Core
module T = FStar.Tactics.V2
module R = FStar.Reflection.V2
module L = FStar.List.Tot
module RT = FStar.Reflection.Typing

type stlc_ty =
  | TUnit
  | TArrow : stlc_ty -> stlc_ty -> stlc_ty

let var = nat
let index = nat

noeq
type stlc_exp =
  | EUnit : stlc_exp
  | EBVar : index -> stlc_exp
  | EVar  : var -> stlc_exp
  | ELam  : stlc_ty -> stlc_exp -> stlc_exp
  | EApp  : stlc_exp -> stlc_exp -> stlc_exp

let rec size (e:stlc_exp) 
  : nat
  = match e with
    | EUnit
    | EBVar _ 
    | EVar _ -> 1
    | ELam _ e -> 1 + size e
    | EApp e1 e2 -> 1 + size e1 + size e2

let rec ln' (e:stlc_exp) (n:int)
  : bool
  = match e with
    | EUnit
    | EVar _ -> true
    | EBVar m -> m <= n
    | ELam _ e -> ln' e (n + 1)
    | EApp e1 e2 -> ln' e1 n && ln' e2 n

let ln e = ln' e (-1)
    
let rec open_exp' (e:stlc_exp) (v:var) (n:index)
  : e':stlc_exp { size e == size e'}
  = match e with
    | EUnit -> EUnit
    | EVar m -> EVar m
    | EBVar m -> if m = n then EVar v else EBVar m
    | ELam t e -> ELam t (open_exp' e v (n + 1))
    | EApp e1 e2 -> EApp (open_exp' e1 v n) (open_exp' e2 v n)

let rec close_exp' (e:stlc_exp) (v:var) (n:nat)
  : e':stlc_exp { size e == size e'}
  = match e with
    | EUnit -> EUnit
    | EVar m -> if m = v then EBVar n else EVar m
    | EBVar m -> EBVar m
    | ELam t e -> ELam t (close_exp' e v (n + 1))
    | EApp e1 e2 -> EApp (close_exp' e1 v n) (close_exp' e2 v n)

let open_exp e v = open_exp' e v 0
let close_exp e v = close_exp' e v 0

let rec open_close' (e:stlc_exp) (x:var) (n:nat { ln' e (n - 1) })
  : Lemma (open_exp' (close_exp' e x n) x n == e)
  = match e with
    | EUnit -> ()
    | EVar _ -> ()
    | EBVar m -> ()
    | ELam _ e -> open_close' e x (n + 1)
    | EApp e1 e2 -> 
      open_close' e1 x n; 
      open_close' e2 x n

let open_close (e:stlc_exp) (x:var)
  : Lemma 
    (requires ln e)
    (ensures open_exp (close_exp e x) x == e)
    [SMTPat (open_exp (close_exp e x) x)]
  = open_close' e x 0

let rec open_exp_ln (e:stlc_exp) (v:var) (n:index) (m:int)
  : Lemma 
    (requires ln' e n /\
              m == n - 1)
    (ensures ln' (open_exp' e v n) m)
    [SMTPat (ln' e n);
     SMTPat (ln' (open_exp' e v n) m)]
  = match e with
    | EUnit -> ()
    | EVar _ -> ()
    | EBVar m -> ()
    | ELam _ e -> open_exp_ln e v (n + 1) (m + 1)
    | EApp e1 e2 -> open_exp_ln e1 v n m; open_exp_ln e2 v n m

let rec close_exp_ln (e:stlc_exp) (v:var) (n:nat)
  : Lemma 
    (requires ln' e (n - 1))
    (ensures ln' (close_exp' e v n) n)
    [SMTPat (ln' (close_exp' e v n) n)]
  = match e with
    | EUnit -> ()
    | EVar _ -> ()
    | EBVar m -> ()
    | ELam _ e -> close_exp_ln e v (n + 1)
    | EApp e1 e2 -> close_exp_ln e1 v n; close_exp_ln e2 v n

let rec freevars (e:stlc_exp)
  : Set.set var
  = match e with
    | EUnit 
    | EBVar _ -> Set.empty
    | EVar x -> Set.singleton x
    | ELam _ e -> freevars e
    | EApp e1 e2 -> freevars e1 `Set.union` freevars e2
    
let rec closed (e:stlc_exp) 
  : b:bool { b <==>  (freevars e `Set.equal` Set.empty) }
  = match e with
    | EUnit 
    | EBVar _ -> true
    | EVar x -> 
      assert (x `Set.mem` freevars e);
      false
    | ELam _ e -> closed e
    | EApp e1 e2 -> closed e1 && closed e2
  
let rec freevars_open (e:stlc_exp) (x:var) (n:nat)
  : Lemma (freevars (open_exp' e x n) `Set.subset`
          (freevars e `Set.union` Set.singleton x))
  = match e with
    | EUnit 
    | EBVar _
    | EVar _ -> ()
    | ELam _ e -> freevars_open e x (n + 1)
    | EApp e1 e2 ->
      freevars_open e1 x n;
      freevars_open e2 x n

let stlc_env = list (var & stlc_ty)

let lookup (e:list (var & 'a)) (x:var)
  : option 'a
  = L.assoc x e

let max (n1 n2:nat) = if n1 < n2 then n2 else n1

let rec fresh (e:list (var & 'a))
  : var
  = match e with
    | [] -> 0
    | hd :: tl -> 
      max (fresh tl) (fst hd) + 1

let rec fresh_not_mem (e:list (var & 'a)) (elt: (var & 'a))
  : Lemma (ensures L.memP elt e ==> fresh e > fst elt)
  = match e with
    | [] -> ()
    | hd :: tl -> fresh_not_mem tl elt
  
let rec lookup_mem (e:list (var & 'a)) (x:var)
  : Lemma
    (requires Some? (lookup e x))
    (ensures exists elt. L.memP elt e /\ fst elt == x)
  = match e with
    | [] -> ()
    | hd :: tl -> 
      match lookup tl x with
      | None -> assert (L.memP hd e)
      | _ -> 
        lookup_mem tl x;
        eliminate exists elt. L.memP elt tl /\ fst elt == x
        returns _
        with _ . ( 
          introduce exists elt. L.memP elt e /\ fst elt == x
          with elt
          and ()
        )

let fresh_is_fresh (e:list (var & 'a))
  : Lemma (None? (lookup e (fresh e)))
  =  match lookup e (fresh e) with
     | None -> ()
     | Some _ ->
       lookup_mem e (fresh e);
       FStar.Classical.forall_intro (fresh_not_mem e)
  
[@@erasable]
noeq
type stlc_typing : stlc_env -> stlc_exp -> stlc_ty -> Type =
  | T_Unit :
      g:stlc_env ->
      stlc_typing g EUnit TUnit
  
  | T_Var  :
      g:stlc_env ->
      x:var { Some? (lookup g x) } ->
      stlc_typing g (EVar x) (Some?.v (lookup g x))

  | T_Lam  :
      g:stlc_env ->
      t:stlc_ty ->
      e:stlc_exp ->
      t':stlc_ty ->
      x:var { None? (lookup g x) /\ ~ (Set.mem x (freevars e)) } ->
      stlc_typing ((x,t)::g) (open_exp e x) t' ->
      stlc_typing g (ELam t e) (TArrow t t')

  | T_App  :
      g:stlc_env ->
      e1:stlc_exp ->
      e2:stlc_exp ->
      t:stlc_ty ->
      t':stlc_ty ->
      stlc_typing g e1 (TArrow t t') ->
      stlc_typing g e2 t ->
      stlc_typing g (EApp e1 e2) t'


let tun = R.pack_ln R.Tv_Unknown

let rec ty_to_string' should_paren (t:stlc_ty)
  : Tot string (decreases t)
  = match t with
    | TUnit -> "unit"
    | TArrow t1 t2 -> 
      let t = Printf.sprintf "%s -> %s"
                 (ty_to_string' true t1)
                 (ty_to_string' false t2) in
      if should_paren 
      then Printf.sprintf "(%s)" t
      else t
      
let ty_to_string = ty_to_string' false

let mem_intension_pat (#a:eqtype) (x:a) (f:(a -> Tot bool))
  : Lemma
    (ensures FStar.Set.(mem x (intension f) = f x))
    [SMTPat FStar.Set.(mem x (intension f))]
  = Set.mem_intension x f

let contains (sg:list (var & stlc_ty)) (x:var) = 
  Some? (lookup sg x)
  
let vars_of_env (sg:list (var & stlc_ty))
  : GTot (Set.set var)
  = Set.intension (contains sg)

let rec check (g:R.env)
              (sg:list (var & stlc_ty))
              (e:stlc_exp { ln e /\ (freevars e `Set.subset` vars_of_env sg)})
  : T.Tac (t:stlc_ty &
           stlc_typing sg e t)
  = match e with
    | EUnit ->
      let d = T_Unit sg in
      (| TUnit, d |)
      
    | EVar n ->
      begin
      match lookup sg n with
      | None -> T.fail "Ill-typed"
      | Some t ->
        let d = T_Var sg n in
        (| t, d |)
      end

    | ELam t e ->
      let x = fresh sg in
      fresh_is_fresh sg;
      freevars_open e x 0;
      let (| tbody, dbody |) = check g ((x,t)::sg) (open_exp e x) in
      (| TArrow t tbody, 
         T_Lam sg t e tbody x dbody |)
           
    | EApp e1 e2 ->
      let (| t1, d1 |) = check g sg e1  in
      let (| t2, d2 |) = check g sg e2 in
      match t1 with
      | TArrow t2' t ->
        if t2' = t2
        then (| t, T_App _ _ _ _ _ d1 d2 |)
        else T.fail 
               (Printf.sprintf "Expected argument of type %s got %s"
                               (ty_to_string t2')
                               (ty_to_string t2))
        
      | _ -> 
        T.fail (Printf.sprintf "Expected an arrow, got %s"
                               (ty_to_string t1))

let rec elab_ty (t:stlc_ty) 
  : R.term 
  = let open R in
    match t with
    | TUnit -> 
      R.pack_ln (R.Tv_FVar (R.pack_fv unit_lid))
      
    | TArrow t1 t2 ->
      let t1 = elab_ty t1 in
      let t2 = elab_ty t2 in

      R.pack_ln 
        (R.Tv_Arrow
          (RT.mk_simple_binder RT.pp_name_default t1)
          (R.pack_comp (C_Total t2)))
  
let rec elab_exp (e:stlc_exp)
  : Tot R.term (decreases (size e))
  = let open R in
    match e with
    | EUnit -> 
      pack_ln (Tv_Const C_Unit)

    | EBVar n -> 
      let bv = R.pack_bv (RT.make_bv n) in
      R.pack_ln (Tv_BVar bv)
      
    | EVar n ->
      let bv = R.pack_namedv (RT.make_namedv n) in
      R.pack_ln (Tv_Var bv)

    | ELam t e ->
      let t = elab_ty t in
      let e = elab_exp e in
      R.pack_ln (Tv_Abs (RT.mk_simple_binder RT.pp_name_default t) e)
             
    | EApp e1 e2 ->
      let e1 = elab_exp e1 in
      let e2 = elab_exp e2 in
      R.pack_ln (Tv_App e1 (e2, Q_Explicit))

let extend_env_l (g:R.env) (sg:stlc_env) = 
  L.fold_right (fun (x, t) g -> RT.extend_env g x (elab_ty t)) sg g
  
let rec extend_env_l_lookup_bvar (g:R.env) (sg:stlc_env) (x:var)
  : Lemma 
    (requires (forall x. RT.lookup_bvar g x == None))
    (ensures (
      match lookup sg x with
      | Some t -> RT.lookup_bvar (extend_env_l g sg) x == Some (elab_ty t)
      | None -> RT.lookup_bvar (extend_env_l g sg) x == None))
    (decreases sg)
    [SMTPat (RT.lookup_bvar (extend_env_l g sg) x)]
  = match sg with
    | [] -> ()
    | hd :: tl -> extend_env_l_lookup_bvar g tl x


open FStar.Calc

//key lemma about STLC types: Their elaborations are closed
let rec stlc_types_are_closed_core (ty:stlc_ty) (ss:RT.subst)
  : Lemma (ensures RT.subst_term (elab_ty ty) ss == elab_ty ty)
          (decreases ty)
          [SMTPat (RT.subst_term (elab_ty ty) ss)]

  = match ty with
    | TUnit -> ()
    | TArrow t1 t2 ->
      stlc_types_are_closed_core t1 ss;
      stlc_types_are_closed_core t2 (RT.shift_subst ss)

let stlc_types_are_closed1 (ty:stlc_ty) (v:R.term)
  : Lemma (RT.open_with (elab_ty ty) v == elab_ty ty)
          [SMTPat (RT.open_with (elab_ty ty) v)]
  = stlc_types_are_closed_core ty [ RT.DT 0 v ];
    RT.open_with_spec (elab_ty ty) v

let stlc_types_are_closed2 (ty:stlc_ty) (x:R.var)
  : Lemma (RT.close_term (elab_ty ty) x == elab_ty ty)
          [SMTPat (RT.close_term (elab_ty ty) x)]
  = stlc_types_are_closed_core ty [ RT.ND x 0 ];
    RT.close_term_spec (elab_ty ty) x

let stlc_types_are_closed3 (ty:stlc_ty) (x:R.var)
  : Lemma (RT.open_term (elab_ty ty) x == elab_ty ty)
          [SMTPat (RT.open_term (elab_ty ty) x)]
  = stlc_types_are_closed_core ty [ RT.DT 0 (RT.var_as_term x) ];
    RT.open_term_spec (elab_ty ty) x

let rec elab_ty_freevars (ty:stlc_ty)
  : Lemma (RT.freevars (elab_ty ty) `Set.equal` Set.empty)
  = match ty with
    | TUnit -> ()
    | TArrow t1 t2 ->
      elab_ty_freevars t1;
      elab_ty_freevars t2
      
let rec elab_open_commute' (e:stlc_exp) (x:var) (n:nat)
  : Lemma (ensures
              RT.subst_term (elab_exp e) (RT.open_with_var x n) ==
              elab_exp (open_exp' e x n))
          (decreases e)
  = match e with
    | EUnit -> ()
    | EBVar _ -> ()
    | EVar _ -> ()
    | EApp e1 e2 -> 
      elab_open_commute' e1 x n;
      elab_open_commute' e2 x n
    | ELam t e ->
      calc (==) {
        elab_exp (open_exp' (ELam t e) x n);
      (==) {}
        elab_exp (ELam t (open_exp' e x (n + 1)));      
      (==) {  }
        R.(pack_ln (Tv_Abs (RT.mk_simple_binder RT.pp_name_default (elab_ty t)) (elab_exp (open_exp' e x (n + 1)))));
      (==) { elab_open_commute' e x (n + 1) } 
<<<<<<< HEAD
        R.(pack_ln (Tv_Abs (RT.mk_simple_binder RT.pp_name_default (elab_ty t))
                           (RT.open_or_close_term' (elab_exp e) RT.(open_with_var x) (n + 1))));
      (==) { stlc_types_are_closed_core t (RT.open_with_var x) n }
        RT.open_or_close_term'
          R.(pack_ln (Tv_Abs (RT.mk_simple_binder RT.pp_name_default (elab_ty t)) (elab_exp e)))
          RT.(open_with_var x)
          n;
=======
        R.(pack_ln (Tv_Abs (RT.as_binder 0 (elab_ty t))
                           (RT.subst_term (elab_exp e) RT.(open_with_var x (n + 1)))));
      (==) { stlc_types_are_closed_core t (RT.open_with_var x n) }
        RT.subst_term
          R.(pack_ln (Tv_Abs (RT.as_binder 0 (elab_ty t)) (elab_exp e)))
          RT.(open_with_var x n);
>>>>>>> 5feec829
      }

let elab_open_commute (e:stlc_exp) (x:var)
  : Lemma (RT.open_term (elab_exp e) x == elab_exp (open_exp e x))
          [SMTPat (RT.open_term (elab_exp e) x)]
  = elab_open_commute' e x 0;
    RT.open_term_spec (elab_exp e) x

let rec extend_env_l_lookup_fvar (g:R.env) (sg:stlc_env) (fv:R.fv)
  : Lemma 
    (ensures
      RT.lookup_fvar (extend_env_l g sg) fv ==
      RT.lookup_fvar g fv)
    [SMTPat (RT.lookup_fvar (extend_env_l g sg) fv)]
  = match sg with
    | [] -> ()
    | hd::tl -> extend_env_l_lookup_fvar g tl fv
   
let rec elab_ty_soundness (g:RT.fstar_top_env)
                          (sg:stlc_env)
                          (t:stlc_ty)
  : GTot (RT.tot_typing (extend_env_l g sg) (elab_ty t) (RT.tm_type RT.u_zero))
         (decreases t)
  = match t with
    | TUnit -> 
      RT.T_FVar _ RT.unit_fv
      
    | TArrow t1 t2 ->
      let t1_ok = elab_ty_soundness g sg t1 in
      let x = fresh sg in
      fresh_is_fresh sg;
      elab_ty_freevars t2;
      let t2_ok = elab_ty_soundness g ((x, t1)::sg) t2 in
      let arr_max 
        : RT.tot_typing 
               (extend_env_l g sg)
               (elab_ty t)
               (RT.tm_type RT.(u_max u_zero u_zero))
            =  RT.T_Arrow _ x (elab_ty t1) (elab_ty t2) 
                          _ _ RT.pp_name_default R.Q_Explicit T.E_Total _ _ t1_ok t2_ok
      in
      RT.simplify_umax arr_max

let rec elab_exp_freevars (e:stlc_exp)
  : Lemma (freevars e `Set.equal` RT.freevars (elab_exp e))
  = match e with
    | EUnit
    | EBVar _
    | EVar _ -> ()
    | ELam t e ->
      elab_ty_freevars t;
      elab_exp_freevars e
    | EApp e1 e2 ->
      elab_exp_freevars e1;
      elab_exp_freevars e2
    
let rec soundness (#sg:stlc_env) 
                  (#se:stlc_exp)
                  (#st:stlc_ty)
                  (dd:stlc_typing sg se st)
                  (g:RT.fstar_top_env)
  : GTot (RT.tot_typing (extend_env_l g sg)
                        (elab_exp se)
                        (elab_ty st))
         (decreases dd)
  = match dd with
    | T_Unit _ ->
      RT.T_Const _ _ _ RT.CT_Unit

    | T_Var _ x ->
      RT.T_Var _ (R.pack_namedv (RT.make_namedv x))

    | T_Lam _ t e t' x de ->
      let de : RT.tot_typing (extend_env_l g ((x,t)::sg))
                             (elab_exp (open_exp e x))
                             (elab_ty t')
            = soundness de g 
      in    
      let de : RT.tot_typing (RT.extend_env (extend_env_l g sg) x (elab_ty t))
                             (elab_exp (open_exp e x))
                             (elab_ty t')
             = de
      in
      fresh_is_fresh sg;
      elab_exp_freevars e;
      let dd
        = RT.T_Abs (extend_env_l g sg)
                   x
                   (elab_ty t) 
                   (elab_exp e)
                   (T.E_Total, elab_ty t')
                   _
                   RT.pp_name_default
                   R.Q_Explicit
                   _
                   (elab_ty_soundness g sg t)
                   de
      in
      dd
    | T_App _ e1 e2 t t' d1 d2 ->
      let dt1 
        : RT.tot_typing (extend_env_l g sg)
                        (elab_exp e1)
                        (elab_ty (TArrow t t'))
        = soundness d1 g
      in
      let dt2
        : RT.tot_typing (extend_env_l g sg)
                        (elab_exp e2)
                        (elab_ty t)
        = soundness d2 g
      in
      let dt :
        RT.tot_typing (extend_env_l g sg)
                      (elab_exp (EApp e1 e2))
                      (RT.open_with (elab_ty t') (elab_exp e2))
        = RT.T_App _ _ _ _ _ _ dt1 dt2
      in
      dt

let soundness_lemma (sg:stlc_env) 
                    (se:stlc_exp)
                    (st:stlc_ty)
                    (g:RT.fstar_top_env)
  : Lemma
    (requires stlc_typing sg se st)
    (ensures  RT.tot_typing (extend_env_l g sg)
                            (elab_exp se)
                            (elab_ty st))
  = FStar.Squash.bind_squash 
      #(stlc_typing sg se st)
      ()
      (fun dd -> FStar.Squash.return_squash (soundness dd g))

let main (src:stlc_exp) : RT.dsl_tac_t =
  fun g ->
  if ln src && closed src
  then
    let (| src_ty, d |) = check g [] src in
    soundness_lemma [] src src_ty g;
    elab_exp src, elab_ty src_ty
  else T.fail "Not locally nameless"

(***** Tests *****)

#set-options "--ugly"

%splice_t[foo] (main (ELam TUnit (EBVar 0)))

#push-options "--no_smt"
let test_id () = assert (foo () == ()) by (T.compute ())
#pop-options

let bar_s = (ELam TUnit (ELam TUnit (EBVar 1)))
%splice_t[bar] (main bar_s)

let baz_s : stlc_exp = EApp bar_s EUnit
%splice_t[baz] (main bar_s)<|MERGE_RESOLUTION|>--- conflicted
+++ resolved
@@ -406,22 +406,12 @@
       (==) {  }
         R.(pack_ln (Tv_Abs (RT.mk_simple_binder RT.pp_name_default (elab_ty t)) (elab_exp (open_exp' e x (n + 1)))));
       (==) { elab_open_commute' e x (n + 1) } 
-<<<<<<< HEAD
         R.(pack_ln (Tv_Abs (RT.mk_simple_binder RT.pp_name_default (elab_ty t))
-                           (RT.open_or_close_term' (elab_exp e) RT.(open_with_var x) (n + 1))));
-      (==) { stlc_types_are_closed_core t (RT.open_with_var x) n }
-        RT.open_or_close_term'
-          R.(pack_ln (Tv_Abs (RT.mk_simple_binder RT.pp_name_default (elab_ty t)) (elab_exp e)))
-          RT.(open_with_var x)
-          n;
-=======
-        R.(pack_ln (Tv_Abs (RT.as_binder 0 (elab_ty t))
                            (RT.subst_term (elab_exp e) RT.(open_with_var x (n + 1)))));
       (==) { stlc_types_are_closed_core t (RT.open_with_var x n) }
         RT.subst_term
-          R.(pack_ln (Tv_Abs (RT.as_binder 0 (elab_ty t)) (elab_exp e)))
+          R.(pack_ln (Tv_Abs (RT.mk_simple_binder RT.pp_name_default (elab_ty t)) (elab_exp e)))
           RT.(open_with_var x n);
->>>>>>> 5feec829
       }
 
 let elab_open_commute (e:stlc_exp) (x:var)
