--- conflicted
+++ resolved
@@ -344,12 +344,9 @@
     ")"
   | Tm_Bind _ _ _ -> "<Tm_Bind>"
   | Tm_Emp -> "emp"
-<<<<<<< HEAD
   | Tm_Pure p -> "pure (" ^ (term_to_string p) ^ ")"
   | Tm_Star l r -> "star (" ^ (term_to_string l) ^ ") (" ^ (term_to_string r) ^ ")"
   | _ -> "<term>"
-=======
-  | _ -> "<term>"
 
 and binder_to_string (b:binder) : string =
   b.binder_ppname ^ ":" ^ term_to_string (b.binder_ty)
@@ -361,5 +358,4 @@
   {binder_ty=t;binder_ppname=s}
 
 let mk_bvar (s:string) (i:index) : term =
-  Tm_BVar {bv_index=i;bv_ppname=s}
->>>>>>> c05803c5
+  Tm_BVar {bv_index=i;bv_ppname=s}