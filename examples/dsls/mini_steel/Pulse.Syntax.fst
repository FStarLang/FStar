module Pulse.Syntax
module RT = Refl.Typing
module R = FStar.Reflection
module Un = Pulse.Unobservable
open FStar.List.Tot

module T = FStar.Tactics

type constant =
  | Unit
  | Bool of bool
  | Int of int

let var = nat
let index = nat

type universe = 
  | U_zero
  | U_succ of universe
  | U_var of string
  | U_max : universe -> universe -> universe

(* locally nameless.
   term is currently an eqtype. That makes some experiments a bit easier.
   but it doesn't have to be. 
   
   if we include Embed it won't be.
   So, we should remove reliance on this thing being an eqtype soon.
   But, adding a Tm_Embed poses some other difficulties too, 
   
     e.g., opening/closing a term with embedded terms in it becomes
           problematic since that makes opening/closing mutually
           recursive with elaboration
*)

let ppname = Un.sealed string

type bv = {
  bv_index  : index;
  bv_ppname : ppname;
}

type nm = {
  nm_index  : var;
  nm_ppname : ppname;
}

type qualifier =
  | Implicit

[@@ no_auto_projectors]
type term =
  // | Tm_Embed    : R.term -> term // a host term included as is in Pulse
  | Tm_BVar       : bv -> term
  | Tm_Var        : nm -> term
  | Tm_FVar       : l:R.name -> term
  | Tm_UInst      : l:R.name -> us:list universe -> term
  | Tm_Constant   : c:constant -> term
  | Tm_Refine     : b:binder -> term -> term
  | Tm_Abs        : b:binder -> q:option qualifier -> pre:vprop -> body:term -> post:option vprop -> term
  | Tm_PureApp    : head:term -> arg_qual:option qualifier -> arg:term -> term
  | Tm_Let        : t:term -> e1:term -> e2:term -> term  
  | Tm_STApp      : head:term -> arg_qual:option qualifier -> arg:term -> term  
  | Tm_Bind       : e1:term -> e2:term -> term
  | Tm_Emp        : term
  | Tm_Pure       : p:term -> term
  | Tm_Star       : l:vprop -> r:vprop -> term
  | Tm_ExistsSL   : u:universe -> t:term -> body:vprop -> term
  | Tm_ForallSL   : u:universe -> t:term -> body:vprop -> term
  | Tm_Arrow      : b:binder -> q:option qualifier -> body:comp -> term 
  | Tm_Type       : universe -> term
  | Tm_VProp      : term
  | Tm_If         : term -> term -> term -> post:option vprop -> term

  | Tm_Inames     : term  // type inames
  | Tm_EmpInames  : term

  | Tm_ElimExists : term -> term
  | Tm_IntroExists: term -> term -> term

  | Tm_UVar       : int -> term

and binder = {
  binder_ty     : term;
  binder_ppname : ppname;
}

and comp =
  | C_Tot      : term -> comp
  | C_ST       : st_comp -> comp
  | C_STAtomic : term -> st_comp -> comp  // inames
  | C_STGhost  : term -> st_comp -> comp  // inames

and st_comp = { (* ST pre (x:res) post ... x is free in post *)
  u:universe;
  res:term;
  pre:vprop;
  post:vprop
}

and vprop = term

let rec freevars (t:term) 
  : Set.set var
  = match t with
    | Tm_BVar _
    | Tm_FVar  _
    | Tm_UInst _ _
    | Tm_Constant _
    | Tm_Emp
    | Tm_Type _
    | Tm_VProp
    | Tm_Inames
    | Tm_EmpInames
    | Tm_UVar _ -> Set.empty
    | Tm_Var nm -> Set.singleton nm.nm_index
    | Tm_Refine b body ->
      Set.union (freevars b.binder_ty) (freevars body)
    | Tm_Abs b _ pre_hint body post_hint ->
      Set.union (freevars b.binder_ty) 
                (Set.union (freevars body)
                           (Set.union (freevars pre_hint)
                                      (freevars_opt post_hint)))
    | Tm_PureApp t1 _ t2
    | Tm_STApp t1 _ t2
    | Tm_Star  t1 t2
    | Tm_ExistsSL _ t1 t2
    | Tm_ForallSL _ t1 t2 
    | Tm_Bind t1 t2 -> Set.union (freevars t1) (freevars t2)

    | Tm_Let t e1 e2 ->
      Set.union (Set.union (freevars t) (freevars e1)) (freevars e2)
    | Tm_If t e1 e2 post ->
      Set.union (Set.union (freevars t) (freevars e1))
                (Set.union (freevars e2) (freevars_opt post))

    | Tm_Pure p -> freevars p

    | Tm_Arrow b _ body -> Set.union (freevars b.binder_ty) (freevars_comp body)
    | Tm_ElimExists p -> freevars p
    | Tm_IntroExists e p -> Set.union (freevars e) (freevars p)

and freevars_comp (c:comp) : Set.set var =
  match c with
  | C_Tot t -> freevars t
  | C_ST s -> freevars_st s
  | C_STAtomic inames s
  | C_STGhost inames s ->
    freevars inames `Set.union` freevars_st s

and freevars_st (s:st_comp) : Set.set var =
  freevars s.res `Set.union`
  freevars s.pre `Set.union`
  freevars s.post

and freevars_opt (t:option term) : Set.set var =
  match t with
  | None -> Set.empty
  | Some t -> freevars t
  
let rec ln' (t:term) (i:int) =
  match t with
  | Tm_BVar {bv_index=j} -> j <= i
  | Tm_Var _
  | Tm_FVar _
  | Tm_UInst _ _
  | Tm_Constant _  
  | Tm_Emp
  | Tm_Type _
  | Tm_VProp
  | Tm_Inames
  | Tm_EmpInames
  | Tm_UVar _ -> true

  | Tm_Refine b phi ->
    ln' b.binder_ty i &&
    ln' phi (i + 1)

  | Tm_Abs b _ pre_hint body post ->
    ln' b.binder_ty i &&
    ln' body (i + 1) &&
    ln' pre_hint (i + 1) &&
    ln'_opt post (i + 2)

  | Tm_STApp t1 _ t2
  | Tm_PureApp t1 _ t2
  | Tm_Star t1 t2 ->
    ln' t1 i &&
    ln' t2 i

  | Tm_Bind t1 t2 ->
    ln' t1 i &&
    ln' t2 (i + 1)

  | Tm_Let t e1 e2 ->
    ln' t i &&
    ln' e1 i &&
    ln' e2 (i + 1)

  | Tm_Pure p ->
    ln' p i

  | Tm_ExistsSL _ t body
  | Tm_ForallSL _ t body ->
    ln' t i &&
    ln' body (i + 1)
    
  | Tm_Arrow b _ c ->
    ln' b.binder_ty i &&
    ln'_comp c (i + 1)
    
  | Tm_If b then_ else_ post ->
    ln' b i &&
    ln' then_ i &&
    ln' else_ i &&
    ln'_opt post (i + 1)

  | Tm_ElimExists p -> ln' p i
  | Tm_IntroExists e p -> ln' e i && ln' p i

and ln'_comp (c:comp) (i:int)
  : Tot bool
  = match c with
    | C_Tot t -> ln' t i
    | C_ST s -> ln'_st_comp s i
    | C_STAtomic inames s
    | C_STGhost inames s ->
      ln' inames i &&
      ln'_st_comp s i

and ln'_st_comp (s:st_comp) (i:int) : bool =
  ln' s.res i &&
  ln' s.pre i &&
  ln' s.post (i + 1) (* post has 1 impliict abstraction *)

and ln'_opt (t:option term) (i:int) : bool =
  match t with
  | None -> true
  | Some t -> ln' t i
  
let ln (t:term) = ln' t (-1)
let ln_c (c:comp) = ln'_comp c (-1)

let rec open_term' (t:term) (v:term) (i:index)
  : Tot term (decreases t)
  = match t with
    | Tm_BVar bv ->
      if i = bv.bv_index
      then v
      else t
    | Tm_Var _
    | Tm_FVar _
    | Tm_UInst _ _
    | Tm_Constant _
    | Tm_Type _
    | Tm_VProp
    | Tm_Emp
    | Tm_Inames
    | Tm_EmpInames
    | Tm_UVar _ -> t

    | Tm_Refine b phi ->
      Tm_Refine {b with binder_ty=open_term' b.binder_ty v i}
                (open_term' phi v (i + 1))

    | Tm_Abs b q pre_hint body post ->
      Tm_Abs {b with binder_ty=open_term' b.binder_ty v i} q
             (open_term' pre_hint v (i + 1))
             (open_term' body v (i + 1))
             (open_term_opt' post v (i + 2))

    | Tm_PureApp head q arg ->
      Tm_PureApp (open_term' head v i) q
                 (open_term' arg v i)
                 
    | Tm_Let t e1 e2 ->
      Tm_Let (open_term' t v i)
             (open_term' e1 v i)
             (open_term' e2 v (i + 1))
             
    | Tm_STApp head q arg ->
      Tm_STApp (open_term' head v i) q
               (open_term' arg v i)

    | Tm_Bind e1 e2 ->
      Tm_Bind (open_term' e1 v i)
              (open_term' e2 v (i + 1))

    | Tm_Pure p ->
      Tm_Pure (open_term' p v i)
      
    | Tm_Star l r ->
      Tm_Star (open_term' l v i)
              (open_term' r v i)
              
    | Tm_ExistsSL u t body ->
      Tm_ExistsSL u (open_term' t v i)
                    (open_term' body v (i + 1))
                  
    | Tm_ForallSL u t body ->
      Tm_ForallSL u (open_term' t v i)
                    (open_term' body v (i + 1))
    
    | Tm_Arrow b q c ->
      Tm_Arrow {b with binder_ty=open_term' b.binder_ty v i} q
               (open_comp' c v (i + 1))

    | Tm_If b then_ else_ post ->
      Tm_If (open_term' b v i)
            (open_term' then_ v i)
            (open_term' else_ v i)
            (open_term_opt' post v (i + 1))

    | Tm_ElimExists p -> Tm_ElimExists (open_term' p v i)
    | Tm_IntroExists e p -> Tm_IntroExists (open_term' e v i)
                                           (open_term' p v i)

and open_comp' (c:comp) (v:term) (i:index)
  : Tot comp (decreases c)
  = match c with
    | C_Tot t ->
      C_Tot (open_term' t v i)

    | C_ST s -> C_ST (open_st_comp' s v i)

    | C_STAtomic inames s ->
      C_STAtomic (open_term' inames v i)
                 (open_st_comp' s v i)

    | C_STGhost inames s ->
      C_STGhost (open_term' inames v i)
                (open_st_comp' s v i)

and open_st_comp' (s:st_comp) (v:term) (i:index)
  : Tot st_comp (decreases s) =

  { s with res = open_term' s.res v i;
           pre = open_term' s.pre v i;
           post = open_term' s.post v (i + 1) }

and open_term_opt' (t:option term) (v:term) (i:index)
  : Tot (option term)
  = match t with
    | None -> None
    | Some t -> Some (open_term' t v i)
    
let open_term t v =
  open_term' t (Tm_Var {nm_ppname=Un.return "_";nm_index=v}) 0
let open_comp_with (c:comp) (x:term) = open_comp' c x 0

let rec close_term' (t:term) (v:var) (i:index)
  : term
  = match t with
    | Tm_Var nm ->
      if nm.nm_index = v
      then Tm_BVar {bv_index=i;bv_ppname=nm.nm_ppname}
      else t
    
    | Tm_BVar _
    | Tm_FVar _
    | Tm_UInst _ _
    | Tm_Constant _
    | Tm_Type _
    | Tm_VProp
    | Tm_Emp
    | Tm_Inames
    | Tm_EmpInames
    | Tm_UVar _ -> t

    | Tm_Refine b phi ->
      Tm_Refine {b with binder_ty=close_term' b.binder_ty v i}
                (close_term' phi v (i + 1))

    | Tm_Abs b q pre_hint body post ->
      Tm_Abs {b with binder_ty=close_term' b.binder_ty v i} q
             (close_term' pre_hint v (i + 1))
             (close_term' body v (i + 1))
             (close_term_opt' post v (i + 2))

    | Tm_PureApp head q arg ->
      Tm_PureApp (close_term' head v i) q
                 (close_term' arg v i)
                 
    | Tm_Let t e1 e2 ->
      Tm_Let (close_term' t v i)
             (close_term' e1 v i)
             (close_term' e2 v (i + 1))
             
    | Tm_STApp head q arg ->
      Tm_STApp (close_term' head v i) q
               (close_term' arg v i)

    | Tm_Bind e1 e2 ->
      Tm_Bind (close_term' e1 v i)
              (close_term' e2 v (i + 1))

    | Tm_Pure p ->
      Tm_Pure (close_term' p v i)
      
    | Tm_Star l r ->
      Tm_Star (close_term' l v i)
              (close_term' r v i)
              
    | Tm_ExistsSL u t body ->
      Tm_ExistsSL u (close_term' t v i)
                    (close_term' body v (i + 1))
                  
    | Tm_ForallSL u t body ->
      Tm_ForallSL u (close_term' t v i)
                    (close_term' body v (i + 1))
    
    | Tm_Arrow b q c ->
      Tm_Arrow {b with binder_ty=close_term' b.binder_ty v i} q
               (close_comp' c v (i + 1))

    | Tm_If b then_ else_ post ->
      Tm_If (close_term' b v i)
            (close_term' then_ v i)
            (close_term' else_ v i)
            (close_term_opt' post v (i + 1))

    | Tm_ElimExists p -> Tm_ElimExists (close_term' p v i)
    | Tm_IntroExists e p -> Tm_IntroExists (close_term' e v i)
                                           (close_term' p v i)

and close_comp' (c:comp) (v:var) (i:index)
  : Tot comp (decreases c)
  = match c with
    | C_Tot t ->
      C_Tot (close_term' t v i)

    | C_ST s -> C_ST (close_st_comp' s v i)

    | C_STAtomic inames s ->
      C_STAtomic (close_term' inames v i)
                 (close_st_comp' s v i)

    | C_STGhost inames s ->
      C_STGhost (close_term' inames v i)
                (close_st_comp' s v i)

and close_st_comp' (s:st_comp) (v:var) (i:index)
  : Tot st_comp (decreases s) =

  { s with res = close_term' s.res v i;
           pre = close_term' s.pre v i;
           post = close_term' s.post v (i + 1) }

and close_term_opt' (t:option term) (v:var) (i:index)
  : Tot (option term) (decreases t)
  = match t with
    | None -> None
    | Some t -> Some (close_term' t v i)
    
let close_term t v = close_term' t v 0
let close_comp t v = close_comp' t v 0

let comp_res (c:comp) : term =
  match c with
  | C_Tot ty -> ty
  | C_ST s
  | C_STAtomic _ s
  | C_STGhost _ s -> s.res

let stateful_comp (c:comp) =
  C_ST? c || C_STAtomic? c || C_STGhost? c

let st_comp_of_comp (c:comp{stateful_comp c}) : st_comp =
  match c with
  | C_ST s
  | C_STAtomic _ s
  | C_STGhost _ s -> s

let with_st_comp (c:comp{stateful_comp c}) (s:st_comp) : comp =
  match c with
  | C_ST _ -> C_ST s
  | C_STAtomic inames _ -> C_STAtomic inames s
  | C_STGhost inames _ -> C_STGhost inames s

let comp_u (c:comp { stateful_comp c }) =
  match c with
  | C_ST s
  | C_STAtomic _ s
  | C_STGhost _ s -> s.u

let comp_pre (c:comp { stateful_comp c }) =
  match c with
  | C_ST s
  | C_STAtomic _ s
  | C_STGhost _ s -> s.pre

let comp_post (c:comp { stateful_comp c }) =
  match c with
  | C_ST s
  | C_STAtomic _ s
  | C_STGhost _ s -> s.post

let comp_inames (c:comp { C_STAtomic? c \/ C_STGhost? c }) : term =
  match c with
  | C_STAtomic inames _
  | C_STGhost inames _ -> inames

let term_of_var (x:var) = Tm_Var { nm_ppname=Un.return "_"; nm_index=x}

let rec close_open_inverse' (t:term) 
                            (x:var { ~(x `Set.mem` freevars t) } )
                            (i:index)
  : Lemma (ensures close_term' (open_term' t (term_of_var x) i) x i == t)
          (decreases t)
  = match t with
    | Tm_BVar _
    | Tm_Var _
    | Tm_FVar _
    | Tm_UInst  _ _
    | Tm_Constant _
    | Tm_Emp
    | Tm_VProp
    | Tm_Type _
    | Tm_Inames 
    | Tm_EmpInames
    | Tm_UVar _ -> ()
    
    | Tm_Pure p
    | Tm_ElimExists p ->
      close_open_inverse' p x i

    | Tm_Refine b t ->
      close_open_inverse' b.binder_ty x i;
      close_open_inverse' t x (i + 1)
      
    | Tm_Abs b _q pre body post ->
      close_open_inverse' b.binder_ty x i;
      close_open_inverse' body x (i + 1);
      close_open_inverse' pre x (i + 1);
      close_open_inverse_opt' post x (i + 2)
    
    | Tm_PureApp l _ r
    | Tm_STApp l _ r
    | Tm_Star l r
    | Tm_IntroExists l r ->
      close_open_inverse' l x i;
      close_open_inverse' r x i

    | Tm_Bind e1 e2 ->
      close_open_inverse' e1 x i;
      close_open_inverse' e2 x (i + 1)

    | Tm_Let t e1 e2 ->
      close_open_inverse' t x i;    
      close_open_inverse' e1 x i;
      close_open_inverse' e2 x (i + 1)

    | Tm_ExistsSL _ t b
    | Tm_ForallSL _ t b ->
      close_open_inverse' t x i;    
      close_open_inverse' b x (i + 1)
      
    | Tm_If t0 t1 t2 post ->
      close_open_inverse' t0 x i;    
      close_open_inverse' t1 x i;    
      close_open_inverse' t2 x i;
      close_open_inverse_opt' post x (i + 1)
      

    | Tm_Arrow b _ body ->
      close_open_inverse' b.binder_ty x i;
      close_open_inverse'_comp body x (i + 1)

<<<<<<< HEAD
and close_open_inverse'_comp (c:comp)
                             (x:var { ~(x `Set.mem` freevars_comp c) } )
                             (i:index)
=======
    | Tm_ElimExists t -> close_open_inverse' t x i
    | Tm_IntroExists t e -> close_open_inverse' t x i; close_open_inverse' e x i
      
and close_open_inverse'_comp (c:comp) (x:var { ~(x `Set.mem` freevars_comp c) } ) (i:index)
>>>>>>> 6f492eff
  : Lemma (ensures close_comp' (open_comp' c (term_of_var x) i) x i == c)
          (decreases c)
  = match c with
    | C_Tot t ->
      close_open_inverse' t x i

    | C_ST s ->
      close_open_inverse' s.res x i;
      close_open_inverse' s.pre x i;      
      close_open_inverse' s.post x (i + 1)

    | C_STAtomic n s
    | C_STGhost n s ->    
      close_open_inverse' n x i;    
      close_open_inverse' s.res x i;
      close_open_inverse' s.pre x i;      
      close_open_inverse' s.post x (i + 1)

and close_open_inverse_opt' (t:option term)
                            (x:var { ~(x `Set.mem` freevars_opt t) })
                            (i:index)
  : Lemma (ensures close_term_opt' (open_term_opt' t (term_of_var x) i) x i == t)
          (decreases t)
  = match t with
    | None -> ()
    | Some t -> close_open_inverse' t x i

let close_open_inverse (t:term) (x:var { ~(x `Set.mem` freevars t) } )
  : Lemma (ensures close_term (open_term t x) x == t)
          (decreases t)
  = close_open_inverse' t x 0

let null_binder (t:term) : binder =
    {binder_ty=t;binder_ppname=Un.return "_"}

let mk_binder (s:string) (t:term) : binder =
  {binder_ty=t;binder_ppname=Un.return s}

let mk_bvar (s:string) (i:index) : term =
  Tm_BVar {bv_index=i;bv_ppname=Un.return s}

let null_var (v:var) : term = Tm_Var {nm_index=v;nm_ppname=Un.return "_"}

let null_bvar (i:index) : term = Tm_BVar {bv_index=i;bv_ppname=Un.return "_"}

let gen_uvar (t:term) : T.Tac term =
  Tm_UVar (T.fresh ())

(* We should no longer need this *)
let rec term_no_pp (t:term) : term =
  match t with
  | Tm_BVar bv -> Tm_BVar (bv_no_pp bv)
  | Tm_Var nm -> Tm_Var (nm_no_pp nm)
  | Tm_FVar l -> t
  | Tm_UInst _ _ -> t
  | Tm_Constant _ -> t
  | Tm_Refine b t -> Tm_Refine (binder_no_pp b) (term_no_pp t)
  | Tm_Abs b q pre body postopt ->
    Tm_Abs (binder_no_pp b) q (term_no_pp pre) (term_no_pp body) (term_opt_no_pp postopt)
  | Tm_PureApp head q arg ->
    Tm_PureApp (term_no_pp head) q (term_no_pp arg)
  | Tm_Let t e1 e2 ->
    Tm_Let (term_no_pp t) (term_no_pp e1) (term_no_pp e2)
  | Tm_STApp head q arg ->
    Tm_STApp (term_no_pp head) q (term_no_pp arg)
  | Tm_Bind e1 e2 -> Tm_Bind (term_no_pp e1) (term_no_pp e2)
  | Tm_Emp -> t
  | Tm_Pure p -> Tm_Pure (term_no_pp p)
  | Tm_Star l r -> Tm_Star (term_no_pp l) (term_no_pp r)
  | Tm_ExistsSL u t body -> Tm_ExistsSL u (term_no_pp t) (term_no_pp body)
  | Tm_ForallSL u t body -> Tm_ForallSL u (term_no_pp t) (term_no_pp body)
  | Tm_Arrow b q c ->
    Tm_Arrow (binder_no_pp b) q (comp_no_pp c)
  | Tm_Type _ -> t
  | Tm_VProp -> t
  | Tm_If e1 e2 e3 post ->
    Tm_If (term_no_pp e1) (term_no_pp e2) (term_no_pp e3)
          (term_opt_no_pp post)
  | Tm_Inames
  | Tm_EmpInames -> t
  | Tm_ElimExists p -> Tm_ElimExists (term_no_pp p)
  | Tm_IntroExists e p -> Tm_IntroExists (term_no_pp e) (term_no_pp p)
  | Tm_UVar _ -> t

and binder_no_pp (b:binder) : binder =
  {binder_ty = term_no_pp b.binder_ty;
   binder_ppname = Un.return "_"}

and bv_no_pp (b:bv) : bv =
  {b with bv_ppname=Un.return "_"}

and nm_no_pp (x:nm) : nm =
  {x with nm_ppname=Un.return "_"}

and term_opt_no_pp (t:option term) : option term =
  match t with
  | None -> None
  | Some t -> Some (term_no_pp t)

and comp_no_pp (c:comp) : comp =
  match c with
  | C_Tot t -> C_Tot (term_no_pp t)
  | C_ST s -> C_ST (st_comp_no_pp s)
  | C_STAtomic inames s ->
    C_STAtomic (term_no_pp inames) (st_comp_no_pp s)
  | C_STGhost inames s ->
    C_STGhost (term_no_pp inames) (st_comp_no_pp s)

and st_comp_no_pp (s:st_comp) : st_comp =
  {u=s.u;
   res=term_no_pp s.res;
   pre=term_no_pp s.pre;
   post=term_no_pp s.post}

let eq_tm (t1 t2:term) : bool =
  term_no_pp t1 = term_no_pp t2

let eq_comp (c1 c2:comp) : bool =
  comp_no_pp c1 = comp_no_pp c2<|MERGE_RESOLUTION|>--- conflicted
+++ resolved
@@ -566,16 +566,12 @@
       close_open_inverse' b.binder_ty x i;
       close_open_inverse'_comp body x (i + 1)
 
-<<<<<<< HEAD
+    | Tm_ElimExists t -> close_open_inverse' t x i
+    | Tm_IntroExists t e -> close_open_inverse' t x i; close_open_inverse' e x i
+
 and close_open_inverse'_comp (c:comp)
                              (x:var { ~(x `Set.mem` freevars_comp c) } )
                              (i:index)
-=======
-    | Tm_ElimExists t -> close_open_inverse' t x i
-    | Tm_IntroExists t e -> close_open_inverse' t x i; close_open_inverse' e x i
-      
-and close_open_inverse'_comp (c:comp) (x:var { ~(x `Set.mem` freevars_comp c) } ) (i:index)
->>>>>>> 6f492eff
   : Lemma (ensures close_comp' (open_comp' c (term_of_var x) i) x i == c)
           (decreases c)
   = match c with
