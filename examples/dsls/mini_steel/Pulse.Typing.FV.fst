--- conflicted
+++ resolved
@@ -282,9 +282,6 @@
    | T_Equiv _ _ _ _ d2 deq ->
      src_typing_freevars d2;
      st_equiv_freevars deq
-<<<<<<< HEAD
-#pop-options
-=======
 
    | T_While _ inv _ _ (E inv_typing) cond_typing body_typing ->
      src_typing_freevars inv_typing;
@@ -292,27 +289,4 @@
      src_typing_freevars body_typing;
      assert (freevars tm_false `Set.equal` Set.empty);
      freevars_open_term inv tm_false 0;
-     assert (freevars (open_term' inv tm_false 0) `Set.subset` freevars inv)
-
-#pop-options
-
-
-// assume
-// val well_typed_terms_are_ln (g:R.env) (e:R.term) (t:R.term) (_:RT.typing g e t)
-//   : Lemma (ensures RT.ln e /\ RT.ln t)
-
-// assume
-// val elab_ln_inverse (e:pure_term)
-//   : Lemma 
-//     (requires RT.ln (elab_pure e))
-//     (ensures ln e)
-
-// let rec src_typing_freevars (#f:_) (#g:_) (#t:_) (#c:_)
-//                             (d:src_typing f g t c)
-//                             (x:var)
-//   : Lemma 
-//     (requires x `Set.mem` freevars t \/
-//               x `Set.mem` freevars_comp c)
-//     (ensures Some? (lookup g x))
-//   = match d with
->>>>>>> e5d7a6e4
+     assert (freevars (open_term' inv tm_false 0) `Set.subset` freevars inv)