module Pulse.Steel.Wrapper

open Steel.ST.Effect
open Steel.ST.Effect.Atomic
open Steel.ST.Effect.Ghost
open Steel.Memory
open Steel.ST.Util
open Steel.ST.Loops

let vprop_equiv (p q:vprop) = squash (equiv p q)
let vprop_post_equiv (#t:Type u#a) (p q: t -> vprop) = forall x. vprop_equiv (p x) (q x)
  
let intro_vprop_post_equiv
       (#t:Type u#a) 
       (p q: t -> vprop)
       (pf: (x:t -> vprop_equiv (p x) (q x)))
  : vprop_post_equiv p q
  = let pf = 
        introduce forall x. vprop_equiv (p x) (q x)
        with pf x
    in
    FStar.Squash.join_squash pf
       
let elim_vprop_post_equiv (#t:Type u#a)
                          (p q: t -> vprop) 
                          (pf:vprop_post_equiv p q)
                          (x:t) 
    : vprop_equiv (p x) (q x)
    = let pf : squash (vprop_equiv (p x) (q x))
             = eliminate forall x. vprop_equiv (p x) (q x) with x
      in
      FStar.Squash.join_squash pf

let vprop_equiv_refl (v0:vprop) 
  : vprop_equiv v0 v0
  = equiv_refl v0

let vprop_equiv_sym (v0 v1:vprop) (_:vprop_equiv v0 v1)
  : vprop_equiv v1 v0
  = equiv_sym v0 v1

let vprop_equiv_trans (v0 v1 v2:vprop) (_:vprop_equiv v0 v1) (_:vprop_equiv v1 v2)
  : vprop_equiv v0 v2
  = equiv_trans v0 v1 v2

let vprop_equiv_unit (x:vprop)
  : vprop_equiv (emp `star` x) x
  = cm_identity x

let vprop_equiv_comm (p1 p2:vprop)
  : vprop_equiv (p1 `star` p2) (p2 `star` p1)
  = star_commutative p1 p2

let vprop_equiv_assoc (p1 p2 p3:vprop)
  : vprop_equiv ((p1 `star` p2) `star` p3) (p1 `star` (p2 `star` p3))
  = star_associative p1 p2 p3

let vprop_equiv_cong (p1 p2 p3 p4:vprop)
                     (_: vprop_equiv p1 p3)
                     (_: vprop_equiv p2 p4)
  : vprop_equiv (p1 `star` p2) (p3 `star` p4)
  = star_congruence p1 p2 p3 p4

let vprop_equiv_ext p1 p2 _ = equiv_refl p1

let emp_inames = Ghost.hide Set.empty

inline_for_extraction
type stt (a:Type u#a) (pre:vprop) (post:a -> vprop) = unit -> STT a pre post

inline_for_extraction
type stt_atomic (a:Type u#a) (opened:inames) (pre:vprop) (post:a -> vprop) =
  unit -> STAtomicT a opened pre post

inline_for_extraction
type stt_ghost (a:Type u#a) (opened:inames) (pre:vprop) (post:a -> vprop) =
  unit -> STGhostT a opened pre post

inline_for_extraction
let return_stt (#a:Type u#a) (x:a) (p:a -> vprop) =
  fun _ -> return x

inline_for_extraction
let return_stt_noeq (#a:Type u#a) (x:a) (p:a -> vprop) =
  fun _ -> return x

inline_for_extraction
let bind_stt (#a:Type u#a) (#b:Type u#b) (#pre1:vprop) (#post1:a -> vprop) (#post2:b -> vprop)
  (e1:stt a pre1 post1)
  (e2:(x:a -> stt b (post1 x) post2))

  : stt b pre1 post2 =

  fun _ ->
  let x = e1 () in
  e2 x ()

inline_for_extraction
let lift_stt_atomic #a #pre #post e = fun _ -> e ()

inline_for_extraction
let bind_sttg #a #b #opened #pre1 #post1 #post2 e1 e2 =
  fun _ ->
  let x = e1 () in
  e2 x ()

let bind_stt_atomic_ghost #a #b #opened #pre1 #post1 #post2 e1 e2 reveal_b =
  fun _ ->
  let x = e1 () in
  let y =
    let y = e2 x () in
    rewrite (post2 y) (post2 (reveal_b (Ghost.hide y)));
    Ghost.hide y in
  return (reveal_b y)

let bind_stt_ghost_atomic #a #b #opened #pre1 #post1 #post2 e1 e2 reveal_a =
  fun _ ->
  let x =
    let x = e1 () in
    rewrite (post1 x) (post1 (reveal_a (Ghost.hide x)));
    Ghost.hide x in
  e2 (reveal_a x) ()

inline_for_extraction
let lift_stt_ghost #a #opened #pre #post e reveal_a =
  fun _ ->
  let x =
    let y = e () in
    rewrite (post y) (post (reveal_a (Ghost.hide y)));
    Ghost.hide y in
  return (reveal_a x)

inline_for_extraction
let frame_stt (#a:Type u#a) (#pre:vprop) (#post:a -> vprop) (frame:vprop) (e:stt a pre post)
  : stt a (pre `star` frame) (fun x -> post x `star` frame) =
  fun _ -> e ()
let frame_stt_atomic #a #opened #pre #post frame e = fun _ -> e ()
let frame_stt_ghost #a #opened #pre #post frame e = fun _ -> e ()

inline_for_extraction
let sub_stt (#a:Type u#a)
            (#pre1:vprop)
            (pre2:vprop)
            (#post1:a -> vprop)
            (post2:a -> vprop)
            (pf1 : vprop_equiv pre1 pre2)
            (pf2 : vprop_post_equiv post1 post2)
            (e:stt a pre1 post1)
  : stt a pre2 post2 =
  fun _ ->
    rewrite_equiv pre2 pre1;
    let x = e () in
    [@inline_let]    
    let pf : vprop_equiv (post1 x) (post2 x) = 
      elim_vprop_post_equiv post1 post2 pf2 x
    in
    rewrite_equiv (post1 x) (post2 x);
    return x

inline_for_extraction
let sub_stt_atomic #a #opened #pre1 pre2 #post1 post2 pf1 pf2 e =
  fun _ ->
  rewrite_equiv pre2 pre1;
  let x = e () in
  [@inline_let]    
  let pf : vprop_equiv (post1 x) (post2 x) = 
    elim_vprop_post_equiv post1 post2 pf2 x
  in
  rewrite_equiv (post1 x) (post2 x);
  return x

inline_for_extraction
let sub_stt_ghost #a #opened #pre1 pre2 #post1 post2 pf1 pf2 e =
  fun _ ->
  rewrite_equiv pre2 pre1;
  let x = e () in
  [@inline_let]    
  let pf : vprop_equiv (post1 x) (post2 x) = 
    elim_vprop_post_equiv post1 post2 pf2 x
  in
  rewrite_equiv (post1 x) (post2 x);
  x

module R = Steel.ST.Reference
open Steel.ST.Util

let read #a r #n #p =
  fun _ ->
  let x = R.read r in
  return x

let write #a r x #n
  = fun _ ->
    let _ = R.write r x in
    rewrite _ (R.pts_to r full_perm (hide x))

let read_pure #a r #n #p =
  fun _ ->
  let x = R.read r in
  return x

let read_atomic r #n #p =
  fun _ ->
  let x = R.atomic_read_u32 r in
  intro_pure (eq2_prop (reveal n) x);
  return x

let write_atomic r x #n = fun _ ->
  R.atomic_write_u32 #_ #n r x

let elim_pure_explicit p = fun _ -> elim_pure p
let elim_pure _ #p = fun _ -> elim_pure p

let intro_pure p _ = fun _ -> intro_pure p

let elim_exists #a p = fun _ -> elim_exists ()

let intro_exists #a p e = fun _ -> intro_exists e p

let intro_exists_erased #a p e = intro_exists p (reveal e)

let while_loop inv cond body = fun _ -> while_loop inv cond body

let stt_ghost_reveal a x = fun _ -> noop (); reveal x

let stt_admit _ _ _ = admit ()
let stt_atomic_admit _ _ _ = admit ()
let stt_ghost_admit _ _ _ = admit ()

<<<<<<< HEAD
let stt_ghost_ni (#a:Type) (#p:vprop) (#q:a -> vprop)
  : non_informative_witness (stt_ghost a emp_inames p q)
  = fun x -> reveal x

let ghost_app (#a:Type) (#b:a -> Type) 
              ($f: (x:a -> b x))
              (y:erased a)
              ($w:(x:erased a -> non_informative_witness (b (reveal x))))
  : b (reveal y)
  = w y (hide (f (reveal y)))


let ghost_app2 (#a:Type) (#b:a -> Type) (#p:a -> vprop) (#q: (x:a -> b x -> vprop))
              (f: (x:a -> stt_ghost (b x) emp_inames (p x) (q x)))
              (y:erased a)
  : stt_ghost (b (reveal y)) emp_inames (p (reveal y)) (q (reveal y))
  = ghost_app f y (fun _ -> stt_ghost_ni)
=======
let stt_par f g = fun _ -> par  f g
>>>>>>> e8376d0e
<|MERGE_RESOLUTION|>--- conflicted
+++ resolved
@@ -227,7 +227,7 @@
 let stt_atomic_admit _ _ _ = admit ()
 let stt_ghost_admit _ _ _ = admit ()
 
-<<<<<<< HEAD
+
 let stt_ghost_ni (#a:Type) (#p:vprop) (#q:a -> vprop)
   : non_informative_witness (stt_ghost a emp_inames p q)
   = fun x -> reveal x
@@ -245,6 +245,5 @@
               (y:erased a)
   : stt_ghost (b (reveal y)) emp_inames (p (reveal y)) (q (reveal y))
   = ghost_app f y (fun _ -> stt_ghost_ni)
-=======
+
 let stt_par f g = fun _ -> par  f g
->>>>>>> e8376d0e
