module Pulse.Steel.Wrapper

open Steel.ST.Effect
open Steel.Memory
open Steel.ST.Util

type stt (a:Type u#a) (pre:vprop) (post:a -> vprop) = unit -> STT a pre post

inline_for_extraction
let return_stt (#a:Type u#a) (x:a) : stt a emp (fun r -> pure (r == x)) =
  fun _ -> return x

inline_for_extraction
let return_stt_noeq (#a:Type u#a) (x:a) : stt a emp (fun _ -> emp) = fun _ -> return x

inline_for_extraction
let bind_stt (#a:Type u#a) (#b:Type u#b) (#pre1:vprop) (#post1:a -> vprop) (#post2:b -> vprop)
  (e1:stt a pre1 post1)
  (e2:(x:a -> stt b (post1 x) post2))

  : stt b pre1 post2 =

  fun _ ->
  let x = e1 () in
  e2 x ()

inline_for_extraction
let frame_stt (#a:Type u#a) (#pre:vprop) (#post:a -> vprop) (frame:vprop) (e:stt a pre post)
  : stt a (pre `star` frame) (fun x -> post x `star` frame) =
  fun _ -> e ()

assume val admit__ (#a:Type u#a) (#p:vprop) (#q:a -> vprop) (_:unit) : ST a p q True (fun _ -> False)

let vprop_equiv (p q:vprop) = squash (equiv p q)
<<<<<<< HEAD
let vprop_post_equiv (#t:Type u#a) (p q: t -> vprop) = forall x. vprop_equiv (p x) (q x)

let intro_vprop_post_equiv
       (#t:Type u#a) 
       (p q: t -> vprop)
       (pf: (x:t -> vprop_equiv (p x) (q x)))
  : vprop_post_equiv p q
  = let pf = 
        introduce forall x. vprop_equiv (p x) (q x)
        with pf x
    in
    FStar.Squash.join_squash pf
       
let elim_vprop_post_equiv (#t:Type u#a)
=======
let inst_vprop_post_equiv (#t:Type u#a)
>>>>>>> 7e0e6f3d
                          (p q: t -> vprop) 
                          (pf:vprop_post_equiv p q)
                          (x:t) 
    : vprop_equiv (p x) (q x)
    = let pf : squash (vprop_equiv (p x) (q x))
             = eliminate forall x. vprop_equiv (p x) (q x) with x
      in
      FStar.Squash.join_squash pf

inline_for_extraction
let sub_stt (#a:Type u#a)
            (#pre1:vprop)
            (pre2:vprop)
            (#post1:a -> vprop)
            (post2:a -> vprop)
            (pf1 : vprop_equiv pre1 pre2)
            (pf2 : vprop_post_equiv post1 post2)
            (e:stt a pre1 post1)
  : stt a pre2 post2 =
  fun _ ->
    let _ = unsquash_equiv pre1 pre2 () in
    rewrite_equiv pre2 pre1;
    let x = e () in
    let pf : vprop_equiv (post1 x) (post2 x) = 
      elim_vprop_post_equiv post1 post2 pf2 x
    in
    let _ = unsquash_equiv (post1 x) (post2 x) pf in
    rewrite_equiv (post1 x) (post2 x);
    return x

let vprop_equiv_refl (v0:vprop) 
  : vprop_equiv v0 v0
  = equiv_refl v0

let vprop_equiv_sym (v0 v1:vprop) (_:vprop_equiv v0 v1)
  : vprop_equiv v1 v0
  = equiv_sym v0 v1

let vprop_equiv_trans (v0 v1 v2:vprop) (_:vprop_equiv v0 v1) (_:vprop_equiv v1 v2)
  : vprop_equiv v0 v2
  = equiv_trans v0 v1 v2

let vprop_equiv_unit (x:vprop)
  : vprop_equiv (emp `star` x) x
  = cm_identity x

let vprop_equiv_comm (p1 p2:vprop)
  : vprop_equiv (p1 `star` p2) (p2 `star` p1)
  = star_commutative p1 p2

let vprop_equiv_assoc (p1 p2 p3:vprop)
  : vprop_equiv ((p1 `star` p2) `star` p3) (p1 `star` (p2 `star` p3))
  = star_associative p1 p2 p3

let vprop_equiv_cong (p1 p2 p3 p4:vprop)
                     (_: vprop_equiv p1 p3)
                     (_: vprop_equiv p2 p4)
  : vprop_equiv (p1 `star` p2) (p3 `star` p4)
  = star_congruence p1 p2 p3 p4

module G = FStar.Ghost
module U32 = FStar.UInt32
module R = Steel.ST.Reference

type erased = G.erased u32
let hide (x:u32) : erased = G.hide x
let reveal (x:erased) = G.reveal x

type ref = R.ref u32
[@@ __reduce__]
let pts_to (r:ref) (n:u32) = R.pts_to r full_perm n

let read (n:erased) (r:ref)
  = fun _ ->
    let x = R.read r in
    rewrite (pts_to r n) (pts_to r x);
    return x

let write (n:erased) (r:ref) (x:u32)
  = fun _ ->
    let _ = R.write r x in
    rewrite _ (pts_to r x)<|MERGE_RESOLUTION|>--- conflicted
+++ resolved
@@ -32,7 +32,6 @@
 assume val admit__ (#a:Type u#a) (#p:vprop) (#q:a -> vprop) (_:unit) : ST a p q True (fun _ -> False)
 
 let vprop_equiv (p q:vprop) = squash (equiv p q)
-<<<<<<< HEAD
 let vprop_post_equiv (#t:Type u#a) (p q: t -> vprop) = forall x. vprop_equiv (p x) (q x)
 
 let intro_vprop_post_equiv
@@ -47,9 +46,6 @@
     FStar.Squash.join_squash pf
        
 let elim_vprop_post_equiv (#t:Type u#a)
-=======
-let inst_vprop_post_equiv (#t:Type u#a)
->>>>>>> 7e0e6f3d
                           (p q: t -> vprop) 
                           (pf:vprop_post_equiv p q)
                           (x:t) 
