--- conflicted
+++ resolved
@@ -712,13 +712,10 @@
 
     | Tm_Admit _ _ _ _ ->
       check_admit f g t pre pre_typing post_hint
-<<<<<<< HEAD
-      
-=======
 
     | Tm_Par _ _ _ _ _ _ ->
       T.fail "par: checker not yet implemented"
->>>>>>> e8376d0e
+
   with
   | Framing_failure failure ->
     handle_framing_failure f g t pre pre_typing post_hint failure (check' true)
