{
	"fstar_exe": "fstar.exe",
	"options": [
		"--z3version", "4.13.3",
<<<<<<< HEAD
		"--ext", "context_pruning"
=======
		"--ext", "optimize_let_vc"
>>>>>>> 8d3d5485
	],
	"include_dirs": [
		"bool_refinement",
		"dependent_bool_refinement",
		"stlc"
	]
}<|MERGE_RESOLUTION|>--- conflicted
+++ resolved
@@ -2,11 +2,7 @@
 	"fstar_exe": "fstar.exe",
 	"options": [
 		"--z3version", "4.13.3",
-<<<<<<< HEAD
-		"--ext", "context_pruning"
-=======
 		"--ext", "optimize_let_vc"
->>>>>>> 8d3d5485
 	],
 	"include_dirs": [
 		"bool_refinement",
