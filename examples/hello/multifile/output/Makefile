
<<<<<<< HEAD
ifeq ($(OS),Windows_NT)
  OCAMLPATH := $(shell cygpath -m $(FSTAR_HOME)/lib);$(OCAMLPATH)
else
  OCAMLPATH := $(FSTAR_HOME)/lib:$(OCAMLPATH)
=======
ifdef FSTAR_HOME
  ifeq ($(OS),Windows_NT)
    OCAMLPATH := $(shell cygpath -m $(FSTAR_HOME)/lib);$(OCAMLPATH)
  else
    OCAMLPATH := $(FSTAR_HOME)/lib:$(OCAMLPATH)
  endif
>>>>>>> 86dbb4ee
endif

# with dune
Main.exe: $(wildcard *.ml)
	OCAMLPATH="$(OCAMLPATH)" dune build
	cp _build/default/Main.exe .

#with ocamlbuild
Main.native: $(wildcard *.ml)
	OCAMLPATH="$(OCAMLPATH)" ocamlbuild -tag thread -use-ocamlfind -quiet -pkg batteries -pkg fstar.lib -cflags -w,-8 Main.native

clean:
	rm -rf _build Main.native Main.exe<|MERGE_RESOLUTION|>--- conflicted
+++ resolved
@@ -1,17 +1,10 @@
 
-<<<<<<< HEAD
-ifeq ($(OS),Windows_NT)
-  OCAMLPATH := $(shell cygpath -m $(FSTAR_HOME)/lib);$(OCAMLPATH)
-else
-  OCAMLPATH := $(FSTAR_HOME)/lib:$(OCAMLPATH)
-=======
 ifdef FSTAR_HOME
   ifeq ($(OS),Windows_NT)
     OCAMLPATH := $(shell cygpath -m $(FSTAR_HOME)/lib);$(OCAMLPATH)
   else
     OCAMLPATH := $(FSTAR_HOME)/lib:$(OCAMLPATH)
   endif
->>>>>>> 86dbb4ee
 endif
 
 # with dune
