(*
   Copyright 2008-2018 Microsoft Research

   Licensed under the Apache License, Version 2.0 (the "License");
   you may not use this file except in compliance with the License.
   You may obtain a copy of the License at

       http://www.apache.org/licenses/LICENSE-2.0

   Unless required by applicable law or agreed to in writing, software
   distributed under the License is distributed on an "AS IS" BASIS,
   WITHOUT WARRANTIES OR CONDITIONS OF ANY KIND, either express or implied.
   See the License for the specific language governing permissions and
   limitations under the License.
*)
module Evens.Test
open Evens
open FStar.Tactics

let even_test () =
<<<<<<< HEAD
 assert (even (nat2unary 24))
=======
 assert (even (nat2unary 1024))
>>>>>>> 5699c1ff
     by (norm [nbe; delta_only [`%nat2unary]; zeta; iota; primops];
         prove_even ())<|MERGE_RESOLUTION|>--- conflicted
+++ resolved
@@ -18,10 +18,6 @@
 open FStar.Tactics
 
 let even_test () =
-<<<<<<< HEAD
- assert (even (nat2unary 24))
-=======
  assert (even (nat2unary 1024))
->>>>>>> 5699c1ff
      by (norm [nbe; delta_only [`%nat2unary]; zeta; iota; primops];
          prove_even ())