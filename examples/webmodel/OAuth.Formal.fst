--- conflicted
+++ resolved
@@ -1,4 +1,4 @@
-module OAuth.Formal
+module OAuth.Formal.Test
 
 type http_request
 type http_response
@@ -64,13 +64,7 @@
 assume val request_parameters: #req_idx:index -> http_request ->  indexed_parameters req_idx	      
 
 assume val request_method: http_request -> string
-<<<<<<< HEAD
-
-
-assume val request_parameters: #req_idx:index -> http_request ->  indexed_parameters req_idx
 			      
-=======
->>>>>>> e5adc405
 assume val request_origin_header: http_request -> string
 assume val request_cookie_header: http_request -> nonce
 assume val request_body: http_request -> body
@@ -207,16 +201,18 @@
 assume val set_rp_session: loginSessionId:nonce -> idp:origin -> s:nonce -> m:string -> redir:uri -> server unit
 assume val get_rp_session: loginSessionId:nonce -> server (option (idp:origin * s:nonce * m:string * redir:uri))
 
-assume val set_rp_request_state: request_id:nonce -> mode:string -> idp:origin -> req:nonce -> server unit
-assume val get_rp_request_state: request_id:nonce -> server (o:option (mode:string * idp:origin * req:nonce){ match o with 
+assume val check_password: username:string -> password:nonce -> server bool
+
+noeq type req_id = 
+  | Id : src:origin -> n:nonce -> req_id
+
+
+assume val set_rp_request_state: request_id:nonce -> mode:string -> idp:origin -> req:req_id -> server unit
+assume val get_rp_request_state: request_id:nonce -> server (o:option (mode:string * idp:origin * req:req_id){ match o with 
 			| Some (m,i,r) -> (nonce_index request_id) `includes` i
 			| None -> True})
 
-assume val check_password: username:string -> password:nonce -> server bool
-
-type req_id = 
-  | Id : bid:origin -> n:nonce -> req_id
-  
+
 noeq type http_message = 
   | Req : id:req_id -> req:http_request -> http_message 
   | Resp: id:req_id -> resp:http_response -> http_message
@@ -235,23 +231,23 @@
   if path = "/" then
     let headers = [mk_referrer_policy_header "origin"] in 
     let script_ = script_param "script_rp_index" in
-    can_send_public (nonce_index id);
-    assert (can_send (param_index script_) (nonce_index id));
-    let resp = Resp id (mk_response #(nonce_index id) headers (mk_body #(nonce_index id) [script_])) in
+    can_send_public (nonce_index id.n);
+    assert (can_send (param_index script_) (nonce_index id.n));
+    let resp = Resp id (mk_response #(nonce_index id.n) headers (mk_body #(nonce_index id.n) [script_])) in
     return (Some resp)
   else if path = "/startInteractiveLogin" then
     if (request_method req = "POST" &&
         request_origin_header req = get_origin rp_origin)
 	 //may need extra checks for HTTPS 
     then (
-       match get_idp_param (get_body #(nonce_index id) (request_body req)) with
+       match get_idp_param (get_body #(nonce_index id.n) (request_body req)) with
        | None -> return None 
        | Some idp -> 
 	 iro <-- read_idp_record rp_origin idp;
 	 match iro with
 	 | None -> return None
 	 | Some ir -> 
-	     let redir_index = index_add (nonce_index id) idp in
+	     let redir_index = index_add (nonce_index id.n) idp in
   	     (state <-- mk_nonce #redir_index;
 	     let auth_uri = get_idp_auth_endpoint_uri ir in
 	     let client_id = get_client_id ir in
@@ -280,7 +276,7 @@
 	| None -> return None
 	| Some ir -> 
 	       let client_id = get_client_id ir in
-	       let req_params = request_parameters #(nonce_index id) req in
+	       let req_params = request_parameters #(nonce_index id.n) req in
 	       match (get_client_id_param req_params, 
 		      get_state_param req_params, 
 		      get_mode_param req_params) with
@@ -313,29 +309,31 @@
 								 [grant_param;
 							          authorization_code_param code;
 								  redirect_uri_param redir]) in
-				    request_id <-- mk_nonce #(nonce_index id);
+				    request_id <-- mk_nonce #(nonce_index id.n);
+				    let req_id = Id rp_origin request_id in
 				    set_rp_request_state request_id "code" idp id ;;
-			            return (Some (Req request_id token_request))
+			            return (Some (Req req_id token_request))
     
 		      else return None   
 	       | _,_,_ -> return None
     else return None
  | Resp id resp -> // process IP's response and process API response
-     session_or_none <-- get_rp_request_state id ;
+     session_or_none <-- get_rp_request_state id.n ;
      match session_or_none with
      | None -> return None
      | Some (mode,idp,prev) -> 
         if mode = "code" then 
         let resp_params = get_body (response_body resp) in
-	match get_access_token_param #(nonce_index id) resp_params with
+	match get_access_token_param #(nonce_index id.n) resp_params with
 	| None -> return None
 	| Some token -> 
 	  iro <-- read_idp_record rp_origin idp;
 	  match iro with
 	  | None -> return None
 	  | Some ir -> 
-		 request_id <-- mk_nonce #(nonce_index id);
-		 let request_idx = (nonce_index id) in
+		 request_id <-- mk_nonce #(nonce_index id.n);
+		 let req_id = Id rp_origin request_id in
+		 let request_idx = (nonce_index id.n) in
 		 let intros_uri = get_idp_introspection_endpoint_uri ir in
 		 let token_param = access_token_param token in
 		 let intros_uri = add_parameters #(request_idx) intros_uri [token_param] in
@@ -343,18 +341,17 @@
 		 assert (includes request_idx idp);
 		 assert (includes request_idx (uri_origin intros_uri));
 		 let request = mk_request #request_idx "GET" intros_uri [] (mk_body #request_idx []) in
-		 return (Some (Req request_id request))
+		 return (Some (Req req_id request))
         else if mode = "introspect" then
 	     /// We may get back the userid and/or a protected resource and/or client_id here
 	     /// For authentication, we need to check these values, but not for authorization
 	     let headers = [mk_referrer_policy_header "origin"] in 
 	     let script_ = script_param "script_rp_index" in
-	     can_send_public (nonce_index id);
-	     assert (can_send (param_index script_) (nonce_index id));
-	     return (Some (Resp prev (mk_response #(nonce_index prev) headers 
-			  (mk_body #(nonce_index prev) [script_]))))
+	     can_send_public (nonce_index id.n);
+	     assert (can_send (param_index script_) (nonce_index id.n));
+	     return (Some (Resp prev (mk_response #(nonce_index prev.n) headers 
+			  (mk_body #(nonce_index prev.n) [script_]))))
 	else return None 
-
 
 assume val get_path: u:uri -> path:string
 
@@ -375,11 +372,7 @@
 assume val get_code: code:nonce -> server (option (client_id:string * ruri:uri * username:string))
 assume val remove_code: code:nonce -> server unit
 
-<<<<<<< HEAD
 assume val token: idx:index -> Type
-=======
-type token (idx:index) = n:nonce{nonce_index n == idx}
->>>>>>> e5adc405
 assume val mk_token: #idx:index -> server (token idx)
 assume val compromised: origin -> Type
 assume val get_token_value: #idx:index -> token idx -> 
@@ -393,19 +386,19 @@
 | Req id req ->
       let path = request_path req in
       if path = "/auth" && request_method req = "GET" then
-	 let params = request_parameters #(nonce_index id) req in
+	 let params = request_parameters #(nonce_index id.n) req in
 	 let headers = [mk_referrer_policy_header "origin"] in 
-	 let script_ = script_data_param #(nonce_index id) "script_idp_form" params in
-//	 assert (param_index script_ == nonce_index id);
-//	 assert (can_send (param_index script_) (nonce_index id));
+	 let script_ = script_data_param #(nonce_index id.n) "script_idp_form" params in
+//	 assert (param_index script_ == nonce_index id.n);
+//	 assert (can_send (param_index script_) (nonce_index id.n));
 	 let resp = Resp id 
-		      (mk_response #(nonce_index id) 
+		      (mk_response #(nonce_index id.n) 
 			 headers 
-			 (mk_body #(nonce_index id) [script_])) in
+			 (mk_body #(nonce_index id.n) [script_])) in
 	 return (Some resp)
       else if (path = "/auth" && request_method req = "POST" &&
    	       request_origin_header req = get_origin ip) then
-	 let params   = get_body #(nonce_index id) (request_body req) in
+	 let params   = get_body #(nonce_index id.n) (request_body req) in
 	 let username = get_username_param params in
 	 let password = get_password_param params in
 	 let clientid_state = get_client_id_state_params params in
@@ -421,7 +414,7 @@
 		   | Some rpr -> 
 		   let rp_origin = get_rp_record_rp_origin rpr in
 		   if check_redirect_uri rpr rp_origin ruri then
-   		     let code_index = index_add (nonce_index id) rp_origin in
+   		     let code_index = index_add (nonce_index id.n) rp_origin in
 		     new_code <-- mk_nonce #code_index ;
 		     store_code new_code cid ruri u ;;  
 		     assert (nonce_index st == public_index \/
@@ -443,7 +436,7 @@
 	  | Some (u,p) -> 
 	   check <-- check_password u p ;
 	   if check then
-	     let params   = get_body #(nonce_index id) (request_body req) in
+	     let params   = get_body #(nonce_index id.n) (request_body req) in
 	     let code = get_code_param params in
 	     let red_uri = get_redirect_uri_param params in
 	     match code,red_uri with
@@ -456,8 +449,8 @@
 	           if client_id = u && 
 		      eq_uri red_uri ruri then
 		    (remove_code code ;;
-  		     let token_index = nonce_index id in
-		     token <-- mk_token #token_index ;
+  		     let token_index = nonce_index id.n in
+		     token <-- mk_nonce #token_index ;
 		     let b = mk_body #token_index [access_token_param token] in
   	             let resp = Resp id (mk_response #token_index [] b) in
 		     return (Some resp))
@@ -469,8 +462,6 @@
 
 
 
-
-
 type browser_state
 type browser 'a = browser_state -> ('a * browser_state)
 assume val new_browser: unit -> browser_state 
@@ -478,17 +469,17 @@
 assume val user_navigates: u:origin -> browser (option (m:http_message{Req? m}))
 assume val process_response: m:http_message{Resp? m} -> browser (option (m:http_message{Req? m}))
 
-<<<<<<< HEAD
-=======
 
 (***********)
 
 type system
 type id = origin
+assume val is_browser : id -> bool
+
 type window
 noeq type event = 
   | HTTP_Msg : http_message -> event
-  | Load_Script : window -> event
+  | Load_Script : id -> window -> event
   
 assume val event_target: event -> id
 type log = l:list event
@@ -497,13 +488,16 @@
 type browser_process = option event -> browser_state -> (list event * browser_state)
 type server_process = option event -> server_state -> (list event * server_state)
 type script_process = option event -> browser_state -> (list event * browser_state)
+assume val get_browser_ids: system -> list id 
 assume val get_browser: id -> system -> browser_state * browser_process
 assume val get_server: id -> system -> server_state * server_process
 assume val get_script: id -> system -> script_process
-assume val set_browser_state: id -> browser_state -> system -> system
-assume val set_server_state: id -> server_state -> system -> system
-
-assume val valid_event: list event -> event -> Type
+assume val set_browser_state: id -> browser_state -> i:system -> o:system{get_log o == get_log i}
+assume val set_server_state: id -> server_state -> i:system -> o:system{get_log o == get_log i}
+
+val valid_event: list event -> event -> Type0
+let valid_event l e = True
+
 assume val valid_monotonic: l:list event -> e:event -> e':event -> Lemma
 				  (requires (valid_event l e))
 				  (ensures (valid_event (e'::l) e))
@@ -515,6 +509,16 @@
   | [] -> True
   | h::t -> valid_log t /\ valid_event t h
 
+val valid_log_lemma: l:list event -> Lemma 
+		    (requires (True))
+		    (ensures (valid_log l))
+		    [SMTPat (valid_log l)]
+let rec valid_log_lemma l = 
+    match l with 
+    | [] -> ()
+    | h::t -> valid_log_lemma t
+			
+			    
 val first_n: n:nat -> l:list event{List.Tot.length l >= n}  -> list event
 let rec first_n n l = 
   if List.Tot.length l = n then l 
@@ -544,8 +548,9 @@
 
 assume val mk_browser: stateful id (* creates a new browser and returns an identifier for it *)
 
-assume val add_event: e:event -> stateful_spec unit (fun _ -> True)  (fun i r o -> get_log o == e::get_log i)
-assume val add_events: es:list event -> stateful_spec unit (fun _ -> True)  (fun i r o -> get_log o == es @ get_log i)
+assume val add_event: e:event -> stateful_spec unit (fun i -> valid_log (e::(get_log i)))  (fun i r o -> get_log o == e::get_log i)
+assume val add_events: es:list event -> stateful_spec unit (fun i -> valid_log (es@(get_log i)))  (fun i r o -> get_log o == es @ get_log i)
+
 assume val get_pending_event: stateful_spec (option event)
 					    (fun _ -> True)
 					    (fun i e o -> get_log i == get_log o /\ 
@@ -554,7 +559,7 @@
 						       | None -> True))
 
 
-let rec scheduler st =
+let scheduler_step : stateful unit =  fun st -> 
   let (ev,st) = get_pending_event st in
   match ev with
   | Some (HTTP_Msg (Req id r)) -> 
@@ -563,9 +568,45 @@
 	 let (evs,s_st) = s_fun ev s_st in
 	 let _,st' = add_events evs st in
 	 let st' = set_server_state o s_st st' in
-	 st'
-
-  | Some (HTTP_Msg (Resp id r)) ->
+	 (),st'
+
+  | Some (HTTP_Msg (Resp id r)) -> 
+         if is_browser id.src then 
+	   let (b_st,b_fun) = get_browser id.src st in
+	   let (evs,b_st) = b_fun ev b_st  in
+	   let _,st' = add_events evs st in
+	   let st' = set_browser_state id.src b_st st' in
+	   (),st'
+	 else 
+	   let o = id.src in 
+	   let (s_st,s_fun) = get_server o st in
+	   let (evs,s_st) = s_fun ev s_st in
+	   let _,st' = add_events evs st in
+	   let st' = set_server_state o s_st st' in
+	   (),st'
+  | Some (Load_Script id w) ->
+	   let (b_st,b_fun) = get_browser id st in
+	   let (evs,b_st) = b_fun ev b_st  in
+	   let _,st' = add_events evs st in
+	   let st' = set_browser_state id b_st st' in
+	   (),st'
+  | None -> 
+	  match (get_browser_ids st) with
+	  | [] -> (),st
+	  | id::t -> 
+		 let (b_st,b_fun) = get_browser id st in
+		 let (evs,b_st) = b_fun None b_st  in
+		 let _,st' = add_events evs st in
+		 let st' = set_browser_state id b_st st' in
+		 (),st' 
+   
+
+let rec scheduler (n:nat) (st:system{valid_log (get_log st)}) =
+  if n > 0 then
+    let _,st' = scheduler_step st in
+    scheduler (n-1) st'
+  else ()	   
+	     
 	 
 	 
   
@@ -584,12 +625,6 @@
 				      
 
 
-
-
-
-
-
->>>>>>> e5adc405
 let main ip rp =
     let browser = new_browser() in
     let servers = new_servers() in
@@ -607,8 +642,3 @@
 
 
 
-
-<<<<<<< HEAD
-=======
-
->>>>>>> e5adc405
