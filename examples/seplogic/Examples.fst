--- conflicted
+++ resolved
@@ -101,21 +101,6 @@
   step_alloc_return                                 `or_else`
   fail "step: failed"
 
-<<<<<<< HEAD
-// let normalize_context :tactic unit =
-//   e <-- cur_env;
-//   mapM (fun b ->
-//     let typ_b = type_of_binder b in
-//     begin match term_as_formula' typ_b with
-//     | App _ _ ->
-//         norm_binder_type [] b;;
-// 	idtac
-//     | _       ->
-//         idtac
-//     end
-//   ) (binders_of_env e);;
-//   return ()
-=======
 let solve :tactic unit =
   norm [delta; delta_only unfold_steps; primops];;
   dump "Initial goal";;
@@ -124,7 +109,6 @@
   repeat_simplify;;
   dump "Final goal"
   
-
 (***** Examples *****)
 
 type t = FStar.SepLogic.Heap.t
@@ -172,250 +156,4 @@
   let c = Bind (Read r1) (fun n1 -> Write r2 (n1)) in
   let p = fun _ h -> (sel h r1 == i /\ sel h r2 == i /\ sel h r3 == k) in
   let post = (lift_wpsep (wpsep_command c)) p h in
-  assert_by_tactic (sel h r1 == i /\ sel h r2 == j /\ sel h r3 == k ==> post) solve //here how can we apply a binder?
-
-// (* Writing to a pointer *)
-// let write_tau :tactic unit =
-//   norm [delta; delta_only unfold_steps; primops];;
-//   step;;
-//   //repeat_simplify_context;;
-//   repeat_simplify;;
-//   dump "Write"
-
-// (* Incrementing a pointer *)
-// let increment_tau :tactic unit =
-//   norm [delta; delta_only unfold_steps; primops];;
-//   implies_intro;;
-//   repeat step;;
-//   //repeat_simplify_context;;
-//   repeat_simplify;;
-//   dump "Increment"
-
-// (* Swapping two pointers *)
-// let swap_tau :tactic unit =
-//   norm [delta; delta_only unfold_steps; primops];;
-//   implies_intro;;
-//   repeat step;;
-//   //repeat_simplify_context;;
-//   repeat_simplify;;
-//   dump "Swap"
-
-// (* Double increment a pointer *)
-// let double_increment_tau :tactic unit =
-//   norm [delta; delta_only unfold_steps; primops];;
-//   implies_intro;;
-//   repeat step;;
-//   //repeat_simplify_context;;
-//   repeat_simplify;;
-//   dump "Double Increment"
-
-// (* Rotate three pointers *)
-// let rotate_tau :tactic unit =
-//   norm [delta; delta_only unfold_steps; primops];;
-//   implies_intro;;
-//   repeat step;;
-//   //repeat_simplify_context;;
-//   repeat_simplify;;
-//   dump "Rotate"
->>>>>>> ec77c1e8
-
-// let swap_ok (r1:addr) (r2:addr) (h:heap) (a:int) (b:int) =
-//   let c = Bind (Read r1) (fun n1 -> Bind (Read r2) (fun n2 -> Bind (Write r1 n2) (fun _ -> Write r2 n1))) in
-//   let p = fun _ h -> sel h r1 == b /\ sel h r2 == a in
-//   let t = (lift_wpsep (wpsep_command c)) p h in
-//   assert_by_tactic (sel h r1 == a /\ sel h r2 == b ==> t) (
-//     norm [delta; delta_only unfold_steps; primops];;
-//     implies_intro;;
-//     apply_lemma (quote lemma_destruct_exists_subheaps);;
-//     norm [];;
-//     apply_lemma (quote lemma_read_write);;
-//     norm [];;
-//     forall_intro;;
-//     implies_intro;;
-//     apply_lemma (quote lemma_destruct_exists_subheaps);;
-//     norm [];;
-//     apply_lemma (quote lemma_read_write);;
-//     norm [];;
-//     forall_intro;;
-//     b <-- implies_intro;
-//     binder_retype b;;
-//     simplify;;
-//     trefl;;
-//     normalize_context;;
-//     apply_lemma (quote lemma_destruct_exists_subheaps);;
-//     norm [];;
-//     apply_lemma (quote lemma_read_write);;
-//     norm [];;
-//     apply_lemma (quote lemma_implies_intro_equality);;
-//     norm [];;
-//     apply_lemma (quote lemma_read_write);;
-//     norm [];;
-//     apply_lemma (quote lemma_implies_intro_equality);;
-//     norm [];;
-//     repeat_simplify
-// )
-
-// let context_rewrites :tactic unit =
-//   e <-- cur_env;
-//   mapM (fun b ->
-//     let typ_b = type_of_binder b in
-//     match term_as_formula' typ_b with
-//     | Comp Eq _ l r ->
-//        begin match inspect l with
-//        | Tv_Var _  -> rewrite b
-//        | _         -> idtac
-//        end
-//     | _            -> idtac
-//   ) (binders_of_env e);;
-//   idtac
-
-// let simplify_context :tactic unit =
-//   e <-- cur_env;
-//   mapM (fun b ->
-//     let typ_b = type_of_binder b in
-//     begin match term_as_formula' typ_b with
-//     | Comp Eq _ _ _ ->
-//         binder_retype b;;
-//         simplify;;
-//         trefl
-//     | _             ->
-//         idtac
-//     end
-//   ) (binders_of_env e);;
-//   idtac
-
-// let reduce_context :tactic unit =
-//   simplify_context;;
-//   normalize_context;;
-//   context_rewrites
-
-// let rec repeat_simplify_context () :Tac unit =
-//  (e1 <-- cur_env;
-//   reduce_context;;
-//   e2 <-- cur_env;
-//   let binders_of_e1 = binders_of_env e1 in
-//   let binders_of_e2 = binders_of_env e2 in
-//   if List.Tot.length binders_of_e1 = List.Tot.length binders_of_e2
-//   then (if List.Tot.fold_left2 (fun acc b1 b2 -> acc && term_eq (type_of_binder b1) (type_of_binder b2))
-//                                true
-// 			       (binders_of_e1)
-// 			       (binders_of_e2)
-//        then return ()
-//        else repeat_simplify_context)
-//   else fail "repeat_simplify_context: binders length vary"
-//  ) ()
-
-<<<<<<< HEAD
-(* Writing to a pointer *)
-let write_tau :tactic unit =
-  norm [delta; delta_only unfold_steps; primops];;
-  repeat step;;
-  repeat_simplify;;
-  dump "Write"
-
-let write_ok (r:addr) (h:heap) (n:int) =
-  let c = (Write r n) in
-  let p = fun _ h -> sel h r == n in
-  let t = (lift_wpsep (wpsep_command c)) p h in
-  assert_by_tactic t write_tau
-
-(* Incrementing a pointer *)
-let increment_tau :tactic unit =
-  norm [delta; delta_only unfold_steps; primops];;
-  implies_intro;;
-  repeat step;;
-  repeat_simplify;;
-  dump "Increment"
-
-let increment_ok (r:addr) (h:heap) (n:int) =
-  let c = Bind (Read r) (fun n -> Write r (n + 1)) in
-  let p = fun _ h -> sel h r == (n + 1) in
-  let t = (lift_wpsep (wpsep_command c)) p h in
-  assert_by_tactic (sel h r == n ==> t) increment_tau
-
-(* Swapping two pointers *)
-let swap_tau :tactic unit =
-  norm [delta; delta_only unfold_steps; primops];;
-  implies_intro;;
-  repeat step;;
-  repeat_simplify;;
-  dump "Swap"
-
-let swap_ok (r1:addr) (r2:addr) (h:heap) (a:int) (b:int) =
-  let c = Bind (Read r1) (fun n1 -> Bind (Read r2) (fun n2 -> Bind (Write r1 n2) (fun _ -> Write r2 n1))) in
-  let p = fun _ h -> sel h r1 == b /\ sel h r2 == a in
-  let t = (lift_wpsep (wpsep_command c)) p h in
-  assert_by_tactic (sel h r1 == a /\ sel h r2 == b ==> t) swap_tau
-
-(* Double increment a pointer *)
-let double_increment_tau :tactic unit =
-  norm [delta; delta_only unfold_steps; primops];;
-  implies_intro;;
-  repeat step;;
-  repeat_simplify;;
-  dump "Double Increment"
-
-let double_increment_ok (r:addr) (h:heap) (n:int) =
-  let c = Bind (Bind (Read r) (fun y -> Write r (y + 1))) (fun _ -> (Bind (Read r) (fun y -> Write r (y + 1))))  in
-  let p = fun _ h -> sel h r == (n + 2) in
-  let t = (lift_wpsep (wpsep_command c)) p h in
-  assert_by_tactic (sel h r == n ==> t) double_increment_tau
-
-(* Rotate three pointers *)
-let rotate_tau :tactic unit =
-  norm [delta; delta_only unfold_steps; primops];;
-  implies_intro;;
-  repeat step;;
-  repeat_simplify;;
-  dump "Rotate"
-
-let rotate_ok (r1:addr) (r2:addr) (r3:addr) (h:heap) (i:int) (j:int) (k:int) =
-  let c = Bind (Bind (Read r1) (fun n1 -> Bind (Read r2) (fun n2 -> Bind (Write r1 n2) (fun _ -> Write r2 n1)))) (fun _ -> Bind (Read r2) (fun n3 -> Bind (Read r3) (fun n4 -> Bind (Write r2 n4) (fun _ -> Write r3 n3)))) in
-  let p = fun _ h -> (sel h r1 == j /\ sel h r2 == k /\ sel h r3 == i) in
-  let t = (lift_wpsep (wpsep_command c)) p h in
-  assert_by_tactic (addr_of r1 <> addr_of r2 /\ addr_of r2 <> addr_of r3 /\ addr_of r1 <> addr_of r3 /\ sel h r1 == i /\ sel h r2 == j /\ sel h r3 == k ==> t) rotate_tau
-
-(* Initializing a fresh object *)
-let init_tau :tactic unit =
-  norm [delta; delta_only unfold_steps; primops];;
-  repeat step;;
-  repeat_simplify;;
-  dump "Init"
-
-let init_ok (h:heap) =
-  let c = Bind (Alloc) (fun (r1:addr) -> Bind (Write r1 7) (fun _ -> Return r1)) in
-  let p = fun r h -> sel h r == 7 in
-  let t = (lift_wpsep (wpsep_command c)) p h in
-  assert_by_tactic t init_tau
-
-(* Copy a pointer *)
-let copy_tau :tactic unit =
-  norm [delta; delta_only unfold_steps; primops];;
-  implies_intro;;
-  repeat step;;
-  repeat_simplify;;
-  dump "Copy"
-
-let copy_ok (r1:addr) (r2:addr) (r3:addr) (h:heap) (i:int) (j:int) (k:int) =
-  let c = Bind (Read r1) (fun n1 -> Write r2 (n1)) in
-  let p = fun _ h -> (sel h r1 == i /\ sel h r2 == i /\ sel h r3 == k) in
-  let t = (lift_wpsep (wpsep_command c)) p h in
-  assert_by_tactic (sel h r1 == i /\ sel h r2 == j /\ sel h r3 == k ==> t) copy_tau
-=======
-// (* Initializing a fresh object *)
-// let init_tau :tactic unit =
-//   norm [delta; delta_only unfold_steps; primops];;
-//   repeat step;;
-//   //repeat_simplify_context;;
-//   repeat_simplify;;
-//   dump "Init"
-
-// (* Copy a pointer *)
-// let copy_tau :tactic unit =
-//   norm [delta; delta_only unfold_steps; primops];;
-//   implies_intro;;
-//   repeat step;;
-//   //repeat_simplify_context;;
-//   repeat_simplify;;
-//   dump "Copy"
->>>>>>> ec77c1e8
+  assert_by_tactic (sel h r1 == i /\ sel h r2 == j /\ sel h r3 == k ==> post) solve //here how can we apply a binder?