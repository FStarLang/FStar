(*--build-config
<<<<<<< HEAD
    options:--admit_fsi FStar.OrdSet --admit_fsi FStar.OrdMap --admit_fsi FStar.Set --admit_fsi FStar.IO --admit_fsi Prins --admit_fsi FFI --admit_fsi Runtime;
    other-files:ordset.fsi ordmap.fsi classical.fst set.fsi heap.fst st.fst all.fst io.fsti prins.fsi ast.fst ffi.fsi sem.fst sinterpreter.fst runtime.fsi
=======
    options:--admit_fsi FStar.OrdSet --admit_fsi FStar.OrdMap --admit_fsi FStar.Set --admit_fsi Prins --admit_fsi FFI --admit_fsi Runtime;
    other-files:ghost.fst listTot.fst ordset.fsi ordmap.fsi classical.fst set.fsi heap.fst st.fst all.fst prins.fsi ast.fst ffi.fsi sem.fst sinterpreter.fst runtime.fsi
>>>>>>> b8d72957
 --*)

module TargetInterpreter

open FStar.Ghost

open Prins
open AST
open Runtime

open FStar.IO

val do_sec_comp: prin -> r:redex{is_R_assec r} -> ML dvalue
let do_sec_comp p r =
  print_string "Opening a connection\n";
  let (c_in, c_out) = open_connection 8888 in
  print_string "Connected to the server\n";
  let _ = client_write c_out p r in
  print_string "Done sending the input\n";
  client_read c_in
  
val tstep: config -> ML (option config)
let tstep c =
<<<<<<< HEAD
  //print_string "Taking one step\n";
  let Conf l m s en t = c in
=======
  let Conf l m s en t _ = c in
>>>>>>> b8d72957
  if is_T_red t && is_R_assec (T_red.r t) then
    let dv = do_sec_comp (Some.v (OrdSet.choose (Mode.ps m))) (T_red.r t) in
    Some (Conf l m s en (T_val #(D_v.meta dv) (D_v.v dv)) (hide []))
  else SourceInterpreter.step c

val tstep_star: config -> ML (option config)
let rec tstep_star c =
  if is_terminal c then Some c
  else
    match tstep c with
      | Some c' -> tstep_star c'
      | None    -> None<|MERGE_RESOLUTION|>--- conflicted
+++ resolved
@@ -1,11 +1,6 @@
 (*--build-config
-<<<<<<< HEAD
-    options:--admit_fsi FStar.OrdSet --admit_fsi FStar.OrdMap --admit_fsi FStar.Set --admit_fsi FStar.IO --admit_fsi Prins --admit_fsi FFI --admit_fsi Runtime;
-    other-files:ordset.fsi ordmap.fsi classical.fst set.fsi heap.fst st.fst all.fst io.fsti prins.fsi ast.fst ffi.fsi sem.fst sinterpreter.fst runtime.fsi
-=======
     options:--admit_fsi FStar.OrdSet --admit_fsi FStar.OrdMap --admit_fsi FStar.Set --admit_fsi Prins --admit_fsi FFI --admit_fsi Runtime;
     other-files:ghost.fst listTot.fst ordset.fsi ordmap.fsi classical.fst set.fsi heap.fst st.fst all.fst prins.fsi ast.fst ffi.fsi sem.fst sinterpreter.fst runtime.fsi
->>>>>>> b8d72957
  --*)
 
 module TargetInterpreter
@@ -29,12 +24,7 @@
   
 val tstep: config -> ML (option config)
 let tstep c =
-<<<<<<< HEAD
-  //print_string "Taking one step\n";
-  let Conf l m s en t = c in
-=======
   let Conf l m s en t _ = c in
->>>>>>> b8d72957
   if is_T_red t && is_R_assec (T_red.r t) then
     let dv = do_sec_comp (Some.v (OrdSet.choose (Mode.ps m))) (T_red.r t) in
     Some (Conf l m s en (T_val #(D_v.meta dv) (D_v.v dv)) (hide []))
