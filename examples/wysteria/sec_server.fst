(*--build-config
<<<<<<< HEAD
    options:--admit_fsi FStar.OrdSet --admit_fsi FStar.OrdMap --admit_fsi FStar.Set --admit_fsi FFI --admit_fsi Runtime --admit_fsi FStar.IO;
    variables:LIB=../../lib;
    other-files:$LIB/ordset.fsi $LIB/ordmap.fsi $LIB/classical.fst $LIB/set.fsi $LIB/heap.fst $LIB/st.fst $LIB/all.fst $LIB/io.fsti ast.fst ffi.fsi sem.fst sinterpreter.fst runtime.fsi
=======
    options:--admit_fsi FStar.OrdSet --admit_fsi FStar.OrdMap --admit_fsi FStar.Set --admit_fsi Prins --admit_fsi FFI --admit_fsi Runtime;
    other-files:ordset.fsi ordmap.fsi classical.fst set.fsi heap.fst st.fst all.fst prins.fsi ast.fst ffi.fsi sem.fst sinterpreter.fst runtime.fsi
>>>>>>> ea75eca8
 --*)

module SecServer

open FStar.OrdMap
open FStar.OrdSet

open Runtime

open Prins
open AST
open Semantics
open SourceInterpreter

open FStar.IO

exception Comp_error

type en_map = ordmap prin env p_cmp
type out_map = ordmap prin chan_out p_cmp

type psmap_v = en_map * out_map * varname * exp

type psmap = ordmap prins psmap_v ps_cmp

let psmap_ref = alloc (OrdMap.empty #prins #psmap_v #ps_cmp)

val send_output: #meta:v_meta -> ps:prins -> out_m:out_map{contains_ps ps out_m}
                 -> v:value meta -> ML unit
let rec send_output #meta ps out_m v =
  let Some p = choose ps in
  let Some out = select p out_m in
  let ps_rest = remove p ps in
  server_write out (slice_v p v);
  if ps_rest = empty then ()
  else send_output #meta ps_rest out_m v

val do_sec_comp: ps:prins -> env_m:en_map{contains_ps ps env_m}
                 -> out_m:out_map{contains_ps ps out_m}
                 -> varname -> exp -> unit -> ML unit
let do_sec_comp ps env_m out_m x e _ =
  print_string "Thread starting\n";
  let en = update_env (compose_envs_m ps env_m) x (V_const C_unit) in
  let conf = Conf Target (Mode Sec ps) [] en (T_exp e) in
  let c_opt = step_star conf in
  if is_Some c_opt && is_terminal (Some.v c_opt) then
    let _ = send_output ps out_m (T_val.v (Conf.t (Some.v c_opt))) in
    ()
  else
    raise Comp_error

val handle_connection: chan_in -> chan_out -> ML unit
let handle_connection c_in c_out =
  print_string "Received a connection\n";
  let p, R_assec #meta ps v = server_read c_in in
  print_string "Received inputs\n";
  let (en, x, e) = get_en_b v in
  
  let env_m', out_m', x', e' =
    if contains ps !psmap_ref then
      let Some (env_m', out_m', x', e') = select ps !psmap_ref in
      let env_m':en_map = update p en env_m' in
      let out_m' = update p c_out out_m' in
      env_m', out_m', x', e'
    else
      (update p en OrdMap.empty), (update p c_out OrdMap.empty), x, e
  in

  if OrdMap.size env_m' = size ps then
    let _ = admitP (contains_ps ps env_m') in
    let _ = admitP (contains_ps ps out_m') in
    print_string "Launching a thread\n";
    create_thread (do_sec_comp ps env_m' out_m' x e);
    psmap_ref := OrdMap.remove ps (!psmap_ref)
  else
    psmap_ref := (update ps (env_m', out_m', x', e') (!psmap_ref))<|MERGE_RESOLUTION|>--- conflicted
+++ resolved
@@ -1,12 +1,6 @@
 (*--build-config
-<<<<<<< HEAD
-    options:--admit_fsi FStar.OrdSet --admit_fsi FStar.OrdMap --admit_fsi FStar.Set --admit_fsi FFI --admit_fsi Runtime --admit_fsi FStar.IO;
-    variables:LIB=../../lib;
-    other-files:$LIB/ordset.fsi $LIB/ordmap.fsi $LIB/classical.fst $LIB/set.fsi $LIB/heap.fst $LIB/st.fst $LIB/all.fst $LIB/io.fsti ast.fst ffi.fsi sem.fst sinterpreter.fst runtime.fsi
-=======
-    options:--admit_fsi FStar.OrdSet --admit_fsi FStar.OrdMap --admit_fsi FStar.Set --admit_fsi Prins --admit_fsi FFI --admit_fsi Runtime;
-    other-files:ordset.fsi ordmap.fsi classical.fst set.fsi heap.fst st.fst all.fst prins.fsi ast.fst ffi.fsi sem.fst sinterpreter.fst runtime.fsi
->>>>>>> ea75eca8
+    options:--admit_fsi FStar.OrdSet --admit_fsi FStar.OrdMap --admit_fsi FStar.Set --admit_fsi Prins --admit_fsi FFI --admit_fsi Runtime --admit_fsi FStar.IO;
+    other-files:ordset.fsi ordmap.fsi classical.fst set.fsi heap.fst st.fst all.fst io.fsti prins.fsi ast.fst ffi.fsi sem.fst sinterpreter.fst runtime.fsi
  --*)
 
 module SecServer
