--- conflicted
+++ resolved
@@ -1,46 +1,3 @@
-<<<<<<< HEAD
-(*--build-config
-    options:--admit_fsi Set --admit_fsi Wysteria --codegen Wysteria;
-    variables:LIB=../../lib;
-    other-files:$LIB/ghost.fst $LIB/ext.fst $LIB/set.fsi $LIB/heap.fst $LIB/st.fst $LIB/all.fst wysteria.fsi
- --*)
-
-(* Millionaire's with 2 parties, secure block as a separate function *)
-
-module SMC
-
-open Wysteria
-
-let alice_s = singleton alice
-let bob_s = singleton bob
-let ab = union alice_s bob_s
-
-type pre  (m:mode)  = fun m0 -> b2t (m0 = m)
-type post (#a:Type) = fun (m:mode) (x:a) -> True
-
-val read_fn: unit -> Wys nat (fun m0 -> Mode.m m0 = Par /\
-                                        (exists p. Mode.ps m0 = singleton p))
-                             (fun m0 r -> True)
-let read_fn x = read #nat ()
-
-val mill2_sec: x:Box int alice_s -> y:Box int bob_s -> Wys bool (pre (Mode Par ab)) post
-let mill2_sec x y =
-  let g:unit -> Wys bool (pre (Mode Sec ab)) post =
-    fun _ -> (unbox_s x) > (unbox_s y)
-  in
-  as_sec ab g
-
-val mill2: unit -> Wys bool (pre (Mode Par ab)) post
-let mill2 _ =
-  let x = as_par alice_s read_fn in
-  let y = as_par bob_s read_fn in
-  mill2_sec x y
-
-;;
-
-let x = main ab mill2 in
-wprint x
-=======
 (*--build-config
     options:--admit_fsi FStar.Set --admit_fsi Wysteria;
     variables:LIB=../../lib;
@@ -75,5 +32,4 @@
 
 ;;
 
-let _ = main ab mill2 in ()
->>>>>>> a01c06b0
+let _ = main ab mill2 in ()