include ../Makefile.include

all: api sinterpreter tinterpreter theory codegen distclean

api:
	$(FSTAR) wysteria.fst
	$(FSTAR) mill1.fst
	$(FSTAR) mill2.fst
	$(FSTAR) mill3.fst
	$(FSTAR) mill4.fst
	$(FSTAR) mill5.fst
	$(FSTAR) gps.fst
	$(FSTAR) median.fst

sinterpreter:
	$(FSTAR) sinterpreter.fst

tinterpreter:
	$(FSTAR) tinterpreter.fst

theory:
	$(FSTAR) theory.fst

OCAMLOPT=ocamlfind ocamlopt -thread -package batteries -linkpkg -g -w -8

<<<<<<< HEAD
OCAMLC=ocamlfind ocamlc -thread -package batteries -linkpkg -g
OCAMLOPT=ocamlfind ocamlopt -thread -package batteries -linkpkg -g

gen: ast.fst ffi.fsi sem.fst sinterpreter.fst support.ml ordSet.ml ordMap.ml wparser.mly wlexer.mll
	$(FSTAR) --admit_fsi OrdSet --admit_fsi OrdMap --admit_fsi FFI --codegen OCaml-experimental --z3timeout 15 ../../lib/ordset.fsi ../../lib/ordmap.fsi ../../lib/classical.fst ast.fst ffi.fsi sem.fst sinterpreter.fst
	ocamlyacc -v wparser.mly
	ocamllex wlexer.mll

INTERPRETER_OBJS=support.cmx ordSet.cmx ordMap.cmx AST.cmx FFI.cmx Semantics.cmx SourceInterpreter.cmx

PARSER_OBJS=wparser.cmi wparser.cmx wlexer.cmx main.cmx

a.out: $(INTERPRETER_OBJS) $(PARSER_OBJS)
	$(OCAMLOPT) -o a.out $(INTERPRETER_OBJS) wparser.cmx wlexer.cmx main.cmx

# Common rules
.SUFFIXES: .ml .mli .cmo .cmi .cmx

.ml.cmo:
	$(OCAMLC) $(OCAMLFLAGS) -c $<

.mli.cmi:
	$(OCAMLC) $(OCAMLFLAGS) -c $<

.ml.cmx:
	$(OCAMLOPT) $(OCAMLOPTFLAGS) -c $<
=======
LIB = $(FSTAR_HOME)/lib

codegen:
	$(FSTAR) --admit_fsi FStar.OrdSet --admit_fsi FStar.OrdMap --admit_fsi FStar.Set\
	         --admit_fsi FFI --admit_fsi Runtime --codegen OCaml $(LIB)/ordset.fsi\
					 $(LIB)/ordmap.fsi $(LIB)/classical.fst $(LIB)/set.fsi $(LIB)/heap.fst $(LIB)/st.fst\
					 $(LIB)/all.fst ast.fst ffi.fsi sem.fst sinterpreter.fst runtime.fsi tinterpreter.fst\
					 sec_server.fst main.fst
>>>>>>> a01c06b0

a.out: codegen
	cp $(FSTAR_HOME)/lib/ml/prims.ml .
	cp $(FSTAR_HOME)/lib/ml/FStar_All.ml .
	cp $(FSTAR_HOME)/lib/ml/FStar_ST.ml .
	$(OCAMLOPT) prims.ml FStar_ST.ml FStar_All.ml FStar_OrdSet.ml FStar_OrdMap.ml \
	            AST.ml FFI.ml Semantics.ml SourceInterpreter.ml Runtime.ml TargetInterpreter.ml SecServer.ml Main.ml -o a.out
clean:
<<<<<<< HEAD
	rm -f *.cmi *.cmx *.o *.exe a.out

distclean: clean
	rm -f Classical.ml AST.ml Semantics.ml SourceInterpreter.ml wlexer.ml wparser.ml wparser.mli wparser.output

=======
	rm -f *.cmi *.cmx *.o *.exe a.out 

distclean:
	rm -f AST.ml prims.ml FStar_All.ml FStar_Classical.ml FStar_Heap.ml FStar_ST.ml SecServer.ml TargetInterpreter.ml Semantics.ml SourceInterpreter.ml *.cmi *.cmx *.o *.exe a.out 

>>>>>>> a01c06b0
<|MERGE_RESOLUTION|>--- conflicted
+++ resolved
@@ -1,83 +1,49 @@
-include ../Makefile.include
-
-all: api sinterpreter tinterpreter theory codegen distclean
-
-api:
-	$(FSTAR) wysteria.fst
-	$(FSTAR) mill1.fst
-	$(FSTAR) mill2.fst
-	$(FSTAR) mill3.fst
-	$(FSTAR) mill4.fst
-	$(FSTAR) mill5.fst
-	$(FSTAR) gps.fst
-	$(FSTAR) median.fst
-
-sinterpreter:
-	$(FSTAR) sinterpreter.fst
-
-tinterpreter:
-	$(FSTAR) tinterpreter.fst
-
-theory:
-	$(FSTAR) theory.fst
-
-OCAMLOPT=ocamlfind ocamlopt -thread -package batteries -linkpkg -g -w -8
-
-<<<<<<< HEAD
-OCAMLC=ocamlfind ocamlc -thread -package batteries -linkpkg -g
-OCAMLOPT=ocamlfind ocamlopt -thread -package batteries -linkpkg -g
-
-gen: ast.fst ffi.fsi sem.fst sinterpreter.fst support.ml ordSet.ml ordMap.ml wparser.mly wlexer.mll
-	$(FSTAR) --admit_fsi OrdSet --admit_fsi OrdMap --admit_fsi FFI --codegen OCaml-experimental --z3timeout 15 ../../lib/ordset.fsi ../../lib/ordmap.fsi ../../lib/classical.fst ast.fst ffi.fsi sem.fst sinterpreter.fst
-	ocamlyacc -v wparser.mly
-	ocamllex wlexer.mll
-
-INTERPRETER_OBJS=support.cmx ordSet.cmx ordMap.cmx AST.cmx FFI.cmx Semantics.cmx SourceInterpreter.cmx
-
-PARSER_OBJS=wparser.cmi wparser.cmx wlexer.cmx main.cmx
-
-a.out: $(INTERPRETER_OBJS) $(PARSER_OBJS)
-	$(OCAMLOPT) -o a.out $(INTERPRETER_OBJS) wparser.cmx wlexer.cmx main.cmx
-
-# Common rules
-.SUFFIXES: .ml .mli .cmo .cmi .cmx
-
-.ml.cmo:
-	$(OCAMLC) $(OCAMLFLAGS) -c $<
-
-.mli.cmi:
-	$(OCAMLC) $(OCAMLFLAGS) -c $<
-
-.ml.cmx:
-	$(OCAMLOPT) $(OCAMLOPTFLAGS) -c $<
-=======
-LIB = $(FSTAR_HOME)/lib
-
-codegen:
-	$(FSTAR) --admit_fsi FStar.OrdSet --admit_fsi FStar.OrdMap --admit_fsi FStar.Set\
-	         --admit_fsi FFI --admit_fsi Runtime --codegen OCaml $(LIB)/ordset.fsi\
-					 $(LIB)/ordmap.fsi $(LIB)/classical.fst $(LIB)/set.fsi $(LIB)/heap.fst $(LIB)/st.fst\
-					 $(LIB)/all.fst ast.fst ffi.fsi sem.fst sinterpreter.fst runtime.fsi tinterpreter.fst\
-					 sec_server.fst main.fst
->>>>>>> a01c06b0
-
-a.out: codegen
-	cp $(FSTAR_HOME)/lib/ml/prims.ml .
-	cp $(FSTAR_HOME)/lib/ml/FStar_All.ml .
-	cp $(FSTAR_HOME)/lib/ml/FStar_ST.ml .
-	$(OCAMLOPT) prims.ml FStar_ST.ml FStar_All.ml FStar_OrdSet.ml FStar_OrdMap.ml \
-	            AST.ml FFI.ml Semantics.ml SourceInterpreter.ml Runtime.ml TargetInterpreter.ml SecServer.ml Main.ml -o a.out
+include ../Makefile.include
+
+all: api sinterpreter tinterpreter theory codegen distclean
+
+api:
+	$(FSTAR) wysteria.fst
+	$(FSTAR) mill1.fst
+	$(FSTAR) mill2.fst
+	$(FSTAR) mill3.fst
+	$(FSTAR) mill4.fst
+	$(FSTAR) mill5.fst
+	$(FSTAR) gps.fst
+	$(FSTAR) median.fst
+
+sinterpreter:
+	$(FSTAR) sinterpreter.fst
+
+tinterpreter:
+	$(FSTAR) tinterpreter.fst
+
+theory:
+	$(FSTAR) theory.fst
+
+OCAMLOPT=ocamlfind ocamlopt -thread -package batteries -linkpkg -g -w -8
+
+LIB = $(FSTAR_HOME)/lib
+
+codegen:
+	$(FSTAR) --admit_fsi FStar.OrdSet --admit_fsi FStar.OrdMap --admit_fsi FStar.Set\
+	         --admit_fsi FFI --admit_fsi Runtime --codegen OCaml $(LIB)/ordset.fsi\
+					 $(LIB)/ordmap.fsi $(LIB)/classical.fst $(LIB)/set.fsi $(LIB)/heap.fst $(LIB)/st.fst\
+					 $(LIB)/all.fst ast.fst ffi.fsi sem.fst sinterpreter.fst runtime.fsi tinterpreter.fst\
+					 sec_server.fst main.fst
+	ocamlyacc -v wparser.mly
+	ocamllex wlexer.mll
+
+a.out: 
+	cp $(FSTAR_HOME)/lib/ml/prims.ml .
+	cp $(FSTAR_HOME)/lib/ml/FStar_All.ml .
+	cp $(FSTAR_HOME)/lib/ml/FStar_ST.ml .
+	$(OCAMLOPT) prims.ml FStar_ST.ml FStar_All.ml FStar_OrdSet.ml FStar_OrdMap.ml \
+	            AST.ml FFI.ml Semantics.ml SourceInterpreter.ml wparser.mli wparser.ml\
+							wlexer.ml Runtime.ml TargetInterpreter.ml SecServer.ml Main.ml -o a.out
+
 clean:
-<<<<<<< HEAD
 	rm -f *.cmi *.cmx *.o *.exe a.out
-
-distclean: clean
-	rm -f Classical.ml AST.ml Semantics.ml SourceInterpreter.ml wlexer.ml wparser.ml wparser.mli wparser.output
-
-=======
-	rm -f *.cmi *.cmx *.o *.exe a.out 
-
-distclean:
-	rm -f AST.ml prims.ml FStar_All.ml FStar_Classical.ml FStar_Heap.ml FStar_ST.ml SecServer.ml TargetInterpreter.ml Semantics.ml SourceInterpreter.ml *.cmi *.cmx *.o *.exe a.out 
-
->>>>>>> a01c06b0
+
+distclean: clean
+	rm -f wlexer.ml wparser.ml wparser.mli wparser.output AST.ml prims.ml FStar_All.ml FStar_Classical.ml FStar_Heap.ml FStar_ST.ml SecServer.ml TargetInterpreter.ml Semantics.ml SourceInterpreter.ml *.cmi *.cmx *.o *.exe a.out 