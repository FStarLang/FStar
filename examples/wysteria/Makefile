--- conflicted
+++ resolved
@@ -1,51 +1,45 @@
-include ../Makefile.include
-all:
-	$(FSTAR) wysteria.fst
-	$(FSTAR) mill1.fst
-	$(FSTAR) mill2.fst
-	$(FSTAR) mill3.fst
-	$(FSTAR) mill4.fst
-	$(FSTAR) mill5.fst
-	$(FSTAR) gps.fst
-	$(FSTAR) theory.fst
-	$(FSTAR) sinterpreter.fst
-
-
-OCAMLC=ocamlfind ocamlc -thread -package batteries -linkpkg -g
-OCAMLOPT=ocamlfind ocamlopt -thread -package batteries -linkpkg -g
-
-<<<<<<< HEAD
-gen: ast.fst ffi.fsi sem.fst sinterpreter.fst support.ml ordSet.ml ordMap.ml wparser.mly wlexer.mll
-	$(FSTAR) --admit_fsi OrdSet --admit_fsi OrdMap --admit_fsi FFI --codegen OCaml-experimental --z3timeout 15 ../../lib/ordset.fsi ../../lib/ordmap.fsi ../../lib/classical.fst ast.fst ffi.fsi sem.fst sinterpreter.fst
-	ocamlyacc -v wparser.mly
-	ocamllex wlexer.mll
-
-INTERPRETER_OBJS=support.cmx ordSet.cmx ordMap.cmx AST.cmx FFI.cmx Semantics.cmx SourceInterpreter.cmx
-
-PARSER_OBJS=wparser.cmi wparser.cmx wlexer.cmx main.cmx
-
-a.out: $(INTERPRETER_OBJS) $(PARSER_OBJS)
-	$(OCAMLOPT) -o a.out $(INTERPRETER_OBJS) wparser.cmx wlexer.cmx main.cmx
-
-# Common rules
-.SUFFIXES: .ml .mli .cmo .cmi .cmx
-
-.ml.cmo:
-	$(OCAMLC) $(OCAMLFLAGS) -c $<
-
-.mli.cmi:
-	$(OCAMLC) $(OCAMLFLAGS) -c $<
-
-.ml.cmx:
-	$(OCAMLOPT) $(OCAMLOPTFLAGS) -c $<
-=======
-codegen:
-	$(FSTAR) --admit_fsi OrdSet --admit_fsi OrdMap --admit_fsi FFI --codegen OCaml-experimental ../../lib/ordset.fsi ../../lib/ordmap.fsi ../../lib/classical.fst ast.fst ffi.fsi sem.fst sinterpreter.fst
-	$(OCAMLOPT) support.ml ordSet.ml ordMap.ml AST.ml FFI.ml Semantics.ml SourceInterpreter.ml -o a.out
->>>>>>> 87f52717
-
-clean:
-	rm -f *.cmi *.cmx *.o *.exe a.out
-
-distclean: clean
-	rm -f Classical.ml AST.ml Semantics.ml SourceInterpreter.ml wlexer.ml wparser.ml wparser.mli wparser.output
+include ../Makefile.include
+all:
+	$(FSTAR) wysteria.fst
+	$(FSTAR) mill1.fst
+	$(FSTAR) mill2.fst
+	$(FSTAR) mill3.fst
+	$(FSTAR) mill4.fst
+	$(FSTAR) mill5.fst
+	$(FSTAR) gps.fst
+	$(FSTAR) theory.fst
+	$(FSTAR) sinterpreter.fst
+
+
+OCAMLC=ocamlfind ocamlc -thread -package batteries -linkpkg -g
+OCAMLOPT=ocamlfind ocamlopt -thread -package batteries -linkpkg -g
+
+gen: ast.fst ffi.fsi sem.fst sinterpreter.fst support.ml ordSet.ml ordMap.ml wparser.mly wlexer.mll
+	$(FSTAR) --admit_fsi OrdSet --admit_fsi OrdMap --admit_fsi FFI --codegen OCaml-experimental --z3timeout 15 ../../lib/ordset.fsi ../../lib/ordmap.fsi ../../lib/classical.fst ast.fst ffi.fsi sem.fst sinterpreter.fst
+	ocamlyacc -v wparser.mly
+	ocamllex wlexer.mll
+
+INTERPRETER_OBJS=support.cmx ordSet.cmx ordMap.cmx AST.cmx FFI.cmx Semantics.cmx SourceInterpreter.cmx
+
+PARSER_OBJS=wparser.cmi wparser.cmx wlexer.cmx main.cmx
+
+a.out: $(INTERPRETER_OBJS) $(PARSER_OBJS)
+	$(OCAMLOPT) -o a.out $(INTERPRETER_OBJS) wparser.cmx wlexer.cmx main.cmx
+
+# Common rules
+.SUFFIXES: .ml .mli .cmo .cmi .cmx
+
+.ml.cmo:
+	$(OCAMLC) $(OCAMLFLAGS) -c $<
+
+.mli.cmi:
+	$(OCAMLC) $(OCAMLFLAGS) -c $<
+
+.ml.cmx:
+	$(OCAMLOPT) $(OCAMLOPTFLAGS) -c $<
+
+clean:
+	rm -f *.cmi *.cmx *.o *.exe a.out
+
+distclean: clean
+	rm -f Classical.ml AST.ml Semantics.ml SourceInterpreter.ml wlexer.ml wparser.ml wparser.mli wparser.output