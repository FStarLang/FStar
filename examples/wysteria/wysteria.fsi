(*--build-config
    options:--admit_fsi Set;
    variables:LIB=../../lib;
    other-files:$LIB/ghost.fst $LIB/ext.fst $LIB/set.fsi $LIB/heap.fst $LIB/st.fst $LIB/all.fst
 --*)

module Wysteria

(**********)

(* declare prin and prins types and API, implemented these as ffi calls *)
type prin
type eprins

val empty: eprins

type prins = s:eprins{s =!= empty}

val mem      : p:prin -> s:eprins -> Tot (b:bool{b ==> not (s = empty)})
val singleton: p:prin -> Pure prins (True) (fun s -> s =!= empty /\ (forall p'. mem p' s = (p = p')))
val subset   : s1:eprins -> s2:eprins -> Pure bool (True) (fun b -> b <==> (forall p. mem p s1 ==> mem p s2))
val union    : s1:eprins -> s2:eprins -> Pure eprins (True) (fun s -> ((s1 =!= empty \/ s2 =!= empty) ==> s =!= empty) /\
                                                                      (forall p. mem p s = (mem p s1 || mem p s2)))

val size     : s:eprins -> Pure nat (True) (fun n -> n = 0 <==> s = empty)
val choose   : s:prins -> Pure prin (True) (fun p -> b2t (mem p s))
val remove   : p:prin -> s:prins -> Pure eprins (b2t (mem p s)) (fun s' -> (forall p'. ((mem p' s /\ p' =!= p) ==> mem p' s') /\
                                                                                       (mem p' s' ==> mem p' s)) /\
                                                                           not (mem p s')                        /\
                                                                           size s' = size s - 1)

assume val eq_lemma: s1:eprins -> s2:eprins -> Lemma (requires (forall p. mem p s1 = mem p s2)) (ensures (s1 = s2)) [SMTPat (s1 = s2)]
(**********)

type as_mode =
  | Par
  | Sec

type mode =
  | Mode: m:as_mode -> ps:prins -> mode

(**********)

open Heap

let moderef : ref (option mode) = alloc None(* private *)

kind Requires         = mode -> Type
kind Ensures (a:Type) = mode -> a -> Type

effect Wys (a:Type) (req:Requires) (ens:Ensures a) =
  STATE a (fun (p:a -> heap -> Type) (h0:heap) -> is_Some (sel h0 moderef) /\ req (Some.v (sel h0 moderef)) /\ (forall x h1. sel h1 moderef = sel h0 moderef /\ ens (Some.v (sel h0 moderef)) x ==> p x h1))
          (fun (p:a -> heap -> Type) (h0:heap) -> is_Some (sel h0 moderef) /\ req (Some.v (sel h0 moderef)) /\ (forall x h1. sel h1 moderef = sel h0 moderef /\ ens (Some.v (sel h0 moderef)) x ==> p x h1))

(**********)
type Box: Type -> prins -> Type

val v_of_box : #a:Type -> #ps:prins -> Box a ps -> GTot a

type can_box: a:Type -> ps:prins -> Type

assume Canbox_nat   : (forall ps. can_box nat ps)
assume Canbox_int   : (forall ps. can_box int ps)
assume Canbox_bool  : (forall ps. can_box bool ps)
assume Canbox_prin  : (forall ps. can_box prin ps)
assume Canbox_prins : (forall ps. can_box prins ps)
assume Canbox_eprins: (forall ps. can_box eprins ps)
assume Canbox_box   : (forall (a:Type) (ps':prins) (ps:prins).
                       subset ps' ps ==> can_box (Box a ps') ps)
assume Canbox_option: (forall (a:Type) ps. can_box a ps ==>
                                           can_box (option a) ps)
assume Canbox_prod:   (forall (a:Type) (b:Type) ps.
                       (can_box a ps /\ can_box b ps) ==> can_box (a * b) ps)

(**********)

type Wire: Type -> Type

val w_contains: #a:Type -> prin -> Wire a -> GTot bool
val w_empty   : #a:Type -> GTot (w:Wire a{forall p. not (w_contains p w)})
val w_select  : #a:Type -> p:prin -> w:Wire a{w_contains p w} -> GTot a
val w_const_on: #a:Type -> eps:eprins -> x:a
                -> GTot (w:Wire a{forall p. (mem p eps <==> w_contains p w) /\
                                            (w_contains p w ==> w_select p w = x)})

(* TODO: FIXME: Make this ghost, add a concat to the OrdMap lib and use that for computation *)
val w_concat  :
  #a:Type -> w1:Wire a -> w2:Wire a{forall p. w_contains p w1 ==> not (w_contains p w2)}
  -> Tot (w:Wire a
          {forall p. (w_contains p w1 ==> (w_contains p w /\ w_select p w = w_select p w1)) /\
                     (w_contains p w2 ==> (w_contains p w /\ w_select p w = w_select p w2)) /\
                     (w_contains p w  ==> (w_contains p w1 \/ w_contains p w2))})

val w_dom: #a:Type -> w:Wire a -> GTot (ps:eprins{forall p. mem p ps <==> w_contains p w})

type can_wire: Type -> Type

assume Canwire_nat   : can_wire nat
assume Canwire_int   : can_wire int
assume Canwire_bool  : can_wire bool
assume Canwire_prin  : can_wire prin
assume Canwire_prins : can_wire prins
assume Canwire_eprins: can_wire eprins
assume Canwire_prod  : forall (a:Type) (b:Type). (can_wire a /\ can_wire b) ==>
                                                 can_wire (a * b)

assume Can_wire_implies_can_box: forall (a:Type) ps. can_wire a ==> can_box a ps
(**********)

type DelPar (m:mode) (ps:prins) = Mode.m m = Par /\ subset ps (Mode.ps m)

val as_par: #a:Type -> #req_f:(mode -> Type) -> #ens_f:(mode -> a -> Type)
            -> ps:prins
            -> =f:(unit -> Wys a req_f ens_f)
            -> Wys (Box a ps) (fun m0   -> req_f (Mode Par ps) /\
                                           DelPar m0 ps        /\
                                           can_box a ps)
                              (fun m0 r -> ens_f (Mode Par ps) (v_of_box r))

(*****)

type DelSec (m:mode) (ps:prins) = ps = Mode.ps m

val as_sec: #a:Type -> #req_f:(mode -> Type) -> #ens_f:(mode -> a -> Type)
            -> ps:prins
            -> =f:(unit -> Wys a req_f ens_f)
            -> Wys a (fun m0   -> req_f (Mode Sec ps) /\ DelSec m0 ps)
                     (fun m0 r -> ens_f (Mode Sec ps) r)

(*****)

type CanUnboxPC (mode_ps:eprins) (ps:prins) = b2t (subset mode_ps ps)

type CanUnboxP (m:mode) (ps:prins) = Mode.m m = Par /\ CanUnboxPC (Mode.ps m) ps

val unbox_p: #a:Type -> #ps:prins -> x:Box a ps
             -> Wys a (fun m0   -> CanUnboxP m0 ps)
                      (fun m0 r -> b2t (r = v_of_box x))

(*****)

(* Ideally we can do with not (intersect (Mode.ps m) ps = empty
 * but that requires examples to have to help prove this.
 * Metatheory is more precise, in that it needs intersection as non-empty *)

type CanUnboxS (m:mode)(ps:prins) =
  Mode.m m = Sec /\ subset ps (Mode.ps m)

val unbox_s: #a:Type -> #ps:prins -> x:Box a ps
             -> Wys a (fun m0   -> CanUnboxS m0 ps)
                      (fun m0 r -> b2t (r = v_of_box x))

(*****)

type CanBox (a:Type) (mode_ps:prins) (ps:prins) =
  can_box a ps /\ subset ps mode_ps

val box: #a:Type -> x:a -> ps:prins
         -> Wys (Box a ps) (fun m0   -> CanBox a (Mode.ps m0) ps)
                           (fun m0 r -> b2t (v_of_box r = x))

(*****)

type CanMkWireP (a:Type) (m:mode) (ps':prins) (eps:eprins) =
  Mode.m m = Par /\ can_wire a /\ CanUnboxPC eps ps' /\ subset eps (Mode.ps m)

val mkwire_p: #a:Type -> #ps':prins -> eps:eprins -> x:Box a ps'
              -> Wys (Wire a) (fun m0   -> CanMkWireP a m0 ps' eps)
                              (fun m0 r -> Let (v_of_box #a #ps' x) (fun y -> b2t (r = w_const_on #a eps y)))

(*****)

type CanMkWireS (a:Type) (m:mode) (eps:eprins) =
  Mode.m m = Sec /\ can_wire a /\ subset eps (Mode.ps m)

val mkwire_s: #a:Type -> eps:eprins -> x:a
              -> Wys (Wire a) (fun m0   -> CanMkWireS a m0 eps)
                              (fun m0 r -> b2t (r = w_const_on #a eps x))

(*****)

type CanProjWireP (#a:Type) (m:mode) (x:Wire a) (p:prin) =
  Mode.m m = Par /\ Mode.ps m = singleton p /\ w_contains p x

val projwire_p: #a:Type -> x:Wire a -> p:prin{w_contains p x}
                -> Wys a (fun m0   -> CanProjWireP m0 x p)
                         (fun m0 r -> b2t (r = w_select p x))

(*****)

type CanProjWireS (#a:Type) (m:mode) (x:Wire a) (p:prin) =
  Mode.m m = Sec /\ mem p (Mode.ps m) /\ w_contains p x

val projwire_s: #a:Type -> x:Wire a -> p:prin{w_contains p x}
                -> Wys a (fun m0   -> CanProjWireS m0 x p)
                         (fun m0 r -> b2t (r = w_select p x))

(*****)

type CanConcatWire (#a:Type) (x:Wire a) (y:Wire a) =
  forall p. w_contains p x ==> not (w_contains p y)

val concat_wire: #a:Type -> x:Wire a -> y:Wire a{CanConcatWire x y}
                 -> Wys (Wire a) (fun m0   -> CanConcatWire x y)
                                 (fun m0 r -> b2t (r = w_concat x y))

(*****)

val main: #a:Type -> #req_f:(mode -> Type) -> #ens_f:(mode -> a -> Type)
          -> ps:prins
          -> =f:(unit -> Wys a req_f ens_f)
          -> All a (fun h0 -> req_f (Mode Par ps))
                   (fun h0 r h1 -> is_V r /\ ens_f (Mode Par ps) (V.v r))

(*****)

(* these are also ffi calls *)

val read: #a:Type -> unit -> Wys a (fun m0 -> Mode.m m0 = Par /\
                                              (exists p. Mode.ps m0 = singleton p))
                                   (fun m0 r -> True)

val alice  : prin
val bob    : prin
val charlie: prin

assume PrinsAxiom: alice =!= bob /\ bob =!= charlie /\ charlie =!= alice

(*****)

<<<<<<< HEAD
type can_print: Type -> Type

assume Canprint_nat  : can_print nat
assume Canprint_bool : can_print bool
assume Canprint_prin : can_print prin
assume Canprint_prins: can_print prins

val wprint: #a:Type -> x:a{can_print a} -> ML unit
=======
val wprint: #a:Type -> x:a -> ML unit
>>>>>>> 9a8b6cf3
<|MERGE_RESOLUTION|>--- conflicted
+++ resolved
@@ -228,15 +228,4 @@
 
 (*****)
 
-<<<<<<< HEAD
-type can_print: Type -> Type
-
-assume Canprint_nat  : can_print nat
-assume Canprint_bool : can_print bool
-assume Canprint_prin : can_print prin
-assume Canprint_prins: can_print prins
-
-val wprint: #a:Type -> x:a{can_print a} -> ML unit
-=======
-val wprint: #a:Type -> x:a -> ML unit
->>>>>>> 9a8b6cf3
+val wprint: #a:Type -> x:a -> ML unit