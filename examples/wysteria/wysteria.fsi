(*--build-config
    options:--admit_fsi Set;
    variables:LIB=../../lib;
    other-files:$LIB/ghost.fst $LIB/ext.fst $LIB/set.fsi $LIB/heap.fst $LIB/st.fst $LIB/all.fst
 --*)

module Wysteria

(**********)

(* declare prin and prins types and API, implemented these as ffi calls *)
type prin
type eprins

val empty: eprins

type prins = s:eprins{s =!= empty}

val mem      : p:prin -> s:eprins -> Tot (b:bool{b ==> not (s = empty)})
val singleton: p:prin -> Pure prins (True) (fun s -> s =!= empty /\ (forall p'. mem p' s = (p = p')))
val subset   : s1:eprins -> s2:eprins -> Pure bool (True) (fun b -> b <==> (forall p. mem p s1 ==> mem p s2))
val union    : s1:eprins -> s2:eprins -> Pure eprins (True) (fun s -> ((s1 =!= empty \/ s2 =!= empty) ==> s =!= empty) /\
                                                                      (forall p. mem p s = (mem p s1 || mem p s2)))

val size     : s:eprins -> Pure nat (True) (fun n -> n = 0 <==> s = empty)
val choose   : s:prins -> Pure prin (True) (fun p -> b2t (mem p s))
val remove   : p:prin -> s:prins -> Pure eprins (b2t (mem p s)) (fun s' -> (forall p'. ((mem p' s /\ p' =!= p) ==> mem p' s') /\
                                                                                       (mem p' s' ==> mem p' s)) /\
                                                                           not (mem p s')                        /\
                                                                           size s' = size s - 1)

assume val eq_lemma: s1:eprins -> s2:eprins -> Lemma (requires (forall p. mem p s1 = mem p s2)) (ensures (s1 = s2)) [SMTPat (s1 = s2)]
(**********)

type as_mode =
  | Par
  | Sec

type mode =
  | Mode: m:as_mode -> ps:prins -> mode

(**********)

open Heap

let moderef : ref (option mode) = alloc None(* private *)

kind Requires         = mode -> Type
kind Ensures (a:Type) = mode -> a -> Type

effect Wys (a:Type) (req:Requires) (ens:Ensures a) =
  STATE a (fun (p:a -> heap -> Type) (h0:heap) -> is_Some (sel h0 moderef) /\ req (Some.v (sel h0 moderef)) /\ (forall x h1. sel h1 moderef = sel h0 moderef /\ ens (Some.v (sel h0 moderef)) x ==> p x h1))
          (fun (p:a -> heap -> Type) (h0:heap) -> is_Some (sel h0 moderef) /\ req (Some.v (sel h0 moderef)) /\ (forall x h1. sel h1 moderef = sel h0 moderef /\ ens (Some.v (sel h0 moderef)) x ==> p x h1))

(**********)
type Box: Type -> prins -> Type

val v_of_box : #a:Type -> #ps:prins -> Box a ps -> GTot a

type can_box: a:Type -> ps:prins -> Type

assume Canbox_nat :   (forall ps. can_box nat ps)
assume Canbox_bool:   (forall ps. can_box bool ps)
assume Canbox_prin:   (forall ps. can_box prin ps)
assume Canbox_prins:  (forall ps. can_box prins ps)
assume Canbox_eprins: (forall ps. can_box eprins ps)
assume Canbox_box :   (forall (a:Type) (ps':prins) (ps:prins).
                       subset ps' ps ==> can_box (Box a ps') ps)
assume Canbox_option: (forall (a:Type) ps. can_box a ps ==>
                                           can_box (option a) ps)
assume Canbox_prod:   (forall (a:Type) (b:Type) ps.
                       (can_box a ps /\ can_box b ps) ==> can_box (a * b) ps)

(**********)

type Wire: Type -> Type

<<<<<<< HEAD
(* TODO: FIXME: make these ghost *)
val w_contains: #a:Type -> prin -> Wire a -> Tot bool
val w_empty   : #a:Type -> Tot (w:Wire a{forall p. not (w_contains p w)})
val w_select  : #a:Type -> p:prin -> w:Wire a{w_contains p w} -> Tot a
(* TODO: FIXME: implement const_on *)
=======
val w_contains: #a:Type -> prin -> Wire a -> GTot bool
val w_empty   : #a:Type -> GTot (w:Wire a{forall p. not (w_contains p w)})
val w_select  : #a:Type -> p:prin -> w:Wire a{w_contains p w} -> GTot a
>>>>>>> 6c949119
val w_const_on: #a:Type -> eps:eprins -> x:a
                -> GTot (w:Wire a{forall p. (mem p eps <==> w_contains p w) /\
                                            (w_contains p w ==> w_select p w = x)})

(* TODO: FIXME: Make this ghost, add a concat to the OrdMap lib and use that for computation *)
val w_concat  :
  #a:Type -> w1:Wire a -> w2:Wire a{forall p. w_contains p w1 ==> not (w_contains p w2)}
  -> Tot (w:Wire a
          {forall p. (w_contains p w1 ==> (w_contains p w /\ w_select p w = w_select p w1)) /\
                     (w_contains p w2 ==> (w_contains p w /\ w_select p w = w_select p w2)) /\
                     (w_contains p w  ==> (w_contains p w1 \/ w_contains p w2))})

val w_dom: #a:Type -> w:Wire a -> GTot (ps:eprins{forall p. mem p ps <==> w_contains p w})

type can_wire: Type -> Type

assume Canwire_nat   : can_wire nat
assume Canwire_bool  : can_wire bool
assume Canwire_prin  : can_wire prin
assume Canwire_prins : can_wire prins
assume Canwire_eprins: can_wire eprins
assume Canwire_prod  : forall (a:Type) (b:Type). (can_wire a /\ can_wire b) ==>
                                                 can_wire (a * b)

assume Can_wire_implies_can_box: forall (a:Type) ps. can_wire a ==> can_box a ps
(**********)

type DelPar (m:mode) (ps:prins) = Mode.m m = Par /\ subset ps (Mode.ps m)

val as_par: #a:Type -> #req_f:(mode -> Type) -> #ens_f:(mode -> a -> Type)
            -> ps:prins
            -> =f:(unit -> Wys a req_f ens_f)
            -> Wys (Box a ps) (fun m0   -> req_f (Mode Par ps) /\
                                           DelPar m0 ps        /\
                                           can_box a ps)
                              (fun m0 r -> ens_f (Mode Par ps) (v_of_box r))

(*****)

type DelSec (m:mode) (ps:prins) = ps = Mode.ps m

val as_sec: #a:Type -> #req_f:(mode -> Type) -> #ens_f:(mode -> a -> Type)
            -> ps:prins
            -> =f:(unit -> Wys a req_f ens_f)
            -> Wys a (fun m0   -> req_f (Mode Sec ps) /\ DelSec m0 ps)
                     (fun m0 r -> ens_f (Mode Sec ps) r)

(*****)

type CanUnboxPC (mode_ps:eprins) (ps:prins) = b2t (subset mode_ps ps)

type CanUnboxP (m:mode) (ps:prins) = Mode.m m = Par /\ CanUnboxPC (Mode.ps m) ps

val unbox_p: #a:Type -> #ps:prins -> x:Box a ps
             -> Wys a (fun m0   -> CanUnboxP m0 ps)
                      (fun m0 r -> b2t (r = v_of_box x))

(*****)

(* Ideally we can do with not (intersect (Mode.ps m) ps = empty
 * but that requires examples to have to help prove this.
 * Metatheory is more precise, in that it needs intersection as non-empty *)

type CanUnboxS (m:mode)(ps:prins) =
  Mode.m m = Sec /\ subset ps (Mode.ps m)

val unbox_s: #a:Type -> #ps:prins -> x:Box a ps
             -> Wys a (fun m0   -> CanUnboxS m0 ps)
                      (fun m0 r -> b2t (r = v_of_box x))

(*****)

type CanBox (a:Type) (mode_ps:prins) (ps:prins) =
  can_box a ps /\ subset ps mode_ps

val box: #a:Type -> x:a -> ps:prins
         -> Wys (Box a ps) (fun m0   -> CanBox a (Mode.ps m0) ps)
                           (fun m0 r -> b2t (v_of_box r = x))

(*****)

type CanMkWireP (a:Type) (m:mode) (ps':prins) (eps:eprins) =
  Mode.m m = Par /\ can_wire a /\ CanUnboxPC eps ps' /\ subset eps (Mode.ps m)

val mkwire_p: #a:Type -> #ps':prins -> eps:eprins -> x:Box a ps'
              -> Wys (Wire a) (fun m0   -> CanMkWireP a m0 ps' eps)
                              (fun m0 r -> Let (v_of_box #a #ps' x) (fun y -> b2t (r = w_const_on #a eps y)))

(*****)

type CanMkWireS (a:Type) (m:mode) (eps:eprins) =
  Mode.m m = Sec /\ can_wire a /\ subset eps (Mode.ps m)

val mkwire_s: #a:Type -> eps:eprins -> x:a
              -> Wys (Wire a) (fun m0   -> CanMkWireS a m0 eps)
                              (fun m0 r -> b2t (r = w_const_on #a eps x))

(*****)

type CanProjWireP (#a:Type) (m:mode) (x:Wire a) (p:prin) =
  Mode.m m = Par /\ Mode.ps m = singleton p /\ w_contains p x

val projwire_p: #a:Type -> x:Wire a -> p:prin{w_contains p x}
                -> Wys a (fun m0   -> CanProjWireP m0 x p)
                         (fun m0 r -> b2t (r = w_select p x))

(*****)

type CanProjWireS (#a:Type) (m:mode) (x:Wire a) (p:prin) =
  Mode.m m = Sec /\ mem p (Mode.ps m) /\ w_contains p x

val projwire_s: #a:Type -> x:Wire a -> p:prin{w_contains p x}
                -> Wys a (fun m0   -> CanProjWireS m0 x p)
                         (fun m0 r -> b2t (r = w_select p x))

(*****)

type CanConcatWire (#a:Type) (x:Wire a) (y:Wire a) =
  forall p. w_contains p x ==> not (w_contains p y)

val concat_wire: #a:Type -> x:Wire a -> y:Wire a{CanConcatWire x y}
                 -> Wys (Wire a) (fun m0   -> CanConcatWire x y)
                                 (fun m0 r -> b2t (r = w_concat x y))

(*****)

val main: #a:Type -> #req_f:(mode -> Type) -> #ens_f:(mode -> a -> Type)
          -> ps:prins
          -> =f:(unit -> Wys a req_f ens_f)
          -> All a (fun h0 -> req_f (Mode Par ps))
                   (fun h0 r h1 -> is_V r /\ ens_f (Mode Par ps) (V.v r))

(*****)

(* these are also ffi calls *)

val read: #a:Type -> unit -> Wys a (fun m0 -> Mode.m m0 = Par /\
                                              (exists p. Mode.ps m0 = singleton p))
                                   (fun m0 r -> True)

val alice  : prin
val bob    : prin
val charlie: prin

assume PrinsAxiom: alice =!= bob /\ bob =!= charlie /\ charlie =!= alice<|MERGE_RESOLUTION|>--- conflicted
+++ resolved
@@ -75,17 +75,9 @@
 
 type Wire: Type -> Type
 
-<<<<<<< HEAD
-(* TODO: FIXME: make these ghost *)
-val w_contains: #a:Type -> prin -> Wire a -> Tot bool
-val w_empty   : #a:Type -> Tot (w:Wire a{forall p. not (w_contains p w)})
-val w_select  : #a:Type -> p:prin -> w:Wire a{w_contains p w} -> Tot a
-(* TODO: FIXME: implement const_on *)
-=======
 val w_contains: #a:Type -> prin -> Wire a -> GTot bool
 val w_empty   : #a:Type -> GTot (w:Wire a{forall p. not (w_contains p w)})
 val w_select  : #a:Type -> p:prin -> w:Wire a{w_contains p w} -> GTot a
->>>>>>> 6c949119
 val w_const_on: #a:Type -> eps:eprins -> x:a
                 -> GTot (w:Wire a{forall p. (mem p eps <==> w_contains p w) /\
                                             (w_contains p w ==> w_select p w = x)})
