module Param

open FStar.List
open FStar.Tactics

type bvmap = list (bv & (binder & binder & binder))
let fvmap =  list (fv * fv)

noeq
type param_state = {
  bvmap : bvmap;
  fresh : int;
  recs  : fvmap;
}

let rec fold_right2 (f : 'a -> 'b -> 'c -> Tac 'c) (l1:list 'a) (l2:list 'b) (c:'c) : Tac 'c =
  match l1, l2 with
  | h1::t1, h2::t2 -> f h1 h2 (fold_right2 f t1 t2 c)
  | [], [] -> c
  | _ -> fail "fold_right2"

let rec zip3 (l1 : list 'a) (l2 : list 'b) (l3 : list 'c) : list ('a * 'b * 'c) =
  match l1, l2, l3 with
  | h1::t1, h2::t2, h3::t3 -> (h1, h2, h3) :: (zip3 t1 t2 t3)
  | _ -> []

let last (xs:list 'a) : Tac 'a =
  match List.Tot.rev xs with
  | h::_ -> h
  | [] -> fail "last: empty list"

(* Override it to add freshness. The code for typechecking an inductive
raises a failure if two binders of the same constructor have the same name. *)
// noeq type t = | A of x:int -> x:int -> x:int -> t
// but this doesn't fail nor warn... why??

let fresh_binder_named (nm:string) (t:typ) : Tac binder =
  // useful?
  //let n = fresh () in
  //let nm = nm ^ "_" ^ string_of_int n in
  Tactics.fresh_binder_named nm t

let app_binders (t:term) (bs:list binder) : Tac term =
  mk_e_app t (Tactics.map binder_to_term bs)

let push_bv_to_state (bv:bv) (b0 b1 b2 : binder) (s:param_state) : param_state =
  { s with bvmap = (bv, (b0, b1, b2)) :: s.bvmap }

exception NotARecFV
exception Unsupported of string
exception NotFoundBV of bv
exception NotFoundFV of fv

let lookup_rec_fv (s:param_state) (f:fv) : Tac fv =
  let rec aux (m:fvmap) : Tac fv =
    match m with
    | [] -> raise NotARecFV
    | (f1, k)::fs -> if compare_fv f f1 = Order.Eq
                   then k
                   else aux fs
  in
  aux s.recs

let push_fv (f1 f2 : fv) (s:param_state) : param_state =
 { s with recs = (f1,f2)::s.recs }

let lookup (s:param_state) (bv:bv) : Tac (binder & binder & binder) =
  let rec aux (bvm : bvmap) : Tac (binder & binder & binder) =
    match bvm with
    | [] ->
      raise (NotFoundBV bv)
    | (bv', r)::tl ->
      if compare_bv bv bv' = Order.Eq
      then r
      else aux tl
  in
  aux s.bvmap

let replace_var (s:param_state) (b:bool) (t:term) : Tac term =
  match inspect_ln t with
  | Tv_Var bv ->
    begin try
      let (x, y, _) = lookup s bv in
      let bv = if b then (inspect_binder y).binder_bv else (inspect_binder x).binder_bv in
      pack (Tv_Var bv)
    with
    (* Maybe we traversed a binder and there are variables not in the state.
     * The right thing here would be to track them... but this should do for now. *)
    | NotFoundBV _ -> t
    | e -> raise e
    end
  | _ -> t

let replace_by (s:param_state) (b:bool) (t:term) : Tac term =
  let r = visit_tm (replace_var s b) t in
  //print ("rep " ^ string_of_bool b ^ " " ^ term_to_string t ^ " = " ^ term_to_string r);
  r

(* This should be definition for any eqtype. Would be nicer to see these
 * unfolded in the computed principles? *)
let param_of_eqtype (a:eqtype) : a -> a -> Type0 = (fun (x y : a) -> squash (x == y))
let int_param    = param_of_eqtype int
let bool_param   = param_of_eqtype bool
let unit_param   = param_of_eqtype unit
let string_param = param_of_eqtype string


let binder_set_qual (b:binder) (q:aqualv) : Tac binder =
  let bview = inspect_binder b in
  pack_binder {bview with binder_qual=q}

let admit_param : #a0:Type -> #a1:Type -> (#aR: (a0 -> a1 -> Type0)) ->
                  u1:unit -> u2:unit -> unit_param u1 u2 ->
                  aR (admit ()) (admit ()) =
 fun () () _ -> admit ()

let tapp q t1 t2 = pack (Tv_App t1 (t2, q))
let tabs b t : Tac term = pack (Tv_Abs b t)

let rec param' (s:param_state) (t:term) : Tac term =
  let r =
  match inspect t with
  | Tv_Type _u -> // t = Type
    `(fun (s t : (`#t)) -> s -> t -> Type)

  | Tv_Var bv ->
    let (_, _, b) = lookup s bv in
    binder_to_term b
  | Tv_Arrow b c -> //      t1 -> t2   ===  (x:t1) -> Tot t2
    begin match inspect_comp c with
    | C_Total t2 ->
<<<<<<< HEAD
      let bv, (q, _attrs) =
        let bview = inspect_binder b in
        bview.binder_bv, (bview.binder_qual, bview.binder_attrs) in

=======
>>>>>>> 1b25ea13
      let (s', (bx0, bx1, bxR)) = push_binder b s in
      let q = (inspect_binder b).binder_qual in

      let bf0 = fresh_binder_named "f0" (replace_by s false t) in
      let bf1 = fresh_binder_named "f1" (replace_by s true t) in
      let res = `((`#(param' s' t2)) (`#(tapp q bf0 bx0)) (`#(tapp q bf1 bx1))) in
      tabs bf0 (tabs bf1 (mk_tot_arr [bx0; bx1; bxR] res))
    | _ -> raise (Unsupported "effects")
    end

  | Tv_App l (r, q) ->
    let lR = param' s l in
    let l0 = replace_by s false r in
    let l1 = replace_by s true r in
    let rR = param' s r in
    mk_app lR [(l0, q); (l1, q); (rR, q)]

 | Tv_Abs b t ->
    let abs b t : Tac term = pack (Tv_Abs b t) in
    let (s', (bx0, bx1, bxR)) = push_binder b s in

    let t = param' s' t in
    abs bx0 (abs bx1 (abs bxR t))

  | Tv_Match t None brs ->
    pack (Tv_Match (param' s t) None (map (param_br s) brs))

  | Tv_UInst fv _
  | Tv_FVar fv ->
    pack (Tv_FVar (param_fv s fv))

  | Tv_Const c ->
    `()

  | Tv_AscribedT t _ _ _
  | Tv_AscribedC t _ _ _ -> param' s t

  | _ ->
    let q = inspect t in
    raise (Unsupported (term_to_string (quote q)))
  in
  r

and param_fv (s:param_state) (f : fv) : Tac fv =
  (* first of all look for recursive knots *)
  try lookup_rec_fv s f
  with
  | _ ->

  (* try to get it from the same module the FV is defined *)
  let nm' = explode_qn (implode_qn (inspect_fv f) ^ "_param") in
  //dump ("nm' = " ^ implode_qn nm');
  match lookup_typ (top_env ()) nm' with
  | Some se' -> pack_fv nm'
  | None ->

  (* or this module, where the translation is defined... *)
  let nm' = ["Param_Inds"] @ [last (inspect_fv f) ^ "_param"] in
  //dump ("nm' = " ^ implode_qn nm');
  match lookup_typ (top_env ()) nm' with
  | Some se' -> pack_fv nm'
  | None ->

  (* otherwise, try to get it from the *current* module, where we're running the tactic *)
  let nm' = cur_module () @ [last (inspect_fv f) ^ "_param"] in
  //dump ("nm' = " ^ implode_qn nm');
  match lookup_typ (top_env ()) nm' with
  | Some se' -> pack_fv nm'

  (* TODO: lookup in env *)

  | None ->
  raise (NotFoundFV f)

and param_pat (s:param_state) (p : pattern) : Tac (param_state & (pattern & pattern & pattern)) =
  let is_dot_pat (p:pattern) : Tac bool =
    match p with
    | Pat_Dot_Term _ -> true
    | _ -> false
  in
  //dump ("param_pat of " ^ term_to_string (quote p));
  match p with
  | Pat_Cons fv us pats ->
    let fv' = param_fv s fv in
    let (s', (pats0, pats1, patsr)) =
      fold_left (fun (s, (pats0, pats1, patsr)) (p, i) ->
                    if is_dot_pat p then (s, (pats0, pats1, patsr))
                    else
                    let (s', (p0, p1, pr)) = param_pat s p in
                    (s', (
                         (p0,i)::pats0,
                         (p1,i)::pats1,
                         (pr,false)::(p1,i)::(p0,i)::patsr)))
                 (s, ([], [], []))
                 pats
    in
    let pats0 = List.Tot.rev pats0 in
    let pats1 = List.Tot.rev pats1 in
    let patsr = List.Tot.rev patsr in
    (s', (Pat_Cons fv us pats0,
          Pat_Cons fv us pats1,
          Pat_Cons fv' us patsr))

  | Pat_Var bv ->
    let (s', (b0, b1, bR)) = push_binder (mk_binder bv) s in
    (s', (Pat_Var (bv_of_binder b0),
          Pat_Var (bv_of_binder b1),
          Pat_Var (bv_of_binder bR)))

  | Pat_Wild bv ->
    let (s', (b0, b1, bR)) = push_binder (mk_binder bv) s in
    (s', (Pat_Wild (bv_of_binder b0),
          Pat_Wild (bv_of_binder b1),
          Pat_Wild (bv_of_binder bR)))

  | Pat_Dot_Term t ->
    fail "no dot pats"
    //let (s', (b0, b1, bR)) = push_binder (pack_binder bv Q_Explicit) s in
    //(s', (Pat_Dot_Term (bv_of_binder b0) (replace_by s' false t),
    //      Pat_Dot_Term (bv_of_binder b1) (replace_by s' true t),
    //      Pat_Dot_Term (bv_of_binder bR) (param' s' t)))

  | Pat_Constant c ->
    let b = fresh_bv_named "cR" (`_) in
    (s, (Pat_Constant c,
         Pat_Constant c,
         Pat_Wild b))

and param_br (s:param_state) (br : branch) : Tac branch =
  let (pat, t) = br in
  let (s', (_, _, pat')) = param_pat s pat in
  (pat', param' s' t)

and push_binder (b:binder) (s:param_state) : Tac (param_state & (binder & binder & binder)) =
<<<<<<< HEAD
  let bv, q =
    let bview = inspect_binder b in
    bview.binder_bv, bview.binder_qual in
  let typ = (inspect_bv bv).bv_sort in
  let name = unseal ((inspect_bv bv).bv_ppname) in
  let bx0 = fresh_binder_named (name^"0") (replace_by s false typ) in
  let bx1 = fresh_binder_named (name^"1") (replace_by s true typ) in
  let bxr = fresh_binder_named (name^"R") (`(`#(param' s typ)) (`#bx0) (`#bx1)) in
=======
  let bv = (inspect_binder b).binder_bv in
  let q = (inspect_binder b).binder_qual in
  let typ = (inspect_bv bv).bv_sort in
  let name = (inspect_bv bv).bv_ppname in
  let decor (s : sealed string) (t : string) : Tac string = (unseal s ^ t) in
  let bx0 = fresh_binder_named (decor name "0") (replace_by s false typ) in
  let bx1 = fresh_binder_named (decor name "1") (replace_by s true typ) in
  let bxr = fresh_binder_named (decor name "R") (`(`#(param' s typ)) (`#bx0) (`#bx1)) in
>>>>>>> 1b25ea13

  (* respect implicits *)
  let bx0 = binder_set_qual bx0 q in
  let bx1 = binder_set_qual bx1 q in
  let bxr = binder_set_qual bxr q in

  let s = push_bv_to_state bv bx0 bx1 bxr s in
  (s, (bx0, bx1, bxr))

let init_param_state : param_state = {
  bvmap = [];
  fresh = 0;
  recs  = [];
}

let param (t:term) : Tac term =
  let t = param' init_param_state t in
  //dump ("res = " ^ term_to_string t);
  t

let fv_to_tm (f:fv) : Tac term = Tv_FVar f

let param_ctor (nm_ty:name) (s:param_state) (c:ctor) : Tac ctor =
  let nm, ty = c in
  let nm' = cur_module () @ [last nm ^ "_param"] in
  let bs, c = collect_arr_bs ty in

  let orig = app_binders (fv_to_tm (pack_fv nm)) bs in

  let (s, bs) =
      fold_left (fun (s, bvs) b -> let (s, (bx0, bx1, bxr)) = push_binder b s in
                                (s, bxr::bx1::bx0::bvs)) (s, []) bs
  in
  let bs = List.Tot.rev bs in

  let cod =
    match inspect_comp c with
    | C_Total ty -> ty
    | _ -> fail "param_ctor got a non-tot comp"
  in

  let cod = mk_e_app (param' s cod) [replace_by s false orig; replace_by s true orig] in

  let ty' = mk_tot_arr bs cod in

  let r = (nm', ty') in
  //dump ("param_ctor : " ^ term_to_string (quote r));
  r

//let absN (bs : list binder) (t : term) : Tac term =
//  Tactics.Util.fold_right (fun b t -> tabs b t) bs t

let param_inductive (se:sigelt{Sg_Inductive? (inspect_sigelt se)}) (fv0 fv1 : fv) : Tac decls =
  match inspect_sigelt se with
  | Sg_Inductive nm us params typ ctors ->
    let s = push_fv fv0 fv1 init_param_state in
    let orig = app_binders (fv_to_tm (pack_fv nm)) params in
    //dump ("orig = " ^ term_to_string orig);
    let (s, param_bs) =
        fold_left (fun (s, bvs) b -> let (s, (bx0, bx1, bxr)) = push_binder b s in
                                  //dump ("bx0 = " ^ term_to_string (quote bx0));
                                  //dump ("bx1 = " ^ term_to_string (quote bx1));
                                  //dump ("bxr = " ^ term_to_string (quote bxr));
                                  (s, bxr::bx1::bx0::bvs)) (s, []) params
    in
    let param_bs = List.Tot.rev param_bs in
    //Tactics.Util.iter (fun bv -> dump ("param bv = " ^ binder_to_string bv)) param_bs;
    let typ = mk_e_app (param' s typ) [replace_by s false orig; replace_by s true orig] in
    let ctors = Tactics.map (param_ctor nm s) ctors in
    let se = Sg_Inductive (inspect_fv fv1) us param_bs typ ctors in
    //dump ("param_ind : " ^ term_to_string (quote se));
    [pack_sigelt se]

let param_letbinding (se:sigelt{Sg_Let? (inspect_sigelt se)}) (fv0 fv1 : fv) : Tac decls =
  match inspect_sigelt se with
  | Sg_Let r [lb] ->
    let lbv = inspect_lb lb in
    let rrr = param lbv.lb_typ in
    let expected_typ = norm_term [] (mk_e_app rrr [fv_to_tm fv0; fv_to_tm fv0]) in
    let se' = Sg_Let r [pack_lb {lb_fv=fv1; lb_us=lbv.lb_us ; lb_typ=expected_typ; lb_def= (param lbv.lb_def)}]
    in
    [pack_sigelt se']
  | _ -> fail "no mutual recursion"

let paramd (nm:string) : Tac decls =
  let nm' = implode_qn (cur_module () @ [last (explode_qn nm) ^ "_param"]) in
  let fv0 = pack_fv (explode_qn nm) in
  let fv1 = pack_fv (explode_qn nm') in
  let se = lookup_typ (top_env ()) (explode_qn nm) in
  match se with | None -> fail "param_letbinding: not found" | Some se ->
  let decls =
   match inspect_sigelt se with
   | Sg_Let _ _  -> param_letbinding se fv0 fv1
   | Sg_Inductive _ _ _ _ _ -> param_inductive se fv0 fv1
   | _ -> fail "paramd: unsupported sigelt"
  in
  //dump ("returning : " ^ term_to_string (quote decls));
  decls

let paramds (nms:list string) : Tac decls =
  List.Tot.flatten (map paramd nms)

(***** Unary nats *)

type nat = | Z | S of nat

%splice[nat_param; Z_param; S_param] (paramd (`%nat))

let safepred (x:nat) : nat =
  match x with
  | Z -> Z
  | S x -> x

%splice[safepred_param] (paramd (`%safepred))

(***** Pairs *)

// Universe polymorphism currently broken in tactics
let fst (#a #b : Type0) (p : a & b) : a =
  match p with
  | Mktuple2 x y -> x <: a

let snd (#a #b : Type0) (p : a & b) : b =
  match p with
  | Mktuple2 x y -> y <: b

%splice[tuple2_param] (paramd (`%tuple2))
%splice[fst_param] (paramd (`%fst))
%splice[snd_param] (paramd (`%snd))


(***** Lists *)

%splice[list_param; Nil_param; Cons_param] (paramd (`%list))

//[@@erasable]
//noeq
//type list_param (a1:Type u#aa) (a2:Type u#aa) (ar:a1 -> a2 -> Type0) : list a1 -> list a2 -> Type u#aa =
//  | Nil_param : list_param a1 a2 ar [] []
//  | Cons_param : (h1:a1) -> (h2:a2) -> (hr:ar h1 h2) ->
//                 (t1:list a1) -> (t2:list a2) -> (tr:list_param a1 a2 ar t1 t2) ->
//                 list_param a1 a2 ar (h1::t1) (h2::t2)

let safetail (#a:Type0) (x:list a) : list a =
  match x with
  | [] -> []
  | x::xs -> xs

let safetail_param_manual
  (#a #b : Type0) (#r : a -> b -> Type0)
  (l0:list a) (l1:list b) (lR : list_param a b r l0 l1)
: list_param a b r (safetail l0) (safetail l1)
// ^ needed!!!
=
  match lR with
  | Nil_param -> Nil_param
  | Cons_param _ _ _ _ _ r -> r

%splice[safetail_param] (paramd (`%safetail))


(***** Misc *)

let test0 : int = 2

%splice[test0_param] (paramd (`%test0))

let int_int_t = int -> int
%splice[int_int_t_param] (paramd (`%int_int_t))

let my_int : Type = Prims.int
%splice[my_int_param] (paramd (`%my_int))

let test1 : Type u#2 = Type u#1

[@@expect_failure] // FIXME
%splice[test1_param] (paramd (`%test1))

let test2 = bd1:Type -> bd2:Type -> bd1

[@@expect_failure] // FIXME
%splice[test2_param] (paramd (`%test2))

let id_t = #a:Type -> a -> a

[@@expect_failure] // FIXME
%splice[id_t_param] (paramd (`%id_t))

let id (#a:Type0) (x:a) : a = x
%splice[id_param] (paramd (`%id))

//let id_is_unique (f : (#a:Type -> a -> a)) (f_parametric : id_t_param f f) : Lemma (forall a (x:a). f x == x) =
//  let aux (a:Type) (x:a) : Lemma (f x == x) =
//    f_parametric (fun y () -> squash (x == y)) x () ()
//  in
//  Classical.forall_intro_2 aux

//let test () = id_is_unique id id_param

let binop_t = #a:Type -> a -> a -> a
//%splice[binop_t_param] (paramd (`%binop_t))

//let binop_is_fst_or_snd_pointwise (f : (#a:Type -> a -> a -> a)) (f_param : binop_t_param f f)
//  : Lemma (forall a (x y : a). f x y == x \/ f x y == y)
//  =
//  let aux a (x y : a) : Lemma (f x y == x \/ f x y == y) =
//   f_param (fun z () -> squash (z == x \/ z == y)) x () () y () ()
//  in
//  Classical.forall_intro_3 aux
//
//let binop_is_fst_or_snd_extensional (f : (#a:Type -> a -> a -> a)) (f_param : binop_t_param f f)
//  : Lemma ((forall a (x y : a). f x y == x) \/ (forall a (x y : a). f x y == y))
//  =
//  binop_is_fst_or_snd_pointwise f f_param;
//  assert (f 1 2 == 1 \/ f 1 2 == 2);
//  let aux1 (_ : squash (f 1 2 == 1))
//           a (x y : a) : Lemma (f x y == x) =
//   f_param (fun z i -> squash (i == 1 ==> z == x)) x 1 () y 2 ()
//  in
//  let aux2 (_ : squash (f 1 2 == 2))
//           a (x y : a) : Lemma (f x y == y) =
//   f_param (fun z i -> squash (i == 2 ==> z == y)) x 1 () y 2 ()
//  in
//  let aux1' () : Lemma (requires (f 1 2 == 1)) (ensures (forall a (x y : a). f x y == x)) =
//    Classical.forall_intro_3 (aux1 ())
//  in
//  let aux2' () : Lemma (requires (f 1 2 == 2)) (ensures (forall a (x y : a). f x y == y)) =
//    Classical.forall_intro_3 (aux2 ())
//  in
//  Classical.move_requires aux1' ();
//  Classical.move_requires aux2' ()

let test_int_to_int = int -> int
%splice [test_int_to_int_param] (paramd (`%test_int_to_int))

[@@(preprocess_with param)]
let test_list_0 = list

[@@(preprocess_with param)]
let test_list = list int

[@@(preprocess_with param)]
let rev_param = #a:Type -> list a -> list a

// GM: squash needed
let rel_of_fun #a #b (f : a -> b) : a -> b -> Type =
  fun x y -> squash (y == f x)

let rec list_rec_of_function_is_map_1 #a #b (f : a -> b) (l1 : list a) (l2 : list b)
                                            (p : list_param _ _ (rel_of_fun f) l1 l2)
        : Lemma (l2 == List.Tot.map f l1)
 = match p with
   | Nil_param -> ()
   | Cons_param _ _ _ _ _ t -> list_rec_of_function_is_map_1 _ _ _ t

let rec list_rec_of_function_is_map_2 #a #b (f : a -> b) (l1 : list a) (l2 : list b)
        : Pure (list_param _ _ (rel_of_fun f) l1 l2)
               (requires (l2 == List.Tot.map f l1))
               (ensures (fun _ -> True))
 = match l1, l2 with
   | Nil, Nil -> Nil_param
   | Cons h1 t1, Cons h2 t2 ->
     Cons_param h1 h2 () _ _ (list_rec_of_function_is_map_2 f t1 t2)

let reverse_commutes_with_map
    (rev : (#a:Type -> list a -> list a)) // doesn't really have to be "reverse"...
    (rev_is_param : rev_param rev rev)
    : Lemma (forall a b (f : a -> b) l. rev (List.Tot.map f l) == List.Tot.map f (rev l))
    =
  let aux a b f l : Lemma (rev (List.Tot.map f l) == List.Tot.map f (rev l)) =
    let rel_f : a -> b -> Type = rel_of_fun f in
    let rpf = list_rec_of_function_is_map_2 f l (List.Tot.map f l) in
    let rpf2 = rev_is_param #_ #_ #rel_f l (List.Tot.map f l) rpf in
    list_rec_of_function_is_map_1 f (rev l) (rev (List.Tot.map f l)) rpf2;
    ()
  in
  Classical.forall_intro_4 aux

let rec app (#a:Type) (l1 l2 : list a) : list a =
  match l1 with
  | [] -> l2
  | h::t -> h :: (app t l2)

let rec app_rel (#a0:Type) (#a1:Type) (aR : a0 -> a1 -> Type)
            (l11 : list a0) (l12 : list a1) (l1R : list_param _ _ aR l11 l12)
            (l21 : list a0) (l22 : list a1) (l2R : list_param _ _ aR l21 l22)
            : list_param a0 a1 aR (l11 `app` l21) (l12 `app` l22) =
   match l11, l12 with
   | [], [] -> l2R
   | h1::t1, h2::t2 ->
     begin match l1R with
     | Cons_param _ _ hr _ _ tr -> Cons_param h1 h2 hr (app t1 l21) (app t2 l22) (app_rel aR t1 t2 tr l21 l22 l2R)
     end


let rec reverse (#a:Type) (l : list a) : list a =
  match l with
  | [] -> []
  | x::xs -> reverse xs `app` [x]

let rec reverse_rel (#a0:Type) (#a1:Type) (#aR: a0 -> a1 -> Type)
                    (l0 : list a0) (l1 : list a1) (lR : list_param _ _ aR l0 l1)
                  : list_param _ _ aR (reverse l0) (reverse l1) =
  match l0, l1 with
  | [], [] -> Nil_param
  | h1::t1, h2::t2 ->
    begin match lR with
    | Cons_param _ _ hr _ _ tr ->
    app_rel aR (reverse t1) (reverse t2) (reverse_rel t1 t2 tr)
               [h1] [h2] (Cons_param h1 h2 hr Nil Nil Nil_param)
    end

(* Doesn't work by SMT, and tactic above does not handle fixpoints.
 * What to do about them? Is there a translation for general recursion?
 * Should read https://openaccess.city.ac.uk/id/eprint/1072/1/PFF.pdf in
 * more detail. *)
(* ^ stale comment, using inductive proofs right now *)

let real_reverse_commutes_with_map ()
  : Lemma (forall a b (f : a -> b) l. reverse (List.Tot.map f l) == List.Tot.map f (reverse l))
  = reverse_commutes_with_map reverse reverse_rel

(* 2020/07/23: This doesn't work from outside this module... why? *)

type label =
  | Low
  | High

%splice[label_param] (paramd (`%label))

noeq type labeled_interface : Type u#(1 + a) = {
  labeled : Type u#a -> Type u#a;
  mk_labeled : #a:Type u#a -> a -> label -> labeled a;
  label_of : #a:Type u#a -> labeled a -> label;
}

%splice[labeled_interface_param] (paramd (`%labeled_interface))

// From here onwards, every u#0 should be an u#a

let proj_labeled (r:labeled_interface u#0) : Type u#0 -> Type u#0 =
  match r with
  | Mklabeled_interface l m lo -> l

let proj_mk_labeled (r:labeled_interface u#0) : #a:Type u#0 -> a -> label -> (proj_labeled r) a =
  match r with
  | Mklabeled_interface l m lo -> m

let proj_label_of (r:labeled_interface u#0) : #a:Type u#0 -> (proj_labeled r) a -> label =
  match r with
  | Mklabeled_interface l m lo -> lo

%splice[proj_labeled_param] (paramd (`%proj_labeled))

%splice[proj_mk_labeled_param] (paramd (`%proj_mk_labeled))

%splice[proj_label_of_param] (paramd (`%proj_label_of))

let lab_impl : labeled_interface = {
  labeled = (fun (a:Type) -> a * label);
  mk_labeled = (fun (#a:Type) (x:a) (l:label) -> (x,l));
  label_of = (fun (#a:Type) x -> snd x);
}

%splice[lab_impl_param] (paramd (`%lab_impl))<|MERGE_RESOLUTION|>--- conflicted
+++ resolved
@@ -126,16 +126,10 @@
   | Tv_Var bv ->
     let (_, _, b) = lookup s bv in
     binder_to_term b
+
   | Tv_Arrow b c -> //      t1 -> t2   ===  (x:t1) -> Tot t2
     begin match inspect_comp c with
     | C_Total t2 ->
-<<<<<<< HEAD
-      let bv, (q, _attrs) =
-        let bview = inspect_binder b in
-        bview.binder_bv, (bview.binder_qual, bview.binder_attrs) in
-
-=======
->>>>>>> 1b25ea13
       let (s', (bx0, bx1, bxR)) = push_binder b s in
       let q = (inspect_binder b).binder_qual in
 
@@ -270,16 +264,6 @@
   (pat', param' s' t)
 
 and push_binder (b:binder) (s:param_state) : Tac (param_state & (binder & binder & binder)) =
-<<<<<<< HEAD
-  let bv, q =
-    let bview = inspect_binder b in
-    bview.binder_bv, bview.binder_qual in
-  let typ = (inspect_bv bv).bv_sort in
-  let name = unseal ((inspect_bv bv).bv_ppname) in
-  let bx0 = fresh_binder_named (name^"0") (replace_by s false typ) in
-  let bx1 = fresh_binder_named (name^"1") (replace_by s true typ) in
-  let bxr = fresh_binder_named (name^"R") (`(`#(param' s typ)) (`#bx0) (`#bx1)) in
-=======
   let bv = (inspect_binder b).binder_bv in
   let q = (inspect_binder b).binder_qual in
   let typ = (inspect_bv bv).bv_sort in
@@ -288,7 +272,6 @@
   let bx0 = fresh_binder_named (decor name "0") (replace_by s false typ) in
   let bx1 = fresh_binder_named (decor name "1") (replace_by s true typ) in
   let bxr = fresh_binder_named (decor name "R") (`(`#(param' s typ)) (`#bx0) (`#bx1)) in
->>>>>>> 1b25ea13
 
   (* respect implicits *)
   let bx0 = binder_set_qual bx0 q in
