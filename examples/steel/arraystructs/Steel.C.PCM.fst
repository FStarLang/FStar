module Steel.C.PCM
open FStar.PCM

#push-options "--print_universes"

unfold
let one (#a: Type) (p: pcm a) = p.p.one

let pcm (a: Type) : Tot Type =
  (p: FStar.PCM.pcm a {
    (forall (x:a) (y:a{composable p x y}).{:pattern (composable p x y)}
      op p x y == one p ==> x == one p /\ y == one p) // /\ // necessary to lift frame-preserving updates to unions
    //(forall (x:a) . {:pattern (p.refine x)} p.refine x ==> exclusive p x) /\ // nice to have, but not used yet
    //(~ (p.refine (one p))) // necessary to maintain (refine ==> exclusive) for uninit
  })

noeq
type morphism (#a #b: Type) (pa: pcm a) (pb: pcm b) = {
  morph: (a -> Tot b);
  morph_unit: squash (morph pa.p.one == pb.p.one);
  morph_compose:
    (x1: a) ->
    (x2: a) ->
    Lemma
    (requires (composable pa x1 x2))
    (ensures (composable pb (morph x1) (morph x2) /\ morph (x1 `pa.p.op` x2) == morph x1 `pb.p.op` morph x2));
}

let morphism_morph_compose
  (#a #b: Type) (#pa: pcm a) (#pb: pcm b) (m: morphism pa pb)
  (x1: a)
  (x2: a)
: Lemma
  (requires (composable pa x1 x2))
  (ensures (composable pb (m.morph x1) (m.morph x2) /\ m.morph (x1 `pa.p.op` x2) == m.morph x1 `pb.p.op` m.morph x2))
  [SMTPat (composable pb (m.morph x1) (m.morph x2))]
= m.morph_compose x1 x2

let morphism_compose (#a #b #c: Type) (#pa: pcm a) (#pb: pcm b) (#pc: pcm c) (fab: morphism pa pb) (fbc: morphism pb pc) : Tot (morphism pa pc) = {
  morph = (fun x -> fbc.morph (fab.morph x));
  morph_unit = ();
  morph_compose = begin fun x1 x2 ->
    fab.morph_compose x1 x2;
    fbc.morph_compose (fab.morph x1) (fab.morph x2)
  end;
}

let injective (#a #b: Type) (f: (a -> Tot b)) : Tot prop =
  (forall x1 x2 . {:pattern f x1; f x2} f x1 == f x2 ==> x1 == x2)

let is_inverse_of (#a #b: Type) (g: (b -> Tot a)) (f: (a -> Tot b)) : Tot prop =
  (forall x . {:pattern (g (f x))} g (f x) == x)

let is_inverse_of_injective (#a #b: Type) (g: (b -> Tot a)) (f: (a -> Tot b))
  x1 x2
: Lemma
  (requires (g `is_inverse_of` f /\ f x1 == f x2))
  (ensures (x1 == x2))
  [SMTPat (g `is_inverse_of` f); SMTPat (f x1); SMTPat (f x2)]
= assert (g (f x1) == g (f x2))

noeq
type connection (#t_large #t_small: Type) (p_large: pcm t_large) (p_small: pcm t_small) = {
  conn_small_to_large: morphism p_small p_large;
  conn_large_to_small: morphism p_large p_small;
  conn_small_to_large_inv: squash (conn_large_to_small.morph `is_inverse_of` conn_small_to_large.morph);
  conn_lift_frame_preserving_upd:
    (x: Ghost.erased t_small { ~ (Ghost.reveal x == p_small.p.one) }) -> // validity condition, e.g. union cases
    (y: Ghost.erased t_small) ->
    (f: frame_preserving_upd p_small x y) ->
    Tot (frame_preserving_upd p_large (conn_small_to_large.morph x) (conn_small_to_large.morph y));
}

let connection_compose (#a #b #c: Type) (#pa: pcm a) (#pb: pcm b) (#pc: pcm c) (fab: connection pa pb) (fbc: connection pb pc) : Tot (connection pa pc) = {
  conn_small_to_large = fbc.conn_small_to_large `morphism_compose` fab.conn_small_to_large;
  conn_large_to_small = fab.conn_large_to_small `morphism_compose` fbc.conn_large_to_small;
  conn_small_to_large_inv = ();
  conn_lift_frame_preserving_upd = begin fun xc yc f ->
    let xb = Ghost.hide (fbc.conn_small_to_large.morph xc) in
    let yb = Ghost.hide (fbc.conn_small_to_large.morph yc) in
    let xa = Ghost.hide (fab.conn_small_to_large.morph xb) in
    let ya = Ghost.hide (fab.conn_small_to_large.morph yb) in
    fab.conn_lift_frame_preserving_upd _ _ (fbc.conn_lift_frame_preserving_upd _ _ f)
  end;
}

noeq type ref (a: Type u#1) #b (q: pcm b): Type = {
  p: pcm a;
  pl: connection p q;
  r: Steel.Memory.ref a p;
}

let mpts_to (#p: pcm 'a) (r: Steel.Memory.ref 'a p) = Steel.PCMReference.pts_to r

open Steel.Effect

//val pts_to
//  (#a: Type u#1) (#b: Type u#b) (#p: pcm b)
//  (r: ref a p) ([@@@smt_fallback] v: Ghost.erased b)
//: vprop

val pts_to
  (#a: Type u#1) (#b: Type u#b) (#p: pcm b)
  (r: ref a p) ([@@@smt_fallback] v: Ghost.erased b)
: vprop

let pts_to r v =
  r.r `mpts_to` r.pl.conn_small_to_large.morph v

val ref_focus
  (#a:Type) (#b:Type) (#c:Type) (#p: pcm b)
  (r: ref a p) (#q: pcm c) (l: connection p q)
: ref a q

let ref_focus #a #b #c #p r #q l =
  {p = r.p; pl = connection_compose r.pl l; r = r.r}

module A = Steel.Effect.Atomic

let focus (r: ref 'a 'p)
  (#q: pcm 'c)
  (l: connection 'p q) (s: Ghost.erased 'b) (x: Ghost.erased 'c)
: Steel (ref 'a q)
    (r `pts_to` s)
    (fun r' -> r' `pts_to` x)
    (fun _ -> Ghost.reveal s == l.conn_small_to_large.morph x)
    (fun _ r' _ -> r' == ref_focus r l)
= let r' = ref_focus r l in
  A.change_slprop_rel  
    (r `pts_to` s)
    (r' `pts_to` x)
    (fun _ _ -> True)
    (fun m -> ());
  A.return r'

let unfocus #inames
  (#p: pcm 'b)
  (#q: pcm 'c)
  (r: ref 'a q) (r': ref 'a p)
  (l: connection p q) (x: Ghost.erased 'c)
: A.SteelGhost unit inames
    (r `pts_to` x)
    (fun _ -> r' `pts_to` l.conn_small_to_large.morph x)
    (requires fun _ -> r == ref_focus r' l)
    (ensures fun _ _ _ -> True)
= A.change_slprop_rel  
    (r `pts_to` x)
    (r' `pts_to` l.conn_small_to_large.morph x)
    (fun _ _ -> True)
    (fun m -> ())

val split (#a:Type) (#b:Type) (#p: pcm b) (r: ref a p) (xy x y: Ghost.erased b)
: Steel unit
    (r `pts_to` xy)
    (fun _ -> (r `pts_to` x) `star` (r `pts_to` y))
    (fun _ -> composable p x y /\ xy == Ghost.hide (op p x y))
    (fun _ _ _ -> True)

let split r xy x y =
  A.change_equal_slprop
    (r `pts_to` xy)
    (r.r `mpts_to` Ghost.reveal (Ghost.hide (r.pl.conn_small_to_large.morph xy)));
  Steel.PCMReference.split r.r
    (r.pl.conn_small_to_large.morph xy)
    (r.pl.conn_small_to_large.morph x)
    (r.pl.conn_small_to_large.morph y);
  A.change_equal_slprop
    (r.r `mpts_to` Ghost.reveal (Ghost.hide (r.pl.conn_small_to_large.morph x)))
    (r `pts_to` x);
  A.change_equal_slprop
    (r.r `mpts_to` Ghost.reveal (Ghost.hide (r.pl.conn_small_to_large.morph y)))
    (r `pts_to` y)

let mgather
  (#a:Type) (#p:pcm a)
  (r:Steel.Memory.ref a p) (v0:Ghost.erased a) (v1:Ghost.erased a)
: SteelT (_:unit{composable p v0 v1})
    (mpts_to r v0 `star` mpts_to r v1)
    (fun _ -> mpts_to r (op p v0 v1))
= Steel.PCMReference.gather r v0 v1

val gather (#a:Type) (#b:Type) (#p: pcm b) (r: ref a p) (x y: Ghost.erased b)
: SteelT (_:unit{composable p x y})
    ((r `pts_to` x) `star` (r `pts_to` y))
    (fun _ -> r `pts_to` op p x y)

let gather #a #b #p r x y =
  A.change_equal_slprop
    (r `pts_to` x)
    (r.r `mpts_to` Ghost.reveal (Ghost.hide (r.pl.conn_small_to_large.morph x)));
  A.change_equal_slprop
    (r `pts_to` y)
    (r.r `mpts_to` Ghost.reveal (Ghost.hide (r.pl.conn_small_to_large.morph y)));
  mgather r.r
    (r.pl.conn_small_to_large.morph x)
    (r.pl.conn_small_to_large.morph y);
  assert (
    let x1 = r.pl.conn_small_to_large.morph x in
    let y1 = r.pl.conn_small_to_large.morph y in
    let x2 = r.pl.conn_large_to_small.morph x1 in
    let y2 = r.pl.conn_large_to_small.morph y1 in
    Ghost.reveal x == x2 /\ Ghost.reveal y == y2
  );
  A.change_equal_slprop _ (r `pts_to` op p x y)

val ref_read
  (#a:Type) (#b:Type) (#p: pcm b) (#x: Ghost.erased b) (r: ref a p)
: Steel b
    (r `pts_to` x)
    (fun _ -> r `pts_to` x)
    (requires fun _ -> True)
    (ensures fun _ x' _ -> compatible p x x')

let ref_read (#p: pcm 'b) (#x: Ghost.erased 'b) (r: ref 'a p)
: Steel 'b
    (r `pts_to` x)
    (fun _ -> r `pts_to` x)
    (requires fun _ -> True)
    (ensures fun _ x' _ -> compatible p x x')
= let w = Ghost.hide (r.pl.conn_small_to_large.morph x) in
  A.change_equal_slprop (r `pts_to` x) (r.r `mpts_to` w);
  let w' = Steel.PCMReference.read r.r w in
  A.change_equal_slprop (r.r `mpts_to` w) (r `pts_to` x);
  let x' = r.pl.conn_large_to_small.morph w' in
  assert (forall frame . (composable r.p w frame /\ op r.p frame w == w') ==> (
    let sw = r.pl.conn_large_to_small.morph w in
    let sw' = r.pl.conn_large_to_small.morph w' in
    let sframe = r.pl.conn_large_to_small.morph frame in
    (composable p sw sframe /\ op p sframe sw == sw')
  ));
  A.return x'

module M = Steel.Memory

let ref_upd_act (r: ref 'a 'p) (x: Ghost.erased 'b { ~ (Ghost.reveal x == one 'p) }) (y: Ghost.erased 'b) (f: frame_preserving_upd 'p x y)
: Tot (M.action_except unit Set.empty (hp_of (r `pts_to` x)) (fun _ -> hp_of (r `pts_to` y)))
= M.upd_gen Set.empty r.r  (Ghost.hide (r.pl.conn_small_to_large.morph x)) (Ghost.hide (r.pl.conn_small_to_large.morph y)) (r.pl.conn_lift_frame_preserving_upd x y f)

let as_action (#p:vprop)
              (#q:vprop)
              (f:M.action_except unit Set.empty (hp_of p) (fun _ -> hp_of q))
: SteelT unit p (fun x -> q)
= A.change_slprop_rel p (to_vprop (hp_of p)) (fun _ _ -> True) (fun m -> ());
  let x = Steel.Effect.as_action f in
  A.change_slprop_rel (to_vprop (hp_of q)) q (fun _ _ -> True) (fun m -> ());
  A.return x

val ref_upd
  (#a:Type) (#b:Type) (#p: pcm b)
  (r: ref a p) (x: Ghost.erased b { ~ (Ghost.reveal x == one p) }) (y: Ghost.erased b) (f: frame_preserving_upd p x y)
: SteelT unit (r `pts_to` x) (fun _ -> r `pts_to` y)

let ref_upd r x y f = as_action (ref_upd_act r x y f)

(** A PCM for structs *)

/// We can generalize to 'a-ary products (k:'a -> 'b k), given a PCM for each k:

open FStar.FunctionalExtensionality
open FStar.Classical
let ext (f g: restricted_t 'a 'b) (fg:(x:'a -> Lemma (f x == g x))) : Lemma (f == g) =
  extensionality 'a 'b f g;
  forall_intro fg

let prod_comp (p:(k:'a -> pcm ('b k))) (x y: restricted_t 'a 'b): prop =
  forall k. composable (p k) (x k) (y k)

let prod_op (p:(k:'a -> pcm ('b k)))
  (x: restricted_t 'a 'b) (y: restricted_t 'a 'b{prod_comp p x y})
: restricted_t 'a 'b
= on_domain 'a (fun k -> op (p k) (x k) (y k))

let prod_one (p:(k:'a -> pcm ('b k))): restricted_t 'a 'b =
  on_domain 'a (fun k -> one (p k))

let prod_comm (p:(k:'a -> pcm ('b k)))
  (x: restricted_t 'a 'b) (y: restricted_t 'a 'b{prod_comp p x y})
: Lemma (prod_op p x y == prod_op p y x)
= ext (prod_op p x y) (prod_op p y x) (fun k -> (p k).comm (x k) (y k))

let prod_assoc (p:(k:'a -> pcm ('b k)))
  (x y: restricted_t 'a 'b)
  (z: restricted_t 'a 'b{prod_comp p y z /\ prod_comp p x (prod_op p y z)})
: Lemma (prod_comp p x y /\
         prod_comp p (prod_op p x y) z /\
         prod_op p x (prod_op p y z) == prod_op p (prod_op p x y) z)
= let aux k
  : Lemma (composable (p k) (x k) (y k) /\
           composable (p k) (op (p k) (x k) (y k)) (z k)) 
    [SMTPat (p k)]
  = (p k).assoc (x k) (y k) (z k)
  in
  ext (prod_op p x (prod_op p y z)) (prod_op p (prod_op p x y) z)
    (fun k -> (p k).assoc (x k) (y k) (z k))

let prod_assoc_r (p:(k:'a -> pcm ('b k)))
  (x y: restricted_t 'a 'b)
  (z: restricted_t 'a 'b{prod_comp p x y /\ prod_comp p (prod_op p x y) z})
: Lemma (prod_comp p y z /\
         prod_comp p x (prod_op p y z) /\
         prod_op p x (prod_op p y z) == prod_op p (prod_op p x y) z)
= let aux k
  : Lemma (composable (p k) (y k) (z k) /\
           composable (p k) (x k) (op (p k) (y k) (z k)))
    [SMTPat (p k)]
  = (p k).assoc_r (x k) (y k) (z k)
  in
  ext (prod_op p x (prod_op p y z)) (prod_op p (prod_op p x y) z)
    (fun k -> (p k).assoc (x k) (y k) (z k))

let prod_is_unit (p:(k:'a -> pcm ('b k))) (x: restricted_t 'a 'b)
: Lemma (prod_comp p x (prod_one p) /\
         prod_op p x (prod_one p) == x)
= let is_unit k
  : Lemma (composable (p k) (x k) (prod_one p k))
    [SMTPat (p k)]
  = (p k).is_unit (x k)
  in ext (prod_op p x (prod_one p)) x (fun k -> (p k).is_unit (x k))

let prod_refine (p:(k:'a -> pcm ('b k))) (x: restricted_t 'a 'b): prop =
  (exists (k: 'a). True) /\ (forall k. (p k).refine (x k))

let prod_pcm' (p:(k:'a -> pcm ('b k))): FStar.PCM.pcm (restricted_t 'a 'b) = {
  comm = prod_comm p;
  FStar.PCM.p = {composable = prod_comp p; op = prod_op p; one = prod_one p};
  assoc = prod_assoc p;
  assoc_r = prod_assoc_r p;
  is_unit = prod_is_unit p;
  refine = prod_refine p
}

let prod_pcm (p:(k:'a -> pcm ('b k))): pcm (restricted_t 'a 'b) =
  let p' = prod_pcm' p in
  assert (forall x y . (composable p' x y /\ op p' x y == one p') ==> (
    x `feq` one p' /\ y `feq` one p'
  ));
  //assert (forall x frame . (prod_refine p x /\ prod_comp p x frame) ==> frame `feq` prod_one p);
  p'

let prod_pcm_composable_intro (p:(k:'a -> pcm ('b k))) (x y: restricted_t 'a 'b)
  (h:(k:'a -> Lemma (composable (p k) (x k) (y k))))
: Lemma (composable (prod_pcm p) x y) = FStar.Classical.forall_intro h

let field_to_struct_f
  (#a: eqtype)
  (#b: a -> Type)
  (p:(k: a -> pcm (b k)))
  (k: a)
  (x: b k)
: Pure (restricted_t a b)
  (requires True)
  (ensures (fun y -> forall k' . y k' == (if k' = k then (x <: b k') else one (p k'))))
= on_dom a (fun k' -> if k' = k then (x <: b k') else one (p k'))

let is_unit (#a: Type u#a) (p:pcm a) 
  (x:a)
:  Lemma (composable p x p.FStar.PCM.p.one /\
         op p x p.FStar.PCM.p.one == x)
= p.is_unit x

let field_to_struct
  (#a: eqtype)
  (#b: a -> Type)
  (p:(k: a -> pcm (b k)))
  (k: a)
: Tot (morphism (p k) (prod_pcm p))
= {
  morph = field_to_struct_f p k;
  morph_unit = assert (field_to_struct_f p k (one (p k)) `feq` one (prod_pcm p));
  morph_compose = (fun x1 x2 ->
    Classical.forall_intro_2 (fun k -> is_unit (p k));
    assert (prod_op p (field_to_struct_f p k x1) (field_to_struct_f p k x2) `feq` field_to_struct_f p k (op (p k) x1 x2));
      ()
  );
}

let struct_to_field_f
<<<<<<< HEAD
  (#a: eqtype)
  (#b: a -> Type)
=======
  (#a: Type)
  (#b: _)
>>>>>>> d5723bdb
  (p:(k: a -> pcm (b k)))
  (k: a)
  (x: restricted_t a b)
: Tot (b k)
= x k

let struct_to_field
<<<<<<< HEAD
  (#a: eqtype)
  (#b: a -> Type)
=======
  (#a: Type)
  (#b: _)
>>>>>>> d5723bdb
  (p:(k: a -> pcm (b k)))
  (k: a)
: Tot (morphism (prod_pcm p) (p k))
= {
  morph = struct_to_field_f p k;
  morph_unit = ();
  morph_compose = (fun x1 x2 -> ());
}

let struct_field_lift_fpu'
  (#a: eqtype)
  (#b: a -> Type)
  (p:(k: a -> pcm (b k)))
  (k: a)
  (x: Ghost.erased (b k) { ~ (Ghost.reveal x == one (p k)) })
  (y: Ghost.erased (b k))
  (f: frame_preserving_upd (p k) x y)
  (v: restricted_t a b {
    (prod_pcm p).refine v /\
    compatible (prod_pcm p) ((field_to_struct p k).morph x) v
  })
: Tot (restricted_t a b)
= 
    on_dom a (fun k' ->
      if k' = k
      then f (v k) <: b k'
      else v k'
    )

let struct_field_lift_fpu_prf
  (#a: eqtype)
  (#b: a -> Type)
  (p:(k: a -> pcm (b k)))
  (k: a)
  (x: Ghost.erased (b k) { ~ (Ghost.reveal x == one (p k)) })
  (y: Ghost.erased (b k))
  (f: frame_preserving_upd (p k) x y)
  (v: restricted_t a b {
    (prod_pcm p).refine v /\
    compatible (prod_pcm p) ((field_to_struct p k).morph x) v
  })
: Lemma
  (let v_new = struct_field_lift_fpu' p k x y f v in
    (prod_pcm p).refine v_new /\
    compatible (prod_pcm p) ((field_to_struct p k).morph y) v_new /\
    (forall (frame:_{composable (prod_pcm p) ((field_to_struct p k).morph x) frame}).
       composable (prod_pcm p) ((field_to_struct p k).morph y) frame /\
       (op (prod_pcm p) ((field_to_struct p k).morph x) frame == v ==> op (prod_pcm p) ((field_to_struct p k).morph y) frame == v_new))
  )
=
  let y' = (field_to_struct p k).morph y in
  let v_new = struct_field_lift_fpu' p k x y f v in
  Classical.forall_intro_2 (fun k -> is_unit (p k));
  assert (forall (frame: b k) .
    (composable (p k) y frame /\ op (p k) frame y == f (v k)) ==> (
    let frame' : restricted_t a b = on_dom a (fun k' -> if k' = k then (frame <: b k') else v_new k') in
    composable (prod_pcm p) y' frame' /\
    op (prod_pcm p) frame' y' `feq` v_new
  ));
  assert (compatible (prod_pcm p) y' v_new);
  assert (forall (frame:_{composable (prod_pcm p) ((field_to_struct p k).morph x) frame}).
       composable (prod_pcm p) ((field_to_struct p k).morph y) frame /\
       (op (prod_pcm p) ((field_to_struct p k).morph x) frame == v ==> op (prod_pcm p) ((field_to_struct p k).morph y) frame `feq` v_new));
  ()

let struct_field_lift_fpu
  (#a: eqtype)
  (#b: a -> Type)
  (p:(k: a -> pcm (b k)))
  (k: a)
  (x: Ghost.erased (b k) { ~ (Ghost.reveal x == one (p k)) })
  (y: Ghost.erased (b k))
  (f: frame_preserving_upd (p k) x y)
: Tot (frame_preserving_upd (prod_pcm p) ((field_to_struct p k).morph x) ((field_to_struct p k).morph y))
= fun v ->
    struct_field_lift_fpu_prf p k x y f v;
    struct_field_lift_fpu' p k x y f v

let struct_field
  (#a: eqtype)
  (#b: a -> Type u#b)
  (p:(k: a -> pcm (b k)))
  (k: a)
: Tot (connection (prod_pcm p) (p k))
= {
  conn_small_to_large = field_to_struct p k;
  conn_large_to_small = struct_to_field p k;
  conn_small_to_large_inv = ();
  conn_lift_frame_preserving_upd = struct_field_lift_fpu p k;
}

let struct_without_field (#a:eqtype) #b (p:(k:a -> pcm (b k))) (k:a)
  (xs: restricted_t a b)
: restricted_t a b
= on_dom a (fun k' -> if k' = k then one (p k) else xs k')

let struct_peel (#a:eqtype) #b (p:(k:a -> pcm (b k))) (k:a)
  (xs: restricted_t a b)
: Lemma (
    composable (prod_pcm p) (struct_without_field p k xs) (field_to_struct_f p k (xs k)) /\
    xs == op (prod_pcm p) (struct_without_field p k xs) (field_to_struct_f p k (xs k)))
= Classical.forall_intro_2 (fun k -> is_unit (p k));
  Classical.forall_intro_3 (fun k -> (p k).comm);
  assert (xs `feq` op (prod_pcm p) (struct_without_field p k xs) (field_to_struct_f p k (xs k)))
  
let addr_of_struct_field
  #base (#a:eqtype) #b (#p:(k:a -> pcm (b k)))
  (r: ref base (prod_pcm p)) (k:a)
  (xs: Ghost.erased (restricted_t a b))
: Steel (ref base (p k))
    (r `pts_to` xs)
    (fun s ->
      (r `pts_to` struct_without_field p k xs) `star` 
      (s `pts_to` Ghost.reveal xs k))
    (requires fun _ -> True)
    (ensures fun _ r' _ -> r' == ref_focus r (struct_field p k))
= struct_peel p k xs;
  split r xs (struct_without_field p k xs) (field_to_struct_f p k (Ghost.reveal xs k));
  let r = focus r (struct_field p k) (field_to_struct_f p k (Ghost.reveal xs k)) (Ghost.reveal xs k) in
  A.return r

let struct_with_field (#a:eqtype) #b (p:(k:a -> pcm (b k))) (k:a)
  (x:b k) (xs: restricted_t a b)
: restricted_t a b
= on_dom a (fun k' -> if k' = k then x else xs k')

let struct_unpeel (#a:eqtype) #b (p:(k:a -> pcm (b k))) (k:a)
  (x: b k) (xs: restricted_t a b)
: Lemma
    (requires xs k == one (p k))
    (ensures
      composable (prod_pcm p) xs (field_to_struct_f p k x) /\
      struct_with_field p k x xs == op (prod_pcm p) xs (field_to_struct_f p k x))
= Classical.forall_intro_2 (fun k -> is_unit (p k));
  Classical.forall_intro_3 (fun k -> (p k).comm);
  assert (struct_with_field p k x xs `feq` op (prod_pcm p) xs (field_to_struct_f p k x))

let unaddr_of_struct_field
  #base (#a:eqtype) #b (#p:(k:a -> pcm (b k))) (k:a)
  (r': ref base (p k)) (r: ref base (prod_pcm p))
  (xs: Ghost.erased (restricted_t a b)) (x: Ghost.erased (b k))
: Steel unit
    ((r `pts_to` xs) `star` (r' `pts_to` x))
    (fun s -> r `pts_to` struct_with_field p k x xs)
    (requires fun _ -> r' == ref_focus r (struct_field p k) /\ Ghost.reveal xs k == one (p k))
    (ensures fun _ _ _ -> True)
= unfocus r' r (struct_field p k) x;
  gather r xs (field_to_struct_f p k x);
  struct_unpeel p k x xs;
  A.change_equal_slprop (r `pts_to` _) (r `pts_to` _);
  A.return ()

let exclusive_struct_intro
  (#a: Type)
  (#b: _)
  (p:(k: a -> pcm (b k)))
  (x: restricted_t a b)
: Lemma
  (requires (
    forall k . exclusive (p k) (struct_to_field_f p k x)
  ))
  (ensures (
    exclusive (prod_pcm p) x
  ))
  [SMTPat (exclusive (prod_pcm p) x)]
=
  assert (forall frame . prod_comp p x frame ==> frame `feq` prod_one p)

let exclusive_struct_elim
  (#a: eqtype)
  (#b: _)
  (p:(k: a -> pcm (b k)))
  (x: restricted_t a b)
  (k: a)
: Lemma
  (requires (exclusive (prod_pcm p) x))
  (ensures (exclusive (p k) (struct_to_field_f p k x)))
=
  let phi
    frame
  : Lemma
    (requires (composable (p k) (struct_to_field_f p k x) frame))
    (ensures (composable (prod_pcm p) x (field_to_struct_f p k frame)))
    [SMTPat (composable (p k) (struct_to_field_f p k x) frame)]
  = let x' = struct_to_field_f p k x in
    let f' = field_to_struct_f p k frame in
    let psi
      k'
    : Lemma
      (composable (p k') (x k') (f' k'))
      [SMTPat (composable (p k') (x k') (f' k'))]
    = if k' = k
      then ()
      else is_unit (p k') (x k')
    in
    ()
  in
  ()

(** A PCM for unions TODO move to proper place *)

open FStar.FunctionalExtensionality

let case_refinement_f (p:(k:'a -> pcm ('b k))) (k:'a) (f: restricted_t 'a 'b): prop =
  forall k'. ~ (k == k') ==> f k' == one (p k')

let case_refinement_f_intro (p:(k:'a -> pcm ('b k))) (k:'a) (f: restricted_t 'a 'b)
  (h:(k':'a{~ (k == k')} -> Lemma (f k' == one (p k'))))
: Lemma (case_refinement_f p k f) = FStar.Classical.forall_intro h

let case_refinement_f_uniq (p:(k:'a -> pcm ('b k))) (j k:'a) (f: restricted_t 'a 'b)
: Lemma
    (requires case_refinement_f p j f /\ case_refinement_f p k f /\ ~ (j == k))
    (ensures f == one (prod_pcm p))
= ext f (one (prod_pcm p)) (fun k -> ())

let is_union (p:(k:'a -> pcm ('b k))) (f: restricted_t 'a 'b) =
  (exists (k:'a). True) ==> (exists k. case_refinement_f p k f)
  (** precondition is there because we don't care if 'a is inhabited *)

let union (p:(k:'a -> pcm ('b k))) = f:restricted_t 'a 'b{is_union p f}

let union_elim (p:(k:'a -> pcm ('b k))) (f: union p) (goal:Type)
  (cont:(k:'a -> Lemma (requires case_refinement_f p k f) (ensures goal)
    [SMTPat (case_refinement_f p k f)]))
: Lemma (forall (j:'a). goal)
= let _ = cont in ()

let is_union_intro (p:(k:'a -> pcm ('b k))) (f: restricted_t 'a 'b)
  (k:'a{case_refinement_f p k f})
: Lemma (is_union p f)
= ()

let union_comp (p:(k:'a -> pcm ('b k))): symrel (union p) = fun f g ->
  forall j k.
  ~ (f j == one (p j)) /\ ~ (g k == one (p k)) ==>
  j == k /\ composable (p k) (f k) (g k)

let union_comp_intro (p:(k:'a -> pcm ('b k))) (f g: union p)
  (h:(j:'a -> k:'a ->
    Lemma
      (requires ~ (f j == one (p j)) /\ ~ (g k == one (p k)))
      (ensures j == k /\ composable (p k) (f k) (g k))
      [SMTPat (f j); SMTPat (g k)]))
: Lemma (union_comp p f g)
= let _ = h in ()

let union_comp_prod_comp (p:(k:'a -> pcm ('b k))) (f g: union p)
: Lemma
    (requires union_comp p f g)
    (ensures prod_comp p f g)
    [SMTPat (union_comp p f g)]
= prod_pcm_composable_intro p f g (fun k -> (p k).is_unit (f k); (p k).is_unit (g k))

let case_refinement_f_one (p:(k:'a -> pcm ('b k))) (k:'a) (f: restricted_t 'a 'b)
: Lemma
    (requires case_refinement_f p k f /\ f k == one (p k))
    (ensures f == one (prod_pcm p))
    [SMTPat (case_refinement_f p k f); SMTPat (f k == one (p k))]
= ext f (one (prod_pcm p)) (fun _ -> ())

let case_refinement_f_op (p:(k:'a -> pcm ('b k))) (j k:'a) (f g: restricted_t 'a 'b)
: Lemma
    (requires case_refinement_f p j f /\ case_refinement_f p k g /\ union_comp p f g)
    (ensures
      f == one (prod_pcm p) \/
      g == one (prod_pcm p) \/ 
      case_refinement_f p k (prod_op p f g))
    [SMTPat (case_refinement_f p j f); SMTPat (case_refinement_f p k g)]
= let fj_or_gk_one
  : squash
      (f j == one (p j) \/ g k == one (p k) ==>
       feq f (one (prod_pcm p)) \/ feq g (one (prod_pcm p)))
  = ()
  in let fj_gk_both_not_one ()
  : Lemma
      (requires ~ (f j == one (p j)) /\ ~ (g k == one (p k)))
      (ensures case_refinement_f p k (prod_op p f g))
  = case_refinement_f_intro p k (prod_op p f g) (fun k' -> (p k').is_unit (g k'))
  in
  move_requires fj_gk_both_not_one ();
  assert
   ((f j == one (p j) \/ g k == one (p k)) ==>
    f == one (prod_pcm p) \/
    g == one (prod_pcm p) \/ 
    case_refinement_f p k (prod_op p f g))

let union_op (p:(k:'a -> pcm ('b k))) (f: union p) (g: union p{union_comp p f g}): union p =
  let h = prod_op p f g in
  let goal = is_union p h in
  union_elim p f goal (fun j ->
  union_elim p g goal (fun k ->
  case_refinement_f_op p j k f g;
  (prod_pcm p).is_unit g));
  h

let union_one (p:(k:'a -> pcm ('b k))): union p = prod_one p
let union_refine (p:(k:'a -> pcm ('b k))) = prod_refine p

let union_assoc (p:(k:'a -> pcm ('b k)))
  (x y: union p)
  (z: union p{union_comp p y z /\ union_comp p x (union_op p y z)})
: Lemma (union_comp p x y /\
         union_comp p (union_op p x y) z /\
         union_op p x (union_op p y z) == union_op p (union_op p x y) z)
= prod_assoc p x y z;
  union_comp_intro p x y (fun j k -> (prod_pcm p).is_unit y);
  union_comp_intro p (union_op p x y) z (fun j k -> ())

#restart-solver
#push-options "--query_stats --z3rlimit 32"

let union_assoc_r (p:(k:'a -> pcm ('b k)))
  (x y: union p)
  (z: union p{union_comp p x y /\ union_comp p (union_op p x y) z})
: Lemma (union_comp p y z /\
         union_comp p x (union_op p y z) /\
         union_op p x (union_op p y z) == union_op p (union_op p x y) z)
= prod_assoc_r p x y z;
  union_comp_intro p x y (fun j k -> (prod_pcm p).is_unit y);
  union_comp_intro p (union_op p x y) z (fun j k -> ())

#pop-options

let union_is_unit (p:(k:'a -> pcm ('b k))) (x: union p)
: Lemma (union_comp p x (union_one p) /\
         union_op p x (union_one p) == x)
= (prod_pcm p).is_unit x

let union_pcm (p:(k:'a -> pcm ('b k))): pcm (union p) =
  let p' = {
    FStar.PCM.p = {composable = union_comp p; op = union_op p; one = union_one p};
    comm = (fun x y -> prod_comm p x y);
    assoc = union_assoc p;
    assoc_r = union_assoc_r p;
    is_unit = union_is_unit p;
    refine = union_refine p;
  } in
  let aux (x:union p) (y:union p{composable p' x y})
  : Lemma (requires op p' x y == one p') (ensures x == one p' /\ y == one p')
    [SMTPat (op p' x y)]
  = ext x (one p') (fun k -> let _ = p k in ());
    ext y (one p') (fun k -> let _ = p k in ())
  in
  //assert (forall x frame . (union_refine p x /\ union_comp p x frame) ==> frame `feq` union_one p);
  p'

let field_to_union_f
  (#a: eqtype)
  (#b: a -> Type)
  (p:(k: a -> pcm (b k)))
  (k: a)
  (x: b k)
: Pure (union p)
  (requires True)
  (ensures (fun y -> forall k' . y k' == (if k' = k then (x <: b k') else one (p k'))))
= on_dom a (fun k' -> if k' = k then (x <: b k') else one (p k'))

let field_to_union
  (#a: eqtype)
  (#b: a -> Type)
  (p:(k: a -> pcm (b k)))
  (k: a)
: Tot (morphism (p k) (union_pcm p))
= {
  morph = field_to_union_f p k;
  morph_unit = assert (field_to_union_f p k (one (p k)) `feq` one (union_pcm p));
  morph_compose = (fun x1 x2 ->
    Classical.forall_intro_2 (fun k -> is_unit (p k));
    assert (union_op p (field_to_union_f p k x1) (field_to_union_f p k x2) `feq` field_to_union_f p k (op (p k) x1 x2));
      ()
  );
}

let union_to_field_f
<<<<<<< HEAD
  (#a: eqtype)
  (#b: a -> Type)
=======
  (#a: Type)
  (#b: _)
>>>>>>> d5723bdb
  (p:(k: a -> pcm (b k)))
  (k: a)
  (x: union p)
: Tot (b k)
= x k

let union_to_field
<<<<<<< HEAD
  (#a: eqtype)
  (#b: a -> Type)
=======
  (#a: Type)
  (#b: _)
>>>>>>> d5723bdb
  (p:(k: a -> pcm (b k)))
  (k: a)
: Tot (morphism (union_pcm p) (p k))
= {
  morph = union_to_field_f p k;
  morph_unit = ();
  morph_compose = (fun x1 x2 -> ());
}

let union_field_lift_fpu'
  (#a: eqtype)
  (#b: a -> Type)
  (p:(k: a -> pcm (b k)))
  (k: a)
  (x: Ghost.erased (b k) { ~ (Ghost.reveal x == one (p k)) })
  (y: Ghost.erased (b k))
  (f: frame_preserving_upd (p k) x y)
  (v: union p {
    (union_pcm p).refine v /\
    compatible (union_pcm p) ((field_to_struct p k).morph x) v
  })
: Tot (union p)
= 
    on_dom a (fun k' ->
      if k' = k
      then f (v k) <: b k'
      else one (p k')
    )

let compatible_intro
  (#a: Type u#a)
  (pcm: pcm a)
  (x y: a)
  (frame: a)
: Lemma
  (requires (composable pcm x frame /\ op pcm frame x == y))
  (ensures (compatible pcm x y))
= ()

let compatible_elim
  (#a: Type u#a)
  (pcm: pcm a)
  (x y: a)
: Ghost a
  (requires (compatible pcm x y))
  (ensures (fun frame ->
    composable pcm x frame /\
    op pcm frame x == y
  ))
= FStar.IndefiniteDescription.indefinite_description_ghost _ (fun frame -> 
    composable pcm x frame /\
    op pcm frame x == y
  )

#restart-solver
#push-options "--z3rlimit 32 --query_stats"

let union_field_lift_fpu_prf
  (#a: eqtype)
  (#b: a -> Type)
  (p:(k: a -> pcm (b k)))
  (k: a)
  (x: Ghost.erased (b k) { ~ (Ghost.reveal x == one (p k)) })
  (y: Ghost.erased (b k))
  (f: frame_preserving_upd (p k) x y)
  (v: union p {
    (union_pcm p).refine v /\
    compatible (union_pcm p) ((field_to_union p k).morph x) v
  })
: Lemma
  (let v_new = union_field_lift_fpu' p k x y f v in
    (union_pcm p).refine v_new /\
    compatible (union_pcm p) ((field_to_union p k).morph y) v_new /\
    (forall (frame:_{composable (union_pcm p) ((field_to_union p k).morph x) frame}).
       composable (union_pcm p) ((field_to_union p k).morph y) frame /\
       (op (union_pcm p) ((field_to_union p k).morph x) frame == v ==> op (union_pcm p) ((field_to_union p k).morph y) frame == v_new))
  )
=
  let y' = (field_to_union p k).morph y in
  let v_new = union_field_lift_fpu' p k x y f v in
  Classical.forall_intro_2 (fun k -> is_unit (p k));
  let frame : b k = compatible_elim (p k) y (f (v k)) in
  let frame' : union p = on_dom a (fun k' -> if k' = k then (frame <: b k') else one (p k')) in
  assert (composable (union_pcm p) y' frame');
  assert (op (union_pcm p) frame' y' `feq` v_new);
  compatible_intro (union_pcm p) y' v_new frame';
  assert (forall (frame:_{composable (union_pcm p) ((field_to_union p k).morph x) frame}).
       composable (union_pcm p) ((field_to_union p k).morph y) frame /\
       (op (union_pcm p) ((field_to_union p k).morph x) frame == v ==> op (union_pcm p) ((field_to_union p k).morph y) frame `feq` v_new));
  ()

#pop-options

let union_field_lift_fpu
  (#a: eqtype)
  (#b: a -> Type)
  (p:(k: a -> pcm (b k)))
  (k: a)
  (x: Ghost.erased (b k) { ~ (Ghost.reveal x == one (p k)) })
  (y: Ghost.erased (b k))
  (f: frame_preserving_upd (p k) x y)
: Tot (frame_preserving_upd (union_pcm p) ((field_to_union p k).morph x) ((field_to_union p k).morph y))
= fun v ->
    union_field_lift_fpu_prf p k x y f v;
    union_field_lift_fpu' p k x y f v

let union_field
  (#a: eqtype)
  (#b: a -> Type)
  (p:(k: a -> pcm (b k)))
  (k: a)
: Tot (connection (union_pcm p) (p k))
= {
  conn_small_to_large = field_to_union p k;
  conn_large_to_small = union_to_field p k;
  conn_small_to_large_inv = ();
  conn_lift_frame_preserving_upd = union_field_lift_fpu p k;
}

let union_without_field (#a:eqtype) #b (p:(k:a -> pcm (b k))) (k:a)
  (xs: union p)
: union p
= on_dom a (fun k' -> if k' = k then one (p k) else xs k')

let union_peel (#a:eqtype) #b (p:(k:a -> pcm (b k))) (k:a)
  (xs: union p)
: Lemma (
    composable (prod_pcm p) (union_without_field p k xs) (field_to_union_f p k (xs k)) /\
    xs == op (prod_pcm p) (union_without_field p k xs) (field_to_union_f p k (xs k)))
= Classical.forall_intro_2 (fun k -> is_unit (p k));
  Classical.forall_intro_3 (fun k -> (p k).comm);
  assert (xs `feq` op (prod_pcm p) (union_without_field p k xs) (field_to_union_f p k (xs k)))

let addr_of_union_field
  #base (#a:eqtype) #b (#p:(k:a -> pcm (b k)))
  (r: ref base (union_pcm p)) (k:a)
  (xs: Ghost.erased (union p))
: Steel (ref base (p k))
    (r `pts_to` xs)
    (fun s ->
      (r `pts_to` union_without_field p k xs) `star` 
      (s `pts_to` Ghost.reveal xs k))
    (requires fun _ -> True)
    (ensures fun _ r' _ -> r' == ref_focus r (union_field p k))
= union_peel p k xs;
  split r xs (union_without_field p k xs) (field_to_union_f p k (Ghost.reveal xs k));
  let r = focus r (union_field p k) (field_to_union_f p k (Ghost.reveal xs k)) (Ghost.reveal xs k) in
  A.return r

let union_with_field (#a:eqtype) #b (p:(k:a -> pcm (b k))) (k:a)
  (x:b k) (xs: union p{xs == one (union_pcm p)})
: union p
= on_dom a (fun k' -> if k' = k then x else xs k')

let union_unpeel (#a:eqtype) #b (p:(k:a -> pcm (b k))) (k:a)
  (x: b k) (xs: union p{xs == one (union_pcm p)})
: Lemma
    (requires xs k == one (p k))
    (ensures
      composable (union_pcm p) xs (field_to_union_f p k x) /\
      union_with_field p k x xs == op (union_pcm p) xs (field_to_union_f p k x))
= Classical.forall_intro_2 (fun k -> is_unit (p k));
  Classical.forall_intro_3 (fun k -> (p k).comm);
  assert (union_with_field p k x xs `feq` op (union_pcm p) xs (field_to_union_f p k x))

let unaddr_of_union_field
  (#opened:M.inames) #base (#a:eqtype) #b (#p:(k:a -> pcm (b k))) (k:a)
  (r': ref base (p k)) (r: ref base (union_pcm p))
  (x: Ghost.erased (b k))
: A.SteelGhost unit opened
    (r' `pts_to` x)
    (fun s -> r `pts_to` field_to_union_f p k x)
    (requires fun _ -> r' == ref_focus r (union_field p k))
    (ensures fun _ _ _ -> True)
= unfocus r' r (union_field p k) x

let exclusive_union_intro
  (#a: Type)
  (#b: _)
  (p:(k: a -> pcm (b k)))
  (x: union p)
  (k: a)
: Lemma
  (requires (exclusive (p k) (x k) /\ (~ (x k == one (p k)))))
  (ensures (exclusive (union_pcm p) x))
= let phi
    (frame: union p)
  : Lemma
    (requires (composable (union_pcm p) x frame))
    (ensures (frame `feq` union_one p))
    [SMTPat (composable (union_pcm p) x frame)]
  = ()
  in
  ()

let exclusive_union_elim
  (#a: eqtype)
  (#b: _)
  (p: (k: a -> pcm (b k)))
  (x: union p)
  (k: a)
: Lemma
  (requires (exclusive (union_pcm p) x))
  (ensures (x k == one (p k) \/ exclusive (p k) (x k)))
= if FStar.StrongExcludedMiddle.strong_excluded_middle (x k == one (p k))
  then ()
  else
    let phi
      (frame: b k)
    : Lemma
      (requires (composable (p k) (x k) frame))
      (ensures (frame == one (p k)))
      [SMTPat (composable (p k) (x k) frame)]
    = let frame' = field_to_union_f p k frame in
      ()
    in
    ()

let base_fpu
  (#a: Type)
  (p: pcm a)
  (x: Ghost.erased a)
  (y: a)
: Pure (frame_preserving_upd p x y)
  (requires (exclusive p x /\ p.refine y))
  (ensures (fun _ -> True))
= fun _ ->
  Classical.forall_intro (is_unit p);
  compatible_refl p y;
  y

/// If no custom PCM is needed, p and q can be instantiated with an all-or-none PCM:

let opt_comp (x y: option 'a): prop = match x, y with
  | None, _ | _, None -> True
  | _, _ -> False

let opt_op (x: option 'a) (y: option 'a{opt_comp x y}): option 'a = match x, y with
  | None, z | z, None -> z

let opt_pcm #a : pcm (option a) = {
  FStar.PCM.p = {composable = opt_comp; op = opt_op; one = None};
  comm = (fun _ _ -> ());
  assoc = (fun _ _ _ -> ());
  assoc_r = (fun _ _ _ -> ());
  is_unit = (fun _ -> ());
  refine = (fun x -> Some? x == true);
}

let exclusive_opt
  (#a: Type)
  (x: option a)
: Lemma
  (exclusive opt_pcm x <==> ((exists (y: a) . True) ==> Some? x))
=
  match x with
  | None ->
    if FStar.StrongExcludedMiddle.strong_excluded_middle (exists (y: a). True)
    then begin
      let y = FStar.IndefiniteDescription.indefinite_description_ghost a (fun _ -> True) in
      assert (composable opt_pcm x (Some y))
    end else begin
      let phi
        (frame: option a)
      : Lemma
        (frame == None)
      = match frame with
        | None -> ()
        | Some z -> assert (exists (y: a) . True)
      in
      Classical.forall_intro phi
    end
  | Some _ -> ()

let opt_pcm_fpu
  (#a: Type)
  (x: Ghost.erased (option a) { ~ (Ghost.reveal x == one opt_pcm) })
  (y: a)
: Tot (frame_preserving_upd opt_pcm x (Some y))
= base_fpu opt_pcm x (Some y)

val opt_pcm_write
  (#a:Type) (#b: Type)
  (r: ref a (opt_pcm #b)) (x: Ghost.erased (option b)) (y: b)
: Steel unit (r `pts_to` x) (fun _ -> r `pts_to` Some y)
  (requires (fun _ -> Some? x))
  (ensures (fun _ _ _ -> True))

let opt_pcm_write
  r x y
= ref_upd r x (Some y) (opt_pcm_fpu x y)

val opt_pcm_read
  (#a:Type) (#b: Type)
  (r: ref a (opt_pcm #b)) (x: Ghost.erased (option b))
: Steel b (r `pts_to` x) (fun _ -> r `pts_to` x)
  (requires (fun _ -> Some? x))
  (ensures (fun _ y _ -> Ghost.reveal x == Some y))

let opt_pcm_read
  r x
= let y' = ref_read r in
  assert (Ghost.reveal x == y');
  Some?.v y'

/// Fractional permissions: from Steel.HigherReference
open Steel.FractionalPermission

let fractional (a:Type u#1) = option (a & perm)

let fractional_composable #a : symrel (fractional a) =
  fun (f0 f1:fractional a) ->
    match f0, f1 with
    | None, _
    | _, None -> True
    | Some (x0, p0), Some (x1, p1) -> x0==x1 /\ sum_perm p0 p1 `lesser_equal_perm` full_perm

let fractional_compose #a (f0:fractional a) (f1:fractional a{fractional_composable f0 f1}) : fractional a =
  match f0, f1 with
  | None, f
  | f, None -> f
  | Some (x0, p0), Some (_, p1) -> Some (x0, sum_perm p0 p1)

let pcm_frac #a : pcm (fractional a) = {
  FStar.PCM.p = {
         composable = fractional_composable;
         op = fractional_compose;
         one = None
      };
  comm = (fun _ _ -> ());
  assoc = (fun _ _ _ -> ());
  assoc_r = (fun _ _ _ -> ());
  is_unit = (fun _ -> ());
  refine = (fun x -> Some? x /\ snd (Some?.v x) == full_perm)
}

let frac_pcm_fpu
  (#a: Type)
  (x: Ghost.erased (fractional a) { Some? x /\ snd (Some?.v x) == full_perm })
  (y: a)
: Tot (frame_preserving_upd pcm_frac x (Some (y, full_perm)))
= base_fpu pcm_frac x (Some (y, full_perm))

val frac_pcm_write
  (#a:Type) (#b: Type)
  (r: ref a (pcm_frac #b)) (x: Ghost.erased (fractional b)) (y: b)
: Steel unit (r `pts_to` x) (fun _ -> r `pts_to` Some (y, full_perm))
  (requires (fun _ -> Some? x /\ snd (Some?.v x) == full_perm))
  (ensures (fun _ _ _ -> True))

let frac_pcm_write
  r x y
= ref_upd r x (Some (y, full_perm)) (frac_pcm_fpu x y)

val frac_pcm_read
  (#a:Type) (#b: Type)
  (r: ref a (pcm_frac #b)) (x: Ghost.erased (fractional b))
: Steel b (r `pts_to` x) (fun _ -> r `pts_to` x)
  (requires (fun _ -> Some? x))
  (ensures (fun _ y _ -> Some? x /\ y == fst (Some?.v (Ghost.reveal x))))

let frac_pcm_read
  r x
= let y' = ref_read r in
  assert (Some? y' /\ fst (Some?.v (Ghost.reveal x)) == fst (Some?.v y'));
  fst (Some?.v y')

let exclusive_frac
  (#a: Type)
  (x: option (a & perm))
: Lemma
  (exclusive pcm_frac x <==> ((exists (y: a) . True) ==> (Some? x /\ full_perm `lesser_equal_perm` snd (Some?.v x))))
= match x with
  | None ->
    if FStar.StrongExcludedMiddle.strong_excluded_middle (exists (y: a). True)
    then begin
      let y = FStar.IndefiniteDescription.indefinite_description_ghost a (fun _ -> True) in
      let frame = Some (y, full_perm) in
      assert (~ (frame == one pcm_frac));
      assert (composable pcm_frac x frame)
    end else begin
      let phi
        (frame: option (a & perm))
      : Lemma
        (frame == None)
      = match frame with
        | None -> ()
        | Some (z, _) -> assert (exists (y: a) . True)
      in
      Classical.forall_intro phi
    end
  | Some (y, p) ->
    assert (exists (z: a) . True);
    if FStar.StrongExcludedMiddle.strong_excluded_middle (full_perm `lesser_equal_perm` p)
    then ()
    else begin
      let frame = Some (y, MkPerm (let open FStar.Real in one -. p.v)) in
      assert (composable pcm_frac x frame);
      assert (~ (frame == one pcm_frac))
    end


/// Uninitialized

noeq
type uninit_t (a: Type)
= | Uninitialized
  | InitOrUnit: a -> uninit_t a

let uninit_composable
  (#a: Type)
  (p: pcm a)
: Tot (symrel (uninit_t a))
= fun u1 u2 ->
  match u1, u2 with
  | Uninitialized, InitOrUnit x
  | InitOrUnit x, Uninitialized
    -> x == one p
  | InitOrUnit x1, InitOrUnit x2
    -> composable p x1 x2
  | _ -> False

let uninit_compose
  (#a: Type)
  (p: pcm a)
  (u1: uninit_t a)
  (u2: uninit_t a { uninit_composable p u1 u2 })
: Tot (uninit_t a)
= match u1, u2 with
  | Uninitialized, _
  | _, Uninitialized
    -> Uninitialized
  | InitOrUnit x1, InitOrUnit x2
    -> InitOrUnit (op p x1 x2)

let uninit_refine
  (#a: Type)
  (p: pcm a)
  (x: uninit_t a)
: Tot prop
= match x with
  | Uninitialized -> True
  | InitOrUnit y -> p.refine y

let pcm_uninit #a (p: pcm a) : pcm (uninit_t a) = {
  FStar.PCM.p = {
         composable = uninit_composable p;
         op = uninit_compose p;
         one = InitOrUnit (one p);
      };
  comm = (fun _ _ ->
    Classical.forall_intro_2 p.comm
  );
  assoc = (fun x1 x2 x3 ->
    Classical.forall_intro_3 p.assoc;
    Classical.forall_intro (is_unit p)
  );
  assoc_r = (fun _ _ _ -> 
    Classical.forall_intro_3 p.assoc_r;
    Classical.forall_intro (is_unit p)
  );
  is_unit = (fun _ -> Classical.forall_intro (is_unit p));
  refine = uninit_refine p;
}

let value_to_uninit
  (#a: Type)
  (p: pcm a)
: Tot (morphism p (pcm_uninit p))
= {
  morph = (fun x -> InitOrUnit x);
  morph_unit = ();
  morph_compose = (fun _ _ -> ());
}

let uninit_to_value
  (#a: Type)
  (p: pcm a)
: Tot (morphism (pcm_uninit p) p)
= {
  morph = (fun x -> match x with InitOrUnit y -> y | _ -> one p);
  morph_unit = ();
  morph_compose = (fun _ _ -> Classical.forall_intro (is_unit p));
}

let uninit_conn_fpu'
  (#a: Type)
  (p: pcm a)
  (x: Ghost.erased a { ~ (Ghost.reveal x == one p) })
  (y: Ghost.erased a)
  (f: frame_preserving_upd p x y)
  (v: uninit_t a {
    (pcm_uninit p).refine v /\
    compatible (pcm_uninit p) ((value_to_uninit p).morph x) v
  })
: Tot (uninit_t a)
=
  let InitOrUnit x' = v in
  InitOrUnit (f x')

let uninit_conn_fpu_prop
  (#a: Type)
  (p: pcm a)
  (x: Ghost.erased a { ~ (Ghost.reveal x == one p) })
  (y: Ghost.erased a)
  (f: frame_preserving_upd p x y)
  (v: uninit_t a {
    (pcm_uninit p).refine v /\
    compatible (pcm_uninit p) ((value_to_uninit p).morph x) v
  })
: Lemma
  (let v_new = uninit_conn_fpu' p x y f v in
    (pcm_uninit p).refine v_new /\
    compatible (pcm_uninit p) ((value_to_uninit p).morph y) v_new /\
    (forall (frame:_{composable (pcm_uninit p) ((value_to_uninit p).morph x) frame}).
       composable (pcm_uninit p) ((value_to_uninit p).morph y) frame /\
       (op (pcm_uninit p) ((value_to_uninit p).morph x) frame == v ==> op (pcm_uninit p) ((value_to_uninit p).morph y) frame == v_new))
  )
= Classical.forall_intro (is_unit p);
  let y' = (value_to_uninit p).morph y in
  let InitOrUnit x' = v in
  let v_new = uninit_conn_fpu' p x y f v in
  let frame : a = compatible_elim p y (f x') in
  let frame' : uninit_t a = InitOrUnit frame in
  assert (composable (pcm_uninit p) y' frame');
  assert (op (pcm_uninit p) frame' y' == v_new);
  compatible_intro (pcm_uninit p) y' v_new frame';
  assert (forall (frame:_{composable (pcm_uninit p) ((value_to_uninit p).morph x) frame}).
       composable (pcm_uninit p) ((value_to_uninit p).morph y) frame /\
       (op (pcm_uninit p) ((value_to_uninit p).morph x) frame == v ==> op (pcm_uninit p) ((value_to_uninit p).morph y) frame == v_new));
  ()

let uninit_conn_fpu
  (#a: Type)
  (p: pcm a)
  (x: Ghost.erased a { ~ (Ghost.reveal x == one p) })
  (y: Ghost.erased a)
  (f: frame_preserving_upd p x y)
: Tot (frame_preserving_upd (pcm_uninit p) ((value_to_uninit p).morph x) ((value_to_uninit p).morph y))
=
  fun v ->
    uninit_conn_fpu_prop p x y f v;
    uninit_conn_fpu' p x y f v

let uninit_conn
  (#a: Type)
  (p: pcm a)
: Tot (connection (pcm_uninit p) p)
= {
  conn_small_to_large = value_to_uninit p;
  conn_large_to_small = uninit_to_value p;
  conn_small_to_large_inv = ();
  conn_lift_frame_preserving_upd = uninit_conn_fpu p;
}

let exclusive_uninit
  (#a: Type)
  (p: pcm a)
  (x: uninit_t a)
: Lemma
  (exclusive (pcm_uninit p) x <==> begin match x with
  | Uninitialized -> True
  | InitOrUnit z -> exclusive p z /\ (~ (z == one p))
  end)
= match x with
  | Uninitialized -> ()
  | InitOrUnit z ->
    if FStar.StrongExcludedMiddle.strong_excluded_middle (z == one p)
    then begin
      assert (composable (pcm_uninit p) x Uninitialized)
    end else
      let phi2
        frame
      : Lemma
        (requires (exclusive (pcm_uninit p) x /\ composable p z frame))
        (ensures (frame == one p))
        [SMTPat (composable p z frame)]
      = assert (composable (pcm_uninit p) x (InitOrUnit frame))
      in
      ()<|MERGE_RESOLUTION|>--- conflicted
+++ resolved
@@ -375,13 +375,8 @@
 }
 
 let struct_to_field_f
-<<<<<<< HEAD
-  (#a: eqtype)
-  (#b: a -> Type)
-=======
-  (#a: Type)
-  (#b: _)
->>>>>>> d5723bdb
+  (#a: Type)
+  (#b: a -> Type)
   (p:(k: a -> pcm (b k)))
   (k: a)
   (x: restricted_t a b)
@@ -389,13 +384,8 @@
 = x k
 
 let struct_to_field
-<<<<<<< HEAD
-  (#a: eqtype)
-  (#b: a -> Type)
-=======
-  (#a: Type)
-  (#b: _)
->>>>>>> d5723bdb
+  (#a: Type)
+  (#b: a -> Type)
   (p:(k: a -> pcm (b k)))
   (k: a)
 : Tot (morphism (prod_pcm p) (p k))
@@ -771,13 +761,8 @@
 }
 
 let union_to_field_f
-<<<<<<< HEAD
-  (#a: eqtype)
-  (#b: a -> Type)
-=======
-  (#a: Type)
-  (#b: _)
->>>>>>> d5723bdb
+  (#a: Type)
+  (#b: a -> Type)
   (p:(k: a -> pcm (b k)))
   (k: a)
   (x: union p)
@@ -785,13 +770,8 @@
 = x k
 
 let union_to_field
-<<<<<<< HEAD
-  (#a: eqtype)
-  (#b: a -> Type)
-=======
-  (#a: Type)
-  (#b: _)
->>>>>>> d5723bdb
+  (#a: Type)
+  (#b: a -> Type)
   (p:(k: a -> pcm (b k)))
   (k: a)
 : Tot (morphism (union_pcm p) (p k))
