--- conflicted
+++ resolved
@@ -124,12 +124,7 @@
 
 
 
-<<<<<<< HEAD
-
 val prf_odh_rcv: #(sk_id:id) -> dh_sk:dh_skey{dh_sk.sk_id=sk_id} -> #(pk_id:id) -> dh_snd_pk:dh_pkey{dh_snd_pk.pk_id=pk_id} ->  St (k:PlainDH.key{AE.get_index k = (sk_id,pk_id)}
-=======
-val prf_odh_rcv: #(sk_id:id) -> dh_sk:dh_skey{dh_sk.sk_i=sk_id} -> #(pk_id:id) -> dh_snd_pk:dh_pkey{dh_snd_pk.pk_i=pk_id} ->  St (k:PlainDH.key{ AE.get_index k = (sk_id,pk_id)}
->>>>>>> 705d0525
 )
 let prf_odh_rcv #sk_id dh_rcv_sk #pk_id dh_snd_pk  =
   let honest_i = ae_honestST (sk_id, pk_id) in
