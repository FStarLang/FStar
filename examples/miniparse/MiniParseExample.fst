(*
   Copyright 2008-2018 Microsoft Research

   Licensed under the Apache License, Version 2.0 (the "License");
   you may not use this file except in compliance with the License.
   You may obtain a copy of the License at

       http://www.apache.org/licenses/LICENSE-2.0

   Unless required by applicable law or agreed to in writing, software
   distributed under the License is distributed on an "AS IS" BASIS,
   WITHOUT WARRANTIES OR CONDITIONS OF ANY KIND, either express or implied.
   See the License for the specific language governing permissions and
   limitations under the License.
*)
module MiniParseExample
open MiniParse.Spec.TEnum
open MiniParse.Tac.Impl

module T = FStar.Tactics

// #set-options "--no_smt"

#set-options "--z3rlimit 32"

let p = T.synth_by_tactic (fun () -> gen_enum_parser T.SMT (`test))

<<<<<<< HEAD
#push-options "--admit_tactic_unification_guards true"
=======
#push-options "--compat_pre_core true"
>>>>>>> 5699c1ff
let q = T.synth_by_tactic (fun () -> gen_parser_impl T.Goal)
#pop-options

//more goals show up with Core checking
let q' : parser_impl p = T.synth_by_tactic (fun () -> gen_parser_impl T.SMT)

#reset-options
 <|MERGE_RESOLUTION|>--- conflicted
+++ resolved
@@ -25,11 +25,7 @@
 
 let p = T.synth_by_tactic (fun () -> gen_enum_parser T.SMT (`test))
 
-<<<<<<< HEAD
-#push-options "--admit_tactic_unification_guards true"
-=======
 #push-options "--compat_pre_core true"
->>>>>>> 5699c1ff
 let q = T.synth_by_tactic (fun () -> gen_parser_impl T.Goal)
 #pop-options
 
