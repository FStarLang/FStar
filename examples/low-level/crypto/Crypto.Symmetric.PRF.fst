module Crypto.Symmetric.PRF

(* This file models our idealization of symmetric ciphers used only in
   forward mode, including CHACHA20 and several variants of AES for
   for GCM or CCM, modellied as a PRF to build authenticated
   encryption.

   It models (an ad hoc variant of) the PRF security assumption:

   It captures the 3 different uses of the PRF in this construction:
   to generate the one-time MAC key, to generate a one-time-pad for
   encryption, and to generate a one-time-pad for decryption. *)

// 16-10-15 currently specialized to CHACHA20 and POLY1305 
// TODO improve agility (more i:id) and also support AES256 and AES128
// TODO add a shared MAC key (here or in AEAD)

open FStar.Ghost
open FStar.UInt8
open FStar.UInt32
open FStar.Monotonic.RRef

open Crypto.Indexing
open Crypto.Symmetric.Bytes
open Flag
open Plain

module HH = FStar.HyperHeap
module HS = FStar.HyperStack
  
module MAC   = Crypto.Symmetric.MAC
module CMA   = Crypto.Symmetric.UF1CMA
module Block = Crypto.Symmetric.Cipher

// PRF TABLE

let blocklen i = Block.blocklen (cipherAlg_of_id i)
type block i = b:lbytes (v (blocklen i))
let keylen i = Block.keylen (cipherAlg_of_id i)

(*
private let lemma_lengths (i:id) : Lemma(keylen i <^ blocklen i) = 
  match i.cipher with 
  | AES_256_GCM -> ()
  | CHACHA20_POLY1305 -> ()
*)

<<<<<<< HEAD
//let id = i:Flag.id {i.cipher = CHACHA20_POLY1305} //16-10-15 temporary
=======
let id = i:id {aeadAlg_of_id i = CHACHA20_POLY1305} //16-10-15 temporary
>>>>>>> 2c2e5d57

// IDEALIZATION
// step 1. Flag.prf i relies on PRF just to get fresh MAC keys. 
// step 2. Flag.safeId i relies on authenticated encryption to get semantic encryption

private let sanity_check i = assert(safeId i ==> prf i)

// LIBRARY STUFF

type region = rgn:HH.rid {HS.is_eternal_region rgn}


// to be adjusted, controlling concrete bound.
//16-10-15 how to ensure it is reduced at compile-time?
let maxCtr i = 16384ul /^ blocklen i
type ctrT i = x:u32 {x <=^ maxCtr i}


// The PRF domain: an IV and a counter.

type domain (i:id) = { iv:Block.iv (cipherAlg_of_id i); ctr:ctrT i} 
let incr (i:id) (x:domain i {x.ctr <^ maxCtr i}) = { iv = x.iv; ctr = x.ctr +^ 1ul }

val above: #i:id -> domain i -> domain i -> Tot bool
let above #i x z = x.iv = z.iv && x.ctr >=^ z.ctr

// the range of our PRF, after idealization and "reverse inlining."
// for one-time-pads, we keep both the plain and cipher blocks, instead of their XOR.

type smac (rgn:region) (i:id) x = mac: CMA.state (i,x.iv) { CMA.State.region mac = rgn }
noeq type otp (i:id) = | OTP: l:u32 {l <=^ blocklen i} -> plain i (v l) -> cipher:lbytes (v l) -> otp i

let ctr_0 (i:id) = if CMA.skeyed i then 1ul else 0ul
let range (mac_rgn:region) (i:id) (x:domain i): Type0 =
  if      x.ctr <^ ctr_0 i then CMA.skey mac_rgn i 
  else if x.ctr  = ctr_0 i then smac mac_rgn i x
  else if safeId i        then otp i
                          else lbytes (v (blocklen i))

let iv_0 = FStar.Int.Cast.uint64_to_uint128 0UL

let domain_sk0 (i:id) = x:domain i{x.ctr <^ ctr_0 i /\ x.iv = iv_0 } 
let domain_mac (i:id) = x:domain i{x.ctr = ctr_0 i} 
let domain_otp (i:id) = x:domain i{x.ctr >^ ctr_0 i /\ safeId i}
let domain_blk (i:id) = x:domain i{x.ctr >^ ctr_0 i /\ ~ (safeId i)}

// explicit coercions
let sk0Range rgn (i:id) (x:domain_sk0 i) (z:range rgn i x) : CMA.skey rgn i = z
let macRange rgn (i:id) (x:domain_mac i) (z:range rgn i x) : smac rgn i x = z
let otpRange rgn (i:id) (x:domain_otp i) (z:range rgn i x) : otp i = z 
let blkRange rgn (i:id) (x:domain_blk i) (z:range rgn i x) : block i = z

noeq type entry (rgn:region) (i:id) =
  | Entry: x:domain i -> range:range rgn i x -> entry rgn i

let find (#rgn:region) (#i:id) (s:Seq.seq (entry rgn i)) (x:domain i) : option (range rgn i x) =
  match SeqProperties.seq_find (fun (e:entry rgn i) -> e.x = x) s with
  | Some e -> Some e.range
  | None   -> None
  
let find_sk0 #rgn (#i:id) s (x:domain_sk0 i) = 
  match find s x with
  | Some v -> Some(sk0Range rgn i x v)
  | None   -> None
let find_mac #rgn (#i:id) s (x:domain_mac i) =
  match find s x with
  | Some v -> Some(macRange rgn i x v)
  | None   -> None
let find_otp #rgn (#i:id) s (x:domain_otp i) =
  match find s x with
  | Some v -> Some(otpRange rgn i x v)
  | None   -> None
let find_blk #rgn (#i:id) s (x:domain_blk i) =
  match find s x with
  | Some v -> Some (blkRange rgn i x v)
  | None   -> None


// The table exists only for idealization
// What's in the table stays there. And the table does not have two entries with the same x.
// TODO consider using a monotonic map to enforce those
let table_t rgn mac_rgn (i:id) = 
  if prf i then r:HS.ref (Seq.seq (entry mac_rgn i)) {HS.frameOf r = rgn}
  else unit

// the PRF instance, 
// including its key and memoization table (in rgn) 
// and its mac instances (below in mac_rgn)
// NOTE both regions are meant to be allocated at the writer. A bit dubious for the real key state.
noeq type state (i:id) =
  | State: #rgn: region ->
	   #mac_rgn: region{mac_rgn `HH.extends` rgn} ->
           // key is immutable once generated, we should make it private
           key: lbuffer (v (keylen i)) 
             {Buffer.frameOf key = rgn /\ ~(HS.MkRef.mm (Buffer.content key))} ->
           table: table_t rgn mac_rgn i ->
           state i

// boring...
val itable: i:id {prf i} -> s:state i 
  -> Tot (r:HS.ref (Seq.seq (entry s.mac_rgn i)) {HS.frameOf r = s.rgn})
let itable i s = s.table

val mktable: i:id {prf i} -> rgn:region -> mac_rgn:region{mac_rgn `HH.extends` rgn}
  -> r:HS.ref (Seq.seq (entry mac_rgn i)) {HS.frameOf r = rgn} -> Tot (table_t rgn mac_rgn i)
let mktable i rgn mac_rgn r = r 

val no_table: i:id {~(prf i)} -> rgn:region -> mac_rgn:region{mac_rgn `HH.extends` rgn} -> Tot (table_t rgn mac_rgn i)
let no_table i rgn mac_rgn = ()

val gen: rgn:region -> i:id -> ST (state i)
  (requires (fun h -> True))
  (ensures  (fun h0 s h1 ->
    s.rgn == rgn /\ 
    (prf i ==> HS.sel h1 (itable i s) == Seq.createEmpty #(entry s.mac_rgn i))))
let gen rgn i =
  let mac_rgn : (r:region{r `HH.extends` rgn}) = new_region rgn in
  let key = Buffer.rcreate rgn 0uy (keylen i) in
  Bytes.random (v (keylen i)) key;
  let table: table_t rgn mac_rgn i =
    if prf i then 
      mktable i rgn mac_rgn (ralloc rgn (Seq.createEmpty #(entry mac_rgn i)))
    else ()
  in
  State #i #rgn #mac_rgn key table
// no need to demand prf i so far.

val coerce: rgn:region -> i:id{~(prf i)} -> key:lbuffer (v (keylen i)) -> ST (state i)
  (requires (fun h -> Buffer.live h key))
  (ensures  (fun h0 s h1 -> s.rgn == rgn))
let coerce rgn i key =
  let mac_rgn : (r:region{r `HH.extends` rgn}) = new_region rgn in
  let key_p = Buffer.rcreate rgn 0uy (keylen i) in
  Buffer.blit key 0ul key_p 0ul (keylen i);
  State #i #rgn #mac_rgn key_p (no_table i rgn mac_rgn)

// TODO leak, and eventually dynamic compromise.


(** computes a PRF block and copies its len first bytes to output *)

private val getBlock: 
  #i:id -> t:state i -> domain i -> len:u32 {len <=^ blocklen i} -> 
  output:lbuffer (v len) { Buffer.disjoint t.key output } -> STL unit
  (requires (fun h0 -> Buffer.live h0 output))
  (ensures (fun h0 r h1 -> Buffer.live h1 output /\ Buffer.modifies_1 output h0 h1 ))
let getBlock #i t x len output =
  Buffer.recall t.key;
  Block.compute (cipherAlg_of_id i) output t.key x.iv x.ctr len


// We encapsulate our 4 usages of the PRF in specific functions.
// But we still use a single, ctr-dependent range in the table.
//
// For xor-based encryption,
// the ideal variant records both the plaintext and the ciphertext
// whereas the real PRF output is their xor.

// the first block (ctr=0) is used to generate a single-use MAC

val prf_mac: 
  i:id -> t:state i -> k_0: CMA.akey t.mac_rgn i -> x:domain_mac i -> ST (CMA.state (i,x.iv))
  (requires (fun h0 -> True))
  (ensures (fun h0 mac h1 ->
    if prf i then
      let r = itable i t in
      let t0 = HS.sel h0 r in
      let t1 = HS.sel h1 r in
      (forall (y:domain i). y <> x ==> find t0 y == find t1 y)  /\ //at most modifies t at x
      (match find_mac (HS.sel h0 r) x with // already in the table? 
       | Some mac' -> 
	 h0 == h1 /\ // when decrypting
	 mac == mac' /\ 
	 CMA (MAC.norm h1 mac.r) /\
	 CMA (Buffer.live h1 mac.s) /\
	 CMA (mac_log ==> m_contains (ilog mac.log) h1)
       | None ->  // when encrypting, we get the stateful post of MAC.create             
         (match find_mac (HS.sel h1 r) x with 
          | Some mac' -> 
	    mac == mac' /\ 
	    t1 == SeqProperties.snoc t0 (Entry x mac) /\
	    CMA.genPost0 (i,x.iv) t.mac_rgn h0 mac h1 /\
            HS.modifies_transitively (Set.singleton t.rgn) h0 h1 /\
            HS.modifies_ref t.rgn !{HS.as_ref r} h0 h1 /\
	    HS.modifies_ref t.mac_rgn TSet.empty h0 h1
           //16-10-11 we miss a more precise clause capturing the table update   
          | None -> False ))
    else (
      CMA.genPost0 (i,x.iv) t.mac_rgn h0 mac h1 /\
      HS.modifies_transitively (Set.singleton t.rgn) h0 h1 /\ //allocates in t.rgn
      HS.modifies_ref t.rgn TSet.empty h0 h1  /\              //but nothing within it is modified
      HS.modifies_ref t.mac_rgn TSet.empty h0 h1 )))

#reset-options "--z3timeout 100"

let prf_mac i t k_0 x =
  assume false;//16-10-30 new problem with sk0?
  let h0 = get () in
  Buffer.recall t.key;
  recall_region t.mac_rgn;
  let macId = (i,x.iv) in
  if prf i then
    begin
    let r = itable i t in
    recall r;
    let contents = !r in
    match find_mac contents x with
    | Some mac -> 
      assume (CMA (MAC.norm h0 mac.r)); //TODO: replace this using monotonicity
      assume (HS (Buffer (CMA (not ((Buffer.content mac.s).mm))))); //TODO: mark this as not manually managed
      Buffer.recall (CMA mac.s);
      mac
    | None ->
      let mac = CMA.gen t.mac_rgn macId k_0 in
      r := SeqProperties.snoc contents (Entry x mac);
      assume false; 
      //16-10-16 framing after change to genPost0?
      //let h = ST.get() in assume(MAC(norm h mac.r));
      mac
    end
  else
    let keyBuffer = Buffer.rcreate t.mac_rgn 0uy (CMA.keylen i) in
    let h1 = ST.get() in
    getBlock t x (CMA.keylen i) keyBuffer;
    let h2 = ST.get() in
    Buffer.lemma_reveal_modifies_1 keyBuffer h1 h2;
    CMA.coerce t.mac_rgn macId k_0 keyBuffer

 
val prf_sk0: 
  #i:id{ CMA.skeyed i } -> t:state i -> ST (CMA.skey t.mac_rgn i)
  (requires (fun h0 -> True))
  (ensures (fun h0 k h1 ->
    let x = { ctr=0ul; iv=iv_0 } in 
    if prf i then
      let r = itable i t in
      let t0 = HS.sel h0 r in
      let t1 = HS.sel h1 r in
      (forall (y:domain i). y <> x ==> find t0 y == find t1 y)  /\ //at most modifies t at x
      Buffer.live h1 k /\ 
      (match find_sk0 #t.mac_rgn #i (HS.sel h0 r) x with // already in the table? 
       | Some r0 -> k == r0 /\ h0 == h1
       | None ->  
         (match find_sk0 (HS.sel h1 r) x with 
          | Some r1 -> k == r1 /\
	    t1 == SeqProperties.snoc t0 (Entry x r1) /\
            HS.modifies_transitively (Set.singleton t.rgn) h0 h1 /\
            HS.modifies_ref t.rgn !{HS.as_ref r} h0 h1 /\
	    HS.modifies_ref t.mac_rgn TSet.empty h0 h1
          | None -> False ))
    else (
      Buffer.live h1 k /\
      HS.modifies_transitively (Set.singleton t.rgn) h0 h1 /\ //allocates in t.rgn
      HS.modifies_ref t.rgn TSet.empty h0 h1  /\              //but nothing within it is modified
      HS.modifies_ref t.mac_rgn TSet.empty h0 h1 )))

let prf_sk0 #i t = 
  let x = { ctr=0ul; iv=iv_0 } in 
  if prf i then 
    begin
      let r = itable i t in
      recall r;
      let contents = !r in
      match find_sk0 contents x with 
      | Some sk0 -> sk0 
      | None -> 
          let sk0 = CMA.get_skey (CMA.akey_gen t.mac_rgn i) in
          r := SeqProperties.snoc contents (Entry x sk0);
          sk0
    end
  else
    let keyBuffer = Buffer.rcreate t.mac_rgn 0uy (CMA.skeylen i) in
    let h1 = ST.get() in
    getBlock t x (CMA.skeylen i) keyBuffer;
    let h2 = ST.get() in
    Buffer.lemma_reveal_modifies_1 keyBuffer h1 h2;
    keyBuffer

#reset-options "--initial_fuel 0 --max_fuel 0 --z3timeout 20"

let extends (#rgn:region) (#i:id) (s0:Seq.seq (entry rgn i)) 
	    (s1:Seq.seq (entry rgn i)) (x:domain i{ctr_0 i <^ x.ctr}) =
  let open FStar.Seq in 
  let open FStar.SeqProperties in 
  match find s0 x with 
  | Some _ -> s0 == s1
  | None   -> Seq.length s1 = Seq.length s0 + 1 /\ 
	     (Seq.index s1 (Seq.length s0)).x = x /\
	     Seq.equal (Seq.slice s1 0 (Seq.length s0)) s0

// modifies a table (at most at x) and a buffer.
let modifies_x_buffer_1 #i (t:state i) x b h0 h1 = 
  Buffer.live h1 b /\ 
  (if prf i then 
    let r = itable i t in 
    let rb = Buffer.frameOf b in
    // can't use !{ t.rgn, rb}, why?
    let rgns = Set.union (Set.singleton #HH.rid t.rgn) (Set.singleton #HH.rid rb) in
    HS.modifies rgns h0 h1 /\
    HS.modifies_ref t.rgn !{HS.as_ref r} h0 h1 /\
    extends (HS.sel h0 r) (HS.sel h1 r) x /\
    Buffer.modifies_buf_1 rb b h0 h1 
  else
    Buffer.modifies_1 b h0 h1)

// real case + real use of memoized PRF output.
private val prf_blk: 
  i:id -> t:state i -> x:domain_blk i -> len:u32 {len <=^ blocklen i} -> 
  output:lbuffer (v len) {Buffer.frameOf output <> t.rgn} -> ST unit
  (requires (fun h0 -> Buffer.live h0 output))
  (ensures (fun h0 _ h1 -> modifies_x_buffer_1 t x output h0 h1)) 

#reset-options "--z3timeout 100"
 
let prf_blk i t x len output =
  if prf i then
    begin
    let r = itable i t in 
    let contents = recall r; !r in
    let h0 = ST.get() in
    let block = 
      match find_blk contents x with 
      | Some block -> block
      | None ->
          let block = random_bytes (blocklen i) in
          r := SeqProperties.snoc contents (Entry x block);
          // assert(extends (HS.sel h0 r) (HS.sel h' r) x);
          block
    in
    let h1 = ST.get() in
    assert(extends (HS.sel h0 r) (HS.sel h1 r) x);
    store_bytes len output (Seq.slice block 0 (v len));
    let h2 = ST.get() in
    Buffer.lemma_reveal_modifies_1 output h1 h2
    end
  else
    getBlock t x len output


// reuse the same block for x and XORs it with ciphertext
val prf_dexor: 
  i:id -> t:state i -> x:domain i{ctr_0 i <^ x.ctr} -> l:u32 {l <=^ blocklen i} -> 
  plain:plainBuffer i (v l) -> cipher:lbuffer (v l) 
  { Buffer.disjoint (as_buffer plain) cipher /\
    Buffer.frameOf (as_buffer plain) <> t.rgn } -> ST unit
  (requires (fun h0 ->
     Plain.live h0 plain /\ Buffer.live h0 cipher /\ 
     (safeId i ==>
     ( match find_otp (HS.sel h0 (itable i t)) x with
       | Some (OTP l' p c) -> l == l' /\ c == sel_bytes h0 l cipher
       | None -> False ))))
  (ensures (fun h0 _ h1 ->
     let pb = as_buffer plain in 
     Plain.live h1 plain /\ Buffer.live h1 cipher /\
     (if prf i then 
       let r = itable i t in 
       if safeId i then
       ( match find_otp (HS.sel h1 r) x with
         | Some (OTP l' p c) -> l == l' /\ p == sel_plain h1 l plain /\ Buffer.modifies_1 pb h0 h1
         | None -> False )
       else modifies_x_buffer_1 t x pb h0 h1
     else Buffer.modifies_1 pb h0 h1 )))

let prf_dexor i t x l plain cipher =
  if safeId i then
    let r = itable i t in 
    let contents = recall r; !r in
    match find_otp contents x with
    | Some (OTP l' p c) -> 
        let h0 = ST.get() in
        Plain.store #i l plain p;
        let h1 = ST.get() in
        Buffer.lemma_reveal_modifies_1 (as_buffer plain) h0 h1
  else
    let h0 = ST.get() in
    let plainrepr = bufferRepr #i #(v l) plain in
    assert(Buffer.disjoint plainrepr cipher);
    prf_blk i t x l plainrepr; 
    let h1 = ST.get() in
    assert(modifies_x_buffer_1 t x plainrepr h0 h1);
    (if prf i then recall (itable i t));
    Buffer.Utils.xor_bytes_inplace plainrepr cipher l;
    let h2 = ST.get() in
    Buffer.lemma_reveal_modifies_1 plainrepr h1 h2;
    assert(prf i ==> HS.sel h1 (itable i t) == HS.sel h2 (itable i t));
    assert(modifies_x_buffer_1 t x plainrepr h0 h2)

#set-options "--initial_fuel 1 --max_fuel 1"

private let lemma_snoc_found (#rgn:region) (#i:id) (s:Seq.seq (entry rgn i)) (x:domain i) (v:range rgn i x) : Lemma
  (requires (find s x == None))
  (ensures (find (SeqProperties.snoc s (Entry x v)) x == Some v))
  = ()

#reset-options "--z3timeout 100"

// generates a fresh block for x and XORs it with plaintext
val prf_enxor: 
  i:id -> t:state i -> x:domain i{ctr_0 i <^ x.ctr} -> l:u32 {l <=^ blocklen i} -> 
  cipher:lbuffer (v l) -> plain:plainBuffer i (v l) 
  {  Buffer.disjoint (as_buffer plain) cipher /\ 
     Buffer.frameOf (as_buffer plain) <> t.rgn /\ 
     Buffer.frameOf cipher <> t.rgn } -> ST unit
  (requires (fun h0 ->
     Plain.live h0 plain /\ Buffer.live h0 cipher /\
     (safeId i ==> find_otp #t.mac_rgn #i (HS.sel h0 t.table) x == None)))
  (ensures (fun h0 _ h1 ->
     Plain.live h1 plain /\ Buffer.live h1 cipher /\
     modifies_x_buffer_1 t x cipher h0 h1 /\
     (safeId i ==> 
       ( match find_otp #t.mac_rgn #i (HS.sel h1 t.table) x with
         | Some (OTP l' p c) -> l = l' /\ p == sel_plain h1 l plain /\ c == sel_bytes h1 l cipher
         | None   -> False ))))
         
let prf_enxor i t x l cipher plain =
  if safeId i then
    let r = itable i t in 
    let contents = recall r; !r in 
    let p = Plain.load #i l plain in
    let c = random_bytes l in // sample a fresh ciphertext block
    let newblock = OTP #i l p c in
    let contents' = SeqProperties.snoc contents (Entry x newblock) in
    lemma_snoc_found contents x newblock;
    assert(find_otp #t.mac_rgn #i contents x == None); 
    assert(find_otp #t.mac_rgn #i contents' x == Some newblock);

    let h0 = ST.get() in
    assert(p == sel_plain h0 l plain);
    store_bytes l cipher c;
    let h1 = ST.get() in
    Buffer.lemma_reveal_modifies_1 cipher h0 h1;
    assert(p == sel_plain h1 l plain);
    r := contents';
    let h2 = ST.get() in
    assert(p == sel_plain h2 l plain); 
    assert(modifies_x_buffer_1 t x cipher h0 h2)
  else
    let h0 = ST.get() in 
    let plainrepr = bufferRepr #i #(v l) plain in
    assert(Buffer.disjoint plainrepr cipher);
    prf_blk i t x l cipher;
    let h1 = ST.get() in
    assert(modifies_x_buffer_1 t x cipher h0 h1);
    (if prf i then recall (itable i t));
    Buffer.Utils.xor_bytes_inplace cipher plainrepr l;
    let h2 = ST.get() in
    Buffer.lemma_reveal_modifies_1 cipher h1 h2;
    assert(prf i ==> HS.sel h1 (itable i t) == HS.sel h2 (itable i t));
    assert(modifies_x_buffer_1 t x cipher h0 h2)<|MERGE_RESOLUTION|>--- conflicted
+++ resolved
@@ -44,12 +44,6 @@
   | AES_256_GCM -> ()
   | CHACHA20_POLY1305 -> ()
 *)
-
-<<<<<<< HEAD
-//let id = i:Flag.id {i.cipher = CHACHA20_POLY1305} //16-10-15 temporary
-=======
-let id = i:id {aeadAlg_of_id i = CHACHA20_POLY1305} //16-10-15 temporary
->>>>>>> 2c2e5d57
 
 // IDEALIZATION
 // step 1. Flag.prf i relies on PRF just to get fresh MAC keys. 
