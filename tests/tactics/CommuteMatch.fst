--- conflicted
+++ resolved
@@ -39,14 +39,6 @@
   (match x with | X -> ff | _ -> gg) 42 12
 
 // NS: Since Core: Don't handle rewriting of effectful terms for now
-<<<<<<< HEAD
-// [@@postprocess_with rwtac]
-// let rw_test4 (b:bool) :  ML int =
-//   f (999 + (((match b with
-//    | true -> ff
-//    | false -> gg
-//    ) <: int -> int -> ML int) 100 200)) 123
-=======
 #push-options "--compat_pre_core true --warn_error -351"
 [@@postprocess_with rwtac]
 let rw_test4 (b:bool) :  ML int =
@@ -54,5 +46,4 @@
    | true -> ff
    | false -> gg
    ) <: int -> int -> ML int) 100 200)) 123
-#pop-options
->>>>>>> 5699c1ff
+#pop-options