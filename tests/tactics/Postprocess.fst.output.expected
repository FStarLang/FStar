Module after desugaring:
module Postprocess
Declarations: [
[@ ]
assume val Postprocess.foo  : (_:int -> Tot int)
[@ ]
assume val Postprocess.lem  : (_:unit -> Lemma (unit))
[@ ]
let  tau  : _ = (fun uu___ -> let  uu___#1  : unit = (grewrite `((foo 1))[] `((foo 2))[])
in
let  uu___#2  : unit = (trefl ())
in
let  uu___#3  : unit = (apply_lemma `(lem)[])
in
())
[@ ((postprocess_with tau))]
let  x  : int = (foo 1)
[@ ((postprocess_with tau))]
let  x'  : (z#0:int{(eq2 z@0:(Tm_unknown) (foo 1))}) = (foo 1)
[@ ((postprocess_with tau)); (postprocess_type)]
let  x''  : (z#0:int{(eq2 z@0:(Tm_unknown) (foo 1))}) = (foo 1)
[@ ((postprocess_for_extraction_with tau))]
let  y  : int = (foo 1)
[@ ((postprocess_for_extraction_with tau))]
let  y'  : (z#0:int{(eq2 z@0:(Tm_unknown) (foo 1))}) = (foo 1)
[@ ((postprocess_for_extraction_with tau)); (postprocess_type)]
let  y''  : (z#0:int{(eq2 z@0:(Tm_unknown) (foo 1))}) = (foo 1)
[@ ]
private let  uu___0  : _ = (_assert (eq2 x (foo 2)))
[@ ]
private let  uu___1  : _ = (_assert (eq2 y (foo 1)))
[@ ]
(* Sig_bundle *)[@ ]
noeq type Postprocess.t1  : Type
[@ ]
datacon Postprocess.A1 : t1
[@ ]
datacon Postprocess.B1 : (_0:int -> Tot t1)
[@ ]
datacon Postprocess.C1 : (_0:(_:int -> Tot t1) -> Tot t1)
[@ ]
(* Sig_bundle *)[@ ]
noeq type Postprocess.t2  : Type
[@ ]
datacon Postprocess.A2 : t2
[@ ]
datacon Postprocess.B2 : (_0:int -> Tot t2)
[@ ]
datacon Postprocess.C2 : (_0:(_:int -> Tot t2) -> Tot t2)
[@ ]
let rec lift  : _ = (fun uu___1 -> (match uu___1@0:(Tm_unknown) with
	| (A1 )  -> A2
	|(B1 i#4)  -> (B2 i@0:(Tm_unknown))
	|(C1 f#6)  -> (C2 (fun x -> (lift (f@1:(Tm_unknown) x@0:(Tm_unknown)))))))
[@ ]
let  lemA  : _ = (fun uu___ -> ())
[@ ]
let  lemB  : _ = (fun x -> ())
[@ ]
let  lemC  : _ = (fun $f -> ())
[@ ]
let  congB  : _ = (fun uu___ -> ())
[@ ]
let  congC  : _ = (fun uu___ -> ())
[@ ]
let  xx  : _ = (C1 (fun uu___0 -> (match uu___0@0:(Tm_unknown) with
	| 0  -> A1
	|5  -> (B1 42)
	|x#4  -> (B1 24))))
[@ ]
let  q_as_lem  : _ = (fun p x -> ())
[@ ]
let  congruence_fun  : _ = (fun f g x -> (assert_by_tactic (eq2 (fun x -> (f@3:(Tm_unknown) x@0:(Tm_unknown))) (fun x -> (g@2:(Tm_unknown) x@0:(Tm_unknown)))) (fun uu___ -> let  uu___#19  : unit = ()
in
let  uu___#20  : unit = (l_to_r (Cons quote ((q_as_lem x@2:(Tm_unknown))) Nil))
in
(trefl ()))))
[@ ]
let  apply_feq_lem  : _ = (fun $f $g -> (congruence_fun f@1:(Tm_unknown) g@0:(Tm_unknown) ()))
[@ ]
let  fext  : _ = (fun uu___ -> let  uu___#1  : unit = (apply_lemma `(apply_feq_lem)[])
in
let  uu___#2  : unit = (dismiss ())
in
(ignore (forall_intros ())))
[@ ]
let  _onL  : _ = (fun a b c uu___ uu___ -> ())
[@ ]
let  onL  : _ = (fun uu___ -> (apply_lemma `(_onL)[]))
[@ ]
let rec push_lifts'  : _ = (fun u -> (match (term_as_formula (cur_goal ())) with
	| (Comp (Eq uu___#3) lhs#2 rhs#1)  -> (match (inspect lhs@1:(Tm_unknown)) with
	| (Tv_App h#7 t#6)  -> (match (inspect h@1:(Tm_unknown)) with
	| (Tv_FVar fv#9)  -> (match (op_Equality (fv_to_string fv@0:(Tm_unknown)) "Postprocess.lift") with
	| true  -> (case_analyze (fst t@1:(Tm_unknown)))
	|uu___#11  -> (fail "not a lift (1)"))
	|uu___#12  -> (fail "not a lift (2)"))
	|(Tv_Abs uu___#14 uu___#13)  -> let  uu___#16  : unit = (fext ())
in
(push_lifts' ())
	|uu___#17  -> (fail "not a lift (3)"))
	|uu___#18  -> (fail "not an equality")))
 and case_analyze  : _ = (fun lhs -> let  ap#20  : _ = (fun l -> let  uu___#22  : unit = (onL ())
in
(apply_lemma l@1:(Tm_unknown)))
in
let  lhs#23  : _ = (norm_term (Cons weak (Cons hnf (Cons primops (Cons delta Nil)))) lhs@1:(Tm_unknown))
in
let  uu___#26  : _ = (collect_app lhs@0:(Tm_unknown))
in
(match uu___@0:(Tm_unknown) with
	| (Mktuple2 head#24 args#25)  -> (match (inspect head@1:(Tm_unknown)) with
	| (Tv_FVar fv#27)  -> (match (op_Equality (fv_to_string fv@0:(Tm_unknown)) "Postprocess.A1") with
	| true  -> (apply_lemma `(lemA)[])
	|uu___#29  -> (match (op_Equality (fv_to_string fv@1:(Tm_unknown)) "Postprocess.B1") with
	| true  -> let  uu___#31  : unit = (ap@6:(Tm_unknown) `(lemB)[])
in
let  uu___#32  : unit = (apply_lemma `(congB)[])
in
(push_lifts' ())
	|uu___#30  -> (match (op_Equality (fv_to_string fv@2:(Tm_unknown)) "Postprocess.C1") with
	| true  -> let  uu___#34  : unit = (ap@7:(Tm_unknown) `(lemC)[])
in
let  uu___#35  : unit = (apply_lemma `(congC)[])
in
(push_lifts' ())
	|uu___#33  -> let  uu___#36  : unit = (tlabel "unknown fv")
in
(trefl ()))))
	|uu___#37  -> let  uu___#38  : unit = (tlabel "head unk")
in
(trefl ()))))
[@ ]
let  push_lifts  : _ = (fun uu___ -> let  uu___#1  : unit = (push_lifts' ())
in
())
[@ ((postprocess_with push_lifts))]
let  yy  : _ = (lift xx)
[@ ((postprocess_with push_lifts))]
let  zz1  : _ = (lift (C1 (fun y -> (C1 (fun x -> A1)))))
[@ ((postprocess_for_extraction_with push_lifts))]
let  zz2  : _ = (lift (C1 (fun y -> (C1 (fun x -> A1)))))
]

Module before type checking:
module Postprocess
Declarations: [
[@ ]
assume val Postprocess.foo  : (_:int -> Tot int)
[@ ]
assume val Postprocess.lem  : (_:unit -> Lemma (unit))
[@ ]
let  tau  : _ = (fun uu___ -> let  uu___#1  : unit = (grewrite `((foo 1))[] `((foo 2))[])
in
let  uu___#2  : unit = (trefl ())
in
let  uu___#3  : unit = (apply_lemma `(lem)[])
in
())
[@ ((postprocess_with tau))]
let  x  : int = (foo 1)
[@ ((postprocess_with tau))]
let  x'  : (z#0:int{(eq2 z@0:(Tm_unknown) (foo 1))}) = (foo 1)
[@ ((postprocess_with tau)); (postprocess_type)]
let  x''  : (z#0:int{(eq2 z@0:(Tm_unknown) (foo 1))}) = (foo 1)
[@ ((postprocess_for_extraction_with tau))]
let  y  : int = (foo 1)
[@ ((postprocess_for_extraction_with tau))]
let  y'  : (z#0:int{(eq2 z@0:(Tm_unknown) (foo 1))}) = (foo 1)
[@ ((postprocess_for_extraction_with tau)); (postprocess_type)]
let  y''  : (z#0:int{(eq2 z@0:(Tm_unknown) (foo 1))}) = (foo 1)
[@ ]
private let  uu___0  : _ = (_assert (eq2 x (foo 2)))
[@ ]
private let  uu___1  : _ = (_assert (eq2 y (foo 1)))
[@ ]
(* Sig_bundle *)[@ ]
noeq type Postprocess.t1  : Type
[@ ]
datacon Postprocess.A1 : t1
[@ ]
datacon Postprocess.B1 : (_0:int -> Tot t1)
[@ ]
datacon Postprocess.C1 : (_0:(_:int -> Tot t1) -> Tot t1)
[@ ]
(* Sig_bundle *)[@ ]
noeq type Postprocess.t2  : Type
[@ ]
datacon Postprocess.A2 : t2
[@ ]
datacon Postprocess.B2 : (_0:int -> Tot t2)
[@ ]
datacon Postprocess.C2 : (_0:(_:int -> Tot t2) -> Tot t2)
[@ ]
let rec lift  : _ = (fun uu___1 -> (match uu___1@0:(Tm_unknown) with
	| (A1 )  -> A2
	|(B1 i#4)  -> (B2 i@0:(Tm_unknown))
	|(C1 f#6)  -> (C2 (fun x -> (lift (f@1:(Tm_unknown) x@0:(Tm_unknown)))))))
[@ ]
let  lemA  : _ = (fun uu___ -> ())
[@ ]
let  lemB  : _ = (fun x -> ())
[@ ]
let  lemC  : _ = (fun $f -> ())
[@ ]
let  congB  : _ = (fun uu___ -> ())
[@ ]
let  congC  : _ = (fun uu___ -> ())
[@ ]
let  xx  : _ = (C1 (fun uu___0 -> (match uu___0@0:(Tm_unknown) with
	| 0  -> A1
	|5  -> (B1 42)
	|x#4  -> (B1 24))))
[@ ]
let  q_as_lem  : _ = (fun p x -> ())
[@ ]
let  congruence_fun  : _ = (fun f g x -> (assert_by_tactic (eq2 (fun x -> (f@3:(Tm_unknown) x@0:(Tm_unknown))) (fun x -> (g@2:(Tm_unknown) x@0:(Tm_unknown)))) (fun uu___ -> let  uu___#19  : unit = ()
in
let  uu___#20  : unit = (l_to_r (Cons quote ((q_as_lem x@2:(Tm_unknown))) Nil))
in
(trefl ()))))
[@ ]
let  apply_feq_lem  : _ = (fun $f $g -> (congruence_fun f@1:(Tm_unknown) g@0:(Tm_unknown) ()))
[@ ]
let  fext  : _ = (fun uu___ -> let  uu___#1  : unit = (apply_lemma `(apply_feq_lem)[])
in
let  uu___#2  : unit = (dismiss ())
in
(ignore (forall_intros ())))
[@ ]
let  _onL  : _ = (fun a b c uu___ uu___ -> ())
[@ ]
let  onL  : _ = (fun uu___ -> (apply_lemma `(_onL)[]))
[@ ]
let rec push_lifts'  : _ = (fun u -> (match (term_as_formula (cur_goal ())) with
	| (Comp (Eq uu___#3) lhs#2 rhs#1)  -> (match (inspect lhs@1:(Tm_unknown)) with
	| (Tv_App h#7 t#6)  -> (match (inspect h@1:(Tm_unknown)) with
	| (Tv_FVar fv#9)  -> (match (op_Equality (fv_to_string fv@0:(Tm_unknown)) "Postprocess.lift") with
	| true  -> (case_analyze (fst t@1:(Tm_unknown)))
	|uu___#11  -> (fail "not a lift (1)"))
	|uu___#12  -> (fail "not a lift (2)"))
	|(Tv_Abs uu___#14 uu___#13)  -> let  uu___#16  : unit = (fext ())
in
(push_lifts' ())
	|uu___#17  -> (fail "not a lift (3)"))
	|uu___#18  -> (fail "not an equality")))
 and case_analyze  : _ = (fun lhs -> let  ap#20  : _ = (fun l -> let  uu___#22  : unit = (onL ())
in
(apply_lemma l@1:(Tm_unknown)))
in
let  lhs#23  : _ = (norm_term (Cons weak (Cons hnf (Cons primops (Cons delta Nil)))) lhs@1:(Tm_unknown))
in
let  uu___#26  : _ = (collect_app lhs@0:(Tm_unknown))
in
(match uu___@0:(Tm_unknown) with
	| (Mktuple2 head#24 args#25)  -> (match (inspect head@1:(Tm_unknown)) with
	| (Tv_FVar fv#27)  -> (match (op_Equality (fv_to_string fv@0:(Tm_unknown)) "Postprocess.A1") with
	| true  -> (apply_lemma `(lemA)[])
	|uu___#29  -> (match (op_Equality (fv_to_string fv@1:(Tm_unknown)) "Postprocess.B1") with
	| true  -> let  uu___#31  : unit = (ap@6:(Tm_unknown) `(lemB)[])
in
let  uu___#32  : unit = (apply_lemma `(congB)[])
in
(push_lifts' ())
	|uu___#30  -> (match (op_Equality (fv_to_string fv@2:(Tm_unknown)) "Postprocess.C1") with
	| true  -> let  uu___#34  : unit = (ap@7:(Tm_unknown) `(lemC)[])
in
let  uu___#35  : unit = (apply_lemma `(congC)[])
in
(push_lifts' ())
	|uu___#33  -> let  uu___#36  : unit = (tlabel "unknown fv")
in
(trefl ()))))
	|uu___#37  -> let  uu___#38  : unit = (tlabel "head unk")
in
(trefl ()))))
[@ ]
let  push_lifts  : _ = (fun uu___ -> let  uu___#1  : unit = (push_lifts' ())
in
())
[@ ((postprocess_with push_lifts))]
let  yy  : _ = (lift xx)
[@ ((postprocess_with push_lifts))]
let  zz1  : _ = (lift (C1 (fun y -> (C1 (fun x -> A1)))))
[@ ((postprocess_for_extraction_with push_lifts))]
let  zz2  : _ = (lift (C1 (fun y -> (C1 (fun x -> A1)))))
]

Module after type checking:
module Postprocess
Declarations: [
[@ ]
assume val Postprocess.foo  : (uu___:int -> Tot int)
[@ ]
assume val Postprocess.lem  : (uu___:unit -> Lemma (unit))
[@ ]
visible let  tau  : (uu___:unit -> Tac (unit)) = (fun uu___ -> let  uu___#1040  : unit = (grewrite `((foo 1))[] `((foo 2))[])
in
let  uu___#1041  : unit = (trefl ())
in
let  uu___#1042  : unit = (apply_lemma `(lem)[])
in
())
[@ ]
visible let  x  : int = (foo 2)
[@ ]
visible let  x'  : (z#49:int{(eq2 z@0:(Tm_unknown) (foo 1))}) = (foo 2)
[@ (postprocess_type)]
visible let  x''  : (z#49:int{(eq2 z@0:(Tm_unknown) (foo 2))}) = (foo 2)
[@ ((postprocess_for_extraction_with tau))]
visible let  y  : int = (foo 1)
[@ ((postprocess_for_extraction_with tau))]
visible let  y'  : (z#49:int{(eq2 z@0:(Tm_unknown) (foo 1))}) = (foo 1)
[@ ((postprocess_for_extraction_with tau)); (postprocess_type)]
visible let  y''  : (z#49:int{(eq2 z@0:(Tm_unknown) (foo 1))}) = (foo 1)
[@ ]
visible private let  uu___0  : unit = (_assert (eq2 x (foo 2)))
[@ ]
visible private let  uu___1  : unit = (_assert (eq2 y (foo 1)))
[@ ]
(* Sig_bundle *)[@ ]
noeq type Postprocess.t1  : Type
[@ ]
datacon Postprocess.A1 : t1
[@ ]
datacon Postprocess.B1 : (_0:int -> Tot t1)
[@ ]
datacon Postprocess.C1 : (_0:(uu___:int -> Tot t1) -> Tot t1)
[@ (discriminator)]
(Discriminator A1) val Postprocess.uu___is_A1  : (projectee:t1 -> Tot bool)
[@ (discriminator)]
visible (Discriminator A1) let  uu___is_A1  : (projectee:t1 -> Tot bool) = (fun projectee -> (match projectee@0:(Tm_unknown) with
	| (A1 )  -> true
	|uu___#129  -> false))
[@ (discriminator)]
(Discriminator B1) val Postprocess.uu___is_B1  : (projectee:t1 -> Tot bool)
[@ (discriminator)]
visible (Discriminator B1) let  uu___is_B1  : (projectee:t1 -> Tot bool) = (fun projectee -> (match projectee@0:(Tm_unknown) with
	| (B1 _0#167)  -> true
	|uu___#168  -> false))
[@ (Substitute); (projector)]
(Projector B1 _0) val Postprocess.__proj__B1__item___0  : (projectee:(uu___#18:t1{(b2t (uu___is_B1 uu___@0:(Tm_unknown)))}) -> Tot int)
[@ (Substitute); (projector)]
visible (Projector B1 _0) let  __proj__B1__item___0  : (projectee:(uu___#18:t1{(b2t (uu___is_B1 uu___@0:(Tm_unknown)))}) -> Tot int) = (fun projectee -> (match projectee@0:(Tm_unknown) as proj_ret returns$ int with
	| (B1 _0#143)  -> _0@0:(Tm_unknown)))
[@ (discriminator)]
(Discriminator C1) val Postprocess.uu___is_C1  : (projectee:t1 -> Tot bool)
[@ (discriminator)]
visible (Discriminator C1) let  uu___is_C1  : (projectee:t1 -> Tot bool) = (fun projectee -> (match projectee@0:(Tm_unknown) with
	| (C1 _0#187)  -> true
	|uu___#189  -> false))
[@ (Substitute); (projector)]
(Projector C1 _0) val Postprocess.__proj__C1__item___0  : (projectee:(uu___#23:t1{(b2t (uu___is_C1 uu___@0:(Tm_unknown)))}) -> Tot (uu___:int -> Tot t1))
[@ (Substitute); (projector)]
visible (Projector C1 _0) let  __proj__C1__item___0  : (projectee:(uu___#23:t1{(b2t (uu___is_C1 uu___@0:(Tm_unknown)))}) -> Tot (uu___:int -> Tot t1)) = (fun projectee -> (match projectee@0:(Tm_unknown) as proj_ret returns$ (uu___:int -> Tot t1) with
	| (C1 _0#240)  -> _0@0:(Tm_unknown)))
[@ ]
(* Sig_bundle *)[@ ]
noeq type Postprocess.t2  : Type
[@ ]
datacon Postprocess.A2 : t2
[@ ]
datacon Postprocess.B2 : (_0:int -> Tot t2)
[@ ]
datacon Postprocess.C2 : (_0:(uu___:int -> Tot t2) -> Tot t2)
[@ (discriminator)]
(Discriminator A2) val Postprocess.uu___is_A2  : (projectee:t2 -> Tot bool)
[@ (discriminator)]
visible (Discriminator A2) let  uu___is_A2  : (projectee:t2 -> Tot bool) = (fun projectee -> (match projectee@0:(Tm_unknown) with
	| (A2 )  -> true
	|uu___#129  -> false))
[@ (discriminator)]
(Discriminator B2) val Postprocess.uu___is_B2  : (projectee:t2 -> Tot bool)
[@ (discriminator)]
visible (Discriminator B2) let  uu___is_B2  : (projectee:t2 -> Tot bool) = (fun projectee -> (match projectee@0:(Tm_unknown) with
	| (B2 _0#167)  -> true
	|uu___#168  -> false))
[@ (Substitute); (projector)]
(Projector B2 _0) val Postprocess.__proj__B2__item___0  : (projectee:(uu___#18:t2{(b2t (uu___is_B2 uu___@0:(Tm_unknown)))}) -> Tot int)
[@ (Substitute); (projector)]
visible (Projector B2 _0) let  __proj__B2__item___0  : (projectee:(uu___#18:t2{(b2t (uu___is_B2 uu___@0:(Tm_unknown)))}) -> Tot int) = (fun projectee -> (match projectee@0:(Tm_unknown) as proj_ret returns$ int with
	| (B2 _0#143)  -> _0@0:(Tm_unknown)))
[@ (discriminator)]
(Discriminator C2) val Postprocess.uu___is_C2  : (projectee:t2 -> Tot bool)
[@ (discriminator)]
visible (Discriminator C2) let  uu___is_C2  : (projectee:t2 -> Tot bool) = (fun projectee -> (match projectee@0:(Tm_unknown) with
	| (C2 _0#187)  -> true
	|uu___#189  -> false))
[@ (Substitute); (projector)]
(Projector C2 _0) val Postprocess.__proj__C2__item___0  : (projectee:(uu___#23:t2{(b2t (uu___is_C2 uu___@0:(Tm_unknown)))}) -> Tot (uu___:int -> Tot t2))
[@ (Substitute); (projector)]
visible (Projector C2 _0) let  __proj__C2__item___0  : (projectee:(uu___#23:t2{(b2t (uu___is_C2 uu___@0:(Tm_unknown)))}) -> Tot (uu___:int -> Tot t2)) = (fun projectee -> (match projectee@0:(Tm_unknown) as proj_ret returns$ (uu___:int -> Tot t2) with
	| (C2 _0#240)  -> _0@0:(Tm_unknown)))
[@ ]
visible let rec lift  : (uu___:t1 -> Tot t2) = (fun uu___1 -> (match uu___1@0:(Tm_unknown) with
	| (A1 )  -> A2
<<<<<<< HEAD
	|(B1 i#557)  -> (B2 i@0:(Tm_unknown))
	|(C1 f#558)  -> (C2 (fun x -> (lift (f@1:(Tm_unknown) x@0:(Tm_unknown)))))))
=======
	|(B1 i#423)  -> (B2 i@0:(Tm_unknown))
	|(C1 f#424)  -> (C2 (fun x -> (lift (f@1:(Tm_unknown) x@0:(Tm_unknown)))))))
>>>>>>> 845f7e0c
[@ ]
visible let  lemA  : (uu___:unit -> Lemma (unit)) = (fun uu___ -> ())
[@ ]
visible let  lemB  : (x:int -> Lemma (unit)) = (fun x -> ())
[@ ]
visible let  lemC  : ($f:(uu___:int -> Tot t1) -> Lemma (unit)) = (fun $f -> ())
[@ ]
visible let  congB  : (uu___:(squash (eq2 i@1:(Tm_unknown) j@0:(Tm_unknown))) -> Lemma (unit)) = (fun uu___ -> ())
[@ ]
visible let  congC  : (uu___:(squash (eq2 f@1:(Tm_unknown) g@0:(Tm_unknown))) -> Lemma (unit)) = (fun uu___ -> ())
[@ ]
visible let  xx  : t1 = (C1 (fun uu___0 -> (match uu___0@0:(Tm_unknown) with
	| 0  -> A1
	|5  -> (B1 42)
	|x#158  -> (B1 24))))
[@ ]
visible let  q_as_lem  : (p:(squash (l_Forall (fun x -> (b@1:(Tm_unknown) x@0:(Tm_unknown))))) -> x:a@2:(Tm_unknown) -> Lemma (unit)) = (fun p x -> ())
[@ ]
<<<<<<< HEAD
visible let  congruence_fun  : (f:(x:a@1:(Tm_unknown) -> Tot (b@1:(Tm_unknown) x@0:(Tm_unknown))) -> g:(x:a@2:(Tm_unknown) -> Tot (b@2:(Tm_unknown) x@0:(Tm_unknown))) -> x:(squash (l_Forall (fun x -> (eq2 (f@2:(Tm_unknown) x@0:(Tm_unknown)) (g@1:(Tm_unknown) x@0:(Tm_unknown)))))) -> Lemma (unit)) = (fun f g x -> (assert_by_tactic (eq2 (fun x -> (f@3:(Tm_unknown) x@0:(Tm_unknown))) (fun x -> (g@2:(Tm_unknown) x@0:(Tm_unknown)))) (fun uu___ -> let  [@ (inline_let)]uu___#4330  : unit = ()
in
let  uu___#4331  : unit = let  uu___#4332  : (list term) = let  uu___#4333  : term = quote ((q_as_lem x@2:(Tm_unknown)))
=======
visible let  congruence_fun  : (f:(x:a@1:(Tm_unknown) -> Tot (b@1:(Tm_unknown) x@0:(Tm_unknown))) -> g:(x:a@2:(Tm_unknown) -> Tot (b@2:(Tm_unknown) x@0:(Tm_unknown))) -> x:(squash (l_Forall (fun x -> (eq2 (f@2:(Tm_unknown) x@0:(Tm_unknown)) (g@1:(Tm_unknown) x@0:(Tm_unknown)))))) -> Lemma (unit)) = (fun f g x -> (assert_by_tactic (eq2 (fun x -> (f@3:(Tm_unknown) x@0:(Tm_unknown))) (fun x -> (g@2:(Tm_unknown) x@0:(Tm_unknown)))) (fun uu___ -> let  [@ (inline_let)]uu___#4243  : unit = ()
in
let  uu___#4244  : unit = let  uu___#4245  : (list term) = let  uu___#4246  : term = quote ((q_as_lem x@2:(Tm_unknown)))
>>>>>>> 845f7e0c
in
(Cons uu___@0:(Tm_unknown) (Nil ))
in
(l_to_r uu___@0:(Tm_unknown))
in
(trefl ()))))
[@ ]
visible let  apply_feq_lem  : ($f:(uu___:a@1:(Tm_unknown) -> Tot b@1:(Tm_unknown)) -> $g:(uu___:a@2:(Tm_unknown) -> Tot b@2:(Tm_unknown)) -> Lemma (unit)) = (fun $f $g -> (congruence_fun f@1:(Tm_unknown) g@0:(Tm_unknown) ()))
[@ ]
visible let  fext  : (uu___:unit -> Tac (unit)) = (fun uu___ -> let  uu___#1044  : unit = (apply_lemma `(apply_feq_lem)[])
in
let  uu___#1045  : unit = (dismiss ())
in
let  uu___#1046  : (list binding) = (forall_intros ())
in
(ignore uu___@0:(Tm_unknown)))
[@ ]
visible let  _onL  : (a:uu___@0:(Tm_unknown) -> b:uu___@1:(Tm_unknown) -> c:uu___@2:(Tm_unknown) -> uu___:(squash (eq2 a@2:(Tm_unknown) b@1:(Tm_unknown))) -> uu___:(squash (eq2 b@2:(Tm_unknown) c@1:(Tm_unknown))) -> Lemma (unit)) = (fun a b c uu___ uu___ -> ())
[@ ]
visible let  onL  : (uu___:unit -> Tac (unit)) = (fun uu___ -> (apply_lemma `(_onL)[]))
[@ ]
visible let rec push_lifts'  : (u:unit -> Tac (unit)) = (fun u -> let  uu___#26449  : formula = let  uu___#26450  : term = (cur_goal ())
in
(term_as_formula uu___@0:(Tm_unknown))
in
(match uu___@0:(Tm_unknown) with
	| (Comp (Eq uu___#26451) lhs#26452 rhs#26453)  -> let  uu___#26454  : named_term_view = (inspect lhs@1:(Tm_unknown))
in
(match uu___@0:(Tm_unknown) with
	| (Tv_App h#26455 t#26456)  -> let  uu___#26457  : named_term_view = (inspect h@1:(Tm_unknown))
in
(match uu___@0:(Tm_unknown) with
	| (Tv_FVar fv#26458)  -> (match (op_Equality (fv_to_string fv@0:(Tm_unknown)) "Postprocess.lift") with
	| true  -> (case_analyze (fst t@2:(Tm_unknown)))
	|uu___#26459  -> (fail "not a lift (1)"))
	|uu___#26460  -> (fail "not a lift (2)"))
	|(Tv_Abs uu___#26461 uu___#26462)  -> let  uu___#26463  : unit = (fext ())
in
(push_lifts' ())
	|uu___#26464  -> (fail "not a lift (3)"))
	|uu___#26465  -> (fail "not an equality")))
 and case_analyze  : (lhs:term -> Tac (unit)) = (fun lhs -> let  ap#26468  : (l:term -> Tac (unit)) = (fun l -> let  uu___#26472  : unit = (onL ())
in
(apply_lemma l@1:(Tm_unknown)))
in
let  lhs#26473  : term = (norm_term (Cons weak (Cons hnf (Cons primops (Cons delta (Nil ))))) lhs@1:(Tm_unknown))
in
let  uu___#26474  : (tuple2 term (list argv)) = (collect_app lhs@0:(Tm_unknown))
in
(match uu___@0:(Tm_unknown) with
	| (Mktuple2 #._ #._ head#26475 args#26476)  -> let  uu___#26477  : named_term_view = (inspect head@1:(Tm_unknown))
in
(match uu___@0:(Tm_unknown) with
	| (Tv_FVar fv#26478)  -> (match (op_Equality (fv_to_string fv@0:(Tm_unknown)) "Postprocess.A1") with
	| true  -> (apply_lemma `(lemA)[])
	|uu___#26479  -> (match (op_Equality (fv_to_string fv@1:(Tm_unknown)) "Postprocess.B1") with
	| true  -> let  uu___#26480  : unit = (ap@7:(Tm_unknown) `(lemB)[])
in
let  uu___#26481  : unit = (apply_lemma `(congB)[])
in
(push_lifts' ())
	|uu___#26482  -> (match (op_Equality (fv_to_string fv@2:(Tm_unknown)) "Postprocess.C1") with
	| true  -> let  uu___#26483  : unit = (ap@8:(Tm_unknown) `(lemC)[])
in
let  uu___#26484  : unit = (apply_lemma `(congC)[])
in
(push_lifts' ())
	|uu___#26485  -> let  uu___#26486  : unit = (tlabel "unknown fv")
in
(trefl ()))))
	|uu___#26487  -> let  uu___#26488  : unit = (tlabel "head unk")
in
(trefl ()))))
[@ ]
visible let  push_lifts  : (uu___:unit -> Tac (unit)) = (fun uu___ -> let  uu___#402  : unit = (push_lifts' ())
in
())
[@ ]
visible let  yy  : t2 = (C2 (fun x -> (lift (match x@0:(Tm_unknown) with
	| 0  -> A1
	|5  -> (B1 42)
	|x#342  -> (B1 24)))))
[@ ]
visible let  zz1  : t2 = (C2 (fun x -> (C2 (fun x -> A2))))
[@ ((postprocess_for_extraction_with push_lifts))]
visible let  zz2  : t2 = (lift (C1 (fun y -> (C1 (fun x -> A1)))))
]
<|MERGE_RESOLUTION|>--- conflicted
+++ resolved
@@ -394,13 +394,8 @@
 [@ ]
 visible let rec lift  : (uu___:t1 -> Tot t2) = (fun uu___1 -> (match uu___1@0:(Tm_unknown) with
 	| (A1 )  -> A2
-<<<<<<< HEAD
-	|(B1 i#557)  -> (B2 i@0:(Tm_unknown))
-	|(C1 f#558)  -> (C2 (fun x -> (lift (f@1:(Tm_unknown) x@0:(Tm_unknown)))))))
-=======
-	|(B1 i#423)  -> (B2 i@0:(Tm_unknown))
-	|(C1 f#424)  -> (C2 (fun x -> (lift (f@1:(Tm_unknown) x@0:(Tm_unknown)))))))
->>>>>>> 845f7e0c
+	|(B1 i#427)  -> (B2 i@0:(Tm_unknown))
+	|(C1 f#428)  -> (C2 (fun x -> (lift (f@1:(Tm_unknown) x@0:(Tm_unknown)))))))
 [@ ]
 visible let  lemA  : (uu___:unit -> Lemma (unit)) = (fun uu___ -> ())
 [@ ]
@@ -419,15 +414,9 @@
 [@ ]
 visible let  q_as_lem  : (p:(squash (l_Forall (fun x -> (b@1:(Tm_unknown) x@0:(Tm_unknown))))) -> x:a@2:(Tm_unknown) -> Lemma (unit)) = (fun p x -> ())
 [@ ]
-<<<<<<< HEAD
-visible let  congruence_fun  : (f:(x:a@1:(Tm_unknown) -> Tot (b@1:(Tm_unknown) x@0:(Tm_unknown))) -> g:(x:a@2:(Tm_unknown) -> Tot (b@2:(Tm_unknown) x@0:(Tm_unknown))) -> x:(squash (l_Forall (fun x -> (eq2 (f@2:(Tm_unknown) x@0:(Tm_unknown)) (g@1:(Tm_unknown) x@0:(Tm_unknown)))))) -> Lemma (unit)) = (fun f g x -> (assert_by_tactic (eq2 (fun x -> (f@3:(Tm_unknown) x@0:(Tm_unknown))) (fun x -> (g@2:(Tm_unknown) x@0:(Tm_unknown)))) (fun uu___ -> let  [@ (inline_let)]uu___#4330  : unit = ()
-in
-let  uu___#4331  : unit = let  uu___#4332  : (list term) = let  uu___#4333  : term = quote ((q_as_lem x@2:(Tm_unknown)))
-=======
-visible let  congruence_fun  : (f:(x:a@1:(Tm_unknown) -> Tot (b@1:(Tm_unknown) x@0:(Tm_unknown))) -> g:(x:a@2:(Tm_unknown) -> Tot (b@2:(Tm_unknown) x@0:(Tm_unknown))) -> x:(squash (l_Forall (fun x -> (eq2 (f@2:(Tm_unknown) x@0:(Tm_unknown)) (g@1:(Tm_unknown) x@0:(Tm_unknown)))))) -> Lemma (unit)) = (fun f g x -> (assert_by_tactic (eq2 (fun x -> (f@3:(Tm_unknown) x@0:(Tm_unknown))) (fun x -> (g@2:(Tm_unknown) x@0:(Tm_unknown)))) (fun uu___ -> let  [@ (inline_let)]uu___#4243  : unit = ()
-in
-let  uu___#4244  : unit = let  uu___#4245  : (list term) = let  uu___#4246  : term = quote ((q_as_lem x@2:(Tm_unknown)))
->>>>>>> 845f7e0c
+visible let  congruence_fun  : (f:(x:a@1:(Tm_unknown) -> Tot (b@1:(Tm_unknown) x@0:(Tm_unknown))) -> g:(x:a@2:(Tm_unknown) -> Tot (b@2:(Tm_unknown) x@0:(Tm_unknown))) -> x:(squash (l_Forall (fun x -> (eq2 (f@2:(Tm_unknown) x@0:(Tm_unknown)) (g@1:(Tm_unknown) x@0:(Tm_unknown)))))) -> Lemma (unit)) = (fun f g x -> (assert_by_tactic (eq2 (fun x -> (f@3:(Tm_unknown) x@0:(Tm_unknown))) (fun x -> (g@2:(Tm_unknown) x@0:(Tm_unknown)))) (fun uu___ -> let  [@ (inline_let)]uu___#4265  : unit = ()
+in
+let  uu___#4266  : unit = let  uu___#4267  : (list term) = let  uu___#4268  : term = quote ((q_as_lem x@2:(Tm_unknown)))
 in
 (Cons uu___@0:(Tm_unknown) (Nil ))
 in
