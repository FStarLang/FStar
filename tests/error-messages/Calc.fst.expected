--- conflicted
+++ resolved
@@ -1,16 +1,4 @@
 >> Got issues: [
-<<<<<<< HEAD
-Calc.fst(12,2-17,23): (Error 19) Could not prove that this calc-chain is compatible (Also see: FStar.Calc.fst(29,44-29,49)); The SMT solver could not prove the query. Use --query_stats for more details.
->>]
->> Got issues: [
-Calc.fst(22,2-28,3): (Error 19) Could not prove that this calc-chain is compatible (Also see: FStar.Calc.fst(29,2-29,49))(Other related locations: Calc.fst(22,7-22,11)); The SMT solver could not prove the query. Use --query_stats for more details.
->>]
->> Got issues: [
-Calc.fst(33,2-35,3): (Error 19) Could not prove that this calc-chain is compatible (Also see: FStar.Calc.fst(29,2-29,49))(Other related locations: Calc.fst(33,7-33,10)); The SMT solver could not prove the query. Use --query_stats for more details.
->>]
->> Got issues: [
-Calc.fst(40,2-44,3): (Error 19) Could not prove that this calc-chain is compatible (Also see: FStar.Calc.fst(29,2-29,49))(Other related locations: Calc.fst(40,7-40,10)); The SMT solver could not prove the query. Use --query_stats for more details.
-=======
 Calc.fst(12,2-17,23): (Error 19) Could not prove that this calc-chain is compatible (Also see: FStar.Calc.fsti(47,50-47,55)); The SMT solver could not prove the query, try to spell your proof in more detail or increase fuel/ifuel
 >>]
 >> Got issues: [
@@ -21,28 +9,27 @@
 >>]
 >> Got issues: [
 Calc.fst(40,2-44,3): (Error 19) Could not prove that this calc-chain is compatible (Also see: FStar.Calc.fsti(47,4-47,55))(Other related locations: Calc.fst(40,7-40,10)); The SMT solver could not prove the query, try to spell your proof in more detail or increase fuel/ifuel
->>>>>>> 3ce45d9d
 >>]
 >> Got issues: [
-Calc.fst(51,6-51,8): (Error 19) Subtyping check failed; expected type Prims.squash (1 == 2); got type Prims.unit; The SMT solver could not prove the query. Use --query_stats for more details. (see also Calc.fst(51,3-51,5))
+Calc.fst(51,6-51,8): (Error 19) Subtyping check failed; expected type Prims.squash (1 == 2); got type Prims.unit; The SMT solver could not prove the query, try to spell your proof in more detail or increase fuel/ifuel (see also Calc.fst(51,3-51,5))
 >>]
 >> Got issues: [
-Calc.fst(65,6-65,8): (Error 19) Subtyping check failed; expected type Prims.squash (2 == 3); got type Prims.unit; The SMT solver could not prove the query. Use --query_stats for more details. (see also Calc.fst(65,3-65,5))
+Calc.fst(65,6-65,8): (Error 19) Subtyping check failed; expected type Prims.squash (2 == 3); got type Prims.unit; The SMT solver could not prove the query, try to spell your proof in more detail or increase fuel/ifuel (see also Calc.fst(65,3-65,5))
 >>]
 >> Got issues: [
-Calc.fst(79,6-79,8): (Error 19) Subtyping check failed; expected type Prims.squash (3 == 4); got type Prims.unit; The SMT solver could not prove the query. Use --query_stats for more details. (see also Calc.fst(79,3-79,5))
+Calc.fst(79,6-79,8): (Error 19) Subtyping check failed; expected type Prims.squash (3 == 4); got type Prims.unit; The SMT solver could not prove the query, try to spell your proof in more detail or increase fuel/ifuel (see also Calc.fst(79,3-79,5))
 >>]
 >> Got issues: [
-Calc.fst(93,42-93,44): (Error 19) Subtyping check failed; expected type Prims.squash Calc.q; got type Prims.unit; The SMT solver could not prove the query. Use --query_stats for more details. (see also Calc.fst(91,20-91,21))
+Calc.fst(93,42-93,44): (Error 19) Subtyping check failed; expected type Prims.squash Calc.q; got type Prims.unit; The SMT solver could not prove the query, try to spell your proof in more detail or increase fuel/ifuel (see also Calc.fst(91,20-91,21))
 >>]
 >> Got issues: [
-Calc.fst(100,10-100,12): (Error 19) Subtyping check failed; expected type Prims.squash Calc.q; got type Prims.unit; The SMT solver could not prove the query. Use --query_stats for more details. (see also Calc.fst(101,4-101,5))
+Calc.fst(100,10-100,12): (Error 19) Subtyping check failed; expected type Prims.squash Calc.q; got type Prims.unit; The SMT solver could not prove the query, try to spell your proof in more detail or increase fuel/ifuel (see also Calc.fst(101,4-101,5))
 >>]
 >> Got issues: [
-Calc.fst(114,17-114,25): (Error 19) assertion failed; The SMT solver could not prove the query. Use --query_stats for more details. (see also Calc.fst(105,12-105,17))
+Calc.fst(114,17-114,25): (Error 19) assertion failed; The SMT solver could not prove the query, try to spell your proof in more detail or increase fuel/ifuel (see also Calc.fst(105,12-105,17))
 >>]
 >> Got issues: [
-Calc.fst(121,9-121,17): (Error 19) assertion failed; The SMT solver could not prove the query. Use --query_stats for more details. (see also Calc.fst(105,12-105,17))
+Calc.fst(121,9-121,17): (Error 19) assertion failed; The SMT solver could not prove the query, try to spell your proof in more detail or increase fuel/ifuel (see also Calc.fst(105,12-105,17))
 >>]
 Verified module: Calc
 All verification conditions discharged successfully