>> Got issues: [
<<<<<<< HEAD
NegativeTests.Neg.fst(20,8-20,10): (Error 19) Subtyping check failed; expected type Prims.nat; got type Prims.int; The SMT solver could not prove the query. Use --query_stats for more details. (see also prims.fst(676,18-676,24))
>>]
>> Got issues: [
NegativeTests.Neg.fst(24,8-24,10): (Error 19) Subtyping check failed; expected type Prims.nat; got type Prims.int; The SMT solver could not prove the query. Use --query_stats for more details. (see also prims.fst(676,18-676,24))
=======
NegativeTests.Neg.fst(20,8-20,10): (Error 19) Subtyping check failed; expected type Prims.nat; got type Prims.int; The SMT solver could not prove the query, try to spell your proof in more detail or increase fuel/ifuel (see also prims.fst(673,18-673,24))
>>]
>> Got issues: [
NegativeTests.Neg.fst(24,8-24,10): (Error 19) Subtyping check failed; expected type Prims.nat; got type Prims.int; The SMT solver could not prove the query, try to spell your proof in more detail or increase fuel/ifuel (see also prims.fst(673,18-673,24))
>>>>>>> 3ce45d9d
>>]
>> Got issues: [
NegativeTests.Neg.fst(27,30-27,35): (Error 19) assertion failed; The SMT solver could not prove the query. Use --query_stats for more details.
>>]
>> Got issues: [
NegativeTests.Neg.fst(30,28-31,15): (Error 19) Patterns are incomplete; The SMT solver could not prove the query. Use --query_stats for more details.
>>]
>> Got issues: [
NegativeTests.Neg.fst(38,32-38,42): (Error 19) assertion failed; The SMT solver could not prove the query. Use --query_stats for more details. (see also NegativeTests.Neg.fst(33,44-33,57))
>>]
>> Got issues: [
NegativeTests.Neg.fst(42,33-42,34): (Error 19) could not prove post-condition; The SMT solver could not prove the query. Use --query_stats for more details. (see also NegativeTests.Neg.fst(40,83-40,88))
>>]
>> Got issues: [
NegativeTests.Neg.fst(46,30-46,31): (Error 19) Subtyping check failed; expected type _: FStar.Pervasives.Native.option 'a {Some? _}; got type FStar.Pervasives.Native.option 'a; The SMT solver could not prove the query. Use --query_stats for more details. (see also FStar.Pervasives.Native.fst(33,4-33,8))
>>]
>> Got issues: [
NegativeTests.Neg.fst(50,45-50,47): (Error 19) Subtyping check failed; expected type _: FStar.Pervasives.result Prims.int {V? _}; got type FStar.Pervasives.result Prims.int; The SMT solver could not prove the query. Use --query_stats for more details. (see also FStar.Pervasives.fsti(478,4-478,5))
>>]
>> Got issues: [
<<<<<<< HEAD
NegativeTests.Neg.fst(55,25-55,26): (Error 19) Subtyping check failed; expected type Prims.nat; got type Prims.int; The SMT solver could not prove the query. Use --query_stats for more details. (see also prims.fst(676,18-676,24))
=======
NegativeTests.Neg.fst(55,25-55,26): (Error 19) Subtyping check failed; expected type Prims.nat; got type Prims.int; The SMT solver could not prove the query, try to spell your proof in more detail or increase fuel/ifuel (see also prims.fst(673,18-673,24))
>>>>>>> 3ce45d9d
>>]
>> Got issues: [
NegativeTests.Neg.fst(59,0-60,17): (Error 309) Type annotation _: Type0{NegativeTests.Neg.phi_1510} for inductive NegativeTests.Neg.t is not Type or eqtype, or it is eqtype but contains unopteq qualifier
>>]
>> Got issues: [
NegativeTests.Neg.fst(63,0-63,32): (Error 309) Type annotation _: Type{Prims.l_False} for inductive NegativeTests.Neg.t2 is not Type or eqtype, or it is eqtype but contains unopteq qualifier
>>]
NegativeTests.Neg.fst(18,4-18,5): (Warning 240) Admitting NegativeTests.Neg.x without a definition
NegativeTests.Neg.fst(22,4-22,5): (Warning 240) Admitting NegativeTests.Neg.y without a definition
NegativeTests.Neg.fst(36,4-36,27): (Warning 240) Admitting NegativeTests.Neg.test_precondition_label without a definition
NegativeTests.Neg.fst(40,4-40,28): (Warning 240) Admitting NegativeTests.Neg.test_postcondition_label without a definition
NegativeTests.Neg.fst(44,4-44,17): (Warning 240) Admitting NegativeTests.Neg.bad_projector without a definition
Verified module: NegativeTests.Neg
All verification conditions discharged successfully<|MERGE_RESOLUTION|>--- conflicted
+++ resolved
@@ -1,40 +1,29 @@
 >> Got issues: [
-<<<<<<< HEAD
-NegativeTests.Neg.fst(20,8-20,10): (Error 19) Subtyping check failed; expected type Prims.nat; got type Prims.int; The SMT solver could not prove the query. Use --query_stats for more details. (see also prims.fst(676,18-676,24))
->>]
->> Got issues: [
-NegativeTests.Neg.fst(24,8-24,10): (Error 19) Subtyping check failed; expected type Prims.nat; got type Prims.int; The SMT solver could not prove the query. Use --query_stats for more details. (see also prims.fst(676,18-676,24))
-=======
 NegativeTests.Neg.fst(20,8-20,10): (Error 19) Subtyping check failed; expected type Prims.nat; got type Prims.int; The SMT solver could not prove the query, try to spell your proof in more detail or increase fuel/ifuel (see also prims.fst(673,18-673,24))
 >>]
 >> Got issues: [
 NegativeTests.Neg.fst(24,8-24,10): (Error 19) Subtyping check failed; expected type Prims.nat; got type Prims.int; The SMT solver could not prove the query, try to spell your proof in more detail or increase fuel/ifuel (see also prims.fst(673,18-673,24))
->>>>>>> 3ce45d9d
 >>]
 >> Got issues: [
-NegativeTests.Neg.fst(27,30-27,35): (Error 19) assertion failed; The SMT solver could not prove the query. Use --query_stats for more details.
+NegativeTests.Neg.fst(27,30-27,35): (Error 19) assertion failed; The SMT solver could not prove the query, try to spell your proof in more detail or increase fuel/ifuel
 >>]
 >> Got issues: [
-NegativeTests.Neg.fst(30,28-31,15): (Error 19) Patterns are incomplete; The SMT solver could not prove the query. Use --query_stats for more details.
+NegativeTests.Neg.fst(30,28-31,15): (Error 19) Patterns are incomplete; The SMT solver could not prove the query, try to spell your proof in more detail or increase fuel/ifuel
 >>]
 >> Got issues: [
-NegativeTests.Neg.fst(38,32-38,42): (Error 19) assertion failed; The SMT solver could not prove the query. Use --query_stats for more details. (see also NegativeTests.Neg.fst(33,44-33,57))
+NegativeTests.Neg.fst(38,32-38,42): (Error 19) assertion failed; The SMT solver could not prove the query, try to spell your proof in more detail or increase fuel/ifuel (see also NegativeTests.Neg.fst(33,44-33,57))
 >>]
 >> Got issues: [
-NegativeTests.Neg.fst(42,33-42,34): (Error 19) could not prove post-condition; The SMT solver could not prove the query. Use --query_stats for more details. (see also NegativeTests.Neg.fst(40,83-40,88))
+NegativeTests.Neg.fst(42,33-42,34): (Error 19) could not prove post-condition; The SMT solver could not prove the query, try to spell your proof in more detail or increase fuel/ifuel (see also NegativeTests.Neg.fst(40,83-40,88))
 >>]
 >> Got issues: [
-NegativeTests.Neg.fst(46,30-46,31): (Error 19) Subtyping check failed; expected type _: FStar.Pervasives.Native.option 'a {Some? _}; got type FStar.Pervasives.Native.option 'a; The SMT solver could not prove the query. Use --query_stats for more details. (see also FStar.Pervasives.Native.fst(33,4-33,8))
+NegativeTests.Neg.fst(46,30-46,31): (Error 19) Subtyping check failed; expected type _: FStar.Pervasives.Native.option 'a {Some? _}; got type FStar.Pervasives.Native.option 'a; The SMT solver could not prove the query, try to spell your proof in more detail or increase fuel/ifuel (see also FStar.Pervasives.Native.fst(33,4-33,8))
 >>]
 >> Got issues: [
-NegativeTests.Neg.fst(50,45-50,47): (Error 19) Subtyping check failed; expected type _: FStar.Pervasives.result Prims.int {V? _}; got type FStar.Pervasives.result Prims.int; The SMT solver could not prove the query. Use --query_stats for more details. (see also FStar.Pervasives.fsti(478,4-478,5))
+NegativeTests.Neg.fst(50,45-50,47): (Error 19) Subtyping check failed; expected type _: FStar.Pervasives.result Prims.int {V? _}; got type FStar.Pervasives.result Prims.int; The SMT solver could not prove the query, try to spell your proof in more detail or increase fuel/ifuel (see also FStar.Pervasives.fsti(478,4-478,5))
 >>]
 >> Got issues: [
-<<<<<<< HEAD
-NegativeTests.Neg.fst(55,25-55,26): (Error 19) Subtyping check failed; expected type Prims.nat; got type Prims.int; The SMT solver could not prove the query. Use --query_stats for more details. (see also prims.fst(676,18-676,24))
-=======
 NegativeTests.Neg.fst(55,25-55,26): (Error 19) Subtyping check failed; expected type Prims.nat; got type Prims.int; The SMT solver could not prove the query, try to spell your proof in more detail or increase fuel/ifuel (see also prims.fst(673,18-673,24))
->>>>>>> 3ce45d9d
 >>]
 >> Got issues: [
 NegativeTests.Neg.fst(59,0-60,17): (Error 309) Type annotation _: Type0{NegativeTests.Neg.phi_1510} for inductive NegativeTests.Neg.t is not Type or eqtype, or it is eqtype but contains unopteq qualifier
