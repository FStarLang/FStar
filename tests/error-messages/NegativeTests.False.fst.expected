>> Got issues: [
<<<<<<< HEAD
NegativeTests.False.fst(23,13-23,33): (Error 19) assertion failed; The SMT solver could not prove the query. Use --query_stats for more details. (see also prims.fst(429,55-429,67))
=======
NegativeTests.False.fst(23,13-23,33): (Error 19) assertion failed; The SMT solver could not prove the query, try to spell your proof in more detail or increase fuel/ifuel (see also prims.fst(444,55-444,67))
>>>>>>> 3ce45d9d
>>]
>> Got issues: [
NegativeTests.False.fst(30,18-30,41): (Error 12) Expected type "Prims.l_True \/ Prims.l_True"; but "Prims.Left (Prims.T)" has type "Prims.sum (*?u1*) _ Prims.l_True"
NegativeTests.False.fst(30,18-30,41): (Error 12) Expected type "Prims.l_True \/ Prims.l_True"; but "Prims.Left (Prims.T)" has type "Prims.sum Prims.trivial Prims.l_True"
NegativeTests.False.fst(30,42-30,66): (Error 12) Expected type "Prims.l_True \/ Prims.l_True"; but "Prims.Right (Prims.T)" has type "Prims.sum Prims.l_True (*?u6*) _"
NegativeTests.False.fst(30,42-30,66): (Error 12) Expected type "Prims.l_True \/ Prims.l_True"; but "Prims.Right (Prims.T)" has type "Prims.sum Prims.l_True Prims.trivial"
>>]
NegativeTests.False.fst(21,4-21,7): (Warning 240) Admitting NegativeTests.False.bar without a definition
NegativeTests.False.fst(28,4-28,10): (Warning 240) Admitting NegativeTests.False.absurd without a definition
Verified module: NegativeTests.False
All verification conditions discharged successfully<|MERGE_RESOLUTION|>--- conflicted
+++ resolved
@@ -1,9 +1,5 @@
 >> Got issues: [
-<<<<<<< HEAD
-NegativeTests.False.fst(23,13-23,33): (Error 19) assertion failed; The SMT solver could not prove the query. Use --query_stats for more details. (see also prims.fst(429,55-429,67))
-=======
 NegativeTests.False.fst(23,13-23,33): (Error 19) assertion failed; The SMT solver could not prove the query, try to spell your proof in more detail or increase fuel/ifuel (see also prims.fst(444,55-444,67))
->>>>>>> 3ce45d9d
 >>]
 >> Got issues: [
 NegativeTests.False.fst(30,18-30,41): (Error 12) Expected type "Prims.l_True \/ Prims.l_True"; but "Prims.Left (Prims.T)" has type "Prims.sum (*?u1*) _ Prims.l_True"
