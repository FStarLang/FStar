>> Got issues: [
<<<<<<< HEAD
WPExtensionality.fst(118,3-118,34): (Error 19) assertion failed (Also see: prims.fst(424,31-424,44))(Other related locations: prims.fst(421,71-421,83)); The SMT solver could not prove the query. Use --query_stats for more details.
=======
WPExtensionality.fst(118,3-118,34): (Error 19) assertion failed; The SMT solver could not prove the query, try to spell your proof in more detail or increase fuel/ifuel (see also prims.fst(436,71-436,83))
>>>>>>> 3ce45d9d
>>]
Verified module: WPExtensionality
All verification conditions discharged successfully<|MERGE_RESOLUTION|>--- conflicted
+++ resolved
@@ -1,9 +1,5 @@
 >> Got issues: [
-<<<<<<< HEAD
-WPExtensionality.fst(118,3-118,34): (Error 19) assertion failed (Also see: prims.fst(424,31-424,44))(Other related locations: prims.fst(421,71-421,83)); The SMT solver could not prove the query. Use --query_stats for more details.
-=======
 WPExtensionality.fst(118,3-118,34): (Error 19) assertion failed; The SMT solver could not prove the query, try to spell your proof in more detail or increase fuel/ifuel (see also prims.fst(436,71-436,83))
->>>>>>> 3ce45d9d
 >>]
 Verified module: WPExtensionality
 All verification conditions discharged successfully