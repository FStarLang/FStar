--- conflicted
+++ resolved
@@ -5,11 +5,7 @@
 lsp \
 emacs
 
-<<<<<<< HEAD
-all: $(addsuffix .all, $(ALL_TEST_DIRS))
-	# python test-incremental.py $(FSTAR_HOME)/bin/fstar.exe
-=======
-all: $(addsuffix .all, $(ALL_TEST_DIRS)) test_incremental
+all: $(addsuffix .all, $(ALL_TEST_DIRS)) # test_incremental WIP! RESTORE!
 
 INCR_TEST_FILES := $(wildcard $(FSTAR_HOME)/ulib/*.fst  $(FSTAR_HOME)/ulib/*.fsti)
 
@@ -18,7 +14,6 @@
 
 %.test-incr: %
 	$(Q)python test-incremental.py $(FSTAR_HOME)/bin/fstar.exe $<
->>>>>>> e67f33e6
 
 clean: $(addsuffix .clean, $(ALL_TEST_DIRS))
 
