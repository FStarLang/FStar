--- conflicted
+++ resolved
@@ -36,11 +36,7 @@
 new_effect M2 = M1
 new_effect M3 = M1
 
-<<<<<<< HEAD
-let lift_pure_m (a:Type u#a) (wp:_) (f:eqtype_as_type unit -> PURE a wp)
-=======
-let lift_pure_m (a:Type) (wp:_) (f:unit -> PURE a wp)
->>>>>>> 8d3d5485
+let lift_pure_m (a:Type u#a) (wp:_) (f:unit -> PURE a wp)
   : Pure (repr a ()) (requires wp (fun _ -> True)) (ensures fun _ -> True)
   = FStar.Monotonic.Pure.elim_pure_wp_monotonicity_forall u#a ();
     f ()
