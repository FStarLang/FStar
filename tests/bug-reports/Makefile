--- conflicted
+++ resolved
@@ -47,11 +47,8 @@
   Bug1418.fst Bug171.fst Bug2496.fst Bug2478.fst Bug2414.fst Bug2515.fst \
   Bug2535.fst Bug2557.fst Bug2572.fst Bug2522.fst Bug2486.fst \
   Bug2552.fst Bug2597.fst Bug2471_B.fst Bug2605.fst Bug2614.fst Bug2622.fst \
-<<<<<<< HEAD
-  Bug2635.fst Bug2637.fst Bug2641.fst Bug1486.fst PropProofs.fst
-=======
-  Bug2637.fst Bug2641.fst Bug1486.fst PropProofs.fst Bug2684a.fst Bug2684b.fst Bug2684c.fst Bug2684d.fst
->>>>>>> f6c33b24
+  Bug2635.fst Bug2637.fst Bug2641.fst Bug1486.fst PropProofs.fst \
+  Bug2684a.fst Bug2684b.fst Bug2684c.fst Bug2684d.fst
 
 SHOULD_VERIFY_INTERFACE_CLOSED=Bug771.fsti Bug771b.fsti
 SHOULD_VERIFY_AND_WARN_CLOSED=Bug016.fst
