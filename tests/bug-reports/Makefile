--- conflicted
+++ resolved
@@ -11,55 +11,6 @@
 ##################
 
 # These will be checked as part of the F* regressions.
-<<<<<<< HEAD
-SHOULD_VERIFY_CLOSED=Bug022.fst Bug024.fst Bug025.fst Bug026.fst Bug026b.fst Bug028.fst Bug046.fst Bug052.fst\
-  Bug056.fst Bug058.fst Bug058b.fst Bug067.fst Bug069.fst Bug077.fst Bug097b.fst Bug102.fst Bug103.fst\
-  Bug111.fst Bug116.fst Bug122.fst Bug124.fst Bug125.fst Bug126.fst Bug138.fst Bug139.fst Bug152.fst\
-  Bug155.fst Bug161.fst Bug162.fst Bug170.fst Bug173.fst Bug175.fst Bug178.fst Bug181.fst Bug184Eta.fst\
-  Bug184.fst Bug185.fst Bug187.fst Bug190.fst Bug195.fst Bug195b.fst Bug209.fst Bug209b.fst Bug212.fst\
-  Bug213.fst Bug215.fst Bug237b.fst Bug238.fst Bug244.fst Bug251.fst Bug252.fst Bug254.fst Bug256.fst\
-  Bug257.fst Bug260.fst Bug264.fst Bug274.fst Bug275.fst Bug279.fst Bug281.fst Bug283.fst Bug290.fst Bug292.fst\
-  Bug293.fst Bug311.fst Bug316.fst Bug363.fst Bug375.fst Bug397.fst Bug398.fst Bug399.fst Bug405.fst\
-  Bug413.fst Bug416.fst Bug417.fst Bug422.fst Bug424.fst Bug433.fst Bug445.fst Bug463b.fst Bug482.fst Bug493.fst\
-  Bug516.fst Bug516b.fst Bug517.fst Bug540.fst Bug552.fst Bug566.fst Bug574.fst Bug577.fst Bug579.fst Bug581.fst\
-  Bug590.fst Bug601.fst Bug605.fst Bug609.fst Bug613.fst Bug686.fst Bug705.fst Bug706.fst Bug707.fst Bug709.fst\
-  Bug710.fst Bug712.fst Bug713.fst Bug736.fst Bug765.fst Bug769c.fst Bug786.fst Bug836.fst Bug844.fst Bug985.fst \
-  Bug989.fst\
-  BugWildcardTelescopes.fst NormalizingGhostSubterms.fst UnificationCrash.fst Bug1150.fst Bug1076.fst\
-  Bug1341.fst Bug1345.fst Bug1345b.fst Bug1345c.fst Bug1346.fst Bug1348.fst Bug1362.fst \
-  Bug1347b.fst Bug1206.fst Bug1271.fst Bug1305.fst Bug1361.fst Bug1383.fst Bug1414.fst \
-  unfold.fst Bug1091.fst Bug1449.fst Bug1427.fst Bug1423.fst Bug1352.fst Bug1123.fst ScopeOfBinderGuard.fst \
-  Bug1319a.fst Bug1319b.fst Bug1319c.fst Bug1319d.fst Bug1319e.fst Bug1319f.fst Bug807a.fst Bug807b.fst Bug807c.fst Bug807d.fst Bug807e.fst \
-  Bug1502.fst \
-  Bug1488.fst Bug607.fst Bug466.fst Bug400.fst Bug1470.fst Bug1481.fst Bug1506.fst Bug606.fst Bug543.fst Bug1521.fst \
-  Bug1533.fst Bug1535a.fst Bug1535b.fst Bug1536.fst Bug1370a.fst Bug1370b.fst Bug1534.fst Bug575.fst \
-  Bug1443a.fst Bug1443b.fst Bug1443c.fst Bug1443d.fst Bug1443e.fst Bug1523.fst Bug1141a.fst Bug1141b.fst Bug1141c.fst Bug1141d.fst \
-  Bug1561a.fst Bug1561b.fst Bug1065a.fst Bug1065b.fst Bug1065c.fst Bug1568.fst Bug1571.fst Bug1572.fst Bug1592.fst \
-  Bug1595.fst Bug1601.fst Bug1602.fst Bug1604.fst Bug1605.fst Bug1621.fst Bug1680.fst Bug1682.fst Bug1694.fst \
-  Bug1730b.fst Bug1612.fst Bug1614a.fst Bug1614b.fst Bug1614c.fst Bug1614d.fst Bug1614e.fst Bug1750.fst Bug1750.Aux.fst \
-  Bug1622.fst Bug1540.fst Bug1784.fst Bug1802.fst Bug1055.fst Bug1818.fst Bug1640.fst Bug1841.fst \
-  Bug1847.fst Bug1855.fst Bug1812.fst Bug1840.fst Bug1866.fst Bug811.fst Bug841.fst Bug1060.fst Bug1070.fst \
-  Bug1130.fst Bug1170.fst Bug1191.fst Bug1799.fst Bug1900.fst Bug1908.fst Bug1913.fst Bug1940a.fst \
-  Bug1940b.fst Bug1940c.fst Bug1936.fst Bug1952a.fst Bug1952b.fst Bug1953.fst Bug1074.fst Bug442.fst Bug1954.fst \
-  Bug1903.fst Bug1121a.fst Bug1121b.fst Bug1956.fst Bug1228.fst Bug829.fst Bug451.fst Bug1966a.fst Bug1966b.fst Bug1976.fst \
-  Bug1986.fst Bug1995.fst Bug1507.fst Bug2001.fst Bug2004.fst Bug855a.fst Bug855b.fst Bug1097.fst Bug1918.fst Bug1390.fst Bug2031.fst \
-  Bug379.fst Bug1182a.fst Bug1182b.fst Bug1901.fst Bug1902.fst Bug258.fst Bug2055.fst Bug2081.fst Bug2099.fst Bug2106.fst Bug2132.fst \
-  Bug2138.fst Bug2146.fst Bug2074.fst Bug2125a.fst Bug2125b.fst Bug2167.fst Bug2169.fst Bug2169b.fst Bug2066.fst Bug2189.fst Bug2184.fst \
-  Bug2211.fst Bug2210.fst Bug2193.fst Bug2257.fst Bug2229.fst Dec.fst Bug2269.fst Bug2352.fst Bug2366.fst Bug2331.fst \
-  Bug2398.fst Bug2432.fst Bug2374.fst Bug2438.fst Bug2456.fst Bug2475.fst Bug2477.fst Bug1355.fst \
-  Bug1418.fst Bug171.fst Bug2496.fst Bug2478.fst Bug2414.fst Bug2515.fst \
-  Bug2535.fst Bug2557.fst Bug2572.fst Bug2522.fst Bug2486.fst \
-  Bug2552.fst Bug2597.fst Bug2471_B.fst Bug2614.fst Bug2622.fst \
-  Bug2635.fst Bug2637.fst Bug2641.fst Bug1486.fst PropProofs.fst \
-  Bug2684a.fst Bug2684b.fst Bug2684c.fst Bug2684d.fst Bug2659b.fst\
-  Bug2756.fst MutualRecPositivity.fst Bug2806a.fst Bug2806b.fst Bug2806c.fst Bug2806d.fst Bug2809.fst\
-  Bug2849a.fst Bug2849b.fst Bug2045.fst Bug2876.fst Bug2882.fst Bug2895.fst Bug2894.fst \
-  Bug2415.fst Bug3028.fst Bug2954.fst Bug3089.fst Bug3102.fst Bug2981.fst Bug2980.fst Bug3115.fst \
-  Bug2083.fst Bug2002.fst Bug1482.fst Bug1066.fst Bug3120a.fst Bug3120b.fst Bug3186.fst Bug3185.fst Bug3210.fst \
-  Bug3213.fst Bug3213b.fst Bug3207.fst Bug3207b.fst Bug3207c.fst Bug2155.fst Bug3224a.fst Bug3224b.fst Bug3236.fst
-  BugBoxInjectivity.fst
-  
-=======
 SHOULD_VERIFY_CLOSED=\
 	Bug022.fst Bug024.fst Bug025.fst Bug026.fst Bug026b.fst Bug028.fst		\
 	Bug046.fst Bug052.fst Bug056.fst Bug058.fst Bug058b.fst Bug067.fst		\
@@ -126,9 +77,9 @@
 	Bug2980.fst Bug3115.fst Bug2083.fst Bug2002.fst Bug1482.fst Bug1066.fst		\
 	Bug3120a.fst Bug3120b.fst Bug3186.fst Bug3185.fst Bug3210.fst			\
 	Bug3213.fst Bug3213b.fst Bug3207.fst Bug3207b.fst Bug3207c.fst			\
-	Bug2155.fst Bug3224a.fst Bug3224b.fst Bug3236.fst Bug3252.fst
-
->>>>>>> bbdff51f
+	Bug2155.fst Bug3224a.fst Bug3224b.fst Bug3236.fst Bug3252.fst \
+  BugBoxInjectivity.fst
+
 SHOULD_VERIFY_INTERFACE_CLOSED=Bug771.fsti Bug771b.fsti
 SHOULD_VERIFY_AND_WARN_CLOSED=Bug016.fst
 
