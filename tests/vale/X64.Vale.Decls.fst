(*
   Copyright 2008-2018 Microsoft Research

   Licensed under the Apache License, Version 2.0 (the "License");
   you may not use this file except in compliance with the License.
   You may obtain a copy of the License at

       http://www.apache.org/licenses/LICENSE-2.0

   Unless required by applicable law or agreed to in writing, software
   distributed under the License is distributed on an "AS IS" BASIS,
   WITHOUT WARRANTIES OR CONDITIONS OF ANY KIND, either express or implied.
   See the License for the specific language governing permissions and
   limitations under the License.
*)
module X64.Vale.Decls
open X64.Machine_s
open X64.Vale
open X64.Vale.State_i
open X64.Vale.StateLemmas_i
open FStar.UInt
module S = X64.Semantics_s
module P = X64.Print_s

#reset-options "--z3smtopt '(set-option :smt.arith.nl true)' --using_facts_from Prims --using_facts_from FStar.Math"
let lemma_mul_nat (x:nat) (y:nat) : Lemma (ensures 0 <= (x `op_Multiply` y)) = ()
<<<<<<< HEAD
#reset-options "--initial_fuel 2 --max_fuel 2 --initial_ifuel 1 --z3rlimit_factor 10 --retry 5 --query_stats"
#set-options "--z3smtopt '(set-option :smt.qi.eager_threshold 20)'"
=======
#reset-options "--fuel 2 --initial_ifuel 1 --z3rlimit_factor 10 --retry 5 --query_stats"
>>>>>>> 845f7e0c
let cf = Lemmas_i.cf
let ins = S.ins
type ocmp = S.ocmp

let va_cmp_eq o1 o2 = S.OEq o1 o2
let va_cmp_ne o1 o2 = S.ONe o1 o2
let va_cmp_le o1 o2 = S.OLe o1 o2
let va_cmp_ge o1 o2 = S.OGe o1 o2
let va_cmp_lt o1 o2 = S.OLt o1 o2
let va_cmp_gt o1 o2 = S.OGt o1 o2

let eval_code = Lemmas_i.eval_code
let eval_while = Lemmas_i.eval_while
let eval_ocmp = Lemmas_i.eval_ocmp

let lemma_cmp_eq s o1 o2 = ()
let lemma_cmp_ne s o1 o2 = ()
let lemma_cmp_le s o1 o2 = ()
let lemma_cmp_ge s o1 o2 = ()
let lemma_cmp_lt s o1 o2 = ()
let lemma_cmp_gt s o1 o2 = ()

let va_lemma_block = Lemmas_i.lemma_block
let va_lemma_empty = Lemmas_i.lemma_empty
let va_lemma_ifElse = Lemmas_i.lemma_ifElse
let va_lemma_while = Lemmas_i.lemma_while
let va_lemma_whileTrue = Lemmas_i.lemma_whileTrue
let va_lemma_whileFalse = Lemmas_i.lemma_whileFalse

let logxor64 (x:nat64) (y:nat64) : nat64 =
  S.logxor x y

let logand64 (x:nat64) (y:nat64) : nat64 =
  S.logand x y

let logand128 (x:nat128) (y:nat128) : nat128 =
  FStar.UInt.logand #128 x y
(*
  if FStar.UInt.fits x 64
  && FStar.UInt.fits y 64
  then FStar.UInt.logand #64 x y
  else 0
*)

let shift_left64 (x:nat64) (amt:nat64) : nat64 =
  S.shift_left x amt

let shift_right64 (x:nat64) (amt:nat64) : nat64 =
  S.shift_right x amt

let reveal_logand128 (x y:nat128) = ()

let printer = P.printer
let print_string = FStar.IO.print_string
let print_header = P.print_header
let print_proc = P.print_proc
let print_footer = P.print_footer
let masm = P.masm
let gcc = P.gcc

let dst_of_ins (c:S.ins { not (S.Mul64? c) }) : dst_op =
  let open S in
  match c with
  | Mov64 dst _
  | Add64 dst _ 
  | AddLea64 dst _ _ 
  | AddCarry64 dst _
  | Sub64 dst _
  | IMul64 dst _
  | Xor64 dst _
  | And64 dst _
  | Shr64 dst _
  | Shl64 dst _ -> dst

let regs_eval_code_one (c:va_code{ Ins? c }) (dst:dst_op) (va_s0:va_state) (va_sM:va_state)
: Lemma 
  (requires (
    let Ins cc = c in
    not (S.Mul64? cc) /\
    dst_of_ins cc == dst /\
    eval_code c va_s0 va_sM))
  (ensures (
     let Ins cc = c in
     Regs_i.equal va_sM.regs (va_update_dst_operand dst va_sM va_s0).regs /\
     va_eval_dst_operand_uint64 va_sM dst == 
     UInt64.v (S.eval_operand dst (snd (S.eval_ins cc (state_to_S va_s0))))))
= eliminate exists fuel.
    Some <| state_to_S va_sM == S.eval_code c fuel (state_to_S va_s0)
  returns
    Regs_i.equal va_sM.regs (va_update_dst_operand dst va_sM va_s0).regs
  with _. (
    ()
  )

val va_transparent_code_Mov64 : dst:va_dst_operand -> src:va_operand -> Tot va_code
let va_transparent_code_Mov64 dst src =
  (Ins (S.Mov64 dst src))
let va_code_Mov64 dst src =
  (va_make_opaque (va_transparent_code_Mov64 dst src))

irreducible val va_irreducible_lemma_Mov64 : va_b0:va_codes -> va_s0:va_state -> va_sN:va_state ->
  dst:va_dst_operand -> src:va_operand
  -> Ghost (va_codes & va_state)
  (requires ((va_require va_b0 (va_code_Mov64 dst src) va_s0 va_sN) /\
    (va_is_dst_dst_operand_uint64 dst va_s0) /\ (va_is_src_operand_uint64 src va_s0) /\ (va_get_ok
    va_s0)))
  (ensures (fun ((va_bM:va_codes), (va_sM:va_state)) -> ((va_ensure va_b0 va_bM va_s0 va_sM va_sN)
    /\ (va_get_ok va_sM) /\ (va_eval_dst_operand_uint64 va_sM dst) == (va_eval_operand_uint64 va_s0
    src) /\ (va_state_eq va_sM (va_update_ok va_sM (va_update_dst_operand dst va_sM va_s0))))))
irreducible let va_irreducible_lemma_Mov64 va_b0 va_s0 va_sN dst src =
  (va_reveal_opaque (va_transparent_code_Mov64 dst src));
  let (va_old_s:va_state) = va_s0 in
  let (va_sM, (va_cM:va_code), va_bM) = (va_lemma_block va_b0 va_s0 va_sN) in
  regs_eval_code_one (va_transparent_code_Mov64 dst src) dst va_s0 va_sM;
  assert (Regs_i.equal va_sM.regs (va_update_dst_operand dst va_sM va_s0).regs);
  (va_bM, va_sM)
let va_lemma_Mov64 = va_irreducible_lemma_Mov64

val va_transparent_code_Load64 : dst:va_dst_operand -> src:va_reg_operand -> offset:int -> Tot
  va_code
let va_transparent_code_Load64 dst src offset =
  (Ins (S.Mov64 dst (OMem (MReg (get_reg src) offset))))
let va_code_Load64 dst src offset =
  (va_make_opaque (va_transparent_code_Load64 dst src offset))

irreducible val va_irreducible_lemma_Load64 : va_b0:va_codes -> va_s0:va_state -> va_sN:va_state ->
  dst:va_dst_operand -> src:va_reg_operand -> offset:int
  -> Ghost (va_codes & va_state)
  (requires ((va_require va_b0 (va_code_Load64 dst src offset) va_s0 va_sN) /\
    (va_is_dst_dst_operand_uint64 dst va_s0) /\ (va_is_src_reg_operand_uint64 src va_s0) /\
    (va_get_ok va_s0) /\ (valid_src_addr (va_get_mem va_s0) ((va_eval_reg_operand_uint64 va_s0 src)
    + offset))))
  (ensures (fun ((va_bM:va_codes), (va_sM:va_state)) -> ((va_ensure va_b0 va_bM va_s0 va_sM va_sN)
    /\ (va_get_ok va_sM) /\ (va_eval_dst_operand_uint64 va_sM dst) == (va_subscript (va_get_mem
    va_sM) ((va_eval_reg_operand_uint64 va_s0 src) + offset)) /\ (va_state_eq va_sM (va_update_ok
    va_sM (va_update_dst_operand dst va_sM va_s0))))))

irreducible let va_irreducible_lemma_Load64 va_b0 va_s0 va_sN dst src offset =
  (va_reveal_opaque (va_transparent_code_Load64 dst src offset));
  let (va_old_s:va_state) = va_s0 in
  let (va_sM, (va_cM:va_code), va_bM) = (va_lemma_block va_b0 va_s0 va_sN) in
  regs_eval_code_one (va_transparent_code_Load64 dst src offset) dst va_s0 va_sM;
  (va_bM, va_sM)
let va_lemma_Load64 = va_irreducible_lemma_Load64

val va_transparent_code_Store64 : dst:va_reg_operand -> src:va_operand -> offset:int -> Tot va_code
let va_transparent_code_Store64 dst src offset =
  (Ins (S.Mov64 (OMem (MReg (get_reg dst) offset)) src))
let va_code_Store64 dst src offset =
  (va_make_opaque (va_transparent_code_Store64 dst src offset))

irreducible val va_irreducible_lemma_Store64 : va_b0:va_codes -> va_s0:va_state -> va_sN:va_state
  -> dst:va_reg_operand -> src:va_operand -> offset:int
  -> Ghost (va_codes & va_state)
  (requires ((va_require va_b0 (va_code_Store64 dst src offset) va_s0 va_sN) /\
    (va_is_src_reg_operand_uint64 dst va_s0) /\ (va_is_src_operand_uint64 src va_s0) /\ (va_get_ok
    va_s0) /\ (valid_dst_addr (va_get_mem va_s0) ((va_eval_reg_operand_uint64 va_s0 dst) +
    offset))))
  (ensures (fun ((va_bM:va_codes), (va_sM:va_state)) -> ((va_ensure va_b0 va_bM va_s0 va_sM va_sN)
    /\ (va_get_ok va_sM) /\ (va_get_mem va_sM) == (va_update (va_get_mem va_s0)
    ((va_eval_reg_operand_uint64 va_s0 dst) + offset) (va_eval_operand_uint64 va_s0 src)) /\
    (va_state_eq va_sM (va_update_mem va_sM (va_update_ok va_sM va_s0))))))
irreducible let va_irreducible_lemma_Store64 va_b0 va_s0 va_sN dst src offset =
  (va_reveal_opaque (va_transparent_code_Store64 dst src offset));
  let (va_old_s:va_state) = va_s0 in
  let (va_sM, (va_cM:va_code), va_bM) = (va_lemma_block va_b0 va_s0 va_sN) in
  assert (Map.equal (va_get_mem va_sM) (va_update (va_get_mem va_old_s)
    ((va_eval_reg_operand_uint64 va_old_s dst) + offset) (va_eval_operand_uint64 va_old_s src)));
  (va_bM, va_sM)
let va_lemma_Store64 = va_irreducible_lemma_Store64

val va_transparent_code_Add64 : dst:va_dst_operand -> src:va_operand -> Tot va_code
let va_transparent_code_Add64 dst src =
  (Ins (S.Add64 dst src))
let va_code_Add64 dst src =
  (va_make_opaque (va_transparent_code_Add64 dst src))
irreducible val va_irreducible_lemma_Add64 : va_b0:va_codes -> va_s0:va_state -> va_sN:va_state ->
  dst:va_dst_operand -> src:va_operand
  -> Ghost (va_codes & va_state)
  (requires ((va_require va_b0 (va_code_Add64 dst src) va_s0 va_sN) /\
    (va_is_dst_dst_operand_uint64 dst va_s0) /\ (va_is_src_operand_uint64 src va_s0) /\ (va_get_ok
    va_s0) /\ (va_eval_operand_uint64 va_s0 src) + (va_eval_dst_operand_uint64 va_s0 dst) <
    nat64_max))
  (ensures (fun ((va_bM:va_codes), (va_sM:va_state)) -> ((va_ensure va_b0 va_bM va_s0 va_sM va_sN)
    /\ (va_get_ok va_sM) /\ (eq_int (va_eval_dst_operand_uint64 va_sM dst)
    ((va_eval_dst_operand_uint64 va_s0 dst) + (va_eval_operand_uint64 va_s0 src))) /\ (va_state_eq
    va_sM (va_update_flags va_sM (va_update_ok va_sM (va_update_dst_operand dst va_sM va_s0)))))))

#push-options "--z3rlimit_factor 20"
irreducible let va_irreducible_lemma_Add64 va_b0 va_s0 va_sN dst src =
  (va_reveal_opaque (va_transparent_code_Add64 dst src));
  let (va_old_s:va_state) = va_s0 in
  let (va_sM, (va_cM:va_code), va_bM) = (va_lemma_block va_b0 va_s0 va_sN) in
  regs_eval_code_one(va_transparent_code_Add64 dst src) dst va_s0 va_sM;
  (va_bM, va_sM)
#pop-options
let va_lemma_Add64 = va_irreducible_lemma_Add64

val va_transparent_code_Add64Wrap : dst:va_dst_operand -> src:va_operand -> Tot va_code
let va_transparent_code_Add64Wrap dst src =
  (Ins (S.Add64 dst src))
let va_code_Add64Wrap dst src =
  (va_make_opaque (va_transparent_code_Add64Wrap dst src))

irreducible val va_irreducible_lemma_Add64Wrap : va_b0:va_codes -> va_s0:va_state -> va_sN:va_state
  -> dst:va_dst_operand -> src:va_operand ->
  Ghost (va_codes & va_state)
  (requires ((va_require va_b0 (va_code_Add64Wrap dst src) va_s0 va_sN) /\
    (va_is_dst_dst_operand_uint64 dst va_s0) /\ (va_is_src_operand_uint64 src va_s0) /\ (va_get_ok
    va_s0)))
  (ensures (fun ((va_bM:va_codes), (va_sM:va_state)) ->
      ((va_ensure va_b0 va_bM va_s0 va_sM va_sN)
    /\ (va_get_ok va_sM) /\ (va_eval_dst_operand_uint64 va_sM dst) == (add_wrap
    (va_eval_dst_operand_uint64 va_s0 dst) (va_eval_operand_uint64 va_s0 src)) /\ (cf (va_get_flags
    va_sM)) == ((va_eval_dst_operand_uint64 va_s0 dst) + (va_eval_operand_uint64 va_s0 src) >=
    nat64_max) /\ (va_state_eq va_sM (va_update_flags va_sM (va_update_ok va_sM
    (va_update_dst_operand dst va_sM va_s0)))))))

#push-options "--z3rlimit_factor 20"
let add_wrap_lemma (x y:UInt64.t)
: Lemma 
  (ensures add_wrap (UInt64.v x) (UInt64.v y) == UInt64.v (S.add_mod64 x y))
  [SMTPat (S.add_mod64 x y)]
= ()
irreducible let va_irreducible_lemma_Add64Wrap va_b0 va_s0 va_sN dst src =
  (va_reveal_opaque (va_transparent_code_Add64Wrap dst src));
  let (va_old_s:va_state) = va_s0 in
  let (va_sM, (va_cM:va_code), va_bM) = (va_lemma_block va_b0 va_s0 va_sN) in
  regs_eval_code_one (va_transparent_code_Add64Wrap dst src) dst va_s0 va_sM;
  assert (Regs_i.equal va_sM.regs (va_update_dst_operand dst va_sM va_s0).regs);
  assert (
    (va_eval_dst_operand_uint64 va_sM dst) == (add_wrap
    (va_eval_dst_operand_uint64 va_s0 dst) (va_eval_operand_uint64 va_s0 src))
  );
  (va_bM, va_sM)
#pop-options

let va_lemma_Add64Wrap = va_irreducible_lemma_Add64Wrap

val va_transparent_code_AddLea64 : dst:va_dst_operand -> src1:va_operand -> src2:va_operand -> Tot
  va_code
let va_transparent_code_AddLea64 dst src1 src2 =
  (Ins (S.AddLea64 dst src1 src2))
let va_code_AddLea64 dst src1 src2 =
  (va_make_opaque (va_transparent_code_AddLea64 dst src1 src2))

irreducible val va_irreducible_lemma_AddLea64 : va_b0:va_codes -> va_s0:va_state -> va_sN:va_state
  -> dst:va_dst_operand -> src1:va_operand -> src2:va_operand
  -> Ghost (va_codes & va_state)
  (requires ((va_require va_b0 (va_code_AddLea64 dst src1 src2) va_s0 va_sN) /\
    (va_is_dst_dst_operand_uint64 dst va_s0) /\ (va_is_src_operand_uint64 src1 va_s0) /\
    (va_is_src_operand_uint64 src2 va_s0) /\ (va_get_ok va_s0) /\ (va_eval_operand_uint64 va_s0
    src1) + (va_eval_operand_uint64 va_s0 src2) < nat64_max))
  (ensures (fun ((va_bM:va_codes), (va_sM:va_state)) -> ((va_ensure va_b0 va_bM va_s0 va_sM va_sN)
    /\ (va_get_ok va_sM) /\ (eq_int (va_eval_dst_operand_uint64 va_sM dst) ((va_eval_operand_uint64
    va_s0 src1) + (va_eval_operand_uint64 va_s0 src2))) /\ (va_state_eq va_sM (va_update_ok va_sM
    (va_update_dst_operand dst va_sM va_s0))))))
irreducible let va_irreducible_lemma_AddLea64 va_b0 va_s0 va_sN dst src1 src2 =
  (va_reveal_opaque (va_transparent_code_AddLea64 dst src1 src2));
  let (va_old_s:va_state) = va_s0 in
  let (va_sM, (va_cM:va_code), va_bM) = (va_lemma_block va_b0 va_s0 va_sN) in
  regs_eval_code_one (va_transparent_code_AddLea64 dst src1 src2) dst va_s0 va_sM;
  assert (Regs_i.equal va_sM.regs (va_update_dst_operand dst va_sM va_s0).regs);
  (va_bM, va_sM)
let va_lemma_AddLea64 = va_irreducible_lemma_AddLea64

val va_transparent_code_Adc64Wrap : dst:va_dst_operand -> src:va_operand -> Tot va_code
let va_transparent_code_Adc64Wrap dst src =
  (Ins (S.AddCarry64 dst src))
let va_code_Adc64Wrap dst src =
  (va_make_opaque (va_transparent_code_Adc64Wrap dst src))

irreducible val va_irreducible_lemma_Adc64Wrap : va_b0:va_codes -> va_s0:va_state -> va_sN:va_state
  -> dst:va_dst_operand -> src:va_operand
  -> Ghost (va_codes & va_state)
  (requires ((va_require va_b0 (va_code_Adc64Wrap dst src) va_s0 va_sN) /\
    (va_is_dst_dst_operand_uint64 dst va_s0) /\ (va_is_src_operand_uint64 src va_s0) /\ (va_get_ok
    va_s0)))
  (ensures (fun ((va_bM:va_codes), (va_sM:va_state)) -> ((va_ensure va_b0 va_bM va_s0 va_sM va_sN)
    /\ (va_get_ok va_sM) /\ (va_eval_dst_operand_uint64 va_sM dst) == (add_wrap (add_wrap
    (va_eval_dst_operand_uint64 va_s0 dst) (va_eval_operand_uint64 va_s0 src)) (if (cf
    (va_get_flags va_s0)) then 1 else 0)) /\ (cf (va_get_flags va_sM)) ==
    ((va_eval_dst_operand_uint64 va_s0 dst) + (va_eval_operand_uint64 va_s0 src) + (if (cf
    (va_get_flags va_s0)) then 1 else 0) >= nat64_max) /\ (va_state_eq va_sM (va_update_flags va_sM
    (va_update_ok va_sM (va_update_dst_operand dst va_sM va_s0)))))))

#push-options "--z3rlimit_factor 20"
irreducible let va_irreducible_lemma_Adc64Wrap va_b0 va_s0 va_sN dst src =
  (va_reveal_opaque (va_transparent_code_Adc64Wrap dst src));
  let (va_old_s:va_state) = va_s0 in
  let (va_sM, (va_cM:va_code), va_bM) = (va_lemma_block va_b0 va_s0 va_sN) in
  regs_eval_code_one (va_transparent_code_Adc64Wrap dst src) dst va_s0 va_sM;
  assert_spinoff (
    (va_eval_dst_operand_uint64 va_sM dst) == (add_wrap (add_wrap
    (va_eval_dst_operand_uint64 va_s0 dst) (va_eval_operand_uint64 va_s0 src)) (if (cf
    (va_get_flags va_s0)) then 1 else 0)) /\ (cf (va_get_flags va_sM)) ==
    ((va_eval_dst_operand_uint64 va_s0 dst) + (va_eval_operand_uint64 va_s0 src) + (if (cf
    (va_get_flags va_s0)) then 1 else 0) >= nat64_max)
  ); 
  assert_spinoff (
    (va_state_eq va_sM (va_update_flags va_sM
    (va_update_ok va_sM (va_update_dst_operand dst va_sM va_s0))))
  );
  (va_bM, va_sM)
#pop-options
let va_lemma_Adc64Wrap = va_irreducible_lemma_Adc64Wrap

val va_transparent_code_Sub64 : dst:va_dst_operand -> src:va_operand -> Tot va_code
let va_transparent_code_Sub64 dst src =
  (Ins (S.Sub64 dst src))
let va_code_Sub64 dst src =
  (va_make_opaque (va_transparent_code_Sub64 dst src))

irreducible val va_irreducible_lemma_Sub64 : va_b0:va_codes -> va_s0:va_state -> va_sN:va_state ->
  dst:va_dst_operand -> src:va_operand
  -> Ghost (va_codes & va_state)
  (requires ((va_require va_b0 (va_code_Sub64 dst src) va_s0 va_sN) /\
    (va_is_dst_dst_operand_uint64 dst va_s0) /\ (va_is_src_operand_uint64 src va_s0) /\ (va_get_ok
    va_s0) /\ 0 <= (va_eval_dst_operand_uint64 va_s0 dst) - (va_eval_operand_uint64 va_s0 src)))
  (ensures (fun ((va_bM:va_codes), (va_sM:va_state)) -> ((va_ensure va_b0 va_bM va_s0 va_sM va_sN)
    /\ (va_get_ok va_sM) /\ (eq_int (va_eval_dst_operand_uint64 va_sM dst)
    ((va_eval_dst_operand_uint64 va_s0 dst) - (va_eval_operand_uint64 va_s0 src))) /\ (va_state_eq
    va_sM (va_update_flags va_sM (va_update_ok va_sM (va_update_dst_operand dst va_sM va_s0)))))))
#push-options "--z3rlimit_factor 4"
#restart-solver
irreducible let va_irreducible_lemma_Sub64 va_b0 va_s0 va_sN dst src =
  (va_reveal_opaque (va_transparent_code_Sub64 dst src));
  let (va_old_s:va_state) = va_s0 in
  let (va_sM, (va_cM:va_code), va_bM) = (va_lemma_block va_b0 va_s0 va_sN) in
  regs_eval_code_one (va_transparent_code_Sub64 dst src) dst va_s0 va_sM;
  assert_spinoff (
    (eq_int (va_eval_dst_operand_uint64 va_sM dst)
    ((va_eval_dst_operand_uint64 va_s0 dst) - (va_eval_operand_uint64 va_s0 src)))
  );
  (va_bM, va_sM)
#pop-options
let va_lemma_Sub64 = va_irreducible_lemma_Sub64

val va_transparent_code_Sub64Wrap : dst:va_dst_operand -> src:va_operand -> Tot va_code
let va_transparent_code_Sub64Wrap dst src =
  (Ins (S.Sub64 dst src))
let va_code_Sub64Wrap dst src =
  (va_make_opaque (va_transparent_code_Sub64Wrap dst src))

irreducible val va_irreducible_lemma_Sub64Wrap : va_b0:va_codes -> va_s0:va_state -> va_sN:va_state
  -> dst:va_dst_operand -> src:va_operand
  -> Ghost (va_codes & va_state)
  (requires ((va_require va_b0 (va_code_Sub64Wrap dst src) va_s0 va_sN) /\
    (va_is_dst_dst_operand_uint64 dst va_s0) /\ (va_is_src_operand_uint64 src va_s0) /\ (va_get_ok
    va_s0)))
  (ensures (fun ((va_bM:va_codes), (va_sM:va_state)) -> ((va_ensure va_b0 va_bM va_s0 va_sM va_sN)
    /\ (va_get_ok va_sM) /\ (va_eval_dst_operand_uint64 va_sM dst) == ((va_eval_dst_operand_uint64
    va_s0 dst) - (va_eval_operand_uint64 va_s0 src)) `op_Modulus` nat64_max /\ (va_state_eq va_sM
    (va_update_flags va_sM (va_update_ok va_sM (va_update_dst_operand dst va_sM va_s0)))))))
irreducible let va_irreducible_lemma_Sub64Wrap va_b0 va_s0 va_sN dst src =
  (va_reveal_opaque (va_transparent_code_Sub64Wrap dst src));
  let (va_old_s:va_state) = va_s0 in
  let (va_sM, (va_cM:va_code), va_bM) = (va_lemma_block va_b0 va_s0 va_sN) in
  regs_eval_code_one (va_transparent_code_Sub64Wrap dst src) dst va_s0 va_sM;
  (va_bM, va_sM)
let va_lemma_Sub64Wrap = va_irreducible_lemma_Sub64Wrap

val va_transparent_code_Mul64Wrap : src:va_operand -> Tot va_code
let va_transparent_code_Mul64Wrap src =
  (Ins (S.Mul64 src))
let va_code_Mul64Wrap src =
  (va_make_opaque (va_transparent_code_Mul64Wrap src))

irreducible val va_irreducible_lemma_Mul64Wrap : va_b0:va_codes -> va_s0:va_state -> va_sN:va_state
  -> src:va_operand
  -> Ghost (va_codes & va_state)
  (requires ((va_require va_b0 (va_code_Mul64Wrap src) va_s0 va_sN) /\ (va_is_src_operand_uint64
    src va_s0) /\ (va_get_ok va_s0)))
  (ensures (fun ((va_bM:va_codes), (va_sM:va_state)) -> ((va_ensure va_b0 va_bM va_s0 va_sM va_sN)
    /\ (va_get_ok va_sM) /\ nat64_max `op_Multiply` (va_get_reg Rdx va_sM) + (va_get_reg Rax va_sM)
    == (va_get_reg Rax va_s0) `op_Multiply` (va_eval_operand_uint64 va_s0 src) /\ (va_state_eq
    va_sM (va_update_reg Rdx va_sM (va_update_reg Rax va_sM (va_update_flags va_sM (va_update_ok
    va_sM va_s0))))))))

let regs_eval_code_mul64 (c:va_code{ Ins? c }) (va_s0:va_state) (va_sM:va_state)
: Lemma 
  (requires (
    let Ins cc = c in
    S.Mul64? cc /\
    eval_code c va_s0 va_sM))
  (ensures (
     Regs_i.equal va_sM.regs (va_update_reg Rdx va_sM (va_update_reg Rax va_sM va_s0)).regs))
= eliminate exists fuel.
    Some <| state_to_S va_sM == S.eval_code c fuel (state_to_S va_s0)
  returns
    Regs_i.equal va_sM.regs (va_update_reg Rdx va_sM (va_update_reg Rax va_sM va_s0)).regs
  with _. (
    ()
  )

irreducible let va_irreducible_lemma_Mul64Wrap va_b0 va_s0 va_sN src =
  (va_reveal_opaque (va_transparent_code_Mul64Wrap src));
  let (va_old_s:va_state) = va_s0 in
  let (va_sM, (va_cM:va_code), va_bM) = (va_lemma_block va_b0 va_s0 va_sN) in
  regs_eval_code_mul64 (va_transparent_code_Mul64Wrap src) va_s0 va_sM;
  assert (
    nat64_max `op_Multiply` (va_get_reg Rdx va_sM) + (va_get_reg Rax va_sM)
    == (va_get_reg Rax va_s0) `op_Multiply` (va_eval_operand_uint64 va_s0 src)
  );
  (va_bM, va_sM)
let va_lemma_Mul64Wrap = va_irreducible_lemma_Mul64Wrap

val va_transparent_code_IMul64 : dst:va_dst_operand -> src:va_operand -> Tot va_code
let va_transparent_code_IMul64 dst src =
  (Ins (S.IMul64 dst src))
let va_code_IMul64 dst src =
  (va_make_opaque (va_transparent_code_IMul64 dst src))

irreducible val va_irreducible_lemma_IMul64 : va_b0:va_codes -> va_s0:va_state -> va_sN:va_state ->
  dst:va_dst_operand -> src:va_operand
  -> Ghost (va_codes & va_state)
  (requires ((va_require va_b0 (va_code_IMul64 dst src) va_s0 va_sN) /\
    (va_is_dst_dst_operand_uint64 dst va_s0) /\ (va_is_src_operand_uint64 src va_s0) /\ (va_get_ok
    va_s0) /\ (va_eval_dst_operand_uint64 va_s0 dst) `op_Multiply` (va_eval_operand_uint64 va_s0
    src) < nat64_max))
  (ensures (fun ((va_bM:va_codes), (va_sM:va_state)) -> ((va_ensure va_b0 va_bM va_s0 va_sM va_sN)
    /\ (va_get_ok va_sM) /\ (eq_int (va_eval_dst_operand_uint64 va_sM dst)
    ((va_eval_dst_operand_uint64 va_s0 dst) `op_Multiply` (va_eval_operand_uint64 va_s0 src))) /\
    (va_state_eq va_sM (va_update_flags va_sM (va_update_ok va_sM (va_update_dst_operand dst va_sM
    va_s0)))))))
#restart-solver
#push-options "--z3rlimit_factor 20"
irreducible let va_irreducible_lemma_IMul64 va_b0 va_s0 va_sN dst src =
  (va_reveal_opaque (va_transparent_code_IMul64 dst src));
  let (va_old_s:va_state) = va_s0 in
  let (va_sM, (va_cM:va_code), va_bM) = (va_lemma_block va_b0 va_s0 va_sN) in
  regs_eval_code_one (va_transparent_code_IMul64 dst src) dst va_s0 va_sM;
  (lemma_mul_nat (va_eval_dst_operand_uint64 va_old_s dst) (va_eval_operand_uint64 va_old_s src));
  (va_bM, va_sM)
#pop-options
let va_lemma_IMul64 = va_irreducible_lemma_IMul64

val va_transparent_code_Xor64 : dst:va_dst_operand -> src:va_operand -> Tot va_code
let va_transparent_code_Xor64 dst src =
  (Ins (S.Xor64 dst src))
let va_code_Xor64 dst src =
  (va_make_opaque (va_transparent_code_Xor64 dst src))

irreducible val va_irreducible_lemma_Xor64 : va_b0:va_codes -> va_s0:va_state -> va_sN:va_state ->
  dst:va_dst_operand -> src:va_operand
  -> Ghost (va_codes & va_state)
  (requires ((va_require va_b0 (va_code_Xor64 dst src) va_s0 va_sN) /\
    (va_is_dst_dst_operand_uint64 dst va_s0) /\ (va_is_src_operand_uint64 src va_s0) /\ (va_get_ok
    va_s0)))
  (ensures (fun ((va_bM:va_codes), (va_sM:va_state)) -> ((va_ensure va_b0 va_bM va_s0 va_sM va_sN)
    /\ (va_get_ok va_sM) /\ (va_eval_dst_operand_uint64 va_sM dst) == (logxor64
    (va_eval_dst_operand_uint64 va_s0 dst) (va_eval_operand_uint64 va_s0 src)) /\ (va_state_eq
    va_sM (va_update_flags va_sM (va_update_ok va_sM (va_update_dst_operand dst va_sM va_s0)))))))
irreducible let va_irreducible_lemma_Xor64 va_b0 va_s0 va_sN dst src =
  (va_reveal_opaque (va_transparent_code_Xor64 dst src));
  let (va_old_s:va_state) = va_s0 in
  let (va_sM, (va_cM:va_code), va_bM) = (va_lemma_block va_b0 va_s0 va_sN) in
  regs_eval_code_one (va_transparent_code_Xor64 dst src) dst va_s0 va_sM;
  (va_bM, va_sM)
let va_lemma_Xor64 = va_irreducible_lemma_Xor64

val va_transparent_code_And64 : dst:va_dst_operand -> src:va_operand -> Tot va_code
let va_transparent_code_And64 dst src =
  (Ins (S.And64 dst src))
let va_code_And64 dst src =
  (va_make_opaque (va_transparent_code_And64 dst src))

irreducible val va_irreducible_lemma_And64 : va_b0:va_codes -> va_s0:va_state -> va_sN:va_state ->
  dst:va_dst_operand -> src:va_operand
  -> Ghost (va_codes & va_state)
  (requires ((va_require va_b0 (va_code_And64 dst src) va_s0 va_sN) /\
    (va_is_dst_dst_operand_uint64 dst va_s0) /\ (va_is_src_operand_uint64 src va_s0) /\ (va_get_ok
    va_s0)))
  (ensures (fun ((va_bM:va_codes), (va_sM:va_state)) -> ((va_ensure va_b0 va_bM va_s0 va_sM va_sN)
    /\ (va_get_ok va_sM) /\ (va_eval_dst_operand_uint64 va_sM dst) == (logand64
    (va_eval_dst_operand_uint64 va_s0 dst) (va_eval_operand_uint64 va_s0 src)) /\ (va_state_eq
    va_sM (va_update_flags va_sM (va_update_ok va_sM (va_update_dst_operand dst va_sM va_s0)))))))
irreducible let va_irreducible_lemma_And64 va_b0 va_s0 va_sN dst src =
  (va_reveal_opaque (va_transparent_code_And64 dst src));
  let (va_old_s:va_state) = va_s0 in
  let (va_sM, (va_cM:va_code), va_bM) = (va_lemma_block va_b0 va_s0 va_sN) in
  (va_bM, va_sM)
let va_lemma_And64 = va_irreducible_lemma_And64

val va_transparent_code_Shl64 : dst:va_dst_operand -> amt:va_shift_amt -> Tot va_code
let va_transparent_code_Shl64 dst amt =
  (Ins (S.Shl64 dst amt))
let va_code_Shl64 dst amt =
  (va_make_opaque (va_transparent_code_Shl64 dst amt))

irreducible val va_irreducible_lemma_Shl64 : va_b0:va_codes -> va_s0:va_state -> va_sN:va_state ->
  dst:va_dst_operand -> amt:va_shift_amt
  -> Ghost (va_codes & va_state)
  (requires ((va_require va_b0 (va_code_Shl64 dst amt) va_s0 va_sN) /\
    (va_is_dst_dst_operand_uint64 dst va_s0) /\ (va_is_src_shift_amt_uint64 amt va_s0) /\
    (va_get_ok va_s0)))
  (ensures (fun ((va_bM:va_codes), (va_sM:va_state)) -> ((va_ensure va_b0 va_bM va_s0 va_sM va_sN)
    /\ (va_get_ok va_sM) /\ (va_eval_dst_operand_uint64 va_sM dst) == (shift_left64
    (va_eval_dst_operand_uint64 va_s0 dst) (va_eval_shift_amt_uint64 va_s0 amt)) /\ (va_state_eq
    va_sM (va_update_flags va_sM (va_update_ok va_sM (va_update_dst_operand dst va_sM va_s0)))))))
irreducible let va_irreducible_lemma_Shl64 va_b0 va_s0 va_sN dst amt =
  (va_reveal_opaque (va_transparent_code_Shl64 dst amt));
  let (va_old_s:va_state) = va_s0 in
  let (va_sM, (va_cM:va_code), va_bM) = (va_lemma_block va_b0 va_s0 va_sN) in
  regs_eval_code_one (va_transparent_code_Shl64 dst amt) dst va_s0 va_sM;
  (va_bM, va_sM)
let va_lemma_Shl64 = va_irreducible_lemma_Shl64

val va_transparent_code_Shr64 : dst:va_dst_operand -> amt:va_shift_amt -> Tot va_code
let va_transparent_code_Shr64 dst amt =
  (Ins (S.Shr64 dst amt))
let va_code_Shr64 dst amt =
  (va_make_opaque (va_transparent_code_Shr64 dst amt))

irreducible val va_irreducible_lemma_Shr64 : va_b0:va_codes -> va_s0:va_state -> va_sN:va_state ->
  dst:va_dst_operand -> amt:va_shift_amt
  -> Ghost (va_codes & va_state)
  (requires ((va_require va_b0 (va_code_Shr64 dst amt) va_s0 va_sN) /\
    (va_is_dst_dst_operand_uint64 dst va_s0) /\ (va_is_src_shift_amt_uint64 amt va_s0) /\
    (va_get_ok va_s0)))
  (ensures (fun ((va_bM:va_codes), (va_sM:va_state)) -> ((va_ensure va_b0 va_bM va_s0 va_sM va_sN)
    /\ (va_get_ok va_sM) /\ (va_eval_dst_operand_uint64 va_sM dst) == (shift_right64
    (va_eval_dst_operand_uint64 va_s0 dst) (va_eval_shift_amt_uint64 va_s0 amt)) /\ (va_state_eq
    va_sM (va_update_flags va_sM (va_update_ok va_sM (va_update_dst_operand dst va_sM va_s0)))))))
irreducible let va_irreducible_lemma_Shr64 va_b0 va_s0 va_sN dst amt =
  (va_reveal_opaque (va_transparent_code_Shr64 dst amt));
  let (va_old_s:va_state) = va_s0 in
  let (va_sM, (va_cM:va_code), va_bM) = (va_lemma_block va_b0 va_s0 va_sN) in
  regs_eval_code_one (va_transparent_code_Shr64 dst amt) dst va_s0 va_sM;
  (va_bM, va_sM)
let va_lemma_Shr64 = va_irreducible_lemma_Shr64<|MERGE_RESOLUTION|>--- conflicted
+++ resolved
@@ -24,12 +24,8 @@
 
 #reset-options "--z3smtopt '(set-option :smt.arith.nl true)' --using_facts_from Prims --using_facts_from FStar.Math"
 let lemma_mul_nat (x:nat) (y:nat) : Lemma (ensures 0 <= (x `op_Multiply` y)) = ()
-<<<<<<< HEAD
-#reset-options "--initial_fuel 2 --max_fuel 2 --initial_ifuel 1 --z3rlimit_factor 10 --retry 5 --query_stats"
+#reset-options "--fuel 2 --initial_ifuel 1 --z3rlimit_factor 10 --retry 5 --query_stats"
 #set-options "--z3smtopt '(set-option :smt.qi.eager_threshold 20)'"
-=======
-#reset-options "--fuel 2 --initial_ifuel 1 --z3rlimit_factor 10 --retry 5 --query_stats"
->>>>>>> 845f7e0c
 let cf = Lemmas_i.cf
 let ins = S.ins
 type ocmp = S.ocmp
