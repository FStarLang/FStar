module U = FStar_Compiler_Util
open FStar_Errors
open FStar_Syntax_Syntax
open Lexing
open FStar_Sedlexing
module Codes = FStar_Errors_Codes

type filename = string

type input_frag = {
    frag_fname:filename;
    frag_text:string;
    frag_line:Prims.int;
    frag_col:Prims.int
}

let resetLexbufPos filename lexbuf =
  lexbuf.cur_p <- {
    pos_fname= filename;
    pos_cnum = 0;
    pos_bol = 0;
    pos_lnum = 1 }

let setLexbufPos filename lexbuf line col =
  lexbuf.cur_p <- {
    pos_fname= filename;
    pos_cnum = col;
    pos_bol  = 0;
    pos_lnum = line }

module Path = BatPathGen.OfString

let find_file filename =
  match FStar_Options.find_file filename with
    | Some s ->
      s
    | None ->
      raise_err (Fatal_ModuleOrFileNotFound, U.format1 "Unable to find file: %s\n" filename)

let vfs_entries : (U.time * string) U.smap = U.smap_create (Z.of_int 1)

let read_vfs_entry fname =
  U.smap_try_find vfs_entries (U.normalize_file_path fname)

let add_vfs_entry fname contents =
  U.smap_add vfs_entries (U.normalize_file_path fname) (U.now (), contents)

let get_file_last_modification_time filename =
  match read_vfs_entry filename with
  | Some (mtime, _contents) -> mtime
  | None -> U.get_file_last_modification_time filename

let read_physical_file (filename: string) =
  (* BatFile.with_file_in uses Unix.openfile (which isn't available in
     js_of_ocaml) instead of Pervasives.open_in, so we don't use it here. *)
  try
    let channel = open_in_bin filename in
    BatPervasives.finally
      (fun () -> close_in channel)
      (fun channel -> really_input_string channel (in_channel_length channel))
      channel
  with e ->
    raise_err (Fatal_UnableToReadFile, U.format1 "Unable to read file %s\n" filename)

let read_file (filename:string) =
  let debug = FStar_Options.debug_any () in
  match read_vfs_entry filename with
  | Some (_mtime, contents) ->
    if debug then U.print1 "Reading in-memory file %s\n" filename;
    filename, contents
  | None ->
    let filename = find_file filename in
    if debug then U.print1 "Opening file %s\n" filename;
    filename, read_physical_file filename

let fs_extensions = [".fs"; ".fsi"]
let fst_extensions = [".fst"; ".fsti"]
let interface_extensions = [".fsti"; ".fsi"]

let valid_extensions () =
  fst_extensions @ if FStar_Options.ml_ish () then fs_extensions else []

let has_extension file extensions =
  FStar_List.existsb (U.ends_with file) extensions

let check_extension fn =
  if (not (has_extension fn (valid_extensions ()))) then
    let message = U.format1 "Unrecognized extension '%s'" fn in
    raise_err (Fatal_UnrecognizedExtension, if has_extension fn fs_extensions then
                  message ^ " (pass --MLish to process .fs and .fsi files)"
                else message)

type parse_frag =
    | Filename of filename
    | Toplevel of input_frag
    | Incremental of input_frag
    | Fragment of input_frag

type parse_error = (FStar_Errors.raw_error * string * FStar_Compiler_Range.range)

type parse_result =
    | ASTFragment of (FStar_Parser_AST.inputFragment * (string * FStar_Compiler_Range.range) list)
    | IncrementalFragment of (FStar_Parser_AST.decl list * (string * FStar_Compiler_Range.range) list * parse_error option)
    | Term of FStar_Parser_AST.term
<<<<<<< HEAD
    | ParseError of parse_error
=======
    | ParseError of (Codes.raw_error * string * FStar_Compiler_Range.range)
>>>>>>> 1c088bca

let parse fn =
  FStar_Parser_Util.warningHandler := (function
    | e -> Printf.printf "There was some warning (TODO)\n");

  let lexbuf, filename = match fn with
    | Filename f ->
        check_extension f;
        let f', contents = read_file f in
        (try create contents f' 1 0, f'
         with _ -> raise_err (Fatal_InvalidUTF8Encoding, U.format1 "File %s has invalid UTF-8 encoding.\n" f'))
    | Incremental s
    | Toplevel s
    | Fragment s ->
      create s.frag_text s.frag_fname (Z.to_int s.frag_line) (Z.to_int s.frag_col), "<input>"
  in

  let lexer () =
    let tok = FStar_Parser_LexFStar.token lexbuf in
    (tok, lexbuf.start_p, lexbuf.cur_p)
  in
  let err_of_parse_error () =
      let pos = FStar_Parser_Util.pos_of_lexpos lexbuf.cur_p in
      let r = FStar_Compiler_Range.mk_range filename pos pos in
      Fatal_SyntaxError, "Syntax error", r
  in

  let parse_incremental_decls () =
      let parse_one_decl = MenhirLib.Convert.Simplified.traditional2revised FStar_Parser_Parse.oneDeclOrEOF in
      let open FStar_Pervasives in
      let rec parse decls =
        let _, _, r = err_of_parse_error () in
        let d =
          try
            Inl (parse_one_decl lexer)
          with 
          | FStar_Errors.Error(e, msg, r, _ctx) ->
            Inr (e, msg, r)

          | Parsing.Parse_error as _e ->
            Inr (err_of_parse_error ())
        in
        match d with
        | Inl None -> List.rev decls, None
        | Inl (Some d) -> 
          if not (FStar_Parser_AST.decl_syntax_is_delimited d)
          then rollback lexbuf;
          parse (d::decls)
        | Inr err -> List.rev decls, Some err
      in
      parse []
  in
  let parse_incremental_fragment () =
      let decls, err_opt = parse_incremental_decls () in
      match err_opt with
      | None ->
        FStar_Parser_AST.as_frag decls
      | Some (e, msg, r) ->
        raise (FStar_Errors.Error(e, msg, r, []))
  in

  try
    match fn with
    | Filename _
    | Toplevel _ -> begin
       let fileOrFragment =
         if FStar_Options.debug_any()
         then parse_incremental_fragment ()
         else MenhirLib.Convert.Simplified.traditional2revised FStar_Parser_Parse.inputFragment lexer in
      let frags = match fileOrFragment with
          | FStar_Pervasives.Inl modul ->
             if has_extension filename interface_extensions
             then match modul with
                  | FStar_Parser_AST.Module(l,d) ->
                    FStar_Pervasives.Inl (FStar_Parser_AST.Interface(l, d, true))
                  | _ -> failwith "Impossible"
             else FStar_Pervasives.Inl modul
          | _ -> fileOrFragment
      in ASTFragment (frags, FStar_Parser_Util.flush_comments ())
      end
      
    | Incremental _ ->
      let decls, err_opt = parse_incremental_decls () in
      IncrementalFragment(decls, FStar_Parser_Util.flush_comments(), err_opt)
    
    | Fragment _ ->
      Term (MenhirLib.Convert.Simplified.traditional2revised FStar_Parser_Parse.term lexer)
  with
    | FStar_Errors.Empty_frag ->
      ASTFragment (FStar_Pervasives.Inr [], [])

    | FStar_Errors.Error(e, msg, r, _ctx) ->
      ParseError (e, msg, r)

    | Parsing.Parse_error as _e ->
      ParseError (err_of_parse_error())

(** Parsing of command-line error/warning/silent flags. *)
let parse_warn_error s =
  let user_flags =
    if s = ""
    then []
    else
      let lexbuf = FStar_Sedlexing.create s "" 0 (String.length s) in
      let lexer() = let tok = FStar_Parser_LexFStar.token lexbuf in
        (tok, lexbuf.start_p, lexbuf.cur_p)
      in
      try
        MenhirLib.Convert.Simplified.traditional2revised FStar_Parser_Parse.warn_error_list lexer
      with e ->
        failwith (U.format1 "Malformed warn-error list: %s" s)
  in
  FStar_Errors.update_flags user_flags<|MERGE_RESOLUTION|>--- conflicted
+++ resolved
@@ -3,6 +3,7 @@
 open FStar_Syntax_Syntax
 open Lexing
 open FStar_Sedlexing
+open FStar_Errors_Codes
 module Codes = FStar_Errors_Codes
 
 type filename = string
@@ -96,17 +97,13 @@
     | Incremental of input_frag
     | Fragment of input_frag
 
-type parse_error = (FStar_Errors.raw_error * string * FStar_Compiler_Range.range)
+type parse_error = (Codes.raw_error * string * FStar_Compiler_Range.range)
 
 type parse_result =
     | ASTFragment of (FStar_Parser_AST.inputFragment * (string * FStar_Compiler_Range.range) list)
     | IncrementalFragment of (FStar_Parser_AST.decl list * (string * FStar_Compiler_Range.range) list * parse_error option)
     | Term of FStar_Parser_AST.term
-<<<<<<< HEAD
     | ParseError of parse_error
-=======
-    | ParseError of (Codes.raw_error * string * FStar_Compiler_Range.range)
->>>>>>> 1c088bca
 
 let parse fn =
   FStar_Parser_Util.warningHandler := (function
