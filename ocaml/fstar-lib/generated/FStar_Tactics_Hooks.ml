open Prims
let (run_tactic_on_typ :
  FStar_Compiler_Range.range ->
    FStar_Compiler_Range.range ->
      FStar_Syntax_Syntax.term ->
        FStar_TypeChecker_Env.env ->
          FStar_Syntax_Syntax.term ->
            (FStar_Tactics_Types.goal Prims.list * FStar_Syntax_Syntax.term))
  =
  fun rng_tac ->
    fun rng_goal ->
      fun tactic ->
        fun env ->
          fun typ ->
            let rng =
              let uu___ = FStar_Compiler_Range.use_range rng_goal in
              let uu___1 = FStar_Compiler_Range.use_range rng_tac in
              FStar_Compiler_Range.range_of_rng uu___ uu___1 in
            let uu___ = FStar_Tactics_Basic.proofstate_of_goal_ty rng env typ in
            match uu___ with
            | (ps, w) ->
                let tactic_already_typed = false in
                let uu___1 =
                  FStar_Tactics_Interpreter.run_tactic_on_ps rng_tac rng_goal
                    false FStar_Syntax_Embeddings.e_unit ()
                    FStar_Syntax_Embeddings.e_unit tactic
                    tactic_already_typed ps in
                (match uu___1 with | (gs, _res) -> (gs, w))
let (run_tactic_on_all_implicits :
  FStar_Compiler_Range.range ->
    FStar_Compiler_Range.range ->
      FStar_Syntax_Syntax.term ->
        FStar_TypeChecker_Env.env ->
          FStar_TypeChecker_Env.implicits ->
            FStar_Tactics_Types.goal Prims.list)
  =
  fun rng_tac ->
    fun rng_goal ->
      fun tactic ->
        fun env ->
          fun imps ->
            let uu___ =
              FStar_Tactics_Basic.proofstate_of_all_implicits rng_goal env
                imps in
            match uu___ with
            | (ps, uu___1) ->
                let tactic_already_typed = false in
                let uu___2 =
                  let uu___3 = FStar_TypeChecker_Env.get_range env in
                  FStar_Tactics_Interpreter.run_tactic_on_ps uu___3 rng_goal
                    true FStar_Syntax_Embeddings.e_unit ()
                    FStar_Syntax_Embeddings.e_unit tactic
                    tactic_already_typed ps in
                (match uu___2 with | (goals, ()) -> goals)
type pol =
  | StrictlyPositive 
  | Pos 
  | Neg 
  | Both 
let (uu___is_StrictlyPositive : pol -> Prims.bool) =
  fun projectee ->
    match projectee with | StrictlyPositive -> true | uu___ -> false
let (uu___is_Pos : pol -> Prims.bool) =
  fun projectee -> match projectee with | Pos -> true | uu___ -> false
let (uu___is_Neg : pol -> Prims.bool) =
  fun projectee -> match projectee with | Neg -> true | uu___ -> false
let (uu___is_Both : pol -> Prims.bool) =
  fun projectee -> match projectee with | Both -> true | uu___ -> false
type 'a tres_m =
  | Unchanged of 'a 
  | Simplified of ('a * FStar_Tactics_Types.goal Prims.list) 
  | Dual of ('a * 'a * FStar_Tactics_Types.goal Prims.list) 
let uu___is_Unchanged : 'a . 'a tres_m -> Prims.bool =
  fun projectee ->
    match projectee with | Unchanged _0 -> true | uu___ -> false
let __proj__Unchanged__item___0 : 'a . 'a tres_m -> 'a =
  fun projectee -> match projectee with | Unchanged _0 -> _0
let uu___is_Simplified : 'a . 'a tres_m -> Prims.bool =
  fun projectee ->
    match projectee with | Simplified _0 -> true | uu___ -> false
let __proj__Simplified__item___0 :
  'a . 'a tres_m -> ('a * FStar_Tactics_Types.goal Prims.list) =
  fun projectee -> match projectee with | Simplified _0 -> _0
let uu___is_Dual : 'a . 'a tres_m -> Prims.bool =
  fun projectee -> match projectee with | Dual _0 -> true | uu___ -> false
let __proj__Dual__item___0 :
  'a . 'a tres_m -> ('a * 'a * FStar_Tactics_Types.goal Prims.list) =
  fun projectee -> match projectee with | Dual _0 -> _0
type tres = FStar_Syntax_Syntax.term tres_m
let tpure : 'uuuuu . 'uuuuu -> 'uuuuu tres_m = fun x -> Unchanged x
let (flip : pol -> pol) =
  fun p ->
    match p with
    | StrictlyPositive -> Neg
    | Pos -> Neg
    | Neg -> Pos
    | Both -> Both
let (getprop :
  FStar_TypeChecker_Env.env ->
    FStar_Syntax_Syntax.term ->
      FStar_Syntax_Syntax.term FStar_Pervasives_Native.option)
  =
  fun e ->
    fun t ->
      let tn =
        FStar_TypeChecker_Normalize.normalize
          [FStar_TypeChecker_Env.Weak;
          FStar_TypeChecker_Env.HNF;
          FStar_TypeChecker_Env.UnfoldUntil
            FStar_Syntax_Syntax.delta_constant] e t in
      FStar_Syntax_Util.un_squash tn
let (by_tactic_interp :
  pol -> FStar_TypeChecker_Env.env -> FStar_Syntax_Syntax.term -> tres) =
  fun pol1 ->
    fun e ->
      fun t ->
        let uu___ = FStar_Syntax_Util.head_and_args t in
        match uu___ with
        | (hd, args) ->
            let uu___1 =
              let uu___2 =
                let uu___3 = FStar_Syntax_Util.un_uinst hd in
                uu___3.FStar_Syntax_Syntax.n in
              (uu___2, args) in
            (match uu___1 with
             | (FStar_Syntax_Syntax.Tm_fvar fv,
                (tactic, FStar_Pervasives_Native.None)::(assertion,
                                                         FStar_Pervasives_Native.None)::[])
                 when
                 FStar_Syntax_Syntax.fv_eq_lid fv
                   FStar_Parser_Const.by_tactic_lid
                 ->
                 (match pol1 with
                  | StrictlyPositive ->
                      let uu___2 =
                        run_tactic_on_typ tactic.FStar_Syntax_Syntax.pos
                          assertion.FStar_Syntax_Syntax.pos tactic e
                          assertion in
                      (match uu___2 with
                       | (gs, uu___3) ->
                           Simplified (FStar_Syntax_Util.t_true, gs))
                  | Pos ->
                      let uu___2 =
                        run_tactic_on_typ tactic.FStar_Syntax_Syntax.pos
                          assertion.FStar_Syntax_Syntax.pos tactic e
                          assertion in
                      (match uu___2 with
                       | (gs, uu___3) ->
                           Simplified (FStar_Syntax_Util.t_true, gs))
                  | Both ->
                      let uu___2 =
                        run_tactic_on_typ tactic.FStar_Syntax_Syntax.pos
                          assertion.FStar_Syntax_Syntax.pos tactic e
                          assertion in
                      (match uu___2 with
                       | (gs, uu___3) ->
                           Dual (assertion, FStar_Syntax_Util.t_true, gs))
                  | Neg -> Simplified (assertion, []))
             | (FStar_Syntax_Syntax.Tm_fvar fv,
                (assertion, FStar_Pervasives_Native.None)::[]) when
                 FStar_Syntax_Syntax.fv_eq_lid fv
                   FStar_Parser_Const.spinoff_lid
                 ->
                 (match pol1 with
                  | StrictlyPositive ->
                      let uu___2 =
                        let uu___3 =
                          let uu___4 =
                            let uu___5 =
                              FStar_Tactics_Types.goal_of_goal_ty e assertion in
                            FStar_Compiler_Effect.op_Less_Bar
                              FStar_Pervasives_Native.fst uu___5 in
                          [uu___4] in
                        (FStar_Syntax_Util.t_true, uu___3) in
                      Simplified uu___2
                  | Pos ->
                      let uu___2 =
                        let uu___3 =
                          let uu___4 =
                            let uu___5 =
                              FStar_Tactics_Types.goal_of_goal_ty e assertion in
                            FStar_Compiler_Effect.op_Less_Bar
                              FStar_Pervasives_Native.fst uu___5 in
                          [uu___4] in
                        (FStar_Syntax_Util.t_true, uu___3) in
                      Simplified uu___2
                  | Both ->
                      let uu___2 =
                        let uu___3 =
                          let uu___4 =
                            let uu___5 =
                              FStar_Tactics_Types.goal_of_goal_ty e assertion in
                            FStar_Compiler_Effect.op_Less_Bar
                              FStar_Pervasives_Native.fst uu___5 in
                          [uu___4] in
                        (assertion, FStar_Syntax_Util.t_true, uu___3) in
                      Dual uu___2
                  | Neg -> Simplified (assertion, []))
             | (FStar_Syntax_Syntax.Tm_fvar fv,
                (tactic, FStar_Pervasives_Native.None)::(typ,
                                                         FStar_Pervasives_Native.Some
                                                         {
                                                           FStar_Syntax_Syntax.aqual_implicit
                                                             = true;
                                                           FStar_Syntax_Syntax.aqual_attributes
                                                             = uu___2;_})::
                (tm, FStar_Pervasives_Native.None)::[]) when
                 FStar_Syntax_Syntax.fv_eq_lid fv
                   FStar_Parser_Const.rewrite_by_tactic_lid
                 ->
                 let uu___3 =
                   FStar_TypeChecker_Env.new_implicit_var_aux
                     "rewrite_with_tactic RHS" tm.FStar_Syntax_Syntax.pos e
                     typ FStar_Syntax_Syntax.Strict
                     FStar_Pervasives_Native.None in
                 (match uu___3 with
                  | (uvtm, uu___4, g_imp) ->
                      let u = e.FStar_TypeChecker_Env.universe_of e typ in
                      let goal =
                        let uu___5 = FStar_Syntax_Util.mk_eq2 u typ tm uvtm in
                        FStar_Syntax_Util.mk_squash
                          FStar_Syntax_Syntax.U_zero uu___5 in
                      let uu___5 =
                        run_tactic_on_typ tactic.FStar_Syntax_Syntax.pos
                          tm.FStar_Syntax_Syntax.pos tactic e goal in
                      (match uu___5 with
                       | (gs, uu___6) ->
                           let tagged_imps =
                             FStar_TypeChecker_Rel.resolve_implicits_tac e
                               g_imp in
                           (FStar_Tactics_Interpreter.report_implicits
                              tm.FStar_Syntax_Syntax.pos tagged_imps;
                            Simplified (uvtm, gs))))
             | uu___2 -> Unchanged t)
let explode :
  'a . 'a tres_m -> ('a * 'a * FStar_Tactics_Types.goal Prims.list) =
  fun t ->
    match t with
    | Unchanged t1 -> (t1, t1, [])
    | Simplified (t1, gs) -> (t1, t1, gs)
    | Dual (tn, tp, gs) -> (tn, tp, gs)
let comb1 : 'a 'b . ('a -> 'b) -> 'a tres_m -> 'b tres_m =
  fun f ->
    fun uu___ ->
      match uu___ with
      | Unchanged t -> let uu___1 = f t in Unchanged uu___1
      | Simplified (t, gs) ->
          let uu___1 = let uu___2 = f t in (uu___2, gs) in Simplified uu___1
      | Dual (tn, tp, gs) ->
          let uu___1 =
            let uu___2 = f tn in let uu___3 = f tp in (uu___2, uu___3, gs) in
          Dual uu___1
let comb2 :
  'a 'b 'c . ('a -> 'b -> 'c) -> 'a tres_m -> 'b tres_m -> 'c tres_m =
  fun f ->
    fun x ->
      fun y ->
        match (x, y) with
        | (Unchanged t1, Unchanged t2) ->
            let uu___ = f t1 t2 in Unchanged uu___
        | (Unchanged t1, Simplified (t2, gs)) ->
            let uu___ = let uu___1 = f t1 t2 in (uu___1, gs) in
            Simplified uu___
        | (Simplified (t1, gs), Unchanged t2) ->
            let uu___ = let uu___1 = f t1 t2 in (uu___1, gs) in
            Simplified uu___
        | (Simplified (t1, gs1), Simplified (t2, gs2)) ->
            let uu___ =
              let uu___1 = f t1 t2 in
              (uu___1, (FStar_Compiler_List.op_At gs1 gs2)) in
            Simplified uu___
        | uu___ ->
            let uu___1 = explode x in
            (match uu___1 with
             | (n1, p1, gs1) ->
                 let uu___2 = explode y in
                 (match uu___2 with
                  | (n2, p2, gs2) ->
                      let uu___3 =
                        let uu___4 = f n1 n2 in
                        let uu___5 = f p1 p2 in
                        (uu___4, uu___5, (FStar_Compiler_List.op_At gs1 gs2)) in
                      Dual uu___3))
let comb_list : 'a . 'a tres_m Prims.list -> 'a Prims.list tres_m =
  fun rs ->
    let rec aux rs1 acc =
      match rs1 with
      | [] -> acc
      | hd::tl ->
          let uu___ = comb2 (fun l -> fun r -> l :: r) hd acc in aux tl uu___ in
    aux (FStar_Compiler_List.rev rs) (tpure [])
let emit : 'a . FStar_Tactics_Types.goal Prims.list -> 'a tres_m -> 'a tres_m
  =
  fun gs -> fun m -> comb2 (fun uu___ -> fun x -> x) (Simplified ((), gs)) m
let rec (traverse :
  (pol -> FStar_TypeChecker_Env.env -> FStar_Syntax_Syntax.term -> tres) ->
    pol -> FStar_TypeChecker_Env.env -> FStar_Syntax_Syntax.term -> tres)
  =
  fun f ->
    fun pol1 ->
      fun e ->
        fun t ->
          let r =
            let uu___ =
              let uu___1 = FStar_Syntax_Subst.compress t in
              uu___1.FStar_Syntax_Syntax.n in
            match uu___ with
            | FStar_Syntax_Syntax.Tm_uinst (t1, us) ->
                let tr = traverse f pol1 e t1 in
                let uu___1 =
                  comb1 (fun t' -> FStar_Syntax_Syntax.Tm_uinst (t', us)) in
                uu___1 tr
            | FStar_Syntax_Syntax.Tm_meta (t1, m) ->
                let tr = traverse f pol1 e t1 in
                let uu___1 =
                  comb1 (fun t' -> FStar_Syntax_Syntax.Tm_meta (t', m)) in
                uu___1 tr
            | FStar_Syntax_Syntax.Tm_app
                ({ FStar_Syntax_Syntax.n = FStar_Syntax_Syntax.Tm_fvar fv;
                   FStar_Syntax_Syntax.pos = uu___1;
                   FStar_Syntax_Syntax.vars = uu___2;
                   FStar_Syntax_Syntax.hash_code = uu___3;_},
                 (p, uu___4)::(q, uu___5)::[])
                when
                FStar_Syntax_Syntax.fv_eq_lid fv FStar_Parser_Const.imp_lid
                ->
                let x =
                  FStar_Syntax_Syntax.new_bv FStar_Pervasives_Native.None p in
                let r1 = traverse f (flip pol1) e p in
                let r2 =
                  let uu___6 = FStar_TypeChecker_Env.push_bv e x in
                  traverse f pol1 uu___6 q in
                comb2
                  (fun l ->
                     fun r3 ->
                       let uu___6 = FStar_Syntax_Util.mk_imp l r3 in
                       uu___6.FStar_Syntax_Syntax.n) r1 r2
            | FStar_Syntax_Syntax.Tm_app
                ({ FStar_Syntax_Syntax.n = FStar_Syntax_Syntax.Tm_fvar fv;
                   FStar_Syntax_Syntax.pos = uu___1;
                   FStar_Syntax_Syntax.vars = uu___2;
                   FStar_Syntax_Syntax.hash_code = uu___3;_},
                 (p, uu___4)::(q, uu___5)::[])
                when
                FStar_Syntax_Syntax.fv_eq_lid fv FStar_Parser_Const.iff_lid
                ->
                let xp =
                  FStar_Syntax_Syntax.new_bv FStar_Pervasives_Native.None p in
                let xq =
                  FStar_Syntax_Syntax.new_bv FStar_Pervasives_Native.None q in
                let r1 =
                  let uu___6 = FStar_TypeChecker_Env.push_bv e xq in
                  traverse f Both uu___6 p in
                let r2 =
                  let uu___6 = FStar_TypeChecker_Env.push_bv e xp in
                  traverse f Both uu___6 q in
                (match (r1, r2) with
                 | (Unchanged uu___6, Unchanged uu___7) ->
                     comb2
                       (fun l ->
                          fun r3 ->
                            let uu___8 = FStar_Syntax_Util.mk_iff l r3 in
                            uu___8.FStar_Syntax_Syntax.n) r1 r2
                 | uu___6 ->
                     let uu___7 = explode r1 in
                     (match uu___7 with
                      | (pn, pp, gs1) ->
                          let uu___8 = explode r2 in
                          (match uu___8 with
                           | (qn, qp, gs2) ->
                               let t1 =
                                 let uu___9 = FStar_Syntax_Util.mk_imp pn qp in
                                 let uu___10 = FStar_Syntax_Util.mk_imp qn pp in
                                 FStar_Syntax_Util.mk_conj uu___9 uu___10 in
                               Simplified
                                 ((t1.FStar_Syntax_Syntax.n),
                                   (FStar_Compiler_List.op_At gs1 gs2)))))
            | FStar_Syntax_Syntax.Tm_app (hd, args) ->
                let r0 = traverse f pol1 e hd in
                let r1 =
                  FStar_Compiler_List.fold_right
                    (fun uu___1 ->
                       fun r2 ->
                         match uu___1 with
                         | (a, q) ->
                             let r' = traverse f pol1 e a in
                             comb2 (fun a1 -> fun args1 -> (a1, q) :: args1)
                               r' r2) args (tpure []) in
                comb2
                  (fun hd1 ->
                     fun args1 -> FStar_Syntax_Syntax.Tm_app (hd1, args1)) r0
                  r1
            | FStar_Syntax_Syntax.Tm_abs (bs, t1, k) ->
                let uu___1 = FStar_Syntax_Subst.open_term bs t1 in
                (match uu___1 with
                 | (bs1, topen) ->
                     let e' = FStar_TypeChecker_Env.push_binders e bs1 in
                     let r0 =
                       FStar_Compiler_List.map
                         (fun b ->
                            let r1 =
                              traverse f (flip pol1) e
                                (b.FStar_Syntax_Syntax.binder_bv).FStar_Syntax_Syntax.sort in
                            let uu___2 =
                              comb1
                                (fun s' ->
                                   {
                                     FStar_Syntax_Syntax.binder_bv =
                                       (let uu___3 =
                                          b.FStar_Syntax_Syntax.binder_bv in
                                        {
                                          FStar_Syntax_Syntax.ppname =
                                            (uu___3.FStar_Syntax_Syntax.ppname);
                                          FStar_Syntax_Syntax.index =
                                            (uu___3.FStar_Syntax_Syntax.index);
                                          FStar_Syntax_Syntax.sort = s'
                                        });
                                     FStar_Syntax_Syntax.binder_qual =
                                       (b.FStar_Syntax_Syntax.binder_qual);
                                     FStar_Syntax_Syntax.binder_attrs =
                                       (b.FStar_Syntax_Syntax.binder_attrs)
                                   }) in
                            uu___2 r1) bs1 in
                     let rbs = comb_list r0 in
                     let rt = traverse f pol1 e' topen in
                     comb2
                       (fun bs2 ->
                          fun t2 ->
                            let uu___2 = FStar_Syntax_Util.abs bs2 t2 k in
                            uu___2.FStar_Syntax_Syntax.n) rbs rt)
            | FStar_Syntax_Syntax.Tm_ascribed (t1, asc, ef) ->
                let uu___1 = traverse f pol1 e t1 in
                let uu___2 =
                  comb1
                    (fun t2 -> FStar_Syntax_Syntax.Tm_ascribed (t2, asc, ef)) in
                uu___2 uu___1
            | FStar_Syntax_Syntax.Tm_match (sc, asc_opt, brs, lopt) ->
                let uu___1 = traverse f pol1 e sc in
                let uu___2 =
                  let uu___3 =
                    FStar_Compiler_List.map
                      (fun br ->
                         let uu___4 = FStar_Syntax_Subst.open_branch br in
                         match uu___4 with
                         | (pat, w, exp) ->
                             let bvs = FStar_Syntax_Syntax.pat_bvs pat in
                             let e1 = FStar_TypeChecker_Env.push_bvs e bvs in
                             let r1 = traverse f pol1 e1 exp in
                             let uu___5 =
                               comb1
                                 (fun exp1 ->
                                    FStar_Syntax_Subst.close_branch
                                      (pat, w, exp1)) in
                             uu___5 r1) brs in
                  comb_list uu___3 in
                comb2
                  (fun sc1 ->
                     fun brs1 ->
                       FStar_Syntax_Syntax.Tm_match
                         (sc1, asc_opt, brs1, lopt)) uu___1 uu___2
            | x -> tpure x in
          match r with
          | Unchanged tn' ->
              f pol1 e
                {
                  FStar_Syntax_Syntax.n = tn';
                  FStar_Syntax_Syntax.pos = (t.FStar_Syntax_Syntax.pos);
                  FStar_Syntax_Syntax.vars = (t.FStar_Syntax_Syntax.vars);
                  FStar_Syntax_Syntax.hash_code =
                    (t.FStar_Syntax_Syntax.hash_code)
                }
          | Simplified (tn', gs) ->
              let uu___ =
                f pol1 e
                  {
                    FStar_Syntax_Syntax.n = tn';
                    FStar_Syntax_Syntax.pos = (t.FStar_Syntax_Syntax.pos);
                    FStar_Syntax_Syntax.vars = (t.FStar_Syntax_Syntax.vars);
                    FStar_Syntax_Syntax.hash_code =
                      (t.FStar_Syntax_Syntax.hash_code)
                  } in
              emit gs uu___
          | Dual (tn, tp, gs) ->
              let rp =
                f pol1 e
                  {
                    FStar_Syntax_Syntax.n = tp;
                    FStar_Syntax_Syntax.pos = (t.FStar_Syntax_Syntax.pos);
                    FStar_Syntax_Syntax.vars = (t.FStar_Syntax_Syntax.vars);
                    FStar_Syntax_Syntax.hash_code =
                      (t.FStar_Syntax_Syntax.hash_code)
                  } in
              let uu___ = explode rp in
              (match uu___ with
               | (uu___1, p', gs') ->
                   Dual
                     ({
                        FStar_Syntax_Syntax.n = tn;
                        FStar_Syntax_Syntax.pos = (t.FStar_Syntax_Syntax.pos);
                        FStar_Syntax_Syntax.vars =
                          (t.FStar_Syntax_Syntax.vars);
                        FStar_Syntax_Syntax.hash_code =
                          (t.FStar_Syntax_Syntax.hash_code)
                      }, p', (FStar_Compiler_List.op_At gs gs')))
let (preprocess :
  FStar_TypeChecker_Env.env ->
    FStar_Syntax_Syntax.term ->
      (FStar_TypeChecker_Env.env * FStar_Syntax_Syntax.term *
        FStar_Options.optionstate) Prims.list)
  =
  fun env ->
    fun goal ->
      FStar_Errors.with_ctx "While preprocessing VC with a tactic"
        (fun uu___ ->
           (let uu___2 =
              FStar_TypeChecker_Env.debug env (FStar_Options.Other "Tac") in
            FStar_Compiler_Effect.op_Colon_Equals
              FStar_Tactics_Interpreter.tacdbg uu___2);
           (let uu___3 =
              FStar_Compiler_Effect.op_Bang FStar_Tactics_Interpreter.tacdbg in
            if uu___3
            then
              let uu___4 =
                let uu___5 = FStar_TypeChecker_Env.all_binders env in
                FStar_Compiler_Effect.op_Bar_Greater uu___5
                  (FStar_Syntax_Print.binders_to_string ",") in
              let uu___5 = FStar_Syntax_Print.term_to_string goal in
              FStar_Compiler_Util.print2 "About to preprocess %s |= %s\n"
                uu___4 uu___5
            else ());
           (let initial = (Prims.int_one, []) in
            let uu___3 =
              let uu___4 = traverse by_tactic_interp Pos env goal in
              match uu___4 with
              | Unchanged t' -> (t', [])
              | Simplified (t', gs) -> (t', gs)
              | uu___5 ->
                  failwith "preprocess: impossible, traverse returned a Dual" in
            match uu___3 with
            | (t', gs) ->
                ((let uu___5 =
                    FStar_Compiler_Effect.op_Bang
                      FStar_Tactics_Interpreter.tacdbg in
                  if uu___5
                  then
                    let uu___6 =
                      let uu___7 = FStar_TypeChecker_Env.all_binders env in
                      FStar_Compiler_Effect.op_Bar_Greater uu___7
                        (FStar_Syntax_Print.binders_to_string ", ") in
                    let uu___7 = FStar_Syntax_Print.term_to_string t' in
                    FStar_Compiler_Util.print2
                      "Main goal simplified to: %s |- %s\n" uu___6 uu___7
                  else ());
                 (let s = initial in
                  let s1 =
                    FStar_Compiler_List.fold_left
                      (fun uu___5 ->
                         fun g ->
                           match uu___5 with
                           | (n, gs1) ->
                               let phi =
                                 let uu___6 =
                                   let uu___7 =
                                     FStar_Tactics_Types.goal_env g in
                                   let uu___8 =
                                     FStar_Tactics_Types.goal_type g in
                                   getprop uu___7 uu___8 in
                                 match uu___6 with
                                 | FStar_Pervasives_Native.None ->
                                     let uu___7 =
                                       let uu___8 =
                                         let uu___9 =
                                           let uu___10 =
                                             FStar_Tactics_Types.goal_type g in
                                           FStar_Syntax_Print.term_to_string
                                             uu___10 in
                                         FStar_Compiler_Util.format1
                                           "Tactic returned proof-relevant goal: %s"
                                           uu___9 in
                                       (FStar_Errors_Codes.Fatal_TacticProofRelevantGoal,
                                         uu___8) in
                                     FStar_Errors.raise_error uu___7
                                       env.FStar_TypeChecker_Env.range
                                 | FStar_Pervasives_Native.Some phi1 -> phi1 in
                               ((let uu___7 =
                                   FStar_Compiler_Effect.op_Bang
                                     FStar_Tactics_Interpreter.tacdbg in
                                 if uu___7
                                 then
                                   let uu___8 =
                                     FStar_Compiler_Util.string_of_int n in
                                   let uu___9 =
                                     let uu___10 =
                                       FStar_Tactics_Types.goal_type g in
                                     FStar_Syntax_Print.term_to_string
                                       uu___10 in
                                   FStar_Compiler_Util.print2
                                     "Got goal #%s: %s\n" uu___8 uu___9
                                 else ());
                                (let label =
                                   let uu___7 =
                                     let uu___8 =
                                       FStar_Tactics_Types.get_label g in
                                     uu___8 = "" in
                                   if uu___7
                                   then
                                     let uu___8 =
                                       FStar_Compiler_Util.string_of_int n in
                                     Prims.op_Hat "Could not prove goal #"
                                       uu___8
                                   else
                                     (let uu___9 =
                                        let uu___10 =
                                          FStar_Compiler_Util.string_of_int n in
                                        let uu___11 =
                                          let uu___12 =
                                            let uu___13 =
                                              FStar_Tactics_Types.get_label g in
                                            Prims.op_Hat uu___13 ")" in
                                          Prims.op_Hat " (" uu___12 in
                                        Prims.op_Hat uu___10 uu___11 in
                                      Prims.op_Hat "Could not prove goal #"
                                        uu___9) in
                                 let gt' =
                                   FStar_TypeChecker_Util.label label
                                     goal.FStar_Syntax_Syntax.pos phi in
                                 let uu___7 =
                                   let uu___8 =
                                     let uu___9 =
                                       FStar_Tactics_Types.goal_env g in
                                     (uu___9, gt',
                                       (g.FStar_Tactics_Types.opts)) in
                                   uu___8 :: gs1 in
                                 ((n + Prims.int_one), uu___7)))) s gs in
                  let uu___5 = s1 in
                  match uu___5 with
                  | (uu___6, gs1) ->
                      let gs2 = FStar_Compiler_List.rev gs1 in
                      let uu___7 =
                        let uu___8 = FStar_Options.peek () in
                        (env, t', uu___8) in
                      uu___7 :: gs2))))
let rec (traverse_for_spinoff :
  pol ->
    (Prims.string * FStar_Compiler_Range.range)
      FStar_Pervasives_Native.option ->
      FStar_TypeChecker_Env.env -> FStar_Syntax_Syntax.term -> tres)
  =
  fun pol1 ->
    fun label_ctx ->
      fun e ->
        fun t ->
          let debug_any = FStar_Options.debug_any () in
          let debug =
            FStar_TypeChecker_Env.debug e (FStar_Options.Other "SpinoffAll") in
          let traverse1 pol2 e1 t1 =
            traverse_for_spinoff pol2 label_ctx e1 t1 in
          let traverse_ctx pol2 ctx e1 t1 =
            let print_lc uu___ =
              match uu___ with
              | (msg, rng) ->
                  let uu___1 = FStar_Compiler_Range.string_of_def_range rng in
                  let uu___2 = FStar_Compiler_Range.string_of_use_range rng in
                  FStar_Compiler_Util.format3 "(%s,%s) : %s" uu___1 uu___2
                    msg in
            if debug
            then
              (let uu___1 =
                 match label_ctx with
                 | FStar_Pervasives_Native.None -> "None"
                 | FStar_Pervasives_Native.Some lc -> print_lc lc in
               let uu___2 = print_lc ctx in
               FStar_Compiler_Util.print2
                 "Changing label context from %s to %s" uu___1 uu___2)
            else ();
            traverse_for_spinoff pol2 (FStar_Pervasives_Native.Some ctx) e1
              t1 in
          let should_descend t1 =
            let uu___ = FStar_Syntax_Util.head_and_args t1 in
            match uu___ with
            | (hd, args) ->
                let res =
                  let uu___1 =
                    let uu___2 = FStar_Syntax_Util.un_uinst hd in
                    uu___2.FStar_Syntax_Syntax.n in
                  match uu___1 with
                  | FStar_Syntax_Syntax.Tm_fvar fv ->
                      ((((FStar_Syntax_Syntax.fv_eq_lid fv
                            FStar_Parser_Const.and_lid)
                           ||
                           (FStar_Syntax_Syntax.fv_eq_lid fv
                              FStar_Parser_Const.imp_lid))
                          ||
                          (FStar_Syntax_Syntax.fv_eq_lid fv
                             FStar_Parser_Const.forall_lid))
                         ||
                         (FStar_Syntax_Syntax.fv_eq_lid fv
                            FStar_Parser_Const.auto_squash_lid))
                        ||
                        (FStar_Syntax_Syntax.fv_eq_lid fv
                           FStar_Parser_Const.squash_lid)
                  | FStar_Syntax_Syntax.Tm_meta uu___2 -> true
                  | FStar_Syntax_Syntax.Tm_ascribed uu___2 -> true
                  | FStar_Syntax_Syntax.Tm_abs uu___2 -> true
                  | uu___2 -> false in
                res in
          let maybe_spinoff pol2 label_ctx1 e1 t1 =
            let label_goal uu___ =
              match uu___ with
              | (env, t2) ->
                  let t3 =
                    let uu___1 =
                      let uu___2 =
                        let uu___3 = FStar_Syntax_Subst.compress t2 in
                        uu___3.FStar_Syntax_Syntax.n in
                      (uu___2, label_ctx1) in
                    match uu___1 with
                    | (FStar_Syntax_Syntax.Tm_meta
                       (uu___2, FStar_Syntax_Syntax.Meta_labeled uu___3),
                       uu___4) -> t2
                    | (uu___2, FStar_Pervasives_Native.Some (msg, r)) ->
                        FStar_TypeChecker_Util.label msg r t2
                    | uu___2 -> t2 in
                  let t4 =
                    let uu___1 = FStar_Syntax_Util.is_sub_singleton t3 in
                    if uu___1
                    then t3
                    else
                      FStar_Syntax_Util.mk_auto_squash
                        FStar_Syntax_Syntax.U_zero t3 in
                  let uu___1 = FStar_Tactics_Types.goal_of_goal_ty env t4 in
                  FStar_Pervasives_Native.fst uu___1 in
            let spinoff t2 =
              match pol2 with
              | StrictlyPositive ->
                  (if debug
                   then
                     (let uu___1 = FStar_Syntax_Print.term_to_string t2 in
                      FStar_Compiler_Util.print1 "Spinning off %s\n" uu___1)
                   else ();
                   (let uu___1 =
                      let uu___2 =
                        let uu___3 = label_goal (e1, t2) in [uu___3] in
                      (FStar_Syntax_Util.t_true, uu___2) in
                    Simplified uu___1))
              | uu___ -> Unchanged t2 in
            let t2 = FStar_Syntax_Subst.compress t1 in
            let uu___ =
              let uu___1 = should_descend t2 in Prims.op_Negation uu___1 in
            if uu___ then spinoff t2 else Unchanged t2 in
          let rewrite_boolean_conjunction t1 =
            let uu___ = FStar_Syntax_Util.head_and_args t1 in
            match uu___ with
            | (hd, args) ->
                let uu___1 =
                  let uu___2 =
                    let uu___3 = FStar_Syntax_Util.un_uinst hd in
                    uu___3.FStar_Syntax_Syntax.n in
                  (uu___2, args) in
                (match uu___1 with
                 | (FStar_Syntax_Syntax.Tm_fvar fv, (t2, uu___2)::[]) when
                     FStar_Syntax_Syntax.fv_eq_lid fv
                       FStar_Parser_Const.b2t_lid
                     ->
                     let uu___3 = FStar_Syntax_Util.head_and_args t2 in
                     (match uu___3 with
                      | (hd1, args1) ->
                          let uu___4 =
                            let uu___5 =
                              let uu___6 = FStar_Syntax_Util.un_uinst hd1 in
                              uu___6.FStar_Syntax_Syntax.n in
                            (uu___5, args1) in
                          (match uu___4 with
                           | (FStar_Syntax_Syntax.Tm_fvar fv1,
                              (t0, uu___5)::(t11, uu___6)::[]) when
                               FStar_Syntax_Syntax.fv_eq_lid fv1
                                 FStar_Parser_Const.op_And
                               ->
                               let t3 =
                                 let uu___7 = FStar_Syntax_Util.b2t t0 in
                                 let uu___8 = FStar_Syntax_Util.b2t t11 in
                                 FStar_Syntax_Util.mk_conj uu___7 uu___8 in
                               FStar_Pervasives_Native.Some t3
                           | uu___5 -> FStar_Pervasives_Native.None))
                 | uu___2 -> FStar_Pervasives_Native.None) in
          let try_rewrite_match env t1 =
            let rec pat_as_exp env1 p =
              let uu___ =
                FStar_TypeChecker_PatternUtils.raw_pat_as_exp env1 p in
              match uu___ with
              | FStar_Pervasives_Native.None -> FStar_Pervasives_Native.None
              | FStar_Pervasives_Native.Some (e1, uu___1) ->
                  let uu___2 = FStar_TypeChecker_Env.clear_expected_typ env1 in
                  (match uu___2 with
                   | (env2, uu___3) ->
                       let uu___4 =
                         FStar_TypeChecker_TcTerm.tc_trivial_guard
                           {
                             FStar_TypeChecker_Env.solver =
                               (env2.FStar_TypeChecker_Env.solver);
                             FStar_TypeChecker_Env.range =
                               (env2.FStar_TypeChecker_Env.range);
                             FStar_TypeChecker_Env.curmodule =
                               (env2.FStar_TypeChecker_Env.curmodule);
                             FStar_TypeChecker_Env.gamma =
                               (env2.FStar_TypeChecker_Env.gamma);
                             FStar_TypeChecker_Env.gamma_sig =
                               (env2.FStar_TypeChecker_Env.gamma_sig);
                             FStar_TypeChecker_Env.gamma_cache =
                               (env2.FStar_TypeChecker_Env.gamma_cache);
                             FStar_TypeChecker_Env.modules =
                               (env2.FStar_TypeChecker_Env.modules);
                             FStar_TypeChecker_Env.expected_typ =
                               (env2.FStar_TypeChecker_Env.expected_typ);
                             FStar_TypeChecker_Env.sigtab =
                               (env2.FStar_TypeChecker_Env.sigtab);
                             FStar_TypeChecker_Env.attrtab =
                               (env2.FStar_TypeChecker_Env.attrtab);
                             FStar_TypeChecker_Env.instantiate_imp =
                               (env2.FStar_TypeChecker_Env.instantiate_imp);
                             FStar_TypeChecker_Env.effects =
                               (env2.FStar_TypeChecker_Env.effects);
                             FStar_TypeChecker_Env.generalize =
                               (env2.FStar_TypeChecker_Env.generalize);
                             FStar_TypeChecker_Env.letrecs =
                               (env2.FStar_TypeChecker_Env.letrecs);
                             FStar_TypeChecker_Env.top_level =
                               (env2.FStar_TypeChecker_Env.top_level);
                             FStar_TypeChecker_Env.check_uvars =
                               (env2.FStar_TypeChecker_Env.check_uvars);
                             FStar_TypeChecker_Env.use_eq_strict =
                               (env2.FStar_TypeChecker_Env.use_eq_strict);
                             FStar_TypeChecker_Env.is_iface =
                               (env2.FStar_TypeChecker_Env.is_iface);
                             FStar_TypeChecker_Env.admit = true;
                             FStar_TypeChecker_Env.lax =
                               (env2.FStar_TypeChecker_Env.lax);
                             FStar_TypeChecker_Env.lax_universes =
                               (env2.FStar_TypeChecker_Env.lax_universes);
                             FStar_TypeChecker_Env.phase1 =
                               (env2.FStar_TypeChecker_Env.phase1);
                             FStar_TypeChecker_Env.failhard =
                               (env2.FStar_TypeChecker_Env.failhard);
                             FStar_TypeChecker_Env.nosynth =
                               (env2.FStar_TypeChecker_Env.nosynth);
                             FStar_TypeChecker_Env.uvar_subtyping =
                               (env2.FStar_TypeChecker_Env.uvar_subtyping);
                             FStar_TypeChecker_Env.tc_term =
                               (env2.FStar_TypeChecker_Env.tc_term);
                             FStar_TypeChecker_Env.typeof_tot_or_gtot_term =
                               (env2.FStar_TypeChecker_Env.typeof_tot_or_gtot_term);
                             FStar_TypeChecker_Env.universe_of =
                               (env2.FStar_TypeChecker_Env.universe_of);
                             FStar_TypeChecker_Env.typeof_well_typed_tot_or_gtot_term
                               =
                               (env2.FStar_TypeChecker_Env.typeof_well_typed_tot_or_gtot_term);
                             FStar_TypeChecker_Env.teq_nosmt_force =
                               (env2.FStar_TypeChecker_Env.teq_nosmt_force);
                             FStar_TypeChecker_Env.subtype_nosmt_force =
                               (env2.FStar_TypeChecker_Env.subtype_nosmt_force);
                             FStar_TypeChecker_Env.qtbl_name_and_index =
                               (env2.FStar_TypeChecker_Env.qtbl_name_and_index);
                             FStar_TypeChecker_Env.normalized_eff_names =
                               (env2.FStar_TypeChecker_Env.normalized_eff_names);
                             FStar_TypeChecker_Env.fv_delta_depths =
                               (env2.FStar_TypeChecker_Env.fv_delta_depths);
                             FStar_TypeChecker_Env.proof_ns =
                               (env2.FStar_TypeChecker_Env.proof_ns);
                             FStar_TypeChecker_Env.synth_hook =
                               (env2.FStar_TypeChecker_Env.synth_hook);
                             FStar_TypeChecker_Env.try_solve_implicits_hook =
                               (env2.FStar_TypeChecker_Env.try_solve_implicits_hook);
                             FStar_TypeChecker_Env.splice =
                               (env2.FStar_TypeChecker_Env.splice);
                             FStar_TypeChecker_Env.mpreprocess =
                               (env2.FStar_TypeChecker_Env.mpreprocess);
                             FStar_TypeChecker_Env.postprocess =
                               (env2.FStar_TypeChecker_Env.postprocess);
                             FStar_TypeChecker_Env.identifier_info =
                               (env2.FStar_TypeChecker_Env.identifier_info);
                             FStar_TypeChecker_Env.tc_hooks =
                               (env2.FStar_TypeChecker_Env.tc_hooks);
                             FStar_TypeChecker_Env.dsenv =
                               (env2.FStar_TypeChecker_Env.dsenv);
                             FStar_TypeChecker_Env.nbe =
                               (env2.FStar_TypeChecker_Env.nbe);
                             FStar_TypeChecker_Env.strict_args_tab =
                               (env2.FStar_TypeChecker_Env.strict_args_tab);
                             FStar_TypeChecker_Env.erasable_types_tab =
                               (env2.FStar_TypeChecker_Env.erasable_types_tab);
                             FStar_TypeChecker_Env.enable_defer_to_tac =
                               (env2.FStar_TypeChecker_Env.enable_defer_to_tac);
                             FStar_TypeChecker_Env.unif_allow_ref_guards =
                               (env2.FStar_TypeChecker_Env.unif_allow_ref_guards);
                             FStar_TypeChecker_Env.erase_erasable_args =
                               (env2.FStar_TypeChecker_Env.erase_erasable_args);
                             FStar_TypeChecker_Env.core_check =
                               (env2.FStar_TypeChecker_Env.core_check)
                           } e1 in
                       (match uu___4 with
                        | (e2, lc) ->
                            let u =
                              FStar_TypeChecker_TcTerm.universe_of env2
                                lc.FStar_TypeChecker_Common.res_typ in
                            FStar_Pervasives_Native.Some
                              (e2, (lc.FStar_TypeChecker_Common.res_typ), u))) in
            let bv_universes env1 bvs =
              FStar_Compiler_List.map
                (fun x ->
                   let uu___ =
                     FStar_TypeChecker_TcTerm.universe_of env1
                       x.FStar_Syntax_Syntax.sort in
                   (x, uu___)) bvs in
            let mk_forall_l bv_univs term =
              FStar_Compiler_List.fold_right
                (fun uu___ ->
                   fun out ->
                     match uu___ with
                     | (x, u) -> FStar_Syntax_Util.mk_forall u x out)
                bv_univs term in
            let mk_exists_l bv_univs term =
              FStar_Compiler_List.fold_right
                (fun uu___ ->
                   fun out ->
                     match uu___ with
                     | (x, u) -> FStar_Syntax_Util.mk_exists u x out)
                bv_univs term in
            if pol1 <> StrictlyPositive
            then FStar_Pervasives_Native.None
            else
              (let uu___1 =
                 let uu___2 = FStar_Syntax_Subst.compress t1 in
                 uu___2.FStar_Syntax_Syntax.n in
               match uu___1 with
               | FStar_Syntax_Syntax.Tm_match (sc, asc_opt, brs, lopt) ->
                   let rec rewrite_branches path_condition branches =
                     match branches with
                     | [] ->
                         let uu___2 =
                           FStar_Syntax_Util.mk_imp path_condition
                             FStar_Syntax_Util.t_false in
                         FStar_Pervasives.Inr uu___2
                     | br::branches1 ->
                         let uu___2 = FStar_Syntax_Subst.open_branch br in
                         (match uu___2 with
                          | (pat, w, body) ->
                              (match w with
                               | FStar_Pervasives_Native.Some uu___3 ->
                                   FStar_Pervasives.Inl "when clause"
                               | uu___3 ->
                                   let bvs = FStar_Syntax_Syntax.pat_bvs pat in
                                   let env1 =
                                     FStar_TypeChecker_Env.push_bvs env bvs in
                                   let bvs_univs = bv_universes env1 bvs in
                                   let uu___4 = pat_as_exp env1 pat in
                                   (match uu___4 with
                                    | FStar_Pervasives_Native.None ->
                                        FStar_Pervasives.Inl
                                          "Ill-typed pattern"
                                    | FStar_Pervasives_Native.Some
                                        (p_e, t2, u) ->
                                        let eqn =
                                          FStar_Syntax_Util.mk_eq2 u t2 sc
                                            p_e in
                                        let branch_goal =
                                          let uu___5 =
                                            FStar_Syntax_Util.mk_imp eqn body in
                                          mk_forall_l bvs_univs uu___5 in
                                        let branch_goal1 =
                                          FStar_Syntax_Util.mk_imp
                                            path_condition branch_goal in
                                        let next_path_condition =
                                          let uu___5 =
                                            let uu___6 =
                                              mk_exists_l bvs_univs eqn in
                                            FStar_Syntax_Util.mk_neg uu___6 in
                                          FStar_Syntax_Util.mk_conj
                                            path_condition uu___5 in
                                        let uu___5 =
                                          rewrite_branches
                                            next_path_condition branches1 in
                                        (match uu___5 with
                                         | FStar_Pervasives.Inl msg ->
                                             FStar_Pervasives.Inl msg
                                         | FStar_Pervasives.Inr rest ->
                                             let uu___6 =
                                               FStar_Syntax_Util.mk_conj
                                                 branch_goal1 rest in
                                             FStar_Pervasives.Inr uu___6)))) in
                   let res = rewrite_branches FStar_Syntax_Util.t_true brs in
                   (match res with
                    | FStar_Pervasives.Inl msg ->
                        (if debug_any
                         then
                           (let uu___3 = FStar_TypeChecker_Env.get_range env in
                            let uu___4 =
                              let uu___5 =
                                FStar_Syntax_Print.term_to_string t1 in
                              FStar_Compiler_Util.format2
                                "Failed to split match term because %s (%s)"
                                msg uu___5 in
                            FStar_Errors.diag uu___3 uu___4)
                         else ();
                         FStar_Pervasives_Native.None)
                    | FStar_Pervasives.Inr res1 ->
                        (if debug_any
                         then
                           (let uu___3 = FStar_TypeChecker_Env.get_range env in
                            let uu___4 =
                              let uu___5 =
                                FStar_Syntax_Print.term_to_string t1 in
                              let uu___6 =
                                FStar_Syntax_Print.term_to_string res1 in
                              FStar_Compiler_Util.format2
                                "Rewrote match term\n%s\ninto %s\n" uu___5
                                uu___6 in
                            FStar_Errors.diag uu___3 uu___4)
                         else ();
                         FStar_Pervasives_Native.Some res1))
               | uu___2 -> FStar_Pervasives_Native.None) in
          let maybe_rewrite_term t1 =
            if pol1 <> StrictlyPositive
            then FStar_Pervasives_Native.None
            else
              (let uu___1 = rewrite_boolean_conjunction t1 in
               match uu___1 with
               | FStar_Pervasives_Native.Some t2 ->
                   FStar_Pervasives_Native.Some t2
               | FStar_Pervasives_Native.None -> try_rewrite_match e t1) in
          let uu___ = maybe_rewrite_term t in
          match uu___ with
          | FStar_Pervasives_Native.Some t1 -> traverse1 pol1 e t1
          | uu___1 ->
              let r =
                let t1 = FStar_Syntax_Subst.compress t in
                let uu___2 =
                  let uu___3 = should_descend t1 in Prims.op_Negation uu___3 in
                if uu___2
                then tpure t1.FStar_Syntax_Syntax.n
                else
                  (match t1.FStar_Syntax_Syntax.n with
                   | FStar_Syntax_Syntax.Tm_uinst (t2, us) ->
                       let tr = traverse1 pol1 e t2 in
                       let uu___4 =
                         comb1
                           (fun t' -> FStar_Syntax_Syntax.Tm_uinst (t', us)) in
                       uu___4 tr
                   | FStar_Syntax_Syntax.Tm_meta
                       (t2, FStar_Syntax_Syntax.Meta_labeled
                        (msg, r1, uu___4))
                       ->
                       let tr = traverse_ctx pol1 (msg, r1) e t2 in
                       let uu___5 =
                         comb1
                           (fun t' ->
                              FStar_Syntax_Syntax.Tm_meta
                                (t',
                                  (FStar_Syntax_Syntax.Meta_labeled
                                     (msg, r1, false)))) in
                       uu___5 tr
                   | FStar_Syntax_Syntax.Tm_meta (t2, m) ->
                       let tr = traverse1 pol1 e t2 in
                       let uu___4 =
                         comb1
                           (fun t' -> FStar_Syntax_Syntax.Tm_meta (t', m)) in
                       uu___4 tr
                   | FStar_Syntax_Syntax.Tm_ascribed (t2, asc, ef) ->
                       let uu___4 = traverse1 pol1 e t2 in
                       let uu___5 =
                         comb1
                           (fun t3 ->
                              FStar_Syntax_Syntax.Tm_ascribed (t3, asc, ef)) in
                       uu___5 uu___4
                   | FStar_Syntax_Syntax.Tm_app
                       ({
                          FStar_Syntax_Syntax.n = FStar_Syntax_Syntax.Tm_fvar
                            fv;
                          FStar_Syntax_Syntax.pos = uu___4;
                          FStar_Syntax_Syntax.vars = uu___5;
                          FStar_Syntax_Syntax.hash_code = uu___6;_},
                        (p, uu___7)::(q, uu___8)::[])
                       when
                       FStar_Syntax_Syntax.fv_eq_lid fv
                         FStar_Parser_Const.imp_lid
                       ->
                       let x =
                         FStar_Syntax_Syntax.new_bv
                           FStar_Pervasives_Native.None p in
                       let r1 = traverse1 (flip pol1) e p in
                       let r2 =
                         let uu___9 = FStar_TypeChecker_Env.push_bv e x in
                         traverse1 pol1 uu___9 q in
                       comb2
                         (fun l ->
                            fun r3 ->
                              let uu___9 = FStar_Syntax_Util.mk_imp l r3 in
                              uu___9.FStar_Syntax_Syntax.n) r1 r2
                   | FStar_Syntax_Syntax.Tm_app (hd, args) ->
                       let uu___4 =
                         let uu___5 =
                           let uu___6 = FStar_Syntax_Util.un_uinst hd in
                           uu___6.FStar_Syntax_Syntax.n in
                         (uu___5, args) in
                       (match uu___4 with
                        | (FStar_Syntax_Syntax.Tm_fvar fv,
                           (t2, FStar_Pervasives_Native.Some aq0)::(body, aq)::[])
                            when
                            ((FStar_Syntax_Syntax.fv_eq_lid fv
                                FStar_Parser_Const.forall_lid)
                               ||
                               (FStar_Syntax_Syntax.fv_eq_lid fv
                                  FStar_Parser_Const.exists_lid))
                              && aq0.FStar_Syntax_Syntax.aqual_implicit
                            ->
                            let r0 = traverse1 pol1 e hd in
                            let rt = traverse1 (flip pol1) e t2 in
                            let rbody = traverse1 pol1 e body in
                            let rargs =
                              comb2
                                (fun t3 ->
                                   fun body1 ->
                                     [(t3,
                                        (FStar_Pervasives_Native.Some aq0));
                                     (body1, aq)]) rt rbody in
                            comb2
                              (fun hd1 ->
                                 fun args1 ->
                                   FStar_Syntax_Syntax.Tm_app (hd1, args1))
                              r0 rargs
                        | uu___5 ->
                            let r0 = traverse1 pol1 e hd in
                            let r1 =
                              FStar_Compiler_List.fold_right
                                (fun uu___6 ->
                                   fun r2 ->
                                     match uu___6 with
                                     | (a, q) ->
                                         let r' = traverse1 pol1 e a in
                                         comb2
                                           (fun a1 ->
                                              fun args1 -> (a1, q) :: args1)
                                           r' r2) args (tpure []) in
                            let simplified =
                              (uu___is_Simplified r0) ||
                                (uu___is_Simplified r1) in
                            comb2
                              (fun hd1 ->
                                 fun args1 ->
                                   let uu___6 =
                                     let uu___7 =
                                       let uu___8 =
                                         FStar_Syntax_Util.un_uinst hd1 in
                                       uu___8.FStar_Syntax_Syntax.n in
                                     (uu___7, args1) in
                                   match uu___6 with
                                   | (FStar_Syntax_Syntax.Tm_fvar fv,
                                      (t2, uu___7)::[]) when
                                       (simplified &&
                                          (FStar_Syntax_Syntax.fv_eq_lid fv
                                             FStar_Parser_Const.squash_lid))
                                         &&
                                         (let uu___8 =
                                            FStar_Syntax_Util.eq_tm t2
                                              FStar_Syntax_Util.t_true in
                                          uu___8 = FStar_Syntax_Util.Equal)
                                       ->
                                       (if debug
                                        then
                                          FStar_Compiler_Util.print_string
                                            "Simplified squash True to True"
                                        else ();
                                        FStar_Syntax_Util.t_true.FStar_Syntax_Syntax.n)
                                   | uu___7 ->
                                       let t' =
                                         FStar_Syntax_Syntax.Tm_app
                                           (hd1, args1) in
                                       t') r0 r1)
                   | FStar_Syntax_Syntax.Tm_abs (bs, t2, k) ->
                       let uu___4 = FStar_Syntax_Subst.open_term bs t2 in
                       (match uu___4 with
                        | (bs1, topen) ->
                            let e' = FStar_TypeChecker_Env.push_binders e bs1 in
                            let r0 =
                              FStar_Compiler_List.map
                                (fun b ->
                                   let r1 =
                                     traverse1 (flip pol1) e
                                       (b.FStar_Syntax_Syntax.binder_bv).FStar_Syntax_Syntax.sort in
                                   let uu___5 =
                                     comb1
                                       (fun s' ->
                                          {
                                            FStar_Syntax_Syntax.binder_bv =
                                              (let uu___6 =
                                                 b.FStar_Syntax_Syntax.binder_bv in
                                               {
                                                 FStar_Syntax_Syntax.ppname =
                                                   (uu___6.FStar_Syntax_Syntax.ppname);
                                                 FStar_Syntax_Syntax.index =
                                                   (uu___6.FStar_Syntax_Syntax.index);
                                                 FStar_Syntax_Syntax.sort =
                                                   s'
                                               });
                                            FStar_Syntax_Syntax.binder_qual =
                                              (b.FStar_Syntax_Syntax.binder_qual);
                                            FStar_Syntax_Syntax.binder_attrs
                                              =
                                              (b.FStar_Syntax_Syntax.binder_attrs)
                                          }) in
                                   uu___5 r1) bs1 in
                            let rbs = comb_list r0 in
                            let rt = traverse1 pol1 e' topen in
                            comb2
                              (fun bs2 ->
                                 fun t3 ->
                                   let uu___5 =
                                     FStar_Syntax_Util.abs bs2 t3 k in
                                   uu___5.FStar_Syntax_Syntax.n) rbs rt)
                   | x -> tpure x) in
              (match r with
               | Unchanged tn' ->
                   maybe_spinoff pol1 label_ctx e
                     {
                       FStar_Syntax_Syntax.n = tn';
                       FStar_Syntax_Syntax.pos = (t.FStar_Syntax_Syntax.pos);
                       FStar_Syntax_Syntax.vars =
                         (t.FStar_Syntax_Syntax.vars);
                       FStar_Syntax_Syntax.hash_code =
                         (t.FStar_Syntax_Syntax.hash_code)
                     }
               | Simplified (tn', gs) ->
                   let uu___2 =
                     maybe_spinoff pol1 label_ctx e
                       {
                         FStar_Syntax_Syntax.n = tn';
                         FStar_Syntax_Syntax.pos =
                           (t.FStar_Syntax_Syntax.pos);
                         FStar_Syntax_Syntax.vars =
                           (t.FStar_Syntax_Syntax.vars);
                         FStar_Syntax_Syntax.hash_code =
                           (t.FStar_Syntax_Syntax.hash_code)
                       } in
                   emit gs uu___2
               | Dual (tn, tp, gs) ->
                   let rp =
                     maybe_spinoff pol1 label_ctx e
                       {
                         FStar_Syntax_Syntax.n = tp;
                         FStar_Syntax_Syntax.pos =
                           (t.FStar_Syntax_Syntax.pos);
                         FStar_Syntax_Syntax.vars =
                           (t.FStar_Syntax_Syntax.vars);
                         FStar_Syntax_Syntax.hash_code =
                           (t.FStar_Syntax_Syntax.hash_code)
                       } in
                   let uu___2 = explode rp in
                   (match uu___2 with
                    | (uu___3, p', gs') ->
                        Dual
                          ({
                             FStar_Syntax_Syntax.n = tn;
                             FStar_Syntax_Syntax.pos =
                               (t.FStar_Syntax_Syntax.pos);
                             FStar_Syntax_Syntax.vars =
                               (t.FStar_Syntax_Syntax.vars);
                             FStar_Syntax_Syntax.hash_code =
                               (t.FStar_Syntax_Syntax.hash_code)
                           }, p', (FStar_Compiler_List.op_At gs gs'))))
let (pol_to_string : pol -> Prims.string) =
  fun uu___ ->
    match uu___ with
    | StrictlyPositive -> "StrictlyPositive"
    | Pos -> "Positive"
    | Neg -> "Negative"
    | Both -> "Both"
let (spinoff_strictly_positive_goals :
  FStar_TypeChecker_Env.env ->
    FStar_Syntax_Syntax.term ->
      (FStar_TypeChecker_Env.env * FStar_Syntax_Syntax.term) Prims.list)
  =
  fun env ->
    fun goal ->
      let debug =
        FStar_TypeChecker_Env.debug env (FStar_Options.Other "SpinoffAll") in
      if debug
      then
        (let uu___1 = FStar_Syntax_Print.term_to_string goal in
         FStar_Compiler_Util.print1 "spinoff_all called with %s\n" uu___1)
      else ();
      FStar_Errors.with_ctx "While spinning off all goals"
        (fun uu___1 ->
           let initial = (Prims.int_one, []) in
           let uu___2 =
             let uu___3 =
               traverse_for_spinoff StrictlyPositive
                 FStar_Pervasives_Native.None env goal in
             match uu___3 with
             | Unchanged t' -> (t', [])
             | Simplified (t', gs) -> (t', gs)
             | uu___4 ->
                 failwith "preprocess: impossible, traverse returned a Dual" in
           match uu___2 with
           | (t', gs) ->
               let t'1 =
                 FStar_TypeChecker_Normalize.normalize
                   [FStar_TypeChecker_Env.Eager_unfolding;
                   FStar_TypeChecker_Env.Simplify;
                   FStar_TypeChecker_Env.Primops] env t' in
               let main_goal =
                 let t = FStar_TypeChecker_Common.check_trivial t'1 in
                 match t with
                 | FStar_TypeChecker_Common.Trivial -> []
                 | FStar_TypeChecker_Common.NonTrivial t1 ->
                     (if debug
                      then
                        (let msg =
                           let uu___4 =
                             let uu___5 =
                               FStar_TypeChecker_Env.all_binders env in
                             FStar_Compiler_Effect.op_Bar_Greater uu___5
                               (FStar_Syntax_Print.binders_to_string ", ") in
                           let uu___5 = FStar_Syntax_Print.term_to_string t1 in
                           FStar_Compiler_Util.format2
                             "Main goal simplified to: %s |- %s\n" uu___4
                             uu___5 in
                         let uu___4 = FStar_TypeChecker_Env.get_range env in
                         let uu___5 =
                           FStar_Compiler_Util.format1
                             "Verification condition was to be split into several atomic sub-goals, but this query had some sub-goals that couldn't be split---the error report, if any, may be inaccurate.\n%s\n"
                             msg in
                         FStar_Errors.diag uu___4 uu___5)
                      else ();
                      [(env, t1)]) in
               let s = initial in
               let s1 =
                 FStar_Compiler_List.fold_left
                   (fun uu___3 ->
                      fun g ->
                        match uu___3 with
                        | (n, gs1) ->
                            let phi = FStar_Tactics_Types.goal_type g in
                            let uu___4 =
                              let uu___5 =
                                let uu___6 = FStar_Tactics_Types.goal_env g in
                                (uu___6, phi) in
                              uu___5 :: gs1 in
                            ((n + Prims.int_one), uu___4)) s gs in
               let uu___3 = s1 in
               (match uu___3 with
                | (uu___4, gs1) ->
                    let gs2 = FStar_Compiler_List.rev gs1 in
                    let gs3 =
                      FStar_Compiler_Effect.op_Bar_Greater gs2
                        (FStar_Compiler_List.filter_map
                           (fun uu___5 ->
                              match uu___5 with
                              | (env1, t) ->
                                  let t1 =
                                    FStar_TypeChecker_Normalize.normalize
                                      [FStar_TypeChecker_Env.Eager_unfolding;
                                      FStar_TypeChecker_Env.Simplify;
                                      FStar_TypeChecker_Env.Primops] env1 t in
                                  let uu___6 =
                                    FStar_TypeChecker_Common.check_trivial t1 in
                                  (match uu___6 with
                                   | FStar_TypeChecker_Common.Trivial ->
                                       FStar_Pervasives_Native.None
                                   | FStar_TypeChecker_Common.NonTrivial t2
                                       ->
                                       (if debug
                                        then
                                          (let uu___8 =
                                             FStar_Syntax_Print.term_to_string
                                               t2 in
                                           FStar_Compiler_Util.print1
                                             "Got goal: %s\n" uu___8)
                                        else ();
                                        FStar_Pervasives_Native.Some
                                          (env1, t2))))) in
                    ((let uu___6 = FStar_TypeChecker_Env.get_range env in
                      let uu___7 =
                        let uu___8 =
                          FStar_Compiler_Util.string_of_int
                            (FStar_Compiler_List.length gs3) in
                        FStar_Compiler_Util.format1
                          "Split query into %s sub-goals" uu___8 in
                      FStar_Errors.diag uu___6 uu___7);
                     FStar_Compiler_List.op_At main_goal gs3)))
let (synthesize :
  FStar_TypeChecker_Env.env ->
    FStar_Syntax_Syntax.typ ->
      FStar_Syntax_Syntax.term -> FStar_Syntax_Syntax.term)
  =
  fun env ->
    fun typ ->
      fun tau ->
        FStar_Errors.with_ctx "While synthesizing term with a tactic"
          (fun uu___ ->
             if env.FStar_TypeChecker_Env.nosynth
             then
               let uu___1 =
                 FStar_TypeChecker_Util.fvar_const env
                   FStar_Parser_Const.magic_lid in
               let uu___2 =
                 let uu___3 =
                   FStar_Syntax_Syntax.as_arg FStar_Syntax_Util.exp_unit in
                 [uu___3] in
               FStar_Syntax_Syntax.mk_Tm_app uu___1 uu___2
                 typ.FStar_Syntax_Syntax.pos
             else
               ((let uu___3 =
                   FStar_TypeChecker_Env.debug env
                     (FStar_Options.Other "Tac") in
                 FStar_Compiler_Effect.op_Colon_Equals
                   FStar_Tactics_Interpreter.tacdbg uu___3);
                (let uu___3 =
                   run_tactic_on_typ tau.FStar_Syntax_Syntax.pos
                     typ.FStar_Syntax_Syntax.pos tau env typ in
                 match uu___3 with
                 | (gs, w) ->
                     (FStar_Compiler_List.iter
                        (fun g ->
                           let uu___5 =
                             let uu___6 = FStar_Tactics_Types.goal_env g in
                             let uu___7 = FStar_Tactics_Types.goal_type g in
                             getprop uu___6 uu___7 in
                           match uu___5 with
                           | FStar_Pervasives_Native.Some vc ->
                               ((let uu___7 =
                                   FStar_Compiler_Effect.op_Bang
                                     FStar_Tactics_Interpreter.tacdbg in
                                 if uu___7
                                 then
                                   let uu___8 =
                                     FStar_Syntax_Print.term_to_string vc in
                                   FStar_Compiler_Util.print1
                                     "Synthesis left a goal: %s\n" uu___8
                                 else ());
                                (let guard =
                                   {
                                     FStar_TypeChecker_Common.guard_f =
                                       (FStar_TypeChecker_Common.NonTrivial
                                          vc);
                                     FStar_TypeChecker_Common.deferred_to_tac
                                       = [];
                                     FStar_TypeChecker_Common.deferred = [];
                                     FStar_TypeChecker_Common.univ_ineqs =
                                       ([], []);
                                     FStar_TypeChecker_Common.implicits = []
                                   } in
                                 let uu___7 = FStar_Tactics_Types.goal_env g in
                                 FStar_TypeChecker_Rel.force_trivial_guard
                                   uu___7 guard))
                           | FStar_Pervasives_Native.None ->
                               FStar_Errors.raise_error
                                 (FStar_Errors_Codes.Fatal_OpenGoalsInSynthesis,
                                   "synthesis left open goals")
                                 typ.FStar_Syntax_Syntax.pos) gs;
                      w))))
let (solve_implicits :
  FStar_TypeChecker_Env.env ->
    FStar_Syntax_Syntax.term -> FStar_TypeChecker_Env.implicits -> unit)
  =
  fun env ->
    fun tau ->
      fun imps ->
        FStar_Errors.with_ctx "While solving implicits with a tactic"
          (fun uu___ ->
             if env.FStar_TypeChecker_Env.nosynth
             then ()
             else
               ((let uu___3 =
                   FStar_TypeChecker_Env.debug env
                     (FStar_Options.Other "Tac") in
                 FStar_Compiler_Effect.op_Colon_Equals
                   FStar_Tactics_Interpreter.tacdbg uu___3);
                (let gs =
                   let uu___3 = FStar_TypeChecker_Env.get_range env in
                   run_tactic_on_all_implicits tau.FStar_Syntax_Syntax.pos
                     uu___3 tau env imps in
                 (let uu___4 =
                    FStar_Options.profile_enabled
                      FStar_Pervasives_Native.None "FStar.TypeChecker" in
                  if uu___4
                  then
                    let uu___5 =
                      FStar_Compiler_Util.string_of_int
                        (FStar_Compiler_List.length gs) in
                    FStar_Compiler_Util.print1
                      "solve_implicits produced %s goals\n" uu___5
                  else ());
                 FStar_Options.with_saved_options
                   (fun uu___4 ->
                      let uu___5 = FStar_Options.set_options "--no_tactics" in
                      FStar_Compiler_Effect.op_Bar_Greater gs
                        (FStar_Compiler_List.iter
                           (fun g ->
                              let uu___6 =
                                let uu___7 = FStar_Tactics_Types.goal_env g in
                                let uu___8 = FStar_Tactics_Types.goal_type g in
                                getprop uu___7 uu___8 in
                              match uu___6 with
                              | FStar_Pervasives_Native.Some vc ->
                                  ((let uu___8 =
                                      FStar_Compiler_Effect.op_Bang
                                        FStar_Tactics_Interpreter.tacdbg in
                                    if uu___8
                                    then
                                      let uu___9 =
                                        FStar_Syntax_Print.term_to_string vc in
                                      FStar_Compiler_Util.print1
                                        "Synthesis left a goal: %s\n" uu___9
                                    else ());
                                   (let uu___8 =
                                      let uu___9 =
                                        FStar_Options.admit_smt_queries () in
                                      Prims.op_Negation uu___9 in
                                    if uu___8
                                    then
                                      let guard =
                                        {
                                          FStar_TypeChecker_Common.guard_f =
                                            (FStar_TypeChecker_Common.NonTrivial
                                               vc);
                                          FStar_TypeChecker_Common.deferred_to_tac
                                            = [];
                                          FStar_TypeChecker_Common.deferred =
                                            [];
                                          FStar_TypeChecker_Common.univ_ineqs
                                            = ([], []);
                                          FStar_TypeChecker_Common.implicits
                                            = []
                                        } in
                                      FStar_Profiling.profile
                                        (fun uu___9 ->
                                           let uu___10 =
                                             FStar_Tactics_Types.goal_env g in
                                           FStar_TypeChecker_Rel.force_trivial_guard
                                             uu___10 guard)
                                        FStar_Pervasives_Native.None
                                        "FStar.TypeChecker.Hooks.force_trivial_guard"
                                    else ()))
                              | FStar_Pervasives_Native.None ->
                                  let uu___7 =
                                    FStar_TypeChecker_Env.get_range env in
                                  FStar_Errors.raise_error
                                    (FStar_Errors_Codes.Fatal_OpenGoalsInSynthesis,
                                      "synthesis left open goals") uu___7))))))
let (find_user_tac_for_attr :
  FStar_TypeChecker_Env.env ->
    FStar_Syntax_Syntax.term ->
      FStar_Syntax_Syntax.sigelt FStar_Pervasives_Native.option)
  =
  fun env ->
    fun a ->
      let hooks =
        FStar_TypeChecker_Env.lookup_attr env
          FStar_Parser_Const.handle_smt_goals_attr_string in
      FStar_Compiler_Effect.op_Bar_Greater hooks
        (FStar_Compiler_Util.try_find (fun uu___ -> true))
let (handle_smt_goal :
  FStar_TypeChecker_Env.env ->
    FStar_TypeChecker_Env.goal ->
      (FStar_TypeChecker_Env.env * FStar_Syntax_Syntax.term) Prims.list)
  =
  fun env ->
    fun goal ->
      let uu___ = FStar_TypeChecker_Common.check_trivial goal in
      match uu___ with
      | FStar_TypeChecker_Common.Trivial -> [(env, goal)]
      | FStar_TypeChecker_Common.NonTrivial goal1 ->
          let uu___1 =
            let uu___2 =
              FStar_Syntax_Syntax.tconst
                FStar_Parser_Const.handle_smt_goals_attr in
            find_user_tac_for_attr env uu___2 in
          (match uu___1 with
           | FStar_Pervasives_Native.Some tac ->
               let tau =
                 match tac.FStar_Syntax_Syntax.sigel with
                 | FStar_Syntax_Syntax.Sig_let (uu___2, lid::[]) ->
                     let qn = FStar_TypeChecker_Env.lookup_qname env lid in
                     let fv =
                       FStar_Syntax_Syntax.lid_as_fv lid
                         (FStar_Syntax_Syntax.Delta_constant_at_level
                            Prims.int_zero) FStar_Pervasives_Native.None in
                     let dd =
                       let uu___3 =
                         FStar_TypeChecker_Env.delta_depth_of_qninfo fv qn in
                       match uu___3 with
                       | FStar_Pervasives_Native.Some dd1 -> dd1
                       | FStar_Pervasives_Native.None ->
                           failwith "Expected a dd" in
                     let uu___3 =
                       FStar_Syntax_Syntax.lid_as_fv lid dd
                         FStar_Pervasives_Native.None in
                     FStar_Syntax_Syntax.fv_to_tm uu___3
                 | uu___2 -> failwith "Resolve_tac not found" in
               let gs =
                 FStar_Errors.with_ctx
                   "While handling an SMT goal with a tactic"
                   (fun uu___2 ->
                      (let uu___4 =
                         FStar_TypeChecker_Env.debug env
                           (FStar_Options.Other "Tac") in
                       FStar_Compiler_Effect.op_Colon_Equals
                         FStar_Tactics_Interpreter.tacdbg uu___4);
                      (let uu___4 =
                         let uu___5 = FStar_TypeChecker_Env.get_range env in
                         let uu___6 =
                           FStar_Syntax_Util.mk_squash
                             FStar_Syntax_Syntax.U_zero goal1 in
                         run_tactic_on_typ tau.FStar_Syntax_Syntax.pos uu___5
                           tau env uu___6 in
                       match uu___4 with
                       | (gs1, uu___5) ->
                           FStar_Compiler_Effect.op_Bar_Greater gs1
                             (FStar_Compiler_List.map
                                (fun g ->
                                   let uu___6 =
                                     let uu___7 =
                                       FStar_Tactics_Types.goal_env g in
                                     let uu___8 =
                                       FStar_Tactics_Types.goal_type g in
                                     getprop uu___7 uu___8 in
                                   match uu___6 with
                                   | FStar_Pervasives_Native.Some vc ->
                                       ((let uu___8 =
                                           FStar_Compiler_Effect.op_Bang
                                             FStar_Tactics_Interpreter.tacdbg in
                                         if uu___8
                                         then
                                           let uu___9 =
                                             FStar_Syntax_Print.term_to_string
                                               vc in
                                           FStar_Compiler_Util.print1
                                             "handle_smt_goals left a goal: %s\n"
                                             uu___9
                                         else ());
                                        (let uu___8 =
                                           FStar_Tactics_Types.goal_env g in
                                         (uu___8, vc)))
                                   | FStar_Pervasives_Native.None ->
                                       let uu___7 =
                                         FStar_TypeChecker_Env.get_range env in
                                       FStar_Errors.raise_error
                                         (FStar_Errors_Codes.Fatal_OpenGoalsInSynthesis,
                                           "Handling an SMT goal by tactic left non-prop open goals")
                                         uu___7)))) in
               gs
           | FStar_Pervasives_Native.None -> [(env, goal1)])
let (splice :
  FStar_TypeChecker_Env.env ->
    Prims.bool ->
      FStar_Ident.lident Prims.list ->
        FStar_Syntax_Syntax.term ->
          FStar_Compiler_Range.range -> FStar_Syntax_Syntax.sigelt Prims.list)
  =
  fun env ->
<<<<<<< HEAD
    fun is_typed ->
      fun lids ->
        fun tau ->
          fun rng ->
            FStar_Errors.with_ctx "While running splice with a tactic"
              (fun uu___ ->
                 if env.FStar_TypeChecker_Env.nosynth
                 then []
                 else
                   ((let uu___3 =
                       FStar_TypeChecker_Env.debug env
                         (FStar_Options.Other "Tac") in
                     FStar_Compiler_Effect.op_Colon_Equals
                       FStar_Tactics_Interpreter.tacdbg uu___3);
                    (let uu___3 =
                       if is_typed
=======
    fun rng ->
      fun tau ->
        FStar_Errors.with_ctx "While running splice with a tactic"
          (fun uu___ ->
             if env.FStar_TypeChecker_Env.nosynth
             then []
             else
               ((let uu___3 =
                   FStar_TypeChecker_Env.debug env
                     (FStar_Options.Other "Tac") in
                 FStar_Compiler_Effect.op_Colon_Equals
                   FStar_Tactics_Interpreter.tacdbg uu___3);
                (let typ = FStar_Syntax_Syntax.t_decls in
                 let ps =
                   FStar_Tactics_Basic.proofstate_of_goals
                     tau.FStar_Syntax_Syntax.pos env [] [] in
                 let uu___3 =
                   let uu___4 =
                     FStar_Syntax_Embeddings.e_list
                       FStar_Reflection_Embeddings.e_sigelt in
                   FStar_Tactics_Interpreter.run_tactic_on_ps
                     tau.FStar_Syntax_Syntax.pos tau.FStar_Syntax_Syntax.pos
                     false FStar_Syntax_Embeddings.e_unit () uu___4 tau ps in
                 match uu___3 with
                 | (gs, sigelts) ->
                     ((let uu___5 =
                         FStar_Compiler_List.existsML
                           (fun g ->
                              let uu___6 =
                                let uu___7 =
                                  let uu___8 = FStar_Tactics_Types.goal_env g in
                                  let uu___9 =
                                    FStar_Tactics_Types.goal_type g in
                                  getprop uu___8 uu___9 in
                                FStar_Compiler_Option.isSome uu___7 in
                              Prims.op_Negation uu___6) gs in
                       if uu___5
                       then
                         FStar_Errors.raise_error
                           (FStar_Errors_Codes.Fatal_OpenGoalsInSynthesis,
                             "splice left open goals")
                           typ.FStar_Syntax_Syntax.pos
                       else ());
                      (let uu___6 =
                         FStar_Compiler_Effect.op_Bang
                           FStar_Tactics_Interpreter.tacdbg in
                       if uu___6
>>>>>>> afaaa116
                       then
                         FStar_TypeChecker_TcTerm.tc_check_tot_or_gtot_term
                           env tau FStar_Syntax_Util.t_dsl_tac_typ ""
                       else
                         FStar_TypeChecker_TcTerm.tc_tactic
                           FStar_Syntax_Syntax.t_unit
                           FStar_Syntax_Syntax.t_decls env tau in
                     match uu___3 with
                     | (tau1, uu___4, g) ->
                         (FStar_TypeChecker_Rel.force_trivial_guard env g;
                          (let ps =
                             FStar_Tactics_Basic.proofstate_of_goals
                               tau1.FStar_Syntax_Syntax.pos env [] [] in
                           let tactic_already_typed = true in
                           let uu___6 =
                             if is_typed
                             then
                               let uu___7 =
                                 let uu___8 =
                                   FStar_Syntax_Embeddings.e_tuple2
                                     FStar_Reflection_Embeddings.e_term
                                     FStar_Reflection_Embeddings.e_term in
                                 FStar_Tactics_Interpreter.run_tactic_on_ps
                                   tau1.FStar_Syntax_Syntax.pos
                                   tau1.FStar_Syntax_Syntax.pos false
                                   FStar_Reflection_Embeddings.e_env
                                   {
                                     FStar_TypeChecker_Env.solver =
                                       (env.FStar_TypeChecker_Env.solver);
                                     FStar_TypeChecker_Env.range =
                                       (env.FStar_TypeChecker_Env.range);
                                     FStar_TypeChecker_Env.curmodule =
                                       (env.FStar_TypeChecker_Env.curmodule);
                                     FStar_TypeChecker_Env.gamma = [];
                                     FStar_TypeChecker_Env.gamma_sig =
                                       (env.FStar_TypeChecker_Env.gamma_sig);
                                     FStar_TypeChecker_Env.gamma_cache =
                                       (env.FStar_TypeChecker_Env.gamma_cache);
                                     FStar_TypeChecker_Env.modules =
                                       (env.FStar_TypeChecker_Env.modules);
                                     FStar_TypeChecker_Env.expected_typ =
                                       (env.FStar_TypeChecker_Env.expected_typ);
                                     FStar_TypeChecker_Env.sigtab =
                                       (env.FStar_TypeChecker_Env.sigtab);
                                     FStar_TypeChecker_Env.attrtab =
                                       (env.FStar_TypeChecker_Env.attrtab);
                                     FStar_TypeChecker_Env.instantiate_imp =
                                       (env.FStar_TypeChecker_Env.instantiate_imp);
                                     FStar_TypeChecker_Env.effects =
                                       (env.FStar_TypeChecker_Env.effects);
                                     FStar_TypeChecker_Env.generalize =
                                       (env.FStar_TypeChecker_Env.generalize);
                                     FStar_TypeChecker_Env.letrecs =
                                       (env.FStar_TypeChecker_Env.letrecs);
                                     FStar_TypeChecker_Env.top_level =
                                       (env.FStar_TypeChecker_Env.top_level);
                                     FStar_TypeChecker_Env.check_uvars =
                                       (env.FStar_TypeChecker_Env.check_uvars);
                                     FStar_TypeChecker_Env.use_eq_strict =
                                       (env.FStar_TypeChecker_Env.use_eq_strict);
                                     FStar_TypeChecker_Env.is_iface =
                                       (env.FStar_TypeChecker_Env.is_iface);
                                     FStar_TypeChecker_Env.admit =
                                       (env.FStar_TypeChecker_Env.admit);
                                     FStar_TypeChecker_Env.lax =
                                       (env.FStar_TypeChecker_Env.lax);
                                     FStar_TypeChecker_Env.lax_universes =
                                       (env.FStar_TypeChecker_Env.lax_universes);
                                     FStar_TypeChecker_Env.phase1 =
                                       (env.FStar_TypeChecker_Env.phase1);
                                     FStar_TypeChecker_Env.failhard =
                                       (env.FStar_TypeChecker_Env.failhard);
                                     FStar_TypeChecker_Env.nosynth =
                                       (env.FStar_TypeChecker_Env.nosynth);
                                     FStar_TypeChecker_Env.uvar_subtyping =
                                       (env.FStar_TypeChecker_Env.uvar_subtyping);
                                     FStar_TypeChecker_Env.tc_term =
                                       (env.FStar_TypeChecker_Env.tc_term);
                                     FStar_TypeChecker_Env.typeof_tot_or_gtot_term
                                       =
                                       (env.FStar_TypeChecker_Env.typeof_tot_or_gtot_term);
                                     FStar_TypeChecker_Env.universe_of =
                                       (env.FStar_TypeChecker_Env.universe_of);
                                     FStar_TypeChecker_Env.typeof_well_typed_tot_or_gtot_term
                                       =
                                       (env.FStar_TypeChecker_Env.typeof_well_typed_tot_or_gtot_term);
                                     FStar_TypeChecker_Env.teq_nosmt_force =
                                       (env.FStar_TypeChecker_Env.teq_nosmt_force);
                                     FStar_TypeChecker_Env.subtype_nosmt_force
                                       =
                                       (env.FStar_TypeChecker_Env.subtype_nosmt_force);
                                     FStar_TypeChecker_Env.qtbl_name_and_index
                                       =
                                       (env.FStar_TypeChecker_Env.qtbl_name_and_index);
                                     FStar_TypeChecker_Env.normalized_eff_names
                                       =
                                       (env.FStar_TypeChecker_Env.normalized_eff_names);
                                     FStar_TypeChecker_Env.fv_delta_depths =
                                       (env.FStar_TypeChecker_Env.fv_delta_depths);
                                     FStar_TypeChecker_Env.proof_ns =
                                       (env.FStar_TypeChecker_Env.proof_ns);
                                     FStar_TypeChecker_Env.synth_hook =
                                       (env.FStar_TypeChecker_Env.synth_hook);
                                     FStar_TypeChecker_Env.try_solve_implicits_hook
                                       =
                                       (env.FStar_TypeChecker_Env.try_solve_implicits_hook);
                                     FStar_TypeChecker_Env.splice =
                                       (env.FStar_TypeChecker_Env.splice);
                                     FStar_TypeChecker_Env.mpreprocess =
                                       (env.FStar_TypeChecker_Env.mpreprocess);
                                     FStar_TypeChecker_Env.postprocess =
                                       (env.FStar_TypeChecker_Env.postprocess);
                                     FStar_TypeChecker_Env.identifier_info =
                                       (env.FStar_TypeChecker_Env.identifier_info);
                                     FStar_TypeChecker_Env.tc_hooks =
                                       (env.FStar_TypeChecker_Env.tc_hooks);
                                     FStar_TypeChecker_Env.dsenv =
                                       (env.FStar_TypeChecker_Env.dsenv);
                                     FStar_TypeChecker_Env.nbe =
                                       (env.FStar_TypeChecker_Env.nbe);
                                     FStar_TypeChecker_Env.strict_args_tab =
                                       (env.FStar_TypeChecker_Env.strict_args_tab);
                                     FStar_TypeChecker_Env.erasable_types_tab
                                       =
                                       (env.FStar_TypeChecker_Env.erasable_types_tab);
                                     FStar_TypeChecker_Env.enable_defer_to_tac
                                       =
                                       (env.FStar_TypeChecker_Env.enable_defer_to_tac);
                                     FStar_TypeChecker_Env.unif_allow_ref_guards
                                       =
                                       (env.FStar_TypeChecker_Env.unif_allow_ref_guards);
                                     FStar_TypeChecker_Env.erase_erasable_args
                                       =
                                       (env.FStar_TypeChecker_Env.erase_erasable_args);
                                     FStar_TypeChecker_Env.core_check =
                                       (env.FStar_TypeChecker_Env.core_check)
                                   } uu___8 tau1 tactic_already_typed ps in
                               match uu___7 with
                               | (gs, (e, t)) ->
                                   let lb =
                                     let uu___8 =
                                       let uu___9 =
                                         let uu___10 =
                                           FStar_Compiler_List.hd lids in
                                         FStar_Syntax_Syntax.lid_as_fv
                                           uu___10
                                           (FStar_Syntax_Syntax.Delta_constant_at_level
                                              Prims.int_one)
                                           FStar_Pervasives_Native.None in
                                       FStar_Pervasives.Inr uu___9 in
                                     FStar_Syntax_Util.mk_letbinding uu___8
                                       [] t FStar_Parser_Const.effect_Tot_lid
                                       e [] rng in
                                   (gs,
                                     [{
                                        FStar_Syntax_Syntax.sigel =
                                          (FStar_Syntax_Syntax.Sig_let
                                             ((false, [lb]), lids));
                                        FStar_Syntax_Syntax.sigrng = rng;
                                        FStar_Syntax_Syntax.sigquals =
                                          [FStar_Syntax_Syntax.Visible_default];
                                        FStar_Syntax_Syntax.sigmeta =
                                          FStar_Syntax_Syntax.default_sigmeta;
                                        FStar_Syntax_Syntax.sigattrs = [];
                                        FStar_Syntax_Syntax.sigopts =
                                          FStar_Pervasives_Native.None
                                      }])
                             else
                               (let uu___8 =
                                  FStar_Syntax_Embeddings.e_list
                                    FStar_Reflection_Embeddings.e_sigelt in
                                FStar_Tactics_Interpreter.run_tactic_on_ps
                                  tau1.FStar_Syntax_Syntax.pos
                                  tau1.FStar_Syntax_Syntax.pos false
                                  FStar_Syntax_Embeddings.e_unit () uu___8
                                  tau1 tactic_already_typed ps) in
                           match uu___6 with
                           | (gs, sigelts) ->
                               ((let uu___8 =
                                   FStar_Compiler_List.existsML
                                     (fun g1 ->
                                        let uu___9 =
                                          let uu___10 =
                                            let uu___11 =
                                              FStar_Tactics_Types.goal_env g1 in
                                            let uu___12 =
                                              FStar_Tactics_Types.goal_type
                                                g1 in
                                            getprop uu___11 uu___12 in
                                          FStar_Compiler_Option.isSome
                                            uu___10 in
<<<<<<< HEAD
                                        Prims.op_Negation uu___9) gs in
                                 if uu___8
                                 then
                                   FStar_Errors.raise_error
                                     (FStar_Errors.Fatal_OpenGoalsInSynthesis,
                                       "splice left open goals") rng
                                 else ());
                                (let lids' =
                                   FStar_Compiler_List.collect
                                     FStar_Syntax_Util.lids_of_sigelt sigelts in
                                 FStar_Compiler_List.iter
                                   (fun lid ->
                                      let uu___9 =
                                        FStar_Compiler_List.tryFind
                                          (FStar_Ident.lid_equals lid) lids' in
                                      match uu___9 with
                                      | FStar_Pervasives_Native.None when
                                          Prims.op_Negation
                                            env.FStar_TypeChecker_Env.nosynth
                                          ->
                                          let uu___10 =
                                            let uu___11 =
                                              let uu___12 =
                                                FStar_Ident.string_of_lid lid in
                                              let uu___13 =
                                                let uu___14 =
                                                  FStar_Compiler_List.map
                                                    FStar_Ident.string_of_lid
                                                    lids' in
                                                FStar_Compiler_Effect.op_Less_Bar
                                                  (FStar_String.concat ", ")
                                                  uu___14 in
                                              FStar_Compiler_Util.format2
                                                "Splice declared the name %s but it was not defined.\nThose defined were: %s"
                                                uu___12 uu___13 in
                                            (FStar_Errors.Fatal_SplicedUndef,
                                              uu___11) in
                                          FStar_Errors.raise_error uu___10
                                            rng
                                      | uu___10 -> ()) lids;
                                 (let uu___10 =
                                    FStar_Compiler_Effect.op_Bang
                                      FStar_Tactics_Interpreter.tacdbg in
                                  if uu___10
                                  then
                                    let uu___11 =
                                      (FStar_Common.string_of_list ())
                                        FStar_Syntax_Print.sigelt_to_string
                                        sigelts in
                                    FStar_Compiler_Util.print1
                                      "splice: got decls = {\n\n%s\n\n}\n"
                                      uu___11
                                  else ());
                                 (let sigelts1 =
                                    FStar_Compiler_Effect.op_Bar_Greater
                                      sigelts
                                      (FStar_Compiler_List.map
                                         (fun se ->
                                            (match se.FStar_Syntax_Syntax.sigel
                                             with
                                             | FStar_Syntax_Syntax.Sig_datacon
                                                 uu___11 ->
                                                 let uu___12 =
                                                   let uu___13 =
                                                     let uu___14 =
                                                       FStar_Syntax_Print.sigelt_to_string_short
                                                         se in
                                                     FStar_Compiler_Util.format1
                                                       "Tactic returned bad sigelt: %s\nIf you wanted to splice an inductive type, call `pack` providing a `Sg_Inductive` to get a proper sigelt."
                                                       uu___14 in
                                                   (FStar_Errors.Error_BadSplice,
                                                     uu___13) in
                                                 FStar_Errors.raise_error
                                                   uu___12 rng
                                             | FStar_Syntax_Syntax.Sig_inductive_typ
                                                 uu___11 ->
                                                 let uu___12 =
                                                   let uu___13 =
                                                     let uu___14 =
                                                       FStar_Syntax_Print.sigelt_to_string_short
                                                         se in
                                                     FStar_Compiler_Util.format1
                                                       "Tactic returned bad sigelt: %s\nIf you wanted to splice an inductive type, call `pack` providing a `Sg_Inductive` to get a proper sigelt."
                                                       uu___14 in
                                                   (FStar_Errors.Error_BadSplice,
                                                     uu___13) in
                                                 FStar_Errors.raise_error
                                                   uu___12 rng
                                             | uu___11 -> ());
                                            {
                                              FStar_Syntax_Syntax.sigel =
                                                (se.FStar_Syntax_Syntax.sigel);
                                              FStar_Syntax_Syntax.sigrng =
                                                rng;
                                              FStar_Syntax_Syntax.sigquals =
                                                (se.FStar_Syntax_Syntax.sigquals);
                                              FStar_Syntax_Syntax.sigmeta =
                                                (se.FStar_Syntax_Syntax.sigmeta);
                                              FStar_Syntax_Syntax.sigattrs =
                                                (se.FStar_Syntax_Syntax.sigattrs);
                                              FStar_Syntax_Syntax.sigopts =
                                                (se.FStar_Syntax_Syntax.sigopts)
                                            })) in
                                  sigelts1))))))))
=======
                                        (FStar_Errors_Codes.Error_BadSplice,
                                          uu___9) in
                                      FStar_Errors.raise_error uu___8 rng
                                  | FStar_Syntax_Syntax.Sig_inductive_typ
                                      uu___7 ->
                                      let uu___8 =
                                        let uu___9 =
                                          let uu___10 =
                                            FStar_Syntax_Print.sigelt_to_string_short
                                              se in
                                          FStar_Compiler_Util.format1
                                            "Tactic returned bad sigelt: %s\nIf you wanted to splice an inductive type, call `pack` providing a `Sg_Inductive` to get a proper sigelt."
                                            uu___10 in
                                        (FStar_Errors_Codes.Error_BadSplice,
                                          uu___9) in
                                      FStar_Errors.raise_error uu___8 rng
                                  | uu___7 -> ());
                                 {
                                   FStar_Syntax_Syntax.sigel =
                                     (se.FStar_Syntax_Syntax.sigel);
                                   FStar_Syntax_Syntax.sigrng = rng;
                                   FStar_Syntax_Syntax.sigquals =
                                     (se.FStar_Syntax_Syntax.sigquals);
                                   FStar_Syntax_Syntax.sigmeta =
                                     (se.FStar_Syntax_Syntax.sigmeta);
                                   FStar_Syntax_Syntax.sigattrs =
                                     (se.FStar_Syntax_Syntax.sigattrs);
                                   FStar_Syntax_Syntax.sigopts =
                                     (se.FStar_Syntax_Syntax.sigopts)
                                 })) in
                       FStar_Compiler_Effect.op_Bar_Greater sigelts1
                         (FStar_Compiler_List.iter
                            (fun se ->
                               FStar_Compiler_Effect.op_Bar_Greater
                                 se.FStar_Syntax_Syntax.sigquals
                                 (FStar_Compiler_List.iter
                                    (fun q ->
                                       let uu___7 =
                                         FStar_Syntax_Syntax.is_internal_qualifier
                                           q in
                                       if uu___7
                                       then
                                         let uu___8 =
                                           let uu___9 =
                                             let uu___10 =
                                               FStar_Syntax_Print.qual_to_string
                                                 q in
                                             let uu___11 =
                                               FStar_Syntax_Print.sigelt_to_string_short
                                                 se in
                                             FStar_Compiler_Util.format2
                                               "The qualifier %s is internal, it cannot be attached to spliced sigelt `%s`."
                                               uu___10 uu___11 in
                                           (FStar_Errors_Codes.Error_InternalQualifier,
                                             uu___9) in
                                         FStar_Errors.raise_error uu___8 rng
                                       else ()))));
                       (match () with | () -> sigelts1))))))
>>>>>>> afaaa116
let (mpreprocess :
  FStar_TypeChecker_Env.env ->
    FStar_Syntax_Syntax.term ->
      FStar_Syntax_Syntax.term -> FStar_Syntax_Syntax.term)
  =
  fun env ->
    fun tau ->
      fun tm ->
        FStar_Errors.with_ctx
          "While preprocessing a definition with a tactic"
          (fun uu___ ->
             if env.FStar_TypeChecker_Env.nosynth
             then tm
             else
               ((let uu___3 =
                   FStar_TypeChecker_Env.debug env
                     (FStar_Options.Other "Tac") in
                 FStar_Compiler_Effect.op_Colon_Equals
                   FStar_Tactics_Interpreter.tacdbg uu___3);
                (let ps =
                   FStar_Tactics_Basic.proofstate_of_goals
                     tm.FStar_Syntax_Syntax.pos env [] [] in
                 let tactic_already_typed = false in
                 let uu___3 =
                   FStar_Tactics_Interpreter.run_tactic_on_ps
                     tau.FStar_Syntax_Syntax.pos tm.FStar_Syntax_Syntax.pos
                     false FStar_Reflection_Embeddings.e_term tm
                     FStar_Reflection_Embeddings.e_term tau
                     tactic_already_typed ps in
                 match uu___3 with | (gs, tm1) -> tm1)))
let (postprocess :
  FStar_TypeChecker_Env.env ->
    FStar_Syntax_Syntax.term ->
      FStar_Syntax_Syntax.typ ->
        FStar_Syntax_Syntax.term -> FStar_Syntax_Syntax.term)
  =
  fun env ->
    fun tau ->
      fun typ ->
        fun tm ->
          FStar_Errors.with_ctx
            "While postprocessing a definition with a tactic"
            (fun uu___ ->
               if env.FStar_TypeChecker_Env.nosynth
               then tm
               else
                 ((let uu___3 =
                     FStar_TypeChecker_Env.debug env
                       (FStar_Options.Other "Tac") in
                   FStar_Compiler_Effect.op_Colon_Equals
                     FStar_Tactics_Interpreter.tacdbg uu___3);
                  (let uu___3 =
                     FStar_TypeChecker_Env.new_implicit_var_aux
                       "postprocess RHS" tm.FStar_Syntax_Syntax.pos env typ
                       (FStar_Syntax_Syntax.Allow_untyped "postprocess")
                       FStar_Pervasives_Native.None in
                   match uu___3 with
                   | (uvtm, uu___4, g_imp) ->
                       let u = env.FStar_TypeChecker_Env.universe_of env typ in
                       let goal =
                         let uu___5 = FStar_Syntax_Util.mk_eq2 u typ tm uvtm in
                         FStar_Syntax_Util.mk_squash
                           FStar_Syntax_Syntax.U_zero uu___5 in
                       let uu___5 =
                         run_tactic_on_typ tau.FStar_Syntax_Syntax.pos
                           tm.FStar_Syntax_Syntax.pos tau env goal in
                       (match uu___5 with
                        | (gs, w) ->
                            (FStar_Compiler_List.iter
                               (fun g ->
                                  let uu___7 =
                                    let uu___8 =
                                      FStar_Tactics_Types.goal_env g in
                                    let uu___9 =
                                      FStar_Tactics_Types.goal_type g in
                                    getprop uu___8 uu___9 in
                                  match uu___7 with
                                  | FStar_Pervasives_Native.Some vc ->
                                      ((let uu___9 =
                                          FStar_Compiler_Effect.op_Bang
                                            FStar_Tactics_Interpreter.tacdbg in
                                        if uu___9
                                        then
                                          let uu___10 =
                                            FStar_Syntax_Print.term_to_string
                                              vc in
                                          FStar_Compiler_Util.print1
                                            "Postprocessing left a goal: %s\n"
                                            uu___10
                                        else ());
                                       (let guard =
                                          {
                                            FStar_TypeChecker_Common.guard_f
                                              =
                                              (FStar_TypeChecker_Common.NonTrivial
                                                 vc);
                                            FStar_TypeChecker_Common.deferred_to_tac
                                              = [];
                                            FStar_TypeChecker_Common.deferred
                                              = [];
                                            FStar_TypeChecker_Common.univ_ineqs
                                              = ([], []);
                                            FStar_TypeChecker_Common.implicits
                                              = []
                                          } in
                                        let uu___9 =
                                          FStar_Tactics_Types.goal_env g in
                                        FStar_TypeChecker_Rel.force_trivial_guard
                                          uu___9 guard))
                                  | FStar_Pervasives_Native.None ->
                                      FStar_Errors.raise_error
                                        (FStar_Errors_Codes.Fatal_OpenGoalsInSynthesis,
                                          "postprocessing left open goals")
                                        typ.FStar_Syntax_Syntax.pos) gs;
                             (let tagged_imps =
                                FStar_TypeChecker_Rel.resolve_implicits_tac
                                  env g_imp in
                              FStar_Tactics_Interpreter.report_implicits
                                tm.FStar_Syntax_Syntax.pos tagged_imps;
                              uvtm))))))<|MERGE_RESOLUTION|>--- conflicted
+++ resolved
@@ -1657,7 +1657,6 @@
           FStar_Compiler_Range.range -> FStar_Syntax_Syntax.sigelt Prims.list)
   =
   fun env ->
-<<<<<<< HEAD
     fun is_typed ->
       fun lids ->
         fun tau ->
@@ -1674,55 +1673,6 @@
                        FStar_Tactics_Interpreter.tacdbg uu___3);
                     (let uu___3 =
                        if is_typed
-=======
-    fun rng ->
-      fun tau ->
-        FStar_Errors.with_ctx "While running splice with a tactic"
-          (fun uu___ ->
-             if env.FStar_TypeChecker_Env.nosynth
-             then []
-             else
-               ((let uu___3 =
-                   FStar_TypeChecker_Env.debug env
-                     (FStar_Options.Other "Tac") in
-                 FStar_Compiler_Effect.op_Colon_Equals
-                   FStar_Tactics_Interpreter.tacdbg uu___3);
-                (let typ = FStar_Syntax_Syntax.t_decls in
-                 let ps =
-                   FStar_Tactics_Basic.proofstate_of_goals
-                     tau.FStar_Syntax_Syntax.pos env [] [] in
-                 let uu___3 =
-                   let uu___4 =
-                     FStar_Syntax_Embeddings.e_list
-                       FStar_Reflection_Embeddings.e_sigelt in
-                   FStar_Tactics_Interpreter.run_tactic_on_ps
-                     tau.FStar_Syntax_Syntax.pos tau.FStar_Syntax_Syntax.pos
-                     false FStar_Syntax_Embeddings.e_unit () uu___4 tau ps in
-                 match uu___3 with
-                 | (gs, sigelts) ->
-                     ((let uu___5 =
-                         FStar_Compiler_List.existsML
-                           (fun g ->
-                              let uu___6 =
-                                let uu___7 =
-                                  let uu___8 = FStar_Tactics_Types.goal_env g in
-                                  let uu___9 =
-                                    FStar_Tactics_Types.goal_type g in
-                                  getprop uu___8 uu___9 in
-                                FStar_Compiler_Option.isSome uu___7 in
-                              Prims.op_Negation uu___6) gs in
-                       if uu___5
-                       then
-                         FStar_Errors.raise_error
-                           (FStar_Errors_Codes.Fatal_OpenGoalsInSynthesis,
-                             "splice left open goals")
-                           typ.FStar_Syntax_Syntax.pos
-                       else ());
-                      (let uu___6 =
-                         FStar_Compiler_Effect.op_Bang
-                           FStar_Tactics_Interpreter.tacdbg in
-                       if uu___6
->>>>>>> afaaa116
                        then
                          FStar_TypeChecker_TcTerm.tc_check_tot_or_gtot_term
                            env tau FStar_Syntax_Util.t_dsl_tac_typ ""
@@ -1914,12 +1864,11 @@
                                             getprop uu___11 uu___12 in
                                           FStar_Compiler_Option.isSome
                                             uu___10 in
-<<<<<<< HEAD
                                         Prims.op_Negation uu___9) gs in
                                  if uu___8
                                  then
                                    FStar_Errors.raise_error
-                                     (FStar_Errors.Fatal_OpenGoalsInSynthesis,
+                                     (FStar_Errors_Codes.Fatal_OpenGoalsInSynthesis,
                                        "splice left open goals") rng
                                  else ());
                                 (let lids' =
@@ -1950,7 +1899,7 @@
                                               FStar_Compiler_Util.format2
                                                 "Splice declared the name %s but it was not defined.\nThose defined were: %s"
                                                 uu___12 uu___13 in
-                                            (FStar_Errors.Fatal_SplicedUndef,
+                                            (FStar_Errors_Codes.Fatal_SplicedUndef,
                                               uu___11) in
                                           FStar_Errors.raise_error uu___10
                                             rng
@@ -1985,7 +1934,7 @@
                                                      FStar_Compiler_Util.format1
                                                        "Tactic returned bad sigelt: %s\nIf you wanted to splice an inductive type, call `pack` providing a `Sg_Inductive` to get a proper sigelt."
                                                        uu___14 in
-                                                   (FStar_Errors.Error_BadSplice,
+                                                   (FStar_Errors_Codes.Error_BadSplice,
                                                      uu___13) in
                                                  FStar_Errors.raise_error
                                                    uu___12 rng
@@ -1999,7 +1948,7 @@
                                                      FStar_Compiler_Util.format1
                                                        "Tactic returned bad sigelt: %s\nIf you wanted to splice an inductive type, call `pack` providing a `Sg_Inductive` to get a proper sigelt."
                                                        uu___14 in
-                                                   (FStar_Errors.Error_BadSplice,
+                                                   (FStar_Errors_Codes.Error_BadSplice,
                                                      uu___13) in
                                                  FStar_Errors.raise_error
                                                    uu___12 rng
@@ -2018,67 +1967,36 @@
                                               FStar_Syntax_Syntax.sigopts =
                                                 (se.FStar_Syntax_Syntax.sigopts)
                                             })) in
-                                  sigelts1))))))))
-=======
-                                        (FStar_Errors_Codes.Error_BadSplice,
-                                          uu___9) in
-                                      FStar_Errors.raise_error uu___8 rng
-                                  | FStar_Syntax_Syntax.Sig_inductive_typ
-                                      uu___7 ->
-                                      let uu___8 =
-                                        let uu___9 =
-                                          let uu___10 =
-                                            FStar_Syntax_Print.sigelt_to_string_short
-                                              se in
-                                          FStar_Compiler_Util.format1
-                                            "Tactic returned bad sigelt: %s\nIf you wanted to splice an inductive type, call `pack` providing a `Sg_Inductive` to get a proper sigelt."
-                                            uu___10 in
-                                        (FStar_Errors_Codes.Error_BadSplice,
-                                          uu___9) in
-                                      FStar_Errors.raise_error uu___8 rng
-                                  | uu___7 -> ());
-                                 {
-                                   FStar_Syntax_Syntax.sigel =
-                                     (se.FStar_Syntax_Syntax.sigel);
-                                   FStar_Syntax_Syntax.sigrng = rng;
-                                   FStar_Syntax_Syntax.sigquals =
-                                     (se.FStar_Syntax_Syntax.sigquals);
-                                   FStar_Syntax_Syntax.sigmeta =
-                                     (se.FStar_Syntax_Syntax.sigmeta);
-                                   FStar_Syntax_Syntax.sigattrs =
-                                     (se.FStar_Syntax_Syntax.sigattrs);
-                                   FStar_Syntax_Syntax.sigopts =
-                                     (se.FStar_Syntax_Syntax.sigopts)
-                                 })) in
-                       FStar_Compiler_Effect.op_Bar_Greater sigelts1
-                         (FStar_Compiler_List.iter
-                            (fun se ->
-                               FStar_Compiler_Effect.op_Bar_Greater
-                                 se.FStar_Syntax_Syntax.sigquals
-                                 (FStar_Compiler_List.iter
-                                    (fun q ->
-                                       let uu___7 =
-                                         FStar_Syntax_Syntax.is_internal_qualifier
-                                           q in
-                                       if uu___7
-                                       then
-                                         let uu___8 =
-                                           let uu___9 =
-                                             let uu___10 =
-                                               FStar_Syntax_Print.qual_to_string
-                                                 q in
-                                             let uu___11 =
-                                               FStar_Syntax_Print.sigelt_to_string_short
-                                                 se in
-                                             FStar_Compiler_Util.format2
-                                               "The qualifier %s is internal, it cannot be attached to spliced sigelt `%s`."
-                                               uu___10 uu___11 in
-                                           (FStar_Errors_Codes.Error_InternalQualifier,
-                                             uu___9) in
-                                         FStar_Errors.raise_error uu___8 rng
-                                       else ()))));
-                       (match () with | () -> sigelts1))))))
->>>>>>> afaaa116
+                                  FStar_Compiler_Effect.op_Bar_Greater
+                                    sigelts1
+                                    (FStar_Compiler_List.iter
+                                       (fun se ->
+                                          FStar_Compiler_Effect.op_Bar_Greater
+                                            se.FStar_Syntax_Syntax.sigquals
+                                            (FStar_Compiler_List.iter
+                                               (fun q ->
+                                                  let uu___11 =
+                                                    FStar_Syntax_Syntax.is_internal_qualifier
+                                                      q in
+                                                  if uu___11
+                                                  then
+                                                    let uu___12 =
+                                                      let uu___13 =
+                                                        let uu___14 =
+                                                          FStar_Syntax_Print.qual_to_string
+                                                            q in
+                                                        let uu___15 =
+                                                          FStar_Syntax_Print.sigelt_to_string_short
+                                                            se in
+                                                        FStar_Compiler_Util.format2
+                                                          "The qualifier %s is internal, it cannot be attached to spliced sigelt `%s`."
+                                                          uu___14 uu___15 in
+                                                      (FStar_Errors_Codes.Error_InternalQualifier,
+                                                        uu___13) in
+                                                    FStar_Errors.raise_error
+                                                      uu___12 rng
+                                                  else ()))));
+                                  (match () with | () -> sigelts1)))))))))
 let (mpreprocess :
   FStar_TypeChecker_Env.env ->
     FStar_Syntax_Syntax.term ->
