open Prims
let (tacdbg : Prims.bool FStar_Compiler_Effect.ref) =
  FStar_Compiler_Util.mk_ref false
let unembed :
  'uuuuu .
    'uuuuu FStar_Syntax_Embeddings.embedding ->
      FStar_Syntax_Syntax.term ->
        FStar_Syntax_Embeddings.norm_cb ->
          'uuuuu FStar_Pervasives_Native.option
  =
  fun ea ->
    fun a ->
      fun norm_cb ->
        let uu___ = FStar_Syntax_Embeddings.unembed ea a in
        uu___ true norm_cb
let embed :
  'uuuuu .
    'uuuuu FStar_Syntax_Embeddings.embedding ->
      FStar_Compiler_Range.range ->
        'uuuuu -> FStar_Syntax_Embeddings.norm_cb -> FStar_Syntax_Syntax.term
  =
  fun ea ->
    fun r ->
      fun x ->
        fun norm_cb ->
          let uu___ = FStar_Syntax_Embeddings.embed ea x in
          uu___ r FStar_Pervasives_Native.None norm_cb
let (native_tactics_steps :
  unit -> FStar_TypeChecker_Cfg.primitive_step Prims.list) =
  fun uu___ ->
    let step_from_native_step s =
      {
        FStar_TypeChecker_Cfg.name = (s.FStar_Tactics_Native.name);
        FStar_TypeChecker_Cfg.arity = (s.FStar_Tactics_Native.arity);
        FStar_TypeChecker_Cfg.univ_arity = Prims.int_zero;
        FStar_TypeChecker_Cfg.auto_reflect =
          (FStar_Pervasives_Native.Some
             (s.FStar_Tactics_Native.arity - Prims.int_one));
        FStar_TypeChecker_Cfg.strong_reduction_ok =
          (s.FStar_Tactics_Native.strong_reduction_ok);
        FStar_TypeChecker_Cfg.requires_binder_substitution = false;
        FStar_TypeChecker_Cfg.interpretation =
          (fun psc ->
             fun cb ->
               fun _us -> fun t -> s.FStar_Tactics_Native.tactic psc cb t);
        FStar_TypeChecker_Cfg.interpretation_nbe =
          (fun _cb ->
             fun _us ->
               FStar_TypeChecker_NBETerm.dummy_interp
                 s.FStar_Tactics_Native.name)
      } in
    let uu___1 = FStar_Tactics_Native.list_all () in
    FStar_Compiler_List.map step_from_native_step uu___1
let mk_total_step_1' :
  'uuuuu 'uuuuu1 'uuuuu2 'uuuuu3 .
    Prims.int ->
      Prims.string ->
        ('uuuuu -> 'uuuuu1) ->
          'uuuuu FStar_Syntax_Embeddings.embedding ->
            'uuuuu1 FStar_Syntax_Embeddings.embedding ->
              ('uuuuu2 -> 'uuuuu3) ->
                'uuuuu2 FStar_TypeChecker_NBETerm.embedding ->
                  'uuuuu3 FStar_TypeChecker_NBETerm.embedding ->
                    FStar_TypeChecker_Cfg.primitive_step
  =
  fun uarity ->
    fun nm ->
      fun f ->
        fun ea ->
          fun er ->
            fun nf ->
              fun ena ->
                fun enr ->
                  let uu___ =
                    FStar_Tactics_InterpFuns.mk_total_step_1 uarity nm f ea
                      er nf ena enr in
                  let uu___1 =
                    FStar_Ident.lid_of_str
                      (Prims.op_Hat "FStar.Tactics.Types." nm) in
                  {
                    FStar_TypeChecker_Cfg.name = uu___1;
                    FStar_TypeChecker_Cfg.arity =
                      (uu___.FStar_TypeChecker_Cfg.arity);
                    FStar_TypeChecker_Cfg.univ_arity =
                      (uu___.FStar_TypeChecker_Cfg.univ_arity);
                    FStar_TypeChecker_Cfg.auto_reflect =
                      (uu___.FStar_TypeChecker_Cfg.auto_reflect);
                    FStar_TypeChecker_Cfg.strong_reduction_ok =
                      (uu___.FStar_TypeChecker_Cfg.strong_reduction_ok);
                    FStar_TypeChecker_Cfg.requires_binder_substitution =
                      (uu___.FStar_TypeChecker_Cfg.requires_binder_substitution);
                    FStar_TypeChecker_Cfg.interpretation =
                      (uu___.FStar_TypeChecker_Cfg.interpretation);
                    FStar_TypeChecker_Cfg.interpretation_nbe =
                      (uu___.FStar_TypeChecker_Cfg.interpretation_nbe)
                  }
let mk_total_step_1'_psc :
  'uuuuu 'uuuuu1 'uuuuu2 'uuuuu3 .
    Prims.int ->
      Prims.string ->
        (FStar_TypeChecker_Cfg.psc -> 'uuuuu -> 'uuuuu1) ->
          'uuuuu FStar_Syntax_Embeddings.embedding ->
            'uuuuu1 FStar_Syntax_Embeddings.embedding ->
              (FStar_TypeChecker_Cfg.psc -> 'uuuuu2 -> 'uuuuu3) ->
                'uuuuu2 FStar_TypeChecker_NBETerm.embedding ->
                  'uuuuu3 FStar_TypeChecker_NBETerm.embedding ->
                    FStar_TypeChecker_Cfg.primitive_step
  =
  fun uarity ->
    fun nm ->
      fun f ->
        fun ea ->
          fun er ->
            fun nf ->
              fun ena ->
                fun enr ->
                  let uu___ =
                    FStar_Tactics_InterpFuns.mk_total_step_1_psc uarity nm f
                      ea er nf ena enr in
                  let uu___1 =
                    FStar_Ident.lid_of_str
                      (Prims.op_Hat "FStar.Tactics.Types." nm) in
                  {
                    FStar_TypeChecker_Cfg.name = uu___1;
                    FStar_TypeChecker_Cfg.arity =
                      (uu___.FStar_TypeChecker_Cfg.arity);
                    FStar_TypeChecker_Cfg.univ_arity =
                      (uu___.FStar_TypeChecker_Cfg.univ_arity);
                    FStar_TypeChecker_Cfg.auto_reflect =
                      (uu___.FStar_TypeChecker_Cfg.auto_reflect);
                    FStar_TypeChecker_Cfg.strong_reduction_ok =
                      (uu___.FStar_TypeChecker_Cfg.strong_reduction_ok);
                    FStar_TypeChecker_Cfg.requires_binder_substitution =
                      (uu___.FStar_TypeChecker_Cfg.requires_binder_substitution);
                    FStar_TypeChecker_Cfg.interpretation =
                      (uu___.FStar_TypeChecker_Cfg.interpretation);
                    FStar_TypeChecker_Cfg.interpretation_nbe =
                      (uu___.FStar_TypeChecker_Cfg.interpretation_nbe)
                  }
let mk_total_step_2' :
  'uuuuu 'uuuuu1 'uuuuu2 'uuuuu3 'uuuuu4 'uuuuu5 .
    Prims.int ->
      Prims.string ->
        ('uuuuu -> 'uuuuu1 -> 'uuuuu2) ->
          'uuuuu FStar_Syntax_Embeddings.embedding ->
            'uuuuu1 FStar_Syntax_Embeddings.embedding ->
              'uuuuu2 FStar_Syntax_Embeddings.embedding ->
                ('uuuuu3 -> 'uuuuu4 -> 'uuuuu5) ->
                  'uuuuu3 FStar_TypeChecker_NBETerm.embedding ->
                    'uuuuu4 FStar_TypeChecker_NBETerm.embedding ->
                      'uuuuu5 FStar_TypeChecker_NBETerm.embedding ->
                        FStar_TypeChecker_Cfg.primitive_step
  =
  fun uarity ->
    fun nm ->
      fun f ->
        fun ea ->
          fun eb ->
            fun er ->
              fun nf ->
                fun ena ->
                  fun enb ->
                    fun enr ->
                      let uu___ =
                        FStar_Tactics_InterpFuns.mk_total_step_2 uarity nm f
                          ea eb er nf ena enb enr in
                      let uu___1 =
                        FStar_Ident.lid_of_str
                          (Prims.op_Hat "FStar.Tactics.Types." nm) in
                      {
                        FStar_TypeChecker_Cfg.name = uu___1;
                        FStar_TypeChecker_Cfg.arity =
                          (uu___.FStar_TypeChecker_Cfg.arity);
                        FStar_TypeChecker_Cfg.univ_arity =
                          (uu___.FStar_TypeChecker_Cfg.univ_arity);
                        FStar_TypeChecker_Cfg.auto_reflect =
                          (uu___.FStar_TypeChecker_Cfg.auto_reflect);
                        FStar_TypeChecker_Cfg.strong_reduction_ok =
                          (uu___.FStar_TypeChecker_Cfg.strong_reduction_ok);
                        FStar_TypeChecker_Cfg.requires_binder_substitution =
                          (uu___.FStar_TypeChecker_Cfg.requires_binder_substitution);
                        FStar_TypeChecker_Cfg.interpretation =
                          (uu___.FStar_TypeChecker_Cfg.interpretation);
                        FStar_TypeChecker_Cfg.interpretation_nbe =
                          (uu___.FStar_TypeChecker_Cfg.interpretation_nbe)
                      }
let (__primitive_steps_ref :
  FStar_TypeChecker_Cfg.primitive_step Prims.list
    FStar_Pervasives_Native.option FStar_Compiler_Effect.ref)
  = FStar_Compiler_Util.mk_ref FStar_Pervasives_Native.None
let (primitive_steps :
  unit -> FStar_TypeChecker_Cfg.primitive_step Prims.list) =
  fun uu___ ->
    let uu___1 =
      let uu___2 = FStar_Compiler_Effect.op_Bang __primitive_steps_ref in
      FStar_Compiler_Util.must uu___2 in
    let uu___2 = native_tactics_steps () in
    FStar_Compiler_List.op_At uu___1 uu___2
let unembed_tactic_0 :
  'b .
    'b FStar_Syntax_Embeddings.embedding ->
      FStar_Syntax_Syntax.term ->
        FStar_Syntax_Embeddings.norm_cb -> 'b FStar_Tactics_Monad.tac
  =
  fun eb ->
    fun embedded_tac_b ->
      fun ncb ->
        FStar_Tactics_Monad.bind FStar_Tactics_Monad.get
          (fun proof_state ->
             let rng = embedded_tac_b.FStar_Syntax_Syntax.pos in
             let embedded_tac_b1 = FStar_Syntax_Util.mk_reify embedded_tac_b in
             let tm =
               let uu___ =
                 let uu___1 =
                   let uu___2 =
                     embed FStar_Tactics_Embedding.e_proofstate rng
                       proof_state ncb in
                   FStar_Syntax_Syntax.as_arg uu___2 in
                 [uu___1] in
               FStar_Syntax_Syntax.mk_Tm_app embedded_tac_b1 uu___ rng in
             let steps =
               [FStar_TypeChecker_Env.Weak;
               FStar_TypeChecker_Env.Reify;
               FStar_TypeChecker_Env.UnfoldUntil
                 FStar_Syntax_Syntax.delta_constant;
               FStar_TypeChecker_Env.UnfoldTac;
               FStar_TypeChecker_Env.Primops;
               FStar_TypeChecker_Env.Unascribe] in
             let norm_f =
               let uu___ = FStar_Options.tactics_nbe () in
               if uu___
               then FStar_TypeChecker_NBE.normalize
               else
                 FStar_TypeChecker_Normalize.normalize_with_primitive_steps in
             let result =
               let uu___ = primitive_steps () in
               norm_f uu___ steps
                 proof_state.FStar_Tactics_Types.main_context tm in
             let res =
               let uu___ = FStar_Tactics_Embedding.e_result eb in
               unembed uu___ result ncb in
             match res with
             | FStar_Pervasives_Native.Some (FStar_Tactics_Result.Success
                 (b1, ps)) ->
                 let uu___ = FStar_Tactics_Monad.set ps in
                 FStar_Tactics_Monad.bind uu___
                   (fun uu___1 -> FStar_Tactics_Monad.ret b1)
             | FStar_Pervasives_Native.Some (FStar_Tactics_Result.Failed
                 (e, ps)) ->
                 let uu___ = FStar_Tactics_Monad.set ps in
                 FStar_Tactics_Monad.bind uu___
                   (fun uu___1 -> FStar_Tactics_Monad.traise e)
             | FStar_Pervasives_Native.None ->
                 let uu___ =
                   let uu___1 =
                     let uu___2 = FStar_Syntax_Print.term_to_string result in
                     FStar_Compiler_Util.format1
                       "Tactic got stuck! Please file a bug report with a minimal reproduction of this issue.\n%s"
                       uu___2 in
                   (FStar_Errors_Codes.Fatal_TacticGotStuck, uu___1) in
                 FStar_Errors.raise_error uu___
                   (proof_state.FStar_Tactics_Types.main_context).FStar_TypeChecker_Env.range)
let unembed_tactic_nbe_0 :
  'b .
    'b FStar_TypeChecker_NBETerm.embedding ->
      FStar_TypeChecker_NBETerm.nbe_cbs ->
        FStar_TypeChecker_NBETerm.t -> 'b FStar_Tactics_Monad.tac
  =
  fun eb ->
    fun cb ->
      fun embedded_tac_b ->
        FStar_Tactics_Monad.bind FStar_Tactics_Monad.get
          (fun proof_state ->
             let result =
               let uu___ =
                 let uu___1 =
                   let uu___2 =
                     FStar_TypeChecker_NBETerm.embed
                       FStar_Tactics_Embedding.e_proofstate_nbe cb
                       proof_state in
                   FStar_TypeChecker_NBETerm.as_arg uu___2 in
                 [uu___1] in
               FStar_TypeChecker_NBETerm.iapp_cb cb embedded_tac_b uu___ in
             let res =
               let uu___ = FStar_Tactics_Embedding.e_result_nbe eb in
               FStar_TypeChecker_NBETerm.unembed uu___ cb result in
             match res with
             | FStar_Pervasives_Native.Some (FStar_Tactics_Result.Success
                 (b1, ps)) ->
                 let uu___ = FStar_Tactics_Monad.set ps in
                 FStar_Tactics_Monad.bind uu___
                   (fun uu___1 -> FStar_Tactics_Monad.ret b1)
             | FStar_Pervasives_Native.Some (FStar_Tactics_Result.Failed
                 (e, ps)) ->
                 let uu___ = FStar_Tactics_Monad.set ps in
                 FStar_Tactics_Monad.bind uu___
                   (fun uu___1 -> FStar_Tactics_Monad.traise e)
             | FStar_Pervasives_Native.None ->
                 let uu___ =
                   let uu___1 =
                     let uu___2 =
                       FStar_TypeChecker_NBETerm.t_to_string result in
                     FStar_Compiler_Util.format1
                       "Tactic got stuck (in NBE)! Please file a bug report with a minimal reproduction of this issue.\n%s"
                       uu___2 in
                   (FStar_Errors_Codes.Fatal_TacticGotStuck, uu___1) in
                 FStar_Errors.raise_error uu___
                   (proof_state.FStar_Tactics_Types.main_context).FStar_TypeChecker_Env.range)
let unembed_tactic_1 :
  'a 'r .
    'a FStar_Syntax_Embeddings.embedding ->
      'r FStar_Syntax_Embeddings.embedding ->
        FStar_Syntax_Syntax.term ->
          FStar_Syntax_Embeddings.norm_cb -> 'a -> 'r FStar_Tactics_Monad.tac
  =
  fun ea ->
    fun er ->
      fun f ->
        fun ncb ->
          fun x ->
            let rng = FStar_Compiler_Range.dummyRange in
            let x_tm = embed ea rng x ncb in
            let app =
              let uu___ =
                let uu___1 = FStar_Syntax_Syntax.as_arg x_tm in [uu___1] in
              FStar_Syntax_Syntax.mk_Tm_app f uu___ rng in
            unembed_tactic_0 er app ncb
let unembed_tactic_nbe_1 :
  'a 'r .
    'a FStar_TypeChecker_NBETerm.embedding ->
      'r FStar_TypeChecker_NBETerm.embedding ->
        FStar_TypeChecker_NBETerm.nbe_cbs ->
          FStar_TypeChecker_NBETerm.t -> 'a -> 'r FStar_Tactics_Monad.tac
  =
  fun ea ->
    fun er ->
      fun cb ->
        fun f ->
          fun x ->
            let x_tm = FStar_TypeChecker_NBETerm.embed ea cb x in
            let app =
              let uu___ =
                let uu___1 = FStar_TypeChecker_NBETerm.as_arg x_tm in
                [uu___1] in
              FStar_TypeChecker_NBETerm.iapp_cb cb f uu___ in
            unembed_tactic_nbe_0 er cb app
let e_tactic_thunk :
  'r .
    'r FStar_Syntax_Embeddings.embedding ->
      'r FStar_Tactics_Monad.tac FStar_Syntax_Embeddings.embedding
  =
  fun er ->
    let uu___ = FStar_Syntax_Embeddings.term_as_fv FStar_Syntax_Syntax.t_unit in
    FStar_Syntax_Embeddings.mk_emb
      (fun uu___1 ->
         fun uu___2 ->
           fun uu___3 ->
             fun uu___4 -> failwith "Impossible: embedding tactic (thunk)?")
      (fun t ->
         fun w ->
           fun cb ->
             let uu___1 =
               let uu___2 =
                 unembed_tactic_1 FStar_Syntax_Embeddings.e_unit er t cb in
               uu___2 () in
             FStar_Pervasives_Native.Some uu___1) uu___
let e_tactic_nbe_thunk :
  'r .
    'r FStar_TypeChecker_NBETerm.embedding ->
      'r FStar_Tactics_Monad.tac FStar_TypeChecker_NBETerm.embedding
  =
  fun er ->
    let uu___ =
      FStar_TypeChecker_NBETerm.mk_t
        (FStar_TypeChecker_NBETerm.Constant FStar_TypeChecker_NBETerm.Unit) in
    let uu___1 =
      FStar_Syntax_Embeddings.emb_typ_of FStar_Syntax_Embeddings.e_unit in
    FStar_TypeChecker_NBETerm.mk_emb
      (fun cb ->
         fun uu___2 -> failwith "Impossible: NBE embedding tactic (thunk)?")
      (fun cb ->
         fun t ->
           let uu___2 =
             let uu___3 =
               unembed_tactic_nbe_1 FStar_TypeChecker_NBETerm.e_unit er cb t in
             uu___3 () in
           FStar_Pervasives_Native.Some uu___2) uu___ uu___1
let e_tactic_1 :
  'a 'r .
    'a FStar_Syntax_Embeddings.embedding ->
      'r FStar_Syntax_Embeddings.embedding ->
        ('a -> 'r FStar_Tactics_Monad.tac) FStar_Syntax_Embeddings.embedding
  =
  fun ea ->
    fun er ->
      let uu___ =
        FStar_Syntax_Embeddings.term_as_fv FStar_Syntax_Syntax.t_unit in
      FStar_Syntax_Embeddings.mk_emb
        (fun uu___1 ->
           fun uu___2 ->
             fun uu___3 ->
               fun uu___4 -> failwith "Impossible: embedding tactic (1)?")
        (fun t ->
           fun w ->
             fun cb ->
               let uu___1 = unembed_tactic_1 ea er t cb in
               FStar_Pervasives_Native.Some uu___1) uu___
let e_tactic_nbe_1 :
  'a 'r .
    'a FStar_TypeChecker_NBETerm.embedding ->
      'r FStar_TypeChecker_NBETerm.embedding ->
        ('a -> 'r FStar_Tactics_Monad.tac)
          FStar_TypeChecker_NBETerm.embedding
  =
  fun ea ->
    fun er ->
      let uu___ =
        FStar_TypeChecker_NBETerm.mk_t
          (FStar_TypeChecker_NBETerm.Constant FStar_TypeChecker_NBETerm.Unit) in
      let uu___1 =
        FStar_Syntax_Embeddings.emb_typ_of FStar_Syntax_Embeddings.e_unit in
      FStar_TypeChecker_NBETerm.mk_emb
        (fun cb ->
           fun uu___2 -> failwith "Impossible: NBE embedding tactic (1)?")
        (fun cb ->
           fun t ->
             let uu___2 = unembed_tactic_nbe_1 ea er cb t in
             FStar_Pervasives_Native.Some uu___2) uu___ uu___1
let unseal : 'uuuuu 'a . 'uuuuu -> 'a -> 'a FStar_Tactics_Monad.tac =
  fun _typ -> fun x -> FStar_Tactics_Monad.ret x
let (uu___156 : unit) =
  let uu___ =
    let uu___1 =
      let uu___2 =
        let uu___3 =
          FStar_Syntax_Embeddings.e_sealed FStar_Syntax_Embeddings.e_any in
        let uu___4 =
          FStar_TypeChecker_NBETerm.e_sealed FStar_TypeChecker_NBETerm.e_any in
        FStar_Tactics_InterpFuns.mk_tac_step_2 Prims.int_one "unseal" unseal
          FStar_Syntax_Embeddings.e_any uu___3 FStar_Syntax_Embeddings.e_any
          unseal FStar_TypeChecker_NBETerm.e_any uu___4
          FStar_TypeChecker_NBETerm.e_any in
      let uu___3 =
        let uu___4 =
          mk_total_step_1'_psc Prims.int_zero "tracepoint"
            FStar_Tactics_Types.tracepoint_with_psc
            FStar_Tactics_Embedding.e_proofstate
            FStar_Syntax_Embeddings.e_bool
            FStar_Tactics_Types.tracepoint_with_psc
            FStar_Tactics_Embedding.e_proofstate_nbe
            FStar_TypeChecker_NBETerm.e_bool in
        let uu___5 =
          let uu___6 =
            mk_total_step_2' Prims.int_zero "set_proofstate_range"
              FStar_Tactics_Types.set_proofstate_range
              FStar_Tactics_Embedding.e_proofstate
              FStar_Syntax_Embeddings.e_range
              FStar_Tactics_Embedding.e_proofstate
              FStar_Tactics_Types.set_proofstate_range
              FStar_Tactics_Embedding.e_proofstate_nbe
              FStar_TypeChecker_NBETerm.e_range
              FStar_Tactics_Embedding.e_proofstate_nbe in
          let uu___7 =
            let uu___8 =
              mk_total_step_1' Prims.int_zero "incr_depth"
                FStar_Tactics_Types.incr_depth
                FStar_Tactics_Embedding.e_proofstate
                FStar_Tactics_Embedding.e_proofstate
                FStar_Tactics_Types.incr_depth
                FStar_Tactics_Embedding.e_proofstate_nbe
                FStar_Tactics_Embedding.e_proofstate_nbe in
            let uu___9 =
              let uu___10 =
                mk_total_step_1' Prims.int_zero "decr_depth"
                  FStar_Tactics_Types.decr_depth
                  FStar_Tactics_Embedding.e_proofstate
                  FStar_Tactics_Embedding.e_proofstate
                  FStar_Tactics_Types.decr_depth
                  FStar_Tactics_Embedding.e_proofstate_nbe
                  FStar_Tactics_Embedding.e_proofstate_nbe in
              let uu___11 =
                let uu___12 =
                  let uu___13 =
                    FStar_Syntax_Embeddings.e_list
                      FStar_Tactics_Embedding.e_goal in
                  let uu___14 =
                    FStar_TypeChecker_NBETerm.e_list
                      FStar_Tactics_Embedding.e_goal_nbe in
                  mk_total_step_1' Prims.int_zero "goals_of"
                    FStar_Tactics_Types.goals_of
                    FStar_Tactics_Embedding.e_proofstate uu___13
                    FStar_Tactics_Types.goals_of
                    FStar_Tactics_Embedding.e_proofstate_nbe uu___14 in
                let uu___13 =
                  let uu___14 =
                    let uu___15 =
                      FStar_Syntax_Embeddings.e_list
                        FStar_Tactics_Embedding.e_goal in
                    let uu___16 =
                      FStar_TypeChecker_NBETerm.e_list
                        FStar_Tactics_Embedding.e_goal_nbe in
                    mk_total_step_1' Prims.int_zero "smt_goals_of"
                      FStar_Tactics_Types.smt_goals_of
                      FStar_Tactics_Embedding.e_proofstate uu___15
                      FStar_Tactics_Types.smt_goals_of
                      FStar_Tactics_Embedding.e_proofstate_nbe uu___16 in
                  let uu___15 =
                    let uu___16 =
                      mk_total_step_1' Prims.int_zero "goal_env"
                        FStar_Tactics_Types.goal_env
                        FStar_Tactics_Embedding.e_goal
                        FStar_Reflection_Embeddings.e_env
                        FStar_Tactics_Types.goal_env
                        FStar_Tactics_Embedding.e_goal_nbe
                        FStar_Reflection_NBEEmbeddings.e_env in
                    let uu___17 =
                      let uu___18 =
                        mk_total_step_1' Prims.int_zero "goal_type"
                          FStar_Tactics_Types.goal_type
                          FStar_Tactics_Embedding.e_goal
                          FStar_Reflection_Embeddings.e_term
                          FStar_Tactics_Types.goal_type
                          FStar_Tactics_Embedding.e_goal_nbe
                          FStar_Reflection_NBEEmbeddings.e_term in
                      let uu___19 =
                        let uu___20 =
                          mk_total_step_1' Prims.int_zero "goal_witness"
                            FStar_Tactics_Types.goal_witness
                            FStar_Tactics_Embedding.e_goal
                            FStar_Reflection_Embeddings.e_term
                            FStar_Tactics_Types.goal_witness
                            FStar_Tactics_Embedding.e_goal_nbe
                            FStar_Reflection_NBEEmbeddings.e_term in
                        let uu___21 =
                          let uu___22 =
                            mk_total_step_1' Prims.int_zero "is_guard"
                              FStar_Tactics_Types.is_guard
                              FStar_Tactics_Embedding.e_goal
                              FStar_Syntax_Embeddings.e_bool
                              FStar_Tactics_Types.is_guard
                              FStar_Tactics_Embedding.e_goal_nbe
                              FStar_TypeChecker_NBETerm.e_bool in
                          let uu___23 =
                            let uu___24 =
                              mk_total_step_1' Prims.int_zero "get_label"
                                FStar_Tactics_Types.get_label
                                FStar_Tactics_Embedding.e_goal
                                FStar_Syntax_Embeddings.e_string
                                FStar_Tactics_Types.get_label
                                FStar_Tactics_Embedding.e_goal_nbe
                                FStar_TypeChecker_NBETerm.e_string in
                            let uu___25 =
                              let uu___26 =
                                mk_total_step_2' Prims.int_zero "set_label"
                                  FStar_Tactics_Types.set_label
                                  FStar_Syntax_Embeddings.e_string
                                  FStar_Tactics_Embedding.e_goal
                                  FStar_Tactics_Embedding.e_goal
                                  FStar_Tactics_Types.set_label
                                  FStar_TypeChecker_NBETerm.e_string
                                  FStar_Tactics_Embedding.e_goal_nbe
                                  FStar_Tactics_Embedding.e_goal_nbe in
                              let uu___27 =
                                let uu___28 =
                                  let uu___29 =
                                    FStar_Syntax_Embeddings.e_list
                                      FStar_Tactics_Embedding.e_goal in
                                  let uu___30 =
                                    FStar_TypeChecker_NBETerm.e_list
                                      FStar_Tactics_Embedding.e_goal_nbe in
                                  FStar_Tactics_InterpFuns.mk_tac_step_1
                                    Prims.int_zero "set_goals"
                                    FStar_Tactics_Monad.set_goals uu___29
                                    FStar_Syntax_Embeddings.e_unit
                                    FStar_Tactics_Monad.set_goals uu___30
                                    FStar_TypeChecker_NBETerm.e_unit in
                                let uu___29 =
                                  let uu___30 =
                                    let uu___31 =
                                      FStar_Syntax_Embeddings.e_list
                                        FStar_Tactics_Embedding.e_goal in
                                    let uu___32 =
                                      FStar_TypeChecker_NBETerm.e_list
                                        FStar_Tactics_Embedding.e_goal_nbe in
                                    FStar_Tactics_InterpFuns.mk_tac_step_1
                                      Prims.int_zero "set_smt_goals"
                                      FStar_Tactics_Monad.set_smt_goals
                                      uu___31 FStar_Syntax_Embeddings.e_unit
                                      FStar_Tactics_Monad.set_smt_goals
                                      uu___32
                                      FStar_TypeChecker_NBETerm.e_unit in
                                  let uu___31 =
                                    let uu___32 =
                                      let uu___33 =
                                        e_tactic_thunk
                                          FStar_Syntax_Embeddings.e_any in
                                      let uu___34 =
                                        FStar_Syntax_Embeddings.e_either
                                          FStar_Tactics_Embedding.e_exn
                                          FStar_Syntax_Embeddings.e_any in
                                      let uu___35 =
                                        e_tactic_nbe_thunk
                                          FStar_TypeChecker_NBETerm.e_any in
                                      let uu___36 =
                                        FStar_TypeChecker_NBETerm.e_either
                                          FStar_Tactics_Embedding.e_exn_nbe
                                          FStar_TypeChecker_NBETerm.e_any in
                                      FStar_Tactics_InterpFuns.mk_tac_step_2
                                        Prims.int_one "catch"
                                        (fun uu___37 ->
                                           FStar_Tactics_Monad.catch)
                                        FStar_Syntax_Embeddings.e_any uu___33
                                        uu___34
                                        (fun uu___37 ->
                                           FStar_Tactics_Monad.catch)
                                        FStar_TypeChecker_NBETerm.e_any
                                        uu___35 uu___36 in
                                    let uu___33 =
                                      let uu___34 =
                                        let uu___35 =
                                          e_tactic_thunk
                                            FStar_Syntax_Embeddings.e_any in
                                        let uu___36 =
                                          FStar_Syntax_Embeddings.e_either
                                            FStar_Tactics_Embedding.e_exn
                                            FStar_Syntax_Embeddings.e_any in
                                        let uu___37 =
                                          e_tactic_nbe_thunk
                                            FStar_TypeChecker_NBETerm.e_any in
                                        let uu___38 =
                                          FStar_TypeChecker_NBETerm.e_either
                                            FStar_Tactics_Embedding.e_exn_nbe
                                            FStar_TypeChecker_NBETerm.e_any in
                                        FStar_Tactics_InterpFuns.mk_tac_step_2
                                          Prims.int_one "recover"
                                          (fun uu___39 ->
                                             FStar_Tactics_Monad.recover)
                                          FStar_Syntax_Embeddings.e_any
                                          uu___35 uu___36
                                          (fun uu___39 ->
                                             FStar_Tactics_Monad.recover)
                                          FStar_TypeChecker_NBETerm.e_any
                                          uu___37 uu___38 in
                                      let uu___35 =
                                        let uu___36 =
                                          FStar_Tactics_InterpFuns.mk_tac_step_1
                                            Prims.int_zero "intro"
                                            FStar_Tactics_Basic.intro
                                            FStar_Syntax_Embeddings.e_unit
                                            FStar_Reflection_Embeddings.e_binder
                                            FStar_Tactics_Basic.intro
                                            FStar_TypeChecker_NBETerm.e_unit
                                            FStar_Reflection_NBEEmbeddings.e_binder in
                                        let uu___37 =
                                          let uu___38 =
                                            let uu___39 =
                                              FStar_Syntax_Embeddings.e_tuple2
                                                FStar_Reflection_Embeddings.e_binder
                                                FStar_Reflection_Embeddings.e_binder in
                                            let uu___40 =
                                              FStar_TypeChecker_NBETerm.e_tuple2
                                                FStar_Reflection_NBEEmbeddings.e_binder
                                                FStar_Reflection_NBEEmbeddings.e_binder in
                                            FStar_Tactics_InterpFuns.mk_tac_step_1
                                              Prims.int_zero "intro_rec"
                                              FStar_Tactics_Basic.intro_rec
                                              FStar_Syntax_Embeddings.e_unit
                                              uu___39
                                              FStar_Tactics_Basic.intro_rec
                                              FStar_TypeChecker_NBETerm.e_unit
                                              uu___40 in
                                          let uu___39 =
                                            let uu___40 =
                                              let uu___41 =
                                                FStar_Syntax_Embeddings.e_list
                                                  FStar_Syntax_Embeddings.e_norm_step in
                                              let uu___42 =
                                                FStar_TypeChecker_NBETerm.e_list
                                                  FStar_TypeChecker_NBETerm.e_norm_step in
                                              FStar_Tactics_InterpFuns.mk_tac_step_1
                                                Prims.int_zero "norm"
                                                FStar_Tactics_Basic.norm
                                                uu___41
                                                FStar_Syntax_Embeddings.e_unit
                                                FStar_Tactics_Basic.norm
                                                uu___42
                                                FStar_TypeChecker_NBETerm.e_unit in
                                            let uu___41 =
                                              let uu___42 =
                                                let uu___43 =
                                                  FStar_Syntax_Embeddings.e_list
                                                    FStar_Syntax_Embeddings.e_norm_step in
                                                let uu___44 =
                                                  FStar_TypeChecker_NBETerm.e_list
                                                    FStar_TypeChecker_NBETerm.e_norm_step in
                                                FStar_Tactics_InterpFuns.mk_tac_step_3
                                                  Prims.int_zero
                                                  "norm_term_env"
                                                  FStar_Tactics_Basic.norm_term_env
                                                  FStar_Reflection_Embeddings.e_env
                                                  uu___43
                                                  FStar_Reflection_Embeddings.e_term
                                                  FStar_Reflection_Embeddings.e_term
                                                  FStar_Tactics_Basic.norm_term_env
                                                  FStar_Reflection_NBEEmbeddings.e_env
                                                  uu___44
                                                  FStar_Reflection_NBEEmbeddings.e_term
                                                  FStar_Reflection_NBEEmbeddings.e_term in
                                              let uu___43 =
                                                let uu___44 =
                                                  let uu___45 =
                                                    FStar_Syntax_Embeddings.e_list
                                                      FStar_Syntax_Embeddings.e_norm_step in
                                                  let uu___46 =
                                                    FStar_TypeChecker_NBETerm.e_list
                                                      FStar_TypeChecker_NBETerm.e_norm_step in
                                                  FStar_Tactics_InterpFuns.mk_tac_step_2
                                                    Prims.int_zero
                                                    "norm_binder_type"
                                                    FStar_Tactics_Basic.norm_binder_type
                                                    uu___45
                                                    FStar_Reflection_Embeddings.e_binder
                                                    FStar_Syntax_Embeddings.e_unit
                                                    FStar_Tactics_Basic.norm_binder_type
                                                    uu___46
                                                    FStar_Reflection_NBEEmbeddings.e_binder
                                                    FStar_TypeChecker_NBETerm.e_unit in
                                                let uu___45 =
                                                  let uu___46 =
                                                    FStar_Tactics_InterpFuns.mk_tac_step_2
                                                      Prims.int_zero
                                                      "rename_to"
                                                      FStar_Tactics_Basic.rename_to
                                                      FStar_Reflection_Embeddings.e_binder
                                                      FStar_Syntax_Embeddings.e_string
                                                      FStar_Reflection_Embeddings.e_binder
                                                      FStar_Tactics_Basic.rename_to
                                                      FStar_Reflection_NBEEmbeddings.e_binder
                                                      FStar_TypeChecker_NBETerm.e_string
                                                      FStar_Reflection_NBEEmbeddings.e_binder in
                                                  let uu___47 =
                                                    let uu___48 =
                                                      FStar_Tactics_InterpFuns.mk_tac_step_1
                                                        Prims.int_zero
                                                        "binder_retype"
                                                        FStar_Tactics_Basic.binder_retype
                                                        FStar_Reflection_Embeddings.e_binder
                                                        FStar_Syntax_Embeddings.e_unit
                                                        FStar_Tactics_Basic.binder_retype
                                                        FStar_Reflection_NBEEmbeddings.e_binder
                                                        FStar_TypeChecker_NBETerm.e_unit in
                                                    let uu___49 =
                                                      let uu___50 =
                                                        FStar_Tactics_InterpFuns.mk_tac_step_1
                                                          Prims.int_zero
                                                          "revert"
                                                          FStar_Tactics_Basic.revert
                                                          FStar_Syntax_Embeddings.e_unit
                                                          FStar_Syntax_Embeddings.e_unit
                                                          FStar_Tactics_Basic.revert
                                                          FStar_TypeChecker_NBETerm.e_unit
                                                          FStar_TypeChecker_NBETerm.e_unit in
                                                      let uu___51 =
                                                        let uu___52 =
                                                          FStar_Tactics_InterpFuns.mk_tac_step_1
                                                            Prims.int_zero
                                                            "clear_top"
                                                            FStar_Tactics_Basic.clear_top
                                                            FStar_Syntax_Embeddings.e_unit
                                                            FStar_Syntax_Embeddings.e_unit
                                                            FStar_Tactics_Basic.clear_top
                                                            FStar_TypeChecker_NBETerm.e_unit
                                                            FStar_TypeChecker_NBETerm.e_unit in
                                                        let uu___53 =
                                                          let uu___54 =
                                                            FStar_Tactics_InterpFuns.mk_tac_step_1
                                                              Prims.int_zero
                                                              "clear"
                                                              FStar_Tactics_Basic.clear
                                                              FStar_Reflection_Embeddings.e_binder
                                                              FStar_Syntax_Embeddings.e_unit
                                                              FStar_Tactics_Basic.clear
                                                              FStar_Reflection_NBEEmbeddings.e_binder
                                                              FStar_TypeChecker_NBETerm.e_unit in
                                                          let uu___55 =
                                                            let uu___56 =
                                                              FStar_Tactics_InterpFuns.mk_tac_step_1
                                                                Prims.int_zero
                                                                "rewrite"
                                                                FStar_Tactics_Basic.rewrite
                                                                FStar_Reflection_Embeddings.e_binder
                                                                FStar_Syntax_Embeddings.e_unit
                                                                FStar_Tactics_Basic.rewrite
                                                                FStar_Reflection_NBEEmbeddings.e_binder
                                                                FStar_TypeChecker_NBETerm.e_unit in
                                                            let uu___57 =
                                                              let uu___58 =
                                                                FStar_Tactics_InterpFuns.mk_tac_step_1
                                                                  Prims.int_zero
                                                                  "refine_intro"
                                                                  FStar_Tactics_Basic.refine_intro
                                                                  FStar_Syntax_Embeddings.e_unit
                                                                  FStar_Syntax_Embeddings.e_unit
                                                                  FStar_Tactics_Basic.refine_intro
                                                                  FStar_TypeChecker_NBETerm.e_unit
                                                                  FStar_TypeChecker_NBETerm.e_unit in
                                                              let uu___59 =
                                                                let uu___60 =
                                                                  FStar_Tactics_InterpFuns.mk_tac_step_3
                                                                    Prims.int_zero
                                                                    "t_exact"
                                                                    FStar_Tactics_Basic.t_exact
                                                                    FStar_Syntax_Embeddings.e_bool
                                                                    FStar_Syntax_Embeddings.e_bool
                                                                    FStar_Reflection_Embeddings.e_term
                                                                    FStar_Syntax_Embeddings.e_unit
                                                                    FStar_Tactics_Basic.t_exact
                                                                    FStar_TypeChecker_NBETerm.e_bool
                                                                    FStar_TypeChecker_NBETerm.e_bool
                                                                    FStar_Reflection_NBEEmbeddings.e_term
                                                                    FStar_TypeChecker_NBETerm.e_unit in
                                                                let uu___61 =
                                                                  let uu___62
                                                                    =
                                                                    FStar_Tactics_InterpFuns.mk_tac_step_4
                                                                    Prims.int_zero
                                                                    "t_apply"
                                                                    FStar_Tactics_Basic.t_apply
                                                                    FStar_Syntax_Embeddings.e_bool
                                                                    FStar_Syntax_Embeddings.e_bool
                                                                    FStar_Syntax_Embeddings.e_bool
                                                                    FStar_Reflection_Embeddings.e_term
                                                                    FStar_Syntax_Embeddings.e_unit
                                                                    FStar_Tactics_Basic.t_apply
                                                                    FStar_TypeChecker_NBETerm.e_bool
                                                                    FStar_TypeChecker_NBETerm.e_bool
                                                                    FStar_TypeChecker_NBETerm.e_bool
                                                                    FStar_Reflection_NBEEmbeddings.e_term
                                                                    FStar_TypeChecker_NBETerm.e_unit in
                                                                  let uu___63
                                                                    =
                                                                    let uu___64
                                                                    =
                                                                    FStar_Tactics_InterpFuns.mk_tac_step_3
                                                                    Prims.int_zero
                                                                    "t_apply_lemma"
                                                                    FStar_Tactics_Basic.t_apply_lemma
                                                                    FStar_Syntax_Embeddings.e_bool
                                                                    FStar_Syntax_Embeddings.e_bool
                                                                    FStar_Reflection_Embeddings.e_term
                                                                    FStar_Syntax_Embeddings.e_unit
                                                                    FStar_Tactics_Basic.t_apply_lemma
                                                                    FStar_TypeChecker_NBETerm.e_bool
                                                                    FStar_TypeChecker_NBETerm.e_bool
                                                                    FStar_Reflection_NBEEmbeddings.e_term
                                                                    FStar_TypeChecker_NBETerm.e_unit in
                                                                    let uu___65
                                                                    =
                                                                    let uu___66
                                                                    =
                                                                    FStar_Tactics_InterpFuns.mk_tac_step_1
                                                                    Prims.int_zero
                                                                    "set_options"
                                                                    FStar_Tactics_Basic.set_options
                                                                    FStar_Syntax_Embeddings.e_string
                                                                    FStar_Syntax_Embeddings.e_unit
                                                                    FStar_Tactics_Basic.set_options
                                                                    FStar_TypeChecker_NBETerm.e_string
                                                                    FStar_TypeChecker_NBETerm.e_unit in
                                                                    let uu___67
                                                                    =
                                                                    let uu___68
                                                                    =
                                                                    FStar_Tactics_InterpFuns.mk_tac_step_2
                                                                    Prims.int_zero
                                                                    "tcc"
                                                                    FStar_Tactics_Basic.tcc
                                                                    FStar_Reflection_Embeddings.e_env
                                                                    FStar_Reflection_Embeddings.e_term
                                                                    FStar_Reflection_Embeddings.e_comp
                                                                    FStar_Tactics_Basic.tcc
                                                                    FStar_Reflection_NBEEmbeddings.e_env
                                                                    FStar_Reflection_NBEEmbeddings.e_term
                                                                    FStar_Reflection_NBEEmbeddings.e_comp in
                                                                    let uu___69
                                                                    =
                                                                    let uu___70
                                                                    =
                                                                    FStar_Tactics_InterpFuns.mk_tac_step_2
                                                                    Prims.int_zero
                                                                    "tc"
                                                                    FStar_Tactics_Basic.tc
                                                                    FStar_Reflection_Embeddings.e_env
                                                                    FStar_Reflection_Embeddings.e_term
                                                                    FStar_Reflection_Embeddings.e_term
                                                                    FStar_Tactics_Basic.tc
                                                                    FStar_Reflection_NBEEmbeddings.e_env
                                                                    FStar_Reflection_NBEEmbeddings.e_term
                                                                    FStar_Reflection_NBEEmbeddings.e_term in
                                                                    let uu___71
                                                                    =
                                                                    let uu___72
                                                                    =
                                                                    FStar_Tactics_InterpFuns.mk_tac_step_1
                                                                    Prims.int_zero
                                                                    "unshelve"
                                                                    FStar_Tactics_Basic.unshelve
                                                                    FStar_Reflection_Embeddings.e_term
                                                                    FStar_Syntax_Embeddings.e_unit
                                                                    FStar_Tactics_Basic.unshelve
                                                                    FStar_Reflection_NBEEmbeddings.e_term
                                                                    FStar_TypeChecker_NBETerm.e_unit in
                                                                    let uu___73
                                                                    =
                                                                    let uu___74
                                                                    =
                                                                    FStar_Tactics_InterpFuns.mk_tac_step_2
                                                                    Prims.int_one
                                                                    "unquote"
                                                                    FStar_Tactics_Basic.unquote
                                                                    FStar_Syntax_Embeddings.e_any
                                                                    FStar_Reflection_Embeddings.e_term
                                                                    FStar_Syntax_Embeddings.e_any
                                                                    (fun
                                                                    uu___75
                                                                    ->
                                                                    fun
                                                                    uu___76
                                                                    ->
                                                                    failwith
                                                                    "NBE unquote")
                                                                    FStar_TypeChecker_NBETerm.e_any
                                                                    FStar_Reflection_NBEEmbeddings.e_term
                                                                    FStar_TypeChecker_NBETerm.e_any in
                                                                    let uu___75
                                                                    =
                                                                    let uu___76
                                                                    =
                                                                    FStar_Tactics_InterpFuns.mk_tac_step_1
                                                                    Prims.int_zero
                                                                    "prune"
                                                                    FStar_Tactics_Basic.prune
                                                                    FStar_Syntax_Embeddings.e_string
                                                                    FStar_Syntax_Embeddings.e_unit
                                                                    FStar_Tactics_Basic.prune
                                                                    FStar_TypeChecker_NBETerm.e_string
                                                                    FStar_TypeChecker_NBETerm.e_unit in
                                                                    let uu___77
                                                                    =
                                                                    let uu___78
                                                                    =
                                                                    FStar_Tactics_InterpFuns.mk_tac_step_1
                                                                    Prims.int_zero
                                                                    "addns"
                                                                    FStar_Tactics_Basic.addns
                                                                    FStar_Syntax_Embeddings.e_string
                                                                    FStar_Syntax_Embeddings.e_unit
                                                                    FStar_Tactics_Basic.addns
                                                                    FStar_TypeChecker_NBETerm.e_string
                                                                    FStar_TypeChecker_NBETerm.e_unit in
                                                                    let uu___79
                                                                    =
                                                                    let uu___80
                                                                    =
                                                                    FStar_Tactics_InterpFuns.mk_tac_step_1
                                                                    Prims.int_zero
                                                                    "print"
                                                                    FStar_Tactics_Basic.print
                                                                    FStar_Syntax_Embeddings.e_string
                                                                    FStar_Syntax_Embeddings.e_unit
                                                                    FStar_Tactics_Basic.print
                                                                    FStar_TypeChecker_NBETerm.e_string
                                                                    FStar_TypeChecker_NBETerm.e_unit in
                                                                    let uu___81
                                                                    =
                                                                    let uu___82
                                                                    =
                                                                    FStar_Tactics_InterpFuns.mk_tac_step_1
                                                                    Prims.int_zero
                                                                    "debugging"
                                                                    FStar_Tactics_Basic.debugging
                                                                    FStar_Syntax_Embeddings.e_unit
                                                                    FStar_Syntax_Embeddings.e_bool
                                                                    FStar_Tactics_Basic.debugging
                                                                    FStar_TypeChecker_NBETerm.e_unit
                                                                    FStar_TypeChecker_NBETerm.e_bool in
                                                                    let uu___83
                                                                    =
                                                                    let uu___84
                                                                    =
                                                                    FStar_Tactics_InterpFuns.mk_tac_step_1
                                                                    Prims.int_zero
                                                                    "dump"
                                                                    FStar_Tactics_Basic.dump
                                                                    FStar_Syntax_Embeddings.e_string
                                                                    FStar_Syntax_Embeddings.e_unit
                                                                    FStar_Tactics_Basic.dump
                                                                    FStar_TypeChecker_NBETerm.e_string
                                                                    FStar_TypeChecker_NBETerm.e_unit in
                                                                    let uu___85
                                                                    =
                                                                    let uu___86
                                                                    =
                                                                    FStar_Tactics_InterpFuns.mk_tac_step_2
                                                                    Prims.int_zero
                                                                    "dump_all"
                                                                    FStar_Tactics_Basic.dump_all
                                                                    FStar_Syntax_Embeddings.e_bool
                                                                    FStar_Syntax_Embeddings.e_string
                                                                    FStar_Syntax_Embeddings.e_unit
                                                                    FStar_Tactics_Basic.dump_all
                                                                    FStar_TypeChecker_NBETerm.e_bool
                                                                    FStar_TypeChecker_NBETerm.e_string
                                                                    FStar_TypeChecker_NBETerm.e_unit in
                                                                    let uu___87
                                                                    =
                                                                    let uu___88
                                                                    =
                                                                    FStar_Tactics_InterpFuns.mk_tac_step_2
                                                                    Prims.int_zero
                                                                    "dump_uvars_of"
                                                                    FStar_Tactics_Basic.dump_uvars_of
                                                                    FStar_Tactics_Embedding.e_goal
                                                                    FStar_Syntax_Embeddings.e_string
                                                                    FStar_Syntax_Embeddings.e_unit
                                                                    FStar_Tactics_Basic.dump_uvars_of
                                                                    FStar_Tactics_Embedding.e_goal_nbe
                                                                    FStar_TypeChecker_NBETerm.e_string
                                                                    FStar_TypeChecker_NBETerm.e_unit in
                                                                    let uu___89
                                                                    =
                                                                    let uu___90
                                                                    =
                                                                    let uu___91
                                                                    =
                                                                    let uu___92
                                                                    =
                                                                    FStar_Syntax_Embeddings.e_tuple2
                                                                    FStar_Syntax_Embeddings.e_bool
                                                                    FStar_Tactics_Embedding.e_ctrl_flag in
                                                                    e_tactic_1
                                                                    FStar_Reflection_Embeddings.e_term
                                                                    uu___92 in
                                                                    let uu___92
                                                                    =
                                                                    e_tactic_thunk
                                                                    FStar_Syntax_Embeddings.e_unit in
                                                                    let uu___93
                                                                    =
                                                                    let uu___94
                                                                    =
                                                                    FStar_TypeChecker_NBETerm.e_tuple2
                                                                    FStar_TypeChecker_NBETerm.e_bool
                                                                    FStar_Tactics_Embedding.e_ctrl_flag_nbe in
                                                                    e_tactic_nbe_1
                                                                    FStar_Reflection_NBEEmbeddings.e_term
                                                                    uu___94 in
                                                                    let uu___94
                                                                    =
                                                                    e_tactic_nbe_thunk
                                                                    FStar_TypeChecker_NBETerm.e_unit in
                                                                    FStar_Tactics_InterpFuns.mk_tac_step_3
                                                                    Prims.int_zero
                                                                    "ctrl_rewrite"
                                                                    FStar_Tactics_CtrlRewrite.ctrl_rewrite
                                                                    FStar_Tactics_Embedding.e_direction
                                                                    uu___91
                                                                    uu___92
                                                                    FStar_Syntax_Embeddings.e_unit
                                                                    FStar_Tactics_CtrlRewrite.ctrl_rewrite
                                                                    FStar_Tactics_Embedding.e_direction_nbe
                                                                    uu___93
                                                                    uu___94
                                                                    FStar_TypeChecker_NBETerm.e_unit in
                                                                    let uu___91
                                                                    =
                                                                    let uu___92
                                                                    =
                                                                    FStar_Tactics_InterpFuns.mk_tac_step_1
                                                                    Prims.int_zero
                                                                    "t_trefl"
                                                                    FStar_Tactics_Basic.t_trefl
                                                                    FStar_Syntax_Embeddings.e_bool
                                                                    FStar_Syntax_Embeddings.e_unit
                                                                    FStar_Tactics_Basic.t_trefl
                                                                    FStar_TypeChecker_NBETerm.e_bool
                                                                    FStar_TypeChecker_NBETerm.e_unit in
                                                                    let uu___93
                                                                    =
                                                                    let uu___94
                                                                    =
                                                                    FStar_Tactics_InterpFuns.mk_tac_step_1
                                                                    Prims.int_zero
                                                                    "dup"
                                                                    FStar_Tactics_Basic.dup
                                                                    FStar_Syntax_Embeddings.e_unit
                                                                    FStar_Syntax_Embeddings.e_unit
                                                                    FStar_Tactics_Basic.dup
                                                                    FStar_TypeChecker_NBETerm.e_unit
                                                                    FStar_TypeChecker_NBETerm.e_unit in
                                                                    let uu___95
                                                                    =
                                                                    let uu___96
                                                                    =
                                                                    FStar_Tactics_InterpFuns.mk_tac_step_1
                                                                    Prims.int_zero
                                                                    "tadmit_t"
                                                                    FStar_Tactics_Basic.tadmit_t
                                                                    FStar_Reflection_Embeddings.e_term
                                                                    FStar_Syntax_Embeddings.e_unit
                                                                    FStar_Tactics_Basic.tadmit_t
                                                                    FStar_Reflection_NBEEmbeddings.e_term
                                                                    FStar_TypeChecker_NBETerm.e_unit in
                                                                    let uu___97
                                                                    =
                                                                    let uu___98
                                                                    =
                                                                    FStar_Tactics_InterpFuns.mk_tac_step_1
                                                                    Prims.int_zero
                                                                    "join"
                                                                    FStar_Tactics_Basic.join
                                                                    FStar_Syntax_Embeddings.e_unit
                                                                    FStar_Syntax_Embeddings.e_unit
                                                                    FStar_Tactics_Basic.join
                                                                    FStar_TypeChecker_NBETerm.e_unit
                                                                    FStar_TypeChecker_NBETerm.e_unit in
                                                                    let uu___99
                                                                    =
                                                                    let uu___100
                                                                    =
                                                                    let uu___101
                                                                    =
                                                                    let uu___102
                                                                    =
                                                                    FStar_Syntax_Embeddings.e_tuple2
                                                                    FStar_Reflection_Embeddings.e_fv
                                                                    FStar_Syntax_Embeddings.e_int in
                                                                    FStar_Syntax_Embeddings.e_list
                                                                    uu___102 in
                                                                    let uu___102
                                                                    =
                                                                    let uu___103
                                                                    =
                                                                    FStar_TypeChecker_NBETerm.e_tuple2
                                                                    FStar_Reflection_NBEEmbeddings.e_fv
                                                                    FStar_TypeChecker_NBETerm.e_int in
                                                                    FStar_TypeChecker_NBETerm.e_list
                                                                    uu___103 in
                                                                    FStar_Tactics_InterpFuns.mk_tac_step_1
                                                                    Prims.int_zero
                                                                    "t_destruct"
                                                                    FStar_Tactics_Basic.t_destruct
                                                                    FStar_Reflection_Embeddings.e_term
                                                                    uu___101
                                                                    FStar_Tactics_Basic.t_destruct
                                                                    FStar_Reflection_NBEEmbeddings.e_term
                                                                    uu___102 in
                                                                    let uu___101
                                                                    =
                                                                    let uu___102
                                                                    =
                                                                    FStar_Tactics_InterpFuns.mk_tac_step_1
                                                                    Prims.int_zero
                                                                    "top_env"
                                                                    FStar_Tactics_Basic.top_env
                                                                    FStar_Syntax_Embeddings.e_unit
                                                                    FStar_Reflection_Embeddings.e_env
                                                                    FStar_Tactics_Basic.top_env
                                                                    FStar_TypeChecker_NBETerm.e_unit
                                                                    FStar_Reflection_NBEEmbeddings.e_env in
                                                                    let uu___103
                                                                    =
                                                                    let uu___104
                                                                    =
                                                                    FStar_Tactics_InterpFuns.mk_tac_step_1
                                                                    Prims.int_zero
                                                                    "inspect"
                                                                    FStar_Tactics_Basic.inspect
                                                                    FStar_Reflection_Embeddings.e_term
                                                                    FStar_Reflection_Embeddings.e_term_view
                                                                    FStar_Tactics_Basic.inspect
                                                                    FStar_Reflection_NBEEmbeddings.e_term
                                                                    FStar_Reflection_NBEEmbeddings.e_term_view in
                                                                    let uu___105
                                                                    =
                                                                    let uu___106
                                                                    =
                                                                    FStar_Tactics_InterpFuns.mk_tac_step_1
                                                                    Prims.int_zero
                                                                    "pack"
                                                                    FStar_Tactics_Basic.pack
                                                                    FStar_Reflection_Embeddings.e_term_view
                                                                    FStar_Reflection_Embeddings.e_term
                                                                    FStar_Tactics_Basic.pack
                                                                    FStar_Reflection_NBEEmbeddings.e_term_view
                                                                    FStar_Reflection_NBEEmbeddings.e_term in
                                                                    let uu___107
                                                                    =
                                                                    let uu___108
                                                                    =
                                                                    FStar_Tactics_InterpFuns.mk_tac_step_1
                                                                    Prims.int_zero
                                                                    "pack_curried"
                                                                    FStar_Tactics_Basic.pack_curried
                                                                    FStar_Reflection_Embeddings.e_term_view
                                                                    FStar_Reflection_Embeddings.e_term
                                                                    FStar_Tactics_Basic.pack_curried
                                                                    FStar_Reflection_NBEEmbeddings.e_term_view
                                                                    FStar_Reflection_NBEEmbeddings.e_term in
                                                                    let uu___109
                                                                    =
                                                                    let uu___110
                                                                    =
                                                                    FStar_Tactics_InterpFuns.mk_tac_step_1
                                                                    Prims.int_zero
                                                                    "fresh"
                                                                    FStar_Tactics_Basic.fresh
                                                                    FStar_Syntax_Embeddings.e_unit
                                                                    FStar_Syntax_Embeddings.e_int
                                                                    FStar_Tactics_Basic.fresh
                                                                    FStar_TypeChecker_NBETerm.e_unit
                                                                    FStar_TypeChecker_NBETerm.e_int in
                                                                    let uu___111
                                                                    =
                                                                    let uu___112
                                                                    =
                                                                    FStar_Tactics_InterpFuns.mk_tac_step_1
                                                                    Prims.int_zero
                                                                    "curms"
                                                                    FStar_Tactics_Basic.curms
                                                                    FStar_Syntax_Embeddings.e_unit
                                                                    FStar_Syntax_Embeddings.e_int
                                                                    FStar_Tactics_Basic.curms
                                                                    FStar_TypeChecker_NBETerm.e_unit
                                                                    FStar_TypeChecker_NBETerm.e_int in
                                                                    let uu___113
                                                                    =
                                                                    let uu___114
                                                                    =
                                                                    let uu___115
                                                                    =
                                                                    FStar_Syntax_Embeddings.e_option
                                                                    FStar_Reflection_Embeddings.e_term in
                                                                    let uu___116
                                                                    =
                                                                    FStar_TypeChecker_NBETerm.e_option
                                                                    FStar_Reflection_NBEEmbeddings.e_term in
                                                                    FStar_Tactics_InterpFuns.mk_tac_step_2
                                                                    Prims.int_zero
                                                                    "uvar_env"
                                                                    FStar_Tactics_Basic.uvar_env
                                                                    FStar_Reflection_Embeddings.e_env
                                                                    uu___115
                                                                    FStar_Reflection_Embeddings.e_term
                                                                    FStar_Tactics_Basic.uvar_env
                                                                    FStar_Reflection_NBEEmbeddings.e_env
                                                                    uu___116
                                                                    FStar_Reflection_NBEEmbeddings.e_term in
                                                                    let uu___115
                                                                    =
                                                                    let uu___116
                                                                    =
                                                                    FStar_Tactics_InterpFuns.mk_tac_step_2
                                                                    Prims.int_zero
                                                                    "ghost_uvar_env"
                                                                    FStar_Tactics_Basic.ghost_uvar_env
                                                                    FStar_Reflection_Embeddings.e_env
                                                                    FStar_Reflection_Embeddings.e_term
                                                                    FStar_Reflection_Embeddings.e_term
                                                                    FStar_Tactics_Basic.ghost_uvar_env
                                                                    FStar_Reflection_NBEEmbeddings.e_env
                                                                    FStar_Reflection_NBEEmbeddings.e_term
                                                                    FStar_Reflection_NBEEmbeddings.e_term in
                                                                    let uu___115
                                                                    =
                                                                    let uu___116
                                                                    =
                                                                    FStar_Tactics_InterpFuns.mk_tac_step_1
                                                                    Prims.int_zero
                                                                    "fresh_universe_uvar"
                                                                    FStar_Tactics_Basic.fresh_universe_uvar
                                                                    FStar_Syntax_Embeddings.e_unit
                                                                    FStar_Reflection_Embeddings.e_term
                                                                    FStar_Tactics_Basic.fresh_universe_uvar
                                                                    FStar_TypeChecker_NBETerm.e_unit
                                                                    FStar_Reflection_NBEEmbeddings.e_term in
                                                                    let uu___117
                                                                    =
                                                                    let uu___118
                                                                    =
                                                                    FStar_Tactics_InterpFuns.mk_tac_step_3
                                                                    Prims.int_zero
                                                                    "unify_env"
                                                                    FStar_Tactics_Basic.unify_env
                                                                    FStar_Reflection_Embeddings.e_env
                                                                    FStar_Reflection_Embeddings.e_term
                                                                    FStar_Reflection_Embeddings.e_term
                                                                    FStar_Syntax_Embeddings.e_bool
                                                                    FStar_Tactics_Basic.unify_env
                                                                    FStar_Reflection_NBEEmbeddings.e_env
                                                                    FStar_Reflection_NBEEmbeddings.e_term
                                                                    FStar_Reflection_NBEEmbeddings.e_term
                                                                    FStar_TypeChecker_NBETerm.e_bool in
                                                                    let uu___119
                                                                    =
                                                                    let uu___120
                                                                    =
                                                                    FStar_Tactics_InterpFuns.mk_tac_step_3
                                                                    Prims.int_zero
                                                                    "unify_guard_env"
                                                                    FStar_Tactics_Basic.unify_guard_env
                                                                    FStar_Reflection_Embeddings.e_env
                                                                    FStar_Reflection_Embeddings.e_term
                                                                    FStar_Reflection_Embeddings.e_term
                                                                    FStar_Syntax_Embeddings.e_bool
                                                                    FStar_Tactics_Basic.unify_guard_env
                                                                    FStar_Reflection_NBEEmbeddings.e_env
                                                                    FStar_Reflection_NBEEmbeddings.e_term
                                                                    FStar_Reflection_NBEEmbeddings.e_term
                                                                    FStar_TypeChecker_NBETerm.e_bool in
                                                                    let uu___121
                                                                    =
                                                                    let uu___122
                                                                    =
                                                                    FStar_Tactics_InterpFuns.mk_tac_step_3
                                                                    Prims.int_zero
                                                                    "match_env"
                                                                    FStar_Tactics_Basic.match_env
                                                                    FStar_Reflection_Embeddings.e_env
                                                                    FStar_Reflection_Embeddings.e_term
                                                                    FStar_Reflection_Embeddings.e_term
                                                                    FStar_Syntax_Embeddings.e_bool
                                                                    FStar_Tactics_Basic.match_env
                                                                    FStar_Reflection_NBEEmbeddings.e_env
                                                                    FStar_Reflection_NBEEmbeddings.e_term
                                                                    FStar_Reflection_NBEEmbeddings.e_term
                                                                    FStar_TypeChecker_NBETerm.e_bool in
                                                                    let uu___123
                                                                    =
                                                                    let uu___124
                                                                    =
                                                                    let uu___125
                                                                    =
                                                                    FStar_Syntax_Embeddings.e_list
                                                                    FStar_Syntax_Embeddings.e_string in
                                                                    let uu___126
                                                                    =
                                                                    FStar_TypeChecker_NBETerm.e_list
                                                                    FStar_TypeChecker_NBETerm.e_string in
                                                                    FStar_Tactics_InterpFuns.mk_tac_step_3
                                                                    Prims.int_zero
                                                                    "launch_process"
                                                                    FStar_Tactics_Basic.launch_process
                                                                    FStar_Syntax_Embeddings.e_string
                                                                    uu___125
                                                                    FStar_Syntax_Embeddings.e_string
                                                                    FStar_Syntax_Embeddings.e_string
                                                                    FStar_Tactics_Basic.launch_process
                                                                    FStar_TypeChecker_NBETerm.e_string
                                                                    uu___126
                                                                    FStar_TypeChecker_NBETerm.e_string
                                                                    FStar_TypeChecker_NBETerm.e_string in
                                                                    let uu___125
                                                                    =
                                                                    let uu___126
                                                                    =
                                                                    FStar_Tactics_InterpFuns.mk_tac_step_2
                                                                    Prims.int_zero
                                                                    "fresh_bv_named"
                                                                    FStar_Tactics_Basic.fresh_bv_named
                                                                    FStar_Syntax_Embeddings.e_string
                                                                    FStar_Reflection_Embeddings.e_term
                                                                    FStar_Reflection_Embeddings.e_bv
                                                                    FStar_Tactics_Basic.fresh_bv_named
                                                                    FStar_TypeChecker_NBETerm.e_string
                                                                    FStar_Reflection_NBEEmbeddings.e_term
                                                                    FStar_Reflection_NBEEmbeddings.e_bv in
                                                                    let uu___127
                                                                    =
                                                                    let uu___128
                                                                    =
                                                                    FStar_Tactics_InterpFuns.mk_tac_step_1
                                                                    Prims.int_zero
                                                                    "change"
                                                                    FStar_Tactics_Basic.change
                                                                    FStar_Reflection_Embeddings.e_term
                                                                    FStar_Syntax_Embeddings.e_unit
                                                                    FStar_Tactics_Basic.change
                                                                    FStar_Reflection_NBEEmbeddings.e_term
                                                                    FStar_TypeChecker_NBETerm.e_unit in
                                                                    let uu___129
                                                                    =
                                                                    let uu___130
                                                                    =
                                                                    FStar_Tactics_InterpFuns.mk_tac_step_1
                                                                    Prims.int_zero
                                                                    "get_guard_policy"
                                                                    FStar_Tactics_Basic.get_guard_policy
                                                                    FStar_Syntax_Embeddings.e_unit
                                                                    FStar_Tactics_Embedding.e_guard_policy
                                                                    FStar_Tactics_Basic.get_guard_policy
                                                                    FStar_TypeChecker_NBETerm.e_unit
                                                                    FStar_Tactics_Embedding.e_guard_policy_nbe in
                                                                    let uu___131
                                                                    =
                                                                    let uu___132
                                                                    =
                                                                    FStar_Tactics_InterpFuns.mk_tac_step_1
                                                                    Prims.int_zero
                                                                    "set_guard_policy"
                                                                    FStar_Tactics_Basic.set_guard_policy
                                                                    FStar_Tactics_Embedding.e_guard_policy
                                                                    FStar_Syntax_Embeddings.e_unit
                                                                    FStar_Tactics_Basic.set_guard_policy
                                                                    FStar_Tactics_Embedding.e_guard_policy_nbe
                                                                    FStar_TypeChecker_NBETerm.e_unit in
                                                                    let uu___133
                                                                    =
                                                                    let uu___134
                                                                    =
                                                                    FStar_Tactics_InterpFuns.mk_tac_step_1
                                                                    Prims.int_zero
                                                                    "lax_on"
                                                                    FStar_Tactics_Basic.lax_on
                                                                    FStar_Syntax_Embeddings.e_unit
                                                                    FStar_Syntax_Embeddings.e_bool
                                                                    FStar_Tactics_Basic.lax_on
                                                                    FStar_TypeChecker_NBETerm.e_unit
                                                                    FStar_TypeChecker_NBETerm.e_bool in
                                                                    let uu___135
                                                                    =
                                                                    let uu___136
                                                                    =
                                                                    FStar_Tactics_InterpFuns.mk_tac_step_2
                                                                    Prims.int_one
                                                                    "lget"
                                                                    FStar_Tactics_Basic.lget
                                                                    FStar_Syntax_Embeddings.e_any
                                                                    FStar_Syntax_Embeddings.e_string
                                                                    FStar_Syntax_Embeddings.e_any
                                                                    (fun
                                                                    uu___137
                                                                    ->
                                                                    fun
                                                                    uu___138
                                                                    ->
                                                                    FStar_Tactics_Monad.fail
                                                                    "sorry, `lget` does not work in NBE")
                                                                    FStar_TypeChecker_NBETerm.e_any
                                                                    FStar_TypeChecker_NBETerm.e_string
                                                                    FStar_TypeChecker_NBETerm.e_any in
                                                                    let uu___137
                                                                    =
                                                                    let uu___138
                                                                    =
                                                                    FStar_Tactics_InterpFuns.mk_tac_step_3
                                                                    Prims.int_one
                                                                    "lset"
                                                                    FStar_Tactics_Basic.lset
                                                                    FStar_Syntax_Embeddings.e_any
                                                                    FStar_Syntax_Embeddings.e_string
                                                                    FStar_Syntax_Embeddings.e_any
                                                                    FStar_Syntax_Embeddings.e_unit
                                                                    (fun
                                                                    uu___139
                                                                    ->
                                                                    fun
                                                                    uu___140
                                                                    ->
                                                                    fun
                                                                    uu___141
                                                                    ->
                                                                    FStar_Tactics_Monad.fail
                                                                    "sorry, `lset` does not work in NBE")
                                                                    FStar_TypeChecker_NBETerm.e_any
                                                                    FStar_TypeChecker_NBETerm.e_string
                                                                    FStar_TypeChecker_NBETerm.e_any
                                                                    FStar_TypeChecker_NBETerm.e_unit in
                                                                    let uu___139
                                                                    =
                                                                    let uu___140
                                                                    =
                                                                    FStar_Tactics_InterpFuns.mk_tac_step_1
                                                                    Prims.int_one
                                                                    "set_urgency"
                                                                    FStar_Tactics_Basic.set_urgency
                                                                    FStar_Syntax_Embeddings.e_int
                                                                    FStar_Syntax_Embeddings.e_unit
                                                                    FStar_Tactics_Basic.set_urgency
                                                                    FStar_TypeChecker_NBETerm.e_int
                                                                    FStar_TypeChecker_NBETerm.e_unit in
                                                                    let uu___141
                                                                    =
                                                                    let uu___142
                                                                    =
                                                                    FStar_Tactics_InterpFuns.mk_tac_step_1
                                                                    Prims.int_one
                                                                    "t_commute_applied_match"
                                                                    FStar_Tactics_Basic.t_commute_applied_match
                                                                    FStar_Syntax_Embeddings.e_unit
                                                                    FStar_Syntax_Embeddings.e_unit
                                                                    FStar_Tactics_Basic.t_commute_applied_match
                                                                    FStar_TypeChecker_NBETerm.e_unit
                                                                    FStar_TypeChecker_NBETerm.e_unit in
                                                                    let uu___143
                                                                    =
                                                                    let uu___144
                                                                    =
                                                                    FStar_Tactics_InterpFuns.mk_tac_step_1
                                                                    Prims.int_zero
                                                                    "gather_or_solve_explicit_guards_for_resolved_goals"
                                                                    FStar_Tactics_Basic.gather_explicit_guards_for_resolved_goals
                                                                    FStar_Syntax_Embeddings.e_unit
                                                                    FStar_Syntax_Embeddings.e_unit
                                                                    FStar_Tactics_Basic.gather_explicit_guards_for_resolved_goals
                                                                    FStar_TypeChecker_NBETerm.e_unit
                                                                    FStar_TypeChecker_NBETerm.e_unit in
                                                                    let uu___145
                                                                    =
                                                                    let uu___146
                                                                    =
                                                                    FStar_Tactics_InterpFuns.mk_tac_step_2
                                                                    Prims.int_zero
                                                                    "string_to_term"
                                                                    FStar_Tactics_Basic.string_to_term
                                                                    FStar_Reflection_Embeddings.e_env
                                                                    FStar_Syntax_Embeddings.e_string
                                                                    FStar_Reflection_Embeddings.e_term
                                                                    FStar_Tactics_Basic.string_to_term
                                                                    FStar_Reflection_NBEEmbeddings.e_env
                                                                    FStar_TypeChecker_NBETerm.e_string
                                                                    FStar_Reflection_NBEEmbeddings.e_term in
                                                                    let uu___147
                                                                    =
                                                                    let uu___148
                                                                    =
                                                                    let uu___149
                                                                    =
                                                                    FStar_Syntax_Embeddings.e_tuple2
                                                                    FStar_Reflection_Embeddings.e_env
                                                                    FStar_Reflection_Embeddings.e_bv in
                                                                    let uu___150
                                                                    =
                                                                    FStar_TypeChecker_NBETerm.e_tuple2
                                                                    FStar_Reflection_NBEEmbeddings.e_env
                                                                    FStar_Reflection_NBEEmbeddings.e_bv in
                                                                    FStar_Tactics_InterpFuns.mk_tac_step_2
                                                                    Prims.int_zero
                                                                    "push_bv_dsenv"
                                                                    FStar_Tactics_Basic.push_bv_dsenv
                                                                    FStar_Reflection_Embeddings.e_env
                                                                    FStar_Syntax_Embeddings.e_string
                                                                    uu___149
                                                                    FStar_Tactics_Basic.push_bv_dsenv
                                                                    FStar_Reflection_NBEEmbeddings.e_env
                                                                    FStar_TypeChecker_NBETerm.e_string
                                                                    uu___150 in
                                                                    let uu___149
                                                                    =
                                                                    let uu___150
                                                                    =
                                                                    FStar_Tactics_InterpFuns.mk_tac_step_1
                                                                    Prims.int_zero
                                                                    "term_to_string"
                                                                    FStar_Tactics_Basic.term_to_string
                                                                    FStar_Reflection_Embeddings.e_term
                                                                    FStar_Syntax_Embeddings.e_string
                                                                    FStar_Tactics_Basic.term_to_string
                                                                    FStar_Reflection_NBEEmbeddings.e_term
                                                                    FStar_TypeChecker_NBETerm.e_string in
                                                                    let uu___151
                                                                    =
                                                                    let uu___152
                                                                    =
                                                                    FStar_Tactics_InterpFuns.mk_tac_step_1
                                                                    Prims.int_zero
                                                                    "comp_to_string"
                                                                    FStar_Tactics_Basic.comp_to_string
                                                                    FStar_Reflection_Embeddings.e_comp
                                                                    FStar_Syntax_Embeddings.e_string
                                                                    FStar_Tactics_Basic.comp_to_string
                                                                    FStar_Reflection_NBEEmbeddings.e_comp
                                                                    FStar_TypeChecker_NBETerm.e_string in
<<<<<<< HEAD
                                                                    let uu___153
                                                                    =
                                                                    let uu___154
=======
                                                                    let uu___154
                                                                    =
                                                                    let uu___155
>>>>>>> afaaa116
                                                                    =
                                                                    FStar_Tactics_InterpFuns.mk_tac_step_2
                                                                    Prims.int_zero
                                                                    "term_eq_old"
                                                                    FStar_Tactics_Basic.term_eq_old
                                                                    FStar_Reflection_Embeddings.e_term
                                                                    FStar_Reflection_Embeddings.e_term
                                                                    FStar_Syntax_Embeddings.e_bool
                                                                    FStar_Tactics_Basic.term_eq_old
                                                                    FStar_Reflection_NBEEmbeddings.e_term
                                                                    FStar_Reflection_NBEEmbeddings.e_term
                                                                    FStar_TypeChecker_NBETerm.e_bool in
<<<<<<< HEAD
                                                                    let uu___155
                                                                    =
                                                                    let uu___157
                                                                    =
=======
                                                                    let uu___156
                                                                    =
                                                                    let uu___157
                                                                    =
>>>>>>> afaaa116
                                                                    let uu___158
                                                                    =
                                                                    e_tactic_thunk
                                                                    FStar_Syntax_Embeddings.e_any in
                                                                    let uu___159
                                                                    =
                                                                    e_tactic_nbe_thunk
                                                                    FStar_TypeChecker_NBETerm.e_any in
                                                                    FStar_Tactics_InterpFuns.mk_tac_step_3
                                                                    Prims.int_one
                                                                    "with_compat_pre_core"
                                                                    (fun
                                                                    uu___160
                                                                    ->
                                                                    FStar_Tactics_Basic.with_compat_pre_core)
                                                                    FStar_Syntax_Embeddings.e_any
                                                                    FStar_Syntax_Embeddings.e_int
                                                                    uu___158
                                                                    FStar_Syntax_Embeddings.e_any
                                                                    (fun
                                                                    uu___160
                                                                    ->
                                                                    FStar_Tactics_Basic.with_compat_pre_core)
                                                                    FStar_TypeChecker_NBETerm.e_any
                                                                    FStar_TypeChecker_NBETerm.e_int
                                                                    uu___159
                                                                    FStar_TypeChecker_NBETerm.e_any in
<<<<<<< HEAD
                                                                    let uu___158
                                                                    =
                                                                    let uu___159
                                                                    =
                                                                    let uu___160
                                                                    =
                                                                    FStar_Syntax_Embeddings.e_option
                                                                    FStar_Syntax_Embeddings.e_unit in
                                                                    let uu___161
                                                                    =
                                                                    FStar_TypeChecker_NBETerm.e_option
                                                                    FStar_TypeChecker_NBETerm.e_unit in
                                                                    FStar_Tactics_InterpFuns.mk_tac_step_3
                                                                    Prims.int_zero
                                                                    "check_subtyping"
                                                                    FStar_Tactics_Basic.refl_check_subtyping
                                                                    FStar_Reflection_Embeddings.e_env
                                                                    FStar_Reflection_Embeddings.e_term
                                                                    FStar_Reflection_Embeddings.e_term
                                                                    uu___160
                                                                    FStar_Tactics_Basic.refl_check_subtyping
                                                                    FStar_Reflection_NBEEmbeddings.e_env
                                                                    FStar_Reflection_NBEEmbeddings.e_term
                                                                    FStar_Reflection_NBEEmbeddings.e_term
                                                                    uu___161 in
                                                                    let uu___160
                                                                    =
                                                                    let uu___161
                                                                    =
                                                                    let uu___162
                                                                    =
                                                                    FStar_Syntax_Embeddings.e_option
                                                                    FStar_Syntax_Embeddings.e_unit in
                                                                    let uu___163
                                                                    =
                                                                    FStar_TypeChecker_NBETerm.e_option
                                                                    FStar_TypeChecker_NBETerm.e_unit in
                                                                    FStar_Tactics_InterpFuns.mk_tac_step_3
                                                                    Prims.int_zero
                                                                    "check_equiv"
                                                                    FStar_Tactics_Basic.refl_check_equiv
                                                                    FStar_Reflection_Embeddings.e_env
                                                                    FStar_Reflection_Embeddings.e_term
                                                                    FStar_Reflection_Embeddings.e_term
                                                                    uu___162
                                                                    FStar_Tactics_Basic.refl_check_equiv
                                                                    FStar_Reflection_NBEEmbeddings.e_env
                                                                    FStar_Reflection_NBEEmbeddings.e_term
                                                                    FStar_Reflection_NBEEmbeddings.e_term
                                                                    uu___163 in
                                                                    let uu___162
                                                                    =
                                                                    let uu___163
                                                                    =
                                                                    let uu___164
                                                                    =
                                                                    FStar_Syntax_Embeddings.e_option
                                                                    FStar_Reflection_Embeddings.e_term in
                                                                    let uu___165
                                                                    =
                                                                    FStar_TypeChecker_NBETerm.e_option
                                                                    FStar_Reflection_NBEEmbeddings.e_term in
                                                                    FStar_Tactics_InterpFuns.mk_tac_step_2
                                                                    Prims.int_zero
                                                                    "core_check_term"
                                                                    FStar_Tactics_Basic.refl_core_check_term
                                                                    FStar_Reflection_Embeddings.e_env
                                                                    FStar_Reflection_Embeddings.e_term
                                                                    uu___164
                                                                    FStar_Tactics_Basic.refl_core_check_term
                                                                    FStar_Reflection_NBEEmbeddings.e_env
                                                                    FStar_Reflection_NBEEmbeddings.e_term
                                                                    uu___165 in
                                                                    let uu___164
                                                                    =
                                                                    let uu___165
                                                                    =
                                                                    let uu___166
                                                                    =
                                                                    let uu___167
                                                                    =
                                                                    FStar_Syntax_Embeddings.e_tuple2
                                                                    FStar_Reflection_Embeddings.e_term
                                                                    FStar_Reflection_Embeddings.e_term in
                                                                    FStar_Syntax_Embeddings.e_option
                                                                    uu___167 in
                                                                    let uu___167
                                                                    =
                                                                    let uu___168
                                                                    =
                                                                    FStar_TypeChecker_NBETerm.e_tuple2
                                                                    FStar_Reflection_NBEEmbeddings.e_term
                                                                    FStar_Reflection_NBEEmbeddings.e_term in
                                                                    FStar_TypeChecker_NBETerm.e_option
                                                                    uu___168 in
                                                                    FStar_Tactics_InterpFuns.mk_tac_step_2
                                                                    Prims.int_zero
                                                                    "tc_term"
                                                                    FStar_Tactics_Basic.refl_tc_term
                                                                    FStar_Reflection_Embeddings.e_env
                                                                    FStar_Reflection_Embeddings.e_term
                                                                    uu___166
                                                                    FStar_Tactics_Basic.refl_tc_term
                                                                    FStar_Reflection_NBEEmbeddings.e_env
                                                                    FStar_Reflection_NBEEmbeddings.e_term
                                                                    uu___167 in
                                                                    let uu___166
                                                                    =
                                                                    let uu___167
                                                                    =
                                                                    let uu___168
                                                                    =
                                                                    FStar_Syntax_Embeddings.e_option
                                                                    FStar_Reflection_Embeddings.e_universe in
                                                                    let uu___169
                                                                    =
                                                                    FStar_TypeChecker_NBETerm.e_option
                                                                    FStar_Reflection_NBEEmbeddings.e_universe in
                                                                    FStar_Tactics_InterpFuns.mk_tac_step_2
                                                                    Prims.int_zero
                                                                    "universe_of"
                                                                    FStar_Tactics_Basic.refl_universe_of
                                                                    FStar_Reflection_Embeddings.e_env
                                                                    FStar_Reflection_Embeddings.e_term
                                                                    uu___168
                                                                    FStar_Tactics_Basic.refl_universe_of
                                                                    FStar_Reflection_NBEEmbeddings.e_env
                                                                    FStar_Reflection_NBEEmbeddings.e_term
                                                                    uu___169 in
                                                                    let uu___168
                                                                    =
                                                                    let uu___169
                                                                    =
                                                                    let uu___170
                                                                    =
                                                                    FStar_Syntax_Embeddings.e_option
                                                                    FStar_Syntax_Embeddings.e_unit in
                                                                    let uu___171
                                                                    =
                                                                    FStar_TypeChecker_NBETerm.e_option
                                                                    FStar_TypeChecker_NBETerm.e_unit in
                                                                    FStar_Tactics_InterpFuns.mk_tac_step_2
                                                                    Prims.int_zero
                                                                    "check_prop_validity"
                                                                    FStar_Tactics_Basic.refl_check_prop_validity
                                                                    FStar_Reflection_Embeddings.e_env
                                                                    FStar_Reflection_Embeddings.e_term
                                                                    uu___170
                                                                    FStar_Tactics_Basic.refl_check_prop_validity
                                                                    FStar_Reflection_NBEEmbeddings.e_env
                                                                    FStar_Reflection_NBEEmbeddings.e_term
                                                                    uu___171 in
                                                                    let uu___170
                                                                    =
                                                                    let uu___171
                                                                    =
                                                                    let uu___172
                                                                    =
                                                                    let uu___173
                                                                    =
                                                                    FStar_Syntax_Embeddings.e_tuple2
                                                                    FStar_Reflection_Embeddings.e_term
                                                                    FStar_Reflection_Embeddings.e_term in
                                                                    FStar_Syntax_Embeddings.e_option
                                                                    uu___173 in
                                                                    let uu___173
                                                                    =
                                                                    let uu___174
                                                                    =
                                                                    FStar_TypeChecker_NBETerm.e_tuple2
                                                                    FStar_Reflection_NBEEmbeddings.e_term
                                                                    FStar_Reflection_NBEEmbeddings.e_term in
                                                                    FStar_TypeChecker_NBETerm.e_option
                                                                    uu___174 in
                                                                    FStar_Tactics_InterpFuns.mk_tac_step_2
                                                                    Prims.int_zero
                                                                    "elab_term"
                                                                    FStar_Tactics_Basic.refl_instantiate_implicits
                                                                    FStar_Reflection_Embeddings.e_env
                                                                    FStar_Reflection_Embeddings.e_term
                                                                    uu___172
                                                                    FStar_Tactics_Basic.refl_instantiate_implicits
                                                                    FStar_Reflection_NBEEmbeddings.e_env
                                                                    FStar_Reflection_NBEEmbeddings.e_term
                                                                    uu___173 in
                                                                    [uu___171] in
                                                                    uu___169
                                                                    ::
                                                                    uu___170 in
                                                                    uu___167
                                                                    ::
                                                                    uu___168 in
                                                                    uu___165
                                                                    ::
                                                                    uu___166 in
                                                                    uu___163
                                                                    ::
                                                                    uu___164 in
                                                                    uu___161
                                                                    ::
                                                                    uu___162 in
                                                                    uu___159
                                                                    ::
                                                                    uu___160 in
                                                                    uu___157
                                                                    ::
                                                                    uu___158 in
                                                                    uu___154
                                                                    ::
                                                                    uu___155 in
=======
                                                                    [uu___157] in
                                                                    uu___155
                                                                    ::
                                                                    uu___156 in
>>>>>>> afaaa116
                                                                    uu___152
                                                                    ::
                                                                    uu___153 in
                                                                    uu___150
                                                                    ::
                                                                    uu___151 in
                                                                    uu___148
                                                                    ::
                                                                    uu___149 in
                                                                    uu___146
                                                                    ::
                                                                    uu___147 in
                                                                    uu___144
                                                                    ::
                                                                    uu___145 in
                                                                    uu___142
                                                                    ::
                                                                    uu___143 in
                                                                    uu___140
                                                                    ::
                                                                    uu___141 in
                                                                    uu___138
                                                                    ::
                                                                    uu___139 in
                                                                    uu___136
                                                                    ::
                                                                    uu___137 in
                                                                    uu___134
                                                                    ::
                                                                    uu___135 in
                                                                    uu___132
                                                                    ::
                                                                    uu___133 in
                                                                    uu___130
                                                                    ::
                                                                    uu___131 in
                                                                    uu___128
                                                                    ::
                                                                    uu___129 in
                                                                    uu___126
                                                                    ::
                                                                    uu___127 in
                                                                    uu___124
                                                                    ::
                                                                    uu___125 in
                                                                    uu___122
                                                                    ::
                                                                    uu___123 in
                                                                    uu___120
                                                                    ::
                                                                    uu___121 in
                                                                    uu___118
                                                                    ::
                                                                    uu___119 in
                                                                    uu___116
                                                                    ::
                                                                    uu___117 in
                                                                    uu___114
                                                                    ::
                                                                    uu___115 in
                                                                    uu___112
                                                                    ::
                                                                    uu___113 in
                                                                    uu___110
                                                                    ::
                                                                    uu___111 in
                                                                    uu___108
                                                                    ::
                                                                    uu___109 in
                                                                    uu___106
                                                                    ::
                                                                    uu___107 in
                                                                    uu___104
                                                                    ::
                                                                    uu___105 in
                                                                    uu___102
                                                                    ::
                                                                    uu___103 in
                                                                    uu___100
                                                                    ::
                                                                    uu___101 in
                                                                    uu___98
                                                                    ::
                                                                    uu___99 in
                                                                    uu___96
                                                                    ::
                                                                    uu___97 in
                                                                    uu___94
                                                                    ::
                                                                    uu___95 in
                                                                    uu___92
                                                                    ::
                                                                    uu___93 in
                                                                    uu___90
                                                                    ::
                                                                    uu___91 in
                                                                    uu___88
                                                                    ::
                                                                    uu___89 in
                                                                    uu___86
                                                                    ::
                                                                    uu___87 in
                                                                    uu___84
                                                                    ::
                                                                    uu___85 in
                                                                    uu___82
                                                                    ::
                                                                    uu___83 in
                                                                    uu___80
                                                                    ::
                                                                    uu___81 in
                                                                    uu___78
                                                                    ::
                                                                    uu___79 in
                                                                    uu___76
                                                                    ::
                                                                    uu___77 in
                                                                    uu___74
                                                                    ::
                                                                    uu___75 in
                                                                    uu___72
                                                                    ::
                                                                    uu___73 in
                                                                    uu___70
                                                                    ::
                                                                    uu___71 in
                                                                    uu___68
                                                                    ::
                                                                    uu___69 in
                                                                    uu___66
                                                                    ::
                                                                    uu___67 in
                                                                    uu___64
                                                                    ::
                                                                    uu___65 in
                                                                  uu___62 ::
                                                                    uu___63 in
                                                                uu___60 ::
                                                                  uu___61 in
                                                              uu___58 ::
                                                                uu___59 in
                                                            uu___56 ::
                                                              uu___57 in
                                                          uu___54 :: uu___55 in
                                                        uu___52 :: uu___53 in
                                                      uu___50 :: uu___51 in
                                                    uu___48 :: uu___49 in
                                                  uu___46 :: uu___47 in
                                                uu___44 :: uu___45 in
                                              uu___42 :: uu___43 in
                                            uu___40 :: uu___41 in
                                          uu___38 :: uu___39 in
                                        uu___36 :: uu___37 in
                                      uu___34 :: uu___35 in
                                    uu___32 :: uu___33 in
                                  uu___30 :: uu___31 in
                                uu___28 :: uu___29 in
                              uu___26 :: uu___27 in
                            uu___24 :: uu___25 in
                          uu___22 :: uu___23 in
                        uu___20 :: uu___21 in
                      uu___18 :: uu___19 in
                    uu___16 :: uu___17 in
                  uu___14 :: uu___15 in
                uu___12 :: uu___13 in
              uu___10 :: uu___11 in
            uu___8 :: uu___9 in
          uu___6 :: uu___7 in
        uu___4 :: uu___5 in
      uu___2 :: uu___3 in
    FStar_Compiler_Effect.op_Less_Bar
      (fun uu___2 -> FStar_Pervasives_Native.Some uu___2) uu___1 in
  FStar_Compiler_Effect.op_Colon_Equals __primitive_steps_ref uu___
let unembed_tactic_1_alt :
  'a 'r .
    'a FStar_Syntax_Embeddings.embedding ->
      'r FStar_Syntax_Embeddings.embedding ->
        FStar_Syntax_Syntax.term ->
          FStar_Syntax_Embeddings.norm_cb ->
            ('a -> 'r FStar_Tactics_Monad.tac) FStar_Pervasives_Native.option
  =
  fun ea ->
    fun er ->
      fun f ->
        fun ncb ->
          FStar_Pervasives_Native.Some
            (fun x ->
               let rng = FStar_Compiler_Range.dummyRange in
               let x_tm = embed ea rng x ncb in
               let app =
                 let uu___ =
                   let uu___1 = FStar_Syntax_Syntax.as_arg x_tm in [uu___1] in
                 FStar_Syntax_Syntax.mk_Tm_app f uu___ rng in
               unembed_tactic_0 er app ncb)
let e_tactic_1_alt :
  'a 'r .
    'a FStar_Syntax_Embeddings.embedding ->
      'r FStar_Syntax_Embeddings.embedding ->
        ('a ->
           FStar_Tactics_Types.proofstate -> 'r FStar_Tactics_Result.__result)
          FStar_Syntax_Embeddings.embedding
  =
  fun ea ->
    fun er ->
      let em uu___ uu___1 uu___2 uu___3 =
        failwith "Impossible: embedding tactic (1)?" in
      let un t0 w n =
        let uu___ = unembed_tactic_1_alt ea er t0 n in
        match uu___ with
        | FStar_Pervasives_Native.Some f ->
            FStar_Pervasives_Native.Some
              ((fun x -> let uu___1 = f x in FStar_Tactics_Monad.run uu___1))
        | FStar_Pervasives_Native.None -> FStar_Pervasives_Native.None in
      let uu___ =
        FStar_Syntax_Embeddings.term_as_fv FStar_Syntax_Syntax.t_unit in
      FStar_Syntax_Embeddings.mk_emb em un uu___
let (report_implicits :
  FStar_Compiler_Range.range ->
    FStar_TypeChecker_Rel.tagged_implicits -> unit)
  =
  fun rng ->
    fun is ->
      FStar_Compiler_Effect.op_Bar_Greater is
        (FStar_Compiler_List.iter
           (fun uu___1 ->
              match uu___1 with
              | (imp, tag) ->
                  (match tag with
                   | FStar_TypeChecker_Rel.Implicit_unresolved ->
                       let uu___2 =
                         let uu___3 =
                           let uu___4 =
                             FStar_Syntax_Print.uvar_to_string
                               (imp.FStar_TypeChecker_Common.imp_uvar).FStar_Syntax_Syntax.ctx_uvar_head in
                           let uu___5 =
                             let uu___6 =
                               FStar_Syntax_Util.ctx_uvar_typ
                                 imp.FStar_TypeChecker_Common.imp_uvar in
                             FStar_Syntax_Print.term_to_string uu___6 in
                           FStar_Compiler_Util.format3
                             "Tactic left uninstantiated unification variable %s of type %s (reason = \"%s\")"
                             uu___4 uu___5
                             imp.FStar_TypeChecker_Common.imp_reason in
                         (FStar_Errors_Codes.Error_UninstantiatedUnificationVarInTactic,
                           uu___3) in
                       FStar_Errors.log_issue rng uu___2
                   | FStar_TypeChecker_Rel.Implicit_checking_defers_univ_constraint
                       ->
                       let uu___2 =
                         let uu___3 =
                           let uu___4 =
                             FStar_Syntax_Print.uvar_to_string
                               (imp.FStar_TypeChecker_Common.imp_uvar).FStar_Syntax_Syntax.ctx_uvar_head in
                           let uu___5 =
                             let uu___6 =
                               FStar_Syntax_Util.ctx_uvar_typ
                                 imp.FStar_TypeChecker_Common.imp_uvar in
                             FStar_Syntax_Print.term_to_string uu___6 in
                           FStar_Compiler_Util.format3
                             "Tactic left uninstantiated unification variable %s of type %s (reason = \"%s\")"
                             uu___4 uu___5
                             imp.FStar_TypeChecker_Common.imp_reason in
                         (FStar_Errors_Codes.Error_UninstantiatedUnificationVarInTactic,
                           uu___3) in
                       FStar_Errors.log_issue rng uu___2
                   | FStar_TypeChecker_Rel.Implicit_has_typing_guard 
                       (tm, ty) ->
                       let uu___2 =
                         let uu___3 =
                           let uu___4 =
                             FStar_Syntax_Print.uvar_to_string
                               (imp.FStar_TypeChecker_Common.imp_uvar).FStar_Syntax_Syntax.ctx_uvar_head in
                           let uu___5 =
                             let uu___6 =
                               FStar_Syntax_Util.ctx_uvar_typ
                                 imp.FStar_TypeChecker_Common.imp_uvar in
                             FStar_Syntax_Print.term_to_string uu___6 in
                           let uu___6 = FStar_Syntax_Print.term_to_string tm in
                           let uu___7 = FStar_Syntax_Print.term_to_string ty in
                           FStar_Compiler_Util.format4
                             "Tactic solved goal %s of type %s to %s : %s, but it has a non-trivial typing guard. Use gather_or_solve_explicit_guards_for_resolved_goals to inspect and prove these goals"
                             uu___4 uu___5 uu___6 uu___7 in
                         (FStar_Errors_Codes.Error_UninstantiatedUnificationVarInTactic,
                           uu___3) in
                       FStar_Errors.log_issue rng uu___2)));
      FStar_Errors.stop_if_err ()
let run_tactic_on_ps' :
  'a 'b .
    FStar_Compiler_Range.range ->
      FStar_Compiler_Range.range ->
        Prims.bool ->
          'a FStar_Syntax_Embeddings.embedding ->
            'a ->
              'b FStar_Syntax_Embeddings.embedding ->
                FStar_Syntax_Syntax.term ->
                  Prims.bool ->
                    FStar_Tactics_Types.proofstate ->
                      (FStar_Tactics_Types.goal Prims.list * 'b)
  =
  fun rng_call ->
    fun rng_goal ->
      fun background ->
        fun e_arg ->
          fun arg ->
            fun e_res ->
              fun tactic ->
                fun tactic_already_typed ->
                  fun ps ->
                    let env = ps.FStar_Tactics_Types.main_context in
                    (let uu___1 = FStar_Compiler_Effect.op_Bang tacdbg in
                     if uu___1
                     then
                       let uu___2 = FStar_Syntax_Print.term_to_string tactic in
                       let uu___3 =
                         FStar_Compiler_Util.string_of_bool
                           tactic_already_typed in
                       FStar_Compiler_Util.print2
                         "Typechecking tactic: (%s) (already_typed: %s) {\n"
                         uu___2 uu___3
                     else ());
                    (let g =
                       if tactic_already_typed
                       then FStar_TypeChecker_Env.trivial_guard
                       else
                         (let uu___2 =
                            let uu___3 =
                              FStar_Syntax_Embeddings.type_of e_arg in
                            let uu___4 =
                              FStar_Syntax_Embeddings.type_of e_res in
                            FStar_TypeChecker_TcTerm.tc_tactic uu___3 uu___4
                              env tactic in
                          match uu___2 with | (uu___3, uu___4, g1) -> g1) in
                     (let uu___2 = FStar_Compiler_Effect.op_Bang tacdbg in
                      if uu___2
                      then FStar_Compiler_Util.print_string "}\n"
                      else ());
                     FStar_TypeChecker_Rel.force_trivial_guard env g;
                     FStar_Errors.stop_if_err ();
                     (let tau =
                        unembed_tactic_1 e_arg e_res tactic
                          FStar_Syntax_Embeddings.id_norm_cb in
                      let res =
                        let uu___4 =
                          let uu___5 =
                            let uu___6 =
                              FStar_TypeChecker_Env.current_module
                                ps.FStar_Tactics_Types.main_context in
                            FStar_Ident.string_of_lid uu___6 in
                          FStar_Pervasives_Native.Some uu___5 in
                        FStar_Profiling.profile
                          (fun uu___5 ->
                             let uu___6 = tau arg in
                             FStar_Tactics_Monad.run_safe uu___6 ps) uu___4
                          "FStar.Tactics.Interpreter.run_safe" in
                      (let uu___5 = FStar_Compiler_Effect.op_Bang tacdbg in
                       if uu___5
                       then FStar_Compiler_Util.print_string "}\n"
                       else ());
                      (match res with
                       | FStar_Tactics_Result.Success (ret, ps1) ->
                           let remaining_smt_goals =
                             FStar_Compiler_List.op_At
                               ps1.FStar_Tactics_Types.goals
                               ps1.FStar_Tactics_Types.smt_goals in
                           (FStar_Compiler_List.iter
                              (fun g1 ->
                                 FStar_Tactics_Basic.mark_goal_implicit_already_checked
                                   g1;
                                 (let uu___7 =
                                    FStar_Tactics_Types.is_irrelevant g1 in
                                  if uu___7
                                  then
                                    ((let uu___9 =
                                        FStar_Compiler_Effect.op_Bang tacdbg in
                                      if uu___9
                                      then
                                        let uu___10 =
                                          let uu___11 =
                                            FStar_Tactics_Types.goal_witness
                                              g1 in
                                          FStar_Syntax_Print.term_to_string
                                            uu___11 in
                                        FStar_Compiler_Util.print1
                                          "Assigning irrelevant goal %s\n"
                                          uu___10
                                      else ());
                                     (let uu___9 =
                                        let uu___10 =
                                          FStar_Tactics_Types.goal_env g1 in
                                        let uu___11 =
                                          FStar_Tactics_Types.goal_witness g1 in
                                        FStar_TypeChecker_Rel.teq_nosmt_force
                                          uu___10 uu___11
                                          FStar_Syntax_Util.exp_unit in
                                      if uu___9
                                      then ()
                                      else
                                        (let uu___11 =
                                           let uu___12 =
                                             let uu___13 =
                                               FStar_Tactics_Types.goal_witness
                                                 g1 in
                                             FStar_Syntax_Print.term_to_string
                                               uu___13 in
                                           FStar_Compiler_Util.format1
                                             "Irrelevant tactic witness does not unify with (): %s"
                                             uu___12 in
                                         failwith uu___11)))
                                  else ())) remaining_smt_goals;
                            (let uu___7 =
                               FStar_Compiler_Effect.op_Bang tacdbg in
                             if uu___7
                             then
                               let uu___8 =
                                 (FStar_Common.string_of_list ())
                                   (fun imp ->
                                      FStar_Syntax_Print.ctx_uvar_to_string
                                        imp.FStar_TypeChecker_Common.imp_uvar)
                                   ps1.FStar_Tactics_Types.all_implicits in
                               FStar_Compiler_Util.print1
                                 "About to check tactic implicits: %s\n"
                                 uu___8
                             else ());
                            (let g1 =
                               {
                                 FStar_TypeChecker_Common.guard_f =
                                   (FStar_TypeChecker_Env.trivial_guard.FStar_TypeChecker_Common.guard_f);
                                 FStar_TypeChecker_Common.deferred_to_tac =
                                   (FStar_TypeChecker_Env.trivial_guard.FStar_TypeChecker_Common.deferred_to_tac);
                                 FStar_TypeChecker_Common.deferred =
                                   (FStar_TypeChecker_Env.trivial_guard.FStar_TypeChecker_Common.deferred);
                                 FStar_TypeChecker_Common.univ_ineqs =
                                   (FStar_TypeChecker_Env.trivial_guard.FStar_TypeChecker_Common.univ_ineqs);
                                 FStar_TypeChecker_Common.implicits =
                                   (ps1.FStar_Tactics_Types.all_implicits)
                               } in
                             let g2 =
                               FStar_TypeChecker_Rel.solve_deferred_constraints
                                 env g1 in
                             (let uu___8 =
                                FStar_Compiler_Effect.op_Bang tacdbg in
                              if uu___8
                              then
                                let uu___9 =
<<<<<<< HEAD
                                  FStar_Compiler_Util.string_of_int
                                    (FStar_Compiler_List.length
                                       ps1.FStar_Tactics_Types.all_implicits) in
                                let uu___10 =
                                  (FStar_Common.string_of_list ())
                                    (fun imp ->
                                       FStar_Syntax_Print.ctx_uvar_to_string
                                         imp.FStar_TypeChecker_Common.imp_uvar)
                                    ps1.FStar_Tactics_Types.all_implicits in
                                FStar_Compiler_Util.print2
                                  "Checked %s implicits (1): %s\n" uu___9
                                  uu___10
                              else ());
                             (let tagged_implicits =
                                FStar_TypeChecker_Rel.resolve_implicits_tac
                                  env g2 in
                              (let uu___9 =
                                 FStar_Compiler_Effect.op_Bang tacdbg in
                               if uu___9
                               then
                                 let uu___10 =
                                   FStar_Compiler_Util.string_of_int
                                     (FStar_Compiler_List.length
                                        ps1.FStar_Tactics_Types.all_implicits) in
                                 let uu___11 =
                                   (FStar_Common.string_of_list ())
                                     (fun imp ->
                                        FStar_Syntax_Print.ctx_uvar_to_string
                                          imp.FStar_TypeChecker_Common.imp_uvar)
                                     ps1.FStar_Tactics_Types.all_implicits in
                                 FStar_Compiler_Util.print2
                                   "Checked %s implicits (2): %s\n" uu___10
                                   uu___11
                               else ());
                              report_implicits rng_goal tagged_implicits;
                              (let uu___11 =
                                 FStar_Compiler_Effect.op_Bang tacdbg in
                               if uu___11
                               then
                                 FStar_Tactics_Printing.do_dump_proofstate
                                   ps1 "at the finish line"
                               else ());
                              ((FStar_Compiler_List.op_At
                                  ps1.FStar_Tactics_Types.goals
                                  ps1.FStar_Tactics_Types.smt_goals), ret))))
                       | FStar_Tactics_Result.Failed (e, ps1) ->
                           (FStar_Tactics_Printing.do_dump_proofstate ps1
                              "at the time of failure";
                            (let texn_to_string e1 =
                               match e1 with
                               | FStar_Tactics_Common.TacticFailure s -> s
                               | FStar_Tactics_Common.EExn t ->
                                   let uu___6 =
                                     FStar_Syntax_Print.term_to_string t in
                                   Prims.op_Hat "uncaught exception: " uu___6
                               | e2 -> FStar_Compiler_Effect.raise e2 in
                             let rng =
                               if background
                               then
                                 match ps1.FStar_Tactics_Types.goals with
                                 | g1::uu___6 ->
                                     (g1.FStar_Tactics_Types.goal_ctx_uvar).FStar_Syntax_Syntax.ctx_uvar_range
                                 | uu___6 -> rng_call
                               else ps1.FStar_Tactics_Types.entry_range in
                             let uu___6 =
                               let uu___7 =
                                 let uu___8 = texn_to_string e in
                                 FStar_Compiler_Util.format1
                                   "user tactic failed: `%s`" uu___8 in
                               (FStar_Errors.Fatal_UserTacticFailure, uu___7) in
                             FStar_Errors.raise_error uu___6 rng)))))
=======
                                  let uu___10 =
                                    let uu___11 = texn_to_string e in
                                    FStar_Compiler_Util.format1
                                      "user tactic failed: `%s`" uu___11 in
                                  (FStar_Errors_Codes.Fatal_UserTacticFailure,
                                    uu___10) in
                                FStar_Errors.raise_error uu___9 rng))))))
>>>>>>> afaaa116
let run_tactic_on_ps :
  'a 'b .
    FStar_Compiler_Range.range ->
      FStar_Compiler_Range.range ->
        Prims.bool ->
          'a FStar_Syntax_Embeddings.embedding ->
            'a ->
              'b FStar_Syntax_Embeddings.embedding ->
                FStar_Syntax_Syntax.term ->
                  Prims.bool ->
                    FStar_Tactics_Types.proofstate ->
                      (FStar_Tactics_Types.goal Prims.list * 'b)
  =
  fun rng_call ->
    fun rng_goal ->
      fun background ->
        fun e_arg ->
          fun arg ->
            fun e_res ->
              fun tactic ->
                fun tactic_already_typed ->
                  fun ps ->
                    let uu___ =
                      let uu___1 =
                        let uu___2 =
                          FStar_TypeChecker_Env.current_module
                            ps.FStar_Tactics_Types.main_context in
                        FStar_Ident.string_of_lid uu___2 in
                      FStar_Pervasives_Native.Some uu___1 in
                    FStar_Profiling.profile
                      (fun uu___1 ->
                         run_tactic_on_ps' rng_call rng_goal background e_arg
                           arg e_res tactic tactic_already_typed ps) uu___
                      "FStar.Tactics.Interpreter.run_tactic_on_ps"<|MERGE_RESOLUTION|>--- conflicted
+++ resolved
@@ -1271,9 +1271,9 @@
                                                                     FStar_Reflection_NBEEmbeddings.e_env
                                                                     FStar_Reflection_NBEEmbeddings.e_term
                                                                     FStar_Reflection_NBEEmbeddings.e_term in
-                                                                    let uu___115
-                                                                    =
-                                                                    let uu___116
+                                                                    let uu___117
+                                                                    =
+                                                                    let uu___118
                                                                     =
                                                                     FStar_Tactics_InterpFuns.mk_tac_step_1
                                                                     Prims.int_zero
@@ -1284,9 +1284,9 @@
                                                                     FStar_Tactics_Basic.fresh_universe_uvar
                                                                     FStar_TypeChecker_NBETerm.e_unit
                                                                     FStar_Reflection_NBEEmbeddings.e_term in
-                                                                    let uu___117
-                                                                    =
-                                                                    let uu___118
+                                                                    let uu___119
+                                                                    =
+                                                                    let uu___120
                                                                     =
                                                                     FStar_Tactics_InterpFuns.mk_tac_step_3
                                                                     Prims.int_zero
@@ -1301,9 +1301,9 @@
                                                                     FStar_Reflection_NBEEmbeddings.e_term
                                                                     FStar_Reflection_NBEEmbeddings.e_term
                                                                     FStar_TypeChecker_NBETerm.e_bool in
-                                                                    let uu___119
-                                                                    =
-                                                                    let uu___120
+                                                                    let uu___121
+                                                                    =
+                                                                    let uu___122
                                                                     =
                                                                     FStar_Tactics_InterpFuns.mk_tac_step_3
                                                                     Prims.int_zero
@@ -1318,9 +1318,9 @@
                                                                     FStar_Reflection_NBEEmbeddings.e_term
                                                                     FStar_Reflection_NBEEmbeddings.e_term
                                                                     FStar_TypeChecker_NBETerm.e_bool in
-                                                                    let uu___121
-                                                                    =
-                                                                    let uu___122
+                                                                    let uu___123
+                                                                    =
+                                                                    let uu___124
                                                                     =
                                                                     FStar_Tactics_InterpFuns.mk_tac_step_3
                                                                     Prims.int_zero
@@ -1335,15 +1335,15 @@
                                                                     FStar_Reflection_NBEEmbeddings.e_term
                                                                     FStar_Reflection_NBEEmbeddings.e_term
                                                                     FStar_TypeChecker_NBETerm.e_bool in
-                                                                    let uu___123
-                                                                    =
-                                                                    let uu___124
-                                                                    =
                                                                     let uu___125
+                                                                    =
+                                                                    let uu___126
+                                                                    =
+                                                                    let uu___127
                                                                     =
                                                                     FStar_Syntax_Embeddings.e_list
                                                                     FStar_Syntax_Embeddings.e_string in
-                                                                    let uu___126
+                                                                    let uu___128
                                                                     =
                                                                     FStar_TypeChecker_NBETerm.e_list
                                                                     FStar_TypeChecker_NBETerm.e_string in
@@ -1352,17 +1352,17 @@
                                                                     "launch_process"
                                                                     FStar_Tactics_Basic.launch_process
                                                                     FStar_Syntax_Embeddings.e_string
-                                                                    uu___125
+                                                                    uu___127
                                                                     FStar_Syntax_Embeddings.e_string
                                                                     FStar_Syntax_Embeddings.e_string
                                                                     FStar_Tactics_Basic.launch_process
                                                                     FStar_TypeChecker_NBETerm.e_string
-                                                                    uu___126
+                                                                    uu___128
                                                                     FStar_TypeChecker_NBETerm.e_string
                                                                     FStar_TypeChecker_NBETerm.e_string in
-                                                                    let uu___125
-                                                                    =
-                                                                    let uu___126
+                                                                    let uu___127
+                                                                    =
+                                                                    let uu___128
                                                                     =
                                                                     FStar_Tactics_InterpFuns.mk_tac_step_2
                                                                     Prims.int_zero
@@ -1375,9 +1375,9 @@
                                                                     FStar_TypeChecker_NBETerm.e_string
                                                                     FStar_Reflection_NBEEmbeddings.e_term
                                                                     FStar_Reflection_NBEEmbeddings.e_bv in
-                                                                    let uu___127
-                                                                    =
-                                                                    let uu___128
+                                                                    let uu___129
+                                                                    =
+                                                                    let uu___130
                                                                     =
                                                                     FStar_Tactics_InterpFuns.mk_tac_step_1
                                                                     Prims.int_zero
@@ -1388,9 +1388,9 @@
                                                                     FStar_Tactics_Basic.change
                                                                     FStar_Reflection_NBEEmbeddings.e_term
                                                                     FStar_TypeChecker_NBETerm.e_unit in
-                                                                    let uu___129
-                                                                    =
-                                                                    let uu___130
+                                                                    let uu___131
+                                                                    =
+                                                                    let uu___132
                                                                     =
                                                                     FStar_Tactics_InterpFuns.mk_tac_step_1
                                                                     Prims.int_zero
@@ -1401,9 +1401,9 @@
                                                                     FStar_Tactics_Basic.get_guard_policy
                                                                     FStar_TypeChecker_NBETerm.e_unit
                                                                     FStar_Tactics_Embedding.e_guard_policy_nbe in
-                                                                    let uu___131
-                                                                    =
-                                                                    let uu___132
+                                                                    let uu___133
+                                                                    =
+                                                                    let uu___134
                                                                     =
                                                                     FStar_Tactics_InterpFuns.mk_tac_step_1
                                                                     Prims.int_zero
@@ -1414,9 +1414,9 @@
                                                                     FStar_Tactics_Basic.set_guard_policy
                                                                     FStar_Tactics_Embedding.e_guard_policy_nbe
                                                                     FStar_TypeChecker_NBETerm.e_unit in
-                                                                    let uu___133
-                                                                    =
-                                                                    let uu___134
+                                                                    let uu___135
+                                                                    =
+                                                                    let uu___136
                                                                     =
                                                                     FStar_Tactics_InterpFuns.mk_tac_step_1
                                                                     Prims.int_zero
@@ -1427,9 +1427,9 @@
                                                                     FStar_Tactics_Basic.lax_on
                                                                     FStar_TypeChecker_NBETerm.e_unit
                                                                     FStar_TypeChecker_NBETerm.e_bool in
-                                                                    let uu___135
-                                                                    =
-                                                                    let uu___136
+                                                                    let uu___137
+                                                                    =
+                                                                    let uu___138
                                                                     =
                                                                     FStar_Tactics_InterpFuns.mk_tac_step_2
                                                                     Prims.int_one
@@ -1439,19 +1439,19 @@
                                                                     FStar_Syntax_Embeddings.e_string
                                                                     FStar_Syntax_Embeddings.e_any
                                                                     (fun
-                                                                    uu___137
+                                                                    uu___139
                                                                     ->
                                                                     fun
-                                                                    uu___138
+                                                                    uu___140
                                                                     ->
                                                                     FStar_Tactics_Monad.fail
                                                                     "sorry, `lget` does not work in NBE")
                                                                     FStar_TypeChecker_NBETerm.e_any
                                                                     FStar_TypeChecker_NBETerm.e_string
                                                                     FStar_TypeChecker_NBETerm.e_any in
-                                                                    let uu___137
-                                                                    =
-                                                                    let uu___138
+                                                                    let uu___139
+                                                                    =
+                                                                    let uu___140
                                                                     =
                                                                     FStar_Tactics_InterpFuns.mk_tac_step_3
                                                                     Prims.int_one
@@ -1462,13 +1462,13 @@
                                                                     FStar_Syntax_Embeddings.e_any
                                                                     FStar_Syntax_Embeddings.e_unit
                                                                     (fun
-                                                                    uu___139
+                                                                    uu___141
                                                                     ->
                                                                     fun
-                                                                    uu___140
+                                                                    uu___142
                                                                     ->
                                                                     fun
-                                                                    uu___141
+                                                                    uu___143
                                                                     ->
                                                                     FStar_Tactics_Monad.fail
                                                                     "sorry, `lset` does not work in NBE")
@@ -1476,9 +1476,9 @@
                                                                     FStar_TypeChecker_NBETerm.e_string
                                                                     FStar_TypeChecker_NBETerm.e_any
                                                                     FStar_TypeChecker_NBETerm.e_unit in
-                                                                    let uu___139
-                                                                    =
-                                                                    let uu___140
+                                                                    let uu___141
+                                                                    =
+                                                                    let uu___142
                                                                     =
                                                                     FStar_Tactics_InterpFuns.mk_tac_step_1
                                                                     Prims.int_one
@@ -1489,9 +1489,9 @@
                                                                     FStar_Tactics_Basic.set_urgency
                                                                     FStar_TypeChecker_NBETerm.e_int
                                                                     FStar_TypeChecker_NBETerm.e_unit in
-                                                                    let uu___141
-                                                                    =
-                                                                    let uu___142
+                                                                    let uu___143
+                                                                    =
+                                                                    let uu___144
                                                                     =
                                                                     FStar_Tactics_InterpFuns.mk_tac_step_1
                                                                     Prims.int_one
@@ -1502,9 +1502,9 @@
                                                                     FStar_Tactics_Basic.t_commute_applied_match
                                                                     FStar_TypeChecker_NBETerm.e_unit
                                                                     FStar_TypeChecker_NBETerm.e_unit in
-                                                                    let uu___143
-                                                                    =
-                                                                    let uu___144
+                                                                    let uu___145
+                                                                    =
+                                                                    let uu___146
                                                                     =
                                                                     FStar_Tactics_InterpFuns.mk_tac_step_1
                                                                     Prims.int_zero
@@ -1515,9 +1515,9 @@
                                                                     FStar_Tactics_Basic.gather_explicit_guards_for_resolved_goals
                                                                     FStar_TypeChecker_NBETerm.e_unit
                                                                     FStar_TypeChecker_NBETerm.e_unit in
-                                                                    let uu___145
-                                                                    =
-                                                                    let uu___146
+                                                                    let uu___147
+                                                                    =
+                                                                    let uu___148
                                                                     =
                                                                     FStar_Tactics_InterpFuns.mk_tac_step_2
                                                                     Prims.int_zero
@@ -1530,16 +1530,16 @@
                                                                     FStar_Reflection_NBEEmbeddings.e_env
                                                                     FStar_TypeChecker_NBETerm.e_string
                                                                     FStar_Reflection_NBEEmbeddings.e_term in
-                                                                    let uu___147
-                                                                    =
-                                                                    let uu___148
-                                                                    =
                                                                     let uu___149
+                                                                    =
+                                                                    let uu___150
+                                                                    =
+                                                                    let uu___151
                                                                     =
                                                                     FStar_Syntax_Embeddings.e_tuple2
                                                                     FStar_Reflection_Embeddings.e_env
                                                                     FStar_Reflection_Embeddings.e_bv in
-                                                                    let uu___150
+                                                                    let uu___152
                                                                     =
                                                                     FStar_TypeChecker_NBETerm.e_tuple2
                                                                     FStar_Reflection_NBEEmbeddings.e_env
@@ -1550,14 +1550,14 @@
                                                                     FStar_Tactics_Basic.push_bv_dsenv
                                                                     FStar_Reflection_Embeddings.e_env
                                                                     FStar_Syntax_Embeddings.e_string
-                                                                    uu___149
+                                                                    uu___151
                                                                     FStar_Tactics_Basic.push_bv_dsenv
                                                                     FStar_Reflection_NBEEmbeddings.e_env
                                                                     FStar_TypeChecker_NBETerm.e_string
-                                                                    uu___150 in
-                                                                    let uu___149
-                                                                    =
-                                                                    let uu___150
+                                                                    uu___152 in
+                                                                    let uu___151
+                                                                    =
+                                                                    let uu___152
                                                                     =
                                                                     FStar_Tactics_InterpFuns.mk_tac_step_1
                                                                     Prims.int_zero
@@ -1568,9 +1568,9 @@
                                                                     FStar_Tactics_Basic.term_to_string
                                                                     FStar_Reflection_NBEEmbeddings.e_term
                                                                     FStar_TypeChecker_NBETerm.e_string in
-                                                                    let uu___151
-                                                                    =
-                                                                    let uu___152
+                                                                    let uu___153
+                                                                    =
+                                                                    let uu___154
                                                                     =
                                                                     FStar_Tactics_InterpFuns.mk_tac_step_1
                                                                     Prims.int_zero
@@ -1581,15 +1581,9 @@
                                                                     FStar_Tactics_Basic.comp_to_string
                                                                     FStar_Reflection_NBEEmbeddings.e_comp
                                                                     FStar_TypeChecker_NBETerm.e_string in
-<<<<<<< HEAD
-                                                                    let uu___153
-                                                                    =
-                                                                    let uu___154
-=======
-                                                                    let uu___154
-                                                                    =
                                                                     let uu___155
->>>>>>> afaaa116
+                                                                    =
+                                                                    let uu___157
                                                                     =
                                                                     FStar_Tactics_InterpFuns.mk_tac_step_2
                                                                     Prims.int_zero
@@ -1602,22 +1596,15 @@
                                                                     FStar_Reflection_NBEEmbeddings.e_term
                                                                     FStar_Reflection_NBEEmbeddings.e_term
                                                                     FStar_TypeChecker_NBETerm.e_bool in
-<<<<<<< HEAD
-                                                                    let uu___155
-                                                                    =
-                                                                    let uu___157
-                                                                    =
-=======
-                                                                    let uu___156
-                                                                    =
-                                                                    let uu___157
-                                                                    =
->>>>>>> afaaa116
                                                                     let uu___158
+                                                                    =
+                                                                    let uu___159
+                                                                    =
+                                                                    let uu___160
                                                                     =
                                                                     e_tactic_thunk
                                                                     FStar_Syntax_Embeddings.e_any in
-                                                                    let uu___159
+                                                                    let uu___161
                                                                     =
                                                                     e_tactic_nbe_thunk
                                                                     FStar_TypeChecker_NBETerm.e_any in
@@ -1625,31 +1612,30 @@
                                                                     Prims.int_one
                                                                     "with_compat_pre_core"
                                                                     (fun
-                                                                    uu___160
+                                                                    uu___162
                                                                     ->
                                                                     FStar_Tactics_Basic.with_compat_pre_core)
                                                                     FStar_Syntax_Embeddings.e_any
                                                                     FStar_Syntax_Embeddings.e_int
-                                                                    uu___158
+                                                                    uu___160
                                                                     FStar_Syntax_Embeddings.e_any
                                                                     (fun
-                                                                    uu___160
+                                                                    uu___162
                                                                     ->
                                                                     FStar_Tactics_Basic.with_compat_pre_core)
                                                                     FStar_TypeChecker_NBETerm.e_any
                                                                     FStar_TypeChecker_NBETerm.e_int
-                                                                    uu___159
+                                                                    uu___161
                                                                     FStar_TypeChecker_NBETerm.e_any in
-<<<<<<< HEAD
-                                                                    let uu___158
-                                                                    =
-                                                                    let uu___159
-                                                                    =
                                                                     let uu___160
+                                                                    =
+                                                                    let uu___161
+                                                                    =
+                                                                    let uu___162
                                                                     =
                                                                     FStar_Syntax_Embeddings.e_option
                                                                     FStar_Syntax_Embeddings.e_unit in
-                                                                    let uu___161
+                                                                    let uu___163
                                                                     =
                                                                     FStar_TypeChecker_NBETerm.e_option
                                                                     FStar_TypeChecker_NBETerm.e_unit in
@@ -1660,21 +1646,21 @@
                                                                     FStar_Reflection_Embeddings.e_env
                                                                     FStar_Reflection_Embeddings.e_term
                                                                     FStar_Reflection_Embeddings.e_term
-                                                                    uu___160
+                                                                    uu___162
                                                                     FStar_Tactics_Basic.refl_check_subtyping
                                                                     FStar_Reflection_NBEEmbeddings.e_env
                                                                     FStar_Reflection_NBEEmbeddings.e_term
                                                                     FStar_Reflection_NBEEmbeddings.e_term
-                                                                    uu___161 in
-                                                                    let uu___160
-                                                                    =
-                                                                    let uu___161
-                                                                    =
+                                                                    uu___163 in
                                                                     let uu___162
+                                                                    =
+                                                                    let uu___163
+                                                                    =
+                                                                    let uu___164
                                                                     =
                                                                     FStar_Syntax_Embeddings.e_option
                                                                     FStar_Syntax_Embeddings.e_unit in
-                                                                    let uu___163
+                                                                    let uu___165
                                                                     =
                                                                     FStar_TypeChecker_NBETerm.e_option
                                                                     FStar_TypeChecker_NBETerm.e_unit in
@@ -1685,21 +1671,21 @@
                                                                     FStar_Reflection_Embeddings.e_env
                                                                     FStar_Reflection_Embeddings.e_term
                                                                     FStar_Reflection_Embeddings.e_term
-                                                                    uu___162
+                                                                    uu___164
                                                                     FStar_Tactics_Basic.refl_check_equiv
                                                                     FStar_Reflection_NBEEmbeddings.e_env
                                                                     FStar_Reflection_NBEEmbeddings.e_term
                                                                     FStar_Reflection_NBEEmbeddings.e_term
-                                                                    uu___163 in
-                                                                    let uu___162
-                                                                    =
-                                                                    let uu___163
-                                                                    =
+                                                                    uu___165 in
                                                                     let uu___164
+                                                                    =
+                                                                    let uu___165
+                                                                    =
+                                                                    let uu___166
                                                                     =
                                                                     FStar_Syntax_Embeddings.e_option
                                                                     FStar_Reflection_Embeddings.e_term in
-                                                                    let uu___165
+                                                                    let uu___167
                                                                     =
                                                                     FStar_TypeChecker_NBETerm.e_option
                                                                     FStar_Reflection_NBEEmbeddings.e_term in
@@ -1709,53 +1695,53 @@
                                                                     FStar_Tactics_Basic.refl_core_check_term
                                                                     FStar_Reflection_Embeddings.e_env
                                                                     FStar_Reflection_Embeddings.e_term
-                                                                    uu___164
+                                                                    uu___166
                                                                     FStar_Tactics_Basic.refl_core_check_term
                                                                     FStar_Reflection_NBEEmbeddings.e_env
                                                                     FStar_Reflection_NBEEmbeddings.e_term
-                                                                    uu___165 in
-                                                                    let uu___164
-                                                                    =
-                                                                    let uu___165
-                                                                    =
+                                                                    uu___167 in
                                                                     let uu___166
                                                                     =
                                                                     let uu___167
+                                                                    =
+                                                                    let uu___168
+                                                                    =
+                                                                    let uu___169
                                                                     =
                                                                     FStar_Syntax_Embeddings.e_tuple2
                                                                     FStar_Reflection_Embeddings.e_term
                                                                     FStar_Reflection_Embeddings.e_term in
                                                                     FStar_Syntax_Embeddings.e_option
-                                                                    uu___167 in
-                                                                    let uu___167
-                                                                    =
-                                                                    let uu___168
+                                                                    uu___169 in
+                                                                    let uu___169
+                                                                    =
+                                                                    let uu___170
                                                                     =
                                                                     FStar_TypeChecker_NBETerm.e_tuple2
                                                                     FStar_Reflection_NBEEmbeddings.e_term
                                                                     FStar_Reflection_NBEEmbeddings.e_term in
                                                                     FStar_TypeChecker_NBETerm.e_option
-                                                                    uu___168 in
+                                                                    uu___170 in
                                                                     FStar_Tactics_InterpFuns.mk_tac_step_2
                                                                     Prims.int_zero
                                                                     "tc_term"
                                                                     FStar_Tactics_Basic.refl_tc_term
                                                                     FStar_Reflection_Embeddings.e_env
                                                                     FStar_Reflection_Embeddings.e_term
-                                                                    uu___166
+                                                                    uu___168
                                                                     FStar_Tactics_Basic.refl_tc_term
                                                                     FStar_Reflection_NBEEmbeddings.e_env
                                                                     FStar_Reflection_NBEEmbeddings.e_term
-                                                                    uu___167 in
-                                                                    let uu___166
-                                                                    =
-                                                                    let uu___167
-                                                                    =
+                                                                    uu___169 in
                                                                     let uu___168
+                                                                    =
+                                                                    let uu___169
+                                                                    =
+                                                                    let uu___170
                                                                     =
                                                                     FStar_Syntax_Embeddings.e_option
                                                                     FStar_Reflection_Embeddings.e_universe in
-                                                                    let uu___169
+                                                                    let uu___171
                                                                     =
                                                                     FStar_TypeChecker_NBETerm.e_option
                                                                     FStar_Reflection_NBEEmbeddings.e_universe in
@@ -1765,20 +1751,20 @@
                                                                     FStar_Tactics_Basic.refl_universe_of
                                                                     FStar_Reflection_Embeddings.e_env
                                                                     FStar_Reflection_Embeddings.e_term
-                                                                    uu___168
+                                                                    uu___170
                                                                     FStar_Tactics_Basic.refl_universe_of
                                                                     FStar_Reflection_NBEEmbeddings.e_env
                                                                     FStar_Reflection_NBEEmbeddings.e_term
-                                                                    uu___169 in
-                                                                    let uu___168
-                                                                    =
-                                                                    let uu___169
-                                                                    =
+                                                                    uu___171 in
                                                                     let uu___170
+                                                                    =
+                                                                    let uu___171
+                                                                    =
+                                                                    let uu___172
                                                                     =
                                                                     FStar_Syntax_Embeddings.e_option
                                                                     FStar_Syntax_Embeddings.e_unit in
-                                                                    let uu___171
+                                                                    let uu___173
                                                                     =
                                                                     FStar_TypeChecker_NBETerm.e_option
                                                                     FStar_TypeChecker_NBETerm.e_unit in
@@ -1788,45 +1774,48 @@
                                                                     FStar_Tactics_Basic.refl_check_prop_validity
                                                                     FStar_Reflection_Embeddings.e_env
                                                                     FStar_Reflection_Embeddings.e_term
-                                                                    uu___170
+                                                                    uu___172
                                                                     FStar_Tactics_Basic.refl_check_prop_validity
                                                                     FStar_Reflection_NBEEmbeddings.e_env
                                                                     FStar_Reflection_NBEEmbeddings.e_term
-                                                                    uu___171 in
-                                                                    let uu___170
-                                                                    =
-                                                                    let uu___171
-                                                                    =
+                                                                    uu___173 in
                                                                     let uu___172
                                                                     =
                                                                     let uu___173
+                                                                    =
+                                                                    let uu___174
+                                                                    =
+                                                                    let uu___175
                                                                     =
                                                                     FStar_Syntax_Embeddings.e_tuple2
                                                                     FStar_Reflection_Embeddings.e_term
                                                                     FStar_Reflection_Embeddings.e_term in
                                                                     FStar_Syntax_Embeddings.e_option
-                                                                    uu___173 in
-                                                                    let uu___173
-                                                                    =
-                                                                    let uu___174
+                                                                    uu___175 in
+                                                                    let uu___175
+                                                                    =
+                                                                    let uu___176
                                                                     =
                                                                     FStar_TypeChecker_NBETerm.e_tuple2
                                                                     FStar_Reflection_NBEEmbeddings.e_term
                                                                     FStar_Reflection_NBEEmbeddings.e_term in
                                                                     FStar_TypeChecker_NBETerm.e_option
-                                                                    uu___174 in
+                                                                    uu___176 in
                                                                     FStar_Tactics_InterpFuns.mk_tac_step_2
                                                                     Prims.int_zero
                                                                     "elab_term"
                                                                     FStar_Tactics_Basic.refl_instantiate_implicits
                                                                     FStar_Reflection_Embeddings.e_env
                                                                     FStar_Reflection_Embeddings.e_term
-                                                                    uu___172
+                                                                    uu___174
                                                                     FStar_Tactics_Basic.refl_instantiate_implicits
                                                                     FStar_Reflection_NBEEmbeddings.e_env
                                                                     FStar_Reflection_NBEEmbeddings.e_term
-                                                                    uu___173 in
-                                                                    [uu___171] in
+                                                                    uu___175 in
+                                                                    [uu___173] in
+                                                                    uu___171
+                                                                    ::
+                                                                    uu___172 in
                                                                     uu___169
                                                                     ::
                                                                     uu___170 in
@@ -1851,12 +1840,6 @@
                                                                     uu___154
                                                                     ::
                                                                     uu___155 in
-=======
-                                                                    [uu___157] in
-                                                                    uu___155
-                                                                    ::
-                                                                    uu___156 in
->>>>>>> afaaa116
                                                                     uu___152
                                                                     ::
                                                                     uu___153 in
@@ -2301,7 +2284,6 @@
                               if uu___8
                               then
                                 let uu___9 =
-<<<<<<< HEAD
                                   FStar_Compiler_Util.string_of_int
                                     (FStar_Compiler_List.length
                                        ps1.FStar_Tactics_Types.all_implicits) in
@@ -2371,17 +2353,9 @@
                                  let uu___8 = texn_to_string e in
                                  FStar_Compiler_Util.format1
                                    "user tactic failed: `%s`" uu___8 in
-                               (FStar_Errors.Fatal_UserTacticFailure, uu___7) in
+                               (FStar_Errors_Codes.Fatal_UserTacticFailure,
+                                 uu___7) in
                              FStar_Errors.raise_error uu___6 rng)))))
-=======
-                                  let uu___10 =
-                                    let uu___11 = texn_to_string e in
-                                    FStar_Compiler_Util.format1
-                                      "user tactic failed: `%s`" uu___11 in
-                                  (FStar_Errors_Codes.Fatal_UserTacticFailure,
-                                    uu___10) in
-                                FStar_Errors.raise_error uu___9 rng))))))
->>>>>>> afaaa116
 let run_tactic_on_ps :
   'a 'b .
     FStar_Compiler_Range.range ->
