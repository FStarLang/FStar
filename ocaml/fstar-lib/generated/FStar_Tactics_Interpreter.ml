--- conflicted
+++ resolved
@@ -1641,9 +1641,9 @@
                                                                     FStar_Tactics_Basic.range_to_string
                                                                     FStar_TypeChecker_NBETerm.e_range
                                                                     FStar_TypeChecker_NBETerm.e_string in
+                                                                    let uu___157
+                                                                    =
                                                                     let uu___158
-                                                                    =
-                                                                    let uu___159
                                                                     =
                                                                     FStar_Tactics_InterpFuns.mk_tac_step_2
                                                                     Prims.int_zero
@@ -1656,27 +1656,15 @@
                                                                     FStar_Reflection_NBEEmbeddings.e_term
                                                                     FStar_Reflection_NBEEmbeddings.e_term
                                                                     FStar_TypeChecker_NBETerm.e_bool in
-<<<<<<< HEAD
+                                                                    let uu___159
+                                                                    =
                                                                     let uu___160
-=======
-                                                                    let uu___157
-                                                                    =
-                                                                    let uu___158
->>>>>>> 9eeb519f
                                                                     =
                                                                     let uu___161
-                                                                    =
-<<<<<<< HEAD
-                                                                    let uu___162
                                                                     =
                                                                     e_tactic_thunk
                                                                     FStar_Syntax_Embeddings.e_any in
-                                                                    let uu___163
-=======
-                                                                    e_tactic_thunk
-                                                                    FStar_Syntax_Embeddings.e_any in
-                                                                    let uu___160
->>>>>>> 9eeb519f
+                                                                    let uu___162
                                                                     =
                                                                     e_tactic_nbe_thunk
                                                                     FStar_TypeChecker_NBETerm.e_any in
@@ -1684,43 +1672,24 @@
                                                                     Prims.int_one
                                                                     "with_compat_pre_core"
                                                                     (fun
-<<<<<<< HEAD
-                                                                    uu___164
-=======
-                                                                    uu___161
->>>>>>> 9eeb519f
+                                                                    uu___163
                                                                     ->
                                                                     FStar_Tactics_Basic.with_compat_pre_core)
                                                                     FStar_Syntax_Embeddings.e_any
                                                                     FStar_Syntax_Embeddings.e_int
-<<<<<<< HEAD
-                                                                    uu___162
+                                                                    uu___161
                                                                     FStar_Syntax_Embeddings.e_any
                                                                     (fun
-                                                                    uu___164
-=======
-                                                                    uu___159
-                                                                    FStar_Syntax_Embeddings.e_any
-                                                                    (fun
-                                                                    uu___161
->>>>>>> 9eeb519f
+                                                                    uu___163
                                                                     ->
                                                                     FStar_Tactics_Basic.with_compat_pre_core)
                                                                     FStar_TypeChecker_NBETerm.e_any
                                                                     FStar_TypeChecker_NBETerm.e_int
-<<<<<<< HEAD
-                                                                    uu___163
+                                                                    uu___162
                                                                     FStar_TypeChecker_NBETerm.e_any in
+                                                                    let uu___161
+                                                                    =
                                                                     let uu___162
-                                                                    =
-                                                                    let uu___163
-=======
-                                                                    uu___160
-                                                                    FStar_TypeChecker_NBETerm.e_any in
-                                                                    let uu___159
-                                                                    =
-                                                                    let uu___160
->>>>>>> 9eeb519f
                                                                     =
                                                                     FStar_Tactics_InterpFuns.mk_tac_step_1
                                                                     Prims.int_zero
@@ -1731,15 +1700,9 @@
                                                                     FStar_Tactics_Basic.get_vconfig
                                                                     FStar_TypeChecker_NBETerm.e_unit
                                                                     FStar_TypeChecker_NBETerm.e_vconfig in
-<<<<<<< HEAD
+                                                                    let uu___163
+                                                                    =
                                                                     let uu___164
-                                                                    =
-                                                                    let uu___165
-=======
-                                                                    let uu___161
-                                                                    =
-                                                                    let uu___162
->>>>>>> 9eeb519f
                                                                     =
                                                                     FStar_Tactics_InterpFuns.mk_tac_step_1
                                                                     Prims.int_zero
@@ -1750,15 +1713,9 @@
                                                                     FStar_Tactics_Basic.set_vconfig
                                                                     FStar_TypeChecker_NBETerm.e_vconfig
                                                                     FStar_TypeChecker_NBETerm.e_unit in
-<<<<<<< HEAD
+                                                                    let uu___165
+                                                                    =
                                                                     let uu___166
-                                                                    =
-                                                                    let uu___167
-=======
-                                                                    let uu___163
-                                                                    =
-                                                                    let uu___164
->>>>>>> 9eeb519f
                                                                     =
                                                                     FStar_Tactics_InterpFuns.mk_tac_step_1
                                                                     Prims.int_zero
@@ -1769,27 +1726,15 @@
                                                                     FStar_Tactics_Basic.t_smt_sync
                                                                     FStar_TypeChecker_NBETerm.e_vconfig
                                                                     FStar_TypeChecker_NBETerm.e_unit in
-<<<<<<< HEAD
+                                                                    let uu___167
+                                                                    =
                                                                     let uu___168
-=======
-                                                                    let uu___165
-                                                                    =
-                                                                    let uu___166
->>>>>>> 9eeb519f
                                                                     =
                                                                     let uu___169
-                                                                    =
-<<<<<<< HEAD
-                                                                    let uu___170
                                                                     =
                                                                     FStar_Syntax_Embeddings.e_list
                                                                     FStar_Syntax_Embeddings.e_int in
-                                                                    let uu___171
-=======
-                                                                    FStar_Syntax_Embeddings.e_list
-                                                                    FStar_Syntax_Embeddings.e_int in
-                                                                    let uu___168
->>>>>>> 9eeb519f
+                                                                    let uu___170
                                                                     =
                                                                     FStar_TypeChecker_NBETerm.e_list
                                                                     FStar_TypeChecker_NBETerm.e_int in
@@ -1798,35 +1743,19 @@
                                                                     "free_uvars"
                                                                     FStar_Tactics_Basic.free_uvars
                                                                     FStar_Reflection_Embeddings.e_term
-<<<<<<< HEAD
-                                                                    uu___170
+                                                                    uu___169
                                                                     FStar_Tactics_Basic.free_uvars
                                                                     FStar_Reflection_NBEEmbeddings.e_term
-                                                                    uu___171 in
+                                                                    uu___170 in
+                                                                    let uu___169
+                                                                    =
                                                                     let uu___170
-=======
-                                                                    uu___167
-                                                                    FStar_Tactics_Basic.free_uvars
-                                                                    FStar_Reflection_NBEEmbeddings.e_term
-                                                                    uu___168 in
-                                                                    let uu___167
-                                                                    =
-                                                                    let uu___168
->>>>>>> 9eeb519f
                                                                     =
                                                                     let uu___171
-                                                                    =
-<<<<<<< HEAD
-                                                                    let uu___172
                                                                     =
                                                                     FStar_Syntax_Embeddings.e_option
                                                                     FStar_Syntax_Embeddings.e_unit in
-                                                                    let uu___173
-=======
-                                                                    FStar_Syntax_Embeddings.e_option
-                                                                    FStar_Syntax_Embeddings.e_unit in
-                                                                    let uu___170
->>>>>>> 9eeb519f
+                                                                    let uu___172
                                                                     =
                                                                     FStar_TypeChecker_NBETerm.e_option
                                                                     FStar_TypeChecker_NBETerm.e_unit in
@@ -1837,38 +1766,21 @@
                                                                     FStar_Reflection_Embeddings.e_env
                                                                     FStar_Reflection_Embeddings.e_term
                                                                     FStar_Reflection_Embeddings.e_term
-<<<<<<< HEAD
-                                                                    uu___172
-=======
-                                                                    uu___169
->>>>>>> 9eeb519f
+                                                                    uu___171
                                                                     FStar_Tactics_Basic.refl_check_subtyping
                                                                     FStar_Reflection_NBEEmbeddings.e_env
                                                                     FStar_Reflection_NBEEmbeddings.e_term
                                                                     FStar_Reflection_NBEEmbeddings.e_term
-<<<<<<< HEAD
-                                                                    uu___173 in
+                                                                    uu___172 in
+                                                                    let uu___171
+                                                                    =
                                                                     let uu___172
-=======
-                                                                    uu___170 in
-                                                                    let uu___169
-                                                                    =
-                                                                    let uu___170
->>>>>>> 9eeb519f
                                                                     =
                                                                     let uu___173
-                                                                    =
-<<<<<<< HEAD
-                                                                    let uu___174
                                                                     =
                                                                     FStar_Syntax_Embeddings.e_option
                                                                     FStar_Syntax_Embeddings.e_unit in
-                                                                    let uu___175
-=======
-                                                                    FStar_Syntax_Embeddings.e_option
-                                                                    FStar_Syntax_Embeddings.e_unit in
-                                                                    let uu___172
->>>>>>> 9eeb519f
+                                                                    let uu___174
                                                                     =
                                                                     FStar_TypeChecker_NBETerm.e_option
                                                                     FStar_TypeChecker_NBETerm.e_unit in
@@ -1879,38 +1791,21 @@
                                                                     FStar_Reflection_Embeddings.e_env
                                                                     FStar_Reflection_Embeddings.e_term
                                                                     FStar_Reflection_Embeddings.e_term
-<<<<<<< HEAD
-                                                                    uu___174
-=======
-                                                                    uu___171
->>>>>>> 9eeb519f
+                                                                    uu___173
                                                                     FStar_Tactics_Basic.refl_check_equiv
                                                                     FStar_Reflection_NBEEmbeddings.e_env
                                                                     FStar_Reflection_NBEEmbeddings.e_term
                                                                     FStar_Reflection_NBEEmbeddings.e_term
-<<<<<<< HEAD
-                                                                    uu___175 in
+                                                                    uu___174 in
+                                                                    let uu___173
+                                                                    =
                                                                     let uu___174
-=======
-                                                                    uu___172 in
-                                                                    let uu___171
-                                                                    =
-                                                                    let uu___172
->>>>>>> 9eeb519f
                                                                     =
                                                                     let uu___175
-                                                                    =
-<<<<<<< HEAD
-                                                                    let uu___176
                                                                     =
                                                                     FStar_Syntax_Embeddings.e_option
                                                                     FStar_Reflection_Embeddings.e_term in
-                                                                    let uu___177
-=======
-                                                                    FStar_Syntax_Embeddings.e_option
-                                                                    FStar_Reflection_Embeddings.e_term in
-                                                                    let uu___174
->>>>>>> 9eeb519f
+                                                                    let uu___176
                                                                     =
                                                                     FStar_TypeChecker_NBETerm.e_option
                                                                     FStar_Reflection_NBEEmbeddings.e_term in
@@ -1920,97 +1815,53 @@
                                                                     FStar_Tactics_Basic.refl_core_check_term
                                                                     FStar_Reflection_Embeddings.e_env
                                                                     FStar_Reflection_Embeddings.e_term
-<<<<<<< HEAD
-                                                                    uu___176
+                                                                    uu___175
                                                                     FStar_Tactics_Basic.refl_core_check_term
                                                                     FStar_Reflection_NBEEmbeddings.e_env
                                                                     FStar_Reflection_NBEEmbeddings.e_term
-                                                                    uu___177 in
+                                                                    uu___176 in
+                                                                    let uu___175
+                                                                    =
                                                                     let uu___176
                                                                     =
                                                                     let uu___177
                                                                     =
                                                                     let uu___178
                                                                     =
-                                                                    let uu___179
-                                                                    =
-=======
-                                                                    uu___173
-                                                                    FStar_Tactics_Basic.refl_core_check_term
-                                                                    FStar_Reflection_NBEEmbeddings.e_env
-                                                                    FStar_Reflection_NBEEmbeddings.e_term
-                                                                    uu___174 in
-                                                                    let uu___173
-                                                                    =
-                                                                    let uu___174
-                                                                    =
-                                                                    let uu___175
-                                                                    =
-                                                                    let uu___176
-                                                                    =
->>>>>>> 9eeb519f
                                                                     FStar_Syntax_Embeddings.e_tuple2
                                                                     FStar_Reflection_Embeddings.e_term
                                                                     FStar_Reflection_Embeddings.e_term in
                                                                     FStar_Syntax_Embeddings.e_option
-<<<<<<< HEAD
-                                                                    uu___179 in
+                                                                    uu___178 in
+                                                                    let uu___178
+                                                                    =
                                                                     let uu___179
-                                                                    =
-                                                                    let uu___180
-=======
-                                                                    uu___176 in
-                                                                    let uu___176
-                                                                    =
-                                                                    let uu___177
->>>>>>> 9eeb519f
                                                                     =
                                                                     FStar_TypeChecker_NBETerm.e_tuple2
                                                                     FStar_Reflection_NBEEmbeddings.e_term
                                                                     FStar_Reflection_NBEEmbeddings.e_term in
                                                                     FStar_TypeChecker_NBETerm.e_option
-<<<<<<< HEAD
-                                                                    uu___180 in
-=======
-                                                                    uu___177 in
->>>>>>> 9eeb519f
+                                                                    uu___179 in
                                                                     FStar_Tactics_InterpFuns.mk_tac_step_2
                                                                     Prims.int_zero
                                                                     "tc_term"
                                                                     FStar_Tactics_Basic.refl_tc_term
                                                                     FStar_Reflection_Embeddings.e_env
                                                                     FStar_Reflection_Embeddings.e_term
-<<<<<<< HEAD
-                                                                    uu___178
+                                                                    uu___177
                                                                     FStar_Tactics_Basic.refl_tc_term
                                                                     FStar_Reflection_NBEEmbeddings.e_env
                                                                     FStar_Reflection_NBEEmbeddings.e_term
-                                                                    uu___179 in
+                                                                    uu___178 in
+                                                                    let uu___177
+                                                                    =
                                                                     let uu___178
-=======
-                                                                    uu___175
-                                                                    FStar_Tactics_Basic.refl_tc_term
-                                                                    FStar_Reflection_NBEEmbeddings.e_env
-                                                                    FStar_Reflection_NBEEmbeddings.e_term
-                                                                    uu___176 in
-                                                                    let uu___175
-                                                                    =
-                                                                    let uu___176
->>>>>>> 9eeb519f
                                                                     =
                                                                     let uu___179
-                                                                    =
-<<<<<<< HEAD
-                                                                    let uu___180
                                                                     =
                                                                     FStar_Syntax_Embeddings.e_option
                                                                     FStar_Reflection_Embeddings.e_universe in
-                                                                    let uu___181
-=======
-                                                                    FStar_Syntax_Embeddings.e_option
-                                                                    FStar_Reflection_Embeddings.e_universe in
-                                                                    let uu___178
->>>>>>> 9eeb519f
+                                                                    let uu___180
                                                                     =
                                                                     FStar_TypeChecker_NBETerm.e_option
                                                                     FStar_Reflection_NBEEmbeddings.e_universe in
@@ -2020,37 +1871,20 @@
                                                                     FStar_Tactics_Basic.refl_universe_of
                                                                     FStar_Reflection_Embeddings.e_env
                                                                     FStar_Reflection_Embeddings.e_term
-<<<<<<< HEAD
-                                                                    uu___180
+                                                                    uu___179
                                                                     FStar_Tactics_Basic.refl_universe_of
                                                                     FStar_Reflection_NBEEmbeddings.e_env
                                                                     FStar_Reflection_NBEEmbeddings.e_term
-                                                                    uu___181 in
+                                                                    uu___180 in
+                                                                    let uu___179
+                                                                    =
                                                                     let uu___180
-=======
-                                                                    uu___177
-                                                                    FStar_Tactics_Basic.refl_universe_of
-                                                                    FStar_Reflection_NBEEmbeddings.e_env
-                                                                    FStar_Reflection_NBEEmbeddings.e_term
-                                                                    uu___178 in
-                                                                    let uu___177
-                                                                    =
-                                                                    let uu___178
->>>>>>> 9eeb519f
                                                                     =
                                                                     let uu___181
-                                                                    =
-<<<<<<< HEAD
-                                                                    let uu___182
                                                                     =
                                                                     FStar_Syntax_Embeddings.e_option
                                                                     FStar_Syntax_Embeddings.e_unit in
-                                                                    let uu___183
-=======
-                                                                    FStar_Syntax_Embeddings.e_option
-                                                                    FStar_Syntax_Embeddings.e_unit in
-                                                                    let uu___180
->>>>>>> 9eeb519f
+                                                                    let uu___182
                                                                     =
                                                                     FStar_TypeChecker_NBETerm.e_option
                                                                     FStar_TypeChecker_NBETerm.e_unit in
@@ -2060,97 +1894,53 @@
                                                                     FStar_Tactics_Basic.refl_check_prop_validity
                                                                     FStar_Reflection_Embeddings.e_env
                                                                     FStar_Reflection_Embeddings.e_term
-<<<<<<< HEAD
-                                                                    uu___182
+                                                                    uu___181
                                                                     FStar_Tactics_Basic.refl_check_prop_validity
                                                                     FStar_Reflection_NBEEmbeddings.e_env
                                                                     FStar_Reflection_NBEEmbeddings.e_term
-                                                                    uu___183 in
+                                                                    uu___182 in
+                                                                    let uu___181
+                                                                    =
                                                                     let uu___182
                                                                     =
                                                                     let uu___183
                                                                     =
                                                                     let uu___184
                                                                     =
-                                                                    let uu___185
-                                                                    =
-=======
-                                                                    uu___179
-                                                                    FStar_Tactics_Basic.refl_check_prop_validity
-                                                                    FStar_Reflection_NBEEmbeddings.e_env
-                                                                    FStar_Reflection_NBEEmbeddings.e_term
-                                                                    uu___180 in
-                                                                    let uu___179
-                                                                    =
-                                                                    let uu___180
-                                                                    =
-                                                                    let uu___181
-                                                                    =
-                                                                    let uu___182
-                                                                    =
->>>>>>> 9eeb519f
                                                                     FStar_Syntax_Embeddings.e_tuple2
                                                                     FStar_Reflection_Embeddings.e_term
                                                                     FStar_Reflection_Embeddings.e_term in
                                                                     FStar_Syntax_Embeddings.e_option
-<<<<<<< HEAD
-                                                                    uu___185 in
+                                                                    uu___184 in
+                                                                    let uu___184
+                                                                    =
                                                                     let uu___185
-                                                                    =
-                                                                    let uu___186
-=======
-                                                                    uu___182 in
-                                                                    let uu___182
-                                                                    =
-                                                                    let uu___183
->>>>>>> 9eeb519f
                                                                     =
                                                                     FStar_TypeChecker_NBETerm.e_tuple2
                                                                     FStar_Reflection_NBEEmbeddings.e_term
                                                                     FStar_Reflection_NBEEmbeddings.e_term in
                                                                     FStar_TypeChecker_NBETerm.e_option
-<<<<<<< HEAD
-                                                                    uu___186 in
-=======
-                                                                    uu___183 in
->>>>>>> 9eeb519f
+                                                                    uu___185 in
                                                                     FStar_Tactics_InterpFuns.mk_tac_step_2
                                                                     Prims.int_zero
                                                                     "instantiate_implicits"
                                                                     FStar_Tactics_Basic.refl_instantiate_implicits
                                                                     FStar_Reflection_Embeddings.e_env
                                                                     FStar_Reflection_Embeddings.e_term
-<<<<<<< HEAD
-                                                                    uu___184
+                                                                    uu___183
                                                                     FStar_Tactics_Basic.refl_instantiate_implicits
                                                                     FStar_Reflection_NBEEmbeddings.e_env
                                                                     FStar_Reflection_NBEEmbeddings.e_term
-                                                                    uu___185 in
+                                                                    uu___184 in
+                                                                    let uu___183
+                                                                    =
                                                                     let uu___184
-=======
-                                                                    uu___181
-                                                                    FStar_Tactics_Basic.refl_instantiate_implicits
-                                                                    FStar_Reflection_NBEEmbeddings.e_env
-                                                                    FStar_Reflection_NBEEmbeddings.e_term
-                                                                    uu___182 in
-                                                                    let uu___181
-                                                                    =
-                                                                    let uu___182
->>>>>>> 9eeb519f
                                                                     =
                                                                     let uu___185
-                                                                    =
-<<<<<<< HEAD
-                                                                    let uu___186
                                                                     =
                                                                     FStar_Syntax_Embeddings.e_option
                                                                     FStar_Tactics_Embedding.e_unfold_side in
-                                                                    let uu___187
-=======
-                                                                    FStar_Syntax_Embeddings.e_option
-                                                                    FStar_Tactics_Embedding.e_unfold_side in
-                                                                    let uu___184
->>>>>>> 9eeb519f
+                                                                    let uu___186
                                                                     =
                                                                     FStar_TypeChecker_NBETerm.e_option
                                                                     FStar_Tactics_Embedding.e_unfold_side_nbe in
@@ -2161,38 +1951,21 @@
                                                                     FStar_Reflection_Embeddings.e_env
                                                                     FStar_Reflection_Embeddings.e_term
                                                                     FStar_Reflection_Embeddings.e_term
-<<<<<<< HEAD
-                                                                    uu___186
-=======
-                                                                    uu___183
->>>>>>> 9eeb519f
+                                                                    uu___185
                                                                     FStar_Tactics_Basic.refl_maybe_relate_after_unfolding
                                                                     FStar_Reflection_NBEEmbeddings.e_env
                                                                     FStar_Reflection_NBEEmbeddings.e_term
                                                                     FStar_Reflection_NBEEmbeddings.e_term
-<<<<<<< HEAD
-                                                                    uu___187 in
+                                                                    uu___186 in
+                                                                    let uu___185
+                                                                    =
                                                                     let uu___186
-=======
-                                                                    uu___184 in
-                                                                    let uu___183
-                                                                    =
-                                                                    let uu___184
->>>>>>> 9eeb519f
                                                                     =
                                                                     let uu___187
-                                                                    =
-<<<<<<< HEAD
-                                                                    let uu___188
                                                                     =
                                                                     FStar_Syntax_Embeddings.e_option
                                                                     FStar_Reflection_Embeddings.e_term in
-                                                                    let uu___189
-=======
-                                                                    FStar_Syntax_Embeddings.e_option
-                                                                    FStar_Reflection_Embeddings.e_term in
-                                                                    let uu___186
->>>>>>> 9eeb519f
+                                                                    let uu___188
                                                                     =
                                                                     FStar_TypeChecker_NBETerm.e_option
                                                                     FStar_Reflection_NBEEmbeddings.e_term in
@@ -2202,26 +1975,16 @@
                                                                     FStar_Tactics_Basic.refl_maybe_unfold_head
                                                                     FStar_Reflection_Embeddings.e_env
                                                                     FStar_Reflection_Embeddings.e_term
-<<<<<<< HEAD
-                                                                    uu___188
+                                                                    uu___187
                                                                     FStar_Tactics_Basic.refl_maybe_unfold_head
                                                                     FStar_Reflection_NBEEmbeddings.e_env
                                                                     FStar_Reflection_NBEEmbeddings.e_term
-                                                                    uu___189 in
-                                                                    [uu___187] in
-                                                                    uu___185
-                                                                    ::
-                                                                    uu___186 in
-                                                                    uu___183
-=======
-                                                                    uu___185
-                                                                    FStar_Tactics_Basic.refl_maybe_unfold_head
-                                                                    FStar_Reflection_NBEEmbeddings.e_env
-                                                                    FStar_Reflection_NBEEmbeddings.e_term
-                                                                    uu___186 in
-                                                                    [uu___184] in
+                                                                    uu___188 in
+                                                                    [uu___186] in
+                                                                    uu___184
+                                                                    ::
+                                                                    uu___185 in
                                                                     uu___182
->>>>>>> 9eeb519f
                                                                     ::
                                                                     uu___183 in
                                                                     uu___180
