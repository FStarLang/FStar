--- conflicted
+++ resolved
@@ -1935,108 +1935,8 @@
                                                                     FStar_Tactics_Basic.refl_maybe_unfold_head
                                                                     FStar_Reflection_NBEEmbeddings.e_env
                                                                     FStar_Reflection_NBEEmbeddings.e_term
-<<<<<<< HEAD
-                                                                    uu___187 in
-                                                                    let uu___186
-                                                                    =
-                                                                    let uu___187
-                                                                    =
-                                                                    let uu___188
-                                                                    =
-                                                                    FStar_Syntax_Embeddings.e_list
-                                                                    FStar_Syntax_Embeddings.e_string in
-                                                                    let uu___189
-                                                                    =
-                                                                    FStar_TypeChecker_NBETerm.e_list
-                                                                    FStar_TypeChecker_NBETerm.e_string in
-                                                                    FStar_Tactics_InterpFuns.mk_tac_step_2
-                                                                    Prims.int_zero
-                                                                    "push_open_namespace"
-                                                                    FStar_Tactics_Basic.push_open_namespace
-                                                                    FStar_Reflection_Embeddings.e_env
-                                                                    uu___188
-                                                                    FStar_Reflection_Embeddings.e_env
-                                                                    FStar_Tactics_Basic.push_open_namespace
-                                                                    FStar_Reflection_NBEEmbeddings.e_env
-                                                                    uu___189
-                                                                    FStar_Reflection_NBEEmbeddings.e_env in
-                                                                    let uu___188
-                                                                    =
-                                                                    let uu___189
-                                                                    =
-                                                                    let uu___190
-                                                                    =
-                                                                    FStar_Syntax_Embeddings.e_list
-                                                                    FStar_Syntax_Embeddings.e_string in
-                                                                    let uu___191
-                                                                    =
-                                                                    FStar_TypeChecker_NBETerm.e_list
-                                                                    FStar_TypeChecker_NBETerm.e_string in
-                                                                    FStar_Tactics_InterpFuns.mk_tac_step_3
-                                                                    Prims.int_zero
-                                                                    "push_module_abbrev"
-                                                                    FStar_Tactics_Basic.push_module_abbrev
-                                                                    FStar_Reflection_Embeddings.e_env
-                                                                    FStar_Syntax_Embeddings.e_string
-                                                                    uu___190
-                                                                    FStar_Reflection_Embeddings.e_env
-                                                                    FStar_Tactics_Basic.push_module_abbrev
-                                                                    FStar_Reflection_NBEEmbeddings.e_env
-                                                                    FStar_TypeChecker_NBETerm.e_string
-                                                                    uu___191
-                                                                    FStar_Reflection_NBEEmbeddings.e_env in
-                                                                    let uu___190
-                                                                    =
-                                                                    let uu___191
-                                                                    =
-                                                                    let uu___192
-                                                                    =
-                                                                    FStar_Syntax_Embeddings.e_list
-                                                                    FStar_Syntax_Embeddings.e_string in
-                                                                    let uu___193
-                                                                    =
-                                                                    let uu___194
-                                                                    =
-                                                                    FStar_Syntax_Embeddings.e_either
-                                                                    FStar_Reflection_Embeddings.e_bv
-                                                                    FStar_Reflection_Embeddings.e_fv in
-                                                                    FStar_Syntax_Embeddings.e_option
-                                                                    uu___194 in
-                                                                    let uu___194
-                                                                    =
-                                                                    FStar_TypeChecker_NBETerm.e_list
-                                                                    FStar_TypeChecker_NBETerm.e_string in
-                                                                    let uu___195
-                                                                    =
-                                                                    let uu___196
-                                                                    =
-                                                                    FStar_TypeChecker_NBETerm.e_either
-                                                                    FStar_Reflection_NBEEmbeddings.e_bv
-                                                                    FStar_Reflection_NBEEmbeddings.e_fv in
-                                                                    FStar_TypeChecker_NBETerm.e_option
-                                                                    uu___196 in
-                                                                    FStar_Tactics_InterpFuns.mk_tac_step_2
-                                                                    Prims.int_zero
-                                                                    "resolve_name"
-                                                                    FStar_Tactics_Basic.resolve_name
-                                                                    FStar_Reflection_Embeddings.e_env
-                                                                    uu___192
-                                                                    uu___193
-                                                                    FStar_Tactics_Basic.resolve_name
-                                                                    FStar_Reflection_NBEEmbeddings.e_env
-                                                                    uu___194
-                                                                    uu___195 in
-                                                                    [uu___191] in
-                                                                    uu___189
-                                                                    ::
-                                                                    uu___190 in
-                                                                    uu___187
-                                                                    ::
-                                                                    uu___188 in
-=======
                                                                     uu___189 in
                                                                     [uu___187] in
->>>>>>> 38e77ee8
                                                                     uu___185
                                                                     ::
                                                                     uu___186 in
