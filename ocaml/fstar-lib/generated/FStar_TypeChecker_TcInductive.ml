--- conflicted
+++ resolved
@@ -3,6 +3,8 @@
   FStar_Compiler_Debug.get_toggle "GenUniverses"
 let (dbg_LogTypes : Prims.bool FStar_Compiler_Effect.ref) =
   FStar_Compiler_Debug.get_toggle "LogTypes"
+let (dbg_Injectivity : Prims.bool FStar_Compiler_Effect.ref) =
+  FStar_Compiler_Debug.get_toggle "Injectivity"
 let (unfold_whnf :
   FStar_TypeChecker_Env.env ->
     FStar_Syntax_Syntax.term -> FStar_Syntax_Syntax.term)
@@ -237,10 +239,8 @@
                                              FStar_Compiler_List.forall2
                                                tp_ok tps3 us in
                                            ((let uu___15 =
-                                               FStar_TypeChecker_Env.debug
-                                                 tcenv1
-                                                 (FStar_Options.Other
-                                                    "TcInductive") in
+                                               FStar_Compiler_Effect.op_Bang
+                                                 dbg_Injectivity in
                                              if uu___15
                                              then
                                                let uu___16 =
@@ -700,15 +700,8 @@
                              | uu___6 -> ([], t3) in
                            (match uu___4 with
                             | (arguments, result) ->
-<<<<<<< HEAD
-                                ((let uu___6 =
-                                    FStar_TypeChecker_Env.debug env2
-                                      FStar_Options.Low in
+                                ((let uu___6 = FStar_Compiler_Debug.low () in
                                   if uu___6
-=======
-                                ((let uu___5 = FStar_Compiler_Debug.low () in
-                                  if uu___5
->>>>>>> a9445686
                                   then
                                     let uu___7 =
                                       FStar_Syntax_Print.lid_to_string c in
