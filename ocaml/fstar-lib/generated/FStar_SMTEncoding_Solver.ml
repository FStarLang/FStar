--- conflicted
+++ resolved
@@ -1207,11 +1207,7 @@
     tried_recovery = (ans_ok.tried_recovery);
     errs = (ans_ok.errs)
   }
-<<<<<<< HEAD
-let (uu___473 : answer FStar_Class_Show.showable) =
-=======
-let (uu___556 : answer FStar_Class_Show.showable) =
->>>>>>> ff402dda
+let (uu___477 : answer FStar_Class_Show.showable) =
   {
     FStar_Class_Show.show =
       (fun ans ->
