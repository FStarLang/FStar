--- conflicted
+++ resolved
@@ -4102,34 +4102,28 @@
        match uu___5 with
        | FStar_Pervasives_Native.Some s -> FStar_Pervasives_Native.Some s
        | FStar_Pervasives_Native.None ->
-<<<<<<< HEAD
            let uu___6 =
-             FStar_Compiler_String.op_Hat fstar_bin_directory "/../ulib" in
-           FStar_Pervasives_Native.Some uu___6)
-=======
-           let uu___4 =
-             let uu___5 =
+             let uu___7 =
                FStar_Compiler_String.op_Hat fstar_bin_directory "/../ulib" in
-             FStar_Compiler_Util.file_exists uu___5 in
-           if uu___4
+             FStar_Compiler_Util.file_exists uu___7 in
+           if uu___6
            then
-             let uu___5 =
+             let uu___7 =
                FStar_Compiler_String.op_Hat fstar_bin_directory "/../ulib" in
-             FStar_Pervasives_Native.Some uu___5
+             FStar_Pervasives_Native.Some uu___7
            else
-             (let uu___6 =
-                let uu___7 =
+             (let uu___8 =
+                let uu___9 =
                   FStar_Compiler_String.op_Hat fstar_bin_directory
                     "/../lib/fstar" in
-                FStar_Compiler_Util.file_exists uu___7 in
-              if uu___6
+                FStar_Compiler_Util.file_exists uu___9 in
+              if uu___8
               then
-                let uu___7 =
+                let uu___9 =
                   FStar_Compiler_String.op_Hat fstar_bin_directory
                     "/../lib/fstar" in
-                FStar_Pervasives_Native.Some uu___7
+                FStar_Pervasives_Native.Some uu___9
               else FStar_Pervasives_Native.None))
->>>>>>> 55e11193
 let (lib_paths : unit -> Prims.string Prims.list) =
   fun uu___ ->
     let uu___3 =
