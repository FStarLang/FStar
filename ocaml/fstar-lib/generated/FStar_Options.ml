--- conflicted
+++ resolved
@@ -406,7 +406,7 @@
     FStar_Compiler_List.iter set_option' defaults
 let (clear : unit -> unit) =
   fun uu___ -> FStar_Compiler_Effect.op_Colon_Equals history [[]]; init ()
-let (uu___145 : unit) = clear ()
+let (uu___154 : unit) = clear ()
 let (get_option : Prims.string -> option_val) =
   fun s ->
     let uu___ =
@@ -995,11 +995,7 @@
           let uu___ = ios f1 in let uu___1 = ios f2 in (uu___, uu___1, true)
         else FStar_Compiler_Effect.failwith "unexpected value for --quake"
     | uu___ -> FStar_Compiler_Effect.failwith "unexpected value for --quake"
-<<<<<<< HEAD
 let (uu___450 : (((Prims.string -> unit) -> unit) * (Prims.string -> unit)))
-=======
-let (uu___442 : (((Prims.string -> unit) -> unit) * (Prims.string -> unit)))
->>>>>>> 5643e656
   =
   let cb = FStar_Compiler_Util.mk_ref FStar_Pervasives_Native.None in
   let set1 f =
@@ -1011,19 +1007,11 @@
     | FStar_Pervasives_Native.Some f -> f msg in
   (set1, call)
 let (set_option_warning_callback_aux : (Prims.string -> unit) -> unit) =
-<<<<<<< HEAD
   match uu___450 with
   | (set_option_warning_callback_aux1, option_warning_callback) ->
       set_option_warning_callback_aux1
 let (option_warning_callback : Prims.string -> unit) =
   match uu___450 with
-=======
-  match uu___442 with
-  | (set_option_warning_callback_aux1, option_warning_callback) ->
-      set_option_warning_callback_aux1
-let (option_warning_callback : Prims.string -> unit) =
-  match uu___442 with
->>>>>>> 5643e656
   | (set_option_warning_callback_aux1, option_warning_callback1) ->
       option_warning_callback1
 let (set_option_warning_callback : (Prims.string -> unit) -> unit) =
@@ -2124,33 +2112,22 @@
                                                                     =
                                                                     let uu___144
                                                                     =
+                                                                    let uu___145
+                                                                    =
+                                                                    text
+                                                                    "Proof recovery mode: before failing an SMT query, retry 3 times, increasing rlimits. If the query goes through after retrying, verification will succeed, but a warning will be emitted. This feature is useful to restore a project after some change to its libraries or F* upgrade. Importantly, then, this option cannot be used in a pragma (#set-options, etc)." in
+                                                                    (FStar_Getopt.noshort,
+                                                                    "proof_recovery",
+                                                                    (Const
+                                                                    (Bool
+                                                                    true)),
+                                                                    uu___145) in
+                                                                    let uu___145
+                                                                    =
                                                                     let uu___146
                                                                     =
-                                                                    text
-                                                                    "Proof recovery mode: before failing an SMT query, retry 3 times, increasing rlimits. If the query goes through after retrying, verification will succeed, but a warning will be emitted. This feature is useful to restore a project after some change to its libraries or F* upgrade. Importantly, then, this option cannot be used in a pragma (#set-options, etc)." in
-                                                                    (FStar_Getopt.noshort,
-                                                                    "proof_recovery",
-                                                                    (Const
-                                                                    (Bool
-                                                                    true)),
-                                                                    uu___146) in
-                                                                    let uu___146
-                                                                    =
                                                                     let uu___147
                                                                     =
-<<<<<<< HEAD
-=======
-                                                                    let uu___148
-                                                                    =
-                                                                    text
-                                                                    "Proof recovery mode: before failing an SMT query, retry 3 times, increasing rlimits. If the query goes through after retrying, verification will succeed, but a warning will be emitted. This feature is useful to restore a project after some change to its libraries or F* upgrade. Importantly, then, this option cannot be used in a pragma (#set-options, etc)." in
-                                                                    (FStar_Getopt.noshort,
-                                                                    "proof_recovery",
-                                                                    (Const
-                                                                    (Bool
-                                                                    true)),
-                                                                    uu___148) in
->>>>>>> 5643e656
                                                                     let uu___148
                                                                     =
                                                                     text
@@ -2161,15 +2138,11 @@
                                                                     =
                                                                     let uu___151
                                                                     =
-                                                                    text
-                                                                    "Repeats SMT queries to check for robustness" in
                                                                     let uu___152
                                                                     =
                                                                     text
                                                                     "--quake N/M repeats each query checks that it succeeds at least N out of M times, aborting early if possible" in
                                                                     let uu___153
-                                                                    =
-                                                                    let uu___154
                                                                     =
                                                                     let uu___155
                                                                     =
@@ -2194,65 +2167,37 @@
                                                                     uu___155
                                                                     ::
                                                                     uu___156 in
-<<<<<<< HEAD
                                                                     uu___152
                                                                     ::
                                                                     uu___153 in
                                                                     FStar_Errors_Msg.bulleted
                                                                     uu___151 in
                                                                     let uu___151
-=======
-                                                                    FStar_Errors_Msg.bulleted
-                                                                    uu___154 in
-                                                                    let uu___154
->>>>>>> 5643e656
                                                                     =
                                                                     text
                                                                     "Using --quake disables --retry. When quake testing, queries are not splitted for error reporting unless '--split_queries always' is given. Queries from the smt_sync tactic are not quake-tested." in
                                                                     FStar_Pprint.op_Hat_Hat
-<<<<<<< HEAD
                                                                     uu___150
                                                                     uu___151 in
                                                                     FStar_Pprint.op_Hat_Hat
                                                                     uu___148
                                                                     uu___149 in
-=======
-                                                                    uu___153
-                                                                    uu___154 in
-                                                                    FStar_Pprint.op_Hat_Hat
-                                                                    uu___151
-                                                                    uu___152 in
->>>>>>> 5643e656
                                                                     (FStar_Getopt.noshort,
                                                                     "quake",
                                                                     (PostProcessed
                                                                     ((fun
-<<<<<<< HEAD
                                                                     uu___148
                                                                     ->
                                                                     match uu___148
-=======
-                                                                    uu___151
-                                                                    ->
-                                                                    match uu___151
->>>>>>> 5643e656
                                                                     with
                                                                     | 
                                                                     String s
                                                                     ->
-<<<<<<< HEAD
                                                                     let uu___149
                                                                     =
                                                                     interp_quake_arg
                                                                     s in
                                                                     (match uu___149
-=======
-                                                                    let uu___152
-                                                                    =
-                                                                    interp_quake_arg
-                                                                    s in
-                                                                    (match uu___152
->>>>>>> 5643e656
                                                                     with
                                                                     | 
                                                                     (min,
@@ -2273,30 +2218,19 @@
                                                                     false);
                                                                     String s))
                                                                     | 
-<<<<<<< HEAD
                                                                     uu___149
-=======
-                                                                    uu___152
->>>>>>> 5643e656
                                                                     ->
                                                                     FStar_Compiler_Effect.failwith
                                                                     "impos"),
                                                                     (SimpleStr
                                                                     "positive integer or pair of positive integers"))),
-<<<<<<< HEAD
                                                                     uu___147) in
                                                                     let uu___147
                                                                     =
                                                                     let uu___148
-=======
-                                                                    uu___150) in
-                                                                    let uu___150
->>>>>>> 5643e656
                                                                     =
                                                                     let uu___149
                                                                     =
-                                                                    let uu___152
-                                                                    =
                                                                     text
                                                                     "Keep a running cache of SMT queries to make verification faster. Only available in the interactive mode. NOTE: This feature is experimental and potentially unsound! Hence why\n          it is not allowed in batch mode (where it is also less useful). If you\n          find a query that is mistakenly accepted with the cache, please\n          report a bug to the F* issue tracker on GitHub." in
                                                                     (FStar_Getopt.noshort,
@@ -2304,20 +2238,13 @@
                                                                     (Const
                                                                     (Bool
                                                                     true)),
-<<<<<<< HEAD
                                                                     uu___149) in
                                                                     let uu___149
                                                                     =
                                                                     let uu___150
-=======
-                                                                    uu___152) in
-                                                                    let uu___152
->>>>>>> 5643e656
                                                                     =
                                                                     let uu___151
                                                                     =
-                                                                    let uu___154
-                                                                    =
                                                                     text
                                                                     "Print SMT query statistics" in
                                                                     (FStar_Getopt.noshort,
@@ -2325,13 +2252,8 @@
                                                                     (Const
                                                                     (Bool
                                                                     true)),
-<<<<<<< HEAD
                                                                     uu___151) in
                                                                     let uu___151
-=======
-                                                                    uu___154) in
-                                                                    let uu___154
->>>>>>> 5643e656
                                                                     =
                                                                     let uu___152
                                                                     =
@@ -3491,21 +3413,21 @@
                                                                     uu___155
                                                                     ::
                                                                     uu___156 in
-                                                                    uu___153
-                                                                    ::
-                                                                    uu___154 in
-                                                                    uu___151
-                                                                    ::
-                                                                    uu___152 in
-                                                                    uu___149
-                                                                    ::
-                                                                    uu___150 in
-                                                                    uu___147
-                                                                    ::
-                                                                    uu___148 in
+                                                                    uu___152
+                                                                    ::
+                                                                    uu___153 in
+                                                                    uu___150
+                                                                    ::
+                                                                    uu___151 in
+                                                                    uu___148
+                                                                    ::
+                                                                    uu___149 in
+                                                                    uu___146
+                                                                    ::
+                                                                    uu___147 in
                                                                     uu___144
                                                                     ::
-                                                                    uu___146 in
+                                                                    uu___145 in
                                                                     uu___142
                                                                     ::
                                                                     uu___143 in
@@ -3784,11 +3706,7 @@
     (fun uu___ ->
        match uu___ with | ((uu___1, x, uu___2), uu___3) -> settable x)
     all_specs
-<<<<<<< HEAD
 let (uu___671 :
-=======
-let (uu___669 :
->>>>>>> 5643e656
   (((unit -> FStar_Getopt.parse_cmdline_res) -> unit) *
     (unit -> FStar_Getopt.parse_cmdline_res)))
   =
@@ -3805,19 +3723,11 @@
   (set1, call)
 let (set_error_flags_callback_aux :
   (unit -> FStar_Getopt.parse_cmdline_res) -> unit) =
-<<<<<<< HEAD
   match uu___671 with
   | (set_error_flags_callback_aux1, set_error_flags) ->
       set_error_flags_callback_aux1
 let (set_error_flags : unit -> FStar_Getopt.parse_cmdline_res) =
   match uu___671 with
-=======
-  match uu___669 with
-  | (set_error_flags_callback_aux1, set_error_flags) ->
-      set_error_flags_callback_aux1
-let (set_error_flags : unit -> FStar_Getopt.parse_cmdline_res) =
-  match uu___669 with
->>>>>>> 5643e656
   | (set_error_flags_callback_aux1, set_error_flags1) -> set_error_flags1
 let (set_error_flags_callback :
   (unit -> FStar_Getopt.parse_cmdline_res) -> unit) =
