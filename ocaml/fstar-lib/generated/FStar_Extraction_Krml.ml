open Prims
type decl =
  | DGlobal of (flag Prims.list * (Prims.string Prims.list * Prims.string) *
  Prims.int * typ * expr) 
  | DFunction of (cc FStar_Pervasives_Native.option * flag Prims.list *
  Prims.int * typ * (Prims.string Prims.list * Prims.string) * binder
  Prims.list * expr) 
  | DTypeAlias of ((Prims.string Prims.list * Prims.string) * flag Prims.list
  * Prims.int * typ) 
  | DTypeFlat of ((Prims.string Prims.list * Prims.string) * flag Prims.list
  * Prims.int * (Prims.string * (typ * Prims.bool)) Prims.list) 
  | DUnusedRetainedForBackwardsCompat of (cc FStar_Pervasives_Native.option *
  flag Prims.list * (Prims.string Prims.list * Prims.string) * typ) 
  | DTypeVariant of ((Prims.string Prims.list * Prims.string) * flag
  Prims.list * Prims.int * (Prims.string * (Prims.string * (typ *
  Prims.bool)) Prims.list) Prims.list) 
  | DTypeAbstractStruct of (Prims.string Prims.list * Prims.string) 
  | DExternal of (cc FStar_Pervasives_Native.option * flag Prims.list *
  (Prims.string Prims.list * Prims.string) * typ * Prims.string Prims.list) 
  | DUntaggedUnion of ((Prims.string Prims.list * Prims.string) * flag
  Prims.list * Prims.int * (Prims.string * typ) Prims.list) 
and cc =
  | StdCall 
  | CDecl 
  | FastCall 
and flag =
  | Private 
  | WipeBody 
  | CInline 
  | Substitute 
  | GCType 
  | Comment of Prims.string 
  | MustDisappear 
  | Const of Prims.string 
  | Prologue of Prims.string 
  | Epilogue of Prims.string 
  | Abstract 
  | IfDef 
  | Macro 
  | Deprecated of Prims.string 
and lifetime =
  | Eternal 
  | Stack 
  | ManuallyManaged 
and expr =
  | EBound of Prims.int 
  | EQualified of (Prims.string Prims.list * Prims.string) 
  | EConstant of (width * Prims.string) 
  | EUnit 
  | EApp of (expr * expr Prims.list) 
  | ETypApp of (expr * typ Prims.list) 
  | ELet of (binder * expr * expr) 
  | EIfThenElse of (expr * expr * expr) 
  | ESequence of expr Prims.list 
  | EAssign of (expr * expr) 
  | EBufCreate of (lifetime * expr * expr) 
  | EBufRead of (expr * expr) 
  | EBufWrite of (expr * expr * expr) 
  | EBufSub of (expr * expr) 
  | EBufBlit of (expr * expr * expr * expr * expr) 
  | EMatch of (expr * (pattern * expr) Prims.list) 
  | EOp of (op * width) 
  | ECast of (expr * typ) 
  | EPushFrame 
  | EPopFrame 
  | EBool of Prims.bool 
  | EAny 
  | EAbort 
  | EReturn of expr 
  | EFlat of (typ * (Prims.string * expr) Prims.list) 
  | EField of (typ * expr * Prims.string) 
  | EWhile of (expr * expr) 
  | EBufCreateL of (lifetime * expr Prims.list) 
  | ETuple of expr Prims.list 
  | ECons of (typ * Prims.string * expr Prims.list) 
  | EBufFill of (expr * expr * expr) 
  | EString of Prims.string 
  | EFun of (binder Prims.list * expr * typ) 
  | EAbortS of Prims.string 
  | EBufFree of expr 
  | EBufCreateNoInit of (lifetime * expr) 
  | EAbortT of (Prims.string * typ) 
  | EComment of (Prims.string * expr * Prims.string) 
  | EStandaloneComment of Prims.string 
  | EAddrOf of expr 
  | EBufNull of typ 
  | EBufDiff of (expr * expr) 
and op =
  | Add 
  | AddW 
  | Sub 
  | SubW 
  | Div 
  | DivW 
  | Mult 
  | MultW 
  | Mod 
  | BOr 
  | BAnd 
  | BXor 
  | BShiftL 
  | BShiftR 
  | BNot 
  | Eq 
  | Neq 
  | Lt 
  | Lte 
  | Gt 
  | Gte 
  | And 
  | Or 
  | Xor 
  | Not 
and pattern =
  | PUnit 
  | PBool of Prims.bool 
  | PVar of binder 
  | PCons of (Prims.string * pattern Prims.list) 
  | PTuple of pattern Prims.list 
  | PRecord of (Prims.string * pattern) Prims.list 
  | PConstant of (width * Prims.string) 
and width =
  | UInt8 
  | UInt16 
  | UInt32 
  | UInt64 
  | Int8 
  | Int16 
  | Int32 
  | Int64 
  | Bool 
  | CInt 
  | SizeT 
  | PtrdiffT 
and binder = {
  name: Prims.string ;
  typ: typ ;
  mut: Prims.bool }
and typ =
  | TInt of width 
  | TBuf of typ 
  | TUnit 
  | TQualified of (Prims.string Prims.list * Prims.string) 
  | TBool 
  | TAny 
  | TArrow of (typ * typ) 
  | TBound of Prims.int 
  | TApp of ((Prims.string Prims.list * Prims.string) * typ Prims.list) 
  | TTuple of typ Prims.list 
  | TConstBuf of typ 
  | TArray of (typ * (width * Prims.string)) 
let (uu___is_DGlobal : decl -> Prims.bool) =
  fun projectee -> match projectee with | DGlobal _0 -> true | uu___ -> false
let (__proj__DGlobal__item___0 :
  decl ->
    (flag Prims.list * (Prims.string Prims.list * Prims.string) * Prims.int *
      typ * expr))
  = fun projectee -> match projectee with | DGlobal _0 -> _0
let (uu___is_DFunction : decl -> Prims.bool) =
  fun projectee ->
    match projectee with | DFunction _0 -> true | uu___ -> false
let (__proj__DFunction__item___0 :
  decl ->
    (cc FStar_Pervasives_Native.option * flag Prims.list * Prims.int * typ *
      (Prims.string Prims.list * Prims.string) * binder Prims.list * expr))
  = fun projectee -> match projectee with | DFunction _0 -> _0
let (uu___is_DTypeAlias : decl -> Prims.bool) =
  fun projectee ->
    match projectee with | DTypeAlias _0 -> true | uu___ -> false
let (__proj__DTypeAlias__item___0 :
  decl ->
    ((Prims.string Prims.list * Prims.string) * flag Prims.list * Prims.int *
      typ))
  = fun projectee -> match projectee with | DTypeAlias _0 -> _0
let (uu___is_DTypeFlat : decl -> Prims.bool) =
  fun projectee ->
    match projectee with | DTypeFlat _0 -> true | uu___ -> false
let (__proj__DTypeFlat__item___0 :
  decl ->
    ((Prims.string Prims.list * Prims.string) * flag Prims.list * Prims.int *
      (Prims.string * (typ * Prims.bool)) Prims.list))
  = fun projectee -> match projectee with | DTypeFlat _0 -> _0
let (uu___is_DUnusedRetainedForBackwardsCompat : decl -> Prims.bool) =
  fun projectee ->
    match projectee with
    | DUnusedRetainedForBackwardsCompat _0 -> true
    | uu___ -> false
let (__proj__DUnusedRetainedForBackwardsCompat__item___0 :
  decl ->
    (cc FStar_Pervasives_Native.option * flag Prims.list * (Prims.string
      Prims.list * Prims.string) * typ))
  =
  fun projectee ->
    match projectee with | DUnusedRetainedForBackwardsCompat _0 -> _0
let (uu___is_DTypeVariant : decl -> Prims.bool) =
  fun projectee ->
    match projectee with | DTypeVariant _0 -> true | uu___ -> false
let (__proj__DTypeVariant__item___0 :
  decl ->
    ((Prims.string Prims.list * Prims.string) * flag Prims.list * Prims.int *
      (Prims.string * (Prims.string * (typ * Prims.bool)) Prims.list)
      Prims.list))
  = fun projectee -> match projectee with | DTypeVariant _0 -> _0
let (uu___is_DTypeAbstractStruct : decl -> Prims.bool) =
  fun projectee ->
    match projectee with | DTypeAbstractStruct _0 -> true | uu___ -> false
let (__proj__DTypeAbstractStruct__item___0 :
  decl -> (Prims.string Prims.list * Prims.string)) =
  fun projectee -> match projectee with | DTypeAbstractStruct _0 -> _0
let (uu___is_DExternal : decl -> Prims.bool) =
  fun projectee ->
    match projectee with | DExternal _0 -> true | uu___ -> false
let (__proj__DExternal__item___0 :
  decl ->
    (cc FStar_Pervasives_Native.option * flag Prims.list * (Prims.string
      Prims.list * Prims.string) * typ * Prims.string Prims.list))
  = fun projectee -> match projectee with | DExternal _0 -> _0
let (uu___is_DUntaggedUnion : decl -> Prims.bool) =
  fun projectee ->
    match projectee with | DUntaggedUnion _0 -> true | uu___ -> false
let (__proj__DUntaggedUnion__item___0 :
  decl ->
    ((Prims.string Prims.list * Prims.string) * flag Prims.list * Prims.int *
      (Prims.string * typ) Prims.list))
  = fun projectee -> match projectee with | DUntaggedUnion _0 -> _0
let (uu___is_StdCall : cc -> Prims.bool) =
  fun projectee -> match projectee with | StdCall -> true | uu___ -> false
let (uu___is_CDecl : cc -> Prims.bool) =
  fun projectee -> match projectee with | CDecl -> true | uu___ -> false
let (uu___is_FastCall : cc -> Prims.bool) =
  fun projectee -> match projectee with | FastCall -> true | uu___ -> false
let (uu___is_Private : flag -> Prims.bool) =
  fun projectee -> match projectee with | Private -> true | uu___ -> false
let (uu___is_WipeBody : flag -> Prims.bool) =
  fun projectee -> match projectee with | WipeBody -> true | uu___ -> false
let (uu___is_CInline : flag -> Prims.bool) =
  fun projectee -> match projectee with | CInline -> true | uu___ -> false
let (uu___is_Substitute : flag -> Prims.bool) =
  fun projectee -> match projectee with | Substitute -> true | uu___ -> false
let (uu___is_GCType : flag -> Prims.bool) =
  fun projectee -> match projectee with | GCType -> true | uu___ -> false
let (uu___is_Comment : flag -> Prims.bool) =
  fun projectee -> match projectee with | Comment _0 -> true | uu___ -> false
let (__proj__Comment__item___0 : flag -> Prims.string) =
  fun projectee -> match projectee with | Comment _0 -> _0
let (uu___is_MustDisappear : flag -> Prims.bool) =
  fun projectee ->
    match projectee with | MustDisappear -> true | uu___ -> false
let (uu___is_Const : flag -> Prims.bool) =
  fun projectee -> match projectee with | Const _0 -> true | uu___ -> false
let (__proj__Const__item___0 : flag -> Prims.string) =
  fun projectee -> match projectee with | Const _0 -> _0
let (uu___is_Prologue : flag -> Prims.bool) =
  fun projectee ->
    match projectee with | Prologue _0 -> true | uu___ -> false
let (__proj__Prologue__item___0 : flag -> Prims.string) =
  fun projectee -> match projectee with | Prologue _0 -> _0
let (uu___is_Epilogue : flag -> Prims.bool) =
  fun projectee ->
    match projectee with | Epilogue _0 -> true | uu___ -> false
let (__proj__Epilogue__item___0 : flag -> Prims.string) =
  fun projectee -> match projectee with | Epilogue _0 -> _0
let (uu___is_Abstract : flag -> Prims.bool) =
  fun projectee -> match projectee with | Abstract -> true | uu___ -> false
let (uu___is_IfDef : flag -> Prims.bool) =
  fun projectee -> match projectee with | IfDef -> true | uu___ -> false
let (uu___is_Macro : flag -> Prims.bool) =
  fun projectee -> match projectee with | Macro -> true | uu___ -> false
let (uu___is_Deprecated : flag -> Prims.bool) =
  fun projectee ->
    match projectee with | Deprecated _0 -> true | uu___ -> false
let (__proj__Deprecated__item___0 : flag -> Prims.string) =
  fun projectee -> match projectee with | Deprecated _0 -> _0
let (uu___is_Eternal : lifetime -> Prims.bool) =
  fun projectee -> match projectee with | Eternal -> true | uu___ -> false
let (uu___is_Stack : lifetime -> Prims.bool) =
  fun projectee -> match projectee with | Stack -> true | uu___ -> false
let (uu___is_ManuallyManaged : lifetime -> Prims.bool) =
  fun projectee ->
    match projectee with | ManuallyManaged -> true | uu___ -> false
let (uu___is_EBound : expr -> Prims.bool) =
  fun projectee -> match projectee with | EBound _0 -> true | uu___ -> false
let (__proj__EBound__item___0 : expr -> Prims.int) =
  fun projectee -> match projectee with | EBound _0 -> _0
let (uu___is_EQualified : expr -> Prims.bool) =
  fun projectee ->
    match projectee with | EQualified _0 -> true | uu___ -> false
let (__proj__EQualified__item___0 :
  expr -> (Prims.string Prims.list * Prims.string)) =
  fun projectee -> match projectee with | EQualified _0 -> _0
let (uu___is_EConstant : expr -> Prims.bool) =
  fun projectee ->
    match projectee with | EConstant _0 -> true | uu___ -> false
let (__proj__EConstant__item___0 : expr -> (width * Prims.string)) =
  fun projectee -> match projectee with | EConstant _0 -> _0
let (uu___is_EUnit : expr -> Prims.bool) =
  fun projectee -> match projectee with | EUnit -> true | uu___ -> false
let (uu___is_EApp : expr -> Prims.bool) =
  fun projectee -> match projectee with | EApp _0 -> true | uu___ -> false
let (__proj__EApp__item___0 : expr -> (expr * expr Prims.list)) =
  fun projectee -> match projectee with | EApp _0 -> _0
let (uu___is_ETypApp : expr -> Prims.bool) =
  fun projectee -> match projectee with | ETypApp _0 -> true | uu___ -> false
let (__proj__ETypApp__item___0 : expr -> (expr * typ Prims.list)) =
  fun projectee -> match projectee with | ETypApp _0 -> _0
let (uu___is_ELet : expr -> Prims.bool) =
  fun projectee -> match projectee with | ELet _0 -> true | uu___ -> false
let (__proj__ELet__item___0 : expr -> (binder * expr * expr)) =
  fun projectee -> match projectee with | ELet _0 -> _0
let (uu___is_EIfThenElse : expr -> Prims.bool) =
  fun projectee ->
    match projectee with | EIfThenElse _0 -> true | uu___ -> false
let (__proj__EIfThenElse__item___0 : expr -> (expr * expr * expr)) =
  fun projectee -> match projectee with | EIfThenElse _0 -> _0
let (uu___is_ESequence : expr -> Prims.bool) =
  fun projectee ->
    match projectee with | ESequence _0 -> true | uu___ -> false
let (__proj__ESequence__item___0 : expr -> expr Prims.list) =
  fun projectee -> match projectee with | ESequence _0 -> _0
let (uu___is_EAssign : expr -> Prims.bool) =
  fun projectee -> match projectee with | EAssign _0 -> true | uu___ -> false
let (__proj__EAssign__item___0 : expr -> (expr * expr)) =
  fun projectee -> match projectee with | EAssign _0 -> _0
let (uu___is_EBufCreate : expr -> Prims.bool) =
  fun projectee ->
    match projectee with | EBufCreate _0 -> true | uu___ -> false
let (__proj__EBufCreate__item___0 : expr -> (lifetime * expr * expr)) =
  fun projectee -> match projectee with | EBufCreate _0 -> _0
let (uu___is_EBufRead : expr -> Prims.bool) =
  fun projectee ->
    match projectee with | EBufRead _0 -> true | uu___ -> false
let (__proj__EBufRead__item___0 : expr -> (expr * expr)) =
  fun projectee -> match projectee with | EBufRead _0 -> _0
let (uu___is_EBufWrite : expr -> Prims.bool) =
  fun projectee ->
    match projectee with | EBufWrite _0 -> true | uu___ -> false
let (__proj__EBufWrite__item___0 : expr -> (expr * expr * expr)) =
  fun projectee -> match projectee with | EBufWrite _0 -> _0
let (uu___is_EBufSub : expr -> Prims.bool) =
  fun projectee -> match projectee with | EBufSub _0 -> true | uu___ -> false
let (__proj__EBufSub__item___0 : expr -> (expr * expr)) =
  fun projectee -> match projectee with | EBufSub _0 -> _0
let (uu___is_EBufBlit : expr -> Prims.bool) =
  fun projectee ->
    match projectee with | EBufBlit _0 -> true | uu___ -> false
let (__proj__EBufBlit__item___0 : expr -> (expr * expr * expr * expr * expr))
  = fun projectee -> match projectee with | EBufBlit _0 -> _0
let (uu___is_EMatch : expr -> Prims.bool) =
  fun projectee -> match projectee with | EMatch _0 -> true | uu___ -> false
let (__proj__EMatch__item___0 : expr -> (expr * (pattern * expr) Prims.list))
  = fun projectee -> match projectee with | EMatch _0 -> _0
let (uu___is_EOp : expr -> Prims.bool) =
  fun projectee -> match projectee with | EOp _0 -> true | uu___ -> false
let (__proj__EOp__item___0 : expr -> (op * width)) =
  fun projectee -> match projectee with | EOp _0 -> _0
let (uu___is_ECast : expr -> Prims.bool) =
  fun projectee -> match projectee with | ECast _0 -> true | uu___ -> false
let (__proj__ECast__item___0 : expr -> (expr * typ)) =
  fun projectee -> match projectee with | ECast _0 -> _0
let (uu___is_EPushFrame : expr -> Prims.bool) =
  fun projectee -> match projectee with | EPushFrame -> true | uu___ -> false
let (uu___is_EPopFrame : expr -> Prims.bool) =
  fun projectee -> match projectee with | EPopFrame -> true | uu___ -> false
let (uu___is_EBool : expr -> Prims.bool) =
  fun projectee -> match projectee with | EBool _0 -> true | uu___ -> false
let (__proj__EBool__item___0 : expr -> Prims.bool) =
  fun projectee -> match projectee with | EBool _0 -> _0
let (uu___is_EAny : expr -> Prims.bool) =
  fun projectee -> match projectee with | EAny -> true | uu___ -> false
let (uu___is_EAbort : expr -> Prims.bool) =
  fun projectee -> match projectee with | EAbort -> true | uu___ -> false
let (uu___is_EReturn : expr -> Prims.bool) =
  fun projectee -> match projectee with | EReturn _0 -> true | uu___ -> false
let (__proj__EReturn__item___0 : expr -> expr) =
  fun projectee -> match projectee with | EReturn _0 -> _0
let (uu___is_EFlat : expr -> Prims.bool) =
  fun projectee -> match projectee with | EFlat _0 -> true | uu___ -> false
let (__proj__EFlat__item___0 :
  expr -> (typ * (Prims.string * expr) Prims.list)) =
  fun projectee -> match projectee with | EFlat _0 -> _0
let (uu___is_EField : expr -> Prims.bool) =
  fun projectee -> match projectee with | EField _0 -> true | uu___ -> false
let (__proj__EField__item___0 : expr -> (typ * expr * Prims.string)) =
  fun projectee -> match projectee with | EField _0 -> _0
let (uu___is_EWhile : expr -> Prims.bool) =
  fun projectee -> match projectee with | EWhile _0 -> true | uu___ -> false
let (__proj__EWhile__item___0 : expr -> (expr * expr)) =
  fun projectee -> match projectee with | EWhile _0 -> _0
let (uu___is_EBufCreateL : expr -> Prims.bool) =
  fun projectee ->
    match projectee with | EBufCreateL _0 -> true | uu___ -> false
let (__proj__EBufCreateL__item___0 : expr -> (lifetime * expr Prims.list)) =
  fun projectee -> match projectee with | EBufCreateL _0 -> _0
let (uu___is_ETuple : expr -> Prims.bool) =
  fun projectee -> match projectee with | ETuple _0 -> true | uu___ -> false
let (__proj__ETuple__item___0 : expr -> expr Prims.list) =
  fun projectee -> match projectee with | ETuple _0 -> _0
let (uu___is_ECons : expr -> Prims.bool) =
  fun projectee -> match projectee with | ECons _0 -> true | uu___ -> false
let (__proj__ECons__item___0 :
  expr -> (typ * Prims.string * expr Prims.list)) =
  fun projectee -> match projectee with | ECons _0 -> _0
let (uu___is_EBufFill : expr -> Prims.bool) =
  fun projectee ->
    match projectee with | EBufFill _0 -> true | uu___ -> false
let (__proj__EBufFill__item___0 : expr -> (expr * expr * expr)) =
  fun projectee -> match projectee with | EBufFill _0 -> _0
let (uu___is_EString : expr -> Prims.bool) =
  fun projectee -> match projectee with | EString _0 -> true | uu___ -> false
let (__proj__EString__item___0 : expr -> Prims.string) =
  fun projectee -> match projectee with | EString _0 -> _0
let (uu___is_EFun : expr -> Prims.bool) =
  fun projectee -> match projectee with | EFun _0 -> true | uu___ -> false
let (__proj__EFun__item___0 : expr -> (binder Prims.list * expr * typ)) =
  fun projectee -> match projectee with | EFun _0 -> _0
let (uu___is_EAbortS : expr -> Prims.bool) =
  fun projectee -> match projectee with | EAbortS _0 -> true | uu___ -> false
let (__proj__EAbortS__item___0 : expr -> Prims.string) =
  fun projectee -> match projectee with | EAbortS _0 -> _0
let (uu___is_EBufFree : expr -> Prims.bool) =
  fun projectee ->
    match projectee with | EBufFree _0 -> true | uu___ -> false
let (__proj__EBufFree__item___0 : expr -> expr) =
  fun projectee -> match projectee with | EBufFree _0 -> _0
let (uu___is_EBufCreateNoInit : expr -> Prims.bool) =
  fun projectee ->
    match projectee with | EBufCreateNoInit _0 -> true | uu___ -> false
let (__proj__EBufCreateNoInit__item___0 : expr -> (lifetime * expr)) =
  fun projectee -> match projectee with | EBufCreateNoInit _0 -> _0
let (uu___is_EAbortT : expr -> Prims.bool) =
  fun projectee -> match projectee with | EAbortT _0 -> true | uu___ -> false
let (__proj__EAbortT__item___0 : expr -> (Prims.string * typ)) =
  fun projectee -> match projectee with | EAbortT _0 -> _0
let (uu___is_EComment : expr -> Prims.bool) =
  fun projectee ->
    match projectee with | EComment _0 -> true | uu___ -> false
let (__proj__EComment__item___0 :
  expr -> (Prims.string * expr * Prims.string)) =
  fun projectee -> match projectee with | EComment _0 -> _0
let (uu___is_EStandaloneComment : expr -> Prims.bool) =
  fun projectee ->
    match projectee with | EStandaloneComment _0 -> true | uu___ -> false
let (__proj__EStandaloneComment__item___0 : expr -> Prims.string) =
  fun projectee -> match projectee with | EStandaloneComment _0 -> _0
let (uu___is_EAddrOf : expr -> Prims.bool) =
  fun projectee -> match projectee with | EAddrOf _0 -> true | uu___ -> false
let (__proj__EAddrOf__item___0 : expr -> expr) =
  fun projectee -> match projectee with | EAddrOf _0 -> _0
let (uu___is_EBufNull : expr -> Prims.bool) =
  fun projectee ->
    match projectee with | EBufNull _0 -> true | uu___ -> false
let (__proj__EBufNull__item___0 : expr -> typ) =
  fun projectee -> match projectee with | EBufNull _0 -> _0
let (uu___is_EBufDiff : expr -> Prims.bool) =
  fun projectee ->
    match projectee with | EBufDiff _0 -> true | uu___ -> false
let (__proj__EBufDiff__item___0 : expr -> (expr * expr)) =
  fun projectee -> match projectee with | EBufDiff _0 -> _0
let (uu___is_Add : op -> Prims.bool) =
  fun projectee -> match projectee with | Add -> true | uu___ -> false
let (uu___is_AddW : op -> Prims.bool) =
  fun projectee -> match projectee with | AddW -> true | uu___ -> false
let (uu___is_Sub : op -> Prims.bool) =
  fun projectee -> match projectee with | Sub -> true | uu___ -> false
let (uu___is_SubW : op -> Prims.bool) =
  fun projectee -> match projectee with | SubW -> true | uu___ -> false
let (uu___is_Div : op -> Prims.bool) =
  fun projectee -> match projectee with | Div -> true | uu___ -> false
let (uu___is_DivW : op -> Prims.bool) =
  fun projectee -> match projectee with | DivW -> true | uu___ -> false
let (uu___is_Mult : op -> Prims.bool) =
  fun projectee -> match projectee with | Mult -> true | uu___ -> false
let (uu___is_MultW : op -> Prims.bool) =
  fun projectee -> match projectee with | MultW -> true | uu___ -> false
let (uu___is_Mod : op -> Prims.bool) =
  fun projectee -> match projectee with | Mod -> true | uu___ -> false
let (uu___is_BOr : op -> Prims.bool) =
  fun projectee -> match projectee with | BOr -> true | uu___ -> false
let (uu___is_BAnd : op -> Prims.bool) =
  fun projectee -> match projectee with | BAnd -> true | uu___ -> false
let (uu___is_BXor : op -> Prims.bool) =
  fun projectee -> match projectee with | BXor -> true | uu___ -> false
let (uu___is_BShiftL : op -> Prims.bool) =
  fun projectee -> match projectee with | BShiftL -> true | uu___ -> false
let (uu___is_BShiftR : op -> Prims.bool) =
  fun projectee -> match projectee with | BShiftR -> true | uu___ -> false
let (uu___is_BNot : op -> Prims.bool) =
  fun projectee -> match projectee with | BNot -> true | uu___ -> false
let (uu___is_Eq : op -> Prims.bool) =
  fun projectee -> match projectee with | Eq -> true | uu___ -> false
let (uu___is_Neq : op -> Prims.bool) =
  fun projectee -> match projectee with | Neq -> true | uu___ -> false
let (uu___is_Lt : op -> Prims.bool) =
  fun projectee -> match projectee with | Lt -> true | uu___ -> false
let (uu___is_Lte : op -> Prims.bool) =
  fun projectee -> match projectee with | Lte -> true | uu___ -> false
let (uu___is_Gt : op -> Prims.bool) =
  fun projectee -> match projectee with | Gt -> true | uu___ -> false
let (uu___is_Gte : op -> Prims.bool) =
  fun projectee -> match projectee with | Gte -> true | uu___ -> false
let (uu___is_And : op -> Prims.bool) =
  fun projectee -> match projectee with | And -> true | uu___ -> false
let (uu___is_Or : op -> Prims.bool) =
  fun projectee -> match projectee with | Or -> true | uu___ -> false
let (uu___is_Xor : op -> Prims.bool) =
  fun projectee -> match projectee with | Xor -> true | uu___ -> false
let (uu___is_Not : op -> Prims.bool) =
  fun projectee -> match projectee with | Not -> true | uu___ -> false
let (uu___is_PUnit : pattern -> Prims.bool) =
  fun projectee -> match projectee with | PUnit -> true | uu___ -> false
let (uu___is_PBool : pattern -> Prims.bool) =
  fun projectee -> match projectee with | PBool _0 -> true | uu___ -> false
let (__proj__PBool__item___0 : pattern -> Prims.bool) =
  fun projectee -> match projectee with | PBool _0 -> _0
let (uu___is_PVar : pattern -> Prims.bool) =
  fun projectee -> match projectee with | PVar _0 -> true | uu___ -> false
let (__proj__PVar__item___0 : pattern -> binder) =
  fun projectee -> match projectee with | PVar _0 -> _0
let (uu___is_PCons : pattern -> Prims.bool) =
  fun projectee -> match projectee with | PCons _0 -> true | uu___ -> false
let (__proj__PCons__item___0 :
  pattern -> (Prims.string * pattern Prims.list)) =
  fun projectee -> match projectee with | PCons _0 -> _0
let (uu___is_PTuple : pattern -> Prims.bool) =
  fun projectee -> match projectee with | PTuple _0 -> true | uu___ -> false
let (__proj__PTuple__item___0 : pattern -> pattern Prims.list) =
  fun projectee -> match projectee with | PTuple _0 -> _0
let (uu___is_PRecord : pattern -> Prims.bool) =
  fun projectee -> match projectee with | PRecord _0 -> true | uu___ -> false
let (__proj__PRecord__item___0 :
  pattern -> (Prims.string * pattern) Prims.list) =
  fun projectee -> match projectee with | PRecord _0 -> _0
let (uu___is_PConstant : pattern -> Prims.bool) =
  fun projectee ->
    match projectee with | PConstant _0 -> true | uu___ -> false
let (__proj__PConstant__item___0 : pattern -> (width * Prims.string)) =
  fun projectee -> match projectee with | PConstant _0 -> _0
let (uu___is_UInt8 : width -> Prims.bool) =
  fun projectee -> match projectee with | UInt8 -> true | uu___ -> false
let (uu___is_UInt16 : width -> Prims.bool) =
  fun projectee -> match projectee with | UInt16 -> true | uu___ -> false
let (uu___is_UInt32 : width -> Prims.bool) =
  fun projectee -> match projectee with | UInt32 -> true | uu___ -> false
let (uu___is_UInt64 : width -> Prims.bool) =
  fun projectee -> match projectee with | UInt64 -> true | uu___ -> false
let (uu___is_Int8 : width -> Prims.bool) =
  fun projectee -> match projectee with | Int8 -> true | uu___ -> false
let (uu___is_Int16 : width -> Prims.bool) =
  fun projectee -> match projectee with | Int16 -> true | uu___ -> false
let (uu___is_Int32 : width -> Prims.bool) =
  fun projectee -> match projectee with | Int32 -> true | uu___ -> false
let (uu___is_Int64 : width -> Prims.bool) =
  fun projectee -> match projectee with | Int64 -> true | uu___ -> false
let (uu___is_Bool : width -> Prims.bool) =
  fun projectee -> match projectee with | Bool -> true | uu___ -> false
let (uu___is_CInt : width -> Prims.bool) =
  fun projectee -> match projectee with | CInt -> true | uu___ -> false
let (uu___is_SizeT : width -> Prims.bool) =
  fun projectee -> match projectee with | SizeT -> true | uu___ -> false
let (uu___is_PtrdiffT : width -> Prims.bool) =
  fun projectee -> match projectee with | PtrdiffT -> true | uu___ -> false
let (__proj__Mkbinder__item__name : binder -> Prims.string) =
  fun projectee -> match projectee with | { name; typ = typ1; mut;_} -> name
let (__proj__Mkbinder__item__typ : binder -> typ) =
  fun projectee -> match projectee with | { name; typ = typ1; mut;_} -> typ1
let (__proj__Mkbinder__item__mut : binder -> Prims.bool) =
  fun projectee -> match projectee with | { name; typ = typ1; mut;_} -> mut
let (uu___is_TInt : typ -> Prims.bool) =
  fun projectee -> match projectee with | TInt _0 -> true | uu___ -> false
let (__proj__TInt__item___0 : typ -> width) =
  fun projectee -> match projectee with | TInt _0 -> _0
let (uu___is_TBuf : typ -> Prims.bool) =
  fun projectee -> match projectee with | TBuf _0 -> true | uu___ -> false
let (__proj__TBuf__item___0 : typ -> typ) =
  fun projectee -> match projectee with | TBuf _0 -> _0
let (uu___is_TUnit : typ -> Prims.bool) =
  fun projectee -> match projectee with | TUnit -> true | uu___ -> false
let (uu___is_TQualified : typ -> Prims.bool) =
  fun projectee ->
    match projectee with | TQualified _0 -> true | uu___ -> false
let (__proj__TQualified__item___0 :
  typ -> (Prims.string Prims.list * Prims.string)) =
  fun projectee -> match projectee with | TQualified _0 -> _0
let (uu___is_TBool : typ -> Prims.bool) =
  fun projectee -> match projectee with | TBool -> true | uu___ -> false
let (uu___is_TAny : typ -> Prims.bool) =
  fun projectee -> match projectee with | TAny -> true | uu___ -> false
let (uu___is_TArrow : typ -> Prims.bool) =
  fun projectee -> match projectee with | TArrow _0 -> true | uu___ -> false
let (__proj__TArrow__item___0 : typ -> (typ * typ)) =
  fun projectee -> match projectee with | TArrow _0 -> _0
let (uu___is_TBound : typ -> Prims.bool) =
  fun projectee -> match projectee with | TBound _0 -> true | uu___ -> false
let (__proj__TBound__item___0 : typ -> Prims.int) =
  fun projectee -> match projectee with | TBound _0 -> _0
let (uu___is_TApp : typ -> Prims.bool) =
  fun projectee -> match projectee with | TApp _0 -> true | uu___ -> false
let (__proj__TApp__item___0 :
  typ -> ((Prims.string Prims.list * Prims.string) * typ Prims.list)) =
  fun projectee -> match projectee with | TApp _0 -> _0
let (uu___is_TTuple : typ -> Prims.bool) =
  fun projectee -> match projectee with | TTuple _0 -> true | uu___ -> false
let (__proj__TTuple__item___0 : typ -> typ Prims.list) =
  fun projectee -> match projectee with | TTuple _0 -> _0
let (uu___is_TConstBuf : typ -> Prims.bool) =
  fun projectee ->
    match projectee with | TConstBuf _0 -> true | uu___ -> false
let (__proj__TConstBuf__item___0 : typ -> typ) =
  fun projectee -> match projectee with | TConstBuf _0 -> _0
let (uu___is_TArray : typ -> Prims.bool) =
  fun projectee -> match projectee with | TArray _0 -> true | uu___ -> false
let (__proj__TArray__item___0 : typ -> (typ * (width * Prims.string))) =
  fun projectee -> match projectee with | TArray _0 -> _0
type ident = Prims.string
type fields_t = (Prims.string * (typ * Prims.bool)) Prims.list
type branches_t =
  (Prims.string * (Prims.string * (typ * Prims.bool)) Prims.list) Prims.list
type fsdoc = Prims.string
type branch = (pattern * expr)
type branches = (pattern * expr) Prims.list
type constant = (width * Prims.string)
type var = Prims.int
type lident = (Prims.string Prims.list * Prims.string)
type program = decl Prims.list
type file = (Prims.string * program)
type version = Prims.int
type binary_format = (version * file Prims.list)
let (current_version : version) = (Prims.of_int (28))
let fst3 : 'uuuuu 'uuuuu1 'uuuuu2 . ('uuuuu * 'uuuuu1 * 'uuuuu2) -> 'uuuuu =
  fun uu___ -> match uu___ with | (x, uu___1, uu___2) -> x
let snd3 : 'uuuuu 'uuuuu1 'uuuuu2 . ('uuuuu * 'uuuuu1 * 'uuuuu2) -> 'uuuuu1 =
  fun uu___ -> match uu___ with | (uu___1, x, uu___2) -> x
let thd3 : 'uuuuu 'uuuuu1 'uuuuu2 . ('uuuuu * 'uuuuu1 * 'uuuuu2) -> 'uuuuu2 =
  fun uu___ -> match uu___ with | (uu___1, uu___2, x) -> x
let (mk_width : Prims.string -> width FStar_Pervasives_Native.option) =
  fun uu___ ->
    match uu___ with
    | "UInt8" -> FStar_Pervasives_Native.Some UInt8
    | "UInt16" -> FStar_Pervasives_Native.Some UInt16
    | "UInt32" -> FStar_Pervasives_Native.Some UInt32
    | "UInt64" -> FStar_Pervasives_Native.Some UInt64
    | "Int8" -> FStar_Pervasives_Native.Some Int8
    | "Int16" -> FStar_Pervasives_Native.Some Int16
    | "Int32" -> FStar_Pervasives_Native.Some Int32
    | "Int64" -> FStar_Pervasives_Native.Some Int64
    | "SizeT" -> FStar_Pervasives_Native.Some SizeT
    | "PtrdiffT" -> FStar_Pervasives_Native.Some PtrdiffT
    | uu___1 -> FStar_Pervasives_Native.None
let (mk_bool_op : Prims.string -> op FStar_Pervasives_Native.option) =
  fun uu___ ->
    match uu___ with
    | "op_Negation" -> FStar_Pervasives_Native.Some Not
    | "op_AmpAmp" -> FStar_Pervasives_Native.Some And
    | "op_BarBar" -> FStar_Pervasives_Native.Some Or
    | "op_Equality" -> FStar_Pervasives_Native.Some Eq
    | "op_disEquality" -> FStar_Pervasives_Native.Some Neq
    | uu___1 -> FStar_Pervasives_Native.None
let (is_bool_op : Prims.string -> Prims.bool) =
  fun op1 -> (mk_bool_op op1) <> FStar_Pervasives_Native.None
let (mk_op : Prims.string -> op FStar_Pervasives_Native.option) =
  fun uu___ ->
    match uu___ with
    | "add" -> FStar_Pervasives_Native.Some Add
    | "op_Plus_Hat" -> FStar_Pervasives_Native.Some Add
    | "add_underspec" -> FStar_Pervasives_Native.Some Add
    | "add_mod" -> FStar_Pervasives_Native.Some AddW
    | "op_Plus_Percent_Hat" -> FStar_Pervasives_Native.Some AddW
    | "sub" -> FStar_Pervasives_Native.Some Sub
    | "op_Subtraction_Hat" -> FStar_Pervasives_Native.Some Sub
    | "sub_underspec" -> FStar_Pervasives_Native.Some Sub
    | "sub_mod" -> FStar_Pervasives_Native.Some SubW
    | "op_Subtraction_Percent_Hat" -> FStar_Pervasives_Native.Some SubW
    | "mul" -> FStar_Pervasives_Native.Some Mult
    | "op_Star_Hat" -> FStar_Pervasives_Native.Some Mult
    | "mul_mod" -> FStar_Pervasives_Native.Some MultW
    | "op_Star_Percent_Hat" -> FStar_Pervasives_Native.Some MultW
    | "div" -> FStar_Pervasives_Native.Some Div
    | "op_Slash_Hat" -> FStar_Pervasives_Native.Some Div
    | "div_mod" -> FStar_Pervasives_Native.Some DivW
    | "op_Slash_Percent_Hat" -> FStar_Pervasives_Native.Some DivW
    | "rem" -> FStar_Pervasives_Native.Some Mod
    | "op_Percent_Hat" -> FStar_Pervasives_Native.Some Mod
    | "logor" -> FStar_Pervasives_Native.Some BOr
    | "op_Bar_Hat" -> FStar_Pervasives_Native.Some BOr
    | "logxor" -> FStar_Pervasives_Native.Some BXor
    | "op_Hat_Hat" -> FStar_Pervasives_Native.Some BXor
    | "logand" -> FStar_Pervasives_Native.Some BAnd
    | "op_Amp_Hat" -> FStar_Pervasives_Native.Some BAnd
    | "lognot" -> FStar_Pervasives_Native.Some BNot
    | "shift_right" -> FStar_Pervasives_Native.Some BShiftR
    | "op_Greater_Greater_Hat" -> FStar_Pervasives_Native.Some BShiftR
    | "shift_left" -> FStar_Pervasives_Native.Some BShiftL
    | "op_Less_Less_Hat" -> FStar_Pervasives_Native.Some BShiftL
    | "eq" -> FStar_Pervasives_Native.Some Eq
    | "op_Equals_Hat" -> FStar_Pervasives_Native.Some Eq
    | "op_Greater_Hat" -> FStar_Pervasives_Native.Some Gt
    | "gt" -> FStar_Pervasives_Native.Some Gt
    | "op_Greater_Equals_Hat" -> FStar_Pervasives_Native.Some Gte
    | "gte" -> FStar_Pervasives_Native.Some Gte
    | "op_Less_Hat" -> FStar_Pervasives_Native.Some Lt
    | "lt" -> FStar_Pervasives_Native.Some Lt
    | "op_Less_Equals_Hat" -> FStar_Pervasives_Native.Some Lte
    | "lte" -> FStar_Pervasives_Native.Some Lte
    | uu___1 -> FStar_Pervasives_Native.None
let (is_op : Prims.string -> Prims.bool) =
  fun op1 -> (mk_op op1) <> FStar_Pervasives_Native.None
let (is_machine_int : Prims.string -> Prims.bool) =
  fun m -> (mk_width m) <> FStar_Pervasives_Native.None
type env =
  {
  names: name Prims.list ;
  names_t: Prims.string Prims.list ;
  module_name: Prims.string Prims.list }
and name = {
  pretty: Prims.string }
let (__proj__Mkenv__item__names : env -> name Prims.list) =
  fun projectee ->
    match projectee with | { names; names_t; module_name;_} -> names
let (__proj__Mkenv__item__names_t : env -> Prims.string Prims.list) =
  fun projectee ->
    match projectee with | { names; names_t; module_name;_} -> names_t
let (__proj__Mkenv__item__module_name : env -> Prims.string Prims.list) =
  fun projectee ->
    match projectee with | { names; names_t; module_name;_} -> module_name
let (__proj__Mkname__item__pretty : name -> Prims.string) =
  fun projectee -> match projectee with | { pretty;_} -> pretty
let (empty : Prims.string Prims.list -> env) =
  fun module_name -> { names = []; names_t = []; module_name }
let (extend : env -> Prims.string -> env) =
  fun env1 ->
    fun x ->
      {
        names = ({ pretty = x } :: (env1.names));
        names_t = (env1.names_t);
        module_name = (env1.module_name)
      }
let (extend_t : env -> Prims.string -> env) =
  fun env1 ->
    fun x ->
      {
        names = (env1.names);
        names_t = (x :: (env1.names_t));
        module_name = (env1.module_name)
      }
let (find_name : env -> Prims.string -> name) =
  fun env1 ->
    fun x ->
      let uu___ =
        FStar_Compiler_List.tryFind (fun name1 -> name1.pretty = x)
          env1.names in
      match uu___ with
      | FStar_Pervasives_Native.Some name1 -> name1
      | FStar_Pervasives_Native.None ->
          failwith "internal error: name not found"
let (find : env -> Prims.string -> Prims.int) =
  fun env1 ->
    fun x ->
      try
        (fun uu___ ->
           match () with
           | () ->
               FStar_Compiler_List.index (fun name1 -> name1.pretty = x)
                 env1.names) ()
      with
      | uu___ ->
          let uu___1 =
            FStar_Compiler_Util.format1 "Internal error: name not found %s\n"
              x in
          failwith uu___1
let (find_t : env -> Prims.string -> Prims.int) =
  fun env1 ->
    fun x ->
      try
        (fun uu___ ->
           match () with
           | () ->
               FStar_Compiler_List.index (fun name1 -> name1 = x)
                 env1.names_t) ()
      with
      | uu___ ->
          let uu___1 =
            FStar_Compiler_Util.format1 "Internal error: name not found %s\n"
              x in
          failwith uu___1
let add_binders : 'uuuuu . env -> (Prims.string * 'uuuuu) Prims.list -> env =
  fun env1 ->
    fun binders ->
      FStar_Compiler_List.fold_left
        (fun env2 ->
           fun uu___ ->
             match uu___ with | (name1, uu___1) -> extend env2 name1) env1
        binders
let (list_elements :
  FStar_Extraction_ML_Syntax.mlexpr ->
    FStar_Extraction_ML_Syntax.mlexpr Prims.list)
  =
  fun e2 ->
    let rec list_elements1 acc e21 =
      match e21.FStar_Extraction_ML_Syntax.expr with
      | FStar_Extraction_ML_Syntax.MLE_CTor
          (("Prims"::[], "Cons"), hd::tl::[]) ->
          list_elements1 (hd :: acc) tl
      | FStar_Extraction_ML_Syntax.MLE_CTor (("Prims"::[], "Nil"), []) ->
          FStar_Compiler_List.rev acc
      | uu___ ->
          failwith "Argument of FStar.Buffer.createL is not a list literal!" in
    list_elements1 [] e2
let (translate_flags :
  FStar_Extraction_ML_Syntax.meta Prims.list -> flag Prims.list) =
  fun flags ->
    FStar_Compiler_List.choose
      (fun uu___ ->
         match uu___ with
         | FStar_Extraction_ML_Syntax.Private ->
             FStar_Pervasives_Native.Some Private
         | FStar_Extraction_ML_Syntax.NoExtract ->
             FStar_Pervasives_Native.Some WipeBody
         | FStar_Extraction_ML_Syntax.CInline ->
             FStar_Pervasives_Native.Some CInline
         | FStar_Extraction_ML_Syntax.Substitute ->
             FStar_Pervasives_Native.Some Substitute
         | FStar_Extraction_ML_Syntax.GCType ->
             FStar_Pervasives_Native.Some GCType
         | FStar_Extraction_ML_Syntax.Comment s ->
             FStar_Pervasives_Native.Some (Comment s)
         | FStar_Extraction_ML_Syntax.StackInline ->
             FStar_Pervasives_Native.Some MustDisappear
         | FStar_Extraction_ML_Syntax.CConst s ->
             FStar_Pervasives_Native.Some (Const s)
         | FStar_Extraction_ML_Syntax.CPrologue s ->
             FStar_Pervasives_Native.Some (Prologue s)
         | FStar_Extraction_ML_Syntax.CEpilogue s ->
             FStar_Pervasives_Native.Some (Epilogue s)
         | FStar_Extraction_ML_Syntax.CAbstract ->
             FStar_Pervasives_Native.Some Abstract
         | FStar_Extraction_ML_Syntax.CIfDef ->
             FStar_Pervasives_Native.Some IfDef
         | FStar_Extraction_ML_Syntax.CMacro ->
             FStar_Pervasives_Native.Some Macro
         | FStar_Extraction_ML_Syntax.Deprecated s ->
             FStar_Pervasives_Native.Some (Deprecated s)
         | uu___1 -> FStar_Pervasives_Native.None) flags
let (translate_cc :
  FStar_Extraction_ML_Syntax.meta Prims.list ->
    cc FStar_Pervasives_Native.option)
  =
  fun flags ->
    let uu___ =
      FStar_Compiler_List.choose
        (fun uu___1 ->
           match uu___1 with
           | FStar_Extraction_ML_Syntax.CCConv s ->
               FStar_Pervasives_Native.Some s
           | uu___2 -> FStar_Pervasives_Native.None) flags in
    match uu___ with
    | "stdcall"::[] -> FStar_Pervasives_Native.Some StdCall
    | "fastcall"::[] -> FStar_Pervasives_Native.Some FastCall
    | "cdecl"::[] -> FStar_Pervasives_Native.Some CDecl
    | uu___1 -> FStar_Pervasives_Native.None
let (generate_is_null : typ -> expr -> expr) =
  fun t ->
    fun x ->
      let dummy = UInt64 in
      EApp ((ETypApp ((EOp (Eq, dummy)), [TBuf t])), [x; EBufNull t])
exception NotSupportedByKrmlExtension 
let (uu___is_NotSupportedByKrmlExtension : Prims.exn -> Prims.bool) =
  fun projectee ->
    match projectee with
    | NotSupportedByKrmlExtension -> true
    | uu___ -> false
type translate_type_without_decay_t =
  env -> FStar_Extraction_ML_Syntax.mlty -> typ
let (ref_translate_type_without_decay :
  translate_type_without_decay_t FStar_Compiler_Effect.ref) =
  FStar_Compiler_Util.mk_ref
    (fun uu___ ->
       fun uu___1 -> FStar_Compiler_Effect.raise NotSupportedByKrmlExtension)
let (register_pre_translate_type_without_decay :
  translate_type_without_decay_t -> unit) =
  fun f ->
    let before =
      FStar_Compiler_Effect.op_Bang ref_translate_type_without_decay in
    let after e t =
      try (fun uu___ -> match () with | () -> f e t) ()
      with | NotSupportedByKrmlExtension -> before e t in
    FStar_Compiler_Effect.op_Colon_Equals ref_translate_type_without_decay
      after
let (register_post_translate_type_without_decay :
  translate_type_without_decay_t -> unit) =
  fun f ->
    let before =
      FStar_Compiler_Effect.op_Bang ref_translate_type_without_decay in
    let after e t =
      try (fun uu___ -> match () with | () -> before e t) ()
      with | NotSupportedByKrmlExtension -> f e t in
    FStar_Compiler_Effect.op_Colon_Equals ref_translate_type_without_decay
      after
let (translate_type_without_decay :
  env -> FStar_Extraction_ML_Syntax.mlty -> typ) =
  fun env1 ->
    fun t ->
      let uu___ =
        FStar_Compiler_Effect.op_Bang ref_translate_type_without_decay in
      uu___ env1 t
type translate_type_t = env -> FStar_Extraction_ML_Syntax.mlty -> typ
let (ref_translate_type : translate_type_t FStar_Compiler_Effect.ref) =
  FStar_Compiler_Util.mk_ref
    (fun uu___ ->
       fun uu___1 -> FStar_Compiler_Effect.raise NotSupportedByKrmlExtension)
let (register_pre_translate_type : translate_type_t -> unit) =
  fun f ->
    let before = FStar_Compiler_Effect.op_Bang ref_translate_type in
    let after e t =
      try (fun uu___ -> match () with | () -> f e t) ()
      with | NotSupportedByKrmlExtension -> before e t in
    FStar_Compiler_Effect.op_Colon_Equals ref_translate_type after
let (register_post_translate_type : translate_type_t -> unit) =
  fun f ->
    let before = FStar_Compiler_Effect.op_Bang ref_translate_type in
    let after e t =
      try (fun uu___ -> match () with | () -> before e t) ()
      with | NotSupportedByKrmlExtension -> f e t in
    FStar_Compiler_Effect.op_Colon_Equals ref_translate_type after
let (translate_type : env -> FStar_Extraction_ML_Syntax.mlty -> typ) =
  fun env1 ->
    fun t ->
      let uu___ = FStar_Compiler_Effect.op_Bang ref_translate_type in
      uu___ env1 t
type translate_expr_t = env -> FStar_Extraction_ML_Syntax.mlexpr -> expr
let (ref_translate_expr : translate_expr_t FStar_Compiler_Effect.ref) =
  FStar_Compiler_Util.mk_ref
    (fun uu___ ->
       fun uu___1 -> FStar_Compiler_Effect.raise NotSupportedByKrmlExtension)
let (register_pre_translate_expr : translate_expr_t -> unit) =
  fun f ->
    let before = FStar_Compiler_Effect.op_Bang ref_translate_expr in
    let after e t =
      try (fun uu___ -> match () with | () -> f e t) ()
      with | NotSupportedByKrmlExtension -> before e t in
    FStar_Compiler_Effect.op_Colon_Equals ref_translate_expr after
let (register_post_translate_expr : translate_expr_t -> unit) =
  fun f ->
    let before = FStar_Compiler_Effect.op_Bang ref_translate_expr in
    let after e t =
      try (fun uu___ -> match () with | () -> before e t) ()
      with | NotSupportedByKrmlExtension -> f e t in
    FStar_Compiler_Effect.op_Colon_Equals ref_translate_expr after
let (translate_expr : env -> FStar_Extraction_ML_Syntax.mlexpr -> expr) =
  fun env1 ->
    fun e ->
      let uu___ = FStar_Compiler_Effect.op_Bang ref_translate_expr in
      uu___ env1 e
type translate_type_decl_t =
  env ->
    FStar_Extraction_ML_Syntax.one_mltydecl ->
      decl FStar_Pervasives_Native.option
let (ref_translate_type_decl :
  translate_type_decl_t FStar_Compiler_Effect.ref) =
  FStar_Compiler_Util.mk_ref
    (fun uu___ ->
       fun uu___1 -> FStar_Compiler_Effect.raise NotSupportedByKrmlExtension)
let (register_pre_translate_type_decl : translate_type_decl_t -> unit) =
  fun f ->
    let before = FStar_Compiler_Effect.op_Bang ref_translate_type_decl in
    let after e t =
      try (fun uu___ -> match () with | () -> f e t) ()
      with | NotSupportedByKrmlExtension -> before e t in
    FStar_Compiler_Effect.op_Colon_Equals ref_translate_type_decl after
let (register_post_translate_type_decl : translate_type_decl_t -> unit) =
  fun f ->
    let before = FStar_Compiler_Effect.op_Bang ref_translate_type_decl in
    let after e t =
      try (fun uu___ -> match () with | () -> before e t) ()
      with | NotSupportedByKrmlExtension -> f e t in
    FStar_Compiler_Effect.op_Colon_Equals ref_translate_type_decl after
let (translate_type_decl :
  env ->
    FStar_Extraction_ML_Syntax.one_mltydecl ->
      decl FStar_Pervasives_Native.option)
  =
  fun env1 ->
    fun ty ->
      if
        FStar_Compiler_List.mem FStar_Extraction_ML_Syntax.NoExtract
          ty.FStar_Extraction_ML_Syntax.tydecl_meta
      then FStar_Pervasives_Native.None
      else
        (let uu___1 = FStar_Compiler_Effect.op_Bang ref_translate_type_decl in
         uu___1 env1 ty)
let rec (translate_type_without_decay' :
  env -> FStar_Extraction_ML_Syntax.mlty -> typ) =
  fun env1 ->
    fun t ->
      match t with
      | FStar_Extraction_ML_Syntax.MLTY_Tuple [] -> TAny
      | FStar_Extraction_ML_Syntax.MLTY_Top -> TAny
      | FStar_Extraction_ML_Syntax.MLTY_Var name1 ->
          let uu___ = find_t env1 name1 in TBound uu___
      | FStar_Extraction_ML_Syntax.MLTY_Fun (t1, uu___, t2) ->
          let uu___1 =
            let uu___2 = translate_type_without_decay env1 t1 in
            let uu___3 = translate_type_without_decay env1 t2 in
            (uu___2, uu___3) in
          TArrow uu___1
      | FStar_Extraction_ML_Syntax.MLTY_Erased -> TUnit
      | FStar_Extraction_ML_Syntax.MLTY_Named ([], p) when
          let uu___ = FStar_Extraction_ML_Syntax.string_of_mlpath p in
          uu___ = "Prims.unit" -> TUnit
      | FStar_Extraction_ML_Syntax.MLTY_Named ([], p) when
          let uu___ = FStar_Extraction_ML_Syntax.string_of_mlpath p in
          uu___ = "Prims.bool" -> TBool
      | FStar_Extraction_ML_Syntax.MLTY_Named ([], ("FStar"::m::[], "t"))
          when is_machine_int m ->
          let uu___ = FStar_Compiler_Util.must (mk_width m) in TInt uu___
      | FStar_Extraction_ML_Syntax.MLTY_Named ([], ("FStar"::m::[], "t'"))
          when is_machine_int m ->
          let uu___ = FStar_Compiler_Util.must (mk_width m) in TInt uu___
      | FStar_Extraction_ML_Syntax.MLTY_Named (arg::[], p) when
          let uu___ = FStar_Extraction_ML_Syntax.string_of_mlpath p in
          uu___ = "FStar.Monotonic.HyperStack.mem" -> TUnit
      | FStar_Extraction_ML_Syntax.MLTY_Named (uu___::arg::uu___1::[], p)
          when
          (((let uu___2 = FStar_Extraction_ML_Syntax.string_of_mlpath p in
             uu___2 = "FStar.Monotonic.HyperStack.s_mref") ||
              (let uu___2 = FStar_Extraction_ML_Syntax.string_of_mlpath p in
               uu___2 = "FStar.Monotonic.HyperHeap.mrref"))
             ||
             (let uu___2 = FStar_Extraction_ML_Syntax.string_of_mlpath p in
              uu___2 = "FStar.HyperStack.ST.m_rref"))
            ||
            (let uu___2 = FStar_Extraction_ML_Syntax.string_of_mlpath p in
             uu___2 = "FStar.HyperStack.ST.s_mref")
          ->
          let uu___2 = translate_type_without_decay env1 arg in TBuf uu___2
      | FStar_Extraction_ML_Syntax.MLTY_Named (arg::uu___::[], p) when
          ((((((((((let uu___1 =
                      FStar_Extraction_ML_Syntax.string_of_mlpath p in
                    uu___1 = "FStar.Monotonic.HyperStack.mreference") ||
                     (let uu___1 =
                        FStar_Extraction_ML_Syntax.string_of_mlpath p in
                      uu___1 = "FStar.Monotonic.HyperStack.mstackref"))
                    ||
                    (let uu___1 =
                       FStar_Extraction_ML_Syntax.string_of_mlpath p in
                     uu___1 = "FStar.Monotonic.HyperStack.mref"))
                   ||
                   (let uu___1 =
                      FStar_Extraction_ML_Syntax.string_of_mlpath p in
                    uu___1 = "FStar.Monotonic.HyperStack.mmmstackref"))
                  ||
                  (let uu___1 = FStar_Extraction_ML_Syntax.string_of_mlpath p in
                   uu___1 = "FStar.Monotonic.HyperStack.mmmref"))
                 ||
                 (let uu___1 = FStar_Extraction_ML_Syntax.string_of_mlpath p in
                  uu___1 = "FStar.Monotonic.Heap.mref"))
                ||
                (let uu___1 = FStar_Extraction_ML_Syntax.string_of_mlpath p in
                 uu___1 = "FStar.HyperStack.ST.mreference"))
               ||
               (let uu___1 = FStar_Extraction_ML_Syntax.string_of_mlpath p in
                uu___1 = "FStar.HyperStack.ST.mstackref"))
              ||
              (let uu___1 = FStar_Extraction_ML_Syntax.string_of_mlpath p in
               uu___1 = "FStar.HyperStack.ST.mref"))
             ||
             (let uu___1 = FStar_Extraction_ML_Syntax.string_of_mlpath p in
              uu___1 = "FStar.HyperStack.ST.mmmstackref"))
            ||
            (let uu___1 = FStar_Extraction_ML_Syntax.string_of_mlpath p in
             uu___1 = "FStar.HyperStack.ST.mmmref")
          ->
          let uu___1 = translate_type_without_decay env1 arg in TBuf uu___1
      | FStar_Extraction_ML_Syntax.MLTY_Named (arg::uu___::uu___1::[], p)
          when
          let uu___2 = FStar_Extraction_ML_Syntax.string_of_mlpath p in
          uu___2 = "LowStar.Monotonic.Buffer.mbuffer" ->
          let uu___2 = translate_type_without_decay env1 arg in TBuf uu___2
      | FStar_Extraction_ML_Syntax.MLTY_Named (arg::[], p) when
          (let uu___ = FStar_Extraction_ML_Syntax.string_of_mlpath p in
           uu___ = "LowStar.ConstBuffer.const_buffer") || false
          ->
          let uu___ = translate_type_without_decay env1 arg in
          TConstBuf uu___
      | FStar_Extraction_ML_Syntax.MLTY_Named (arg::[], p) when
          ((((((((((((((let uu___ =
                          FStar_Extraction_ML_Syntax.string_of_mlpath p in
                        uu___ = "FStar.Buffer.buffer") ||
                         (let uu___ =
                            FStar_Extraction_ML_Syntax.string_of_mlpath p in
                          uu___ = "LowStar.Buffer.buffer"))
                        ||
                        (let uu___ =
                           FStar_Extraction_ML_Syntax.string_of_mlpath p in
                         uu___ = "LowStar.ImmutableBuffer.ibuffer"))
                       ||
                       (let uu___ =
                          FStar_Extraction_ML_Syntax.string_of_mlpath p in
                        uu___ = "LowStar.UninitializedBuffer.ubuffer"))
                      ||
                      (let uu___ =
                         FStar_Extraction_ML_Syntax.string_of_mlpath p in
                       uu___ = "FStar.HyperStack.reference"))
                     ||
                     (let uu___ =
                        FStar_Extraction_ML_Syntax.string_of_mlpath p in
                      uu___ = "FStar.HyperStack.stackref"))
                    ||
                    (let uu___ =
                       FStar_Extraction_ML_Syntax.string_of_mlpath p in
                     uu___ = "FStar.HyperStack.ref"))
                   ||
                   (let uu___ = FStar_Extraction_ML_Syntax.string_of_mlpath p in
                    uu___ = "FStar.HyperStack.mmstackref"))
                  ||
                  (let uu___ = FStar_Extraction_ML_Syntax.string_of_mlpath p in
                   uu___ = "FStar.HyperStack.mmref"))
                 ||
                 (let uu___ = FStar_Extraction_ML_Syntax.string_of_mlpath p in
                  uu___ = "FStar.HyperStack.ST.reference"))
                ||
                (let uu___ = FStar_Extraction_ML_Syntax.string_of_mlpath p in
                 uu___ = "FStar.HyperStack.ST.stackref"))
               ||
               (let uu___ = FStar_Extraction_ML_Syntax.string_of_mlpath p in
                uu___ = "FStar.HyperStack.ST.ref"))
              ||
              (let uu___ = FStar_Extraction_ML_Syntax.string_of_mlpath p in
               uu___ = "FStar.HyperStack.ST.mmstackref"))
             ||
             (let uu___ = FStar_Extraction_ML_Syntax.string_of_mlpath p in
              uu___ = "FStar.HyperStack.ST.mmref"))
            || false
          -> let uu___ = translate_type_without_decay env1 arg in TBuf uu___
      | FStar_Extraction_ML_Syntax.MLTY_Named (uu___::arg::[], p) when
          (let uu___1 = FStar_Extraction_ML_Syntax.string_of_mlpath p in
           uu___1 = "FStar.HyperStack.s_ref") ||
            (let uu___1 = FStar_Extraction_ML_Syntax.string_of_mlpath p in
             uu___1 = "FStar.HyperStack.ST.s_ref")
          ->
          let uu___1 = translate_type_without_decay env1 arg in TBuf uu___1
      | FStar_Extraction_ML_Syntax.MLTY_Named (arg::[], p) when
          let uu___ = FStar_Extraction_ML_Syntax.string_of_mlpath p in
          uu___ = "FStar.Universe.raise_t" ->
          translate_type_without_decay env1 arg
      | FStar_Extraction_ML_Syntax.MLTY_Named (uu___::[], p) when
          let uu___1 = FStar_Extraction_ML_Syntax.string_of_mlpath p in
          uu___1 = "FStar.Ghost.erased" -> TAny
      | FStar_Extraction_ML_Syntax.MLTY_Named ([], (path, type_name)) ->
          TQualified (path, type_name)
      | FStar_Extraction_ML_Syntax.MLTY_Named (args, (ns, t1)) when
          ((ns = ["Prims"]) || (ns = ["FStar"; "Pervasives"; "Native"])) &&
            (FStar_Compiler_Util.starts_with t1 "tuple")
          ->
          let uu___ =
            FStar_Compiler_List.map (translate_type_without_decay env1) args in
          TTuple uu___
      | FStar_Extraction_ML_Syntax.MLTY_Named (args, lid) ->
          if (FStar_Compiler_List.length args) > Prims.int_zero
          then
            let uu___ =
              let uu___1 =
                FStar_Compiler_List.map (translate_type_without_decay env1)
                  args in
              (lid, uu___1) in
            TApp uu___
          else TQualified lid
      | FStar_Extraction_ML_Syntax.MLTY_Tuple ts ->
          let uu___ =
            FStar_Compiler_List.map (translate_type_without_decay env1) ts in
          TTuple uu___
and (translate_type' : env -> FStar_Extraction_ML_Syntax.mlty -> typ) =
  fun env1 ->
    fun t -> match t with | t1 -> translate_type_without_decay env1 t1
and (translate_binders :
  env ->
    (Prims.string * FStar_Extraction_ML_Syntax.mlty) Prims.list ->
      binder Prims.list)
  =
  fun env1 ->
    fun args -> FStar_Compiler_List.map (translate_binder env1) args
and (translate_binder :
  env -> (Prims.string * FStar_Extraction_ML_Syntax.mlty) -> binder) =
  fun env1 ->
    fun uu___ ->
      match uu___ with
      | (name1, typ1) ->
          let uu___1 = translate_type env1 typ1 in
          { name = name1; typ = uu___1; mut = false }
and (translate_expr' : env -> FStar_Extraction_ML_Syntax.mlexpr -> expr) =
  fun env1 ->
    fun e ->
      match e.FStar_Extraction_ML_Syntax.expr with
      | FStar_Extraction_ML_Syntax.MLE_Tuple [] -> EUnit
      | FStar_Extraction_ML_Syntax.MLE_Const c -> translate_constant c
      | FStar_Extraction_ML_Syntax.MLE_Var name1 ->
          let uu___ = find env1 name1 in EBound uu___
      | FStar_Extraction_ML_Syntax.MLE_Name ("FStar"::m::[], op1) when
          (is_machine_int m) && (is_op op1) ->
          let uu___ =
            let uu___1 = FStar_Compiler_Util.must (mk_op op1) in
            let uu___2 = FStar_Compiler_Util.must (mk_width m) in
            (uu___1, uu___2) in
          EOp uu___
      | FStar_Extraction_ML_Syntax.MLE_Name ("Prims"::[], op1) when
          is_bool_op op1 ->
          let uu___ =
            let uu___1 = FStar_Compiler_Util.must (mk_bool_op op1) in
            (uu___1, Bool) in
          EOp uu___
      | FStar_Extraction_ML_Syntax.MLE_Name n -> EQualified n
      | FStar_Extraction_ML_Syntax.MLE_Let
          ((flavor,
            { FStar_Extraction_ML_Syntax.mllb_name = name1;
              FStar_Extraction_ML_Syntax.mllb_tysc =
                FStar_Pervasives_Native.Some ([], typ1);
              FStar_Extraction_ML_Syntax.mllb_add_unit = add_unit;
              FStar_Extraction_ML_Syntax.mllb_def = body;
              FStar_Extraction_ML_Syntax.mllb_meta = flags;
              FStar_Extraction_ML_Syntax.print_typ = print;_}::[]),
           continuation)
          ->
          let binder1 =
            let uu___ = translate_type env1 typ1 in
            { name = name1; typ = uu___; mut = false } in
          let body1 = translate_expr env1 body in
          let env2 = extend env1 name1 in
          let continuation1 = translate_expr env2 continuation in
          ELet (binder1, body1, continuation1)
      | FStar_Extraction_ML_Syntax.MLE_Match (expr1, branches1) ->
          let uu___ =
            let uu___1 = translate_expr env1 expr1 in
            let uu___2 = translate_branches env1 branches1 in
            (uu___1, uu___2) in
          EMatch uu___
      | FStar_Extraction_ML_Syntax.MLE_App
          ({
             FStar_Extraction_ML_Syntax.expr =
               FStar_Extraction_ML_Syntax.MLE_TApp
               ({
                  FStar_Extraction_ML_Syntax.expr =
                    FStar_Extraction_ML_Syntax.MLE_Name p;
                  FStar_Extraction_ML_Syntax.mlty = uu___;
                  FStar_Extraction_ML_Syntax.loc = uu___1;_},
                t::[]);
             FStar_Extraction_ML_Syntax.mlty = uu___2;
             FStar_Extraction_ML_Syntax.loc = uu___3;_},
           arg::[])
          when
          let uu___4 = FStar_Extraction_ML_Syntax.string_of_mlpath p in
          uu___4 = "FStar.Dyn.undyn" ->
          let uu___4 =
            let uu___5 = translate_expr env1 arg in
            let uu___6 = translate_type env1 t in (uu___5, uu___6) in
          ECast uu___4
      | FStar_Extraction_ML_Syntax.MLE_App
          ({
             FStar_Extraction_ML_Syntax.expr =
               FStar_Extraction_ML_Syntax.MLE_TApp
               ({
                  FStar_Extraction_ML_Syntax.expr =
                    FStar_Extraction_ML_Syntax.MLE_Name p;
                  FStar_Extraction_ML_Syntax.mlty = uu___;
                  FStar_Extraction_ML_Syntax.loc = uu___1;_},
                uu___2);
             FStar_Extraction_ML_Syntax.mlty = uu___3;
             FStar_Extraction_ML_Syntax.loc = uu___4;_},
           uu___5)
          when
          let uu___6 = FStar_Extraction_ML_Syntax.string_of_mlpath p in
          uu___6 = "Prims.admit" -> EAbort
      | FStar_Extraction_ML_Syntax.MLE_App
          ({
             FStar_Extraction_ML_Syntax.expr =
               FStar_Extraction_ML_Syntax.MLE_TApp
               ({
                  FStar_Extraction_ML_Syntax.expr =
                    FStar_Extraction_ML_Syntax.MLE_Name p;
                  FStar_Extraction_ML_Syntax.mlty = uu___;
                  FStar_Extraction_ML_Syntax.loc = uu___1;_},
                t::[]);
             FStar_Extraction_ML_Syntax.mlty = uu___2;
             FStar_Extraction_ML_Syntax.loc = uu___3;_},
           {
             FStar_Extraction_ML_Syntax.expr =
               FStar_Extraction_ML_Syntax.MLE_Const
               (FStar_Extraction_ML_Syntax.MLC_String s);
             FStar_Extraction_ML_Syntax.mlty = uu___4;
             FStar_Extraction_ML_Syntax.loc = uu___5;_}::[])
          when
          let uu___6 = FStar_Extraction_ML_Syntax.string_of_mlpath p in
          uu___6 = "LowStar.Failure.failwith" ->
          let uu___6 = let uu___7 = translate_type env1 t in (s, uu___7) in
          EAbortT uu___6
      | FStar_Extraction_ML_Syntax.MLE_App
          ({
             FStar_Extraction_ML_Syntax.expr =
               FStar_Extraction_ML_Syntax.MLE_TApp
               ({
                  FStar_Extraction_ML_Syntax.expr =
                    FStar_Extraction_ML_Syntax.MLE_Name p;
                  FStar_Extraction_ML_Syntax.mlty = uu___;
                  FStar_Extraction_ML_Syntax.loc = uu___1;_},
                uu___2);
             FStar_Extraction_ML_Syntax.mlty = uu___3;
             FStar_Extraction_ML_Syntax.loc = uu___4;_},
           arg::[])
          when
          ((let uu___5 = FStar_Extraction_ML_Syntax.string_of_mlpath p in
            uu___5 = "FStar.HyperStack.All.failwith") ||
             (let uu___5 = FStar_Extraction_ML_Syntax.string_of_mlpath p in
              uu___5 = "FStar.Error.unexpected"))
            ||
            (let uu___5 = FStar_Extraction_ML_Syntax.string_of_mlpath p in
             uu___5 = "FStar.Error.unreachable")
          ->
          (match arg with
           | {
               FStar_Extraction_ML_Syntax.expr =
                 FStar_Extraction_ML_Syntax.MLE_Const
                 (FStar_Extraction_ML_Syntax.MLC_String msg);
               FStar_Extraction_ML_Syntax.mlty = uu___5;
               FStar_Extraction_ML_Syntax.loc = uu___6;_} -> EAbortS msg
           | uu___5 ->
               let print_nm = (["FStar"; "HyperStack"; "IO"], "print_string") in
               let print =
                 FStar_Extraction_ML_Syntax.with_ty
                   FStar_Extraction_ML_Syntax.MLTY_Top
                   (FStar_Extraction_ML_Syntax.MLE_Name print_nm) in
               let print1 =
                 FStar_Extraction_ML_Syntax.with_ty
                   FStar_Extraction_ML_Syntax.MLTY_Top
                   (FStar_Extraction_ML_Syntax.MLE_App (print, [arg])) in
               let t = translate_expr env1 print1 in ESequence [t; EAbort])
      | FStar_Extraction_ML_Syntax.MLE_App
          ({
             FStar_Extraction_ML_Syntax.expr =
               FStar_Extraction_ML_Syntax.MLE_TApp
               ({
                  FStar_Extraction_ML_Syntax.expr =
                    FStar_Extraction_ML_Syntax.MLE_Name p;
                  FStar_Extraction_ML_Syntax.mlty = uu___;
                  FStar_Extraction_ML_Syntax.loc = uu___1;_},
                uu___2);
             FStar_Extraction_ML_Syntax.mlty = uu___3;
             FStar_Extraction_ML_Syntax.loc = uu___4;_},
           e1::[])
          when
          (let uu___5 = FStar_Extraction_ML_Syntax.string_of_mlpath p in
           uu___5 = "LowStar.ToFStarBuffer.new_to_old_st") ||
            (let uu___5 = FStar_Extraction_ML_Syntax.string_of_mlpath p in
             uu___5 = "LowStar.ToFStarBuffer.old_to_new_st")
          -> translate_expr env1 e1
      | FStar_Extraction_ML_Syntax.MLE_App
          ({
             FStar_Extraction_ML_Syntax.expr =
               FStar_Extraction_ML_Syntax.MLE_TApp
               ({
                  FStar_Extraction_ML_Syntax.expr =
                    FStar_Extraction_ML_Syntax.MLE_Name p;
                  FStar_Extraction_ML_Syntax.mlty = uu___;
                  FStar_Extraction_ML_Syntax.loc = uu___1;_},
                uu___2);
             FStar_Extraction_ML_Syntax.mlty = uu___3;
             FStar_Extraction_ML_Syntax.loc = uu___4;_},
           e1::e2::[])
          when
          ((((let uu___5 = FStar_Extraction_ML_Syntax.string_of_mlpath p in
              uu___5 = "FStar.Buffer.index") ||
               (let uu___5 = FStar_Extraction_ML_Syntax.string_of_mlpath p in
                uu___5 = "FStar.Buffer.op_Array_Access"))
              ||
              (let uu___5 = FStar_Extraction_ML_Syntax.string_of_mlpath p in
               uu___5 = "LowStar.Monotonic.Buffer.index"))
             ||
             (let uu___5 = FStar_Extraction_ML_Syntax.string_of_mlpath p in
              uu___5 = "LowStar.UninitializedBuffer.uindex"))
            ||
            (let uu___5 = FStar_Extraction_ML_Syntax.string_of_mlpath p in
             uu___5 = "LowStar.ConstBuffer.index")
          ->
          let uu___5 =
            let uu___6 = translate_expr env1 e1 in
            let uu___7 = translate_expr env1 e2 in (uu___6, uu___7) in
          EBufRead uu___5
      | FStar_Extraction_ML_Syntax.MLE_App
          ({
             FStar_Extraction_ML_Syntax.expr =
               FStar_Extraction_ML_Syntax.MLE_TApp
               ({
                  FStar_Extraction_ML_Syntax.expr =
                    FStar_Extraction_ML_Syntax.MLE_Name p;
                  FStar_Extraction_ML_Syntax.mlty = uu___;
                  FStar_Extraction_ML_Syntax.loc = uu___1;_},
                uu___2);
             FStar_Extraction_ML_Syntax.mlty = uu___3;
             FStar_Extraction_ML_Syntax.loc = uu___4;_},
           e1::[])
          when
          let uu___5 = FStar_Extraction_ML_Syntax.string_of_mlpath p in
          uu___5 = "FStar.HyperStack.ST.op_Bang" ->
          let uu___5 =
            let uu___6 = translate_expr env1 e1 in
            (uu___6, (EQualified (["C"], "_zero_for_deref"))) in
          EBufRead uu___5
      | FStar_Extraction_ML_Syntax.MLE_App
          ({
             FStar_Extraction_ML_Syntax.expr =
               FStar_Extraction_ML_Syntax.MLE_TApp
               ({
                  FStar_Extraction_ML_Syntax.expr =
                    FStar_Extraction_ML_Syntax.MLE_Name p;
                  FStar_Extraction_ML_Syntax.mlty = uu___;
                  FStar_Extraction_ML_Syntax.loc = uu___1;_},
                uu___2);
             FStar_Extraction_ML_Syntax.mlty = uu___3;
             FStar_Extraction_ML_Syntax.loc = uu___4;_},
           arg::[])
          when
          let uu___5 = FStar_Extraction_ML_Syntax.string_of_mlpath p in
          uu___5 = "FStar.Universe.raise_val" -> translate_expr env1 arg
      | FStar_Extraction_ML_Syntax.MLE_App
          ({
             FStar_Extraction_ML_Syntax.expr =
               FStar_Extraction_ML_Syntax.MLE_TApp
               ({
                  FStar_Extraction_ML_Syntax.expr =
                    FStar_Extraction_ML_Syntax.MLE_Name p;
                  FStar_Extraction_ML_Syntax.mlty = uu___;
                  FStar_Extraction_ML_Syntax.loc = uu___1;_},
                uu___2);
             FStar_Extraction_ML_Syntax.mlty = uu___3;
             FStar_Extraction_ML_Syntax.loc = uu___4;_},
           arg::[])
          when
          let uu___5 = FStar_Extraction_ML_Syntax.string_of_mlpath p in
          uu___5 = "FStar.Universe.downgrade_val" -> translate_expr env1 arg
      | FStar_Extraction_ML_Syntax.MLE_App
          ({
             FStar_Extraction_ML_Syntax.expr =
               FStar_Extraction_ML_Syntax.MLE_TApp
               ({
                  FStar_Extraction_ML_Syntax.expr =
                    FStar_Extraction_ML_Syntax.MLE_Name p;
                  FStar_Extraction_ML_Syntax.mlty = uu___;
                  FStar_Extraction_ML_Syntax.loc = uu___1;_},
                uu___2);
             FStar_Extraction_ML_Syntax.mlty = uu___3;
             FStar_Extraction_ML_Syntax.loc = uu___4;_},
           e1::e2::[])
          when
          ((let uu___5 = FStar_Extraction_ML_Syntax.string_of_mlpath p in
            uu___5 = "FStar.Buffer.create") ||
             (let uu___5 = FStar_Extraction_ML_Syntax.string_of_mlpath p in
              uu___5 = "LowStar.Monotonic.Buffer.malloca"))
            ||
            (let uu___5 = FStar_Extraction_ML_Syntax.string_of_mlpath p in
             uu___5 = "LowStar.ImmutableBuffer.ialloca")
          ->
          let uu___5 =
            let uu___6 = translate_expr env1 e1 in
            let uu___7 = translate_expr env1 e2 in (Stack, uu___6, uu___7) in
          EBufCreate uu___5
      | FStar_Extraction_ML_Syntax.MLE_App
          ({
             FStar_Extraction_ML_Syntax.expr =
               FStar_Extraction_ML_Syntax.MLE_TApp
               ({
                  FStar_Extraction_ML_Syntax.expr =
                    FStar_Extraction_ML_Syntax.MLE_Name p;
                  FStar_Extraction_ML_Syntax.mlty = uu___;
                  FStar_Extraction_ML_Syntax.loc = uu___1;_},
                uu___2);
             FStar_Extraction_ML_Syntax.mlty = uu___3;
             FStar_Extraction_ML_Syntax.loc = uu___4;_},
           elen::[])
          when
          let uu___5 = FStar_Extraction_ML_Syntax.string_of_mlpath p in
          uu___5 = "LowStar.UninitializedBuffer.ualloca" ->
          let uu___5 =
            let uu___6 = translate_expr env1 elen in (Stack, uu___6) in
          EBufCreateNoInit uu___5
      | FStar_Extraction_ML_Syntax.MLE_App
          ({
             FStar_Extraction_ML_Syntax.expr =
               FStar_Extraction_ML_Syntax.MLE_TApp
               ({
                  FStar_Extraction_ML_Syntax.expr =
                    FStar_Extraction_ML_Syntax.MLE_Name p;
                  FStar_Extraction_ML_Syntax.mlty = uu___;
                  FStar_Extraction_ML_Syntax.loc = uu___1;_},
                uu___2);
             FStar_Extraction_ML_Syntax.mlty = uu___3;
             FStar_Extraction_ML_Syntax.loc = uu___4;_},
           init::[])
          when
          (let uu___5 = FStar_Extraction_ML_Syntax.string_of_mlpath p in
           uu___5 = "FStar.HyperStack.ST.salloc") || false
          ->
          let uu___5 =
            let uu___6 = translate_expr env1 init in
            (Stack, uu___6, (EConstant (UInt32, "1"))) in
          EBufCreate uu___5
      | FStar_Extraction_ML_Syntax.MLE_App
          ({
             FStar_Extraction_ML_Syntax.expr =
               FStar_Extraction_ML_Syntax.MLE_TApp
               ({
                  FStar_Extraction_ML_Syntax.expr =
                    FStar_Extraction_ML_Syntax.MLE_Name p;
                  FStar_Extraction_ML_Syntax.mlty = uu___;
                  FStar_Extraction_ML_Syntax.loc = uu___1;_},
                uu___2);
             FStar_Extraction_ML_Syntax.mlty = uu___3;
             FStar_Extraction_ML_Syntax.loc = uu___4;_},
           e2::[])
          when
          ((let uu___5 = FStar_Extraction_ML_Syntax.string_of_mlpath p in
            uu___5 = "FStar.Buffer.createL") ||
             (let uu___5 = FStar_Extraction_ML_Syntax.string_of_mlpath p in
              uu___5 = "LowStar.Monotonic.Buffer.malloca_of_list"))
            ||
            (let uu___5 = FStar_Extraction_ML_Syntax.string_of_mlpath p in
             uu___5 = "LowStar.ImmutableBuffer.ialloca_of_list")
          ->
          let uu___5 =
            let uu___6 =
              let uu___7 = list_elements e2 in
              FStar_Compiler_List.map (translate_expr env1) uu___7 in
            (Stack, uu___6) in
          EBufCreateL uu___5
      | FStar_Extraction_ML_Syntax.MLE_App
          ({
             FStar_Extraction_ML_Syntax.expr =
               FStar_Extraction_ML_Syntax.MLE_TApp
               ({
                  FStar_Extraction_ML_Syntax.expr =
                    FStar_Extraction_ML_Syntax.MLE_Name p;
                  FStar_Extraction_ML_Syntax.mlty = uu___;
                  FStar_Extraction_ML_Syntax.loc = uu___1;_},
                uu___2);
             FStar_Extraction_ML_Syntax.mlty = uu___3;
             FStar_Extraction_ML_Syntax.loc = uu___4;_},
           _erid::e2::[])
          when
          (let uu___5 = FStar_Extraction_ML_Syntax.string_of_mlpath p in
           uu___5 = "LowStar.Monotonic.Buffer.mgcmalloc_of_list") ||
            (let uu___5 = FStar_Extraction_ML_Syntax.string_of_mlpath p in
             uu___5 = "LowStar.ImmutableBuffer.igcmalloc_of_list")
          ->
          let uu___5 =
            let uu___6 =
              let uu___7 = list_elements e2 in
              FStar_Compiler_List.map (translate_expr env1) uu___7 in
            (Eternal, uu___6) in
          EBufCreateL uu___5
      | FStar_Extraction_ML_Syntax.MLE_App
          ({
             FStar_Extraction_ML_Syntax.expr =
               FStar_Extraction_ML_Syntax.MLE_TApp
               ({
                  FStar_Extraction_ML_Syntax.expr =
                    FStar_Extraction_ML_Syntax.MLE_Name p;
                  FStar_Extraction_ML_Syntax.mlty = uu___;
                  FStar_Extraction_ML_Syntax.loc = uu___1;_},
                uu___2);
             FStar_Extraction_ML_Syntax.mlty = uu___3;
             FStar_Extraction_ML_Syntax.loc = uu___4;_},
           _rid::init::[])
          when
          (let uu___5 = FStar_Extraction_ML_Syntax.string_of_mlpath p in
           uu___5 = "FStar.HyperStack.ST.ralloc") ||
            (let uu___5 = FStar_Extraction_ML_Syntax.string_of_mlpath p in
             uu___5 = "FStar.HyperStack.ST.ralloc_drgn")
          ->
          let uu___5 =
            let uu___6 = translate_expr env1 init in
            (Eternal, uu___6, (EConstant (UInt32, "1"))) in
          EBufCreate uu___5
      | FStar_Extraction_ML_Syntax.MLE_App
          ({
             FStar_Extraction_ML_Syntax.expr =
               FStar_Extraction_ML_Syntax.MLE_TApp
               ({
                  FStar_Extraction_ML_Syntax.expr =
                    FStar_Extraction_ML_Syntax.MLE_Name p;
                  FStar_Extraction_ML_Syntax.mlty = uu___;
                  FStar_Extraction_ML_Syntax.loc = uu___1;_},
                uu___2);
             FStar_Extraction_ML_Syntax.mlty = uu___3;
             FStar_Extraction_ML_Syntax.loc = uu___4;_},
           _e0::e1::e2::[])
          when
          ((let uu___5 = FStar_Extraction_ML_Syntax.string_of_mlpath p in
            uu___5 = "FStar.Buffer.rcreate") ||
             (let uu___5 = FStar_Extraction_ML_Syntax.string_of_mlpath p in
              uu___5 = "LowStar.Monotonic.Buffer.mgcmalloc"))
            ||
            (let uu___5 = FStar_Extraction_ML_Syntax.string_of_mlpath p in
             uu___5 = "LowStar.ImmutableBuffer.igcmalloc")
          ->
          let uu___5 =
            let uu___6 = translate_expr env1 e1 in
            let uu___7 = translate_expr env1 e2 in (Eternal, uu___6, uu___7) in
          EBufCreate uu___5
      | FStar_Extraction_ML_Syntax.MLE_App
          ({
             FStar_Extraction_ML_Syntax.expr =
               FStar_Extraction_ML_Syntax.MLE_TApp
               ({
                  FStar_Extraction_ML_Syntax.expr =
                    FStar_Extraction_ML_Syntax.MLE_Name p;
                  FStar_Extraction_ML_Syntax.mlty = uu___;
                  FStar_Extraction_ML_Syntax.loc = uu___1;_},
                uu___2);
             FStar_Extraction_ML_Syntax.mlty = uu___3;
             FStar_Extraction_ML_Syntax.loc = uu___4;_},
           uu___5)
          when
          (((((let uu___6 = FStar_Extraction_ML_Syntax.string_of_mlpath p in
               uu___6 = "LowStar.Monotonic.Buffer.mgcmalloc_and_blit") ||
                (let uu___6 = FStar_Extraction_ML_Syntax.string_of_mlpath p in
                 uu___6 = "LowStar.Monotonic.Buffer.mmalloc_and_blit"))
               ||
               (let uu___6 = FStar_Extraction_ML_Syntax.string_of_mlpath p in
                uu___6 = "LowStar.Monotonic.Buffer.malloca_and_blit"))
              ||
              (let uu___6 = FStar_Extraction_ML_Syntax.string_of_mlpath p in
               uu___6 = "LowStar.ImmutableBuffer.igcmalloc_and_blit"))
             ||
             (let uu___6 = FStar_Extraction_ML_Syntax.string_of_mlpath p in
              uu___6 = "LowStar.ImmutableBuffer.imalloc_and_blit"))
            ||
            (let uu___6 = FStar_Extraction_ML_Syntax.string_of_mlpath p in
             uu___6 = "LowStar.ImmutableBuffer.ialloca_and_blit")
          ->
          EAbortS
            "alloc_and_blit family of functions are not yet supported downstream"
      | FStar_Extraction_ML_Syntax.MLE_App
          ({
             FStar_Extraction_ML_Syntax.expr =
               FStar_Extraction_ML_Syntax.MLE_TApp
               ({
                  FStar_Extraction_ML_Syntax.expr =
                    FStar_Extraction_ML_Syntax.MLE_Name p;
                  FStar_Extraction_ML_Syntax.mlty = uu___;
                  FStar_Extraction_ML_Syntax.loc = uu___1;_},
                uu___2);
             FStar_Extraction_ML_Syntax.mlty = uu___3;
             FStar_Extraction_ML_Syntax.loc = uu___4;_},
           _erid::elen::[])
          when
          let uu___5 = FStar_Extraction_ML_Syntax.string_of_mlpath p in
          uu___5 = "LowStar.UninitializedBuffer.ugcmalloc" ->
          let uu___5 =
            let uu___6 = translate_expr env1 elen in (Eternal, uu___6) in
          EBufCreateNoInit uu___5
      | FStar_Extraction_ML_Syntax.MLE_App
          ({
             FStar_Extraction_ML_Syntax.expr =
               FStar_Extraction_ML_Syntax.MLE_TApp
               ({
                  FStar_Extraction_ML_Syntax.expr =
                    FStar_Extraction_ML_Syntax.MLE_Name p;
                  FStar_Extraction_ML_Syntax.mlty = uu___;
                  FStar_Extraction_ML_Syntax.loc = uu___1;_},
                uu___2);
             FStar_Extraction_ML_Syntax.mlty = uu___3;
             FStar_Extraction_ML_Syntax.loc = uu___4;_},
           _rid::init::[])
          when
          (let uu___5 = FStar_Extraction_ML_Syntax.string_of_mlpath p in
           uu___5 = "FStar.HyperStack.ST.ralloc_mm") ||
            (let uu___5 = FStar_Extraction_ML_Syntax.string_of_mlpath p in
             uu___5 = "FStar.HyperStack.ST.ralloc_drgn_mm")
          ->
          let uu___5 =
            let uu___6 = translate_expr env1 init in
            (ManuallyManaged, uu___6, (EConstant (UInt32, "1"))) in
          EBufCreate uu___5
      | FStar_Extraction_ML_Syntax.MLE_App
          ({
             FStar_Extraction_ML_Syntax.expr =
               FStar_Extraction_ML_Syntax.MLE_TApp
               ({
                  FStar_Extraction_ML_Syntax.expr =
                    FStar_Extraction_ML_Syntax.MLE_Name p;
                  FStar_Extraction_ML_Syntax.mlty = uu___;
                  FStar_Extraction_ML_Syntax.loc = uu___1;_},
                uu___2);
             FStar_Extraction_ML_Syntax.mlty = uu___3;
             FStar_Extraction_ML_Syntax.loc = uu___4;_},
           _e0::e1::e2::[])
          when
          (((let uu___5 = FStar_Extraction_ML_Syntax.string_of_mlpath p in
             uu___5 = "FStar.Buffer.rcreate_mm") ||
              (let uu___5 = FStar_Extraction_ML_Syntax.string_of_mlpath p in
               uu___5 = "LowStar.Monotonic.Buffer.mmalloc"))
             ||
             (let uu___5 = FStar_Extraction_ML_Syntax.string_of_mlpath p in
              uu___5 = "LowStar.Monotonic.Buffer.mmalloc"))
            ||
            (let uu___5 = FStar_Extraction_ML_Syntax.string_of_mlpath p in
             uu___5 = "LowStar.ImmutableBuffer.imalloc")
          ->
          let uu___5 =
            let uu___6 = translate_expr env1 e1 in
            let uu___7 = translate_expr env1 e2 in
            (ManuallyManaged, uu___6, uu___7) in
          EBufCreate uu___5
      | FStar_Extraction_ML_Syntax.MLE_App
          ({
             FStar_Extraction_ML_Syntax.expr =
               FStar_Extraction_ML_Syntax.MLE_TApp
               ({
                  FStar_Extraction_ML_Syntax.expr =
                    FStar_Extraction_ML_Syntax.MLE_Name p;
                  FStar_Extraction_ML_Syntax.mlty = uu___;
                  FStar_Extraction_ML_Syntax.loc = uu___1;_},
                uu___2);
             FStar_Extraction_ML_Syntax.mlty = uu___3;
             FStar_Extraction_ML_Syntax.loc = uu___4;_},
           _erid::elen::[])
          when
          let uu___5 = FStar_Extraction_ML_Syntax.string_of_mlpath p in
          uu___5 = "LowStar.UninitializedBuffer.umalloc" ->
          let uu___5 =
            let uu___6 = translate_expr env1 elen in
            (ManuallyManaged, uu___6) in
          EBufCreateNoInit uu___5
      | FStar_Extraction_ML_Syntax.MLE_App
          ({
             FStar_Extraction_ML_Syntax.expr =
               FStar_Extraction_ML_Syntax.MLE_TApp
               ({
                  FStar_Extraction_ML_Syntax.expr =
                    FStar_Extraction_ML_Syntax.MLE_Name p;
                  FStar_Extraction_ML_Syntax.mlty = uu___;
                  FStar_Extraction_ML_Syntax.loc = uu___1;_},
                uu___2);
             FStar_Extraction_ML_Syntax.mlty = uu___3;
             FStar_Extraction_ML_Syntax.loc = uu___4;_},
           e2::[])
          when
          (let uu___5 = FStar_Extraction_ML_Syntax.string_of_mlpath p in
           uu___5 = "FStar.HyperStack.ST.rfree") || false
          -> let uu___5 = translate_expr env1 e2 in EBufFree uu___5
      | FStar_Extraction_ML_Syntax.MLE_App
          ({
             FStar_Extraction_ML_Syntax.expr =
               FStar_Extraction_ML_Syntax.MLE_TApp
               ({
                  FStar_Extraction_ML_Syntax.expr =
                    FStar_Extraction_ML_Syntax.MLE_Name p;
                  FStar_Extraction_ML_Syntax.mlty = uu___;
                  FStar_Extraction_ML_Syntax.loc = uu___1;_},
                uu___2);
             FStar_Extraction_ML_Syntax.mlty = uu___3;
             FStar_Extraction_ML_Syntax.loc = uu___4;_},
           e2::[])
          when
          (let uu___5 = FStar_Extraction_ML_Syntax.string_of_mlpath p in
           uu___5 = "FStar.Buffer.rfree") ||
            (let uu___5 = FStar_Extraction_ML_Syntax.string_of_mlpath p in
             uu___5 = "LowStar.Monotonic.Buffer.free")
          -> let uu___5 = translate_expr env1 e2 in EBufFree uu___5
      | FStar_Extraction_ML_Syntax.MLE_App
          ({
             FStar_Extraction_ML_Syntax.expr =
               FStar_Extraction_ML_Syntax.MLE_TApp
               ({
                  FStar_Extraction_ML_Syntax.expr =
                    FStar_Extraction_ML_Syntax.MLE_Name p;
                  FStar_Extraction_ML_Syntax.mlty = uu___;
                  FStar_Extraction_ML_Syntax.loc = uu___1;_},
                uu___2);
             FStar_Extraction_ML_Syntax.mlty = uu___3;
             FStar_Extraction_ML_Syntax.loc = uu___4;_},
           e1::e2::_e3::[])
          when
          let uu___5 = FStar_Extraction_ML_Syntax.string_of_mlpath p in
          uu___5 = "FStar.Buffer.sub" ->
          let uu___5 =
            let uu___6 = translate_expr env1 e1 in
            let uu___7 = translate_expr env1 e2 in (uu___6, uu___7) in
          EBufSub uu___5
      | FStar_Extraction_ML_Syntax.MLE_App
          ({
             FStar_Extraction_ML_Syntax.expr =
               FStar_Extraction_ML_Syntax.MLE_TApp
               ({
                  FStar_Extraction_ML_Syntax.expr =
                    FStar_Extraction_ML_Syntax.MLE_Name p;
                  FStar_Extraction_ML_Syntax.mlty = uu___;
                  FStar_Extraction_ML_Syntax.loc = uu___1;_},
                uu___2);
             FStar_Extraction_ML_Syntax.mlty = uu___3;
             FStar_Extraction_ML_Syntax.loc = uu___4;_},
           e1::e2::_e3::[])
          when
          (let uu___5 = FStar_Extraction_ML_Syntax.string_of_mlpath p in
           uu___5 = "LowStar.Monotonic.Buffer.msub") ||
            (let uu___5 = FStar_Extraction_ML_Syntax.string_of_mlpath p in
             uu___5 = "LowStar.ConstBuffer.sub")
          ->
          let uu___5 =
            let uu___6 = translate_expr env1 e1 in
            let uu___7 = translate_expr env1 e2 in (uu___6, uu___7) in
          EBufSub uu___5
      | FStar_Extraction_ML_Syntax.MLE_App
          ({
             FStar_Extraction_ML_Syntax.expr =
               FStar_Extraction_ML_Syntax.MLE_TApp
               ({
                  FStar_Extraction_ML_Syntax.expr =
                    FStar_Extraction_ML_Syntax.MLE_Name p;
                  FStar_Extraction_ML_Syntax.mlty = uu___;
                  FStar_Extraction_ML_Syntax.loc = uu___1;_},
                uu___2);
             FStar_Extraction_ML_Syntax.mlty = uu___3;
             FStar_Extraction_ML_Syntax.loc = uu___4;_},
           e1::e2::[])
          when
          let uu___5 = FStar_Extraction_ML_Syntax.string_of_mlpath p in
          uu___5 = "FStar.Buffer.join" -> translate_expr env1 e1
      | FStar_Extraction_ML_Syntax.MLE_App
          ({
             FStar_Extraction_ML_Syntax.expr =
               FStar_Extraction_ML_Syntax.MLE_TApp
               ({
                  FStar_Extraction_ML_Syntax.expr =
                    FStar_Extraction_ML_Syntax.MLE_Name p;
                  FStar_Extraction_ML_Syntax.mlty = uu___;
                  FStar_Extraction_ML_Syntax.loc = uu___1;_},
                uu___2);
             FStar_Extraction_ML_Syntax.mlty = uu___3;
             FStar_Extraction_ML_Syntax.loc = uu___4;_},
           e1::e2::[])
          when
          let uu___5 = FStar_Extraction_ML_Syntax.string_of_mlpath p in
          uu___5 = "FStar.Buffer.offset" ->
          let uu___5 =
            let uu___6 = translate_expr env1 e1 in
            let uu___7 = translate_expr env1 e2 in (uu___6, uu___7) in
          EBufSub uu___5
      | FStar_Extraction_ML_Syntax.MLE_App
          ({
             FStar_Extraction_ML_Syntax.expr =
               FStar_Extraction_ML_Syntax.MLE_TApp
               ({
                  FStar_Extraction_ML_Syntax.expr =
                    FStar_Extraction_ML_Syntax.MLE_Name p;
                  FStar_Extraction_ML_Syntax.mlty = uu___;
                  FStar_Extraction_ML_Syntax.loc = uu___1;_},
                uu___2);
             FStar_Extraction_ML_Syntax.mlty = uu___3;
             FStar_Extraction_ML_Syntax.loc = uu___4;_},
           e1::e2::[])
          when
          let uu___5 = FStar_Extraction_ML_Syntax.string_of_mlpath p in
          uu___5 = "LowStar.Monotonic.Buffer.moffset" ->
          let uu___5 =
            let uu___6 = translate_expr env1 e1 in
            let uu___7 = translate_expr env1 e2 in (uu___6, uu___7) in
          EBufSub uu___5
      | FStar_Extraction_ML_Syntax.MLE_App
          ({
             FStar_Extraction_ML_Syntax.expr =
               FStar_Extraction_ML_Syntax.MLE_TApp
               ({
                  FStar_Extraction_ML_Syntax.expr =
                    FStar_Extraction_ML_Syntax.MLE_Name p;
                  FStar_Extraction_ML_Syntax.mlty = uu___;
                  FStar_Extraction_ML_Syntax.loc = uu___1;_},
                uu___2);
             FStar_Extraction_ML_Syntax.mlty = uu___3;
             FStar_Extraction_ML_Syntax.loc = uu___4;_},
           e1::e2::e3::[])
          when
          (((let uu___5 = FStar_Extraction_ML_Syntax.string_of_mlpath p in
             uu___5 = "FStar.Buffer.upd") ||
              (let uu___5 = FStar_Extraction_ML_Syntax.string_of_mlpath p in
               uu___5 = "FStar.Buffer.op_Array_Assignment"))
             ||
             (let uu___5 = FStar_Extraction_ML_Syntax.string_of_mlpath p in
              uu___5 = "LowStar.Monotonic.Buffer.upd'"))
            ||
            (let uu___5 = FStar_Extraction_ML_Syntax.string_of_mlpath p in
             uu___5 = "LowStar.UninitializedBuffer.uupd")
          ->
          let uu___5 =
            let uu___6 = translate_expr env1 e1 in
            let uu___7 = translate_expr env1 e2 in
            let uu___8 = translate_expr env1 e3 in (uu___6, uu___7, uu___8) in
          EBufWrite uu___5
      | FStar_Extraction_ML_Syntax.MLE_App
          ({
             FStar_Extraction_ML_Syntax.expr =
               FStar_Extraction_ML_Syntax.MLE_TApp
               ({
                  FStar_Extraction_ML_Syntax.expr =
                    FStar_Extraction_ML_Syntax.MLE_Name p;
                  FStar_Extraction_ML_Syntax.mlty = uu___;
                  FStar_Extraction_ML_Syntax.loc = uu___1;_},
                uu___2);
             FStar_Extraction_ML_Syntax.mlty = uu___3;
             FStar_Extraction_ML_Syntax.loc = uu___4;_},
           e1::e2::[])
          when
          let uu___5 = FStar_Extraction_ML_Syntax.string_of_mlpath p in
          uu___5 = "FStar.HyperStack.ST.op_Colon_Equals" ->
          let uu___5 =
            let uu___6 = translate_expr env1 e1 in
            let uu___7 = translate_expr env1 e2 in
            (uu___6, (EQualified (["C"], "_zero_for_deref")), uu___7) in
          EBufWrite uu___5
      | FStar_Extraction_ML_Syntax.MLE_App
          ({
             FStar_Extraction_ML_Syntax.expr =
               FStar_Extraction_ML_Syntax.MLE_Name p;
             FStar_Extraction_ML_Syntax.mlty = uu___;
             FStar_Extraction_ML_Syntax.loc = uu___1;_},
           uu___2::[])
          when
          (let uu___3 = FStar_Extraction_ML_Syntax.string_of_mlpath p in
           uu___3 = "FStar.HyperStack.ST.push_frame") || false
          -> EPushFrame
      | FStar_Extraction_ML_Syntax.MLE_App
          ({
             FStar_Extraction_ML_Syntax.expr =
               FStar_Extraction_ML_Syntax.MLE_Name p;
             FStar_Extraction_ML_Syntax.mlty = uu___;
             FStar_Extraction_ML_Syntax.loc = uu___1;_},
           uu___2::[])
          when
          let uu___3 = FStar_Extraction_ML_Syntax.string_of_mlpath p in
          uu___3 = "FStar.HyperStack.ST.pop_frame" -> EPopFrame
      | FStar_Extraction_ML_Syntax.MLE_App
          ({
             FStar_Extraction_ML_Syntax.expr =
               FStar_Extraction_ML_Syntax.MLE_TApp
               ({
                  FStar_Extraction_ML_Syntax.expr =
                    FStar_Extraction_ML_Syntax.MLE_Name p;
                  FStar_Extraction_ML_Syntax.mlty = uu___;
                  FStar_Extraction_ML_Syntax.loc = uu___1;_},
                uu___2);
             FStar_Extraction_ML_Syntax.mlty = uu___3;
             FStar_Extraction_ML_Syntax.loc = uu___4;_},
           e1::e2::e3::e4::e5::[])
          when
          ((let uu___5 = FStar_Extraction_ML_Syntax.string_of_mlpath p in
            uu___5 = "FStar.Buffer.blit") ||
             (let uu___5 = FStar_Extraction_ML_Syntax.string_of_mlpath p in
              uu___5 = "LowStar.Monotonic.Buffer.blit"))
            ||
            (let uu___5 = FStar_Extraction_ML_Syntax.string_of_mlpath p in
             uu___5 = "LowStar.UninitializedBuffer.ublit")
          ->
          let uu___5 =
            let uu___6 = translate_expr env1 e1 in
            let uu___7 = translate_expr env1 e2 in
            let uu___8 = translate_expr env1 e3 in
            let uu___9 = translate_expr env1 e4 in
            let uu___10 = translate_expr env1 e5 in
            (uu___6, uu___7, uu___8, uu___9, uu___10) in
          EBufBlit uu___5
      | FStar_Extraction_ML_Syntax.MLE_App
          ({
             FStar_Extraction_ML_Syntax.expr =
               FStar_Extraction_ML_Syntax.MLE_TApp
               ({
                  FStar_Extraction_ML_Syntax.expr =
                    FStar_Extraction_ML_Syntax.MLE_Name p;
                  FStar_Extraction_ML_Syntax.mlty = uu___;
                  FStar_Extraction_ML_Syntax.loc = uu___1;_},
                uu___2);
             FStar_Extraction_ML_Syntax.mlty = uu___3;
             FStar_Extraction_ML_Syntax.loc = uu___4;_},
           e1::e2::e3::[])
          when
          let s = FStar_Extraction_ML_Syntax.string_of_mlpath p in
          (s = "FStar.Buffer.fill") || (s = "LowStar.Monotonic.Buffer.fill")
          ->
          let uu___5 =
            let uu___6 = translate_expr env1 e1 in
            let uu___7 = translate_expr env1 e2 in
            let uu___8 = translate_expr env1 e3 in (uu___6, uu___7, uu___8) in
          EBufFill uu___5
      | FStar_Extraction_ML_Syntax.MLE_App
          ({
             FStar_Extraction_ML_Syntax.expr =
               FStar_Extraction_ML_Syntax.MLE_Name p;
             FStar_Extraction_ML_Syntax.mlty = uu___;
             FStar_Extraction_ML_Syntax.loc = uu___1;_},
           uu___2::[])
          when
          let uu___3 = FStar_Extraction_ML_Syntax.string_of_mlpath p in
          uu___3 = "FStar.HyperStack.ST.get" -> EUnit
      | FStar_Extraction_ML_Syntax.MLE_App
          ({
             FStar_Extraction_ML_Syntax.expr =
               FStar_Extraction_ML_Syntax.MLE_TApp
               ({
                  FStar_Extraction_ML_Syntax.expr =
                    FStar_Extraction_ML_Syntax.MLE_Name p;
                  FStar_Extraction_ML_Syntax.mlty = uu___;
                  FStar_Extraction_ML_Syntax.loc = uu___1;_},
                uu___2);
             FStar_Extraction_ML_Syntax.mlty = uu___3;
             FStar_Extraction_ML_Syntax.loc = uu___4;_},
           _rid::[])
          when
          (let uu___5 = FStar_Extraction_ML_Syntax.string_of_mlpath p in
           uu___5 = "FStar.HyperStack.ST.free_drgn") ||
            (let uu___5 = FStar_Extraction_ML_Syntax.string_of_mlpath p in
             uu___5 = "FStar.HyperStack.ST.new_drgn")
          -> EUnit
      | FStar_Extraction_ML_Syntax.MLE_App
          ({
             FStar_Extraction_ML_Syntax.expr =
               FStar_Extraction_ML_Syntax.MLE_TApp
               ({
                  FStar_Extraction_ML_Syntax.expr =
                    FStar_Extraction_ML_Syntax.MLE_Name p;
                  FStar_Extraction_ML_Syntax.mlty = uu___;
                  FStar_Extraction_ML_Syntax.loc = uu___1;_},
                uu___2);
             FStar_Extraction_ML_Syntax.mlty = uu___3;
             FStar_Extraction_ML_Syntax.loc = uu___4;_},
           _ebuf::_eseq::[])
          when
          (((let uu___5 = FStar_Extraction_ML_Syntax.string_of_mlpath p in
             uu___5 = "LowStar.Monotonic.Buffer.witness_p") ||
              (let uu___5 = FStar_Extraction_ML_Syntax.string_of_mlpath p in
               uu___5 = "LowStar.Monotonic.Buffer.recall_p"))
             ||
             (let uu___5 = FStar_Extraction_ML_Syntax.string_of_mlpath p in
              uu___5 = "LowStar.ImmutableBuffer.witness_contents"))
            ||
            (let uu___5 = FStar_Extraction_ML_Syntax.string_of_mlpath p in
             uu___5 = "LowStar.ImmutableBuffer.recall_contents")
          -> EUnit
      | FStar_Extraction_ML_Syntax.MLE_App
          ({
             FStar_Extraction_ML_Syntax.expr =
               FStar_Extraction_ML_Syntax.MLE_TApp
               ({
                  FStar_Extraction_ML_Syntax.expr =
                    FStar_Extraction_ML_Syntax.MLE_Name p;
                  FStar_Extraction_ML_Syntax.mlty = uu___;
                  FStar_Extraction_ML_Syntax.loc = uu___1;_},
                uu___2);
             FStar_Extraction_ML_Syntax.mlty = uu___3;
             FStar_Extraction_ML_Syntax.loc = uu___4;_},
           e1::[])
          when
          (let uu___5 = FStar_Extraction_ML_Syntax.string_of_mlpath p in
           uu___5 = "LowStar.ConstBuffer.of_buffer") ||
            (let uu___5 = FStar_Extraction_ML_Syntax.string_of_mlpath p in
             uu___5 = "LowStar.ConstBuffer.of_ibuffer")
          -> translate_expr env1 e1
      | FStar_Extraction_ML_Syntax.MLE_App
          ({
             FStar_Extraction_ML_Syntax.expr =
               FStar_Extraction_ML_Syntax.MLE_TApp
               ({
                  FStar_Extraction_ML_Syntax.expr =
                    FStar_Extraction_ML_Syntax.MLE_Name p;
                  FStar_Extraction_ML_Syntax.mlty = uu___;
                  FStar_Extraction_ML_Syntax.loc = uu___1;_},
                t::[]);
             FStar_Extraction_ML_Syntax.mlty = uu___2;
             FStar_Extraction_ML_Syntax.loc = uu___3;_},
           _eqal::e1::[])
          when
          let uu___4 = FStar_Extraction_ML_Syntax.string_of_mlpath p in
          uu___4 = "LowStar.ConstBuffer.of_qbuf" ->
          let uu___4 =
            let uu___5 = translate_expr env1 e1 in
            let uu___6 =
              let uu___7 = translate_type env1 t in TConstBuf uu___7 in
            (uu___5, uu___6) in
          ECast uu___4
      | FStar_Extraction_ML_Syntax.MLE_App
          ({
             FStar_Extraction_ML_Syntax.expr =
               FStar_Extraction_ML_Syntax.MLE_TApp
               ({
                  FStar_Extraction_ML_Syntax.expr =
                    FStar_Extraction_ML_Syntax.MLE_Name p;
                  FStar_Extraction_ML_Syntax.mlty = uu___;
                  FStar_Extraction_ML_Syntax.loc = uu___1;_},
                t::[]);
             FStar_Extraction_ML_Syntax.mlty = uu___2;
             FStar_Extraction_ML_Syntax.loc = uu___3;_},
           e1::[])
          when
          ((let uu___4 = FStar_Extraction_ML_Syntax.string_of_mlpath p in
            uu___4 = "LowStar.ConstBuffer.cast") ||
             (let uu___4 = FStar_Extraction_ML_Syntax.string_of_mlpath p in
              uu___4 = "LowStar.ConstBuffer.to_buffer"))
            ||
            (let uu___4 = FStar_Extraction_ML_Syntax.string_of_mlpath p in
             uu___4 = "LowStar.ConstBuffer.to_ibuffer")
          ->
          let uu___4 =
            let uu___5 = translate_expr env1 e1 in
            let uu___6 = let uu___7 = translate_type env1 t in TBuf uu___7 in
            (uu___5, uu___6) in
          ECast uu___4
      | FStar_Extraction_ML_Syntax.MLE_App
          ({
             FStar_Extraction_ML_Syntax.expr =
               FStar_Extraction_ML_Syntax.MLE_Name p;
             FStar_Extraction_ML_Syntax.mlty = uu___;
             FStar_Extraction_ML_Syntax.loc = uu___1;_},
           e1::[])
          when
          let uu___2 = FStar_Extraction_ML_Syntax.string_of_mlpath p in
          uu___2 = "Obj.repr" ->
          let uu___2 = let uu___3 = translate_expr env1 e1 in (uu___3, TAny) in
          ECast uu___2
      | FStar_Extraction_ML_Syntax.MLE_App
          ({
             FStar_Extraction_ML_Syntax.expr =
               FStar_Extraction_ML_Syntax.MLE_Name ("FStar"::m::[], op1);
             FStar_Extraction_ML_Syntax.mlty = uu___;
             FStar_Extraction_ML_Syntax.loc = uu___1;_},
           args)
          when (is_machine_int m) && (is_op op1) ->
          let uu___2 = FStar_Compiler_Util.must (mk_width m) in
          let uu___3 = FStar_Compiler_Util.must (mk_op op1) in
          mk_op_app env1 uu___2 uu___3 args
      | FStar_Extraction_ML_Syntax.MLE_App
          ({
             FStar_Extraction_ML_Syntax.expr =
               FStar_Extraction_ML_Syntax.MLE_Name ("Prims"::[], op1);
             FStar_Extraction_ML_Syntax.mlty = uu___;
             FStar_Extraction_ML_Syntax.loc = uu___1;_},
           args)
          when is_bool_op op1 ->
          let uu___2 = FStar_Compiler_Util.must (mk_bool_op op1) in
          mk_op_app env1 Bool uu___2 args
      | FStar_Extraction_ML_Syntax.MLE_App
          ({
             FStar_Extraction_ML_Syntax.expr =
               FStar_Extraction_ML_Syntax.MLE_Name
               ("FStar"::m::[], "int_to_t");
             FStar_Extraction_ML_Syntax.mlty = uu___;
             FStar_Extraction_ML_Syntax.loc = uu___1;_},
           {
             FStar_Extraction_ML_Syntax.expr =
               FStar_Extraction_ML_Syntax.MLE_Const
               (FStar_Extraction_ML_Syntax.MLC_Int
               (c, FStar_Pervasives_Native.None));
             FStar_Extraction_ML_Syntax.mlty = uu___2;
             FStar_Extraction_ML_Syntax.loc = uu___3;_}::[])
          when is_machine_int m ->
          let uu___4 =
            let uu___5 = FStar_Compiler_Util.must (mk_width m) in (uu___5, c) in
          EConstant uu___4
      | FStar_Extraction_ML_Syntax.MLE_App
          ({
             FStar_Extraction_ML_Syntax.expr =
               FStar_Extraction_ML_Syntax.MLE_Name
               ("FStar"::m::[], "uint_to_t");
             FStar_Extraction_ML_Syntax.mlty = uu___;
             FStar_Extraction_ML_Syntax.loc = uu___1;_},
           {
             FStar_Extraction_ML_Syntax.expr =
               FStar_Extraction_ML_Syntax.MLE_Const
               (FStar_Extraction_ML_Syntax.MLC_Int
               (c, FStar_Pervasives_Native.None));
             FStar_Extraction_ML_Syntax.mlty = uu___2;
             FStar_Extraction_ML_Syntax.loc = uu___3;_}::[])
          when is_machine_int m ->
          let uu___4 =
            let uu___5 = FStar_Compiler_Util.must (mk_width m) in (uu___5, c) in
          EConstant uu___4
      | FStar_Extraction_ML_Syntax.MLE_App
          ({
             FStar_Extraction_ML_Syntax.expr =
               FStar_Extraction_ML_Syntax.MLE_Name
               ("C"::[], "string_of_literal");
             FStar_Extraction_ML_Syntax.mlty = uu___;
             FStar_Extraction_ML_Syntax.loc = uu___1;_},
           { FStar_Extraction_ML_Syntax.expr = e1;
             FStar_Extraction_ML_Syntax.mlty = uu___2;
             FStar_Extraction_ML_Syntax.loc = uu___3;_}::[])
          ->
          (match e1 with
           | FStar_Extraction_ML_Syntax.MLE_Const
               (FStar_Extraction_ML_Syntax.MLC_String s) -> EString s
           | uu___4 ->
               failwith
                 "Cannot extract string_of_literal applied to a non-literal")
      | FStar_Extraction_ML_Syntax.MLE_App
          ({
             FStar_Extraction_ML_Syntax.expr =
               FStar_Extraction_ML_Syntax.MLE_Name
               ("C"::"Compat"::"String"::[], "of_literal");
             FStar_Extraction_ML_Syntax.mlty = uu___;
             FStar_Extraction_ML_Syntax.loc = uu___1;_},
           { FStar_Extraction_ML_Syntax.expr = e1;
             FStar_Extraction_ML_Syntax.mlty = uu___2;
             FStar_Extraction_ML_Syntax.loc = uu___3;_}::[])
          ->
          (match e1 with
           | FStar_Extraction_ML_Syntax.MLE_Const
               (FStar_Extraction_ML_Syntax.MLC_String s) -> EString s
           | uu___4 ->
               failwith
                 "Cannot extract string_of_literal applied to a non-literal")
      | FStar_Extraction_ML_Syntax.MLE_App
          ({
             FStar_Extraction_ML_Syntax.expr =
               FStar_Extraction_ML_Syntax.MLE_Name
               ("C"::"String"::[], "of_literal");
             FStar_Extraction_ML_Syntax.mlty = uu___;
             FStar_Extraction_ML_Syntax.loc = uu___1;_},
           { FStar_Extraction_ML_Syntax.expr = e1;
             FStar_Extraction_ML_Syntax.mlty = uu___2;
             FStar_Extraction_ML_Syntax.loc = uu___3;_}::[])
          ->
          (match e1 with
           | FStar_Extraction_ML_Syntax.MLE_Const
               (FStar_Extraction_ML_Syntax.MLC_String s) -> EString s
           | uu___4 ->
               failwith
                 "Cannot extract string_of_literal applied to a non-literal")
      | FStar_Extraction_ML_Syntax.MLE_App
          ({
             FStar_Extraction_ML_Syntax.expr =
               FStar_Extraction_ML_Syntax.MLE_TApp
               ({
                  FStar_Extraction_ML_Syntax.expr =
                    FStar_Extraction_ML_Syntax.MLE_Name p;
                  FStar_Extraction_ML_Syntax.mlty = uu___;
                  FStar_Extraction_ML_Syntax.loc = uu___1;_},
                uu___2);
             FStar_Extraction_ML_Syntax.mlty = uu___3;
             FStar_Extraction_ML_Syntax.loc = uu___4;_},
           { FStar_Extraction_ML_Syntax.expr = ebefore;
             FStar_Extraction_ML_Syntax.mlty = uu___5;
             FStar_Extraction_ML_Syntax.loc = uu___6;_}::e1::{
                                                               FStar_Extraction_ML_Syntax.expr
                                                                 = eafter;
                                                               FStar_Extraction_ML_Syntax.mlty
                                                                 = uu___7;
                                                               FStar_Extraction_ML_Syntax.loc
                                                                 = uu___8;_}::[])
          when
          let uu___9 = FStar_Extraction_ML_Syntax.string_of_mlpath p in
          uu___9 = "LowStar.Comment.comment_gen" ->
          (match (ebefore, eafter) with
           | (FStar_Extraction_ML_Syntax.MLE_Const
              (FStar_Extraction_ML_Syntax.MLC_String sbefore),
              FStar_Extraction_ML_Syntax.MLE_Const
              (FStar_Extraction_ML_Syntax.MLC_String safter)) ->
               (if FStar_Compiler_Util.contains sbefore "*/"
                then failwith "Before Comment contains end-of-comment marker"
                else ();
                if FStar_Compiler_Util.contains safter "*/"
                then failwith "After Comment contains end-of-comment marker"
                else ();
                (let uu___11 =
                   let uu___12 = translate_expr env1 e1 in
                   (sbefore, uu___12, safter) in
                 EComment uu___11))
           | uu___9 ->
               failwith "Cannot extract comment applied to a non-literal")
      | FStar_Extraction_ML_Syntax.MLE_App
          ({
             FStar_Extraction_ML_Syntax.expr =
               FStar_Extraction_ML_Syntax.MLE_Name p;
             FStar_Extraction_ML_Syntax.mlty = uu___;
             FStar_Extraction_ML_Syntax.loc = uu___1;_},
           { FStar_Extraction_ML_Syntax.expr = e1;
             FStar_Extraction_ML_Syntax.mlty = uu___2;
             FStar_Extraction_ML_Syntax.loc = uu___3;_}::[])
          when
          let uu___4 = FStar_Extraction_ML_Syntax.string_of_mlpath p in
          uu___4 = "LowStar.Comment.comment" ->
          (match e1 with
           | FStar_Extraction_ML_Syntax.MLE_Const
               (FStar_Extraction_ML_Syntax.MLC_String s) ->
               (if FStar_Compiler_Util.contains s "*/"
                then
                  failwith
                    "Standalone Comment contains end-of-comment marker"
                else ();
                EStandaloneComment s)
           | uu___4 ->
               failwith "Cannot extract comment applied to a non-literal")
      | FStar_Extraction_ML_Syntax.MLE_App
          ({
             FStar_Extraction_ML_Syntax.expr =
               FStar_Extraction_ML_Syntax.MLE_Name
               ("LowStar"::"Literal"::[], "buffer_of_literal");
             FStar_Extraction_ML_Syntax.mlty = uu___;
             FStar_Extraction_ML_Syntax.loc = uu___1;_},
           { FStar_Extraction_ML_Syntax.expr = e1;
             FStar_Extraction_ML_Syntax.mlty = uu___2;
             FStar_Extraction_ML_Syntax.loc = uu___3;_}::[])
          ->
          (match e1 with
           | FStar_Extraction_ML_Syntax.MLE_Const
               (FStar_Extraction_ML_Syntax.MLC_String s) ->
               ECast ((EString s), (TBuf (TInt UInt8)))
           | uu___4 ->
               failwith
                 "Cannot extract buffer_of_literal applied to a non-literal")
      | FStar_Extraction_ML_Syntax.MLE_App
          ({
             FStar_Extraction_ML_Syntax.expr =
               FStar_Extraction_ML_Syntax.MLE_Name
               ("FStar"::"Int"::"Cast"::[], c);
             FStar_Extraction_ML_Syntax.mlty = uu___;
             FStar_Extraction_ML_Syntax.loc = uu___1;_},
           arg::[])
          ->
          let is_known_type =
            (((((((FStar_Compiler_Util.starts_with c "uint8") ||
                    (FStar_Compiler_Util.starts_with c "uint16"))
                   || (FStar_Compiler_Util.starts_with c "uint32"))
                  || (FStar_Compiler_Util.starts_with c "uint64"))
                 || (FStar_Compiler_Util.starts_with c "int8"))
                || (FStar_Compiler_Util.starts_with c "int16"))
               || (FStar_Compiler_Util.starts_with c "int32"))
              || (FStar_Compiler_Util.starts_with c "int64") in
          if (FStar_Compiler_Util.ends_with c "uint64") && is_known_type
          then
            let uu___2 =
              let uu___3 = translate_expr env1 arg in (uu___3, (TInt UInt64)) in
            ECast uu___2
          else
            if (FStar_Compiler_Util.ends_with c "uint32") && is_known_type
            then
              (let uu___3 =
                 let uu___4 = translate_expr env1 arg in
                 (uu___4, (TInt UInt32)) in
               ECast uu___3)
            else
              if (FStar_Compiler_Util.ends_with c "uint16") && is_known_type
              then
                (let uu___4 =
                   let uu___5 = translate_expr env1 arg in
                   (uu___5, (TInt UInt16)) in
                 ECast uu___4)
              else
                if (FStar_Compiler_Util.ends_with c "uint8") && is_known_type
                then
                  (let uu___5 =
                     let uu___6 = translate_expr env1 arg in
                     (uu___6, (TInt UInt8)) in
                   ECast uu___5)
                else
                  if
                    (FStar_Compiler_Util.ends_with c "int64") &&
                      is_known_type
                  then
                    (let uu___6 =
                       let uu___7 = translate_expr env1 arg in
                       (uu___7, (TInt Int64)) in
                     ECast uu___6)
                  else
                    if
                      (FStar_Compiler_Util.ends_with c "int32") &&
                        is_known_type
                    then
                      (let uu___7 =
                         let uu___8 = translate_expr env1 arg in
                         (uu___8, (TInt Int32)) in
                       ECast uu___7)
                    else
                      if
                        (FStar_Compiler_Util.ends_with c "int16") &&
                          is_known_type
                      then
                        (let uu___8 =
                           let uu___9 = translate_expr env1 arg in
                           (uu___9, (TInt Int16)) in
                         ECast uu___8)
                      else
                        if
                          (FStar_Compiler_Util.ends_with c "int8") &&
                            is_known_type
                        then
                          (let uu___9 =
                             let uu___10 = translate_expr env1 arg in
                             (uu___10, (TInt Int8)) in
                           ECast uu___9)
                        else
                          (let uu___10 =
                             let uu___11 =
                               let uu___12 = translate_expr env1 arg in
                               [uu___12] in
                             ((EQualified (["FStar"; "Int"; "Cast"], c)),
                               uu___11) in
                           EApp uu___10)
      | FStar_Extraction_ML_Syntax.MLE_App
          ({
             FStar_Extraction_ML_Syntax.expr =
               FStar_Extraction_ML_Syntax.MLE_Name p;
             FStar_Extraction_ML_Syntax.mlty = uu___;
             FStar_Extraction_ML_Syntax.loc = uu___1;_},
           arg::[])
          when
          (((let uu___2 = FStar_Extraction_ML_Syntax.string_of_mlpath p in
             uu___2 = "FStar.SizeT.uint16_to_sizet") ||
              (let uu___2 = FStar_Extraction_ML_Syntax.string_of_mlpath p in
               uu___2 = "FStar.SizeT.uint32_to_sizet"))
             ||
             (let uu___2 = FStar_Extraction_ML_Syntax.string_of_mlpath p in
              uu___2 = "FStar.SizeT.uint64_to_sizet"))
            ||
            (let uu___2 = FStar_Extraction_ML_Syntax.string_of_mlpath p in
             uu___2 = "FStar.PtrdiffT.ptrdifft_to_sizet")
          ->
          let uu___2 =
            let uu___3 = translate_expr env1 arg in (uu___3, (TInt SizeT)) in
          ECast uu___2
      | FStar_Extraction_ML_Syntax.MLE_App
          ({
             FStar_Extraction_ML_Syntax.expr =
               FStar_Extraction_ML_Syntax.MLE_Name p;
             FStar_Extraction_ML_Syntax.mlty = uu___;
             FStar_Extraction_ML_Syntax.loc = uu___1;_},
           arg::[])
          when
          let uu___2 = FStar_Extraction_ML_Syntax.string_of_mlpath p in
          uu___2 = "FStar.SizeT.sizet_to_uint32" ->
          let uu___2 =
            let uu___3 = translate_expr env1 arg in (uu___3, (TInt UInt32)) in
          ECast uu___2
<<<<<<< HEAD
=======
      | FStar_Extraction_ML_Syntax.MLE_App
          ({
             FStar_Extraction_ML_Syntax.expr =
               FStar_Extraction_ML_Syntax.MLE_Name p;
             FStar_Extraction_ML_Syntax.mlty = uu___;
             FStar_Extraction_ML_Syntax.loc = uu___1;_},
           _inv::test::body::[])
          when
          let uu___2 = FStar_Extraction_ML_Syntax.string_of_mlpath p in
          uu___2 = "Steel.ST.Loops.while_loop" ->
          let uu___2 =
            let uu___3 =
              let uu___4 =
                let uu___5 = translate_expr env1 test in
                let uu___6 =
                  let uu___7 = translate_expr env1 body in [uu___7] in
                uu___5 :: uu___6 in
              EUnit :: uu___4 in
            ((EQualified (["Steel"; "Loops"], "while_loop")), uu___3) in
          EApp uu___2
      | FStar_Extraction_ML_Syntax.MLE_App
          ({
             FStar_Extraction_ML_Syntax.expr =
               FStar_Extraction_ML_Syntax.MLE_Name
               ("Steel"::"ST"::"Printf"::[], fn);
             FStar_Extraction_ML_Syntax.mlty = uu___;
             FStar_Extraction_ML_Syntax.loc = uu___1;_},
           args)
          ->
          let uu___2 =
            let uu___3 = FStar_Compiler_List.map (translate_expr env1) args in
            ((EQualified (["LowStar"; "Printf"], fn)), uu___3) in
          EApp uu___2
      | FStar_Extraction_ML_Syntax.MLE_App
          ({
             FStar_Extraction_ML_Syntax.expr =
               FStar_Extraction_ML_Syntax.MLE_TApp
               ({
                  FStar_Extraction_ML_Syntax.expr =
                    FStar_Extraction_ML_Syntax.MLE_Name p;
                  FStar_Extraction_ML_Syntax.mlty = uu___;
                  FStar_Extraction_ML_Syntax.loc = uu___1;_},
                uu___2);
             FStar_Extraction_ML_Syntax.mlty = uu___3;
             FStar_Extraction_ML_Syntax.loc = uu___4;_},
           uu___5::uu___6::e1::[])
          when
          (let uu___7 = FStar_Extraction_ML_Syntax.string_of_mlpath p in
           uu___7 = "Steel.Effect.Atomic.return") ||
            (let uu___7 = FStar_Extraction_ML_Syntax.string_of_mlpath p in
             uu___7 = "Steel.ST.Util.return")
          -> translate_expr env1 e1
      | FStar_Extraction_ML_Syntax.MLE_App
          ({
             FStar_Extraction_ML_Syntax.expr =
               FStar_Extraction_ML_Syntax.MLE_TApp
               ({
                  FStar_Extraction_ML_Syntax.expr =
                    FStar_Extraction_ML_Syntax.MLE_Name p;
                  FStar_Extraction_ML_Syntax.mlty = uu___;
                  FStar_Extraction_ML_Syntax.loc = uu___1;_},
                uu___2);
             FStar_Extraction_ML_Syntax.mlty = uu___3;
             FStar_Extraction_ML_Syntax.loc = uu___4;_},
           _fp::_fp'::_opened::_p::_i::{
                                         FStar_Extraction_ML_Syntax.expr =
                                           FStar_Extraction_ML_Syntax.MLE_Fun
                                           (uu___5, body);
                                         FStar_Extraction_ML_Syntax.mlty =
                                           uu___6;
                                         FStar_Extraction_ML_Syntax.loc =
                                           uu___7;_}::[])
          when
          (let uu___8 = FStar_Extraction_ML_Syntax.string_of_mlpath p in
           uu___8 = "Steel.ST.Util.with_invariant") ||
            (let uu___8 = FStar_Extraction_ML_Syntax.string_of_mlpath p in
             uu___8 = "Steel.Effect.Atomic.with_invariant")
          -> translate_expr env1 body
      | FStar_Extraction_ML_Syntax.MLE_App
          ({
             FStar_Extraction_ML_Syntax.expr =
               FStar_Extraction_ML_Syntax.MLE_TApp
               ({
                  FStar_Extraction_ML_Syntax.expr =
                    FStar_Extraction_ML_Syntax.MLE_Name p;
                  FStar_Extraction_ML_Syntax.mlty = uu___;
                  FStar_Extraction_ML_Syntax.loc = uu___1;_},
                uu___2);
             FStar_Extraction_ML_Syntax.mlty = uu___3;
             FStar_Extraction_ML_Syntax.loc = uu___4;_},
           _fp::_fp'::_opened::_p::_i::e1::[])
          when
          (let uu___5 = FStar_Extraction_ML_Syntax.string_of_mlpath p in
           uu___5 = "Steel.ST.Util.with_invariant") ||
            (let uu___5 = FStar_Extraction_ML_Syntax.string_of_mlpath p in
             uu___5 = "Steel.Effect.Atomic.with_invariant")
          ->
          let uu___5 =
            let uu___6 =
              let uu___7 =
                FStar_Compiler_Util.string_of_int
                  (FStar_Pervasives_Native.fst
                     e1.FStar_Extraction_ML_Syntax.loc) in
              FStar_Compiler_Util.format2
                "Extraction of with_invariant requires its argument to be a function literal at extraction time, try marking its argument inline_for_extraction (%s, %s)"
                uu___7
                (FStar_Pervasives_Native.snd
                   e1.FStar_Extraction_ML_Syntax.loc) in
            (FStar_Errors_Codes.Fatal_ExtractionUnsupported, uu___6) in
          FStar_Errors.raise_error uu___5
            FStar_Compiler_Range_Type.dummyRange
>>>>>>> 249bb81d
      | FStar_Extraction_ML_Syntax.MLE_App (head, args) ->
          let uu___ =
            let uu___1 = translate_expr env1 head in
            let uu___2 = FStar_Compiler_List.map (translate_expr env1) args in
            (uu___1, uu___2) in
          EApp uu___
      | FStar_Extraction_ML_Syntax.MLE_TApp (head, ty_args) ->
          let uu___ =
            let uu___1 = translate_expr env1 head in
            let uu___2 =
              FStar_Compiler_List.map (translate_type env1) ty_args in
            (uu___1, uu___2) in
          ETypApp uu___
      | FStar_Extraction_ML_Syntax.MLE_Coerce (e1, t_from, t_to) ->
          let uu___ =
            let uu___1 = translate_expr env1 e1 in
            let uu___2 = translate_type env1 t_to in (uu___1, uu___2) in
          ECast uu___
      | FStar_Extraction_ML_Syntax.MLE_Record (uu___, fields) ->
          let uu___1 =
            let uu___2 = assert_lid env1 e.FStar_Extraction_ML_Syntax.mlty in
            let uu___3 =
              FStar_Compiler_List.map
                (fun uu___4 ->
                   match uu___4 with
                   | (field, expr1) ->
                       let uu___5 = translate_expr env1 expr1 in
                       (field, uu___5)) fields in
            (uu___2, uu___3) in
          EFlat uu___1
      | FStar_Extraction_ML_Syntax.MLE_Proj (e1, path) ->
          let uu___ =
            let uu___1 = assert_lid env1 e1.FStar_Extraction_ML_Syntax.mlty in
            let uu___2 = translate_expr env1 e1 in
            (uu___1, uu___2, (FStar_Pervasives_Native.snd path)) in
          EField uu___
      | FStar_Extraction_ML_Syntax.MLE_Let uu___ ->
          let uu___1 =
            let uu___2 = FStar_Extraction_ML_Code.string_of_mlexpr ([], "") e in
            FStar_Compiler_Util.format1
              "todo: translate_expr [MLE_Let] (expr is: %s)" uu___2 in
          failwith uu___1
      | FStar_Extraction_ML_Syntax.MLE_App (head, uu___) ->
          let uu___1 =
            let uu___2 =
              FStar_Extraction_ML_Code.string_of_mlexpr ([], "") head in
            FStar_Compiler_Util.format1
              "todo: translate_expr [MLE_App] (head is: %s)" uu___2 in
          failwith uu___1
      | FStar_Extraction_ML_Syntax.MLE_Seq seqs ->
          let uu___ = FStar_Compiler_List.map (translate_expr env1) seqs in
          ESequence uu___
      | FStar_Extraction_ML_Syntax.MLE_Tuple es ->
          let uu___ = FStar_Compiler_List.map (translate_expr env1) es in
          ETuple uu___
      | FStar_Extraction_ML_Syntax.MLE_CTor ((uu___, cons), es) ->
          let uu___1 =
            let uu___2 = assert_lid env1 e.FStar_Extraction_ML_Syntax.mlty in
            let uu___3 = FStar_Compiler_List.map (translate_expr env1) es in
            (uu___2, cons, uu___3) in
          ECons uu___1
      | FStar_Extraction_ML_Syntax.MLE_Fun (args, body) ->
          let binders = translate_binders env1 args in
          let env2 = add_binders env1 args in
          let uu___ =
            let uu___1 = translate_expr env2 body in
            let uu___2 =
              translate_type env2 body.FStar_Extraction_ML_Syntax.mlty in
            (binders, uu___1, uu___2) in
          EFun uu___
      | FStar_Extraction_ML_Syntax.MLE_If (e1, e2, e3) ->
          let uu___ =
            let uu___1 = translate_expr env1 e1 in
            let uu___2 = translate_expr env1 e2 in
            let uu___3 =
              match e3 with
              | FStar_Pervasives_Native.None -> EUnit
              | FStar_Pervasives_Native.Some e31 -> translate_expr env1 e31 in
            (uu___1, uu___2, uu___3) in
          EIfThenElse uu___
      | FStar_Extraction_ML_Syntax.MLE_Raise uu___ ->
          failwith "todo: translate_expr [MLE_Raise]"
      | FStar_Extraction_ML_Syntax.MLE_Try uu___ ->
          failwith "todo: translate_expr [MLE_Try]"
      | FStar_Extraction_ML_Syntax.MLE_Coerce uu___ ->
          failwith "todo: translate_expr [MLE_Coerce]"
and (assert_lid : env -> FStar_Extraction_ML_Syntax.mlty -> typ) =
  fun env1 ->
    fun t ->
      match t with
      | FStar_Extraction_ML_Syntax.MLTY_Named (ts, lid) ->
          if (FStar_Compiler_List.length ts) > Prims.int_zero
          then
            let uu___ =
              let uu___1 = FStar_Compiler_List.map (translate_type env1) ts in
              (lid, uu___1) in
            TApp uu___
          else TQualified lid
      | uu___ ->
          let uu___1 =
            let uu___2 = FStar_Extraction_ML_Code.string_of_mlty ([], "") t in
            FStar_Compiler_Util.format1
              "invalid argument: expected MLTY_Named, got %s" uu___2 in
          failwith uu___1
and (translate_branches :
  env ->
    (FStar_Extraction_ML_Syntax.mlpattern * FStar_Extraction_ML_Syntax.mlexpr
      FStar_Pervasives_Native.option * FStar_Extraction_ML_Syntax.mlexpr)
      Prims.list -> (pattern * expr) Prims.list)
  =
  fun env1 ->
    fun branches1 ->
      FStar_Compiler_List.map (translate_branch env1) branches1
and (translate_branch :
  env ->
    (FStar_Extraction_ML_Syntax.mlpattern * FStar_Extraction_ML_Syntax.mlexpr
      FStar_Pervasives_Native.option * FStar_Extraction_ML_Syntax.mlexpr) ->
      (pattern * expr))
  =
  fun env1 ->
    fun uu___ ->
      match uu___ with
      | (pat, guard, expr1) ->
          if guard = FStar_Pervasives_Native.None
          then
            let uu___1 = translate_pat env1 pat in
            (match uu___1 with
             | (env2, pat1) ->
                 let uu___2 = translate_expr env2 expr1 in (pat1, uu___2))
          else failwith "todo: translate_branch"
and (translate_width :
  (FStar_Const.signedness * FStar_Const.width) FStar_Pervasives_Native.option
    -> width)
  =
  fun uu___ ->
    match uu___ with
    | FStar_Pervasives_Native.None -> CInt
    | FStar_Pervasives_Native.Some (FStar_Const.Signed, FStar_Const.Int8) ->
        Int8
    | FStar_Pervasives_Native.Some (FStar_Const.Signed, FStar_Const.Int16) ->
        Int16
    | FStar_Pervasives_Native.Some (FStar_Const.Signed, FStar_Const.Int32) ->
        Int32
    | FStar_Pervasives_Native.Some (FStar_Const.Signed, FStar_Const.Int64) ->
        Int64
    | FStar_Pervasives_Native.Some (FStar_Const.Unsigned, FStar_Const.Int8)
        -> UInt8
    | FStar_Pervasives_Native.Some (FStar_Const.Unsigned, FStar_Const.Int16)
        -> UInt16
    | FStar_Pervasives_Native.Some (FStar_Const.Unsigned, FStar_Const.Int32)
        -> UInt32
    | FStar_Pervasives_Native.Some (FStar_Const.Unsigned, FStar_Const.Int64)
        -> UInt64
    | FStar_Pervasives_Native.Some (FStar_Const.Unsigned, FStar_Const.Sizet)
        -> SizeT
and (translate_pat :
  env -> FStar_Extraction_ML_Syntax.mlpattern -> (env * pattern)) =
  fun env1 ->
    fun p ->
      match p with
      | FStar_Extraction_ML_Syntax.MLP_Const
          (FStar_Extraction_ML_Syntax.MLC_Unit) -> (env1, PUnit)
      | FStar_Extraction_ML_Syntax.MLP_Const
          (FStar_Extraction_ML_Syntax.MLC_Bool b) -> (env1, (PBool b))
      | FStar_Extraction_ML_Syntax.MLP_Const
          (FStar_Extraction_ML_Syntax.MLC_Int (s, sw)) ->
          let uu___ =
            let uu___1 = let uu___2 = translate_width sw in (uu___2, s) in
            PConstant uu___1 in
          (env1, uu___)
      | FStar_Extraction_ML_Syntax.MLP_Var name1 ->
          let env2 = extend env1 name1 in
          (env2, (PVar { name = name1; typ = TAny; mut = false }))
      | FStar_Extraction_ML_Syntax.MLP_Wild ->
          let env2 = extend env1 "_" in
          (env2, (PVar { name = "_"; typ = TAny; mut = false }))
      | FStar_Extraction_ML_Syntax.MLP_CTor ((uu___, cons), ps) ->
          let uu___1 =
            FStar_Compiler_List.fold_left
              (fun uu___2 ->
                 fun p1 ->
                   match uu___2 with
                   | (env2, acc) ->
                       let uu___3 = translate_pat env2 p1 in
                       (match uu___3 with | (env3, p2) -> (env3, (p2 :: acc))))
              (env1, []) ps in
          (match uu___1 with
           | (env2, ps1) ->
               (env2, (PCons (cons, (FStar_Compiler_List.rev ps1)))))
      | FStar_Extraction_ML_Syntax.MLP_Record (uu___, ps) ->
          let uu___1 =
            FStar_Compiler_List.fold_left
              (fun uu___2 ->
                 fun uu___3 ->
                   match (uu___2, uu___3) with
                   | ((env2, acc), (field, p1)) ->
                       let uu___4 = translate_pat env2 p1 in
                       (match uu___4 with
                        | (env3, p2) -> (env3, ((field, p2) :: acc))))
              (env1, []) ps in
          (match uu___1 with
           | (env2, ps1) -> (env2, (PRecord (FStar_Compiler_List.rev ps1))))
      | FStar_Extraction_ML_Syntax.MLP_Tuple ps ->
          let uu___ =
            FStar_Compiler_List.fold_left
              (fun uu___1 ->
                 fun p1 ->
                   match uu___1 with
                   | (env2, acc) ->
                       let uu___2 = translate_pat env2 p1 in
                       (match uu___2 with | (env3, p2) -> (env3, (p2 :: acc))))
              (env1, []) ps in
          (match uu___ with
           | (env2, ps1) -> (env2, (PTuple (FStar_Compiler_List.rev ps1))))
      | FStar_Extraction_ML_Syntax.MLP_Const uu___ ->
          failwith "todo: translate_pat [MLP_Const]"
      | FStar_Extraction_ML_Syntax.MLP_Branch uu___ ->
          failwith "todo: translate_pat [MLP_Branch]"
and (translate_constant : FStar_Extraction_ML_Syntax.mlconstant -> expr) =
  fun c ->
    match c with
    | FStar_Extraction_ML_Syntax.MLC_Unit -> EUnit
    | FStar_Extraction_ML_Syntax.MLC_Bool b -> EBool b
    | FStar_Extraction_ML_Syntax.MLC_String s ->
        ((let uu___1 =
            let uu___2 = FStar_String.list_of_string s in
            FStar_Compiler_Effect.op_Bar_Greater uu___2
              (FStar_Compiler_Util.for_some
                 (fun c1 -> c1 = (FStar_Char.char_of_int Prims.int_zero))) in
          if uu___1
          then
            let uu___2 =
              FStar_Compiler_Util.format1
                "Refusing to translate a string literal that contains a null character: %s"
                s in
            failwith uu___2
          else ());
         EString s)
    | FStar_Extraction_ML_Syntax.MLC_Char c1 ->
        let i = FStar_Compiler_Util.int_of_char c1 in
        let s = FStar_Compiler_Util.string_of_int i in
        let c2 = EConstant (UInt32, s) in
        let char_of_int = EQualified (["FStar"; "Char"], "char_of_int") in
        EApp (char_of_int, [c2])
    | FStar_Extraction_ML_Syntax.MLC_Int
        (s, FStar_Pervasives_Native.Some (sg, wd)) ->
        let uu___ =
          let uu___1 =
            translate_width (FStar_Pervasives_Native.Some (sg, wd)) in
          (uu___1, s) in
        EConstant uu___
    | FStar_Extraction_ML_Syntax.MLC_Float uu___ ->
        failwith "todo: translate_expr [MLC_Float]"
    | FStar_Extraction_ML_Syntax.MLC_Bytes uu___ ->
        failwith "todo: translate_expr [MLC_Bytes]"
    | FStar_Extraction_ML_Syntax.MLC_Int (s, FStar_Pervasives_Native.None) ->
        EConstant (CInt, s)
and (mk_op_app :
  env -> width -> op -> FStar_Extraction_ML_Syntax.mlexpr Prims.list -> expr)
  =
  fun env1 ->
    fun w ->
      fun op1 ->
        fun args ->
          let uu___ =
            let uu___1 = FStar_Compiler_List.map (translate_expr env1) args in
            ((EOp (op1, w)), uu___1) in
          EApp uu___
let (translate_type_decl' :
  env ->
    FStar_Extraction_ML_Syntax.one_mltydecl ->
      decl FStar_Pervasives_Native.option)
  =
  fun env1 ->
    fun ty ->
<<<<<<< HEAD
      match ty with
      | { FStar_Extraction_ML_Syntax.tydecl_assumed = assumed;
          FStar_Extraction_ML_Syntax.tydecl_name = name1;
          FStar_Extraction_ML_Syntax.tydecl_ignored = uu___;
          FStar_Extraction_ML_Syntax.tydecl_parameters = args;
          FStar_Extraction_ML_Syntax.tydecl_meta = flags;
          FStar_Extraction_ML_Syntax.tydecl_defn =
            FStar_Pervasives_Native.Some
            (FStar_Extraction_ML_Syntax.MLTD_Abbrev t);_}
          ->
          let name2 = ((env1.module_name), name1) in
          let env2 =
            FStar_Compiler_List.fold_left
              (fun env3 -> fun name3 -> extend_t env3 name3) env1 args in
          if
            assumed &&
              (FStar_Compiler_List.mem FStar_Extraction_ML_Syntax.CAbstract
                 flags)
          then FStar_Pervasives_Native.Some (DTypeAbstractStruct name2)
          else
            if assumed
            then
              (let name3 = FStar_Extraction_ML_Syntax.string_of_mlpath name2 in
               FStar_Compiler_Util.print1_warning
                 "Not extracting type definition %s to KaRaMeL (assumed type)\n"
                 name3;
               FStar_Pervasives_Native.None)
            else
              (let uu___3 =
                 let uu___4 =
                   let uu___5 = translate_flags flags in
                   let uu___6 = translate_type env2 t in
                   (name2, uu___5, (FStar_Compiler_List.length args), uu___6) in
                 DTypeAlias uu___4 in
               FStar_Pervasives_Native.Some uu___3)
      | { FStar_Extraction_ML_Syntax.tydecl_assumed = uu___;
          FStar_Extraction_ML_Syntax.tydecl_name = name1;
          FStar_Extraction_ML_Syntax.tydecl_ignored = uu___1;
          FStar_Extraction_ML_Syntax.tydecl_parameters = args;
          FStar_Extraction_ML_Syntax.tydecl_meta = flags;
          FStar_Extraction_ML_Syntax.tydecl_defn =
            FStar_Pervasives_Native.Some
            (FStar_Extraction_ML_Syntax.MLTD_Record fields);_}
          ->
          let name2 = ((env1.module_name), name1) in
          let env2 =
            FStar_Compiler_List.fold_left
              (fun env3 -> fun name3 -> extend_t env3 name3) env1 args in
          let uu___2 =
            let uu___3 =
              let uu___4 = translate_flags flags in
              let uu___5 =
                FStar_Compiler_List.map
                  (fun uu___6 ->
                     match uu___6 with
                     | (f, t) ->
                         let uu___7 =
                           let uu___8 = translate_type_without_decay env2 t in
                           (uu___8, false) in
                         (f, uu___7)) fields in
              (name2, uu___4, (FStar_Compiler_List.length args), uu___5) in
            DTypeFlat uu___3 in
          FStar_Pervasives_Native.Some uu___2
      | { FStar_Extraction_ML_Syntax.tydecl_assumed = uu___;
          FStar_Extraction_ML_Syntax.tydecl_name = name1;
          FStar_Extraction_ML_Syntax.tydecl_ignored = uu___1;
          FStar_Extraction_ML_Syntax.tydecl_parameters = args;
          FStar_Extraction_ML_Syntax.tydecl_meta = flags;
          FStar_Extraction_ML_Syntax.tydecl_defn =
            FStar_Pervasives_Native.Some
            (FStar_Extraction_ML_Syntax.MLTD_DType branches1);_}
          ->
          let name2 = ((env1.module_name), name1) in
          let flags1 = translate_flags flags in
          let env2 = FStar_Compiler_List.fold_left extend_t env1 args in
          let uu___2 =
            let uu___3 =
              let uu___4 =
                FStar_Compiler_List.map
                  (fun uu___5 ->
                     match uu___5 with
                     | (cons, ts) ->
                         let uu___6 =
                           FStar_Compiler_List.map
                             (fun uu___7 ->
                                match uu___7 with
                                | (name3, t) ->
                                    let uu___8 =
                                      let uu___9 =
                                        translate_type_without_decay env2 t in
                                      (uu___9, false) in
                                    (name3, uu___8)) ts in
                         (cons, uu___6)) branches1 in
              (name2, flags1, (FStar_Compiler_List.length args), uu___4) in
            DTypeVariant uu___3 in
          FStar_Pervasives_Native.Some uu___2
      | { FStar_Extraction_ML_Syntax.tydecl_assumed = uu___;
          FStar_Extraction_ML_Syntax.tydecl_name = name1;
          FStar_Extraction_ML_Syntax.tydecl_ignored = uu___1;
          FStar_Extraction_ML_Syntax.tydecl_parameters = uu___2;
          FStar_Extraction_ML_Syntax.tydecl_meta = uu___3;
          FStar_Extraction_ML_Syntax.tydecl_defn = uu___4;_} ->
          ((let uu___6 =
              let uu___7 =
                FStar_Compiler_Util.format1
                  "Error extracting type definition %s to KaRaMeL\n" name1 in
              (FStar_Errors_Codes.Warning_DefinitionNotTranslated, uu___7) in
            FStar_Errors.log_issue FStar_Compiler_Range.dummyRange uu___6);
           FStar_Pervasives_Native.None)
let (translate_let' :
=======
      if
        FStar_Compiler_List.mem FStar_Extraction_ML_Syntax.NoExtract
          ty.FStar_Extraction_ML_Syntax.tydecl_meta
      then FStar_Pervasives_Native.None
      else
        (match ty with
         | { FStar_Extraction_ML_Syntax.tydecl_assumed = assumed;
             FStar_Extraction_ML_Syntax.tydecl_name = name1;
             FStar_Extraction_ML_Syntax.tydecl_ignored = uu___1;
             FStar_Extraction_ML_Syntax.tydecl_parameters = args;
             FStar_Extraction_ML_Syntax.tydecl_meta = flags;
             FStar_Extraction_ML_Syntax.tydecl_defn =
               FStar_Pervasives_Native.Some
               (FStar_Extraction_ML_Syntax.MLTD_Abbrev t);_}
             ->
             let name2 = ((env1.module_name), name1) in
             let env2 =
               FStar_Compiler_List.fold_left
                 (fun env3 -> fun name3 -> extend_t env3 name3) env1 args in
             if
               assumed &&
                 (FStar_Compiler_List.mem
                    FStar_Extraction_ML_Syntax.CAbstract flags)
             then FStar_Pervasives_Native.Some (DTypeAbstractStruct name2)
             else
               if assumed
               then
                 (let name3 =
                    FStar_Extraction_ML_Syntax.string_of_mlpath name2 in
                  FStar_Compiler_Util.print1_warning
                    "Not extracting type definition %s to KaRaMeL (assumed type)\n"
                    name3;
                  FStar_Pervasives_Native.None)
               else
                 (let uu___4 =
                    let uu___5 =
                      let uu___6 = translate_flags flags in
                      let uu___7 = translate_type env2 t in
                      (name2, uu___6, (FStar_Compiler_List.length args),
                        uu___7) in
                    DTypeAlias uu___5 in
                  FStar_Pervasives_Native.Some uu___4)
         | { FStar_Extraction_ML_Syntax.tydecl_assumed = uu___1;
             FStar_Extraction_ML_Syntax.tydecl_name = name1;
             FStar_Extraction_ML_Syntax.tydecl_ignored = uu___2;
             FStar_Extraction_ML_Syntax.tydecl_parameters = args;
             FStar_Extraction_ML_Syntax.tydecl_meta = flags;
             FStar_Extraction_ML_Syntax.tydecl_defn =
               FStar_Pervasives_Native.Some
               (FStar_Extraction_ML_Syntax.MLTD_Record fields);_}
             ->
             let name2 = ((env1.module_name), name1) in
             let env2 =
               FStar_Compiler_List.fold_left
                 (fun env3 -> fun name3 -> extend_t env3 name3) env1 args in
             let uu___3 =
               let uu___4 =
                 let uu___5 = translate_flags flags in
                 let uu___6 =
                   FStar_Compiler_List.map
                     (fun uu___7 ->
                        match uu___7 with
                        | (f, t) ->
                            let uu___8 =
                              let uu___9 = translate_type env2 t in
                              (uu___9, false) in
                            (f, uu___8)) fields in
                 (name2, uu___5, (FStar_Compiler_List.length args), uu___6) in
               DTypeFlat uu___4 in
             FStar_Pervasives_Native.Some uu___3
         | { FStar_Extraction_ML_Syntax.tydecl_assumed = uu___1;
             FStar_Extraction_ML_Syntax.tydecl_name = name1;
             FStar_Extraction_ML_Syntax.tydecl_ignored = uu___2;
             FStar_Extraction_ML_Syntax.tydecl_parameters = args;
             FStar_Extraction_ML_Syntax.tydecl_meta = flags;
             FStar_Extraction_ML_Syntax.tydecl_defn =
               FStar_Pervasives_Native.Some
               (FStar_Extraction_ML_Syntax.MLTD_DType branches1);_}
             ->
             let name2 = ((env1.module_name), name1) in
             let flags1 = translate_flags flags in
             let env2 = FStar_Compiler_List.fold_left extend_t env1 args in
             let uu___3 =
               let uu___4 =
                 let uu___5 =
                   FStar_Compiler_List.map
                     (fun uu___6 ->
                        match uu___6 with
                        | (cons, ts) ->
                            let uu___7 =
                              FStar_Compiler_List.map
                                (fun uu___8 ->
                                   match uu___8 with
                                   | (name3, t) ->
                                       let uu___9 =
                                         let uu___10 = translate_type env2 t in
                                         (uu___10, false) in
                                       (name3, uu___9)) ts in
                            (cons, uu___7)) branches1 in
                 (name2, flags1, (FStar_Compiler_List.length args), uu___5) in
               DTypeVariant uu___4 in
             FStar_Pervasives_Native.Some uu___3
         | { FStar_Extraction_ML_Syntax.tydecl_assumed = uu___1;
             FStar_Extraction_ML_Syntax.tydecl_name = name1;
             FStar_Extraction_ML_Syntax.tydecl_ignored = uu___2;
             FStar_Extraction_ML_Syntax.tydecl_parameters = uu___3;
             FStar_Extraction_ML_Syntax.tydecl_meta = uu___4;
             FStar_Extraction_ML_Syntax.tydecl_defn = uu___5;_} ->
             ((let uu___7 =
                 let uu___8 =
                   FStar_Compiler_Util.format1
                     "Error extracting type definition %s to KaRaMeL\n" name1 in
                 (FStar_Errors_Codes.Warning_DefinitionNotTranslated, uu___8) in
               FStar_Errors.log_issue FStar_Compiler_Range_Type.dummyRange
                 uu___7);
              FStar_Pervasives_Native.None))
let (translate_let :
>>>>>>> 249bb81d
  env ->
    FStar_Extraction_ML_Syntax.mlletflavor ->
      FStar_Extraction_ML_Syntax.mllb -> decl FStar_Pervasives_Native.option)
  =
  fun env1 ->
    fun flavor ->
      fun lb ->
        match lb with
        | { FStar_Extraction_ML_Syntax.mllb_name = name1;
            FStar_Extraction_ML_Syntax.mllb_tysc =
              FStar_Pervasives_Native.Some (tvars, t0);
            FStar_Extraction_ML_Syntax.mllb_add_unit = uu___;
            FStar_Extraction_ML_Syntax.mllb_def = e;
            FStar_Extraction_ML_Syntax.mllb_meta = meta;
            FStar_Extraction_ML_Syntax.print_typ = uu___1;_} when
            FStar_Compiler_Util.for_some
              (fun uu___2 ->
                 match uu___2 with
                 | FStar_Extraction_ML_Syntax.Assumed -> true
                 | uu___3 -> false) meta
            ->
            let name2 = ((env1.module_name), name1) in
            let arg_names =
              match e.FStar_Extraction_ML_Syntax.expr with
              | FStar_Extraction_ML_Syntax.MLE_Fun (args, uu___2) ->
                  FStar_Compiler_List.map FStar_Pervasives_Native.fst args
              | uu___2 -> [] in
            if (FStar_Compiler_List.length tvars) = Prims.int_zero
            then
              let uu___2 =
                let uu___3 =
                  let uu___4 = translate_cc meta in
                  let uu___5 = translate_flags meta in
                  let uu___6 = translate_type env1 t0 in
                  (uu___4, uu___5, name2, uu___6, arg_names) in
                DExternal uu___3 in
              FStar_Pervasives_Native.Some uu___2
            else
              ((let uu___4 =
                  FStar_Extraction_ML_Syntax.string_of_mlpath name2 in
                FStar_Compiler_Util.print1_warning
                  "Not extracting %s to KaRaMeL (polymorphic assumes are not supported)\n"
                  uu___4);
               FStar_Pervasives_Native.None)
        | { FStar_Extraction_ML_Syntax.mllb_name = name1;
            FStar_Extraction_ML_Syntax.mllb_tysc =
              FStar_Pervasives_Native.Some (tvars, t0);
            FStar_Extraction_ML_Syntax.mllb_add_unit = uu___;
            FStar_Extraction_ML_Syntax.mllb_def =
              {
                FStar_Extraction_ML_Syntax.expr =
                  FStar_Extraction_ML_Syntax.MLE_Fun (args, body);
                FStar_Extraction_ML_Syntax.mlty = uu___1;
                FStar_Extraction_ML_Syntax.loc = uu___2;_};
            FStar_Extraction_ML_Syntax.mllb_meta = meta;
            FStar_Extraction_ML_Syntax.print_typ = uu___3;_} ->
            if
              FStar_Compiler_List.mem FStar_Extraction_ML_Syntax.NoExtract
                meta
            then FStar_Pervasives_Native.None
            else
              (let env2 =
                 if flavor = FStar_Extraction_ML_Syntax.Rec
                 then extend env1 name1
                 else env1 in
               let env3 =
                 FStar_Compiler_List.fold_left
                   (fun env4 -> fun name2 -> extend_t env4 name2) env2 tvars in
               let rec find_return_type eff i uu___5 =
                 match uu___5 with
                 | FStar_Extraction_ML_Syntax.MLTY_Fun (uu___6, eff1, t) when
                     i > Prims.int_zero ->
                     find_return_type eff1 (i - Prims.int_one) t
                 | t -> (i, eff, t) in
               let name2 = ((env3.module_name), name1) in
               let uu___5 =
                 find_return_type FStar_Extraction_ML_Syntax.E_PURE
                   (FStar_Compiler_List.length args) t0 in
               match uu___5 with
               | (i, eff, t) ->
                   (if i > Prims.int_zero
                    then
                      (let msg =
                         "function type annotation has less arrows than the number of arguments; please mark the return type abbreviation as inline_for_extraction" in
                       let uu___7 =
                         FStar_Extraction_ML_Syntax.string_of_mlpath name2 in
                       FStar_Compiler_Util.print2_warning
                         "Not extracting %s to KaRaMeL (%s)\n" uu___7 msg)
                    else ();
                    (let t1 = translate_type env3 t in
                     let binders = translate_binders env3 args in
                     let env4 = add_binders env3 args in
                     let cc1 = translate_cc meta in
                     let meta1 =
                       match (eff, t1) with
                       | (FStar_Extraction_ML_Syntax.E_ERASABLE, uu___7) ->
                           let uu___8 = translate_flags meta in MustDisappear
                             :: uu___8
                       | (FStar_Extraction_ML_Syntax.E_PURE, TUnit) ->
                           let uu___7 = translate_flags meta in MustDisappear
                             :: uu___7
                       | uu___7 -> translate_flags meta in
                     try
                       (fun uu___7 ->
                          match () with
                          | () ->
                              let body1 = translate_expr env4 body in
                              FStar_Pervasives_Native.Some
                                (DFunction
                                   (cc1, meta1,
                                     (FStar_Compiler_List.length tvars), t1,
                                     name2, binders, body1))) ()
                     with
                     | e ->
                         let msg = FStar_Compiler_Util.print_exn e in
                         ((let uu___9 =
                             let uu___10 =
                               let uu___11 =
                                 FStar_Extraction_ML_Syntax.string_of_mlpath
                                   name2 in
                               FStar_Compiler_Util.format2
                                 "Error while extracting %s to KaRaMeL (%s)\n"
                                 uu___11 msg in
                             (FStar_Errors_Codes.Warning_FunctionNotExtacted,
                               uu___10) in
                           FStar_Errors.log_issue
                             FStar_Compiler_Range_Type.dummyRange uu___9);
                          (let msg1 =
                             Prims.op_Hat
                               "This function was not extracted:\n" msg in
                           FStar_Pervasives_Native.Some
                             (DFunction
                                (cc1, meta1,
                                  (FStar_Compiler_List.length tvars), t1,
                                  name2, binders, (EAbortS msg1))))))))
        | { FStar_Extraction_ML_Syntax.mllb_name = name1;
            FStar_Extraction_ML_Syntax.mllb_tysc =
              FStar_Pervasives_Native.Some (tvars, t);
            FStar_Extraction_ML_Syntax.mllb_add_unit = uu___;
<<<<<<< HEAD
=======
            FStar_Extraction_ML_Syntax.mllb_def =
              {
                FStar_Extraction_ML_Syntax.expr =
                  FStar_Extraction_ML_Syntax.MLE_App
                  ({
                     FStar_Extraction_ML_Syntax.expr =
                       FStar_Extraction_ML_Syntax.MLE_TApp
                       ({
                          FStar_Extraction_ML_Syntax.expr =
                            FStar_Extraction_ML_Syntax.MLE_Name p;
                          FStar_Extraction_ML_Syntax.mlty = uu___1;
                          FStar_Extraction_ML_Syntax.loc = uu___2;_},
                        uu___3);
                     FStar_Extraction_ML_Syntax.mlty = uu___4;
                     FStar_Extraction_ML_Syntax.loc = uu___5;_},
                   l::[]);
                FStar_Extraction_ML_Syntax.mlty = uu___6;
                FStar_Extraction_ML_Syntax.loc = uu___7;_};
            FStar_Extraction_ML_Syntax.mllb_meta = meta;
            FStar_Extraction_ML_Syntax.print_typ = uu___8;_} when
            let uu___9 = FStar_Extraction_ML_Syntax.string_of_mlpath p in
            uu___9 = "Steel.TLArray.create" ->
            if
              FStar_Compiler_List.mem FStar_Extraction_ML_Syntax.NoExtract
                meta
            then FStar_Pervasives_Native.None
            else
              (let meta1 = translate_flags meta in
               let env2 =
                 FStar_Compiler_List.fold_left
                   (fun env3 -> fun name2 -> extend_t env3 name2) env1 tvars in
               let t1 = translate_type env2 t in
               let name2 = ((env2.module_name), name1) in
               try
                 (fun uu___10 ->
                    match () with
                    | () ->
                        let expr1 =
                          let uu___11 = list_elements l in
                          FStar_Compiler_List.map (translate_expr env2)
                            uu___11 in
                        FStar_Pervasives_Native.Some
                          (DGlobal
                             (meta1, name2,
                               (FStar_Compiler_List.length tvars), t1,
                               (EBufCreateL (Eternal, expr1))))) ()
               with
               | uu___10 ->
                   ((let uu___12 =
                       let uu___13 =
                         let uu___14 =
                           FStar_Extraction_ML_Syntax.string_of_mlpath name2 in
                         let uu___15 = FStar_Compiler_Util.print_exn uu___10 in
                         FStar_Compiler_Util.format2
                           "Error extracting %s to KaRaMeL (%s)\n" uu___14
                           uu___15 in
                       (FStar_Errors_Codes.Warning_DefinitionNotTranslated,
                         uu___13) in
                     FStar_Errors.log_issue
                       FStar_Compiler_Range_Type.dummyRange uu___12);
                    FStar_Pervasives_Native.Some
                      (DGlobal
                         (meta1, name2, (FStar_Compiler_List.length tvars),
                           t1, EAny))))
        | { FStar_Extraction_ML_Syntax.mllb_name = name1;
            FStar_Extraction_ML_Syntax.mllb_tysc =
              FStar_Pervasives_Native.Some (tvars, t);
            FStar_Extraction_ML_Syntax.mllb_add_unit = uu___;
>>>>>>> 249bb81d
            FStar_Extraction_ML_Syntax.mllb_def = expr1;
            FStar_Extraction_ML_Syntax.mllb_meta = meta;
            FStar_Extraction_ML_Syntax.print_typ = uu___1;_} ->
            if
              FStar_Compiler_List.mem FStar_Extraction_ML_Syntax.NoExtract
                meta
            then FStar_Pervasives_Native.None
            else
              (let meta1 = translate_flags meta in
               let env2 =
                 FStar_Compiler_List.fold_left
                   (fun env3 -> fun name2 -> extend_t env3 name2) env1 tvars in
               let t1 = translate_type env2 t in
               let name2 = ((env2.module_name), name1) in
               try
                 (fun uu___3 ->
                    match () with
                    | () ->
                        let expr2 = translate_expr env2 expr1 in
                        FStar_Pervasives_Native.Some
                          (DGlobal
                             (meta1, name2,
                               (FStar_Compiler_List.length tvars), t1, expr2)))
                   ()
               with
               | uu___3 ->
                   ((let uu___5 =
                       let uu___6 =
                         let uu___7 =
                           FStar_Extraction_ML_Syntax.string_of_mlpath name2 in
                         let uu___8 = FStar_Compiler_Util.print_exn uu___3 in
                         FStar_Compiler_Util.format2
                           "Error extracting %s to KaRaMeL (%s)\n" uu___7
                           uu___8 in
                       (FStar_Errors_Codes.Warning_DefinitionNotTranslated,
                         uu___6) in
                     FStar_Errors.log_issue
                       FStar_Compiler_Range_Type.dummyRange uu___5);
                    FStar_Pervasives_Native.Some
                      (DGlobal
                         (meta1, name2, (FStar_Compiler_List.length tvars),
                           t1, EAny))))
        | { FStar_Extraction_ML_Syntax.mllb_name = name1;
            FStar_Extraction_ML_Syntax.mllb_tysc = ts;
            FStar_Extraction_ML_Syntax.mllb_add_unit = uu___;
            FStar_Extraction_ML_Syntax.mllb_def = uu___1;
            FStar_Extraction_ML_Syntax.mllb_meta = uu___2;
            FStar_Extraction_ML_Syntax.print_typ = uu___3;_} ->
            ((let uu___5 =
                let uu___6 =
                  FStar_Compiler_Util.format1
                    "Not extracting %s to KaRaMeL\n" name1 in
                (FStar_Errors_Codes.Warning_DefinitionNotTranslated, uu___6) in
              FStar_Errors.log_issue FStar_Compiler_Range_Type.dummyRange
                uu___5);
             (match ts with
              | FStar_Pervasives_Native.Some (idents, t) ->
                  let uu___6 =
                    FStar_Extraction_ML_Code.string_of_mlty ([], "") t in
                  FStar_Compiler_Util.print2
                    "Type scheme is: forall %s. %s\n"
                    (FStar_String.concat ", " idents) uu___6
              | FStar_Pervasives_Native.None -> ());
             FStar_Pervasives_Native.None)
type translate_let_t =
  env ->
    FStar_Extraction_ML_Syntax.mlletflavor ->
      FStar_Extraction_ML_Syntax.mllb -> decl FStar_Pervasives_Native.option
let (ref_translate_let : translate_let_t FStar_Compiler_Effect.ref) =
  FStar_Compiler_Util.mk_ref translate_let'
let (register_pre_translate_let : translate_let_t -> unit) =
  fun f ->
    let before = FStar_Compiler_Effect.op_Bang ref_translate_let in
    let after e fl lb =
      try (fun uu___ -> match () with | () -> f e fl lb) ()
      with | NotSupportedByKrmlExtension -> before e fl lb in
    FStar_Compiler_Effect.op_Colon_Equals ref_translate_let after
let (translate_let :
  env ->
    FStar_Extraction_ML_Syntax.mlletflavor ->
      FStar_Extraction_ML_Syntax.mllb -> decl FStar_Pervasives_Native.option)
  =
  fun env1 ->
    fun flavor ->
      fun lb ->
        let uu___ = FStar_Compiler_Effect.op_Bang ref_translate_let in
        uu___ env1 flavor lb
let (translate_decl :
  env -> FStar_Extraction_ML_Syntax.mlmodule1 -> decl Prims.list) =
  fun env1 ->
    fun d ->
      match d with
      | FStar_Extraction_ML_Syntax.MLM_Let (flavor, lbs) ->
          FStar_Compiler_List.choose (translate_let env1 flavor) lbs
      | FStar_Extraction_ML_Syntax.MLM_Loc uu___ -> []
      | FStar_Extraction_ML_Syntax.MLM_Ty tys ->
          FStar_Compiler_List.choose (translate_type_decl env1) tys
      | FStar_Extraction_ML_Syntax.MLM_Top uu___ ->
          failwith "todo: translate_decl [MLM_Top]"
      | FStar_Extraction_ML_Syntax.MLM_Exn (m, uu___) ->
          (FStar_Compiler_Util.print1_warning
             "Not extracting exception %s to KaRaMeL (exceptions unsupported)\n"
             m;
           [])
let (translate_module :
  (FStar_Extraction_ML_Syntax.mlpath * (FStar_Extraction_ML_Syntax.mlsig *
    FStar_Extraction_ML_Syntax.mlmodule) FStar_Pervasives_Native.option *
    FStar_Extraction_ML_Syntax.mllib) -> file)
  =
  fun m ->
    let uu___ = m in
    match uu___ with
    | (module_name, modul, uu___1) ->
        let module_name1 =
          FStar_Compiler_List.op_At (FStar_Pervasives_Native.fst module_name)
            [FStar_Pervasives_Native.snd module_name] in
        let program1 =
          match modul with
          | FStar_Pervasives_Native.Some (_signature, decls) ->
              FStar_Compiler_List.collect
                (translate_decl (empty module_name1)) decls
          | uu___2 ->
              failwith "Unexpected standalone interface or nested modules" in
        ((FStar_String.concat "_" module_name1), program1)
let (translate : FStar_Extraction_ML_Syntax.mllib -> file Prims.list) =
  fun uu___ ->
    match uu___ with
    | FStar_Extraction_ML_Syntax.MLLib modules ->
        FStar_Compiler_List.filter_map
          (fun m ->
             let m_name =
               let uu___1 = m in
               match uu___1 with
               | (path, uu___2, uu___3) ->
                   FStar_Extraction_ML_Syntax.string_of_mlpath path in
             try
               (fun uu___1 ->
                  match () with
                  | () ->
                      ((let uu___3 =
                          let uu___4 = FStar_Options.silent () in
                          Prims.op_Negation uu___4 in
                        if uu___3
                        then
                          FStar_Compiler_Util.print1
                            "Attempting to translate module %s\n" m_name
                        else ());
                       (let uu___3 = translate_module m in
                        FStar_Pervasives_Native.Some uu___3))) ()
             with
             | uu___1 ->
                 ((let uu___3 = FStar_Compiler_Util.print_exn uu___1 in
                   FStar_Compiler_Util.print2
                     "Unable to translate module: %s because:\n  %s\n" m_name
                     uu___3);
                  FStar_Pervasives_Native.None)) modules
let (uu___1713 : unit) =
  register_post_translate_type_without_decay translate_type_without_decay';
  register_post_translate_type translate_type';
  register_post_translate_type_decl translate_type_decl';
  register_post_translate_expr translate_expr'<|MERGE_RESOLUTION|>--- conflicted
+++ resolved
@@ -2433,120 +2433,6 @@
           let uu___2 =
             let uu___3 = translate_expr env1 arg in (uu___3, (TInt UInt32)) in
           ECast uu___2
-<<<<<<< HEAD
-=======
-      | FStar_Extraction_ML_Syntax.MLE_App
-          ({
-             FStar_Extraction_ML_Syntax.expr =
-               FStar_Extraction_ML_Syntax.MLE_Name p;
-             FStar_Extraction_ML_Syntax.mlty = uu___;
-             FStar_Extraction_ML_Syntax.loc = uu___1;_},
-           _inv::test::body::[])
-          when
-          let uu___2 = FStar_Extraction_ML_Syntax.string_of_mlpath p in
-          uu___2 = "Steel.ST.Loops.while_loop" ->
-          let uu___2 =
-            let uu___3 =
-              let uu___4 =
-                let uu___5 = translate_expr env1 test in
-                let uu___6 =
-                  let uu___7 = translate_expr env1 body in [uu___7] in
-                uu___5 :: uu___6 in
-              EUnit :: uu___4 in
-            ((EQualified (["Steel"; "Loops"], "while_loop")), uu___3) in
-          EApp uu___2
-      | FStar_Extraction_ML_Syntax.MLE_App
-          ({
-             FStar_Extraction_ML_Syntax.expr =
-               FStar_Extraction_ML_Syntax.MLE_Name
-               ("Steel"::"ST"::"Printf"::[], fn);
-             FStar_Extraction_ML_Syntax.mlty = uu___;
-             FStar_Extraction_ML_Syntax.loc = uu___1;_},
-           args)
-          ->
-          let uu___2 =
-            let uu___3 = FStar_Compiler_List.map (translate_expr env1) args in
-            ((EQualified (["LowStar"; "Printf"], fn)), uu___3) in
-          EApp uu___2
-      | FStar_Extraction_ML_Syntax.MLE_App
-          ({
-             FStar_Extraction_ML_Syntax.expr =
-               FStar_Extraction_ML_Syntax.MLE_TApp
-               ({
-                  FStar_Extraction_ML_Syntax.expr =
-                    FStar_Extraction_ML_Syntax.MLE_Name p;
-                  FStar_Extraction_ML_Syntax.mlty = uu___;
-                  FStar_Extraction_ML_Syntax.loc = uu___1;_},
-                uu___2);
-             FStar_Extraction_ML_Syntax.mlty = uu___3;
-             FStar_Extraction_ML_Syntax.loc = uu___4;_},
-           uu___5::uu___6::e1::[])
-          when
-          (let uu___7 = FStar_Extraction_ML_Syntax.string_of_mlpath p in
-           uu___7 = "Steel.Effect.Atomic.return") ||
-            (let uu___7 = FStar_Extraction_ML_Syntax.string_of_mlpath p in
-             uu___7 = "Steel.ST.Util.return")
-          -> translate_expr env1 e1
-      | FStar_Extraction_ML_Syntax.MLE_App
-          ({
-             FStar_Extraction_ML_Syntax.expr =
-               FStar_Extraction_ML_Syntax.MLE_TApp
-               ({
-                  FStar_Extraction_ML_Syntax.expr =
-                    FStar_Extraction_ML_Syntax.MLE_Name p;
-                  FStar_Extraction_ML_Syntax.mlty = uu___;
-                  FStar_Extraction_ML_Syntax.loc = uu___1;_},
-                uu___2);
-             FStar_Extraction_ML_Syntax.mlty = uu___3;
-             FStar_Extraction_ML_Syntax.loc = uu___4;_},
-           _fp::_fp'::_opened::_p::_i::{
-                                         FStar_Extraction_ML_Syntax.expr =
-                                           FStar_Extraction_ML_Syntax.MLE_Fun
-                                           (uu___5, body);
-                                         FStar_Extraction_ML_Syntax.mlty =
-                                           uu___6;
-                                         FStar_Extraction_ML_Syntax.loc =
-                                           uu___7;_}::[])
-          when
-          (let uu___8 = FStar_Extraction_ML_Syntax.string_of_mlpath p in
-           uu___8 = "Steel.ST.Util.with_invariant") ||
-            (let uu___8 = FStar_Extraction_ML_Syntax.string_of_mlpath p in
-             uu___8 = "Steel.Effect.Atomic.with_invariant")
-          -> translate_expr env1 body
-      | FStar_Extraction_ML_Syntax.MLE_App
-          ({
-             FStar_Extraction_ML_Syntax.expr =
-               FStar_Extraction_ML_Syntax.MLE_TApp
-               ({
-                  FStar_Extraction_ML_Syntax.expr =
-                    FStar_Extraction_ML_Syntax.MLE_Name p;
-                  FStar_Extraction_ML_Syntax.mlty = uu___;
-                  FStar_Extraction_ML_Syntax.loc = uu___1;_},
-                uu___2);
-             FStar_Extraction_ML_Syntax.mlty = uu___3;
-             FStar_Extraction_ML_Syntax.loc = uu___4;_},
-           _fp::_fp'::_opened::_p::_i::e1::[])
-          when
-          (let uu___5 = FStar_Extraction_ML_Syntax.string_of_mlpath p in
-           uu___5 = "Steel.ST.Util.with_invariant") ||
-            (let uu___5 = FStar_Extraction_ML_Syntax.string_of_mlpath p in
-             uu___5 = "Steel.Effect.Atomic.with_invariant")
-          ->
-          let uu___5 =
-            let uu___6 =
-              let uu___7 =
-                FStar_Compiler_Util.string_of_int
-                  (FStar_Pervasives_Native.fst
-                     e1.FStar_Extraction_ML_Syntax.loc) in
-              FStar_Compiler_Util.format2
-                "Extraction of with_invariant requires its argument to be a function literal at extraction time, try marking its argument inline_for_extraction (%s, %s)"
-                uu___7
-                (FStar_Pervasives_Native.snd
-                   e1.FStar_Extraction_ML_Syntax.loc) in
-            (FStar_Errors_Codes.Fatal_ExtractionUnsupported, uu___6) in
-          FStar_Errors.raise_error uu___5
-            FStar_Compiler_Range_Type.dummyRange
->>>>>>> 249bb81d
       | FStar_Extraction_ML_Syntax.MLE_App (head, args) ->
           let uu___ =
             let uu___1 = translate_expr env1 head in
@@ -2822,7 +2708,6 @@
   =
   fun env1 ->
     fun ty ->
-<<<<<<< HEAD
       match ty with
       | { FStar_Extraction_ML_Syntax.tydecl_assumed = assumed;
           FStar_Extraction_ML_Syntax.tydecl_name = name1;
@@ -2930,128 +2815,10 @@
                 FStar_Compiler_Util.format1
                   "Error extracting type definition %s to KaRaMeL\n" name1 in
               (FStar_Errors_Codes.Warning_DefinitionNotTranslated, uu___7) in
-            FStar_Errors.log_issue FStar_Compiler_Range.dummyRange uu___6);
+            FStar_Errors.log_issue FStar_Compiler_Range_Type.dummyRange
+              uu___6);
            FStar_Pervasives_Native.None)
 let (translate_let' :
-=======
-      if
-        FStar_Compiler_List.mem FStar_Extraction_ML_Syntax.NoExtract
-          ty.FStar_Extraction_ML_Syntax.tydecl_meta
-      then FStar_Pervasives_Native.None
-      else
-        (match ty with
-         | { FStar_Extraction_ML_Syntax.tydecl_assumed = assumed;
-             FStar_Extraction_ML_Syntax.tydecl_name = name1;
-             FStar_Extraction_ML_Syntax.tydecl_ignored = uu___1;
-             FStar_Extraction_ML_Syntax.tydecl_parameters = args;
-             FStar_Extraction_ML_Syntax.tydecl_meta = flags;
-             FStar_Extraction_ML_Syntax.tydecl_defn =
-               FStar_Pervasives_Native.Some
-               (FStar_Extraction_ML_Syntax.MLTD_Abbrev t);_}
-             ->
-             let name2 = ((env1.module_name), name1) in
-             let env2 =
-               FStar_Compiler_List.fold_left
-                 (fun env3 -> fun name3 -> extend_t env3 name3) env1 args in
-             if
-               assumed &&
-                 (FStar_Compiler_List.mem
-                    FStar_Extraction_ML_Syntax.CAbstract flags)
-             then FStar_Pervasives_Native.Some (DTypeAbstractStruct name2)
-             else
-               if assumed
-               then
-                 (let name3 =
-                    FStar_Extraction_ML_Syntax.string_of_mlpath name2 in
-                  FStar_Compiler_Util.print1_warning
-                    "Not extracting type definition %s to KaRaMeL (assumed type)\n"
-                    name3;
-                  FStar_Pervasives_Native.None)
-               else
-                 (let uu___4 =
-                    let uu___5 =
-                      let uu___6 = translate_flags flags in
-                      let uu___7 = translate_type env2 t in
-                      (name2, uu___6, (FStar_Compiler_List.length args),
-                        uu___7) in
-                    DTypeAlias uu___5 in
-                  FStar_Pervasives_Native.Some uu___4)
-         | { FStar_Extraction_ML_Syntax.tydecl_assumed = uu___1;
-             FStar_Extraction_ML_Syntax.tydecl_name = name1;
-             FStar_Extraction_ML_Syntax.tydecl_ignored = uu___2;
-             FStar_Extraction_ML_Syntax.tydecl_parameters = args;
-             FStar_Extraction_ML_Syntax.tydecl_meta = flags;
-             FStar_Extraction_ML_Syntax.tydecl_defn =
-               FStar_Pervasives_Native.Some
-               (FStar_Extraction_ML_Syntax.MLTD_Record fields);_}
-             ->
-             let name2 = ((env1.module_name), name1) in
-             let env2 =
-               FStar_Compiler_List.fold_left
-                 (fun env3 -> fun name3 -> extend_t env3 name3) env1 args in
-             let uu___3 =
-               let uu___4 =
-                 let uu___5 = translate_flags flags in
-                 let uu___6 =
-                   FStar_Compiler_List.map
-                     (fun uu___7 ->
-                        match uu___7 with
-                        | (f, t) ->
-                            let uu___8 =
-                              let uu___9 = translate_type env2 t in
-                              (uu___9, false) in
-                            (f, uu___8)) fields in
-                 (name2, uu___5, (FStar_Compiler_List.length args), uu___6) in
-               DTypeFlat uu___4 in
-             FStar_Pervasives_Native.Some uu___3
-         | { FStar_Extraction_ML_Syntax.tydecl_assumed = uu___1;
-             FStar_Extraction_ML_Syntax.tydecl_name = name1;
-             FStar_Extraction_ML_Syntax.tydecl_ignored = uu___2;
-             FStar_Extraction_ML_Syntax.tydecl_parameters = args;
-             FStar_Extraction_ML_Syntax.tydecl_meta = flags;
-             FStar_Extraction_ML_Syntax.tydecl_defn =
-               FStar_Pervasives_Native.Some
-               (FStar_Extraction_ML_Syntax.MLTD_DType branches1);_}
-             ->
-             let name2 = ((env1.module_name), name1) in
-             let flags1 = translate_flags flags in
-             let env2 = FStar_Compiler_List.fold_left extend_t env1 args in
-             let uu___3 =
-               let uu___4 =
-                 let uu___5 =
-                   FStar_Compiler_List.map
-                     (fun uu___6 ->
-                        match uu___6 with
-                        | (cons, ts) ->
-                            let uu___7 =
-                              FStar_Compiler_List.map
-                                (fun uu___8 ->
-                                   match uu___8 with
-                                   | (name3, t) ->
-                                       let uu___9 =
-                                         let uu___10 = translate_type env2 t in
-                                         (uu___10, false) in
-                                       (name3, uu___9)) ts in
-                            (cons, uu___7)) branches1 in
-                 (name2, flags1, (FStar_Compiler_List.length args), uu___5) in
-               DTypeVariant uu___4 in
-             FStar_Pervasives_Native.Some uu___3
-         | { FStar_Extraction_ML_Syntax.tydecl_assumed = uu___1;
-             FStar_Extraction_ML_Syntax.tydecl_name = name1;
-             FStar_Extraction_ML_Syntax.tydecl_ignored = uu___2;
-             FStar_Extraction_ML_Syntax.tydecl_parameters = uu___3;
-             FStar_Extraction_ML_Syntax.tydecl_meta = uu___4;
-             FStar_Extraction_ML_Syntax.tydecl_defn = uu___5;_} ->
-             ((let uu___7 =
-                 let uu___8 =
-                   FStar_Compiler_Util.format1
-                     "Error extracting type definition %s to KaRaMeL\n" name1 in
-                 (FStar_Errors_Codes.Warning_DefinitionNotTranslated, uu___8) in
-               FStar_Errors.log_issue FStar_Compiler_Range_Type.dummyRange
-                 uu___7);
-              FStar_Pervasives_Native.None))
-let (translate_let :
->>>>>>> 249bb81d
   env ->
     FStar_Extraction_ML_Syntax.mlletflavor ->
       FStar_Extraction_ML_Syntax.mllb -> decl FStar_Pervasives_Native.option)
@@ -3191,77 +2958,6 @@
             FStar_Extraction_ML_Syntax.mllb_tysc =
               FStar_Pervasives_Native.Some (tvars, t);
             FStar_Extraction_ML_Syntax.mllb_add_unit = uu___;
-<<<<<<< HEAD
-=======
-            FStar_Extraction_ML_Syntax.mllb_def =
-              {
-                FStar_Extraction_ML_Syntax.expr =
-                  FStar_Extraction_ML_Syntax.MLE_App
-                  ({
-                     FStar_Extraction_ML_Syntax.expr =
-                       FStar_Extraction_ML_Syntax.MLE_TApp
-                       ({
-                          FStar_Extraction_ML_Syntax.expr =
-                            FStar_Extraction_ML_Syntax.MLE_Name p;
-                          FStar_Extraction_ML_Syntax.mlty = uu___1;
-                          FStar_Extraction_ML_Syntax.loc = uu___2;_},
-                        uu___3);
-                     FStar_Extraction_ML_Syntax.mlty = uu___4;
-                     FStar_Extraction_ML_Syntax.loc = uu___5;_},
-                   l::[]);
-                FStar_Extraction_ML_Syntax.mlty = uu___6;
-                FStar_Extraction_ML_Syntax.loc = uu___7;_};
-            FStar_Extraction_ML_Syntax.mllb_meta = meta;
-            FStar_Extraction_ML_Syntax.print_typ = uu___8;_} when
-            let uu___9 = FStar_Extraction_ML_Syntax.string_of_mlpath p in
-            uu___9 = "Steel.TLArray.create" ->
-            if
-              FStar_Compiler_List.mem FStar_Extraction_ML_Syntax.NoExtract
-                meta
-            then FStar_Pervasives_Native.None
-            else
-              (let meta1 = translate_flags meta in
-               let env2 =
-                 FStar_Compiler_List.fold_left
-                   (fun env3 -> fun name2 -> extend_t env3 name2) env1 tvars in
-               let t1 = translate_type env2 t in
-               let name2 = ((env2.module_name), name1) in
-               try
-                 (fun uu___10 ->
-                    match () with
-                    | () ->
-                        let expr1 =
-                          let uu___11 = list_elements l in
-                          FStar_Compiler_List.map (translate_expr env2)
-                            uu___11 in
-                        FStar_Pervasives_Native.Some
-                          (DGlobal
-                             (meta1, name2,
-                               (FStar_Compiler_List.length tvars), t1,
-                               (EBufCreateL (Eternal, expr1))))) ()
-               with
-               | uu___10 ->
-                   ((let uu___12 =
-                       let uu___13 =
-                         let uu___14 =
-                           FStar_Extraction_ML_Syntax.string_of_mlpath name2 in
-                         let uu___15 = FStar_Compiler_Util.print_exn uu___10 in
-                         FStar_Compiler_Util.format2
-                           "Error extracting %s to KaRaMeL (%s)\n" uu___14
-                           uu___15 in
-                       (FStar_Errors_Codes.Warning_DefinitionNotTranslated,
-                         uu___13) in
-                     FStar_Errors.log_issue
-                       FStar_Compiler_Range_Type.dummyRange uu___12);
-                    FStar_Pervasives_Native.Some
-                      (DGlobal
-                         (meta1, name2, (FStar_Compiler_List.length tvars),
-                           t1, EAny))))
-        | { FStar_Extraction_ML_Syntax.mllb_name = name1;
-            FStar_Extraction_ML_Syntax.mllb_tysc =
-              FStar_Pervasives_Native.Some (tvars, t);
-            FStar_Extraction_ML_Syntax.mllb_add_unit = uu___;
->>>>>>> 249bb81d
             FStar_Extraction_ML_Syntax.mllb_def = expr1;
             FStar_Extraction_ML_Syntax.mllb_meta = meta;
             FStar_Extraction_ML_Syntax.print_typ = uu___1;_} ->
