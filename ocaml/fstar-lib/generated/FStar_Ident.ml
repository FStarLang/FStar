open Prims
type ident =
  {
  idText: Prims.string ;
  idRange: FStar_Compiler_Range_Type.range }[@@deriving
                                              yojson,show,yojson,show]
let (__proj__Mkident__item__idText : ident -> Prims.string) =
  fun projectee -> match projectee with | { idText; idRange;_} -> idText
let (__proj__Mkident__item__idRange :
  ident -> FStar_Compiler_Range_Type.range) =
  fun projectee -> match projectee with | { idText; idRange;_} -> idRange
type path = Prims.string Prims.list[@@deriving yojson,show]
type ipath = ident Prims.list[@@deriving yojson,show]
type lident =
  {
  ns: ipath ;
  ident: ident ;
  nsstr: Prims.string ;
  str: Prims.string }[@@deriving yojson,show,yojson,show]
let (__proj__Mklident__item__ns : lident -> ipath) =
  fun projectee ->
    match projectee with | { ns; ident = ident1; nsstr; str;_} -> ns
let (__proj__Mklident__item__ident : lident -> ident) =
  fun projectee ->
    match projectee with | { ns; ident = ident1; nsstr; str;_} -> ident1
let (__proj__Mklident__item__nsstr : lident -> Prims.string) =
  fun projectee ->
    match projectee with | { ns; ident = ident1; nsstr; str;_} -> nsstr
let (__proj__Mklident__item__str : lident -> Prims.string) =
  fun projectee ->
    match projectee with | { ns; ident = ident1; nsstr; str;_} -> str
let (mk_ident : (Prims.string * FStar_Compiler_Range_Type.range) -> ident) =
  fun uu___ ->
    match uu___ with | (text, range) -> { idText = text; idRange = range }
let (set_id_range : FStar_Compiler_Range_Type.range -> ident -> ident) =
  fun r -> fun i -> { idText = (i.idText); idRange = r }
let (reserved_prefix : Prims.string) = "uu___"
<<<<<<< HEAD
let (gen' : Prims.string -> FStar_Compiler_Range.range -> ident) =
=======
let (uu___32 :
  (((unit -> Prims.int) * (unit -> unit)) * Prims.int
    FStar_Compiler_Effect.ref))
  =
  let x = FStar_Compiler_Util.mk_ref Prims.int_zero in
  let next_id uu___ =
    let v = FStar_Compiler_Effect.op_Bang x in
    FStar_Compiler_Effect.op_Colon_Equals x (v + Prims.int_one); v in
  let reset uu___ = FStar_Compiler_Effect.op_Colon_Equals x Prims.int_zero in
  ((next_id, reset), x)
let (_gen : ((unit -> Prims.int) * (unit -> unit))) =
  match uu___32 with | (_gen1, _secret_ref) -> _gen1
let (_secret_ref : Prims.int FStar_Compiler_Effect.ref) =
  match uu___32 with | (_gen1, _secret_ref1) -> _secret_ref1
let (next_id : unit -> Prims.int) =
  fun uu___ -> FStar_Pervasives_Native.fst _gen ()
let (reset_gensym : unit -> unit) =
  fun uu___ -> FStar_Pervasives_Native.snd _gen ()
let with_frozen_gensym : 'a . (unit -> 'a) -> 'a =
  fun f ->
    let v = FStar_Compiler_Effect.op_Bang _secret_ref in
    let r =
      try (fun uu___ -> match () with | () -> f ()) ()
      with
      | uu___ ->
          (FStar_Compiler_Effect.op_Colon_Equals _secret_ref v;
           FStar_Compiler_Effect.raise uu___) in
    FStar_Compiler_Effect.op_Colon_Equals _secret_ref v; r
let (gen' : Prims.string -> FStar_Compiler_Range_Type.range -> ident) =
>>>>>>> 249bb81d
  fun s ->
    fun r ->
      let i = FStar_GenSym.next_id () in
      mk_ident ((Prims.op_Hat s (Prims.string_of_int i)), r)
let (gen : FStar_Compiler_Range_Type.range -> ident) =
  fun r -> gen' reserved_prefix r
let (ident_of_lid : lident -> ident) = fun l -> l.ident
let (range_of_id : ident -> FStar_Compiler_Range_Type.range) =
  fun id -> id.idRange
let (id_of_text : Prims.string -> ident) =
  fun str -> mk_ident (str, FStar_Compiler_Range_Type.dummyRange)
let (string_of_id : ident -> Prims.string) = fun id -> id.idText
let (text_of_path : path -> Prims.string) =
  fun path1 -> FStar_Compiler_Util.concat_l "." path1
let (path_of_text : Prims.string -> path) =
  fun text -> FStar_String.split [46] text
let (path_of_ns : ipath -> path) =
  fun ns -> FStar_Compiler_List.map string_of_id ns
let (path_of_lid : lident -> path) =
  fun lid ->
    FStar_Compiler_List.map string_of_id
      (FStar_Compiler_List.op_At lid.ns [lid.ident])
let (ns_of_lid : lident -> ipath) = fun lid -> lid.ns
let (ids_of_lid : lident -> ipath) =
  fun lid -> FStar_Compiler_List.op_At lid.ns [lid.ident]
let (lid_of_ns_and_id : ipath -> ident -> lident) =
  fun ns ->
    fun id ->
      let nsstr =
        let uu___ = FStar_Compiler_List.map string_of_id ns in
        FStar_Compiler_Effect.op_Bar_Greater uu___ text_of_path in
      {
        ns;
        ident = id;
        nsstr;
        str =
          (if nsstr = ""
           then id.idText
           else Prims.op_Hat nsstr (Prims.op_Hat "." id.idText))
      }
let (lid_of_ids : ipath -> lident) =
  fun ids ->
    let uu___ = FStar_Compiler_Util.prefix ids in
    match uu___ with | (ns, id) -> lid_of_ns_and_id ns id
let (lid_of_str : Prims.string -> lident) =
  fun str ->
    let uu___ =
      FStar_Compiler_List.map id_of_text (FStar_Compiler_Util.split str ".") in
    lid_of_ids uu___
let (lid_of_path : path -> FStar_Compiler_Range_Type.range -> lident) =
  fun path1 ->
    fun pos ->
      let ids = FStar_Compiler_List.map (fun s -> mk_ident (s, pos)) path1 in
      lid_of_ids ids
let (text_of_lid : lident -> Prims.string) = fun lid -> lid.str
let (lid_equals : lident -> lident -> Prims.bool) =
  fun l1 -> fun l2 -> l1.str = l2.str
let (ident_equals : ident -> ident -> Prims.bool) =
  fun id1 -> fun id2 -> id1.idText = id2.idText
type lid = lident[@@deriving yojson,show]
let (range_of_lid : lident -> FStar_Compiler_Range_Type.range) =
  fun lid1 -> range_of_id lid1.ident
let (set_lid_range : lident -> FStar_Compiler_Range_Type.range -> lident) =
  fun l ->
    fun r ->
      {
        ns = (l.ns);
        ident =
          (let uu___ = l.ident in { idText = (uu___.idText); idRange = r });
        nsstr = (l.nsstr);
        str = (l.str)
      }
let (lid_add_suffix : lident -> Prims.string -> lident) =
  fun l ->
    fun s ->
      let path1 = path_of_lid l in
      let uu___ = range_of_lid l in
      lid_of_path (FStar_Compiler_List.op_At path1 [s]) uu___
let (ml_path_of_lid : lident -> Prims.string) =
  fun lid1 ->
    let uu___ =
      let uu___1 = path_of_ns lid1.ns in
      let uu___2 = let uu___3 = string_of_id lid1.ident in [uu___3] in
      FStar_Compiler_List.op_At uu___1 uu___2 in
    FStar_Compiler_Effect.op_Less_Bar (FStar_String.concat "_") uu___
let (string_of_lid : lident -> Prims.string) = fun lid1 -> lid1.str
let (qual_id : lident -> ident -> lident) =
  fun lid1 ->
    fun id ->
      let uu___ =
        lid_of_ids (FStar_Compiler_List.op_At lid1.ns [lid1.ident; id]) in
      let uu___1 = range_of_id id in set_lid_range uu___ uu___1
let (nsstr : lident -> Prims.string) = fun l -> l.nsstr<|MERGE_RESOLUTION|>--- conflicted
+++ resolved
@@ -35,39 +35,7 @@
 let (set_id_range : FStar_Compiler_Range_Type.range -> ident -> ident) =
   fun r -> fun i -> { idText = (i.idText); idRange = r }
 let (reserved_prefix : Prims.string) = "uu___"
-<<<<<<< HEAD
-let (gen' : Prims.string -> FStar_Compiler_Range.range -> ident) =
-=======
-let (uu___32 :
-  (((unit -> Prims.int) * (unit -> unit)) * Prims.int
-    FStar_Compiler_Effect.ref))
-  =
-  let x = FStar_Compiler_Util.mk_ref Prims.int_zero in
-  let next_id uu___ =
-    let v = FStar_Compiler_Effect.op_Bang x in
-    FStar_Compiler_Effect.op_Colon_Equals x (v + Prims.int_one); v in
-  let reset uu___ = FStar_Compiler_Effect.op_Colon_Equals x Prims.int_zero in
-  ((next_id, reset), x)
-let (_gen : ((unit -> Prims.int) * (unit -> unit))) =
-  match uu___32 with | (_gen1, _secret_ref) -> _gen1
-let (_secret_ref : Prims.int FStar_Compiler_Effect.ref) =
-  match uu___32 with | (_gen1, _secret_ref1) -> _secret_ref1
-let (next_id : unit -> Prims.int) =
-  fun uu___ -> FStar_Pervasives_Native.fst _gen ()
-let (reset_gensym : unit -> unit) =
-  fun uu___ -> FStar_Pervasives_Native.snd _gen ()
-let with_frozen_gensym : 'a . (unit -> 'a) -> 'a =
-  fun f ->
-    let v = FStar_Compiler_Effect.op_Bang _secret_ref in
-    let r =
-      try (fun uu___ -> match () with | () -> f ()) ()
-      with
-      | uu___ ->
-          (FStar_Compiler_Effect.op_Colon_Equals _secret_ref v;
-           FStar_Compiler_Effect.raise uu___) in
-    FStar_Compiler_Effect.op_Colon_Equals _secret_ref v; r
 let (gen' : Prims.string -> FStar_Compiler_Range_Type.range -> ident) =
->>>>>>> 249bb81d
   fun s ->
     fun r ->
       let i = FStar_GenSym.next_id () in
