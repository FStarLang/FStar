open Prims
let (compress :
  FStar_Syntax_Syntax.term ->
    FStar_Syntax_Syntax.term FStar_Tactics_Monad.tac)
  =
  fun t ->
    FStar_Tactics_Monad.op_let_Bang FStar_Tactics_Monad.idtac
      (fun uu___ ->
         let uu___1 = FStar_Syntax_Subst.compress t in
         FStar_Tactics_Monad.ret uu___1)
let (core_check :
  FStar_TypeChecker_Env.env ->
    FStar_Syntax_Syntax.term ->
      FStar_Syntax_Syntax.term ->
        Prims.bool ->
          (FStar_Syntax_Syntax.typ FStar_Pervasives_Native.option,
            FStar_TypeChecker_Core.error) FStar_Pervasives.either)
  =
  fun env ->
    fun sol ->
      fun t ->
        fun must_tot ->
          let uu___ =
            let uu___1 = FStar_Options.compat_pre_core_should_check () in
            Prims.op_Negation uu___1 in
          if uu___
          then FStar_Pervasives.Inl FStar_Pervasives_Native.None
          else
            (let debug f =
               let uu___2 = FStar_Options.debug_any () in
               if uu___2 then f () else () in
             let uu___2 =
               FStar_TypeChecker_Core.check_term env sol t must_tot in
             match uu___2 with
             | FStar_Pervasives.Inl (FStar_Pervasives_Native.None) ->
                 FStar_Pervasives.Inl FStar_Pervasives_Native.None
             | FStar_Pervasives.Inl (FStar_Pervasives_Native.Some g) ->
                 let uu___3 = FStar_Options.compat_pre_core_set () in
                 if uu___3
                 then FStar_Pervasives.Inl FStar_Pervasives_Native.None
                 else FStar_Pervasives.Inl (FStar_Pervasives_Native.Some g)
             | FStar_Pervasives.Inr err ->
                 (debug
                    (fun uu___4 ->
                       let uu___5 =
                         let uu___6 = FStar_TypeChecker_Env.get_range env in
                         FStar_Compiler_Range_Ops.string_of_range uu___6 in
                       let uu___6 =
                         FStar_TypeChecker_Core.print_error_short err in
                       let uu___7 = FStar_Syntax_Print.term_to_string sol in
                       let uu___8 = FStar_Syntax_Print.term_to_string t in
                       let uu___9 = FStar_TypeChecker_Core.print_error err in
                       FStar_Compiler_Util.print5
                         "(%s) Core checking failed (%s) on term %s and type %s\n%s\n"
                         uu___5 uu___6 uu___7 uu___8 uu___9);
                  FStar_Pervasives.Inr err))
type name = FStar_Syntax_Syntax.bv
type env = FStar_TypeChecker_Env.env
type implicits = FStar_TypeChecker_Env.implicits
let (rangeof : FStar_Tactics_Types.goal -> FStar_Compiler_Range_Type.range) =
  fun g ->
    (g.FStar_Tactics_Types.goal_ctx_uvar).FStar_Syntax_Syntax.ctx_uvar_range
let (normalize :
  FStar_TypeChecker_Env.steps ->
    FStar_TypeChecker_Env.env ->
      FStar_Syntax_Syntax.term -> FStar_Syntax_Syntax.term)
  =
  fun s ->
    fun e ->
      fun t ->
        FStar_TypeChecker_Normalize.normalize_with_primitive_steps
          FStar_Reflection_V2_Interpreter.reflection_primops s e t
let (bnorm :
  FStar_TypeChecker_Env.env ->
    FStar_Syntax_Syntax.term -> FStar_Syntax_Syntax.term)
  = fun e -> fun t -> normalize [] e t
let (whnf :
  FStar_TypeChecker_Env.env ->
    FStar_Syntax_Syntax.term -> FStar_Syntax_Syntax.term)
  = fun e -> fun t -> FStar_TypeChecker_Normalize.unfold_whnf e t
let (tts :
  FStar_TypeChecker_Env.env -> FStar_Syntax_Syntax.term -> Prims.string) =
  FStar_TypeChecker_Normalize.term_to_string
let (set_uvar_expected_typ :
  FStar_Syntax_Syntax.ctx_uvar -> FStar_Syntax_Syntax.typ -> unit) =
  fun u ->
    fun t ->
      let dec =
        FStar_Syntax_Unionfind.find_decoration
          u.FStar_Syntax_Syntax.ctx_uvar_head in
      FStar_Syntax_Unionfind.change_decoration
        u.FStar_Syntax_Syntax.ctx_uvar_head
        {
          FStar_Syntax_Syntax.uvar_decoration_typ = t;
          FStar_Syntax_Syntax.uvar_decoration_typedness_depends_on =
            (dec.FStar_Syntax_Syntax.uvar_decoration_typedness_depends_on);
          FStar_Syntax_Syntax.uvar_decoration_should_check =
            (dec.FStar_Syntax_Syntax.uvar_decoration_should_check)
        }
let (mark_uvar_with_should_check_tag :
  FStar_Syntax_Syntax.ctx_uvar ->
    FStar_Syntax_Syntax.should_check_uvar -> unit)
  =
  fun u ->
    fun sc ->
      let dec =
        FStar_Syntax_Unionfind.find_decoration
          u.FStar_Syntax_Syntax.ctx_uvar_head in
      FStar_Syntax_Unionfind.change_decoration
        u.FStar_Syntax_Syntax.ctx_uvar_head
        {
          FStar_Syntax_Syntax.uvar_decoration_typ =
            (dec.FStar_Syntax_Syntax.uvar_decoration_typ);
          FStar_Syntax_Syntax.uvar_decoration_typedness_depends_on =
            (dec.FStar_Syntax_Syntax.uvar_decoration_typedness_depends_on);
          FStar_Syntax_Syntax.uvar_decoration_should_check = sc
        }
let (mark_uvar_as_already_checked : FStar_Syntax_Syntax.ctx_uvar -> unit) =
  fun u ->
    mark_uvar_with_should_check_tag u FStar_Syntax_Syntax.Already_checked
let (mark_goal_implicit_already_checked : FStar_Tactics_Types.goal -> unit) =
  fun g -> mark_uvar_as_already_checked g.FStar_Tactics_Types.goal_ctx_uvar
let (goal_with_type :
  FStar_Tactics_Types.goal ->
    FStar_Syntax_Syntax.typ -> FStar_Tactics_Types.goal)
  =
  fun g ->
    fun t ->
      let u = g.FStar_Tactics_Types.goal_ctx_uvar in
      set_uvar_expected_typ u t; g
let (bnorm_goal : FStar_Tactics_Types.goal -> FStar_Tactics_Types.goal) =
  fun g ->
    let uu___ =
      let uu___1 = FStar_Tactics_Types.goal_env g in
      let uu___2 = FStar_Tactics_Types.goal_type g in bnorm uu___1 uu___2 in
    goal_with_type g uu___
let (tacprint : Prims.string -> unit) =
  fun s -> FStar_Compiler_Util.print1 "TAC>> %s\n" s
let (tacprint1 : Prims.string -> Prims.string -> unit) =
  fun s ->
    fun x ->
      let uu___ = FStar_Compiler_Util.format1 s x in
      FStar_Compiler_Util.print1 "TAC>> %s\n" uu___
let (tacprint2 : Prims.string -> Prims.string -> Prims.string -> unit) =
  fun s ->
    fun x ->
      fun y ->
        let uu___ = FStar_Compiler_Util.format2 s x y in
        FStar_Compiler_Util.print1 "TAC>> %s\n" uu___
let (tacprint3 :
  Prims.string -> Prims.string -> Prims.string -> Prims.string -> unit) =
  fun s ->
    fun x ->
      fun y ->
        fun z ->
          let uu___ = FStar_Compiler_Util.format3 s x y z in
          FStar_Compiler_Util.print1 "TAC>> %s\n" uu___
let (print : Prims.string -> unit FStar_Tactics_Monad.tac) =
  fun msg ->
    (let uu___1 =
       let uu___2 = FStar_Options.silent () in Prims.op_Negation uu___2 in
     if uu___1 then tacprint msg else ());
    FStar_Tactics_Monad.ret ()
let (debugging : unit -> Prims.bool FStar_Tactics_Monad.tac) =
  fun uu___ ->
    FStar_Tactics_Monad.bind FStar_Tactics_Monad.get
      (fun ps ->
         let uu___1 =
           FStar_TypeChecker_Env.debug ps.FStar_Tactics_Types.main_context
             (FStar_Options.Other "Tac") in
         FStar_Tactics_Monad.ret uu___1)
let (do_dump_ps : Prims.string -> FStar_Tactics_Types.proofstate -> unit) =
  fun msg ->
    fun ps ->
      let psc = ps.FStar_Tactics_Types.psc in
      let subst = FStar_TypeChecker_Cfg.psc_subst psc in
      FStar_Tactics_Printing.do_dump_proofstate ps msg
let (dump : Prims.string -> unit FStar_Tactics_Monad.tac) =
  fun msg ->
    FStar_Tactics_Monad.mk_tac
      (fun ps -> do_dump_ps msg ps; FStar_Tactics_Result.Success ((), ps))
let (dump_all : Prims.bool -> Prims.string -> unit FStar_Tactics_Monad.tac) =
  fun print_resolved ->
    fun msg ->
      FStar_Tactics_Monad.mk_tac
        (fun ps ->
           let gs =
             FStar_Compiler_List.map
               (fun i ->
                  FStar_Tactics_Types.goal_of_implicit
                    ps.FStar_Tactics_Types.main_context i)
               ps.FStar_Tactics_Types.all_implicits in
           let gs1 =
             if print_resolved
             then gs
             else
               FStar_Compiler_List.filter
                 (fun g ->
                    let uu___1 = FStar_Tactics_Types.check_goal_solved g in
                    Prims.op_Negation uu___1) gs in
           let ps' =
             {
               FStar_Tactics_Types.main_context =
                 (ps.FStar_Tactics_Types.main_context);
               FStar_Tactics_Types.all_implicits =
                 (ps.FStar_Tactics_Types.all_implicits);
               FStar_Tactics_Types.goals = gs1;
               FStar_Tactics_Types.smt_goals = [];
               FStar_Tactics_Types.depth = (ps.FStar_Tactics_Types.depth);
               FStar_Tactics_Types.__dump = (ps.FStar_Tactics_Types.__dump);
               FStar_Tactics_Types.psc = (ps.FStar_Tactics_Types.psc);
               FStar_Tactics_Types.entry_range =
                 (ps.FStar_Tactics_Types.entry_range);
               FStar_Tactics_Types.guard_policy =
                 (ps.FStar_Tactics_Types.guard_policy);
               FStar_Tactics_Types.freshness =
                 (ps.FStar_Tactics_Types.freshness);
               FStar_Tactics_Types.tac_verb_dbg =
                 (ps.FStar_Tactics_Types.tac_verb_dbg);
               FStar_Tactics_Types.local_state =
                 (ps.FStar_Tactics_Types.local_state);
               FStar_Tactics_Types.urgency = (ps.FStar_Tactics_Types.urgency)
             } in
           do_dump_ps msg ps'; FStar_Tactics_Result.Success ((), ps))
let (dump_uvars_of :
  FStar_Tactics_Types.goal -> Prims.string -> unit FStar_Tactics_Monad.tac) =
  fun g ->
    fun msg ->
      FStar_Tactics_Monad.mk_tac
        (fun ps ->
           let uvs =
             let uu___ =
               let uu___1 = FStar_Tactics_Types.goal_type g in
               FStar_Syntax_Free.uvars uu___1 in
             FStar_Compiler_Effect.op_Bar_Greater uu___
               FStar_Compiler_Util.set_elements in
           let gs =
             FStar_Compiler_List.map (FStar_Tactics_Types.goal_of_ctx_uvar g)
               uvs in
           let gs1 =
             FStar_Compiler_List.filter
               (fun g1 ->
                  let uu___ = FStar_Tactics_Types.check_goal_solved g1 in
                  Prims.op_Negation uu___) gs in
           let ps' =
             {
               FStar_Tactics_Types.main_context =
                 (ps.FStar_Tactics_Types.main_context);
               FStar_Tactics_Types.all_implicits =
                 (ps.FStar_Tactics_Types.all_implicits);
               FStar_Tactics_Types.goals = gs1;
               FStar_Tactics_Types.smt_goals = [];
               FStar_Tactics_Types.depth = (ps.FStar_Tactics_Types.depth);
               FStar_Tactics_Types.__dump = (ps.FStar_Tactics_Types.__dump);
               FStar_Tactics_Types.psc = (ps.FStar_Tactics_Types.psc);
               FStar_Tactics_Types.entry_range =
                 (ps.FStar_Tactics_Types.entry_range);
               FStar_Tactics_Types.guard_policy =
                 (ps.FStar_Tactics_Types.guard_policy);
               FStar_Tactics_Types.freshness =
                 (ps.FStar_Tactics_Types.freshness);
               FStar_Tactics_Types.tac_verb_dbg =
                 (ps.FStar_Tactics_Types.tac_verb_dbg);
               FStar_Tactics_Types.local_state =
                 (ps.FStar_Tactics_Types.local_state);
               FStar_Tactics_Types.urgency = (ps.FStar_Tactics_Types.urgency)
             } in
           do_dump_ps msg ps'; FStar_Tactics_Result.Success ((), ps))
let fail1 :
  'uuuuu . Prims.string -> Prims.string -> 'uuuuu FStar_Tactics_Monad.tac =
  fun msg ->
    fun x ->
      let uu___ = FStar_Compiler_Util.format1 msg x in
      FStar_Tactics_Monad.fail uu___
let fail2 :
  'uuuuu .
    Prims.string ->
      Prims.string -> Prims.string -> 'uuuuu FStar_Tactics_Monad.tac
  =
  fun msg ->
    fun x ->
      fun y ->
        let uu___ = FStar_Compiler_Util.format2 msg x y in
        FStar_Tactics_Monad.fail uu___
let fail3 :
  'uuuuu .
    Prims.string ->
      Prims.string ->
        Prims.string -> Prims.string -> 'uuuuu FStar_Tactics_Monad.tac
  =
  fun msg ->
    fun x ->
      fun y ->
        fun z ->
          let uu___ = FStar_Compiler_Util.format3 msg x y z in
          FStar_Tactics_Monad.fail uu___
let fail4 :
  'uuuuu .
    Prims.string ->
      Prims.string ->
        Prims.string ->
          Prims.string -> Prims.string -> 'uuuuu FStar_Tactics_Monad.tac
  =
  fun msg ->
    fun x ->
      fun y ->
        fun z ->
          fun w ->
            let uu___ = FStar_Compiler_Util.format4 msg x y z w in
            FStar_Tactics_Monad.fail uu___
let (destruct_eq' :
  FStar_Syntax_Syntax.typ ->
    (FStar_Syntax_Syntax.term * FStar_Syntax_Syntax.term)
      FStar_Pervasives_Native.option)
  =
  fun typ ->
    let uu___ = FStar_Syntax_Util.destruct_typ_as_formula typ in
    match uu___ with
    | FStar_Pervasives_Native.Some (FStar_Syntax_Util.BaseConn
        (l,
         uu___1::(e1, FStar_Pervasives_Native.None)::(e2,
                                                      FStar_Pervasives_Native.None)::[]))
        when
        (FStar_Ident.lid_equals l FStar_Parser_Const.eq2_lid) ||
          (FStar_Ident.lid_equals l FStar_Parser_Const.c_eq2_lid)
        -> FStar_Pervasives_Native.Some (e1, e2)
    | uu___1 ->
        let uu___2 = FStar_Syntax_Util.unb2t typ in
        (match uu___2 with
         | FStar_Pervasives_Native.None -> FStar_Pervasives_Native.None
         | FStar_Pervasives_Native.Some t ->
             let uu___3 = FStar_Syntax_Util.head_and_args t in
             (match uu___3 with
              | (hd, args) ->
                  let uu___4 =
                    let uu___5 =
                      let uu___6 = FStar_Syntax_Subst.compress hd in
                      uu___6.FStar_Syntax_Syntax.n in
                    (uu___5, args) in
                  (match uu___4 with
                   | (FStar_Syntax_Syntax.Tm_fvar fv,
                      (uu___5, FStar_Pervasives_Native.Some
                       { FStar_Syntax_Syntax.aqual_implicit = true;
                         FStar_Syntax_Syntax.aqual_attributes = uu___6;_})::
                      (e1, FStar_Pervasives_Native.None)::(e2,
                                                           FStar_Pervasives_Native.None)::[])
                       when
                       FStar_Syntax_Syntax.fv_eq_lid fv
                         FStar_Parser_Const.op_Eq
                       -> FStar_Pervasives_Native.Some (e1, e2)
                   | uu___5 -> FStar_Pervasives_Native.None)))
let (destruct_eq :
  FStar_TypeChecker_Env.env ->
    FStar_Syntax_Syntax.typ ->
      (FStar_Syntax_Syntax.term * FStar_Syntax_Syntax.term)
        FStar_Pervasives_Native.option)
  =
  fun env1 ->
    fun typ ->
      let typ1 = whnf env1 typ in
      let uu___ = destruct_eq' typ1 in
      match uu___ with
      | FStar_Pervasives_Native.Some t -> FStar_Pervasives_Native.Some t
      | FStar_Pervasives_Native.None ->
          let uu___1 = FStar_Syntax_Util.un_squash typ1 in
          (match uu___1 with
           | FStar_Pervasives_Native.Some typ2 ->
               let typ3 = whnf env1 typ2 in destruct_eq' typ3
           | FStar_Pervasives_Native.None -> FStar_Pervasives_Native.None)
let (get_guard_policy :
  unit -> FStar_Tactics_Types.guard_policy FStar_Tactics_Monad.tac) =
  fun uu___ ->
    FStar_Tactics_Monad.bind FStar_Tactics_Monad.get
      (fun ps -> FStar_Tactics_Monad.ret ps.FStar_Tactics_Types.guard_policy)
let (set_guard_policy :
  FStar_Tactics_Types.guard_policy -> unit FStar_Tactics_Monad.tac) =
  fun pol ->
    FStar_Tactics_Monad.bind FStar_Tactics_Monad.get
      (fun ps ->
         FStar_Tactics_Monad.set
           {
             FStar_Tactics_Types.main_context =
               (ps.FStar_Tactics_Types.main_context);
             FStar_Tactics_Types.all_implicits =
               (ps.FStar_Tactics_Types.all_implicits);
             FStar_Tactics_Types.goals = (ps.FStar_Tactics_Types.goals);
             FStar_Tactics_Types.smt_goals =
               (ps.FStar_Tactics_Types.smt_goals);
             FStar_Tactics_Types.depth = (ps.FStar_Tactics_Types.depth);
             FStar_Tactics_Types.__dump = (ps.FStar_Tactics_Types.__dump);
             FStar_Tactics_Types.psc = (ps.FStar_Tactics_Types.psc);
             FStar_Tactics_Types.entry_range =
               (ps.FStar_Tactics_Types.entry_range);
             FStar_Tactics_Types.guard_policy = pol;
             FStar_Tactics_Types.freshness =
               (ps.FStar_Tactics_Types.freshness);
             FStar_Tactics_Types.tac_verb_dbg =
               (ps.FStar_Tactics_Types.tac_verb_dbg);
             FStar_Tactics_Types.local_state =
               (ps.FStar_Tactics_Types.local_state);
             FStar_Tactics_Types.urgency = (ps.FStar_Tactics_Types.urgency)
           })
let with_policy :
  'a .
    FStar_Tactics_Types.guard_policy ->
      'a FStar_Tactics_Monad.tac -> 'a FStar_Tactics_Monad.tac
  =
  fun pol ->
    fun t ->
      let uu___ = get_guard_policy () in
      FStar_Tactics_Monad.bind uu___
        (fun old_pol ->
           let uu___1 = set_guard_policy pol in
           FStar_Tactics_Monad.bind uu___1
             (fun uu___2 ->
                FStar_Tactics_Monad.bind t
                  (fun r ->
                     let uu___3 = set_guard_policy old_pol in
                     FStar_Tactics_Monad.bind uu___3
                       (fun uu___4 -> FStar_Tactics_Monad.ret r))))
let (proc_guard_formula :
  Prims.string ->
    env ->
      FStar_Syntax_Syntax.term ->
        FStar_Syntax_Syntax.should_check_uvar FStar_Pervasives_Native.option
          -> FStar_Compiler_Range_Type.range -> unit FStar_Tactics_Monad.tac)
  =
  fun reason ->
    fun e ->
      fun f ->
        fun sc_opt ->
          fun rng ->
            FStar_Tactics_Monad.op_let_Bang FStar_Tactics_Monad.get
              (fun ps ->
                 match ps.FStar_Tactics_Types.guard_policy with
                 | FStar_Tactics_Types.Drop ->
                     ((let uu___1 =
                         let uu___2 =
                           let uu___3 = FStar_Syntax_Print.term_to_string f in
                           FStar_Compiler_Util.format1
                             "Tactics admitted guard <%s>\n\n" uu___3 in
                         (FStar_Errors_Codes.Warning_TacAdmit, uu___2) in
                       FStar_Errors.log_issue e.FStar_TypeChecker_Env.range
                         uu___1);
                      FStar_Tactics_Monad.ret ())
                 | FStar_Tactics_Types.Goal ->
                     FStar_Tactics_Monad.mlog
                       (fun uu___ ->
                          let uu___1 = FStar_Syntax_Print.term_to_string f in
                          FStar_Compiler_Util.print2
                            "Making guard (%s:%s) into a goal\n" reason
                            uu___1)
                       (fun uu___ ->
                          let uu___1 =
                            FStar_Tactics_Monad.goal_of_guard reason e f
                              sc_opt rng in
                          FStar_Tactics_Monad.op_let_Bang uu___1
                            (fun g -> FStar_Tactics_Monad.push_goals [g]))
                 | FStar_Tactics_Types.SMT ->
                     FStar_Tactics_Monad.mlog
                       (fun uu___ ->
                          let uu___1 = FStar_Syntax_Print.term_to_string f in
                          FStar_Compiler_Util.print2
                            "Pushing guard (%s:%s) as SMT goal\n" reason
                            uu___1)
                       (fun uu___ ->
                          let uu___1 =
                            FStar_Tactics_Monad.goal_of_guard reason e f
                              sc_opt rng in
                          FStar_Tactics_Monad.op_let_Bang uu___1
                            (fun g -> FStar_Tactics_Monad.push_smt_goals [g]))
                 | FStar_Tactics_Types.SMTSync ->
                     FStar_Tactics_Monad.mlog
                       (fun uu___ ->
                          let uu___1 = FStar_Syntax_Print.term_to_string f in
                          FStar_Compiler_Util.print2
                            "Sending guard (%s:%s) to SMT Synchronously\n"
                            reason uu___1)
                       (fun uu___ ->
                          let g =
                            {
                              FStar_TypeChecker_Common.guard_f =
                                (FStar_TypeChecker_Common.NonTrivial f);
                              FStar_TypeChecker_Common.deferred_to_tac =
                                (FStar_TypeChecker_Env.trivial_guard.FStar_TypeChecker_Common.deferred_to_tac);
                              FStar_TypeChecker_Common.deferred =
                                (FStar_TypeChecker_Env.trivial_guard.FStar_TypeChecker_Common.deferred);
                              FStar_TypeChecker_Common.univ_ineqs =
                                (FStar_TypeChecker_Env.trivial_guard.FStar_TypeChecker_Common.univ_ineqs);
                              FStar_TypeChecker_Common.implicits =
                                (FStar_TypeChecker_Env.trivial_guard.FStar_TypeChecker_Common.implicits)
                            } in
                          FStar_TypeChecker_Rel.force_trivial_guard e g;
                          FStar_Tactics_Monad.ret ())
                 | FStar_Tactics_Types.Force ->
                     FStar_Tactics_Monad.mlog
                       (fun uu___ ->
                          let uu___1 = FStar_Syntax_Print.term_to_string f in
                          FStar_Compiler_Util.print2
                            "Forcing guard (%s:%s)\n" reason uu___1)
                       (fun uu___ ->
                          let g =
                            {
                              FStar_TypeChecker_Common.guard_f =
                                (FStar_TypeChecker_Common.NonTrivial f);
                              FStar_TypeChecker_Common.deferred_to_tac =
                                (FStar_TypeChecker_Env.trivial_guard.FStar_TypeChecker_Common.deferred_to_tac);
                              FStar_TypeChecker_Common.deferred =
                                (FStar_TypeChecker_Env.trivial_guard.FStar_TypeChecker_Common.deferred);
                              FStar_TypeChecker_Common.univ_ineqs =
                                (FStar_TypeChecker_Env.trivial_guard.FStar_TypeChecker_Common.univ_ineqs);
                              FStar_TypeChecker_Common.implicits =
                                (FStar_TypeChecker_Env.trivial_guard.FStar_TypeChecker_Common.implicits)
                            } in
                          try
                            (fun uu___1 ->
                               match () with
                               | () ->
                                   let uu___2 =
                                     let uu___3 =
                                       let uu___4 =
                                         FStar_TypeChecker_Rel.discharge_guard_no_smt
                                           e g in
                                       FStar_Compiler_Effect.op_Less_Bar
                                         FStar_TypeChecker_Env.is_trivial
                                         uu___4 in
                                     Prims.op_Negation uu___3 in
                                   if uu___2
                                   then
                                     fail1 "Forcing the guard failed (%s)"
                                       reason
                                   else FStar_Tactics_Monad.ret ()) ()
                          with
                          | uu___1 ->
                              FStar_Tactics_Monad.mlog
                                (fun uu___2 ->
                                   let uu___3 =
                                     FStar_Syntax_Print.term_to_string f in
                                   FStar_Compiler_Util.print1 "guard = %s\n"
                                     uu___3)
                                (fun uu___2 ->
                                   fail1 "Forcing the guard failed (%s)"
                                     reason)))
let (proc_guard' :
  Prims.bool ->
    Prims.string ->
      env ->
        FStar_TypeChecker_Common.guard_t ->
          FStar_Syntax_Syntax.should_check_uvar
            FStar_Pervasives_Native.option ->
            FStar_Compiler_Range_Type.range -> unit FStar_Tactics_Monad.tac)
  =
  fun simplify ->
    fun reason ->
      fun e ->
        fun g ->
          fun sc_opt ->
            fun rng ->
              FStar_Tactics_Monad.mlog
                (fun uu___ ->
                   let uu___1 = FStar_TypeChecker_Rel.guard_to_string e g in
                   FStar_Compiler_Util.print2 "Processing guard (%s:%s)\n"
                     reason uu___1)
                (fun uu___ ->
                   (match sc_opt with
                    | FStar_Pervasives_Native.Some
                        (FStar_Syntax_Syntax.Allow_untyped r) ->
                        FStar_Compiler_List.iter
                          (fun imp ->
                             mark_uvar_with_should_check_tag
                               imp.FStar_TypeChecker_Common.imp_uvar
                               (FStar_Syntax_Syntax.Allow_untyped r))
                          g.FStar_TypeChecker_Common.implicits
                    | uu___2 -> ());
                   (let uu___2 =
                      FStar_Tactics_Monad.add_implicits
                        g.FStar_TypeChecker_Common.implicits in
                    FStar_Tactics_Monad.op_let_Bang uu___2
                      (fun uu___3 ->
                         let guard_f =
                           if simplify
                           then
                             let uu___4 =
                               FStar_TypeChecker_Rel.simplify_guard e g in
                             uu___4.FStar_TypeChecker_Common.guard_f
                           else g.FStar_TypeChecker_Common.guard_f in
                         match guard_f with
                         | FStar_TypeChecker_Common.Trivial ->
                             FStar_Tactics_Monad.ret ()
                         | FStar_TypeChecker_Common.NonTrivial f ->
                             proc_guard_formula reason e f sc_opt rng)))
let (proc_guard :
  Prims.string ->
    env ->
      FStar_TypeChecker_Common.guard_t ->
        FStar_Syntax_Syntax.should_check_uvar FStar_Pervasives_Native.option
          -> FStar_Compiler_Range_Type.range -> unit FStar_Tactics_Monad.tac)
  = proc_guard' true
let (tc_unifier_solved_implicits :
  FStar_TypeChecker_Env.env ->
    Prims.bool ->
      Prims.bool ->
        FStar_Syntax_Syntax.ctx_uvar Prims.list ->
          unit FStar_Tactics_Monad.tac)
  =
  fun env1 ->
    fun must_tot ->
      fun allow_guards ->
        fun uvs ->
          let aux u =
            let dec =
              FStar_Syntax_Unionfind.find_decoration
                u.FStar_Syntax_Syntax.ctx_uvar_head in
            let sc = dec.FStar_Syntax_Syntax.uvar_decoration_should_check in
            match sc with
            | FStar_Syntax_Syntax.Allow_untyped uu___ ->
                FStar_Tactics_Monad.ret ()
            | FStar_Syntax_Syntax.Already_checked ->
                FStar_Tactics_Monad.ret ()
            | uu___ ->
                let uu___1 =
                  FStar_Syntax_Unionfind.find
                    u.FStar_Syntax_Syntax.ctx_uvar_head in
                (match uu___1 with
                 | FStar_Pervasives_Native.None -> FStar_Tactics_Monad.ret ()
                 | FStar_Pervasives_Native.Some sol ->
                     let env2 =
                       {
                         FStar_TypeChecker_Env.solver =
                           (env1.FStar_TypeChecker_Env.solver);
                         FStar_TypeChecker_Env.range =
                           (env1.FStar_TypeChecker_Env.range);
                         FStar_TypeChecker_Env.curmodule =
                           (env1.FStar_TypeChecker_Env.curmodule);
                         FStar_TypeChecker_Env.gamma =
                           (u.FStar_Syntax_Syntax.ctx_uvar_gamma);
                         FStar_TypeChecker_Env.gamma_sig =
                           (env1.FStar_TypeChecker_Env.gamma_sig);
                         FStar_TypeChecker_Env.gamma_cache =
                           (env1.FStar_TypeChecker_Env.gamma_cache);
                         FStar_TypeChecker_Env.modules =
                           (env1.FStar_TypeChecker_Env.modules);
                         FStar_TypeChecker_Env.expected_typ =
                           (env1.FStar_TypeChecker_Env.expected_typ);
                         FStar_TypeChecker_Env.sigtab =
                           (env1.FStar_TypeChecker_Env.sigtab);
                         FStar_TypeChecker_Env.attrtab =
                           (env1.FStar_TypeChecker_Env.attrtab);
                         FStar_TypeChecker_Env.instantiate_imp =
                           (env1.FStar_TypeChecker_Env.instantiate_imp);
                         FStar_TypeChecker_Env.effects =
                           (env1.FStar_TypeChecker_Env.effects);
                         FStar_TypeChecker_Env.generalize =
                           (env1.FStar_TypeChecker_Env.generalize);
                         FStar_TypeChecker_Env.letrecs =
                           (env1.FStar_TypeChecker_Env.letrecs);
                         FStar_TypeChecker_Env.top_level =
                           (env1.FStar_TypeChecker_Env.top_level);
                         FStar_TypeChecker_Env.check_uvars =
                           (env1.FStar_TypeChecker_Env.check_uvars);
                         FStar_TypeChecker_Env.use_eq_strict =
                           (env1.FStar_TypeChecker_Env.use_eq_strict);
                         FStar_TypeChecker_Env.is_iface =
                           (env1.FStar_TypeChecker_Env.is_iface);
                         FStar_TypeChecker_Env.admit =
                           (env1.FStar_TypeChecker_Env.admit);
                         FStar_TypeChecker_Env.lax =
                           (env1.FStar_TypeChecker_Env.lax);
                         FStar_TypeChecker_Env.lax_universes =
                           (env1.FStar_TypeChecker_Env.lax_universes);
                         FStar_TypeChecker_Env.phase1 =
                           (env1.FStar_TypeChecker_Env.phase1);
                         FStar_TypeChecker_Env.failhard =
                           (env1.FStar_TypeChecker_Env.failhard);
                         FStar_TypeChecker_Env.nosynth =
                           (env1.FStar_TypeChecker_Env.nosynth);
                         FStar_TypeChecker_Env.uvar_subtyping =
                           (env1.FStar_TypeChecker_Env.uvar_subtyping);
                         FStar_TypeChecker_Env.intactics =
                           (env1.FStar_TypeChecker_Env.intactics);
                         FStar_TypeChecker_Env.tc_term =
                           (env1.FStar_TypeChecker_Env.tc_term);
                         FStar_TypeChecker_Env.typeof_tot_or_gtot_term =
                           (env1.FStar_TypeChecker_Env.typeof_tot_or_gtot_term);
                         FStar_TypeChecker_Env.universe_of =
                           (env1.FStar_TypeChecker_Env.universe_of);
                         FStar_TypeChecker_Env.typeof_well_typed_tot_or_gtot_term
                           =
                           (env1.FStar_TypeChecker_Env.typeof_well_typed_tot_or_gtot_term);
                         FStar_TypeChecker_Env.teq_nosmt_force =
                           (env1.FStar_TypeChecker_Env.teq_nosmt_force);
                         FStar_TypeChecker_Env.subtype_nosmt_force =
                           (env1.FStar_TypeChecker_Env.subtype_nosmt_force);
                         FStar_TypeChecker_Env.qtbl_name_and_index =
                           (env1.FStar_TypeChecker_Env.qtbl_name_and_index);
                         FStar_TypeChecker_Env.normalized_eff_names =
                           (env1.FStar_TypeChecker_Env.normalized_eff_names);
                         FStar_TypeChecker_Env.fv_delta_depths =
                           (env1.FStar_TypeChecker_Env.fv_delta_depths);
                         FStar_TypeChecker_Env.proof_ns =
                           (env1.FStar_TypeChecker_Env.proof_ns);
                         FStar_TypeChecker_Env.synth_hook =
                           (env1.FStar_TypeChecker_Env.synth_hook);
                         FStar_TypeChecker_Env.try_solve_implicits_hook =
                           (env1.FStar_TypeChecker_Env.try_solve_implicits_hook);
                         FStar_TypeChecker_Env.splice =
                           (env1.FStar_TypeChecker_Env.splice);
                         FStar_TypeChecker_Env.mpreprocess =
                           (env1.FStar_TypeChecker_Env.mpreprocess);
                         FStar_TypeChecker_Env.postprocess =
                           (env1.FStar_TypeChecker_Env.postprocess);
                         FStar_TypeChecker_Env.identifier_info =
                           (env1.FStar_TypeChecker_Env.identifier_info);
                         FStar_TypeChecker_Env.tc_hooks =
                           (env1.FStar_TypeChecker_Env.tc_hooks);
                         FStar_TypeChecker_Env.dsenv =
                           (env1.FStar_TypeChecker_Env.dsenv);
                         FStar_TypeChecker_Env.nbe =
                           (env1.FStar_TypeChecker_Env.nbe);
                         FStar_TypeChecker_Env.strict_args_tab =
                           (env1.FStar_TypeChecker_Env.strict_args_tab);
                         FStar_TypeChecker_Env.erasable_types_tab =
                           (env1.FStar_TypeChecker_Env.erasable_types_tab);
                         FStar_TypeChecker_Env.enable_defer_to_tac =
                           (env1.FStar_TypeChecker_Env.enable_defer_to_tac);
                         FStar_TypeChecker_Env.unif_allow_ref_guards =
                           (env1.FStar_TypeChecker_Env.unif_allow_ref_guards);
                         FStar_TypeChecker_Env.erase_erasable_args =
                           (env1.FStar_TypeChecker_Env.erase_erasable_args);
                         FStar_TypeChecker_Env.core_check =
                           (env1.FStar_TypeChecker_Env.core_check)
                       } in
                     let must_tot1 =
                       must_tot &&
                         (Prims.op_Negation
                            (FStar_Syntax_Syntax.uu___is_Allow_ghost
                               dec.FStar_Syntax_Syntax.uvar_decoration_should_check)) in
                     let uu___2 =
                       let uu___3 = FStar_Syntax_Util.ctx_uvar_typ u in
                       core_check env2 sol uu___3 must_tot1 in
                     (match uu___2 with
                      | FStar_Pervasives.Inl (FStar_Pervasives_Native.None)
                          ->
                          (mark_uvar_as_already_checked u;
                           FStar_Tactics_Monad.ret ())
                      | FStar_Pervasives.Inl (FStar_Pervasives_Native.Some g)
                          ->
                          let guard =
                            {
                              FStar_TypeChecker_Common.guard_f =
                                (FStar_TypeChecker_Common.NonTrivial g);
                              FStar_TypeChecker_Common.deferred_to_tac =
                                (FStar_TypeChecker_Env.trivial_guard.FStar_TypeChecker_Common.deferred_to_tac);
                              FStar_TypeChecker_Common.deferred =
                                (FStar_TypeChecker_Env.trivial_guard.FStar_TypeChecker_Common.deferred);
                              FStar_TypeChecker_Common.univ_ineqs =
                                (FStar_TypeChecker_Env.trivial_guard.FStar_TypeChecker_Common.univ_ineqs);
                              FStar_TypeChecker_Common.implicits =
                                (FStar_TypeChecker_Env.trivial_guard.FStar_TypeChecker_Common.implicits)
                            } in
                          let guard1 =
                            FStar_TypeChecker_Rel.simplify_guard env2 guard in
                          let uu___3 =
                            ((FStar_Options.disallow_unification_guards ())
                               && (Prims.op_Negation allow_guards))
                              &&
                              (FStar_TypeChecker_Common.uu___is_NonTrivial
                                 guard1.FStar_TypeChecker_Common.guard_f) in
                          if uu___3
                          then
                            let uu___4 =
                              FStar_Syntax_Print.uvar_to_string
                                u.FStar_Syntax_Syntax.ctx_uvar_head in
                            let uu___5 =
                              FStar_Syntax_Print.term_to_string sol in
                            let uu___6 = FStar_Syntax_Print.term_to_string g in
                            fail3
                              "Could not typecheck unifier solved implicit %s to %s since it produced a guard and guards were not allowed;guard is\n%s"
                              uu___4 uu___5 uu___6
                          else
                            (let uu___5 =
                               proc_guard' false "guard for implicit" env2
                                 guard1 (FStar_Pervasives_Native.Some sc)
                                 u.FStar_Syntax_Syntax.ctx_uvar_range in
                             FStar_Tactics_Monad.op_let_Bang uu___5
                               (fun uu___6 ->
                                  mark_uvar_as_already_checked u;
                                  FStar_Tactics_Monad.ret ()))
                      | FStar_Pervasives.Inr failed ->
                          let uu___3 =
                            FStar_Syntax_Print.uvar_to_string
                              u.FStar_Syntax_Syntax.ctx_uvar_head in
                          let uu___4 = FStar_Syntax_Print.term_to_string sol in
                          let uu___5 =
                            FStar_TypeChecker_Core.print_error failed in
                          fail3
                            "Could not typecheck unifier solved implicit %s to %s because %s"
                            uu___3 uu___4 uu___5)) in
          if env1.FStar_TypeChecker_Env.phase1
          then FStar_Tactics_Monad.ret ()
          else
            FStar_Compiler_Effect.op_Bar_Greater uvs
              (FStar_Tactics_Monad.iter_tac aux)
type check_unifier_solved_implicits_side =
  | Check_none 
  | Check_left_only 
  | Check_right_only 
  | Check_both 
let (uu___is_Check_none : check_unifier_solved_implicits_side -> Prims.bool)
  =
  fun projectee -> match projectee with | Check_none -> true | uu___ -> false
let (uu___is_Check_left_only :
  check_unifier_solved_implicits_side -> Prims.bool) =
  fun projectee ->
    match projectee with | Check_left_only -> true | uu___ -> false
let (uu___is_Check_right_only :
  check_unifier_solved_implicits_side -> Prims.bool) =
  fun projectee ->
    match projectee with | Check_right_only -> true | uu___ -> false
let (uu___is_Check_both : check_unifier_solved_implicits_side -> Prims.bool)
  =
  fun projectee -> match projectee with | Check_both -> true | uu___ -> false
let (__do_unify_wflags :
  Prims.bool ->
    Prims.bool ->
      Prims.bool ->
        check_unifier_solved_implicits_side ->
          env ->
            FStar_Syntax_Syntax.term ->
              FStar_Syntax_Syntax.term ->
                FStar_TypeChecker_Common.guard_t
                  FStar_Pervasives_Native.option FStar_Tactics_Monad.tac)
  =
  fun dbg ->
    fun allow_guards ->
      fun must_tot ->
        fun check_side ->
          fun env1 ->
            fun t1 ->
              fun t2 ->
                if dbg
                then
                  (let uu___1 = FStar_Syntax_Print.term_to_string t1 in
                   let uu___2 = FStar_Syntax_Print.term_to_string t2 in
                   FStar_Compiler_Util.print2 "%%%%%%%%do_unify %s =? %s\n"
                     uu___1 uu___2)
                else ();
                (let all_uvars =
                   let uu___1 =
                     match check_side with
                     | Check_none -> FStar_Syntax_Free.new_uv_set ()
                     | Check_left_only -> FStar_Syntax_Free.uvars t1
                     | Check_right_only -> FStar_Syntax_Free.uvars t2
                     | Check_both ->
                         let uu___2 = FStar_Syntax_Free.uvars t1 in
                         let uu___3 = FStar_Syntax_Free.uvars t2 in
                         FStar_Compiler_Util.set_union uu___2 uu___3 in
                   FStar_Compiler_Effect.op_Bar_Greater uu___1
                     FStar_Compiler_Util.set_elements in
                 let uu___1 =
                   let uu___2 =
                     let uu___3 =
                       FStar_Tactics_Monad.trytac
                         FStar_Tactics_Monad.cur_goal in
                     FStar_Tactics_Monad.bind uu___3
                       (fun gopt ->
                          try
                            (fun uu___4 ->
                               match () with
                               | () ->
                                   let res =
                                     if allow_guards
                                     then
                                       FStar_TypeChecker_Rel.try_teq true
                                         env1 t1 t2
                                     else
                                       FStar_TypeChecker_Rel.teq_nosmt env1
                                         t1 t2 in
                                   (if dbg
                                    then
                                      (let uu___6 =
                                         FStar_Common.string_of_option
                                           (FStar_TypeChecker_Rel.guard_to_string
                                              env1) res in
                                       let uu___7 =
                                         FStar_Syntax_Print.term_to_string t1 in
                                       let uu___8 =
                                         FStar_Syntax_Print.term_to_string t2 in
                                       FStar_Compiler_Util.print3
                                         "%%%%%%%%do_unify (RESULT %s) %s =? %s\n"
                                         uu___6 uu___7 uu___8)
                                    else ();
                                    (match res with
                                     | FStar_Pervasives_Native.None ->
                                         FStar_Tactics_Monad.ret
                                           FStar_Pervasives_Native.None
                                     | FStar_Pervasives_Native.Some g ->
                                         let uu___6 =
                                           tc_unifier_solved_implicits env1
                                             must_tot allow_guards all_uvars in
                                         FStar_Tactics_Monad.op_let_Bang
                                           uu___6
                                           (fun uu___7 ->
                                              let uu___8 =
                                                FStar_Tactics_Monad.add_implicits
                                                  g.FStar_TypeChecker_Common.implicits in
                                              FStar_Tactics_Monad.op_let_Bang
                                                uu___8
                                                (fun uu___9 ->
                                                   FStar_Tactics_Monad.ret
                                                     (FStar_Pervasives_Native.Some
                                                        g)))))) ()
                          with
                          | FStar_Errors.Err (uu___5, msg, uu___6) ->
                              FStar_Tactics_Monad.mlog
                                (fun uu___7 ->
                                   FStar_Compiler_Util.print1
                                     ">> do_unify error, (%s)\n" msg)
                                (fun uu___7 ->
                                   FStar_Tactics_Monad.ret
                                     FStar_Pervasives_Native.None)
                          | FStar_Errors.Error (uu___5, msg, r, uu___6) ->
                              FStar_Tactics_Monad.mlog
                                (fun uu___7 ->
                                   let uu___8 =
                                     FStar_Compiler_Range_Ops.string_of_range
                                       r in
                                   FStar_Compiler_Util.print2
                                     ">> do_unify error, (%s) at (%s)\n" msg
                                     uu___8)
                                (fun uu___7 ->
                                   FStar_Tactics_Monad.ret
                                     FStar_Pervasives_Native.None)) in
                   FStar_Tactics_Monad.catch uu___2 in
                 FStar_Tactics_Monad.op_let_Bang uu___1
                   (fun uu___2 ->
                      match uu___2 with
                      | FStar_Pervasives.Inl exn ->
                          FStar_Tactics_Monad.traise exn
                      | FStar_Pervasives.Inr v -> FStar_Tactics_Monad.ret v))
let (__do_unify :
  Prims.bool ->
    Prims.bool ->
      check_unifier_solved_implicits_side ->
        env ->
          FStar_Syntax_Syntax.term ->
            FStar_Syntax_Syntax.term ->
              FStar_TypeChecker_Common.guard_t FStar_Pervasives_Native.option
                FStar_Tactics_Monad.tac)
  =
  fun allow_guards ->
    fun must_tot ->
      fun check_side ->
        fun env1 ->
          fun t1 ->
            fun t2 ->
              let dbg =
                FStar_TypeChecker_Env.debug env1
                  (FStar_Options.Other "TacUnify") in
              FStar_Tactics_Monad.bind FStar_Tactics_Monad.idtac
                (fun uu___ ->
                   if dbg
                   then
                     (FStar_Options.push ();
                      (let uu___3 =
                         FStar_Options.set_options
                           "--debug_level Rel --debug_level RelCheck" in
                       ()))
                   else ();
                   (let uu___2 =
                      __do_unify_wflags dbg allow_guards must_tot check_side
                        env1 t1 t2 in
                    FStar_Tactics_Monad.bind uu___2
                      (fun r ->
                         if dbg then FStar_Options.pop () else ();
                         FStar_Tactics_Monad.ret r)))
let (do_unify_aux :
  Prims.bool ->
    check_unifier_solved_implicits_side ->
      env ->
        FStar_Syntax_Syntax.term ->
          FStar_Syntax_Syntax.term -> Prims.bool FStar_Tactics_Monad.tac)
  =
  fun must_tot ->
    fun check_side ->
      fun env1 ->
        fun t1 ->
          fun t2 ->
            let uu___ = __do_unify false must_tot check_side env1 t1 t2 in
            FStar_Tactics_Monad.bind uu___
              (fun uu___1 ->
                 match uu___1 with
                 | FStar_Pervasives_Native.None ->
                     FStar_Tactics_Monad.ret false
                 | FStar_Pervasives_Native.Some g ->
                     ((let uu___3 =
                         let uu___4 =
                           FStar_TypeChecker_Env.is_trivial_guard_formula g in
                         Prims.op_Negation uu___4 in
                       if uu___3
                       then
                         failwith
                           "internal error: do_unify: guard is not trivial"
                       else ());
                      FStar_Tactics_Monad.ret true))
let (do_unify :
  Prims.bool ->
    env ->
      FStar_Syntax_Syntax.term ->
        FStar_Syntax_Syntax.term -> Prims.bool FStar_Tactics_Monad.tac)
  =
  fun must_tot ->
    fun env1 ->
      fun t1 -> fun t2 -> do_unify_aux must_tot Check_both env1 t1 t2
let (do_unify_maybe_guards :
  Prims.bool ->
    Prims.bool ->
      env ->
        FStar_Syntax_Syntax.term ->
          FStar_Syntax_Syntax.term ->
            FStar_TypeChecker_Common.guard_t FStar_Pervasives_Native.option
              FStar_Tactics_Monad.tac)
  =
  fun allow_guards ->
    fun must_tot ->
      fun env1 ->
        fun t1 ->
          fun t2 -> __do_unify allow_guards must_tot Check_both env1 t1 t2
let (do_match :
  Prims.bool ->
    FStar_TypeChecker_Env.env ->
      FStar_Syntax_Syntax.term ->
        FStar_Syntax_Syntax.term -> Prims.bool FStar_Tactics_Monad.tac)
  =
  fun must_tot ->
    fun env1 ->
      fun t1 ->
        fun t2 ->
          let uu___ =
            FStar_Tactics_Monad.mk_tac
              (fun ps ->
                 let tx = FStar_Syntax_Unionfind.new_transaction () in
                 FStar_Tactics_Result.Success (tx, ps)) in
          FStar_Tactics_Monad.bind uu___
            (fun tx ->
               let uvs1 = FStar_Syntax_Free.uvars_uncached t1 in
               let uu___1 = do_unify_aux must_tot Check_right_only env1 t1 t2 in
               FStar_Tactics_Monad.bind uu___1
                 (fun r ->
                    if r
                    then
                      let uvs2 = FStar_Syntax_Free.uvars_uncached t1 in
                      let uu___2 =
                        let uu___3 = FStar_Compiler_Util.set_eq uvs1 uvs2 in
                        Prims.op_Negation uu___3 in
                      (if uu___2
                       then
                         (FStar_Syntax_Unionfind.rollback tx;
                          FStar_Tactics_Monad.ret false)
                       else FStar_Tactics_Monad.ret true)
                    else FStar_Tactics_Monad.ret false))
let (do_match_on_lhs :
  Prims.bool ->
    FStar_TypeChecker_Env.env ->
      FStar_Syntax_Syntax.term ->
        FStar_Syntax_Syntax.term -> Prims.bool FStar_Tactics_Monad.tac)
  =
  fun must_tot ->
    fun env1 ->
      fun t1 ->
        fun t2 ->
          let uu___ =
            FStar_Tactics_Monad.mk_tac
              (fun ps ->
                 let tx = FStar_Syntax_Unionfind.new_transaction () in
                 FStar_Tactics_Result.Success (tx, ps)) in
          FStar_Tactics_Monad.bind uu___
            (fun tx ->
               let uu___1 = destruct_eq env1 t1 in
               match uu___1 with
               | FStar_Pervasives_Native.None ->
                   FStar_Tactics_Monad.fail "do_match_on_lhs: not an eq"
               | FStar_Pervasives_Native.Some (lhs, uu___2) ->
                   let uvs1 = FStar_Syntax_Free.uvars_uncached lhs in
                   let uu___3 =
                     do_unify_aux must_tot Check_right_only env1 t1 t2 in
                   FStar_Tactics_Monad.bind uu___3
                     (fun r ->
                        if r
                        then
                          let uvs2 = FStar_Syntax_Free.uvars_uncached lhs in
                          let uu___4 =
                            let uu___5 = FStar_Compiler_Util.set_eq uvs1 uvs2 in
                            Prims.op_Negation uu___5 in
                          (if uu___4
                           then
                             (FStar_Syntax_Unionfind.rollback tx;
                              FStar_Tactics_Monad.ret false)
                           else FStar_Tactics_Monad.ret true)
                        else FStar_Tactics_Monad.ret false))
let (set_solution :
  FStar_Tactics_Types.goal ->
    FStar_Syntax_Syntax.term -> unit FStar_Tactics_Monad.tac)
  =
  fun goal ->
    fun solution ->
      let uu___ =
        FStar_Syntax_Unionfind.find
          (goal.FStar_Tactics_Types.goal_ctx_uvar).FStar_Syntax_Syntax.ctx_uvar_head in
      match uu___ with
      | FStar_Pervasives_Native.Some uu___1 ->
          let uu___2 =
            let uu___3 = FStar_Tactics_Printing.goal_to_string_verbose goal in
            FStar_Compiler_Util.format1 "Goal %s is already solved" uu___3 in
          FStar_Tactics_Monad.fail uu___2
      | FStar_Pervasives_Native.None ->
          (FStar_Syntax_Unionfind.change
             (goal.FStar_Tactics_Types.goal_ctx_uvar).FStar_Syntax_Syntax.ctx_uvar_head
             solution;
           mark_goal_implicit_already_checked goal;
           FStar_Tactics_Monad.ret ())
let (trysolve :
  FStar_Tactics_Types.goal ->
    FStar_Syntax_Syntax.term -> Prims.bool FStar_Tactics_Monad.tac)
  =
  fun goal ->
    fun solution ->
      let must_tot = true in
      let uu___ = FStar_Tactics_Types.goal_env goal in
      let uu___1 = FStar_Tactics_Types.goal_witness goal in
      do_unify must_tot uu___ solution uu___1
let (solve :
  FStar_Tactics_Types.goal ->
    FStar_Syntax_Syntax.term -> unit FStar_Tactics_Monad.tac)
  =
  fun goal ->
    fun solution ->
      let e = FStar_Tactics_Types.goal_env goal in
      FStar_Tactics_Monad.mlog
        (fun uu___ ->
           let uu___1 =
             let uu___2 = FStar_Tactics_Types.goal_witness goal in
             FStar_Syntax_Print.term_to_string uu___2 in
           let uu___2 = FStar_Syntax_Print.term_to_string solution in
           FStar_Compiler_Util.print2 "solve %s := %s\n" uu___1 uu___2)
        (fun uu___ ->
           let uu___1 = trysolve goal solution in
           FStar_Tactics_Monad.bind uu___1
             (fun b ->
                if b
                then
                  FStar_Tactics_Monad.bind FStar_Tactics_Monad.dismiss
                    (fun uu___2 -> FStar_Tactics_Monad.remove_solved_goals)
                else
                  (let uu___3 =
                     let uu___4 =
                       let uu___5 = FStar_Tactics_Types.goal_env goal in
                       tts uu___5 solution in
                     let uu___5 =
                       let uu___6 = FStar_Tactics_Types.goal_env goal in
                       let uu___7 = FStar_Tactics_Types.goal_witness goal in
                       tts uu___6 uu___7 in
                     let uu___6 =
                       let uu___7 = FStar_Tactics_Types.goal_env goal in
                       let uu___8 = FStar_Tactics_Types.goal_type goal in
                       tts uu___7 uu___8 in
                     FStar_Compiler_Util.format3 "%s does not solve %s : %s"
                       uu___4 uu___5 uu___6 in
                   FStar_Tactics_Monad.fail uu___3)))
let (solve' :
  FStar_Tactics_Types.goal ->
    FStar_Syntax_Syntax.term -> unit FStar_Tactics_Monad.tac)
  =
  fun goal ->
    fun solution ->
      let uu___ = set_solution goal solution in
      FStar_Tactics_Monad.bind uu___
        (fun uu___1 ->
           FStar_Tactics_Monad.bind FStar_Tactics_Monad.dismiss
             (fun uu___2 -> FStar_Tactics_Monad.remove_solved_goals))
let (is_true : FStar_Syntax_Syntax.term -> Prims.bool) =
  fun t ->
    let t1 = FStar_Syntax_Util.unascribe t in
    let uu___ = FStar_Syntax_Util.un_squash t1 in
    match uu___ with
    | FStar_Pervasives_Native.Some t' ->
        let t'1 = FStar_Syntax_Util.unascribe t' in
        let uu___1 =
          let uu___2 = FStar_Syntax_Subst.compress t'1 in
          uu___2.FStar_Syntax_Syntax.n in
        (match uu___1 with
         | FStar_Syntax_Syntax.Tm_fvar fv ->
             FStar_Syntax_Syntax.fv_eq_lid fv FStar_Parser_Const.true_lid
         | uu___2 -> false)
    | uu___1 -> false
let (is_false : FStar_Syntax_Syntax.term -> Prims.bool) =
  fun t ->
    let uu___ = FStar_Syntax_Util.un_squash t in
    match uu___ with
    | FStar_Pervasives_Native.Some t' ->
        let uu___1 =
          let uu___2 = FStar_Syntax_Subst.compress t' in
          uu___2.FStar_Syntax_Syntax.n in
        (match uu___1 with
         | FStar_Syntax_Syntax.Tm_fvar fv ->
             FStar_Syntax_Syntax.fv_eq_lid fv FStar_Parser_Const.false_lid
         | uu___2 -> false)
    | uu___1 -> false
let (tadmit_t : FStar_Syntax_Syntax.term -> unit FStar_Tactics_Monad.tac) =
  fun t ->
    let uu___ =
      FStar_Tactics_Monad.bind FStar_Tactics_Monad.get
        (fun ps ->
           FStar_Tactics_Monad.bind FStar_Tactics_Monad.cur_goal
             (fun g ->
                (let uu___2 =
                   let uu___3 = FStar_Tactics_Types.goal_type g in
                   uu___3.FStar_Syntax_Syntax.pos in
                 let uu___3 =
                   let uu___4 =
                     let uu___5 =
                       FStar_Tactics_Printing.goal_to_string ""
                         FStar_Pervasives_Native.None ps g in
                     FStar_Compiler_Util.format1
                       "Tactics admitted goal <%s>\n\n" uu___5 in
                   (FStar_Errors_Codes.Warning_TacAdmit, uu___4) in
                 FStar_Errors.log_issue uu___2 uu___3);
                solve' g t)) in
    FStar_Compiler_Effect.op_Less_Bar
      (FStar_Tactics_Monad.wrap_err "tadmit_t") uu___
let (fresh : unit -> FStar_BigInt.t FStar_Tactics_Monad.tac) =
  fun uu___ ->
    FStar_Tactics_Monad.bind FStar_Tactics_Monad.get
      (fun ps ->
         let n = ps.FStar_Tactics_Types.freshness in
         let ps1 =
           {
             FStar_Tactics_Types.main_context =
               (ps.FStar_Tactics_Types.main_context);
             FStar_Tactics_Types.all_implicits =
               (ps.FStar_Tactics_Types.all_implicits);
             FStar_Tactics_Types.goals = (ps.FStar_Tactics_Types.goals);
             FStar_Tactics_Types.smt_goals =
               (ps.FStar_Tactics_Types.smt_goals);
             FStar_Tactics_Types.depth = (ps.FStar_Tactics_Types.depth);
             FStar_Tactics_Types.__dump = (ps.FStar_Tactics_Types.__dump);
             FStar_Tactics_Types.psc = (ps.FStar_Tactics_Types.psc);
             FStar_Tactics_Types.entry_range =
               (ps.FStar_Tactics_Types.entry_range);
             FStar_Tactics_Types.guard_policy =
               (ps.FStar_Tactics_Types.guard_policy);
             FStar_Tactics_Types.freshness = (n + Prims.int_one);
             FStar_Tactics_Types.tac_verb_dbg =
               (ps.FStar_Tactics_Types.tac_verb_dbg);
             FStar_Tactics_Types.local_state =
               (ps.FStar_Tactics_Types.local_state);
             FStar_Tactics_Types.urgency = (ps.FStar_Tactics_Types.urgency)
           } in
         let uu___1 = FStar_Tactics_Monad.set ps1 in
         FStar_Tactics_Monad.bind uu___1
           (fun uu___2 ->
              let uu___3 = FStar_BigInt.of_int_fs n in
              FStar_Tactics_Monad.ret uu___3))
let (curms : unit -> FStar_BigInt.t FStar_Tactics_Monad.tac) =
  fun uu___ ->
    let uu___1 =
      let uu___2 = FStar_Compiler_Util.now_ms () in
      FStar_Compiler_Effect.op_Bar_Greater uu___2 FStar_BigInt.of_int_fs in
    FStar_Tactics_Monad.ret uu___1
let (__tc :
  env ->
    FStar_Syntax_Syntax.term ->
      (FStar_Syntax_Syntax.term * FStar_Syntax_Syntax.typ *
        FStar_TypeChecker_Common.guard_t) FStar_Tactics_Monad.tac)
  =
  fun e ->
    fun t ->
      FStar_Tactics_Monad.bind FStar_Tactics_Monad.get
        (fun ps ->
           FStar_Tactics_Monad.mlog
             (fun uu___ ->
                let uu___1 = FStar_Syntax_Print.term_to_string t in
                FStar_Compiler_Util.print1 "Tac> __tc(%s)\n" uu___1)
             (fun uu___ ->
                let e1 =
                  {
                    FStar_TypeChecker_Env.solver =
                      (e.FStar_TypeChecker_Env.solver);
                    FStar_TypeChecker_Env.range =
                      (e.FStar_TypeChecker_Env.range);
                    FStar_TypeChecker_Env.curmodule =
                      (e.FStar_TypeChecker_Env.curmodule);
                    FStar_TypeChecker_Env.gamma =
                      (e.FStar_TypeChecker_Env.gamma);
                    FStar_TypeChecker_Env.gamma_sig =
                      (e.FStar_TypeChecker_Env.gamma_sig);
                    FStar_TypeChecker_Env.gamma_cache =
                      (e.FStar_TypeChecker_Env.gamma_cache);
                    FStar_TypeChecker_Env.modules =
                      (e.FStar_TypeChecker_Env.modules);
                    FStar_TypeChecker_Env.expected_typ =
                      (e.FStar_TypeChecker_Env.expected_typ);
                    FStar_TypeChecker_Env.sigtab =
                      (e.FStar_TypeChecker_Env.sigtab);
                    FStar_TypeChecker_Env.attrtab =
                      (e.FStar_TypeChecker_Env.attrtab);
                    FStar_TypeChecker_Env.instantiate_imp =
                      (e.FStar_TypeChecker_Env.instantiate_imp);
                    FStar_TypeChecker_Env.effects =
                      (e.FStar_TypeChecker_Env.effects);
                    FStar_TypeChecker_Env.generalize =
                      (e.FStar_TypeChecker_Env.generalize);
                    FStar_TypeChecker_Env.letrecs =
                      (e.FStar_TypeChecker_Env.letrecs);
                    FStar_TypeChecker_Env.top_level =
                      (e.FStar_TypeChecker_Env.top_level);
                    FStar_TypeChecker_Env.check_uvars =
                      (e.FStar_TypeChecker_Env.check_uvars);
                    FStar_TypeChecker_Env.use_eq_strict =
                      (e.FStar_TypeChecker_Env.use_eq_strict);
                    FStar_TypeChecker_Env.is_iface =
                      (e.FStar_TypeChecker_Env.is_iface);
                    FStar_TypeChecker_Env.admit =
                      (e.FStar_TypeChecker_Env.admit);
                    FStar_TypeChecker_Env.lax = (e.FStar_TypeChecker_Env.lax);
                    FStar_TypeChecker_Env.lax_universes =
                      (e.FStar_TypeChecker_Env.lax_universes);
                    FStar_TypeChecker_Env.phase1 =
                      (e.FStar_TypeChecker_Env.phase1);
                    FStar_TypeChecker_Env.failhard =
                      (e.FStar_TypeChecker_Env.failhard);
                    FStar_TypeChecker_Env.nosynth =
                      (e.FStar_TypeChecker_Env.nosynth);
                    FStar_TypeChecker_Env.uvar_subtyping = false;
                    FStar_TypeChecker_Env.intactics =
                      (e.FStar_TypeChecker_Env.intactics);
                    FStar_TypeChecker_Env.tc_term =
                      (e.FStar_TypeChecker_Env.tc_term);
                    FStar_TypeChecker_Env.typeof_tot_or_gtot_term =
                      (e.FStar_TypeChecker_Env.typeof_tot_or_gtot_term);
                    FStar_TypeChecker_Env.universe_of =
                      (e.FStar_TypeChecker_Env.universe_of);
                    FStar_TypeChecker_Env.typeof_well_typed_tot_or_gtot_term
                      =
                      (e.FStar_TypeChecker_Env.typeof_well_typed_tot_or_gtot_term);
                    FStar_TypeChecker_Env.teq_nosmt_force =
                      (e.FStar_TypeChecker_Env.teq_nosmt_force);
                    FStar_TypeChecker_Env.subtype_nosmt_force =
                      (e.FStar_TypeChecker_Env.subtype_nosmt_force);
                    FStar_TypeChecker_Env.qtbl_name_and_index =
                      (e.FStar_TypeChecker_Env.qtbl_name_and_index);
                    FStar_TypeChecker_Env.normalized_eff_names =
                      (e.FStar_TypeChecker_Env.normalized_eff_names);
                    FStar_TypeChecker_Env.fv_delta_depths =
                      (e.FStar_TypeChecker_Env.fv_delta_depths);
                    FStar_TypeChecker_Env.proof_ns =
                      (e.FStar_TypeChecker_Env.proof_ns);
                    FStar_TypeChecker_Env.synth_hook =
                      (e.FStar_TypeChecker_Env.synth_hook);
                    FStar_TypeChecker_Env.try_solve_implicits_hook =
                      (e.FStar_TypeChecker_Env.try_solve_implicits_hook);
                    FStar_TypeChecker_Env.splice =
                      (e.FStar_TypeChecker_Env.splice);
                    FStar_TypeChecker_Env.mpreprocess =
                      (e.FStar_TypeChecker_Env.mpreprocess);
                    FStar_TypeChecker_Env.postprocess =
                      (e.FStar_TypeChecker_Env.postprocess);
                    FStar_TypeChecker_Env.identifier_info =
                      (e.FStar_TypeChecker_Env.identifier_info);
                    FStar_TypeChecker_Env.tc_hooks =
                      (e.FStar_TypeChecker_Env.tc_hooks);
                    FStar_TypeChecker_Env.dsenv =
                      (e.FStar_TypeChecker_Env.dsenv);
                    FStar_TypeChecker_Env.nbe = (e.FStar_TypeChecker_Env.nbe);
                    FStar_TypeChecker_Env.strict_args_tab =
                      (e.FStar_TypeChecker_Env.strict_args_tab);
                    FStar_TypeChecker_Env.erasable_types_tab =
                      (e.FStar_TypeChecker_Env.erasable_types_tab);
                    FStar_TypeChecker_Env.enable_defer_to_tac =
                      (e.FStar_TypeChecker_Env.enable_defer_to_tac);
                    FStar_TypeChecker_Env.unif_allow_ref_guards =
                      (e.FStar_TypeChecker_Env.unif_allow_ref_guards);
                    FStar_TypeChecker_Env.erase_erasable_args =
                      (e.FStar_TypeChecker_Env.erase_erasable_args);
                    FStar_TypeChecker_Env.core_check =
                      (e.FStar_TypeChecker_Env.core_check)
                  } in
                try
                  (fun uu___1 ->
                     match () with
                     | () ->
                         let uu___2 =
                           FStar_TypeChecker_TcTerm.typeof_tot_or_gtot_term
                             e1 t true in
                         FStar_Tactics_Monad.ret uu___2) ()
                with
                | FStar_Errors.Err (uu___2, msg, uu___3) ->
                    let uu___4 = tts e1 t in
                    let uu___5 =
                      let uu___6 = FStar_TypeChecker_Env.all_binders e1 in
                      FStar_Compiler_Effect.op_Bar_Greater uu___6
                        (FStar_Syntax_Print.binders_to_string ", ") in
                    fail3 "Cannot type (1) %s in context (%s). Error = (%s)"
                      uu___4 uu___5 msg
                | FStar_Errors.Error (uu___2, msg, uu___3, uu___4) ->
                    let uu___5 = tts e1 t in
                    let uu___6 =
                      let uu___7 = FStar_TypeChecker_Env.all_binders e1 in
                      FStar_Compiler_Effect.op_Bar_Greater uu___7
                        (FStar_Syntax_Print.binders_to_string ", ") in
                    fail3 "Cannot type (1) %s in context (%s). Error = (%s)"
                      uu___5 uu___6 msg))
let (__tc_ghost :
  env ->
    FStar_Syntax_Syntax.term ->
      (FStar_Syntax_Syntax.term * FStar_Syntax_Syntax.typ *
        FStar_TypeChecker_Common.guard_t) FStar_Tactics_Monad.tac)
  =
  fun e ->
    fun t ->
      FStar_Tactics_Monad.bind FStar_Tactics_Monad.get
        (fun ps ->
           FStar_Tactics_Monad.mlog
             (fun uu___ ->
                let uu___1 = FStar_Syntax_Print.term_to_string t in
                FStar_Compiler_Util.print1 "Tac> __tc_ghost(%s)\n" uu___1)
             (fun uu___ ->
                let e1 =
                  {
                    FStar_TypeChecker_Env.solver =
                      (e.FStar_TypeChecker_Env.solver);
                    FStar_TypeChecker_Env.range =
                      (e.FStar_TypeChecker_Env.range);
                    FStar_TypeChecker_Env.curmodule =
                      (e.FStar_TypeChecker_Env.curmodule);
                    FStar_TypeChecker_Env.gamma =
                      (e.FStar_TypeChecker_Env.gamma);
                    FStar_TypeChecker_Env.gamma_sig =
                      (e.FStar_TypeChecker_Env.gamma_sig);
                    FStar_TypeChecker_Env.gamma_cache =
                      (e.FStar_TypeChecker_Env.gamma_cache);
                    FStar_TypeChecker_Env.modules =
                      (e.FStar_TypeChecker_Env.modules);
                    FStar_TypeChecker_Env.expected_typ =
                      (e.FStar_TypeChecker_Env.expected_typ);
                    FStar_TypeChecker_Env.sigtab =
                      (e.FStar_TypeChecker_Env.sigtab);
                    FStar_TypeChecker_Env.attrtab =
                      (e.FStar_TypeChecker_Env.attrtab);
                    FStar_TypeChecker_Env.instantiate_imp =
                      (e.FStar_TypeChecker_Env.instantiate_imp);
                    FStar_TypeChecker_Env.effects =
                      (e.FStar_TypeChecker_Env.effects);
                    FStar_TypeChecker_Env.generalize =
                      (e.FStar_TypeChecker_Env.generalize);
                    FStar_TypeChecker_Env.letrecs =
                      (e.FStar_TypeChecker_Env.letrecs);
                    FStar_TypeChecker_Env.top_level =
                      (e.FStar_TypeChecker_Env.top_level);
                    FStar_TypeChecker_Env.check_uvars =
                      (e.FStar_TypeChecker_Env.check_uvars);
                    FStar_TypeChecker_Env.use_eq_strict =
                      (e.FStar_TypeChecker_Env.use_eq_strict);
                    FStar_TypeChecker_Env.is_iface =
                      (e.FStar_TypeChecker_Env.is_iface);
                    FStar_TypeChecker_Env.admit =
                      (e.FStar_TypeChecker_Env.admit);
                    FStar_TypeChecker_Env.lax = (e.FStar_TypeChecker_Env.lax);
                    FStar_TypeChecker_Env.lax_universes =
                      (e.FStar_TypeChecker_Env.lax_universes);
                    FStar_TypeChecker_Env.phase1 =
                      (e.FStar_TypeChecker_Env.phase1);
                    FStar_TypeChecker_Env.failhard =
                      (e.FStar_TypeChecker_Env.failhard);
                    FStar_TypeChecker_Env.nosynth =
                      (e.FStar_TypeChecker_Env.nosynth);
                    FStar_TypeChecker_Env.uvar_subtyping = false;
                    FStar_TypeChecker_Env.intactics =
                      (e.FStar_TypeChecker_Env.intactics);
                    FStar_TypeChecker_Env.tc_term =
                      (e.FStar_TypeChecker_Env.tc_term);
                    FStar_TypeChecker_Env.typeof_tot_or_gtot_term =
                      (e.FStar_TypeChecker_Env.typeof_tot_or_gtot_term);
                    FStar_TypeChecker_Env.universe_of =
                      (e.FStar_TypeChecker_Env.universe_of);
                    FStar_TypeChecker_Env.typeof_well_typed_tot_or_gtot_term
                      =
                      (e.FStar_TypeChecker_Env.typeof_well_typed_tot_or_gtot_term);
                    FStar_TypeChecker_Env.teq_nosmt_force =
                      (e.FStar_TypeChecker_Env.teq_nosmt_force);
                    FStar_TypeChecker_Env.subtype_nosmt_force =
                      (e.FStar_TypeChecker_Env.subtype_nosmt_force);
                    FStar_TypeChecker_Env.qtbl_name_and_index =
                      (e.FStar_TypeChecker_Env.qtbl_name_and_index);
                    FStar_TypeChecker_Env.normalized_eff_names =
                      (e.FStar_TypeChecker_Env.normalized_eff_names);
                    FStar_TypeChecker_Env.fv_delta_depths =
                      (e.FStar_TypeChecker_Env.fv_delta_depths);
                    FStar_TypeChecker_Env.proof_ns =
                      (e.FStar_TypeChecker_Env.proof_ns);
                    FStar_TypeChecker_Env.synth_hook =
                      (e.FStar_TypeChecker_Env.synth_hook);
                    FStar_TypeChecker_Env.try_solve_implicits_hook =
                      (e.FStar_TypeChecker_Env.try_solve_implicits_hook);
                    FStar_TypeChecker_Env.splice =
                      (e.FStar_TypeChecker_Env.splice);
                    FStar_TypeChecker_Env.mpreprocess =
                      (e.FStar_TypeChecker_Env.mpreprocess);
                    FStar_TypeChecker_Env.postprocess =
                      (e.FStar_TypeChecker_Env.postprocess);
                    FStar_TypeChecker_Env.identifier_info =
                      (e.FStar_TypeChecker_Env.identifier_info);
                    FStar_TypeChecker_Env.tc_hooks =
                      (e.FStar_TypeChecker_Env.tc_hooks);
                    FStar_TypeChecker_Env.dsenv =
                      (e.FStar_TypeChecker_Env.dsenv);
                    FStar_TypeChecker_Env.nbe = (e.FStar_TypeChecker_Env.nbe);
                    FStar_TypeChecker_Env.strict_args_tab =
                      (e.FStar_TypeChecker_Env.strict_args_tab);
                    FStar_TypeChecker_Env.erasable_types_tab =
                      (e.FStar_TypeChecker_Env.erasable_types_tab);
                    FStar_TypeChecker_Env.enable_defer_to_tac =
                      (e.FStar_TypeChecker_Env.enable_defer_to_tac);
                    FStar_TypeChecker_Env.unif_allow_ref_guards =
                      (e.FStar_TypeChecker_Env.unif_allow_ref_guards);
                    FStar_TypeChecker_Env.erase_erasable_args =
                      (e.FStar_TypeChecker_Env.erase_erasable_args);
                    FStar_TypeChecker_Env.core_check =
                      (e.FStar_TypeChecker_Env.core_check)
                  } in
                let e2 =
                  {
                    FStar_TypeChecker_Env.solver =
                      (e1.FStar_TypeChecker_Env.solver);
                    FStar_TypeChecker_Env.range =
                      (e1.FStar_TypeChecker_Env.range);
                    FStar_TypeChecker_Env.curmodule =
                      (e1.FStar_TypeChecker_Env.curmodule);
                    FStar_TypeChecker_Env.gamma =
                      (e1.FStar_TypeChecker_Env.gamma);
                    FStar_TypeChecker_Env.gamma_sig =
                      (e1.FStar_TypeChecker_Env.gamma_sig);
                    FStar_TypeChecker_Env.gamma_cache =
                      (e1.FStar_TypeChecker_Env.gamma_cache);
                    FStar_TypeChecker_Env.modules =
                      (e1.FStar_TypeChecker_Env.modules);
                    FStar_TypeChecker_Env.expected_typ =
                      (e1.FStar_TypeChecker_Env.expected_typ);
                    FStar_TypeChecker_Env.sigtab =
                      (e1.FStar_TypeChecker_Env.sigtab);
                    FStar_TypeChecker_Env.attrtab =
                      (e1.FStar_TypeChecker_Env.attrtab);
                    FStar_TypeChecker_Env.instantiate_imp =
                      (e1.FStar_TypeChecker_Env.instantiate_imp);
                    FStar_TypeChecker_Env.effects =
                      (e1.FStar_TypeChecker_Env.effects);
                    FStar_TypeChecker_Env.generalize =
                      (e1.FStar_TypeChecker_Env.generalize);
                    FStar_TypeChecker_Env.letrecs = [];
                    FStar_TypeChecker_Env.top_level =
                      (e1.FStar_TypeChecker_Env.top_level);
                    FStar_TypeChecker_Env.check_uvars =
                      (e1.FStar_TypeChecker_Env.check_uvars);
                    FStar_TypeChecker_Env.use_eq_strict =
                      (e1.FStar_TypeChecker_Env.use_eq_strict);
                    FStar_TypeChecker_Env.is_iface =
                      (e1.FStar_TypeChecker_Env.is_iface);
                    FStar_TypeChecker_Env.admit =
                      (e1.FStar_TypeChecker_Env.admit);
                    FStar_TypeChecker_Env.lax =
                      (e1.FStar_TypeChecker_Env.lax);
                    FStar_TypeChecker_Env.lax_universes =
                      (e1.FStar_TypeChecker_Env.lax_universes);
                    FStar_TypeChecker_Env.phase1 =
                      (e1.FStar_TypeChecker_Env.phase1);
                    FStar_TypeChecker_Env.failhard =
                      (e1.FStar_TypeChecker_Env.failhard);
                    FStar_TypeChecker_Env.nosynth =
                      (e1.FStar_TypeChecker_Env.nosynth);
                    FStar_TypeChecker_Env.uvar_subtyping =
                      (e1.FStar_TypeChecker_Env.uvar_subtyping);
                    FStar_TypeChecker_Env.intactics =
                      (e1.FStar_TypeChecker_Env.intactics);
                    FStar_TypeChecker_Env.tc_term =
                      (e1.FStar_TypeChecker_Env.tc_term);
                    FStar_TypeChecker_Env.typeof_tot_or_gtot_term =
                      (e1.FStar_TypeChecker_Env.typeof_tot_or_gtot_term);
                    FStar_TypeChecker_Env.universe_of =
                      (e1.FStar_TypeChecker_Env.universe_of);
                    FStar_TypeChecker_Env.typeof_well_typed_tot_or_gtot_term
                      =
                      (e1.FStar_TypeChecker_Env.typeof_well_typed_tot_or_gtot_term);
                    FStar_TypeChecker_Env.teq_nosmt_force =
                      (e1.FStar_TypeChecker_Env.teq_nosmt_force);
                    FStar_TypeChecker_Env.subtype_nosmt_force =
                      (e1.FStar_TypeChecker_Env.subtype_nosmt_force);
                    FStar_TypeChecker_Env.qtbl_name_and_index =
                      (e1.FStar_TypeChecker_Env.qtbl_name_and_index);
                    FStar_TypeChecker_Env.normalized_eff_names =
                      (e1.FStar_TypeChecker_Env.normalized_eff_names);
                    FStar_TypeChecker_Env.fv_delta_depths =
                      (e1.FStar_TypeChecker_Env.fv_delta_depths);
                    FStar_TypeChecker_Env.proof_ns =
                      (e1.FStar_TypeChecker_Env.proof_ns);
                    FStar_TypeChecker_Env.synth_hook =
                      (e1.FStar_TypeChecker_Env.synth_hook);
                    FStar_TypeChecker_Env.try_solve_implicits_hook =
                      (e1.FStar_TypeChecker_Env.try_solve_implicits_hook);
                    FStar_TypeChecker_Env.splice =
                      (e1.FStar_TypeChecker_Env.splice);
                    FStar_TypeChecker_Env.mpreprocess =
                      (e1.FStar_TypeChecker_Env.mpreprocess);
                    FStar_TypeChecker_Env.postprocess =
                      (e1.FStar_TypeChecker_Env.postprocess);
                    FStar_TypeChecker_Env.identifier_info =
                      (e1.FStar_TypeChecker_Env.identifier_info);
                    FStar_TypeChecker_Env.tc_hooks =
                      (e1.FStar_TypeChecker_Env.tc_hooks);
                    FStar_TypeChecker_Env.dsenv =
                      (e1.FStar_TypeChecker_Env.dsenv);
                    FStar_TypeChecker_Env.nbe =
                      (e1.FStar_TypeChecker_Env.nbe);
                    FStar_TypeChecker_Env.strict_args_tab =
                      (e1.FStar_TypeChecker_Env.strict_args_tab);
                    FStar_TypeChecker_Env.erasable_types_tab =
                      (e1.FStar_TypeChecker_Env.erasable_types_tab);
                    FStar_TypeChecker_Env.enable_defer_to_tac =
                      (e1.FStar_TypeChecker_Env.enable_defer_to_tac);
                    FStar_TypeChecker_Env.unif_allow_ref_guards =
                      (e1.FStar_TypeChecker_Env.unif_allow_ref_guards);
                    FStar_TypeChecker_Env.erase_erasable_args =
                      (e1.FStar_TypeChecker_Env.erase_erasable_args);
                    FStar_TypeChecker_Env.core_check =
                      (e1.FStar_TypeChecker_Env.core_check)
                  } in
                try
                  (fun uu___1 ->
                     match () with
                     | () ->
                         let uu___2 =
                           FStar_TypeChecker_TcTerm.tc_tot_or_gtot_term e2 t in
                         (match uu___2 with
                          | (t1, lc, g) ->
                              FStar_Tactics_Monad.ret
                                (t1, (lc.FStar_TypeChecker_Common.res_typ),
                                  g))) ()
                with
                | FStar_Errors.Err (uu___2, msg, uu___3) ->
                    let uu___4 = tts e2 t in
                    let uu___5 =
                      let uu___6 = FStar_TypeChecker_Env.all_binders e2 in
                      FStar_Compiler_Effect.op_Bar_Greater uu___6
                        (FStar_Syntax_Print.binders_to_string ", ") in
                    fail3 "Cannot type (2) %s in context (%s). Error = (%s)"
                      uu___4 uu___5 msg
                | FStar_Errors.Error (uu___2, msg, uu___3, uu___4) ->
                    let uu___5 = tts e2 t in
                    let uu___6 =
                      let uu___7 = FStar_TypeChecker_Env.all_binders e2 in
                      FStar_Compiler_Effect.op_Bar_Greater uu___7
                        (FStar_Syntax_Print.binders_to_string ", ") in
                    fail3 "Cannot type (2) %s in context (%s). Error = (%s)"
                      uu___5 uu___6 msg))
let (__tc_lax :
  env ->
    FStar_Syntax_Syntax.term ->
      (FStar_Syntax_Syntax.term * FStar_TypeChecker_Common.lcomp *
        FStar_TypeChecker_Common.guard_t) FStar_Tactics_Monad.tac)
  =
  fun e ->
    fun t ->
      FStar_Tactics_Monad.bind FStar_Tactics_Monad.get
        (fun ps ->
           FStar_Tactics_Monad.mlog
             (fun uu___ ->
                let uu___1 = FStar_Syntax_Print.term_to_string t in
                let uu___2 =
                  let uu___3 = FStar_TypeChecker_Env.all_binders e in
                  FStar_Compiler_Effect.op_Bar_Greater uu___3
                    (FStar_Syntax_Print.binders_to_string ", ") in
                FStar_Compiler_Util.print2 "Tac> __tc_lax(%s)(Context:%s)\n"
                  uu___1 uu___2)
             (fun uu___ ->
                let e1 =
                  {
                    FStar_TypeChecker_Env.solver =
                      (e.FStar_TypeChecker_Env.solver);
                    FStar_TypeChecker_Env.range =
                      (e.FStar_TypeChecker_Env.range);
                    FStar_TypeChecker_Env.curmodule =
                      (e.FStar_TypeChecker_Env.curmodule);
                    FStar_TypeChecker_Env.gamma =
                      (e.FStar_TypeChecker_Env.gamma);
                    FStar_TypeChecker_Env.gamma_sig =
                      (e.FStar_TypeChecker_Env.gamma_sig);
                    FStar_TypeChecker_Env.gamma_cache =
                      (e.FStar_TypeChecker_Env.gamma_cache);
                    FStar_TypeChecker_Env.modules =
                      (e.FStar_TypeChecker_Env.modules);
                    FStar_TypeChecker_Env.expected_typ =
                      (e.FStar_TypeChecker_Env.expected_typ);
                    FStar_TypeChecker_Env.sigtab =
                      (e.FStar_TypeChecker_Env.sigtab);
                    FStar_TypeChecker_Env.attrtab =
                      (e.FStar_TypeChecker_Env.attrtab);
                    FStar_TypeChecker_Env.instantiate_imp =
                      (e.FStar_TypeChecker_Env.instantiate_imp);
                    FStar_TypeChecker_Env.effects =
                      (e.FStar_TypeChecker_Env.effects);
                    FStar_TypeChecker_Env.generalize =
                      (e.FStar_TypeChecker_Env.generalize);
                    FStar_TypeChecker_Env.letrecs =
                      (e.FStar_TypeChecker_Env.letrecs);
                    FStar_TypeChecker_Env.top_level =
                      (e.FStar_TypeChecker_Env.top_level);
                    FStar_TypeChecker_Env.check_uvars =
                      (e.FStar_TypeChecker_Env.check_uvars);
                    FStar_TypeChecker_Env.use_eq_strict =
                      (e.FStar_TypeChecker_Env.use_eq_strict);
                    FStar_TypeChecker_Env.is_iface =
                      (e.FStar_TypeChecker_Env.is_iface);
                    FStar_TypeChecker_Env.admit =
                      (e.FStar_TypeChecker_Env.admit);
                    FStar_TypeChecker_Env.lax = (e.FStar_TypeChecker_Env.lax);
                    FStar_TypeChecker_Env.lax_universes =
                      (e.FStar_TypeChecker_Env.lax_universes);
                    FStar_TypeChecker_Env.phase1 =
                      (e.FStar_TypeChecker_Env.phase1);
                    FStar_TypeChecker_Env.failhard =
                      (e.FStar_TypeChecker_Env.failhard);
                    FStar_TypeChecker_Env.nosynth =
                      (e.FStar_TypeChecker_Env.nosynth);
                    FStar_TypeChecker_Env.uvar_subtyping = false;
                    FStar_TypeChecker_Env.intactics =
                      (e.FStar_TypeChecker_Env.intactics);
                    FStar_TypeChecker_Env.tc_term =
                      (e.FStar_TypeChecker_Env.tc_term);
                    FStar_TypeChecker_Env.typeof_tot_or_gtot_term =
                      (e.FStar_TypeChecker_Env.typeof_tot_or_gtot_term);
                    FStar_TypeChecker_Env.universe_of =
                      (e.FStar_TypeChecker_Env.universe_of);
                    FStar_TypeChecker_Env.typeof_well_typed_tot_or_gtot_term
                      =
                      (e.FStar_TypeChecker_Env.typeof_well_typed_tot_or_gtot_term);
                    FStar_TypeChecker_Env.teq_nosmt_force =
                      (e.FStar_TypeChecker_Env.teq_nosmt_force);
                    FStar_TypeChecker_Env.subtype_nosmt_force =
                      (e.FStar_TypeChecker_Env.subtype_nosmt_force);
                    FStar_TypeChecker_Env.qtbl_name_and_index =
                      (e.FStar_TypeChecker_Env.qtbl_name_and_index);
                    FStar_TypeChecker_Env.normalized_eff_names =
                      (e.FStar_TypeChecker_Env.normalized_eff_names);
                    FStar_TypeChecker_Env.fv_delta_depths =
                      (e.FStar_TypeChecker_Env.fv_delta_depths);
                    FStar_TypeChecker_Env.proof_ns =
                      (e.FStar_TypeChecker_Env.proof_ns);
                    FStar_TypeChecker_Env.synth_hook =
                      (e.FStar_TypeChecker_Env.synth_hook);
                    FStar_TypeChecker_Env.try_solve_implicits_hook =
                      (e.FStar_TypeChecker_Env.try_solve_implicits_hook);
                    FStar_TypeChecker_Env.splice =
                      (e.FStar_TypeChecker_Env.splice);
                    FStar_TypeChecker_Env.mpreprocess =
                      (e.FStar_TypeChecker_Env.mpreprocess);
                    FStar_TypeChecker_Env.postprocess =
                      (e.FStar_TypeChecker_Env.postprocess);
                    FStar_TypeChecker_Env.identifier_info =
                      (e.FStar_TypeChecker_Env.identifier_info);
                    FStar_TypeChecker_Env.tc_hooks =
                      (e.FStar_TypeChecker_Env.tc_hooks);
                    FStar_TypeChecker_Env.dsenv =
                      (e.FStar_TypeChecker_Env.dsenv);
                    FStar_TypeChecker_Env.nbe = (e.FStar_TypeChecker_Env.nbe);
                    FStar_TypeChecker_Env.strict_args_tab =
                      (e.FStar_TypeChecker_Env.strict_args_tab);
                    FStar_TypeChecker_Env.erasable_types_tab =
                      (e.FStar_TypeChecker_Env.erasable_types_tab);
                    FStar_TypeChecker_Env.enable_defer_to_tac =
                      (e.FStar_TypeChecker_Env.enable_defer_to_tac);
                    FStar_TypeChecker_Env.unif_allow_ref_guards =
                      (e.FStar_TypeChecker_Env.unif_allow_ref_guards);
                    FStar_TypeChecker_Env.erase_erasable_args =
                      (e.FStar_TypeChecker_Env.erase_erasable_args);
                    FStar_TypeChecker_Env.core_check =
                      (e.FStar_TypeChecker_Env.core_check)
                  } in
                let e2 =
                  {
                    FStar_TypeChecker_Env.solver =
                      (e1.FStar_TypeChecker_Env.solver);
                    FStar_TypeChecker_Env.range =
                      (e1.FStar_TypeChecker_Env.range);
                    FStar_TypeChecker_Env.curmodule =
                      (e1.FStar_TypeChecker_Env.curmodule);
                    FStar_TypeChecker_Env.gamma =
                      (e1.FStar_TypeChecker_Env.gamma);
                    FStar_TypeChecker_Env.gamma_sig =
                      (e1.FStar_TypeChecker_Env.gamma_sig);
                    FStar_TypeChecker_Env.gamma_cache =
                      (e1.FStar_TypeChecker_Env.gamma_cache);
                    FStar_TypeChecker_Env.modules =
                      (e1.FStar_TypeChecker_Env.modules);
                    FStar_TypeChecker_Env.expected_typ =
                      (e1.FStar_TypeChecker_Env.expected_typ);
                    FStar_TypeChecker_Env.sigtab =
                      (e1.FStar_TypeChecker_Env.sigtab);
                    FStar_TypeChecker_Env.attrtab =
                      (e1.FStar_TypeChecker_Env.attrtab);
                    FStar_TypeChecker_Env.instantiate_imp =
                      (e1.FStar_TypeChecker_Env.instantiate_imp);
                    FStar_TypeChecker_Env.effects =
                      (e1.FStar_TypeChecker_Env.effects);
                    FStar_TypeChecker_Env.generalize =
                      (e1.FStar_TypeChecker_Env.generalize);
                    FStar_TypeChecker_Env.letrecs =
                      (e1.FStar_TypeChecker_Env.letrecs);
                    FStar_TypeChecker_Env.top_level =
                      (e1.FStar_TypeChecker_Env.top_level);
                    FStar_TypeChecker_Env.check_uvars =
                      (e1.FStar_TypeChecker_Env.check_uvars);
                    FStar_TypeChecker_Env.use_eq_strict =
                      (e1.FStar_TypeChecker_Env.use_eq_strict);
                    FStar_TypeChecker_Env.is_iface =
                      (e1.FStar_TypeChecker_Env.is_iface);
                    FStar_TypeChecker_Env.admit =
                      (e1.FStar_TypeChecker_Env.admit);
                    FStar_TypeChecker_Env.lax = true;
                    FStar_TypeChecker_Env.lax_universes =
                      (e1.FStar_TypeChecker_Env.lax_universes);
                    FStar_TypeChecker_Env.phase1 =
                      (e1.FStar_TypeChecker_Env.phase1);
                    FStar_TypeChecker_Env.failhard =
                      (e1.FStar_TypeChecker_Env.failhard);
                    FStar_TypeChecker_Env.nosynth =
                      (e1.FStar_TypeChecker_Env.nosynth);
                    FStar_TypeChecker_Env.uvar_subtyping =
                      (e1.FStar_TypeChecker_Env.uvar_subtyping);
                    FStar_TypeChecker_Env.intactics =
                      (e1.FStar_TypeChecker_Env.intactics);
                    FStar_TypeChecker_Env.tc_term =
                      (e1.FStar_TypeChecker_Env.tc_term);
                    FStar_TypeChecker_Env.typeof_tot_or_gtot_term =
                      (e1.FStar_TypeChecker_Env.typeof_tot_or_gtot_term);
                    FStar_TypeChecker_Env.universe_of =
                      (e1.FStar_TypeChecker_Env.universe_of);
                    FStar_TypeChecker_Env.typeof_well_typed_tot_or_gtot_term
                      =
                      (e1.FStar_TypeChecker_Env.typeof_well_typed_tot_or_gtot_term);
                    FStar_TypeChecker_Env.teq_nosmt_force =
                      (e1.FStar_TypeChecker_Env.teq_nosmt_force);
                    FStar_TypeChecker_Env.subtype_nosmt_force =
                      (e1.FStar_TypeChecker_Env.subtype_nosmt_force);
                    FStar_TypeChecker_Env.qtbl_name_and_index =
                      (e1.FStar_TypeChecker_Env.qtbl_name_and_index);
                    FStar_TypeChecker_Env.normalized_eff_names =
                      (e1.FStar_TypeChecker_Env.normalized_eff_names);
                    FStar_TypeChecker_Env.fv_delta_depths =
                      (e1.FStar_TypeChecker_Env.fv_delta_depths);
                    FStar_TypeChecker_Env.proof_ns =
                      (e1.FStar_TypeChecker_Env.proof_ns);
                    FStar_TypeChecker_Env.synth_hook =
                      (e1.FStar_TypeChecker_Env.synth_hook);
                    FStar_TypeChecker_Env.try_solve_implicits_hook =
                      (e1.FStar_TypeChecker_Env.try_solve_implicits_hook);
                    FStar_TypeChecker_Env.splice =
                      (e1.FStar_TypeChecker_Env.splice);
                    FStar_TypeChecker_Env.mpreprocess =
                      (e1.FStar_TypeChecker_Env.mpreprocess);
                    FStar_TypeChecker_Env.postprocess =
                      (e1.FStar_TypeChecker_Env.postprocess);
                    FStar_TypeChecker_Env.identifier_info =
                      (e1.FStar_TypeChecker_Env.identifier_info);
                    FStar_TypeChecker_Env.tc_hooks =
                      (e1.FStar_TypeChecker_Env.tc_hooks);
                    FStar_TypeChecker_Env.dsenv =
                      (e1.FStar_TypeChecker_Env.dsenv);
                    FStar_TypeChecker_Env.nbe =
                      (e1.FStar_TypeChecker_Env.nbe);
                    FStar_TypeChecker_Env.strict_args_tab =
                      (e1.FStar_TypeChecker_Env.strict_args_tab);
                    FStar_TypeChecker_Env.erasable_types_tab =
                      (e1.FStar_TypeChecker_Env.erasable_types_tab);
                    FStar_TypeChecker_Env.enable_defer_to_tac =
                      (e1.FStar_TypeChecker_Env.enable_defer_to_tac);
                    FStar_TypeChecker_Env.unif_allow_ref_guards =
                      (e1.FStar_TypeChecker_Env.unif_allow_ref_guards);
                    FStar_TypeChecker_Env.erase_erasable_args =
                      (e1.FStar_TypeChecker_Env.erase_erasable_args);
                    FStar_TypeChecker_Env.core_check =
                      (e1.FStar_TypeChecker_Env.core_check)
                  } in
                let e3 =
                  {
                    FStar_TypeChecker_Env.solver =
                      (e2.FStar_TypeChecker_Env.solver);
                    FStar_TypeChecker_Env.range =
                      (e2.FStar_TypeChecker_Env.range);
                    FStar_TypeChecker_Env.curmodule =
                      (e2.FStar_TypeChecker_Env.curmodule);
                    FStar_TypeChecker_Env.gamma =
                      (e2.FStar_TypeChecker_Env.gamma);
                    FStar_TypeChecker_Env.gamma_sig =
                      (e2.FStar_TypeChecker_Env.gamma_sig);
                    FStar_TypeChecker_Env.gamma_cache =
                      (e2.FStar_TypeChecker_Env.gamma_cache);
                    FStar_TypeChecker_Env.modules =
                      (e2.FStar_TypeChecker_Env.modules);
                    FStar_TypeChecker_Env.expected_typ =
                      (e2.FStar_TypeChecker_Env.expected_typ);
                    FStar_TypeChecker_Env.sigtab =
                      (e2.FStar_TypeChecker_Env.sigtab);
                    FStar_TypeChecker_Env.attrtab =
                      (e2.FStar_TypeChecker_Env.attrtab);
                    FStar_TypeChecker_Env.instantiate_imp =
                      (e2.FStar_TypeChecker_Env.instantiate_imp);
                    FStar_TypeChecker_Env.effects =
                      (e2.FStar_TypeChecker_Env.effects);
                    FStar_TypeChecker_Env.generalize =
                      (e2.FStar_TypeChecker_Env.generalize);
                    FStar_TypeChecker_Env.letrecs = [];
                    FStar_TypeChecker_Env.top_level =
                      (e2.FStar_TypeChecker_Env.top_level);
                    FStar_TypeChecker_Env.check_uvars =
                      (e2.FStar_TypeChecker_Env.check_uvars);
                    FStar_TypeChecker_Env.use_eq_strict =
                      (e2.FStar_TypeChecker_Env.use_eq_strict);
                    FStar_TypeChecker_Env.is_iface =
                      (e2.FStar_TypeChecker_Env.is_iface);
                    FStar_TypeChecker_Env.admit =
                      (e2.FStar_TypeChecker_Env.admit);
                    FStar_TypeChecker_Env.lax =
                      (e2.FStar_TypeChecker_Env.lax);
                    FStar_TypeChecker_Env.lax_universes =
                      (e2.FStar_TypeChecker_Env.lax_universes);
                    FStar_TypeChecker_Env.phase1 =
                      (e2.FStar_TypeChecker_Env.phase1);
                    FStar_TypeChecker_Env.failhard =
                      (e2.FStar_TypeChecker_Env.failhard);
                    FStar_TypeChecker_Env.nosynth =
                      (e2.FStar_TypeChecker_Env.nosynth);
                    FStar_TypeChecker_Env.uvar_subtyping =
                      (e2.FStar_TypeChecker_Env.uvar_subtyping);
                    FStar_TypeChecker_Env.intactics =
                      (e2.FStar_TypeChecker_Env.intactics);
                    FStar_TypeChecker_Env.tc_term =
                      (e2.FStar_TypeChecker_Env.tc_term);
                    FStar_TypeChecker_Env.typeof_tot_or_gtot_term =
                      (e2.FStar_TypeChecker_Env.typeof_tot_or_gtot_term);
                    FStar_TypeChecker_Env.universe_of =
                      (e2.FStar_TypeChecker_Env.universe_of);
                    FStar_TypeChecker_Env.typeof_well_typed_tot_or_gtot_term
                      =
                      (e2.FStar_TypeChecker_Env.typeof_well_typed_tot_or_gtot_term);
                    FStar_TypeChecker_Env.teq_nosmt_force =
                      (e2.FStar_TypeChecker_Env.teq_nosmt_force);
                    FStar_TypeChecker_Env.subtype_nosmt_force =
                      (e2.FStar_TypeChecker_Env.subtype_nosmt_force);
                    FStar_TypeChecker_Env.qtbl_name_and_index =
                      (e2.FStar_TypeChecker_Env.qtbl_name_and_index);
                    FStar_TypeChecker_Env.normalized_eff_names =
                      (e2.FStar_TypeChecker_Env.normalized_eff_names);
                    FStar_TypeChecker_Env.fv_delta_depths =
                      (e2.FStar_TypeChecker_Env.fv_delta_depths);
                    FStar_TypeChecker_Env.proof_ns =
                      (e2.FStar_TypeChecker_Env.proof_ns);
                    FStar_TypeChecker_Env.synth_hook =
                      (e2.FStar_TypeChecker_Env.synth_hook);
                    FStar_TypeChecker_Env.try_solve_implicits_hook =
                      (e2.FStar_TypeChecker_Env.try_solve_implicits_hook);
                    FStar_TypeChecker_Env.splice =
                      (e2.FStar_TypeChecker_Env.splice);
                    FStar_TypeChecker_Env.mpreprocess =
                      (e2.FStar_TypeChecker_Env.mpreprocess);
                    FStar_TypeChecker_Env.postprocess =
                      (e2.FStar_TypeChecker_Env.postprocess);
                    FStar_TypeChecker_Env.identifier_info =
                      (e2.FStar_TypeChecker_Env.identifier_info);
                    FStar_TypeChecker_Env.tc_hooks =
                      (e2.FStar_TypeChecker_Env.tc_hooks);
                    FStar_TypeChecker_Env.dsenv =
                      (e2.FStar_TypeChecker_Env.dsenv);
                    FStar_TypeChecker_Env.nbe =
                      (e2.FStar_TypeChecker_Env.nbe);
                    FStar_TypeChecker_Env.strict_args_tab =
                      (e2.FStar_TypeChecker_Env.strict_args_tab);
                    FStar_TypeChecker_Env.erasable_types_tab =
                      (e2.FStar_TypeChecker_Env.erasable_types_tab);
                    FStar_TypeChecker_Env.enable_defer_to_tac =
                      (e2.FStar_TypeChecker_Env.enable_defer_to_tac);
                    FStar_TypeChecker_Env.unif_allow_ref_guards =
                      (e2.FStar_TypeChecker_Env.unif_allow_ref_guards);
                    FStar_TypeChecker_Env.erase_erasable_args =
                      (e2.FStar_TypeChecker_Env.erase_erasable_args);
                    FStar_TypeChecker_Env.core_check =
                      (e2.FStar_TypeChecker_Env.core_check)
                  } in
                try
                  (fun uu___1 ->
                     match () with
                     | () ->
                         let uu___2 = FStar_TypeChecker_TcTerm.tc_term e3 t in
                         FStar_Tactics_Monad.ret uu___2) ()
                with
                | FStar_Errors.Err (uu___2, msg, uu___3) ->
                    let uu___4 = tts e3 t in
                    let uu___5 =
                      let uu___6 = FStar_TypeChecker_Env.all_binders e3 in
                      FStar_Compiler_Effect.op_Bar_Greater uu___6
                        (FStar_Syntax_Print.binders_to_string ", ") in
                    fail3 "Cannot type (3) %s in context (%s). Error = (%s)"
                      uu___4 uu___5 msg
                | FStar_Errors.Error (uu___2, msg, uu___3, uu___4) ->
                    let uu___5 = tts e3 t in
                    let uu___6 =
                      let uu___7 = FStar_TypeChecker_Env.all_binders e3 in
                      FStar_Compiler_Effect.op_Bar_Greater uu___7
                        (FStar_Syntax_Print.binders_to_string ", ") in
                    fail3 "Cannot type (3) %s in context (%s). Error = (%s)"
                      uu___5 uu___6 msg))
let (tcc :
  env ->
    FStar_Syntax_Syntax.term ->
      FStar_Syntax_Syntax.comp FStar_Tactics_Monad.tac)
  =
  fun e ->
    fun t ->
      let uu___ =
        let uu___1 = __tc_lax e t in
        FStar_Tactics_Monad.bind uu___1
          (fun uu___2 ->
             match uu___2 with
             | (uu___3, lc, uu___4) ->
                 let uu___5 =
                   let uu___6 = FStar_TypeChecker_Common.lcomp_comp lc in
                   FStar_Compiler_Effect.op_Bar_Greater uu___6
                     FStar_Pervasives_Native.fst in
                 FStar_Tactics_Monad.ret uu___5) in
      FStar_Compiler_Effect.op_Less_Bar (FStar_Tactics_Monad.wrap_err "tcc")
        uu___
let (tc :
  env ->
    FStar_Syntax_Syntax.term ->
      FStar_Syntax_Syntax.typ FStar_Tactics_Monad.tac)
  =
  fun e ->
    fun t ->
      let uu___ =
        let uu___1 = tcc e t in
        FStar_Tactics_Monad.bind uu___1
          (fun c -> FStar_Tactics_Monad.ret (FStar_Syntax_Util.comp_result c)) in
      FStar_Compiler_Effect.op_Less_Bar (FStar_Tactics_Monad.wrap_err "tc")
        uu___
let divide :
  'a 'b .
    FStar_BigInt.t ->
      'a FStar_Tactics_Monad.tac ->
        'b FStar_Tactics_Monad.tac -> ('a * 'b) FStar_Tactics_Monad.tac
  =
  fun n ->
    fun l ->
      fun r ->
        FStar_Tactics_Monad.bind FStar_Tactics_Monad.get
          (fun p ->
             let uu___ =
               try
                 (fun uu___1 ->
                    match () with
                    | () ->
                        let uu___2 =
                          let uu___3 = FStar_BigInt.to_int_fs n in
                          FStar_Compiler_List.splitAt uu___3
                            p.FStar_Tactics_Types.goals in
                        FStar_Tactics_Monad.ret uu___2) ()
               with
               | uu___1 ->
                   FStar_Tactics_Monad.fail "divide: not enough goals" in
             FStar_Tactics_Monad.bind uu___
               (fun uu___1 ->
                  match uu___1 with
                  | (lgs, rgs) ->
                      let lp =
                        {
                          FStar_Tactics_Types.main_context =
                            (p.FStar_Tactics_Types.main_context);
                          FStar_Tactics_Types.all_implicits =
                            (p.FStar_Tactics_Types.all_implicits);
                          FStar_Tactics_Types.goals = lgs;
                          FStar_Tactics_Types.smt_goals = [];
                          FStar_Tactics_Types.depth =
                            (p.FStar_Tactics_Types.depth);
                          FStar_Tactics_Types.__dump =
                            (p.FStar_Tactics_Types.__dump);
                          FStar_Tactics_Types.psc =
                            (p.FStar_Tactics_Types.psc);
                          FStar_Tactics_Types.entry_range =
                            (p.FStar_Tactics_Types.entry_range);
                          FStar_Tactics_Types.guard_policy =
                            (p.FStar_Tactics_Types.guard_policy);
                          FStar_Tactics_Types.freshness =
                            (p.FStar_Tactics_Types.freshness);
                          FStar_Tactics_Types.tac_verb_dbg =
                            (p.FStar_Tactics_Types.tac_verb_dbg);
                          FStar_Tactics_Types.local_state =
                            (p.FStar_Tactics_Types.local_state);
                          FStar_Tactics_Types.urgency =
                            (p.FStar_Tactics_Types.urgency)
                        } in
                      let uu___2 = FStar_Tactics_Monad.set lp in
                      FStar_Tactics_Monad.bind uu___2
                        (fun uu___3 ->
                           FStar_Tactics_Monad.bind l
                             (fun a1 ->
                                FStar_Tactics_Monad.bind
                                  FStar_Tactics_Monad.get
                                  (fun lp' ->
                                     let rp =
                                       {
                                         FStar_Tactics_Types.main_context =
                                           (lp'.FStar_Tactics_Types.main_context);
                                         FStar_Tactics_Types.all_implicits =
                                           (lp'.FStar_Tactics_Types.all_implicits);
                                         FStar_Tactics_Types.goals = rgs;
                                         FStar_Tactics_Types.smt_goals = [];
                                         FStar_Tactics_Types.depth =
                                           (lp'.FStar_Tactics_Types.depth);
                                         FStar_Tactics_Types.__dump =
                                           (lp'.FStar_Tactics_Types.__dump);
                                         FStar_Tactics_Types.psc =
                                           (lp'.FStar_Tactics_Types.psc);
                                         FStar_Tactics_Types.entry_range =
                                           (lp'.FStar_Tactics_Types.entry_range);
                                         FStar_Tactics_Types.guard_policy =
                                           (lp'.FStar_Tactics_Types.guard_policy);
                                         FStar_Tactics_Types.freshness =
                                           (lp'.FStar_Tactics_Types.freshness);
                                         FStar_Tactics_Types.tac_verb_dbg =
                                           (lp'.FStar_Tactics_Types.tac_verb_dbg);
                                         FStar_Tactics_Types.local_state =
                                           (lp'.FStar_Tactics_Types.local_state);
                                         FStar_Tactics_Types.urgency =
                                           (lp'.FStar_Tactics_Types.urgency)
                                       } in
                                     let uu___4 = FStar_Tactics_Monad.set rp in
                                     FStar_Tactics_Monad.bind uu___4
                                       (fun uu___5 ->
                                          FStar_Tactics_Monad.bind r
                                            (fun b1 ->
                                               FStar_Tactics_Monad.bind
                                                 FStar_Tactics_Monad.get
                                                 (fun rp' ->
                                                    let p' =
                                                      {
                                                        FStar_Tactics_Types.main_context
                                                          =
                                                          (rp'.FStar_Tactics_Types.main_context);
                                                        FStar_Tactics_Types.all_implicits
                                                          =
                                                          (rp'.FStar_Tactics_Types.all_implicits);
                                                        FStar_Tactics_Types.goals
                                                          =
                                                          (FStar_Compiler_List.op_At
                                                             lp'.FStar_Tactics_Types.goals
                                                             rp'.FStar_Tactics_Types.goals);
                                                        FStar_Tactics_Types.smt_goals
                                                          =
                                                          (FStar_Compiler_List.op_At
                                                             lp'.FStar_Tactics_Types.smt_goals
                                                             (FStar_Compiler_List.op_At
                                                                rp'.FStar_Tactics_Types.smt_goals
                                                                p.FStar_Tactics_Types.smt_goals));
                                                        FStar_Tactics_Types.depth
                                                          =
                                                          (rp'.FStar_Tactics_Types.depth);
                                                        FStar_Tactics_Types.__dump
                                                          =
                                                          (rp'.FStar_Tactics_Types.__dump);
                                                        FStar_Tactics_Types.psc
                                                          =
                                                          (rp'.FStar_Tactics_Types.psc);
                                                        FStar_Tactics_Types.entry_range
                                                          =
                                                          (rp'.FStar_Tactics_Types.entry_range);
                                                        FStar_Tactics_Types.guard_policy
                                                          =
                                                          (rp'.FStar_Tactics_Types.guard_policy);
                                                        FStar_Tactics_Types.freshness
                                                          =
                                                          (rp'.FStar_Tactics_Types.freshness);
                                                        FStar_Tactics_Types.tac_verb_dbg
                                                          =
                                                          (rp'.FStar_Tactics_Types.tac_verb_dbg);
                                                        FStar_Tactics_Types.local_state
                                                          =
                                                          (rp'.FStar_Tactics_Types.local_state);
                                                        FStar_Tactics_Types.urgency
                                                          =
                                                          (rp'.FStar_Tactics_Types.urgency)
                                                      } in
                                                    let uu___6 =
                                                      FStar_Tactics_Monad.set
                                                        p' in
                                                    FStar_Tactics_Monad.bind
                                                      uu___6
                                                      (fun uu___7 ->
                                                         FStar_Tactics_Monad.bind
                                                           FStar_Tactics_Monad.remove_solved_goals
                                                           (fun uu___8 ->
                                                              FStar_Tactics_Monad.ret
                                                                (a1, b1)))))))))))
let focus : 'a . 'a FStar_Tactics_Monad.tac -> 'a FStar_Tactics_Monad.tac =
  fun f ->
    let uu___ = divide FStar_BigInt.one f FStar_Tactics_Monad.idtac in
    FStar_Tactics_Monad.bind uu___
      (fun uu___1 ->
         match uu___1 with | (a1, ()) -> FStar_Tactics_Monad.ret a1)
let rec map :
  'a . 'a FStar_Tactics_Monad.tac -> 'a Prims.list FStar_Tactics_Monad.tac =
  fun tau ->
    FStar_Tactics_Monad.bind FStar_Tactics_Monad.get
      (fun p ->
         match p.FStar_Tactics_Types.goals with
         | [] -> FStar_Tactics_Monad.ret []
         | uu___::uu___1 ->
             let uu___2 =
               let uu___3 = map tau in divide FStar_BigInt.one tau uu___3 in
             FStar_Tactics_Monad.bind uu___2
               (fun uu___3 ->
                  match uu___3 with
                  | (h, t) -> FStar_Tactics_Monad.ret (h :: t)))
let (seq :
  unit FStar_Tactics_Monad.tac ->
    unit FStar_Tactics_Monad.tac -> unit FStar_Tactics_Monad.tac)
  =
  fun t1 ->
    fun t2 ->
      let uu___ =
        FStar_Tactics_Monad.bind t1
          (fun uu___1 ->
             let uu___2 = map t2 in
             FStar_Tactics_Monad.bind uu___2
               (fun uu___3 -> FStar_Tactics_Monad.ret ())) in
      focus uu___
let (should_check_goal_uvar :
  FStar_Tactics_Types.goal -> FStar_Syntax_Syntax.should_check_uvar) =
  fun g ->
    FStar_Syntax_Util.ctx_uvar_should_check
      g.FStar_Tactics_Types.goal_ctx_uvar
let (goal_typedness_deps :
  FStar_Tactics_Types.goal -> FStar_Syntax_Syntax.ctx_uvar Prims.list) =
  fun g ->
    FStar_Syntax_Util.ctx_uvar_typedness_deps
      g.FStar_Tactics_Types.goal_ctx_uvar
let (bnorm_and_replace :
  FStar_Tactics_Types.goal -> unit FStar_Tactics_Monad.tac) =
  fun g -> let uu___ = bnorm_goal g in FStar_Tactics_Monad.replace_cur uu___
let (bv_to_binding :
  FStar_Syntax_Syntax.bv -> FStar_Reflection_V2_Data.binding) =
  fun bv ->
    let uu___ = FStar_BigInt.of_int_fs bv.FStar_Syntax_Syntax.index in
    let uu___1 = FStar_Ident.string_of_id bv.FStar_Syntax_Syntax.ppname in
    {
      FStar_Reflection_V2_Data.uniq1 = uu___;
      FStar_Reflection_V2_Data.sort3 = (bv.FStar_Syntax_Syntax.sort);
      FStar_Reflection_V2_Data.ppname3 = uu___1
    }
let (binder_to_binding :
  FStar_Syntax_Syntax.binder -> FStar_Reflection_V2_Data.binding) =
  fun b -> bv_to_binding b.FStar_Syntax_Syntax.binder_bv
let (binding_to_string : FStar_Reflection_V2_Data.binding -> Prims.string) =
  fun b ->
    let uu___ =
      let uu___1 =
        let uu___2 = FStar_BigInt.to_int_fs b.FStar_Reflection_V2_Data.uniq1 in
        FStar_Compiler_Util.string_of_int uu___2 in
      Prims.op_Hat "#" uu___1 in
    Prims.op_Hat b.FStar_Reflection_V2_Data.ppname3 uu___
let (binding_to_bv :
  FStar_Reflection_V2_Data.binding -> FStar_Syntax_Syntax.bv) =
  fun b ->
    let uu___ =
      FStar_Ident.mk_ident
        ((b.FStar_Reflection_V2_Data.ppname3),
          FStar_Compiler_Range_Type.dummyRange) in
    let uu___1 = FStar_BigInt.to_int_fs b.FStar_Reflection_V2_Data.uniq1 in
    {
      FStar_Syntax_Syntax.ppname = uu___;
      FStar_Syntax_Syntax.index = uu___1;
      FStar_Syntax_Syntax.sort = (b.FStar_Reflection_V2_Data.sort3)
    }
let (binding_to_binder :
  FStar_Reflection_V2_Data.binding -> FStar_Syntax_Syntax.binder) =
  fun b -> let bv = binding_to_bv b in FStar_Syntax_Syntax.mk_binder bv
let (arrow_one :
  FStar_TypeChecker_Env.env ->
    FStar_Syntax_Syntax.term ->
      (FStar_TypeChecker_Env.env * FStar_Syntax_Syntax.binder *
        FStar_Syntax_Syntax.comp) FStar_Pervasives_Native.option)
  =
  fun env1 ->
    fun t ->
      let uu___ = FStar_Syntax_Util.arrow_one_ln t in
      match uu___ with
      | FStar_Pervasives_Native.None -> FStar_Pervasives_Native.None
      | FStar_Pervasives_Native.Some (b, c) ->
          let uu___1 = FStar_TypeChecker_Core.open_binders_in_comp env1 [b] c in
          (match uu___1 with
           | (env2, b1::[], c1) ->
               FStar_Pervasives_Native.Some (env2, b1, c1))
let (intro :
  unit -> FStar_Reflection_V2_Data.binding FStar_Tactics_Monad.tac) =
  fun uu___ ->
    let uu___1 =
      FStar_Tactics_Monad.op_let_Bang FStar_Tactics_Monad.cur_goal
        (fun goal ->
           let uu___2 =
             let uu___3 = FStar_Tactics_Types.goal_env goal in
             let uu___4 =
               let uu___5 = FStar_Tactics_Types.goal_env goal in
               let uu___6 = FStar_Tactics_Types.goal_type goal in
               whnf uu___5 uu___6 in
             arrow_one uu___3 uu___4 in
           match uu___2 with
           | FStar_Pervasives_Native.Some (env', b, c) ->
               let uu___3 =
                 let uu___4 = FStar_Syntax_Util.is_total_comp c in
                 Prims.op_Negation uu___4 in
               if uu___3
               then FStar_Tactics_Monad.fail "Codomain is effectful"
               else
                 (let typ' = FStar_Syntax_Util.comp_result c in
                  let uu___5 =
                    let uu___6 =
                      let uu___7 = should_check_goal_uvar goal in
                      FStar_Pervasives_Native.Some uu___7 in
                    let uu___7 = goal_typedness_deps goal in
                    FStar_Tactics_Monad.new_uvar "intro" env' typ' uu___6
                      uu___7 (rangeof goal) in
                  FStar_Tactics_Monad.op_let_Bang uu___5
                    (fun uu___6 ->
                       match uu___6 with
                       | (body, ctx_uvar) ->
                           let sol =
                             let uu___7 =
                               let uu___8 =
                                 FStar_Syntax_Util.residual_comp_of_comp c in
                               FStar_Pervasives_Native.Some uu___8 in
                             FStar_Syntax_Util.abs [b] body uu___7 in
                           let uu___7 = set_solution goal sol in
                           FStar_Tactics_Monad.op_let_Bang uu___7
                             (fun uu___8 ->
                                let g =
                                  FStar_Tactics_Types.mk_goal env' ctx_uvar
                                    goal.FStar_Tactics_Types.opts
                                    goal.FStar_Tactics_Types.is_guard
                                    goal.FStar_Tactics_Types.label in
                                let uu___9 = bnorm_and_replace g in
                                FStar_Tactics_Monad.op_let_Bang uu___9
                                  (fun uu___10 ->
                                     let uu___11 = binder_to_binding b in
                                     FStar_Tactics_Monad.ret uu___11))))
           | FStar_Pervasives_Native.None ->
               let uu___3 =
                 let uu___4 = FStar_Tactics_Types.goal_env goal in
                 let uu___5 = FStar_Tactics_Types.goal_type goal in
                 tts uu___4 uu___5 in
               fail1 "goal is not an arrow (%s)" uu___3) in
    FStar_Compiler_Effect.op_Less_Bar (FStar_Tactics_Monad.wrap_err "intro")
      uu___1
let (intro_rec :
  unit ->
    (FStar_Reflection_V2_Data.binding * FStar_Reflection_V2_Data.binding)
      FStar_Tactics_Monad.tac)
  =
  fun uu___ ->
    FStar_Tactics_Monad.op_let_Bang FStar_Tactics_Monad.cur_goal
      (fun goal ->
         FStar_Compiler_Util.print_string
           "WARNING (intro_rec): calling this is known to cause normalizer loops\n";
         FStar_Compiler_Util.print_string
           "WARNING (intro_rec): proceed at your own risk...\n";
         (let uu___3 =
            let uu___4 = FStar_Tactics_Types.goal_env goal in
            let uu___5 =
              let uu___6 = FStar_Tactics_Types.goal_env goal in
              let uu___7 = FStar_Tactics_Types.goal_type goal in
              whnf uu___6 uu___7 in
            arrow_one uu___4 uu___5 in
          match uu___3 with
          | FStar_Pervasives_Native.Some (env', b, c) ->
              let uu___4 =
                let uu___5 = FStar_Syntax_Util.is_total_comp c in
                Prims.op_Negation uu___5 in
              if uu___4
              then FStar_Tactics_Monad.fail "Codomain is effectful"
              else
                (let bv =
                   let uu___6 = FStar_Tactics_Types.goal_type goal in
                   FStar_Syntax_Syntax.gen_bv "__recf"
                     FStar_Pervasives_Native.None uu___6 in
                 let uu___6 =
                   let uu___7 =
                     let uu___8 = should_check_goal_uvar goal in
                     FStar_Pervasives_Native.Some uu___8 in
                   let uu___8 = goal_typedness_deps goal in
                   FStar_Tactics_Monad.new_uvar "intro_rec" env'
                     (FStar_Syntax_Util.comp_result c) uu___7 uu___8
                     (rangeof goal) in
                 FStar_Tactics_Monad.op_let_Bang uu___6
                   (fun uu___7 ->
                      match uu___7 with
                      | (u, ctx_uvar_u) ->
                          let lb =
                            let uu___8 = FStar_Tactics_Types.goal_type goal in
                            let uu___9 =
                              FStar_Syntax_Util.abs [b] u
                                FStar_Pervasives_Native.None in
                            FStar_Syntax_Util.mk_letbinding
                              (FStar_Pervasives.Inl bv) [] uu___8
                              FStar_Parser_Const.effect_Tot_lid uu___9 []
                              FStar_Compiler_Range_Type.dummyRange in
                          let body = FStar_Syntax_Syntax.bv_to_name bv in
                          let uu___8 =
                            FStar_Syntax_Subst.close_let_rec [lb] body in
                          (match uu___8 with
                           | (lbs, body1) ->
                               let tm =
                                 let uu___9 =
                                   let uu___10 =
                                     FStar_Tactics_Types.goal_witness goal in
                                   uu___10.FStar_Syntax_Syntax.pos in
                                 FStar_Syntax_Syntax.mk
                                   (FStar_Syntax_Syntax.Tm_let
                                      {
                                        FStar_Syntax_Syntax.lbs = (true, lbs);
                                        FStar_Syntax_Syntax.body1 = body1
                                      }) uu___9 in
                               let uu___9 = set_solution goal tm in
                               FStar_Tactics_Monad.op_let_Bang uu___9
                                 (fun uu___10 ->
                                    let uu___11 =
                                      bnorm_and_replace
                                        {
                                          FStar_Tactics_Types.goal_main_env =
                                            (goal.FStar_Tactics_Types.goal_main_env);
                                          FStar_Tactics_Types.goal_ctx_uvar =
                                            ctx_uvar_u;
                                          FStar_Tactics_Types.opts =
                                            (goal.FStar_Tactics_Types.opts);
                                          FStar_Tactics_Types.is_guard =
                                            (goal.FStar_Tactics_Types.is_guard);
                                          FStar_Tactics_Types.label =
                                            (goal.FStar_Tactics_Types.label)
                                        } in
                                    FStar_Tactics_Monad.op_let_Bang uu___11
                                      (fun uu___12 ->
                                         let uu___13 =
                                           let uu___14 =
                                             let uu___15 =
                                               FStar_Syntax_Syntax.mk_binder
                                                 bv in
                                             binder_to_binding uu___15 in
                                           let uu___15 = binder_to_binding b in
                                           (uu___14, uu___15) in
                                         FStar_Tactics_Monad.ret uu___13)))))
          | FStar_Pervasives_Native.None ->
              let uu___4 =
                let uu___5 = FStar_Tactics_Types.goal_env goal in
                let uu___6 = FStar_Tactics_Types.goal_type goal in
                tts uu___5 uu___6 in
              fail1 "intro_rec: goal is not an arrow (%s)" uu___4))
let (norm :
  FStar_Pervasives.norm_step Prims.list -> unit FStar_Tactics_Monad.tac) =
  fun s ->
    FStar_Tactics_Monad.op_let_Bang FStar_Tactics_Monad.cur_goal
      (fun goal ->
         let uu___ =
           FStar_Tactics_Monad.if_verbose
             (fun uu___1 ->
                let uu___2 =
                  let uu___3 = FStar_Tactics_Types.goal_witness goal in
                  FStar_Syntax_Print.term_to_string uu___3 in
                FStar_Compiler_Util.print1 "norm: witness = %s\n" uu___2) in
         FStar_Tactics_Monad.op_let_Bang uu___
           (fun uu___1 ->
              let steps =
                let uu___2 = FStar_TypeChecker_Cfg.translate_norm_steps s in
                FStar_Compiler_List.op_At
                  [FStar_TypeChecker_Env.Reify;
                  FStar_TypeChecker_Env.UnfoldTac] uu___2 in
              let t =
                let uu___2 = FStar_Tactics_Types.goal_env goal in
                let uu___3 = FStar_Tactics_Types.goal_type goal in
                normalize steps uu___2 uu___3 in
              let uu___2 = goal_with_type goal t in
              FStar_Tactics_Monad.replace_cur uu___2))
let (norm_term_env :
  env ->
    FStar_Pervasives.norm_step Prims.list ->
      FStar_Syntax_Syntax.term ->
        FStar_Syntax_Syntax.term FStar_Tactics_Monad.tac)
  =
  fun e ->
    fun s ->
      fun t ->
        let uu___ =
          FStar_Tactics_Monad.op_let_Bang FStar_Tactics_Monad.get
            (fun ps ->
               let uu___1 =
                 FStar_Tactics_Monad.if_verbose
                   (fun uu___2 ->
                      let uu___3 = FStar_Syntax_Print.term_to_string t in
                      FStar_Compiler_Util.print1 "norm_term_env: t = %s\n"
                        uu___3) in
               FStar_Tactics_Monad.op_let_Bang uu___1
                 (fun uu___2 ->
                    let uu___3 = __tc_lax e t in
                    FStar_Tactics_Monad.op_let_Bang uu___3
                      (fun uu___4 ->
                         match uu___4 with
                         | (t1, uu___5, uu___6) ->
                             let steps =
                               let uu___7 =
                                 FStar_TypeChecker_Cfg.translate_norm_steps s in
                               FStar_Compiler_List.op_At
                                 [FStar_TypeChecker_Env.Reify;
                                 FStar_TypeChecker_Env.UnfoldTac] uu___7 in
                             let t2 =
                               normalize steps
                                 ps.FStar_Tactics_Types.main_context t1 in
                             let uu___7 =
                               FStar_Tactics_Monad.if_verbose
                                 (fun uu___8 ->
                                    let uu___9 =
                                      FStar_Syntax_Print.term_to_string t2 in
                                    FStar_Compiler_Util.print1
                                      "norm_term_env: t' = %s\n" uu___9) in
                             FStar_Tactics_Monad.op_let_Bang uu___7
                               (fun uu___8 -> FStar_Tactics_Monad.ret t2)))) in
        FStar_Compiler_Effect.op_Less_Bar
          (FStar_Tactics_Monad.wrap_err "norm_term") uu___
let (refine_intro : unit -> unit FStar_Tactics_Monad.tac) =
  fun uu___ ->
    let uu___1 =
      FStar_Tactics_Monad.op_let_Bang FStar_Tactics_Monad.cur_goal
        (fun g ->
           let uu___2 =
             let uu___3 = FStar_Tactics_Types.goal_env g in
             let uu___4 = FStar_Tactics_Types.goal_type g in
             FStar_TypeChecker_Rel.base_and_refinement uu___3 uu___4 in
           match uu___2 with
           | (uu___3, FStar_Pervasives_Native.None) ->
               FStar_Tactics_Monad.fail "not a refinement"
           | (t, FStar_Pervasives_Native.Some (bv, phi)) ->
               (mark_goal_implicit_already_checked g;
                (let g1 = goal_with_type g t in
                 let uu___4 =
                   let uu___5 =
                     let uu___6 =
                       let uu___7 = FStar_Syntax_Syntax.mk_binder bv in
                       [uu___7] in
                     FStar_Syntax_Subst.open_term uu___6 phi in
                   match uu___5 with
                   | (bvs, phi1) ->
                       let uu___6 =
                         let uu___7 = FStar_Compiler_List.hd bvs in
                         uu___7.FStar_Syntax_Syntax.binder_bv in
                       (uu___6, phi1) in
                 match uu___4 with
                 | (bv1, phi1) ->
                     let uu___5 =
                       let uu___6 = FStar_Tactics_Types.goal_env g in
                       let uu___7 =
                         let uu___8 =
                           let uu___9 =
                             let uu___10 =
                               let uu___11 =
                                 FStar_Tactics_Types.goal_witness g in
                               (bv1, uu___11) in
                             FStar_Syntax_Syntax.NT uu___10 in
                           [uu___9] in
                         FStar_Syntax_Subst.subst uu___8 phi1 in
                       let uu___8 =
                         let uu___9 = should_check_goal_uvar g in
                         FStar_Pervasives_Native.Some uu___9 in
                       FStar_Tactics_Monad.mk_irrelevant_goal
                         "refine_intro refinement" uu___6 uu___7 uu___8
                         (rangeof g) g.FStar_Tactics_Types.opts
                         g.FStar_Tactics_Types.label in
                     FStar_Tactics_Monad.op_let_Bang uu___5
                       (fun g2 ->
                          FStar_Tactics_Monad.op_let_Bang
                            FStar_Tactics_Monad.dismiss
                            (fun uu___6 ->
                               FStar_Tactics_Monad.add_goals [g1; g2]))))) in
    FStar_Compiler_Effect.op_Less_Bar
      (FStar_Tactics_Monad.wrap_err "refine_intro") uu___1
let (__exact_now :
  Prims.bool -> FStar_Syntax_Syntax.term -> unit FStar_Tactics_Monad.tac) =
  fun set_expected_typ ->
    fun t ->
      FStar_Tactics_Monad.op_let_Bang FStar_Tactics_Monad.cur_goal
        (fun goal ->
           let env1 =
             if set_expected_typ
             then
               let uu___ = FStar_Tactics_Types.goal_env goal in
               let uu___1 = FStar_Tactics_Types.goal_type goal in
               FStar_TypeChecker_Env.set_expected_typ uu___ uu___1
             else FStar_Tactics_Types.goal_env goal in
           let uu___ = __tc env1 t in
           FStar_Tactics_Monad.op_let_Bang uu___
             (fun uu___1 ->
                match uu___1 with
                | (t1, typ, guard) ->
                    let uu___2 =
                      FStar_Tactics_Monad.if_verbose
                        (fun uu___3 ->
                           let uu___4 = FStar_Syntax_Print.term_to_string typ in
                           let uu___5 =
                             let uu___6 = FStar_Tactics_Types.goal_env goal in
                             FStar_TypeChecker_Rel.guard_to_string uu___6
                               guard in
                           FStar_Compiler_Util.print2
                             "__exact_now: got type %s\n__exact_now: and guard %s\n"
                             uu___4 uu___5) in
                    FStar_Tactics_Monad.op_let_Bang uu___2
                      (fun uu___3 ->
                         let uu___4 =
                           let uu___5 = FStar_Tactics_Types.goal_env goal in
                           let uu___6 =
                             let uu___7 = should_check_goal_uvar goal in
                             FStar_Pervasives_Native.Some uu___7 in
                           proc_guard "__exact typing" uu___5 guard uu___6
                             (rangeof goal) in
                         FStar_Tactics_Monad.op_let_Bang uu___4
                           (fun uu___5 ->
                              let uu___6 =
                                FStar_Tactics_Monad.if_verbose
                                  (fun uu___7 ->
                                     let uu___8 =
                                       FStar_Syntax_Print.term_to_string typ in
                                     let uu___9 =
                                       let uu___10 =
                                         FStar_Tactics_Types.goal_type goal in
                                       FStar_Syntax_Print.term_to_string
                                         uu___10 in
                                     FStar_Compiler_Util.print2
                                       "__exact_now: unifying %s and %s\n"
                                       uu___8 uu___9) in
                              FStar_Tactics_Monad.op_let_Bang uu___6
                                (fun uu___7 ->
                                   let uu___8 =
                                     let uu___9 =
                                       FStar_Tactics_Types.goal_env goal in
                                     let uu___10 =
                                       FStar_Tactics_Types.goal_type goal in
                                     do_unify true uu___9 typ uu___10 in
                                   FStar_Tactics_Monad.op_let_Bang uu___8
                                     (fun b ->
                                        if b
                                        then
                                          (mark_goal_implicit_already_checked
                                             goal;
                                           solve goal t1)
                                        else
                                          (let uu___10 =
                                             let uu___11 =
                                               let uu___12 =
                                                 FStar_Tactics_Types.goal_env
                                                   goal in
                                               tts uu___12 in
                                             let uu___12 =
                                               FStar_Tactics_Types.goal_type
                                                 goal in
                                             FStar_TypeChecker_Err.print_discrepancy
                                               uu___11 typ uu___12 in
                                           match uu___10 with
                                           | (typ1, goalt) ->
                                               let uu___11 =
                                                 let uu___12 =
                                                   FStar_Tactics_Types.goal_env
                                                     goal in
                                                 tts uu___12 t1 in
                                               let uu___12 =
                                                 let uu___13 =
                                                   FStar_Tactics_Types.goal_env
                                                     goal in
                                                 let uu___14 =
                                                   FStar_Tactics_Types.goal_witness
                                                     goal in
                                                 tts uu___13 uu___14 in
                                               fail4
                                                 "%s : %s does not exactly solve the goal %s (witness = %s)"
                                                 uu___11 typ1 goalt uu___12)))))))
let (t_exact :
  Prims.bool ->
    Prims.bool -> FStar_Syntax_Syntax.term -> unit FStar_Tactics_Monad.tac)
  =
  fun try_refine ->
    fun set_expected_typ ->
      fun tm ->
        let uu___ =
          let uu___1 =
            FStar_Tactics_Monad.if_verbose
              (fun uu___2 ->
                 let uu___3 = FStar_Syntax_Print.term_to_string tm in
                 FStar_Compiler_Util.print1 "t_exact: tm = %s\n" uu___3) in
          FStar_Tactics_Monad.op_let_Bang uu___1
            (fun uu___2 ->
               let uu___3 =
                 let uu___4 = __exact_now set_expected_typ tm in
                 FStar_Tactics_Monad.catch uu___4 in
               FStar_Tactics_Monad.op_let_Bang uu___3
                 (fun uu___4 ->
                    match uu___4 with
                    | FStar_Pervasives.Inr r -> FStar_Tactics_Monad.ret ()
                    | FStar_Pervasives.Inl e when
                        Prims.op_Negation try_refine ->
                        FStar_Tactics_Monad.traise e
                    | FStar_Pervasives.Inl e ->
                        let uu___5 =
                          FStar_Tactics_Monad.if_verbose
                            (fun uu___6 ->
                               FStar_Compiler_Util.print_string
                                 "__exact_now failed, trying refine...\n") in
                        FStar_Tactics_Monad.op_let_Bang uu___5
                          (fun uu___6 ->
                             let uu___7 =
                               let uu___8 =
                                 let uu___9 = norm [FStar_Pervasives.Delta] in
                                 FStar_Tactics_Monad.op_let_Bang uu___9
                                   (fun uu___10 ->
                                      let uu___11 = refine_intro () in
                                      FStar_Tactics_Monad.op_let_Bang uu___11
                                        (fun uu___12 ->
                                           __exact_now set_expected_typ tm)) in
                               FStar_Tactics_Monad.catch uu___8 in
                             FStar_Tactics_Monad.op_let_Bang uu___7
                               (fun uu___8 ->
                                  match uu___8 with
                                  | FStar_Pervasives.Inr r ->
                                      let uu___9 =
                                        FStar_Tactics_Monad.if_verbose
                                          (fun uu___10 ->
                                             FStar_Compiler_Util.print_string
                                               "__exact_now: failed after refining too\n") in
                                      FStar_Tactics_Monad.op_let_Bang uu___9
                                        (fun uu___10 ->
                                           FStar_Tactics_Monad.ret ())
                                  | FStar_Pervasives.Inl uu___9 ->
                                      let uu___10 =
                                        FStar_Tactics_Monad.if_verbose
                                          (fun uu___11 ->
                                             FStar_Compiler_Util.print_string
                                               "__exact_now: was not a refinement\n") in
                                      FStar_Tactics_Monad.op_let_Bang uu___10
                                        (fun uu___11 ->
                                           FStar_Tactics_Monad.traise e))))) in
        FStar_Compiler_Effect.op_Less_Bar
          (FStar_Tactics_Monad.wrap_err "exact") uu___
let (try_unify_by_application :
  FStar_Syntax_Syntax.should_check_uvar FStar_Pervasives_Native.option ->
    Prims.bool ->
      env ->
        FStar_Syntax_Syntax.term ->
          FStar_Syntax_Syntax.term ->
            FStar_Compiler_Range_Type.range ->
              (FStar_Syntax_Syntax.term * FStar_Syntax_Syntax.aqual *
                FStar_Syntax_Syntax.ctx_uvar) Prims.list
                FStar_Tactics_Monad.tac)
  =
  fun should_check ->
    fun only_match ->
      fun e ->
        fun ty1 ->
          fun ty2 ->
            fun rng ->
              let f = if only_match then do_match else do_unify in
              let must_tot = true in
              let rec aux acc typedness_deps ty11 =
                let uu___ = f must_tot e ty2 ty11 in
                FStar_Tactics_Monad.op_let_Bang uu___
                  (fun uu___1 ->
                     if uu___1
                     then FStar_Tactics_Monad.ret acc
                     else
                       (let uu___2 = FStar_Syntax_Util.arrow_one ty11 in
                        match uu___2 with
                        | FStar_Pervasives_Native.None ->
                            let uu___3 = tts e ty11 in
                            let uu___4 = tts e ty2 in
                            fail2 "Could not instantiate, %s to %s" uu___3
                              uu___4
                        | FStar_Pervasives_Native.Some (b, c) ->
                            let uu___3 =
                              let uu___4 = FStar_Syntax_Util.is_total_comp c in
                              Prims.op_Negation uu___4 in
                            if uu___3
                            then
                              FStar_Tactics_Monad.fail
                                "Codomain is effectful"
                            else
                              (let uu___5 =
                                 FStar_Tactics_Monad.new_uvar "apply arg" e
                                   (b.FStar_Syntax_Syntax.binder_bv).FStar_Syntax_Syntax.sort
                                   should_check typedness_deps rng in
                               FStar_Tactics_Monad.op_let_Bang uu___5
                                 (fun uu___6 ->
                                    match uu___6 with
                                    | (uvt, uv) ->
                                        let uu___7 =
                                          FStar_Tactics_Monad.if_verbose
                                            (fun uu___8 ->
                                               let uu___9 =
                                                 FStar_Syntax_Print.ctx_uvar_to_string
                                                   uv in
                                               FStar_Compiler_Util.print1
                                                 "t_apply: generated uvar %s\n"
                                                 uu___9) in
                                        FStar_Tactics_Monad.op_let_Bang
                                          uu___7
                                          (fun uu___8 ->
                                             let typ =
                                               FStar_Syntax_Util.comp_result
                                                 c in
                                             let typ' =
                                               FStar_Syntax_Subst.subst
                                                 [FStar_Syntax_Syntax.NT
                                                    ((b.FStar_Syntax_Syntax.binder_bv),
                                                      uvt)] typ in
                                             let uu___9 =
                                               let uu___10 =
                                                 let uu___11 =
                                                   FStar_Syntax_Util.aqual_of_binder
                                                     b in
                                                 (uvt, uu___11, uv) in
                                               uu___10 :: acc in
                                             aux uu___9 (uv ::
                                               typedness_deps) typ'))))) in
              aux [] [] ty1
let (apply_implicits_as_goals :
  FStar_TypeChecker_Env.env ->
    FStar_Tactics_Types.goal FStar_Pervasives_Native.option ->
      (FStar_Syntax_Syntax.term * FStar_Syntax_Syntax.ctx_uvar) Prims.list ->
        FStar_Tactics_Types.goal Prims.list Prims.list
          FStar_Tactics_Monad.tac)
  =
  fun env1 ->
    fun gl ->
      fun imps ->
        let one_implicit_as_goal uu___ =
          match uu___ with
          | (term, ctx_uvar) ->
              let uu___1 = FStar_Syntax_Util.head_and_args term in
              (match uu___1 with
               | (hd, uu___2) ->
                   let uu___3 =
                     let uu___4 = FStar_Syntax_Subst.compress hd in
                     uu___4.FStar_Syntax_Syntax.n in
                   (match uu___3 with
                    | FStar_Syntax_Syntax.Tm_uvar (ctx_uvar1, uu___4) ->
                        let gl1 =
                          match gl with
                          | FStar_Pervasives_Native.None ->
                              let uu___5 = FStar_Options.peek () in
                              FStar_Tactics_Types.mk_goal env1 ctx_uvar1
                                uu___5 true "goal for unsolved implicit"
                          | FStar_Pervasives_Native.Some gl2 ->
                              {
                                FStar_Tactics_Types.goal_main_env =
                                  (gl2.FStar_Tactics_Types.goal_main_env);
                                FStar_Tactics_Types.goal_ctx_uvar = ctx_uvar1;
                                FStar_Tactics_Types.opts =
                                  (gl2.FStar_Tactics_Types.opts);
                                FStar_Tactics_Types.is_guard =
                                  (gl2.FStar_Tactics_Types.is_guard);
                                FStar_Tactics_Types.label =
                                  (gl2.FStar_Tactics_Types.label)
                              } in
                        let gl2 = bnorm_goal gl1 in
                        FStar_Tactics_Monad.ret [gl2]
                    | uu___4 -> FStar_Tactics_Monad.ret [])) in
        FStar_Compiler_Effect.op_Bar_Greater imps
          (FStar_Tactics_Monad.mapM one_implicit_as_goal)
let (t_apply :
  Prims.bool ->
    Prims.bool ->
      Prims.bool -> FStar_Syntax_Syntax.term -> unit FStar_Tactics_Monad.tac)
  =
  fun uopt ->
    fun only_match ->
      fun tc_resolved_uvars ->
        fun tm ->
          let uu___ =
            let tc_resolved_uvars1 = true in
            let uu___1 =
              FStar_Tactics_Monad.if_verbose
                (fun uu___2 ->
                   let uu___3 = FStar_Compiler_Util.string_of_bool uopt in
                   let uu___4 = FStar_Compiler_Util.string_of_bool only_match in
                   let uu___5 =
                     FStar_Compiler_Util.string_of_bool tc_resolved_uvars1 in
                   let uu___6 = FStar_Syntax_Print.term_to_string tm in
                   FStar_Compiler_Util.print4
                     "t_apply: uopt %s, only_match %s, tc_resolved_uvars %s, tm = %s\n"
                     uu___3 uu___4 uu___5 uu___6) in
            FStar_Tactics_Monad.op_let_Bang uu___1
              (fun uu___2 ->
                 FStar_Tactics_Monad.op_let_Bang FStar_Tactics_Monad.get
                   (fun ps ->
                      FStar_Tactics_Monad.op_let_Bang
                        FStar_Tactics_Monad.cur_goal
                        (fun goal ->
                           let e = FStar_Tactics_Types.goal_env goal in
                           let should_check = should_check_goal_uvar goal in
                           FStar_Tactics_Monad.register_goal goal;
                           (let uu___4 = __tc e tm in
                            FStar_Tactics_Monad.op_let_Bang uu___4
                              (fun uu___5 ->
                                 match uu___5 with
                                 | (tm1, typ, guard) ->
                                     let uu___6 =
                                       FStar_Tactics_Monad.if_verbose
                                         (fun uu___7 ->
                                            let uu___8 =
                                              FStar_Syntax_Print.term_to_string
                                                tm1 in
                                            let uu___9 =
                                              FStar_Tactics_Printing.goal_to_string_verbose
                                                goal in
                                            let uu___10 =
                                              FStar_TypeChecker_Env.print_gamma
                                                e.FStar_TypeChecker_Env.gamma in
                                            let uu___11 =
                                              FStar_Syntax_Print.term_to_string
                                                typ in
                                            let uu___12 =
                                              FStar_TypeChecker_Rel.guard_to_string
                                                e guard in
                                            FStar_Compiler_Util.print5
                                              "t_apply: tm = %s\nt_apply: goal = %s\nenv.gamma=%s\ntyp=%s\nguard=%s\n"
                                              uu___8 uu___9 uu___10 uu___11
                                              uu___12) in
                                     FStar_Tactics_Monad.op_let_Bang uu___6
                                       (fun uu___7 ->
                                          let typ1 = bnorm e typ in
                                          let uu___8 =
                                            let uu___9 =
                                              FStar_Tactics_Types.goal_type
                                                goal in
                                            try_unify_by_application
                                              (FStar_Pervasives_Native.Some
                                                 should_check) only_match e
                                              typ1 uu___9 (rangeof goal) in
                                          FStar_Tactics_Monad.op_let_Bang
                                            uu___8
                                            (fun uvs ->
                                               let uu___9 =
                                                 FStar_Tactics_Monad.if_verbose
                                                   (fun uu___10 ->
                                                      let uu___11 =
                                                        (FStar_Common.string_of_list
                                                           ())
                                                          (fun uu___12 ->
                                                             match uu___12
                                                             with
                                                             | (t, uu___13,
                                                                uu___14) ->
                                                                 FStar_Syntax_Print.term_to_string
                                                                   t) uvs in
                                                      FStar_Compiler_Util.print1
                                                        "t_apply: found args = %s\n"
                                                        uu___11) in
                                               FStar_Tactics_Monad.op_let_Bang
                                                 uu___9
                                                 (fun uu___10 ->
                                                    let w =
                                                      FStar_Compiler_List.fold_right
                                                        (fun uu___11 ->
                                                           fun w1 ->
                                                             match uu___11
                                                             with
                                                             | (uvt, q,
                                                                uu___12) ->
                                                                 FStar_Syntax_Util.mk_app
                                                                   w1
                                                                   [(uvt, q)])
                                                        uvs tm1 in
                                                    let uvset =
                                                      let uu___11 =
                                                        FStar_Syntax_Free.new_uv_set
                                                          () in
                                                      FStar_Compiler_List.fold_right
                                                        (fun uu___12 ->
                                                           fun s ->
                                                             match uu___12
                                                             with
                                                             | (uu___13,
                                                                uu___14, uv)
                                                                 ->
                                                                 let uu___15
                                                                   =
                                                                   let uu___16
                                                                    =
                                                                    FStar_Syntax_Util.ctx_uvar_typ
                                                                    uv in
                                                                   FStar_Syntax_Free.uvars
                                                                    uu___16 in
                                                                 FStar_Compiler_Util.set_union
                                                                   s uu___15)
                                                        uvs uu___11 in
                                                    let free_in_some_goal uv
                                                      =
                                                      FStar_Compiler_Util.set_mem
                                                        uv uvset in
                                                    let uu___11 =
                                                      solve' goal w in
                                                    FStar_Tactics_Monad.op_let_Bang
                                                      uu___11
                                                      (fun uu___12 ->
                                                         let uvt_uv_l =
                                                           FStar_Compiler_Effect.op_Bar_Greater
                                                             uvs
                                                             (FStar_Compiler_List.map
                                                                (fun uu___13
                                                                   ->
                                                                   match uu___13
                                                                   with
                                                                   | 
                                                                   (uvt, _q,
                                                                    uv) ->
                                                                    (uvt, uv))) in
                                                         let uu___13 =
                                                           apply_implicits_as_goals
                                                             e
                                                             (FStar_Pervasives_Native.Some
                                                                goal)
                                                             uvt_uv_l in
                                                         FStar_Tactics_Monad.op_let_Bang
                                                           uu___13
                                                           (fun sub_goals ->
                                                              let sub_goals1
                                                                =
                                                                let uu___14 =
                                                                  let uu___15
                                                                    =
                                                                    FStar_Compiler_Effect.op_Bar_Greater
                                                                    (FStar_Compiler_List.flatten
                                                                    sub_goals)
                                                                    (FStar_Compiler_List.filter
                                                                    (fun g ->
                                                                    let uu___16
                                                                    =
                                                                    uopt &&
                                                                    (free_in_some_goal
                                                                    g.FStar_Tactics_Types.goal_ctx_uvar) in
                                                                    Prims.op_Negation
                                                                    uu___16)) in
                                                                  FStar_Compiler_Effect.op_Bar_Greater
                                                                    uu___15
                                                                    (
                                                                    FStar_Compiler_List.map
                                                                    bnorm_goal) in
                                                                FStar_Compiler_Effect.op_Bar_Greater
                                                                  uu___14
                                                                  FStar_Compiler_List.rev in
                                                              let uu___14 =
                                                                FStar_Tactics_Monad.add_goals
                                                                  sub_goals1 in
                                                              FStar_Tactics_Monad.op_let_Bang
                                                                uu___14
                                                                (fun uu___15
                                                                   ->
                                                                   proc_guard
                                                                    "apply guard"
                                                                    e guard
                                                                    (FStar_Pervasives_Native.Some
                                                                    should_check)
                                                                    (rangeof
                                                                    goal)))))))))))) in
          FStar_Compiler_Effect.op_Less_Bar
            (FStar_Tactics_Monad.wrap_err "apply") uu___
let (lemma_or_sq :
  FStar_Syntax_Syntax.comp ->
    (FStar_Syntax_Syntax.term * FStar_Syntax_Syntax.term)
      FStar_Pervasives_Native.option)
  =
  fun c ->
    let uu___ = FStar_Syntax_Util.comp_eff_name_res_and_args c in
    match uu___ with
    | (eff_name, res, args) ->
        let uu___1 =
          FStar_Ident.lid_equals eff_name FStar_Parser_Const.effect_Lemma_lid in
        if uu___1
        then
          let uu___2 =
            match args with
            | pre::post::uu___3 ->
                ((FStar_Pervasives_Native.fst pre),
                  (FStar_Pervasives_Native.fst post))
            | uu___3 -> failwith "apply_lemma: impossible: not a lemma" in
          (match uu___2 with
           | (pre, post) ->
               let post1 =
                 let uu___3 =
                   let uu___4 =
                     FStar_Syntax_Syntax.as_arg FStar_Syntax_Util.exp_unit in
                   [uu___4] in
                 FStar_Syntax_Util.mk_app post uu___3 in
               FStar_Pervasives_Native.Some (pre, post1))
        else
          (let uu___3 =
             (FStar_Syntax_Util.is_pure_effect eff_name) ||
               (FStar_Syntax_Util.is_ghost_effect eff_name) in
           if uu___3
           then
             let uu___4 = FStar_Syntax_Util.un_squash res in
             FStar_Compiler_Util.map_opt uu___4
               (fun post -> (FStar_Syntax_Util.t_true, post))
           else FStar_Pervasives_Native.None)
let rec fold_left :
  'a 'b .
    ('a -> 'b -> 'b FStar_Tactics_Monad.tac) ->
      'b -> 'a Prims.list -> 'b FStar_Tactics_Monad.tac
  =
  fun f ->
    fun e ->
      fun xs ->
        match xs with
        | [] -> FStar_Tactics_Monad.ret e
        | x::xs1 ->
            let uu___ = f x e in
            FStar_Tactics_Monad.bind uu___ (fun e' -> fold_left f e' xs1)
let (t_apply_lemma :
  Prims.bool ->
    Prims.bool -> FStar_Syntax_Syntax.term -> unit FStar_Tactics_Monad.tac)
  =
  fun noinst ->
    fun noinst_lhs ->
      fun tm ->
        let uu___ =
          let uu___1 =
            FStar_Tactics_Monad.op_let_Bang FStar_Tactics_Monad.get
              (fun ps ->
                 let uu___2 =
                   FStar_Tactics_Monad.if_verbose
                     (fun uu___3 ->
                        let uu___4 = FStar_Syntax_Print.term_to_string tm in
                        FStar_Compiler_Util.print1 "apply_lemma: tm = %s\n"
                          uu___4) in
                 FStar_Tactics_Monad.op_let_Bang uu___2
                   (fun uu___3 ->
                      let is_unit_t t =
                        let uu___4 =
                          let uu___5 = FStar_Syntax_Subst.compress t in
                          uu___5.FStar_Syntax_Syntax.n in
                        match uu___4 with
                        | FStar_Syntax_Syntax.Tm_fvar fv when
                            FStar_Syntax_Syntax.fv_eq_lid fv
                              FStar_Parser_Const.unit_lid
                            -> true
                        | uu___5 -> false in
                      FStar_Tactics_Monad.op_let_Bang
                        FStar_Tactics_Monad.cur_goal
                        (fun goal ->
                           let env1 = FStar_Tactics_Types.goal_env goal in
                           FStar_Tactics_Monad.register_goal goal;
                           (let uu___5 = __tc env1 tm in
                            FStar_Tactics_Monad.op_let_Bang uu___5
                              (fun uu___6 ->
                                 match uu___6 with
                                 | (tm1, t, guard) ->
                                     let uu___7 =
                                       FStar_Syntax_Util.arrow_formals_comp t in
                                     (match uu___7 with
                                      | (bs, comp) ->
                                          let uu___8 = lemma_or_sq comp in
                                          (match uu___8 with
                                           | FStar_Pervasives_Native.None ->
                                               FStar_Tactics_Monad.fail
                                                 "not a lemma or squashed function"
                                           | FStar_Pervasives_Native.Some
                                               (pre, post) ->
                                               let uu___9 =
                                                 fold_left
                                                   (fun uu___10 ->
                                                      fun uu___11 ->
                                                        match (uu___10,
                                                                uu___11)
                                                        with
                                                        | ({
                                                             FStar_Syntax_Syntax.binder_bv
                                                               = b;
                                                             FStar_Syntax_Syntax.binder_qual
                                                               = aq;
                                                             FStar_Syntax_Syntax.binder_positivity
                                                               = uu___12;
                                                             FStar_Syntax_Syntax.binder_attrs
                                                               = uu___13;_},
                                                           (uvs, deps, imps,
                                                            subst)) ->
                                                            let b_t =
                                                              FStar_Syntax_Subst.subst
                                                                subst
                                                                b.FStar_Syntax_Syntax.sort in
                                                            let uu___14 =
                                                              is_unit_t b_t in
                                                            if uu___14
                                                            then
                                                              FStar_Compiler_Effect.op_Less_Bar
                                                                FStar_Tactics_Monad.ret
                                                                (((FStar_Syntax_Util.exp_unit,
                                                                    aq) ::
                                                                  uvs), deps,
                                                                  imps,
                                                                  ((FStar_Syntax_Syntax.NT
                                                                    (b,
                                                                    FStar_Syntax_Util.exp_unit))
                                                                  :: subst))
                                                            else
                                                              (let uu___16 =
                                                                 let uu___17
                                                                   =
                                                                   let uu___18
                                                                    =
                                                                    let uu___19
                                                                    =
                                                                    FStar_Compiler_Effect.op_Bar_Greater
                                                                    goal
                                                                    should_check_goal_uvar in
                                                                    FStar_Compiler_Effect.op_Bar_Greater
                                                                    uu___19
                                                                    (fun
                                                                    uu___20
                                                                    ->
                                                                    match uu___20
                                                                    with
                                                                    | 
                                                                    FStar_Syntax_Syntax.Strict
                                                                    ->
                                                                    FStar_Syntax_Syntax.Allow_ghost
                                                                    "apply lemma uvar"
                                                                    | 
                                                                    x -> x) in
                                                                   FStar_Compiler_Effect.op_Bar_Greater
                                                                    uu___18
                                                                    (fun
                                                                    uu___19
                                                                    ->
                                                                    FStar_Pervasives_Native.Some
                                                                    uu___19) in
                                                                 FStar_Tactics_Monad.new_uvar
                                                                   "apply_lemma"
                                                                   env1 b_t
                                                                   uu___17
                                                                   deps
                                                                   (rangeof
                                                                    goal) in
                                                               FStar_Tactics_Monad.op_let_Bang
                                                                 uu___16
                                                                 (fun uu___17
                                                                    ->
                                                                    match uu___17
                                                                    with
                                                                    | 
                                                                    (t1, u)
                                                                    ->
                                                                    ((
                                                                    let uu___19
                                                                    =
                                                                    FStar_Compiler_Effect.op_Less_Bar
                                                                    (FStar_TypeChecker_Env.debug
                                                                    env1)
                                                                    (FStar_Options.Other
                                                                    "2635") in
                                                                    if
                                                                    uu___19
                                                                    then
                                                                    let uu___20
                                                                    =
                                                                    FStar_Syntax_Print.ctx_uvar_to_string
                                                                    u in
                                                                    let uu___21
                                                                    =
                                                                    FStar_Syntax_Print.term_to_string
                                                                    tm1 in
                                                                    FStar_Compiler_Util.print2
                                                                    "Apply lemma created a new uvar %s while applying %s\n"
                                                                    uu___20
                                                                    uu___21
                                                                    else ());
                                                                    FStar_Tactics_Monad.ret
                                                                    (((t1,
                                                                    aq) ::
                                                                    uvs), (u
                                                                    :: deps),
                                                                    ((t1, u)
                                                                    :: imps),
                                                                    ((FStar_Syntax_Syntax.NT
                                                                    (b, t1))
                                                                    ::
                                                                    subst))))))
                                                   ([], [], [], []) bs in
                                               FStar_Tactics_Monad.op_let_Bang
                                                 uu___9
                                                 (fun uu___10 ->
                                                    match uu___10 with
                                                    | (uvs, uu___11,
                                                       implicits1, subst) ->
                                                        let implicits2 =
                                                          FStar_Compiler_List.rev
                                                            implicits1 in
                                                        let uvs1 =
                                                          FStar_Compiler_List.rev
                                                            uvs in
                                                        let pre1 =
                                                          FStar_Syntax_Subst.subst
                                                            subst pre in
                                                        let post1 =
                                                          FStar_Syntax_Subst.subst
                                                            subst post in
                                                        let post_u =
                                                          env1.FStar_TypeChecker_Env.universe_of
                                                            env1 post1 in
                                                        let cmp_func =
                                                          if noinst
                                                          then do_match
                                                          else
                                                            if noinst_lhs
                                                            then
                                                              do_match_on_lhs
                                                            else do_unify in
                                                        let uu___12 =
                                                          let must_tot =
                                                            false in
                                                          let uu___13 =
                                                            FStar_Tactics_Types.goal_type
                                                              goal in
                                                          let uu___14 =
                                                            FStar_Syntax_Util.mk_squash
                                                              post_u post1 in
                                                          cmp_func must_tot
                                                            env1 uu___13
                                                            uu___14 in
                                                        FStar_Tactics_Monad.op_let_Bang
                                                          uu___12
                                                          (fun b ->
                                                             if
                                                               Prims.op_Negation
                                                                 b
                                                             then
                                                               let uu___13 =
                                                                 let uu___14
                                                                   =
                                                                   FStar_Syntax_Util.mk_squash
                                                                    post_u
                                                                    post1 in
                                                                 let uu___15
                                                                   =
                                                                   FStar_Tactics_Types.goal_type
                                                                    goal in
                                                                 FStar_TypeChecker_Err.print_discrepancy
                                                                   (tts env1)
                                                                   uu___14
                                                                   uu___15 in
                                                               match uu___13
                                                               with
                                                               | (post2,
                                                                  goalt) ->
                                                                   let uu___14
                                                                    =
                                                                    tts env1
                                                                    tm1 in
                                                                   fail3
                                                                    "Cannot instantiate lemma %s (with postcondition: %s) to match goal (%s)"
                                                                    uu___14
                                                                    post2
                                                                    goalt
                                                             else
                                                               (let goal_sc =
                                                                  should_check_goal_uvar
                                                                    goal in
                                                                let uu___14 =
                                                                  solve' goal
                                                                    FStar_Syntax_Util.exp_unit in
                                                                FStar_Tactics_Monad.op_let_Bang
                                                                  uu___14
                                                                  (fun
                                                                    uu___15
                                                                    ->
                                                                    let is_free_uvar
                                                                    uv t1 =
                                                                    let free_uvars
                                                                    =
                                                                    let uu___16
                                                                    =
                                                                    let uu___17
                                                                    =
                                                                    FStar_Syntax_Free.uvars
                                                                    t1 in
                                                                    FStar_Compiler_Util.set_elements
                                                                    uu___17 in
                                                                    FStar_Compiler_List.map
                                                                    (fun x ->
                                                                    x.FStar_Syntax_Syntax.ctx_uvar_head)
                                                                    uu___16 in
                                                                    FStar_Compiler_List.existsML
                                                                    (fun u ->
                                                                    FStar_Syntax_Unionfind.equiv
                                                                    u uv)
                                                                    free_uvars in
                                                                    let appears
                                                                    uv goals
                                                                    =
                                                                    FStar_Compiler_List.existsML
                                                                    (fun g'
                                                                    ->
                                                                    let uu___16
                                                                    =
                                                                    FStar_Tactics_Types.goal_type
                                                                    g' in
                                                                    is_free_uvar
                                                                    uv
                                                                    uu___16)
                                                                    goals in
                                                                    let checkone
                                                                    t1 goals
                                                                    =
                                                                    let uu___16
                                                                    =
                                                                    FStar_Syntax_Util.head_and_args
                                                                    t1 in
                                                                    match uu___16
                                                                    with
                                                                    | 
                                                                    (hd,
                                                                    uu___17)
                                                                    ->
                                                                    (match 
                                                                    hd.FStar_Syntax_Syntax.n
                                                                    with
                                                                    | 
                                                                    FStar_Syntax_Syntax.Tm_uvar
                                                                    (uv,
                                                                    uu___18)
                                                                    ->
                                                                    appears
                                                                    uv.FStar_Syntax_Syntax.ctx_uvar_head
                                                                    goals
                                                                    | 
                                                                    uu___18
                                                                    -> false) in
                                                                    let must_tot
                                                                    = false in
                                                                    let uu___16
                                                                    =
                                                                    apply_implicits_as_goals
                                                                    env1
                                                                    (FStar_Pervasives_Native.Some
                                                                    goal)
                                                                    implicits2 in
                                                                    FStar_Tactics_Monad.op_let_Bang
                                                                    uu___16
                                                                    (fun
                                                                    sub_goals
                                                                    ->
                                                                    let sub_goals1
                                                                    =
                                                                    FStar_Compiler_List.flatten
                                                                    sub_goals in
                                                                    let rec filter'
                                                                    f xs =
                                                                    match xs
                                                                    with
                                                                    | 
                                                                    [] -> []
                                                                    | 
                                                                    x::xs1 ->
                                                                    let uu___17
                                                                    = f x xs1 in
                                                                    if
                                                                    uu___17
                                                                    then
                                                                    let uu___18
                                                                    =
                                                                    filter' f
                                                                    xs1 in x
                                                                    ::
                                                                    uu___18
                                                                    else
                                                                    filter' f
                                                                    xs1 in
                                                                    let sub_goals2
                                                                    =
                                                                    filter'
                                                                    (fun g ->
                                                                    fun goals
                                                                    ->
                                                                    let uu___17
                                                                    =
                                                                    let uu___18
                                                                    =
                                                                    FStar_Tactics_Types.goal_witness
                                                                    g in
                                                                    checkone
                                                                    uu___18
                                                                    goals in
                                                                    Prims.op_Negation
                                                                    uu___17)
                                                                    sub_goals1 in
                                                                    let uu___17
                                                                    =
                                                                    proc_guard
                                                                    "apply_lemma guard"
                                                                    env1
                                                                    guard
                                                                    (FStar_Pervasives_Native.Some
                                                                    goal_sc)
                                                                    (rangeof
                                                                    goal) in
                                                                    FStar_Tactics_Monad.op_let_Bang
                                                                    uu___17
                                                                    (fun
                                                                    uu___18
                                                                    ->
                                                                    let pre_u
                                                                    =
                                                                    env1.FStar_TypeChecker_Env.universe_of
                                                                    env1 pre1 in
                                                                    let uu___19
                                                                    =
                                                                    let uu___20
                                                                    =
                                                                    let uu___21
                                                                    =
                                                                    let uu___22
                                                                    =
                                                                    FStar_TypeChecker_Env.guard_of_guard_formula
                                                                    (FStar_TypeChecker_Common.NonTrivial
                                                                    pre1) in
                                                                    FStar_TypeChecker_Rel.simplify_guard
                                                                    env1
                                                                    uu___22 in
                                                                    uu___21.FStar_TypeChecker_Common.guard_f in
                                                                    match uu___20
                                                                    with
                                                                    | 
                                                                    FStar_TypeChecker_Common.Trivial
                                                                    ->
                                                                    FStar_Tactics_Monad.ret
                                                                    ()
                                                                    | 
                                                                    FStar_TypeChecker_Common.NonTrivial
                                                                    uu___21
                                                                    ->
                                                                    FStar_Tactics_Monad.add_irrelevant_goal
                                                                    goal
                                                                    "apply_lemma precondition"
                                                                    env1 pre1
                                                                    (FStar_Pervasives_Native.Some
                                                                    goal_sc) in
                                                                    FStar_Tactics_Monad.op_let_Bang
                                                                    uu___19
                                                                    (fun
                                                                    uu___20
                                                                    ->
                                                                    FStar_Tactics_Monad.add_goals
                                                                    sub_goals2)))))))))))))) in
          focus uu___1 in
        FStar_Compiler_Effect.op_Less_Bar
          (FStar_Tactics_Monad.wrap_err "apply_lemma") uu___
let (split_env :
  FStar_Syntax_Syntax.bv ->
    env ->
      (env * FStar_Syntax_Syntax.bv * FStar_Syntax_Syntax.bv Prims.list)
        FStar_Pervasives_Native.option)
  =
  fun bvar ->
    fun e ->
      let rec aux e1 =
        let uu___ = FStar_TypeChecker_Env.pop_bv e1 in
        match uu___ with
        | FStar_Pervasives_Native.None -> FStar_Pervasives_Native.None
        | FStar_Pervasives_Native.Some (bv', e') ->
            let uu___1 = FStar_Syntax_Syntax.bv_eq bvar bv' in
            if uu___1
            then FStar_Pervasives_Native.Some (e', bv', [])
            else
              (let uu___3 = aux e' in
               FStar_Compiler_Util.map_opt uu___3
                 (fun uu___4 ->
                    match uu___4 with
                    | (e'', bv, bvs) -> (e'', bv, (bv' :: bvs)))) in
      let uu___ = aux e in
      FStar_Compiler_Util.map_opt uu___
        (fun uu___1 ->
           match uu___1 with
           | (e', bv, bvs) -> (e', bv, (FStar_Compiler_List.rev bvs)))
let (subst_goal :
  FStar_Syntax_Syntax.bv ->
    FStar_Syntax_Syntax.bv ->
      FStar_Tactics_Types.goal ->
        (FStar_Syntax_Syntax.bv * FStar_Tactics_Types.goal)
          FStar_Pervasives_Native.option FStar_Tactics_Monad.tac)
  =
  fun b1 ->
    fun b2 ->
      fun g ->
        let uu___ =
          let uu___1 = FStar_Tactics_Types.goal_env g in split_env b1 uu___1 in
        match uu___ with
        | FStar_Pervasives_Native.Some (e0, b11, bvs) ->
            let bs =
              FStar_Compiler_List.map FStar_Syntax_Syntax.mk_binder (b11 ::
                bvs) in
            let t = FStar_Tactics_Types.goal_type g in
            let uu___1 =
              let uu___2 = FStar_Syntax_Subst.close_binders bs in
              let uu___3 = FStar_Syntax_Subst.close bs t in (uu___2, uu___3) in
            (match uu___1 with
             | (bs', t') ->
                 let bs'1 =
                   let uu___2 = FStar_Syntax_Syntax.mk_binder b2 in
                   let uu___3 = FStar_Compiler_List.tail bs' in uu___2 ::
                     uu___3 in
                 let uu___2 =
                   FStar_TypeChecker_Core.open_binders_in_term e0 bs'1 t' in
                 (match uu___2 with
                  | (new_env, bs'', t'') ->
                      let b21 =
                        let uu___3 = FStar_Compiler_List.hd bs'' in
                        uu___3.FStar_Syntax_Syntax.binder_bv in
                      let uu___3 =
                        let uu___4 =
                          let uu___5 = should_check_goal_uvar g in
                          FStar_Pervasives_Native.Some uu___5 in
                        let uu___5 = goal_typedness_deps g in
                        FStar_Tactics_Monad.new_uvar "subst_goal" new_env t''
                          uu___4 uu___5 (rangeof g) in
                      FStar_Tactics_Monad.op_let_Bang uu___3
                        (fun uu___4 ->
                           match uu___4 with
                           | (uvt, uv) ->
                               let goal' =
                                 FStar_Tactics_Types.mk_goal new_env uv
                                   g.FStar_Tactics_Types.opts
                                   g.FStar_Tactics_Types.is_guard
                                   g.FStar_Tactics_Types.label in
                               let sol =
                                 let uu___5 =
                                   FStar_Syntax_Util.abs bs'' uvt
                                     FStar_Pervasives_Native.None in
                                 let uu___6 =
                                   FStar_Compiler_List.map
                                     (fun uu___7 ->
                                        match uu___7 with
                                        | {
                                            FStar_Syntax_Syntax.binder_bv =
                                              bv;
                                            FStar_Syntax_Syntax.binder_qual =
                                              q;
                                            FStar_Syntax_Syntax.binder_positivity
                                              = uu___8;
                                            FStar_Syntax_Syntax.binder_attrs
                                              = uu___9;_}
                                            ->
                                            let uu___10 =
                                              FStar_Syntax_Syntax.bv_to_name
                                                bv in
                                            FStar_Syntax_Syntax.as_arg
                                              uu___10) bs in
                                 FStar_Syntax_Util.mk_app uu___5 uu___6 in
                               let uu___5 = set_solution g sol in
                               FStar_Tactics_Monad.op_let_Bang uu___5
                                 (fun uu___6 ->
                                    FStar_Tactics_Monad.ret
                                      (FStar_Pervasives_Native.Some
                                         (b21, goal'))))))
        | FStar_Pervasives_Native.None ->
            FStar_Tactics_Monad.ret FStar_Pervasives_Native.None
let (rewrite :
  FStar_Reflection_V2_Data.binding -> unit FStar_Tactics_Monad.tac) =
  fun hh ->
    let uu___ =
      FStar_Tactics_Monad.op_let_Bang FStar_Tactics_Monad.cur_goal
        (fun goal ->
           let h = binding_to_binder hh in
           let bv = h.FStar_Syntax_Syntax.binder_bv in
           let uu___1 =
             FStar_Tactics_Monad.if_verbose
               (fun uu___2 ->
                  let uu___3 = FStar_Syntax_Print.bv_to_string bv in
                  let uu___4 =
                    FStar_Syntax_Print.term_to_string
                      bv.FStar_Syntax_Syntax.sort in
                  FStar_Compiler_Util.print2 "+++Rewrite %s : %s\n" uu___3
                    uu___4) in
           FStar_Tactics_Monad.op_let_Bang uu___1
             (fun uu___2 ->
                let uu___3 =
                  let uu___4 = FStar_Tactics_Types.goal_env goal in
                  split_env bv uu___4 in
                match uu___3 with
                | FStar_Pervasives_Native.None ->
                    FStar_Tactics_Monad.fail
                      "binder not found in environment"
                | FStar_Pervasives_Native.Some (e0, bv1, bvs) ->
                    let uu___4 = destruct_eq e0 bv1.FStar_Syntax_Syntax.sort in
                    (match uu___4 with
                     | FStar_Pervasives_Native.Some (x, e) ->
                         let uu___5 =
                           let uu___6 = FStar_Syntax_Subst.compress x in
                           uu___6.FStar_Syntax_Syntax.n in
                         (match uu___5 with
                          | FStar_Syntax_Syntax.Tm_name x1 ->
                              let s = [FStar_Syntax_Syntax.NT (x1, e)] in
                              let t = FStar_Tactics_Types.goal_type goal in
                              let bs =
                                FStar_Compiler_List.map
                                  FStar_Syntax_Syntax.mk_binder bvs in
                              let uu___6 =
                                let uu___7 =
                                  FStar_Syntax_Subst.close_binders bs in
                                let uu___8 = FStar_Syntax_Subst.close bs t in
                                (uu___7, uu___8) in
                              (match uu___6 with
                               | (bs', t') ->
                                   let uu___7 =
                                     let uu___8 =
                                       FStar_Syntax_Subst.subst_binders s bs' in
                                     let uu___9 =
                                       FStar_Syntax_Subst.subst s t' in
                                     (uu___8, uu___9) in
                                   (match uu___7 with
                                    | (bs'1, t'1) ->
                                        let e01 =
                                          FStar_TypeChecker_Env.push_bvs e0
                                            [bv1] in
                                        let uu___8 =
                                          FStar_TypeChecker_Core.open_binders_in_term
                                            e01 bs'1 t'1 in
                                        (match uu___8 with
                                         | (new_env, bs'', t'') ->
                                             let uu___9 =
                                               let uu___10 =
                                                 let uu___11 =
                                                   should_check_goal_uvar
                                                     goal in
                                                 FStar_Pervasives_Native.Some
                                                   uu___11 in
                                               let uu___11 =
                                                 goal_typedness_deps goal in
                                               FStar_Tactics_Monad.new_uvar
                                                 "rewrite" new_env t''
                                                 uu___10 uu___11
                                                 (rangeof goal) in
                                             FStar_Tactics_Monad.op_let_Bang
                                               uu___9
                                               (fun uu___10 ->
                                                  match uu___10 with
                                                  | (uvt, uv) ->
                                                      let goal' =
                                                        FStar_Tactics_Types.mk_goal
                                                          new_env uv
                                                          goal.FStar_Tactics_Types.opts
                                                          goal.FStar_Tactics_Types.is_guard
                                                          goal.FStar_Tactics_Types.label in
                                                      let sol =
                                                        let uu___11 =
                                                          FStar_Syntax_Util.abs
                                                            bs'' uvt
                                                            FStar_Pervasives_Native.None in
                                                        let uu___12 =
                                                          FStar_Compiler_List.map
                                                            (fun uu___13 ->
                                                               match uu___13
                                                               with
                                                               | {
                                                                   FStar_Syntax_Syntax.binder_bv
                                                                    = bv2;
                                                                   FStar_Syntax_Syntax.binder_qual
                                                                    = uu___14;
                                                                   FStar_Syntax_Syntax.binder_positivity
                                                                    = uu___15;
                                                                   FStar_Syntax_Syntax.binder_attrs
                                                                    = uu___16;_}
                                                                   ->
                                                                   let uu___17
                                                                    =
                                                                    FStar_Syntax_Syntax.bv_to_name
                                                                    bv2 in
                                                                   FStar_Syntax_Syntax.as_arg
                                                                    uu___17)
                                                            bs in
                                                        FStar_Syntax_Util.mk_app
                                                          uu___11 uu___12 in
                                                      let uu___11 =
                                                        set_solution goal sol in
                                                      FStar_Tactics_Monad.op_let_Bang
                                                        uu___11
                                                        (fun uu___12 ->
                                                           FStar_Tactics_Monad.replace_cur
                                                             goal')))))
                          | uu___6 ->
                              FStar_Tactics_Monad.fail
                                "Not an equality hypothesis with a variable on the LHS")
                     | uu___5 ->
                         FStar_Tactics_Monad.fail
                           "Not an equality hypothesis"))) in
    FStar_Compiler_Effect.op_Less_Bar
      (FStar_Tactics_Monad.wrap_err "rewrite") uu___
let (rename_to :
  FStar_Reflection_V2_Data.binding ->
    Prims.string -> FStar_Reflection_V2_Data.binding FStar_Tactics_Monad.tac)
  =
  fun b ->
    fun s ->
      let uu___ =
        FStar_Tactics_Monad.op_let_Bang FStar_Tactics_Monad.cur_goal
          (fun goal ->
             let bv = binding_to_bv b in
             let bv' =
               let uu___1 =
                 let uu___2 =
                   let uu___3 =
                     let uu___4 =
                       FStar_Ident.range_of_id bv.FStar_Syntax_Syntax.ppname in
                     (s, uu___4) in
                   FStar_Ident.mk_ident uu___3 in
                 {
                   FStar_Syntax_Syntax.ppname = uu___2;
                   FStar_Syntax_Syntax.index = (bv.FStar_Syntax_Syntax.index);
                   FStar_Syntax_Syntax.sort = (bv.FStar_Syntax_Syntax.sort)
                 } in
               FStar_Syntax_Syntax.freshen_bv uu___1 in
             let uu___1 = subst_goal bv bv' goal in
             FStar_Tactics_Monad.op_let_Bang uu___1
               (fun uu___2 ->
                  match uu___2 with
                  | FStar_Pervasives_Native.None ->
                      FStar_Tactics_Monad.fail
                        "binder not found in environment"
                  | FStar_Pervasives_Native.Some (bv'1, goal1) ->
                      let uu___3 = FStar_Tactics_Monad.replace_cur goal1 in
                      FStar_Tactics_Monad.op_let_Bang uu___3
                        (fun uu___4 ->
                           let uniq =
                             FStar_BigInt.of_int_fs
                               bv'1.FStar_Syntax_Syntax.index in
                           FStar_Tactics_Monad.ret
                             {
                               FStar_Reflection_V2_Data.uniq1 = uniq;
                               FStar_Reflection_V2_Data.sort3 =
                                 (b.FStar_Reflection_V2_Data.sort3);
                               FStar_Reflection_V2_Data.ppname3 = s
                             }))) in
      FStar_Compiler_Effect.op_Less_Bar
        (FStar_Tactics_Monad.wrap_err "rename_to") uu___
let (var_retype :
  FStar_Reflection_V2_Data.binding -> unit FStar_Tactics_Monad.tac) =
  fun b ->
    let uu___ =
      FStar_Tactics_Monad.op_let_Bang FStar_Tactics_Monad.cur_goal
        (fun goal ->
           let bv = binding_to_bv b in
           let uu___1 =
             let uu___2 = FStar_Tactics_Types.goal_env goal in
             split_env bv uu___2 in
           match uu___1 with
           | FStar_Pervasives_Native.None ->
               FStar_Tactics_Monad.fail
                 "binder is not present in environment"
           | FStar_Pervasives_Native.Some (e0, bv1, bvs) ->
               let uu___2 = FStar_Syntax_Util.type_u () in
               (match uu___2 with
                | (ty, u) ->
                    let goal_sc = should_check_goal_uvar goal in
                    let uu___3 =
                      let uu___4 = goal_typedness_deps goal in
                      FStar_Tactics_Monad.new_uvar "binder_retype" e0 ty
                        (FStar_Pervasives_Native.Some goal_sc) uu___4
                        (rangeof goal) in
                    FStar_Tactics_Monad.op_let_Bang uu___3
                      (fun uu___4 ->
                         match uu___4 with
                         | (t', u_t') ->
                             let bv'' =
                               {
                                 FStar_Syntax_Syntax.ppname =
                                   (bv1.FStar_Syntax_Syntax.ppname);
                                 FStar_Syntax_Syntax.index =
                                   (bv1.FStar_Syntax_Syntax.index);
                                 FStar_Syntax_Syntax.sort = t'
                               } in
                             let s =
                               let uu___5 =
                                 let uu___6 =
                                   let uu___7 =
                                     FStar_Syntax_Syntax.bv_to_name bv'' in
                                   (bv1, uu___7) in
                                 FStar_Syntax_Syntax.NT uu___6 in
                               [uu___5] in
                             let bvs1 =
                               FStar_Compiler_List.map
                                 (fun b1 ->
                                    let uu___5 =
                                      FStar_Syntax_Subst.subst s
                                        b1.FStar_Syntax_Syntax.sort in
                                    {
                                      FStar_Syntax_Syntax.ppname =
                                        (b1.FStar_Syntax_Syntax.ppname);
                                      FStar_Syntax_Syntax.index =
                                        (b1.FStar_Syntax_Syntax.index);
                                      FStar_Syntax_Syntax.sort = uu___5
                                    }) bvs in
                             let env' =
                               FStar_TypeChecker_Env.push_bvs e0 (bv'' ::
                                 bvs1) in
                             FStar_Tactics_Monad.op_let_Bang
                               FStar_Tactics_Monad.dismiss
                               (fun uu___5 ->
                                  let new_goal =
                                    let uu___6 =
                                      FStar_Tactics_Types.goal_with_env goal
                                        env' in
                                    let uu___7 =
                                      let uu___8 =
                                        FStar_Tactics_Types.goal_type goal in
                                      FStar_Syntax_Subst.subst s uu___8 in
                                    goal_with_type uu___6 uu___7 in
                                  let uu___6 =
                                    FStar_Tactics_Monad.add_goals [new_goal] in
                                  FStar_Tactics_Monad.op_let_Bang uu___6
                                    (fun uu___7 ->
                                       let uu___8 =
                                         FStar_Syntax_Util.mk_eq2
                                           (FStar_Syntax_Syntax.U_succ u) ty
                                           bv1.FStar_Syntax_Syntax.sort t' in
                                       FStar_Tactics_Monad.add_irrelevant_goal
                                         goal "binder_retype equation" e0
                                         uu___8
                                         (FStar_Pervasives_Native.Some
                                            goal_sc)))))) in
    FStar_Compiler_Effect.op_Less_Bar
      (FStar_Tactics_Monad.wrap_err "binder_retype") uu___
let (norm_binding_type :
  FStar_Pervasives.norm_step Prims.list ->
    FStar_Reflection_V2_Data.binding -> unit FStar_Tactics_Monad.tac)
  =
  fun s ->
    fun b ->
      let uu___ =
        FStar_Tactics_Monad.op_let_Bang FStar_Tactics_Monad.cur_goal
          (fun goal ->
             let bv = binding_to_bv b in
             let uu___1 =
               let uu___2 = FStar_Tactics_Types.goal_env goal in
               split_env bv uu___2 in
             match uu___1 with
             | FStar_Pervasives_Native.None ->
                 FStar_Tactics_Monad.fail
                   "binder is not present in environment"
             | FStar_Pervasives_Native.Some (e0, bv1, bvs) ->
                 let steps =
                   let uu___2 = FStar_TypeChecker_Cfg.translate_norm_steps s in
                   FStar_Compiler_List.op_At
                     [FStar_TypeChecker_Env.Reify;
                     FStar_TypeChecker_Env.UnfoldTac] uu___2 in
                 let sort' = normalize steps e0 bv1.FStar_Syntax_Syntax.sort in
                 let bv' =
                   {
                     FStar_Syntax_Syntax.ppname =
                       (bv1.FStar_Syntax_Syntax.ppname);
                     FStar_Syntax_Syntax.index =
                       (bv1.FStar_Syntax_Syntax.index);
                     FStar_Syntax_Syntax.sort = sort'
                   } in
                 let env' = FStar_TypeChecker_Env.push_bvs e0 (bv' :: bvs) in
                 let uu___2 = FStar_Tactics_Types.goal_with_env goal env' in
                 FStar_Tactics_Monad.replace_cur uu___2) in
      FStar_Compiler_Effect.op_Less_Bar
        (FStar_Tactics_Monad.wrap_err "norm_binding_type") uu___
let (revert : unit -> unit FStar_Tactics_Monad.tac) =
  fun uu___ ->
    FStar_Tactics_Monad.op_let_Bang FStar_Tactics_Monad.cur_goal
      (fun goal ->
         let uu___1 =
           let uu___2 = FStar_Tactics_Types.goal_env goal in
           FStar_TypeChecker_Env.pop_bv uu___2 in
         match uu___1 with
         | FStar_Pervasives_Native.None ->
             FStar_Tactics_Monad.fail "Cannot revert; empty context"
         | FStar_Pervasives_Native.Some (x, env') ->
             let typ' =
               let uu___2 =
                 let uu___3 = FStar_Syntax_Syntax.mk_binder x in [uu___3] in
               let uu___3 =
                 let uu___4 = FStar_Tactics_Types.goal_type goal in
                 FStar_Syntax_Syntax.mk_Total uu___4 in
               FStar_Syntax_Util.arrow uu___2 uu___3 in
             let uu___2 =
               let uu___3 =
                 let uu___4 = should_check_goal_uvar goal in
                 FStar_Pervasives_Native.Some uu___4 in
               let uu___4 = goal_typedness_deps goal in
               FStar_Tactics_Monad.new_uvar "revert" env' typ' uu___3 uu___4
                 (rangeof goal) in
             FStar_Tactics_Monad.op_let_Bang uu___2
               (fun uu___3 ->
                  match uu___3 with
                  | (r, u_r) ->
                      let uu___4 =
                        let uu___5 =
                          let uu___6 =
                            let uu___7 =
                              let uu___8 = FStar_Syntax_Syntax.bv_to_name x in
                              FStar_Syntax_Syntax.as_arg uu___8 in
                            [uu___7] in
                          let uu___7 =
                            let uu___8 = FStar_Tactics_Types.goal_type goal in
                            uu___8.FStar_Syntax_Syntax.pos in
                          FStar_Syntax_Syntax.mk_Tm_app r uu___6 uu___7 in
                        set_solution goal uu___5 in
                      FStar_Tactics_Monad.op_let_Bang uu___4
                        (fun uu___5 ->
                           let g =
                             FStar_Tactics_Types.mk_goal env' u_r
                               goal.FStar_Tactics_Types.opts
                               goal.FStar_Tactics_Types.is_guard
                               goal.FStar_Tactics_Types.label in
                           FStar_Tactics_Monad.replace_cur g)))
let (free_in :
  FStar_Syntax_Syntax.bv -> FStar_Syntax_Syntax.term -> Prims.bool) =
  fun bv ->
    fun t ->
      let uu___ = FStar_Syntax_Free.names t in
      FStar_Compiler_Util.set_mem bv uu___
let (clear :
  FStar_Reflection_V2_Data.binding -> unit FStar_Tactics_Monad.tac) =
  fun b ->
    let bv = binding_to_bv b in
    FStar_Tactics_Monad.op_let_Bang FStar_Tactics_Monad.cur_goal
      (fun goal ->
         let uu___ =
           FStar_Tactics_Monad.if_verbose
             (fun uu___1 ->
                let uu___2 = binding_to_string b in
                let uu___3 =
                  let uu___4 =
                    let uu___5 =
                      let uu___6 = FStar_Tactics_Types.goal_env goal in
                      FStar_TypeChecker_Env.all_binders uu___6 in
                    FStar_Compiler_Effect.op_Bar_Greater uu___5
                      FStar_Compiler_List.length in
                  FStar_Compiler_Effect.op_Bar_Greater uu___4
                    FStar_Compiler_Util.string_of_int in
                FStar_Compiler_Util.print2
                  "Clear of (%s), env has %s binders\n" uu___2 uu___3) in
         FStar_Tactics_Monad.op_let_Bang uu___
           (fun uu___1 ->
              let uu___2 =
                let uu___3 = FStar_Tactics_Types.goal_env goal in
                split_env bv uu___3 in
              match uu___2 with
              | FStar_Pervasives_Native.None ->
                  FStar_Tactics_Monad.fail
                    "Cannot clear; binder not in environment"
              | FStar_Pervasives_Native.Some (e', bv1, bvs) ->
                  let rec check bvs1 =
                    match bvs1 with
                    | [] -> FStar_Tactics_Monad.ret ()
                    | bv'::bvs2 ->
                        let uu___3 = free_in bv1 bv'.FStar_Syntax_Syntax.sort in
                        if uu___3
                        then
                          let uu___4 =
                            let uu___5 = FStar_Syntax_Print.bv_to_string bv' in
                            FStar_Compiler_Util.format1
                              "Cannot clear; binder present in the type of %s"
                              uu___5 in
                          FStar_Tactics_Monad.fail uu___4
                        else check bvs2 in
                  let uu___3 =
                    let uu___4 = FStar_Tactics_Types.goal_type goal in
                    free_in bv1 uu___4 in
                  if uu___3
                  then
                    FStar_Tactics_Monad.fail
                      "Cannot clear; binder present in goal"
                  else
                    (let uu___5 = check bvs in
                     FStar_Tactics_Monad.op_let_Bang uu___5
                       (fun uu___6 ->
                          let env' = FStar_TypeChecker_Env.push_bvs e' bvs in
                          let uu___7 =
                            let uu___8 = FStar_Tactics_Types.goal_type goal in
                            let uu___9 =
                              let uu___10 = should_check_goal_uvar goal in
                              FStar_Pervasives_Native.Some uu___10 in
                            let uu___10 = goal_typedness_deps goal in
                            FStar_Tactics_Monad.new_uvar "clear.witness" env'
                              uu___8 uu___9 uu___10 (rangeof goal) in
                          FStar_Tactics_Monad.op_let_Bang uu___7
                            (fun uu___8 ->
                               match uu___8 with
                               | (ut, uvar_ut) ->
                                   let uu___9 = set_solution goal ut in
                                   FStar_Tactics_Monad.op_let_Bang uu___9
                                     (fun uu___10 ->
                                        let uu___11 =
                                          FStar_Tactics_Types.mk_goal env'
                                            uvar_ut
                                            goal.FStar_Tactics_Types.opts
                                            goal.FStar_Tactics_Types.is_guard
                                            goal.FStar_Tactics_Types.label in
                                        FStar_Tactics_Monad.replace_cur
                                          uu___11))))))
let (clear_top : unit -> unit FStar_Tactics_Monad.tac) =
  fun uu___ ->
    FStar_Tactics_Monad.op_let_Bang FStar_Tactics_Monad.cur_goal
      (fun goal ->
         let uu___1 =
           let uu___2 = FStar_Tactics_Types.goal_env goal in
           FStar_TypeChecker_Env.pop_bv uu___2 in
         match uu___1 with
         | FStar_Pervasives_Native.None ->
             FStar_Tactics_Monad.fail "Cannot clear; empty context"
         | FStar_Pervasives_Native.Some (x, uu___2) ->
             let uu___3 = bv_to_binding x in clear uu___3)
let (prune : Prims.string -> unit FStar_Tactics_Monad.tac) =
  fun s ->
    FStar_Tactics_Monad.op_let_Bang FStar_Tactics_Monad.cur_goal
      (fun g ->
         let ctx = FStar_Tactics_Types.goal_env g in
         let ctx' =
           let uu___ = FStar_Ident.path_of_text s in
           FStar_TypeChecker_Env.rem_proof_ns ctx uu___ in
         let g' = FStar_Tactics_Types.goal_with_env g ctx' in
         FStar_Tactics_Monad.replace_cur g')
let (addns : Prims.string -> unit FStar_Tactics_Monad.tac) =
  fun s ->
    FStar_Tactics_Monad.op_let_Bang FStar_Tactics_Monad.cur_goal
      (fun g ->
         let ctx = FStar_Tactics_Types.goal_env g in
         let ctx' =
           let uu___ = FStar_Ident.path_of_text s in
           FStar_TypeChecker_Env.add_proof_ns ctx uu___ in
         let g' = FStar_Tactics_Types.goal_with_env g ctx' in
         FStar_Tactics_Monad.replace_cur g')
let (guard_formula :
  FStar_TypeChecker_Common.guard_t -> FStar_Syntax_Syntax.term) =
  fun g ->
    match g.FStar_TypeChecker_Common.guard_f with
    | FStar_TypeChecker_Common.Trivial -> FStar_Syntax_Util.t_true
    | FStar_TypeChecker_Common.NonTrivial f -> f
let (_t_trefl :
  Prims.bool ->
    FStar_Syntax_Syntax.term ->
      FStar_Syntax_Syntax.term -> unit FStar_Tactics_Monad.tac)
  =
  fun allow_guards ->
    fun l ->
      fun r ->
        let should_register_trefl g =
          let should_register = true in
          let skip_register = false in
          let uu___ =
            let uu___1 = FStar_Options.compat_pre_core_should_register () in
            Prims.op_Negation uu___1 in
          if uu___
          then skip_register
          else
            (let is_uvar_untyped_or_already_checked u =
               let dec =
                 FStar_Syntax_Unionfind.find_decoration
                   u.FStar_Syntax_Syntax.ctx_uvar_head in
               match dec.FStar_Syntax_Syntax.uvar_decoration_should_check
               with
               | FStar_Syntax_Syntax.Allow_untyped uu___2 -> true
               | FStar_Syntax_Syntax.Already_checked -> true
               | uu___2 -> false in
             let is_uvar t =
               let head = FStar_Syntax_Util.leftmost_head t in
               let uu___2 =
                 let uu___3 = FStar_Syntax_Subst.compress head in
                 uu___3.FStar_Syntax_Syntax.n in
               match uu___2 with
               | FStar_Syntax_Syntax.Tm_uvar (u, uu___3) ->
                   FStar_Pervasives.Inl (u, head, t)
               | uu___3 -> FStar_Pervasives.Inr t in
             let is_allow_untyped_uvar t =
               let uu___2 = is_uvar t in
               match uu___2 with
               | FStar_Pervasives.Inr uu___3 -> false
               | FStar_Pervasives.Inl (u, uu___3, uu___4) ->
                   is_uvar_untyped_or_already_checked u in
             let t =
               FStar_Syntax_Util.ctx_uvar_typ
                 g.FStar_Tactics_Types.goal_ctx_uvar in
             let uvars =
               let uu___2 = FStar_Syntax_Free.uvars t in
               FStar_Compiler_Util.set_elements uu___2 in
             let uu___2 =
               FStar_Compiler_Util.for_all is_uvar_untyped_or_already_checked
                 uvars in
             if uu___2
             then skip_register
             else
               (let uu___4 =
                  let t1 =
                    let uu___5 = FStar_Syntax_Util.un_squash t in
                    match uu___5 with
                    | FStar_Pervasives_Native.None -> t
                    | FStar_Pervasives_Native.Some t2 -> t2 in
                  FStar_Syntax_Util.leftmost_head_and_args t1 in
                match uu___4 with
                | (head, args) ->
                    let uu___5 =
                      let uu___6 =
                        let uu___7 =
                          let uu___8 = FStar_Syntax_Util.un_uinst head in
                          FStar_Syntax_Subst.compress uu___8 in
                        uu___7.FStar_Syntax_Syntax.n in
                      (uu___6, args) in
                    (match uu___5 with
                     | (FStar_Syntax_Syntax.Tm_fvar fv,
                        (ty, uu___6)::(t1, uu___7)::(t2, uu___8)::[]) when
                         FStar_Syntax_Syntax.fv_eq_lid fv
                           FStar_Parser_Const.eq2_lid
                         ->
                         let uu___9 =
                           (is_allow_untyped_uvar t1) ||
                             (is_allow_untyped_uvar t2) in
                         if uu___9
                         then skip_register
                         else
                           (let uu___11 =
                              FStar_Tactics_Monad.is_goal_safe_as_well_typed
                                g in
                            if uu___11
                            then
                              let check_uvar_subtype u t3 =
                                let env1 =
                                  let uu___12 =
                                    FStar_Tactics_Types.goal_env g in
                                  {
                                    FStar_TypeChecker_Env.solver =
                                      (uu___12.FStar_TypeChecker_Env.solver);
                                    FStar_TypeChecker_Env.range =
                                      (uu___12.FStar_TypeChecker_Env.range);
                                    FStar_TypeChecker_Env.curmodule =
                                      (uu___12.FStar_TypeChecker_Env.curmodule);
                                    FStar_TypeChecker_Env.gamma =
                                      ((g.FStar_Tactics_Types.goal_ctx_uvar).FStar_Syntax_Syntax.ctx_uvar_gamma);
                                    FStar_TypeChecker_Env.gamma_sig =
                                      (uu___12.FStar_TypeChecker_Env.gamma_sig);
                                    FStar_TypeChecker_Env.gamma_cache =
                                      (uu___12.FStar_TypeChecker_Env.gamma_cache);
                                    FStar_TypeChecker_Env.modules =
                                      (uu___12.FStar_TypeChecker_Env.modules);
                                    FStar_TypeChecker_Env.expected_typ =
                                      (uu___12.FStar_TypeChecker_Env.expected_typ);
                                    FStar_TypeChecker_Env.sigtab =
                                      (uu___12.FStar_TypeChecker_Env.sigtab);
                                    FStar_TypeChecker_Env.attrtab =
                                      (uu___12.FStar_TypeChecker_Env.attrtab);
                                    FStar_TypeChecker_Env.instantiate_imp =
                                      (uu___12.FStar_TypeChecker_Env.instantiate_imp);
                                    FStar_TypeChecker_Env.effects =
                                      (uu___12.FStar_TypeChecker_Env.effects);
                                    FStar_TypeChecker_Env.generalize =
                                      (uu___12.FStar_TypeChecker_Env.generalize);
                                    FStar_TypeChecker_Env.letrecs =
                                      (uu___12.FStar_TypeChecker_Env.letrecs);
                                    FStar_TypeChecker_Env.top_level =
                                      (uu___12.FStar_TypeChecker_Env.top_level);
                                    FStar_TypeChecker_Env.check_uvars =
                                      (uu___12.FStar_TypeChecker_Env.check_uvars);
                                    FStar_TypeChecker_Env.use_eq_strict =
                                      (uu___12.FStar_TypeChecker_Env.use_eq_strict);
                                    FStar_TypeChecker_Env.is_iface =
                                      (uu___12.FStar_TypeChecker_Env.is_iface);
                                    FStar_TypeChecker_Env.admit =
                                      (uu___12.FStar_TypeChecker_Env.admit);
                                    FStar_TypeChecker_Env.lax =
                                      (uu___12.FStar_TypeChecker_Env.lax);
                                    FStar_TypeChecker_Env.lax_universes =
                                      (uu___12.FStar_TypeChecker_Env.lax_universes);
                                    FStar_TypeChecker_Env.phase1 =
                                      (uu___12.FStar_TypeChecker_Env.phase1);
                                    FStar_TypeChecker_Env.failhard =
                                      (uu___12.FStar_TypeChecker_Env.failhard);
                                    FStar_TypeChecker_Env.nosynth =
                                      (uu___12.FStar_TypeChecker_Env.nosynth);
                                    FStar_TypeChecker_Env.uvar_subtyping =
                                      (uu___12.FStar_TypeChecker_Env.uvar_subtyping);
                                    FStar_TypeChecker_Env.intactics =
                                      (uu___12.FStar_TypeChecker_Env.intactics);
                                    FStar_TypeChecker_Env.tc_term =
                                      (uu___12.FStar_TypeChecker_Env.tc_term);
                                    FStar_TypeChecker_Env.typeof_tot_or_gtot_term
                                      =
                                      (uu___12.FStar_TypeChecker_Env.typeof_tot_or_gtot_term);
                                    FStar_TypeChecker_Env.universe_of =
                                      (uu___12.FStar_TypeChecker_Env.universe_of);
                                    FStar_TypeChecker_Env.typeof_well_typed_tot_or_gtot_term
                                      =
                                      (uu___12.FStar_TypeChecker_Env.typeof_well_typed_tot_or_gtot_term);
                                    FStar_TypeChecker_Env.teq_nosmt_force =
                                      (uu___12.FStar_TypeChecker_Env.teq_nosmt_force);
                                    FStar_TypeChecker_Env.subtype_nosmt_force
                                      =
                                      (uu___12.FStar_TypeChecker_Env.subtype_nosmt_force);
                                    FStar_TypeChecker_Env.qtbl_name_and_index
                                      =
                                      (uu___12.FStar_TypeChecker_Env.qtbl_name_and_index);
                                    FStar_TypeChecker_Env.normalized_eff_names
                                      =
                                      (uu___12.FStar_TypeChecker_Env.normalized_eff_names);
                                    FStar_TypeChecker_Env.fv_delta_depths =
                                      (uu___12.FStar_TypeChecker_Env.fv_delta_depths);
                                    FStar_TypeChecker_Env.proof_ns =
                                      (uu___12.FStar_TypeChecker_Env.proof_ns);
                                    FStar_TypeChecker_Env.synth_hook =
                                      (uu___12.FStar_TypeChecker_Env.synth_hook);
                                    FStar_TypeChecker_Env.try_solve_implicits_hook
                                      =
                                      (uu___12.FStar_TypeChecker_Env.try_solve_implicits_hook);
                                    FStar_TypeChecker_Env.splice =
                                      (uu___12.FStar_TypeChecker_Env.splice);
                                    FStar_TypeChecker_Env.mpreprocess =
                                      (uu___12.FStar_TypeChecker_Env.mpreprocess);
                                    FStar_TypeChecker_Env.postprocess =
                                      (uu___12.FStar_TypeChecker_Env.postprocess);
                                    FStar_TypeChecker_Env.identifier_info =
                                      (uu___12.FStar_TypeChecker_Env.identifier_info);
                                    FStar_TypeChecker_Env.tc_hooks =
                                      (uu___12.FStar_TypeChecker_Env.tc_hooks);
                                    FStar_TypeChecker_Env.dsenv =
                                      (uu___12.FStar_TypeChecker_Env.dsenv);
                                    FStar_TypeChecker_Env.nbe =
                                      (uu___12.FStar_TypeChecker_Env.nbe);
                                    FStar_TypeChecker_Env.strict_args_tab =
                                      (uu___12.FStar_TypeChecker_Env.strict_args_tab);
                                    FStar_TypeChecker_Env.erasable_types_tab
                                      =
                                      (uu___12.FStar_TypeChecker_Env.erasable_types_tab);
                                    FStar_TypeChecker_Env.enable_defer_to_tac
                                      =
                                      (uu___12.FStar_TypeChecker_Env.enable_defer_to_tac);
                                    FStar_TypeChecker_Env.unif_allow_ref_guards
                                      =
                                      (uu___12.FStar_TypeChecker_Env.unif_allow_ref_guards);
                                    FStar_TypeChecker_Env.erase_erasable_args
                                      =
                                      (uu___12.FStar_TypeChecker_Env.erase_erasable_args);
                                    FStar_TypeChecker_Env.core_check =
                                      (uu___12.FStar_TypeChecker_Env.core_check)
                                  } in
                                let uu___12 =
                                  FStar_TypeChecker_Core.compute_term_type_handle_guards
                                    env1 t3
                                    (fun uu___13 -> fun uu___14 -> true) in
                                match uu___12 with
                                | FStar_Pervasives.Inr uu___13 -> false
                                | FStar_Pervasives.Inl (uu___13, t_ty) ->
                                    let uu___14 =
                                      FStar_TypeChecker_Core.check_term_subtyping
                                        env1 ty t_ty in
                                    (match uu___14 with
                                     | FStar_Pervasives.Inl
                                         (FStar_Pervasives_Native.None) ->
                                         (mark_uvar_as_already_checked u;
                                          true)
                                     | uu___15 -> false) in
                              let uu___12 =
                                let uu___13 = is_uvar t1 in
                                let uu___14 = is_uvar t2 in
                                (uu___13, uu___14) in
                              match uu___12 with
                              | (FStar_Pervasives.Inl (u, uu___13, tu),
                                 FStar_Pervasives.Inr uu___14) ->
                                  let uu___15 = check_uvar_subtype u tu in
                                  (if uu___15
                                   then skip_register
                                   else should_register)
                              | (FStar_Pervasives.Inr uu___13,
                                 FStar_Pervasives.Inl (u, uu___14, tu)) ->
                                  let uu___15 = check_uvar_subtype u tu in
                                  (if uu___15
                                   then skip_register
                                   else should_register)
                              | uu___13 -> should_register
                            else should_register)
                     | uu___6 -> should_register))) in
        FStar_Tactics_Monad.op_let_Bang FStar_Tactics_Monad.cur_goal
          (fun g ->
             let should_check = should_check_goal_uvar g in
             (let uu___1 = should_register_trefl g in
              if uu___1 then FStar_Tactics_Monad.register_goal g else ());
             (let must_tot = true in
              let attempt l1 r1 =
                let uu___1 =
                  let uu___2 = FStar_Tactics_Types.goal_env g in
                  do_unify_maybe_guards allow_guards must_tot uu___2 l1 r1 in
                FStar_Tactics_Monad.op_let_Bang uu___1
                  (fun uu___2 ->
                     match uu___2 with
                     | FStar_Pervasives_Native.None ->
                         FStar_Tactics_Monad.ret false
                     | FStar_Pervasives_Native.Some guard ->
                         let uu___3 = solve' g FStar_Syntax_Util.exp_unit in
                         FStar_Tactics_Monad.op_let_Bang uu___3
                           (fun uu___4 ->
                              if allow_guards
                              then
                                let uu___5 =
                                  let uu___6 = FStar_Tactics_Types.goal_env g in
                                  let uu___7 = guard_formula guard in
                                  FStar_Tactics_Monad.goal_of_guard "t_trefl"
                                    uu___6 uu___7
                                    (FStar_Pervasives_Native.Some
                                       should_check) (rangeof g) in
                                FStar_Tactics_Monad.op_let_Bang uu___5
                                  (fun goal ->
                                     let uu___6 =
                                       FStar_Tactics_Monad.push_goals [goal] in
                                     FStar_Tactics_Monad.op_let_Bang uu___6
                                       (fun uu___7 ->
                                          FStar_Tactics_Monad.ret true))
                              else
                                (let uu___6 =
                                   FStar_TypeChecker_Env.is_trivial_guard_formula
                                     guard in
                                 if uu___6
                                 then FStar_Tactics_Monad.ret true
                                 else
                                   failwith
                                     "internal error: _t_refl: guard is not trivial"))) in
              let uu___1 = attempt l r in
              FStar_Tactics_Monad.op_let_Bang uu___1
                (fun uu___2 ->
                   if uu___2
                   then FStar_Tactics_Monad.ret ()
                   else
                     (let norm1 =
                        let uu___3 = FStar_Tactics_Types.goal_env g in
                        FStar_TypeChecker_Normalize.normalize
                          [FStar_TypeChecker_Env.UnfoldUntil
                             FStar_Syntax_Syntax.delta_constant;
                          FStar_TypeChecker_Env.Primops;
                          FStar_TypeChecker_Env.UnfoldTac] uu___3 in
                      let uu___3 =
                        let uu___4 = norm1 l in
                        let uu___5 = norm1 r in attempt uu___4 uu___5 in
                      FStar_Tactics_Monad.op_let_Bang uu___3
                        (fun uu___4 ->
                           if uu___4
                           then FStar_Tactics_Monad.ret ()
                           else
                             (let uu___5 =
                                let uu___6 =
                                  let uu___7 = FStar_Tactics_Types.goal_env g in
                                  tts uu___7 in
                                FStar_TypeChecker_Err.print_discrepancy
                                  uu___6 l r in
                              match uu___5 with
                              | (ls, rs) ->
                                  fail2 "cannot unify (%s) and (%s)" ls rs))))))
let (t_trefl : Prims.bool -> unit FStar_Tactics_Monad.tac) =
  fun allow_guards ->
    let uu___ =
      let uu___1 =
        let uu___2 =
          FStar_Tactics_Monad.op_let_Bang FStar_Tactics_Monad.cur_goal
            (fun g ->
               let uu___3 =
                 let uu___4 = FStar_Tactics_Types.goal_env g in
                 let uu___5 = FStar_Tactics_Types.goal_type g in
                 destruct_eq uu___4 uu___5 in
               match uu___3 with
               | FStar_Pervasives_Native.Some (l, r) ->
                   _t_trefl allow_guards l r
               | FStar_Pervasives_Native.None ->
                   let uu___4 =
                     let uu___5 = FStar_Tactics_Types.goal_env g in
                     let uu___6 = FStar_Tactics_Types.goal_type g in
                     tts uu___5 uu___6 in
                   fail1 "not an equality (%s)" uu___4) in
        FStar_Tactics_Monad.catch uu___2 in
      FStar_Tactics_Monad.op_let_Bang uu___1
        (fun uu___2 ->
           match uu___2 with
           | FStar_Pervasives.Inr v -> FStar_Tactics_Monad.ret ()
           | FStar_Pervasives.Inl exn -> FStar_Tactics_Monad.traise exn) in
    FStar_Compiler_Effect.op_Less_Bar
      (FStar_Tactics_Monad.wrap_err "t_trefl") uu___
let (dup : unit -> unit FStar_Tactics_Monad.tac) =
  fun uu___ ->
    FStar_Tactics_Monad.op_let_Bang FStar_Tactics_Monad.cur_goal
      (fun g ->
         let goal_sc = should_check_goal_uvar g in
         let env1 = FStar_Tactics_Types.goal_env g in
         let uu___1 =
           let uu___2 = FStar_Tactics_Types.goal_type g in
           let uu___3 =
             let uu___4 = should_check_goal_uvar g in
             FStar_Pervasives_Native.Some uu___4 in
           let uu___4 = goal_typedness_deps g in
           FStar_Tactics_Monad.new_uvar "dup" env1 uu___2 uu___3 uu___4
             (rangeof g) in
         FStar_Tactics_Monad.op_let_Bang uu___1
           (fun uu___2 ->
              match uu___2 with
              | (u, u_uvar) ->
                  (mark_uvar_as_already_checked
                     g.FStar_Tactics_Types.goal_ctx_uvar;
                   (let g' =
                      {
                        FStar_Tactics_Types.goal_main_env =
                          (g.FStar_Tactics_Types.goal_main_env);
                        FStar_Tactics_Types.goal_ctx_uvar = u_uvar;
                        FStar_Tactics_Types.opts =
                          (g.FStar_Tactics_Types.opts);
                        FStar_Tactics_Types.is_guard =
                          (g.FStar_Tactics_Types.is_guard);
                        FStar_Tactics_Types.label =
                          (g.FStar_Tactics_Types.label)
                      } in
                    FStar_Tactics_Monad.op_let_Bang
                      FStar_Tactics_Monad.dismiss
                      (fun uu___4 ->
                         let t_eq =
                           let uu___5 =
                             let uu___6 = FStar_Tactics_Types.goal_type g in
                             env1.FStar_TypeChecker_Env.universe_of env1
                               uu___6 in
                           let uu___6 = FStar_Tactics_Types.goal_type g in
                           let uu___7 = FStar_Tactics_Types.goal_witness g in
                           FStar_Syntax_Util.mk_eq2 uu___5 uu___6 u uu___7 in
                         let uu___5 =
                           FStar_Tactics_Monad.add_irrelevant_goal g
                             "dup equation" env1 t_eq
                             (FStar_Pervasives_Native.Some goal_sc) in
                         FStar_Tactics_Monad.op_let_Bang uu___5
                           (fun uu___6 -> FStar_Tactics_Monad.add_goals [g']))))))
let longest_prefix :
  'a .
    ('a -> 'a -> Prims.bool) ->
      'a Prims.list ->
        'a Prims.list -> ('a Prims.list * 'a Prims.list * 'a Prims.list)
  =
  fun f ->
    fun l1 ->
      fun l2 ->
        let rec aux acc l11 l21 =
          match (l11, l21) with
          | (x::xs, y::ys) ->
              let uu___ = f x y in
              if uu___
              then aux (x :: acc) xs ys
              else (acc, (x :: xs), (y :: ys))
          | uu___ -> (acc, l11, l21) in
        let uu___ = aux [] l1 l2 in
        match uu___ with
        | (pr, t1, t2) -> ((FStar_Compiler_List.rev pr), t1, t2)
let (eq_binding :
  FStar_Syntax_Syntax.binding -> FStar_Syntax_Syntax.binding -> Prims.bool) =
  fun b1 -> fun b2 -> false
let (join_goals :
  FStar_Tactics_Types.goal ->
    FStar_Tactics_Types.goal ->
      FStar_Tactics_Types.goal FStar_Tactics_Monad.tac)
  =
  fun g1 ->
    fun g2 ->
      let close_forall_no_univs bs f =
        FStar_Compiler_List.fold_right
          (fun b ->
             fun f1 ->
               FStar_Syntax_Util.mk_forall_no_univ
                 b.FStar_Syntax_Syntax.binder_bv f1) bs f in
      let uu___ = FStar_Tactics_Types.get_phi g1 in
      match uu___ with
      | FStar_Pervasives_Native.None ->
          FStar_Tactics_Monad.fail "goal 1 is not irrelevant"
      | FStar_Pervasives_Native.Some phi1 ->
          let uu___1 = FStar_Tactics_Types.get_phi g2 in
          (match uu___1 with
           | FStar_Pervasives_Native.None ->
               FStar_Tactics_Monad.fail "goal 2 is not irrelevant"
           | FStar_Pervasives_Native.Some phi2 ->
               let gamma1 =
                 (g1.FStar_Tactics_Types.goal_ctx_uvar).FStar_Syntax_Syntax.ctx_uvar_gamma in
               let gamma2 =
                 (g2.FStar_Tactics_Types.goal_ctx_uvar).FStar_Syntax_Syntax.ctx_uvar_gamma in
               let uu___2 =
                 longest_prefix eq_binding (FStar_Compiler_List.rev gamma1)
                   (FStar_Compiler_List.rev gamma2) in
               (match uu___2 with
                | (gamma, r1, r2) ->
                    let t1 =
                      let uu___3 =
                        FStar_TypeChecker_Env.binders_of_bindings
                          (FStar_Compiler_List.rev r1) in
                      close_forall_no_univs uu___3 phi1 in
                    let t2 =
                      let uu___3 =
                        FStar_TypeChecker_Env.binders_of_bindings
                          (FStar_Compiler_List.rev r2) in
                      close_forall_no_univs uu___3 phi2 in
                    let goal_sc =
                      let uu___3 =
                        let uu___4 = should_check_goal_uvar g1 in
                        let uu___5 = should_check_goal_uvar g2 in
                        (uu___4, uu___5) in
                      match uu___3 with
                      | (FStar_Syntax_Syntax.Allow_untyped reason1,
                         FStar_Syntax_Syntax.Allow_untyped uu___4) ->
                          FStar_Pervasives_Native.Some
                            (FStar_Syntax_Syntax.Allow_untyped reason1)
                      | uu___4 -> FStar_Pervasives_Native.None in
                    let ng = FStar_Syntax_Util.mk_conj t1 t2 in
                    let nenv =
                      let uu___3 = FStar_Tactics_Types.goal_env g1 in
                      {
                        FStar_TypeChecker_Env.solver =
                          (uu___3.FStar_TypeChecker_Env.solver);
                        FStar_TypeChecker_Env.range =
                          (uu___3.FStar_TypeChecker_Env.range);
                        FStar_TypeChecker_Env.curmodule =
                          (uu___3.FStar_TypeChecker_Env.curmodule);
                        FStar_TypeChecker_Env.gamma =
                          (FStar_Compiler_List.rev gamma);
                        FStar_TypeChecker_Env.gamma_sig =
                          (uu___3.FStar_TypeChecker_Env.gamma_sig);
                        FStar_TypeChecker_Env.gamma_cache =
                          (uu___3.FStar_TypeChecker_Env.gamma_cache);
                        FStar_TypeChecker_Env.modules =
                          (uu___3.FStar_TypeChecker_Env.modules);
                        FStar_TypeChecker_Env.expected_typ =
                          (uu___3.FStar_TypeChecker_Env.expected_typ);
                        FStar_TypeChecker_Env.sigtab =
                          (uu___3.FStar_TypeChecker_Env.sigtab);
                        FStar_TypeChecker_Env.attrtab =
                          (uu___3.FStar_TypeChecker_Env.attrtab);
                        FStar_TypeChecker_Env.instantiate_imp =
                          (uu___3.FStar_TypeChecker_Env.instantiate_imp);
                        FStar_TypeChecker_Env.effects =
                          (uu___3.FStar_TypeChecker_Env.effects);
                        FStar_TypeChecker_Env.generalize =
                          (uu___3.FStar_TypeChecker_Env.generalize);
                        FStar_TypeChecker_Env.letrecs =
                          (uu___3.FStar_TypeChecker_Env.letrecs);
                        FStar_TypeChecker_Env.top_level =
                          (uu___3.FStar_TypeChecker_Env.top_level);
                        FStar_TypeChecker_Env.check_uvars =
                          (uu___3.FStar_TypeChecker_Env.check_uvars);
                        FStar_TypeChecker_Env.use_eq_strict =
                          (uu___3.FStar_TypeChecker_Env.use_eq_strict);
                        FStar_TypeChecker_Env.is_iface =
                          (uu___3.FStar_TypeChecker_Env.is_iface);
                        FStar_TypeChecker_Env.admit =
                          (uu___3.FStar_TypeChecker_Env.admit);
                        FStar_TypeChecker_Env.lax =
                          (uu___3.FStar_TypeChecker_Env.lax);
                        FStar_TypeChecker_Env.lax_universes =
                          (uu___3.FStar_TypeChecker_Env.lax_universes);
                        FStar_TypeChecker_Env.phase1 =
                          (uu___3.FStar_TypeChecker_Env.phase1);
                        FStar_TypeChecker_Env.failhard =
                          (uu___3.FStar_TypeChecker_Env.failhard);
                        FStar_TypeChecker_Env.nosynth =
                          (uu___3.FStar_TypeChecker_Env.nosynth);
                        FStar_TypeChecker_Env.uvar_subtyping =
                          (uu___3.FStar_TypeChecker_Env.uvar_subtyping);
                        FStar_TypeChecker_Env.intactics =
                          (uu___3.FStar_TypeChecker_Env.intactics);
                        FStar_TypeChecker_Env.tc_term =
                          (uu___3.FStar_TypeChecker_Env.tc_term);
                        FStar_TypeChecker_Env.typeof_tot_or_gtot_term =
                          (uu___3.FStar_TypeChecker_Env.typeof_tot_or_gtot_term);
                        FStar_TypeChecker_Env.universe_of =
                          (uu___3.FStar_TypeChecker_Env.universe_of);
                        FStar_TypeChecker_Env.typeof_well_typed_tot_or_gtot_term
                          =
                          (uu___3.FStar_TypeChecker_Env.typeof_well_typed_tot_or_gtot_term);
                        FStar_TypeChecker_Env.teq_nosmt_force =
                          (uu___3.FStar_TypeChecker_Env.teq_nosmt_force);
                        FStar_TypeChecker_Env.subtype_nosmt_force =
                          (uu___3.FStar_TypeChecker_Env.subtype_nosmt_force);
                        FStar_TypeChecker_Env.qtbl_name_and_index =
                          (uu___3.FStar_TypeChecker_Env.qtbl_name_and_index);
                        FStar_TypeChecker_Env.normalized_eff_names =
                          (uu___3.FStar_TypeChecker_Env.normalized_eff_names);
                        FStar_TypeChecker_Env.fv_delta_depths =
                          (uu___3.FStar_TypeChecker_Env.fv_delta_depths);
                        FStar_TypeChecker_Env.proof_ns =
                          (uu___3.FStar_TypeChecker_Env.proof_ns);
                        FStar_TypeChecker_Env.synth_hook =
                          (uu___3.FStar_TypeChecker_Env.synth_hook);
                        FStar_TypeChecker_Env.try_solve_implicits_hook =
                          (uu___3.FStar_TypeChecker_Env.try_solve_implicits_hook);
                        FStar_TypeChecker_Env.splice =
                          (uu___3.FStar_TypeChecker_Env.splice);
                        FStar_TypeChecker_Env.mpreprocess =
                          (uu___3.FStar_TypeChecker_Env.mpreprocess);
                        FStar_TypeChecker_Env.postprocess =
                          (uu___3.FStar_TypeChecker_Env.postprocess);
                        FStar_TypeChecker_Env.identifier_info =
                          (uu___3.FStar_TypeChecker_Env.identifier_info);
                        FStar_TypeChecker_Env.tc_hooks =
                          (uu___3.FStar_TypeChecker_Env.tc_hooks);
                        FStar_TypeChecker_Env.dsenv =
                          (uu___3.FStar_TypeChecker_Env.dsenv);
                        FStar_TypeChecker_Env.nbe =
                          (uu___3.FStar_TypeChecker_Env.nbe);
                        FStar_TypeChecker_Env.strict_args_tab =
                          (uu___3.FStar_TypeChecker_Env.strict_args_tab);
                        FStar_TypeChecker_Env.erasable_types_tab =
                          (uu___3.FStar_TypeChecker_Env.erasable_types_tab);
                        FStar_TypeChecker_Env.enable_defer_to_tac =
                          (uu___3.FStar_TypeChecker_Env.enable_defer_to_tac);
                        FStar_TypeChecker_Env.unif_allow_ref_guards =
                          (uu___3.FStar_TypeChecker_Env.unif_allow_ref_guards);
                        FStar_TypeChecker_Env.erase_erasable_args =
                          (uu___3.FStar_TypeChecker_Env.erase_erasable_args);
                        FStar_TypeChecker_Env.core_check =
                          (uu___3.FStar_TypeChecker_Env.core_check)
                      } in
                    let uu___3 =
                      FStar_Tactics_Monad.mk_irrelevant_goal "joined" nenv ng
                        goal_sc (rangeof g1) g1.FStar_Tactics_Types.opts
                        g1.FStar_Tactics_Types.label in
                    FStar_Tactics_Monad.op_let_Bang uu___3
                      (fun goal ->
                         let uu___4 =
                           FStar_Tactics_Monad.if_verbose
                             (fun uu___5 ->
                                let uu___6 =
                                  FStar_Tactics_Printing.goal_to_string_verbose
                                    g1 in
                                let uu___7 =
                                  FStar_Tactics_Printing.goal_to_string_verbose
                                    g2 in
                                let uu___8 =
                                  FStar_Tactics_Printing.goal_to_string_verbose
                                    goal in
                                FStar_Compiler_Util.print3
                                  "join_goals of\n(%s)\nand\n(%s)\n= (%s)\n"
                                  uu___6 uu___7 uu___8) in
                         FStar_Tactics_Monad.op_let_Bang uu___4
                           (fun uu___5 ->
                              let uu___6 =
                                set_solution g1 FStar_Syntax_Util.exp_unit in
                              FStar_Tactics_Monad.op_let_Bang uu___6
                                (fun uu___7 ->
                                   let uu___8 =
                                     set_solution g2
                                       FStar_Syntax_Util.exp_unit in
                                   FStar_Tactics_Monad.op_let_Bang uu___8
                                     (fun uu___9 ->
                                        FStar_Tactics_Monad.ret goal))))))
let (join : unit -> unit FStar_Tactics_Monad.tac) =
  fun uu___ ->
    FStar_Tactics_Monad.op_let_Bang FStar_Tactics_Monad.get
      (fun ps ->
         match ps.FStar_Tactics_Types.goals with
         | g1::g2::gs ->
             let uu___1 =
               FStar_Tactics_Monad.set
                 {
                   FStar_Tactics_Types.main_context =
                     (ps.FStar_Tactics_Types.main_context);
                   FStar_Tactics_Types.all_implicits =
                     (ps.FStar_Tactics_Types.all_implicits);
                   FStar_Tactics_Types.goals = gs;
                   FStar_Tactics_Types.smt_goals =
                     (ps.FStar_Tactics_Types.smt_goals);
                   FStar_Tactics_Types.depth = (ps.FStar_Tactics_Types.depth);
                   FStar_Tactics_Types.__dump =
                     (ps.FStar_Tactics_Types.__dump);
                   FStar_Tactics_Types.psc = (ps.FStar_Tactics_Types.psc);
                   FStar_Tactics_Types.entry_range =
                     (ps.FStar_Tactics_Types.entry_range);
                   FStar_Tactics_Types.guard_policy =
                     (ps.FStar_Tactics_Types.guard_policy);
                   FStar_Tactics_Types.freshness =
                     (ps.FStar_Tactics_Types.freshness);
                   FStar_Tactics_Types.tac_verb_dbg =
                     (ps.FStar_Tactics_Types.tac_verb_dbg);
                   FStar_Tactics_Types.local_state =
                     (ps.FStar_Tactics_Types.local_state);
                   FStar_Tactics_Types.urgency =
                     (ps.FStar_Tactics_Types.urgency)
                 } in
             FStar_Tactics_Monad.op_let_Bang uu___1
               (fun uu___2 ->
                  let uu___3 = join_goals g1 g2 in
                  FStar_Tactics_Monad.op_let_Bang uu___3
                    (fun g12 -> FStar_Tactics_Monad.add_goals [g12]))
         | uu___1 -> FStar_Tactics_Monad.fail "join: less than 2 goals")
let (set_options : Prims.string -> unit FStar_Tactics_Monad.tac) =
  fun s ->
    let uu___ =
      FStar_Tactics_Monad.op_let_Bang FStar_Tactics_Monad.cur_goal
        (fun g ->
           FStar_Options.push ();
           (let uu___3 =
              FStar_Compiler_Util.smap_copy g.FStar_Tactics_Types.opts in
            FStar_Options.set uu___3);
           (let res = FStar_Options.set_options s in
            let opts' = FStar_Options.peek () in
            FStar_Options.pop ();
            (match res with
             | FStar_Getopt.Success ->
                 let g' =
                   {
                     FStar_Tactics_Types.goal_main_env =
                       (g.FStar_Tactics_Types.goal_main_env);
                     FStar_Tactics_Types.goal_ctx_uvar =
                       (g.FStar_Tactics_Types.goal_ctx_uvar);
                     FStar_Tactics_Types.opts = opts';
                     FStar_Tactics_Types.is_guard =
                       (g.FStar_Tactics_Types.is_guard);
                     FStar_Tactics_Types.label =
                       (g.FStar_Tactics_Types.label)
                   } in
                 FStar_Tactics_Monad.replace_cur g'
             | FStar_Getopt.Error err ->
                 fail2 "Setting options `%s` failed: %s" s err
             | FStar_Getopt.Help ->
                 fail1 "Setting options `%s` failed (got `Help`?)" s))) in
    FStar_Compiler_Effect.op_Less_Bar
      (FStar_Tactics_Monad.wrap_err "set_options") uu___
let (top_env : unit -> env FStar_Tactics_Monad.tac) =
  fun uu___ ->
    FStar_Tactics_Monad.bind FStar_Tactics_Monad.get
      (fun ps ->
         FStar_Compiler_Effect.op_Less_Bar FStar_Tactics_Monad.ret
           ps.FStar_Tactics_Types.main_context)
let (lax_on : unit -> Prims.bool FStar_Tactics_Monad.tac) =
  fun uu___ ->
    FStar_Tactics_Monad.op_let_Bang FStar_Tactics_Monad.cur_goal
      (fun g ->
         let uu___1 =
           (FStar_Options.lax ()) ||
             (let uu___2 = FStar_Tactics_Types.goal_env g in
              uu___2.FStar_TypeChecker_Env.lax) in
         FStar_Tactics_Monad.ret uu___1)
let (unquote :
  FStar_Syntax_Syntax.typ ->
    FStar_Syntax_Syntax.term ->
      FStar_Syntax_Syntax.term FStar_Tactics_Monad.tac)
  =
  fun ty ->
    fun tm ->
      let uu___ =
        let uu___1 =
          FStar_Tactics_Monad.if_verbose
            (fun uu___2 ->
               let uu___3 = FStar_Syntax_Print.term_to_string tm in
               FStar_Compiler_Util.print1 "unquote: tm = %s\n" uu___3) in
        FStar_Tactics_Monad.op_let_Bang uu___1
          (fun uu___2 ->
             FStar_Tactics_Monad.op_let_Bang FStar_Tactics_Monad.cur_goal
               (fun goal ->
                  let env1 =
                    let uu___3 = FStar_Tactics_Types.goal_env goal in
                    FStar_TypeChecker_Env.set_expected_typ uu___3 ty in
                  let uu___3 = __tc_ghost env1 tm in
                  FStar_Tactics_Monad.op_let_Bang uu___3
                    (fun uu___4 ->
                       match uu___4 with
                       | (tm1, typ, guard) ->
                           let uu___5 =
                             FStar_Tactics_Monad.if_verbose
                               (fun uu___6 ->
                                  let uu___7 =
                                    FStar_Syntax_Print.term_to_string tm1 in
                                  FStar_Compiler_Util.print1
                                    "unquote: tm' = %s\n" uu___7) in
                           FStar_Tactics_Monad.op_let_Bang uu___5
                             (fun uu___6 ->
                                let uu___7 =
                                  FStar_Tactics_Monad.if_verbose
                                    (fun uu___8 ->
                                       let uu___9 =
                                         FStar_Syntax_Print.term_to_string
                                           typ in
                                       FStar_Compiler_Util.print1
                                         "unquote: typ = %s\n" uu___9) in
                                FStar_Tactics_Monad.op_let_Bang uu___7
                                  (fun uu___8 ->
                                     let uu___9 =
                                       let uu___10 =
                                         let uu___11 =
                                           should_check_goal_uvar goal in
                                         FStar_Pervasives_Native.Some uu___11 in
                                       proc_guard "unquote" env1 guard
                                         uu___10 (rangeof goal) in
                                     FStar_Tactics_Monad.op_let_Bang uu___9
                                       (fun uu___10 ->
                                          FStar_Tactics_Monad.ret tm1)))))) in
      FStar_Compiler_Effect.op_Less_Bar
        (FStar_Tactics_Monad.wrap_err "unquote") uu___
let (uvar_env :
  env ->
    FStar_Syntax_Syntax.typ FStar_Pervasives_Native.option ->
      FStar_Syntax_Syntax.term FStar_Tactics_Monad.tac)
  =
  fun env1 ->
    fun ty ->
      FStar_Tactics_Monad.op_let_Bang FStar_Tactics_Monad.get
        (fun ps ->
           let uu___ =
             match ty with
             | FStar_Pervasives_Native.Some ty1 ->
                 let env2 =
                   let uu___1 =
                     let uu___2 = FStar_Syntax_Util.type_u () in
                     FStar_Compiler_Effect.op_Bar_Greater uu___2
                       FStar_Pervasives_Native.fst in
                   FStar_TypeChecker_Env.set_expected_typ env1 uu___1 in
                 let uu___1 = __tc_ghost env2 ty1 in
                 FStar_Tactics_Monad.op_let_Bang uu___1
                   (fun uu___2 ->
                      match uu___2 with
                      | (ty2, uu___3, g) ->
                          FStar_Tactics_Monad.ret
                            (ty2, g, (ty2.FStar_Syntax_Syntax.pos)))
             | FStar_Pervasives_Native.None ->
                 let uu___1 =
                   let uu___2 =
                     let uu___3 = FStar_Syntax_Util.type_u () in
                     FStar_Compiler_Effect.op_Less_Bar
                       FStar_Pervasives_Native.fst uu___3 in
                   FStar_Tactics_Monad.new_uvar "uvar_env.2" env1 uu___2
                     FStar_Pervasives_Native.None []
                     ps.FStar_Tactics_Types.entry_range in
                 FStar_Tactics_Monad.op_let_Bang uu___1
                   (fun uu___2 ->
                      match uu___2 with
                      | (typ, uvar_typ) ->
                          FStar_Tactics_Monad.ret
                            (typ, FStar_TypeChecker_Env.trivial_guard,
                              FStar_Compiler_Range_Type.dummyRange)) in
           FStar_Tactics_Monad.op_let_Bang uu___
             (fun uu___1 ->
                match uu___1 with
                | (typ, g, r) ->
                    let uu___2 =
                      proc_guard "uvar_env_typ" env1 g
                        FStar_Pervasives_Native.None r in
                    FStar_Tactics_Monad.op_let_Bang uu___2
                      (fun uu___3 ->
                         let uu___4 =
                           FStar_Tactics_Monad.new_uvar "uvar_env" env1 typ
                             FStar_Pervasives_Native.None []
                             ps.FStar_Tactics_Types.entry_range in
                         FStar_Tactics_Monad.op_let_Bang uu___4
                           (fun uu___5 ->
                              match uu___5 with
                              | (t, uvar_t) -> FStar_Tactics_Monad.ret t))))
let (ghost_uvar_env :
  env ->
    FStar_Syntax_Syntax.typ ->
      FStar_Syntax_Syntax.term FStar_Tactics_Monad.tac)
  =
  fun env1 ->
    fun ty ->
      FStar_Tactics_Monad.op_let_Bang FStar_Tactics_Monad.get
        (fun ps ->
           let uu___ = __tc_ghost env1 ty in
           FStar_Tactics_Monad.op_let_Bang uu___
             (fun uu___1 ->
                match uu___1 with
                | (typ, uu___2, g) ->
                    let uu___3 =
                      proc_guard "ghost_uvar_env_typ" env1 g
                        FStar_Pervasives_Native.None
                        ty.FStar_Syntax_Syntax.pos in
                    FStar_Tactics_Monad.op_let_Bang uu___3
                      (fun uu___4 ->
                         let uu___5 =
                           FStar_Tactics_Monad.new_uvar "uvar_env" env1 typ
                             (FStar_Pervasives_Native.Some
                                (FStar_Syntax_Syntax.Allow_ghost
                                   "User ghost uvar")) []
                             ps.FStar_Tactics_Types.entry_range in
                         FStar_Tactics_Monad.op_let_Bang uu___5
                           (fun uu___6 ->
                              match uu___6 with
                              | (t, uvar_t) -> FStar_Tactics_Monad.ret t))))
let (fresh_universe_uvar :
  unit -> FStar_Syntax_Syntax.term FStar_Tactics_Monad.tac) =
  fun uu___ ->
    let uu___1 =
      let uu___2 = FStar_Syntax_Util.type_u () in
      FStar_Compiler_Effect.op_Bar_Greater uu___2 FStar_Pervasives_Native.fst in
    FStar_Compiler_Effect.op_Bar_Greater uu___1 FStar_Tactics_Monad.ret
let (unshelve : FStar_Syntax_Syntax.term -> unit FStar_Tactics_Monad.tac) =
  fun t ->
    let uu___ =
      FStar_Tactics_Monad.op_let_Bang FStar_Tactics_Monad.get
        (fun ps ->
           let env1 = ps.FStar_Tactics_Types.main_context in
           let opts =
             match ps.FStar_Tactics_Types.goals with
             | g::uu___1 -> g.FStar_Tactics_Types.opts
             | uu___1 -> FStar_Options.peek () in
           let uu___1 = FStar_Syntax_Util.head_and_args t in
           match uu___1 with
           | ({
                FStar_Syntax_Syntax.n = FStar_Syntax_Syntax.Tm_uvar
                  (ctx_uvar, uu___2);
                FStar_Syntax_Syntax.pos = uu___3;
                FStar_Syntax_Syntax.vars = uu___4;
                FStar_Syntax_Syntax.hash_code = uu___5;_},
              uu___6) ->
               let env2 =
                 {
                   FStar_TypeChecker_Env.solver =
                     (env1.FStar_TypeChecker_Env.solver);
                   FStar_TypeChecker_Env.range =
                     (env1.FStar_TypeChecker_Env.range);
                   FStar_TypeChecker_Env.curmodule =
                     (env1.FStar_TypeChecker_Env.curmodule);
                   FStar_TypeChecker_Env.gamma =
                     (ctx_uvar.FStar_Syntax_Syntax.ctx_uvar_gamma);
                   FStar_TypeChecker_Env.gamma_sig =
                     (env1.FStar_TypeChecker_Env.gamma_sig);
                   FStar_TypeChecker_Env.gamma_cache =
                     (env1.FStar_TypeChecker_Env.gamma_cache);
                   FStar_TypeChecker_Env.modules =
                     (env1.FStar_TypeChecker_Env.modules);
                   FStar_TypeChecker_Env.expected_typ =
                     (env1.FStar_TypeChecker_Env.expected_typ);
                   FStar_TypeChecker_Env.sigtab =
                     (env1.FStar_TypeChecker_Env.sigtab);
                   FStar_TypeChecker_Env.attrtab =
                     (env1.FStar_TypeChecker_Env.attrtab);
                   FStar_TypeChecker_Env.instantiate_imp =
                     (env1.FStar_TypeChecker_Env.instantiate_imp);
                   FStar_TypeChecker_Env.effects =
                     (env1.FStar_TypeChecker_Env.effects);
                   FStar_TypeChecker_Env.generalize =
                     (env1.FStar_TypeChecker_Env.generalize);
                   FStar_TypeChecker_Env.letrecs =
                     (env1.FStar_TypeChecker_Env.letrecs);
                   FStar_TypeChecker_Env.top_level =
                     (env1.FStar_TypeChecker_Env.top_level);
                   FStar_TypeChecker_Env.check_uvars =
                     (env1.FStar_TypeChecker_Env.check_uvars);
                   FStar_TypeChecker_Env.use_eq_strict =
                     (env1.FStar_TypeChecker_Env.use_eq_strict);
                   FStar_TypeChecker_Env.is_iface =
                     (env1.FStar_TypeChecker_Env.is_iface);
                   FStar_TypeChecker_Env.admit =
                     (env1.FStar_TypeChecker_Env.admit);
                   FStar_TypeChecker_Env.lax =
                     (env1.FStar_TypeChecker_Env.lax);
                   FStar_TypeChecker_Env.lax_universes =
                     (env1.FStar_TypeChecker_Env.lax_universes);
                   FStar_TypeChecker_Env.phase1 =
                     (env1.FStar_TypeChecker_Env.phase1);
                   FStar_TypeChecker_Env.failhard =
                     (env1.FStar_TypeChecker_Env.failhard);
                   FStar_TypeChecker_Env.nosynth =
                     (env1.FStar_TypeChecker_Env.nosynth);
                   FStar_TypeChecker_Env.uvar_subtyping =
                     (env1.FStar_TypeChecker_Env.uvar_subtyping);
                   FStar_TypeChecker_Env.intactics =
                     (env1.FStar_TypeChecker_Env.intactics);
                   FStar_TypeChecker_Env.tc_term =
                     (env1.FStar_TypeChecker_Env.tc_term);
                   FStar_TypeChecker_Env.typeof_tot_or_gtot_term =
                     (env1.FStar_TypeChecker_Env.typeof_tot_or_gtot_term);
                   FStar_TypeChecker_Env.universe_of =
                     (env1.FStar_TypeChecker_Env.universe_of);
                   FStar_TypeChecker_Env.typeof_well_typed_tot_or_gtot_term =
                     (env1.FStar_TypeChecker_Env.typeof_well_typed_tot_or_gtot_term);
                   FStar_TypeChecker_Env.teq_nosmt_force =
                     (env1.FStar_TypeChecker_Env.teq_nosmt_force);
                   FStar_TypeChecker_Env.subtype_nosmt_force =
                     (env1.FStar_TypeChecker_Env.subtype_nosmt_force);
                   FStar_TypeChecker_Env.qtbl_name_and_index =
                     (env1.FStar_TypeChecker_Env.qtbl_name_and_index);
                   FStar_TypeChecker_Env.normalized_eff_names =
                     (env1.FStar_TypeChecker_Env.normalized_eff_names);
                   FStar_TypeChecker_Env.fv_delta_depths =
                     (env1.FStar_TypeChecker_Env.fv_delta_depths);
                   FStar_TypeChecker_Env.proof_ns =
                     (env1.FStar_TypeChecker_Env.proof_ns);
                   FStar_TypeChecker_Env.synth_hook =
                     (env1.FStar_TypeChecker_Env.synth_hook);
                   FStar_TypeChecker_Env.try_solve_implicits_hook =
                     (env1.FStar_TypeChecker_Env.try_solve_implicits_hook);
                   FStar_TypeChecker_Env.splice =
                     (env1.FStar_TypeChecker_Env.splice);
                   FStar_TypeChecker_Env.mpreprocess =
                     (env1.FStar_TypeChecker_Env.mpreprocess);
                   FStar_TypeChecker_Env.postprocess =
                     (env1.FStar_TypeChecker_Env.postprocess);
                   FStar_TypeChecker_Env.identifier_info =
                     (env1.FStar_TypeChecker_Env.identifier_info);
                   FStar_TypeChecker_Env.tc_hooks =
                     (env1.FStar_TypeChecker_Env.tc_hooks);
                   FStar_TypeChecker_Env.dsenv =
                     (env1.FStar_TypeChecker_Env.dsenv);
                   FStar_TypeChecker_Env.nbe =
                     (env1.FStar_TypeChecker_Env.nbe);
                   FStar_TypeChecker_Env.strict_args_tab =
                     (env1.FStar_TypeChecker_Env.strict_args_tab);
                   FStar_TypeChecker_Env.erasable_types_tab =
                     (env1.FStar_TypeChecker_Env.erasable_types_tab);
                   FStar_TypeChecker_Env.enable_defer_to_tac =
                     (env1.FStar_TypeChecker_Env.enable_defer_to_tac);
                   FStar_TypeChecker_Env.unif_allow_ref_guards =
                     (env1.FStar_TypeChecker_Env.unif_allow_ref_guards);
                   FStar_TypeChecker_Env.erase_erasable_args =
                     (env1.FStar_TypeChecker_Env.erase_erasable_args);
                   FStar_TypeChecker_Env.core_check =
                     (env1.FStar_TypeChecker_Env.core_check)
                 } in
               let g =
                 FStar_Tactics_Types.mk_goal env2 ctx_uvar opts false "" in
               let g1 = bnorm_goal g in FStar_Tactics_Monad.add_goals [g1]
           | uu___2 -> FStar_Tactics_Monad.fail "not a uvar") in
    FStar_Compiler_Effect.op_Less_Bar
      (FStar_Tactics_Monad.wrap_err "unshelve") uu___
let (tac_and :
  Prims.bool FStar_Tactics_Monad.tac ->
    Prims.bool FStar_Tactics_Monad.tac -> Prims.bool FStar_Tactics_Monad.tac)
  =
  fun t1 ->
    fun t2 ->
      let comp =
        FStar_Tactics_Monad.op_let_Bang t1
          (fun uu___ ->
             if uu___
             then
               FStar_Tactics_Monad.op_let_Bang t2
                 (fun uu___1 ->
                    if uu___1
                    then FStar_Tactics_Monad.ret true
                    else FStar_Tactics_Monad.fail "")
             else FStar_Tactics_Monad.fail "") in
      let uu___ = FStar_Tactics_Monad.trytac comp in
      FStar_Tactics_Monad.op_let_Bang uu___
        (fun uu___1 ->
           match uu___1 with
           | FStar_Pervasives_Native.Some (true) ->
               FStar_Tactics_Monad.ret true
           | FStar_Pervasives_Native.Some (false) -> failwith "impossible"
           | FStar_Pervasives_Native.None -> FStar_Tactics_Monad.ret false)
let (match_env :
  env ->
    FStar_Syntax_Syntax.term ->
      FStar_Syntax_Syntax.term -> Prims.bool FStar_Tactics_Monad.tac)
  =
  fun e ->
    fun t1 ->
      fun t2 ->
        let uu___ =
          FStar_Tactics_Monad.op_let_Bang FStar_Tactics_Monad.get
            (fun ps ->
               let uu___1 = __tc e t1 in
               FStar_Tactics_Monad.op_let_Bang uu___1
                 (fun uu___2 ->
                    match uu___2 with
                    | (t11, ty1, g1) ->
                        let uu___3 = __tc e t2 in
                        FStar_Tactics_Monad.op_let_Bang uu___3
                          (fun uu___4 ->
                             match uu___4 with
                             | (t21, ty2, g2) ->
                                 let uu___5 =
                                   proc_guard "match_env g1" e g1
                                     FStar_Pervasives_Native.None
                                     ps.FStar_Tactics_Types.entry_range in
                                 FStar_Tactics_Monad.op_let_Bang uu___5
                                   (fun uu___6 ->
                                      let uu___7 =
                                        proc_guard "match_env g2" e g2
                                          FStar_Pervasives_Native.None
                                          ps.FStar_Tactics_Types.entry_range in
                                      FStar_Tactics_Monad.op_let_Bang uu___7
                                        (fun uu___8 ->
                                           let must_tot = true in
                                           let uu___9 =
                                             do_match must_tot e ty1 ty2 in
                                           let uu___10 =
                                             do_match must_tot e t11 t21 in
                                           tac_and uu___9 uu___10))))) in
        FStar_Compiler_Effect.op_Less_Bar
          (FStar_Tactics_Monad.wrap_err "match_env") uu___
let (unify_env :
  env ->
    FStar_Syntax_Syntax.term ->
      FStar_Syntax_Syntax.term -> Prims.bool FStar_Tactics_Monad.tac)
  =
  fun e ->
    fun t1 ->
      fun t2 ->
        let uu___ =
          FStar_Tactics_Monad.op_let_Bang FStar_Tactics_Monad.get
            (fun ps ->
               let uu___1 = __tc e t1 in
               FStar_Tactics_Monad.op_let_Bang uu___1
                 (fun uu___2 ->
                    match uu___2 with
                    | (t11, ty1, g1) ->
                        let uu___3 = __tc e t2 in
                        FStar_Tactics_Monad.op_let_Bang uu___3
                          (fun uu___4 ->
                             match uu___4 with
                             | (t21, ty2, g2) ->
                                 let uu___5 =
                                   proc_guard "unify_env g1" e g1
                                     FStar_Pervasives_Native.None
                                     ps.FStar_Tactics_Types.entry_range in
                                 FStar_Tactics_Monad.op_let_Bang uu___5
                                   (fun uu___6 ->
                                      let uu___7 =
                                        proc_guard "unify_env g2" e g2
                                          FStar_Pervasives_Native.None
                                          ps.FStar_Tactics_Types.entry_range in
                                      FStar_Tactics_Monad.op_let_Bang uu___7
                                        (fun uu___8 ->
                                           let must_tot = true in
                                           let uu___9 =
                                             do_unify must_tot e ty1 ty2 in
                                           let uu___10 =
                                             do_unify must_tot e t11 t21 in
                                           tac_and uu___9 uu___10))))) in
        FStar_Compiler_Effect.op_Less_Bar
          (FStar_Tactics_Monad.wrap_err "unify_env") uu___
let (unify_guard_env :
  env ->
    FStar_Syntax_Syntax.term ->
      FStar_Syntax_Syntax.term -> Prims.bool FStar_Tactics_Monad.tac)
  =
  fun e ->
    fun t1 ->
      fun t2 ->
        let uu___ =
          FStar_Tactics_Monad.op_let_Bang FStar_Tactics_Monad.get
            (fun ps ->
               let uu___1 = __tc e t1 in
               FStar_Tactics_Monad.op_let_Bang uu___1
                 (fun uu___2 ->
                    match uu___2 with
                    | (t11, ty1, g1) ->
                        let uu___3 = __tc e t2 in
                        FStar_Tactics_Monad.op_let_Bang uu___3
                          (fun uu___4 ->
                             match uu___4 with
                             | (t21, ty2, g2) ->
                                 let uu___5 =
                                   proc_guard "unify_guard_env g1" e g1
                                     FStar_Pervasives_Native.None
                                     ps.FStar_Tactics_Types.entry_range in
                                 FStar_Tactics_Monad.op_let_Bang uu___5
                                   (fun uu___6 ->
                                      let uu___7 =
                                        proc_guard "unify_guard_env g2" e g2
                                          FStar_Pervasives_Native.None
                                          ps.FStar_Tactics_Types.entry_range in
                                      FStar_Tactics_Monad.op_let_Bang uu___7
                                        (fun uu___8 ->
                                           let must_tot = true in
                                           let uu___9 =
                                             do_unify_maybe_guards true
                                               must_tot e ty1 ty2 in
                                           FStar_Tactics_Monad.op_let_Bang
                                             uu___9
                                             (fun uu___10 ->
                                                match uu___10 with
                                                | FStar_Pervasives_Native.None
                                                    ->
                                                    FStar_Tactics_Monad.ret
                                                      false
                                                | FStar_Pervasives_Native.Some
                                                    g11 ->
                                                    let uu___11 =
                                                      do_unify_maybe_guards
                                                        true must_tot e t11
                                                        t21 in
                                                    FStar_Tactics_Monad.op_let_Bang
                                                      uu___11
                                                      (fun uu___12 ->
                                                         match uu___12 with
                                                         | FStar_Pervasives_Native.None
                                                             ->
                                                             FStar_Tactics_Monad.ret
                                                               false
                                                         | FStar_Pervasives_Native.Some
                                                             g21 ->
                                                             let formula =
                                                               let uu___13 =
                                                                 guard_formula
                                                                   g11 in
                                                               let uu___14 =
                                                                 guard_formula
                                                                   g21 in
                                                               FStar_Syntax_Util.mk_conj
                                                                 uu___13
                                                                 uu___14 in
                                                             let uu___13 =
                                                               FStar_Tactics_Monad.goal_of_guard
                                                                 "unify_guard_env.g2"
                                                                 e formula
                                                                 FStar_Pervasives_Native.None
                                                                 ps.FStar_Tactics_Types.entry_range in
                                                             FStar_Tactics_Monad.op_let_Bang
                                                               uu___13
                                                               (fun goal ->
                                                                  let uu___14
                                                                    =
                                                                    FStar_Tactics_Monad.push_goals
                                                                    [goal] in
                                                                  FStar_Tactics_Monad.op_let_Bang
                                                                    uu___14
                                                                    (
                                                                    fun
                                                                    uu___15
                                                                    ->
                                                                    FStar_Tactics_Monad.ret
                                                                    true))))))))) in
        FStar_Compiler_Effect.op_Less_Bar
          (FStar_Tactics_Monad.wrap_err "unify_guard_env") uu___
let (launch_process :
  Prims.string ->
    Prims.string Prims.list ->
      Prims.string -> Prims.string FStar_Tactics_Monad.tac)
  =
  fun prog ->
    fun args ->
      fun input ->
        FStar_Tactics_Monad.op_let_Bang FStar_Tactics_Monad.idtac
          (fun uu___ ->
             let uu___1 = FStar_Options.unsafe_tactic_exec () in
             if uu___1
             then
               let s =
                 FStar_Compiler_Util.run_process "tactic_launch" prog args
                   (FStar_Pervasives_Native.Some input) in
               FStar_Tactics_Monad.ret s
             else
               FStar_Tactics_Monad.fail
                 "launch_process: will not run anything unless --unsafe_tactic_exec is provided")
let (fresh_bv_named :
  Prims.string -> FStar_Syntax_Syntax.bv FStar_Tactics_Monad.tac) =
  fun nm ->
    FStar_Tactics_Monad.op_let_Bang FStar_Tactics_Monad.idtac
      (fun uu___ ->
         let uu___1 =
           FStar_Syntax_Syntax.gen_bv nm FStar_Pervasives_Native.None
             FStar_Syntax_Syntax.tun in
         FStar_Tactics_Monad.ret uu___1)
let (change : FStar_Syntax_Syntax.typ -> unit FStar_Tactics_Monad.tac) =
  fun ty ->
    let uu___ =
      let uu___1 =
        FStar_Tactics_Monad.if_verbose
          (fun uu___2 ->
             let uu___3 = FStar_Syntax_Print.term_to_string ty in
             FStar_Compiler_Util.print1 "change: ty = %s\n" uu___3) in
      FStar_Tactics_Monad.op_let_Bang uu___1
        (fun uu___2 ->
           FStar_Tactics_Monad.op_let_Bang FStar_Tactics_Monad.cur_goal
             (fun g ->
                let uu___3 =
                  let uu___4 = FStar_Tactics_Types.goal_env g in
                  __tc uu___4 ty in
                FStar_Tactics_Monad.op_let_Bang uu___3
                  (fun uu___4 ->
                     match uu___4 with
                     | (ty1, uu___5, guard) ->
                         let uu___6 =
                           let uu___7 = FStar_Tactics_Types.goal_env g in
                           let uu___8 =
                             let uu___9 = should_check_goal_uvar g in
                             FStar_Pervasives_Native.Some uu___9 in
                           proc_guard "change" uu___7 guard uu___8
                             (rangeof g) in
                         FStar_Tactics_Monad.op_let_Bang uu___6
                           (fun uu___7 ->
                              let must_tot = true in
                              let uu___8 =
                                let uu___9 = FStar_Tactics_Types.goal_env g in
                                let uu___10 = FStar_Tactics_Types.goal_type g in
                                do_unify must_tot uu___9 uu___10 ty1 in
                              FStar_Tactics_Monad.op_let_Bang uu___8
                                (fun bb ->
                                   if bb
                                   then
                                     let uu___9 = goal_with_type g ty1 in
                                     FStar_Tactics_Monad.replace_cur uu___9
                                   else
                                     (let steps =
                                        [FStar_TypeChecker_Env.AllowUnboundUniverses;
                                        FStar_TypeChecker_Env.UnfoldUntil
                                          FStar_Syntax_Syntax.delta_constant;
                                        FStar_TypeChecker_Env.Primops] in
                                      let ng =
                                        let uu___10 =
                                          FStar_Tactics_Types.goal_env g in
                                        let uu___11 =
                                          FStar_Tactics_Types.goal_type g in
                                        normalize steps uu___10 uu___11 in
                                      let nty =
                                        let uu___10 =
                                          FStar_Tactics_Types.goal_env g in
                                        normalize steps uu___10 ty1 in
                                      let uu___10 =
                                        let uu___11 =
                                          FStar_Tactics_Types.goal_env g in
                                        do_unify must_tot uu___11 ng nty in
                                      FStar_Tactics_Monad.op_let_Bang uu___10
                                        (fun b ->
                                           if b
                                           then
                                             let uu___11 =
                                               goal_with_type g ty1 in
                                             FStar_Tactics_Monad.replace_cur
                                               uu___11
                                           else
                                             FStar_Tactics_Monad.fail
                                               "not convertible"))))))) in
    FStar_Compiler_Effect.op_Less_Bar (FStar_Tactics_Monad.wrap_err "change")
      uu___
let (failwhen : Prims.bool -> Prims.string -> unit FStar_Tactics_Monad.tac) =
  fun b ->
    fun msg ->
      if b then FStar_Tactics_Monad.fail msg else FStar_Tactics_Monad.ret ()
let (t_destruct :
  FStar_Syntax_Syntax.term ->
    (FStar_Syntax_Syntax.fv * FStar_BigInt.t) Prims.list
      FStar_Tactics_Monad.tac)
  =
  fun s_tm ->
    let uu___ =
      FStar_Tactics_Monad.op_let_Bang FStar_Tactics_Monad.cur_goal
        (fun g ->
           let uu___1 =
             let uu___2 = FStar_Tactics_Types.goal_env g in __tc uu___2 s_tm in
           FStar_Tactics_Monad.op_let_Bang uu___1
             (fun uu___2 ->
                match uu___2 with
                | (s_tm1, s_ty, guard) ->
                    let uu___3 =
                      let uu___4 = FStar_Tactics_Types.goal_env g in
                      let uu___5 =
                        let uu___6 = should_check_goal_uvar g in
                        FStar_Pervasives_Native.Some uu___6 in
                      proc_guard "destruct" uu___4 guard uu___5 (rangeof g) in
                    FStar_Tactics_Monad.op_let_Bang uu___3
                      (fun uu___4 ->
                         let s_ty1 =
                           let uu___5 = FStar_Tactics_Types.goal_env g in
                           FStar_TypeChecker_Normalize.normalize
                             [FStar_TypeChecker_Env.UnfoldTac;
                             FStar_TypeChecker_Env.Weak;
                             FStar_TypeChecker_Env.HNF;
                             FStar_TypeChecker_Env.UnfoldUntil
                               FStar_Syntax_Syntax.delta_constant] uu___5
                             s_ty in
                         let uu___5 =
                           let uu___6 = FStar_Syntax_Util.unrefine s_ty1 in
                           FStar_Syntax_Util.head_and_args_full uu___6 in
                         match uu___5 with
                         | (h, args) ->
                             let uu___6 =
                               let uu___7 =
                                 let uu___8 = FStar_Syntax_Subst.compress h in
                                 uu___8.FStar_Syntax_Syntax.n in
                               match uu___7 with
                               | FStar_Syntax_Syntax.Tm_fvar fv ->
                                   FStar_Tactics_Monad.ret (fv, [])
                               | FStar_Syntax_Syntax.Tm_uinst (h', us) ->
                                   let uu___8 =
                                     let uu___9 =
                                       FStar_Syntax_Subst.compress h' in
                                     uu___9.FStar_Syntax_Syntax.n in
                                   (match uu___8 with
                                    | FStar_Syntax_Syntax.Tm_fvar fv ->
                                        FStar_Tactics_Monad.ret (fv, us)
                                    | uu___9 ->
                                        failwith
                                          "impossible: uinst over something that's not an fvar")
                               | uu___8 ->
                                   FStar_Tactics_Monad.fail
                                     "type is not an fv" in
                             FStar_Tactics_Monad.op_let_Bang uu___6
                               (fun uu___7 ->
                                  match uu___7 with
                                  | (fv, a_us) ->
                                      let t_lid =
                                        FStar_Syntax_Syntax.lid_of_fv fv in
                                      let uu___8 =
                                        let uu___9 =
                                          FStar_Tactics_Types.goal_env g in
                                        FStar_TypeChecker_Env.lookup_sigelt
                                          uu___9 t_lid in
                                      (match uu___8 with
                                       | FStar_Pervasives_Native.None ->
                                           FStar_Tactics_Monad.fail
                                             "type not found in environment"
                                       | FStar_Pervasives_Native.Some se ->
                                           (match se.FStar_Syntax_Syntax.sigel
                                            with
                                            | FStar_Syntax_Syntax.Sig_inductive_typ
                                                {
                                                  FStar_Syntax_Syntax.lid =
                                                    uu___9;
                                                  FStar_Syntax_Syntax.us =
                                                    t_us;
                                                  FStar_Syntax_Syntax.params
                                                    = t_ps;
                                                  FStar_Syntax_Syntax.num_uniform_params
                                                    = uu___10;
                                                  FStar_Syntax_Syntax.t =
                                                    t_ty;
                                                  FStar_Syntax_Syntax.mutuals
                                                    = mut;
                                                  FStar_Syntax_Syntax.ds =
                                                    c_lids;_}
                                                ->
                                                let erasable =
                                                  FStar_Syntax_Util.has_attribute
                                                    se.FStar_Syntax_Syntax.sigattrs
                                                    FStar_Parser_Const.erasable_attr in
                                                let uu___11 =
                                                  let uu___12 =
                                                    erasable &&
                                                      (let uu___13 =
                                                         FStar_Tactics_Types.is_irrelevant
                                                           g in
                                                       Prims.op_Negation
                                                         uu___13) in
                                                  failwhen uu___12
                                                    "cannot destruct erasable type to solve proof-relevant goal" in
                                                FStar_Tactics_Monad.op_let_Bang
                                                  uu___11
                                                  (fun uu___12 ->
                                                     let uu___13 =
                                                       failwhen
                                                         ((FStar_Compiler_List.length
                                                             a_us)
                                                            <>
                                                            (FStar_Compiler_List.length
                                                               t_us))
                                                         "t_us don't match?" in
                                                     FStar_Tactics_Monad.op_let_Bang
                                                       uu___13
                                                       (fun uu___14 ->
                                                          let uu___15 =
                                                            FStar_Syntax_Subst.open_term
                                                              t_ps t_ty in
                                                          match uu___15 with
                                                          | (t_ps1, t_ty1) ->
                                                              let uu___16 =
                                                                FStar_Tactics_Monad.mapM
                                                                  (fun c_lid
                                                                    ->
                                                                    let uu___17
                                                                    =
                                                                    let uu___18
                                                                    =
                                                                    FStar_Tactics_Types.goal_env
                                                                    g in
                                                                    FStar_TypeChecker_Env.lookup_sigelt
                                                                    uu___18
                                                                    c_lid in
                                                                    match uu___17
                                                                    with
                                                                    | 
                                                                    FStar_Pervasives_Native.None
                                                                    ->
                                                                    FStar_Tactics_Monad.fail
                                                                    "ctor not found?"
                                                                    | 
                                                                    FStar_Pervasives_Native.Some
                                                                    se1 ->
                                                                    (match 
                                                                    se1.FStar_Syntax_Syntax.sigel
                                                                    with
                                                                    | 
                                                                    FStar_Syntax_Syntax.Sig_datacon
                                                                    {
                                                                    FStar_Syntax_Syntax.lid1
                                                                    = uu___18;
                                                                    FStar_Syntax_Syntax.us1
                                                                    = c_us;
                                                                    FStar_Syntax_Syntax.t1
                                                                    = c_ty;
                                                                    FStar_Syntax_Syntax.ty_lid
                                                                    = uu___19;
                                                                    FStar_Syntax_Syntax.num_ty_params
                                                                    = nparam;
                                                                    FStar_Syntax_Syntax.mutuals1
                                                                    = mut1;_}
                                                                    ->
                                                                    let fv1 =
                                                                    FStar_Syntax_Syntax.lid_as_fv
                                                                    c_lid
                                                                    (FStar_Pervasives_Native.Some
                                                                    FStar_Syntax_Syntax.Data_ctor) in
                                                                    let uu___20
                                                                    =
                                                                    failwhen
                                                                    ((FStar_Compiler_List.length
                                                                    a_us) <>
                                                                    (FStar_Compiler_List.length
                                                                    c_us))
                                                                    "t_us don't match?" in
                                                                    FStar_Tactics_Monad.op_let_Bang
                                                                    uu___20
                                                                    (fun
                                                                    uu___21
                                                                    ->
                                                                    let s =
                                                                    FStar_TypeChecker_Env.mk_univ_subst
                                                                    c_us a_us in
                                                                    let c_ty1
                                                                    =
                                                                    FStar_Syntax_Subst.subst
                                                                    s c_ty in
                                                                    let uu___22
                                                                    =
                                                                    FStar_TypeChecker_Env.inst_tscheme
                                                                    (c_us,
                                                                    c_ty1) in
                                                                    match uu___22
                                                                    with
                                                                    | 
                                                                    (c_us1,
                                                                    c_ty2) ->
                                                                    let uu___23
                                                                    =
                                                                    FStar_Syntax_Util.arrow_formals_comp
                                                                    c_ty2 in
                                                                    (match uu___23
                                                                    with
                                                                    | 
                                                                    (bs,
                                                                    comp) ->
                                                                    let uu___24
                                                                    =
                                                                    let rename_bv
                                                                    bv =
                                                                    let ppname
                                                                    =
                                                                    bv.FStar_Syntax_Syntax.ppname in
                                                                    let ppname1
                                                                    =
                                                                    let uu___25
                                                                    =
                                                                    let uu___26
                                                                    =
                                                                    let uu___27
                                                                    =
                                                                    FStar_Ident.string_of_id
                                                                    ppname in
                                                                    Prims.op_Hat
                                                                    "a"
                                                                    uu___27 in
                                                                    let uu___27
                                                                    =
                                                                    FStar_Ident.range_of_id
                                                                    ppname in
                                                                    (uu___26,
                                                                    uu___27) in
                                                                    FStar_Ident.mk_ident
                                                                    uu___25 in
                                                                    FStar_Syntax_Syntax.freshen_bv
                                                                    {
                                                                    FStar_Syntax_Syntax.ppname
                                                                    = ppname1;
                                                                    FStar_Syntax_Syntax.index
                                                                    =
                                                                    (bv.FStar_Syntax_Syntax.index);
                                                                    FStar_Syntax_Syntax.sort
                                                                    =
                                                                    (bv.FStar_Syntax_Syntax.sort)
                                                                    } in
                                                                    let bs' =
                                                                    FStar_Compiler_List.map
                                                                    (fun b ->
                                                                    let uu___25
                                                                    =
                                                                    rename_bv
                                                                    b.FStar_Syntax_Syntax.binder_bv in
                                                                    {
                                                                    FStar_Syntax_Syntax.binder_bv
                                                                    = uu___25;
                                                                    FStar_Syntax_Syntax.binder_qual
                                                                    =
                                                                    (b.FStar_Syntax_Syntax.binder_qual);
                                                                    FStar_Syntax_Syntax.binder_positivity
                                                                    =
                                                                    (b.FStar_Syntax_Syntax.binder_positivity);
                                                                    FStar_Syntax_Syntax.binder_attrs
                                                                    =
                                                                    (b.FStar_Syntax_Syntax.binder_attrs)
                                                                    }) bs in
                                                                    let subst
                                                                    =
                                                                    FStar_Compiler_List.map2
                                                                    (fun
                                                                    uu___25
                                                                    ->
                                                                    fun
                                                                    uu___26
                                                                    ->
                                                                    match 
                                                                    (uu___25,
                                                                    uu___26)
                                                                    with
                                                                    | 
                                                                    ({
                                                                    FStar_Syntax_Syntax.binder_bv
                                                                    = bv;
                                                                    FStar_Syntax_Syntax.binder_qual
                                                                    = uu___27;
                                                                    FStar_Syntax_Syntax.binder_positivity
                                                                    = uu___28;
                                                                    FStar_Syntax_Syntax.binder_attrs
                                                                    = uu___29;_},
                                                                    {
                                                                    FStar_Syntax_Syntax.binder_bv
                                                                    = bv';
                                                                    FStar_Syntax_Syntax.binder_qual
                                                                    = uu___30;
                                                                    FStar_Syntax_Syntax.binder_positivity
                                                                    = uu___31;
                                                                    FStar_Syntax_Syntax.binder_attrs
                                                                    = uu___32;_})
                                                                    ->
                                                                    let uu___33
                                                                    =
                                                                    let uu___34
                                                                    =
                                                                    FStar_Syntax_Syntax.bv_to_name
                                                                    bv' in
                                                                    (bv,
                                                                    uu___34) in
                                                                    FStar_Syntax_Syntax.NT
                                                                    uu___33)
                                                                    bs bs' in
                                                                    let uu___25
                                                                    =
                                                                    FStar_Syntax_Subst.subst_binders
                                                                    subst bs' in
                                                                    let uu___26
                                                                    =
                                                                    FStar_Syntax_Subst.subst_comp
                                                                    subst
                                                                    comp in
                                                                    (uu___25,
                                                                    uu___26) in
                                                                    (match uu___24
                                                                    with
                                                                    | 
                                                                    (bs1,
                                                                    comp1) ->
                                                                    let uu___25
                                                                    =
                                                                    FStar_Compiler_List.splitAt
                                                                    nparam
                                                                    bs1 in
                                                                    (match uu___25
                                                                    with
                                                                    | 
                                                                    (d_ps,
                                                                    bs2) ->
                                                                    let uu___26
                                                                    =
                                                                    let uu___27
                                                                    =
                                                                    let uu___28
                                                                    =
                                                                    FStar_Syntax_Util.is_total_comp
                                                                    comp1 in
                                                                    Prims.op_Negation
                                                                    uu___28 in
                                                                    failwhen
                                                                    uu___27
                                                                    "not total?" in
                                                                    FStar_Tactics_Monad.op_let_Bang
                                                                    uu___26
                                                                    (fun
                                                                    uu___27
                                                                    ->
                                                                    let mk_pat
                                                                    p =
                                                                    {
                                                                    FStar_Syntax_Syntax.v
                                                                    = p;
                                                                    FStar_Syntax_Syntax.p
                                                                    =
                                                                    (s_tm1.FStar_Syntax_Syntax.pos)
                                                                    } in
                                                                    let is_imp
                                                                    uu___28 =
                                                                    match uu___28
                                                                    with
                                                                    | 
                                                                    FStar_Pervasives_Native.Some
                                                                    (FStar_Syntax_Syntax.Implicit
                                                                    uu___29)
                                                                    -> true
                                                                    | 
                                                                    uu___29
                                                                    -> false in
                                                                    let uu___28
                                                                    =
                                                                    FStar_Compiler_List.splitAt
                                                                    nparam
                                                                    args in
                                                                    match uu___28
                                                                    with
                                                                    | 
                                                                    (a_ps,
                                                                    a_is) ->
                                                                    let uu___29
                                                                    =
                                                                    failwhen
                                                                    ((FStar_Compiler_List.length
                                                                    a_ps) <>
                                                                    (FStar_Compiler_List.length
                                                                    d_ps))
                                                                    "params not match?" in
                                                                    FStar_Tactics_Monad.op_let_Bang
                                                                    uu___29
                                                                    (fun
                                                                    uu___30
                                                                    ->
                                                                    let d_ps_a_ps
                                                                    =
                                                                    FStar_Compiler_List.zip
                                                                    d_ps a_ps in
                                                                    let subst
                                                                    =
                                                                    FStar_Compiler_List.map
                                                                    (fun
                                                                    uu___31
                                                                    ->
                                                                    match uu___31
                                                                    with
                                                                    | 
                                                                    ({
                                                                    FStar_Syntax_Syntax.binder_bv
                                                                    = bv;
                                                                    FStar_Syntax_Syntax.binder_qual
                                                                    = uu___32;
                                                                    FStar_Syntax_Syntax.binder_positivity
                                                                    = uu___33;
                                                                    FStar_Syntax_Syntax.binder_attrs
                                                                    = uu___34;_},
                                                                    (t,
                                                                    uu___35))
                                                                    ->
                                                                    FStar_Syntax_Syntax.NT
                                                                    (bv, t))
                                                                    d_ps_a_ps in
                                                                    let bs3 =
                                                                    FStar_Syntax_Subst.subst_binders
                                                                    subst bs2 in
                                                                    let subpats_1
                                                                    =
                                                                    FStar_Compiler_List.map
                                                                    (fun
                                                                    uu___31
                                                                    ->
                                                                    match uu___31
                                                                    with
                                                                    | 
                                                                    ({
                                                                    FStar_Syntax_Syntax.binder_bv
                                                                    = bv;
                                                                    FStar_Syntax_Syntax.binder_qual
                                                                    = uu___32;
                                                                    FStar_Syntax_Syntax.binder_positivity
                                                                    = uu___33;
                                                                    FStar_Syntax_Syntax.binder_attrs
                                                                    = uu___34;_},
                                                                    (t,
                                                                    uu___35))
                                                                    ->
                                                                    ((mk_pat
                                                                    (FStar_Syntax_Syntax.Pat_dot_term
                                                                    (FStar_Pervasives_Native.Some
                                                                    t))),
                                                                    true))
                                                                    d_ps_a_ps in
                                                                    let subpats_2
                                                                    =
                                                                    FStar_Compiler_List.map
                                                                    (fun
                                                                    uu___31
                                                                    ->
                                                                    match uu___31
                                                                    with
                                                                    | 
                                                                    {
                                                                    FStar_Syntax_Syntax.binder_bv
                                                                    = bv;
                                                                    FStar_Syntax_Syntax.binder_qual
                                                                    = bq;
                                                                    FStar_Syntax_Syntax.binder_positivity
                                                                    = uu___32;
                                                                    FStar_Syntax_Syntax.binder_attrs
                                                                    = uu___33;_}
                                                                    ->
                                                                    ((mk_pat
                                                                    (FStar_Syntax_Syntax.Pat_var
                                                                    bv)),
                                                                    (is_imp
                                                                    bq))) bs3 in
                                                                    let subpats
                                                                    =
                                                                    FStar_Compiler_List.op_At
                                                                    subpats_1
                                                                    subpats_2 in
                                                                    let pat =
                                                                    mk_pat
                                                                    (FStar_Syntax_Syntax.Pat_cons
                                                                    (fv1,
                                                                    (FStar_Pervasives_Native.Some
                                                                    a_us),
                                                                    subpats)) in
                                                                    let env1
                                                                    =
                                                                    FStar_Tactics_Types.goal_env
                                                                    g in
                                                                    let cod =
                                                                    FStar_Tactics_Types.goal_type
                                                                    g in
                                                                    let equ =
                                                                    env1.FStar_TypeChecker_Env.universe_of
                                                                    env1
                                                                    s_ty1 in
                                                                    let uu___31
                                                                    =
                                                                    FStar_TypeChecker_TcTerm.tc_pat
                                                                    {
                                                                    FStar_TypeChecker_Env.solver
                                                                    =
                                                                    (env1.FStar_TypeChecker_Env.solver);
                                                                    FStar_TypeChecker_Env.range
                                                                    =
                                                                    (env1.FStar_TypeChecker_Env.range);
                                                                    FStar_TypeChecker_Env.curmodule
                                                                    =
                                                                    (env1.FStar_TypeChecker_Env.curmodule);
                                                                    FStar_TypeChecker_Env.gamma
                                                                    =
                                                                    (env1.FStar_TypeChecker_Env.gamma);
                                                                    FStar_TypeChecker_Env.gamma_sig
                                                                    =
                                                                    (env1.FStar_TypeChecker_Env.gamma_sig);
                                                                    FStar_TypeChecker_Env.gamma_cache
                                                                    =
                                                                    (env1.FStar_TypeChecker_Env.gamma_cache);
                                                                    FStar_TypeChecker_Env.modules
                                                                    =
                                                                    (env1.FStar_TypeChecker_Env.modules);
                                                                    FStar_TypeChecker_Env.expected_typ
                                                                    =
                                                                    (env1.FStar_TypeChecker_Env.expected_typ);
                                                                    FStar_TypeChecker_Env.sigtab
                                                                    =
                                                                    (env1.FStar_TypeChecker_Env.sigtab);
                                                                    FStar_TypeChecker_Env.attrtab
                                                                    =
                                                                    (env1.FStar_TypeChecker_Env.attrtab);
                                                                    FStar_TypeChecker_Env.instantiate_imp
                                                                    =
                                                                    (env1.FStar_TypeChecker_Env.instantiate_imp);
                                                                    FStar_TypeChecker_Env.effects
                                                                    =
                                                                    (env1.FStar_TypeChecker_Env.effects);
                                                                    FStar_TypeChecker_Env.generalize
                                                                    =
                                                                    (env1.FStar_TypeChecker_Env.generalize);
                                                                    FStar_TypeChecker_Env.letrecs
                                                                    =
                                                                    (env1.FStar_TypeChecker_Env.letrecs);
                                                                    FStar_TypeChecker_Env.top_level
                                                                    =
                                                                    (env1.FStar_TypeChecker_Env.top_level);
                                                                    FStar_TypeChecker_Env.check_uvars
                                                                    =
                                                                    (env1.FStar_TypeChecker_Env.check_uvars);
                                                                    FStar_TypeChecker_Env.use_eq_strict
                                                                    =
                                                                    (env1.FStar_TypeChecker_Env.use_eq_strict);
                                                                    FStar_TypeChecker_Env.is_iface
                                                                    =
                                                                    (env1.FStar_TypeChecker_Env.is_iface);
                                                                    FStar_TypeChecker_Env.admit
                                                                    =
                                                                    (env1.FStar_TypeChecker_Env.admit);
                                                                    FStar_TypeChecker_Env.lax
                                                                    = true;
                                                                    FStar_TypeChecker_Env.lax_universes
                                                                    =
                                                                    (env1.FStar_TypeChecker_Env.lax_universes);
                                                                    FStar_TypeChecker_Env.phase1
                                                                    =
                                                                    (env1.FStar_TypeChecker_Env.phase1);
                                                                    FStar_TypeChecker_Env.failhard
                                                                    =
                                                                    (env1.FStar_TypeChecker_Env.failhard);
                                                                    FStar_TypeChecker_Env.nosynth
                                                                    =
                                                                    (env1.FStar_TypeChecker_Env.nosynth);
                                                                    FStar_TypeChecker_Env.uvar_subtyping
                                                                    =
                                                                    (env1.FStar_TypeChecker_Env.uvar_subtyping);
                                                                    FStar_TypeChecker_Env.intactics
                                                                    =
                                                                    (env1.FStar_TypeChecker_Env.intactics);
                                                                    FStar_TypeChecker_Env.tc_term
                                                                    =
                                                                    (env1.FStar_TypeChecker_Env.tc_term);
                                                                    FStar_TypeChecker_Env.typeof_tot_or_gtot_term
                                                                    =
                                                                    (env1.FStar_TypeChecker_Env.typeof_tot_or_gtot_term);
                                                                    FStar_TypeChecker_Env.universe_of
                                                                    =
                                                                    (env1.FStar_TypeChecker_Env.universe_of);
                                                                    FStar_TypeChecker_Env.typeof_well_typed_tot_or_gtot_term
                                                                    =
                                                                    (env1.FStar_TypeChecker_Env.typeof_well_typed_tot_or_gtot_term);
                                                                    FStar_TypeChecker_Env.teq_nosmt_force
                                                                    =
                                                                    (env1.FStar_TypeChecker_Env.teq_nosmt_force);
                                                                    FStar_TypeChecker_Env.subtype_nosmt_force
                                                                    =
                                                                    (env1.FStar_TypeChecker_Env.subtype_nosmt_force);
                                                                    FStar_TypeChecker_Env.qtbl_name_and_index
                                                                    =
                                                                    (env1.FStar_TypeChecker_Env.qtbl_name_and_index);
                                                                    FStar_TypeChecker_Env.normalized_eff_names
                                                                    =
                                                                    (env1.FStar_TypeChecker_Env.normalized_eff_names);
                                                                    FStar_TypeChecker_Env.fv_delta_depths
                                                                    =
                                                                    (env1.FStar_TypeChecker_Env.fv_delta_depths);
                                                                    FStar_TypeChecker_Env.proof_ns
                                                                    =
                                                                    (env1.FStar_TypeChecker_Env.proof_ns);
                                                                    FStar_TypeChecker_Env.synth_hook
                                                                    =
                                                                    (env1.FStar_TypeChecker_Env.synth_hook);
                                                                    FStar_TypeChecker_Env.try_solve_implicits_hook
                                                                    =
                                                                    (env1.FStar_TypeChecker_Env.try_solve_implicits_hook);
                                                                    FStar_TypeChecker_Env.splice
                                                                    =
                                                                    (env1.FStar_TypeChecker_Env.splice);
                                                                    FStar_TypeChecker_Env.mpreprocess
                                                                    =
                                                                    (env1.FStar_TypeChecker_Env.mpreprocess);
                                                                    FStar_TypeChecker_Env.postprocess
                                                                    =
                                                                    (env1.FStar_TypeChecker_Env.postprocess);
                                                                    FStar_TypeChecker_Env.identifier_info
                                                                    =
                                                                    (env1.FStar_TypeChecker_Env.identifier_info);
                                                                    FStar_TypeChecker_Env.tc_hooks
                                                                    =
                                                                    (env1.FStar_TypeChecker_Env.tc_hooks);
                                                                    FStar_TypeChecker_Env.dsenv
                                                                    =
                                                                    (env1.FStar_TypeChecker_Env.dsenv);
                                                                    FStar_TypeChecker_Env.nbe
                                                                    =
                                                                    (env1.FStar_TypeChecker_Env.nbe);
                                                                    FStar_TypeChecker_Env.strict_args_tab
                                                                    =
                                                                    (env1.FStar_TypeChecker_Env.strict_args_tab);
                                                                    FStar_TypeChecker_Env.erasable_types_tab
                                                                    =
                                                                    (env1.FStar_TypeChecker_Env.erasable_types_tab);
                                                                    FStar_TypeChecker_Env.enable_defer_to_tac
                                                                    =
                                                                    (env1.FStar_TypeChecker_Env.enable_defer_to_tac);
                                                                    FStar_TypeChecker_Env.unif_allow_ref_guards
                                                                    =
                                                                    (env1.FStar_TypeChecker_Env.unif_allow_ref_guards);
                                                                    FStar_TypeChecker_Env.erase_erasable_args
                                                                    =
                                                                    (env1.FStar_TypeChecker_Env.erase_erasable_args);
                                                                    FStar_TypeChecker_Env.core_check
                                                                    =
                                                                    (env1.FStar_TypeChecker_Env.core_check)
                                                                    } s_ty1
                                                                    pat in
                                                                    match uu___31
                                                                    with
                                                                    | 
                                                                    (uu___32,
                                                                    uu___33,
                                                                    uu___34,
                                                                    uu___35,
                                                                    pat_t,
                                                                    uu___36,
                                                                    _guard_pat,
                                                                    _erasable)
                                                                    ->
                                                                    let eq_b
                                                                    =
                                                                    let uu___37
                                                                    =
                                                                    let uu___38
                                                                    =
                                                                    FStar_Syntax_Util.mk_eq2
                                                                    equ s_ty1
                                                                    s_tm1
                                                                    pat_t in
                                                                    FStar_Syntax_Util.mk_squash
                                                                    FStar_Syntax_Syntax.U_zero
                                                                    uu___38 in
                                                                    FStar_Syntax_Syntax.gen_bv
                                                                    "breq"
                                                                    FStar_Pervasives_Native.None
                                                                    uu___37 in
                                                                    let cod1
                                                                    =
                                                                    let uu___37
                                                                    =
                                                                    let uu___38
                                                                    =
                                                                    FStar_Syntax_Syntax.mk_binder
                                                                    eq_b in
                                                                    [uu___38] in
                                                                    let uu___38
                                                                    =
                                                                    FStar_Syntax_Syntax.mk_Total
                                                                    cod in
                                                                    FStar_Syntax_Util.arrow
                                                                    uu___37
                                                                    uu___38 in
                                                                    let nty =
                                                                    let uu___37
                                                                    =
                                                                    FStar_Syntax_Syntax.mk_Total
                                                                    cod1 in
                                                                    FStar_Syntax_Util.arrow
                                                                    bs3
                                                                    uu___37 in
                                                                    let uu___37
                                                                    =
                                                                    let uu___38
                                                                    =
                                                                    goal_typedness_deps
                                                                    g in
                                                                    FStar_Tactics_Monad.new_uvar
                                                                    "destruct branch"
                                                                    env1 nty
                                                                    FStar_Pervasives_Native.None
                                                                    uu___38
                                                                    (rangeof
                                                                    g) in
                                                                    FStar_Tactics_Monad.op_let_Bang
                                                                    uu___37
                                                                    (fun
                                                                    uu___38
                                                                    ->
                                                                    match uu___38
                                                                    with
                                                                    | 
                                                                    (uvt, uv)
                                                                    ->
                                                                    let g' =
                                                                    FStar_Tactics_Types.mk_goal
                                                                    env1 uv
                                                                    g.FStar_Tactics_Types.opts
                                                                    false
                                                                    g.FStar_Tactics_Types.label in
                                                                    let brt =
                                                                    FStar_Syntax_Util.mk_app_binders
                                                                    uvt bs3 in
                                                                    let brt1
                                                                    =
                                                                    let uu___39
                                                                    =
                                                                    let uu___40
                                                                    =
                                                                    FStar_Syntax_Syntax.as_arg
                                                                    FStar_Syntax_Util.exp_unit in
                                                                    [uu___40] in
                                                                    FStar_Syntax_Util.mk_app
                                                                    brt
                                                                    uu___39 in
                                                                    let br =
                                                                    FStar_Syntax_Subst.close_branch
                                                                    (pat,
                                                                    FStar_Pervasives_Native.None,
                                                                    brt1) in
                                                                    let uu___39
                                                                    =
                                                                    let uu___40
                                                                    =
                                                                    let uu___41
                                                                    =
                                                                    FStar_BigInt.of_int_fs
                                                                    (FStar_Compiler_List.length
                                                                    bs3) in
                                                                    (fv1,
                                                                    uu___41) in
                                                                    (g', br,
                                                                    uu___40) in
                                                                    FStar_Tactics_Monad.ret
                                                                    uu___39)))))))
                                                                    | 
                                                                    uu___18
                                                                    ->
                                                                    FStar_Tactics_Monad.fail
                                                                    "impossible: not a ctor"))
                                                                  c_lids in
                                                              FStar_Tactics_Monad.op_let_Bang
                                                                uu___16
                                                                (fun goal_brs
                                                                   ->
                                                                   let uu___17
                                                                    =
                                                                    FStar_Compiler_List.unzip3
                                                                    goal_brs in
                                                                   match uu___17
                                                                   with
                                                                   | 
                                                                   (goals,
                                                                    brs,
                                                                    infos) ->
                                                                    let w =
                                                                    FStar_Syntax_Syntax.mk
                                                                    (FStar_Syntax_Syntax.Tm_match
                                                                    {
                                                                    FStar_Syntax_Syntax.scrutinee
                                                                    = s_tm1;
                                                                    FStar_Syntax_Syntax.ret_opt
                                                                    =
                                                                    FStar_Pervasives_Native.None;
                                                                    FStar_Syntax_Syntax.brs
                                                                    = brs;
                                                                    FStar_Syntax_Syntax.rc_opt1
                                                                    =
                                                                    FStar_Pervasives_Native.None
                                                                    })
                                                                    s_tm1.FStar_Syntax_Syntax.pos in
                                                                    let uu___18
                                                                    =
                                                                    solve' g
                                                                    w in
                                                                    FStar_Tactics_Monad.op_let_Bang
                                                                    uu___18
                                                                    (fun
                                                                    uu___19
                                                                    ->
                                                                    mark_goal_implicit_already_checked
                                                                    g;
                                                                    (
                                                                    let uu___21
                                                                    =
                                                                    FStar_Tactics_Monad.add_goals
                                                                    goals in
                                                                    FStar_Tactics_Monad.op_let_Bang
                                                                    uu___21
                                                                    (fun
                                                                    uu___22
                                                                    ->
                                                                    FStar_Tactics_Monad.ret
                                                                    infos))))))
                                            | uu___9 ->
                                                FStar_Tactics_Monad.fail
                                                  "not an inductive type")))))) in
    FStar_Compiler_Effect.op_Less_Bar
      (FStar_Tactics_Monad.wrap_err "destruct") uu___
let (gather_explicit_guards_for_resolved_goals :
  unit -> unit FStar_Tactics_Monad.tac) =
  fun uu___ -> FStar_Tactics_Monad.ret ()
let rec last : 'a . 'a Prims.list -> 'a =
  fun l ->
    match l with
    | [] -> failwith "last: empty list"
    | x::[] -> x
    | uu___::xs -> last xs
let rec init : 'a . 'a Prims.list -> 'a Prims.list =
  fun l ->
    match l with
    | [] -> failwith "init: empty list"
    | x::[] -> []
    | x::xs -> let uu___ = init xs in x :: uu___
let (binder_bv :
  FStar_Syntax_Syntax.binder ->
    FStar_Syntax_Syntax.bv FStar_Tactics_Monad.tac)
  =
  fun b ->
    FStar_Compiler_Effect.op_Less_Bar FStar_Tactics_Monad.ret
      b.FStar_Syntax_Syntax.binder_bv
let (lget :
  FStar_Syntax_Syntax.typ ->
    Prims.string -> FStar_Syntax_Syntax.term FStar_Tactics_Monad.tac)
  =
  fun ty ->
    fun k ->
      let uu___ =
        FStar_Tactics_Monad.op_let_Bang FStar_Tactics_Monad.get
          (fun ps ->
             let uu___1 =
               FStar_Compiler_Util.psmap_try_find
                 ps.FStar_Tactics_Types.local_state k in
             match uu___1 with
             | FStar_Pervasives_Native.None ->
                 FStar_Tactics_Monad.fail "not found"
             | FStar_Pervasives_Native.Some t -> unquote ty t) in
      FStar_Compiler_Effect.op_Less_Bar (FStar_Tactics_Monad.wrap_err "lget")
        uu___
let (lset :
  FStar_Syntax_Syntax.typ ->
    Prims.string -> FStar_Syntax_Syntax.term -> unit FStar_Tactics_Monad.tac)
  =
  fun _ty ->
    fun k ->
      fun t ->
        let uu___ =
          FStar_Tactics_Monad.op_let_Bang FStar_Tactics_Monad.get
            (fun ps ->
               let ps1 =
                 let uu___1 =
                   FStar_Compiler_Util.psmap_add
                     ps.FStar_Tactics_Types.local_state k t in
                 {
                   FStar_Tactics_Types.main_context =
                     (ps.FStar_Tactics_Types.main_context);
                   FStar_Tactics_Types.all_implicits =
                     (ps.FStar_Tactics_Types.all_implicits);
                   FStar_Tactics_Types.goals = (ps.FStar_Tactics_Types.goals);
                   FStar_Tactics_Types.smt_goals =
                     (ps.FStar_Tactics_Types.smt_goals);
                   FStar_Tactics_Types.depth = (ps.FStar_Tactics_Types.depth);
                   FStar_Tactics_Types.__dump =
                     (ps.FStar_Tactics_Types.__dump);
                   FStar_Tactics_Types.psc = (ps.FStar_Tactics_Types.psc);
                   FStar_Tactics_Types.entry_range =
                     (ps.FStar_Tactics_Types.entry_range);
                   FStar_Tactics_Types.guard_policy =
                     (ps.FStar_Tactics_Types.guard_policy);
                   FStar_Tactics_Types.freshness =
                     (ps.FStar_Tactics_Types.freshness);
                   FStar_Tactics_Types.tac_verb_dbg =
                     (ps.FStar_Tactics_Types.tac_verb_dbg);
                   FStar_Tactics_Types.local_state = uu___1;
                   FStar_Tactics_Types.urgency =
                     (ps.FStar_Tactics_Types.urgency)
                 } in
               FStar_Tactics_Monad.set ps1) in
        FStar_Compiler_Effect.op_Less_Bar
          (FStar_Tactics_Monad.wrap_err "lset") uu___
let (set_urgency : FStar_BigInt.t -> unit FStar_Tactics_Monad.tac) =
  fun u ->
    FStar_Tactics_Monad.op_let_Bang FStar_Tactics_Monad.get
      (fun ps ->
         let ps1 =
           let uu___ = FStar_BigInt.to_int_fs u in
           {
             FStar_Tactics_Types.main_context =
               (ps.FStar_Tactics_Types.main_context);
             FStar_Tactics_Types.all_implicits =
               (ps.FStar_Tactics_Types.all_implicits);
             FStar_Tactics_Types.goals = (ps.FStar_Tactics_Types.goals);
             FStar_Tactics_Types.smt_goals =
               (ps.FStar_Tactics_Types.smt_goals);
             FStar_Tactics_Types.depth = (ps.FStar_Tactics_Types.depth);
             FStar_Tactics_Types.__dump = (ps.FStar_Tactics_Types.__dump);
             FStar_Tactics_Types.psc = (ps.FStar_Tactics_Types.psc);
             FStar_Tactics_Types.entry_range =
               (ps.FStar_Tactics_Types.entry_range);
             FStar_Tactics_Types.guard_policy =
               (ps.FStar_Tactics_Types.guard_policy);
             FStar_Tactics_Types.freshness =
               (ps.FStar_Tactics_Types.freshness);
             FStar_Tactics_Types.tac_verb_dbg =
               (ps.FStar_Tactics_Types.tac_verb_dbg);
             FStar_Tactics_Types.local_state =
               (ps.FStar_Tactics_Types.local_state);
             FStar_Tactics_Types.urgency = uu___
           } in
         FStar_Tactics_Monad.set ps1)
let (t_commute_applied_match : unit -> unit FStar_Tactics_Monad.tac) =
  fun uu___ ->
    let uu___1 =
      FStar_Tactics_Monad.op_let_Bang FStar_Tactics_Monad.cur_goal
        (fun g ->
           let uu___2 =
             let uu___3 = FStar_Tactics_Types.goal_env g in
             let uu___4 = FStar_Tactics_Types.goal_type g in
             destruct_eq uu___3 uu___4 in
           match uu___2 with
           | FStar_Pervasives_Native.Some (l, r) ->
               let uu___3 = FStar_Syntax_Util.head_and_args_full l in
               (match uu___3 with
                | (lh, las) ->
                    let uu___4 =
                      let uu___5 =
                        let uu___6 = FStar_Syntax_Util.unascribe lh in
                        FStar_Syntax_Subst.compress uu___6 in
                      uu___5.FStar_Syntax_Syntax.n in
                    (match uu___4 with
                     | FStar_Syntax_Syntax.Tm_match
                         { FStar_Syntax_Syntax.scrutinee = e;
                           FStar_Syntax_Syntax.ret_opt = asc_opt;
                           FStar_Syntax_Syntax.brs = brs;
                           FStar_Syntax_Syntax.rc_opt1 = lopt;_}
                         ->
                         let brs' =
                           FStar_Compiler_List.map
                             (fun uu___5 ->
                                match uu___5 with
                                | (p, w, e1) ->
                                    let uu___6 =
                                      FStar_Syntax_Util.mk_app e1 las in
                                    (p, w, uu___6)) brs in
                         let lopt' =
                           FStar_Compiler_Effect.op_Bar_Greater lopt
                             (FStar_Compiler_Util.map_option
                                (fun rc ->
                                   let uu___5 =
                                     FStar_Compiler_Effect.op_Bar_Greater
                                       rc.FStar_Syntax_Syntax.residual_typ
                                       (FStar_Compiler_Util.map_option
                                          (fun t ->
                                             let uu___6 =
                                               let uu___7 =
                                                 FStar_Tactics_Types.goal_env
                                                   g in
                                               FStar_TypeChecker_Normalize.get_n_binders
                                                 uu___7
                                                 (FStar_Compiler_List.length
                                                    las) t in
                                             match uu___6 with
                                             | (bs, c) ->
                                                 let uu___7 =
                                                   FStar_Syntax_Subst.open_comp
                                                     bs c in
                                                 (match uu___7 with
                                                  | (bs1, c1) ->
                                                      let ss =
                                                        FStar_Compiler_List.map2
                                                          (fun b ->
                                                             fun a ->
                                                               FStar_Syntax_Syntax.NT
                                                                 ((b.FStar_Syntax_Syntax.binder_bv),
                                                                   (FStar_Pervasives_Native.fst
                                                                    a))) bs1
                                                          las in
                                                      let c2 =
                                                        FStar_Syntax_Subst.subst_comp
                                                          ss c1 in
                                                      FStar_Syntax_Util.comp_result
                                                        c2))) in
                                   {
                                     FStar_Syntax_Syntax.residual_effect =
                                       (rc.FStar_Syntax_Syntax.residual_effect);
                                     FStar_Syntax_Syntax.residual_typ =
                                       uu___5;
                                     FStar_Syntax_Syntax.residual_flags =
                                       (rc.FStar_Syntax_Syntax.residual_flags)
                                   })) in
                         let l' =
                           FStar_Syntax_Syntax.mk
                             (FStar_Syntax_Syntax.Tm_match
                                {
                                  FStar_Syntax_Syntax.scrutinee = e;
                                  FStar_Syntax_Syntax.ret_opt = asc_opt;
                                  FStar_Syntax_Syntax.brs = brs';
                                  FStar_Syntax_Syntax.rc_opt1 = lopt'
                                }) l.FStar_Syntax_Syntax.pos in
                         let must_tot = true in
                         let uu___5 =
                           let uu___6 = FStar_Tactics_Types.goal_env g in
                           do_unify_maybe_guards false must_tot uu___6 l' r in
                         FStar_Tactics_Monad.op_let_Bang uu___5
                           (fun uu___6 ->
                              match uu___6 with
                              | FStar_Pervasives_Native.None ->
                                  FStar_Tactics_Monad.fail
                                    "discharging the equality failed"
                              | FStar_Pervasives_Native.Some guard ->
                                  let uu___7 =
                                    FStar_TypeChecker_Env.is_trivial_guard_formula
                                      guard in
                                  if uu___7
                                  then
                                    (mark_uvar_as_already_checked
                                       g.FStar_Tactics_Types.goal_ctx_uvar;
                                     solve g FStar_Syntax_Util.exp_unit)
                                  else
                                    failwith
                                      "internal error: _t_refl: guard is not trivial")
                     | uu___5 ->
                         FStar_Tactics_Monad.fail "lhs is not a match"))
           | FStar_Pervasives_Native.None ->
               FStar_Tactics_Monad.fail "not an equality") in
    FStar_Compiler_Effect.op_Less_Bar
      (FStar_Tactics_Monad.wrap_err "t_commute_applied_match") uu___1
let (string_to_term :
  env -> Prims.string -> FStar_Syntax_Syntax.term FStar_Tactics_Monad.tac) =
  fun e ->
    fun s ->
      let frag_of_text s1 =
        {
          FStar_Parser_ParseIt.frag_fname = "<string_of_term>";
          FStar_Parser_ParseIt.frag_text = s1;
          FStar_Parser_ParseIt.frag_line = Prims.int_one;
          FStar_Parser_ParseIt.frag_col = Prims.int_zero
        } in
      let uu___ =
        FStar_Parser_ParseIt.parse
          (FStar_Parser_ParseIt.Fragment (frag_of_text s)) in
      match uu___ with
      | FStar_Parser_ParseIt.Term t ->
          let dsenv =
            let uu___1 = FStar_TypeChecker_Env.current_module e in
            FStar_Syntax_DsEnv.set_current_module
              e.FStar_TypeChecker_Env.dsenv uu___1 in
          (try
             (fun uu___1 ->
                match () with
                | () ->
                    let uu___2 = FStar_ToSyntax_ToSyntax.desugar_term dsenv t in
                    FStar_Tactics_Monad.ret uu___2) ()
           with
           | FStar_Errors.Error (uu___2, e1, uu___3, uu___4) ->
               FStar_Tactics_Monad.fail (Prims.op_Hat "string_of_term: " e1)
           | uu___2 ->
               FStar_Tactics_Monad.fail "string_of_term: Unknown error")
      | FStar_Parser_ParseIt.ASTFragment uu___1 ->
          FStar_Tactics_Monad.fail
            "string_of_term: expected a Term as a result, got an ASTFragment"
      | FStar_Parser_ParseIt.ParseError (uu___1, err, uu___2) ->
          FStar_Tactics_Monad.fail
            (Prims.op_Hat "string_of_term: got error " err)
let (push_bv_dsenv :
  env ->
    Prims.string ->
      (env * FStar_Reflection_V2_Data.binding) FStar_Tactics_Monad.tac)
  =
  fun e ->
    fun i ->
      let ident =
        FStar_Ident.mk_ident (i, FStar_Compiler_Range_Type.dummyRange) in
      let uu___ =
        FStar_Syntax_DsEnv.push_bv e.FStar_TypeChecker_Env.dsenv ident in
      match uu___ with
      | (dsenv, bv) ->
          let uu___1 =
            let uu___2 = bv_to_binding bv in
            ({
               FStar_TypeChecker_Env.solver =
                 (e.FStar_TypeChecker_Env.solver);
               FStar_TypeChecker_Env.range = (e.FStar_TypeChecker_Env.range);
               FStar_TypeChecker_Env.curmodule =
                 (e.FStar_TypeChecker_Env.curmodule);
               FStar_TypeChecker_Env.gamma = (e.FStar_TypeChecker_Env.gamma);
               FStar_TypeChecker_Env.gamma_sig =
                 (e.FStar_TypeChecker_Env.gamma_sig);
               FStar_TypeChecker_Env.gamma_cache =
                 (e.FStar_TypeChecker_Env.gamma_cache);
               FStar_TypeChecker_Env.modules =
                 (e.FStar_TypeChecker_Env.modules);
               FStar_TypeChecker_Env.expected_typ =
                 (e.FStar_TypeChecker_Env.expected_typ);
               FStar_TypeChecker_Env.sigtab =
                 (e.FStar_TypeChecker_Env.sigtab);
               FStar_TypeChecker_Env.attrtab =
                 (e.FStar_TypeChecker_Env.attrtab);
               FStar_TypeChecker_Env.instantiate_imp =
                 (e.FStar_TypeChecker_Env.instantiate_imp);
               FStar_TypeChecker_Env.effects =
                 (e.FStar_TypeChecker_Env.effects);
               FStar_TypeChecker_Env.generalize =
                 (e.FStar_TypeChecker_Env.generalize);
               FStar_TypeChecker_Env.letrecs =
                 (e.FStar_TypeChecker_Env.letrecs);
               FStar_TypeChecker_Env.top_level =
                 (e.FStar_TypeChecker_Env.top_level);
               FStar_TypeChecker_Env.check_uvars =
                 (e.FStar_TypeChecker_Env.check_uvars);
               FStar_TypeChecker_Env.use_eq_strict =
                 (e.FStar_TypeChecker_Env.use_eq_strict);
               FStar_TypeChecker_Env.is_iface =
                 (e.FStar_TypeChecker_Env.is_iface);
               FStar_TypeChecker_Env.admit = (e.FStar_TypeChecker_Env.admit);
               FStar_TypeChecker_Env.lax = (e.FStar_TypeChecker_Env.lax);
               FStar_TypeChecker_Env.lax_universes =
                 (e.FStar_TypeChecker_Env.lax_universes);
               FStar_TypeChecker_Env.phase1 =
                 (e.FStar_TypeChecker_Env.phase1);
               FStar_TypeChecker_Env.failhard =
                 (e.FStar_TypeChecker_Env.failhard);
               FStar_TypeChecker_Env.nosynth =
                 (e.FStar_TypeChecker_Env.nosynth);
               FStar_TypeChecker_Env.uvar_subtyping =
                 (e.FStar_TypeChecker_Env.uvar_subtyping);
               FStar_TypeChecker_Env.intactics =
                 (e.FStar_TypeChecker_Env.intactics);
               FStar_TypeChecker_Env.tc_term =
                 (e.FStar_TypeChecker_Env.tc_term);
               FStar_TypeChecker_Env.typeof_tot_or_gtot_term =
                 (e.FStar_TypeChecker_Env.typeof_tot_or_gtot_term);
               FStar_TypeChecker_Env.universe_of =
                 (e.FStar_TypeChecker_Env.universe_of);
               FStar_TypeChecker_Env.typeof_well_typed_tot_or_gtot_term =
                 (e.FStar_TypeChecker_Env.typeof_well_typed_tot_or_gtot_term);
               FStar_TypeChecker_Env.teq_nosmt_force =
                 (e.FStar_TypeChecker_Env.teq_nosmt_force);
               FStar_TypeChecker_Env.subtype_nosmt_force =
                 (e.FStar_TypeChecker_Env.subtype_nosmt_force);
               FStar_TypeChecker_Env.qtbl_name_and_index =
                 (e.FStar_TypeChecker_Env.qtbl_name_and_index);
               FStar_TypeChecker_Env.normalized_eff_names =
                 (e.FStar_TypeChecker_Env.normalized_eff_names);
               FStar_TypeChecker_Env.fv_delta_depths =
                 (e.FStar_TypeChecker_Env.fv_delta_depths);
               FStar_TypeChecker_Env.proof_ns =
                 (e.FStar_TypeChecker_Env.proof_ns);
               FStar_TypeChecker_Env.synth_hook =
                 (e.FStar_TypeChecker_Env.synth_hook);
               FStar_TypeChecker_Env.try_solve_implicits_hook =
                 (e.FStar_TypeChecker_Env.try_solve_implicits_hook);
               FStar_TypeChecker_Env.splice =
                 (e.FStar_TypeChecker_Env.splice);
               FStar_TypeChecker_Env.mpreprocess =
                 (e.FStar_TypeChecker_Env.mpreprocess);
               FStar_TypeChecker_Env.postprocess =
                 (e.FStar_TypeChecker_Env.postprocess);
               FStar_TypeChecker_Env.identifier_info =
                 (e.FStar_TypeChecker_Env.identifier_info);
               FStar_TypeChecker_Env.tc_hooks =
                 (e.FStar_TypeChecker_Env.tc_hooks);
               FStar_TypeChecker_Env.dsenv = dsenv;
               FStar_TypeChecker_Env.nbe = (e.FStar_TypeChecker_Env.nbe);
               FStar_TypeChecker_Env.strict_args_tab =
                 (e.FStar_TypeChecker_Env.strict_args_tab);
               FStar_TypeChecker_Env.erasable_types_tab =
                 (e.FStar_TypeChecker_Env.erasable_types_tab);
               FStar_TypeChecker_Env.enable_defer_to_tac =
                 (e.FStar_TypeChecker_Env.enable_defer_to_tac);
               FStar_TypeChecker_Env.unif_allow_ref_guards =
                 (e.FStar_TypeChecker_Env.unif_allow_ref_guards);
               FStar_TypeChecker_Env.erase_erasable_args =
                 (e.FStar_TypeChecker_Env.erase_erasable_args);
               FStar_TypeChecker_Env.core_check =
                 (e.FStar_TypeChecker_Env.core_check)
             }, uu___2) in
          FStar_Tactics_Monad.ret uu___1
let (term_to_string :
  FStar_Syntax_Syntax.term -> Prims.string FStar_Tactics_Monad.tac) =
  fun t ->
    let uu___ = top_env () in
    FStar_Tactics_Monad.op_let_Bang uu___
      (fun g ->
         let s =
           FStar_Syntax_Print.term_to_string' g.FStar_TypeChecker_Env.dsenv t in
         FStar_Tactics_Monad.ret s)
let (comp_to_string :
  FStar_Syntax_Syntax.comp -> Prims.string FStar_Tactics_Monad.tac) =
  fun c ->
    let uu___ = top_env () in
    FStar_Tactics_Monad.op_let_Bang uu___
      (fun g ->
         let s =
           FStar_Syntax_Print.comp_to_string' g.FStar_TypeChecker_Env.dsenv c in
         FStar_Tactics_Monad.ret s)
let (range_to_string :
  FStar_Compiler_Range_Type.range -> Prims.string FStar_Tactics_Monad.tac) =
  fun r ->
    let uu___ = FStar_Compiler_Range_Ops.string_of_range r in
    FStar_Tactics_Monad.ret uu___
let (term_eq_old :
  FStar_Syntax_Syntax.term ->
    FStar_Syntax_Syntax.term -> Prims.bool FStar_Tactics_Monad.tac)
  =
  fun t1 ->
    fun t2 ->
      FStar_Tactics_Monad.op_let_Bang FStar_Tactics_Monad.idtac
        (fun uu___ ->
           let uu___1 = FStar_Syntax_Util.term_eq t1 t2 in
           FStar_Tactics_Monad.ret uu___1)
let with_compat_pre_core :
  'a .
    FStar_BigInt.t ->
      'a FStar_Tactics_Monad.tac -> 'a FStar_Tactics_Monad.tac
  =
  fun n ->
    fun f ->
      FStar_Tactics_Monad.mk_tac
        (fun ps ->
           FStar_Options.with_saved_options
             (fun uu___ ->
                let _res = FStar_Options.set_options "--compat_pre_core 0" in
                FStar_Tactics_Monad.run f ps))
let (get_vconfig : unit -> FStar_VConfig.vconfig FStar_Tactics_Monad.tac) =
  fun uu___ ->
    FStar_Tactics_Monad.op_let_Bang FStar_Tactics_Monad.cur_goal
      (fun g ->
         let vcfg =
           FStar_Options.with_saved_options
             (fun uu___1 ->
                (let uu___3 =
                   FStar_Compiler_Util.smap_copy g.FStar_Tactics_Types.opts in
                 FStar_Options.set uu___3);
                FStar_Options.get_vconfig ()) in
         FStar_Tactics_Monad.ret vcfg)
let (set_vconfig : FStar_VConfig.vconfig -> unit FStar_Tactics_Monad.tac) =
  fun vcfg ->
    FStar_Tactics_Monad.op_let_Bang FStar_Tactics_Monad.cur_goal
      (fun g ->
         let opts' =
           FStar_Options.with_saved_options
             (fun uu___ ->
                (let uu___2 =
                   FStar_Compiler_Util.smap_copy g.FStar_Tactics_Types.opts in
                 FStar_Options.set uu___2);
                FStar_Options.set_vconfig vcfg;
                FStar_Options.peek ()) in
         let g' =
           {
             FStar_Tactics_Types.goal_main_env =
               (g.FStar_Tactics_Types.goal_main_env);
             FStar_Tactics_Types.goal_ctx_uvar =
               (g.FStar_Tactics_Types.goal_ctx_uvar);
             FStar_Tactics_Types.opts = opts';
             FStar_Tactics_Types.is_guard = (g.FStar_Tactics_Types.is_guard);
             FStar_Tactics_Types.label = (g.FStar_Tactics_Types.label)
           } in
         FStar_Tactics_Monad.replace_cur g')
let (t_smt_sync : FStar_VConfig.vconfig -> unit FStar_Tactics_Monad.tac) =
  fun vcfg ->
    let uu___ =
      FStar_Tactics_Monad.op_let_Bang FStar_Tactics_Monad.cur_goal
        (fun goal ->
           let uu___1 = FStar_Tactics_Types.get_phi goal in
           match uu___1 with
           | FStar_Pervasives_Native.None ->
               FStar_Tactics_Monad.fail "Goal is not irrelevant"
           | FStar_Pervasives_Native.Some phi ->
               let e = FStar_Tactics_Types.goal_env goal in
               let ans =
                 FStar_Options.with_saved_options
                   (fun uu___2 ->
                      FStar_Options.set_vconfig vcfg;
                      (e.FStar_TypeChecker_Env.solver).FStar_TypeChecker_Env.solve_sync
                        FStar_Pervasives_Native.None e phi) in
               if ans
               then
                 (mark_uvar_as_already_checked
                    goal.FStar_Tactics_Types.goal_ctx_uvar;
                  solve goal FStar_Syntax_Util.exp_unit)
               else FStar_Tactics_Monad.fail "SMT did not solve this goal") in
    FStar_Compiler_Effect.op_Less_Bar
      (FStar_Tactics_Monad.wrap_err "t_smt_sync") uu___
let (free_uvars :
  FStar_Syntax_Syntax.term ->
    FStar_BigInt.t Prims.list FStar_Tactics_Monad.tac)
  =
  fun tm ->
    FStar_Tactics_Monad.op_let_Bang FStar_Tactics_Monad.idtac
      (fun uu___ ->
         let uvs =
           let uu___1 =
             let uu___2 = FStar_Syntax_Free.uvars_uncached tm in
             FStar_Compiler_Effect.op_Bar_Greater uu___2
               FStar_Compiler_Util.set_elements in
           FStar_Compiler_Effect.op_Bar_Greater uu___1
             (FStar_Compiler_List.map
                (fun u ->
                   let uu___2 =
                     FStar_Syntax_Unionfind.uvar_id
                       u.FStar_Syntax_Syntax.ctx_uvar_head in
                   FStar_BigInt.of_int_fs uu___2)) in
         FStar_Tactics_Monad.ret uvs)
let (dbg_refl : env -> (unit -> Prims.string) -> unit) =
  fun g ->
    fun msg ->
      let uu___ =
        FStar_Compiler_Effect.op_Less_Bar (FStar_TypeChecker_Env.debug g)
          (FStar_Options.Other "ReflTc") in
      if uu___
      then let uu___1 = msg () in FStar_Compiler_Util.print_string uu___1
      else ()
type issues = FStar_Errors.issue Prims.list
let (refl_typing_guard :
  env -> FStar_Syntax_Syntax.typ -> unit FStar_Tactics_Monad.tac) =
  fun e ->
    fun g ->
      let reason = "refl_typing_guard" in
      proc_guard_formula "refl_typing_guard" e g FStar_Pervasives_Native.None
        FStar_Compiler_Range_Type.dummyRange
let uncurry :
  'uuuuu 'uuuuu1 'uuuuu2 .
    ('uuuuu -> 'uuuuu1 -> 'uuuuu2) -> ('uuuuu * 'uuuuu1) -> 'uuuuu2
  = fun f -> fun uu___ -> match uu___ with | (x, y) -> f x y
let __refl_typing_builtin_wrapper :
  'a .
    (unit -> ('a * (env * FStar_Syntax_Syntax.typ) Prims.list)) ->
      ('a FStar_Pervasives_Native.option * issues) FStar_Tactics_Monad.tac
  =
  fun f ->
    let tx = FStar_Syntax_Unionfind.new_transaction () in
    let uu___ =
      try
        (fun uu___1 ->
           match () with | () -> FStar_Errors.catch_errors_and_ignore_rest f)
          ()
      with
      | uu___1 ->
          let issue =
            let uu___2 = FStar_Compiler_Util.print_exn uu___1 in
            let uu___3 = FStar_Errors.get_ctx () in
            {
              FStar_Errors.issue_msg = uu___2;
              FStar_Errors.issue_level = FStar_Errors.EError;
              FStar_Errors.issue_range = FStar_Pervasives_Native.None;
              FStar_Errors.issue_number =
                (FStar_Pervasives_Native.Some (Prims.of_int (17)));
              FStar_Errors.issue_ctx = uu___3
            } in
          ([issue], FStar_Pervasives_Native.None) in
    match uu___ with
    | (errs, r) ->
        let gs =
          if FStar_Pervasives_Native.uu___is_Some r
          then
            let allow_uvars = false in
            FStar_Compiler_List.map
              (fun uu___1 ->
                 match uu___1 with
                 | (e, g) ->
                     let uu___2 =
                       FStar_Syntax_Compress.deep_compress allow_uvars g in
                     (e, uu___2))
              (FStar_Pervasives_Native.snd
                 (FStar_Pervasives_Native.__proj__Some__item__v r))
          else [] in
        let r1 = FStar_Compiler_Util.map_opt r FStar_Pervasives_Native.fst in
        FStar_Tactics_Monad.op_let_Bang FStar_Tactics_Monad.get
          (fun ps ->
             FStar_TypeChecker_Env.promote_id_info
               ps.FStar_Tactics_Types.main_context
               (FStar_TypeChecker_Tc.compress_and_norm
                  ps.FStar_Tactics_Types.main_context);
             FStar_Syntax_Unionfind.rollback tx;
             if (FStar_Compiler_List.length errs) > Prims.int_zero
             then
               FStar_Tactics_Monad.ret (FStar_Pervasives_Native.None, errs)
             else
               (let uu___4 =
                  FStar_Tactics_Monad.iter_tac (uncurry refl_typing_guard) gs in
                FStar_Tactics_Monad.op_let_Bang uu___4
                  (fun uu___5 -> FStar_Tactics_Monad.ret (r1, errs))))
let catch_all :
  'a .
    'a FStar_Tactics_Monad.tac ->
      (issues, 'a) FStar_Pervasives.either FStar_Tactics_Monad.tac
  =
  fun f ->
    FStar_Tactics_Monad.mk_tac
      (fun ps ->
         let uu___ =
           FStar_Errors.catch_errors_and_ignore_rest
             (fun uu___1 -> FStar_Tactics_Monad.run f ps) in
         match uu___ with
         | ([], FStar_Pervasives_Native.Some (FStar_Tactics_Result.Success
            (v, ps'))) ->
             FStar_Tactics_Result.Success ((FStar_Pervasives.Inr v), ps')
         | (errs, uu___1) ->
             FStar_Tactics_Result.Success ((FStar_Pervasives.Inl errs), ps))
let refl_typing_builtin_wrapper :
  'a .
    (unit -> ('a * (env * FStar_Syntax_Syntax.typ) Prims.list)) ->
      ('a FStar_Pervasives_Native.option * issues) FStar_Tactics_Monad.tac
  =
  fun f ->
    let uu___ =
      let uu___1 = __refl_typing_builtin_wrapper f in catch_all uu___1 in
    FStar_Tactics_Monad.op_let_Bang uu___
      (fun uu___1 ->
         match uu___1 with
         | FStar_Pervasives.Inl errs ->
             FStar_Tactics_Monad.ret (FStar_Pervasives_Native.None, errs)
         | FStar_Pervasives.Inr r -> FStar_Tactics_Monad.ret r)
let (no_uvars_in_term : FStar_Syntax_Syntax.term -> Prims.bool) =
  fun t ->
    (let uu___ =
       FStar_Compiler_Effect.op_Bar_Greater t FStar_Syntax_Free.uvars in
     FStar_Compiler_Effect.op_Bar_Greater uu___
       FStar_Compiler_Util.set_is_empty)
      &&
      (let uu___ =
         FStar_Compiler_Effect.op_Bar_Greater t FStar_Syntax_Free.univs in
       FStar_Compiler_Effect.op_Bar_Greater uu___
         FStar_Compiler_Util.set_is_empty)
let (no_uvars_in_g : env -> Prims.bool) =
  fun g ->
    FStar_Compiler_Effect.op_Bar_Greater g.FStar_TypeChecker_Env.gamma
      (FStar_Compiler_Util.for_all
         (fun uu___ ->
            match uu___ with
            | FStar_Syntax_Syntax.Binding_var bv ->
                no_uvars_in_term bv.FStar_Syntax_Syntax.sort
            | uu___1 -> true))
type relation =
  | Subtyping 
  | Equality 
let (uu___is_Subtyping : relation -> Prims.bool) =
  fun projectee -> match projectee with | Subtyping -> true | uu___ -> false
let (uu___is_Equality : relation -> Prims.bool) =
  fun projectee -> match projectee with | Equality -> true | uu___ -> false
let (unexpected_uvars_issue :
  FStar_Compiler_Range_Type.range -> FStar_Errors.issue) =
  fun r ->
    let i =
      let uu___ =
        let uu___1 =
          FStar_Errors.errno
            FStar_Errors_Codes.Error_UnexpectedUnresolvedUvar in
        FStar_Pervasives_Native.Some uu___1 in
      {
        FStar_Errors.issue_msg = "Cannot check relation with uvars";
        FStar_Errors.issue_level = FStar_Errors.EError;
        FStar_Errors.issue_range = (FStar_Pervasives_Native.Some r);
        FStar_Errors.issue_number = uu___;
        FStar_Errors.issue_ctx = []
      } in
    i
let (refl_is_non_informative :
  env ->
    FStar_Syntax_Syntax.typ ->
      (unit FStar_Pervasives_Native.option * issues) FStar_Tactics_Monad.tac)
  =
  fun g ->
    fun t ->
      let uu___ = (no_uvars_in_g g) && (no_uvars_in_term t) in
      if uu___
      then
        refl_typing_builtin_wrapper
          (fun uu___1 ->
             dbg_refl g
               (fun uu___3 ->
                  let uu___4 = FStar_Syntax_Print.term_to_string t in
                  FStar_Compiler_Util.format1 "refl_is_non_informative: %s\n"
                    uu___4);
             (let b = FStar_TypeChecker_Core.is_non_informative g t in
              dbg_refl g
                (fun uu___4 ->
                   let uu___5 = FStar_Compiler_Util.string_of_bool b in
                   FStar_Compiler_Util.format1
                     "refl_is_non_informative: returned %s" uu___5);
              if b
              then ()
              else
                FStar_Errors.raise_error
                  (FStar_Errors_Codes.Fatal_UnexpectedTerm,
                    "is_non_informative returned false ")
                  FStar_Compiler_Range_Type.dummyRange))
      else
        (let uu___2 =
           let uu___3 =
             let uu___4 =
               let uu___5 = FStar_TypeChecker_Env.get_range g in
               unexpected_uvars_issue uu___5 in
             [uu___4] in
           (FStar_Pervasives_Native.None, uu___3) in
         FStar_Tactics_Monad.ret uu___2)
let (refl_check_relation :
  env ->
    FStar_Syntax_Syntax.typ ->
      FStar_Syntax_Syntax.typ ->
        relation ->
          (unit FStar_Pervasives_Native.option * issues)
            FStar_Tactics_Monad.tac)
  =
  fun g ->
    fun t0 ->
      fun t1 ->
        fun rel ->
          let uu___ =
            ((no_uvars_in_g g) && (no_uvars_in_term t0)) &&
              (no_uvars_in_term t1) in
          if uu___
          then
            refl_typing_builtin_wrapper
              (fun uu___1 ->
                 dbg_refl g
                   (fun uu___3 ->
                      let uu___4 = FStar_Syntax_Print.term_to_string t0 in
                      let uu___5 = FStar_Syntax_Print.term_to_string t1 in
                      FStar_Compiler_Util.format3
                        "refl_check_relation: %s %s %s\n" uu___4
                        (if rel = Subtyping then "<:?" else "=?=") uu___5);
                 (let f =
                    if rel = Subtyping
                    then FStar_TypeChecker_Core.check_term_subtyping
                    else FStar_TypeChecker_Core.check_term_equality in
                  let uu___3 = f g t0 t1 in
                  match uu___3 with
                  | FStar_Pervasives.Inl (FStar_Pervasives_Native.None) ->
                      (dbg_refl g
                         (fun uu___5 ->
                            "refl_check_relation: succeeded (no guard)");
                       ((), []))
                  | FStar_Pervasives.Inl (FStar_Pervasives_Native.Some
                      guard_f) ->
                      (dbg_refl g
                         (fun uu___5 -> "refl_check_relation: succeeded");
                       ((), [(g, guard_f)]))
                  | FStar_Pervasives.Inr err ->
                      (dbg_refl g
                         (fun uu___5 ->
                            let uu___6 =
                              FStar_TypeChecker_Core.print_error err in
                            FStar_Compiler_Util.format1
                              "refl_check_relation failed: %s\n" uu___6);
                       (let uu___5 =
                          let uu___6 =
                            let uu___7 =
                              FStar_TypeChecker_Core.print_error err in
                            Prims.op_Hat "check_relation failed: " uu___7 in
                          (FStar_Errors_Codes.Fatal_IllTyped, uu___6) in
                        FStar_Errors.raise_error uu___5
                          FStar_Compiler_Range_Type.dummyRange))))
          else
            (let uu___2 =
               let uu___3 =
                 let uu___4 =
                   let uu___5 = FStar_TypeChecker_Env.get_range g in
                   unexpected_uvars_issue uu___5 in
                 [uu___4] in
               (FStar_Pervasives_Native.None, uu___3) in
             FStar_Tactics_Monad.ret uu___2)
let (refl_check_subtyping :
  env ->
    FStar_Syntax_Syntax.typ ->
      FStar_Syntax_Syntax.typ ->
        (unit FStar_Pervasives_Native.option * issues)
          FStar_Tactics_Monad.tac)
  = fun g -> fun t0 -> fun t1 -> refl_check_relation g t0 t1 Subtyping
let (refl_check_equiv :
  env ->
    FStar_Syntax_Syntax.typ ->
      FStar_Syntax_Syntax.typ ->
        (unit FStar_Pervasives_Native.option * issues)
          FStar_Tactics_Monad.tac)
  = fun g -> fun t0 -> fun t1 -> refl_check_relation g t0 t1 Equality
let (to_must_tot : FStar_TypeChecker_Core.tot_or_ghost -> Prims.bool) =
  fun eff ->
    match eff with
    | FStar_TypeChecker_Core.E_Total -> true
    | FStar_TypeChecker_Core.E_Ghost -> false
let (refl_norm_type :
  env -> FStar_Syntax_Syntax.typ -> FStar_Syntax_Syntax.typ) =
  fun g ->
    fun t ->
      FStar_TypeChecker_Normalize.normalize
        [FStar_TypeChecker_Env.Beta;
        FStar_TypeChecker_Env.Exclude FStar_TypeChecker_Env.Zeta] g t
let (maybe_promote :
  env ->
    FStar_TypeChecker_Core.tot_or_ghost ->
      FStar_Syntax_Syntax.typ ->
        (FStar_TypeChecker_Core.tot_or_ghost * FStar_Syntax_Syntax.typ))
  =
  fun g ->
    fun eff ->
      fun t ->
        match eff with
        | FStar_TypeChecker_Core.E_Total -> (eff, t)
        | FStar_TypeChecker_Core.E_Ghost ->
            let c =
              let uu___ =
                FStar_Compiler_Effect.op_Bar_Greater t
                  FStar_Syntax_Syntax.mk_GTotal in
              FStar_Compiler_Effect.op_Bar_Greater uu___
                (FStar_TypeChecker_Normalize.maybe_ghost_to_pure g) in
            (match c.FStar_Syntax_Syntax.n with
             | FStar_Syntax_Syntax.Total t1 ->
                 (FStar_TypeChecker_Core.E_Total, t1)
             | FStar_Syntax_Syntax.GTotal t1 ->
                 (FStar_TypeChecker_Core.E_Ghost, t1)
             | uu___ ->
                 let uu___1 =
                   let uu___2 =
                     let uu___3 = FStar_Syntax_Print.comp_to_string c in
                     FStar_Compiler_Util.format1
                       "core.maybe_promote: a non tot/ghost computation %s"
                       uu___3 in
                   (FStar_Errors_Codes.Fatal_UnexpectedTerm, uu___2) in
                 FStar_Errors.raise_error uu___1
                   FStar_Compiler_Range_Type.dummyRange)
let (refl_core_compute_term_type :
  env ->
    FStar_Syntax_Syntax.term ->
      ((FStar_TypeChecker_Core.tot_or_ghost * FStar_Syntax_Syntax.typ)
        FStar_Pervasives_Native.option * issues) FStar_Tactics_Monad.tac)
  =
  fun g ->
    fun e ->
<<<<<<< HEAD
      let uu___ = (no_uvars_in_g g) && (no_uvars_in_term e) in
      if uu___
      then
        refl_typing_builtin_wrapper
          (fun uu___1 ->
             dbg_refl g
               (fun uu___3 ->
                  let uu___4 = FStar_Syntax_Print.term_to_string e in
                  FStar_Compiler_Util.format1
                    "refl_core_compute_term_type: %s\n" uu___4);
             (let gh g1 guard =
                FStar_TypeChecker_Rel.force_trivial_guard g1
                  {
                    FStar_TypeChecker_Common.guard_f =
                      (FStar_TypeChecker_Common.NonTrivial guard);
                    FStar_TypeChecker_Common.deferred_to_tac =
                      (FStar_TypeChecker_Env.trivial_guard.FStar_TypeChecker_Common.deferred_to_tac);
                    FStar_TypeChecker_Common.deferred =
                      (FStar_TypeChecker_Env.trivial_guard.FStar_TypeChecker_Common.deferred);
                    FStar_TypeChecker_Common.univ_ineqs =
                      (FStar_TypeChecker_Env.trivial_guard.FStar_TypeChecker_Common.univ_ineqs);
                    FStar_TypeChecker_Common.implicits =
                      (FStar_TypeChecker_Env.trivial_guard.FStar_TypeChecker_Common.implicits)
                  };
                true in
              let uu___3 =
                FStar_TypeChecker_Core.compute_term_type_handle_guards g e gh in
              match uu___3 with
              | FStar_Pervasives.Inl (eff, t) ->
                  let uu___4 = maybe_promote g eff t in
                  (match uu___4 with
                   | (eff1, t1) ->
                       let t2 = refl_norm_type g t1 in
                       (dbg_refl g
                          (fun uu___6 ->
                             let uu___7 = FStar_Syntax_Print.term_to_string e in
                             let uu___8 =
                               FStar_Syntax_Print.term_to_string t2 in
                             FStar_Compiler_Util.format2
                               "refl_core_compute_term_type for %s computed type %s\n"
                               uu___7 uu___8);
                        (eff1, t2)))
              | FStar_Pervasives.Inr err ->
                  (dbg_refl g
                     (fun uu___5 ->
                        let uu___6 = FStar_TypeChecker_Core.print_error err in
                        FStar_Compiler_Util.format1
                          "refl_core_compute_term_type: %s\n" uu___6);
                   (let uu___5 =
                      let uu___6 =
                        let uu___7 = FStar_TypeChecker_Core.print_error err in
                        Prims.op_Hat "core_compute_term_type failed: " uu___7 in
                      (FStar_Errors_Codes.Fatal_IllTyped, uu___6) in
                    FStar_Errors.raise_error uu___5
                      FStar_Compiler_Range_Type.dummyRange))))
      else
        (let uu___2 =
           let uu___3 =
             let uu___4 =
               let uu___5 = FStar_TypeChecker_Env.get_range g in
               unexpected_uvars_issue uu___5 in
             [uu___4] in
           (FStar_Pervasives_Native.None, uu___3) in
         FStar_Tactics_Monad.ret uu___2)
=======
      fun eff ->
        let uu___ = (no_uvars_in_g g) && (no_uvars_in_term e) in
        if uu___
        then
          refl_typing_builtin_wrapper
            (fun uu___1 ->
               dbg_refl g
                 (fun uu___3 ->
                    let uu___4 = FStar_Syntax_Print.term_to_string e in
                    FStar_Compiler_Util.format1
                      "refl_core_compute_term_type: %s\n" uu___4);
               (let must_tot = to_must_tot eff in
                let guards = FStar_Compiler_Util.mk_ref [] in
                let gh g1 guard =
                  (let uu___4 =
                     let uu___5 = FStar_Compiler_Effect.op_Bang guards in
                     (g1, guard) :: uu___5 in
                   FStar_Compiler_Effect.op_Colon_Equals guards uu___4);
                  true in
                let uu___3 =
                  FStar_TypeChecker_Core.compute_term_type_handle_guards g e
                    must_tot gh in
                match uu___3 with
                | FStar_Pervasives.Inl t ->
                    let t1 = refl_norm_type g t in
                    (dbg_refl g
                       (fun uu___5 ->
                          let uu___6 = FStar_Syntax_Print.term_to_string e in
                          let uu___7 = FStar_Syntax_Print.term_to_string t1 in
                          FStar_Compiler_Util.format2
                            "refl_core_compute_term_type for %s computed type %s\n"
                            uu___6 uu___7);
                     (let uu___5 = FStar_Compiler_Effect.op_Bang guards in
                      (t1, uu___5)))
                | FStar_Pervasives.Inr err ->
                    (dbg_refl g
                       (fun uu___5 ->
                          let uu___6 = FStar_TypeChecker_Core.print_error err in
                          FStar_Compiler_Util.format1
                            "refl_core_compute_term_type: %s\n" uu___6);
                     (let uu___5 =
                        let uu___6 =
                          let uu___7 = FStar_TypeChecker_Core.print_error err in
                          Prims.op_Hat "core_compute_term_type failed: "
                            uu___7 in
                        (FStar_Errors_Codes.Fatal_IllTyped, uu___6) in
                      FStar_Errors.raise_error uu___5
                        FStar_Compiler_Range_Type.dummyRange))))
        else
          (let uu___2 =
             let uu___3 =
               let uu___4 =
                 let uu___5 = FStar_TypeChecker_Env.get_range g in
                 unexpected_uvars_issue uu___5 in
               [uu___4] in
             (FStar_Pervasives_Native.None, uu___3) in
           FStar_Tactics_Monad.ret uu___2)
>>>>>>> 6f663426
let (refl_core_check_term :
  env ->
    FStar_Syntax_Syntax.term ->
      FStar_Syntax_Syntax.typ ->
        FStar_TypeChecker_Core.tot_or_ghost ->
          (unit FStar_Pervasives_Native.option * issues)
            FStar_Tactics_Monad.tac)
  =
  fun g ->
    fun e ->
      fun t ->
        fun eff ->
          let uu___ =
            ((no_uvars_in_g g) && (no_uvars_in_term e)) &&
              (no_uvars_in_term t) in
          if uu___
          then
            refl_typing_builtin_wrapper
              (fun uu___1 ->
                 dbg_refl g
                   (fun uu___3 ->
                      let uu___4 = FStar_Syntax_Print.term_to_string e in
                      let uu___5 = FStar_Syntax_Print.term_to_string t in
                      FStar_Compiler_Util.format2
                        "refl_core_check_term: term: %s, type: %s\n" uu___4
                        uu___5);
                 (let must_tot = to_must_tot eff in
                  let uu___3 =
                    FStar_TypeChecker_Core.check_term g e t must_tot in
                  match uu___3 with
                  | FStar_Pervasives.Inl (FStar_Pervasives_Native.None) ->
                      (dbg_refl g
                         (fun uu___5 ->
                            "refl_core_check_term: succeeded with no guard\n");
                       ((), []))
                  | FStar_Pervasives.Inl (FStar_Pervasives_Native.Some guard)
                      ->
                      (dbg_refl g
                         (fun uu___5 ->
                            "refl_core_check_term: succeeded with guard\n");
                       ((), [(g, guard)]))
                  | FStar_Pervasives.Inr err ->
                      (dbg_refl g
                         (fun uu___5 ->
                            let uu___6 =
                              FStar_TypeChecker_Core.print_error err in
                            FStar_Compiler_Util.format1
                              "refl_core_check_term failed: %s\n" uu___6);
                       (let uu___5 =
                          let uu___6 =
                            let uu___7 =
                              FStar_TypeChecker_Core.print_error err in
                            Prims.op_Hat "refl_core_check_term failed: "
                              uu___7 in
                          (FStar_Errors_Codes.Fatal_IllTyped, uu___6) in
                        FStar_Errors.raise_error uu___5
                          FStar_Compiler_Range_Type.dummyRange))))
          else
            (let uu___2 =
               let uu___3 =
                 let uu___4 =
                   let uu___5 = FStar_TypeChecker_Env.get_range g in
                   unexpected_uvars_issue uu___5 in
                 [uu___4] in
               (FStar_Pervasives_Native.None, uu___3) in
             FStar_Tactics_Monad.ret uu___2)
let (refl_tc_term :
  env ->
    FStar_Syntax_Syntax.term ->
      ((FStar_Syntax_Syntax.term * (FStar_TypeChecker_Core.tot_or_ghost *
        FStar_Syntax_Syntax.typ)) FStar_Pervasives_Native.option * issues)
        FStar_Tactics_Monad.tac)
  =
  fun g ->
    fun e ->
      let uu___ = (no_uvars_in_g g) && (no_uvars_in_term e) in
      if uu___
      then
        refl_typing_builtin_wrapper
          (fun uu___1 ->
             dbg_refl g
               (fun uu___3 ->
                  let uu___4 = FStar_Syntax_Print.term_to_string e in
                  FStar_Compiler_Util.format1 "refl_tc_term: %s\n" uu___4);
             dbg_refl g (fun uu___4 -> "refl_tc_term: starting tc {\n");
             (let g1 =
                {
                  FStar_TypeChecker_Env.solver =
                    (g.FStar_TypeChecker_Env.solver);
                  FStar_TypeChecker_Env.range =
                    (g.FStar_TypeChecker_Env.range);
                  FStar_TypeChecker_Env.curmodule =
                    (g.FStar_TypeChecker_Env.curmodule);
                  FStar_TypeChecker_Env.gamma =
                    (g.FStar_TypeChecker_Env.gamma);
                  FStar_TypeChecker_Env.gamma_sig =
                    (g.FStar_TypeChecker_Env.gamma_sig);
                  FStar_TypeChecker_Env.gamma_cache =
                    (g.FStar_TypeChecker_Env.gamma_cache);
                  FStar_TypeChecker_Env.modules =
                    (g.FStar_TypeChecker_Env.modules);
                  FStar_TypeChecker_Env.expected_typ =
                    (g.FStar_TypeChecker_Env.expected_typ);
                  FStar_TypeChecker_Env.sigtab =
                    (g.FStar_TypeChecker_Env.sigtab);
                  FStar_TypeChecker_Env.attrtab =
                    (g.FStar_TypeChecker_Env.attrtab);
                  FStar_TypeChecker_Env.instantiate_imp = false;
                  FStar_TypeChecker_Env.effects =
                    (g.FStar_TypeChecker_Env.effects);
                  FStar_TypeChecker_Env.generalize =
                    (g.FStar_TypeChecker_Env.generalize);
                  FStar_TypeChecker_Env.letrecs =
                    (g.FStar_TypeChecker_Env.letrecs);
                  FStar_TypeChecker_Env.top_level =
                    (g.FStar_TypeChecker_Env.top_level);
                  FStar_TypeChecker_Env.check_uvars =
                    (g.FStar_TypeChecker_Env.check_uvars);
                  FStar_TypeChecker_Env.use_eq_strict =
                    (g.FStar_TypeChecker_Env.use_eq_strict);
                  FStar_TypeChecker_Env.is_iface =
                    (g.FStar_TypeChecker_Env.is_iface);
                  FStar_TypeChecker_Env.admit =
                    (g.FStar_TypeChecker_Env.admit);
                  FStar_TypeChecker_Env.lax = (g.FStar_TypeChecker_Env.lax);
                  FStar_TypeChecker_Env.lax_universes =
                    (g.FStar_TypeChecker_Env.lax_universes);
                  FStar_TypeChecker_Env.phase1 =
                    (g.FStar_TypeChecker_Env.phase1);
                  FStar_TypeChecker_Env.failhard =
                    (g.FStar_TypeChecker_Env.failhard);
                  FStar_TypeChecker_Env.nosynth =
                    (g.FStar_TypeChecker_Env.nosynth);
                  FStar_TypeChecker_Env.uvar_subtyping =
                    (g.FStar_TypeChecker_Env.uvar_subtyping);
                  FStar_TypeChecker_Env.intactics =
                    (g.FStar_TypeChecker_Env.intactics);
                  FStar_TypeChecker_Env.tc_term =
                    (g.FStar_TypeChecker_Env.tc_term);
                  FStar_TypeChecker_Env.typeof_tot_or_gtot_term =
                    (g.FStar_TypeChecker_Env.typeof_tot_or_gtot_term);
                  FStar_TypeChecker_Env.universe_of =
                    (g.FStar_TypeChecker_Env.universe_of);
                  FStar_TypeChecker_Env.typeof_well_typed_tot_or_gtot_term =
                    (g.FStar_TypeChecker_Env.typeof_well_typed_tot_or_gtot_term);
                  FStar_TypeChecker_Env.teq_nosmt_force =
                    (g.FStar_TypeChecker_Env.teq_nosmt_force);
                  FStar_TypeChecker_Env.subtype_nosmt_force =
                    (g.FStar_TypeChecker_Env.subtype_nosmt_force);
                  FStar_TypeChecker_Env.qtbl_name_and_index =
                    (g.FStar_TypeChecker_Env.qtbl_name_and_index);
                  FStar_TypeChecker_Env.normalized_eff_names =
                    (g.FStar_TypeChecker_Env.normalized_eff_names);
                  FStar_TypeChecker_Env.fv_delta_depths =
                    (g.FStar_TypeChecker_Env.fv_delta_depths);
                  FStar_TypeChecker_Env.proof_ns =
                    (g.FStar_TypeChecker_Env.proof_ns);
                  FStar_TypeChecker_Env.synth_hook =
                    (g.FStar_TypeChecker_Env.synth_hook);
                  FStar_TypeChecker_Env.try_solve_implicits_hook =
                    (g.FStar_TypeChecker_Env.try_solve_implicits_hook);
                  FStar_TypeChecker_Env.splice =
                    (g.FStar_TypeChecker_Env.splice);
                  FStar_TypeChecker_Env.mpreprocess =
                    (g.FStar_TypeChecker_Env.mpreprocess);
                  FStar_TypeChecker_Env.postprocess =
                    (g.FStar_TypeChecker_Env.postprocess);
                  FStar_TypeChecker_Env.identifier_info =
                    (g.FStar_TypeChecker_Env.identifier_info);
                  FStar_TypeChecker_Env.tc_hooks =
                    (g.FStar_TypeChecker_Env.tc_hooks);
                  FStar_TypeChecker_Env.dsenv =
                    (g.FStar_TypeChecker_Env.dsenv);
                  FStar_TypeChecker_Env.nbe = (g.FStar_TypeChecker_Env.nbe);
                  FStar_TypeChecker_Env.strict_args_tab =
                    (g.FStar_TypeChecker_Env.strict_args_tab);
                  FStar_TypeChecker_Env.erasable_types_tab =
                    (g.FStar_TypeChecker_Env.erasable_types_tab);
                  FStar_TypeChecker_Env.enable_defer_to_tac =
                    (g.FStar_TypeChecker_Env.enable_defer_to_tac);
                  FStar_TypeChecker_Env.unif_allow_ref_guards =
                    (g.FStar_TypeChecker_Env.unif_allow_ref_guards);
                  FStar_TypeChecker_Env.erase_erasable_args =
                    (g.FStar_TypeChecker_Env.erase_erasable_args);
                  FStar_TypeChecker_Env.core_check =
                    (g.FStar_TypeChecker_Env.core_check)
                } in
              let e1 =
                let g2 =
                  {
                    FStar_TypeChecker_Env.solver =
                      (g1.FStar_TypeChecker_Env.solver);
                    FStar_TypeChecker_Env.range =
                      (g1.FStar_TypeChecker_Env.range);
                    FStar_TypeChecker_Env.curmodule =
                      (g1.FStar_TypeChecker_Env.curmodule);
                    FStar_TypeChecker_Env.gamma =
                      (g1.FStar_TypeChecker_Env.gamma);
                    FStar_TypeChecker_Env.gamma_sig =
                      (g1.FStar_TypeChecker_Env.gamma_sig);
                    FStar_TypeChecker_Env.gamma_cache =
                      (g1.FStar_TypeChecker_Env.gamma_cache);
                    FStar_TypeChecker_Env.modules =
                      (g1.FStar_TypeChecker_Env.modules);
                    FStar_TypeChecker_Env.expected_typ =
                      (g1.FStar_TypeChecker_Env.expected_typ);
                    FStar_TypeChecker_Env.sigtab =
                      (g1.FStar_TypeChecker_Env.sigtab);
                    FStar_TypeChecker_Env.attrtab =
                      (g1.FStar_TypeChecker_Env.attrtab);
                    FStar_TypeChecker_Env.instantiate_imp =
                      (g1.FStar_TypeChecker_Env.instantiate_imp);
                    FStar_TypeChecker_Env.effects =
                      (g1.FStar_TypeChecker_Env.effects);
                    FStar_TypeChecker_Env.generalize =
                      (g1.FStar_TypeChecker_Env.generalize);
                    FStar_TypeChecker_Env.letrecs =
                      (g1.FStar_TypeChecker_Env.letrecs);
                    FStar_TypeChecker_Env.top_level =
                      (g1.FStar_TypeChecker_Env.top_level);
                    FStar_TypeChecker_Env.check_uvars =
                      (g1.FStar_TypeChecker_Env.check_uvars);
                    FStar_TypeChecker_Env.use_eq_strict =
                      (g1.FStar_TypeChecker_Env.use_eq_strict);
                    FStar_TypeChecker_Env.is_iface =
                      (g1.FStar_TypeChecker_Env.is_iface);
                    FStar_TypeChecker_Env.admit =
                      (g1.FStar_TypeChecker_Env.admit);
                    FStar_TypeChecker_Env.lax = true;
                    FStar_TypeChecker_Env.lax_universes =
                      (g1.FStar_TypeChecker_Env.lax_universes);
                    FStar_TypeChecker_Env.phase1 = true;
                    FStar_TypeChecker_Env.failhard =
                      (g1.FStar_TypeChecker_Env.failhard);
                    FStar_TypeChecker_Env.nosynth =
                      (g1.FStar_TypeChecker_Env.nosynth);
                    FStar_TypeChecker_Env.uvar_subtyping =
                      (g1.FStar_TypeChecker_Env.uvar_subtyping);
                    FStar_TypeChecker_Env.intactics =
                      (g1.FStar_TypeChecker_Env.intactics);
                    FStar_TypeChecker_Env.tc_term =
                      (g1.FStar_TypeChecker_Env.tc_term);
                    FStar_TypeChecker_Env.typeof_tot_or_gtot_term =
                      (g1.FStar_TypeChecker_Env.typeof_tot_or_gtot_term);
                    FStar_TypeChecker_Env.universe_of =
                      (g1.FStar_TypeChecker_Env.universe_of);
                    FStar_TypeChecker_Env.typeof_well_typed_tot_or_gtot_term
                      =
                      (g1.FStar_TypeChecker_Env.typeof_well_typed_tot_or_gtot_term);
                    FStar_TypeChecker_Env.teq_nosmt_force =
                      (g1.FStar_TypeChecker_Env.teq_nosmt_force);
                    FStar_TypeChecker_Env.subtype_nosmt_force =
                      (g1.FStar_TypeChecker_Env.subtype_nosmt_force);
                    FStar_TypeChecker_Env.qtbl_name_and_index =
                      (g1.FStar_TypeChecker_Env.qtbl_name_and_index);
                    FStar_TypeChecker_Env.normalized_eff_names =
                      (g1.FStar_TypeChecker_Env.normalized_eff_names);
                    FStar_TypeChecker_Env.fv_delta_depths =
                      (g1.FStar_TypeChecker_Env.fv_delta_depths);
                    FStar_TypeChecker_Env.proof_ns =
                      (g1.FStar_TypeChecker_Env.proof_ns);
                    FStar_TypeChecker_Env.synth_hook =
                      (g1.FStar_TypeChecker_Env.synth_hook);
                    FStar_TypeChecker_Env.try_solve_implicits_hook =
                      (g1.FStar_TypeChecker_Env.try_solve_implicits_hook);
                    FStar_TypeChecker_Env.splice =
                      (g1.FStar_TypeChecker_Env.splice);
                    FStar_TypeChecker_Env.mpreprocess =
                      (g1.FStar_TypeChecker_Env.mpreprocess);
                    FStar_TypeChecker_Env.postprocess =
                      (g1.FStar_TypeChecker_Env.postprocess);
                    FStar_TypeChecker_Env.identifier_info =
                      (g1.FStar_TypeChecker_Env.identifier_info);
                    FStar_TypeChecker_Env.tc_hooks =
                      (g1.FStar_TypeChecker_Env.tc_hooks);
                    FStar_TypeChecker_Env.dsenv =
                      (g1.FStar_TypeChecker_Env.dsenv);
                    FStar_TypeChecker_Env.nbe =
                      (g1.FStar_TypeChecker_Env.nbe);
                    FStar_TypeChecker_Env.strict_args_tab =
                      (g1.FStar_TypeChecker_Env.strict_args_tab);
                    FStar_TypeChecker_Env.erasable_types_tab =
                      (g1.FStar_TypeChecker_Env.erasable_types_tab);
                    FStar_TypeChecker_Env.enable_defer_to_tac =
                      (g1.FStar_TypeChecker_Env.enable_defer_to_tac);
                    FStar_TypeChecker_Env.unif_allow_ref_guards =
                      (g1.FStar_TypeChecker_Env.unif_allow_ref_guards);
                    FStar_TypeChecker_Env.erase_erasable_args =
                      (g1.FStar_TypeChecker_Env.erase_erasable_args);
                    FStar_TypeChecker_Env.core_check =
                      (g1.FStar_TypeChecker_Env.core_check)
                  } in
<<<<<<< HEAD
                let must_tot = false in
                let uu___4 =
                  g2.FStar_TypeChecker_Env.typeof_tot_or_gtot_term g2 e
                    must_tot in
                match uu___4 with
                | (e2, uu___5, guard) ->
                    (FStar_TypeChecker_Rel.force_trivial_guard g2 guard; e2) in
              try
                (fun uu___4 ->
                   match () with
                   | () ->
                       let e2 = FStar_Syntax_Compress.deep_compress false e1 in
                       (dbg_refl g1
                          (fun uu___6 ->
                             let uu___7 =
                               FStar_Syntax_Print.term_to_string e2 in
                             FStar_Compiler_Util.format1
                               "} finished tc with e = %s\n" uu___7);
                        (let gh g2 guard =
                           FStar_TypeChecker_Rel.force_trivial_guard g2
                             {
                               FStar_TypeChecker_Common.guard_f =
                                 (FStar_TypeChecker_Common.NonTrivial guard);
                               FStar_TypeChecker_Common.deferred_to_tac =
                                 (FStar_TypeChecker_Env.trivial_guard.FStar_TypeChecker_Common.deferred_to_tac);
                               FStar_TypeChecker_Common.deferred =
                                 (FStar_TypeChecker_Env.trivial_guard.FStar_TypeChecker_Common.deferred);
                               FStar_TypeChecker_Common.univ_ineqs =
                                 (FStar_TypeChecker_Env.trivial_guard.FStar_TypeChecker_Common.univ_ineqs);
                               FStar_TypeChecker_Common.implicits =
                                 (FStar_TypeChecker_Env.trivial_guard.FStar_TypeChecker_Common.implicits)
                             };
                           true in
                         let uu___6 =
                           FStar_TypeChecker_Core.compute_term_type_handle_guards
                             g1 e2 gh in
                         match uu___6 with
                         | FStar_Pervasives.Inl (eff, t) ->
                             let uu___7 = maybe_promote g1 eff t in
                             (match uu___7 with
                              | (eff1, t1) ->
                                  let t2 = refl_norm_type g1 t1 in
                                  (dbg_refl g1
                                     (fun uu___9 ->
                                        let uu___10 =
                                          FStar_Syntax_Print.term_to_string
                                            e2 in
                                        let uu___11 =
                                          FStar_Syntax_Print.term_to_string
                                            t2 in
                                        FStar_Compiler_Util.format2
                                          "refl_tc_term for %s computed type %s\n"
                                          uu___10 uu___11);
                                   (e2, (eff1, t2))))
                         | FStar_Pervasives.Inr err ->
                             (dbg_refl g1
                                (fun uu___8 ->
=======
                let e1 =
                  let g2 =
                    {
                      FStar_TypeChecker_Env.solver =
                        (g1.FStar_TypeChecker_Env.solver);
                      FStar_TypeChecker_Env.range =
                        (g1.FStar_TypeChecker_Env.range);
                      FStar_TypeChecker_Env.curmodule =
                        (g1.FStar_TypeChecker_Env.curmodule);
                      FStar_TypeChecker_Env.gamma =
                        (g1.FStar_TypeChecker_Env.gamma);
                      FStar_TypeChecker_Env.gamma_sig =
                        (g1.FStar_TypeChecker_Env.gamma_sig);
                      FStar_TypeChecker_Env.gamma_cache =
                        (g1.FStar_TypeChecker_Env.gamma_cache);
                      FStar_TypeChecker_Env.modules =
                        (g1.FStar_TypeChecker_Env.modules);
                      FStar_TypeChecker_Env.expected_typ =
                        (g1.FStar_TypeChecker_Env.expected_typ);
                      FStar_TypeChecker_Env.sigtab =
                        (g1.FStar_TypeChecker_Env.sigtab);
                      FStar_TypeChecker_Env.attrtab =
                        (g1.FStar_TypeChecker_Env.attrtab);
                      FStar_TypeChecker_Env.instantiate_imp =
                        (g1.FStar_TypeChecker_Env.instantiate_imp);
                      FStar_TypeChecker_Env.effects =
                        (g1.FStar_TypeChecker_Env.effects);
                      FStar_TypeChecker_Env.generalize =
                        (g1.FStar_TypeChecker_Env.generalize);
                      FStar_TypeChecker_Env.letrecs =
                        (g1.FStar_TypeChecker_Env.letrecs);
                      FStar_TypeChecker_Env.top_level =
                        (g1.FStar_TypeChecker_Env.top_level);
                      FStar_TypeChecker_Env.check_uvars =
                        (g1.FStar_TypeChecker_Env.check_uvars);
                      FStar_TypeChecker_Env.use_eq_strict =
                        (g1.FStar_TypeChecker_Env.use_eq_strict);
                      FStar_TypeChecker_Env.is_iface =
                        (g1.FStar_TypeChecker_Env.is_iface);
                      FStar_TypeChecker_Env.admit =
                        (g1.FStar_TypeChecker_Env.admit);
                      FStar_TypeChecker_Env.lax = true;
                      FStar_TypeChecker_Env.lax_universes =
                        (g1.FStar_TypeChecker_Env.lax_universes);
                      FStar_TypeChecker_Env.phase1 = true;
                      FStar_TypeChecker_Env.failhard =
                        (g1.FStar_TypeChecker_Env.failhard);
                      FStar_TypeChecker_Env.nosynth =
                        (g1.FStar_TypeChecker_Env.nosynth);
                      FStar_TypeChecker_Env.uvar_subtyping =
                        (g1.FStar_TypeChecker_Env.uvar_subtyping);
                      FStar_TypeChecker_Env.intactics =
                        (g1.FStar_TypeChecker_Env.intactics);
                      FStar_TypeChecker_Env.tc_term =
                        (g1.FStar_TypeChecker_Env.tc_term);
                      FStar_TypeChecker_Env.typeof_tot_or_gtot_term =
                        (g1.FStar_TypeChecker_Env.typeof_tot_or_gtot_term);
                      FStar_TypeChecker_Env.universe_of =
                        (g1.FStar_TypeChecker_Env.universe_of);
                      FStar_TypeChecker_Env.typeof_well_typed_tot_or_gtot_term
                        =
                        (g1.FStar_TypeChecker_Env.typeof_well_typed_tot_or_gtot_term);
                      FStar_TypeChecker_Env.teq_nosmt_force =
                        (g1.FStar_TypeChecker_Env.teq_nosmt_force);
                      FStar_TypeChecker_Env.subtype_nosmt_force =
                        (g1.FStar_TypeChecker_Env.subtype_nosmt_force);
                      FStar_TypeChecker_Env.qtbl_name_and_index =
                        (g1.FStar_TypeChecker_Env.qtbl_name_and_index);
                      FStar_TypeChecker_Env.normalized_eff_names =
                        (g1.FStar_TypeChecker_Env.normalized_eff_names);
                      FStar_TypeChecker_Env.fv_delta_depths =
                        (g1.FStar_TypeChecker_Env.fv_delta_depths);
                      FStar_TypeChecker_Env.proof_ns =
                        (g1.FStar_TypeChecker_Env.proof_ns);
                      FStar_TypeChecker_Env.synth_hook =
                        (g1.FStar_TypeChecker_Env.synth_hook);
                      FStar_TypeChecker_Env.try_solve_implicits_hook =
                        (g1.FStar_TypeChecker_Env.try_solve_implicits_hook);
                      FStar_TypeChecker_Env.splice =
                        (g1.FStar_TypeChecker_Env.splice);
                      FStar_TypeChecker_Env.mpreprocess =
                        (g1.FStar_TypeChecker_Env.mpreprocess);
                      FStar_TypeChecker_Env.postprocess =
                        (g1.FStar_TypeChecker_Env.postprocess);
                      FStar_TypeChecker_Env.identifier_info =
                        (g1.FStar_TypeChecker_Env.identifier_info);
                      FStar_TypeChecker_Env.tc_hooks =
                        (g1.FStar_TypeChecker_Env.tc_hooks);
                      FStar_TypeChecker_Env.dsenv =
                        (g1.FStar_TypeChecker_Env.dsenv);
                      FStar_TypeChecker_Env.nbe =
                        (g1.FStar_TypeChecker_Env.nbe);
                      FStar_TypeChecker_Env.strict_args_tab =
                        (g1.FStar_TypeChecker_Env.strict_args_tab);
                      FStar_TypeChecker_Env.erasable_types_tab =
                        (g1.FStar_TypeChecker_Env.erasable_types_tab);
                      FStar_TypeChecker_Env.enable_defer_to_tac =
                        (g1.FStar_TypeChecker_Env.enable_defer_to_tac);
                      FStar_TypeChecker_Env.unif_allow_ref_guards =
                        (g1.FStar_TypeChecker_Env.unif_allow_ref_guards);
                      FStar_TypeChecker_Env.erase_erasable_args =
                        (g1.FStar_TypeChecker_Env.erase_erasable_args);
                      FStar_TypeChecker_Env.core_check =
                        (g1.FStar_TypeChecker_Env.core_check)
                    } in
                  let uu___4 =
                    g2.FStar_TypeChecker_Env.typeof_tot_or_gtot_term g2 e
                      must_tot in
                  match uu___4 with
                  | (e2, uu___5, guard) ->
                      (FStar_TypeChecker_Rel.force_trivial_guard g2 guard; e2) in
                try
                  (fun uu___4 ->
                     match () with
                     | () ->
                         let e2 =
                           FStar_Syntax_Compress.deep_compress false e1 in
                         (dbg_refl g1
                            (fun uu___6 ->
                               let uu___7 =
                                 FStar_Syntax_Print.term_to_string e2 in
                               FStar_Compiler_Util.format1
                                 "} finished tc with e = %s\n" uu___7);
                          (let guards = FStar_Compiler_Util.mk_ref [] in
                           let gh g2 guard =
                             (let uu___7 =
                                let uu___8 =
                                  FStar_Compiler_Effect.op_Bang guards in
                                (g2, guard) :: uu___8 in
                              FStar_Compiler_Effect.op_Colon_Equals guards
                                uu___7);
                             true in
                           let uu___6 =
                             FStar_TypeChecker_Core.compute_term_type_handle_guards
                               g1 e2 must_tot gh in
                           match uu___6 with
                           | FStar_Pervasives.Inl t ->
                               let t1 = refl_norm_type g1 t in
                               (dbg_refl g1
                                  (fun uu___8 ->
                                     let uu___9 =
                                       FStar_Syntax_Print.term_to_string e2 in
                                     let uu___10 =
                                       FStar_Syntax_Print.term_to_string t1 in
                                     FStar_Compiler_Util.format2
                                       "refl_tc_term for %s computed type %s\n"
                                       uu___9 uu___10);
                                (let uu___8 =
                                   FStar_Compiler_Effect.op_Bang guards in
                                 ((e2, t1), uu___8)))
                           | FStar_Pervasives.Inr err ->
                               (dbg_refl g1
                                  (fun uu___8 ->
                                     let uu___9 =
                                       FStar_TypeChecker_Core.print_error err in
                                     FStar_Compiler_Util.format1
                                       "refl_tc_term failed: %s\n" uu___9);
                                (let uu___8 =
>>>>>>> 6f663426
                                   let uu___9 =
                                     FStar_TypeChecker_Core.print_error err in
                                   FStar_Compiler_Util.format1
                                     "refl_tc_term failed: %s\n" uu___9);
                              (let uu___8 =
                                 let uu___9 =
                                   let uu___10 =
                                     FStar_TypeChecker_Core.print_error err in
                                   Prims.op_Hat "tc_term callback failed: "
                                     uu___10 in
                                 (FStar_Errors_Codes.Fatal_IllTyped, uu___9) in
                               FStar_Errors.raise_error uu___8
                                 e2.FStar_Syntax_Syntax.pos))))) ()
              with
              | FStar_Errors.Error
                  (FStar_Errors_Codes.Error_UnexpectedUnresolvedUvar, uu___5,
                   uu___6, uu___7)
                  ->
                  FStar_Errors.raise_error
                    (FStar_Errors_Codes.Fatal_IllTyped,
                      "UVars remaing in term after tc_term callback")
                    e1.FStar_Syntax_Syntax.pos))
      else
        (let uu___2 =
           let uu___3 =
             let uu___4 =
               let uu___5 = FStar_TypeChecker_Env.get_range g in
               unexpected_uvars_issue uu___5 in
             [uu___4] in
           (FStar_Pervasives_Native.None, uu___3) in
         FStar_Tactics_Monad.ret uu___2)
let (refl_universe_of :
  env ->
    FStar_Syntax_Syntax.term ->
      (FStar_Syntax_Syntax.universe FStar_Pervasives_Native.option * issues)
        FStar_Tactics_Monad.tac)
  =
  fun g ->
    fun e ->
      let check_univ_var_resolved u =
        let uu___ = FStar_Syntax_Subst.compress_univ u in
        match uu___ with
        | FStar_Syntax_Syntax.U_unif uu___1 ->
            FStar_Errors.raise_error
              (FStar_Errors_Codes.Fatal_IllTyped,
                "Unresolved variable in universe_of callback")
              FStar_Compiler_Range_Type.dummyRange
        | u1 -> u1 in
      let uu___ = (no_uvars_in_g g) && (no_uvars_in_term e) in
      if uu___
      then
        refl_typing_builtin_wrapper
          (fun uu___1 ->
             let uu___2 = FStar_Syntax_Util.type_u () in
             match uu___2 with
             | (t, u) ->
                 let must_tot = false in
                 let uu___3 =
                   FStar_TypeChecker_Core.check_term g e t must_tot in
                 (match uu___3 with
                  | FStar_Pervasives.Inl (FStar_Pervasives_Native.None) ->
                      let uu___4 = check_univ_var_resolved u in (uu___4, [])
                  | FStar_Pervasives.Inl (FStar_Pervasives_Native.Some guard)
                      ->
                      let uu___4 = check_univ_var_resolved u in
                      (uu___4, [(g, guard)])
                  | FStar_Pervasives.Inr err ->
                      let msg =
                        let uu___4 = FStar_TypeChecker_Core.print_error err in
                        FStar_Compiler_Util.format1
                          "refl_universe_of failed: %s\n" uu___4 in
                      (dbg_refl g (fun uu___5 -> msg);
                       (let uu___5 =
                          let uu___6 =
                            let uu___7 =
                              FStar_TypeChecker_Core.print_error err in
                            Prims.op_Hat "universe_of failed: " uu___7 in
                          (FStar_Errors_Codes.Fatal_IllTyped, uu___6) in
                        FStar_Errors.raise_error uu___5
                          FStar_Compiler_Range_Type.dummyRange))))
      else
        (let uu___2 =
           let uu___3 =
             let uu___4 =
               let uu___5 = FStar_TypeChecker_Env.get_range g in
               unexpected_uvars_issue uu___5 in
             [uu___4] in
           (FStar_Pervasives_Native.None, uu___3) in
         FStar_Tactics_Monad.ret uu___2)
let (refl_check_prop_validity :
  env ->
    FStar_Syntax_Syntax.term ->
      (unit FStar_Pervasives_Native.option * issues) FStar_Tactics_Monad.tac)
  =
  fun g ->
    fun e ->
      let uu___ = (no_uvars_in_g g) && (no_uvars_in_term e) in
      if uu___
      then
        refl_typing_builtin_wrapper
          (fun uu___1 ->
             dbg_refl g
               (fun uu___3 ->
                  let uu___4 = FStar_Syntax_Print.term_to_string e in
                  FStar_Compiler_Util.format1
                    "refl_check_prop_validity: %s\n" uu___4);
             (let must_tot = false in
              (let uu___4 =
                 let uu___5 =
                   FStar_Syntax_Util.fvar_const FStar_Parser_Const.prop_lid in
                 FStar_TypeChecker_Core.check_term g e uu___5 must_tot in
               match uu___4 with
               | FStar_Pervasives.Inl (FStar_Pervasives_Native.None) -> ()
               | FStar_Pervasives.Inl (FStar_Pervasives_Native.Some guard) ->
                   FStar_TypeChecker_Rel.force_trivial_guard g
                     {
                       FStar_TypeChecker_Common.guard_f =
                         (FStar_TypeChecker_Common.NonTrivial guard);
                       FStar_TypeChecker_Common.deferred_to_tac =
                         (FStar_TypeChecker_Env.trivial_guard.FStar_TypeChecker_Common.deferred_to_tac);
                       FStar_TypeChecker_Common.deferred =
                         (FStar_TypeChecker_Env.trivial_guard.FStar_TypeChecker_Common.deferred);
                       FStar_TypeChecker_Common.univ_ineqs =
                         (FStar_TypeChecker_Env.trivial_guard.FStar_TypeChecker_Common.univ_ineqs);
                       FStar_TypeChecker_Common.implicits =
                         (FStar_TypeChecker_Env.trivial_guard.FStar_TypeChecker_Common.implicits)
                     }
               | FStar_Pervasives.Inr err ->
                   let msg =
                     let uu___5 = FStar_TypeChecker_Core.print_error err in
                     FStar_Compiler_Util.format1
                       "refl_check_prop_validity failed (not a prop): %s\n"
                       uu___5 in
                   (dbg_refl g (fun uu___6 -> msg);
                    FStar_Errors.raise_error
                      (FStar_Errors_Codes.Fatal_IllTyped, msg)
                      FStar_Compiler_Range_Type.dummyRange));
              ((), [(g, e)])))
      else
        (let uu___2 =
           let uu___3 =
             let uu___4 =
               let uu___5 = FStar_TypeChecker_Env.get_range g in
               unexpected_uvars_issue uu___5 in
             [uu___4] in
           (FStar_Pervasives_Native.None, uu___3) in
         FStar_Tactics_Monad.ret uu___2)
let (refl_check_match_complete :
  env ->
    FStar_Syntax_Syntax.term ->
      FStar_Syntax_Syntax.term ->
        FStar_Reflection_V2_Data.pattern Prims.list ->
          (FStar_Reflection_V2_Data.pattern Prims.list *
            FStar_Reflection_V2_Data.binding Prims.list Prims.list)
            FStar_Pervasives_Native.option FStar_Tactics_Monad.tac)
  =
  fun g ->
    fun sc ->
      fun scty ->
        fun pats ->
          FStar_Tactics_Monad.op_let_Bang FStar_Tactics_Monad.idtac
            (fun uu___ ->
               let one = FStar_Syntax_Util.exp_int "1" in
               let brs =
                 FStar_Compiler_List.map
                   (fun p ->
                      let p1 = FStar_Reflection_V2_Builtins.pack_pat p in
                      (p1, FStar_Pervasives_Native.None, one)) pats in
               let mm =
                 FStar_Syntax_Syntax.mk
                   (FStar_Syntax_Syntax.Tm_match
                      {
                        FStar_Syntax_Syntax.scrutinee = sc;
                        FStar_Syntax_Syntax.ret_opt =
                          FStar_Pervasives_Native.None;
                        FStar_Syntax_Syntax.brs = brs;
                        FStar_Syntax_Syntax.rc_opt1 =
                          FStar_Pervasives_Native.None
                      }) sc.FStar_Syntax_Syntax.pos in
               let env1 = g in
               let env2 =
                 FStar_TypeChecker_Env.set_expected_typ env1
                   FStar_Syntax_Syntax.t_int in
               let uu___1 = __tc env2 mm in
               FStar_Tactics_Monad.op_let_Bang uu___1
                 (fun uu___2 ->
                    match uu___2 with
                    | (mm1, uu___3, g1) ->
                        let uu___4 =
                          FStar_Errors.catch_errors_and_ignore_rest
                            (fun uu___5 ->
                               let uu___6 =
                                 FStar_TypeChecker_Rel.discharge_guard env2
                                   g1 in
                               FStar_Compiler_Effect.op_Less_Bar
                                 FStar_TypeChecker_Env.is_trivial uu___6) in
                        (match uu___4 with
                         | (errs, b) ->
                             (match (errs, b) with
                              | ([], FStar_Pervasives_Native.Some (true)) ->
                                  let get_pats t =
                                    let uu___5 =
                                      let uu___6 = FStar_Syntax_Util.unmeta t in
                                      uu___6.FStar_Syntax_Syntax.n in
                                    match uu___5 with
                                    | FStar_Syntax_Syntax.Tm_match
                                        {
                                          FStar_Syntax_Syntax.scrutinee =
                                            uu___6;
                                          FStar_Syntax_Syntax.ret_opt =
                                            uu___7;
                                          FStar_Syntax_Syntax.brs = brs1;
                                          FStar_Syntax_Syntax.rc_opt1 =
                                            uu___8;_}
                                        ->
                                        FStar_Compiler_List.map
                                          (fun uu___9 ->
                                             match uu___9 with
                                             | (p, uu___10, uu___11) -> p)
                                          brs1
                                    | uu___6 ->
                                        failwith
                                          "refl_check_match_complete: not a match?" in
                                  let pats1 = get_pats mm1 in
                                  let rec bnds_for_pat p =
                                    match p.FStar_Syntax_Syntax.v with
                                    | FStar_Syntax_Syntax.Pat_constant uu___5
                                        -> []
                                    | FStar_Syntax_Syntax.Pat_cons
                                        (fv, uu___5, pats2) ->
                                        FStar_Compiler_List.concatMap
                                          (fun uu___6 ->
                                             match uu___6 with
                                             | (p1, uu___7) ->
                                                 bnds_for_pat p1) pats2
                                    | FStar_Syntax_Syntax.Pat_var bv ->
                                        let uu___5 = bv_to_binding bv in
                                        [uu___5]
                                    | FStar_Syntax_Syntax.Pat_dot_term uu___5
                                        -> [] in
                                  let uu___5 =
                                    let uu___6 =
                                      let uu___7 =
                                        FStar_Compiler_List.map
                                          FStar_Reflection_V2_Builtins.inspect_pat
                                          pats1 in
                                      let uu___8 =
                                        FStar_Compiler_List.map bnds_for_pat
                                          pats1 in
                                      (uu___7, uu___8) in
                                    FStar_Pervasives_Native.Some uu___6 in
                                  FStar_Tactics_Monad.ret uu___5
                              | uu___5 ->
                                  FStar_Tactics_Monad.ret
                                    FStar_Pervasives_Native.None))))
let (refl_instantiate_implicits :
  env ->
    FStar_Syntax_Syntax.term ->
      ((FStar_Syntax_Syntax.term * FStar_Syntax_Syntax.typ)
        FStar_Pervasives_Native.option * issues) FStar_Tactics_Monad.tac)
  =
  fun g ->
    fun e ->
      let uu___ = (no_uvars_in_g g) && (no_uvars_in_term e) in
      if uu___
      then
        refl_typing_builtin_wrapper
          (fun uu___1 ->
             dbg_refl g
               (fun uu___3 ->
                  let uu___4 = FStar_Syntax_Print.term_to_string e in
                  FStar_Compiler_Util.format1
                    "refl_instantiate_implicits: %s\n" uu___4);
             dbg_refl g
               (fun uu___4 -> "refl_instantiate_implicits: starting tc {\n");
             (let must_tot = false in
              let g1 =
                {
                  FStar_TypeChecker_Env.solver =
                    (g.FStar_TypeChecker_Env.solver);
                  FStar_TypeChecker_Env.range =
                    (g.FStar_TypeChecker_Env.range);
                  FStar_TypeChecker_Env.curmodule =
                    (g.FStar_TypeChecker_Env.curmodule);
                  FStar_TypeChecker_Env.gamma =
                    (g.FStar_TypeChecker_Env.gamma);
                  FStar_TypeChecker_Env.gamma_sig =
                    (g.FStar_TypeChecker_Env.gamma_sig);
                  FStar_TypeChecker_Env.gamma_cache =
                    (g.FStar_TypeChecker_Env.gamma_cache);
                  FStar_TypeChecker_Env.modules =
                    (g.FStar_TypeChecker_Env.modules);
                  FStar_TypeChecker_Env.expected_typ =
                    (g.FStar_TypeChecker_Env.expected_typ);
                  FStar_TypeChecker_Env.sigtab =
                    (g.FStar_TypeChecker_Env.sigtab);
                  FStar_TypeChecker_Env.attrtab =
                    (g.FStar_TypeChecker_Env.attrtab);
                  FStar_TypeChecker_Env.instantiate_imp = false;
                  FStar_TypeChecker_Env.effects =
                    (g.FStar_TypeChecker_Env.effects);
                  FStar_TypeChecker_Env.generalize =
                    (g.FStar_TypeChecker_Env.generalize);
                  FStar_TypeChecker_Env.letrecs =
                    (g.FStar_TypeChecker_Env.letrecs);
                  FStar_TypeChecker_Env.top_level =
                    (g.FStar_TypeChecker_Env.top_level);
                  FStar_TypeChecker_Env.check_uvars =
                    (g.FStar_TypeChecker_Env.check_uvars);
                  FStar_TypeChecker_Env.use_eq_strict =
                    (g.FStar_TypeChecker_Env.use_eq_strict);
                  FStar_TypeChecker_Env.is_iface =
                    (g.FStar_TypeChecker_Env.is_iface);
                  FStar_TypeChecker_Env.admit =
                    (g.FStar_TypeChecker_Env.admit);
                  FStar_TypeChecker_Env.lax = true;
                  FStar_TypeChecker_Env.lax_universes =
                    (g.FStar_TypeChecker_Env.lax_universes);
                  FStar_TypeChecker_Env.phase1 = true;
                  FStar_TypeChecker_Env.failhard =
                    (g.FStar_TypeChecker_Env.failhard);
                  FStar_TypeChecker_Env.nosynth =
                    (g.FStar_TypeChecker_Env.nosynth);
                  FStar_TypeChecker_Env.uvar_subtyping =
                    (g.FStar_TypeChecker_Env.uvar_subtyping);
                  FStar_TypeChecker_Env.intactics =
                    (g.FStar_TypeChecker_Env.intactics);
                  FStar_TypeChecker_Env.tc_term =
                    (g.FStar_TypeChecker_Env.tc_term);
                  FStar_TypeChecker_Env.typeof_tot_or_gtot_term =
                    (g.FStar_TypeChecker_Env.typeof_tot_or_gtot_term);
                  FStar_TypeChecker_Env.universe_of =
                    (g.FStar_TypeChecker_Env.universe_of);
                  FStar_TypeChecker_Env.typeof_well_typed_tot_or_gtot_term =
                    (g.FStar_TypeChecker_Env.typeof_well_typed_tot_or_gtot_term);
                  FStar_TypeChecker_Env.teq_nosmt_force =
                    (g.FStar_TypeChecker_Env.teq_nosmt_force);
                  FStar_TypeChecker_Env.subtype_nosmt_force =
                    (g.FStar_TypeChecker_Env.subtype_nosmt_force);
                  FStar_TypeChecker_Env.qtbl_name_and_index =
                    (g.FStar_TypeChecker_Env.qtbl_name_and_index);
                  FStar_TypeChecker_Env.normalized_eff_names =
                    (g.FStar_TypeChecker_Env.normalized_eff_names);
                  FStar_TypeChecker_Env.fv_delta_depths =
                    (g.FStar_TypeChecker_Env.fv_delta_depths);
                  FStar_TypeChecker_Env.proof_ns =
                    (g.FStar_TypeChecker_Env.proof_ns);
                  FStar_TypeChecker_Env.synth_hook =
                    (g.FStar_TypeChecker_Env.synth_hook);
                  FStar_TypeChecker_Env.try_solve_implicits_hook =
                    (g.FStar_TypeChecker_Env.try_solve_implicits_hook);
                  FStar_TypeChecker_Env.splice =
                    (g.FStar_TypeChecker_Env.splice);
                  FStar_TypeChecker_Env.mpreprocess =
                    (g.FStar_TypeChecker_Env.mpreprocess);
                  FStar_TypeChecker_Env.postprocess =
                    (g.FStar_TypeChecker_Env.postprocess);
                  FStar_TypeChecker_Env.identifier_info =
                    (g.FStar_TypeChecker_Env.identifier_info);
                  FStar_TypeChecker_Env.tc_hooks =
                    (g.FStar_TypeChecker_Env.tc_hooks);
                  FStar_TypeChecker_Env.dsenv =
                    (g.FStar_TypeChecker_Env.dsenv);
                  FStar_TypeChecker_Env.nbe = (g.FStar_TypeChecker_Env.nbe);
                  FStar_TypeChecker_Env.strict_args_tab =
                    (g.FStar_TypeChecker_Env.strict_args_tab);
                  FStar_TypeChecker_Env.erasable_types_tab =
                    (g.FStar_TypeChecker_Env.erasable_types_tab);
                  FStar_TypeChecker_Env.enable_defer_to_tac =
                    (g.FStar_TypeChecker_Env.enable_defer_to_tac);
                  FStar_TypeChecker_Env.unif_allow_ref_guards =
                    (g.FStar_TypeChecker_Env.unif_allow_ref_guards);
                  FStar_TypeChecker_Env.erase_erasable_args =
                    (g.FStar_TypeChecker_Env.erase_erasable_args);
                  FStar_TypeChecker_Env.core_check =
                    (g.FStar_TypeChecker_Env.core_check)
                } in
              let uu___4 =
                g1.FStar_TypeChecker_Env.typeof_tot_or_gtot_term g1 e
                  must_tot in
              match uu___4 with
              | (e1, t, guard) ->
                  (FStar_TypeChecker_Rel.force_trivial_guard g1 guard;
                   (let e2 = FStar_Syntax_Compress.deep_compress false e1 in
                    let t1 =
                      let uu___6 =
                        FStar_Compiler_Effect.op_Bar_Greater t
                          (refl_norm_type g1) in
                      FStar_Compiler_Effect.op_Bar_Greater uu___6
                        (FStar_Syntax_Compress.deep_compress false) in
                    dbg_refl g1
                      (fun uu___7 ->
                         let uu___8 = FStar_Syntax_Print.term_to_string e2 in
                         let uu___9 = FStar_Syntax_Print.term_to_string t1 in
                         FStar_Compiler_Util.format2
                           "} finished tc with e = %s and t = %s\n" uu___8
                           uu___9);
                    ((e2, t1), [])))))
      else
        (let uu___2 =
           let uu___3 =
             let uu___4 =
               let uu___5 = FStar_TypeChecker_Env.get_range g in
               unexpected_uvars_issue uu___5 in
             [uu___4] in
           (FStar_Pervasives_Native.None, uu___3) in
         FStar_Tactics_Monad.ret uu___2)
let (refl_maybe_relate_after_unfolding :
  env ->
    FStar_Syntax_Syntax.term ->
      FStar_Syntax_Syntax.term ->
        (FStar_TypeChecker_Core.side FStar_Pervasives_Native.option * issues)
          FStar_Tactics_Monad.tac)
  =
  fun g ->
    fun t0 ->
      fun t1 ->
        let uu___ =
          ((no_uvars_in_g g) && (no_uvars_in_term t0)) &&
            (no_uvars_in_term t1) in
        if uu___
        then
          refl_typing_builtin_wrapper
            (fun uu___1 ->
               dbg_refl g
                 (fun uu___3 ->
                    let uu___4 = FStar_Syntax_Print.term_to_string t0 in
                    let uu___5 = FStar_Syntax_Print.term_to_string t1 in
                    FStar_Compiler_Util.format2
                      "refl_maybe_relate_after_unfolding: %s and %s {\n"
                      uu___4 uu___5);
               (let s =
                  FStar_TypeChecker_Core.maybe_relate_after_unfolding g t0 t1 in
                dbg_refl g
                  (fun uu___4 ->
                     let uu___5 = FStar_TypeChecker_Core.side_to_string s in
                     FStar_Compiler_Util.format1 "} returning side: %s\n"
                       uu___5);
                (s, [])))
        else
          (let uu___2 =
             let uu___3 =
               let uu___4 =
                 let uu___5 = FStar_TypeChecker_Env.get_range g in
                 unexpected_uvars_issue uu___5 in
               [uu___4] in
             (FStar_Pervasives_Native.None, uu___3) in
           FStar_Tactics_Monad.ret uu___2)
let (refl_maybe_unfold_head :
  env ->
    FStar_Syntax_Syntax.term ->
      (FStar_Syntax_Syntax.term FStar_Pervasives_Native.option * issues)
        FStar_Tactics_Monad.tac)
  =
  fun g ->
    fun e ->
      let uu___ = (no_uvars_in_g g) && (no_uvars_in_term e) in
      if uu___
      then
        refl_typing_builtin_wrapper
          (fun uu___1 ->
             dbg_refl g
               (fun uu___3 ->
                  let uu___4 = FStar_Syntax_Print.term_to_string e in
                  FStar_Compiler_Util.format1
                    "refl_maybe_unfold_head: %s {\n" uu___4);
             (let eopt = FStar_TypeChecker_Normalize.maybe_unfold_head g e in
              dbg_refl g
                (fun uu___4 ->
                   let uu___5 =
                     match eopt with
                     | FStar_Pervasives_Native.None -> "none"
                     | FStar_Pervasives_Native.Some e1 ->
                         FStar_Syntax_Print.term_to_string e1 in
                   FStar_Compiler_Util.format1 "} eopt = %s\n" uu___5);
              if eopt = FStar_Pervasives_Native.None
              then
                (let uu___4 =
                   let uu___5 =
                     let uu___6 = FStar_Syntax_Print.term_to_string e in
                     FStar_Compiler_Util.format1
                       "Could not unfold head: %s\n" uu___6 in
                   (FStar_Errors_Codes.Fatal_UnexpectedTerm, uu___5) in
                 FStar_Errors.raise_error uu___4 e.FStar_Syntax_Syntax.pos)
              else
                (let uu___5 =
                   FStar_Compiler_Effect.op_Bar_Greater eopt
                     FStar_Compiler_Util.must in
                 (uu___5, []))))
      else
        (let uu___2 =
           let uu___3 =
             let uu___4 =
               let uu___5 = FStar_TypeChecker_Env.get_range g in
               unexpected_uvars_issue uu___5 in
             [uu___4] in
           (FStar_Pervasives_Native.None, uu___3) in
         FStar_Tactics_Monad.ret uu___2)
let (push_open_namespace :
  env -> Prims.string Prims.list -> env FStar_Tactics_Monad.tac) =
  fun e ->
    fun ns ->
      let lid =
        FStar_Ident.lid_of_path ns FStar_Compiler_Range_Type.dummyRange in
      let uu___ =
        let uu___1 =
          FStar_Syntax_DsEnv.push_namespace e.FStar_TypeChecker_Env.dsenv lid in
        {
          FStar_TypeChecker_Env.solver = (e.FStar_TypeChecker_Env.solver);
          FStar_TypeChecker_Env.range = (e.FStar_TypeChecker_Env.range);
          FStar_TypeChecker_Env.curmodule =
            (e.FStar_TypeChecker_Env.curmodule);
          FStar_TypeChecker_Env.gamma = (e.FStar_TypeChecker_Env.gamma);
          FStar_TypeChecker_Env.gamma_sig =
            (e.FStar_TypeChecker_Env.gamma_sig);
          FStar_TypeChecker_Env.gamma_cache =
            (e.FStar_TypeChecker_Env.gamma_cache);
          FStar_TypeChecker_Env.modules = (e.FStar_TypeChecker_Env.modules);
          FStar_TypeChecker_Env.expected_typ =
            (e.FStar_TypeChecker_Env.expected_typ);
          FStar_TypeChecker_Env.sigtab = (e.FStar_TypeChecker_Env.sigtab);
          FStar_TypeChecker_Env.attrtab = (e.FStar_TypeChecker_Env.attrtab);
          FStar_TypeChecker_Env.instantiate_imp =
            (e.FStar_TypeChecker_Env.instantiate_imp);
          FStar_TypeChecker_Env.effects = (e.FStar_TypeChecker_Env.effects);
          FStar_TypeChecker_Env.generalize =
            (e.FStar_TypeChecker_Env.generalize);
          FStar_TypeChecker_Env.letrecs = (e.FStar_TypeChecker_Env.letrecs);
          FStar_TypeChecker_Env.top_level =
            (e.FStar_TypeChecker_Env.top_level);
          FStar_TypeChecker_Env.check_uvars =
            (e.FStar_TypeChecker_Env.check_uvars);
          FStar_TypeChecker_Env.use_eq_strict =
            (e.FStar_TypeChecker_Env.use_eq_strict);
          FStar_TypeChecker_Env.is_iface = (e.FStar_TypeChecker_Env.is_iface);
          FStar_TypeChecker_Env.admit = (e.FStar_TypeChecker_Env.admit);
          FStar_TypeChecker_Env.lax = (e.FStar_TypeChecker_Env.lax);
          FStar_TypeChecker_Env.lax_universes =
            (e.FStar_TypeChecker_Env.lax_universes);
          FStar_TypeChecker_Env.phase1 = (e.FStar_TypeChecker_Env.phase1);
          FStar_TypeChecker_Env.failhard = (e.FStar_TypeChecker_Env.failhard);
          FStar_TypeChecker_Env.nosynth = (e.FStar_TypeChecker_Env.nosynth);
          FStar_TypeChecker_Env.uvar_subtyping =
            (e.FStar_TypeChecker_Env.uvar_subtyping);
          FStar_TypeChecker_Env.intactics =
            (e.FStar_TypeChecker_Env.intactics);
          FStar_TypeChecker_Env.tc_term = (e.FStar_TypeChecker_Env.tc_term);
          FStar_TypeChecker_Env.typeof_tot_or_gtot_term =
            (e.FStar_TypeChecker_Env.typeof_tot_or_gtot_term);
          FStar_TypeChecker_Env.universe_of =
            (e.FStar_TypeChecker_Env.universe_of);
          FStar_TypeChecker_Env.typeof_well_typed_tot_or_gtot_term =
            (e.FStar_TypeChecker_Env.typeof_well_typed_tot_or_gtot_term);
          FStar_TypeChecker_Env.teq_nosmt_force =
            (e.FStar_TypeChecker_Env.teq_nosmt_force);
          FStar_TypeChecker_Env.subtype_nosmt_force =
            (e.FStar_TypeChecker_Env.subtype_nosmt_force);
          FStar_TypeChecker_Env.qtbl_name_and_index =
            (e.FStar_TypeChecker_Env.qtbl_name_and_index);
          FStar_TypeChecker_Env.normalized_eff_names =
            (e.FStar_TypeChecker_Env.normalized_eff_names);
          FStar_TypeChecker_Env.fv_delta_depths =
            (e.FStar_TypeChecker_Env.fv_delta_depths);
          FStar_TypeChecker_Env.proof_ns = (e.FStar_TypeChecker_Env.proof_ns);
          FStar_TypeChecker_Env.synth_hook =
            (e.FStar_TypeChecker_Env.synth_hook);
          FStar_TypeChecker_Env.try_solve_implicits_hook =
            (e.FStar_TypeChecker_Env.try_solve_implicits_hook);
          FStar_TypeChecker_Env.splice = (e.FStar_TypeChecker_Env.splice);
          FStar_TypeChecker_Env.mpreprocess =
            (e.FStar_TypeChecker_Env.mpreprocess);
          FStar_TypeChecker_Env.postprocess =
            (e.FStar_TypeChecker_Env.postprocess);
          FStar_TypeChecker_Env.identifier_info =
            (e.FStar_TypeChecker_Env.identifier_info);
          FStar_TypeChecker_Env.tc_hooks = (e.FStar_TypeChecker_Env.tc_hooks);
          FStar_TypeChecker_Env.dsenv = uu___1;
          FStar_TypeChecker_Env.nbe = (e.FStar_TypeChecker_Env.nbe);
          FStar_TypeChecker_Env.strict_args_tab =
            (e.FStar_TypeChecker_Env.strict_args_tab);
          FStar_TypeChecker_Env.erasable_types_tab =
            (e.FStar_TypeChecker_Env.erasable_types_tab);
          FStar_TypeChecker_Env.enable_defer_to_tac =
            (e.FStar_TypeChecker_Env.enable_defer_to_tac);
          FStar_TypeChecker_Env.unif_allow_ref_guards =
            (e.FStar_TypeChecker_Env.unif_allow_ref_guards);
          FStar_TypeChecker_Env.erase_erasable_args =
            (e.FStar_TypeChecker_Env.erase_erasable_args);
          FStar_TypeChecker_Env.core_check =
            (e.FStar_TypeChecker_Env.core_check)
        } in
      FStar_Tactics_Monad.ret uu___
let (push_module_abbrev :
  env ->
    Prims.string -> Prims.string Prims.list -> env FStar_Tactics_Monad.tac)
  =
  fun e ->
    fun n ->
      fun m ->
        let mlid =
          FStar_Ident.lid_of_path m FStar_Compiler_Range_Type.dummyRange in
        let ident = FStar_Ident.id_of_text n in
        let uu___ =
          let uu___1 =
            FStar_Syntax_DsEnv.push_module_abbrev
              e.FStar_TypeChecker_Env.dsenv ident mlid in
          {
            FStar_TypeChecker_Env.solver = (e.FStar_TypeChecker_Env.solver);
            FStar_TypeChecker_Env.range = (e.FStar_TypeChecker_Env.range);
            FStar_TypeChecker_Env.curmodule =
              (e.FStar_TypeChecker_Env.curmodule);
            FStar_TypeChecker_Env.gamma = (e.FStar_TypeChecker_Env.gamma);
            FStar_TypeChecker_Env.gamma_sig =
              (e.FStar_TypeChecker_Env.gamma_sig);
            FStar_TypeChecker_Env.gamma_cache =
              (e.FStar_TypeChecker_Env.gamma_cache);
            FStar_TypeChecker_Env.modules = (e.FStar_TypeChecker_Env.modules);
            FStar_TypeChecker_Env.expected_typ =
              (e.FStar_TypeChecker_Env.expected_typ);
            FStar_TypeChecker_Env.sigtab = (e.FStar_TypeChecker_Env.sigtab);
            FStar_TypeChecker_Env.attrtab = (e.FStar_TypeChecker_Env.attrtab);
            FStar_TypeChecker_Env.instantiate_imp =
              (e.FStar_TypeChecker_Env.instantiate_imp);
            FStar_TypeChecker_Env.effects = (e.FStar_TypeChecker_Env.effects);
            FStar_TypeChecker_Env.generalize =
              (e.FStar_TypeChecker_Env.generalize);
            FStar_TypeChecker_Env.letrecs = (e.FStar_TypeChecker_Env.letrecs);
            FStar_TypeChecker_Env.top_level =
              (e.FStar_TypeChecker_Env.top_level);
            FStar_TypeChecker_Env.check_uvars =
              (e.FStar_TypeChecker_Env.check_uvars);
            FStar_TypeChecker_Env.use_eq_strict =
              (e.FStar_TypeChecker_Env.use_eq_strict);
            FStar_TypeChecker_Env.is_iface =
              (e.FStar_TypeChecker_Env.is_iface);
            FStar_TypeChecker_Env.admit = (e.FStar_TypeChecker_Env.admit);
            FStar_TypeChecker_Env.lax = (e.FStar_TypeChecker_Env.lax);
            FStar_TypeChecker_Env.lax_universes =
              (e.FStar_TypeChecker_Env.lax_universes);
            FStar_TypeChecker_Env.phase1 = (e.FStar_TypeChecker_Env.phase1);
            FStar_TypeChecker_Env.failhard =
              (e.FStar_TypeChecker_Env.failhard);
            FStar_TypeChecker_Env.nosynth = (e.FStar_TypeChecker_Env.nosynth);
            FStar_TypeChecker_Env.uvar_subtyping =
              (e.FStar_TypeChecker_Env.uvar_subtyping);
            FStar_TypeChecker_Env.intactics =
              (e.FStar_TypeChecker_Env.intactics);
            FStar_TypeChecker_Env.tc_term = (e.FStar_TypeChecker_Env.tc_term);
            FStar_TypeChecker_Env.typeof_tot_or_gtot_term =
              (e.FStar_TypeChecker_Env.typeof_tot_or_gtot_term);
            FStar_TypeChecker_Env.universe_of =
              (e.FStar_TypeChecker_Env.universe_of);
            FStar_TypeChecker_Env.typeof_well_typed_tot_or_gtot_term =
              (e.FStar_TypeChecker_Env.typeof_well_typed_tot_or_gtot_term);
            FStar_TypeChecker_Env.teq_nosmt_force =
              (e.FStar_TypeChecker_Env.teq_nosmt_force);
            FStar_TypeChecker_Env.subtype_nosmt_force =
              (e.FStar_TypeChecker_Env.subtype_nosmt_force);
            FStar_TypeChecker_Env.qtbl_name_and_index =
              (e.FStar_TypeChecker_Env.qtbl_name_and_index);
            FStar_TypeChecker_Env.normalized_eff_names =
              (e.FStar_TypeChecker_Env.normalized_eff_names);
            FStar_TypeChecker_Env.fv_delta_depths =
              (e.FStar_TypeChecker_Env.fv_delta_depths);
            FStar_TypeChecker_Env.proof_ns =
              (e.FStar_TypeChecker_Env.proof_ns);
            FStar_TypeChecker_Env.synth_hook =
              (e.FStar_TypeChecker_Env.synth_hook);
            FStar_TypeChecker_Env.try_solve_implicits_hook =
              (e.FStar_TypeChecker_Env.try_solve_implicits_hook);
            FStar_TypeChecker_Env.splice = (e.FStar_TypeChecker_Env.splice);
            FStar_TypeChecker_Env.mpreprocess =
              (e.FStar_TypeChecker_Env.mpreprocess);
            FStar_TypeChecker_Env.postprocess =
              (e.FStar_TypeChecker_Env.postprocess);
            FStar_TypeChecker_Env.identifier_info =
              (e.FStar_TypeChecker_Env.identifier_info);
            FStar_TypeChecker_Env.tc_hooks =
              (e.FStar_TypeChecker_Env.tc_hooks);
            FStar_TypeChecker_Env.dsenv = uu___1;
            FStar_TypeChecker_Env.nbe = (e.FStar_TypeChecker_Env.nbe);
            FStar_TypeChecker_Env.strict_args_tab =
              (e.FStar_TypeChecker_Env.strict_args_tab);
            FStar_TypeChecker_Env.erasable_types_tab =
              (e.FStar_TypeChecker_Env.erasable_types_tab);
            FStar_TypeChecker_Env.enable_defer_to_tac =
              (e.FStar_TypeChecker_Env.enable_defer_to_tac);
            FStar_TypeChecker_Env.unif_allow_ref_guards =
              (e.FStar_TypeChecker_Env.unif_allow_ref_guards);
            FStar_TypeChecker_Env.erase_erasable_args =
              (e.FStar_TypeChecker_Env.erase_erasable_args);
            FStar_TypeChecker_Env.core_check =
              (e.FStar_TypeChecker_Env.core_check)
          } in
        FStar_Tactics_Monad.ret uu___
let (resolve_name :
  env ->
    Prims.string Prims.list ->
      (FStar_Syntax_Syntax.bv, FStar_Syntax_Syntax.fv)
        FStar_Pervasives.either FStar_Pervasives_Native.option
        FStar_Tactics_Monad.tac)
  =
  fun e ->
    fun n ->
      let l = FStar_Ident.lid_of_path n FStar_Compiler_Range_Type.dummyRange in
      let uu___ =
        FStar_Syntax_DsEnv.resolve_name e.FStar_TypeChecker_Env.dsenv l in
      FStar_Tactics_Monad.ret uu___
let (tac_env : FStar_TypeChecker_Env.env -> FStar_TypeChecker_Env.env) =
  fun env1 ->
    let uu___ = FStar_TypeChecker_Env.clear_expected_typ env1 in
    match uu___ with
    | (env2, uu___1) ->
        let env3 =
          {
            FStar_TypeChecker_Env.solver =
              (env2.FStar_TypeChecker_Env.solver);
            FStar_TypeChecker_Env.range = (env2.FStar_TypeChecker_Env.range);
            FStar_TypeChecker_Env.curmodule =
              (env2.FStar_TypeChecker_Env.curmodule);
            FStar_TypeChecker_Env.gamma = (env2.FStar_TypeChecker_Env.gamma);
            FStar_TypeChecker_Env.gamma_sig =
              (env2.FStar_TypeChecker_Env.gamma_sig);
            FStar_TypeChecker_Env.gamma_cache =
              (env2.FStar_TypeChecker_Env.gamma_cache);
            FStar_TypeChecker_Env.modules =
              (env2.FStar_TypeChecker_Env.modules);
            FStar_TypeChecker_Env.expected_typ =
              (env2.FStar_TypeChecker_Env.expected_typ);
            FStar_TypeChecker_Env.sigtab =
              (env2.FStar_TypeChecker_Env.sigtab);
            FStar_TypeChecker_Env.attrtab =
              (env2.FStar_TypeChecker_Env.attrtab);
            FStar_TypeChecker_Env.instantiate_imp = false;
            FStar_TypeChecker_Env.effects =
              (env2.FStar_TypeChecker_Env.effects);
            FStar_TypeChecker_Env.generalize =
              (env2.FStar_TypeChecker_Env.generalize);
            FStar_TypeChecker_Env.letrecs =
              (env2.FStar_TypeChecker_Env.letrecs);
            FStar_TypeChecker_Env.top_level =
              (env2.FStar_TypeChecker_Env.top_level);
            FStar_TypeChecker_Env.check_uvars =
              (env2.FStar_TypeChecker_Env.check_uvars);
            FStar_TypeChecker_Env.use_eq_strict =
              (env2.FStar_TypeChecker_Env.use_eq_strict);
            FStar_TypeChecker_Env.is_iface =
              (env2.FStar_TypeChecker_Env.is_iface);
            FStar_TypeChecker_Env.admit = (env2.FStar_TypeChecker_Env.admit);
            FStar_TypeChecker_Env.lax = (env2.FStar_TypeChecker_Env.lax);
            FStar_TypeChecker_Env.lax_universes =
              (env2.FStar_TypeChecker_Env.lax_universes);
            FStar_TypeChecker_Env.phase1 =
              (env2.FStar_TypeChecker_Env.phase1);
            FStar_TypeChecker_Env.failhard =
              (env2.FStar_TypeChecker_Env.failhard);
            FStar_TypeChecker_Env.nosynth =
              (env2.FStar_TypeChecker_Env.nosynth);
            FStar_TypeChecker_Env.uvar_subtyping =
              (env2.FStar_TypeChecker_Env.uvar_subtyping);
            FStar_TypeChecker_Env.intactics =
              (env2.FStar_TypeChecker_Env.intactics);
            FStar_TypeChecker_Env.tc_term =
              (env2.FStar_TypeChecker_Env.tc_term);
            FStar_TypeChecker_Env.typeof_tot_or_gtot_term =
              (env2.FStar_TypeChecker_Env.typeof_tot_or_gtot_term);
            FStar_TypeChecker_Env.universe_of =
              (env2.FStar_TypeChecker_Env.universe_of);
            FStar_TypeChecker_Env.typeof_well_typed_tot_or_gtot_term =
              (env2.FStar_TypeChecker_Env.typeof_well_typed_tot_or_gtot_term);
            FStar_TypeChecker_Env.teq_nosmt_force =
              (env2.FStar_TypeChecker_Env.teq_nosmt_force);
            FStar_TypeChecker_Env.subtype_nosmt_force =
              (env2.FStar_TypeChecker_Env.subtype_nosmt_force);
            FStar_TypeChecker_Env.qtbl_name_and_index =
              (env2.FStar_TypeChecker_Env.qtbl_name_and_index);
            FStar_TypeChecker_Env.normalized_eff_names =
              (env2.FStar_TypeChecker_Env.normalized_eff_names);
            FStar_TypeChecker_Env.fv_delta_depths =
              (env2.FStar_TypeChecker_Env.fv_delta_depths);
            FStar_TypeChecker_Env.proof_ns =
              (env2.FStar_TypeChecker_Env.proof_ns);
            FStar_TypeChecker_Env.synth_hook =
              (env2.FStar_TypeChecker_Env.synth_hook);
            FStar_TypeChecker_Env.try_solve_implicits_hook =
              (env2.FStar_TypeChecker_Env.try_solve_implicits_hook);
            FStar_TypeChecker_Env.splice =
              (env2.FStar_TypeChecker_Env.splice);
            FStar_TypeChecker_Env.mpreprocess =
              (env2.FStar_TypeChecker_Env.mpreprocess);
            FStar_TypeChecker_Env.postprocess =
              (env2.FStar_TypeChecker_Env.postprocess);
            FStar_TypeChecker_Env.identifier_info =
              (env2.FStar_TypeChecker_Env.identifier_info);
            FStar_TypeChecker_Env.tc_hooks =
              (env2.FStar_TypeChecker_Env.tc_hooks);
            FStar_TypeChecker_Env.dsenv = (env2.FStar_TypeChecker_Env.dsenv);
            FStar_TypeChecker_Env.nbe = (env2.FStar_TypeChecker_Env.nbe);
            FStar_TypeChecker_Env.strict_args_tab =
              (env2.FStar_TypeChecker_Env.strict_args_tab);
            FStar_TypeChecker_Env.erasable_types_tab =
              (env2.FStar_TypeChecker_Env.erasable_types_tab);
            FStar_TypeChecker_Env.enable_defer_to_tac =
              (env2.FStar_TypeChecker_Env.enable_defer_to_tac);
            FStar_TypeChecker_Env.unif_allow_ref_guards =
              (env2.FStar_TypeChecker_Env.unif_allow_ref_guards);
            FStar_TypeChecker_Env.erase_erasable_args =
              (env2.FStar_TypeChecker_Env.erase_erasable_args);
            FStar_TypeChecker_Env.core_check =
              (env2.FStar_TypeChecker_Env.core_check)
          } in
        let env4 =
          {
            FStar_TypeChecker_Env.solver =
              (env3.FStar_TypeChecker_Env.solver);
            FStar_TypeChecker_Env.range = (env3.FStar_TypeChecker_Env.range);
            FStar_TypeChecker_Env.curmodule =
              (env3.FStar_TypeChecker_Env.curmodule);
            FStar_TypeChecker_Env.gamma = (env3.FStar_TypeChecker_Env.gamma);
            FStar_TypeChecker_Env.gamma_sig =
              (env3.FStar_TypeChecker_Env.gamma_sig);
            FStar_TypeChecker_Env.gamma_cache =
              (env3.FStar_TypeChecker_Env.gamma_cache);
            FStar_TypeChecker_Env.modules =
              (env3.FStar_TypeChecker_Env.modules);
            FStar_TypeChecker_Env.expected_typ =
              (env3.FStar_TypeChecker_Env.expected_typ);
            FStar_TypeChecker_Env.sigtab =
              (env3.FStar_TypeChecker_Env.sigtab);
            FStar_TypeChecker_Env.attrtab =
              (env3.FStar_TypeChecker_Env.attrtab);
            FStar_TypeChecker_Env.instantiate_imp =
              (env3.FStar_TypeChecker_Env.instantiate_imp);
            FStar_TypeChecker_Env.effects =
              (env3.FStar_TypeChecker_Env.effects);
            FStar_TypeChecker_Env.generalize =
              (env3.FStar_TypeChecker_Env.generalize);
            FStar_TypeChecker_Env.letrecs =
              (env3.FStar_TypeChecker_Env.letrecs);
            FStar_TypeChecker_Env.top_level =
              (env3.FStar_TypeChecker_Env.top_level);
            FStar_TypeChecker_Env.check_uvars =
              (env3.FStar_TypeChecker_Env.check_uvars);
            FStar_TypeChecker_Env.use_eq_strict =
              (env3.FStar_TypeChecker_Env.use_eq_strict);
            FStar_TypeChecker_Env.is_iface =
              (env3.FStar_TypeChecker_Env.is_iface);
            FStar_TypeChecker_Env.admit = (env3.FStar_TypeChecker_Env.admit);
            FStar_TypeChecker_Env.lax = (env3.FStar_TypeChecker_Env.lax);
            FStar_TypeChecker_Env.lax_universes =
              (env3.FStar_TypeChecker_Env.lax_universes);
            FStar_TypeChecker_Env.phase1 =
              (env3.FStar_TypeChecker_Env.phase1);
            FStar_TypeChecker_Env.failhard = true;
            FStar_TypeChecker_Env.nosynth =
              (env3.FStar_TypeChecker_Env.nosynth);
            FStar_TypeChecker_Env.uvar_subtyping =
              (env3.FStar_TypeChecker_Env.uvar_subtyping);
            FStar_TypeChecker_Env.intactics =
              (env3.FStar_TypeChecker_Env.intactics);
            FStar_TypeChecker_Env.tc_term =
              (env3.FStar_TypeChecker_Env.tc_term);
            FStar_TypeChecker_Env.typeof_tot_or_gtot_term =
              (env3.FStar_TypeChecker_Env.typeof_tot_or_gtot_term);
            FStar_TypeChecker_Env.universe_of =
              (env3.FStar_TypeChecker_Env.universe_of);
            FStar_TypeChecker_Env.typeof_well_typed_tot_or_gtot_term =
              (env3.FStar_TypeChecker_Env.typeof_well_typed_tot_or_gtot_term);
            FStar_TypeChecker_Env.teq_nosmt_force =
              (env3.FStar_TypeChecker_Env.teq_nosmt_force);
            FStar_TypeChecker_Env.subtype_nosmt_force =
              (env3.FStar_TypeChecker_Env.subtype_nosmt_force);
            FStar_TypeChecker_Env.qtbl_name_and_index =
              (env3.FStar_TypeChecker_Env.qtbl_name_and_index);
            FStar_TypeChecker_Env.normalized_eff_names =
              (env3.FStar_TypeChecker_Env.normalized_eff_names);
            FStar_TypeChecker_Env.fv_delta_depths =
              (env3.FStar_TypeChecker_Env.fv_delta_depths);
            FStar_TypeChecker_Env.proof_ns =
              (env3.FStar_TypeChecker_Env.proof_ns);
            FStar_TypeChecker_Env.synth_hook =
              (env3.FStar_TypeChecker_Env.synth_hook);
            FStar_TypeChecker_Env.try_solve_implicits_hook =
              (env3.FStar_TypeChecker_Env.try_solve_implicits_hook);
            FStar_TypeChecker_Env.splice =
              (env3.FStar_TypeChecker_Env.splice);
            FStar_TypeChecker_Env.mpreprocess =
              (env3.FStar_TypeChecker_Env.mpreprocess);
            FStar_TypeChecker_Env.postprocess =
              (env3.FStar_TypeChecker_Env.postprocess);
            FStar_TypeChecker_Env.identifier_info =
              (env3.FStar_TypeChecker_Env.identifier_info);
            FStar_TypeChecker_Env.tc_hooks =
              (env3.FStar_TypeChecker_Env.tc_hooks);
            FStar_TypeChecker_Env.dsenv = (env3.FStar_TypeChecker_Env.dsenv);
            FStar_TypeChecker_Env.nbe = (env3.FStar_TypeChecker_Env.nbe);
            FStar_TypeChecker_Env.strict_args_tab =
              (env3.FStar_TypeChecker_Env.strict_args_tab);
            FStar_TypeChecker_Env.erasable_types_tab =
              (env3.FStar_TypeChecker_Env.erasable_types_tab);
            FStar_TypeChecker_Env.enable_defer_to_tac =
              (env3.FStar_TypeChecker_Env.enable_defer_to_tac);
            FStar_TypeChecker_Env.unif_allow_ref_guards =
              (env3.FStar_TypeChecker_Env.unif_allow_ref_guards);
            FStar_TypeChecker_Env.erase_erasable_args =
              (env3.FStar_TypeChecker_Env.erase_erasable_args);
            FStar_TypeChecker_Env.core_check =
              (env3.FStar_TypeChecker_Env.core_check)
          } in
        let env5 =
          {
            FStar_TypeChecker_Env.solver =
              (env4.FStar_TypeChecker_Env.solver);
            FStar_TypeChecker_Env.range = (env4.FStar_TypeChecker_Env.range);
            FStar_TypeChecker_Env.curmodule =
              (env4.FStar_TypeChecker_Env.curmodule);
            FStar_TypeChecker_Env.gamma = (env4.FStar_TypeChecker_Env.gamma);
            FStar_TypeChecker_Env.gamma_sig =
              (env4.FStar_TypeChecker_Env.gamma_sig);
            FStar_TypeChecker_Env.gamma_cache =
              (env4.FStar_TypeChecker_Env.gamma_cache);
            FStar_TypeChecker_Env.modules =
              (env4.FStar_TypeChecker_Env.modules);
            FStar_TypeChecker_Env.expected_typ =
              (env4.FStar_TypeChecker_Env.expected_typ);
            FStar_TypeChecker_Env.sigtab =
              (env4.FStar_TypeChecker_Env.sigtab);
            FStar_TypeChecker_Env.attrtab =
              (env4.FStar_TypeChecker_Env.attrtab);
            FStar_TypeChecker_Env.instantiate_imp =
              (env4.FStar_TypeChecker_Env.instantiate_imp);
            FStar_TypeChecker_Env.effects =
              (env4.FStar_TypeChecker_Env.effects);
            FStar_TypeChecker_Env.generalize =
              (env4.FStar_TypeChecker_Env.generalize);
            FStar_TypeChecker_Env.letrecs =
              (env4.FStar_TypeChecker_Env.letrecs);
            FStar_TypeChecker_Env.top_level =
              (env4.FStar_TypeChecker_Env.top_level);
            FStar_TypeChecker_Env.check_uvars =
              (env4.FStar_TypeChecker_Env.check_uvars);
            FStar_TypeChecker_Env.use_eq_strict =
              (env4.FStar_TypeChecker_Env.use_eq_strict);
            FStar_TypeChecker_Env.is_iface =
              (env4.FStar_TypeChecker_Env.is_iface);
            FStar_TypeChecker_Env.admit = (env4.FStar_TypeChecker_Env.admit);
            FStar_TypeChecker_Env.lax = (env4.FStar_TypeChecker_Env.lax);
            FStar_TypeChecker_Env.lax_universes =
              (env4.FStar_TypeChecker_Env.lax_universes);
            FStar_TypeChecker_Env.phase1 =
              (env4.FStar_TypeChecker_Env.phase1);
            FStar_TypeChecker_Env.failhard =
              (env4.FStar_TypeChecker_Env.failhard);
            FStar_TypeChecker_Env.nosynth =
              (env4.FStar_TypeChecker_Env.nosynth);
            FStar_TypeChecker_Env.uvar_subtyping =
              (env4.FStar_TypeChecker_Env.uvar_subtyping);
            FStar_TypeChecker_Env.intactics =
              (env4.FStar_TypeChecker_Env.intactics);
            FStar_TypeChecker_Env.tc_term =
              (env4.FStar_TypeChecker_Env.tc_term);
            FStar_TypeChecker_Env.typeof_tot_or_gtot_term =
              (env4.FStar_TypeChecker_Env.typeof_tot_or_gtot_term);
            FStar_TypeChecker_Env.universe_of =
              (env4.FStar_TypeChecker_Env.universe_of);
            FStar_TypeChecker_Env.typeof_well_typed_tot_or_gtot_term =
              (env4.FStar_TypeChecker_Env.typeof_well_typed_tot_or_gtot_term);
            FStar_TypeChecker_Env.teq_nosmt_force =
              (env4.FStar_TypeChecker_Env.teq_nosmt_force);
            FStar_TypeChecker_Env.subtype_nosmt_force =
              (env4.FStar_TypeChecker_Env.subtype_nosmt_force);
            FStar_TypeChecker_Env.qtbl_name_and_index =
              (env4.FStar_TypeChecker_Env.qtbl_name_and_index);
            FStar_TypeChecker_Env.normalized_eff_names =
              (env4.FStar_TypeChecker_Env.normalized_eff_names);
            FStar_TypeChecker_Env.fv_delta_depths =
              (env4.FStar_TypeChecker_Env.fv_delta_depths);
            FStar_TypeChecker_Env.proof_ns =
              (env4.FStar_TypeChecker_Env.proof_ns);
            FStar_TypeChecker_Env.synth_hook =
              (env4.FStar_TypeChecker_Env.synth_hook);
            FStar_TypeChecker_Env.try_solve_implicits_hook =
              (env4.FStar_TypeChecker_Env.try_solve_implicits_hook);
            FStar_TypeChecker_Env.splice =
              (env4.FStar_TypeChecker_Env.splice);
            FStar_TypeChecker_Env.mpreprocess =
              (env4.FStar_TypeChecker_Env.mpreprocess);
            FStar_TypeChecker_Env.postprocess =
              (env4.FStar_TypeChecker_Env.postprocess);
            FStar_TypeChecker_Env.identifier_info =
              (env4.FStar_TypeChecker_Env.identifier_info);
            FStar_TypeChecker_Env.tc_hooks =
              (env4.FStar_TypeChecker_Env.tc_hooks);
            FStar_TypeChecker_Env.dsenv = (env4.FStar_TypeChecker_Env.dsenv);
            FStar_TypeChecker_Env.nbe = (env4.FStar_TypeChecker_Env.nbe);
            FStar_TypeChecker_Env.strict_args_tab =
              (env4.FStar_TypeChecker_Env.strict_args_tab);
            FStar_TypeChecker_Env.erasable_types_tab =
              (env4.FStar_TypeChecker_Env.erasable_types_tab);
            FStar_TypeChecker_Env.enable_defer_to_tac = false;
            FStar_TypeChecker_Env.unif_allow_ref_guards =
              (env4.FStar_TypeChecker_Env.unif_allow_ref_guards);
            FStar_TypeChecker_Env.erase_erasable_args =
              (env4.FStar_TypeChecker_Env.erase_erasable_args);
            FStar_TypeChecker_Env.core_check =
              (env4.FStar_TypeChecker_Env.core_check)
          } in
        env5
let (proofstate_of_goals :
  FStar_Compiler_Range_Type.range ->
    env ->
      FStar_Tactics_Types.goal Prims.list ->
        FStar_TypeChecker_Common.implicit Prims.list ->
          FStar_Tactics_Types.proofstate)
  =
  fun rng ->
    fun env1 ->
      fun goals ->
        fun imps ->
          let env2 = tac_env env1 in
          let ps =
            let uu___ =
              FStar_TypeChecker_Env.debug env2
                (FStar_Options.Other "TacVerbose") in
            let uu___1 = FStar_Compiler_Util.psmap_empty () in
            {
              FStar_Tactics_Types.main_context = env2;
              FStar_Tactics_Types.all_implicits = imps;
              FStar_Tactics_Types.goals = goals;
              FStar_Tactics_Types.smt_goals = [];
              FStar_Tactics_Types.depth = Prims.int_zero;
              FStar_Tactics_Types.__dump =
                FStar_Tactics_Printing.do_dump_proofstate;
              FStar_Tactics_Types.psc = FStar_TypeChecker_Cfg.null_psc;
              FStar_Tactics_Types.entry_range = rng;
              FStar_Tactics_Types.guard_policy = FStar_Tactics_Types.SMT;
              FStar_Tactics_Types.freshness = Prims.int_zero;
              FStar_Tactics_Types.tac_verb_dbg = uu___;
              FStar_Tactics_Types.local_state = uu___1;
              FStar_Tactics_Types.urgency = Prims.int_one
            } in
          ps
let (proofstate_of_goal_ty :
  FStar_Compiler_Range_Type.range ->
    env ->
      FStar_Syntax_Syntax.typ ->
        (FStar_Tactics_Types.proofstate * FStar_Syntax_Syntax.term))
  =
  fun rng ->
    fun env1 ->
      fun typ ->
        let env2 = tac_env env1 in
        let uu___ = FStar_Tactics_Types.goal_of_goal_ty env2 typ in
        match uu___ with
        | (g, g_u) ->
            let ps =
              proofstate_of_goals rng env2 [g]
                g_u.FStar_TypeChecker_Common.implicits in
            let uu___1 = FStar_Tactics_Types.goal_witness g in (ps, uu___1)
let (proofstate_of_all_implicits :
  FStar_Compiler_Range_Type.range ->
    env ->
      implicits ->
        (FStar_Tactics_Types.proofstate * FStar_Syntax_Syntax.term))
  =
  fun rng ->
    fun env1 ->
      fun imps ->
        let env2 = tac_env env1 in
        let goals =
          FStar_Compiler_List.map (FStar_Tactics_Types.goal_of_implicit env2)
            imps in
        let w =
          let uu___ = FStar_Compiler_List.hd goals in
          FStar_Tactics_Types.goal_witness uu___ in
        let ps =
          let uu___ =
            FStar_TypeChecker_Env.debug env2
              (FStar_Options.Other "TacVerbose") in
          let uu___1 = FStar_Compiler_Util.psmap_empty () in
          {
            FStar_Tactics_Types.main_context = env2;
            FStar_Tactics_Types.all_implicits = imps;
            FStar_Tactics_Types.goals = goals;
            FStar_Tactics_Types.smt_goals = [];
            FStar_Tactics_Types.depth = Prims.int_zero;
            FStar_Tactics_Types.__dump =
              FStar_Tactics_Printing.do_dump_proofstate;
            FStar_Tactics_Types.psc = FStar_TypeChecker_Cfg.null_psc;
            FStar_Tactics_Types.entry_range = rng;
            FStar_Tactics_Types.guard_policy = FStar_Tactics_Types.SMT;
            FStar_Tactics_Types.freshness = Prims.int_zero;
            FStar_Tactics_Types.tac_verb_dbg = uu___;
            FStar_Tactics_Types.local_state = uu___1;
            FStar_Tactics_Types.urgency = Prims.int_one
          } in
        (ps, w)<|MERGE_RESOLUTION|>--- conflicted
+++ resolved
@@ -6965,7 +6965,7 @@
                    FStar_Compiler_Util.format1
                      "refl_is_non_informative: returned %s" uu___5);
               if b
-              then ()
+              then ((), [])
               else
                 FStar_Errors.raise_error
                   (FStar_Errors_Codes.Fatal_UnexpectedTerm,
@@ -7113,7 +7113,6 @@
   =
   fun g ->
     fun e ->
-<<<<<<< HEAD
       let uu___ = (no_uvars_in_g g) && (no_uvars_in_term e) in
       if uu___
       then
@@ -7124,38 +7123,27 @@
                   let uu___4 = FStar_Syntax_Print.term_to_string e in
                   FStar_Compiler_Util.format1
                     "refl_core_compute_term_type: %s\n" uu___4);
-             (let gh g1 guard =
-                FStar_TypeChecker_Rel.force_trivial_guard g1
-                  {
-                    FStar_TypeChecker_Common.guard_f =
-                      (FStar_TypeChecker_Common.NonTrivial guard);
-                    FStar_TypeChecker_Common.deferred_to_tac =
-                      (FStar_TypeChecker_Env.trivial_guard.FStar_TypeChecker_Common.deferred_to_tac);
-                    FStar_TypeChecker_Common.deferred =
-                      (FStar_TypeChecker_Env.trivial_guard.FStar_TypeChecker_Common.deferred);
-                    FStar_TypeChecker_Common.univ_ineqs =
-                      (FStar_TypeChecker_Env.trivial_guard.FStar_TypeChecker_Common.univ_ineqs);
-                    FStar_TypeChecker_Common.implicits =
-                      (FStar_TypeChecker_Env.trivial_guard.FStar_TypeChecker_Common.implicits)
-                  };
+             (let guards = FStar_Compiler_Util.mk_ref [] in
+              let gh g1 guard =
+                (let uu___4 =
+                   let uu___5 = FStar_Compiler_Effect.op_Bang guards in
+                   (g1, guard) :: uu___5 in
+                 FStar_Compiler_Effect.op_Colon_Equals guards uu___4);
                 true in
               let uu___3 =
                 FStar_TypeChecker_Core.compute_term_type_handle_guards g e gh in
               match uu___3 with
               | FStar_Pervasives.Inl (eff, t) ->
-                  let uu___4 = maybe_promote g eff t in
-                  (match uu___4 with
-                   | (eff1, t1) ->
-                       let t2 = refl_norm_type g t1 in
-                       (dbg_refl g
-                          (fun uu___6 ->
-                             let uu___7 = FStar_Syntax_Print.term_to_string e in
-                             let uu___8 =
-                               FStar_Syntax_Print.term_to_string t2 in
-                             FStar_Compiler_Util.format2
-                               "refl_core_compute_term_type for %s computed type %s\n"
-                               uu___7 uu___8);
-                        (eff1, t2)))
+                  let t1 = refl_norm_type g t in
+                  (dbg_refl g
+                     (fun uu___5 ->
+                        let uu___6 = FStar_Syntax_Print.term_to_string e in
+                        let uu___7 = FStar_Syntax_Print.term_to_string t1 in
+                        FStar_Compiler_Util.format2
+                          "refl_core_compute_term_type for %s computed type %s\n"
+                          uu___6 uu___7);
+                   (let uu___5 = FStar_Compiler_Effect.op_Bang guards in
+                    ((eff, t1), uu___5)))
               | FStar_Pervasives.Inr err ->
                   (dbg_refl g
                      (fun uu___5 ->
@@ -7178,65 +7166,6 @@
              [uu___4] in
            (FStar_Pervasives_Native.None, uu___3) in
          FStar_Tactics_Monad.ret uu___2)
-=======
-      fun eff ->
-        let uu___ = (no_uvars_in_g g) && (no_uvars_in_term e) in
-        if uu___
-        then
-          refl_typing_builtin_wrapper
-            (fun uu___1 ->
-               dbg_refl g
-                 (fun uu___3 ->
-                    let uu___4 = FStar_Syntax_Print.term_to_string e in
-                    FStar_Compiler_Util.format1
-                      "refl_core_compute_term_type: %s\n" uu___4);
-               (let must_tot = to_must_tot eff in
-                let guards = FStar_Compiler_Util.mk_ref [] in
-                let gh g1 guard =
-                  (let uu___4 =
-                     let uu___5 = FStar_Compiler_Effect.op_Bang guards in
-                     (g1, guard) :: uu___5 in
-                   FStar_Compiler_Effect.op_Colon_Equals guards uu___4);
-                  true in
-                let uu___3 =
-                  FStar_TypeChecker_Core.compute_term_type_handle_guards g e
-                    must_tot gh in
-                match uu___3 with
-                | FStar_Pervasives.Inl t ->
-                    let t1 = refl_norm_type g t in
-                    (dbg_refl g
-                       (fun uu___5 ->
-                          let uu___6 = FStar_Syntax_Print.term_to_string e in
-                          let uu___7 = FStar_Syntax_Print.term_to_string t1 in
-                          FStar_Compiler_Util.format2
-                            "refl_core_compute_term_type for %s computed type %s\n"
-                            uu___6 uu___7);
-                     (let uu___5 = FStar_Compiler_Effect.op_Bang guards in
-                      (t1, uu___5)))
-                | FStar_Pervasives.Inr err ->
-                    (dbg_refl g
-                       (fun uu___5 ->
-                          let uu___6 = FStar_TypeChecker_Core.print_error err in
-                          FStar_Compiler_Util.format1
-                            "refl_core_compute_term_type: %s\n" uu___6);
-                     (let uu___5 =
-                        let uu___6 =
-                          let uu___7 = FStar_TypeChecker_Core.print_error err in
-                          Prims.op_Hat "core_compute_term_type failed: "
-                            uu___7 in
-                        (FStar_Errors_Codes.Fatal_IllTyped, uu___6) in
-                      FStar_Errors.raise_error uu___5
-                        FStar_Compiler_Range_Type.dummyRange))))
-        else
-          (let uu___2 =
-             let uu___3 =
-               let uu___4 =
-                 let uu___5 = FStar_TypeChecker_Env.get_range g in
-                 unexpected_uvars_issue uu___5 in
-               [uu___4] in
-             (FStar_Pervasives_Native.None, uu___3) in
-           FStar_Tactics_Monad.ret uu___2)
->>>>>>> 6f663426
 let (refl_core_check_term :
   env ->
     FStar_Syntax_Syntax.term ->
@@ -7529,7 +7458,6 @@
                     FStar_TypeChecker_Env.core_check =
                       (g1.FStar_TypeChecker_Env.core_check)
                   } in
-<<<<<<< HEAD
                 let must_tot = false in
                 let uu___4 =
                   g2.FStar_TypeChecker_Env.typeof_tot_or_gtot_term g2 e
@@ -7548,205 +7476,36 @@
                                FStar_Syntax_Print.term_to_string e2 in
                              FStar_Compiler_Util.format1
                                "} finished tc with e = %s\n" uu___7);
-                        (let gh g2 guard =
-                           FStar_TypeChecker_Rel.force_trivial_guard g2
-                             {
-                               FStar_TypeChecker_Common.guard_f =
-                                 (FStar_TypeChecker_Common.NonTrivial guard);
-                               FStar_TypeChecker_Common.deferred_to_tac =
-                                 (FStar_TypeChecker_Env.trivial_guard.FStar_TypeChecker_Common.deferred_to_tac);
-                               FStar_TypeChecker_Common.deferred =
-                                 (FStar_TypeChecker_Env.trivial_guard.FStar_TypeChecker_Common.deferred);
-                               FStar_TypeChecker_Common.univ_ineqs =
-                                 (FStar_TypeChecker_Env.trivial_guard.FStar_TypeChecker_Common.univ_ineqs);
-                               FStar_TypeChecker_Common.implicits =
-                                 (FStar_TypeChecker_Env.trivial_guard.FStar_TypeChecker_Common.implicits)
-                             };
+                        (let guards = FStar_Compiler_Util.mk_ref [] in
+                         let gh g2 guard =
+                           (let uu___7 =
+                              let uu___8 =
+                                FStar_Compiler_Effect.op_Bang guards in
+                              (g2, guard) :: uu___8 in
+                            FStar_Compiler_Effect.op_Colon_Equals guards
+                              uu___7);
                            true in
                          let uu___6 =
                            FStar_TypeChecker_Core.compute_term_type_handle_guards
                              g1 e2 gh in
                          match uu___6 with
                          | FStar_Pervasives.Inl (eff, t) ->
-                             let uu___7 = maybe_promote g1 eff t in
-                             (match uu___7 with
-                              | (eff1, t1) ->
-                                  let t2 = refl_norm_type g1 t1 in
-                                  (dbg_refl g1
-                                     (fun uu___9 ->
-                                        let uu___10 =
-                                          FStar_Syntax_Print.term_to_string
-                                            e2 in
-                                        let uu___11 =
-                                          FStar_Syntax_Print.term_to_string
-                                            t2 in
-                                        FStar_Compiler_Util.format2
-                                          "refl_tc_term for %s computed type %s\n"
-                                          uu___10 uu___11);
-                                   (e2, (eff1, t2))))
+                             let t1 = refl_norm_type g1 t in
+                             (dbg_refl g1
+                                (fun uu___8 ->
+                                   let uu___9 =
+                                     FStar_Syntax_Print.term_to_string e2 in
+                                   let uu___10 =
+                                     FStar_Syntax_Print.term_to_string t1 in
+                                   FStar_Compiler_Util.format2
+                                     "refl_tc_term for %s computed type %s\n"
+                                     uu___9 uu___10);
+                              (let uu___8 =
+                                 FStar_Compiler_Effect.op_Bang guards in
+                               ((e2, (eff, t1)), uu___8)))
                          | FStar_Pervasives.Inr err ->
                              (dbg_refl g1
                                 (fun uu___8 ->
-=======
-                let e1 =
-                  let g2 =
-                    {
-                      FStar_TypeChecker_Env.solver =
-                        (g1.FStar_TypeChecker_Env.solver);
-                      FStar_TypeChecker_Env.range =
-                        (g1.FStar_TypeChecker_Env.range);
-                      FStar_TypeChecker_Env.curmodule =
-                        (g1.FStar_TypeChecker_Env.curmodule);
-                      FStar_TypeChecker_Env.gamma =
-                        (g1.FStar_TypeChecker_Env.gamma);
-                      FStar_TypeChecker_Env.gamma_sig =
-                        (g1.FStar_TypeChecker_Env.gamma_sig);
-                      FStar_TypeChecker_Env.gamma_cache =
-                        (g1.FStar_TypeChecker_Env.gamma_cache);
-                      FStar_TypeChecker_Env.modules =
-                        (g1.FStar_TypeChecker_Env.modules);
-                      FStar_TypeChecker_Env.expected_typ =
-                        (g1.FStar_TypeChecker_Env.expected_typ);
-                      FStar_TypeChecker_Env.sigtab =
-                        (g1.FStar_TypeChecker_Env.sigtab);
-                      FStar_TypeChecker_Env.attrtab =
-                        (g1.FStar_TypeChecker_Env.attrtab);
-                      FStar_TypeChecker_Env.instantiate_imp =
-                        (g1.FStar_TypeChecker_Env.instantiate_imp);
-                      FStar_TypeChecker_Env.effects =
-                        (g1.FStar_TypeChecker_Env.effects);
-                      FStar_TypeChecker_Env.generalize =
-                        (g1.FStar_TypeChecker_Env.generalize);
-                      FStar_TypeChecker_Env.letrecs =
-                        (g1.FStar_TypeChecker_Env.letrecs);
-                      FStar_TypeChecker_Env.top_level =
-                        (g1.FStar_TypeChecker_Env.top_level);
-                      FStar_TypeChecker_Env.check_uvars =
-                        (g1.FStar_TypeChecker_Env.check_uvars);
-                      FStar_TypeChecker_Env.use_eq_strict =
-                        (g1.FStar_TypeChecker_Env.use_eq_strict);
-                      FStar_TypeChecker_Env.is_iface =
-                        (g1.FStar_TypeChecker_Env.is_iface);
-                      FStar_TypeChecker_Env.admit =
-                        (g1.FStar_TypeChecker_Env.admit);
-                      FStar_TypeChecker_Env.lax = true;
-                      FStar_TypeChecker_Env.lax_universes =
-                        (g1.FStar_TypeChecker_Env.lax_universes);
-                      FStar_TypeChecker_Env.phase1 = true;
-                      FStar_TypeChecker_Env.failhard =
-                        (g1.FStar_TypeChecker_Env.failhard);
-                      FStar_TypeChecker_Env.nosynth =
-                        (g1.FStar_TypeChecker_Env.nosynth);
-                      FStar_TypeChecker_Env.uvar_subtyping =
-                        (g1.FStar_TypeChecker_Env.uvar_subtyping);
-                      FStar_TypeChecker_Env.intactics =
-                        (g1.FStar_TypeChecker_Env.intactics);
-                      FStar_TypeChecker_Env.tc_term =
-                        (g1.FStar_TypeChecker_Env.tc_term);
-                      FStar_TypeChecker_Env.typeof_tot_or_gtot_term =
-                        (g1.FStar_TypeChecker_Env.typeof_tot_or_gtot_term);
-                      FStar_TypeChecker_Env.universe_of =
-                        (g1.FStar_TypeChecker_Env.universe_of);
-                      FStar_TypeChecker_Env.typeof_well_typed_tot_or_gtot_term
-                        =
-                        (g1.FStar_TypeChecker_Env.typeof_well_typed_tot_or_gtot_term);
-                      FStar_TypeChecker_Env.teq_nosmt_force =
-                        (g1.FStar_TypeChecker_Env.teq_nosmt_force);
-                      FStar_TypeChecker_Env.subtype_nosmt_force =
-                        (g1.FStar_TypeChecker_Env.subtype_nosmt_force);
-                      FStar_TypeChecker_Env.qtbl_name_and_index =
-                        (g1.FStar_TypeChecker_Env.qtbl_name_and_index);
-                      FStar_TypeChecker_Env.normalized_eff_names =
-                        (g1.FStar_TypeChecker_Env.normalized_eff_names);
-                      FStar_TypeChecker_Env.fv_delta_depths =
-                        (g1.FStar_TypeChecker_Env.fv_delta_depths);
-                      FStar_TypeChecker_Env.proof_ns =
-                        (g1.FStar_TypeChecker_Env.proof_ns);
-                      FStar_TypeChecker_Env.synth_hook =
-                        (g1.FStar_TypeChecker_Env.synth_hook);
-                      FStar_TypeChecker_Env.try_solve_implicits_hook =
-                        (g1.FStar_TypeChecker_Env.try_solve_implicits_hook);
-                      FStar_TypeChecker_Env.splice =
-                        (g1.FStar_TypeChecker_Env.splice);
-                      FStar_TypeChecker_Env.mpreprocess =
-                        (g1.FStar_TypeChecker_Env.mpreprocess);
-                      FStar_TypeChecker_Env.postprocess =
-                        (g1.FStar_TypeChecker_Env.postprocess);
-                      FStar_TypeChecker_Env.identifier_info =
-                        (g1.FStar_TypeChecker_Env.identifier_info);
-                      FStar_TypeChecker_Env.tc_hooks =
-                        (g1.FStar_TypeChecker_Env.tc_hooks);
-                      FStar_TypeChecker_Env.dsenv =
-                        (g1.FStar_TypeChecker_Env.dsenv);
-                      FStar_TypeChecker_Env.nbe =
-                        (g1.FStar_TypeChecker_Env.nbe);
-                      FStar_TypeChecker_Env.strict_args_tab =
-                        (g1.FStar_TypeChecker_Env.strict_args_tab);
-                      FStar_TypeChecker_Env.erasable_types_tab =
-                        (g1.FStar_TypeChecker_Env.erasable_types_tab);
-                      FStar_TypeChecker_Env.enable_defer_to_tac =
-                        (g1.FStar_TypeChecker_Env.enable_defer_to_tac);
-                      FStar_TypeChecker_Env.unif_allow_ref_guards =
-                        (g1.FStar_TypeChecker_Env.unif_allow_ref_guards);
-                      FStar_TypeChecker_Env.erase_erasable_args =
-                        (g1.FStar_TypeChecker_Env.erase_erasable_args);
-                      FStar_TypeChecker_Env.core_check =
-                        (g1.FStar_TypeChecker_Env.core_check)
-                    } in
-                  let uu___4 =
-                    g2.FStar_TypeChecker_Env.typeof_tot_or_gtot_term g2 e
-                      must_tot in
-                  match uu___4 with
-                  | (e2, uu___5, guard) ->
-                      (FStar_TypeChecker_Rel.force_trivial_guard g2 guard; e2) in
-                try
-                  (fun uu___4 ->
-                     match () with
-                     | () ->
-                         let e2 =
-                           FStar_Syntax_Compress.deep_compress false e1 in
-                         (dbg_refl g1
-                            (fun uu___6 ->
-                               let uu___7 =
-                                 FStar_Syntax_Print.term_to_string e2 in
-                               FStar_Compiler_Util.format1
-                                 "} finished tc with e = %s\n" uu___7);
-                          (let guards = FStar_Compiler_Util.mk_ref [] in
-                           let gh g2 guard =
-                             (let uu___7 =
-                                let uu___8 =
-                                  FStar_Compiler_Effect.op_Bang guards in
-                                (g2, guard) :: uu___8 in
-                              FStar_Compiler_Effect.op_Colon_Equals guards
-                                uu___7);
-                             true in
-                           let uu___6 =
-                             FStar_TypeChecker_Core.compute_term_type_handle_guards
-                               g1 e2 must_tot gh in
-                           match uu___6 with
-                           | FStar_Pervasives.Inl t ->
-                               let t1 = refl_norm_type g1 t in
-                               (dbg_refl g1
-                                  (fun uu___8 ->
-                                     let uu___9 =
-                                       FStar_Syntax_Print.term_to_string e2 in
-                                     let uu___10 =
-                                       FStar_Syntax_Print.term_to_string t1 in
-                                     FStar_Compiler_Util.format2
-                                       "refl_tc_term for %s computed type %s\n"
-                                       uu___9 uu___10);
-                                (let uu___8 =
-                                   FStar_Compiler_Effect.op_Bang guards in
-                                 ((e2, t1), uu___8)))
-                           | FStar_Pervasives.Inr err ->
-                               (dbg_refl g1
-                                  (fun uu___8 ->
-                                     let uu___9 =
-                                       FStar_TypeChecker_Core.print_error err in
-                                     FStar_Compiler_Util.format1
-                                       "refl_tc_term failed: %s\n" uu___9);
-                                (let uu___8 =
->>>>>>> 6f663426
                                    let uu___9 =
                                      FStar_TypeChecker_Core.print_error err in
                                    FStar_Compiler_Util.format1
