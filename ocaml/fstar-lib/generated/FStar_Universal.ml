--- conflicted
+++ resolved
@@ -753,7 +753,6 @@
         let check_module_name_declaration ast_modul =
           let uu___ =
             let uu___1 =
-<<<<<<< HEAD
               FStar_ToSyntax_Interleave.interleave_module ast_modul false in
             FStar_Compiler_Effect.op_Less_Bar (with_dsenv_of_tcenv env)
               uu___1 in
@@ -780,8 +779,8 @@
                            "Interactive mode only supports a single module at the top-level. Expected module %s"
                            uu___4 in
                        FStar_Errors.raise_error
-                         (FStar_Errors.Fatal_NonSingletonTopLevelModule, msg)
-                         (range_of_first_mod_decl ast_modul1)
+                         (FStar_Errors_Codes.Fatal_NonSingletonTopLevelModule,
+                           msg) (range_of_first_mod_decl ast_modul1)
                      else ());
                     (let uu___3 =
                        let uu___4 =
@@ -803,7 +802,7 @@
                    FStar_Parser_AST.quals = uu___2;
                    FStar_Parser_AST.attrs = uu___3;_} ->
                    FStar_Errors.raise_error
-                     (FStar_Errors.Fatal_ModuleFirstStatement,
+                     (FStar_Errors_Codes.Fatal_ModuleFirstStatement,
                        "First statement must be a module declaration") rng)
           | FStar_Pervasives_Native.Some modul ->
               let uu___ =
@@ -830,46 +829,11 @@
                     | (sigelts, env2) ->
                         let uu___2 =
                           let uu___3 =
-=======
-              let uu___2 =
-                FStar_ToSyntax_Interleave.interleave_module ast_modul false in
-              FStar_Compiler_Effect.op_Less_Bar (with_dsenv_of_tcenv env)
-                uu___2 in
-            (match uu___1 with
-             | (ast_modul1, env1) ->
-                 let uu___2 =
-                   let uu___3 =
-                     FStar_ToSyntax_ToSyntax.partial_ast_modul_to_modul
-                       curmod ast_modul1 in
-                   FStar_Compiler_Effect.op_Less_Bar
-                     (with_dsenv_of_tcenv env1) uu___3 in
-                 (match uu___2 with
-                  | (modul, env2) ->
-                      ((let uu___4 =
-                          let uu___5 = acceptable_mod_name modul in
-                          Prims.op_Negation uu___5 in
-                        if uu___4
-                        then
-                          let msg =
-                            let uu___5 =
-                              let uu___6 = fname env2 in
-                              FStar_Parser_Dep.module_name_of_file uu___6 in
-                            FStar_Compiler_Util.format1
-                              "Interactive mode only supports a single module at the top-level. Expected module %s"
-                              uu___5 in
-                          FStar_Errors.raise_error
-                            (FStar_Errors_Codes.Fatal_NonSingletonTopLevelModule,
-                              msg) (range_of_first_mod_decl ast_modul1)
-                        else ());
-                       (let uu___4 =
-                          let uu___5 =
->>>>>>> 1c088bca
                             FStar_Syntax_DsEnv.syntax_only
                               env2.FStar_TypeChecker_Env.dsenv in
                           if uu___3
                           then (modul, [], env2)
                           else
-<<<<<<< HEAD
                             FStar_TypeChecker_Tc.tc_more_partial_modul env2
                               modul sigelts in
                         (match uu___2 with
@@ -890,59 +854,6 @@
              | FStar_Parser_Driver.Modul ast_modul ->
                  check_module_name_declaration ast_modul
              | FStar_Parser_Driver.Decls ast_decls -> check_decls ast_decls)
-=======
-                            FStar_TypeChecker_Tc.tc_partial_modul env2 modul in
-                        match uu___4 with
-                        | (modul1, env3) ->
-                            ((FStar_Pervasives_Native.Some modul1), env3)))))
-        | FStar_Parser_Driver.Decls ast_decls ->
-            (match curmod with
-             | FStar_Pervasives_Native.None ->
-                 let uu___1 = FStar_Compiler_List.hd ast_decls in
-                 (match uu___1 with
-                  | { FStar_Parser_AST.d = uu___2;
-                      FStar_Parser_AST.drange = rng;
-                      FStar_Parser_AST.quals = uu___3;
-                      FStar_Parser_AST.attrs = uu___4;_} ->
-                      FStar_Errors.raise_error
-                        (FStar_Errors_Codes.Fatal_ModuleFirstStatement,
-                          "First statement must be a module declaration") rng)
-             | FStar_Pervasives_Native.Some modul ->
-                 let uu___1 =
-                   FStar_Compiler_Util.fold_map
-                     (fun env1 ->
-                        fun a_decl ->
-                          let uu___2 =
-                            let uu___3 =
-                              FStar_ToSyntax_Interleave.prefix_with_interface_decls
-                                modul.FStar_Syntax_Syntax.name a_decl in
-                            FStar_Compiler_Effect.op_Less_Bar
-                              (with_dsenv_of_tcenv env1) uu___3 in
-                          match uu___2 with | (decls, env2) -> (env2, decls))
-                     env ast_decls in
-                 (match uu___1 with
-                  | (env1, ast_decls_l) ->
-                      let uu___2 =
-                        let uu___3 =
-                          FStar_ToSyntax_ToSyntax.decls_to_sigelts
-                            (FStar_Compiler_List.flatten ast_decls_l) in
-                        FStar_Compiler_Effect.op_Less_Bar
-                          (with_dsenv_of_tcenv env1) uu___3 in
-                      (match uu___2 with
-                       | (sigelts, env2) ->
-                           let uu___3 =
-                             let uu___4 =
-                               FStar_Syntax_DsEnv.syntax_only
-                                 env2.FStar_TypeChecker_Env.dsenv in
-                             if uu___4
-                             then (modul, [], env2)
-                             else
-                               FStar_TypeChecker_Tc.tc_more_partial_modul
-                                 env2 modul sigelts in
-                           (match uu___3 with
-                            | (modul1, uu___4, env3) ->
-                                ((FStar_Pervasives_Native.Some modul1), env3)))))
->>>>>>> 1c088bca
 let (load_interface_decls :
   FStar_TypeChecker_Env.env -> Prims.string -> FStar_TypeChecker_Env.env_t) =
   fun env ->
