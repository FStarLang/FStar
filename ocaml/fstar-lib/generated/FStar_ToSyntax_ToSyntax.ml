--- conflicted
+++ resolved
@@ -9134,56 +9134,6 @@
             let uu___ =
               let uu___1 =
                 let uu___2 =
-<<<<<<< HEAD
-                  FStar_Compiler_List.map (FStar_Syntax_DsEnv.qualify env)
-                    ids in
-                (is_typed, uu___2, t1) in
-              FStar_Syntax_Syntax.Sig_splice uu___1 in
-            {
-              FStar_Syntax_Syntax.sigel = uu___;
-              FStar_Syntax_Syntax.sigrng = (d.FStar_Parser_AST.drange);
-              FStar_Syntax_Syntax.sigquals = [];
-              FStar_Syntax_Syntax.sigmeta =
-                FStar_Syntax_Syntax.default_sigmeta;
-              FStar_Syntax_Syntax.sigattrs = [];
-              FStar_Syntax_Syntax.sigopts = FStar_Pervasives_Native.None
-            } in
-          let env1 = FStar_Syntax_DsEnv.push_sigelt env se in (env1, [se])
-      | FStar_Parser_AST.DeclSyntaxExtension (extension_name, code, range) ->
-          let extension_parser =
-            FStar_Parser_AST_Util.lookup_extension_parser extension_name in
-          (match extension_parser with
-           | FStar_Pervasives_Native.None ->
-               let uu___ =
-                 let uu___1 =
-                   FStar_Compiler_Util.format1 "Unknown syntax extension %s"
-                     extension_name in
-                 (FStar_Errors_Codes.Fatal_SyntaxError, uu___1) in
-               FStar_Errors.raise_error uu___ range
-           | FStar_Pervasives_Native.Some parser ->
-               let opens =
-                 let uu___ =
-                   FStar_Syntax_DsEnv.open_modules_and_namespaces env in
-                 {
-                   FStar_Parser_AST_Util.open_namespaces = uu___;
-                   FStar_Parser_AST_Util.module_abbreviations = []
-                 } in
-               let uu___ = parser opens code range in
-               (match uu___ with
-                | FStar_Pervasives.Inl error ->
-                    FStar_Errors.raise_error
-                      (FStar_Errors_Codes.Fatal_SyntaxError,
-                        (error.FStar_Parser_AST_Util.message))
-                      error.FStar_Parser_AST_Util.range
-                | FStar_Pervasives.Inr d' ->
-                    desugar_decl_aux env
-                      {
-                        FStar_Parser_AST.d = d';
-                        FStar_Parser_AST.drange = (d.FStar_Parser_AST.drange);
-                        FStar_Parser_AST.quals = (d.FStar_Parser_AST.quals);
-                        FStar_Parser_AST.attrs = (d.FStar_Parser_AST.attrs)
-                      }))
-=======
                   let uu___3 =
                     let uu___4 =
                       let uu___5 = desugar_term env bind in ([], uu___5) in
@@ -9249,7 +9199,6 @@
                 FStar_Syntax_Syntax.sigopts = FStar_Pervasives_Native.None
               } in
             let env1 = FStar_Syntax_DsEnv.push_sigelt env se in (env1, [se])
->>>>>>> f9dd78f7
 let (desugar_decls :
   env_t ->
     FStar_Parser_AST.decl Prims.list ->
