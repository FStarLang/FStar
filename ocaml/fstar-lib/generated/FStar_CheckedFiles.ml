--- conflicted
+++ resolved
@@ -1,11 +1,7 @@
 open Prims
-<<<<<<< HEAD
-let (cache_version_number : Prims.int) = (Prims.of_int (67))
-=======
 let (dbg : Prims.bool FStar_Compiler_Effect.ref) =
   FStar_Compiler_Debug.get_toggle "CheckedFiles"
-let (cache_version_number : Prims.int) = (Prims.of_int (66))
->>>>>>> a9445686
+let (cache_version_number : Prims.int) = (Prims.of_int (67))
 type tc_result =
   {
   checked_module: FStar_Syntax_Syntax.modul ;
