--- conflicted
+++ resolved
@@ -307,11 +307,7 @@
   lemma_mod_spec2 a p;
   lemma_mod_plus (a % p + b) q p
 
-<<<<<<< HEAD
 #reset-options "--z3rlimit 150 --initial_fuel 1 --max_fuel 1 --initial_ifuel 0 --max_ifuel 0"
-=======
-#reset-options "--z3rlimit 150 --initial_fuel 0 --max_fuel 0 --initial_ifuel 0 --max_ifuel 1"
->>>>>>> 0d9ba9b7
 
 val lemma_mod_plus_mul_distr: a:nat -> b:nat -> c:nat -> p:pos -> Lemma
   (((a + b) * c) % p = ((((a % p) + (b % p)) % p) * (c % p)) % p)
