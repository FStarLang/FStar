(*
   Copyright 2020 Microsoft Research

   Licensed under the Apache License, Version 2.0 (the "License");
   you may not use this file except in compliance with the License.
   You may obtain a copy of the License at

       http://www.apache.org/licenses/LICENSE-2.0

   Unless required by applicable law or agreed to in writing, software
   distributed under the License is distributed on an "AS IS" BASIS,
   WITHOUT WARRANTIES OR CONDITIONS OF ANY KIND, either express or implied.
   See the License for the specific language governing permissions and
   limitations under the License.
*)

module Steel.LockCoupling
open Steel.ST.Util
open Steel.ST.Reference
open Steel.FractionalPermission

(*
   This example sketches how an invariant for lock-coupling list
     (a list that stores a lock at each cell protecting its tail pointer)
   might work.

   It relies on strictly positive version of the exists and pts_to
   separation logic predicates, although the libraries are not
   currently annotated with such positivity annotations.=
*)

<<<<<<< HEAD
val existsp_ (#[@@@strictly_positive] a:Type)
            ([@@@strictly_positive] p:(a -> vprop))
   : vprop
//   = fun m -> exists x. p x m
   
val pts_to (#[@@@strictly_positive] a:Type)
           (r:ref a)
           (frac:perm)
=======
(* It is relatively easy to show that h_exists is strictly positive *)
val h_exists (#[@@@strictly_positive] a:Type)
             ([@@@strictly_positive] p:(a -> vprop))
   : vprop

(* the pts_to predicate is a bit more subtle. It is an instance
   of a more general form that involves assertions about a PCM,
   and it is possible to construct PCMs that are not strictly
   positive. However, the basic pts_to predicate that this refers to,
   for the fractional permission PCM, is strictly positive.
   Revising the library to enable decorating pts_to predicates derived
   from positive PCMs remains to be done. *)
val pts_to (#[@@@strictly_positive] a:Type)
           (r:ref a)
           (f:perm)
>>>>>>> 7ead8bc9
           (v:a) : vprop 

val lock ([@@@strictly_positive] p:vprop) : Type0

let half = half_perm full_perm

(* The lock at each cell holds half permission to the next pointer *)
noeq
<<<<<<< HEAD
type llist_cell (a:Type0) : Type0 = {
     v : a;
     tl : ref (llist_cell a);
     tl_repr: lock (existsp_ (pts_to tl half))
}

let rec llist_inv (#a:Type) (repr:list a) (ptr:ref (llist_cell a)) = 
  match repr with
  | [] -> pure (ptr == null)
  | hd::tl ->
    exists_ (fun cell ->
      pts_to ptr half cell `star`
      pure (cell.v  == hd) `star`
      llist_inv tl cell.tl)

      
  

=======
type llist_cell (a:Type0) : Type = {
  v : a;
  next : ref (llist_cell a);
  lock : lock (h_exists (pts_to next half))
}

(* A separation list_inv holds the other half permission *)
let rec list_inv (#a:Type) (p:ref (llist_cell a)) (repr:list a) 
  : Tot vprop (decreases repr) 
  = match repr with
    | [] -> pure (p == null)
    | hd::tl ->
      h_exists (fun cell ->
        pts_to p half cell `star`
        pure (cell.v == hd) `star`
        list_inv cell.next tl)
  
>>>>>>> 7ead8bc9
<|MERGE_RESOLUTION|>--- conflicted
+++ resolved
@@ -29,16 +29,6 @@
    currently annotated with such positivity annotations.=
 *)
 
-<<<<<<< HEAD
-val existsp_ (#[@@@strictly_positive] a:Type)
-            ([@@@strictly_positive] p:(a -> vprop))
-   : vprop
-//   = fun m -> exists x. p x m
-   
-val pts_to (#[@@@strictly_positive] a:Type)
-           (r:ref a)
-           (frac:perm)
-=======
 (* It is relatively easy to show that h_exists is strictly positive *)
 val h_exists (#[@@@strictly_positive] a:Type)
              ([@@@strictly_positive] p:(a -> vprop))
@@ -54,7 +44,6 @@
 val pts_to (#[@@@strictly_positive] a:Type)
            (r:ref a)
            (f:perm)
->>>>>>> 7ead8bc9
            (v:a) : vprop 
 
 val lock ([@@@strictly_positive] p:vprop) : Type0
@@ -63,26 +52,6 @@
 
 (* The lock at each cell holds half permission to the next pointer *)
 noeq
-<<<<<<< HEAD
-type llist_cell (a:Type0) : Type0 = {
-     v : a;
-     tl : ref (llist_cell a);
-     tl_repr: lock (existsp_ (pts_to tl half))
-}
-
-let rec llist_inv (#a:Type) (repr:list a) (ptr:ref (llist_cell a)) = 
-  match repr with
-  | [] -> pure (ptr == null)
-  | hd::tl ->
-    exists_ (fun cell ->
-      pts_to ptr half cell `star`
-      pure (cell.v  == hd) `star`
-      llist_inv tl cell.tl)
-
-      
-  
-
-=======
 type llist_cell (a:Type0) : Type = {
   v : a;
   next : ref (llist_cell a);
@@ -99,5 +68,3 @@
         pts_to p half cell `star`
         pure (cell.v == hd) `star`
         list_inv cell.next tl)
-  
->>>>>>> 7ead8bc9
