--- conflicted
+++ resolved
@@ -35,8 +35,32 @@
 val gather (#a:Type) (#p0:perm) (#p1:perm) (#v0 #v1:erased a) (r:ref a)
   : SteelT unit
     (pts_to r p0 v0 `star` pts_to r p1 v1)
-<<<<<<< HEAD
-    (fun _ -> pts_to r (sum_permissions p0 p1) v0)
+    (fun _ -> pts_to r (sum_perm p0 p1) v0)
+
+val ghost_read (#a:Type) (#uses:Set.set lock_addr) (#p:perm) (#v:Ghost.erased a) (r:ref a)
+  : SteelAtomic a uses true
+    (pts_to r p v)
+    (fun x -> pts_to r p x)
+
+val ghost_read_refine (#a:Type) (#uses:Set.set lock_addr) (#p:perm) (r:ref a)
+  (q:a -> hprop)
+  : SteelAtomic a uses true
+    (h_exists (fun (v:a) -> pts_to r p v `star` q v))
+    (fun v -> pts_to r p v `star` q v)
+
+val cas
+  (#t:eqtype)
+  (#uses:Set.set lock_addr)
+  (r:ref t)
+  (v:Ghost.erased t)
+  (v_old:t)
+  (v_new:t)
+  : SteelAtomic
+    (b:bool{b <==> (Ghost.reveal v == v_old)})
+    uses
+    false
+    (pts_to r full_perm v)
+    (fun b -> if b then pts_to r full_perm v_new else pts_to r full_perm v)
 
 ////////////////////////////////////////////////////////////////////////////////
 
@@ -72,32 +96,4 @@
 val recall (#a:Type) (#q:perm) (#p:Preorder.preorder a) (#fact:property a)
            (r:reference a p) (v:a) //using `erased a` makes it fail
   : SteelT unit (pts_to_ref r q v `star` pure (witnessed r fact))
-                (fun _ -> pts_to_ref r q v `star` pure (fact v))
-=======
-    (fun _ -> pts_to r (sum_perm p0 p1) v0)
-
-val ghost_read (#a:Type) (#uses:Set.set lock_addr) (#p:perm) (#v:Ghost.erased a) (r:ref a)
-  : SteelAtomic a uses true
-    (pts_to r p v)
-    (fun x -> pts_to r p x)
-
-val ghost_read_refine (#a:Type) (#uses:Set.set lock_addr) (#p:perm) (r:ref a)
-  (q:a -> hprop)
-  : SteelAtomic a uses true
-    (h_exists (fun (v:a) -> pts_to r p v `star` q v))
-    (fun v -> pts_to r p v `star` q v)
-
-val cas
-  (#t:eqtype)
-  (#uses:Set.set lock_addr)
-  (r:ref t)
-  (v:Ghost.erased t)
-  (v_old:t)
-  (v_new:t)
-  : SteelAtomic
-    (b:bool{b <==> (Ghost.reveal v == v_old)})
-    uses
-    false
-    (pts_to r full_perm v)
-    (fun b -> if b then pts_to r full_perm v_new else pts_to r full_perm v)
->>>>>>> a1f48f96
+                (fun _ -> pts_to_ref r q v `star` pure (fact v))