--- conflicted
+++ resolved
@@ -5,61 +5,9 @@
 open Steel.Permissions
 open FStar.Ghost
 open Steel.Reference
-<<<<<<< HEAD
 open Steel.SteelT.Basics
-=======
-
-assume
-val return (#a:Type) (#p:a -> hprop) (x:a)
-  : SteelT a (p x) p
-
-assume
-val intro_h_exists (#a:Type) (x:a) (p:(a -> hprop))
-  : SteelT unit (p x) (fun _ -> h_exists p)
-
-let frame (#a:Type) (#pre:pre_t) (#post:post_t a)
-          ($f:unit -> SteelT a pre post)
-          (frame:hprop)
-  : SteelT a
-    (pre `star` frame)
-    (fun x -> post x `star` frame)
-  = steel_frame f frame (fun _ -> True)
-
-assume
-val h_assert (p:hprop)
-  : SteelT unit p (fun _ -> p)
-
-assume
-val h_intro_emp_l (p:hprop)
-  : SteelT unit p (fun _ -> emp `star` p)
-
-assume
-val h_admit (#a:_) (p:hprop) (q:a -> hprop)
-  : SteelT a p q
-
-assume
-val h_commute (p q:hprop)
-  : SteelT unit (p `star` q) (fun _ -> q `star` p)
-
-assume
-val h_affine (p q:hprop)
-  : SteelT unit (p `star` q) (fun _ -> p)
-
-assume
-val par (#preL:pre_t) (#postL:post_t unit)
-        ($f:unit -> SteelT unit preL postL)
-        (#preR:pre_t) (#postR:post_t unit)
-        ($g:unit -> SteelT unit preR postR)
-  : SteelT unit
-    (preL `star` preR)
-    (fun _ -> postL () `star` postR ())
-
-assume
-val h_elim_emp_l (p:hprop)
-  : SteelT unit (emp `star` p) (fun _ -> p)
 
 ////////////////////////////////////////////////////////////////////////////////
->>>>>>> 4ad9e336
 
 let maybe_p (p:hprop) (v:bool) = if v then p else emp
 
