(*
   Copyright 2019 Microsoft Research

   Licensed under the Apache License, Version 2.0 (the "License");
   you may not use this file except in compliance with the License.
   You may obtain a copy of the License at

       http://www.apache.org/licenses/LICENSE-2.0

   Unless required by applicable law or agreed to in writing, software
   distributed under the License is distributed on an "AS IS" BASIS,
   WITHOUT WARRANTIES OR CONDITIONS OF ANY KIND, either express or implied.
   See the License for the specific language governing permissions and
   limitations under the License.
*)
module Steel.Memory
open FStar.Real
open Steel.Permissions
module U32 = FStar.UInt32
open FStar.FunctionalExtensionality

#set-options "--initial_fuel 0 --max_fuel 0 --initial_ifuel 0 --max_ifuel 0"

// In the future, we may have other cases of cells
// for arrays and structs

let array_seq (a: Type) (len: nat) = Seq.lseq (option (a & perm:permission{allows_read perm})) len


noeq
type cell =
  | Array: a:Type u#0 ->
           len: nat ->
           seq:array_seq a len  ->
	   cell

let _ : squash (inversion cell) = allow_inversion cell

let addr = nat

/// This is just the core of a memory, about which one can write
/// assertions. At one level above, we'll encapsulate this memory
/// with a freshness counter, a lock store etc.
let heap = addr ^-> option cell

let contains_addr (m:heap) (a:addr)
  : bool
  = Some? (m a)

let contains_index (#a: Type) (#len: nat) (s: array_seq a len) (i:nat{i < len})
  : bool
  = Some? (Seq.index s i)

let select_addr (m:heap) (a:addr{contains_addr m a})
  : cell
  = Some?.v (m a)

let select_index (#a: Type) (#len: nat) (s: array_seq a len) (i:nat{i < len /\ contains_index s i})
  : (a & perm:permission{allows_read perm})
  = Some?.v (Seq.index s i)

let update_addr (m:heap) (a:addr) (c:cell)
  : heap
  = on _ (fun a' -> if a = a' then Some c else m a')

let disjoint_addr (m0 m1:heap) (a:addr)
  : prop
  = match m0 a, m1 a with
    | Some (Array t0 len0 seq0), Some (Array t1 len1 seq1) ->
      t0 == t1 /\
      len0 == len1 /\
      (forall (i:nat{i < len0}).
        match contains_index seq0 i, contains_index seq1 i with
	| true, true ->
          let (x0, p0) = select_index seq0 i in
	  let (x1, p1) = select_index seq1 i in
          x0 == x1 /\ summable_permissions p0 p1
        | _ -> True
      )
    | Some _, None
    | None, Some _
    | None, None ->
      True

    | _ ->
      False

module U32 = FStar.UInt32

noeq type array_ref (a: Type0) : Type0 = {
  array_addr: addr;
  array_max_length: U32.t;
  array_length: n:U32.t{U32.v n <= U32.v array_max_length};
  array_offset: n:U32.t{U32.v n + U32.v array_length <= U32.v array_max_length};
}


let invert_array_ref_s (a: Type0)
  : Lemma
    (requires True)
    (ensures (inversion (array_ref a)))
    [ SMTPat (array_ref a) ]
  =
  allow_inversion (array_ref a)

let length (#t: Type) (a: array_ref t) = a.array_length


let offset (#t: Type) (a: array_ref t) = a.array_offset

let max_length (#t: Type) (a: array_ref t) = a.array_max_length

let address (#t: Type) (a: array_ref t) = a.array_addr

let disjoint (m0 m1:heap)
  : prop
  = forall a. disjoint_addr m0 m1 a

let disjoint_sym (m0 m1:heap)
  : Lemma (disjoint m0 m1 <==> disjoint m1 m0)
  = ()

let join (m0:heap) (m1:heap{disjoint m0 m1})
  : heap
  = on _ (fun a ->
      match m0 a, m1 a with
      | None, None -> None
      | None, Some x -> Some x
      | Some x, None -> Some x
      | Some (Array a0 len0 seq0), Some (Array a1 len1 seq1) ->
        Some (Array a0 len0 (Seq.init len0 (fun i ->
          match contains_index seq0 i,  contains_index seq1 i with
	  | true, true ->
            let (_, p1) = select_index seq1 i in
            let (x0, p0) = select_index seq0 i in
	    Some (x0, (sum_permissions p0 p1 <: (perm:permission{allows_read perm})))
          | true, false -> Seq.index seq0 i
          | false, true -> Seq.index seq1 i
	  | false, false -> None
      )))
  )

#push-options "--initial_ifuel 1 --max_ifuel 1 --z3rlimit 200"
let disjoint_join_addr' (m0 m1 m2:heap) (a: addr) : Lemma (disjoint m1 m2 /\
           disjoint m0 (join m1 m2) ==>
	   disjoint m0 m1 /\
           disjoint m0 m2 /\
	   disjoint_addr (join m0 m1) m2 a /\
           disjoint_addr (join m0 m2) m1 a)
  =
  ()
#pop-options

let disjoint_join' (m0 m1 m2:heap)
  : Lemma (disjoint m1 m2 /\
           disjoint m0 (join m1 m2) ==>
           disjoint m0 m1 /\
           disjoint m0 m2 /\
           disjoint (join m0 m1) m2 /\
           disjoint (join m0 m2) m1)
          [SMTPat (disjoint m0 (join m1 m2))]
  =
  Classical.forall_intro (disjoint_join_addr' m0 m1 m2)

let disjoint_join m0 m1 m2 = disjoint_join' m0 m1 m2

let mem_equiv (m0 m1:heap) =
  forall a. m0 a == m1 a

let mem_equiv_eq (m0 m1:heap)
  : Lemma
    (requires
      m0 `mem_equiv` m1)
    (ensures
      m0 == m1)
    [SMTPat (m0 `mem_equiv` m1)]
  = extensionality _ _ m0 m1

let join_commutative' (m0 m1:heap)
  : Lemma
    (requires
      disjoint m0 m1)
    (ensures
      join m0 m1 `mem_equiv` join m1 m0)
    [SMTPat (join m0 m1)]
  =
  let aux (a: addr) : Lemma ((join m0 m1) a == (join m1 m0) a) =
    match (join m0 m1) a, (join m1 m0) a with
    | Some (Array t2 len2 seq2), Some (Array t3 len3 seq3) ->
      assert(seq2 `Seq.equal` seq3)
    | _ -> ()
  in Classical.forall_intro aux

let join_commutative m0 m1 = ()

#push-options "--z3rlimit 35"
let join_associative' (m0 m1 m2:heap)
  : Lemma
    (requires
      disjoint m1 m2 /\
      disjoint m0 (join m1 m2))
    (ensures
      (disjoint_join m0 m1 m2;
       join m0 (join m1 m2) `mem_equiv` join (join m0 m1) m2))
    [SMTPatOr
      [[SMTPat (join m0 (join m1 m2))];
       [SMTPat (join (join m0 m1) m2)]]]
  =
  let aux (a: addr) : Lemma ((join m0 (join m1 m2)) a == (join (join m0 m1) m2) a) =
    match  (join m0 (join m1 m2)) a, (join (join m0 m1) m2) a with
    | Some (Array t2 len2 seq2), Some (Array t3 len3 seq3) ->
      assert(seq2 `Seq.equal` seq3)
    | _ -> ()
  in Classical.forall_intro aux
#pop-options

let join_associative (m0 m1 m2:heap) = join_associative' m0 m1 m2

#push-options "--initial_ifuel 1 --max_ifuel 1 --z3rlimit 30"
let join_associative2 (m0 m1 m2:heap)
  : Lemma
    (requires
      disjoint m0 m1 /\
      disjoint (join m0 m1) m2)
    (ensures
      disjoint m1 m2 /\
      disjoint m0 (join m1 m2) /\
      join m0 (join m1 m2) `mem_equiv` join (join m0 m1) m2)
    [SMTPat (join (join m0 m1) m2)]
  =
  let aux (a: addr) : Lemma (disjoint_addr m1 m2 a) =
    match  m1 a, m2 a with
    | Some (Array t2 len2 seq2), Some (Array t3 len3 seq3) ->
      ()
    | _ -> ()
  in Classical.forall_intro aux;
  assert(disjoint m1 m2);
  let aux (a: addr) : Lemma (disjoint_addr m0 (join m1 m2) a) =
    match  m0 a, (join m1 m2) a with
    | Some (Array t2 len2 seq2), Some (Array t3 len3 seq3) ->
      ()
    | _ -> ()
  in Classical.forall_intro aux;
  assert(disjoint m0 (join m1 m2));
  let aux (a: addr) : Lemma ((join m0 (join m1 m2)) a == (join (join m0 m1) m2) a) =
    match  (join m0 (join m1 m2)) a, (join (join m0 m1) m2) a with
    | Some (Array t2 len2 seq2), Some (Array t3 len3 seq3) ->
      assert(seq2 `Seq.equal` seq3)
    | _ -> ()
  in Classical.forall_intro aux
#pop-options

#set-options "--initial_fuel 0 --max_fuel 0 --initial_ifuel 0 --max_ifuel 0"

let heap_prop_is_affine (p:heap -> prop) = forall m0 m1. p m0 /\ disjoint m0 m1 ==> p (join m0 m1)
let a_heap_prop = p:(heap -> prop) { heap_prop_is_affine p }

////////////////////////////////////////////////////////////////////////////////

module W = FStar.WellFounded

noeq
type hprop : Type u#1 =
  | Emp : hprop
  | Pts_to_array: #t:Type0 -> a:array_ref t -> perm:permission ->
		  contents:Ghost.erased (Seq.lseq t (U32.v (length a))) -> hprop
  | Refine : hprop -> a_heap_prop -> hprop
  | And  : hprop -> hprop -> hprop
  | Or   : hprop -> hprop -> hprop
  | Star : hprop -> hprop -> hprop
  | Wand : hprop -> hprop -> hprop
  | Ex   : #a:Type0 -> (a -> hprop) -> hprop
  | All  : #a:Type0 -> (a -> hprop) -> hprop

let _ : squash (inversion hprop) = allow_inversion hprop

let rec interp (p:hprop) (m:heap)
  : Tot prop (decreases p)
  = match p with
    | Emp -> True
    | Pts_to_array #t a perm contents ->
      m `contains_addr` a.array_addr /\
      (match select_addr m a.array_addr with
        | Array t' len' seq ->
	  t' == t /\
	  U32.v a.array_offset + U32.v a.array_length <= len' /\
          (forall (i:nat{i < len'}).
            if i < U32.v a.array_offset || i >= U32.v a.array_offset + U32.v a.array_length then
	     (* Outside of the range *)
             True
            else if contains_index seq i then
	      (* In the range, contains some value *)
	      let x = Seq.index contents (i - U32.v a.array_offset) in
	      let (x', perm') = select_index seq i in
	      x == x' /\
	      perm `lesser_equal_permission` perm'
            else (* In the range, does not contain anything *) perm == zero_permission
          )
	| _ -> False
      )
    | Refine p q ->
      interp p m /\ q m

    | And p1 p2 ->
      interp p1 m /\
      interp p2 m

    | Or  p1 p2 ->
      interp p1 m \/
      interp p2 m

    | Star p1 p2 ->
      exists m1 m2.
        m1 `disjoint` m2 /\
        m == join m1 m2 /\
        interp p1 m1 /\
        interp p2 m2

    | Wand p1 p2 ->
      forall m1.
        m `disjoint` m1 /\
        interp p1 m1 ==>
        interp p2 (join m m1)

    | Ex f ->
      exists x. (W.axiom1 f x; interp (f x) m)

    | All f ->
      forall x. (W.axiom1 f x; interp (f x) m)

let emp = Emp
let pts_to_array = Pts_to_array
let h_and = And
let h_or = Or
let star = Star
let wand = Wand
let h_exists = Ex
let h_forall = All

////////////////////////////////////////////////////////////////////////////////
//properties of equiv
////////////////////////////////////////////////////////////////////////////////


let equiv_symmetric (p1 p2:hprop) = ()

#set-options "--max_fuel 1 --initial_fuel 1 --initial_ifuel 0 --max_ifuel 0"
let equiv_extensional_on_star (p1 p2 p3:hprop) = ()

////////////////////////////////////////////////////////////////////////////////
// pts_to_array
////////////////////////////////////////////////////////////////////////////////

let intro_pts_to_array
  (#t: Type0)
  (a:array_ref t)
  (perm:permission)
  (contents:Seq.lseq t (U32.v a.array_length))
  (m: heap)
  : Lemma
    (requires (
      m `contains_addr` a.array_addr /\
      (match select_addr m a.array_addr with
        | Array t' len' seq ->
	  t' == t /\
	  U32.v a.array_offset + U32.v a.array_length <= len' /\
          (forall (i:nat{i < len'}).
             if i < U32.v a.array_offset || i >= U32.v a.array_offset + U32.v a.array_length then
	     (* Outside of the range *)
             True
            else if contains_index seq i then
	      (* In the range, contains some value *)
	      let x = Seq.index contents (i - U32.v a.array_offset) in
	      let (x', perm') = select_index seq i in
	      x == x' /\
	      perm `lesser_equal_permission` perm'
            else (* In the range, does not contain anything *) False
          )
	| _ -> False)
    ))
    (ensures (interp (pts_to_array a perm contents) m))
  =
  ()

let pts_to_array_injective
  (#t: _)
  (a: array_ref t)
  (p:permission{allows_read p})
  (c0 c1: Seq.lseq t (U32.v (length a)))
  (m: heap)
  =
  match select_addr m a.array_addr with
  | Array t' len' seq ->
    let aux (i':nat{i' < U32.v a.array_length}) : Lemma (Seq.index c0 i' == Seq.index c1 i') =
      let i = i' + U32.v a.array_offset in
      assert(contains_index seq i);
      let x0 = Seq.index c0 i' in
      let x1 = Seq.index c1 i' in
      let (x', p') = select_index seq i in
      assert(x' == x0);
      assert(x' == x1);
      assert(x0 == x1)
    in
    Classical.forall_intro aux;
    assert(c0 `Seq.equal` c1)
  | _ -> ()


////////////////////////////////////////////////////////////////////////////////
// star
////////////////////////////////////////////////////////////////////////////////

let intro_star (p q:hprop) (mp:hheap p) (mq:hheap q)
  : Lemma
    (requires
      disjoint mp mq)
    (ensures
      interp (p `star` q) (join mp mq))
  = ()
(* Properties of star *)

#push-options "--z3rlimit 10"
let star_commutative (p1 p2:hprop) = ()
#pop-options

#push-options "--max_fuel 2 --initial_fuel 2 --initial_ifuel 0 --max_ifuel 0 --z3rlimit 10"
let star_associative (p1 p2 p3:hprop)
= ()
#pop-options

let star_congruence (p1 p2 p3 p4:hprop) = ()

////////////////////////////////////////////////////////////////////////////////
// wand
////////////////////////////////////////////////////////////////////////////////
let intro_wand_alt (p1 p2:hprop) (m:heap)
  : Lemma
    (requires
      (forall (m0:hheap p1).
         disjoint m0 m ==>
         interp p2 (join m0 m)))
    (ensures
      interp (wand p1 p2) m)
  = ()

let intro_wand (p q r:hprop) (m:hheap q)
  : Lemma
    (requires
      (forall (m:hheap (p `star` q)). interp r m))
    (ensures
      interp (p `wand` r) m)
  = let aux (m0:hheap p)
      : Lemma
        (requires
          disjoint m0 m)
        (ensures
          interp r (join m0 m))
        [SMTPat (disjoint m0 m)]
      = ()
    in
    intro_wand_alt p r m

#push-options "--max_fuel 2 --initial_fuel 2"
let elim_wand (p1 p2:hprop) (m:heap) = ()
#pop-options

////////////////////////////////////////////////////////////////////////////////
// or
////////////////////////////////////////////////////////////////////////////////

let intro_or_l (p1 p2:hprop) (m:hheap p1)
  : Lemma (interp (h_or p1 p2) m)
  = ()

let intro_or_r (p1 p2:hprop) (m:hheap p2)
  : Lemma (interp (h_or p1 p2) m)
  = ()

#push-options "--max_fuel 2 --initial_fuel 2"
let or_star (p1 p2 p:hprop) (m:hheap ((p1 `star` p) `h_or` (p2 `star` p)))
  : Lemma (interp ((p1 `h_or` p2) `star` p) m)
  = ()
#pop-options

let elim_or (p1 p2 q:hprop) (m:hheap (p1 `h_or` p2))
  : Lemma (((forall (m:hheap p1). interp q m) /\
            (forall (m:hheap p2). interp q m)) ==> interp q m)
  = ()


////////////////////////////////////////////////////////////////////////////////
// and
////////////////////////////////////////////////////////////////////////////////

let intro_and (p1 p2:hprop) (m:heap)
  : Lemma (interp p1 m /\
           interp p2 m ==>
           interp (p1 `h_and` p2) m)
  = ()

let elim_and (p1 p2:hprop) (m:hheap (p1 `h_and` p2))
  : Lemma (interp p1 m /\
           interp p2 m)
  = ()


////////////////////////////////////////////////////////////////////////////////
// h_exists
////////////////////////////////////////////////////////////////////////////////

let intro_exists (#a:_) (x:a) (p : a -> hprop) (m:hheap (p x))
  : Lemma (interp (h_exists p) m)
  = ()

let elim_exists (#a:_) (p:a -> hprop) (q:hprop) (m:hheap (h_exists p))
  : Lemma
    ((forall (x:a). interp (p x) m ==> interp q m) ==>
     interp q m)
  = ()

let reveal_exists (#a:_) (p:a -> hprop) (m:hheap (h_exists p)) = ()

////////////////////////////////////////////////////////////////////////////////
// h_forall
////////////////////////////////////////////////////////////////////////////////

let intro_forall (#a:_) (p : a -> hprop) (m:heap)
  : Lemma ((forall x. interp (p x) m) ==> interp (h_forall p) m)
  = ()

let elim_forall (#a:_) (p : a -> hprop) (m:hheap (h_forall p))
  : Lemma ((forall x. interp (p x) m) ==> interp (h_forall p) m)
  = ()

////////////////////////////////////////////////////////////////////////////////

#push-options "--z3rlimit 300 --initial_fuel 1 --max_fuel 1 --warn_error -271 --initial_ifuel 1 --max_ifuel 1"
let rec affine_star_aux (p:hprop) (m:heap) (m':heap { disjoint m m' })
  : Lemma
    (ensures interp p m ==> interp p (join m m'))
    [SMTPat (interp p (join m m'))]
  = match p with
    | Emp -> ()
    | Pts_to_array _ _ _ -> admit()

    | Refine p q -> affine_star_aux p m m'

    | And p1 p2 -> affine_star_aux p1 m m'; affine_star_aux p2 m m'

    | Or p1 p2 -> affine_star_aux p1 m m'; affine_star_aux p2 m m'

    | Star p1 p2 ->
      admit();
      let aux (m1 m2:heap) (m':heap {disjoint m m'})
        : Lemma
          (requires
            disjoint m1 m2 /\
            m == join m1 m2 /\
            interp p1 m1 /\
            interp p2 m2)
          (ensures interp (Star p1 p2) (join m m'))
          [SMTPat (interp (Star p1 p2) (join (join m1 m2) m'))]
        = affine_star_aux p2 m2 m';
          // assert (interp p2 (join m2 m'));
          affine_star_aux p1 m1 (join m2 m');
          // assert (interp p1 (join m1 (join m2 m')));
          join_associative m1 m2 m';
          // assert (disjoint m1 (join m2 m'));
          intro_star p1 p2 m1 (join m2 m')
      in
      ()

    | Wand p q ->
      let aux (mp:hheap p)
        : Lemma
          (requires
            disjoint mp (join m m') /\
            interp (wand p q) m)
          (ensures (interp q (join mp (join m m'))))
          [SMTPat  ()]
        = disjoint_join mp m m';
          assert (disjoint mp m);
          assert (interp q (join mp m));
          join_associative mp m m';
          affine_star_aux q (join mp m) m'
      in
      assert (interp (wand p q) m ==> interp (wand p q) (join m m'))

    | Ex #a f ->
      let aux (x:a)
        : Lemma (ensures interp (f x) m ==> interp (f x) (join m m'))
                [SMTPat ()]
        = W.axiom1 f x;
          affine_star_aux (f x) m m'
      in
      ()

    | All #a f ->
      let aux (x:a)
        : Lemma (ensures interp (f x) m ==> interp (f x) (join m m'))
                [SMTPat ()]
        = W.axiom1 f x;
          affine_star_aux (f x) m m'
      in
      ()
#pop-options

let affine_star (p q:hprop) (m:heap)
  : Lemma
    (ensures (interp (p `star` q) m ==> interp p m /\ interp q m))
  = ()

////////////////////////////////////////////////////////////////////////////////
// emp
////////////////////////////////////////////////////////////////////////////////

let intro_emp (m:heap)
  : Lemma (interp emp m)
  = ()

#push-options "--initial_fuel 2 --max_fuel 2 --initial_ifuel 1 --max_ifuel 1"
let emp_unit (p:hprop)
  : Lemma
    ((p `star` emp) `equiv` p)
  = let emp_unit_1 (p:hprop) (m:heap)
      : Lemma
        (requires interp p m)
        (ensures  interp (p `star` emp) m)
        [SMTPat (interp (p `star` emp) m)]
      = let emp_m : heap = on _ (fun _ -> None) in
        assert (disjoint emp_m m);
        assert (interp (p `star` emp) (join m emp_m));
        assert (mem_equiv m (join m emp_m));
        intro_star p emp m emp_m
    in
    let emp_unit_2 (p:hprop) (m:heap)
      : Lemma
        (requires interp (p `star` emp) m)
        (ensures interp p m)
        [SMTPat (interp (p `star` emp) m)]
      = affine_star p emp m
    in
    ()
#pop-options

////////////////////////////////////////////////////////////////////////////////
// Frameable heap predicates
////////////////////////////////////////////////////////////////////////////////
let weaken_depends_only_on (q:heap -> prop) (fp fp': hprop)
  : Lemma (depends_only_on q fp ==> depends_only_on q (fp `star` fp'))
  = ()

let refine (p:hprop) (q:fp_prop p) : hprop = Refine p q

let refine_equiv (p:hprop) (q:fp_prop p) (h:heap)
  : Lemma (interp p h /\ q h <==> interp (Refine p q) h)
  = ()

#push-options "--initial_fuel 2 --max_fuel 2"
let refine_star (p0 p1:hprop) (q:fp_prop p0)
  : Lemma (equiv (Refine (p0 `star` p1) q) (Refine p0 q `star` p1))
  = ()
#pop-options

#push-options "--initial_fuel 2 --max_fuel 2 --z3rlimit 10"
let refine_star_r (p0 p1:hprop) (q:fp_prop p1)
  : Lemma (equiv (Refine (p0 `star` p1) q) (p0 `star` Refine p1 q))
  = ()
#pop-options

let interp_depends_only (p:hprop)
  : Lemma (interp p `depends_only_on` p)
  = ()

let refine_elim (p:hprop) (q:fp_prop p) (h:heap)
  : Lemma (requires
            interp (Refine p q) h)
          (ensures
            interp p h /\ q h)
  = refine_equiv p q h


#set-options "--initial_fuel 1 --max_fuel 1 --initial_ifuel 0 --max_ifuel 0"


////////////////////////////////////////////////////////////////////////////////
// allocation and locks
////////////////////////////////////////////////////////////////////////////////
noeq
type lock_state =
  | Available : hprop -> lock_state
  | Locked    : hprop -> lock_state

let _ : squash (inversion lock_state) = allow_inversion lock_state

let lock_store = list lock_state

#push-options "--max_ifuel 1 --initial_ifuel 1"
let rec lock_store_invariant (l:lock_store) : hprop =
  match l with
  | [] -> emp
  | Available h :: tl -> h `star` lock_store_invariant tl
  | _ :: tl -> lock_store_invariant tl
#pop-options

noeq
type mem = {
  ctr: nat;
  heap: heap;
  locks: lock_store;
  properties: squash (
    (forall i. i >= ctr ==> heap i == None) /\
    interp (lock_store_invariant locks) heap
  )
}

let _ : squash (inversion mem) = allow_inversion mem

let locks_invariant (m:mem) : hprop = lock_store_invariant m.locks

let heap_of_mem (x:mem) : heap = x.heap

let m_disjoint (m:mem) (h:heap) =
  disjoint (heap_of_mem m) h /\
  (forall i. i >= m.ctr ==> h i == None)

let upd_joined_heap (m:mem) (h:heap{m_disjoint m h}) =
  let h0 = heap_of_mem m in
  let h = join h0 h in
<<<<<<< HEAD
  {m with heap = h}

let m_action_depends_only_on #pre #a #post (f:pre_m_action pre a post)
  = forall (m0:hmem pre)
      (h1:heap {m_disjoint m0 h1})
      (post: (x:a -> fp_prop (post x))).
      (let m1 = upd_joined_heap m0 h1 in
       let (| x0, m |) = f m0 in
       let (| x1, m' |) = f m1 in
       x0 == x1 /\
       (post x0 (heap_of_mem m) <==> post x1 (heap_of_mem m')))

let is_m_frame_preserving #a #fp #fp' (f:pre_m_action fp a fp') =
  forall frame (m0:hmem (fp `star` frame)).
    (affine_star fp frame (heap_of_mem m0);
     let (| x, m1 |) = f m0 in
     interp (fp' x `star` frame `star` locks_invariant m1) (heap_of_mem m1))

#push-options "--z3rlimit_factor 4 --query_stats"
let frame_fp_prop' #fp #a #fp' frame
                   (q:fp_prop frame)
                   (act:action fp a fp')
                   (h0:hheap (fp `star` frame))
   : Lemma (requires q h0)
           (ensures (
             let (| x, h1 |) = act h0 in
             q h1))
   = assert (interp (Refine (fp `star` frame) q) h0);
     assert (interp (fp `star` (Refine frame q)) h0);
     let (| x, h1 |) = act h0 in
     assert (interp (fp' x `star` (Refine frame q)) h1);
     refine_star_r (fp' x) frame q;
     assert (interp (Refine (fp' x `star` frame) q) h1);
     assert (q h1)

let frame_fp_prop #fp #a #fp' (act:action fp a fp')
                  (#frame:hprop) (q:fp_prop frame)
   = let aux (h0:hheap (fp `star` frame))
       : Lemma
         (requires q h0)
         (ensures
           (let (|x, h1|) = act h0 in
            q h1))
         [SMTPat (act h0)]
       = frame_fp_prop' frame q act h0
     in
     ()
#pop-options

let test_q (pre:_) (a:_) (post:_)
           (k:(x:a -> fp_prop (post x))) : fp_prop pre =
  fun (h:heap) ->
    interp pre h /\
    (forall (f:action pre a post).
      let (| x, h' |) = f h in
      k x h')

////////////////////////////////////////////////////////////////////////////////
// sel
////////////////////////////////////////////////////////////////////////////////
let sel #a (r:ref a) (m:hheap (ptr r))
  : a
  = let Ref _ _ v = select_addr m r in
    v

let sel_lemma #a (r:ref a) (p:permission) (m:hheap (ptr_perm r p))
  = ()


/// F*'s indefinite_description is only available in the Ghost effect
/// That's to prevent us from mistakenly extracting code that uses the
/// axiom, since, clearly, we can't execute code that invents witnesses
/// from squashed proofs of existentials.
///
/// Here, we're just building a logical model of heaps, so I don't really
/// care about enforcing the ghostiness of indefinite_description.
///
/// So, this axiom explicitly punches a hole in the ghost effect, allowing
/// me to coerce it to Tot
assume
val axiom_ghost_to_tot (#a:Type) (#b:a -> Type) ($f: (x:a -> GTot (b x))) (x:a)
  : Tot (b x)

let split_mem (p1 p2:hprop) (m:hheap (p1 `Star` p2))
  : Tot (ms:(hheap p1 & hheap p2){
            let m1, m2 = ms in
            disjoint m1 m2 /\
            m == join m1 m2})
  = axiom_ghost_to_tot (split_mem_ghost p1 p2) m

let sel_split_lemma #a r m1 m2 = ()

let upd_heap #a (r:ref a) (v:a)
  : pre_action (ptr_perm r full_permission) unit (fun _ -> pts_to r full_permission v)
  = fun h -> (| (), update_addr h r (Ref a full_permission v) |)


let upd_lemma' (#a:_) (r:ref a) (v:a) (h:heap) (frame:hprop)
  : Lemma
    (requires
      interp (ptr_perm r full_permission `star` frame) h)
    (ensures (
      let (| x, h1 |) = upd_heap r v h in
      interp (pts_to r full_permission v `star` frame) h1))
  = let aux (h0 h1:heap)
     : Lemma
       (requires
         disjoint h0 h1 /\
         h == join h0 h1 /\
         interp (ptr_perm r full_permission) h0 /\
         interp frame h1)
       (ensures (
         let (| _, h' |) = upd_heap r v h in
         let h0' = update_addr h0 r (Ref a full_permission v) in
         disjoint h0' h1 /\
         interp (pts_to r full_permission v) h0' /\
         interp frame h1 /\
         h' == join h0' h1))
       [SMTPat (disjoint h0 h1)]
     = let (| _, h'|) = upd_heap r v h in
       let h0' = update_addr h0 r (Ref a full_permission v) in
       mem_equiv_eq h' (join h0' h1)
   in
   ()

#push-options "--warn_error -271"
let upd'_is_frame_preserving (#a:_) (r:ref a) (v:a)
  : Lemma (is_frame_preserving (upd_heap r v))
  = let aux (#a:_) (r:ref a) (v:a) (h:heap) (frame:hprop)
      : Lemma
        (requires
          interp (ptr_perm r full_permission `star` frame) h)
        (ensures (
          let (| _, h1 |) = (upd_heap r v h) in
          interp (pts_to r full_permission v `star` frame) h1))
        [SMTPat ()]
      = upd_lemma' r v h frame
   in
   ()
#pop-options

let upd'_preserves_join #a (r:ref a) (v:a)
                       (h0:hheap (ptr_perm r full_permission))
                       (h1:heap {disjoint h0 h1})
  : Lemma
     (let (| x0, h |) = upd_heap r v h0 in
      let (| x1, h' |) = upd_heap r v (join h0 h1) in
      x0 == x1 /\
      disjoint h h1 /\
      h' == join h h1)
  = let (| x0, h |) = upd_heap r v h0 in
    let (| x1, h' |) = upd_heap r v (join h0 h1) in
    assert (h == update_addr h0 r (Ref a full_permission v));
    assert (h' == update_addr (join h0 h1) r (Ref a full_permission v));
    assert (disjoint h h1);
    assert (h' `mem_equiv` join h h1)

#push-options "--warn_error -271"
let upd'_depends_only_on_fp #a (r:ref a) (v:a)
  : Lemma (action_depends_only_on_fp (upd_heap r v))
  =
    let pre = ptr_perm r full_permission in
    let post = pts_to r full_permission v in
    let aux (h0:hheap pre)
            (h1:heap {disjoint h0 h1})
            (q:fp_prop post)
    : Lemma
      (let (| x0, h |) = upd_heap r v h0 in
        let (| x1, h' |) = upd_heap r v (join h0 h1) in
        x0 == x1 /\
        (q h <==> q h'))
      [SMTPat ()]
    = let (| x0, h |) = upd_heap r v h0 in
      let (| x1, h' |) = upd_heap r v (join h0 h1) in
      assert (x0 == x1);
      upd'_preserves_join r v h0 h1;
      assert (h' == join h h1)
    in
    ()
#pop-options

let upd' #a (r:ref a) (v:a)
  : pre_m_action (ptr_perm r full_permission) unit (fun _ -> pts_to r full_permission v)
  = fun m ->
      upd'_is_frame_preserving r v;
      let (| _, h' |) = upd_heap r v m.heap in
      let m':mem = {m with heap = h'} in
      (| (), m' |)

let upd_is_frame_preserving (#a:_) (r:ref a) (v:a)
  : Lemma (is_m_frame_preserving (upd' r v))
  =
  let aux (#a:_) (r:ref a) (v:a) (frame:hprop) (m:hmem (ptr_perm r full_permission `star` frame))
      : Lemma
        (ensures (
          let (| _, m1 |) = upd' r v m in
          interp (pts_to r full_permission v `star` frame `star` locks_invariant m1) m1.heap))
        [SMTPat ()]
      = star_associative (ptr_perm r full_permission) frame (locks_invariant m);
        star_associative (pts_to r full_permission v) frame (locks_invariant m);
        upd_lemma' r v m.heap (frame `star` locks_invariant m)
   in
   ()

let upd_depends_only_on_fp (#a:_) (r:ref a) (v:a)
  : Lemma (m_action_depends_only_on (upd' r v))
  =
    let pre = ptr_perm r full_permission in
    let post = pts_to r full_permission v in
    let aux (m0:hmem pre)
            (h1:heap {m_disjoint m0 h1})
            (q:fp_prop post)
    : Lemma
      (let (| x0, m |) = upd' r v m0 in
       let (| x1, m' |) = upd' r v (upd_joined_heap m0 h1) in
        x0 == x1 /\
        (q (heap_of_mem m) <==> q (heap_of_mem m')))
      [SMTPat ()]
    = let (| x0, m |) = upd' r v m0 in
      let (| x1, m' |) = upd' r v (upd_joined_heap m0 h1) in
      upd'_preserves_join r v m0.heap h1;
      assert (m'.heap == join m.heap h1)
    in
    ()

let upd #a (r:ref a) (v:a)
  : m_action (ptr_perm r full_permission) unit (fun _ -> pts_to r full_permission v)
  = upd_is_frame_preserving r v;
    upd_depends_only_on_fp r v;
    upd' r v

val alloc' (#a:_) (v:a) (frame:hprop) (tmem:mem{interp frame (heap_of_mem tmem)})
  : (x:ref a &
     tmem:mem { interp (pts_to x full_permission v `star` frame) (heap_of_mem tmem)} )

let alloc' #a v frame m
  = let x : ref a = m.ctr in
    let cell = Ref a full_permission v in
    let mem : heap = F.on _ (fun i -> if i = x then Some cell else None) in
    assert (disjoint mem m.heap);
    assert (mem `contains_addr` x);
    assert (select_addr mem x == cell);
    let mem' = join mem m.heap in
    intro_pts_to x full_permission v mem;
    assert (interp (pts_to x full_permission v) mem);
    assert (interp frame m.heap);
    intro_star (pts_to x full_permission v) frame mem m.heap;
    assert (interp (pts_to x full_permission v `star` frame) mem');
    let t = {
      ctr = x + 1;
      heap = mem';
      locks = m.locks;
      properties = ();
    } in
    (| x, t |)

#push-options "--z3rlimit_factor 4 --query_stats"
let singleton_heap #a (x:ref a) (c:cell) : heap =
    F.on _ (fun i -> if i = x then Some c else None)

let singleton_pts_to #a (x:ref a) (c:cell)
  : Lemma (requires (Ref?.a c == a))
          (ensures (interp (pts_to x (Ref?.perm c) (Ref?.v c)) (singleton_heap x c)))
  = ()

let alloc_pre_m_action (#a:_) (v:a)
  : pre_m_action emp (ref a) (fun x -> pts_to x full_permission v)
  = fun m ->
    let x : ref a = m.ctr in
    let cell = Ref a full_permission v in
    let mem : heap = singleton_heap x cell in
    assert (disjoint mem m.heap);
    assert (mem `contains_addr` x);
    assert (select_addr mem x == cell);
    let mem' = join mem m.heap in
    intro_pts_to x full_permission v mem;
    assert (interp (pts_to x full_permission v) mem);
    let frame = (lock_store_invariant m.locks) in
    assert (interp frame m.heap);
    intro_star (pts_to x full_permission v) frame mem m.heap;
    assert (interp (pts_to x full_permission v `star` frame) mem');
    let t = {
      ctr = x + 1;
      heap = mem';
      locks = m.locks;
      properties = ();
    } in
    (| x, t |)
#pop-options

#push-options "--z3rlimit_factor 4 --query_stats"
let alloc_is_frame_preserving' (#a:_) (v:a) (m:mem) (frame:hprop)
  : Lemma
    (requires
      interp (frame `star` locks_invariant m) (heap_of_mem m))
    (ensures (
      let (| x, m1 |) = alloc_pre_m_action v m in
      interp (pts_to x full_permission v `star` frame `star` locks_invariant m1) (heap_of_mem m1)))
  = let (| x, m1 |) = alloc_pre_m_action v m in
    assert (x == m.ctr);
    assert (m1.ctr = m.ctr + 1);
    assert (m1.locks == m.locks);
    let h = heap_of_mem m in
    let h1 = heap_of_mem m1 in
    let cell = (Ref a full_permission v) in
    assert (h1 == join (singleton_heap x cell) h);
    intro_pts_to x full_permission v (singleton_heap x cell);
    singleton_pts_to x cell;
    assert (interp (pts_to x full_permission v) (singleton_heap x cell));
    assert (interp (frame `star` locks_invariant m) h);
    intro_star (pts_to x full_permission v) (frame `star` locks_invariant m) (singleton_heap x cell) h;
    assert (interp (pts_to x full_permission v `star` (frame `star` locks_invariant m)) h1);
    star_associative (pts_to x full_permission v) frame (locks_invariant m);
    assert (interp (pts_to x full_permission v `star` frame `star` locks_invariant m) h1)
#pop-options

#push-options "--warn_error -271 --z3rlimit_factor 4"
let alloc_is_frame_preserving (#a:_) (v:a)
  : Lemma (is_m_frame_preserving (alloc_pre_m_action v))
  = let aux (frame:hprop) (m:hmem (emp `star` frame))
      : Lemma
          (ensures (
            let (| x, m1 |) = alloc_pre_m_action v m in
            interp (pts_to x full_permission v `star` frame `star` locks_invariant m1) (heap_of_mem m1)))
          [SMTPat ()]
      = alloc_is_frame_preserving' v m frame
    in
    ()
#pop-options

#push-options "--z3rlimit_factor 2"
let alloc_preserves_disjoint (#a:_) (v:a) (m0:hmem emp) (h1:heap {m_disjoint m0 h1})
  : Lemma (let (| x0, m |) = alloc_pre_m_action v m0 in
           disjoint (heap_of_mem m) h1)
  = let (| x0, m |) = alloc_pre_m_action v m0 in
    let h0 = heap_of_mem m0 in
    let h' = heap_of_mem m in
    let aux (ad:addr) : Lemma (disjoint_addr h' h1 ad)
      = if ad >= m0.ctr then ()
        else begin
          let h_alloc = singleton_heap #a m0.ctr (Ref a full_permission v) in
          assert (h' == join h_alloc h0);
          assert (h_alloc ad == None);
         assert (h0 ad == h' ad);
         assert (disjoint_addr h0 h1 ad)
        end
    in Classical.forall_intro aux
#pop-options

#push-options "--z3rlimit_factor 4"
let alloc_preserves_join (#a:_) (v:a) (m0:hmem emp) (h1:heap {m_disjoint m0 h1})
  : Lemma (
      let h0 = heap_of_mem m0 in
      let h = join h0 h1 in
      let m1:mem = { m0 with heap = h } in
      let (| x0, m |) = (alloc_pre_m_action v) m0 in
      let (| x1, m' |) = (alloc_pre_m_action v) m1 in
      heap_of_mem m' == join (heap_of_mem m) h1)
   = let h0 = heap_of_mem m0 in
     let h = join h0 h1 in
     let m1:mem = { m0 with heap = h } in
     let (| x0, m |) = (alloc_pre_m_action v) m0 in
     let (| x1, m' |) = (alloc_pre_m_action v) m1 in
     let h_alloc = singleton_heap #a m0.ctr (Ref a full_permission v) in
     // let hm = heap_of_mem m in
     // let hm' = heap_of_mem m' in
     // assert (hm == join h_alloc h0);
     // assert (hm' == join h_alloc h);
     // assert (hm' == join h_alloc (join h0 h1));
     join_associative' h_alloc h0 h1
#pop-options

#push-options "--warn_error -271 --z3rlimit_factor 4"
let alloc_depends_only_on (#a:_) (v:a)
  : Lemma (m_action_depends_only_on (alloc_pre_m_action v))
  = let aux
        (m0:hmem emp)
        (h1:heap { m_disjoint m0 h1 })
        (post:(x:ref a -> fp_prop (pts_to x full_permission v)))
      : Lemma
          (ensures (
            let h0 = heap_of_mem m0 in
            let h = join h0 h1 in
            let m1 = { m0 with heap = h } in
            let (| x0, m |) = (alloc_pre_m_action v) m0 in
            let (| x1, m' |) = (alloc_pre_m_action v) m1 in
            x0 == x1 /\
            (post x0 (heap_of_mem m) <==> post x1 (heap_of_mem m'))))
          [SMTPat ()]
      =
        let h0 = heap_of_mem m0 in
        let h = join h0 h1 in
        let m1 = { m0 with heap = h } in
        let (| x0, m |) = (alloc_pre_m_action v) m0 in
        let (| x1, m' |) = (alloc_pre_m_action v) m1 in
        assert (x0 == x1);
        alloc_preserves_disjoint v m0 h1;
//        assert (disjoint (heap_of_mem m) h1);
        affine_star (pts_to x0 full_permission v) (locks_invariant m) (heap_of_mem m);
        alloc_preserves_join v m0 h1
//        assert (interp (pts_to x0 full_permission v) (heap_of_mem m));
//        assert (heap_of_mem m' == join (heap_of_mem m) h1)
    in
    ()
#pop-options

let alloc (#a:_) (v:a)
  : m_action emp (ref a) (fun x -> pts_to x full_permission v)
  = alloc_is_frame_preserving v;
    alloc_depends_only_on v;
    alloc_pre_m_action v

#push-options "--query_stats --z3rlimit_factor 4"
// let test2 (#a:_) (v:a) (m0:hmem emp)
//           (h1:heap {m_disjoint m0 h1})
//           (post: (x:ref a -> fp_prop (pts_to x full_permission v)))
//    = let h0 = heap_of_mem m0 in
//      let h = join h0 h1 in
//      let m1 = { m0 with heap = h } in
//      let (| x0, m |) = alloc_m_action v m0 in
//      let (| x1, m' |) = alloc_m_action v m1 in
//      assert (x0 == x1);
//      // assert (forall (x0:ref a). post x0 `depends_only_on` (pts_to x0 full_permission v));
//      // let post' :fp_prop (pts_to x0 full_permission v) = post x0 in
//      // assert (post' `depends_only_on` (pts_to x0 full_permission v));
//      let h = heap_of_mem m in
//      let h' = heap_of_mem m' in
//      let s = singleton_heap x0 (Ref a full_permission v) in
//      singleton_pts_to x0 (Ref a full_permission v);
//      assume (disjoint s h0);
//      assume (disjoint s (join h0 h1));
//      assume (h `mem_equiv` join s h0);
//      assume (h' `mem_equiv` join s (join h0 h1));
//      // assert (h' `mem_equiv` join (singleton_heap x0 (Ref a full_permission v)) (join h0 h1));
//      let post' : fp_prop (pts_to x0 full_permission v) = post x0 in
//      let s : hheap (pts_to x0 full_permission v) = s in
//      assert (post' h <==> post' s);
//      assert (post' h' <==> post' s);
//      assert (post x0 h <==> post x1 h')

let lock (p:hprop) = nat

module L = FStar.List.Tot

let new_lock_pre_m_action (p:hprop)
  : pre_m_action p (lock p) (fun _ -> emp)
  = fun m ->
     let l = Available p in
     let locks' = l :: m.locks in
     assert (interp (lock_store_invariant locks') (heap_of_mem m));
     let mem :mem = { m with locks = locks' } in
     assert (locks_invariant mem == p `star` locks_invariant m);
     assert (interp (locks_invariant mem) (heap_of_mem mem));
     emp_unit (locks_invariant mem);
     star_commutative emp (locks_invariant mem);
     assert (interp (emp `star` locks_invariant mem) (heap_of_mem mem));
     let lock_id = List.Tot.length locks' - 1 in
     (| lock_id, mem |)

let emp_unit_left (p:hprop)
  : Lemma
    ((emp `star` p) `equiv` p)
  = emp_unit p;
    star_commutative emp p

let equiv_star_left (p q r:hprop)
  : Lemma
    (requires q `equiv` r)
    (ensures (p `star` q) `equiv` (p `star` r))
  = ()

#push-options "--warn_error -271"
let new_lock_is_frame_preserving (p:hprop)
  : Lemma (is_m_frame_preserving (new_lock_pre_m_action p))
  = let aux (frame:hprop) (m:hmem (p `star` frame))
      : Lemma
          (ensures (
            let (| x, m1 |) = new_lock_pre_m_action p m in
            interp (emp `star` frame `star` locks_invariant m1) (heap_of_mem m1)))
          [SMTPat ()]
      = let (| x, m1 |) = new_lock_pre_m_action p m in
        assert (m1.locks == Available p :: m.locks);
        assert (locks_invariant m1 == (p `star` locks_invariant m));
        assert (interp ((p `star` frame) `star` locks_invariant m) (heap_of_mem m));
        star_associative p frame (locks_invariant m);
        assert (interp (p `star` (frame `star` locks_invariant m)) (heap_of_mem m));
        star_commutative frame (locks_invariant m);
        equiv_star_left p (frame `star` locks_invariant m) (locks_invariant m `star` frame);
        assert (interp (p `star` (locks_invariant m `star` frame)) (heap_of_mem m));
        star_associative p (locks_invariant m) frame;
        assert (interp ((p `star` locks_invariant m) `star` frame) (heap_of_mem m));
        assert (interp ((locks_invariant m1) `star` frame) (heap_of_mem m));
        assert (heap_of_mem m == heap_of_mem m1);
        star_commutative (locks_invariant m1) frame;
        assert (interp (frame `star` (locks_invariant m1)) (heap_of_mem m1));
        emp_unit_left (frame `star` (locks_invariant m1));
        assert (interp (emp `star` (frame `star` (locks_invariant m1))) (heap_of_mem m1));
        star_associative emp frame (locks_invariant m1)
    in
    ()
#pop-options

let new_lock (p:hprop)
  : m_action p (lock p) (fun _ -> emp)
  = new_lock_is_frame_preserving p;
    new_lock_pre_m_action p

////////////////////////////////////////////////////////////////////////////////
assume
val get_lock (l:lock_store) (i:nat{i < L.length l})
  : (prefix : lock_store &
     li : lock_state &
     suffix : lock_store {
       l == L.(prefix @ (li::suffix)) /\
       L.length (li::suffix) == i + 1
     })

let lock_i (l:lock_store) (i:nat{i < L.length l}) : lock_state =
  let (| _, li, _ |) = get_lock l i in
  li

assume
val lock_store_invariant_append (l1 l2:lock_store)
  : Lemma (lock_store_invariant (l1 @ l2) `equiv`
           (lock_store_invariant l1 `star` lock_store_invariant l2))

let hprop_of_lock_state (l:lock_state) : hprop =
  match l with
  | Available p -> p
  | Locked p -> p

let lock_ok (#p:hprop) (l:lock p) (m:mem) =
  l < L.length m.locks /\
  hprop_of_lock_state (lock_i m.locks l) == p

let lock_store_evolves : Preorder.preorder lock_store =
  fun (l1 l2 : lock_store) ->
    L.length l2 >= L.length l1 /\
    (forall (i:nat{i < L.length l1}).
       hprop_of_lock_state (lock_i l1 i) ==
       hprop_of_lock_state (lock_i l2 i))

let mem_evolves : Preorder.preorder mem =
  fun m0 m1 -> lock_store_evolves m0.locks m1.locks

let lock_ok_stable (#p:_) (l:lock p) (m0 m1:mem)
  : Lemma (lock_ok l m0 /\
           m0 `mem_evolves` m1 ==>
           lock_ok l m1)
  = ()

let pure (p:prop) : hprop = refine emp (fun _ -> p)

let intro_pure (p:prop) (q:hprop) (h:hheap q { p })
  : hheap (pure p `star` q)
  = emp_unit q;
    star_commutative q emp;
    h

let intro_hmem_or (p:prop) (q:hprop) (h:hmem q)
  : hmem (h_or (pure p) q)
  = h

let middle_to_head (p q r:hprop) (h:hheap (p `star` (q `star` r)))
  : hheap (q `star` (p `star` r))
  = star_associative p q r;
    star_commutative p q;
    star_associative q p r;
    h

let maybe_acquire #p (l:lock p) (m:mem { lock_ok l m } )
  : (b:bool &
     m:hmem (h_or (pure (b == false)) p))
  = let (| prefix, li, suffix |) = get_lock m.locks l in
    match li with
    | Available _ ->
      let h = heap_of_mem m in
      assert (interp (lock_store_invariant m.locks) h);
      lock_store_invariant_append prefix (li::suffix);
      assert (lock_store_invariant m.locks `equiv`
             (lock_store_invariant prefix `star`
                      (p `star` lock_store_invariant suffix)));
      assert (interp (lock_store_invariant prefix `star`
                       (p `star` lock_store_invariant suffix)) h);
      let h = middle_to_head (lock_store_invariant prefix) p (lock_store_invariant suffix) h in
      assert (interp (p `star`
                        (lock_store_invariant prefix `star`
                         lock_store_invariant suffix)) h);
      let new_lock_store = prefix @ (Locked p :: suffix) in
      lock_store_invariant_append prefix (Locked p :: suffix);
      assert (lock_store_invariant new_lock_store `equiv`
              (lock_store_invariant prefix `star`
                         lock_store_invariant suffix));
      equiv_star_left p (lock_store_invariant new_lock_store)
                        (lock_store_invariant prefix `star`
                          lock_store_invariant suffix);
      assert (interp (p `star` lock_store_invariant new_lock_store) h);
      let h : hheap (p `star` lock_store_invariant new_lock_store) = h in
      assert (heap_of_mem m == h);
      star_commutative p (lock_store_invariant new_lock_store);
      affine_star (lock_store_invariant new_lock_store) p h;
      assert (interp (lock_store_invariant new_lock_store) h);
      let mem : hmem p = { m with locks = new_lock_store } in
      let b = true in
      let mem : hmem (h_or (pure (b==false)) p) = intro_hmem_or (b == false) p mem in
      (| b, mem |)

    | Locked _ ->
      let b = false in
      assert (interp (pure (b == false)) (heap_of_mem m));
      let h : hheap (locks_invariant m) = heap_of_mem m in
      let h : hheap (pure (b==false) `star` locks_invariant m) =
        intro_pure (b==false) (locks_invariant m) h in
      intro_or_l (pure (b==false) `star` locks_invariant m)
                 (p `star` locks_invariant m)
                 h;
      or_star (pure (b==false)) p (locks_invariant m) h;
      assert (interp (h_or (pure (b==false)) p `star` locks_invariant m) h);
      (| false, m |)

let hmem_emp (p:hprop) (m:hmem p) : hmem emp = m

#push-options "--query_stats --z3rlimit_factor 8"
let release #p (l:lock p) (m:hmem p { lock_ok l m } )
  : (b:bool &
     hmem emp)
  = let (| prefix, li, suffix |) = get_lock m.locks l in
    let h = heap_of_mem m in
    lock_store_invariant_append prefix (li::suffix);
    assert (interp (p `star`
                     (lock_store_invariant prefix `star`
                       (lock_store_invariant (li::suffix)))) h);
    match li with
    | Available _ ->
      (* this case is odd, but not inadmissible.
         We're releasing a lock that was not previously acquired.
         We could either fail, or just silently proceed.
         I choose to at least signal this case in the result
         so that we can decide to fail if we like, at a higher layer.

         Another cleaner way to handle this would be to insist
         that lockable resources are non-duplicable ...
         in which case this would be unreachable, since we have `p star p` *)
      (| false, hmem_emp p m |)

    | Locked _ ->
      assert (interp (p `star`
                        (lock_store_invariant prefix `star`
                          (lock_store_invariant suffix))) h);
      let h = middle_to_head p (lock_store_invariant prefix) (lock_store_invariant suffix) h in
      assert (interp (lock_store_invariant prefix `star`
                        (p `star`
                          (lock_store_invariant suffix))) h);
      let new_lock_store = prefix @ (Available p :: suffix) in
      lock_store_invariant_append prefix (Available p :: suffix);
      assert (lock_store_invariant new_lock_store `equiv`
                (lock_store_invariant prefix `star`
                 (p `star` lock_store_invariant (suffix))));
      assert (interp (lock_store_invariant new_lock_store) h);
      emp_unit_left (lock_store_invariant new_lock_store);
      let mem : hmem emp = { m with locks = new_lock_store } in
      (| true, mem |)
#pop-options
=======
  {m with heap = h}
>>>>>>> 8b4ec135
<|MERGE_RESOLUTION|>--- conflicted
+++ resolved
@@ -727,670 +727,4 @@
 let upd_joined_heap (m:mem) (h:heap{m_disjoint m h}) =
   let h0 = heap_of_mem m in
   let h = join h0 h in
-<<<<<<< HEAD
-  {m with heap = h}
-
-let m_action_depends_only_on #pre #a #post (f:pre_m_action pre a post)
-  = forall (m0:hmem pre)
-      (h1:heap {m_disjoint m0 h1})
-      (post: (x:a -> fp_prop (post x))).
-      (let m1 = upd_joined_heap m0 h1 in
-       let (| x0, m |) = f m0 in
-       let (| x1, m' |) = f m1 in
-       x0 == x1 /\
-       (post x0 (heap_of_mem m) <==> post x1 (heap_of_mem m')))
-
-let is_m_frame_preserving #a #fp #fp' (f:pre_m_action fp a fp') =
-  forall frame (m0:hmem (fp `star` frame)).
-    (affine_star fp frame (heap_of_mem m0);
-     let (| x, m1 |) = f m0 in
-     interp (fp' x `star` frame `star` locks_invariant m1) (heap_of_mem m1))
-
-#push-options "--z3rlimit_factor 4 --query_stats"
-let frame_fp_prop' #fp #a #fp' frame
-                   (q:fp_prop frame)
-                   (act:action fp a fp')
-                   (h0:hheap (fp `star` frame))
-   : Lemma (requires q h0)
-           (ensures (
-             let (| x, h1 |) = act h0 in
-             q h1))
-   = assert (interp (Refine (fp `star` frame) q) h0);
-     assert (interp (fp `star` (Refine frame q)) h0);
-     let (| x, h1 |) = act h0 in
-     assert (interp (fp' x `star` (Refine frame q)) h1);
-     refine_star_r (fp' x) frame q;
-     assert (interp (Refine (fp' x `star` frame) q) h1);
-     assert (q h1)
-
-let frame_fp_prop #fp #a #fp' (act:action fp a fp')
-                  (#frame:hprop) (q:fp_prop frame)
-   = let aux (h0:hheap (fp `star` frame))
-       : Lemma
-         (requires q h0)
-         (ensures
-           (let (|x, h1|) = act h0 in
-            q h1))
-         [SMTPat (act h0)]
-       = frame_fp_prop' frame q act h0
-     in
-     ()
-#pop-options
-
-let test_q (pre:_) (a:_) (post:_)
-           (k:(x:a -> fp_prop (post x))) : fp_prop pre =
-  fun (h:heap) ->
-    interp pre h /\
-    (forall (f:action pre a post).
-      let (| x, h' |) = f h in
-      k x h')
-
-////////////////////////////////////////////////////////////////////////////////
-// sel
-////////////////////////////////////////////////////////////////////////////////
-let sel #a (r:ref a) (m:hheap (ptr r))
-  : a
-  = let Ref _ _ v = select_addr m r in
-    v
-
-let sel_lemma #a (r:ref a) (p:permission) (m:hheap (ptr_perm r p))
-  = ()
-
-
-/// F*'s indefinite_description is only available in the Ghost effect
-/// That's to prevent us from mistakenly extracting code that uses the
-/// axiom, since, clearly, we can't execute code that invents witnesses
-/// from squashed proofs of existentials.
-///
-/// Here, we're just building a logical model of heaps, so I don't really
-/// care about enforcing the ghostiness of indefinite_description.
-///
-/// So, this axiom explicitly punches a hole in the ghost effect, allowing
-/// me to coerce it to Tot
-assume
-val axiom_ghost_to_tot (#a:Type) (#b:a -> Type) ($f: (x:a -> GTot (b x))) (x:a)
-  : Tot (b x)
-
-let split_mem (p1 p2:hprop) (m:hheap (p1 `Star` p2))
-  : Tot (ms:(hheap p1 & hheap p2){
-            let m1, m2 = ms in
-            disjoint m1 m2 /\
-            m == join m1 m2})
-  = axiom_ghost_to_tot (split_mem_ghost p1 p2) m
-
-let sel_split_lemma #a r m1 m2 = ()
-
-let upd_heap #a (r:ref a) (v:a)
-  : pre_action (ptr_perm r full_permission) unit (fun _ -> pts_to r full_permission v)
-  = fun h -> (| (), update_addr h r (Ref a full_permission v) |)
-
-
-let upd_lemma' (#a:_) (r:ref a) (v:a) (h:heap) (frame:hprop)
-  : Lemma
-    (requires
-      interp (ptr_perm r full_permission `star` frame) h)
-    (ensures (
-      let (| x, h1 |) = upd_heap r v h in
-      interp (pts_to r full_permission v `star` frame) h1))
-  = let aux (h0 h1:heap)
-     : Lemma
-       (requires
-         disjoint h0 h1 /\
-         h == join h0 h1 /\
-         interp (ptr_perm r full_permission) h0 /\
-         interp frame h1)
-       (ensures (
-         let (| _, h' |) = upd_heap r v h in
-         let h0' = update_addr h0 r (Ref a full_permission v) in
-         disjoint h0' h1 /\
-         interp (pts_to r full_permission v) h0' /\
-         interp frame h1 /\
-         h' == join h0' h1))
-       [SMTPat (disjoint h0 h1)]
-     = let (| _, h'|) = upd_heap r v h in
-       let h0' = update_addr h0 r (Ref a full_permission v) in
-       mem_equiv_eq h' (join h0' h1)
-   in
-   ()
-
-#push-options "--warn_error -271"
-let upd'_is_frame_preserving (#a:_) (r:ref a) (v:a)
-  : Lemma (is_frame_preserving (upd_heap r v))
-  = let aux (#a:_) (r:ref a) (v:a) (h:heap) (frame:hprop)
-      : Lemma
-        (requires
-          interp (ptr_perm r full_permission `star` frame) h)
-        (ensures (
-          let (| _, h1 |) = (upd_heap r v h) in
-          interp (pts_to r full_permission v `star` frame) h1))
-        [SMTPat ()]
-      = upd_lemma' r v h frame
-   in
-   ()
-#pop-options
-
-let upd'_preserves_join #a (r:ref a) (v:a)
-                       (h0:hheap (ptr_perm r full_permission))
-                       (h1:heap {disjoint h0 h1})
-  : Lemma
-     (let (| x0, h |) = upd_heap r v h0 in
-      let (| x1, h' |) = upd_heap r v (join h0 h1) in
-      x0 == x1 /\
-      disjoint h h1 /\
-      h' == join h h1)
-  = let (| x0, h |) = upd_heap r v h0 in
-    let (| x1, h' |) = upd_heap r v (join h0 h1) in
-    assert (h == update_addr h0 r (Ref a full_permission v));
-    assert (h' == update_addr (join h0 h1) r (Ref a full_permission v));
-    assert (disjoint h h1);
-    assert (h' `mem_equiv` join h h1)
-
-#push-options "--warn_error -271"
-let upd'_depends_only_on_fp #a (r:ref a) (v:a)
-  : Lemma (action_depends_only_on_fp (upd_heap r v))
-  =
-    let pre = ptr_perm r full_permission in
-    let post = pts_to r full_permission v in
-    let aux (h0:hheap pre)
-            (h1:heap {disjoint h0 h1})
-            (q:fp_prop post)
-    : Lemma
-      (let (| x0, h |) = upd_heap r v h0 in
-        let (| x1, h' |) = upd_heap r v (join h0 h1) in
-        x0 == x1 /\
-        (q h <==> q h'))
-      [SMTPat ()]
-    = let (| x0, h |) = upd_heap r v h0 in
-      let (| x1, h' |) = upd_heap r v (join h0 h1) in
-      assert (x0 == x1);
-      upd'_preserves_join r v h0 h1;
-      assert (h' == join h h1)
-    in
-    ()
-#pop-options
-
-let upd' #a (r:ref a) (v:a)
-  : pre_m_action (ptr_perm r full_permission) unit (fun _ -> pts_to r full_permission v)
-  = fun m ->
-      upd'_is_frame_preserving r v;
-      let (| _, h' |) = upd_heap r v m.heap in
-      let m':mem = {m with heap = h'} in
-      (| (), m' |)
-
-let upd_is_frame_preserving (#a:_) (r:ref a) (v:a)
-  : Lemma (is_m_frame_preserving (upd' r v))
-  =
-  let aux (#a:_) (r:ref a) (v:a) (frame:hprop) (m:hmem (ptr_perm r full_permission `star` frame))
-      : Lemma
-        (ensures (
-          let (| _, m1 |) = upd' r v m in
-          interp (pts_to r full_permission v `star` frame `star` locks_invariant m1) m1.heap))
-        [SMTPat ()]
-      = star_associative (ptr_perm r full_permission) frame (locks_invariant m);
-        star_associative (pts_to r full_permission v) frame (locks_invariant m);
-        upd_lemma' r v m.heap (frame `star` locks_invariant m)
-   in
-   ()
-
-let upd_depends_only_on_fp (#a:_) (r:ref a) (v:a)
-  : Lemma (m_action_depends_only_on (upd' r v))
-  =
-    let pre = ptr_perm r full_permission in
-    let post = pts_to r full_permission v in
-    let aux (m0:hmem pre)
-            (h1:heap {m_disjoint m0 h1})
-            (q:fp_prop post)
-    : Lemma
-      (let (| x0, m |) = upd' r v m0 in
-       let (| x1, m' |) = upd' r v (upd_joined_heap m0 h1) in
-        x0 == x1 /\
-        (q (heap_of_mem m) <==> q (heap_of_mem m')))
-      [SMTPat ()]
-    = let (| x0, m |) = upd' r v m0 in
-      let (| x1, m' |) = upd' r v (upd_joined_heap m0 h1) in
-      upd'_preserves_join r v m0.heap h1;
-      assert (m'.heap == join m.heap h1)
-    in
-    ()
-
-let upd #a (r:ref a) (v:a)
-  : m_action (ptr_perm r full_permission) unit (fun _ -> pts_to r full_permission v)
-  = upd_is_frame_preserving r v;
-    upd_depends_only_on_fp r v;
-    upd' r v
-
-val alloc' (#a:_) (v:a) (frame:hprop) (tmem:mem{interp frame (heap_of_mem tmem)})
-  : (x:ref a &
-     tmem:mem { interp (pts_to x full_permission v `star` frame) (heap_of_mem tmem)} )
-
-let alloc' #a v frame m
-  = let x : ref a = m.ctr in
-    let cell = Ref a full_permission v in
-    let mem : heap = F.on _ (fun i -> if i = x then Some cell else None) in
-    assert (disjoint mem m.heap);
-    assert (mem `contains_addr` x);
-    assert (select_addr mem x == cell);
-    let mem' = join mem m.heap in
-    intro_pts_to x full_permission v mem;
-    assert (interp (pts_to x full_permission v) mem);
-    assert (interp frame m.heap);
-    intro_star (pts_to x full_permission v) frame mem m.heap;
-    assert (interp (pts_to x full_permission v `star` frame) mem');
-    let t = {
-      ctr = x + 1;
-      heap = mem';
-      locks = m.locks;
-      properties = ();
-    } in
-    (| x, t |)
-
-#push-options "--z3rlimit_factor 4 --query_stats"
-let singleton_heap #a (x:ref a) (c:cell) : heap =
-    F.on _ (fun i -> if i = x then Some c else None)
-
-let singleton_pts_to #a (x:ref a) (c:cell)
-  : Lemma (requires (Ref?.a c == a))
-          (ensures (interp (pts_to x (Ref?.perm c) (Ref?.v c)) (singleton_heap x c)))
-  = ()
-
-let alloc_pre_m_action (#a:_) (v:a)
-  : pre_m_action emp (ref a) (fun x -> pts_to x full_permission v)
-  = fun m ->
-    let x : ref a = m.ctr in
-    let cell = Ref a full_permission v in
-    let mem : heap = singleton_heap x cell in
-    assert (disjoint mem m.heap);
-    assert (mem `contains_addr` x);
-    assert (select_addr mem x == cell);
-    let mem' = join mem m.heap in
-    intro_pts_to x full_permission v mem;
-    assert (interp (pts_to x full_permission v) mem);
-    let frame = (lock_store_invariant m.locks) in
-    assert (interp frame m.heap);
-    intro_star (pts_to x full_permission v) frame mem m.heap;
-    assert (interp (pts_to x full_permission v `star` frame) mem');
-    let t = {
-      ctr = x + 1;
-      heap = mem';
-      locks = m.locks;
-      properties = ();
-    } in
-    (| x, t |)
-#pop-options
-
-#push-options "--z3rlimit_factor 4 --query_stats"
-let alloc_is_frame_preserving' (#a:_) (v:a) (m:mem) (frame:hprop)
-  : Lemma
-    (requires
-      interp (frame `star` locks_invariant m) (heap_of_mem m))
-    (ensures (
-      let (| x, m1 |) = alloc_pre_m_action v m in
-      interp (pts_to x full_permission v `star` frame `star` locks_invariant m1) (heap_of_mem m1)))
-  = let (| x, m1 |) = alloc_pre_m_action v m in
-    assert (x == m.ctr);
-    assert (m1.ctr = m.ctr + 1);
-    assert (m1.locks == m.locks);
-    let h = heap_of_mem m in
-    let h1 = heap_of_mem m1 in
-    let cell = (Ref a full_permission v) in
-    assert (h1 == join (singleton_heap x cell) h);
-    intro_pts_to x full_permission v (singleton_heap x cell);
-    singleton_pts_to x cell;
-    assert (interp (pts_to x full_permission v) (singleton_heap x cell));
-    assert (interp (frame `star` locks_invariant m) h);
-    intro_star (pts_to x full_permission v) (frame `star` locks_invariant m) (singleton_heap x cell) h;
-    assert (interp (pts_to x full_permission v `star` (frame `star` locks_invariant m)) h1);
-    star_associative (pts_to x full_permission v) frame (locks_invariant m);
-    assert (interp (pts_to x full_permission v `star` frame `star` locks_invariant m) h1)
-#pop-options
-
-#push-options "--warn_error -271 --z3rlimit_factor 4"
-let alloc_is_frame_preserving (#a:_) (v:a)
-  : Lemma (is_m_frame_preserving (alloc_pre_m_action v))
-  = let aux (frame:hprop) (m:hmem (emp `star` frame))
-      : Lemma
-          (ensures (
-            let (| x, m1 |) = alloc_pre_m_action v m in
-            interp (pts_to x full_permission v `star` frame `star` locks_invariant m1) (heap_of_mem m1)))
-          [SMTPat ()]
-      = alloc_is_frame_preserving' v m frame
-    in
-    ()
-#pop-options
-
-#push-options "--z3rlimit_factor 2"
-let alloc_preserves_disjoint (#a:_) (v:a) (m0:hmem emp) (h1:heap {m_disjoint m0 h1})
-  : Lemma (let (| x0, m |) = alloc_pre_m_action v m0 in
-           disjoint (heap_of_mem m) h1)
-  = let (| x0, m |) = alloc_pre_m_action v m0 in
-    let h0 = heap_of_mem m0 in
-    let h' = heap_of_mem m in
-    let aux (ad:addr) : Lemma (disjoint_addr h' h1 ad)
-      = if ad >= m0.ctr then ()
-        else begin
-          let h_alloc = singleton_heap #a m0.ctr (Ref a full_permission v) in
-          assert (h' == join h_alloc h0);
-          assert (h_alloc ad == None);
-         assert (h0 ad == h' ad);
-         assert (disjoint_addr h0 h1 ad)
-        end
-    in Classical.forall_intro aux
-#pop-options
-
-#push-options "--z3rlimit_factor 4"
-let alloc_preserves_join (#a:_) (v:a) (m0:hmem emp) (h1:heap {m_disjoint m0 h1})
-  : Lemma (
-      let h0 = heap_of_mem m0 in
-      let h = join h0 h1 in
-      let m1:mem = { m0 with heap = h } in
-      let (| x0, m |) = (alloc_pre_m_action v) m0 in
-      let (| x1, m' |) = (alloc_pre_m_action v) m1 in
-      heap_of_mem m' == join (heap_of_mem m) h1)
-   = let h0 = heap_of_mem m0 in
-     let h = join h0 h1 in
-     let m1:mem = { m0 with heap = h } in
-     let (| x0, m |) = (alloc_pre_m_action v) m0 in
-     let (| x1, m' |) = (alloc_pre_m_action v) m1 in
-     let h_alloc = singleton_heap #a m0.ctr (Ref a full_permission v) in
-     // let hm = heap_of_mem m in
-     // let hm' = heap_of_mem m' in
-     // assert (hm == join h_alloc h0);
-     // assert (hm' == join h_alloc h);
-     // assert (hm' == join h_alloc (join h0 h1));
-     join_associative' h_alloc h0 h1
-#pop-options
-
-#push-options "--warn_error -271 --z3rlimit_factor 4"
-let alloc_depends_only_on (#a:_) (v:a)
-  : Lemma (m_action_depends_only_on (alloc_pre_m_action v))
-  = let aux
-        (m0:hmem emp)
-        (h1:heap { m_disjoint m0 h1 })
-        (post:(x:ref a -> fp_prop (pts_to x full_permission v)))
-      : Lemma
-          (ensures (
-            let h0 = heap_of_mem m0 in
-            let h = join h0 h1 in
-            let m1 = { m0 with heap = h } in
-            let (| x0, m |) = (alloc_pre_m_action v) m0 in
-            let (| x1, m' |) = (alloc_pre_m_action v) m1 in
-            x0 == x1 /\
-            (post x0 (heap_of_mem m) <==> post x1 (heap_of_mem m'))))
-          [SMTPat ()]
-      =
-        let h0 = heap_of_mem m0 in
-        let h = join h0 h1 in
-        let m1 = { m0 with heap = h } in
-        let (| x0, m |) = (alloc_pre_m_action v) m0 in
-        let (| x1, m' |) = (alloc_pre_m_action v) m1 in
-        assert (x0 == x1);
-        alloc_preserves_disjoint v m0 h1;
-//        assert (disjoint (heap_of_mem m) h1);
-        affine_star (pts_to x0 full_permission v) (locks_invariant m) (heap_of_mem m);
-        alloc_preserves_join v m0 h1
-//        assert (interp (pts_to x0 full_permission v) (heap_of_mem m));
-//        assert (heap_of_mem m' == join (heap_of_mem m) h1)
-    in
-    ()
-#pop-options
-
-let alloc (#a:_) (v:a)
-  : m_action emp (ref a) (fun x -> pts_to x full_permission v)
-  = alloc_is_frame_preserving v;
-    alloc_depends_only_on v;
-    alloc_pre_m_action v
-
-#push-options "--query_stats --z3rlimit_factor 4"
-// let test2 (#a:_) (v:a) (m0:hmem emp)
-//           (h1:heap {m_disjoint m0 h1})
-//           (post: (x:ref a -> fp_prop (pts_to x full_permission v)))
-//    = let h0 = heap_of_mem m0 in
-//      let h = join h0 h1 in
-//      let m1 = { m0 with heap = h } in
-//      let (| x0, m |) = alloc_m_action v m0 in
-//      let (| x1, m' |) = alloc_m_action v m1 in
-//      assert (x0 == x1);
-//      // assert (forall (x0:ref a). post x0 `depends_only_on` (pts_to x0 full_permission v));
-//      // let post' :fp_prop (pts_to x0 full_permission v) = post x0 in
-//      // assert (post' `depends_only_on` (pts_to x0 full_permission v));
-//      let h = heap_of_mem m in
-//      let h' = heap_of_mem m' in
-//      let s = singleton_heap x0 (Ref a full_permission v) in
-//      singleton_pts_to x0 (Ref a full_permission v);
-//      assume (disjoint s h0);
-//      assume (disjoint s (join h0 h1));
-//      assume (h `mem_equiv` join s h0);
-//      assume (h' `mem_equiv` join s (join h0 h1));
-//      // assert (h' `mem_equiv` join (singleton_heap x0 (Ref a full_permission v)) (join h0 h1));
-//      let post' : fp_prop (pts_to x0 full_permission v) = post x0 in
-//      let s : hheap (pts_to x0 full_permission v) = s in
-//      assert (post' h <==> post' s);
-//      assert (post' h' <==> post' s);
-//      assert (post x0 h <==> post x1 h')
-
-let lock (p:hprop) = nat
-
-module L = FStar.List.Tot
-
-let new_lock_pre_m_action (p:hprop)
-  : pre_m_action p (lock p) (fun _ -> emp)
-  = fun m ->
-     let l = Available p in
-     let locks' = l :: m.locks in
-     assert (interp (lock_store_invariant locks') (heap_of_mem m));
-     let mem :mem = { m with locks = locks' } in
-     assert (locks_invariant mem == p `star` locks_invariant m);
-     assert (interp (locks_invariant mem) (heap_of_mem mem));
-     emp_unit (locks_invariant mem);
-     star_commutative emp (locks_invariant mem);
-     assert (interp (emp `star` locks_invariant mem) (heap_of_mem mem));
-     let lock_id = List.Tot.length locks' - 1 in
-     (| lock_id, mem |)
-
-let emp_unit_left (p:hprop)
-  : Lemma
-    ((emp `star` p) `equiv` p)
-  = emp_unit p;
-    star_commutative emp p
-
-let equiv_star_left (p q r:hprop)
-  : Lemma
-    (requires q `equiv` r)
-    (ensures (p `star` q) `equiv` (p `star` r))
-  = ()
-
-#push-options "--warn_error -271"
-let new_lock_is_frame_preserving (p:hprop)
-  : Lemma (is_m_frame_preserving (new_lock_pre_m_action p))
-  = let aux (frame:hprop) (m:hmem (p `star` frame))
-      : Lemma
-          (ensures (
-            let (| x, m1 |) = new_lock_pre_m_action p m in
-            interp (emp `star` frame `star` locks_invariant m1) (heap_of_mem m1)))
-          [SMTPat ()]
-      = let (| x, m1 |) = new_lock_pre_m_action p m in
-        assert (m1.locks == Available p :: m.locks);
-        assert (locks_invariant m1 == (p `star` locks_invariant m));
-        assert (interp ((p `star` frame) `star` locks_invariant m) (heap_of_mem m));
-        star_associative p frame (locks_invariant m);
-        assert (interp (p `star` (frame `star` locks_invariant m)) (heap_of_mem m));
-        star_commutative frame (locks_invariant m);
-        equiv_star_left p (frame `star` locks_invariant m) (locks_invariant m `star` frame);
-        assert (interp (p `star` (locks_invariant m `star` frame)) (heap_of_mem m));
-        star_associative p (locks_invariant m) frame;
-        assert (interp ((p `star` locks_invariant m) `star` frame) (heap_of_mem m));
-        assert (interp ((locks_invariant m1) `star` frame) (heap_of_mem m));
-        assert (heap_of_mem m == heap_of_mem m1);
-        star_commutative (locks_invariant m1) frame;
-        assert (interp (frame `star` (locks_invariant m1)) (heap_of_mem m1));
-        emp_unit_left (frame `star` (locks_invariant m1));
-        assert (interp (emp `star` (frame `star` (locks_invariant m1))) (heap_of_mem m1));
-        star_associative emp frame (locks_invariant m1)
-    in
-    ()
-#pop-options
-
-let new_lock (p:hprop)
-  : m_action p (lock p) (fun _ -> emp)
-  = new_lock_is_frame_preserving p;
-    new_lock_pre_m_action p
-
-////////////////////////////////////////////////////////////////////////////////
-assume
-val get_lock (l:lock_store) (i:nat{i < L.length l})
-  : (prefix : lock_store &
-     li : lock_state &
-     suffix : lock_store {
-       l == L.(prefix @ (li::suffix)) /\
-       L.length (li::suffix) == i + 1
-     })
-
-let lock_i (l:lock_store) (i:nat{i < L.length l}) : lock_state =
-  let (| _, li, _ |) = get_lock l i in
-  li
-
-assume
-val lock_store_invariant_append (l1 l2:lock_store)
-  : Lemma (lock_store_invariant (l1 @ l2) `equiv`
-           (lock_store_invariant l1 `star` lock_store_invariant l2))
-
-let hprop_of_lock_state (l:lock_state) : hprop =
-  match l with
-  | Available p -> p
-  | Locked p -> p
-
-let lock_ok (#p:hprop) (l:lock p) (m:mem) =
-  l < L.length m.locks /\
-  hprop_of_lock_state (lock_i m.locks l) == p
-
-let lock_store_evolves : Preorder.preorder lock_store =
-  fun (l1 l2 : lock_store) ->
-    L.length l2 >= L.length l1 /\
-    (forall (i:nat{i < L.length l1}).
-       hprop_of_lock_state (lock_i l1 i) ==
-       hprop_of_lock_state (lock_i l2 i))
-
-let mem_evolves : Preorder.preorder mem =
-  fun m0 m1 -> lock_store_evolves m0.locks m1.locks
-
-let lock_ok_stable (#p:_) (l:lock p) (m0 m1:mem)
-  : Lemma (lock_ok l m0 /\
-           m0 `mem_evolves` m1 ==>
-           lock_ok l m1)
-  = ()
-
-let pure (p:prop) : hprop = refine emp (fun _ -> p)
-
-let intro_pure (p:prop) (q:hprop) (h:hheap q { p })
-  : hheap (pure p `star` q)
-  = emp_unit q;
-    star_commutative q emp;
-    h
-
-let intro_hmem_or (p:prop) (q:hprop) (h:hmem q)
-  : hmem (h_or (pure p) q)
-  = h
-
-let middle_to_head (p q r:hprop) (h:hheap (p `star` (q `star` r)))
-  : hheap (q `star` (p `star` r))
-  = star_associative p q r;
-    star_commutative p q;
-    star_associative q p r;
-    h
-
-let maybe_acquire #p (l:lock p) (m:mem { lock_ok l m } )
-  : (b:bool &
-     m:hmem (h_or (pure (b == false)) p))
-  = let (| prefix, li, suffix |) = get_lock m.locks l in
-    match li with
-    | Available _ ->
-      let h = heap_of_mem m in
-      assert (interp (lock_store_invariant m.locks) h);
-      lock_store_invariant_append prefix (li::suffix);
-      assert (lock_store_invariant m.locks `equiv`
-             (lock_store_invariant prefix `star`
-                      (p `star` lock_store_invariant suffix)));
-      assert (interp (lock_store_invariant prefix `star`
-                       (p `star` lock_store_invariant suffix)) h);
-      let h = middle_to_head (lock_store_invariant prefix) p (lock_store_invariant suffix) h in
-      assert (interp (p `star`
-                        (lock_store_invariant prefix `star`
-                         lock_store_invariant suffix)) h);
-      let new_lock_store = prefix @ (Locked p :: suffix) in
-      lock_store_invariant_append prefix (Locked p :: suffix);
-      assert (lock_store_invariant new_lock_store `equiv`
-              (lock_store_invariant prefix `star`
-                         lock_store_invariant suffix));
-      equiv_star_left p (lock_store_invariant new_lock_store)
-                        (lock_store_invariant prefix `star`
-                          lock_store_invariant suffix);
-      assert (interp (p `star` lock_store_invariant new_lock_store) h);
-      let h : hheap (p `star` lock_store_invariant new_lock_store) = h in
-      assert (heap_of_mem m == h);
-      star_commutative p (lock_store_invariant new_lock_store);
-      affine_star (lock_store_invariant new_lock_store) p h;
-      assert (interp (lock_store_invariant new_lock_store) h);
-      let mem : hmem p = { m with locks = new_lock_store } in
-      let b = true in
-      let mem : hmem (h_or (pure (b==false)) p) = intro_hmem_or (b == false) p mem in
-      (| b, mem |)
-
-    | Locked _ ->
-      let b = false in
-      assert (interp (pure (b == false)) (heap_of_mem m));
-      let h : hheap (locks_invariant m) = heap_of_mem m in
-      let h : hheap (pure (b==false) `star` locks_invariant m) =
-        intro_pure (b==false) (locks_invariant m) h in
-      intro_or_l (pure (b==false) `star` locks_invariant m)
-                 (p `star` locks_invariant m)
-                 h;
-      or_star (pure (b==false)) p (locks_invariant m) h;
-      assert (interp (h_or (pure (b==false)) p `star` locks_invariant m) h);
-      (| false, m |)
-
-let hmem_emp (p:hprop) (m:hmem p) : hmem emp = m
-
-#push-options "--query_stats --z3rlimit_factor 8"
-let release #p (l:lock p) (m:hmem p { lock_ok l m } )
-  : (b:bool &
-     hmem emp)
-  = let (| prefix, li, suffix |) = get_lock m.locks l in
-    let h = heap_of_mem m in
-    lock_store_invariant_append prefix (li::suffix);
-    assert (interp (p `star`
-                     (lock_store_invariant prefix `star`
-                       (lock_store_invariant (li::suffix)))) h);
-    match li with
-    | Available _ ->
-      (* this case is odd, but not inadmissible.
-         We're releasing a lock that was not previously acquired.
-         We could either fail, or just silently proceed.
-         I choose to at least signal this case in the result
-         so that we can decide to fail if we like, at a higher layer.
-
-         Another cleaner way to handle this would be to insist
-         that lockable resources are non-duplicable ...
-         in which case this would be unreachable, since we have `p star p` *)
-      (| false, hmem_emp p m |)
-
-    | Locked _ ->
-      assert (interp (p `star`
-                        (lock_store_invariant prefix `star`
-                          (lock_store_invariant suffix))) h);
-      let h = middle_to_head p (lock_store_invariant prefix) (lock_store_invariant suffix) h in
-      assert (interp (lock_store_invariant prefix `star`
-                        (p `star`
-                          (lock_store_invariant suffix))) h);
-      let new_lock_store = prefix @ (Available p :: suffix) in
-      lock_store_invariant_append prefix (Available p :: suffix);
-      assert (lock_store_invariant new_lock_store `equiv`
-                (lock_store_invariant prefix `star`
-                 (p `star` lock_store_invariant (suffix))));
-      assert (interp (lock_store_invariant new_lock_store) h);
-      emp_unit_left (lock_store_invariant new_lock_store);
-      let mem : hmem emp = { m with locks = new_lock_store } in
-      (| true, mem |)
-#pop-options
-=======
-  {m with heap = h}
->>>>>>> 8b4ec135
+  {m with heap = h}