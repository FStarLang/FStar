(*
   Copyright 2008-2014 Nikhil Swamy and Microsoft Research

   Licensed under the Apache License, Version 2.0 (the "License");
   you may not use this file except in compliance with the License.
   You may obtain a copy of the License at

       http://www.apache.org/licenses/LICENSE-2.0

   Unless required by applicable law or agreed to in writing, software
   distributed under the License is distributed on an "AS IS" BASIS,
   WITHOUT WARRANTIES OR CONDITIONS OF ANY KIND, either express or implied.
   See the License for the specific language governing permissions and
   limitations under the License.
*)
module FStar.Ghost

[@@erasable]
noeq
type erased (a:Type) =
  | E of a

let reveal #a (E x) = x
let hide #a x = E x
let hide_reveal #a x = ()
<<<<<<< HEAD
let reveal_hide #a x = ()

let pull #a #b f = admit()

// let wfr_erased (a:Type)
//   : GTot (wfr_t (erased a))
//   = inverse_image_to_wfr #(erased a) #a (fun x y -> default_relation (reveal x) (reveal y)) (pull (reveal #a)) (default_wfr a)

// let erased_precedes (a:Type) (x:erased a) (y:erased a)
//   : Lemma 
//     (requires reveal x << reveal y)
//     (ensures (wfr_erased a).decreaser x << (wfr_erased a).decreaser y)
//   = ()
=======
let reveal_hide #a x = ()
>>>>>>> 38e694d4
<|MERGE_RESOLUTION|>--- conflicted
+++ resolved
@@ -23,20 +23,5 @@
 let reveal #a (E x) = x
 let hide #a x = E x
 let hide_reveal #a x = ()
-<<<<<<< HEAD
 let reveal_hide #a x = ()
-
-let pull #a #b f = admit()
-
-// let wfr_erased (a:Type)
-//   : GTot (wfr_t (erased a))
-//   = inverse_image_to_wfr #(erased a) #a (fun x y -> default_relation (reveal x) (reveal y)) (pull (reveal #a)) (default_wfr a)
-
-// let erased_precedes (a:Type) (x:erased a) (y:erased a)
-//   : Lemma 
-//     (requires reveal x << reveal y)
-//     (ensures (wfr_erased a).decreaser x << (wfr_erased a).decreaser y)
-//   = ()
-=======
-let reveal_hide #a x = ()
->>>>>>> 38e694d4
+let pull #a #b f = admit()