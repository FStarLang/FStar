--- conflicted
+++ resolved
@@ -52,21 +52,13 @@
   | F_Unknown : formula // Also a baked-in "None"
 
 let mk_Forall (typ : term) (pred : term) : Tac formula =
-<<<<<<< HEAD
-    let b = pack_bv ({ bv_ppname = seal "x";
-=======
     let b = pack_bv ({ bv_ppname = as_ppname "x";
->>>>>>> 1b25ea13
                        bv_sort = typ;
                        bv_index = 0; }) in
     Forall b (pack_ln (Tv_App pred (pack_ln (Tv_BVar b), Q_Explicit)))
 
 let mk_Exists (typ : term) (pred : term) : Tac formula =
-<<<<<<< HEAD
-    let b = pack_bv ({ bv_ppname = seal "x";
-=======
     let b = pack_bv ({ bv_ppname = as_ppname "x";
->>>>>>> 1b25ea13
                        bv_sort = typ;
                        bv_index = 0; }) in
     Exists b (pack_ln (Tv_App pred (pack_ln (Tv_BVar b), Q_Explicit)))
