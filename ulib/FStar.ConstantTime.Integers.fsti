--- conflicted
+++ resolved
@@ -191,14 +191,9 @@
 let lo : lattice_element two_point_lattice = Ghost.hide false
 let hi : lattice_element two_point_lattice = Ghost.hide true
 let test2 (x:t (Secret lo (Unsigned W32))) (y:t (Secret lo (Unsigned W32))) = x +% y
-<<<<<<< HEAD
 let test3 (x:t (Secret hi (Unsigned W32))) (y:t (Secret lo (Unsigned W32))) = x +% promote #_ #lo y hi
 let test4 (x:t (Secret lo (Unsigned W32))) (y:t (Secret hi (Unsigned W32)) { ok ( + ) (i x) (i y) }) = 
   promote #_ #lo x hi + y
-=======
-let test3 (x:t (Secret hi (Unsigned W32))) (y:t (Secret lo (Unsigned W32))) = x +% promote y hi
-let test4 (x:t (Secret lo (Unsigned W32))) (y:t (Secret hi (Unsigned W32)) { ok ( + ) (i x) (i y) }) : t (Secret hi (Unsigned W32)) = promote x hi +! y
->>>>>>> 1660739b
 
 let hacl_lattice = Ghost.hide (SemiLattice () (fun _ _ -> ()))
 let hacl_label : lattice_element hacl_lattice = Ghost.hide ()
