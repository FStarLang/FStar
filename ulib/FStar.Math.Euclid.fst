module FStar.Math.Euclid

open FStar.Mul
open FStar.Math.Lemmas

///
/// Auxiliary lemmas
///

val eq_mult_left (a b:int) : Lemma (requires a = b * a) (ensures a = 0 \/ b = 1)
let eq_mult_left a b = ()

val eq_mult_one (a b:int) : Lemma
  (requires a * b = 1)
  (ensures (a = 1 /\ b = 1) \/ (a = -1 /\ b = -1))
let eq_mult_one a b = ()

val opp_idempotent (a:int) : Lemma (-(-a) == a)
let opp_idempotent a = ()

val add_sub_l (a b:int) : Lemma (a - b + b = a)
let add_sub_l a b = ()

val add_sub_r (a b:int) : Lemma (a + b - b = a)
let add_sub_r a b = ()

///
/// Divides relation
///

let divides_reflexive a =
  Classical.exists_intro (fun q -> a = q * a) 1

let divides_transitive a b c =
  eliminate exists q1. b == q1 * a
  returns a `divides` c
  with _pf. 
    eliminate exists q2. c == q2 * b
    returns _
    with _pf2.
         introduce exists q. c == q * a
	 with (q1 * q2)
	 and ()


let divide_antisym a b =
  if a <> 0 then
    Classical.exists_elim (a = b \/ a = -b) (Squash.get_proof (exists q1. b = q1 * a))
      (fun q1 ->
        Classical.exists_elim (a = b \/ a = -b) (Squash.get_proof (exists q2. a = q2 * b))
          (fun q2 ->
            assert (b = q1 * a);
            assert (a = q2 * b);
            assert (b = q1 * (q2 * b));
            paren_mul_right q1 q2 b;
            eq_mult_left b (q1 * q2);
            eq_mult_one q1 q2))

let divides_0 a =
  Classical.exists_intro (fun q -> 0 = q * a) 0

let divides_1 a = ()

let divides_minus a b =
  Classical.exists_elim (a `divides` (-b))
    (Squash.get_proof (a `divides` b))
    (fun q -> Classical.exists_intro (fun q' -> -b = q' * a) (-q))

let divides_opp a b =
  Classical.exists_elim ((-a) `divides` b)
    (Squash.get_proof (a `divides` b))
    (fun q -> Classical.exists_intro (fun q' -> b = q' * (-a)) (-q))

let divides_plus a b d =
  Classical.exists_elim (d `divides` (a + b)) (Squash.get_proof (exists q1. a = q1 * d))
    (fun q1 ->
      Classical.exists_elim (d `divides` (a + b)) (Squash.get_proof (exists q2. b = q2 * d))
        (fun q2 ->
          assert (a + b = q1 * d + q2 * d);
          distributivity_add_left q1 q2 d;
          Classical.exists_intro (fun q -> a + b = q * d) (q1 + q2)))

let divides_sub a b d =
  Classical.forall_intro_2 (Classical.move_requires_2 divides_minus);
  divides_plus a (-b) d

let divides_mult_right a b d =
  Classical.exists_elim (d `divides` (a * b)) (Squash.get_proof (d `divides` b))
    (fun q ->
      paren_mul_right a q d;
      Classical.exists_intro (fun r -> a * b = r * d) (a * q))

///
/// GCD
///

let mod_divides a b =
  Classical.exists_intro (fun q -> a = q * b) (a / b)

let divides_mod a b =
  Classical.exists_elim (a % b = 0) (Squash.get_proof (b `divides` a))
    (fun q -> cancel_mul_div q b)

let is_gcd_unique a b c d =
  divide_antisym c d

let is_gcd_reflexive a = ()

let is_gcd_symmetric a b d = ()

let is_gcd_0 a = ()

let is_gcd_1 a = ()

let is_gcd_minus a b d =
  Classical.forall_intro_2 (Classical.move_requires_2 divides_minus);
  opp_idempotent b

let is_gcd_opp a b d =
  Classical.forall_intro_2 (Classical.move_requires_2 divides_minus);
  divides_opp d a;
  divides_opp d b

let is_gcd_plus a b q d =
  add_sub_r b (q * a);
  Classical.forall_intro_3 (Classical.move_requires_3 divides_plus);
  Classical.forall_intro_3 (Classical.move_requires_3 divides_mult_right);
  Classical.forall_intro_3 (Classical.move_requires_3 divides_sub)

///
/// Extended Euclidean algorithm
///

val is_gcd_for_euclid (a b q d:int) : Lemma
  (requires is_gcd b (a - q * b) d)
  (ensures  is_gcd a b d)
let is_gcd_for_euclid a b q d =
  add_sub_l a (q * b);
  is_gcd_plus b (a - q * b) q d

let lemma_div_mod' (u : int) (v : nonzero)
  : squash (u - (u / v) * v = u % v)
  = lemma_div_mod u v

val egcd (a b u1 u2 u3 v1 v2 v3:int) : Pure (int & int & int)
  (requires v3 >= 0 /\
            u1 * a + u2 * b = u3 /\
            v1 * a + v2 * b = v3 /\
            (forall d. is_gcd u3 v3 d ==> is_gcd a b d))
  (ensures (fun (u, v, d) -> u * a + v * b = d /\ is_gcd a b d))
  (decreases v3)

let lemma_div_mod_alt (a:int) (p:nonzero)
: Lemma (a - (a / p) * p == a % p)
= lemma_div_mod a p

let rec egcd a b u1 u2 u3 v1 v2 v3 =
  if v3 = 0 then
    begin
    divides_0 u3;
    (u1, u2, u3)
    end
  else
    begin
    let q = u3 / v3 in
    euclidean_division_definition u3 v3;
    assert (u3 - q * v3 = (q * v3 + u3 % v3) - q * v3);
    assert (q * v3 - q * v3 = 0);
    swap_add_plus_minus (q * v3) (u3 % v3) (q * v3);
    calc (==) {
      (u1 - q * v1) * a + (u2 - q * v2) * b;
      == { _ by (FStar.Tactics.Canon.canon()) }
      (u1 * a + u2 * b) - q * (v1 * a + v2 * b);
      == { }
      u3 - q * v3;
<<<<<<< HEAD
      (==) { lemma_div_mod_alt u3 v3 }
=======
      == { lemma_div_mod' u3 v3 }
>>>>>>> 8080c2c1
      u3 % v3;
    };
    let u1, v1 = v1, u1 - q * v1 in
    let u2, v2 = v2, u2 - q * v2 in
    let u3' = u3 in
    let v3' = v3 in
    let u3, v3 = v3, u3 - q * v3 in
    (* proving the implication in the precondition *)
    introduce forall d. is_gcd v3' (u3' - q * v3') d ==> is_gcd u3' v3' d with
      introduce _ ==> _ with _.
        is_gcd_for_euclid u3' v3' q d;
    let r = egcd a b u1 u2 u3 v1 v2 v3 in
    r
    end

let euclid_gcd a b =
  if b >= 0 then
    egcd a b 1 0 a 0 1 b
  else (
    introduce forall d. is_gcd a (-b) d ==> is_gcd a b d
    with introduce _ ==> _
         with _pf. 
           (is_gcd_minus a b d;
            is_gcd_symmetric b a d);
    let res = egcd a b 1 0 a 0 (-1) (-b) in
    let _, _, d = res in
    assert (is_gcd a b d);
    res
  )

val is_gcd_prime_aux (p:int) (a:pos{a < p}) (d:int) : Lemma
  (requires is_prime p /\ d `divides` p /\ d `divides` a)
  (ensures  d = 1 \/ d = -1)
let is_gcd_prime_aux p a d = ()

val is_gcd_prime (p:int{is_prime p}) (a:pos{a < p}) : Lemma (is_gcd p a 1)
let is_gcd_prime p a =
  Classical.forall_intro_2 (Classical.move_requires_2 divides_minus);
  Classical.forall_intro (Classical.move_requires (is_gcd_prime_aux p a));
  assert (forall x. x `divides` p /\ x `divides` a ==> x = 1 \/ x = -1 /\ x `divides` 1)

let bezout_prime p a =
  let r, s, d = euclid_gcd p a in
  assert (r * p + s * a = d);
  assert (is_gcd p a d);
  is_gcd_prime p a;
  is_gcd_unique p a 1 d;
  assert (d = 1 \/ d = -1);
  assert ((-r) * p + (-s) * a == -(r * p + s * a)) by (FStar.Tactics.Canon.canon());
  if d = 1 then r, s else -r, -s

let euclid n a b r s =
  let open FStar.Math.Lemmas in
  calc (==) {
    b % n;
    == { distributivity_add_left (r * n) (s * a) b }
    (r * n * b + s * a * b) % n;
    == { paren_mul_right s a b }
    (r * n * b + s * (a * b)) % n;
    == { modulo_distributivity (r * n * b) (s * (a * b)) n }
    ((r * n * b) % n + s * (a * b) % n) % n;
    == { lemma_mod_mul_distr_r s (a * b) n }
    ((r * n * b) % n + s * ((a * b) % n) % n) % n;
    == { assert (a * b % n = 0) }
    ((r * n * b) % n + s * 0 % n) % n;
    == { assert (s * 0 == 0) }
    ((r * n * b) % n + 0 % n) % n;
    == { modulo_lemma 0 n }
    ((r * n * b) % n) % n;
    == { lemma_mod_twice (r * n * b) n }
    (r * n * b) % n;
    == { _ by (FStar.Tactics.Canon.canon ()) }
    (n * (r * b)) % n;
    == { lemma_mod_mul_distr_l n (r * b) n}
    n % n * (r * b) % n;
    == { assert (n % n = 0) }
    (0 * (r * b)) % n;
    == { assert (0 * (r * b) == 0) }
    0 % n;
    == { small_mod 0 n }
    0;
  }

let euclid_prime p a b =
  let ra, sa, da = euclid_gcd p a in
  let rb, sb, db = euclid_gcd p b in
  assert (is_gcd p a da);
  assert (is_gcd p b db);
  assert (da `divides` p);
  assert (da = 1 \/ da = -1 \/ da = p \/ da = -p);
  if da = 1 then
    euclid p a b ra sa
  else if da = -1 then
    begin
    assert ((-ra) * p + (-sa) * a == -(ra * p + sa * a)) by (FStar.Tactics.Canon.canon());
    euclid p a b (-ra) (-sa)
    end
  else if da = p then
    divides_mod a p
  else
    begin
    opp_idempotent p;
    divides_opp (-p) a;
    divides_mod a p
    end<|MERGE_RESOLUTION|>--- conflicted
+++ resolved
@@ -173,11 +173,7 @@
       (u1 * a + u2 * b) - q * (v1 * a + v2 * b);
       == { }
       u3 - q * v3;
-<<<<<<< HEAD
-      (==) { lemma_div_mod_alt u3 v3 }
-=======
       == { lemma_div_mod' u3 v3 }
->>>>>>> 8080c2c1
       u3 % v3;
     };
     let u1, v1 = v1, u1 - q * v1 in
