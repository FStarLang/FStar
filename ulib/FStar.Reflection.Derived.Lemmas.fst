--- conflicted
+++ resolved
@@ -21,19 +21,10 @@
 open FStar.Reflection.Derived
 open FStar.List.Tot
 
-<<<<<<< HEAD
-(**** Helpers *)
-val uncurry : ('a -> 'b -> 'c) -> ('a * 'b -> 'c)
-let uncurry f (x, y) = f x y
-
-val curry : ('a * 'b -> 'c) -> ('a -> 'b -> 'c)
-let curry f x y = f (x, y)
-=======
 let rec forall_list (p:'a -> Type) (l:list 'a) : Type =
     match l with
     | [] -> True
     | x::xs -> p x /\ forall_list p xs
->>>>>>> 5cf68d29
 
 let forallP (p: 'a -> Type) (l: list 'a): Type
   = forall (x: 'a). memP x l ==> p x
@@ -51,27 +42,6 @@
     | [] -> []
     | x::xs -> x :: list_ref #a #p xs
 
-<<<<<<< HEAD
-(**** [mk_app] and [collect_app] are invertible functions *)
-val mk_app_collect_inv_s : (t:term) -> (args:list argv) ->
-                            Lemma (uncurry mk_app (collect_app' args t) == mk_app t args)
-let rec mk_app_collect_inv_s t args =
-    match inspect_ln t with
-    | Tv_App l r ->
-        mk_app_collect_inv_s l (r::args);
-        pack_inspect_inv t
-    | _ -> ()
-
-val mk_app_collect_inv : (t:term) -> Lemma (uncurry mk_app (collect_app t) == t)
-let mk_app_collect_inv t = mk_app_collect_inv_s t []
-
-(**** [collect_app t] is smaller than [t] *)
-=======
->>>>>>> 5cf68d29
-(*
- * The way back is not stricly true: the list of arguments could grow.
- * It's annoying to even state
- *)
 val collect_app_order' : (args:list argv) -> (tt:term) -> (t:term) ->
              Lemma (requires args <<: tt /\ t << tt)
                    (ensures (let fn, args' = collect_app' args t in
@@ -91,11 +61,7 @@
     | Tv_App l r -> collect_app_order' [r] t l
     | _ -> ()
 
-<<<<<<< HEAD
-val collect_app_ref : (t:term) -> (h:term{h == t \/ h << t}) * list (a:argv{a << t})
-=======
 val collect_app_ref : (t:term) -> (h:term{h == t \/ h << t}) * list (a:argv{fst a << t})
->>>>>>> 5cf68d29
 let collect_app_ref t =
     let h, a = collect_app t in
     collect_app_order t;
@@ -105,9 +71,9 @@
 let rec collect_abs_order' (bds: binders) (tt t: term)
   : Lemma (requires t << tt /\ bds <<: tt)
           (ensures (let bds', body = collect_abs' bds t in
-                    bds' <<: tt /\ body << tt ))
+                    (bds' <<: tt /\ body << tt)))
           (decreases t)
-  = match inspect_ln t with
+  = match inspect_ln_unascribe t with
     | Tv_Abs b body -> collect_abs_order' (b::bds) tt body
     | _ -> ()
 
@@ -118,7 +84,7 @@
                               \/ (body == t /\ bds == [])
                   )
 let collect_abs_ln_order t =
-    match inspect_ln t with
+    match inspect_ln_unascribe t with
     | Tv_Abs b body -> collect_abs_order' [b] t body;
                       let bds, body = collect_abs' [] t in
                       Classical.forall_intro (rev_memP bds)
@@ -140,7 +106,7 @@
           (decreases c)
   = match inspect_comp c with
     | C_Total ret _ _ ->
-        ( match inspect_ln ret with
+        ( match inspect_ln_unascribe ret with
         | Tv_Arrow b c -> collect_arr_order' (b::bds) tt c
         | _ -> ())
     | _ -> ()
@@ -152,7 +118,7 @@
                               \/ (c == pack_comp (C_Total t u_unk []) /\ bds == [])
                   )
 let collect_arr_ln_bs_order t = 
-  match inspect_ln t with
+  match inspect_ln_unascribe t with
   | Tv_Arrow b c -> collect_arr_order' [b] t c;
                    Classical.forall_intro_2 (rev_memP #binder);
                    inspect_pack_comp_inv (C_Total t u_unk [])
@@ -163,4 +129,4 @@
 let collect_arr_ln_bs_ref t =
     let bds, c = collect_arr_ln_bs t in
     collect_arr_ln_bs_order t;
-    list_ref bds, c
+    list_ref bds, c