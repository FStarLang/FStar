--- conflicted
+++ resolved
@@ -32,14 +32,9 @@
 
 # Passing RESOURCEMONITOR=1 will create .runlim files through the source tree with
 # information about the time and space taken by each F* invocation.
-<<<<<<< HEAD
-ifneq ($(MON),)
+ifneq ($(RESOURCEMONITOR),)
 	ifneq ($(MONID),)
 		MONPREFIX=$(MONID).
 	endif
-	PREF=runlim -p -o $@.$(MONPREFIX)runlim
-=======
-ifneq ($(RESOURCEMONITOR),)
-	RUNLIM=runlim -p -o $@.runlim
->>>>>>> 280615ba
+	RUNLIM=runlim -p -o $@.$(MONPREFIX)runlim
 endif