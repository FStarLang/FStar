--- conflicted
+++ resolved
@@ -9,481 +9,8 @@
 threads=$3
 branchname=$4
 
-<<<<<<< HEAD
-# Make sure to get verbose output from makefiles
-export V=1
-
-function export_home() {
-    local home_path=""
-    if command -v cygpath >/dev/null 2>&1; then
-        home_path=$(cygpath -m "$2")
-    else
-        home_path="$2"
-    fi
-
-    export $1_HOME=$home_path
-
-    # Update .bashrc file
-    token=$1_HOME=
-    if grep -q "$token" ~/.bashrc; then
-        sed -i -E "s,$token.*,$token$home_path," ~/.bashrc
-    else
-        echo "export $1_HOME=$home_path" >> ~/.bashrc
-    fi
-}
-
-NEW_Z3_VERSION=z3-4.8.15
-if [[ "$OS" == Windows_NT ]] ; then
-    EXE=.exe
-    NEW_Z3_PATH=$(pwd)/$NEW_Z3_VERSION
-    NEW_Z3=$NEW_Z3_PATH/z3.exe
-else
-    EXE=
-    NEW_Z3_PATH=$(pwd)/$NEW_Z3_VERSION
-    NEW_Z3=$NEW_Z3_PATH/bin/z3
-fi
-
-function fetch_z3 () {
-    # Fetch a new Z3
-    if [[ "$OS" != Windows_NT ]] ; then
-        Z3_FULL=$NEW_Z3_VERSION-x64-glibc-2.31
-        Z3_ZIP=$Z3_FULL.zip
-        wget https://github.com/Z3Prover/z3/releases/download/$NEW_Z3_VERSION/$Z3_ZIP
-        unzip $Z3_ZIP
-        mv $Z3_FULL $NEW_Z3_PATH
-    fi
-}
-
-function fetch_vale() {
-    if [[ ! -d vale ]]; then
-        mkdir vale
-    fi
-    vale_version=$(<hacl-star/vale/.vale_version)
-    vale_version=${vale_version%$'\r'}  # remove Windows carriage return, if it exists
-    wget "https://github.com/project-everest/vale/releases/download/v${vale_version}/vale-release-${vale_version}.zip" -O vale/vale-release.zip
-    rm -rf "vale/vale-release-${vale_version}"
-    unzip -o vale/vale-release.zip -d vale
-    rm -rf "vale/bin"
-    mv "vale/vale-release-${vale_version}/bin" vale/
-    chmod +x vale/bin/*.exe
-    export_home VALE "$(pwd)/vale"
-}
-
-# By default, HACL* master works against F* stable. Can also be overridden.
-function fetch_hacl() {
-    if [ ! -d hacl-star ]; then
-        git clone https://github.com/mitls/hacl-star hacl-star
-    fi
-
-    cd hacl-star
-    git fetch origin
-    local ref=$(jq -c -r '.RepoVersions["hacl_version"]' "$rootPath/.docker/build/config.json" )
-    if [[ $ref == "" || $ref == "null" ]]; then
-        echo "Unable to find RepoVersions.hacl_version on $rootPath/.docker/build/config.json"
-        return -1
-    fi
-
-    echo Switching to HACL $ref
-    git reset --hard $ref
-    git clean -fdx
-    cd ..
-    export_home HACL "$(pwd)/hacl-star"
-    export_home EVERCRYPT "$(pwd)/hacl-star/providers"
-}
-
-# By default, karamel master works against F* stable. Can also be overridden.
-function fetch_karamel() {
-    if [ ! -d karamel ]; then
-        git clone https://github.com/FStarLang/karamel karamel
-    fi
-
-    cd karamel
-    git fetch origin
-    local ref=$(jq -c -r '.RepoVersions["karamel_version"]' "$rootPath/.docker/build/config.json" )
-    if [[ $ref == "null" ]]; then
-        echo "Unale to find RepoVersions.karamel_version on $rootPath/.docker/build/config.json"
-        return -1
-    fi
-
-    echo Switching to KaRaMeL $ref
-    git reset --hard $ref
-    cd ..
-    export_home KRML "$(pwd)/karamel"
-}
-
-function make_karamel() {
-    # Default build target is minimal, unless specified otherwise
-    local localTarget
-    if [[ $1 == "" ]]; then
-        localTarget="minimal"
-    else
-        localTarget="$1"
-    fi
-
-    make -C karamel -j $threads $localTarget ||
-        (cd karamel && git clean -fdx && make -j $threads $localTarget)
-    OTHERFLAGS="$OTHERFLAGS --admit_smt_queries true" make -C karamel/krmllib -j $threads
-    export PATH="$(pwd)/karamel:$PATH"
-}
-
-# By default, EverParse master works against F* stable. Can also be overridden.
-function fetch_everparse() {
-    if [ ! -d everparse ]; then
-        git clone https://github.com/project-everest/everparse everparse
-    fi
-
-    cd everparse
-    git fetch origin
-    local ref=$(jq -c -r '.RepoVersions["everparse_version"]' "$rootPath/.docker/build/config.json" )
-    if [[ $ref == "" || $ref == "null" ]]; then
-        echo "Unable to find RepoVersions.everparse_version on $rootPath/.docker/build/config.json"
-        return -1
-    fi
-
-    echo Switching to EverParse $ref
-    git reset --hard $ref
-    cd ..
-    export_home EVERPARSE "$(pwd)/everparse"
-}
-
-function make_everparse() {
-    # Default build target is minimal, unless specified otherwise
-    local localTarget
-    if [[ $1 == "" ]]; then
-        localTarget="quackyducky"
-    else
-        localTarget="$1"
-    fi
-
-    make -C everparse -j $threads $localTarget ||
-        (cd everparse && git clean -fdx && make -j $threads $localTarget)
-}
-
-
-# By default, mitls-fstar master works against F* stable. Can also be overridden.
-function fetch_mitls() {
-    if [ ! -d mitls-fstar ]; then
-        git clone https://github.com/mitls/mitls-fstar mitls-fstar
-    fi
-    cd mitls-fstar
-    git fetch origin
-    local ref=$(jq -c -r '.RepoVersions["mitls_version"]' "$rootPath/.docker/build/config.json" )
-    if [[ $ref == "" || $ref == "null" ]]; then
-        echo "Unable to find RepoVersions.mitls_version on $rootPath/.docker/build/config.json"
-        return -1
-    fi
-
-    echo Switching to mitls-fstar $ref
-    git reset --hard $ref
-    git clean -fdx
-    cd ..
-    export_home MITLS "$(pwd)/mitls-fstar"
-}
-
-# Update the version number in version.txt and fstar.opam
-
-function update_version_number () {
-    # version suffix string
-    local dev='~dev'
-
-    # Read the latest version number
-    last_version_number=$(sed 's!'"$dev"'!!' < version.txt)
-
-    # If the only diffs are the snapshot hints and/or CI scripts,
-    # then we don't need to
-    # update the version number.  This check will fail if the version
-    # number does not correspond to any existing release.  This is
-    # sound, since if the version number is not a tag, it means that
-    # it has already been updated since the latest release, so there
-    # were more than just *.hints diffs, so we can update the version
-    # number again.  Please mind the initial 'v' introducing the
-    # version tag
-    if git diff --exit-code v$last_version_number..HEAD -- ':(exclude)*.hints' ':(exclude).docker' ':(exclude).ci' ':(exclude).scripts' ; then
-	echo "No diffs since latest release other than hints and/or CI scripts"
-	return 0
-    fi
-
-    # Create a new version number.  Fail if it is identical to the
-    # last version number. In other words, this task should be run at
-    # most once a day.
-    this_date=$(date '+%Y.%m.%d')
-    version_number="$this_date""$dev"
-    [[ $version_number != $last_version_number ]]
-
-    # Update it in version.txt
-    echo $version_number > version.txt
-
-    # Update it in fstar.opam
-    sed -i 's!^version:.*$!version: "'$version_number'"!' fstar.opam
-
-    # Commit the new version number. This is guaranteed to be a
-    # nonempty change, since version numbers were tested to be
-    # different
-    git add -u version.txt fstar.opam
-    git commit -m "[CI] bump version number to $version_number"
-}
-
-function refresh_fstar_hints() {
-    refresh_hints "git@github.com:FStarLang/FStar.git" "git ls-files src/ocaml-output/ | xargs git add" "regenerate hints + ocaml snapshot" "."
-}
-
-# Note: this performs an _approximate_ refresh of the hints, in the sense that
-# since the hint refreshing job takes about 80 minutes, it's very likely someone
-# merged to $CI_BRANCH in the meanwhile, which would invalidate some hints. So, we
-# reset to origin/$CI_BRANCH, take in our hints, and push. This is short enough that
-# the chances of someone merging in-between fetch and push are low.
-function refresh_hints() {
-    local remote=$1
-    local extra="$2"
-    local msg="$3"
-    local hints_dir="$4"
-
-    # Figure out the branch
-    CI_BRANCH=${branchname##refs/heads/}
-    echo "Current branch_name=$CI_BRANCH"
-
-    # Record the latest commit
-    last_commit=$(git rev-parse HEAD)
-    
-    # Add all the hints, even those not under version control
-    find $hints_dir/doc -iname '*.hints' | xargs git add
-    find $hints_dir/examples -iname '*.hints' | xargs git add
-    find $hints_dir/ulib -iname '*.hints' | xargs git add
-
-    # Without the eval, this was doing weird stuff such as,
-    # when $2 = "git ls-files src/ocaml-output/ | xargs git add",
-    # outputting the list of files to stdout
-    eval "$extra"
-
-    # Commit only if changes were staged.
-    # From: https://stackoverflow.com/a/2659808
-    if ! git diff-index --quiet --cached HEAD -- ; then
-	git commit -m "[CI] $msg"
-    else
-	echo "Hints/snapshot update: no diff"
-    fi
-
-    # Update the version number in version.txt and fstar.opam, and if
-    # so, commit. Do this only for the master branch.
-    if [[ $CI_BRANCH = master ]] ; then
-	update_version_number
-    fi
-
-    # Memorize the latest commit (which might have been a version number update)
-    commit=$(git rev-parse HEAD)
-
-    # If nothing has been committed (neither hints nor version number), then exit.
-    if [[ $commit = $last_commit ]] ; then
-       echo "Nothing has been committed"
-       return 0
-    fi
-
-    # Drop any other files that were modified as part of the build (e.g.
-    # parse.fsi)
-    git reset --hard HEAD
-    # Move to whatever is the most recent master (that most likely changed in the
-    # meantime)
-    git fetch
-    git checkout $CI_BRANCH
-    git reset --hard origin/$CI_BRANCH
-    # Silent, always-successful merge
-    export GIT_MERGE_AUTOEDIT=no
-    git merge $commit -Xtheirs
-
-    # Check if build hints branch exist on remote and remove it if it exists
-    exist=$(git branch -a | egrep 'remotes/origin/BuildHints-'$CI_BRANCH | wc -l)
-    if [ $exist == 1 ]; then
-        git push $remote :BuildHints-$CI_BRANCH
-    fi
-
-    # Push.
-    git checkout -b BuildHints-$CI_BRANCH
-    git push $remote BuildHints-$CI_BRANCH
-}
-
-function fstar_binary_build () {
-    fetch_karamel
-    ./.scripts/process_build.sh && echo true >$status_file
-}
-
-function fstar_docs_build () {
-    # First - get fstar built
-    # Second - run fstar with the --doc flag
-    make -C src/ocaml-output clean && \
-        make -C src/ocaml-output -j $threads && \
-        .ci/fsdoc.sh && \
-        echo true >$status_file
-}
-
-function fstar_default_build () {
-    localTarget=$1
-
-    if [[ $localTarget == "uregressions-ulong" ]]; then
-        export OTHERFLAGS="--record_hints $OTHERFLAGS"
-    fi
-
-    # Start fetching while we build F*
-    fetch_karamel &
-    fetch_hacl &
-    fetch_everparse &
-    fetch_mitls &
-
-    # Fetch a new Z3
-    fetch_z3 &
-
-    wait # for fetches above
-
-    # Disable the old Z3
-    OLD_Z3_DIR="$(dirname $(which z3$EXE))"
-    mv "$OLD_Z3_DIR" "$OLD_Z3_DIR-old"
-    OLD_Z3="$OLD_Z3_DIR-old/z3$EXE"
-
-    # Build F*, along with fstarlib
-    if ! env Z3=$NEW_Z3 make -C src -j $threads utest-prelude; then
-        echo Warm-up failed
-        echo Failure >$result_file
-        return 1
-    fi
-
-    export_home FSTAR "$(pwd)"
-
-    # The commands above were executed in sub-shells and their EXPORTs are not
-    # propagated to the current shell. Re-do.
-    export_home HACL "$(pwd)/hacl-star"
-    export_home EVERCRYPT "$(pwd)/hacl-star/providers"
-    export_home KRML "$(pwd)/karamel"
-    export_home EVERPARSE "$(pwd)/everparse"
-
-    # Fetch and build subprojects for orange tests
-    OTHERFLAGS="--smt $OLD_Z3" make_karamel &
-    OTHERFLAGS="--smt $OLD_Z3" make_everparse &
-    wait
-
-    # fetch_vale depends on fetch_hacl for the hacl-star/vale/.vale_version file
-    fetch_vale
-
-    # Once F* is built, run its main regression suite, along with more relevant
-    # tests.
-    {
-        Z3=$NEW_Z3 \
-        $gnutime make -C src -j $threads -k $localTarget && echo true >$status_file
-        echo Done building FStar
-    } &
-
-    {
-        OTHERFLAGS="--smt $OLD_Z3 --warn_error -276 --use_hint_hashes" \
-        NOOPENSSLCHECK=1 make -C hacl-star -j $threads min-test ||
-            {
-                echo "Error - Hacl.Hash.MD.fst.checked (HACL*)"
-                echo " - min-test (HACL*)" >>$ORANGE_FILE
-            }
-    } &
-
-    # The LowParse test suite is now in project-everest/everparse
-    {
-        OTHERFLAGS="--smt $OLD_Z3" \
-        $gnutime make -C everparse -j $threads -k lowparse-fstar-test || {
-            echo "Error - LowParse"
-            echo " - min-test (LowParse)" >>$ORANGE_FILE
-        }
-    } &
-
-    # We now run all (hardcoded) tests in mitls-fstar@master
-    {
-        # First regenerate dependencies and parsers (maybe not
-        # really needed for now, since any test of this set
-        # already does this; but it will become necessary if
-        # we later decide to perform these tests in parallel,
-        # to avoid races.)
-        OTHERFLAGS="--smt $OLD_Z3" \
-        make -C mitls-fstar/src/tls refresh-depend
-
-        OTHERFLAGS="--smt $OLD_Z3 --use_hint_hashes" make -C mitls-fstar/src/tls -j $threads StreamAE.fst-ver ||
-            {
-                echo "Error - StreamAE.fst-ver (mitls)"
-                echo " - StreamAE.fst-ver (mitls)" >>$ORANGE_FILE
-            }
-
-        OTHERFLAGS="--smt $OLD_Z3 --use_hint_hashes" make -C mitls-fstar/src/tls -j $threads Pkg.fst-ver ||
-            {
-                echo "Error - Pkg.fst-ver (mitls verify)"
-                echo " - Pkg.fst-ver (mitls verify)" >>$ORANGE_FILE
-            }
-    } &
-
-    wait
-
-    # Make it an orange if there's a git diff. Note: FStar_Version.ml is in the
-    # .gitignore.
-    echo "Searching for a diff in src/ocaml-output"
-    if ! git diff --exit-code src/ocaml-output; then
-        echo "GIT DIFF: the files in the list above have a git diff"
-        { echo " - snapshot-diff (F*)" >>$ORANGE_FILE; }
-    fi
-
-    # We should not generate hints when building on Windows
-    if [[ $localTarget == "uregressions-ulong" && "$OS" != "Windows_NT" ]]; then
-        refresh_fstar_hints || echo false >$status_file
-    fi
-
-    # Re-enable the old z3
-    mv $OLD_Z3_DIR-old $OLD_Z3_DIR
-}
-
-
-function build_fstar() {
-    local localTarget=$1
-
-    result_file="../result.txt"
-    echo Failure >$result_file
-
-    # $status_file is the name of a file that contains true if and
-    # only if the F* regression suite failed, false otherwise
-    status_file="../status.txt"
-    echo false >$status_file
-
-    ORANGE_FILE="../orange_file.txt"
-    echo '' >$ORANGE_FILE
-
-    if [[ -x /usr/bin/time ]]; then
-        gnutime=/usr/bin/time
-    else
-        gnutime=""
-    fi
-
-    if [ ! -d ulib ]; then
-        echo "I don't seem to be in the right directory, bailing"
-        return
-    fi
-
-    if [[ $localTarget == "fstar-binary-build" ]]; then
-        fstar_binary_build
-    elif [[ $localTarget == "fstar-docs" ]]; then
-        fstar_docs_build
-    else
-        fstar_default_build $target
-    fi
-
-    if [[ $(cat $status_file) != "true" ]]; then
-        echo "F* regression failed"
-        echo Failure >$result_file
-    elif [[ $(cat $ORANGE_FILE) != "" ]]; then
-        echo "F* regression had breakages"
-        echo Success with breakages $(cat $ORANGE_FILE) >$result_file
-    else
-        echo "F* regression succeeded"
-        echo Success >$result_file
-    fi
-}
-
-# Some environment variables we want
-export OCAMLRUNPARAM=b
-export OTHERFLAGS="--use_hints --query_stats"
-export MAKEFLAGS="$MAKEFLAGS -Otarget"
-=======
 build_home="$( cd "$( dirname "${BASH_SOURCE[0]}" )" && pwd )"
 . "$build_home"/build_funs.sh
->>>>>>> c2e6307e
 
 cd FStar
 rootPath=$(pwd)
