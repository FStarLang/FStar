(*
   Copyright 2008-2014 Nikhil Swamy and Microsoft Research

   Licensed under the Apache License, Version 2.0 (the "License");
   you may not use this file except in compliance with the License.
   You may obtain a copy of the License at

       http://www.apache.org/licenses/LICENSE-2.0

   Unless required by applicable law or agreed to in writing, software
   distributed under the License is distributed on an "AS IS" BASIS,
   WITHOUT WARRANTIES OR CONDITIONS OF ANY KIND, either express or implied.
   See the License for the specific language governing permissions and
   limitations under the License.
*)
module FStar.TypeChecker.Env
open FStar.Pervasives
open FStar.Compiler.Effect
open FStar
open FStar.Compiler
open FStar.Syntax.Syntax
open FStar.Ident
open FStar.TypeChecker.Common

module BU = FStar.Compiler.Util
module S = FStar.Syntax.Syntax
module TcComm = FStar.TypeChecker.Common

type step =
  | Beta
  | Iota            //pattern matching
  | Zeta            //fixed points
  | ZetaFull        //fixed points, even under blocked matches
  | Exclude of step //the first three kinds are included by default, unless Excluded explicity
  | Weak            //Do not descend into binders
  | HNF             //Only produce a head normal form
  | Primops         //reduce primitive operators like +, -, *, /, etc.
  | Eager_unfolding
  | Inlining
  | DoNotUnfoldPureLets
  | UnfoldUntil of delta_depth
  | UnfoldOnly  of list FStar.Ident.lid
  | UnfoldFully of list FStar.Ident.lid
  | UnfoldAttr  of list FStar.Ident.lid
  | UnfoldQual  of list string
  | UnfoldTac
  | PureSubtermsWithinComputations
  | Simplify        //Simplifies some basic logical tautologies: not part of definitional equality!
  | EraseUniverses
  | AllowUnboundUniverses //we erase universes as we encode to SMT; so, sometimes when printing, it's ok to have some unbound universe variables
  | Reify
  | CompressUvars
  | NoFullNorm
  | CheckNoUvars
  | Unmeta          //remove all non-monadic metas.
  | Unascribe
  | NBE
  | ForExtraction   //marking an invocation of the normalizer for extraction
  | Unrefine
and steps = list step

val eq_step : step -> step -> bool

type sig_binding = list lident * sigelt

type delta_level =
  | NoDelta
  | InliningDelta // ZP : Trying to resolve name clash
  | Eager_unfolding_only
  | Unfold of delta_depth

// A name prefix, such as ["FStar";"Math"]
type name_prefix = FStar.Ident.path
// A choice of which name prefixes are enabled/disabled
// The leftmost match takes precedence. Empty list means everything is off.
// To turn off everything, one can prepend `([], false)` to this (since [] is a prefix of everything)
type proof_namespace = list (name_prefix * bool)

type cached_elt = (either (universes * typ) (sigelt * option universes)) * Range.range
type goal = term

type must_tot = bool

(*
 * AR: The mlift record that maintains functions to lift 'source' computation types
 *     and terms to 'target' computation types and terms (terms in the case of reifiable effects)
 *
 *     The signature to lift computation types is quite nice: comp to comp
 *     For the terms, we don't require the indices (wps etc.) anymore since
 *     they are computationally irrelevant, in the previous code where we needed them
 *     all the clients were passing Tm_unknown, so what's the point
 *     Read the signature as: u_a:universe -> a:typ -> e:term -> term
 *
 *     Note that these types compose quite nicely along the effect lattice
 *)

type lift_comp_t = env -> comp -> comp * guard_t

(*
 * AR: Env maintains polymonadic binds as functions of type polymonadic_bind_t
 *     read as: env -> c1 -> x -> c2 -> flags -> r -> (c * g)
 *)
and polymonadic_bind_t =
  env ->
  comp_typ ->
  option bv ->
  comp_typ ->
  list cflag ->
  Range.range ->
  comp * guard_t

and mlift = {
  mlift_wp:lift_comp_t;
  mlift_term:option (universe -> typ -> term -> term)
}

(*
 * Edge in the effect lattice
 *
 * May have been computed by composing other "edges"
 *)
and edge = {
  msource : lident;
  mtarget : lident;
  mlift   : mlift;
  mpath   : list lident;  //this is just for debugging pusposes
                           //e.g. it is used when printing the effects graph
                           //it has no other role
                           //the path is the list of nodes that the "edge" goes through
                           //not including msource and mtarget
}

(*
 * The effects graph
 *
 * Each of order, joins, polymonadic binds, subcomps, are lists,
 *   that may have multiple entries for same nodes,
 *   e.g. multiple edges between effects M and N
 *
 * We keep adding the latest ones to the head of the list,
 *   which is then picked for application
 *
 * I.e. we don't remove when overriding
 *)

and effects = {
  decls :list (eff_decl * list qualifier);
  order :list edge;                                       (* transitive closure of the order in the signature *)
  joins :list (lident * lident * lident * mlift * mlift); (* least upper bounds *)
  polymonadic_binds :list (lident * lident * lident * polymonadic_bind_t);  (* (m, n) | p *)
  polymonadic_subcomps :list (lident * lident * tscheme * S.indexed_effect_combinator_kind);  (* m <: n *)
}

and env = {
  solver         :solver_t;                     (* interface to the SMT solver *)
  range          :Range.range;                  (* the source location of the term being checked *)
  curmodule      :lident;                       (* Name of this module *)
  gamma          :list binding;                (* Local typing environment *)
  gamma_sig      :list sig_binding;            (* and signature elements *)
  gamma_cache    :FStar.Compiler.Util.smap cached_elt;  (* Memo table for the local environment *)
  modules        :list modul;                  (* already fully type checked modules *)
  expected_typ   :option (typ * bool);         (* type expected by the context *)
                                                (* a true bool will check for type equality (else subtyping) *)
  sigtab         :BU.smap sigelt;              (* a dictionary of long-names to sigelts *)
  attrtab        :BU.smap (list sigelt);        (* a dictionary of attribute( name)s to sigelts, mostly in support of typeclasses *)
  instantiate_imp:bool;                         (* instantiate implicit arguments? default=true *)
  effects        :effects;                      (* monad lattice *)
  generalize     :bool;                         (* should we generalize let bindings? *)
  letrecs        :list (lbname * int * typ * univ_names);  (* mutually recursive names, with recursion arity and their types (for termination checking), adding universes, see the note in TcTerm.fs:build_let_rec_env about usage of this field *)
  top_level      :bool;                         (* is this a top-level term? if so, then discharge guards *)
  check_uvars    :bool;                         (* paranoid: re-typecheck unification variables *)
  use_eq_strict  :bool;                         (* this flag runs the typechecker in non-subtyping mode *)
                                                (* i.e. using type equality instead of subtyping *)
  is_iface       :bool;                         (* is the module we're currently checking an interface? *)
  admit          :bool;                         (* admit VCs in the current module *)
  lax            :bool;                         (* don't even generate VCs *)
  lax_universes  :bool;                         (* don't check universe constraints *)
  phase1         :bool;                         (* running in phase 1, phase 2 to come after *)
  failhard       :bool;                         (* don't try to carry on after a typechecking error *)
  nosynth        :bool;                         (* don't run synth tactics *)
  uvar_subtyping :bool;

  tc_term :env -> term -> term * lcomp * guard_t; (* typechecker callback; G |- e : C <== g *)
  typeof_tot_or_gtot_term :env -> term -> must_tot -> term * typ * guard_t; (* typechecker callback; G |- e : (G)Tot t <== g *)
  universe_of :env -> term -> universe; (* typechecker callback; G |- e : Tot (Type u) *)
  typeof_well_typed_tot_or_gtot_term :env -> term -> must_tot -> typ * guard_t; (* typechecker callback, uses fast path, with a fallback on the slow path *)
  teq_nosmt_force: env -> term -> term -> bool;        (* callback to the unifier *)
  subtype_nosmt_force: env -> term -> term -> bool;    (* callback to the unifier *)
  use_bv_sorts   :bool;                             (* use bv.sort for a bound-variable's type rather than consulting gamma *)
  qtbl_name_and_index:BU.smap int * option (lident*int);    (* the top-level term we're currently processing and the nth query for it, in addition we maintain a counter for query index per lid *)
  normalized_eff_names:BU.smap lident;           (* cache for normalized effect name, used to be captured in the function norm_eff_name, which made it harder to roll back etc. *)
  fv_delta_depths:BU.smap delta_depth;           (* cache for fv delta depths, its preferable to use Env.delta_depth_of_fv, soon fv.delta_depth should be removed *)
  proof_ns       :proof_namespace;                (* the current names that will be encoded to SMT (a.k.a. hint db) *)
  synth_hook          :env -> typ -> term -> term;     (* hook for synthesizing terms via tactics, third arg is tactic term *)
  try_solve_implicits_hook :env -> term -> implicits -> unit;     (* *)
  splice         :env -> Range.range -> term -> list sigelt; (* hook for synthesizing terms via tactics, third arg is tactic term *)
  mpreprocess    :env -> term -> term -> term;    (* hook for preprocessing typechecked terms via metaprograms *)
  postprocess    :env -> term -> typ -> term -> term; (* hook for postprocessing typechecked terms via metaprograms *)
  identifier_info: ref FStar.TypeChecker.Common.id_info_table; (* information on identifiers *)
  tc_hooks       : tcenv_hooks;                   (* hooks that the interactive more relies onto for symbol tracking *)
  dsenv          : FStar.Syntax.DsEnv.env;        (* The desugaring environment from the front-end *)
  nbe            : list step -> env -> term -> term;  (* Callback to the NBE function *)
  strict_args_tab:BU.smap (option (list int));  (* a dictionary of fv names to strict arguments *)
  erasable_types_tab:BU.smap bool;              (* a dictionary of type names to erasable types *)
  enable_defer_to_tac: bool;                     (* Set by default; unset when running within a tactic itself, since we do not allow
                                                    a tactic to defer problems to another tactic via the attribute mechanism *)
  unif_allow_ref_guards:bool;                     (* Allow guards when unifying refinements, even when SMT is disabled *)
  erase_erasable_args: bool;                      (* This flag is set when running normalize_for_extraction, see Extraction.ML.Modul *)

  core_check: core_check_t;
}

and solver_depth_t = int * int * int
and solver_t = {
    init            :env -> unit;
    push            :string -> unit;
    pop             :string -> unit;
    snapshot        :string -> (solver_depth_t * unit);
    rollback        :string -> option solver_depth_t -> unit;
    encode_sig      :env -> sigelt -> unit;
    preprocess      :env -> goal -> list (env * goal * FStar.Options.optionstate);
    spinoff_strictly_positive_goals: option (env -> goal -> list (env * goal));
    handle_smt_goal :env -> goal -> list (env * goal);
    solve           :option (unit -> string) -> env -> goal -> unit; //call to the smt solver
    finish          :unit -> unit;
    refresh         :unit -> unit;
}
and tcenv_hooks =
  { tc_push_in_gamma_hook : (env -> either binding sig_binding -> unit) }

and core_check_ret_t = either (option typ) (bool -> string)
and core_check_t = env -> term -> typ -> bool -> core_check_ret_t

type implicit = TcComm.implicit
type implicits = TcComm.implicits
type guard_t = TcComm.guard_t
type tcenv_depth_t = int * int * solver_depth_t * int
type qninfo = option ((either (universes * typ) (sigelt * option universes)) * Range.range)

val tc_hooks : env -> tcenv_hooks
val set_tc_hooks: env -> tcenv_hooks -> env
val preprocess : env -> term -> term -> term
val postprocess : env -> term -> typ -> term -> term

type env_t = env

val initial_env : FStar.Parser.Dep.deps ->
                  (env -> term -> term * lcomp * guard_t) ->
                  (env -> term -> must_tot -> term * typ * guard_t) ->
                  (env -> term -> must_tot -> option typ) ->
                  (env -> term -> universe) ->
                  (env -> term -> term -> bool) ->
                  (env -> term -> term -> bool) ->
                  solver_t -> lident ->
                  (list step -> env -> term -> term) ->
                  core_check_t -> env

(* Some utilities *)
val should_verify   : env -> bool
val incr_query_index: env -> env
val string_of_delta_level : delta_level -> string
val rename_gamma : subst_t -> gamma -> gamma
val rename_env : subst_t -> env -> env
val set_dep_graph: env -> FStar.Parser.Dep.deps -> env
val dep_graph: env -> FStar.Parser.Dep.deps

val dsenv : env -> FStar.Syntax.DsEnv.env

(* Marking and resetting the environment *)
val push : env -> string -> env
val pop : env -> string -> env

val snapshot : env -> string -> (tcenv_depth_t * env)
val rollback : solver_t -> string -> option tcenv_depth_t -> env

(* Checking the per-module debug level and position info *)
val debug          : env -> Options.debug_level_t -> bool
val current_module : env -> lident
val set_range      : env -> Range.range -> env
val get_range      : env -> Range.range
val insert_bv_info : env -> bv -> typ -> unit
val insert_fv_info : env -> fv -> typ -> unit
val toggle_id_info : env -> bool -> unit
val promote_id_info : env -> (typ -> typ) -> unit

(* Querying identifiers *)
val lid_exists             : env -> lident -> bool
val try_lookup_bv          : env -> bv -> option (typ * Range.range)
val lookup_bv              : env -> bv -> typ * Range.range
val lookup_qname           : env -> lident -> qninfo
val lookup_sigelt          : env -> lident -> option sigelt
val try_lookup_lid         : env -> lident -> option ((universes * typ) * Range.range)
val try_lookup_and_inst_lid: env -> universes -> lident -> option (typ * Range.range)
val lookup_lid             : env -> lident -> (universes * typ) * Range.range
val lookup_univ            : env -> univ_name -> bool
val try_lookup_val_decl    : env -> lident -> option (tscheme * list qualifier)
val lookup_val_decl        : env -> lident -> (universes * typ)
val lookup_datacon         : env -> lident -> universes * typ
(* the boolean tells if the lident was actually a inductive *)
val datacons_of_typ        : env -> lident -> (bool * list lident)
val typ_of_datacon         : env -> lident -> lident
val lookup_definition_qninfo : list delta_level -> lident -> qninfo -> option (univ_names * term)
val lookup_definition      : list delta_level -> env -> lident -> option (univ_names * term)
val lookup_nonrec_definition: list delta_level -> env -> lident -> option (univ_names * term)
val quals_of_qninfo        : qninfo -> option (list qualifier)
val attrs_of_qninfo        : qninfo -> option (list attribute)
val lookup_attrs_of_lid    : env -> lid -> option (list attribute)
val fv_with_lid_has_attr   : env -> fv_lid:lid -> attr_lid:lid -> bool
val fv_has_attr            : env -> fv -> attr_lid:lid -> bool
val fv_has_strict_args     : env -> fv -> option (list int)
val fv_has_erasable_attr   : env -> fv -> bool
val non_informative        : env -> typ -> bool
val try_lookup_effect_lid  : env -> lident -> option term
val lookup_effect_lid      : env -> lident -> term
val lookup_effect_abbrev   : env -> universes -> lident -> option (binders * comp)
val norm_eff_name          : (env -> lident -> lident)
val num_effect_indices     : env -> lident -> Range.range -> int
val lookup_effect_quals    : env -> lident -> list qualifier
val lookup_projector       : env -> lident -> int -> lident
val lookup_attr            : env -> string -> list sigelt
val is_projector           : env -> lident -> bool
val is_datacon             : env -> lident -> bool
val is_record              : env -> lident -> bool
val qninfo_is_action       : qninfo -> bool
val is_action              : env -> lident -> bool
val is_interpreted         : (env -> term -> bool)
val is_irreducible         : env -> lident -> bool
val is_type_constructor    : env -> lident -> bool
val num_inductive_ty_params: env -> lident -> option int
val delta_depth_of_qninfo  : fv -> qninfo -> option delta_depth
val delta_depth_of_fv      : env -> fv -> delta_depth

(* Universe instantiation *)

(* Construct a new universe unification variable *)
val new_u_univ             : unit -> universe
val inst_tscheme_with      : tscheme -> universes -> universes * term
(* Instantiate the universe variables in a type scheme with new unification variables *)
val inst_tscheme           : tscheme -> universes * term
val inst_effect_fun_with   : universes -> env -> eff_decl -> tscheme -> term
val mk_univ_subst          : list univ_name -> universes -> list subst_elt

(* Introducing identifiers and updating the environment *)

(*
 * push_sigelt only adds the sigelt to various caches maintained by env
 * For semantic changes, such as adding an effect or adding an edge to the effect lattice,
 *   Tc calls separate functions
 *)
val push_sigelt           : env -> sigelt -> env
val push_new_effect       : env -> (eff_decl * list qualifier) -> env

//client constructs the mlift and gives it to us

val exists_polymonadic_bind: env -> lident -> lident -> option (lident * polymonadic_bind_t)
val exists_polymonadic_subcomp: env -> lident -> lident -> option (tscheme & S.indexed_effect_combinator_kind)

//print the effects graph in dot format
val print_effects_graph: env -> string

val update_effect_lattice  : env -> src:lident -> tgt:lident -> mlift -> env

val join_opt               : env -> lident -> lident -> option (lident * mlift * mlift)
val add_polymonadic_bind   : env -> m:lident -> n:lident -> p:lident -> polymonadic_bind_t -> env
val add_polymonadic_subcomp: env -> m:lident -> n:lident -> (tscheme & S.indexed_effect_combinator_kind) -> env

val push_bv               : env -> bv -> env
val push_bvs              : env -> list bv -> env
val pop_bv                : env -> option (bv * env)
val push_let_binding      : env -> lbname -> tscheme -> env
val push_binders          : env -> binders -> env
val push_univ_vars        : env -> univ_names -> env
val open_universes_in     : env -> univ_names -> list term -> env * univ_names * list term
val set_expected_typ      : env -> typ -> env
val set_expected_typ_maybe_eq
                          : env -> typ -> bool -> env  //boolean true will check for type equality

//the returns boolean true means check for type equality
val expected_typ          : env -> option (typ * bool)
val clear_expected_typ    : env -> env*option (typ * bool)

val set_current_module    : env -> lident -> env
val finish_module         : (env -> modul -> env)

(* Collective state of the environment *)
val bound_vars   : env -> list bv
val all_binders  : env -> binders
val modules      : env -> list modul
val uvars_in_env : env -> uvars
val univ_vars    : env -> FStar.Compiler.Util.set universe_uvar
val univnames    : env -> FStar.Compiler.Util.set univ_name
val lidents      : env -> list lident

(* operations on monads *)
val identity_mlift         : mlift
val join                   : env -> lident -> lident -> lident * mlift * mlift
val monad_leq              : env -> lident -> lident -> option edge
val effect_decl_opt        : env -> lident -> option (eff_decl * list qualifier)
val get_effect_decl        : env -> lident -> eff_decl
val get_default_effect     : env -> lident -> option lident
val get_top_level_effect   : env -> lident -> option lident
val is_layered_effect      : env -> lident -> bool
val wp_signature           : env -> lident -> (bv * term)
val comp_to_comp_typ       : env -> comp -> comp_typ
val unfold_effect_abbrev   : env -> comp -> comp_typ
val effect_repr            : env -> comp -> universe -> option term
val reify_comp             : env -> comp -> universe -> term

val is_erasable_effect     : env -> lident -> bool

(* [is_reifiable_* env x] returns true if the effect name/computational effect (of *)
(* a body or codomain of an arrow) [x] is reifiable *)
val is_reifiable_effect      : env -> lident -> bool
val is_reifiable_rc          : env -> residual_comp -> bool
val is_reifiable_comp        : env -> comp -> bool
val is_reifiable_function    : env -> term -> bool

(* [is_user_reifiable_* env x] is more restrictive, and only allows *)
(* reifying effects marked with the `reifiable` keyword. (For instance, TAC *)
(* is reifiable but not user-reifiable.) *)
val is_user_reifiable_effect : env -> lident -> bool
val is_user_reflectable_effect : env -> lident -> bool

(* Is this effect marked `total`? *)
val is_total_effect : env -> lident -> bool

(* A coercion *)
val binders_of_bindings : list binding -> binders

(* Toggling of encoding of namespaces *)
val should_enc_path : env -> list string -> bool
val should_enc_lid  : env -> lident -> bool
val add_proof_ns    : env -> name_prefix -> env
val rem_proof_ns    : env -> name_prefix -> env
val get_proof_ns    : env -> proof_namespace
val set_proof_ns    : proof_namespace -> env -> env
val string_of_proof_ns : env -> string

(* Check that all free variables of the term are defined in the environment *)
val unbound_vars    : env -> term -> BU.set bv
val closed          : env -> term -> bool
val closed'         : term -> bool

(* Operations on guard_t *)
val close_guard_univs         : universes -> binders -> guard_t -> guard_t
val close_guard               : env -> binders -> guard_t -> guard_t  //this closes the guard formula with bs
val apply_guard               : guard_t -> term -> guard_t
val map_guard                 : guard_t -> (term -> term) -> guard_t
val always_map_guard          : guard_t -> (term -> term) -> guard_t
val trivial_guard             : guard_t
val is_trivial                : guard_t -> bool
val is_trivial_guard_formula  : guard_t -> bool
val conj_guard                : guard_t -> guard_t -> guard_t
val conj_guards               : list guard_t -> guard_t
val abstract_guard            : binder -> guard_t -> guard_t
val abstract_guard_n          : list binder -> guard_t -> guard_t
val imp_guard                 : guard_t -> guard_t -> guard_t
val guard_of_guard_formula    : guard_formula -> guard_t
val guard_form                : guard_t -> guard_formula
val check_trivial             : term -> guard_formula

(* Other utils *)
val too_early_in_prims : env -> bool

val def_check_closed_in       : Range.range -> msg:string -> scope:list bv -> term -> unit
val def_check_closed_in_env   : Range.range -> msg:string -> env -> term -> unit
val def_check_guard_wf        : Range.range -> msg:string -> env -> guard_t -> unit
val close_forall              : env -> binders -> term -> term

<<<<<<< HEAD
val new_implicit_var : string ->
                       Range.range ->
                       env ->
                       typ ->
                       should_check_uvar ->
                       option ctx_uvar_meta_t ->
                       (term * list (ctx_uvar * Range.range) * guard_t)
=======
val new_tac_implicit_var (reason: string)
                         (r: Range.range)
                         (env:env)
                         (uvar_typ:typ)
                         (should_check:should_check_uvar)
                         (uvar_typedness_deps:list ctx_uvar)
                         (meta:option ctx_uvar_meta_t)
  : (term * list (ctx_uvar * Range.range) * guard_t)

val new_implicit_var_aux : string ->
                           Range.range ->
                           env ->
                           typ ->
                           should_check_uvar ->
                           option ctx_uvar_meta_t ->
                           (term * list (ctx_uvar * Range.range) * guard_t)
>>>>>>> cb582d1f


val print_gamma : gamma -> string

(* layered effect utils *)

(*
 * This gadget is used when the typechecker applies the layered effect combinators
 *
 * Given (opened) bs = x_i:t_i, this function creates uvars ?u_i:t_i
 *
 * When creating a ?u_i, it performs the substitution substs@[x_j/?u_j] in t_i, forall j < i
 *   so that the t_i is well-typed in env
 *
 * It returns the list of the uvars, and combined guard (which essentially contains the uvars as implicits)
 *)

val uvars_for_binders :
  env ->
  bs:S.binders ->
  substs:S.subst_t ->
  reason:(S.binder -> string) ->
  r:Range.range ->
  (list S.term * guard_t)

val pure_precondition_for_trivial_post : env -> universe -> typ -> typ -> Range.range -> typ

(* Fetch the arity from the letrecs field. None if not there (happens
for either not a recursive let, or one that does not need the totality
check. *)
val get_letrec_arity : env -> lbname -> option int

(* Construct a Tm_fvar with the delta_depth metadata populated
   -- Note, the delta_qual is not populated, so don't use this with
      Data constructors, projectors, record identifiers etc.

   -- Also, don't use this with lidents that refer to Prims, that
      still requires special handling
*)
val fvar_of_nonqual_lid : env -> lident -> term

val split_smt_query : env -> term -> option (list (env * term))<|MERGE_RESOLUTION|>--- conflicted
+++ resolved
@@ -467,15 +467,6 @@
 val def_check_guard_wf        : Range.range -> msg:string -> env -> guard_t -> unit
 val close_forall              : env -> binders -> term -> term
 
-<<<<<<< HEAD
-val new_implicit_var : string ->
-                       Range.range ->
-                       env ->
-                       typ ->
-                       should_check_uvar ->
-                       option ctx_uvar_meta_t ->
-                       (term * list (ctx_uvar * Range.range) * guard_t)
-=======
 val new_tac_implicit_var (reason: string)
                          (r: Range.range)
                          (env:env)
@@ -492,7 +483,6 @@
                            should_check_uvar ->
                            option ctx_uvar_meta_t ->
                            (term * list (ctx_uvar * Range.range) * guard_t)
->>>>>>> cb582d1f
 
 
 val print_gamma : gamma -> string
