--- conflicted
+++ resolved
@@ -1226,13 +1226,8 @@
     return (eff, t)
 
 (*  G |- e : Tot t | pre *)
-<<<<<<< HEAD
-and check' (g:env) (e:term)
+and do_check (g:env) (e:term)
   : result (tot_or_ghost & typ) =
-=======
-and do_check (g:env) (e:term)
-  : result (effect_label & typ) =
->>>>>>> 5dc88c87
   let e = Subst.compress e in
   match e.n with
   | Tm_lazy ({lkind=Lazy_embedding _}) ->
