(*
   Copyright 2008-2014 Nikhil Swamy and Microsoft Research

   Licensed under the Apache License, Version 2.0 (the "License");
   you may not use this file except in compliance with the License.
   You may obtain a copy of the License at

       http://www.apache.org/licenses/LICENSE-2.0

   Unless required by applicable law or agreed to in writing, software
   distributed under the License is distributed on an "AS IS" BASIS,
   WITHOUT WARRANTIES OR CONDITIONS OF ANY KIND, either express or implied.
   See the License for the specific language governing permissions and
   limitations under the License.
*)
#light "off"
// (c) Microsoft Corporation. All rights reserved

module FStar.TypeChecker.Util
open FStar.ST
open FStar.Exn
open FStar.All
open FStar
open FStar.Util
open FStar.Errors
open FStar.TypeChecker
open FStar.Syntax
open FStar.TypeChecker.Common
open FStar.TypeChecker.Env
open FStar.TypeChecker.Rel
open FStar.Syntax.Syntax
open FStar.Ident
open FStar.Syntax.Subst
open FStar.TypeChecker.Common
open FStar.Syntax
open FStar.Dyn

type lcomp_with_binder = option<bv> * lcomp

module SS = FStar.Syntax.Subst
module S = FStar.Syntax.Syntax
module BU = FStar.Util
module U = FStar.Syntax.Util
module N = FStar.TypeChecker.Normalize
module TcComm = FStar.TypeChecker.Common
module P = FStar.Syntax.Print
module C = FStar.Parser.Const

//Reporting errors
let report env errs =
    Errors.log_issue (Env.get_range env)
               (Err.failed_to_prove_specification errs)

(************************************************************************)
(* Unification variables *)
(************************************************************************)
let new_implicit_var reason r env k =
    new_implicit_var_aux reason r env k Strict None

let close_guard_implicits env (xs:binders) (g:guard_t) : guard_t =
    if not <| Options.eager_subtyping() then g else
    let solve_now, defer =
        g.deferred |> List.partition (fun (_, p) -> Rel.flex_prob_closing env xs p)
    in
    if Env.debug env <| Options.Other "Rel"
    then begin
      BU.print_string "SOLVE BEFORE CLOSING:\n";
      List.iter (fun (s, p) -> BU.print2 "%s: %s\n" s (Rel.prob_to_string env p)) solve_now;
      BU.print_string " ...DEFERRED THE REST:\n";
      List.iter (fun (s, p) -> BU.print2 "%s: %s\n" s (Rel.prob_to_string env p)) defer;
      BU.print_string "END\n"
    end;
    let g = Rel.solve_deferred_constraints env ({g with deferred=solve_now}) in
    let g = {g with deferred=defer} in
    g

let check_uvars r t =
  let uvs = Free.uvars t in
  if not (BU.set_is_empty uvs)
  then
    let us = List.map (fun u -> Print.uvar_to_string u.ctx_uvar_head) (BU.set_elements uvs) |> String.concat ", " in
    (* ignoring the hide_uvar_nums and print_implicits flags here *)
    Options.push();
    Options.set_option "hide_uvar_nums" (Options.Bool false);
    Options.set_option "print_implicits" (Options.Bool true);
    Errors.log_issue r
      (Errors.Error_UncontrainedUnificationVar, (BU.format2 "Unconstrained unification variables %s in type signature %s; \
       please add an annotation" us (Print.term_to_string t)));
    Options.pop()

(************************************************************************)
(* Extracting annotations from a term *)
(************************************************************************)
let extract_let_rec_annotation env {lbname=lbname; lbunivs=univ_vars; lbtyp=t; lbdef=e} :
    list<univ_name>
   * typ
   * bool //true indicates that the type needs to be checked; false indicates that it is already checked
   =
  let rng = S.range_of_lbname lbname in
  let t = SS.compress t in
  match t.n with
   | Tm_unknown ->
     //if univ_vars <> [] then failwith "Impossible: non-empty universe variables but the type is unknown"; //AR: not necessarily for universe annotated let recs
     let univ_vars, e = SS.open_univ_vars univ_vars e in
     let env = Env.push_univ_vars env univ_vars in
     let r = Env.get_range env in
     let rec aux e : either<typ,comp> =
        let e = SS.compress e in
        match e.n with
        | Tm_meta(e, _) ->
          aux e
        | Tm_ascribed(e, t, _) ->
          fst t
        | Tm_abs(bs, body, _) ->
          let res = aux body in
          let c =
              match res with
              | Inl t ->
                if Options.ml_ish()
                then U.ml_comp t r
                else S.mk_Total t //let rec without annotations default to Tot, except if --MLish
              | Inr c -> c in
          let t = S.mk (Tm_arrow(bs, c)) None c.pos in
          if debug env Options.High
          then BU.print2 "(%s) Using type %s\n"
                    (Range.string_of_range r) (Print.term_to_string t);
          Inl t
        | _ ->
          Inl S.tun
    in
    let t =
       match aux e with
       | Inr c ->
         if U.is_tot_or_gtot_comp c
         then U.comp_result c
         else raise_error (Errors.Fatal_UnexpectedComputationTypeForLetRec,
                           BU.format1 "Expected a 'let rec' to be annotated with a value type; got a computation type %s"
                                       (Print.comp_to_string c))
                           rng
       | Inl t -> t
    in
    univ_vars, t, true

  | _ ->
    let univ_vars, t = open_univ_vars univ_vars t in
    univ_vars, t, false

(************************************************************************)
(* Utilities on patterns  *)
(************************************************************************)

//let decorate_pattern env p exp =
//    let qq = p in
//    let rec aux p e : pat  =
//        let pkg q = withinfo q p.p in
//        let e = U.unmeta e in
//        match p.v, e.n with
//            | _, Tm_uinst(e, _) -> aux p e

//            | Pat_constant _, _ ->
//              pkg p.v

//            | Pat_var x, Tm_name y ->
//              if not (bv_eq x y)
//              then failwith (BU.format2 "Expected pattern variable %s; got %s" (Print.bv_to_string x) (Print.bv_to_string y));
//              if Env.debug env <| Options.Other "Pat"
//              then BU.print2 "Pattern variable %s introduced at type %s\n" (Print.bv_to_string x) (Normalize.term_to_string env y.sort);
//              let s = Normalize.normalize [Env.Beta] env y.sort in
//              let x = {x with sort=s} in
//              pkg (Pat_var x)

//            | Pat_wild x, Tm_name y ->
//              if bv_eq x y |> not
//              then failwith (BU.format2 "Expected pattern variable %s; got %s" (Print.bv_to_string x) (Print.bv_to_string y));
//              let s = Normalize.normalize [Env.Beta] env y.sort in
//              let x = {x with sort=s} in
//              pkg (Pat_wild x)

//            | Pat_dot_term(x, _), _ ->
//              pkg (Pat_dot_term(x, e))

//            | Pat_cons(fv, []), Tm_fvar fv' ->
//              if not (Syntax.fv_eq fv fv')
//              then failwith (BU.format2 "Expected pattern constructor %s; got %s" fv.fv_name.v.str fv'.fv_name.v.str);
//              pkg (Pat_cons(fv', []))

//            | Pat_cons(fv, argpats), Tm_app({n=Tm_fvar(fv')}, args)
//            | Pat_cons(fv, argpats), Tm_app({n=Tm_uinst({n=Tm_fvar(fv')}, _)}, args) ->

//              if fv_eq fv fv' |> not
//              then failwith (BU.format2 "Expected pattern constructor %s; got %s" fv.fv_name.v.str fv'.fv_name.v.str);

//              let fv = fv' in
//              let rec match_args matched_pats args argpats = match args, argpats with
//                | [], [] -> pkg (Pat_cons(fv, List.rev matched_pats))
//                | arg::args, (argpat, _)::argpats ->
//                  begin match arg, argpat.v with
//                        | (e, Some (Implicit true)), Pat_dot_term _ ->
//                          let x = Syntax.new_bv (Some p.p) S.tun in
//                          let q = withinfo (Pat_dot_term(x, e)) p.p in
//                          match_args ((q, true)::matched_pats) args argpats

//                        | (e, imp), _ ->
//                          let pat = aux argpat e, S.is_implicit imp in
//                          match_args (pat::matched_pats) args argpats
//                 end

//                | _ -> failwith (BU.format2 "Unexpected number of pattern arguments: \n\t%s\n\t%s\n" (Print.pat_to_string p) (Print.term_to_string e)) in

//              match_args [] args argpats

//           | _ ->
//            failwith (BU.format3
//                            "(%s) Impossible: pattern to decorate is %s; expression is %s\n"
//                            (Range.string_of_range qq.p)
//                            (Print.pat_to_string qq)
//                            (Print.term_to_string exp))
//    in
//    aux p exp

 let rec decorated_pattern_as_term (pat:pat) : list<bv> * term =
    let mk f : term = mk f None pat.p in

    let pat_as_arg (p, i) =
        let vars, te = decorated_pattern_as_term p in
        vars, (te, as_implicit i) in
    match pat.v with
    | Pat_constant c ->
        [], mk (Tm_constant c)

    | Pat_wild x
    | Pat_var x  ->
        [x], mk (Tm_name x)

    | Pat_cons(fv, pats) ->
        let vars, args = pats |> List.map pat_as_arg |> List.unzip in
        let vars = List.flatten vars in
        vars,  mk (Tm_app(Syntax.fv_to_tm fv, args))

    | Pat_dot_term(x, e) ->
        [], e


(*********************************************************************************************)
(* Utils related to monadic computations *)
(*********************************************************************************************)
let comp_univ_opt c =
    match c.n with
    | Total (_, uopt)
    | GTotal (_, uopt) -> uopt
    | Comp c ->
      match c.comp_univs with
      | [] -> None
      | hd::_ -> Some hd

let lcomp_univ_opt lc = lc |> TcComm.lcomp_comp |> (fun (c, g) -> comp_univ_opt c, g)

let destruct_wp_comp c : (universe * typ * typ) = U.destruct_comp c

let lift_comp env (c:comp_typ) lift : comp * guard_t =
  ({ c with flags = [] }) |> S.mk_Comp |> lift.mlift_wp env

let join_effects env l1 l2 =
  let m, _, _ = Env.join env (norm_eff_name env l1) (norm_eff_name env l2) in
  m

let join_lcomp env c1 c2 =
  if TcComm.is_total_lcomp c1
  && TcComm.is_total_lcomp c2
  then C.effect_Tot_lid
  else join_effects env c1.eff_name c2.eff_name

let lift_comps env c1 c2 (b:option<bv>) (b_maybe_free_in_c2:bool) : lident * comp * comp * guard_t =
  let c1 = Env.unfold_effect_abbrev env c1 in
  let c2 = Env.unfold_effect_abbrev env c2 in
  let m, lift1, lift2 = Env.join env c1.effect_name c2.effect_name in

  let c1, g1 = lift_comp env c1 lift1 in
  let c2, g2 =
    if not b_maybe_free_in_c2 then lift_comp env c2 lift2
    else
      let x_a =
        match b with
        | None -> S.null_binder (U.comp_result c1)
        | Some x -> S.mk_binder x in
      let env_x = Env.push_binders env [x_a] in
      let c2, g2 = lift_comp env_x c2 lift2 in
      c2, Env.close_guard env [x_a] g2 in
  m, c1, c2, Env.conj_guard g1 g2  

let is_pure_effect env l =
  let l = norm_eff_name env l in
  lid_equals l C.effect_PURE_lid

let is_pure_or_ghost_effect env l =
  let l = norm_eff_name env l in
  lid_equals l C.effect_PURE_lid
  || lid_equals l C.effect_GHOST_lid

let mk_comp_l mname u_result result wp flags =
  mk_Comp ({ comp_univs=[u_result];
             effect_name=mname;
             result_typ=result;
             effect_args=[S.as_arg wp];
             flags=flags})

let mk_comp md = mk_comp_l md.mname

let lax_mk_tot_or_comp_l mname u_result result flags =
    if Ident.lid_equals mname C.effect_Tot_lid
    then S.mk_Total' result (Some u_result)
    else mk_comp_l mname u_result result S.tun flags

let is_function t = match (compress t).n with
    | Tm_arrow _ -> true
    | _ -> false

let label reason r f : term =
    mk (Tm_meta(f, Meta_labeled(reason, r, false))) None f.pos

let label_opt env reason r f = match reason with
    | None -> f
    | Some reason ->
        if not <| Env.should_verify env
        then f
        else label (reason()) r f

let label_guard r reason (g:guard_t) = match g.guard_f with
    | Trivial -> g
    | NonTrivial f -> {g with guard_f=NonTrivial (label reason r f)}

let close_wp_comp env bvs (c:comp) =
    if U.is_ml_comp c then c
    else if env.lax
    && Options.ml_ish() //NS: disabling this optimization temporarily
    then c
    else begin
            let close_wp u_res md res_t bvs wp0 =
              let _, _, close = U.get_match_with_close_wps md.match_wps in
              List.fold_right (fun x wp ->
                  let bs = [mk_binder x] in
                  let us = u_res::[env.universe_of env x.sort] in
                  let wp = U.abs bs wp (Some (U.mk_residual_comp C.effect_Tot_lid None [TOTAL])) in
                  mk_Tm_app (inst_effect_fun_with us env md close) [S.as_arg res_t; S.as_arg x.sort; S.as_arg wp] None wp0.pos)
              bvs wp0 in
            let c = Env.unfold_effect_abbrev env c in
            let u_res_t, res_t, wp = destruct_wp_comp c in
            let md = Env.get_effect_decl env c.effect_name in
            let wp = close_wp u_res_t md res_t bvs wp in
            mk_comp md u_res_t c.result_typ wp c.flags
        end

let close_wp_lcomp env bvs (lc:lcomp) =
  let bs = bvs |> List.map S.mk_binder in
  lc |>
  TcComm.apply_lcomp
    (close_wp_comp env bvs)
    (fun g -> g |> Env.close_guard env bs |> close_guard_implicits env bs)

let close_layered_lcomp env bvs tms (lc:lcomp) =
  let bs = bvs |> List.map S.mk_binder in
  let substs = List.map2 (fun bv tm ->
    NT (bv, tm)
  ) bvs tms in
  lc |>
  TcComm.apply_lcomp
    (SS.subst_comp substs)
    (fun g -> g |> Env.close_guard env bs |> close_guard_implicits env bs)

let close_wp_comp_if_refinement_t (env:env) (t:term) (x:bv) (c:comp) :comp =
  let t = N.normalize_refinement N.whnf_steps env t in
  match t.n with
  | Tm_refine ({ sort = { n = Tm_fvar fv } }, _) when S.fv_eq_lid fv C.unit_lid -> close_wp_comp env [x] c
  | _ -> c

let should_not_inline_lc (lc:lcomp) =
    lc.cflags |> BU.for_some (function SHOULD_NOT_INLINE -> true | _ -> false)

(* should_return env (Some e) lc:
 * We will "return" e, adding an equality to the VC, if all of the following conditions hold
 * (a) e is a pure or ghost term
 * (b) Its return type, lc.res_typ, is not a sub-singleton (unit, squash, etc), if lc.res_typ is an arrow, then we check the comp type of the arrow
 *     An exception is made for reifiable effects -- they are useful even if they return unit
 * (c) Its head symbol is not marked irreducible (in this case inlining is not going to help, it is equivalent to having a bound variable)
 * (d) It's not a let rec, as determined by the absence of the SHOULD_NOT_INLINE flag---see issue #1362. Would be better to just encode inner let recs to the SMT solver properly
 *)
let should_return env eopt lc =
    //if lc.res_typ is not an arrow, arrow_formals_comp returns Tot lc.res_typ
    let lc_is_unit_or_effectful =
      lc.res_typ |> U.arrow_formals_comp |> snd |> (fun c ->
        not (Env.is_reifiable_comp env c) &&
        (U.comp_result c |> U.is_unit || not (U.is_pure_or_ghost_comp c)))
    in
    match eopt with
    | None -> false //no term to return
    | Some e ->
      TcComm.is_pure_or_ghost_lcomp lc                &&  //condition (a), (see above)
      not lc_is_unit_or_effectful                &&  //condition (b)
      (let head, _ = U.head_and_args' e in
       match (U.un_uinst head).n with
       | Tm_fvar fv ->  not (Env.is_irreducible env (lid_of_fv fv)) //condition (c)
       | _ -> true)                              &&
     not (should_not_inline_lc lc)                   //condition (d)

let return_value env u_t_opt t v =
  let c =
    if not <| Env.lid_exists env C.effect_GTot_lid //we're still in prims, not yet having fully defined the primitive effects
    then mk_Total t
    else if U.is_unit t
    then S.mk_Total' t (Some U_zero)
    else let m = Env.get_effect_decl env C.effect_PURE_lid in //if Tot isn't fully defined in prims yet, then just return (Total t)
         let u_t =
             match u_t_opt with
             | None -> env.universe_of env t
             | Some u_t -> u_t
         in
         let wp =
            if env.lax
            && Options.ml_ish() //NS: Disabling this optimization temporarily
            then S.tun
            else let a, kwp = Env.wp_signature env C.effect_PURE_lid in
                 let k = SS.subst [NT(a, t)] kwp in
                 N.normalize [Env.Beta; Env.NoFullNorm]
                            env
                            (mk_Tm_app (inst_effect_fun_with [u_t] env m m.ret_wp)
                                       [S.as_arg t; S.as_arg v]
                                       None
                                       v.pos) in
         mk_comp m u_t t wp [RETURN]
  in
  if debug env <| Options.Other "Return"
  then BU.print3 "(%s) returning %s at comp type %s\n"
                    (Range.string_of_range v.pos)
                    (P.term_to_string v)
                    (N.comp_to_string env c);
  c


(* private *)


(*
 * Bind for layered effects:
 * 
 * Let c1 = M c1_a (t1 ... tn)
 *     c2 = M c2_a (s1 ... sn) - where b is free in (s1 ... sn)
 *
 *     M.bind_wp = ((u_a, u_b), a:Type -> b:Type -> <some binders> ->
 *                              f:repr a i_1 ... i_n ->
 *                              g:(x:a -> repr b j_1 ... j_n) ->
 *                              repr b k_1 ... k_n)
 *
 * First we instantiate M.bind_wp with [u_c1_a, u_c2_a]
 *
 * Then we substitute [a/c1_a; b/c2_a] in <some binders>
 *
 * Next we create ?u1 ... ?un for each of the binders in <some binders>
 *   while subtituting [bi/?ui] in subsequent binders (so that their sorts are well-typed)
 *
 * Let substs = [a/c1_a; b/c2_a; bi/?ui]
 *
 * let i_i = i_i[substs]  //i_i are the indices of f in the bind_wp
 * let j_i = j_i[x/b; substs]  //j_i are the indices of g in the bind_wp and x/x is replacing x with the binder b
 * let k_i = k_i[substs]  //k_i are the indices of the return type in bind
 *
 * We now unify i_i with t_i (where t_i are the indices of c1)
 *        unify j_i with s_i (where s_i are the indices of c2,
                            these are done in an env with b, and the returned guard is closed over b)
 * and return k_i as the output indices
 *)
let mk_layered_bind env (m:lident) (ct1:comp_typ) (b:option<bv>) (ct2:comp_typ) (flags:list<cflag>) (r1:Range.range) : comp * guard_t =
  if Env.debug env <| Options.Other "LayeredEffects" then
    BU.print2 "Binding c1:%s and c2:%s {\n"
      (Print.comp_to_string (S.mk_Comp ct1)) (Print.comp_to_string (S.mk_Comp ct2));

  let ed = Env.get_effect_decl env m in

  let u1, t1, is1 = List.hd ct1.comp_univs, ct1.result_typ, List.map fst ct1.effect_args in
  let u2, t2, is2 = List.hd ct2.comp_univs, ct2.result_typ, List.map fst ct2.effect_args in

  let _, bind_t = Env.inst_tscheme_with ed.bind_wp [u1; u2] in

  let bind_t_shape_error (s:string) =
    (Errors.Fatal_UnexpectedEffect, BU.format2
       "bind %s does not have proper shape (reason:%s)"
       (Print.term_to_string bind_t) s) in

  let a_b, b_b, rest_bs, f_b, g_b, bind_ct =
    match (SS.compress bind_t).n with
    | Tm_arrow (bs, c) when List.length bs >= 4 ->
      let ((a_b::b_b::bs), c) = SS.open_comp bs c in
      let rest_bs, f_b, g_b =
        List.splitAt (List.length bs - 2) bs |> (fun (l1, l2) -> l1, List.hd l2, List.hd (List.tl l2)) in
      a_b, b_b, rest_bs, f_b, g_b, U.comp_to_comp_typ c
    | _ -> raise_error (bind_t_shape_error "Either not an arrow or not enough binders") r1 in

  //create uvars for rest_bs, with proper substitutions of a_b, b_b, and b_i with t1, t2, and ?ui
  let rest_bs_uvars, g_uvars = Env.uvars_for_binders
    env rest_bs [NT (a_b |> fst, t1); NT (b_b |> fst, t2)]
    (fun b -> BU.format3
      "implicit var for binder %s of %s:bind at %s"
      (Print.binder_to_string b) ed.mname.str (Range.string_of_range r1)) r1 in

  let subst = List.map2
    (fun b t -> NT (b |> fst, t))
    (a_b::b_b::rest_bs) (t1::t2::rest_bs_uvars) in

  let f_guard =  //unify c1's indices with f's indices in the bind_wp
    let f_sort_is =
      match (SS.compress (f_b |> fst).sort).n with
      | Tm_app (_, _::is) ->
        is |> List.map fst |> List.map (SS.subst subst)
      | _ -> raise_error (bind_t_shape_error "f's type is not a repr type") r1 in
    List.fold_left2
      (fun g i1 f_i1 -> Env.conj_guard g (Rel.teq env i1 f_i1))
      Env.trivial_guard is1 f_sort_is in 

  let g_guard =  //unify c2's indices with g's indices in the bind_wp
    let x_a =
      match b with
      | None -> S.null_binder ct1.result_typ
      | Some x -> S.mk_binder x in

    let g_sort_is : list<term> =
      match (SS.compress (g_b |> fst).sort).n with
      | Tm_arrow (bs, c) ->
        let bs, c = SS.open_comp bs c in
        let bs_subst = NT (List.hd bs |> fst, x_a |> fst |> S.bv_to_name) in
        let c = SS.subst_comp [bs_subst] c in
        (match (SS.compress (U.comp_result c)).n with
         | Tm_app (_, _::is) ->
           is |> List.map fst |> List.map (SS.subst subst)
         | _ -> raise_error (bind_t_shape_error "g's type is not a repr type") r1)
      | _ -> raise_error (bind_t_shape_error "g's type is not an arrow") r1 in

    let env_g = Env.push_binders env [x_a] in
    List.fold_left2
      (fun g i1 g_i1 -> Env.conj_guard g (Rel.teq env_g i1 g_i1))
      Env.trivial_guard is2 g_sort_is
    |> Env.close_guard env [x_a] in

  let is =  //indices of the resultant computation
    match (SS.compress bind_ct.result_typ).n with
    | Tm_app (_, _::is) -> is |> List.map fst |> List.map (SS.subst subst)
    | _ -> raise_error (bind_t_shape_error "return type is not a repr type") r1 in

  let c = mk_Comp ({
    comp_univs = ct2.comp_univs;
    effect_name = ed.mname;
    result_typ = t2;
    effect_args = List.map S.as_arg is;
    flags = flags  //AR: TODO: FIXME: set properly
  }) in

  if Env.debug env <| Options.Other "LayeredEffects" then
    BU.print1 "} c after bind: %s\n" (Print.comp_to_string c);

  c, Env.conj_guards [ g_uvars; f_guard; g_guard ]

let mk_non_layered_bind env (m:lident) (ct1:comp_typ) (b:option<bv>) (ct2:comp_typ) (flags:list<cflag>) (r1:Range.range)
  : comp =

  let (md, a, kwp), (u_t1, t1, wp1), (u_t2, t2, wp2) =
    let md = Env.get_effect_decl env m in
    let a, kwp = Env.wp_signature env m in
    (md, a, kwp), destruct_wp_comp ct1, destruct_wp_comp ct2 in
    
  let bs =
    match b with
    | None -> [null_binder t1]
    | Some x -> [S.mk_binder x]
  in
  let mk_lam wp =
    //we know it's total; indicate for the normalizer reduce it by adding  the TOTAL flag
    U.abs bs wp (Some (U.mk_residual_comp C.effect_Tot_lid None [TOTAL]))
  in
  let r1 = S.mk (S.Tm_constant (FStar.Const.Const_range r1)) None r1 in
  let wp_args = [
    S.as_arg r1;
    S.as_arg t1;
    S.as_arg t2;
    S.as_arg wp1;
    S.as_arg (mk_lam wp2)]
  in
  let wp = mk_Tm_app  (inst_effect_fun_with [u_t1;u_t2] env md md.bind_wp) wp_args None t2.pos in
  mk_comp md u_t2 t2 wp flags

let mk_bind env (c1:comp) (b:option<bv>) (c2:comp) (flags:list<cflag>) (r1:Range.range) : comp * guard_t =
  let m, c1, c2, g_lift = lift_comps env c1 c2 b true in
  let ct1, ct2 = U.comp_to_comp_typ c1, U.comp_to_comp_typ c2 in

  let c, g_bind =
    if Env.is_layered_effect env m
    then mk_layered_bind env m ct1 b ct2 flags r1
    else mk_non_layered_bind env m ct1 b ct2 flags r1, Env.trivial_guard in
  c, Env.conj_guard g_lift g_bind

(*
 * Helper function used by weaken_comp and strengthen_comp
 * wp1 is a (pure_wp unit), md is an effect, wp2 is a (M.wp res_t)
 * The code basically does M.bind_wp (lift_PURE_M wp1) (fun _ -> wp2)
 *)
let lift_wp_and_bind_with env (wp1:typ) (c:comp) (flags:list<cflag>) : comp * guard_t =
  let r = Env.get_range env in

  let c_eff_name = c |> U.comp_effect_name |> Env.norm_eff_name env in

  let edge =
    match Env.monad_leq env C.effect_PURE_lid c_eff_name with
    | Some edge -> edge
    | None -> failwith ("Impossible! lift_wp_and_bind_with: did not find a lift from PURE to " ^ c_eff_name.str) in

  let pure_c = S.mk_Comp ({
    comp_univs = [S.U_zero];
    effect_name = C.effect_PURE_lid;
    result_typ = S.t_unit;
    effect_args = [wp1 |> S.as_arg];
    flags = []
  }) in

  let m_c, g_lift = edge.mlift.mlift_wp env pure_c in
  let bind_c, g_bind = mk_bind env pure_c None c flags r in
  bind_c, Env.conj_guard g_lift g_bind

let weaken_flags flags =
    if flags |> BU.for_some (function SHOULD_NOT_INLINE -> true | _ -> false)
    then [SHOULD_NOT_INLINE]
    else flags |> List.collect (function
         | TOTAL -> [TRIVIAL_POSTCONDITION]
         | RETURN -> [PARTIAL_RETURN; TRIVIAL_POSTCONDITION]
         | f -> [f])

<<<<<<< HEAD
let weaken_comp env (c:comp) (formula:term) : comp * guard_t =
  if U.is_ml_comp c
  then c, Env.trivial_guard
  else let ct = Env.unfold_effect_abbrev env c in

       (*
        * The following code does:
        *   M.bind_wp (lift_pure_M (Prims.pure_assume_wp f)) (fun _ -> wp)
        *)

       (*
        * lookup the pure_assume_wp from prims
        * its type is p:Type -> pure_wp unit
        *  and it is not universe polymorphic
        *)
       let pure_assume_wp = S.fv_to_tm (S.lid_as_fv C.pure_assume_wp_lid (Delta_constant_at_level 1) None) in

       (* apply it to f, after decorating f with the reason *)
       let pure_assume_wp = mk_Tm_app
         pure_assume_wp
         [ S.as_arg <| formula ]
         None
         (Env.get_range env)
       in
         
       lift_wp_and_bind_with env pure_assume_wp c (weaken_flags ct.flags)
=======
let weaken_comp env (c:comp) (formula:term) : comp =
    if U.is_ml_comp c
    then c
    else let c = Env.unfold_effect_abbrev env c in
         let u_res_t, res_t, wp = destruct_comp c in
         let md = Env.get_effect_decl env c.effect_name in
         let r = Env.get_range env in

         (*
          * The following code does:
          *   M.bind_wp (lift_pure_M (Prims.pure_assume_wp f)) (fun _ -> wp)
          *)

         (*
          * lookup the pure_assume_wp from prims
          * its type is p:Type -> pure_wp unit
          *  and it is not universe polymorphic
          *)
         let pure_assume_wp = S.fv_to_tm (S.lid_as_fv C.pure_assume_wp_lid (Delta_constant_at_level 1) None) in

         (* apply it to f, after decorating f with the reason *)
         let pure_assume_wp = mk_Tm_app
           pure_assume_wp
           [ S.as_arg <| formula ]
           None
           r
         in

         let w_wp = lift_wp_and_bind_with env pure_assume_wp md u_res_t res_t wp in
         mk_comp md u_res_t res_t w_wp (weaken_flags c.flags)
>>>>>>> 9f25993f

let weaken_precondition env lc (f:guard_formula) : lcomp =
  let weaken () =
      let c, g_c = TcComm.lcomp_comp lc in
      if env.lax
      && Options.ml_ish() //NS: Disabling this optimization temporarily
      then c, g_c
      else match f with
           | Trivial -> c, g_c
           | NonTrivial f ->
             let c, g_w = weaken_comp env c f in
             c, Env.conj_guard g_c g_w
  in
  TcComm.mk_lcomp lc.eff_name lc.res_typ (weaken_flags lc.cflags) weaken


let strengthen_comp env (reason:option<(unit -> string)>) (c:comp) (f:formula) flags : comp * guard_t =
    if env.lax
    then c, Env.trivial_guard
    else let r = Env.get_range env in
         (*
          * The following code does:
          *   M.bind_wp (lift_pure_M (Prims.pure_assert_wp f)) (fun _ -> wp)
          *)

         (*
          * lookup the pure_assert_wp from prims
          * its type is p:Type -> pure_wp unit
          *  and it is not universe polymorphic
          *)
         let pure_assert_wp = S.fv_to_tm (S.lid_as_fv C.pure_assert_wp_lid (Delta_constant_at_level 1) None) in

         (* apply it to f, after decorating f with the reason *)
         let pure_assert_wp = mk_Tm_app
           pure_assert_wp
           [ S.as_arg <| label_opt env reason r f ]
           None
           r
         in

         lift_wp_and_bind_with env pure_assert_wp c flags

let strengthen_precondition
            (reason:option<(unit -> string)>)
            env
            (e_for_debugging_only:term)
            (lc:lcomp)
            (g0:guard_t)
    : lcomp * guard_t =
    if Env.is_trivial_guard_formula g0
    then lc, g0
    else let flags =
            let maybe_trivial_post, flags =
              if TcComm.is_tot_or_gtot_lcomp lc then true, [TRIVIAL_POSTCONDITION] else false, []
            in
            flags @ (
            lc.cflags
            |> List.collect (function
                 | RETURN
                 | PARTIAL_RETURN -> [PARTIAL_RETURN]
                 | SOMETRIVIAL
                 | TRIVIAL_POSTCONDITION
                    when not maybe_trivial_post ->
                   [TRIVIAL_POSTCONDITION]
                 | SHOULD_NOT_INLINE -> [SHOULD_NOT_INLINE]
                 | _ -> []))
         in
         let strengthen () =
            let c, g_c = TcComm.lcomp_comp lc in
            if env.lax
            then c, g_c
            else let g0 = Rel.simplify_guard env g0 in
                 match guard_form g0 with
                 | Trivial -> c, g_c
                 | NonTrivial f ->
                   if Env.debug env <| Options.Extreme
                   then BU.print2 "-------------Strengthening pre-condition of term %s with guard %s\n"
                     (N.term_to_string env e_for_debugging_only)
                     (N.term_to_string env f);
                   let c, g_s = strengthen_comp env reason c f flags in
                   c, Env.conj_guard g_c g_s
         in
       TcComm.mk_lcomp (norm_eff_name env lc.eff_name)
                       lc.res_typ
                       flags
                       strengthen,
       {g0 with guard_f=Trivial}


let lcomp_has_trivial_postcondition lc =
    TcComm.is_tot_or_gtot_lcomp lc
    || BU.for_some (function SOMETRIVIAL | TRIVIAL_POSTCONDITION -> true | _ -> false)
                   lc.cflags

let maybe_add_with_type env uopt lc e =
    if TcComm.is_lcomp_partial_return lc
    || env.lax
    then e
    else if lcomp_has_trivial_postcondition lc
         && Option.isSome (Env.try_lookup_lid env C.with_type_lid) //and we're not very early in prims
    then let u = match uopt with
                 | Some u -> u
                 | None -> env.universe_of env lc.res_typ
         in
         U.mk_with_type u lc.res_typ e
    else e

let bind r1 env e1opt (lc1:lcomp) ((b, lc2):lcomp_with_binder) : lcomp =
  let debug f =
      if debug env Options.Extreme
      || debug env <| Options.Other "bind"
      then f ()
  in
  let lc1 = N.ghost_to_pure_lcomp env lc1 in //downgrade from ghost to pure, if possible
  let lc2 = N.ghost_to_pure_lcomp env lc2 in
  let joined_eff = join_lcomp env lc1 lc2 in
  let bind_flags =
      if should_not_inline_lc lc1
      || should_not_inline_lc lc2
      then [SHOULD_NOT_INLINE]
      else let flags =
              if TcComm.is_total_lcomp lc1
              then if TcComm.is_total_lcomp lc2
                   then [TOTAL]
                   else if TcComm.is_tot_or_gtot_lcomp lc2
                   then [SOMETRIVIAL]
                   else []
              else if TcComm.is_tot_or_gtot_lcomp lc1
                   && TcComm.is_tot_or_gtot_lcomp lc2
              then [SOMETRIVIAL]
              else []
          in
          if lcomp_has_trivial_postcondition lc2
          then TRIVIAL_POSTCONDITION::flags
          else flags
  in
  let bind_it () =
      if env.lax
      && Options.ml_ish() //NS: disabling this optimization temporarily
      then
         let u_t = env.universe_of env lc2.res_typ in
         lax_mk_tot_or_comp_l joined_eff u_t lc2.res_typ [], Env.trivial_guard  //AR: TODO: FIXME: fix for layered effects
      else begin
          let c1, g_c1 = TcComm.lcomp_comp lc1 in
          let c2, g_c2 = TcComm.lcomp_comp lc2 in
          debug (fun () ->
            BU.print3 "(1) bind: \n\tc1=%s\n\tx=%s\n\tc2=%s\n(1. end bind)\n"
            (Print.comp_to_string c1)
            (match b with
                | None -> "none"
                | Some x -> Print.bv_to_string x)
            (Print.comp_to_string c2));
          let aux () =
            if U.is_trivial_wp c1
            then match b with
                 | None ->
                   Inl (c2, "trivial no binder")
                 | Some _ ->
                   if U.is_ml_comp c2 //|| not (U.is_free [Inr x] (U.freevars_comp c2))
                   then Inl (c2, "trivial ml")
                   else Inr "c1 trivial; but c2 is not ML"
            else if U.is_ml_comp c1 && U.is_ml_comp c2
            then Inl (c2, "both ml")
            else Inr "c1 not trivial, and both are not ML"
          in
          let try_simplify () =
            if Option.isNone (Env.try_lookup_effect_lid env C.effect_GTot_lid) //if we're very early in prims
            then if U.is_tot_or_gtot_comp c1
                 && U.is_tot_or_gtot_comp c2
                 then Inl (c2, "Early in prims; we don't have bind yet")
                 else raise_error (Errors.Fatal_NonTrivialPreConditionInPrims,
                                   "Non-trivial pre-conditions very early in prims, even before we have defined the PURE monad")
                                   (Env.get_range env)
            else if U.is_total_comp c1
            then (*
                  * Helper routine to close the compuation c with c1's return type
                  * When c1's return type is of the form _:t{phi}, is is useful to know
                  *   that t{phi} is inhabited, even if c1 is inlined etc.
                  *)
                 let close (x:bv) (reason:string) (c:comp) =
                   if c |> U.comp_effect_name |> Env.norm_eff_name env |> Env.is_layered_effect env
                   then Inl (c, reason)
                   else
                     let x = { x with sort = U.comp_result c1 } in
                     Inl (close_wp_comp_if_refinement_t env x.sort x c, reason) in
                 match e1opt, b with
                 | Some e, Some x ->
                   c2 |> SS.subst_comp [NT (x, e)] |> close x "c1 Tot"
                 | _, Some x -> c2 |> close x "c1 Tot only close"
                 | _, _ -> aux ()
            else if U.is_tot_or_gtot_comp c1
                 && U.is_tot_or_gtot_comp c2
            then Inl (S.mk_GTotal (U.comp_result c2), "both GTot")
            else aux ()
          in
          match try_simplify () with
          | Inl (c, reason) ->
            debug (fun () ->
                BU.print2 "(2) bind: Simplified (because %s) to\n\t%s\n"
                            reason
                            (Print.comp_to_string c));
            c, Env.conj_guard g_c1 g_c2
          | Inr reason ->
            debug (fun () ->
                BU.print1 "(2) bind: Not simplified because %s\n" reason);
            
            let mk_bind c1 b c2 =  (* AR: end code for inlining pure and ghost terms *)
              let c, g_bind = mk_bind env c1 b c2 bind_flags r1 in
              c, Env.conj_guard (Env.conj_guard g_c1 g_c2) g_bind in

            let mk_seq c1 b c2 =
                //c1 is PURE or GHOST
                let c1 = Env.unfold_effect_abbrev env c1 in
                let c2 = Env.unfold_effect_abbrev env c2 in
                let m, _, lift2 = Env.join env c1.effect_name c2.effect_name in
                let c2, g2 = lift_comp env c2 lift2 in
                let u1, t1, wp1 = destruct_wp_comp c1 in
                let md_pure_or_ghost = Env.get_effect_decl env c1.effect_name in
                let vc1 = mk_Tm_app (inst_effect_fun_with [u1] env md_pure_or_ghost (md_pure_or_ghost.trivial |> must))
                                    [S.as_arg t1; S.as_arg wp1]
                                    None
                                    r1
                in
                let c, g_s = strengthen_comp env None c2 vc1 bind_flags in
                c, Env.conj_guards [g_c1; g_c2; g2; g_s]
            in
            (* AR: we have let the previously applied bind optimizations take effect, below is the code to do more inlining for pure and ghost terms *)
            let u_res_t1, res_t1 =
              let t = U.comp_result c1 in
              match comp_univ_opt c1 with
              | None -> env.universe_of env t, t
              | Some u -> u, t in
            //c1 and c2 are bound to the input comps
            if Option.isSome b
            && should_return env e1opt lc1
            then let e1 = Option.get e1opt in
                 let x = Option.get b in
                 //we will inline e1 in the WP of c2
                 //Aiming to build a VC of the form
                 //
                 //     M.bind (lift_(Pure/Ghost)_M wp1)
                 //            (x == e1 ==> lift_M2_M (wp2[e1/x]))
                 //
                 //
                 //The additional equality hypothesis may seem
                 //redundant, but c1's post-condition or type may carry
                 //some meaningful information Then, it's important to
                 //weaken wp2 to with the equality, So that whatever
                 //property is proven about the result of wp1 (i.e., x)
                 //is still available in the proof of wp2 However, we
                 //apply two optimizations:

                 //   a. if c1 is already a return or a partial return,
                 //      then it already provides this equality, so no
                 //      need to add it again and instead generate
                 //
                 //         M.bind (lift_(Pure/Ghost)_M wp1)
                 //                (lift_M2_M (wp2[e1/x]))

                 //   b. if c1 is marked with TRIVIAL_POSTCONDITION,
                 //      then the post-condition does not carry any
                 //      useful information. We have two sub-cases:

                 //      (i) In case the user option
                 //          `vcgen.optimize_bind_as_seq = without_type`
                 //          rather than generating
                 //          M.bind wp1 (\x. wp2), we generate:
                 //
                 //           M.assert_wp (wp1 (\x. True))
                 //                       (lift_M2_M  (wp2[e1/x]))
                 //
                 //      Note, although the post-condition of c1 does
                 //      not carry useful information, its result type
                 //      might. When applying the optimization above,
                 //      the SMT solver is faced with reconstructing
                 //      the type of e1. Usually, it can do this, but
                 //      in some cases (e.g., if the result type has a
                 //      complex refinement), then this optimization
                 //      can actually cause a VC to fail. So, we add an
                 //      option to recover from this, at the cost of
                 //      some VC bloat:
                 //
                 //      (ii). In case the user option
                 //            `vcgen.optimize_bind_as_seq = with_type`,
                 //            we build
                 //
                 //             M.assert_wp (wp1 (\x. True))
                 //                        (lift_M2_M (wp2[with_type e1 t1/x]))
                 //
                 //      Where `with_type e1 t1`, decorates `e1` with
                 //      its type before substituting. This allows the
                 //      SMT solver to recover the type of `e1` (using
                 //      a primitive axiom about with_type), without
                 //      polluting the VC with an additional equality.
                 //      Note, specific occurrences of `with_type e t`
                 //      can be normalized away to `e` if requested
                 //      explicitly by a user tactic.
                 //
                 //   c. If neither of the optimizations above apply,
                 //   then we generate the WP mentioned at the top,
                 //   i.e.
                 //
                 //      M.bind (lift_(Pure/Ghost)_M wp1)
                 //             (x == e1 ==> lift_M2_M (wp2[e1/x]))

                 if U.is_partial_return c1
                 then // case (a)
                      let _ = debug (fun () ->
                        BU.print2 "(3) bind (case a): Substituting %s for %s" (N.term_to_string env e1) (Print.bv_to_string x)) in
                      let c2 = SS.subst_comp [NT(x,e1)] c2 in
                      mk_bind c1 b c2
                 else if Options.vcgen_optimize_bind_as_seq()
                      && lcomp_has_trivial_postcondition lc1
                      && Option.isSome (Env.try_lookup_lid env C.with_type_lid) //and we're not very early in prims
                 then // case (b)
                      let e1' =
                        if Options.vcgen_decorate_with_type()
                        then U.mk_with_type u_res_t1 res_t1 e1 // case (b) (ii)
                        else e1                                // case (b) (i)
                      in
                      let _ = debug (fun () ->
                        BU.print2 "(3) bind (case b): Substituting %s for %s" (N.term_to_string env e1') (Print.bv_to_string x)) in
                      let c2 = SS.subst_comp [NT(x, e1')] c2 in
                      mk_seq c1 b c2
                 else // case (c)
                      let _ = debug (fun () ->
                        BU.print2 "(3) bind (case c): Adding equality %s = %s" (N.term_to_string env e1) (Print.bv_to_string x)) in
                      let c2 = SS.subst_comp [NT(x,e1)] c2 in
                      let x_eq_e = U.mk_eq2 u_res_t1 res_t1 e1 (bv_to_name x) in
                      let c2, g_w = weaken_comp (Env.push_binders env [S.mk_binder x]) c2 x_eq_e in
                      let c, g_bind = mk_bind c1 b c2 in
                      c, Env.conj_guard g_w g_bind
                //Caution: here we keep the flags for c2 as is, these flags will be overwritten later when we do md.bind below
                //If we decide to return c2 as is (after inlining), we should reset these flags else bad things will happen
            else mk_bind c1 b c2
      end
  in TcComm.mk_lcomp joined_eff
                     lc2.res_typ
      (* TODO : these cflags might be inconsistent with the one returned by bind_it  !!! *)
                     bind_flags
                     bind_it

let weaken_guard g1 g2 = match g1, g2 with
    | NonTrivial f1, NonTrivial f2 ->
      let g = (U.mk_imp f1 f2) in
      NonTrivial g
    | _ -> g2

let maybe_assume_result_eq_pure_term env (e:term) (lc:lcomp) : lcomp =
  let should_return =
       not (env.lax)
    && Env.lid_exists env C.effect_GTot_lid //we're not too early in prims
    && should_return env (Some e) lc
    && not (TcComm.is_lcomp_partial_return lc)
  in
  let flags =
    if should_return
    then if TcComm.is_total_lcomp lc
         then RETURN::lc.cflags
         else PARTIAL_RETURN::lc.cflags
    else lc.cflags
  in
  let refine () =
      let c, g_c = TcComm.lcomp_comp lc in
      let u_t =
          match comp_univ_opt c with
          | Some u_t -> u_t
          | None -> env.universe_of env (U.comp_result c)
      in
      if U.is_tot_or_gtot_comp c
      then //insert a return
           let retc = return_value env (Some u_t) (U.comp_result c) e in
           if not (U.is_pure_comp c) //it started in GTot, so it should end up in Ghost
           then let retc = U.comp_to_comp_typ retc in
                let retc = {retc with effect_name=C.effect_GHOST_lid; flags=flags} in
                S.mk_Comp retc, g_c
           else U.comp_set_flags retc flags, g_c
       else //augment c's post-condition with a return
            let c = Env.unfold_effect_abbrev env c in
            let t = c.result_typ in
            let c = mk_Comp c in
            let x = S.new_bv (Some t.pos) t in
            let xexp = S.bv_to_name x in
            let ret =
                TcComm.lcomp_of_comp
                <| U.comp_set_flags (return_value env (Some u_t) t xexp) [PARTIAL_RETURN] in
            let eq = U.mk_eq2 u_t t xexp e in
            let eq_ret = weaken_precondition env ret (NonTrivial eq) in
            let bind_c, g_bind = TcComm.lcomp_comp (bind e.pos env None (TcComm.lcomp_of_comp c) (Some x, eq_ret)) in
            U.comp_set_flags bind_c flags, Env.conj_guard g_c g_bind
  in
  if not should_return then lc
  else TcComm.mk_lcomp lc.eff_name lc.res_typ flags refine

let maybe_return_e2_and_bind
        (r:Range.range)
        (env:env)
        (e1opt:option<term>)
        (lc1:lcomp)
        (e2:term)
        (x, lc2)
   : lcomp =
   let lc2 =
        let eff1 = Env.norm_eff_name env lc1.eff_name in
        let eff2 = Env.norm_eff_name env lc2.eff_name in
        if (not (is_pure_or_ghost_effect env eff1)
            || should_not_inline_lc lc1)
        && is_pure_or_ghost_effect env eff2
        then maybe_assume_result_eq_pure_term env e2 lc2
        else lc2 in //the resulting computation is still pure/ghost and inlineable; no need to insert a return
   bind r env e1opt lc1 (x, lc2)

let fvar_const env lid =  S.fvar (Ident.set_lid_range lid (Env.get_range env)) delta_constant None

let mk_layered_conjunction _env (ed:S.eff_decl) (u_a:universe) (a:term) (p:typ) (ct1:comp_typ) (ct2:comp_typ) : comp =
  let _, conjunction = Env.inst_tscheme_with (ed.match_wps |> right).conjunction [u_a] in
  let is1, is2 = List.map fst ct1.effect_args, List.map fst ct2.effect_args in
  let a_b, f_bs, g_bs, p_b, body =
    match (SS.compress conjunction).n with
    | Tm_abs (bs, body, _) ->
      let bs, body = SS.open_term bs body in
      let a_b, bs = List.hd bs, List.tl bs in
      let f_bs, bs = List.splitAt (List.length is1) bs in
      let g_bs, bs = List.splitAt (List.length is1) bs in
      a_b, f_bs, g_bs, List.hd bs, U.unascribe body
    | _ -> failwith "Impossible" in  //AR: TODO: FIXME: raise error 

  let substs =
    [NT (a_b |> fst, a)]@
    (List.map2 (fun f_b i -> NT (f_b |> fst, i)) f_bs is1)@
    (List.map2 (fun g_b i -> NT (g_b |> fst, i)) g_bs is2)@
    [NT (p_b |> fst, p)] in

  let body = SS.subst substs body in

  let is =
    match (SS.compress body).n with
    | Tm_app (_, a::args) -> List.map fst args
    | _ -> failwith "Impossible" in

  mk_Comp ({
    comp_univs = [u_a];
    effect_name = ed.mname;
    result_typ = a;
    effect_args = is |> List.map S.as_arg;
    flags = []
  })

let mk_non_layered_conjunction env (ed:S.eff_decl) (u_a:universe) (a:term) (p:typ) (ct1:comp_typ) (ct2:comp_typ) : comp =
  let if_then_else, _, _ = U.get_match_with_close_wps ed.match_wps in
  let _, _, wp_t = destruct_wp_comp ct1 in
  let _, _, wp_e = destruct_wp_comp ct2 in
  let wp = mk_Tm_app (inst_effect_fun_with [u_a] env ed if_then_else)
    [S.as_arg a; S.as_arg p; S.as_arg wp_t; S.as_arg wp_e]
    None (Range.union_ranges wp_t.pos wp_e.pos) in
  mk_comp ed u_a a wp []

let bind_cases env (res_t:typ) (lcases:list<(formula * lident * list<cflag> * (bool -> lcomp))>) : lcomp =
    let eff = List.fold_left (fun eff (_, eff_label, _, _) -> join_effects env eff eff_label)
                             C.effect_PURE_lid
                             lcases
    in
    let should_not_inline_whole_match, bind_cases_flags =
        if lcases |> BU.for_some (fun (_, _, flags, _) ->
           flags |> BU.for_some (function SHOULD_NOT_INLINE -> true | _ -> false))
        then true, [SHOULD_NOT_INLINE]
        else false, []
    in
    let bind_cases () =
        let u_res_t = env.universe_of env res_t in
        if env.lax
        && Options.ml_ish() //NS: Disabling this optimization temporarily
        then
             lax_mk_tot_or_comp_l eff u_res_t res_t [], Env.trivial_guard
        else begin
            let default_case =
                let post_k = U.arrow [null_binder res_t] (S.mk_Total U.ktype0) in
                let kwp    = U.arrow [null_binder post_k] (S.mk_Total U.ktype0) in
                let post   = S.new_bv None post_k in
                let wp     = U.abs [mk_binder post]
                                   (label Err.exhaustiveness_check (Env.get_range env) <| fvar_const env C.false_lid)
                                   (Some (U.mk_residual_comp C.effect_Tot_lid None [TOTAL])) in
                let md     = Env.get_effect_decl env C.effect_PURE_lid in
                mk_comp md u_res_t res_t wp [] in
            let maybe_return eff_label_then cthen =
               if should_not_inline_whole_match
               || not (is_pure_or_ghost_effect env eff)
               then cthen true //inline each the branch, if eligible
               else cthen false //the entire match is pure and inlineable, so no need to inline each branch
            in
            let md, comp, g_comp = List.fold_right (fun (g, eff_label, _, cthen) (_, celse, g_comp) ->
                let cthen, gthen = TcComm.lcomp_comp (maybe_return eff_label cthen) in
                let md, ct_then, ct_else, g_lift =
                  let m, cthen, celse, g_lift = lift_comps env cthen celse None false in
                  let md = Env.get_effect_decl env m in
                  md, cthen |> U.comp_to_comp_typ, celse |> U.comp_to_comp_typ, g_lift in
                let fn =
                  if md.is_layered then mk_layered_conjunction
                  else mk_non_layered_conjunction in
                Some md,
                fn env md u_res_t res_t g ct_then ct_else,
                Env.conj_guard (Env.conj_guard g_comp gthen) g_lift
            ) lcases (None, default_case, Env.trivial_guard) in
            match lcases with
            | []
            | [_] -> comp, g_comp
            | _ ->
              if (md |> must).is_layered then comp, g_comp
              else
                let comp = Env.comp_to_comp_typ env comp in
                let md = Env.get_effect_decl env comp.effect_name in
                let _, _, wp = destruct_wp_comp comp in
                let _, ite_wp, _ = U.get_match_with_close_wps md.match_wps in
                let wp = mk_Tm_app (inst_effect_fun_with [u_res_t] env md ite_wp)
                                   [S.as_arg res_t; S.as_arg wp]
                                   None
                                   wp.pos in
                mk_comp md u_res_t res_t wp bind_cases_flags, g_comp
        end
    in
    TcComm.mk_lcomp eff res_t bind_cases_flags bind_cases

let check_comp env (e:term) (c:comp) (c':comp) : term * comp * guard_t =
  //printfn "Checking sub_comp:\n%s has type %s\n\t<:\n%s\n" (Print.exp_to_string e) (Print.comp_to_string c) (Print.comp_to_string c');
  match Rel.sub_comp env c c' with
    | None ->
        if env.use_eq
        then raise_error (Err.computed_computation_type_does_not_match_annotation_eq env e c c') (Env.get_range env)
        else raise_error (Err.computed_computation_type_does_not_match_annotation env e c c') (Env.get_range env)
    | Some g -> e, c', g

let universe_of_comp env u_res c =
  (*
   * Universe computation for M t wp:
   *   if M is pure or ghost, then return universe of t
   *   else if M is not marked Total, then return u0
   *        else if M has no additional binders, then return universe of t
   *        else delegate the computation to repr of M, error out of no repr
   *)
  let c_lid = c |> U.comp_effect_name |> Env.norm_eff_name env in
  if U.is_pure_or_ghost_effect c_lid then u_res  //if pure or ghost, return the universe of the return type
  else
    let is_total = Env.lookup_effect_quals env c_lid |> List.existsb (fun q -> q = S.TotalEffect) in
    if not is_total then S.U_zero  //if it is a non-total effect then u0
    else match Env.effect_repr env c u_res with
         | None ->
           raise_error (Errors.Fatal_EffectCannotBeReified,
                        (BU.format1 "Effect %s is marked total but does not have a repr" (Print.lid_to_string c_lid)))
                        c.pos
         | Some tm -> env.universe_of env tm

let check_trivial_precondition env c =
  let ct = c |> Env.unfold_effect_abbrev env in
  let md = Env.get_effect_decl env ct.effect_name in
  let u_t, t, wp = destruct_wp_comp ct in
  let vc = mk_Tm_app
    (inst_effect_fun_with [u_t] env md (md.trivial |> must))
    [S.as_arg t; S.as_arg wp]
    None
    (Env.get_range env)
  in

  ct, vc, Env.guard_of_guard_formula <| NonTrivial vc

let maybe_coerce_bool_to_type env (e:term) (lc:lcomp) (t:term) : term * lcomp =
    if env.is_pattern then e, lc else
    let is_type t =
        let t = N.unfold_whnf env t in
        match (SS.compress t).n with
        | Tm_type _ -> true
        | _ -> false
    in
    match (U.unrefine lc.res_typ).n with
    | Tm_fvar fv
        when S.fv_eq_lid fv C.bool_lid
          && is_type t ->
      let _ = Env.lookup_lid env C.b2t_lid in  //check that we have Prims.b2t in the context
      let b2t = S.fvar (Ident.set_lid_range C.b2t_lid e.pos) (Delta_constant_at_level 1) None in
      let lc = bind e.pos env (Some e) lc (None, TcComm.lcomp_of_comp <| S.mk_Total (U.ktype0)) in
      let e = mk_Tm_app b2t [S.as_arg e] None e.pos in
      e, lc
    | _ ->
      e, lc

let weaken_result_typ env (e:term) (lc:lcomp) (t:typ) : term * lcomp * guard_t =
  if Env.debug env Options.High then
    BU.print3 "weaken_result_typ e=(%s) lc=(%s) t=(%s)\n"
            (Print.term_to_string e)
            (TcComm.lcomp_to_string lc)
            (Print.term_to_string t);
  let use_eq =
    env.use_eq ||
    (match Env.effect_decl_opt env lc.eff_name with
     // See issue #881 for why weakening result type of a reifiable computation is problematic
     | Some (ed, qualifiers) -> qualifiers |> List.contains Reifiable
     | _ -> false) in
  let gopt = if use_eq
             then Rel.try_teq true env lc.res_typ t, false
             else Rel.get_subtyping_predicate env lc.res_typ t, true in
  match gopt with
    | None, _ ->
        if env.failhard
        then raise_error (Err.basic_type_error env (Some e) t lc.res_typ) e.pos
        else (
            subtype_fail env e lc.res_typ t; //log a sub-typing error
            e, {lc with res_typ=t}, Env.trivial_guard //and keep going to type-check the result of the program
        )
    | Some g, apply_guard ->
      match guard_form g with
        | Trivial ->
          (*
           * AR: when the guard is trivial, simply setting the result type to t might lose some precision
           *     e.g. when input lc has return type x:int{phi} and we are weakening it to int
           *     so we should capture the precision before setting the comp type to t (see e.g. #1500, #1470)
           *)
          let strengthen_trivial () =
            let c, g_c = TcComm.lcomp_comp lc in
            let res_t = Util.comp_result c in

            let set_result_typ (c:comp) :comp = Util.set_result_typ c t in

            if Util.eq_tm t res_t = Util.Equal then begin  //if the two types res_t and t are same, then just set the result type
              if Env.debug env <| Options.Extreme
              then BU.print2 "weaken_result_type::strengthen_trivial: res_t:%s is same as t:%s\n"
                             (Print.term_to_string res_t) (Print.term_to_string t);
              set_result_typ c, g_c
            end
            else
              let is_res_t_refinement =
                let res_t = N.normalize_refinement N.whnf_steps env res_t in
                match res_t.n with
                | Tm_refine _ -> true
                | _ -> false
              in
              //if t is a refinement, insert a return to capture the return type res_t
              //we are not inlining e, rather just adding (fun (x:res_t) -> p x) at the end
              if is_res_t_refinement then
                let x = S.new_bv (Some res_t.pos) res_t in
                let cret = return_value env (comp_univ_opt c) res_t (S.bv_to_name x) in
                let lc = bind e.pos env (Some e) (TcComm.lcomp_of_comp c) (Some x, TcComm.lcomp_of_comp cret) in
                if Env.debug env <| Options.Extreme
                then BU.print4 "weaken_result_type::strengthen_trivial: inserting a return for e: %s, c: %s, t: %s, and then post return lc: %s\n"
                               (Print.term_to_string e) (Print.comp_to_string c) (Print.term_to_string t) (TcComm.lcomp_to_string lc);
                let c, g_lc = TcComm.lcomp_comp lc in
                set_result_typ c, Env.conj_guard g_c g_lc
              else begin
                if Env.debug env <| Options.Extreme
                then BU.print2 "weaken_result_type::strengthen_trivial: res_t:%s is not a refinement, leaving c:%s as is\n"
                               (Print.term_to_string res_t) (Print.comp_to_string c);
                set_result_typ c, g_c
              end
          in
          let lc = TcComm.mk_lcomp lc.eff_name t lc.cflags strengthen_trivial in
          e, lc, g

        | NonTrivial f ->
          let g = {g with guard_f=Trivial} in
          let strengthen () =
              if env.lax
              && Options.ml_ish() //NS: disabling this optimization temporarily
              then
                TcComm.lcomp_comp lc
              else begin
                  //try to normalize one more time, since more unification variables may be resolved now
                  let f = N.normalize [Env.Beta; Env.Eager_unfolding; Env.Simplify; Env.Primops] env f in
                  match (SS.compress f).n with
                      | Tm_abs(_, {n=Tm_fvar fv}, _) when S.fv_eq_lid fv C.true_lid ->
                        //it's trivial
                        let lc = {lc with res_typ=t} in //NS: what's the point of this?
                        TcComm.lcomp_comp lc

                      | _ ->
                          let c, g_c = TcComm.lcomp_comp lc in
                          if Env.debug env <| Options.Extreme
                          then BU.print4 "Weakened from %s to %s\nStrengthening %s with guard %s\n"
                                  (N.term_to_string env lc.res_typ)
                                  (N.term_to_string env t)
                                  (N.comp_to_string env c)
                                  (N.term_to_string env f);

                          let u_t_opt = comp_univ_opt c in
                          let x = S.new_bv (Some t.pos) t in
                          let xexp = S.bv_to_name x in
                          let cret = return_value env u_t_opt t xexp in
                          let guard = if apply_guard
                                      then mk_Tm_app f [S.as_arg xexp] None f.pos
                                      else f
                          in
                          let eq_ret, _trivial_so_ok_to_discard =
                              strengthen_precondition (Some <| Err.subtyping_failed env lc.res_typ t)
                                                      (Env.set_range env e.pos)
                                                      e  //use e for debugging only
                                                      (TcComm.lcomp_of_comp cret)
                                                      (guard_of_guard_formula <| NonTrivial guard)
                          in
                          let x = {x with sort=lc.res_typ} in
                          let c = bind e.pos env (Some e) (TcComm.lcomp_of_comp c) (Some x, eq_ret) in
                          let c, g_lc = TcComm.lcomp_comp c in
                          if Env.debug env <| Options.Extreme
                          then BU.print1 "Strengthened to %s\n" (Normalize.comp_to_string env c);
                          c, Env.conj_guard g_c g_lc
                end
          in
          let flags = lc.cflags |> List.collect (function
                                                 | RETURN | PARTIAL_RETURN -> [PARTIAL_RETURN]
                                                 | CPS -> [CPS] // KM : Not exactly sure if it is necessary
                                                 | _ -> [])
          in
          let lc = TcComm.mk_lcomp (norm_eff_name env lc.eff_name) t flags strengthen in
          let g = {g with guard_f=Trivial} in
          (e, lc, g)

let pure_or_ghost_pre_and_post env comp =
    let mk_post_type res_t ens =
        let x = S.new_bv None res_t in
        U.refine x (S.mk_Tm_app ens [S.as_arg (S.bv_to_name x)] None res_t.pos) in
    let norm t = Normalize.normalize [Env.Beta;Env.Eager_unfolding;Env.EraseUniverses] env t in
    if U.is_tot_or_gtot_comp comp
    then None, U.comp_result comp
    else begin match comp.n with
            | GTotal _
            | Total _ -> failwith "Impossible"
            | Comp ct ->
              if lid_equals ct.effect_name C.effect_Pure_lid
              || lid_equals ct.effect_name C.effect_Ghost_lid
              then begin match ct.effect_args with
                      | (req, _)::(ens, _)::_ ->
                         Some (norm req), (norm <| mk_post_type ct.result_typ ens)
                      | _ ->
                        raise_error (Errors.Fatal_EffectConstructorNotFullyApplied, (BU.format1 "Effect constructor is not fully applied; got %s" (Print.comp_to_string comp))) comp.pos
                   end
              else let ct = Env.unfold_effect_abbrev env comp in
                   begin match ct.effect_args with
                            | (wp, _)::_ ->
                              let us_r, _ = fst <| Env.lookup_lid env C.as_requires in
                              let us_e, _ = fst <| Env.lookup_lid env C.as_ensures in
                              let r = ct.result_typ.pos in
                              let as_req = S.mk_Tm_uinst (S.fvar (Ident.set_lid_range C.as_requires r) delta_equational None) us_r in
                              let as_ens = S.mk_Tm_uinst (S.fvar (Ident.set_lid_range C.as_ensures r) delta_equational None) us_e in
                              let req = mk_Tm_app as_req [(ct.result_typ, Some S.imp_tag); S.as_arg wp] None ct.result_typ.pos in
                              let ens = mk_Tm_app as_ens [(ct.result_typ, Some S.imp_tag); S.as_arg wp] None ct.result_typ.pos in
                              Some (norm req), norm (mk_post_type ct.result_typ ens)
                            | _ -> failwith "Impossible"
                  end

         end

(* [reify_body env t] assumes that [t] has a reifiable computation type *)
(* that is env |- t : M t' for some effect M and type t' where M is reifiable *)
(* and returns the result of reifying t *)
let reify_body (env:Env.env) (t:S.term) : S.term =
    let tm = U.mk_reify t in
    let tm' = N.normalize [Env.Beta; Env.Reify; Env.Eager_unfolding; Env.EraseUniverses; Env.AllowUnboundUniverses] env tm in
    if Env.debug env <| Options.Other "SMTEncodingReify"
    then BU.print2 "Reified body %s \nto %s\n"
        (Print.term_to_string tm)
        (Print.term_to_string tm') ;
    tm'

let reify_body_with_arg (env:Env.env) (head:S.term) (arg:S.arg): S.term =
    let tm = S.mk (S.Tm_app(head, [arg])) None head.pos in
    let tm' = N.normalize [Env.Beta; Env.Reify; Env.Eager_unfolding; Env.EraseUniverses; Env.AllowUnboundUniverses] env tm in
    if Env.debug env <| Options.Other "SMTEncodingReify"
    then BU.print2 "Reified body %s \nto %s\n"
        (Print.term_to_string tm)
        (Print.term_to_string tm') ;
    tm'

let remove_reify (t: S.term): S.term =
  if (match (SS.compress t).n with | Tm_app _ -> false | _ -> true)
  then t
  else
    let head, args = U.head_and_args t in
    if (match (SS.compress head).n with Tm_constant FStar.Const.Const_reify -> true | _ -> false)
    then begin match args with
        | [x] -> fst x
        | _ -> failwith "Impossible : Reify applied to multiple arguments after normalization."
    end
    else t


(*********************************************************************************************)
(* Instantiation and generalization *)
(*********************************************************************************************)
let maybe_instantiate (env:Env.env) e t =
  let torig = SS.compress t in
  if not env.instantiate_imp
  then e, torig, Env.trivial_guard
  else begin
       if Env.debug env Options.High then
         BU.print3 "maybe_instantiate: starting check for (%s) of type (%s), expected type is %s\n"
                 (Print.term_to_string e) (Print.term_to_string t) (FStar.Common.string_of_option Print.term_to_string (Env.expected_typ env));
       let number_of_implicits t =
            let t = N.unfold_whnf env t in
            let formals, _ = U.arrow_formals t in
            let n_implicits =
            match formals |> BU.prefix_until (fun (_, imp) -> Option.isNone imp || U.eq_aqual imp (Some Equality) = U.Equal) with
                | None -> List.length formals
                | Some (implicits, _first_explicit, _rest) -> List.length implicits in
            n_implicits
       in
       let inst_n_binders t =
           match Env.expected_typ env with
           | None -> None
           | Some expected_t ->
             let n_expected = number_of_implicits expected_t in
             let n_available = number_of_implicits t in
             if n_available < n_expected
             then raise_error (Errors.Fatal_MissingImplicitArguments, (BU.format3 "Expected a term with %s implicit arguments, but %s has only %s"
                                        (BU.string_of_int n_expected)
                                        (Print.term_to_string e)
                                        (BU.string_of_int n_available))) (Env.get_range env)
             else Some (n_available - n_expected)
        in
        let decr_inst = function
                | None -> None
                | Some i -> Some (i - 1)
        in
        let t = N.unfold_whnf env t in
        begin match t.n with
            | Tm_arrow(bs, c) ->
              let bs, c = SS.open_comp bs c in
              //instantiate at most inst_n implicit binders, when inst_n = Some n
              //otherwise, instantate all implicits
              //See issue #807 for why this is important
              let rec aux subst inst_n bs =
                  match inst_n, bs with
                  | Some 0, _ -> [], bs, subst, Env.trivial_guard //no more instantiations to do
                  | _, (x, Some (Implicit _))::rest ->
                      let t = SS.subst subst x.sort in
                      let v, _, g = new_implicit_var "Instantiation of implicit argument" e.pos env t in
                      if Env.debug env Options.High then
                        BU.print1 "maybe_instantiate: Instantiating implicit with %s\n"
                                (Print.term_to_string v);
                      let subst = NT(x, v)::subst in
                      let args, bs, subst, g' = aux subst (decr_inst inst_n) rest in
                      (v, Some S.imp_tag)::args, bs, subst, Env.conj_guard g g'

                  | _, (x, Some (Meta tau))::rest ->
                      let t = SS.subst subst x.sort in
                      let v, _, g = new_implicit_var_aux "Instantiation of meta argument"
                                                         e.pos env t Strict
                                                         (Some (mkdyn env, tau)) in
                      if Env.debug env Options.High then
                        BU.print1 "maybe_instantiate: Instantiating meta argument with %s\n"
                                (Print.term_to_string v);
                      let subst = NT(x, v)::subst in
                      let args, bs, subst, g' = aux subst (decr_inst inst_n) rest in
                      (v, Some S.imp_tag)::args, bs, subst, Env.conj_guard g g'

                 | _, bs -> [], bs, subst, Env.trivial_guard
              in
              let args, bs, subst, guard = aux [] (inst_n_binders t) bs in
              begin match args, bs with
                | [], _ -> //no implicits were instantiated
                  e, torig, guard

                | _, [] when not (U.is_total_comp c) ->
                  //don't instantiate implicitly, if it has an effect
                  e, torig, Env.trivial_guard

                | _ ->

                  let t = match bs with
                    | [] -> U.comp_result c
                    | _ -> U.arrow bs c in
                  let t = SS.subst subst t in
                  let e = S.mk_Tm_app e args None e.pos in
                  e, t, guard
              end

            | _ -> e, torig, Env.trivial_guard
       end
  end

(**************************************************************************************)
(* Generalizing types *)
(**************************************************************************************)
let string_of_univs univs =
  BU.set_elements univs
  |> List.map (fun u -> Unionfind.univ_uvar_id u |> string_of_int) |> String.concat ", "

let gen_univs env (x:BU.set<universe_uvar>) : list<univ_name> =
    if BU.set_is_empty x then []
    else let s = BU.set_difference x (Env.univ_vars env) |> BU.set_elements in
         if Env.debug env <| Options.Other "Gen" then
         BU.print1 "univ_vars in env: %s\n" (string_of_univs (Env.univ_vars env));
         let r = Some (Env.get_range env) in
         let u_names = s |> List.map (fun u ->
            let u_name = Syntax.new_univ_name r in
            if Env.debug env <| Options.Other "Gen"
            then BU.print3 "Setting ?%s (%s) to %s\n"
                            (string_of_int <| Unionfind.univ_uvar_id u)
                            (Print.univ_to_string (U_unif u))
                            (Print.univ_to_string (U_name u_name));
            Unionfind.univ_change u (U_name u_name);
            u_name) in
         u_names

let gather_free_univnames env t : list<univ_name> =
    let ctx_univnames = Env.univnames env in
    let tm_univnames = Free.univnames t in
    let univnames = BU.set_difference tm_univnames ctx_univnames |> BU.set_elements in
    // BU.print4 "Closing universe variables in term %s : %s in ctx, %s in tm, %s globally\n"
    //     (Print.term_to_string t)
    //     (Print.set_to_string Ident.text_of_id ctx_univnames)
    //     (Print.set_to_string Ident.text_of_id tm_univnames)
    //     (Print.list_to_string Ident.text_of_id univnames);
    univnames

let check_universe_generalization
  (explicit_univ_names : list<univ_name>)
  (generalized_univ_names : list<univ_name>)
  (t : term)
  : list<univ_name>
=
  match explicit_univ_names, generalized_univ_names with
  | [], _ -> generalized_univ_names
  | _, [] -> explicit_univ_names
  | _ -> raise_error (Errors.Fatal_UnexpectedGeneralizedUniverse, ("Generalized universe in a term containing explicit universe annotation : "
                      ^ Print.term_to_string t)) t.pos

let generalize_universes (env:env) (t0:term) : tscheme =
    let t = N.normalize [Env.NoFullNorm; Env.Beta; Env.DoNotUnfoldPureLets] env t0 in
    let univnames = gather_free_univnames env t in
    if Env.debug env <| Options.Other "Gen"
    then BU.print2 "generalizing universes in the term (post norm): %s with univnames: %s\n" (Print.term_to_string t) (Print.univ_names_to_string univnames);
    let univs = Free.univs t in
    if Env.debug env <| Options.Other "Gen"
    then BU.print1 "univs to gen : %s\n" (string_of_univs univs);
    let gen = gen_univs env univs in
    if Env.debug env <| Options.Other "Gen"
    then BU.print2 "After generalization, t: %s and univs: %s\n"  (Print.term_to_string t) (Print.univ_names_to_string gen);
    let univs = check_universe_generalization univnames gen t0 in
    let t = N.reduce_uvar_solutions env t in
    let ts = SS.close_univ_vars univs t in
    univs, ts

let gen env (is_rec:bool) (lecs:list<(lbname * term * comp)>) : option<list<(lbname * list<univ_name> * term * comp * list<binder>)>> =
  if not <| (BU.for_all (fun (_, _, c) -> U.is_pure_or_ghost_comp c) lecs) //No value restriction in F*---generalize the types of pure computations
  then None
  else
     let norm c =
        if debug env Options.Medium
        then BU.print1 "Normalizing before generalizing:\n\t %s\n" (Print.comp_to_string c);
         let c = Normalize.normalize_comp [Env.Beta; Env.Exclude Env.Zeta; Env.NoFullNorm; Env.DoNotUnfoldPureLets] env c in
         if debug env Options.Medium then
            BU.print1 "Normalized to:\n\t %s\n" (Print.comp_to_string c);
         c in
     let env_uvars = Env.uvars_in_env env in
     let gen_uvars uvs = BU.set_difference uvs env_uvars |> BU.set_elements in
     let univs_and_uvars_of_lec (lbname, e, c) =
          let c = norm c in
          let t = U.comp_result c in
          let univs = Free.univs t in
          let uvt = Free.uvars t in
          if Env.debug env <| Options.Other "Gen"
          then BU.print2 "^^^^\n\tFree univs = %s\n\tFree uvt=%s\n"
                (BU.set_elements univs |> List.map (fun u -> Print.univ_to_string (U_unif u)) |> String.concat ", ")
                (BU.set_elements uvt |> List.map (fun u -> BU.format2 "(%s : %s)"
                                                                    (Print.uvar_to_string u.ctx_uvar_head)
                                                                    (Print.term_to_string u.ctx_uvar_typ)) |> String.concat ", ");
          let univs =
            List.fold_left
              (fun univs uv -> BU.set_union univs (Free.univs uv.ctx_uvar_typ))
              univs
             (BU.set_elements uvt) in
          let uvs = gen_uvars uvt in
          if Env.debug env <| Options.Other "Gen"
          then BU.print2 "^^^^\n\tFree univs = %s\n\tgen_uvars =%s"
                (BU.set_elements univs |> List.map (fun u -> Print.univ_to_string (U_unif u)) |> String.concat ", ")
                (uvs |> List.map (fun u -> BU.format2 "(%s : %s)"
                                                        (Print.uvar_to_string u.ctx_uvar_head)
                                                        (N.term_to_string env u.ctx_uvar_typ)) |> String.concat ", ");

         univs, uvs, (lbname, e, c)
     in
     let univs, uvs, lec_hd = univs_and_uvars_of_lec (List.hd lecs) in
     let force_univs_eq lec2 u1 u2 =
        if BU.set_is_subset_of u1 u2
        && BU.set_is_subset_of u2 u1
        then ()
        else let lb1, _, _ = lec_hd in
             let lb2, _, _ = lec2 in
             let msg = BU.format2 "Generalizing the types of these mutually recursive definitions \
                                   requires an incompatible set of universes for %s and %s"
                            (Print.lbname_to_string lb1)
                            (Print.lbname_to_string lb2) in
             raise_error (Errors.Fatal_IncompatibleSetOfUniverse, msg) (Env.get_range env)
     in
     let force_uvars_eq lec2 (u1:list<ctx_uvar>) (u2:list<ctx_uvar>) =
        let uvars_subseteq u1 u2 =
            u1 |> BU.for_all (fun u ->
            u2 |> BU.for_some (fun u' -> Unionfind.equiv u.ctx_uvar_head u'.ctx_uvar_head))
        in
        if uvars_subseteq u1 u2
        && uvars_subseteq u2 u1
        then ()
        else let lb1, _, _ = lec_hd in
             let lb2, _, _ = lec2 in
             let msg = BU.format2 "Generalizing the types of these mutually recursive definitions \
                                   requires an incompatible number of types for %s and %s"
                            (Print.lbname_to_string lb1)
                            (Print.lbname_to_string lb2) in
             raise_error (Errors.Fatal_IncompatibleNumberOfTypes, msg) (Env.get_range env)
     in

     let lecs =
        List.fold_right (fun this_lec lecs ->
           let this_univs, this_uvs, this_lec = univs_and_uvars_of_lec this_lec in
           force_univs_eq this_lec univs this_univs;
           force_uvars_eq this_lec uvs this_uvs;
           this_lec::lecs)
        (List.tl lecs)
        []
     in

     let lecs = lec_hd :: lecs in

     let gen_types (uvs:list<ctx_uvar>) : list<(bv * aqual)> =
         let fail k : unit =
             let lbname, e, c = lec_hd in
               raise_error (Errors.Fatal_FailToResolveImplicitArgument,
                            BU.format3 "Failed to resolve implicit argument of type '%s' in the type of %s (%s)"
                                       (Print.term_to_string k)
                                       (Print.lbname_to_string lbname)
                                       (Print.term_to_string (U.comp_result c)))
                            (Env.get_range env)
         in
         uvs |> List.map (fun u ->
         match Unionfind.find u.ctx_uvar_head with
         | Some _ -> failwith "Unexpected instantiation of mutually recursive uvar"
         | _ ->
           let k = N.normalize [Env.Beta; Env.Exclude Env.Zeta] env u.ctx_uvar_typ in
           let bs, kres = U.arrow_formals k in
           let _ =
             //we only generalize variables at type k = a:Type{phi}
             //where k is closed
             //this is in support of ML-style polymorphism, while also allowing generalizing
             //over things like eqtype, which is a common case
             //Otherwise, things go badly wrong: see #1091
             match (U.unrefine (N.unfold_whnf env kres)).n with
             | Tm_type _ ->
                let free = FStar.Syntax.Free.names kres in
                if not (BU.set_is_empty free) then fail kres

             | _ ->
               fail kres
           in
           let a = S.new_bv (Some <| Env.get_range env) kres in
           let t =
               match bs with
               | [] -> S.bv_to_name a
               | _ -> U.abs bs (S.bv_to_name a) (Some (U.residual_tot kres))
           in
           U.set_uvar u.ctx_uvar_head t;
            //t clearly has a free variable; this is the one place we break the
            //invariant of a uvar always being resolved to a term well-typed in its given context
           a, Some S.imp_tag)
     in

     let gen_univs = gen_univs env univs in
     let gen_tvars = gen_types uvs in

     let ecs = lecs |> List.map (fun (lbname, e, c) ->
         let e, c, gvs =
            match gen_tvars, gen_univs with
            | [], [] ->
              //nothing generalized
              e, c, []

            | _ ->
              //before we manipulate the term further, we must normalize it to get rid of the invariant-broken uvars
              let e0, c0 = e, c in
              let c = N.normalize_comp [Env.Beta; Env.DoNotUnfoldPureLets; Env.CompressUvars; Env.NoFullNorm; Env.Exclude Env.Zeta] env c in
              let e = N.reduce_uvar_solutions env e in
              let e =
                if is_rec
                then let tvar_args = List.map (fun (x, _) -> S.iarg (S.bv_to_name x)) gen_tvars in
                     let instantiate_lbname_with_app tm fv =
                        if S.fv_eq fv (right lbname)
                        then S.mk_Tm_app tm tvar_args None tm.pos
                        else tm
                    in FStar.Syntax.InstFV.inst instantiate_lbname_with_app e
                else e
              in
              //now, with the uvars gone, we can close over the newly introduced type names
              let t = match (SS.compress (U.comp_result c)).n with
                    | Tm_arrow(bs, cod) ->
                      let bs, cod = SS.open_comp bs cod in
                      U.arrow (gen_tvars@bs) cod

                    | _ ->
                      U.arrow gen_tvars c in
              let e' = U.abs gen_tvars e (Some (U.residual_comp_of_comp c)) in
              e', S.mk_Total t, gen_tvars in
          (lbname, gen_univs, e, c, gvs)) in
     Some ecs

let generalize env (is_rec:bool) (lecs:list<(lbname*term*comp)>) : (list<(lbname*univ_names*term*comp*list<binder>)>) =
  assert (List.for_all (fun (l, _, _) -> is_right l) lecs); //only generalize top-level lets
  if debug env Options.Low
  then BU.print1 "Generalizing: %s\n"
       (List.map (fun (lb, _, _) -> Print.lbname_to_string lb) lecs |> String.concat ", ");
  let univnames_lecs = List.map (fun (l, t, c) -> gather_free_univnames env t) lecs in
  let generalized_lecs =
      match gen env is_rec lecs with
          | None -> lecs |> List.map (fun (l,t,c) -> l,[],t,c,[])
          | Some luecs ->
            if debug env Options.Medium
            then luecs |> List.iter
                    (fun (l, us, e, c, gvs) ->
                         BU.print5 "(%s) Generalized %s at type %s\n%s\nVars = (%s)\n"
                                          (Range.string_of_range e.pos)
                                          (Print.lbname_to_string l)
                                          (Print.term_to_string (U.comp_result c))
                                          (Print.term_to_string e)
                                          (Print.binders_to_string ", " gvs));
            luecs
   in
   List.map2 (fun univnames (l,generalized_univs, t, c, gvs) ->
              (l, check_universe_generalization univnames generalized_univs t, t, c, gvs))
             univnames_lecs
             generalized_lecs

(************************************************************************)
(* Convertibility *)
(************************************************************************)
//check_and_ascribe env e t1 t2
//checks is e:t1 is convertible to t2, subject to some guard.
//e is ascribed the type t2 and the guard is returned'
let check_and_ascribe env (e:term) (t1:typ) (t2:typ) : term * guard_t =
  let env = Env.set_range env e.pos in
  let check env t1 t2 =
    if env.use_eq
    then Rel.try_teq true env t1 t2
    else match Rel.get_subtyping_predicate env t1 t2 with
            | None -> None
            | Some f -> Some <| apply_guard f e in
  let is_var e = match (SS.compress e).n with
    | Tm_name _ -> true
    | _ -> false in
  let decorate e t =
    let e = compress e in
    match e.n with
    | Tm_name x -> mk (Tm_name ({x with sort=t2})) None e.pos
    | _ -> e
  in
  let env = {env with use_eq=env.use_eq || (env.is_pattern && is_var e)} in
  match check env t1 t2 with
    | None -> raise_error (Err.expected_expression_of_type env t2 e t1) (Env.get_range env)
    | Some g ->
        if debug env <| Options.Other "Rel"
        then BU.print1 "Applied guard is %s\n" <| guard_to_string env g;
        decorate e t2, g

/////////////////////////////////////////////////////////////////////////////////
let check_top_level env g lc : (bool * comp) =
  if debug env Options.Low then
    BU.print1 "check_top_level, lc = %s\n" (TcComm.lcomp_to_string lc);
  let discharge g =
    force_trivial_guard env g;
    TcComm.is_pure_lcomp lc in
  let g = Rel.solve_deferred_constraints env g in
  let c, g_c = TcComm.lcomp_comp lc in
  if TcComm.is_total_lcomp lc
  then discharge (Env.conj_guard g g_c), c
  else let steps = [Env.Beta; Env.NoFullNorm; Env.DoNotUnfoldPureLets] in
       let c = Env.unfold_effect_abbrev env c
              |> S.mk_Comp
              |> Normalize.normalize_comp steps env in
       let ct, vc, g_pre = check_trivial_precondition env c in
       if Env.debug env <| Options.Other "Simplification"
       then BU.print1 "top-level VC: %s\n" (Print.term_to_string vc);
       discharge (Env.conj_guard g (Env.conj_guard g_c g_pre)), ct |> mk_Comp

(* Having already seen_args to head (from right to left),
   compute the guard, if any, for the next argument,
   if head is a short-circuiting operator *)
let short_circuit (head:term) (seen_args:args) : guard_formula =
    let short_bin_op f : args -> guard_formula = function
        | [] -> (* no args seen yet *) Trivial
        | [(fst, _)] -> f fst
        | _ -> failwith "Unexpexted args to binary operator" in

    let op_and_e e = U.b2t e   |> NonTrivial in
    let op_or_e e  = U.mk_neg (U.b2t e) |> NonTrivial in
    let op_and_t t = t |> NonTrivial in
    let op_or_t t  = t |> U.mk_neg |> NonTrivial in
    let op_imp_t t = t |> NonTrivial in

    let short_op_ite : args -> guard_formula = function
        | [] -> Trivial
        | [(guard, _)] -> NonTrivial guard
        | [_then;(guard, _)] -> U.mk_neg guard |> NonTrivial
        | _ -> failwith "Unexpected args to ITE" in
    let table =
        [(C.op_And,  short_bin_op op_and_e);
         (C.op_Or,   short_bin_op op_or_e);
         (C.and_lid, short_bin_op op_and_t);
         (C.or_lid,  short_bin_op op_or_t);
         (C.imp_lid, short_bin_op op_imp_t);
         (C.ite_lid, short_op_ite);] in

     match head.n with
        | Tm_fvar fv ->
          let lid = fv.fv_name.v in
          begin match BU.find_map table (fun (x, mk) -> if lid_equals x lid then Some (mk seen_args) else None) with
            | None ->   Trivial
            | Some g -> g
          end
        | _ -> Trivial

let short_circuit_head l =
    match (U.un_uinst l).n with
        | Tm_fvar fv ->
           BU.for_some (S.fv_eq_lid fv)
                   [C.op_And;
                    C.op_Or;
                    C.and_lid;
                    C.or_lid;
                    C.imp_lid;
                    C.ite_lid]
        | _ -> false



(************************************************************************)
(* maybe_add_implicit_binders (env:env) (bs:binders)                    *)
(* Adding implicit binders for ticked variables                         *)
(* in case the expected type is of the form #'a1 -> ... -> #'an -> t    *)
(* and bs does not begin with any implicit binders                      *)
(* add #'a1 ... #'an to bs                                              *)
(************************************************************************)
let maybe_add_implicit_binders (env:env) (bs:binders)  : binders =
    let pos bs = match bs with
        | (hd, _)::_ -> S.range_of_bv hd
        | _ -> Env.get_range env in
    match bs with
        | (_, Some (Implicit _))::_ -> bs //bs begins with an implicit binder; don't add any
        | _ ->
          match Env.expected_typ env with
            | None -> bs
            | Some t ->
                match (SS.compress t).n with
                    | Tm_arrow(bs', _) ->
                      begin match BU.prefix_until (function (_, Some (Implicit _)) -> false | _ -> true) bs' with
                        | None -> bs
                        | Some ([], _, _) -> bs //no implicits
                        | Some (imps, _,  _) ->
                          if imps |> BU.for_all (fun (x, _) -> BU.starts_with x.ppname.idText "'")
                          then let r = pos bs in
                               let imps = imps |> List.map (fun (x, i) -> (S.set_range_of_bv x r, i)) in
                               imps@bs //we have a prefix of ticked variables
                          else bs
                      end

                    | _ -> bs


//Decorating terms with monadic operators
let maybe_lift env e c1 c2 t =
    let m1 = Env.norm_eff_name env c1 in
    let m2 = Env.norm_eff_name env c2 in
    if Ident.lid_equals m1 m2
    || (U.is_pure_effect c1 && U.is_ghost_effect c2)
    || (U.is_pure_effect c2 && U.is_ghost_effect c1)
    then e
    else mk (Tm_meta(e, Meta_monadic_lift(m1, m2, t))) None e.pos

let maybe_monadic env e c t =
    let m = Env.norm_eff_name env c in
    if is_pure_or_ghost_effect env m
    || Ident.lid_equals m C.effect_Tot_lid
    || Ident.lid_equals m C.effect_GTot_lid //for the cases in prims where Pure is not yet defined
    then e
    else mk (Tm_meta(e, Meta_monadic (m, t))) None e.pos

let d s = BU.print1 "\x1b[01;36m%s\x1b[00m\n" s

// Takes care of creating the [fv], generating the top-level let-binding, and
// return a term that's a suitable reference (a [Tm_fv]) to the definition
let mk_toplevel_definition (env: env_t) lident (def: term): sigelt * term =
  // Debug
  if Env.debug env (Options.Other "ED") then begin
    d (text_of_lid lident);
    BU.print2 "Registering top-level definition: %s\n%s\n" (text_of_lid lident) (Print.term_to_string def)
  end;
  // Allocate a new top-level name.
  let fv = S.lid_as_fv lident (U.incr_delta_qualifier def) None in
  let lbname: lbname = Inr fv in
  let lb: letbindings =
    // the effect label will be recomputed correctly
    false, [U.mk_letbinding lbname [] S.tun C.effect_Tot_lid def [] Range.dummyRange]
  in
  // [Inline] triggers a "Impossible: locally nameless" error // FIXME: Doc?
  let sig_ctx = mk_sigelt (Sig_let (lb, [ lident ])) in
  {sig_ctx with sigquals=[ Unfold_for_unification_and_vcgen ]},
  mk (Tm_fvar fv) None Range.dummyRange


/////////////////////////////////////////////////////////////////////////////
//Checks that the qualifiers on this sigelt are legal for it
/////////////////////////////////////////////////////////////////////////////
let check_sigelt_quals (env:FStar.TypeChecker.Env.env) se =
    let visibility = function Private -> true | _ -> false in
    let reducibility = function
        | Abstract | Irreducible
        | Unfold_for_unification_and_vcgen | Visible_default
        | Inline_for_extraction -> true
        | _ -> false in
    let assumption = function Assumption | New -> true | _ -> false in
    let reification = function Reifiable | Reflectable _ -> true | _ -> false in
    let inferred = function
      | Discriminator _
      | Projector _
      | RecordType _
      | RecordConstructor _
      | ExceptionConstructor
      | HasMaskedEffect
      | Effect -> true
      | _ -> false in
    let has_eq = function Noeq | Unopteq -> true | _ -> false in
    let quals_combo_ok quals q =
        match q with
        | Assumption ->
          quals
          |> List.for_all (fun x -> x=q
                              || x=Logic
                              || inferred x
                              || visibility x
                              || assumption x
                              || (env.is_iface && x=Inline_for_extraction)
                              || x=NoExtract)

        | New -> //no definition provided
          quals
          |> List.for_all (fun x -> x=q || inferred x || visibility x || assumption x)

        | Inline_for_extraction ->
          quals |> List.for_all (fun x -> x=q || x=Logic || visibility x || reducibility x
                                              || reification x || inferred x || has_eq x
                                              || (env.is_iface && x=Assumption)
                                              || x=NoExtract)

        | Unfold_for_unification_and_vcgen
        | Visible_default
        | Irreducible
        | Abstract
        | Noeq
        | Unopteq ->
          quals
          |> List.for_all (fun x -> x=q || x=Logic || x=Abstract || x=Inline_for_extraction || x=NoExtract || has_eq x || inferred x || visibility x || reification x)

        | TotalEffect ->
          quals
          |> List.for_all (fun x -> x=q || inferred x || visibility x || reification x)

        | Logic ->
          quals
          |> List.for_all (fun x -> x=q || x=Assumption || inferred x || visibility x || reducibility x)

        | Reifiable
        | Reflectable _ ->
          quals
          |> List.for_all (fun x -> reification x || inferred x || visibility x || x=TotalEffect || x=Visible_default)

        | Private ->
          true //only about visibility; always legal in combination with others

        | _ -> //inferred
          true
    in
    let quals = U.quals_of_sigelt se |> List.filter (fun x -> not (x = Logic)) in  //drop logic since it is deprecated
    if quals |> BU.for_some (function OnlyName -> true | _ -> false) |> not
    then
      let r = U.range_of_sigelt se in
      let no_dup_quals = BU.remove_dups (fun x y -> x=y) quals in
      let err' msg =
          raise_error (Errors.Fatal_QulifierListNotPermitted, (BU.format2
                          "The qualifier list \"[%s]\" is not permissible for this element%s"
                          (Print.quals_to_string quals) msg)) r in
      let err msg = err' (": " ^ msg) in
      let err' () = err' "" in
      if List.length quals <> List.length no_dup_quals
      then err "duplicate qualifiers";
      if not (quals |> List.for_all (quals_combo_ok quals))
      then err "ill-formed combination";
      match se.sigel with
      | Sig_let((is_rec, _), _) -> //let rec
        if is_rec && quals |> List.contains Unfold_for_unification_and_vcgen
        then err "recursive definitions cannot be marked inline";
        if quals |> BU.for_some (fun x -> assumption x || has_eq x)
        then err "definitions cannot be assumed or marked with equality qualifiers"
      | Sig_bundle _ ->
        if not (quals |> BU.for_all (fun x ->
              x=Abstract
              || x=Inline_for_extraction
              || x=NoExtract
              || inferred x
              || visibility x
              || has_eq x))
        then err' ()
      | Sig_declare_typ _ ->
        if quals |> BU.for_some has_eq
        then err' ()
      | Sig_assume _ ->
        if not (quals |> BU.for_all (fun x -> visibility x || x=Assumption))
        then err' ()
      | Sig_new_effect _ ->
        if not (quals |> BU.for_all (fun x ->
              x=TotalEffect
              || inferred x
              || visibility x
              || reification x))
        then err' ()
      | Sig_new_effect_for_free _ ->
        if not (quals |> BU.for_all (fun x ->
              x=TotalEffect
              || inferred x
              || visibility x
              || reification x))
        then err' ()
      | Sig_effect_abbrev _ ->
        if not (quals |> BU.for_all (fun x -> inferred x || visibility x))
        then err' ()
      | _ -> ()

let must_erase_for_extraction (g:env) (t:typ) =
    let rec descend env t = //t is expected to b in WHNF
      match (SS.compress t).n with
      | Tm_arrow _ ->
           let bs, c = U.arrow_formals_comp t in
           let env = FStar.TypeChecker.Env.push_binders env bs in
           (U.is_ghost_effect (U.comp_effect_name c))
           || (U.is_pure_or_ghost_comp c && aux env (U.comp_result c))
      | Tm_refine({sort=t}, _) ->
           aux env t
      | Tm_app (head, _)
      | Tm_uinst (head, _) ->
           descend env head
      | Tm_fvar fv ->
           //special treatment for must_erase_for_extraction here
           //See Env.type_is_erasable for more explanations
           Env.fv_has_attr env fv C.must_erase_for_extraction_attr
      | _ -> false
    and aux env t =
        let t = N.normalize [Env.Primops;
                             Env.Weak;
                             Env.HNF;
                             Env.UnfoldUntil delta_constant;
                             Env.Beta;
                             Env.AllowUnboundUniverses;
                             Env.Zeta;
                             Env.Iota;
                             Env.Unascribe] env t in
//        debug g (fun () -> BU.print1 "aux %s\n" (Print.term_to_string t));
        let res = Env.non_informative env t || descend env t in
        if Env.debug env <| Options.Other "Extraction"
        then BU.print2 "must_erase=%s: %s\n" (if res then "true" else "false") (Print.term_to_string t);
        res
    in
    aux g t

let fresh_non_layered_effect_repr env (r:Range.range) eff_name (u:universe) (a_tm:term) : term * guard_t =
  let wp_sort =
    let signature = Env.lookup_effect_lid env eff_name in
    match (SS.compress signature).n with
    | Tm_arrow (bs, _) when List.length bs = 2 ->
      let [(a, _); (wp, _)] = SS.open_binders bs in
      wp.sort |> SS.subst [NT (a, a_tm)]
    | _ -> raise_error (Err.unexpected_signature_for_monad env eff_name signature) r in

  let wp_uvar, _, g_wp_uvar = new_implicit_var
    (BU.format2 "implicit for wp of %s at %s" eff_name.str (Range.string_of_range r)) r
    env wp_sort in

  let eff_c =
    mk_Comp ({
      comp_univs = [u];
      effect_name = eff_name;
      result_typ = a_tm;
      effect_args = [wp_uvar |> S.as_arg];
      flags = [] }) in

  S.mk (Tm_arrow ([S.null_binder S.t_unit], eff_c)) None r,
  g_wp_uvar

let fresh_layered_effect_repr env r eff_name signature_ts repr_ts u a_tm =
  let fail t = raise_error (Err.unexpected_signature_for_monad env eff_name t) r in
  
  let _, signature = Env.inst_tscheme signature_ts in

  (*
   * We go through the binders in the signature a -> bs
   * For each binder in bs, create a fresh uvar
   * But keep substituting [a/a_tm, b_i/?ui] in the sorts of the subsequent binders
   *)
  match (SS.compress signature).n with
  | Tm_arrow (bs, _) ->
    let bs = SS.open_binders bs in
    (match bs with
     | a::bs ->
       //is is all the uvars, and g is their collective guard
       let is, g = Env.uvars_for_binders env bs [NT (fst a, a_tm)]
         (fun b -> BU.format3
           "uvar for binder %s when creating a fresh repr for %s at %s"
           (Print.binder_to_string b) eff_name.str (Range.string_of_range r)) r in
       let repr = Env.inst_tscheme_with repr_ts [u] |> snd in
       S.mk_Tm_app
         repr
         (List.map S.as_arg (a_tm::is))
         None r, g
     | _ -> fail signature)
  | _ -> fail signature

let fresh_effect_repr_en env r eff_name u a_tm =
  eff_name |> Env.get_effect_decl env
           |> (fun ed ->
              if ed.is_layered then fresh_layered_effect_repr env r eff_name ed.signature ed.repr u a_tm
              else fresh_non_layered_effect_repr env r eff_name u a_tm)

let layered_effect_indices_as_binders env r eff_name sig_ts u a_tm =
  let _, sig_tm = Env.inst_tscheme_with sig_ts [u] in

  let fail t = raise_error (Err.unexpected_signature_for_monad env eff_name t) r in

  match (SS.compress sig_tm).n with
  | Tm_arrow (bs, _) ->
    let bs = SS.open_binders bs in
    (match bs with
     | (a', _)::bs -> bs |> SS.subst_binders [NT (a', a_tm)]
     | _ -> fail sig_tm)
  | _ -> fail sig_tm

(*
 * Lifting a comp c to the layered effect eff_name
 *
 * let c = M<u_c> a_c wp_c
 *
 * let lift_M_eff_name = (u, lift_t) where
 *   lift_t = a:Type u -> wp:M_wp a -> (x_i:t_i) -> f:(unit -> M a wp) -> repr<u> a i_1 ... i_n)
 *
 * We first instantiate lift_t with u_c
 *
 * Then we create uvars (?u_i:t_i), while subtituting [a/a_c; wp/wp_c; x_j/?u_j] (forall j < i)
 *
 * let substs = [a/a_c; wp/wp_c; x_i/?u_i]
 *
 * We return M'<u_c> a_c i_i[substs]
 *)
let lift_tf_layered_effect (tgt:lident) (lift_ts:tscheme) env (c:comp) : comp * guard_t =
  if Env.debug env <| Options.Other "LayeredEffects" then
    BU.print2 "Lifting comp %s to layered effect %s {\n"
      (Print.comp_to_string c) (Print.lid_to_string tgt);

  let r = Env.get_range env in

  let effect_args_from_repr (repr:term) (is_layered:bool) : list<term> =
    let err () =
      raise_error (Errors.Fatal_UnexpectedEffect,
        BU.format2 "Could not get effect args from repr %s with is_layered %s"
          (Print.term_to_string repr) (string_of_bool is_layered)) r in
    let repr = SS.compress repr in
    if is_layered
    then match repr.n with
         | Tm_app (_, _::is) -> is |> List.map fst
         | _ -> err ()
    else match repr.n with 
         | Tm_arrow (_, c) -> c |> U.comp_to_comp_typ |> (fun ct -> ct.effect_args |> List.map fst)
         | _ -> err () in
    

  let ct = U.comp_to_comp_typ c in

  let u, a, c_is = List.hd ct.comp_univs, ct.result_typ, ct.effect_args |> List.map fst in

  //lift_ts has the arrow type: <u>a:Type -> ..bs.. -> f -> repr a is

  let _, lift_t = Env.inst_tscheme_with lift_ts [u] in

  let lift_t_shape_error s =
    BU.format4 "Lift from %s to %s has unexpected shape, reason: %s (lift:%s)"
      (Ident.string_of_lid ct.effect_name) (Ident.string_of_lid tgt)
      s (Print.term_to_string lift_t) in

  let a_b, (rest_bs, [f_b]), lift_ct =
    match (SS.compress lift_t).n with
    | Tm_arrow (bs, c) when List.length bs >= 2 ->
      let ((a_b::bs), c) = SS.open_comp bs c in
      a_b, bs |> List.splitAt (List.length bs - 1), U.comp_to_comp_typ c
    | _ ->
      raise_error (Errors.Fatal_UnexpectedEffect, lift_t_shape_error
        "either not an arrow or not enough binders") r in

  let rest_bs_uvars, g = Env.uvars_for_binders env rest_bs
    [NT (a_b |> fst, a)]
    (fun b -> BU.format4
      "implicit var for binder %s of %s~>%s at %s"
      (Print.binder_to_string b) (Ident.string_of_lid ct.effect_name)
      (Ident.string_of_lid tgt) (Range.string_of_range r)) r in

  let substs = List.map2
    (fun b t -> NT (b |> fst, t))
    (a_b::rest_bs) (a::rest_bs_uvars) in

  let guard_f =
    let f_sort = (fst f_b).sort |> SS.subst substs |> SS.compress in
    let f_sort_is = effect_args_from_repr f_sort (Env.is_layered_effect env ct.effect_name) in
    List.fold_left2
      (fun g i1 i2 -> Env.conj_guard g (Rel.teq env i1 i2))
      Env.trivial_guard c_is f_sort_is in

  let is = effect_args_from_repr lift_ct.result_typ (Env.is_layered_effect env tgt) in

  let c = mk_Comp ({
    comp_univs = lift_ct.comp_univs;  //AR: TODO: not too sure about this
    effect_name = tgt;
    result_typ = a;
    effect_args = is |> List.map (SS.subst substs) |> List.map S.as_arg;
    flags = ct.flags
  }) in

  if debug env <| Options.Other "LayeredEffects" then
    BU.print1 "} Lifted comp: %s\n" (Print.comp_to_string c);

  c, Env.conj_guard g guard_f

let get_field_projector_name env datacon index =
  let _, t = Env.lookup_datacon env datacon in
  let err n =
    raise_error (Errors.Fatal_UnexpectedDataConstructor,
      BU.format3 "Data constructor %s does not have enough binders (has %s, tried %s)"
        (Ident.string_of_lid datacon) (string_of_int n) (string_of_int index)) (Env.get_range env) in
  match (SS.compress t).n with
  | Tm_arrow (bs, _) ->
    let bs = bs |> List.filter (fun (_, q) -> match q with | Some (Implicit true) -> false | _ -> true) in
    if List.length bs <= index then err (List.length bs)
    else
      let b = List.nth bs index in
      U.mk_field_projector_name datacon (fst b) index |> fst
  | _ -> err 0<|MERGE_RESOLUTION|>--- conflicted
+++ resolved
@@ -630,7 +630,6 @@
          | RETURN -> [PARTIAL_RETURN; TRIVIAL_POSTCONDITION]
          | f -> [f])
 
-<<<<<<< HEAD
 let weaken_comp env (c:comp) (formula:term) : comp * guard_t =
   if U.is_ml_comp c
   then c, Env.trivial_guard
@@ -657,38 +656,6 @@
        in
          
        lift_wp_and_bind_with env pure_assume_wp c (weaken_flags ct.flags)
-=======
-let weaken_comp env (c:comp) (formula:term) : comp =
-    if U.is_ml_comp c
-    then c
-    else let c = Env.unfold_effect_abbrev env c in
-         let u_res_t, res_t, wp = destruct_comp c in
-         let md = Env.get_effect_decl env c.effect_name in
-         let r = Env.get_range env in
-
-         (*
-          * The following code does:
-          *   M.bind_wp (lift_pure_M (Prims.pure_assume_wp f)) (fun _ -> wp)
-          *)
-
-         (*
-          * lookup the pure_assume_wp from prims
-          * its type is p:Type -> pure_wp unit
-          *  and it is not universe polymorphic
-          *)
-         let pure_assume_wp = S.fv_to_tm (S.lid_as_fv C.pure_assume_wp_lid (Delta_constant_at_level 1) None) in
-
-         (* apply it to f, after decorating f with the reason *)
-         let pure_assume_wp = mk_Tm_app
-           pure_assume_wp
-           [ S.as_arg <| formula ]
-           None
-           r
-         in
-
-         let w_wp = lift_wp_and_bind_with env pure_assume_wp md u_res_t res_t wp in
-         mk_comp md u_res_t res_t w_wp (weaken_flags c.flags)
->>>>>>> 9f25993f
 
 let weaken_precondition env lc (f:guard_formula) : lcomp =
   let weaken () =
