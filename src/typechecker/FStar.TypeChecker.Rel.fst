--- conflicted
+++ resolved
@@ -366,17 +366,11 @@
             to simply compute the type of t1 here.
             Sadly, it seems to be way too expensive to call env.type_of here.
     *)
-<<<<<<< HEAD
-    let t_type, u = U.type_u () in
-    let binders = Env.all_binders env in
-    let _, tt, wl = new_uvar "eq2" wl t1.pos env.gamma binders t_type (Allow_unresolved "eq2 type") (Inl None) None in
-=======
     // let t_type, u = U.type_u () in
     // let binders = Env.all_binders env in
     // let _, tt, wl = new_uvar "eq2" wl t1.pos env.gamma binders t_type (Allow_unresolved "eq2 type") None in
     let tt, _ = env.typeof_well_typed_tot_or_gtot_term env t1 false in
     let u = env.universe_of env tt in
->>>>>>> 6c4f1a14
     U.mk_eq2 u tt t1 t2, wl
 
 let p_invert = function
