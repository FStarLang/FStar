(*
   Copyright 2008-2014 Nikhil Swamy and Microsoft Research

   Licensed under the Apache License, Version 2.0 (the "License");
   you may not use this file except in compliance with the License.
   You may obtain a copy of the License at

       http://www.apache.org/licenses/LICENSE-2.0

   Unless required by applicable law or agreed to in writing, software
   distributed under the License is distributed on an "AS IS" BASIS,
   WITHOUT WARRANTIES OR CONDITIONS OF ANY KIND, either express or implied.
   See the License for the specific language governing permissions and
   limitations under the License.
*)
//////////////////////////////////////////////////////////////////////////
//Refinement subtyping with higher-order unification
//with special treatment for higher-order patterns
//////////////////////////////////////////////////////////////////////////

module FStar.TypeChecker.Rel
open FStar.Pervasives
open FStar.Compiler.Effect
open FStar.Compiler.List
open FStar
open FStar.Compiler
open FStar.Compiler.Util
open FStar.Errors
open FStar.TypeChecker
open FStar.Syntax
open FStar.TypeChecker.Env
open FStar.Syntax.Syntax
open FStar.Syntax.Subst
open FStar.Ident
open FStar.TypeChecker.Common
open FStar.Syntax

open FStar.Common
module BU = FStar.Compiler.Util //basic util
module U = FStar.Syntax.Util
module S = FStar.Syntax.Syntax
module SS = FStar.Syntax.Subst
module N = FStar.TypeChecker.Normalize
module UF = FStar.Syntax.Unionfind
module PC = FStar.Parser.Const
module FC = FStar.Const
module TcComm = FStar.TypeChecker.Common

let is_base_type env typ =
    let t = FStar.TypeChecker.Normalize.unfold_whnf env typ in
    let head, args = U.head_and_args t in
    match (U.unascribe (U.un_uinst head)).n with
    | Tm_name _
    | Tm_fvar _
    | Tm_type _ -> true
    | _ -> false

let print_ctx_uvar ctx_uvar = Print.ctx_uvar_to_string ctx_uvar

let binders_as_bv_set (bs:binders) =
    FStar.Compiler.Util.as_set (List.map (fun b -> b.binder_bv) bs)
                               Syntax.order_bv

(* lazy string, for error reporting *)
type lstring = Thunk.t string

(* Make a thunk for a string, but keep the UF state
 * so it can be set before calling the function. This is
 * used since most error messages call term_to_string,
 * which will resolve uvars and explode if the version is
 * wrong. *)
let mklstr (f : unit -> string) =
    let uf = UF.get () in
    Thunk.mk (fun () ->
        let tx = UF.new_transaction () in
        UF.set uf;
        let r = f () in
        UF.rollback tx;
        r)

(* Instantiation of unification variables *)
type uvi =
    | TERM of ctx_uvar * term
    | UNIV of S.universe_uvar * universe

type defer_ok_t =
  | NoDefer
  | DeferAny
  | DeferFlexFlexOnly


let string_of_defer_ok =
  function
  | NoDefer -> "NoDefer"
  | DeferAny -> "DeferAny"
  | DeferFlexFlexOnly -> "DeferFlexFlexOnly"

(* The set of problems currently being addressed *)
type worklist = {
    attempting:   probs;
    wl_deferred:  list (int * deferred_reason * lstring * prob); //flex-flex cases, non patterns, and subtyping constraints involving a unification variable,
    wl_deferred_to_tac: list (int * deferred_reason * lstring * prob); //problems that should be dispatched to a user-provided tactics
    ctr:          int;                          //a counter incremented each time we extend subst, used to detect if we've made progress
    defer_ok:     defer_ok_t;                   //whether or not carrying constraints is ok---at the top-level, this flag is NoDefer
    smt_ok:       bool;                         //whether or not falling back to the SMT solver is permitted
    umax_heuristic_ok: bool;                    //whether or not it's ok to apply a structural match on umax us = umax us'
    tcenv:        Env.env;
    wl_implicits: implicits;                    //additional uvars introduced
    repr_subcomp_allowed:bool;                  //whether subtyping of effectful computations
                                                //with a representation (which need a monadic lift)
                                                //is allowed; disabled by default, enabled in
                                                //sub_comp which is called by the typechecker, and
                                                //will insert the appropriate lifts.
}

let as_deferred (wl_def:list (int * deferred_reason * lstring * prob)) : deferred =
  List.map (fun (_, reason, m, p) -> reason, Thunk.force m, p) wl_def

let as_wl_deferred wl (d:deferred): list (int * deferred_reason * lstring * prob) =
  List.map (fun (reason, m, p) -> wl.ctr, reason, Thunk.mkv m, p) d

(* --------------------------------------------------------- *)
(* <new_uvar> Generating new unification variables/patterns  *)
(* --------------------------------------------------------- *)
let new_uvar reason wl r gamma binders k should_check meta : ctx_uvar * term * worklist =
    let decoration = {
             uvar_decoration_typ = k;
             uvar_decoration_should_check = should_check;
             uvar_decoration_typedness_depends_on = []
        }
    in
    let ctx_uvar = {
         ctx_uvar_head=UF.fresh decoration r;
         ctx_uvar_gamma=gamma;
         ctx_uvar_binders=binders;
         ctx_uvar_reason=reason;
         ctx_uvar_range=r;
         ctx_uvar_meta=meta;
       } in
    check_uvar_ctx_invariant reason r true gamma binders;
    let t = mk (Tm_uvar (ctx_uvar, ([], NoUseRange))) r in
    let imp = { imp_reason = reason
              ; imp_tm     = t
              ; imp_uvar   = ctx_uvar
              ; imp_range  = r
              } in
    if Env.debug wl.tcenv (Options.Other "ImplicitTrace") then
      BU.print1 "Just created uvar (Rel) {%s}\n" (Print.uvar_to_string ctx_uvar.ctx_uvar_head);
    ctx_uvar, t, {wl with wl_implicits=imp::wl.wl_implicits}

let copy_uvar u (bs:binders) t wl =
    let env = {wl.tcenv with gamma = u.ctx_uvar_gamma } in
    let env = Env.push_binders env bs in
    new_uvar ("copy:"^u.ctx_uvar_reason) wl u.ctx_uvar_range env.gamma
             (Env.all_binders env) t
             (U.ctx_uvar_should_check u)
             u.ctx_uvar_meta

(* --------------------------------------------------------- *)
(* </new_uvar>                                               *)
(* --------------------------------------------------------- *)

(* Types used in the output of the solver *)

type solution =
  | Success of deferred * deferred * implicits
  | Failed  of prob * lstring

let extend_wl (wl:worklist) (defers:deferred) (defer_to_tac:deferred) (imps:implicits) =
  {wl with wl_deferred=wl.wl_deferred@(as_wl_deferred wl defers);
           wl_deferred_to_tac=wl.wl_deferred_to_tac@(as_wl_deferred wl defer_to_tac);
           wl_implicits=wl.wl_implicits@imps}

type variance =
    | COVARIANT
    | CONTRAVARIANT
    | INVARIANT

type tprob = problem typ
type cprob = problem comp
type problem_t 'a = problem 'a

(* --------------------------------------------------------- *)
(* </type defs>                                              *)
(* --------------------------------------------------------- *)

(* ------------------------------------------------*)
(* <Printing> (mainly for debugging) *)
(* ------------------------------------------------*)
let rel_to_string = function
  | EQ -> "="
  | SUB -> "<:"
  | SUBINV -> ":>"

let term_to_string t =
    let head, args = U.head_and_args t in
    match head.n with
    | Tm_uvar (u, s) ->
      BU.format3 "%s%s %s"
            (Print.ctx_uvar_to_string u)
            (match fst s with | [] -> "" | s -> BU.format1 "@<%s>" (Print.subst_to_string (List.hd s)))
            (Print.args_to_string args)
    | _ -> Print.term_to_string t


let prob_to_string env = function
  | TProb p ->
    BU.format "\n%s:\t%s \n\t\t%s\n\t%s\n" //\twith guard %s\n\telement= %s\n" //  (guard %s)\n\t\t<Reason>\n\t\t\t%s\n\t\t</Reason>"
        [(BU.string_of_int p.pid);
         (term_to_string p.lhs);
         (rel_to_string p.relation);
         (term_to_string p.rhs);
         //(term_to_string p.logical_guard);
         //(match p.element with None -> "none" | Some t -> term_to_string t)
         (* (N.term_to_string env (fst p.logical_guard)); *)
         (* (p.reason |> String.concat "\n\t\t\t") *)]
  | CProb p ->
    BU.format4 "\n%s:\t%s \n\t\t%s\n\t%s"
                 (BU.string_of_int p.pid)
                 (N.comp_to_string env p.lhs)
                 (rel_to_string p.relation)
                 (N.comp_to_string env p.rhs)

let uvi_to_string env = function
    | UNIV (u, t) ->
      let x = if (Options.hide_uvar_nums()) then "?" else UF.univ_uvar_id u |> string_of_int in
      BU.format2 "UNIV %s <- %s" x (Print.univ_to_string t)

    | TERM (u, t) ->
      let x = if (Options.hide_uvar_nums()) then "?" else UF.uvar_id u.ctx_uvar_head |> string_of_int in
      BU.format2 "TERM %s <- %s" x (N.term_to_string env t)
let uvis_to_string env uvis = FStar.Common.string_of_list (uvi_to_string env) uvis
let names_to_string nms = BU.set_elements nms |> List.map Print.bv_to_string |> String.concat ", "
let args_to_string args = args |> List.map (fun (x, _) -> Print.term_to_string x) |> String.concat " "

(* ------------------------------------------------*)
(* </Printing>                                     *)
(* ------------------------------------------------*)

(* ------------------------------------------------*)
(* <worklist ops> Operations on worklists          *)
(* ------------------------------------------------*)
let empty_worklist env = {
    attempting=[];
    wl_deferred=[];
    wl_deferred_to_tac=[];
    ctr=0;
    tcenv=env;
    defer_ok=DeferAny;
    smt_ok=true;
    umax_heuristic_ok=true;
    wl_implicits=[];
    repr_subcomp_allowed=false;
}

let giveup env (reason : lstring) prob =
    if debug env <| Options.Other "Rel" then
        BU.print2 "Failed %s:\n%s\n" (Thunk.force reason) (prob_to_string env prob);
    Failed (prob, reason)

let giveup_lit env (reason : string) prob =
    giveup env (mklstr (fun () -> reason)) prob

(* ------------------------------------------------*)
(* </worklist ops>                                 *)
(* ------------------------------------------------*)

(* ------------------------------------------------*)
(* <prob/problem ops                               *)
(* ------------------------------------------------*)
let invert_rel = function
    | EQ -> EQ
    | SUB -> SUBINV
    | SUBINV -> SUB
let invert p       = {p with lhs=p.rhs; rhs=p.lhs; relation=invert_rel p.relation}
let maybe_invert p = if p.relation = SUBINV then invert p else p
let maybe_invert_p = function
    | TProb p -> maybe_invert p |> TProb
    | CProb p -> maybe_invert p |> CProb
let make_prob_eq = function
    | TProb p -> TProb ({p with relation=EQ})
    | CProb p -> CProb ({p with relation=EQ})
let vary_rel rel = function
    | INVARIANT -> EQ
    | CONTRAVARIANT -> invert_rel rel
    | COVARIANT -> rel
let p_pid = function
   | TProb p -> p.pid
   | CProb p -> p.pid
let p_rel = function
   | TProb p -> p.relation
   | CProb p -> p.relation
let p_reason = function
   | TProb p -> p.reason
   | CProb p -> p.reason
let p_loc = function
   | TProb p -> p.loc
   | CProb p -> p.loc
let p_element = function
   | TProb p -> p.element
   | CProb p -> p.element
let p_guard = function
   | TProb p -> p.logical_guard
   | CProb p -> p.logical_guard
let p_guard_uvar = function
   | TProb p -> p.logical_guard_uvar
   | CProb p -> p.logical_guard_uvar
let def_scope_wf msg rng r =
    if not (Options.defensive ()) then () else
    let rec aux prev next =
        match next with
        | [] -> ()
        | ({binder_bv=bv})::bs ->
          begin
            def_check_closed_in rng msg prev bv.sort;
            aux (prev @ [bv]) bs
          end
    in aux [] r

// Only used for defensive tests now.
let p_scope prob =
   let r = match prob with
   | TProb p -> p.logical_guard_uvar.ctx_uvar_binders @ (match p_element prob with | None -> [] | Some x -> [S.mk_binder x])
   | CProb p -> p.logical_guard_uvar.ctx_uvar_binders @ (match p_element prob with | None -> [] | Some x -> [S.mk_binder x])
   in
   def_scope_wf "p_scope" (p_loc prob) r;
   r

let def_check_scoped msg prob phi =
    if not (Options.defensive ()) then () else
    def_check_closed_in (p_loc prob) msg (List.map (fun b -> b.binder_bv) <| p_scope prob) phi

let def_check_scoped_comp msg prob comp =
    if not (Options.defensive ()) then () else
    (* Cheat *)
    def_check_scoped msg prob (U.arrow [] comp)

let def_check_prob msg prob =
    if not (Options.defensive ()) then () else
    let msgf m = msg ^ "." ^ string_of_int (p_pid prob) ^ "." ^ m in
    def_scope_wf (msgf "scope") (p_loc prob) (p_scope prob);
    def_check_scoped (msgf "guard")      prob (p_guard prob);
    match prob with
    | TProb p ->
        begin
        def_check_scoped (msgf "lhs")        prob p.lhs;
        def_check_scoped (msgf "rhs")        prob p.rhs
        end
    | CProb p ->
        begin
        def_check_scoped_comp (msgf "lhs")        prob p.lhs;
        def_check_scoped_comp (msgf "rhs")        prob p.rhs
        end

let singleton wl prob smt_ok     = {wl with attempting=[prob]; smt_ok = smt_ok}
let wl_of_guard env g            = {empty_worklist env with attempting=List.map (fun (_, _, p) -> p) g}
let defer reason msg prob wl     = {wl with wl_deferred=(wl.ctr, reason, msg, prob)::wl.wl_deferred}
let defer_lit reason msg prob wl = defer reason (Thunk.mkv msg) prob wl
let attempt probs wl             =
    List.iter (def_check_prob "attempt") probs;
    {wl with attempting=probs@wl.attempting}

let mk_eq2 wl env prob t1 t2 : term * worklist =
    (* NS: Rather than introducing a new variable, it would be much preferable
            to simply compute the type of t1 here.
            Sadly, it seems to be way too expensive to call env.type_of here.
    *)
    // let t_type, u = U.type_u () in
    // let binders = Env.all_binders env in
    // let _, tt, wl = new_uvar "eq2" wl t1.pos env.gamma binders t_type (Allow_unresolved "eq2 type") None in
    let tt, _ = env.typeof_well_typed_tot_or_gtot_term env t1 false in
    let u = env.universe_of env tt in
    U.mk_eq2 u tt t1 t2, wl

let p_invert = function
   | TProb p -> TProb <| invert p
   | CProb p -> CProb <| invert p
let is_top_level_prob p = p_reason p |> List.length = 1
let next_pid =
    let ctr = BU.mk_ref 0 in
    fun () -> incr ctr; !ctr

let mk_problem wl scope orig lhs rel rhs elt reason =
    let scope =
        match elt with
        | None -> scope
        | Some x -> scope @ [S.mk_binder x]
    in
    let bs = (p_guard_uvar orig).ctx_uvar_binders @ scope in
    let gamma = List.rev (List.map (fun b -> Binding_var b.binder_bv) scope) @ (p_guard_uvar orig).ctx_uvar_gamma in
    let ctx_uvar, lg, wl =
        new_uvar ("mk_problem: logical guard for " ^ reason)
                 wl
                 Range.dummyRange
                 gamma
                 bs
                 U.ktype0
                 (Allow_untyped "logical guard")
                 None
    in
    let prob =
        //logical guards are always squashed;
        //their range is intentionally dummy
        {
             pid=next_pid();
             lhs=lhs;
             relation=rel;
             rhs=rhs;
             element=elt;
             logical_guard=lg;
             logical_guard_uvar=ctx_uvar;
             reason=reason::p_reason orig;
             loc=p_loc orig;
             rank=None;
        }
    in
    (prob, wl)

let mk_t_problem wl scope orig lhs rel rhs elt reason =
  def_check_prob (reason ^ ".mk_t.arg") orig;
  let p, wl = mk_problem wl scope orig lhs rel rhs elt reason in
  def_check_prob (reason ^ ".mk_t") (TProb p);
  TProb p, wl

let mk_c_problem wl scope orig lhs rel rhs elt reason =
  def_check_prob (reason ^ ".mk_c.arg") orig;
  let p, wl = mk_problem wl scope orig lhs rel rhs elt reason in
  def_check_prob (reason ^ ".mk_c") (CProb p);
  CProb p, wl

let new_problem wl env lhs rel rhs (subject:option bv) loc reason =
  let lg_ty =
    match subject with
    | None -> U.ktype0
    | Some x ->
      let bs = [S.mk_binder x] in
      U.arrow bs (S.mk_Total U.ktype0)
  in
  let ctx_uvar, lg, wl =
      new_uvar ("new_problem: logical guard for " ^ reason)
               ({wl with tcenv=env})
               loc
               env.gamma
               (Env.all_binders env)
               lg_ty
               (Allow_untyped "logical guard")
               None
  in
  let lg =
    match subject with
    | None -> lg
    | Some x -> S.mk_Tm_app lg [S.as_arg <| S.bv_to_name x] loc
  in
  let prob =
   {
    pid=next_pid();
    lhs=lhs;
    relation=rel;
    rhs=rhs;
    element=subject;
    logical_guard=lg;
    logical_guard_uvar=ctx_uvar;
    reason=[reason];
    loc=loc;
    rank=None;
   } in
   prob, wl

let problem_using_guard orig lhs rel rhs elt reason =
    let p = {
     pid=next_pid();
     lhs=lhs;
     relation=rel;
     rhs=rhs;
     element=elt;
     logical_guard=p_guard orig;
     logical_guard_uvar=p_guard_uvar orig;
     reason=reason::p_reason orig;
     loc=p_loc orig;
     rank=None;
    } in
    def_check_prob reason (TProb p);
    p

let guard_on_element wl problem x phi =
    match problem.element with
        | None ->
          let u = wl.tcenv.universe_of wl.tcenv x.sort in
          U.mk_forall u x phi
        | Some e -> Subst.subst [NT(x,S.bv_to_name e)] phi
let explain env d (s : lstring) =
    if Env.debug env <| Options.Other "ExplainRel"
    ||  Env.debug env <| Options.Other "Rel"
    then BU.format4 "(%s) Failed to solve the sub-problem\n%s\nWhich arose because:\n\t%s\nFailed because:%s\n"
                       (Range.string_of_range <| p_loc d)
                       (prob_to_string env d)
                       (p_reason d |> String.concat "\n\t>")
                       (Thunk.force s)
    else let d = maybe_invert_p d in
         let rel = match p_rel d with
            | EQ -> "equal to"
            | SUB -> "a subtype of"
            | _ -> failwith "impossible" in
         let lhs, rhs = match d with
            | TProb tp -> Err.print_discrepancy (N.term_to_string env) tp.lhs tp.rhs
            | CProb cp -> Err.print_discrepancy (N.comp_to_string env) cp.lhs cp.rhs in
         BU.format3 "%s is not %s the expected type %s" lhs rel rhs


(* ------------------------------------------------*)
(* </prob ops>                                     *)
(* ------------------------------------------------*)


(* ------------------------------------------------*)
(* <uvi ops> Instantiating unification variables   *)
(* ------------------------------------------------*)

let set_uvar env u (should_check_opt:option S.should_check_uvar) t =
  // Useful for debugging uvars setting bugs
  // if Env.debug env <| Options.Other "Rel"
  // then (
  //   BU.print2 "Setting uvar %s to %s\n"
  //     (Print.ctx_uvar_to_string u)
  //     (Print.term_to_string t);
  //   match Unionfind.find u.ctx_uvar_head with
  //   | None -> ()
  //   | Some t ->
  //     BU.print2 "Uvar already set to %s\n%s\n"
  //       (Print.term_to_string t)
  //       (BU.stack_dump());
  //     failwith "DIE"
  // );

  (match should_check_opt with
   | None -> ()
   | Some should_check ->
     UF.change_decoration u.ctx_uvar_head
       ({UF.find_decoration u.ctx_uvar_head with uvar_decoration_should_check=should_check}));

  U.set_uvar u.ctx_uvar_head t

let commit env uvis = uvis |> List.iter (function
    | UNIV(u, t)      ->
      begin match t with
        | U_unif u' -> UF.univ_union u u'
        | _ -> UF.univ_change u t
      end
    | TERM(u, t) ->
      def_check_closed_in t.pos "commit" (List.map (fun b -> b.binder_bv) u.ctx_uvar_binders) t;
      set_uvar env u None t
    )

let find_term_uvar uv s = BU.find_map s (function
    | UNIV _ -> None
    | TERM(u, t) -> if UF.equiv uv u.ctx_uvar_head then Some t else None)

let find_univ_uvar u s = BU.find_map s (function
    | UNIV(u', t) -> if UF.univ_equiv u u' then Some t else None
    | _ -> None)

(* ------------------------------------------------*)
(* </uvi ops>                                      *)
(* ------------------------------------------------*)


(* ------------------------------------------------*)
(* <normalization>                                 *)
(* ------------------------------------------------*)
let sn' env t       = SS.compress (N.normalize [Env.Beta; Env.Reify] env t) |> U.unlazy_emb
let sn env t =
  Profiling.profile
    (fun () ->
      sn' env t)
    (Some (Ident.string_of_lid (Env.current_module env)))
    "FStar.TypeChecker.Rel.sn"
let norm_with_steps profiling_tag steps env t =
  Profiling.profile
    (fun () ->
      N.normalize steps env t)
    (Some (Ident.string_of_lid (Env.current_module env)))
    profiling_tag


let should_strongly_reduce t =
    let h, _ = t |> U.unascribe |> U.head_and_args in
    match (SS.compress h).n with
    | Tm_constant FStar.Const.Const_reify -> true
    | _ -> false

let whnf env t =
  let norm steps t =
    t |> U.unmeta
      |> N.normalize steps env
      |> SS.compress
      |> U.unlazy_emb in

  Profiling.profile
    (fun () ->
      if should_strongly_reduce t
      then norm [Env.Beta; Env.Reify; Env.Exclude Env.Zeta; Env.UnfoldUntil delta_constant] t
      else norm [Env.Beta; Env.Reify; Env.Weak; Env.HNF] (U.unmeta t))
    (Some (Ident.string_of_lid (Env.current_module env)))
    "FStar.TypeChecker.Rel.whnf"

let norm_arg env t = sn env (fst t), snd t
let sn_binders env (binders:binders) =
    binders |> List.map (fun b -> {b with binder_bv={b.binder_bv with sort=sn env b.binder_bv.sort} })

(*  norm_univ wl u
        Replace all unification variables in u with their solution in wl, if any
        And normalize the result
*)
let norm_univ wl u =
    let rec aux u =
        let u = SS.compress_univ u in
        match u with
            | U_succ u ->
              U_succ (aux u)

            | U_max us ->
              U_max (List.map aux us)

            | _ -> u in
    N.normalize_universe wl.tcenv (aux u)

let normalize_refinement steps env t0 : term =
  Profiling.profile
    (fun () -> N.normalize_refinement steps env t0)
    (Some (Ident.string_of_lid (Env.current_module env)))
    "FStar.TypeChecker.Rel.normalize_refinement"

let base_and_refinement_maybe_delta should_delta env t1 =
   let norm_refinement env t =
       let steps =
         if should_delta
         then [Env.Weak; Env.HNF; Env.UnfoldUntil delta_constant]
         else [Env.Weak; Env.HNF] in
       normalize_refinement steps env t
   in
   let rec aux norm t1 =
        let t1 = U.unmeta t1 in
        match t1.n with
        | Tm_refine(x, phi) ->
            if norm
            then (x.sort, Some(x, phi))
            else (match norm_refinement env t1 with
                 | {n=Tm_refine(x, phi)} -> (x.sort, Some(x, phi))
                 | tt -> failwith (BU.format2 "impossible: Got %s ... %s\n"
                                               (Print.term_to_string tt)
                                               (Print.tag_of_term tt))
                 )

        | Tm_lazy i -> aux norm (U.unfold_lazy i)

        | Tm_uinst _
        | Tm_fvar _
        | Tm_app _ ->
            if norm
            then (t1, None)
            else let t1' = norm_refinement env t1 in
                 begin match (SS.compress t1').n with
                            | Tm_refine _ -> aux true t1'
                            | _ -> t1, None
                 end

        | Tm_type _
        | Tm_constant _
        | Tm_name _
        | Tm_bvar _
        | Tm_arrow _
        | Tm_abs _
        | Tm_quoted _
        | Tm_uvar _
        | Tm_let _
        | Tm_match _ -> (t1, None)

        | Tm_meta _
        | Tm_ascribed _  //NS: Why are the two previous cases excluded? Because of the whnf/unmeta
        | Tm_delayed _
        | Tm_unknown -> failwith (BU.format2 "impossible (outer): Got %s ... %s\n" (Print.term_to_string t1) (Print.tag_of_term t1)) in

   aux false (whnf env t1)

let base_and_refinement env t : term * option (bv * term) =
    base_and_refinement_maybe_delta false env t

let unrefine env t : term =
    base_and_refinement env t |> fst

let trivial_refinement t : bv * term =
    S.null_bv t, U.t_true

let as_refinement delta env t : bv * term =
    let t_base, refinement = base_and_refinement_maybe_delta delta env t in
    match refinement with
        | None -> trivial_refinement t_base
        | Some (x, phi) -> x, phi

let force_refinement (t_base, refopt) : term =
    let y, phi = match refopt with
        | Some (y, phi) -> y, phi
        | None -> trivial_refinement t_base in
    mk (Tm_refine(y, phi)) t_base.pos

(* ------------------------------------------------ *)
(* </normalization>                                 *)
(* ------------------------------------------------ *)

(* ------------------------------------------------ *)
(* <printing worklists>                             *)
(* ------------------------------------------------ *)

let wl_prob_to_string wl prob = prob_to_string wl.tcenv prob
let wl_to_string wl =
  let probs_to_string (ps:list prob) = 
    List.map (wl_prob_to_string wl) ps |> String.concat "\n\t"
  in
  BU.format2 "{ attempting = [ %s ];\n\
                deferred = [ %s ] }\n"
              (probs_to_string wl.attempting)
              (probs_to_string (List.map (fun (_, _, _, x) -> x) wl.wl_deferred))

(* ------------------------------------------------ *)
(* </printing worklists>                            *)
(* ------------------------------------------------ *)

(* A flexible term: the full term,
 * its unification variable at the head,
 * and the arguments the uvar is applied to. *)
type flex_t =
  | Flex of (term * ctx_uvar * args)

let flex_reason (Flex (_, u, _)) = u.ctx_uvar_reason

let flex_uvar (Flex (_, u, _)) = u

let flex_uvar_has_meta_tac u =
  match u.ctx_uvar_meta with
  | Some (Ctx_uvar_meta_tac _) -> true
  | _ -> false

let flex_t_to_string (Flex (_, c, args)) =
    BU.format2 "%s [%s]" (print_ctx_uvar c) (Print.args_to_string args)

let is_flex t =
    let head, _args = U.head_and_args t in
    match (SS.compress head).n with
    | Tm_uvar _ -> true
    | _ -> false

let flex_uvar_head t =
    let head, _args = U.head_and_args t in
    match (SS.compress head).n with
    | Tm_uvar (u, _) -> u
    | _ -> failwith "Not a flex-uvar"

(* ensure_no_uvar_subst: Make sure the uvar at the head of t0 is not
 * affected by a the substitution in the Tm_uvar node.
 *
 * In the case that it is, first solve it to a new appropriate uvar
 * without a substitution. This function returns t again, though it is
 * unchanged (the changes only happen in the UF graph).
 *
 * The way we generate the new uvar is by making a new variable with
 * that is "hoisted" and which we apply to the binders of the original
 * uvar. There is an optimization in place to hoist as few binders as
 * possible.
 *
 * Example: If we have ((x:a),(y:b),(z:c) |- ?u : ty)[y <- 42], we will
 * make ?u' with x in its binders, abstracted over y and z:
 *
 * (x |- ?u') : b -> c -> ty
 *
 * (we keep x since it's unaffected by the substitution; z is not since
 * it has y in scope) and then solve
 *
 * ?u <- (?u' y z)
 *
 * Which means the original term now compresses to ?u' 42 z. The flex
 * problem we now return is
 *
 * ?u', [42 z]
 *
 * We also return early if the substitution is empty or if the uvar is
 * totally unaffected by it.
 *)
let ensure_no_uvar_subst env (t0:term) (wl:worklist)
  : term * worklist
  = (* Returns true iff the variable x is not affected by substitution s *)
    let bv_not_affected_by (s:subst_ts) (x:bv) : bool =
      let t_x = S.bv_to_name x in
      let t_x' = SS.subst' s t_x in
      match (SS.compress t_x').n with
      | Tm_name y ->
         S.bv_eq x y // Check if substituting returned the same variable
      | _ -> false
    in
    let binding_not_affected_by (s:subst_ts) (b:binding) : bool =
      match b with
      | Binding_var x -> bv_not_affected_by s x
      | _ -> true
    in
    let head, args = U.head_and_args t0 in
    match (SS.compress head).n with
    | Tm_uvar (uv, ([], _)) ->
      (* No subst, nothing to do *)
      t0, wl

    | Tm_uvar (uv, _) when List.isEmpty uv.ctx_uvar_binders ->
      (* No binders in scope, also good *)
      t0, wl

    | Tm_uvar (uv, s) ->
      (* Obtain the maximum prefix of the binders that can remain as-is
       * (gamma is a snoc list, so we want a suffix of it. *)
      let gamma_aff, new_gamma = FStar.Common.max_suffix (binding_not_affected_by s)
                                                         uv.ctx_uvar_gamma
      in
      begin match gamma_aff with
      | [] ->
        (* Not affected by the substitution at all, do nothing *)
        t0, wl
      | _ ->
        (* At least one variable is affected, make a new uvar *)
        let dom_binders = Env.binders_of_bindings gamma_aff in
        let v, t_v, wl = new_uvar (uv.ctx_uvar_reason ^ "; force delayed")
                         wl
                         t0.pos
                         new_gamma
                         (Env.binders_of_bindings new_gamma)
                         (U.arrow dom_binders (S.mk_Total (U.ctx_uvar_typ uv)))
                         (U.ctx_uvar_should_check uv)
                         uv.ctx_uvar_meta
        in

        (* Solve the old variable *)
        let args_sol = List.map U.arg_of_non_null_binder dom_binders in
        let sol = S.mk_Tm_app t_v args_sol t0.pos in
        if Env.debug env <| Options.Other "Rel"
        then BU.print2 "ensure_no_uvar_subst solving %s with %s\n"
               (Print.ctx_uvar_to_string uv)
               (Print.term_to_string sol);
        set_uvar env uv (Some (Allow_untyped "sol is a new uvar that will be checked")) sol;

        (* Make a term for the new uvar, applied to the substitutions of
         * the abstracted arguments, plus all the original arguments. *)
        let args_sol_s = List.map (fun (a, i) -> SS.subst' s a, i) args_sol in
        let t = S.mk_Tm_app t_v (args_sol_s @ args) t0.pos in
        t, wl
      end
    | _ ->
      failwith (BU.format3 "ensure_no_uvar_subst: expected a uvar at the head (%s-%s-%s)"
                           (Print.tag_of_term t0)
                           (Print.tag_of_term head)
                           (Print.tag_of_term (SS.compress head)))

let no_free_uvars t = BU.set_is_empty (Free.uvars t) && BU.set_is_empty (Free.univs t)

(* Deciding when it's okay to issue an SMT query for
   equating a term whose head symbol is `head` with another term *)
let rec may_relate_with_logical_guard env is_eq head =
    match (SS.compress head).n with
    | Tm_name _
    | Tm_match _ -> true
    | Tm_fvar fv ->
      (match Env.delta_depth_of_fv env fv with
       | Delta_equational_at_level _ ->
         true
       | Delta_abstract _ ->
         //these may be relatable via a logical theory
         //which may provide **equations** among abstract symbols
         //Note, this is specifically not applicable for subtyping queries: see issue #1359
         is_eq
       | _ -> false)
    | Tm_ascribed (t, _, _)
    | Tm_uinst (t, _)
    | Tm_meta (t, _) -> may_relate_with_logical_guard env is_eq t
    | _ -> false

let may_relate env prel head  = may_relate_with_logical_guard env (EQ? prel) head

(* Only call if ensure_no_uvar_subst was called on t before *)
let destruct_flex_t' t : flex_t =
    let head, args = U.head_and_args t in
    match (SS.compress head).n with
    | Tm_uvar (uv, s) ->
      Flex (t, uv, args)
    | _ -> failwith "Not a flex-uvar"

(* Destruct a term into its uvar head and arguments *)
let destruct_flex_t env t wl : flex_t * worklist =
  let t, wl = ensure_no_uvar_subst env t wl in
  (* If there's any substitution on the head of t, it must
   * have been made trivial by the call above, so
   * calling destruct_flex_t' is fine. *)
  destruct_flex_t' t, wl

(* ------------------------------------------------ *)
(* <solving problems>                               *)
(* ------------------------------------------------ *)

let u_abs (k : typ) (ys : binders) (t : term) : term =
    let (ys, t), (xs, c) = match (SS.compress k).n with
        | Tm_arrow(bs, c) ->
          if List.length bs = List.length ys
          then (ys, t), SS.open_comp bs c
          else let ys', t, _ = U.abs_formals t in
               (ys@ys', t), U.arrow_formals_comp k
        | _ -> (ys, t), ([], S.mk_Total k) in
    if List.length xs <> List.length ys
    (* TODO : not putting any cflags here on the annotation... *)
    then //The annotation is imprecise, due to a discrepancy in currying/eta-expansions etc.;
         //causing a loss in precision for the SMT encoding
         U.abs ys t (Some (U.mk_residual_comp PC.effect_Tot_lid None []))
    else let c = Subst.subst_comp (U.rename_binders xs ys) c in
         U.abs ys t (Some (U.residual_comp_of_comp c))

let solve_prob' resolve_ok prob logical_guard uvis wl =
    def_check_prob "solve_prob'" prob;
    let phi = match logical_guard with
      | None -> U.t_true
      | Some phi -> phi in
    let assign_solution xs uv phi =
        if Env.debug wl.tcenv <| Options.Other "Rel"
        then BU.print3 "Solving %s (%s) with formula %s\n"
                            (string_of_int (p_pid prob))
                            (print_ctx_uvar uv)
                            (Print.term_to_string phi);
        let phi = U.abs xs phi (Some (U.residual_tot U.ktype0)) in
        def_check_closed_in (p_loc prob) ("solve_prob'.sol." ^ string_of_int (p_pid prob))
                            (List.map (fun b -> b.binder_bv) <| p_scope prob) phi;
        set_uvar wl.tcenv uv None phi
    in
    let uv = p_guard_uvar prob in
    let fail () =
        failwith (BU.format2 "Impossible: this instance %s has already been assigned a solution\n%s\n"
                              (Print.ctx_uvar_to_string uv)
                              (Print.term_to_string (p_guard prob)))
    in
    let args_as_binders args =
        args |>
        List.collect (fun (a, i) ->
            match (SS.compress a).n with
            | Tm_name x ->
              let q, attrs = U.bqual_and_attrs_of_aqual i in
              [S.mk_binder_with_attrs x q attrs]
            | _ ->
              fail();
              [])
    in
    let wl =
        let g = whnf wl.tcenv (p_guard prob) in
        if not (is_flex g)
        then if resolve_ok
             then wl
             else (fail(); wl)
        else let (Flex (_, uv, args), wl)  = destruct_flex_t wl.tcenv g wl in
             assign_solution (args_as_binders args) uv phi;
             wl
    in
    commit wl.tcenv uvis;
    {wl with ctr=wl.ctr + 1}

let extend_universe_solution pid sol wl =
    if Env.debug wl.tcenv <| Options.Other "Rel"
    then BU.print2 "Solving %s: with [%s]\n" (string_of_int pid)
                                             (uvis_to_string wl.tcenv sol);
    commit wl.tcenv sol;
    {wl with ctr=wl.ctr+1}

let solve_prob (prob : prob) (logical_guard : option term) (uvis : list uvi) (wl:worklist) : worklist =
    def_check_prob "solve_prob.prob" prob;
    BU.iter_opt logical_guard (def_check_scoped "solve_prob.guard" prob);
    if Env.debug wl.tcenv <| Options.Other "Rel"
    then BU.print2 "Solving %s: with %s\n" (string_of_int <| p_pid prob)
                                           (uvis_to_string wl.tcenv uvis);
    solve_prob' false prob logical_guard uvis wl

(* ------------------------------------------------ *)
(* </solving problems>                              *)
(* ------------------------------------------------ *)


(* ------------------------------------------------ *)
(* <variable ops> common ops on variables           *)
(* ------------------------------------------------ *)
let occurs (uk:ctx_uvar) t =
    let uvars =
        Free.uvars t
        |> BU.set_elements
    in
    let occurs =
        (uvars
        |> BU.for_some (fun uv ->
           UF.equiv uv.ctx_uvar_head uk.ctx_uvar_head))
    in
    uvars, occurs
let occurs_check (uk:ctx_uvar) t =
    let uvars, occurs = occurs uk t in
    let msg =
        if not occurs then None
        else Some (BU.format2 "occurs-check failed (%s occurs in %s)"
                        (Print.uvar_to_string uk.ctx_uvar_head)
                        (Print.term_to_string t)) in
    uvars, not occurs, msg
let occurs_full (uk:ctx_uvar) t =
    let uvars =
        Free.uvars_full t
        |> BU.set_elements
    in
    let occurs =
        (uvars
        |> BU.for_some (fun uv ->
           UF.equiv uv.ctx_uvar_head uk.ctx_uvar_head))
    in
    occurs

let rec maximal_prefix (bs:binders) (bs':binders) : binders * (binders * binders) =
  match bs, bs' with
  | binder1::bs_tail,
    ({binder_bv=b';binder_qual=i'})::bs'_tail ->
    if S.bv_eq binder1.binder_bv b'
    then let pfx, rest = maximal_prefix bs_tail bs'_tail in
         binder1::pfx, rest
    else [], (bs, bs')
  | _ -> [], (bs, bs')

let extend_gamma (g:gamma) (bs:binders) =
    List.fold_left (fun g ({binder_bv=x}) -> Binding_var x::g) g bs

let gamma_until (g:gamma) (bs:binders) =
    match List.last_opt bs with
    | None -> []
    | Some ({binder_bv=x}) ->
      match BU.prefix_until (function Binding_var x' -> S.bv_eq x x' | _  -> false) g with
      | None -> []
      | Some (_, bx, rest) -> bx::rest

(*
 * AR: 07/20: generalizing restrict
 *
 * Given G_s |- ?u_s bs : t_s and G_t |- ?u_t : t_t, this code restricts G_t to the
 *   maximal prefix of G_s and G_t, creating a new uvar maximal_prefix(G_s, G_t) |- ?u : t_t,
 *   and assigning ?u_t = ?u
 *
 * NS: 03/2022 Question:  How do we know that t_t is well-formed in maximal_prefix(G_s, G_t)?
 *
 * However simply doing this does not allow the solution of ?u to mention the binders bs
 *
 * Instead, we filter bs that also appear in G_t but not in the maximal prefix and
 *   allow the solution of G_t to contain them
 *
 * (The solution of ?u_t is already allowed to contain the ones appearing in the maximal prefix)
 *
 * So the new uvar that's created is maximal_prefix(G_s, G_t) |- ?u : bs -> t_t
 *   and assigning ?u_t = ?u bs
 *
 * This comes in handy for the flex-rigid case, where the arguments of the flex are a pattern
 *)
let restrict_ctx env (tgt:ctx_uvar) (bs:binders) (src:ctx_uvar) wl : worklist =
  let pfx, _ = maximal_prefix tgt.ctx_uvar_binders src.ctx_uvar_binders in
  let g = gamma_until src.ctx_uvar_gamma pfx in

  //t is the type at which new uvar ?u should be created
  //f is a function that applied to the new uvar term should return the term that ?u_t should be solved to
  let aux (t:typ) (f:term -> term) =
    let _, src', wl = new_uvar ("restricted " ^ (Print.uvar_to_string src.ctx_uvar_head)) wl
      src.ctx_uvar_range g pfx t
      (U.ctx_uvar_should_check src)
      src.ctx_uvar_meta in
    set_uvar env src (Some (Allow_untyped "assigned solution will be checked")) (f src');

    wl in

  let bs = bs |> List.filter (fun ({binder_bv=bv1}) ->
    src.ctx_uvar_binders |> List.existsb (fun ({binder_bv=bv2}) -> S.bv_eq bv1 bv2) &&  //binder exists in G_t
    not (pfx |> List.existsb (fun ({binder_bv=bv2}) -> S.bv_eq bv1 bv2))) in  //but not in the maximal prefix

  if List.length bs = 0 then aux (U.ctx_uvar_typ src) (fun src' -> src')  //no abstraction over bs
  else begin
    aux
      (let t = U.ctx_uvar_typ src in t |> env.universe_of env |> Some |> S.mk_Total' t |> U.arrow bs)  //bs -> Tot t_t
      (fun src' -> S.mk_Tm_app  //?u bs
        src'
        (bs |> S.binders_to_names |> List.map S.as_arg)
        src.ctx_uvar_range)
  end

let restrict_all_uvars env (tgt:ctx_uvar) (bs:binders) (sources:list ctx_uvar) wl : worklist =
  match bs with
  | [] ->
    let ctx_tgt = binders_as_bv_set tgt.ctx_uvar_binders in
    List.fold_right 
      (fun (src:ctx_uvar) wl ->
        let ctx_src = binders_as_bv_set src.ctx_uvar_binders in
        if BU.set_is_subset_of ctx_src ctx_tgt
        then wl // no need to restrict source, it's context is included in the context of the tgt
        else restrict_ctx env tgt [] src wl)
      sources
      wl

  | _ ->
    List.fold_right (restrict_ctx env tgt bs) sources wl

let intersect_binders (g:gamma) (v1:binders) (v2:binders) : binders =
    let as_set v =
        v |> List.fold_left (fun out x -> BU.set_add x.binder_bv out) S.no_names in
    let v1_set = as_set v1 in
    let ctx_binders =
        List.fold_left (fun out b -> match b with Binding_var x -> BU.set_add x out | _ -> out)
                        S.no_names
                        g
    in
    let isect, _ =
        v2 |> List.fold_left (fun (isect, isect_set) b ->
            let x, imp = b.binder_bv, b.binder_qual in
            if not <| BU.set_mem x v1_set
            then //definitely not in the intersection
                 isect, isect_set
            else //maybe in the intersect, if its type is only dependent on prior elements in the telescope
                 let fvs = Free.names x.sort in
                 if BU.set_is_subset_of fvs isect_set
                 then b::isect, BU.set_add x isect_set
                 else isect, isect_set)
        ([], ctx_binders) in
    List.rev isect

let binders_eq v1 v2 =
  List.length v1 = List.length v2
  && List.forall2 (fun ({binder_bv=a}) ({binder_bv=b}) -> S.bv_eq a b) v1 v2

let name_exists_in_binders x bs =
    BU.for_some (fun ({binder_bv=y}) -> S.bv_eq x y) bs

let pat_vars env ctx args : option binders =
    let rec aux seen args =
      match args with
      | [] -> Some (List.rev seen)
      | (arg, i)::args ->
        let hd = sn env arg in
        match hd.n with
        | Tm_name a ->
          if name_exists_in_binders a seen
          ||  name_exists_in_binders a ctx
          then None
          else let bq, attrs = U.bqual_and_attrs_of_aqual i in
               aux ((S.mk_binder_with_attrs a bq attrs)::seen) args
        | _ -> None
    in
    aux [] args

(* ------------------------------------------------ *)
(* </variable ops>                                  *)
(* ------------------------------------------------ *)

let string_of_match_result = function
    | MisMatch (d1, d2) ->
        "MisMatch ("
        ^ FStar.Common.string_of_option Print.delta_depth_to_string d1 ^ ") ("
        ^ FStar.Common.string_of_option Print.delta_depth_to_string d2 ^ ")"
    | HeadMatch u -> "HeadMatch " ^ string_of_bool u
    | FullMatch -> "FullMatch"

let head_match = function
    | MisMatch(i, j) -> MisMatch(i, j)
    | HeadMatch true -> HeadMatch true
    | _ -> HeadMatch false

let fv_delta_depth env fv =
    let d = Env.delta_depth_of_fv env fv in
    match d with
    | Delta_abstract d ->
      if string_of_lid env.curmodule = nsstr fv.fv_name.v && not env.is_iface  //AR: TODO: this is to prevent unfolding of abstract symbols in the extracted interface
                                                                     //    a better way would be create new fvs with appripriate delta_depth at extraction time
      then d //we're in the defining module
      else delta_constant
    | Delta_constant_at_level i when i > 0 ->
      begin match Env.lookup_definition [Unfold delta_constant] env fv.fv_name.v with
            | None -> delta_constant //there's no definition to unfold, e.g., because it's marked irreducible
            | _ -> d
      end
    | d ->
      d

let rec delta_depth_of_term env t =
    let t = U.unmeta t in
    match t.n with
    | Tm_meta _
    | Tm_delayed _  -> failwith "Impossible"
    | Tm_lazy i -> delta_depth_of_term env (U.unfold_lazy i)
    | Tm_unknown
    | Tm_bvar _
    | Tm_name _
    | Tm_uvar _
    | Tm_let _
    | Tm_match _ -> None
    | Tm_uinst(t, _)
    | Tm_ascribed(t, _, _)
    | Tm_app(t, _)
    | Tm_refine({sort=t}, _) -> delta_depth_of_term env t
    | Tm_constant _
    | Tm_type _
    | Tm_arrow _
    | Tm_quoted _
    | Tm_abs _ -> Some delta_constant
    | Tm_fvar fv -> Some (fv_delta_depth env fv)

let universe_has_max env u =
  let u = N.normalize_universe env u in
  match u with
  | U_max _ -> true
  | _ -> false

let rec head_matches env t1 t2 : match_result =
  let t1 = U.unmeta t1 in
  let t2 = U.unmeta t2 in
  match t1.n, t2.n with
    | Tm_lazy ({lkind=Lazy_embedding _}), _ -> head_matches env (U.unlazy t1) t2
    |  _, Tm_lazy({lkind=Lazy_embedding _}) -> head_matches env t1 (U.unlazy t2)
    | Tm_name x, Tm_name y -> if S.bv_eq x y then FullMatch else MisMatch(None, None)
    | Tm_fvar f, Tm_fvar g -> if S.fv_eq f g then FullMatch else MisMatch(Some (fv_delta_depth env f), Some (fv_delta_depth env g))
    | Tm_uinst (f, _), Tm_uinst(g, _) -> head_matches env f g |> head_match
    | Tm_constant FC.Const_reify, Tm_constant FC.Const_reify -> FullMatch
    | Tm_constant FC.Const_reify, _
    | _, Tm_constant FC.Const_reify -> HeadMatch true
    | Tm_constant c, Tm_constant d -> if FC.eq_const c d then FullMatch else MisMatch(None, None)

    | Tm_uvar (uv, _), Tm_uvar (uv', _) -> if UF.equiv uv.ctx_uvar_head uv'.ctx_uvar_head then FullMatch else MisMatch(None, None)

    | Tm_refine(x, _), Tm_refine(y, _) -> head_matches env x.sort y.sort |> head_match

    | Tm_refine(x, _), _  -> head_matches env x.sort t2 |> head_match
    | _, Tm_refine(x, _)  -> head_matches env t1 x.sort |> head_match

    | Tm_type _, Tm_type _
    | Tm_arrow _, Tm_arrow _ -> HeadMatch false

    | Tm_app(head, _), Tm_app(head', _) -> head_matches env head head' |> head_match
    | Tm_app(head, _), _ -> head_matches env head t2 |> head_match
    | _, Tm_app(head, _) -> head_matches env t1 head |> head_match

    | Tm_let _, Tm_let _
    | Tm_match _, Tm_match _
    | Tm_abs _, Tm_abs _ -> HeadMatch true

    | _ -> MisMatch(delta_depth_of_term env t1, delta_depth_of_term env t2)

(* Does t1 head-match t2, after some delta steps? *)
let head_matches_delta env smt_ok t1 t2 : (match_result & option (typ&typ)) =
    let maybe_inline t =
        let head = U.head_of (unrefine env t) in
        if Env.debug env <| Options.Other "RelDelta" then
            BU.print2 "Head of %s is %s\n" (Print.term_to_string t) (Print.term_to_string head);
        match (U.un_uinst head).n with
        | Tm_fvar fv ->
          begin
          match Env.lookup_definition
                    [Env.Unfold delta_constant;
                     Env.Eager_unfolding_only]
                    env
                    fv.fv_name.v
          with
          | None ->
            if Env.debug env <| Options.Other "RelDelta" then
                BU.print1 "No definition found for %s\n" (Print.term_to_string head);
            None
          | Some _ ->
            let basic_steps =
                [Env.UnfoldUntil delta_constant;
                 Env.Weak;
                 Env.HNF;
                 Env.Primops;
                 Env.Beta;
                 Env.Eager_unfolding;
                 Env.Iota]
            in
            let steps =
              if smt_ok then basic_steps
              else Env.Exclude Env.Zeta::basic_steps
                   //NS: added this to prevent unifier looping
                   //see bug606.fst
                   //should we always disable Zeta here?
            in
            let t' = norm_with_steps "FStar.TypeChecker.Rel.norm_with_steps.1" steps env t in
            if U.eq_tm t t' = U.Equal //if we didn't inline anything
            then None
            else let _ = if Env.debug env <| Options.Other "RelDelta"
                         then BU.print2 "Inlined %s to %s\n"
                                        (Print.term_to_string t)
                                        (Print.term_to_string t') in
                 Some t'
          end
        | _ -> None
    in
    let success d r t1 t2 = (r, (if d>0 then Some(t1, t2) else None)) in
    let fail d r t1 t2 = (r, (if d>0 then Some(t1, t2) else None)) in

    (*
     * AR: When we delta-unfold the terms below, it may happen that application of an fv with
     *       delta depth say 1 doesn't unfold because it is marked with strict_on_arguments
     *     To prevent looping in that case, we make sure that we have made progress
     *       in an unfolding call to the normalizer
     *     This made_progress function is checking that we have made progress in unfolding t to t'
     *     See #2184
     *)
    let made_progress t t' =
      let head, head' = U.head_and_args t |> fst, U.head_and_args t' |> fst in
      not (U.eq_tm head head' = U.Equal) in

    let rec aux retry n_delta t1 t2 =
        let r = head_matches env t1 t2 in
        if Env.debug env <| Options.Other "RelDelta" then
            BU.print3 "head_matches (%s, %s) = %s\n"
                (Print.term_to_string t1)
                (Print.term_to_string t2)
                (string_of_match_result r);
        let reduce_one_and_try_again (d1:delta_depth) (d2:delta_depth) =
          let d1_greater_than_d2 = Common.delta_depth_greater_than d1 d2 in
          let t1, t2, made_progress =
            if d1_greater_than_d2
            then let t1' = normalize_refinement [Env.UnfoldUntil d2; Env.Weak; Env.HNF] env t1 in
                 t1', t2, made_progress t1 t1'
            else let t2' = normalize_refinement [Env.UnfoldUntil d1; Env.Weak; Env.HNF] env t2 in
                 t1, t2', made_progress t2 t2' in
          if made_progress
          then aux retry (n_delta + 1) t1 t2
          else fail n_delta r t1 t2
        in

        let reduce_both_and_try_again (d:delta_depth) (r:match_result) =
          match Common.decr_delta_depth d with
          | None -> fail n_delta r t1 t2
          | Some d ->
            let t1' = normalize_refinement [Env.UnfoldUntil d; Env.Weak; Env.HNF] env t1 in
            let t2' = normalize_refinement [Env.UnfoldUntil d; Env.Weak; Env.HNF] env t2 in
            if made_progress t1 t1' &&
               made_progress t2 t2'
            then aux retry (n_delta + 1) t1' t2'
            else fail n_delta r t1 t2
        in

        match r with
            | MisMatch (Some (Delta_equational_at_level i), Some (Delta_equational_at_level j)) when (i > 0 || j > 0) && i <> j ->
              reduce_one_and_try_again (Delta_equational_at_level i) (Delta_equational_at_level j)

            | MisMatch(Some (Delta_equational_at_level _), _)
            | MisMatch(_, Some (Delta_equational_at_level _)) ->
              if not retry then fail n_delta r t1 t2
              else begin match maybe_inline t1, maybe_inline t2 with
                   | None, None       -> fail n_delta r t1 t2
                   | Some t1, None    -> aux false (n_delta + 1) t1 t2
                   | None, Some t2    -> aux false (n_delta + 1) t1 t2
                   | Some t1, Some t2 -> aux false (n_delta + 1) t1 t2
                   end

            | MisMatch(Some d1, Some d2) when (d1=d2) -> //incompatible
              reduce_both_and_try_again d1 r

            | MisMatch(Some d1, Some d2) -> //these may be related after some delta steps
              reduce_one_and_try_again d1 d2

            | MisMatch _ ->
              fail n_delta r t1 t2

            | _ ->
              success n_delta r t1 t2 in
    let r = aux true 0 t1 t2 in
    if Env.debug env <| Options.Other "RelDelta" then
        BU.print4 "head_matches_delta (%s, %s) = %s (%s)\n"
            (Print.term_to_string t1)
            (Print.term_to_string t2)
            (string_of_match_result (fst r))
            (if Option.isNone (snd r)
             then "None"
             else snd r
                 |> must
                 |> (fun (t1, t2) ->
                     Print.term_to_string t1
                     ^ "; "
                     ^ Print.term_to_string t2));
    r

let kind_type (binders:binders) (r:Range.range) =
    U.type_u() |> fst


(* ----------------------------------------------------- *)
(* Ranking problems for the order in which to solve them *)
(* ----------------------------------------------------- *)
let rank_t_num = function
    | Rigid_rigid -> 0
    | Flex_rigid_eq -> 1
    | Flex_flex_pattern_eq -> 2
    | Flex_rigid -> 3
    | Rigid_flex -> 4
    | Flex_flex -> 5
let rank_leq r1 r2 = rank_t_num r1 <= rank_t_num r2
let rank_less_than r1 r2 =
    r1 <> r2 &&
    rank_t_num r1 <= rank_t_num r2
let compress_tprob tcenv p = {p with lhs=whnf tcenv p.lhs; rhs=whnf tcenv p.rhs}

let compress_prob tcenv p =
    match p with
    | TProb p -> compress_tprob tcenv p |> TProb
    | CProb _ -> p


let rank tcenv pr : rank_t    //the rank
                  * prob   //the input problem, pre-processed a bit (the wl is needed for the pre-processing)
                  =
   let prob = compress_prob tcenv pr |> maybe_invert_p in
   match prob with
    | TProb tp ->
      let lh, lhs_args = U.head_and_args tp.lhs in
      let rh, rhs_args = U.head_and_args tp.rhs in
      let rank, tp =
        match lh.n, rh.n with
        | Tm_uvar _, Tm_uvar _ ->
          begin
          match lhs_args, rhs_args with
          | [], [] when tp.relation=EQ ->
            Flex_flex_pattern_eq, tp
          | _ -> Flex_flex, tp
          end

        | Tm_uvar _, _
        | _, Tm_uvar _ when tp.relation=EQ ->
          Flex_rigid_eq, tp

        | Tm_uvar _, Tm_arrow _
        | Tm_uvar _, Tm_type _
        | Tm_type _, Tm_uvar _ ->
          //this case is so common, that even though we could delay, it is almost always ok to solve it immediately as an equality
          //besides, in the case of arrows, if we delay it, the arity of various terms built by the unifier goes awry
          //so, don't delay!
          Flex_rigid_eq, {tp with relation=EQ}

        | _, Tm_uvar _ ->
          Rigid_flex, tp

        | Tm_uvar _, _ ->
          Flex_rigid, tp

        | _, Tm_uvar _ ->
          Rigid_flex, tp

        | _, _ ->
          Rigid_rigid, tp
      in
      rank, {tp with rank=Some rank} |> TProb

    | CProb cp ->
      Rigid_rigid, {cp with rank=Some Rigid_rigid} |> CProb

let next_prob wl : option (prob * list prob * rank_t) =
                  //a problem with the lowest rank, or a problem whose rank <= flex_rigid_eq, if any
                  //all the other problems in wl
                  //the rank of the first problem, or the minimum rank in the wl
    let rec aux (min_rank, min, out) probs =
        match probs with
        | [] ->
          begin
          match min, min_rank with
          | Some p, Some r -> Some (p, out, r)
          | _ -> None
          end
        | hd::tl ->
          let rank, hd = rank wl.tcenv hd in
          if rank_leq rank Flex_rigid_eq
          then match min with
               | None -> Some (hd, out@tl, rank)
               | Some m -> Some (hd, out@m::tl, rank)
          else if min_rank = None
               || rank_less_than rank (Option.get min_rank)
          then match min with
               | None -> aux (Some rank, Some hd, out) tl
               | Some m -> aux (Some rank, Some hd, m::out) tl
          else aux (min_rank, min, hd::out) tl
    in
    aux (None, None, []) wl.attempting

let flex_prob_closing tcenv (bs:binders) (p:prob) =
    let flex_will_be_closed t =
        let hd, _ = U.head_and_args t in
        match (SS.compress hd).n with
        | Tm_uvar(u, _) ->
          u.ctx_uvar_binders |> BU.for_some (fun ({binder_bv=y}) ->
          bs |> BU.for_some (fun ({binder_bv=x}) -> S.bv_eq x y))
        | _ -> false
    in
    let r, p = rank tcenv p in
    match p with
    | CProb _ ->
      true
    | TProb p ->
      match r with
      | Rigid_rigid
      | Flex_rigid_eq
      | Flex_flex_pattern_eq ->
        true
      | Flex_rigid ->
        flex_will_be_closed p.lhs
      | Rigid_flex ->
        flex_will_be_closed p.rhs
      | Flex_flex ->
        p.relation=EQ
        &&
        (flex_will_be_closed p.lhs
        || flex_will_be_closed p.rhs)

(* ----------------------------------------------------- *)
(* Solving universe equalities                           *)
(* ----------------------------------------------------- *)
type univ_eq_sol =
  | UDeferred of worklist
  | USolved   of worklist
  | UFailed   of lstring

let ufailed_simple (s:string) : univ_eq_sol =
  UFailed (Thunk.mkv s)

let ufailed_thunk (s: unit -> string) : univ_eq_sol =
  UFailed (mklstr s)


let rec really_solve_universe_eq pid_orig wl u1 u2 =
    let u1 = N.normalize_universe wl.tcenv u1 in
    let u2 = N.normalize_universe wl.tcenv u2 in
    let rec occurs_univ v1 u = match u with
        | U_max us ->
          us |> BU.for_some (fun u ->
            let k, _ = U.univ_kernel u in
            match k with
                | U_unif v2 -> UF.univ_equiv v1 v2
                | _ -> false)
        | _ -> occurs_univ v1 (U_max [u]) in

    let rec filter_out_common_univs (u1:list universe) (u2:list universe) :(list universe * list universe) =
      let common_elts = u1 |> List.fold_left (fun uvs uv1 -> if u2 |> List.existsML (fun uv2 -> U.eq_univs uv1 uv2) then uv1::uvs else uvs) [] in
      let filter = List.filter (fun u -> not (common_elts |> List.existsML (fun u' -> U.eq_univs u u'))) in
      filter u1, filter u2
    in

    let try_umax_components u1 u2 msg =
        if not wl.umax_heuristic_ok
        then ufailed_simple "Unable to unify universe terms with umax"
        else
        match u1, u2 with
            | U_max us1, U_max us2 ->
              begin
              //filter out common universes in us1 and us2
              //this allows more cases to unify, e.g. us1 = [uvar; un] and us2=[un; un']
              //with just structural comparison, this would fail to unify, but after filtering away un, we can unify uvar with un'
              let us1, us2 = filter_out_common_univs us1 us2 in
              if List.length us1 = List.length us2 //go for a structural match
              then let rec aux wl us1 us2 = match us1, us2 with
                        | u1::us1, u2::us2 ->
                          begin match really_solve_universe_eq pid_orig wl u1 u2 with
                            | USolved wl ->
                                aux wl us1 us2
                            | failed -> failed
                          end
                        | _ -> USolved wl in
                    aux wl us1 us2
              else ufailed_thunk
                             (fun () -> BU.format2 "Unable to unify universes: %s and %s"
                                                   (Print.univ_to_string u1)
                                                   (Print.univ_to_string u2))
              end
            | U_max us, u'
            | u', U_max us ->
                let rec aux wl us = match us with
                | [] -> USolved wl
                | u::us ->
                    begin match really_solve_universe_eq pid_orig wl u u' with
                    | USolved wl ->
                      aux wl us
                    | failed -> failed
                    end
                in aux wl us

            | _ ->
              ufailed_thunk (fun () ->
                            BU.format3 "Unable to unify universes: %s and %s (%s)"
                                       (Print.univ_to_string u1)
                                       (Print.univ_to_string u2) msg) in

    match u1, u2 with
        | U_bvar _, _
        | U_unknown, _
        | _, U_bvar _
        | _, U_unknown -> failwith (BU.format2 "Impossible: found an de Bruijn universe variable or unknown universe: %s, %s"
                                        (Print.univ_to_string u1)
                                        (Print.univ_to_string u2))

        | U_name x, U_name y ->
          if (string_of_id x) = (string_of_id y)
          then USolved wl
          else ufailed_simple "Incompatible universes"

        | U_zero, U_zero ->
          USolved wl

        | U_succ u1, U_succ u2 ->
          really_solve_universe_eq pid_orig wl u1 u2

        | U_unif v1, U_unif v2 ->
          if UF.univ_equiv v1 v2
          then USolved wl
          else let wl = extend_universe_solution pid_orig [UNIV(v1, u2)] wl in
               USolved wl

        | U_unif v1, u
        | u, U_unif v1 ->
          let u = norm_univ wl u in
          if occurs_univ v1 u
          then try_umax_components u1 u2
                (BU.format2 "Failed occurs check: %s occurs in %s" (Print.univ_to_string (U_unif v1)) (Print.univ_to_string u))
          else USolved (extend_universe_solution pid_orig [UNIV(v1, u)] wl)

        | U_max _, _
        | _, U_max _ ->
          if wl.defer_ok = DeferAny
          then UDeferred wl
          else let u1 = norm_univ wl u1 in
               let u2 = norm_univ wl u2 in
               if U.eq_univs u1 u2
               then USolved wl
               else try_umax_components u1 u2 ""

        | U_succ _, U_zero
        | U_succ _, U_name _
        | U_zero,   U_succ _
        | U_zero,   U_name _
        | U_name _, U_succ _
        | U_name _, U_zero ->
          ufailed_simple "Incompatible universes"

let solve_universe_eq orig wl u1 u2 =
    if wl.tcenv.lax_universes
    then USolved wl
    else really_solve_universe_eq orig wl u1 u2

(* This balances two lists.  Given (xs, f) (ys, g), it will
 * take a maximal same-length prefix from each list, getting
 *   (xs1, xs2) and (ys1, ys2)  /  where length xs1 == length xs2 (and ys1 = [] \/ ys2 = [])
 * and then return
 *   (xs1, f xs2), (ys1, g ys2)
 *
 * We could find the minimum of their lengths, split, and apply, but this is faster.
 *)
let match_num_binders (bc1: (list 'a * (list 'a -> 'b)))
                      (bc2: (list 'a * (list 'a -> 'b)))
    : (list 'a * 'b) * (list 'a * 'b) =
    let (bs1, mk_cod1) = bc1 in
    let (bs2, mk_cod2) = bc2 in
    let rec aux (bs1 : list 'a) (bs2 : list 'a) : (list 'a * 'b) * (list 'a * 'b) =
        match bs1, bs2 with
        | x::xs, y::ys ->
            let ((xs, xr), (ys, yr)) = aux xs ys in
            ((x::xs, xr), (y::ys, yr))
        | xs, ys -> // at least one empty
            (([], mk_cod1 xs), ([], mk_cod2 ys))
    in
    aux bs1 bs2

let guard_of_prob (env:Env.env) (wl:worklist) (problem:tprob) (t1 : term) (t2 : term) : term * worklist =
    let has_type_guard t1 t2 =
        match problem.element with
        | Some t ->
            U.mk_has_type t1 (S.bv_to_name t) t2
        | None ->
            let x = S.new_bv None t1 in
            let u_x = env.universe_of env t1 in
            U.mk_forall u_x x (U.mk_has_type t1 (S.bv_to_name x) t2)
    in
    match problem.relation with
    | EQ     -> mk_eq2 wl env (TProb problem) t1 t2
    | SUB    -> has_type_guard t1 t2, wl
    | SUBINV -> has_type_guard t2 t1, wl

let is_flex_pat = function
    | Flex (_, _, []) -> true
    | _ -> false

(** If the head uvar of the flex term is tagged with a `Ctx_uvar_meta_attr a`
    and if a term tagged with attribute `a` is in scope,
    then this problem should be deferred to a tactic *)
let should_defer_flex_to_user_tac env (wl:worklist) (f:flex_t) =
  let (Flex (_, u, _)) = f in
  let b = DeferredImplicits.should_defer_uvar_to_user_tac wl.tcenv u in

  if Env.debug env <| Options.Other "ResolveImplicitsHook"
  then BU.print3 "Rel.should_defer_flex_to_user_tac for %s returning %s (env.enable_defer_to_tac: %s)\n"
         (Print.ctx_uvar_to_string_no_reason u) (string_of_bool b)
         (string_of_bool env.enable_defer_to_tac);

  b

(* <quasi_pattern>:
        Given a term (?u_(bs;t) e1..en)
        returns None in case the arity of the type t is less than n
        otherwise returns Some (x1 ... xn)
        where if ei is a variable distinct from bs and all the ej
            then xi = ei
            else xi is a fresh variable
    *)
let quasi_pattern env (f:flex_t) : option (binders * typ) =
    let (Flex (_, ctx_uvar, args)) = f in
    let t_hd = U.ctx_uvar_typ ctx_uvar in
    let ctx = ctx_uvar.ctx_uvar_binders in
    let name_exists_in x bs =
        BU.for_some (fun ({binder_bv=y}) -> S.bv_eq x y) bs
    in
    let rec aux pat_binders formals t_res args =
        match formals, args with
        | [], []
        |  _, [] ->
          Some (List.rev pat_binders, U.arrow formals (S.mk_Total t_res))

        | fml::formals, (a, a_imp)::args ->
            begin
            let formal, formal_imp = fml.binder_bv, fml.binder_qual in
            match (SS.compress a).n with
            | Tm_name x ->
                if name_exists_in x ctx
                ||  name_exists_in x pat_binders
                then //we already have x
                     //so don't include it in the quasi-pattern
                     aux (fml :: pat_binders) formals t_res args
                else let x = {x with sort=formal.sort} in
                        let subst = [NT(formal, S.bv_to_name x)] in
                        let formals = SS.subst_binders subst formals in
                        let t_res = SS.subst subst t_res in
                        let q, _ = U.bqual_and_attrs_of_aqual a_imp in
                        aux ((S.mk_binder_with_attrs
                               ({x with sort=formal.sort})
                               q
                               fml.binder_attrs) :: pat_binders) formals t_res args
            | _ -> //it's not a name, so it can't be included in the patterns
            aux (fml :: pat_binders) formals t_res args
            end

        | [], args ->
            let more_formals, t_res = U.arrow_formals (N.unfold_whnf env t_res) in
            begin
            match more_formals with
            | [] -> None //seems ill-typed at this point
            | _ -> aux pat_binders more_formals t_res args
            end
    in
    match args with
    | [] -> Some ([], t_hd) //this really a pattern, not a quasi_pattern
    | _ ->
      let formals, t_res = U.arrow_formals t_hd in
      aux [] formals t_res args

let run_meta_arg_tac (ctx_u:ctx_uvar) : term =
  match ctx_u.ctx_uvar_meta with
  | Some (Ctx_uvar_meta_tac (env_dyn, tau)) ->
    let env : Env.env = FStar.Compiler.Dyn.undyn env_dyn in
    if Env.debug env (Options.Other "Tac")
    then BU.print1 "Running tactic for meta-arg %s\n" (Print.ctx_uvar_to_string ctx_u);
    Errors.with_ctx "Running tactic for meta-arg"
      (fun () -> env.synth_hook env (U.ctx_uvar_typ ctx_u) tau)
  | _ ->
    failwith "run_meta_arg_tac must have been called with a uvar that has a meta tac"

let simplify_guard env g = match g.guard_f with
    | Trivial -> g
    | NonTrivial f ->
      if Env.debug env <| Options.Other "Simplification" then BU.print1 "Simplifying guard %s\n" (Print.term_to_string f);
      let f = norm_with_steps "FStar.TypeChecker.Rel.norm_with_steps.6"
              [Env.Beta; Env.Eager_unfolding; Env.Simplify; Env.Primops; Env.NoFullNorm] env f in
      if Env.debug env <| Options.Other "Simplification" then BU.print1 "Simplified guard to %s\n" (Print.term_to_string f);
<<<<<<< HEAD
      let f =
        let g = U.unmeta f in
        let g =
          match U.un_squash g with
          | Some g' -> U.unmeta g'
          | _ -> g
        in
        match g.n with
        | Tm_fvar fv when S.fv_eq_lid fv Const.true_lid -> Trivial
        | _ -> NonTrivial f
      in
=======
      let f = match (U.unmeta f).n with
        | Tm_fvar fv when S.fv_eq_lid fv PC.true_lid -> Trivial
        | _ -> NonTrivial f in
>>>>>>> d8a67d6c
      {g with guard_f=f}

(******************************************************************************************************)
(* Main solving algorithm begins here *)
(******************************************************************************************************)
let rec solve (env:Env.env) (probs:worklist) : solution =
//    printfn "Solving TODO:\n%s;;" (List.map prob_to_string probs.attempting |> String.concat "\n\t");
    if Env.debug env <| Options.Other "Rel"
    then BU.print1 "solve:\n\t%s\n" (wl_to_string probs);
    if Env.debug env <| Options.Other "ImplicitTrace" then
      BU.print1 "solve: wl_implicits = %s\n"
                    (Common.implicits_to_string probs.wl_implicits);

    match next_prob probs with
    | Some (hd, tl, rank) ->
      let probs = {probs with attempting=tl} in
      def_check_prob "solve,hd" hd;
      begin match hd with
      | CProb cp ->
            solve_c env (maybe_invert cp) probs

      | TProb tp ->
        if BU.physical_equality tp.lhs tp.rhs then solve env (solve_prob hd None [] probs) else
        if rank=Rigid_rigid
        || (tp.relation = EQ && rank <> Flex_flex)
        then solve_t' env tp probs
        else if probs.defer_ok = DeferAny
        then maybe_defer_to_user_tac env tp "deferring flex_rigid or flex_flex subtyping" probs
        else if rank=Flex_flex
        then solve_t' env ({tp with relation=EQ}) probs //turn flex_flex subtyping into flex_flex eq
        else solve_rigid_flex_or_flex_rigid_subtyping rank env tp probs
      end

    | None ->
         begin
         match probs.wl_deferred with
         | [] ->
           Success ([], as_deferred probs.wl_deferred_to_tac, probs.wl_implicits) //Yay ... done!

         | _ ->
           let attempt, rest = probs.wl_deferred |> List.partition (fun (c, _, _, _) -> c < probs.ctr) in
           match attempt with
            | [] -> //can't solve yet; defer the rest
              Success(as_deferred probs.wl_deferred,
                      as_deferred probs.wl_deferred_to_tac,
                      probs.wl_implicits)

            | _ ->
              solve env ({probs with attempting=attempt |> List.map (fun (_, _, _, y) -> y); wl_deferred=rest})
         end

and solve_one_universe_eq (env:Env.env) (orig:prob) (u1:universe) (u2:universe) (wl:worklist) : solution =
    match solve_universe_eq (p_pid orig) wl u1 u2 with
    | USolved wl ->
      solve env (solve_prob orig None [] wl)

    | UFailed msg ->
      giveup env msg orig

    | UDeferred wl ->
      solve env (defer_lit Deferred_univ_constraint "" orig wl)

and solve_maybe_uinsts (env:Env.env) (orig:prob) (t1:term) (t2:term) (wl:worklist) : univ_eq_sol =
    let rec aux wl us1 us2 = match us1, us2 with
        | [], [] -> USolved wl

        | u1::us1, u2::us2 ->
          begin match solve_universe_eq (p_pid orig) wl u1 u2 with
            | USolved wl ->
              aux wl us1 us2

            | failed_or_deferred -> failed_or_deferred
          end

        | _ -> ufailed_simple "Unequal number of universes" in

    let t1 = whnf env t1 in
    let t2 = whnf env t2 in
    match t1.n, t2.n with
        | Tm_uinst({n=Tm_fvar f}, us1), Tm_uinst({n=Tm_fvar g}, us2) ->
            let b = S.fv_eq f g in
            assert b;
            aux wl us1 us2

        | Tm_uinst _, _
        | _, Tm_uinst _ ->
            failwith "Impossible: expect head symbols to match"

        | _ ->
            USolved wl

and giveup_or_defer (env:Env.env) (orig:prob) (wl:worklist) (reason:deferred_reason) (msg:lstring) : solution =
    if wl.defer_ok = DeferAny
    then begin
        if Env.debug env <| Options.Other "Rel" then
            BU.print2 "\n\t\tDeferring %s\n\t\tBecause %s\n" (prob_to_string env orig) (Thunk.force msg);
        solve env (defer reason msg orig wl)
    end
    else giveup env msg orig

and giveup_or_defer_flex_flex (env:Env.env) (orig:prob) (wl:worklist) (reason:deferred_reason) (msg:lstring) : solution =
    if wl.defer_ok <> NoDefer
    then begin
        if Env.debug env <| Options.Other "Rel" then
            BU.print2 "\n\t\tDeferring %s\n\t\tBecause %s\n" (prob_to_string env orig) (Thunk.force msg);
        solve env (defer reason msg orig wl)
    end
    else giveup env msg orig

and defer_to_user_tac (env:Env.env) (orig:prob) reason (wl:worklist) : solution =
  if Env.debug env <| Options.Other "Rel" then
    BU.print1 "\n\t\tDeferring %s to a tactic\n" (prob_to_string env orig);
  let wl = solve_prob orig None [] wl in
  let wl = {wl with wl_deferred_to_tac=(wl.ctr,
                                        Deferred_to_user_tac,
                                        Thunk.mkv reason, orig)::wl.wl_deferred_to_tac} in
  solve env wl

and maybe_defer_to_user_tac (env:Env.env) prob reason wl : solution =
  match prob.relation with
  | EQ ->
    let should_defer_tac t =
      let head, _ = U.head_and_args t in
      match (SS.compress head).n with
      | Tm_uvar(uv, _) ->
        DeferredImplicits.should_defer_uvar_to_user_tac wl.tcenv uv, uv.ctx_uvar_reason
      | _ -> false, ""
    in
    let l1, r1 = should_defer_tac prob.lhs in
    let l2, r2 = should_defer_tac prob.rhs in
    if l1 || l2
    then defer_to_user_tac env (TProb prob) (r1 ^ ", " ^ r2) wl
    else solve env (defer_lit Deferred_flex reason (TProb prob) wl)
  | _ -> solve env (defer_lit Deferred_flex reason (TProb prob) wl)

(******************************************************************************************************)
(* The case where t1 < u, ..., tn < u: we solve this by taking u=t1\/...\/tn                          *)
(* The case where u < t1, .... u < tn: we solve this by taking u=t1/\.../\tn                          *)
(******************************************************************************************************)
and solve_rigid_flex_or_flex_rigid_subtyping
    (rank:rank_t)
    (env:Env.env) (tp:tprob) (wl:worklist) : solution =
    def_check_prob "solve_rigid_flex_or_flex_rigid_subtyping" (TProb tp);
    let flip = rank = Flex_rigid in
    (*
        meet_or_join op [t1;..;tn] env wl:
            Informally, this computes `t1 op t2 ... op tn`
            where op is either \/ or /\

            t1 op t2 is only defined when t1 and t2
            are refinements of the same base type
    *)
    let meet_or_join op ts env wl =
        let eq_prob t1 t2 wl =
            let p, wl =
            new_problem wl env t1 EQ t2 None t1.pos
                        "join/meet refinements"
            in
            def_check_prob "meet_or_join" (TProb p);
            TProb p, wl
        in
        let pairwise t1 t2 wl =
            if Env.debug env <| Options.Other "Rel"
            then BU.print2 "[meet/join]: pairwise: %s and %s\n" (Print.term_to_string t1) (Print.term_to_string t2);
            let mr, ts = head_matches_delta env wl.smt_ok t1 t2 in
            match mr with
            | HeadMatch true
            | MisMatch _ ->
              let p, wl = eq_prob t1 t2 wl in
              (t1, [p], wl)

            | FullMatch ->
              begin
              match ts with
              | None ->
                (t1, [], wl)
              | Some (t1, t2) ->
                (t1, [], wl)
              end

            | HeadMatch false ->
              let t1, t2 =
                  match ts with
                  | Some (t1, t2) -> SS.compress t1, SS.compress t2
                  | None -> SS.compress t1, SS.compress t2
              in
              let try_eq t1 t2 wl =
                  let t1_hd, t1_args = U.head_and_args t1 in
                  let t2_hd, t2_args = U.head_and_args t2 in
                  if List.length t1_args <> List.length t2_args then None else
                  let probs, wl =
                          List.fold_left2 (fun (probs, wl) (a1, _) (a2, _) ->
                             let p, wl = eq_prob a1 a2 wl in
                             p::probs, wl)
                          ([], wl)
                   //don't forget to prove t1_hd = t2_hd
                   //as they may have universe variables to equate
                   //as well
                          (as_arg t1_hd::t1_args)
                          (as_arg t2_hd::t2_args)
                  in
                  let wl' = {wl with defer_ok=NoDefer;
                                     smt_ok=false;
                                     attempting=probs;
                                     wl_deferred=[];
                                     wl_implicits=[]} in
                  let tx = UF.new_transaction () in
                  match solve env wl' with
                  | Success (_, defer_to_tac, imps) ->
                    UF.commit tx;
                    Some (extend_wl wl [] defer_to_tac imps)

                  | Failed _ ->
                    UF.rollback tx;
                    None
              in
              let combine t1 t2 wl =
                  let t1_base, p1_opt = base_and_refinement_maybe_delta false env t1 in
                  let t2_base, p2_opt = base_and_refinement_maybe_delta false env t2 in
                  (*
                   * AR: before applying op, we need to squash phi if required
                   *     refinement formulas in F* may be in higher universe,
                   *       meaning that if we apply op (l_and or l_or) directly, we may be
                   *       unifying the universe of phi to zero, leading to errors
                   *)
                  let apply_op op phi1 phi2 =
                    let squash phi =
                      match env.universe_of env phi with
                      | U_zero -> phi
                      | u -> U.mk_squash u phi in
                    op (squash phi1) (squash phi2) in
                  let combine_refinements t_base p1_opt p2_opt =
                      let refine x t =
                          if U.is_t_true t then x.sort
                          else U.refine x t
                      in
                      match p1_opt, p2_opt with
                      | Some (x, phi1), Some(y, phi2) ->
                        let x = freshen_bv x in
                        let subst = [DB(0, x)] in
                        let phi1 = SS.subst subst phi1 in
                        let phi2 = SS.subst subst phi2 in
                        refine x (apply_op op phi1 phi2)

                      | None, Some (x, phi)
                      | Some(x, phi), None ->
                        let x = freshen_bv x in
                        let subst = [DB(0, x)] in
                        let phi = SS.subst subst phi in
                        refine x (apply_op op U.t_true phi)

                      | _ ->
                        t_base
                  in
                  match try_eq t1_base t2_base wl with
                  | Some wl ->
                    combine_refinements t1_base p1_opt p2_opt,
                    [],
                    wl

                  | None ->
                    let t1_base, p1_opt = base_and_refinement_maybe_delta true env t1 in
                    let t2_base, p2_opt = base_and_refinement_maybe_delta true env t2 in
                    let p, wl = eq_prob t1_base t2_base wl in
                    let t = combine_refinements t1_base p1_opt p2_opt in
                    (t, [p], wl)
              in
              let t1, ps, wl = combine t1 t2 wl in
              if Env.debug env <| Options.Other "Rel"
              then BU.print1 "pairwise fallback2 succeeded: %s"
                            (Print.term_to_string t1);
              t1, ps, wl
        in
        let rec aux (out, probs, wl) ts =
            match ts with
            | [] -> (out, probs, wl)
            | t::ts ->
              let out, probs', wl = pairwise out t wl in
              aux (out, probs@probs', wl) ts
        in
        aux (List.hd ts, [], wl) (List.tl ts)
    in
    (*end meet_or_join *)

    let this_flex, this_rigid = if flip then tp.lhs, tp.rhs else tp.rhs, tp.lhs in
    begin
    match (SS.compress this_rigid).n with
    | Tm_arrow (_bs, comp) ->
        //Although it's possible to take the meet/join of arrow types
        //we handle them separately either by imitation (for Tot/GTot arrows)
        //which provides some structural subtyping for them
        //or just by reducing it to equality in other cases

        //BEWARE: special treatment of Tot and GTot here
        if U.is_tot_or_gtot_comp comp
        then let flex, wl = destruct_flex_t env this_flex wl in
             begin
             match quasi_pattern env flex with
             | None -> giveup_lit env "flex-arrow subtyping, not a quasi pattern" (TProb tp)
             | Some (flex_bs, flex_t) ->
               if Env.debug env <| Options.Other "Rel"
               then BU.print1 "Trying to solve by imitating arrow:%s\n" (string_of_int tp.pid);
               imitate_arrow (TProb tp) env wl flex flex_bs flex_t tp.relation this_rigid
             end
        else //imitating subtyping with WPs is hopeless
             solve env (attempt [TProb ({tp with relation=EQ})] wl)

  | _ ->
    if Env.debug env <| Options.Other "Rel"
    then BU.print1 "Trying to solve by meeting refinements:%s\n" (string_of_int tp.pid);
    let u, _args = U.head_and_args this_flex in
    begin
    match (SS.compress u).n with
    | Tm_uvar(ctx_uvar, _subst) ->
      let equiv t =
         let u', _ = U.head_and_args t in
         match (whnf env u').n with
         | Tm_uvar(ctx_uvar', _subst') ->
           UF.equiv ctx_uvar.ctx_uvar_head ctx_uvar'.ctx_uvar_head
         | _ -> false
      in
     //find all other constraints of the form t <: u, or if flipped, u <: t
      let bounds_probs, rest =
          wl.attempting |> List.partition
         (function
          | TProb tp ->
            let tp = maybe_invert tp in
            begin
            match tp.rank with
            | Some rank' when rank=rank' ->
              if flip then equiv tp.lhs else equiv tp.rhs

            | _ -> false
            end

           | _ -> false)
      in
      let bounds_typs =
          whnf env this_rigid
          :: List.collect (function
                           | TProb p -> [(if flip
                                         then whnf env (maybe_invert p).rhs
                                         else whnf env (maybe_invert p).lhs)]
                           | _ -> [])
                          bounds_probs
      in
      let (bound, sub_probs, wl) =
         meet_or_join (if flip then U.mk_conj_simp else U.mk_disj_simp)
                      bounds_typs
                      env
                      wl
      in
      let bound_typ, (eq_prob, wl') =
          let flex_u = flex_uvar_head this_flex in
          let bound =
            //We get constraints of the form (x:?u{phi} <: ?u)
            //This cannot be solved with an equality constraints
            //So, turn the bound on the LHS to just ?u
            match (SS.compress bound).n with
            | Tm_refine (x, phi)
              when tp.relation=SUB
                && snd (occurs flex_u x.sort) ->
              x.sort
            | _ ->
              bound
          in
          bound,
          new_problem wl env bound EQ this_flex None tp.loc
                (if flip then "joining refinements" else "meeting refinements")
      in
      def_check_prob "meet_or_join2" (TProb eq_prob);
      let _ = if Env.debug env <| Options.Other "Rel"
              then let wl' = {wl with attempting=TProb eq_prob::sub_probs} in
                   BU.print1 "After meet/join refinements: %s\n" (wl_to_string wl') in

      let tx = UF.new_transaction () in
      begin
      match solve_t env eq_prob ({wl' with defer_ok=NoDefer;
                                           wl_implicits = [];
                                           wl_deferred = [];
                                           attempting=sub_probs}) with
      | Success (_, defer_to_tac, imps) ->
         let wl = {wl' with attempting=rest} in
         let wl = extend_wl wl [] defer_to_tac imps in
         let g =  List.fold_left (fun g p -> U.mk_conj g (p_guard p))
                                 eq_prob.logical_guard
                                 sub_probs in
         let wl = solve_prob' false (TProb tp) (Some g) [] wl in
         let _ = List.fold_left (fun wl p -> solve_prob' true p None [] wl) wl bounds_probs in
         UF.commit tx;
         solve env wl

      | Failed (p, msg) ->
         if Env.debug env <| Options.Other "Rel"
         then BU.print1 "meet/join attempted and failed to solve problems:\n%s\n"
                        (List.map (prob_to_string env) (TProb eq_prob::sub_probs) |> String.concat "\n");
         (match rank, base_and_refinement env bound_typ with
          | Rigid_flex, (t_base, Some _) ->
            UF.rollback tx;
              //We failed to solve (x:t_base{p} <: ?u) while computing a precise join of all the lower bounds
              //Rather than giving up, try again with a widening heuristic
              //i.e., try to solve ?u = t and proceed
            let eq_prob, wl =
                new_problem wl env t_base EQ this_flex None tp.loc "widened subtyping" in
            def_check_prob "meet_or_join3" (TProb eq_prob);
            let wl = solve_prob' false (TProb tp) (Some (p_guard (TProb eq_prob))) [] wl in
            solve env (attempt [TProb eq_prob] wl)

          | Flex_rigid, (t_base, Some (x, phi)) ->
            UF.rollback tx;
              //We failed to solve (?u = x:t_base{phi}) while computing
              //a precise meet of all the upper bounds
              //Rather than giving up, try again with a narrowing heuristic
              //i.e., solve ?u = t_base, with the guard formula phi
            let eq_prob, wl =
                new_problem wl env t_base EQ this_flex None tp.loc "widened subtyping" in
            def_check_prob "meet_or_join4" (TProb eq_prob);
            let phi = guard_on_element wl tp x phi in
            let wl = solve_prob' false (TProb tp) (Some (U.mk_conj phi (p_guard (TProb eq_prob)))) [] wl in
            solve env (attempt [TProb eq_prob] wl)

          | _ ->
            giveup env (Thunk.map (fun s -> "failed to solve the sub-problems: " ^ s) msg) p)
      end

    | _ when flip ->
      failwith (BU.format2 "Impossible: (rank=%s) Not a flex-rigid: %s"
                            (BU.string_of_int (rank_t_num rank))
                            (prob_to_string env (TProb tp)))
    | _ ->
      failwith (BU.format2 "Impossible: (rank=%s) Not a rigid-flex: %s"
                            (BU.string_of_int (rank_t_num rank))
                            (prob_to_string env (TProb tp)))
    end
  end

and imitate_arrow (orig:prob) (env:Env.env) (wl:worklist)
                  (lhs:flex_t) (bs_lhs:binders) (t_res_lhs:term)
                  (rel:rel)
                  (arrow:term)
        : solution =
        let bs_lhs_args = List.map (fun ({binder_bv=x;binder_qual=i}) -> S.bv_to_name x, i) bs_lhs in
        let (Flex (_, u_lhs, _)) = lhs in
        let imitate_comp bs bs_terms c wl =
           let imitate_tot_or_gtot t uopt f wl =
              let k, univ =
                  match uopt with
                  | None ->
                    U.type_u()
                  | Some univ ->
                    S.mk (Tm_type univ) t.pos, univ
              in
              let _, u, wl = copy_uvar u_lhs (bs_lhs@bs) k wl in
              f u (Some univ), wl
           in
           match c.n with
           | Total (t, uopt) ->
             imitate_tot_or_gtot t uopt S.mk_Total' wl
           | GTotal (t, uopt) ->
             imitate_tot_or_gtot t uopt S.mk_GTotal' wl
           | Comp ct ->
             let out_args, wl =
               List.fold_right
                 (fun (a, i) (out_args, wl) ->
                   let _, t_a, wl = copy_uvar u_lhs [] (fst <| U.type_u()) wl in
                   let _, a', wl = copy_uvar u_lhs bs t_a wl in
                   (a',i)::out_args, wl)
                 ((S.as_arg ct.result_typ)::ct.effect_args)
                 ([], wl)
             in
             (* Drop the decreases flag, it is not needed and
              * wouldn't be properly scoped either. *)
             let nodec flags = List.filter (function DECREASES _ -> false
                                                     | _ -> true) flags in
             let ct' = {ct with result_typ=fst (List.hd out_args);
                                effect_args=List.tl out_args;
                                flags=nodec ct.flags} in
             {c with n=Comp ct'}, wl
        in
        let formals, c = U.arrow_formals_comp arrow in
        let rec aux (bs:binders) (bs_terms:list arg) (formals:binders) wl =
            match formals with
            | [] ->
              let c', wl = imitate_comp bs bs_terms c wl in
              let lhs' = U.arrow bs c' in
              let sol = TERM (u_lhs, U.abs bs_lhs lhs' (Some (U.residual_tot t_res_lhs))) in
              let sub_prob, wl =
                  mk_t_problem wl [] orig lhs' rel arrow None "arrow imitation"
              in
              //printfn "Arrow imitation: %s =?= %s" (Print.term_to_string lhs') (Print.term_to_string rhs);
              solve env (attempt [sub_prob] (solve_prob orig None [sol] wl))

            | ({binder_bv=x;binder_qual=imp;binder_attrs=attrs})::formals ->
              let _ctx_u_x, u_x, wl = copy_uvar u_lhs (bs_lhs@bs) (U.type_u() |> fst) wl in
              //printfn "Generated formal %s where %s" (Print.term_to_string t_y) (Print.ctx_uvar_to_string ctx_u_x);
              let y = S.new_bv (Some (S.range_of_bv x)) u_x in
              let b = S.mk_binder_with_attrs y imp attrs in
              aux (bs@[b]) (bs_terms@[U.arg_of_non_null_binder b]) formals wl
         in
         let _, occurs_ok, msg = occurs_check u_lhs arrow in
         if not occurs_ok
         then giveup_or_defer env orig wl
                Deferred_occur_check_failed
                (mklstr (fun () -> "occurs-check failed: " ^ (Option.get msg)))
         else aux [] [] formals wl

and solve_binders (env:Env.env) (bs1:binders) (bs2:binders) (orig:prob) (wl:worklist)
                  (rhs:worklist -> binders -> Env.env -> list subst_elt -> (prob * worklist)) : solution =

   if debug env <| Options.Other "Rel"
   then BU.print3 "solve_binders\n\t%s\n%s\n\t%s\n"
                       (Print.binders_to_string ", " bs1)
                       (rel_to_string (p_rel orig))
                       (Print.binders_to_string ", " bs2);

   let eq_bqual a1 a2 =
       match a1, a2 with
       | Some (Implicit b1), Some (Implicit b2) ->
         U.Equal //we don't care about comparing the dot qualifier in this context
       | _ ->
         U.eq_bqual a1 a2
   in

   (*
    * AR: adding env to the return type
    *
    *     `aux` solves the binders problems xs REL ys, and keeps on adding the binders to env
    *       so that subsequent binders are solved in the right env
    *     when all the binders are solved, it creates the rhs problem and returns it
    *     the problem was that this rhs problem was getting solved in the original env,
    *       since `aux` never returned the env with all the binders
    *     so far it was fine, but with layered effects, we have to be really careful about the env
    *     so now we return the updated env, and the rhs is solved in that final env
    *     (see how `aux` is called after its definition below)
    *)
   let rec aux wl scope env subst (xs:binders) (ys:binders) : Env.env * either (probs * formula) string * worklist =
        match xs, ys with
        | [], [] ->
          let rhs_prob, wl = rhs wl scope env subst in
          if debug env <| Options.Other "Rel"
          then BU.print1 "rhs_prob = %s\n" (prob_to_string env rhs_prob);
          let formula = p_guard rhs_prob in
          env, Inl ([rhs_prob], formula), wl

        | x::xs, y::ys when (eq_bqual x.binder_qual y.binder_qual = U.Equal) ->
           let hd1, imp = x.binder_bv, x.binder_qual in
           let hd2, imp' = y.binder_bv, y.binder_qual in
           let hd1 = {hd1 with sort=Subst.subst subst hd1.sort} in //open both binders
           let hd2 = {hd2 with sort=Subst.subst subst hd2.sort} in
           let prob, wl = mk_t_problem wl scope orig hd1.sort (invert_rel <| p_rel orig) hd2.sort None "Formal parameter" in
           let hd1 = freshen_bv hd1 in
           let subst = DB(0, hd1)::SS.shift_subst 1 subst in  //extend the substitution
           let env = Env.push_bv env hd1 in
           begin
           match aux wl (scope @ [{x with binder_bv=hd1}]) env subst xs ys with
           | env, Inl (sub_probs, phi), wl ->
             let phi =
                 U.mk_conj (p_guard prob)
                           (close_forall env [{x with binder_bv=hd1}] phi) in
             if debug env <| Options.Other "Rel"
             then BU.print2 "Formula is %s\n\thd1=%s\n" (Print.term_to_string phi) (Print.bv_to_string hd1);
             env, Inl (prob::sub_probs, phi), wl

           | fail -> fail
           end

        | _ -> env, Inr "arity or argument-qualifier mismatch", wl in

   match aux wl [] env [] bs1 bs2 with
   | env, Inr msg, wl -> giveup_lit env msg orig
   | env, Inl (sub_probs, phi), wl ->
     let wl = solve_prob orig (Some phi) [] wl in
     solve env (attempt sub_probs wl)

and try_solve_without_smt_or_else
        (env:Env.env) (wl:worklist)
        (try_solve: (Env.env -> worklist -> solution))
        (else_solve: Env.env -> worklist -> (prob * lstring) -> solution)
    : solution =
    let wl' = {wl with defer_ok=NoDefer;
                       smt_ok=false;
                       umax_heuristic_ok=false;
                       attempting=[];
                       wl_deferred=[];
                       wl_implicits=[]} in
    let tx = UF.new_transaction () in
    match try_solve env wl' with
    | Success (_, defer_to_tac, imps) ->
      UF.commit tx;
      let wl = extend_wl wl [] defer_to_tac imps in
      solve env wl
    | Failed (p, s) ->
      UF.rollback tx;
      else_solve env wl (p,s)

and try_solve_then_or_else
        (env:Env.env)
        (wl:worklist)
        (try_solve: Env.env -> worklist -> solution)
        (then_solve: Env.env -> worklist -> solution)
        (else_solve: Env.env -> worklist -> solution)
    : solution =
    let empty_wl =
      {wl with defer_ok=NoDefer;
               attempting=[];
               wl_deferred=[];
               wl_implicits=[]} in
    let tx = UF.new_transaction () in
    match try_solve env empty_wl with
    | Success (_, defer_to_tac, imps) ->
      UF.commit tx;
      let wl = extend_wl wl [] defer_to_tac imps in
      then_solve env wl
    | Failed (p, s) ->
      UF.rollback tx;
      else_solve env wl

and try_solve_probs_without_smt
      (env:Env.env)
      (wl:worklist)
      (probs:worklist -> (probs & worklist))
  : either worklist lstring
  = let probs, wl' = probs wl in
    let wl' = {wl with defer_ok=NoDefer;
                       smt_ok=false;
                       umax_heuristic_ok=false;
                       attempting=probs;
                       wl_deferred=[];
                       wl_implicits=[]} in
    match solve env wl' with
    | Success (_, defer_to_tac, imps) ->
      let wl = extend_wl wl [] defer_to_tac imps in
      Inl wl

    | Failed (_, ls) -> 
      Inr ls
      
and solve_t (env:Env.env) (problem:tprob) (wl:worklist) : solution =
    def_check_prob "solve_t" (TProb problem);
    solve_t' env (compress_tprob wl.tcenv problem) wl

and solve_t_flex_rigid_eq env (orig:prob) wl
                              (lhs:flex_t)
                              (rhs:term)
    : solution =
    if Env.debug env <| Options.Other "Rel" then
      BU.print_string "solve_t_flex_rigid_eq\n";

    if should_defer_flex_to_user_tac env wl lhs
    then defer_to_user_tac env orig (flex_reason lhs) wl
    else

    (*
       mk_solution takes care to not introduce needless eta expansions

       lhs is of the form `?u bs`
       Abstractly, the goal is to set `?u := fun bs -> rhs`

       But, this is optimized so that in case `rhs` is say `e bs`,
       where `bs` does not appear free in `e`,
       then we set `?u := e`.

       This is important since eta equivalence is not validated by F*.

       So, introduce needless eta expansions here would lead to unification
       failures elsewhere
    *)
    let mk_solution env (lhs:flex_t) (bs:binders) (rhs:term) =
        let bs_orig = bs in
        let rhs_orig = rhs in
        let (Flex (_, ctx_u, args)) = lhs in
        let bs, rhs =
          let bv_not_free_in_arg x arg =
              not (BU.set_mem x (Free.names (fst arg)))
          in
          let bv_not_free_in_args x args =
              BU.for_all (bv_not_free_in_arg x) args
          in
          let binder_matches_aqual b aq =
            match b.binder_qual, aq with
            | None, None -> true
            | Some (Implicit _), Some a ->
              a.aqual_implicit &&
              U.eqlist (fun x y -> U.eq_tm x y = U.Equal)
                       b.binder_attrs
                       a.aqual_attributes
            | _ -> false
          in
          let rec remove_matching_prefix lhs_binders rhs_args =
            match lhs_binders, rhs_args with
            | [], _
            | _, [] -> lhs_binders, rhs_args

            | b::lhs_tl, (t, aq)::rhs_tl ->
              match (SS.compress t).n with
              | Tm_name x
                when bv_eq b.binder_bv x
                  && binder_matches_aqual b aq
                  && bv_not_free_in_args b.binder_bv rhs_tl ->
                remove_matching_prefix lhs_tl rhs_tl
              | _ ->
                lhs_binders, rhs_args
          in
          let rhs_hd, rhs_args = U.head_and_args rhs in
          let bs, rhs_args =
            remove_matching_prefix
              (List.rev bs_orig)
              (List.rev rhs_args)
            |> (fun (bs_rev, args_rev) -> List.rev bs_rev, List.rev args_rev)
          in
          bs,
          S.mk_Tm_app rhs_hd rhs_args rhs.pos
        in
        let sol =
          match bs with
          | [] -> rhs
          | _ -> u_abs (U.ctx_uvar_typ ctx_u) (sn_binders env bs) rhs
        in
        [TERM(ctx_u, sol)]
    in

    (*
      LHS: ?u e1..en, if the arity of ?u is n
           then LHS as a quasi pattern is (?u x1 ... xn)
           for some names x1...xn

           (see the comment on quasi_pattern on how these names are computed)


      if the free vars of rhs are included in ctx(?u) ++ {x1,...,xn}

      then solve by ?u <- (fun x1 .... xn -> rhs)

      provided ?u does not occur in RHS

      and after all uvars in the RHS (?u1 .. ?un) are restricted to the context (ctx(?u))

      This has the behavior of preserving functional dependences in *some* cases.

      Consider two examples:

      1.
          LHS = ?u A.x, where A.x is an fv
          RHS = option A.x

          Then quasi patern of LHS is (?u y), for some fresh y
          since we can't abstract over the A.x

          The resulting solution will be
            ?u <- fun y -> option A.x

          i.e., ?u is solved to the constant function
                rather than `option`

       2.  LHS = ?u x, where x is just a name DOES NOT APPEAR in ctx(?u)
           RHS = option (some complicated term including x)

           This time the quasi patern of LHS is (?u x) and
           the resulting solution will be

             ?u <- fun x -> option (some complicated term including x)

           preserving the dependence on `x`

    *)
    let try_quasi_pattern (orig:prob) (env:Env.env) (wl:worklist)
                          (lhs:flex_t) (rhs:term)
        : either string (list uvi) * worklist =
        if Env.debug env <| Options.Other "Rel" then
          BU.print_string "try_quasi_pattern\n";
        match quasi_pattern env lhs with
        | None ->
          Inl "Not a quasi-pattern", wl

        | Some (bs, _) ->
          let (Flex (t_lhs, ctx_u, args)) = lhs in
          let uvars, occurs_ok, msg = occurs_check ctx_u rhs in
          if not occurs_ok
          then Inl ("quasi-pattern, occurs-check failed: " ^ (Option.get msg)), wl
          else let fvs_lhs = binders_as_bv_set (ctx_u.ctx_uvar_binders@bs) in
               let fvs_rhs = Free.names rhs in
               if not (BU.set_is_subset_of fvs_rhs fvs_lhs)
               then Inl ("quasi-pattern, free names on the RHS are not included in the LHS"), wl
               else Inr (mk_solution env lhs bs rhs), restrict_all_uvars env ctx_u [] uvars wl
    in

    (*
       LHS is a (?u e1..en) is a quasi pattern (?u b1...bn)
           where bs_lhs = b1 .. bn (none of which appear in ctx(?u) (see quasi_pattern))
           and the type of ?u is (b1..bn -> t_res_lhs)

       RHS is an application (head e)    where e:t_last

       Produce two new uvars:
          ctx(?u), b1..bn, _:t_last |- ?u_head : t_last -> t_res_lhs
          ctx(?u), b1..bn           |- ?u_arg  : t_last

       Solve: ?u <- (fun b1..bn -> ?u_head ?u_arg)

       And generate sub-problems
           ?u_head = head
           ?u_arg  = arg

       Since it is based on quasi patterns, imitate_app (like
       try_quasi_pattern) will usually not preserve functional
       dependences

       For example:

       1. LHS = ?u A.x, where A.x is an fv
          RHS = option A.x

          Then quasi patern of LHS is (?u y), for some fresh y
          since we can't abstract over the A.x

          The resulting solution will be

            ?u <- fun y -> ?u_head ?u_arg

            and ?u_head <- option
            and ?u_arg <- A.x

          So, in a more roundabout way, we arrive at the same constant
          function as the solution to ?u
    *)
    let imitate_app (orig:prob) (env:Env.env) (wl:worklist)
                    (lhs:flex_t) (bs_lhs:binders) (t_res_lhs:term)
                    (rhs:term)
        : solution =
        // if Env.debug env <| Options.Other "Rel"
        // then BU.print4 "imitate_app 1:\n\tlhs=%s\n\tbs_lhs=%s\n\tt_res_lhs=%s\n\trhs=%s\n"
        //    (flex_t_to_string lhs)
        //    (Print.binders_to_string ", " bs_lhs)
        //    (Print.term_to_string t_res_lhs)
        //    (Print.term_to_string rhs);
        let rhs_hd, args = U.head_and_args rhs in
        let args_rhs, last_arg_rhs = BU.prefix args in
        let rhs' = S.mk_Tm_app rhs_hd args_rhs rhs.pos in
        // if Env.debug env <| Options.Other "Rel"
        // then BU.print2 "imitate_app 2:\n\trhs'=%s\n\tlast_arg_rhs=%s\n"
        //            (Print.term_to_string rhs')
        //            (Print.args_to_string [last_arg_rhs]);
        let (Flex (t_lhs, u_lhs, _lhs_args)) = lhs in
        let lhs', lhs'_last_arg, wl =
              let t_last_arg, _ =
                env.typeof_well_typed_tot_or_gtot_term
                  ({env with lax=true; use_bv_sorts=true; expected_typ=None})
                  (fst last_arg_rhs)
                  false
              in  //AR: 03/30: WARNING: dropping the guard
              //AR: 07/20: note the type of lhs' is t_last_arg -> t_res_lhs
              let _, lhs', wl =
                let b = S.null_binder t_last_arg in
                copy_uvar u_lhs (bs_lhs@[b])
                (t_res_lhs |> env.universe_of env |> Some |> S.mk_Total' t_res_lhs |> U.arrow [b]) wl
              in
              let _, lhs'_last_arg, wl = copy_uvar u_lhs bs_lhs t_last_arg wl in
              lhs', lhs'_last_arg, wl
        in
        // if Env.debug env <| Options.Other "Rel"
        // then BU.print2 "imitate_app 3:\n\tlhs'=%s\n\tlast_arg_lhs=%s\n"
        //            (Print.term_to_string lhs')
        //            (Print.term_to_string lhs'_last_arg);
        let sol = [TERM(u_lhs, U.abs bs_lhs (S.mk_Tm_app lhs' [(lhs'_last_arg, snd last_arg_rhs)] t_lhs.pos)
                                            (Some (U.residual_tot t_res_lhs)))]
        in
        let sub_probs, wl =
            let p1, wl = mk_t_problem wl [] orig lhs' EQ rhs' None "first-order lhs" in
            let p2, wl = mk_t_problem wl [] orig lhs'_last_arg EQ (fst last_arg_rhs) None "first-order rhs" in
            [p1; p2], wl
        in
        solve env (attempt sub_probs (solve_prob orig None sol wl))
    in

    (*
       LHS: ?u e1..en, if the arity of ?u is n
            then LHS as a quasi pattern is (?u x1 ... xn)
            for some names x1...xn

            (see the comment on quasi_pattern on how these names are computed)

       If the RHS is an application (t e): imitate_app

       If the RHS is an arrow (xi:ti -> C): imitate_arrow
    *)
    let imitate (orig:prob) (env:Env.env) (wl:worklist)
                (lhs:flex_t) (rhs:term)
        : solution =
        if Env.debug env <| Options.Other "Rel" then
          BU.print_string "imitate\n";
        let is_app rhs =
           let _, args = U.head_and_args rhs in
           match args with
           | [] -> false
           | _ -> true
        in
        let is_arrow rhs =
            match (SS.compress rhs).n with
            | Tm_arrow _ -> true
            | _ -> false
        in
        match quasi_pattern env lhs with
        | None ->
           let msg = mklstr (fun () ->
                        BU.format1 "imitate heuristic cannot solve %s; lhs not a quasi-pattern"
                          (prob_to_string env orig)) in
           giveup_or_defer env orig wl Deferred_first_order_heuristic_failed msg

        | Some (bs_lhs, t_res_lhs) ->
          if is_app rhs
          then imitate_app orig env wl lhs bs_lhs t_res_lhs rhs
          else if is_arrow rhs
          then imitate_arrow orig env wl lhs bs_lhs t_res_lhs EQ rhs
          else
            let msg = mklstr (fun () ->
                                  BU.format1 "imitate heuristic cannot solve %s; rhs not an app or arrow"
                                  (prob_to_string env orig)) in
            giveup_or_defer env orig wl Deferred_first_order_heuristic_failed msg
    in
    (*
          LHS = (?u : t1..tn -> t) e1..em
          RHS = f v1...vm

          if (f: t1..tn -> t)

             ?u <- f

          and generate (e1 =?= v1, ..., em =?= vm)
          
          while restricting all free uvars in f to the context of ?u
     *)
    let try_first_order orig env wl lhs rhs =
      let inapplicable msg lstring_opt =
         if Env.debug env <| Options.Other "Rel"
         then  (
           let extra_msg = 
             match lstring_opt with
             | None -> ""
             | Some l -> Thunk.force l
           in
           BU.print2 "try_first_order failed because: %s\n%s\n" msg extra_msg
         );
        Inl "first_order doesn't apply"
      in
      if Env.debug env <| Options.Other "Rel" then
          BU.print2 "try_first_order\n\tlhs=%s\n\trhs=%s\n"
                    (flex_t_to_string lhs)
                    (Print.term_to_string rhs);
      let (Flex (_t1, ctx_uv, args_lhs)) = lhs in
      let n_args_lhs = List.length args_lhs in
      let head, args_rhs = U.head_and_args rhs in
      let n_args_rhs = List.length args_rhs in
      if n_args_lhs > n_args_rhs
      then inapplicable "not enough args" None
      else
        let i = n_args_rhs - n_args_lhs in
        let prefix, args_rhs = List.splitAt i args_rhs in
        let head = S.mk_Tm_app head prefix head.pos in
        let uvars_head, occurs_ok, _ = occurs_check ctx_uv head in
        if not occurs_ok
        then inapplicable "occurs check failed" None
        else if not (BU.set_is_subset_of (Free.names head)
                                         (binders_as_bv_set ctx_uv.ctx_uvar_binders))
        then inapplicable "free name inclusion failed" None
        else (
          let t_head, _ =
             env.typeof_well_typed_tot_or_gtot_term
                  ({env with lax=true; use_bv_sorts=true; expected_typ=None})
                  head
                  false
          in
          let tx = UF.new_transaction () in
          let solve_sub_probs_if_head_types_equal head_uvars_to_restrict wl =
              let sol = [TERM(ctx_uv, head)] in
              let wl = restrict_all_uvars env ctx_uv [] head_uvars_to_restrict wl in
              let wl = solve_prob orig None sol wl in
              
              let sub_probs, wl =
                List.fold_left2
                  (fun (probs, wl) (arg_lhs, _) (arg_rhs, _) ->
                    let p, wl = mk_t_problem wl [] orig arg_lhs EQ arg_rhs None "first-order arg" in
                    p::probs, wl)
                  ([], wl)
                  args_lhs
                  args_rhs
              in
              let wl' = { wl  with defer_ok = NoDefer;
                                   smt_ok = false;
                                   attempting = sub_probs;
                                   wl_deferred = [];
                                   wl_implicits = [] } in
              match solve env wl' with
              | Success (_, defer_to_tac, imps) ->
                let wl = extend_wl wl [] defer_to_tac imps in
                UF.commit tx;
                Inr wl
              | Failed (_, lstring) ->
                UF.rollback tx;
                inapplicable "Subprobs failed: " (Some lstring)
          in
          if U.eq_tm t_head (U.ctx_uvar_typ ctx_uv) = U.Equal
          then
            //
            // eq_tm doesn't unify, so uvars_head computed remains consistent
            //   (see the second call to solve_sub_probs_if_head_types_equal below)
            //
            solve_sub_probs_if_head_types_equal uvars_head wl
          else (
              if Env.debug env (Options.Other "Rel")
              then BU.print2  "first-order: head type mismatch:\n\tlhs=%s\n\trhs=%s\n"
                                              (Print.term_to_string (U.ctx_uvar_typ ctx_uv))
                                              (Print.term_to_string t_head);
              let typ_equality_prob wl =                                 
                let p, wl = mk_t_problem wl [] orig (U.ctx_uvar_typ ctx_uv) EQ t_head None "first-order head type" in
                [p], wl
              in
              match try_solve_probs_without_smt env wl typ_equality_prob with
              | Inl wl ->
                //
                // Some uvars from uvars_head list above may already be solved
                //   or restricted, so recompute since solve_sub_probs_if_head_types_equal
                //   will also try to restrict them
                //
                solve_sub_probs_if_head_types_equal
                  (head |> Free.uvars |> BU.set_elements)
                  wl
              | Inr msg ->
                UF.rollback tx;
                inapplicable "first-order: head type mismatch" (Some msg)
          )
      )
    in
    match p_rel orig with
    | SUB
    | SUBINV ->
      if wl.defer_ok = DeferAny
      then giveup_or_defer env orig wl Deferred_flex (Thunk.mkv "flex-rigid subtyping")
      else solve_t_flex_rigid_eq env (make_prob_eq orig) wl lhs rhs

    | EQ ->
      let (Flex (_t1, ctx_uv, args_lhs)) = lhs in
      match pat_vars env ctx_uv.ctx_uvar_binders args_lhs with
      | Some lhs_binders -> //Pattern
        if Env.debug env <| Options.Other "Rel" then
          BU.print_string "it's a pattern\n";
        let rhs = sn env rhs in
        let names_to_string fvs =
            List.map Print.bv_to_string (BU.set_elements fvs) |> String.concat ", "
        in
        let fvs1 = binders_as_bv_set (ctx_uv.ctx_uvar_binders @ lhs_binders) in
        let fvs2 = Free.names rhs in
        //if Env.debug env <| Options.Other "Rel" then
        //  BU.print4 "lhs \t= %s\n\
        //             FV(lhs) \t= %s\n\
        //             rhs \t= %s\n\
        //             FV(rhs) \t= %s\n"
        //               (flex_t_to_string lhs)
        //               (names_to_string fvs1)
        //               (Print.term_to_string rhs)
        //               (names_to_string fvs2);
        let uvars, occurs_ok, msg = occurs_check ctx_uv rhs in
        if not occurs_ok
        then giveup_or_defer env orig wl
               Deferred_occur_check_failed
               (Thunk.mkv <| "occurs-check failed: " ^ (Option.get msg))
        else if BU.set_is_subset_of fvs2 fvs1
        then let sol = mk_solution env lhs lhs_binders rhs in
             let wl = restrict_all_uvars env ctx_uv lhs_binders uvars wl in
             solve env (solve_prob orig None sol wl)
        else if wl.defer_ok = DeferAny
        then
          let msg = mklstr (fun () ->
                                BU.format3 "free names in the RHS {%s} are out of scope for the LHS: {%s}, {%s}"
                                           (names_to_string fvs2)
                                           (names_to_string fvs1)
                                           (Print.binders_to_string ", " (ctx_uv.ctx_uvar_binders @ lhs_binders))) in
          giveup_or_defer env orig wl Deferred_free_names_check_failed msg
        else imitate orig env wl lhs rhs


      | _ -> //Not a pattern
        if wl.defer_ok = DeferAny
        then giveup_or_defer env orig wl Deferred_not_a_pattern (Thunk.mkv "Not a pattern")
        else match try_first_order orig env wl lhs rhs with
             | Inr wl ->
                solve env wl

             | _ ->

               match try_quasi_pattern orig env wl lhs rhs with
               | Inr sol, wl ->
                 solve env (solve_prob orig None sol wl)

               | Inl msg, _ ->
                 imitate orig env wl lhs rhs

(* solve_t_flex-flex:
       Always delay flex-flex constraints, if possible.
       If not, see if one of the flex uvar has a meta program associated
               If yes, run that meta program, solve the uvar, and try again
               If not, coerce both sides to patterns and solve
*)
and solve_t_flex_flex env orig wl (lhs:flex_t) (rhs:flex_t) : solution =
    let should_run_meta_arg_tac (flex:flex_t) =
      let uv = flex_uvar flex in
      flex_uvar_has_meta_tac uv &&
      BU.set_is_empty (Free.uvars (U.ctx_uvar_typ uv)) in

    let run_meta_arg_tac_and_try_again (flex:flex_t) =
      let uv = flex_uvar flex in
      let t = run_meta_arg_tac uv in
      if Env.debug env <| Options.Other "Rel"
      then BU.print2 "solve_t_flex_flex: solving meta arg uvar %s with %s\n"
             (Print.ctx_uvar_to_string uv)
             (Print.term_to_string t);
      set_uvar env uv None t;
      solve env (attempt [orig] wl) in

    match p_rel orig with
    | SUB
    | SUBINV ->
      if wl.defer_ok = DeferAny
      then giveup_or_defer_flex_flex env orig wl Deferred_flex (Thunk.mkv "flex-flex subtyping")
      else solve_t_flex_flex env (make_prob_eq orig) wl lhs rhs

    | EQ ->
      if should_defer_flex_to_user_tac env wl lhs || should_defer_flex_to_user_tac env wl rhs
      then defer_to_user_tac env orig (flex_reason lhs ^", "^flex_reason rhs)wl
      else

      if (wl.defer_ok = DeferAny || wl.defer_ok = DeferFlexFlexOnly)
      && (not (is_flex_pat lhs)|| not (is_flex_pat rhs))
      then giveup_or_defer_flex_flex env orig wl Deferred_flex_flex_nonpattern (Thunk.mkv "flex-flex non-pattern")

      else if should_run_meta_arg_tac lhs
      then run_meta_arg_tac_and_try_again lhs

      else if should_run_meta_arg_tac rhs
      then run_meta_arg_tac_and_try_again rhs

      else
          match quasi_pattern env lhs, quasi_pattern env rhs with
          | Some (binders_lhs, t_res_lhs), Some (binders_rhs, t_res_rhs) ->
            let (Flex ({pos=range}, u_lhs, _)) = lhs in
            let (Flex (_, u_rhs, _)) = rhs in
            if UF.equiv u_lhs.ctx_uvar_head u_rhs.ctx_uvar_head
            && binders_eq binders_lhs binders_rhs
            then solve env (solve_prob orig None [] wl)
            else (* Given a flex-flex instance:
                    (x1..xn ..X  |- ?u : ts  -> tres) [y1  ... ym ]
                 ~  (x1..xn ..X' |- ?v : ts' -> tres) [y1' ... ym']

                    let ctx_w = x1..xn in
                    let z1..zk = (..X..y1..ym intersect ...X'...y1'..ym') in
                    (ctx_w |- ?w : z1..zk -> tres) [z1..zk]

                    ?u := (fun y1..ym -> ?w z1...zk)
                    ?v := (fun y1'..ym' -> ?w z1...zk)
                 *)
                 //let sub_prob, wl =
                 //   //is it strictly necessary to add this sub problem?
                 //   //we don't in other cases
                 //     mk_t_problem wl [] orig t_res_lhs EQ t_res_rhs None "flex-flex typing"
                 //in
                 let ctx_w, (ctx_l, ctx_r) =
                    maximal_prefix u_lhs.ctx_uvar_binders
                                   u_rhs.ctx_uvar_binders
                 in
                 let gamma_w = gamma_until u_lhs.ctx_uvar_gamma ctx_w in
                 let zs = intersect_binders gamma_w (ctx_l @ binders_lhs) (ctx_r @ binders_rhs) in
                 let new_uvar_typ = U.arrow zs (S.mk_Total t_res_lhs) in
                 if snd (occurs u_lhs new_uvar_typ)
                 ||  (not (Unionfind.equiv u_lhs.ctx_uvar_head u_rhs.ctx_uvar_head) &&
                     snd (occurs u_rhs new_uvar_typ))
                 then giveup_or_defer_flex_flex env orig wl Deferred_flex_flex_nonpattern
                         (Thunk.mkv (BU.format1 "flex-flex: occurs\n defer_ok=%s\n"
                                                (string_of_defer_ok wl.defer_ok)))
                 else begin
                   let _ =
                     if Env.debug env <| Options.Other "Rel"
                     then BU.print1 "flex-flex quasi: %s\n"
                                    (BU.stack_dump())
                   in
                   let new_uvar_should_check, is_ghost =
                     match U.ctx_uvar_should_check u_lhs, U.ctx_uvar_should_check u_rhs with
                     | Allow_untyped r, Allow_untyped _ -> Allow_untyped r, false
                     | Allow_ghost r, _
                     | _, Allow_ghost r -> Allow_ghost r, true
                     | _ -> Strict, false in
                   let _, w, wl = new_uvar ("flex-flex quasi:"
                                           ^"\tlhs="  ^u_lhs.ctx_uvar_reason
                                           ^"\trhs=" ^u_rhs.ctx_uvar_reason)
                                         wl range gamma_w ctx_w new_uvar_typ
                                         new_uvar_should_check
                                         None in
                   let w_app = S.mk_Tm_app w (List.map (fun ({binder_bv=z}) -> S.as_arg (S.bv_to_name z)) zs) w.pos in
                   let _ =
                     if Env.debug env <| Options.Other "Rel"
                     then BU.print "flex-flex quasi:\n\t\
                                              lhs=%s\n\t\
                                        rhs=%s\n\t\
                                        sol=%s\n\t\
                                        ctx_l@binders_lhs=%s\n\t\
                                        ctx_r@binders_rhs=%s\n\t\
                                        zs=%s\n"
                            [flex_t_to_string lhs;
                             flex_t_to_string rhs;
                             term_to_string w;
                             Print.binders_to_string ", " (ctx_l@binders_lhs);
                             Print.binders_to_string ", " (ctx_r@binders_rhs);
                             Print.binders_to_string ", " zs]
                   in
                   let rc = (if is_ghost then U.residual_gtot else U.residual_tot) t_res_lhs in
                   let s1_sol = U.abs binders_lhs w_app (Some rc) in
                   let s1 = TERM(u_lhs, s1_sol) in
                   if Unionfind.equiv u_lhs.ctx_uvar_head u_rhs.ctx_uvar_head
                   then solve env (solve_prob orig None [s1] wl)
                   else (
                       let s2_sol = U.abs binders_rhs w_app (Some rc) in
                       let s2 = TERM(u_rhs, s2_sol) in
                       solve env (solve_prob orig None [s1;s2] wl)
                     )
                 end

          | _ ->
            giveup_or_defer env orig wl Deferred_flex_flex_nonpattern (Thunk.mkv "flex-flex: non-patterns")

and solve_t' (env:Env.env) (problem:tprob) (wl:worklist) : solution =
    def_check_prob "solve_t'.1" (TProb problem);
    let giveup_or_defer orig msg = giveup_or_defer env orig wl msg in

    let rigid_heads_match (env:Env.env) (need_unif:bool) (torig:tprob) (wl:worklist) (t1:term) (t2:term) : solution =
        let orig = TProb torig in
        if debug env <| Options.Other "Rel"
        then BU.print5 "Heads %s: %s (%s) and %s (%s)\n"
            (if need_unif then "need unification" else "match")
            (Print.term_to_string t1) (Print.tag_of_term t1)
            (Print.term_to_string t2) (Print.tag_of_term t2);
        let head1, args1 = U.head_and_args t1 in
        let head2, args2 = U.head_and_args t2 in
        let need_unif =
          match (head1.n, args1), (head2.n, args2) with
          | (Tm_uinst(_, us1), _::_), (Tm_uinst(_, us2), _::_) ->
            if List.for_all (fun u -> not (universe_has_max env u)) us1
            && List.for_all (fun u -> not (universe_has_max env u)) us2
            then need_unif //if no umaxes then go ahead as usual
            else true //else, decompose the problem and potentially defer
          | _ -> need_unif
        in
        let solve_head_then wl k =
            if need_unif then k true wl
            else match solve_maybe_uinsts env orig head1 head2 wl with
                 | USolved wl -> k true wl //(solve_prob orig None [] wl)
                 | UFailed msg -> giveup env msg orig
                 | UDeferred wl -> k false (defer_lit Deferred_univ_constraint "universe constraints" orig wl)
        in
        let nargs = List.length args1 in
        if nargs <> List.length args2
        then giveup env
                    (mklstr
                      (fun () -> BU.format4 "unequal number of arguments: %s[%s] and %s[%s]"
                                     (Print.term_to_string head1)
                                     (args_to_string args1)
                                     (Print.term_to_string head2)
                                     (args_to_string args2)))
                    orig
        else
        if nargs=0 || U.eq_args args1 args2=U.Equal //special case: for easily proving things like nat <: nat, or greater_than i <: greater_than i etc.
        then if need_unif
             then solve_t env ({problem with lhs=head1; rhs=head2}) wl
             else solve_head_then wl (fun ok wl ->
                    if ok then solve env (solve_prob orig None [] wl)
                    else solve env wl)
        else//Given T t1 ..tn REL T s1..sn
            //  if T expands to a refinement, then normalize it and recurse
            //  This allows us to prove things like
            //         type T (x:int) (y:int) = z:int{z = x + y}
            //         T 0 1 <: T 1 0
            //  By expanding out the definitions
            //
            //Otherwise, we reason extensionally about T and try to prove the arguments equal, i.e, ti = si, for all i
            let base1, refinement1 = base_and_refinement env t1 in
            let base2, refinement2 = base_and_refinement env t2 in
            begin
            match refinement1, refinement2 with
            | None, None ->  //neither side is a refinement; reason extensionally
              let mk_sub_probs wl =
                   let argp =
                       if need_unif
                       then List.zip ((head1, None)::args1) ((head2, None)::args2)
                       else List.zip args1 args2
                   in
                   let subprobs, wl =
                        List.fold_right
                            (fun ((a1, _), (a2, _)) (probs, wl) ->
                               let prob', wl = mk_problem wl [] orig a1 EQ a2 None "index" in
                               (TProb prob')::probs, wl)
                             argp
                             ([], wl)
                   in
                   if debug env <| Options.Other "Rel"
                   then BU.print2
                            "Adding subproblems for arguments (smtok=%s): %s"
                            (string_of_bool wl.smt_ok)
                            (Print.list_to_string (prob_to_string env) subprobs);
                   if Options.defensive ()
                   then List.iter (def_check_prob "solve_t' subprobs") subprobs;
                   subprobs, wl
              in
              let solve_sub_probs env wl =
                  solve_head_then wl (fun ok wl ->
                      if not ok
                      then solve env wl
                      else let subprobs, wl = mk_sub_probs wl in
                           let formula = U.mk_conj_l (List.map (fun p -> p_guard p) subprobs) in
                           let wl = solve_prob orig (Some formula) [] wl in
                           solve env (attempt subprobs wl))
              in
              let solve_sub_probs_no_smt env wl =
                  solve_head_then wl (fun ok wl ->
                      assert ok; //defer not allowed
                      let subprobs, wl = mk_sub_probs wl in
                      let formula = U.mk_conj_l (List.map (fun p -> p_guard p) subprobs) in
                      let wl = solve_prob orig (Some formula) [] wl in
                      solve env (attempt subprobs wl))
              in
              let unfold_and_retry d env wl (prob, reason) =
                   if debug env <| Options.Other "Rel"
                   then BU.print2 "Failed to solve %s because a sub-problem is not solvable without SMT because %s"
                                (prob_to_string env orig)
                                (Thunk.force reason);
                   match N.unfold_head_once env t1,
                         N.unfold_head_once env t2
                   with
                   | Some t1', Some t2' ->
                     let head1', _ = U.head_and_args t1' in
                     let head2', _ = U.head_and_args t2' in
                     begin
                     match U.eq_tm head1' head1, U.eq_tm head2' head2 with
                     | U.Equal, U.Equal -> //unfolding didn't make progress
                       if debug env <| Options.Other "Rel"
                       then BU.print4
                            "Unfolding didn't make progress ... got %s ~> %s;\nand %s ~> %s\n"
                                (Print.term_to_string t1)
                                (Print.term_to_string t1')
                                (Print.term_to_string t2)
                                (Print.term_to_string t2');
                       solve_sub_probs env wl //fallback to trying to solve with SMT on
                     | _ ->
                       let torig' = {torig with lhs=t1'; rhs=t2'} in
                       if debug env <| Options.Other "Rel"
                       then BU.print1 "Unfolded and now trying %s\n"
                                      (prob_to_string env (TProb torig'));
                       solve_t env torig' wl
                     end
                   | _ ->
                     solve_sub_probs env wl //fallback to trying to solve with SMT on
              in
              let d =
                match delta_depth_of_term env head1 with
                | None -> None
                | Some d -> decr_delta_depth d
              in
              let treat_as_injective =
                match (U.un_uinst head1).n with
                | Tm_fvar fv ->
                  Env.fv_has_attr env fv PC.unifier_hint_injective_lid
                | _ -> false
              in
              begin
              match d with
              | Some d when wl.smt_ok && not treat_as_injective ->
                try_solve_without_smt_or_else env wl
                    solve_sub_probs_no_smt
                    (unfold_and_retry d)

              | _ -> //cannot be unfolded or no smt anyway; so just try to solve extensionally
                solve_sub_probs env wl

              end

            | _ ->
              let lhs = force_refinement (base1, refinement1) in
              let rhs = force_refinement (base2, refinement2) in
              //
              //AR: force_refinement already returns the term in
              //    whnf, so call solve_t' directly
              //
              solve_t' env ({problem with lhs=lhs; rhs=rhs}) wl
            end
    in

    (* <try_match_heuristic>:
          (match ?u with P1 -> t1 | ... | Pn -> tn) ~ t

          when (head t) `matches` (head ti)
          solve ?u to Pi
          and then try to prove `t ~ ti`
     *)
    let try_match_heuristic env orig wl s1 s2 t1t2_opt =
        let try_solve_branch scrutinee p =
            let (Flex (_t, uv, _args), wl) = destruct_flex_t env scrutinee wl  in
            //
            // We add g_pat_as_exp implicits to the worklist later
            // And we know it only contains implicits, no logical payload
            //
            let xs, pat_term, g_pat_as_exp, _ = PatternUtils.pat_as_exp true true env p in
            let subst, wl =
                List.fold_left (fun (subst, wl) x ->
                    let t_x = SS.subst subst x.sort in
                    let _, u, wl = copy_uvar uv [] t_x wl in
                    let subst = NT(x, u)::subst in
                    subst, wl)
                    ([], wl)
                    xs
            in
            let pat_term = SS.subst subst pat_term in

            //
            // The pat term here contains uvars for dot patterns, and even bvs
            //   and their types
            // We are going to unify the pat_term with the scrutinee, and that
            //   will solve some of those uvars
            // But there are some uvars, e.g. for the dot pattern types, that will
            //   not get constrained even with those unifications
            //
            // To constrain such uvars, we typecheck the pat_term with the type of
            //   the scrutinee as the expected type
            // This typechecking cannot use fastpath since the pat_term may be nested,
            //   and may have uvars in nested levels (Cons ?u (Cons ?u1 ...)),
            //   whereas fastpath may only compute the type from the top-level (list ?u here, e.g.)
            // And so on
            //

            let pat_term, g_pat_term =
              let must_tot = false in
              //
              // Note that we cannot just use the uv.ctx_uvar_typ,
              //   since _args may be non-empty
              // Also unrefine the scrutinee type
              //
              let scrutinee_t =
                env.typeof_well_typed_tot_or_gtot_term env scrutinee must_tot
                |> fst
                |> N.normalize_refinement N.whnf_steps env
                |> U.unrefine in
              if Env.debug env <| Options.Other "Rel"
              then BU.print1 "Match heuristic, typechecking the pattern term: %s {\n\n"
                     (Print.term_to_string pat_term);
              let pat_term, pat_term_t, g_pat_term =
                env.typeof_tot_or_gtot_term
                  (Env.set_expected_typ env scrutinee_t)
                  pat_term
                  must_tot in
              if Env.debug env <| Options.Other "Rel"
              then BU.print2 "} Match heuristic, typechecked pattern term to %s and type %s\n"
                     (Print.term_to_string pat_term)
                     (Print.term_to_string pat_term_t);
              pat_term, g_pat_term in

            //
            // Enforce that the pattern typechecking guard has trivial logical payload
            //
            if g_pat_term |> simplify_guard env |> Env.is_trivial_guard_formula
            then begin
              let prob, wl = new_problem wl env scrutinee
                EQ pat_term None scrutinee.pos
                "match heuristic" in

              let wl' = extend_wl ({wl with defer_ok=NoDefer;
                                    smt_ok=false;
                                    attempting=[TProb prob];
                                    wl_deferred=[];
                                    wl_implicits=[]})
                                  g_pat_term.deferred
                                  g_pat_term.deferred_to_tac
                                  [] in
              let tx = UF.new_transaction () in
              match solve env wl' with
              | Success (_, defer_to_tac, imps) ->
                  let wl' = {wl' with attempting=[orig]} in
                  (match solve env wl' with
                  | Success (_, defer_to_tac', imps') ->
                    UF.commit tx;
                    Some (extend_wl wl
                                    []
                                    (defer_to_tac@defer_to_tac')
                                    (imps@imps'@g_pat_as_exp.implicits@g_pat_term.implicits))
  
                  | Failed _ ->
                    UF.rollback tx;
                    None)
              | _ ->
                UF.rollback tx;
                None
            end
            else None
        in
        match t1t2_opt with
        | None -> Inr None
        | Some (t1, t2) ->
            if Env.debug env <| Options.Other "Rel"
            then BU.print2 "Trying match heuristic for %s vs. %s\n"
                            (Print.term_to_string t1)
                            (Print.term_to_string t2);
            match (s1, U.unmeta t1), (s2, U.unmeta t2) with
            | (_, {n=Tm_match (scrutinee, _, branches, _)}), (s, t)
            | (s, t), (_, {n=Tm_match(scrutinee, _, branches, _)}) ->
              if not (is_flex scrutinee)
              then begin
                if Env.debug env <| Options.Other "Rel"
                then BU.print1 "match head %s is not a flex term\n" (Print.term_to_string scrutinee);
                Inr None
              end
              else if wl.defer_ok = DeferAny
              then (if Env.debug env <| Options.Other "Rel"
                    then BU.print_string "Deferring ... \n";
                    Inl "defer")
              else begin
                  if Env.debug env <| Options.Other "Rel"
                  then BU.print2 "Heuristic applicable with scrutinee %s and other side = %s\n"
                                (Print.term_to_string scrutinee)
                                (Print.term_to_string t);
                  let pat_discriminates = function
                      | ({v=Pat_constant _}, None, _)
                      | ({v=Pat_cons _}, None, _) -> true
                      | _ -> false //other patterns do not discriminate
                  in
                  let head_matching_branch =
                      branches |>
                      BU.try_find
                          (fun b ->
                            if pat_discriminates b
                            then
                              let (_, _, t') = SS.open_branch b in
                              match head_matches_delta env wl.smt_ok s t' with
                              | FullMatch, _
                              | HeadMatch _, _ ->
                                true
                              | _ -> false
                            else false)
                  in
                  begin
                  match head_matching_branch with
                  | None ->
                    if Env.debug env <| Options.Other "Rel"
                    then BU.print_string "No head_matching branch\n";
                    let try_branches =
                        match BU.prefix_until (fun b -> not (pat_discriminates b)) branches with
                        | Some (branches, _, _) -> branches
                        | _ -> branches
                    in
                    Inr <| BU.find_map try_branches (fun b ->
                        let (p, _, _) = SS.open_branch b in
                        try_solve_branch scrutinee p)

                  | Some b ->
                    let (p, _, e) = SS.open_branch b in
                    if Env.debug env <| Options.Other "Rel"
                    then BU.print2 "Found head matching branch %s -> %s\n"
                                (Print.pat_to_string p)
                                (Print.term_to_string e);
                    Inr <| try_solve_branch scrutinee p

                  end
              end
            | _ ->
              if Env.debug env <| Options.Other "Rel"
              then BU.print2 "Heuristic not applicable: tag lhs=%s, rhs=%s\n"
                    (Print.tag_of_term t1) (Print.tag_of_term t2);
              Inr None
    in

    (* <rigid_rigid_delta>: are t1 and t2, with head symbols head1 and head2, compatible after some delta steps? *)
    let rigid_rigid_delta (env:Env.env) (torig:tprob) (wl:worklist)
                          (head1:term) (head2:term) (t1:term) (t2:term)
        : solution =
        let orig = TProb torig in
        if Env.debug env <| Options.Other "RelDelta" then
            BU.print4 "rigid_rigid_delta of %s-%s (%s, %s)\n"
                        (Print.tag_of_term t1)
                        (Print.tag_of_term t2)
                        (Print.term_to_string t1)
                        (Print.term_to_string t2);
        let m, o = head_matches_delta env wl.smt_ok t1 t2 in
        match m, o  with
        | (MisMatch _, _) -> //heads definitely do not match
            let try_reveal_hide env t1 t2 =
                //tries to solve problems of the form
                // 1.
                // reveal ?u == y, where head y <> hide/reveal
                //   by generating hide (reveal ?u) == hide y
                //   and simplifying it to       ?u == hide y
                //
                // 2.
                //  hide ?u == y, where head y <> hide/reveal
                //  by generating reveal (hide ?u) == reveal y
                //  and simplifying it to       ?u == reveal y
                //
                let payload_of_hide_reveal h args =
                    match h.n, args with
                    | Tm_uinst(_, [u]), [(ty, Some ({ aqual_implicit = true })); (t, _)]
                      when is_flex t ->
                      Some (u, ty, t)
                    | _ -> None
                in
                let is_reveal_or_hide t =
                  let h, args = U.head_and_args t in
                  if U.is_fvar PC.reveal h
                  then match payload_of_hide_reveal h args with
                       | None -> None
                       | Some t -> Some (Inl t)
                  else if U.is_fvar PC.hide h
                  then match payload_of_hide_reveal h args with
                       | None -> None
                       | Some t -> Some (Inr t)
                  else None
                in
                let mk_fv_app lid u args r =
                  let fv = Env.fvar_of_nonqual_lid env lid in
                  let head = S.mk_Tm_uinst fv [u]  in
                  S.mk_Tm_app head args r
                in
                match is_reveal_or_hide t1, is_reveal_or_hide t2 with
                | None, None -> None

                | Some (Inl _), Some (Inl _)
                | Some (Inr _), Some (Inr _) ->
                  //reveal/reveal, or hide/hide; impossilbe
                  None

                | Some (Inl _), Some (Inr _)
                | Some (Inr _), Some (Inl _) ->
                  //reveal/hide, or hide/reveal; inapplicable
                  None

                | Some (Inl (u, ty, lhs)), None ->
                  // reveal / _
                  //add hide to both sides to simplify
                  let rhs = mk_fv_app PC.hide u [(ty, S.as_aqual_implicit true); (t2, None)] t2.pos in
                  Some (lhs, rhs)

                | None, Some (Inl (u, ty, rhs)) ->
                  // _ / reveal
                  //add hide to both sides to simplify
                  let lhs = mk_fv_app PC.hide u [(ty, S.as_aqual_implicit true); (t1, None)] t1.pos in
                  Some (lhs, rhs)

                | Some (Inr (u, ty, lhs)), None ->
                  // hide / _
                  //add reveal to both sides to simplify
                  let rhs = mk_fv_app PC.reveal u [(ty,S.as_aqual_implicit true); (t2, None)] t2.pos in
                  Some (lhs, rhs)

                | None, Some (Inr (u, ty, rhs)) ->
                  // hide / _
                  //add reveal to both sides to simplify
                  let lhs = mk_fv_app PC.reveal u [(ty,S.as_aqual_implicit true); (t1, None)] t1.pos in
                  Some (lhs, rhs)
            in
            begin
            match try_match_heuristic env orig wl t1 t2 o with
            | Inl _defer_ok ->
              giveup_or_defer orig Deferred_delay_match_heuristic (Thunk.mkv "delaying match heuristic")

            | Inr (Some wl) ->
              solve env wl

            | Inr None ->

              match try_reveal_hide env t1 t2 with
              | Some (t1', t2') ->
                solve_t env ({problem with lhs=t1'; rhs=t2'}) wl

              | None ->
                if (may_relate env problem.relation head1
                    || may_relate env problem.relation head2)
                && wl.smt_ok
                then let guard, wl = guard_of_prob env wl problem t1 t2 in
                    solve env (solve_prob orig (Some guard) [] wl)
                else giveup env (mklstr (fun () -> BU.format4 "head mismatch (%s (%s) vs %s (%s))"
                                                  (Print.term_to_string head1)
                                                  (BU.dflt ""
                                                    (BU.bind_opt (delta_depth_of_term env head1)
                                                                 (fun x -> Some (Print.delta_depth_to_string x))))
                                                  (Print.term_to_string head2)
                                                  (BU.dflt ""
                                                    (BU.bind_opt (delta_depth_of_term env head2)
                                                                (fun x -> Some (Print.delta_depth_to_string x))))
                                                  )) orig
            end

        | (HeadMatch true, _) when problem.relation <> EQ ->
            //heads may only match after unification;
            //but we're not trying to unify them here
            //so, treat as a mismatch
            if wl.smt_ok
            then let guard, wl = guard_of_prob env wl problem t1 t2 in
                    solve env (solve_prob orig (Some guard) [] wl)
            else giveup env (mklstr (fun () -> BU.format2 "head mismatch for subtyping (%s vs %s)"
                                        (Print.term_to_string t1)
                                        (Print.term_to_string t2)))
                                orig

        | (_, Some (t1, t2)) -> //heads match after some delta steps
            solve_t env ({problem with lhs=t1; rhs=t2}) wl

        (* Need to maybe reunify the heads *)
        | (HeadMatch need_unif, None) ->
            rigid_heads_match env need_unif torig wl t1 t2

        | (FullMatch, None) ->
            rigid_heads_match env false torig wl t1 t2
    in
    (* <rigid_rigid_delta> *)

    let orig = TProb problem in
    def_check_prob "solve_t'.2" orig;
    if BU.physical_equality problem.lhs problem.rhs then solve env (solve_prob orig None [] wl) else
    let t1 = problem.lhs in
    let t2 = problem.rhs in
    def_check_closed_in (p_loc orig) "ref.t1" (List.map (fun b -> b.binder_bv) (p_scope orig)) t1;
    def_check_closed_in (p_loc orig) "ref.t2" (List.map (fun b -> b.binder_bv) (p_scope orig)) t2;
    let _ =
        if debug env (Options.Other "Rel")
        then BU.print4 "Attempting %s (%s vs %s); rel = (%s)\n" (string_of_int problem.pid)
                            (Print.tag_of_term t1 ^ "::" ^ Print.term_to_string t1)
                            (Print.tag_of_term t2 ^ "::" ^ Print.term_to_string t2)
                            (rel_to_string problem.relation)
                            in
    let r = Env.get_range env in
    match t1.n, t2.n with
      | Tm_delayed _, _
      | _, Tm_delayed _ ->
        // GM: I imagine there is some reason these terms are always
        // compressed, since the original code didn't call compress and
        // it never failed. Adding surely implies a performance hit, so
        // I didn't do that, but it'd be nice to document the reason
        // this works (I couldn't figure it out).

        // NS: we reach this point only after call compress_tprob
        //     or something that does a compress already, e.g., unascribe, or unmeta etc.
        //     See all the callers to solve_t'
        failwith "Impossible: terms were not compressed"

      | Tm_ascribed _, _ ->
        solve_t' env ({problem with lhs=U.unascribe t1}) wl

      | Tm_meta _, _ ->
        solve_t' env ({problem with lhs=U.unmeta t1}) wl

      | _, Tm_ascribed _ ->
        solve_t' env ({problem with rhs=U.unascribe t2}) wl

      | _, Tm_meta _ ->
        solve_t' env ({problem with rhs=U.unmeta t2}) wl

      | Tm_quoted (t1, _), Tm_quoted (t2, _) ->
        (* solve_prob orig None [] wl *)
        solve env (solve_prob orig None [] wl)
        (* solve_t' env ({problem with lhs = t1; rhs = t2}) wl *)

      | Tm_bvar _, _
      | _, Tm_bvar _ -> failwith "Only locally nameless! We should never see a de Bruijn variable"

      | Tm_type u1, Tm_type u2 ->
        solve_one_universe_eq env orig u1 u2 wl

      | Tm_arrow(bs1, c1), Tm_arrow(bs2, c2) ->
        let mk_c c = function
            | [] -> c
            | bs -> mk_Total(mk (Tm_arrow(bs, c)) c.pos) in

        let (bs1, c1), (bs2, c2) =
            match_num_binders (bs1, mk_c c1) (bs2, mk_c c2) in

        solve_binders env bs1 bs2 orig wl
        (fun wl scope env subst  ->
            let c1 = Subst.subst_comp subst c1 in
            let c2 = Subst.subst_comp subst c2 in //open both comps
            let rel = if (Options.use_eq_at_higher_order()) then EQ else problem.relation in
            mk_c_problem wl scope orig c1 rel c2 None "function co-domain")

      | Tm_abs(bs1, tbody1, lopt1), Tm_abs(bs2, tbody2, lopt2) ->
        let mk_t t l = function
            | [] -> t
            | bs -> mk (Tm_abs(bs, t, l)) t.pos in
        let (bs1, tbody1), (bs2, tbody2) =
            match_num_binders (bs1, mk_t tbody1 lopt1) (bs2, mk_t tbody2 lopt2) in
        solve_binders env bs1 bs2 orig wl
        (fun wl scope env subst ->
           mk_t_problem wl scope orig (Subst.subst subst tbody1)
                                       problem.relation
                                       (Subst.subst subst tbody2) None "lambda co-domain")

      | Tm_refine(x1, phi1), Tm_refine(x2, phi2) ->
        (* If the heads of their bases can match, make it so, and continue *)
        (* The unfolding is very much needed since we might have
         *   n:nat{phi n} =?= i:int{psi i}
         * and if we try to unify the bases, nat and int, we're toast.
         * However too much unfolding is also harmful for inference! See
         * the discussion on #1345. Hence we reuse head_matches_delta to
         * do the unfolding for us, which is good *heuristic* but not
         * necessarily always correct.
         *)
        let x1, x2 =
            match head_matches_delta env wl.smt_ok x1.sort x2.sort with
            (* We allow (HeadMatch true) since we're gonna unify them again anyway via base_prob *)
            | FullMatch, Some (t1, t2)
            | HeadMatch _, Some (t1, t2) ->
                ({ x1 with sort = t1 }), ({ x2 with sort = t2 })
            | _ -> x1, x2
        in
        (* A bit hackish *)
        let t1 = U.refine x1 phi1 in
        let t2 = U.refine x2 phi2 in
        (* / hack *)
        let x1, phi1 = as_refinement false env t1 in
        let x2, phi2 = as_refinement false env t2 in
        if Env.debug env (Options.Other "Rel") then begin
            BU.print3 "ref1 = (%s):(%s){%s}\n" (Print.bv_to_string x1)
                                               (Print.term_to_string x1.sort)
                                               (Print.term_to_string phi1);
            BU.print3 "ref2 = (%s):(%s){%s}\n" (Print.bv_to_string x2)
                                               (Print.term_to_string x2.sort)
                                               (Print.term_to_string phi2)
        end;
        let base_prob, wl = mk_t_problem wl [] orig x1.sort problem.relation x2.sort problem.element "refinement base type" in
        let x1 = freshen_bv x1 in
        let subst = [DB(0, x1)] in
        let phi1 = Subst.subst subst phi1 in
        let phi2 = Subst.subst subst phi2 in
        let env = Env.push_bv env x1 in
        let mk_imp imp phi1 phi2 = imp phi1 phi2 |> guard_on_element wl problem x1 in
             let fallback () =
                let impl =
                    if problem.relation = EQ
                    then mk_imp U.mk_iff phi1 phi2
                    else mk_imp U.mk_imp phi1 phi2 in
                let guard = U.mk_conj (p_guard base_prob) impl in
                def_check_closed_in (p_loc orig) "ref.1" (List.map (fun b -> b.binder_bv) (p_scope orig)) (p_guard base_prob);
                def_check_closed_in (p_loc orig) "ref.2" (List.map (fun b -> b.binder_bv) (p_scope orig)) impl;
                let wl = solve_prob orig (Some guard) [] wl in
                solve env (attempt [base_prob] wl)
             in
        let has_uvars =
            not (BU.set_is_empty (FStar.Syntax.Free.uvars phi1))
            || not (BU.set_is_empty (FStar.Syntax.Free.uvars phi2))
        in
        if problem.relation = EQ
        || (not env.uvar_subtyping && has_uvars)
        then let ref_prob, wl =
                  mk_t_problem wl [mk_binder x1] orig phi1 EQ phi2 None "refinement formula"
             in
             let tx = UF.new_transaction () in
             (* We set wl_implicits to false, since in the success case we will
              * extend the original wl with the extra implicits we get, and we
              * do not want to duplicate the existing ones. *)
             match solve env ({wl with defer_ok=NoDefer;
                                       wl_implicits=[];
                                       attempting=[ref_prob];
                                       wl_deferred=[]}) with
             | Failed (prob, msg) ->
               UF.rollback tx;
               if ((not env.uvar_subtyping && has_uvars)
                   || not wl.smt_ok)
                   && not env.unif_allow_ref_guards // if unif_allow_ref_guards is on, we don't give up
               then giveup env msg prob
               else fallback()

             | Success (_, defer_to_tac, imps) ->
               UF.commit tx;
               let guard =
                   U.mk_conj (p_guard base_prob)
                             (p_guard ref_prob |> guard_on_element wl problem x1) in
               let wl = solve_prob orig (Some guard) [] wl in
               let wl = {wl with ctr=wl.ctr+1} in
               let wl = extend_wl wl [] defer_to_tac imps in
               solve env (attempt [base_prob] wl)
        else fallback()

      (* flex-flex *)
      | Tm_uvar _,                Tm_uvar _
      | Tm_app({n=Tm_uvar _}, _), Tm_uvar _
      | Tm_uvar _,                Tm_app({n=Tm_uvar _}, _)
      | Tm_app({n=Tm_uvar _}, _), Tm_app({n=Tm_uvar _}, _) ->
      (* In the case that we have the same uvar on both sides, we cannot
       * simply call destruct_flex_t on them, and instead we need to do
       * both ensure_no_uvar_subst calls before destructing.
       *
       * Calling destruct_flex_t would (potentially) first solve the
       * head uvar to a fresh one and then return the new one. So, if we
       * we were calling destruct_flex_t directly, the second call will
       * solve the uvar returned by the first call. We would then pass
       * it to to solve_t_flex_flex, causing a crash.
       *
       * See issue #1616. *)
        let t1, wl = ensure_no_uvar_subst env t1 wl in
        let t2 = U.canon_app t2 in
        (* ^ This canon_app call is needed for the incredibly infrequent case
         * where t2 is a Tm_app, its head uvar matches that of t1,
         * *and* the uvar is solved to an application by the previous
         * ensure_no_uvar_subst call. In that case, we get a nested application
         * in t2, and the call below would raise an error. *)
        let t2, wl = ensure_no_uvar_subst env t2 wl in
        let f1 = destruct_flex_t' t1 in
        let f2 = destruct_flex_t' t2 in
        solve_t_flex_flex env orig wl f1 f2

      (* flex-rigid equalities *)
      | Tm_uvar _, _
      | Tm_app({n=Tm_uvar _}, _), _ when (problem.relation=EQ) -> (* just imitate/project ... no slack *)
        let f1, wl = destruct_flex_t env t1 wl in
        solve_t_flex_rigid_eq env orig wl f1 t2

      (* rigid-flex: reorient if it is an equality constraint *)
      | _, Tm_uvar _
      | _, Tm_app({n=Tm_uvar _}, _) when (problem.relation = EQ) ->
        solve_t' env (invert problem) wl

      (* flex-rigid: ?u _ <: t1 -> t2 *)
      | Tm_uvar _, Tm_arrow _
      | Tm_app({n=Tm_uvar _}, _), Tm_arrow _ ->
        //FIXME! This is weird; it should be handled by imitate_arrow
        //this case is so common, that even though we could delay, it is almost always ok to solve it immediately as an equality
        //besides, in the case of arrows, if we delay it, the arity of various terms built by the unifier goes awry
        //so, don't delay!
        solve_t' env ({problem with relation=EQ}) wl

      | _, Tm_uvar _
      | _, Tm_app({n=Tm_uvar _}, _)
      | Tm_uvar _, _
      | Tm_app({n=Tm_uvar _}, _), _ ->
        //flex-rigid subtyping is handled in the top-loop
        solve env (attempt [TProb problem] wl)

      | Tm_abs _, _
      | _, Tm_abs _ ->
        let is_abs t = match t.n with
            | Tm_abs _ -> Inl t
            | _ -> Inr t in
        begin
            match is_abs t1, is_abs t2 with
            | Inl t_abs, Inr not_abs
            | Inr not_abs, Inl t_abs ->
              if is_flex not_abs //if it's a pattern and the free var check succeeds, then unify it with the abstraction in one step
              && p_rel orig = EQ
              then let flex, wl = destruct_flex_t env not_abs wl in
                    solve_t_flex_rigid_eq env orig wl flex t_abs
              else begin
                match head_matches_delta env wl.smt_ok not_abs t_abs with
                | HeadMatch _, Some (not_abs', _) ->
                  solve_t env ({problem with lhs=not_abs'; rhs=t_abs}) wl

                | _ ->
                  let head, _ = U.head_and_args not_abs in
                  if wl.smt_ok
                  && may_relate env (p_rel orig) head
                  then let g, wl = mk_eq2 wl env orig t_abs not_abs in
                       solve env (solve_prob orig (Some g) [] wl)
                  else giveup env (Thunk.mkv "head tag mismatch: RHS is an abstraction") orig
              end

            | _ -> failwith "Impossible: at least one side is an abstraction"
        end

      | Tm_refine _, _ ->
        let t2 = force_refinement <| base_and_refinement env t2 in
        solve_t' env ({problem with rhs=t2}) wl

      | _, Tm_refine _ ->
        let t1 = force_refinement <| base_and_refinement env t1 in
        solve_t' env ({problem with lhs=t1}) wl

      | Tm_match (s1, _, brs1, _), Tm_match (s2, _, brs2, _) ->  //AR: note ignoring the return annotation
        let by_smt () =
            // using original WL
            let guard, wl = guard_of_prob env wl problem t1 t2 in
            solve env (solve_prob orig (Some guard) [] wl)
        in
        let rec solve_branches wl brs1 brs2 : option (list (binders * prob) * worklist) =
            match brs1, brs2 with
            | br1::rs1, br2::rs2 ->
                let (p1, w1, _) = br1 in
                let (p2, w2, _) = br2 in
                (* If the patterns differ in shape, just fail *)
                if not (eq_pat p1 p2) then None else

                (* Open the first branch, and use that same substitution for the second branch *)
                let (p1, w1, e1), s = SS.open_branch' br1 in
                let (p2, w2, e2) = br2 in
                let w2 = BU.map_opt w2 (SS.subst s) in
                let e2 = SS.subst s e2 in

                let scope = List.map S.mk_binder <| S.pat_bvs p1 in

                (* Subproblem for then `when` clause *)
                BU.bind_opt (
                    match w1, w2 with
                    | Some _, None
                    | None, Some _ -> None
                    | None, None -> Some ([], wl)
                    | Some w1, Some w2 ->
                        let p, wl = mk_t_problem wl scope orig w1 EQ w2 None "when clause" in
                        Some ([scope, p], wl))
                (fun (wprobs, wl) ->

                (* Branch body *)
                // GM: Could use problem.relation here instead of EQ?
                let prob, wl = mk_t_problem wl scope orig e1 EQ e2 None "branch body" in
                if Env.debug wl.tcenv <| Options.Other "Rel"
                then BU.print2 "Created problem for branches %s with scope %s\n"
                                        (prob_to_string env prob)
                                        (Print.binders_to_string ", " scope);
                BU.bind_opt (solve_branches wl rs1 rs2) (fun (r, wl) ->
                Some ((scope, prob)::(wprobs @ r), wl)))

            | [], [] -> Some ([], wl)
            | _ -> None
        in
        begin match solve_branches wl brs1 brs2 with
        | None ->
            if wl.smt_ok
            then by_smt ()
            else giveup env (Thunk.mkv "Tm_match branches don't match") orig
        | Some (sub_probs, wl) ->
            let sc_prob, wl = mk_t_problem wl [] orig s1 EQ s2 None "match scrutinee" in
            let sub_probs = ([], sc_prob)::sub_probs in
            let formula = U.mk_conj_l (List.map (fun (scope, p) -> close_forall wl.tcenv scope (p_guard p)) sub_probs) in
            let tx = UF.new_transaction () in
            let wl = solve_prob orig (Some formula) [] wl in
            begin match solve env (attempt (List.map snd sub_probs) ({wl with smt_ok = false})) with
            | Success (ds, ds', imp) ->
                UF.commit tx;
                Success (ds, ds', imp)
            | Failed _ ->
                UF.rollback tx;
                if wl.smt_ok
                then by_smt ()
                else giveup env (Thunk.mkv "Could not unify matches without SMT") orig
            end
        end

      | Tm_match _, _
      | Tm_uinst _, _
      | Tm_name _, _
      | Tm_constant _, _
      | Tm_fvar _, _
      | Tm_app _, _
      | _, Tm_match _
      | _, Tm_uinst _
      | _, Tm_name _
      | _, Tm_constant _
      | _, Tm_fvar _
      | _, Tm_app _ ->
         let head1 = U.head_and_args t1 |> fst in
         let head2 = U.head_and_args t2 |> fst in
         let _ =
             if debug env (Options.Other "Rel")
             then BU.print ">> (%s) (smtok=%s)\n>>> head1 = %s [interpreted=%s; no_free_uvars=%s]\n>>> head2 = %s [interpreted=%s;no_free_uvars=%s]\n"
               [(string_of_int problem.pid);
                (string_of_bool wl.smt_ok);
                (Print.term_to_string head1);
                (string_of_bool (Env.is_interpreted env head1));
                (string_of_bool (no_free_uvars t1));
                (Print.term_to_string head2);
                (string_of_bool (Env.is_interpreted env head2));
                (string_of_bool (no_free_uvars t2))]
         in
         let equal t1 t2 =
            (U.eq_tm t1 t2 = U.Equal) ||
            (let steps = [
               Env.UnfoldUntil delta_constant;
               Env.Primops;
               Env.Beta;
               Env.Eager_unfolding;
               Env.Iota ] in
             let t1 = norm_with_steps "FStar.TypeChecker.Rel.norm_with_steps.2" steps env t1 in
             let t2 = norm_with_steps "FStar.TypeChecker.Rel.norm_with_steps.3" steps env t2 in
             U.eq_tm t1 t2 = U.Equal)
         in
         if (Env.is_interpreted env head1 || Env.is_interpreted env head2) //we have something like (+ x1 x2) =?= (- y1 y2)
           && problem.relation = EQ
         then (
           let solve_with_smt () =
             let guard, wl =
                 if equal t1 t2
                 then None, wl
                 else let g, wl = mk_eq2 wl env orig t1 t2 in
                      Some g, wl
             in
             solve env (solve_prob orig guard [] wl)
           in
           if no_free_uvars t1 // and neither term has any free variables
           && no_free_uvars t2
           then
             if not wl.smt_ok
             || Options.ml_ish ()
             then if equal t1 t2
                  then solve env (solve_prob orig None [] wl)
                  else rigid_rigid_delta env problem wl head1 head2 t1 t2
             else solve_with_smt()
           else if not wl.smt_ok
                || Options.ml_ish()
           then rigid_rigid_delta env problem wl head1 head2 t1 t2
           else (
            try_solve_then_or_else
              env
              wl
              (*try*)
              (fun env wl_empty -> rigid_rigid_delta env problem wl_empty head1 head2 t1 t2)
              (*then*)
              (fun env wl -> solve env wl)
              (*else*)
              (fun _ _ -> solve_with_smt())
            )
         )
         else (
             rigid_rigid_delta env problem wl head1 head2 t1 t2
         )


      | Tm_let _, Tm_let _ ->
         // For now, just unify if they syntactically match
         if U.term_eq t1 t2
         then solve env (solve_prob orig None [] wl)
         else giveup env (Thunk.mkv "Tm_let mismatch") orig

      | Tm_let _, _
      | _, Tm_let _ ->
         raise_error (Errors.Fatal_UnificationNotWellFormed, BU.format4 "Internal error: unexpected flex-flex of %s and %s\n>>> (%s) -- (%s)"
                            (Print.tag_of_term t1) (Print.tag_of_term t2)
                            (Print.term_to_string t1) (Print.term_to_string t2)) t1.pos

      | _ -> giveup env (Thunk.mkv "head tag mismatch") orig

and solve_c (env:Env.env) (problem:problem comp) (wl:worklist) : solution =
    let c1 = problem.lhs in
    let c2 = problem.rhs in
    let orig = CProb problem in
    let sub_prob : worklist -> term -> rel -> term -> string -> prob * worklist =
        fun wl t1 rel t2 reason -> mk_t_problem wl [] orig t1 rel t2 None reason in

    let solve_eq c1_comp c2_comp g_lift =
        let _ = if Env.debug env <| Options.Other "EQ"
                then BU.print2 "solve_c is using an equality constraint (%s vs %s)\n"
                            (Print.comp_to_string (mk_Comp c1_comp))
                            (Print.comp_to_string (mk_Comp c2_comp)) in
        if not (lid_equals c1_comp.effect_name c2_comp.effect_name)
        then giveup env (mklstr (fun () -> BU.format2 "incompatible effects: %s <> %s"
                                        (Print.lid_to_string c1_comp.effect_name)
                                        (Print.lid_to_string c2_comp.effect_name))) orig
        else if List.length c1_comp.effect_args <> List.length c2_comp.effect_args
        then giveup env (mklstr (fun () -> BU.format2 "incompatible effect arguments: %s <> %s"
                                        (Print.args_to_string c1_comp.effect_args)
                                        (Print.args_to_string c2_comp.effect_args))) orig
        else
             let univ_sub_probs, wl =
               List.fold_left2 (fun (univ_sub_probs, wl) u1 u2 ->
                 let p, wl = sub_prob wl
                   (S.mk (S.Tm_type u1) Range.dummyRange)
                   EQ
                   (S.mk (S.Tm_type u2) Range.dummyRange)
                   "effect universes" in
                 (univ_sub_probs@[p]), wl) ([], wl) c1_comp.comp_univs c2_comp.comp_univs in
             let ret_sub_prob, wl = sub_prob wl c1_comp.result_typ EQ c2_comp.result_typ "effect ret type" in
             let arg_sub_probs, wl =
                 List.fold_right2
                        (fun (a1, _) (a2, _) (arg_sub_probs, wl) ->
                           let p, wl = sub_prob wl a1 EQ a2 "effect arg" in
                           p::arg_sub_probs, wl)
                        c1_comp.effect_args
                        c2_comp.effect_args
                        ([], wl)
             in
             let sub_probs =
               univ_sub_probs@
               [ret_sub_prob]@
               arg_sub_probs @
               (g_lift.deferred |> List.map (fun (_, _, p) -> p)) in
             let guard =
               let guard = U.mk_conj_l (List.map p_guard sub_probs) in
               match g_lift.guard_f with
               | Trivial -> guard
               | NonTrivial f -> U.mk_conj guard f in
             let wl = { wl with wl_implicits = g_lift.implicits@wl.wl_implicits } in
             let wl = solve_prob orig (Some guard) [] wl in
             solve env (attempt sub_probs wl)
    in

    let should_fail_since_repr_subcomp_not_allowed
      (repr_subcomp_allowed:bool)
      (c1 c2:lid) : bool
      = let c1, c2 = Env.norm_eff_name env c1, Env.norm_eff_name env c2 in
        not wl.repr_subcomp_allowed
        && not (lid_equals c1 c2)
        && Env.is_reifiable_effect env c2 in
                  // GM: What I would like to write instead of these two
                  // last conjuncts is something like
                  // [Option.isSome edge.mlift.mlift_term],
                  // but it seems that we always carry around a Some
                  // (fun _ _ e -> e) instead of a None even for
                  // primitive effects.

    let solve_layered_sub c1 c2 =
      if Env.debug env <| Options.Other "LayeredEffectsApp" then
        BU.print2 "solve_layered_sub c1: %s and c2: %s\n"
          (c1 |> S.mk_Comp |> Print.comp_to_string)
          (c2 |> S.mk_Comp |> Print.comp_to_string);

      // if Env.debug env <| Options.Other "LayeredEffects" then
      //   BU.print2 "solve_layered_sub after lift c1: %s and c2: %s\n"
      //     (c1 |> S.mk_Comp |> Print.comp_to_string)
      //     (c2 |> S.mk_Comp |> Print.comp_to_string);

      (*
       * M t1 i_1 ... i_n <: M t2 j_1 ... j_n (equality is simple, just unify the indices, as before)
       * We solve it using following sub-problems and guards:
       *
       * --> sub_probs_is: first, if any of the indices i_1 ... i_n are uvars,
       *                   we simply unify them with corresponding indices on the R.H.S
       *
       * Then we solve t1 <: t2 as a sub-problem
       *
       * Next, we lookup M.stronger_wp
       * let M.stronger_wp =
       *   (u, a:Type u -> (x_i:t_i) -> f:<repr u> a f_i_1 ... f_i_n -> PURE (repr<u> a g_i_1 ... g_i_n) wp)
       *
       * We first instantiate it with c2.comp_univs
       *
       * Next, we create uvars ?u_i for each binder x_i
       *   with subtitutions [a/c2.result_typ]@[x_j/?u_j] (forall j < i)
       *
       * let substs = [a/c2.result_typ]@[x_i/?u_i]
       *
       * --> f_sub_probs: unify f_i_i[substs] with indices of c1
       * --> g_sub_probs: unify g_i_i[substs] with indices of c2
       *
       * --> Add (wp[substs] (fun _ -> True)) to the guard
       *)

      if problem.relation = EQ
      then solve_eq c1 c2 Env.trivial_guard
      else
        let r = Env.get_range env in

        if should_fail_since_repr_subcomp_not_allowed
             wl.repr_subcomp_allowed
             c1.effect_name
             c2.effect_name
        then giveup env (mklstr (fun () -> BU.format2 "Cannot lift from %s to %s, it needs a lift\n"
                                            (string_of_lid c1.effect_name)
                                            (string_of_lid c2.effect_name)))
                    orig
        else
          let subcomp_name = BU.format2 "%s <: %s"
            (c1.effect_name |> Ident.ident_of_lid |> Ident.string_of_id)
            (c2.effect_name |> Ident.ident_of_lid |> Ident.string_of_id) in

          let lift_c1 (edge:edge) : comp_typ * guard_t =
            c1 |> S.mk_Comp |> edge.mlift.mlift_wp env
               |> (fun (c, g) -> U.comp_to_comp_typ c, g) in
  
          let c1, g_lift, stronger_t_opt, is_polymonadic =
            match Env.exists_polymonadic_subcomp env c1.effect_name c2.effect_name with
            | None ->
              (match Env.monad_leq env c1.effect_name c2.effect_name with
               | None -> c1, Env.trivial_guard, None, false
               | Some edge ->
                 let c1, g_lift = lift_c1 edge in
                 c1, g_lift,
                 c2.effect_name
                 |> Env.get_effect_decl env
                 |> U.get_stronger_vc_combinator
                 |> (fun ts -> Env.inst_tscheme_with ts c2.comp_univs |> snd |> Some),
                 false)
            | Some t ->
              c1, Env.trivial_guard,
              Env.inst_tscheme_with t c2.comp_univs |> snd |> Some,
              true in

          if is_none stronger_t_opt
          then giveup env (mklstr (fun () -> BU.format2 "incompatible monad ordering: %s </: %s"
                                          (Print.lid_to_string c1.effect_name)
                                          (Print.lid_to_string c2.effect_name))) orig
          else
            let stronger_t = stronger_t_opt |> must in
            let wl = extend_wl wl g_lift.deferred g_lift.deferred_to_tac g_lift.implicits in

            if is_polymonadic &&
               Env.is_erasable_effect env c1.effect_name &&
               not (Env.is_erasable_effect env c2.effect_name) &&
               not (N.non_info_norm env c1.result_typ)
            then Errors.raise_error (Errors.Error_TypeError,
                                     BU.format3 "Cannot lift erasable expression from %s ~> %s since its type %s is informative"
                                       (string_of_lid c1.effect_name)
                                       (string_of_lid c2.effect_name)
                                       (Print.term_to_string c1.result_typ)) r;

            (*
             * AR: 04/08: Suppose we have a subcomp problem of the form:
             *            M a ?u <: M a wp or M a wp <: M a ?u
             *
             *            If we simply applied the stronger (subcomp) combinator,
             *              there is a chance that the uvar would escape into the
             *              refinements/wp and remain unresolved
             *
             *            So, if this is the case (i.e. an effect index on one side is a uvar)
             *              we solve this particular index with equality ?u = wp
             *
             *            There are two exceptions:
             *              If it is a polymonadic subcomp (the indices may not be   symmetric)
             *              If uvar is to be solved using a user-defined tactic
             *
             * TODO: apply this equality heuristic to non-layered effects also
             *)

            //sub problems for uvar indices in c1
            let is_sub_probs, wl =
              if is_polymonadic then [], wl
              else
                let rec is_uvar t =  //t is a uvar that is not to be solved by a user   tactic
                  match (SS.compress t).n with
                  | Tm_uvar (uv, _) ->
                    not (DeferredImplicits.should_defer_uvar_to_user_tac env uv)
                  | Tm_uinst (t, _) -> is_uvar t
                  | Tm_app (t, _) -> is_uvar t
                  | _ -> false in
                List.fold_right2 (fun (a1, _) (a2, _) (is_sub_probs, wl) ->
                  if is_uvar a1
                  then begin
                         if Env.debug env <| Options.Other "LayeredEffectsEqns" then
                         BU.print2 "Layered Effects teq (rel c1 index uvar) %s = %s\n"
                           (Print.term_to_string a1) (Print.term_to_string a2);
                         let p, wl = sub_prob wl a1 EQ a2 "l.h.s. effect index uvar" in
                         p::is_sub_probs, wl
                       end
                   else is_sub_probs, wl
                ) c1.effect_args c2.effect_args ([], wl) in

            //return type sub problem
            let ret_sub_prob, wl = sub_prob wl c1.result_typ problem.relation c2.result_typ "result type" in

            let stronger_t_shape_error s = BU.format3
              "Unexpected shape of stronger for %s, reason: %s (t:%s)"
              (Ident.string_of_lid c2.effect_name) s (Print.term_to_string stronger_t) in

            let a_b, rest_bs, f_b, stronger_c =
              match (SS.compress stronger_t).n with
              | Tm_arrow (bs, c) when List.length bs >= 2 ->
                let (bs', c) = SS.open_comp bs c in
                let a = List.hd bs' in
                let bs = List.tail bs' in
                let rest_bs, f_b = bs |> List.splitAt (List.length bs - 1)
                  |> (fun (l1, l2) -> l1, List.hd l2) in
                a, rest_bs, f_b, c
              | _ ->
                raise_error (Errors.Fatal_UnexpectedExpressionType,
                  stronger_t_shape_error "not an arrow or not enough binders") r in

            let rest_bs_uvars, g_uvars = Env.uvars_for_binders env rest_bs
              [NT (a_b.binder_bv, c2.result_typ)]
              (fun b -> BU.format3 "implicit for binder %s in subcomp of %s at %s"
                (Print.binder_to_string b) (Ident.string_of_lid c2.effect_name) (Range.string_of_range r)) r in

            let wl = { wl with wl_implicits = g_uvars.implicits@wl.wl_implicits } in  //AR: TODO: FIXME: using knowledge that g_uvars is only implicits

            let substs = List.map2
              (fun b t -> NT (b.binder_bv, t))
              (a_b::rest_bs) (c2.result_typ::rest_bs_uvars) in

            let f_sub_probs, wl =
              let f_sort_is = U.effect_indices_from_repr
                f_b.binder_bv.sort
                (Env.is_layered_effect env c1.effect_name)
                r (stronger_t_shape_error "type of f is not a repr type")
                |> List.map (SS.subst substs) in

              List.fold_left2 (fun (ps, wl) f_sort_i c1_i ->
                if Env.debug env <| Options.Other "LayeredEffectsEqns"
                then BU.print3 "Layered Effects (%s) %s = %s\n" subcomp_name
                       (Print.term_to_string f_sort_i) (Print.term_to_string c1_i);
                let p, wl = sub_prob wl f_sort_i EQ c1_i "indices of c1" in
                ps@[p], wl
              ) ([], wl) f_sort_is (c1.effect_args |> List.map fst) in

            let stronger_ct = stronger_c |> SS.subst_comp substs |> U.comp_to_comp_typ in

            let g_sub_probs, wl =
              let g_sort_is = U.effect_indices_from_repr
                stronger_ct.result_typ
                (Env.is_layered_effect env c2.effect_name)
                r (stronger_t_shape_error "subcomp return type is not a repr") in

              List.fold_left2 (fun (ps, wl) g_sort_i c2_i ->
                if Env.debug env <| Options.Other "LayeredEffectsEqns"
                then BU.print3 "Layered Effects (%s) %s = %s\n" subcomp_name
                       (Print.term_to_string g_sort_i) (Print.term_to_string c2_i);
                let p, wl = sub_prob wl g_sort_i EQ c2_i "indices of c2" in
                ps@[p], wl
              ) ([], wl) g_sort_is (c2.effect_args |> List.map fst) in

            let fml =
              let u, wp = List.hd stronger_ct.comp_univs, fst (List.hd stronger_ct.effect_args) in
              Env.pure_precondition_for_trivial_post env u stronger_ct.result_typ wp Range.dummyRange in

            let sub_probs =
              ret_sub_prob::(is_sub_probs@
                            f_sub_probs@
                            g_sub_probs) in
            let guard =
              let guard = U.mk_conj_l (List.map p_guard sub_probs) in
              match g_lift.guard_f with
              | Trivial -> guard
              | NonTrivial f -> U.mk_conj guard f in
            let wl = solve_prob orig (Some <| U.mk_conj guard fml) [] wl in
            solve env (attempt sub_probs wl) in

    let solve_sub c1 edge c2 =
        if problem.relation <> SUB then
          failwith "impossible: solve_sub";
        let r = Env.get_range env in
        let lift_c1 () =
             let univs =
               match c1.comp_univs with
               | [] -> [env.universe_of env c1.result_typ]
               | x -> x in
             let c1 = { c1 with comp_univs = univs } in
             ({ c1 with comp_univs = univs })
             |> S.mk_Comp
             |> edge.mlift.mlift_wp env
             |> (fun (c, g) ->
                 if not (Env.is_trivial g)
                 then raise_error (Errors.Fatal_UnexpectedEffect,
                   BU.format2 "Lift between wp-effects (%s~>%s) should not have returned a non-trivial guard"
                     (Ident.string_of_lid c1.effect_name) (Ident.string_of_lid c2.effect_name)) r
                 else U.comp_to_comp_typ c)
        in
        if should_fail_since_repr_subcomp_not_allowed
             wl.repr_subcomp_allowed
             c1.effect_name
             c2.effect_name
        then giveup env (mklstr (fun () -> BU.format2 "Cannot lift from %s to %s, it needs a lift\n"
                                            (string_of_lid c1.effect_name)
                                            (string_of_lid c2.effect_name)))
                        orig
        else let is_null_wp_2 = c2.flags |> BU.for_some (function TOTAL | MLEFFECT | SOMETRIVIAL -> true | _ -> false) in
             let wpc1, wpc2 = match c1.effect_args, c2.effect_args with
              | (wp1, _)::_, (wp2, _)::_ -> wp1, wp2
              | _ ->
                raise_error (Errors.Fatal_ExpectNormalizedEffect, (BU.format2 "Got effects %s and %s, expected normalized effects"
                                          (Print.lid_to_string c1.effect_name)
                                          (Print.lid_to_string c2.effect_name))) env.range
             in

             if BU.physical_equality wpc1 wpc2
             then solve_t env (problem_using_guard orig c1.result_typ problem.relation c2.result_typ None "result type") wl
             else let c2_decl, qualifiers = must (Env.effect_decl_opt env c2.effect_name) in
                  if qualifiers |> List.contains Reifiable
                  then let c1_repr =
                           norm_with_steps "FStar.TypeChecker.Rel.norm_with_steps.4"
                                           [Env.UnfoldUntil delta_constant; Env.Weak; Env.HNF] env
                                           (Env.reify_comp env (S.mk_Comp (lift_c1 ())) (env.universe_of env c1.result_typ))
                       in
                       let c2_repr =
                           norm_with_steps "FStar.TypeChecker.Rel.norm_with_steps.5"
                                           [Env.UnfoldUntil delta_constant; Env.Weak; Env.HNF] env
                                           (Env.reify_comp env (S.mk_Comp c2) (env.universe_of env c2.result_typ))
                       in
                       let prob, wl =
                           sub_prob wl c1_repr problem.relation c2_repr
                                    (BU.format2 "sub effect repr: %s <: %s"
                                                    (Print.term_to_string c1_repr)
                                                    (Print.term_to_string c2_repr))
                       in
                       let wl = solve_prob orig (Some (p_guard prob)) [] wl in
                       solve env (attempt [prob] wl)
                  else
                      let g =
                         if env.lax then
                            U.t_true
                         else let wpc1_2 = lift_c1 () |> (fun ct -> List.hd ct.effect_args) in
                              if is_null_wp_2
                              then let _ = if debug env <| Options.Other "Rel"
                                           then BU.print_string "Using trivial wp ... \n" in
                                   let c1_univ = env.universe_of env c1.result_typ in
                                   let trivial =
                                     match c2_decl |> U.get_wp_trivial_combinator with
                                     | None -> failwith "Rel doesn't yet handle undefined trivial combinator in an effect"
                                     | Some t -> t in
                                   mk (Tm_app (inst_effect_fun_with [c1_univ] env c2_decl trivial,
                                               [as_arg c1.result_typ;
                                                wpc1_2])) r
                              else let c2_univ = env.universe_of env c2.result_typ in
                                   let stronger = c2_decl |> U.get_stronger_vc_combinator in
                                   mk (Tm_app(inst_effect_fun_with [c2_univ] env c2_decl stronger,
                                              [as_arg c2.result_typ;
                                               as_arg wpc2;
                                               wpc1_2])) r in
                      if debug env <| Options.Other "Rel" then
                          BU.print1 "WP guard (simplifed) is (%s)\n" (Print.term_to_string (N.normalize [Env.Iota; Env.Eager_unfolding; Env.Primops; Env.Simplify] env g));
                      let base_prob, wl = sub_prob wl c1.result_typ problem.relation c2.result_typ "result type" in
                      let wl = solve_prob orig (Some <| U.mk_conj (p_guard base_prob) g) [] wl in
                      solve env (attempt [base_prob] wl)
    in

    if BU.physical_equality c1 c2
    then solve env (solve_prob orig None [] wl)
    else let _ = if debug env <| Options.Other "Rel"
                 then BU.print3 "solve_c %s %s %s\n"
                                    (Print.comp_to_string c1)
                                    (rel_to_string problem.relation)
                                    (Print.comp_to_string c2) in

         //AR: 10/18: try ghost to pure promotion only if effects are different

         let c1, c2 =
           let eff1, eff2 =
             c1 |> U.comp_effect_name |> Env.norm_eff_name env,
             c2 |> U.comp_effect_name |> Env.norm_eff_name env in
           if Ident.lid_equals eff1 eff2
           then c1, c2
           else N.ghost_to_pure2 env (c1, c2) in

         match c1.n, c2.n with
         | GTotal (t1, _), Total (t2, _) when (Env.non_informative env t2) ->
           solve_t env (problem_using_guard orig t1 problem.relation t2 None "result type") wl

         | GTotal _, Total _ ->
           giveup env (Thunk.mkv "incompatible monad ordering: GTot </: Tot")  orig

         | Total  (t1, _), Total  (t2, _)
         | GTotal (t1, _), GTotal (t2, _) -> //rigid-rigid 1
           solve_t env (problem_using_guard orig t1 problem.relation t2 None "result type") wl

         | Total  (t1, _), GTotal (t2, _) when problem.relation = SUB ->
           solve_t env (problem_using_guard orig t1 problem.relation t2 None "result type") wl

         | Total  (t1, _), GTotal (t2, _) ->
           giveup env (Thunk.mkv "GTot =/= Tot") orig

         | GTotal _, Comp _
         | Total _,  Comp _ ->
           solve_c env ({problem with lhs=mk_Comp <| Env.comp_to_comp_typ env c1}) wl

         | Comp _, GTotal _
         | Comp _, Total _ ->
           solve_c env ({problem with rhs=mk_Comp <| Env.comp_to_comp_typ env c2}) wl

         | Comp _, Comp _ ->
            if (U.is_ml_comp c1 && U.is_ml_comp c2)
            || (U.is_total_comp c1 && U.is_total_comp c2)
            || (U.is_total_comp c1 && U.is_ml_comp c2 && problem.relation=SUB)
            then solve_t env (problem_using_guard orig (U.comp_result c1) problem.relation (U.comp_result c2) None "result type") wl
            else let c1_comp = Env.comp_to_comp_typ env c1 in
                 let c2_comp = Env.comp_to_comp_typ env c2 in
                 if problem.relation=EQ
                 then let c1_comp, c2_comp =
                            if lid_equals c1_comp.effect_name c2_comp.effect_name
                            then c1_comp, c2_comp
                            else Env.unfold_effect_abbrev env c1,
                                 Env.unfold_effect_abbrev env c2 in
                      solve_eq c1_comp c2_comp Env.trivial_guard
                 else begin
                    let c1 = Env.unfold_effect_abbrev env c1 in
                    let c2 = Env.unfold_effect_abbrev env c2 in
                    if debug env <| Options.Other "Rel" then BU.print2 "solve_c for %s and %s\n" (string_of_lid c1.effect_name) (string_of_lid c2.effect_name);
                    if Env.is_layered_effect env c2.effect_name then solve_layered_sub c1 c2
                    else
                      match Env.monad_leq env c1.effect_name c2.effect_name with
                      | None ->
                       giveup env (mklstr (fun () -> BU.format2 "incompatible monad ordering: %s </: %s"
                                              (Print.lid_to_string c1.effect_name)
                                              (Print.lid_to_string c2.effect_name))) orig
                      | Some edge ->
                        solve_sub c1 edge c2
                 end

(* -------------------------------------------------------- *)
(* top-level interface                                      *)
(* -------------------------------------------------------- *)
let print_pending_implicits g =
    g.implicits |> List.map (fun i -> Print.term_to_string i.imp_tm) |> String.concat ", "

let ineqs_to_string ineqs =
    let vars =
        fst ineqs
        |> List.map Print.univ_to_string
        |> String.concat ", " in
    let ineqs =
        snd ineqs
        |> List.map (fun (u1, u2) ->
                BU.format2 "%s < %s"
                        (Print.univ_to_string u1)
                        (Print.univ_to_string u2))
        |> String.concat ", " in
    BU.format2 "Solving for {%s}; inequalities are {%s}"
                    vars ineqs

let guard_to_string (env:env) g =
  match g.guard_f, g.deferred, g.univ_ineqs with
    | Trivial, [], (_, []) when not (Options.print_implicits ()) -> "{}"
    | _ ->
      let form = match g.guard_f with
          | Trivial -> "trivial"
          | NonTrivial f ->
              if debug env <| Options.Other "Rel"
              || debug env <| Options.Extreme
              || Options.print_implicits ()
              then N.term_to_string env f
              else "non-trivial" in
      let carry defs = List.map (fun (_, msg, x) -> msg ^ ": " ^ prob_to_string env x) defs |> String.concat ",\n" in
      let imps = print_pending_implicits g in
      BU.format5 "\n\t{guard_f=%s;\n\t deferred={\n%s};\n\t deferred_to_tac={\n%s};\n\t univ_ineqs={%s};\n\t implicits={%s}}\n"
        form (carry g.deferred) (carry g.deferred_to_tac)
        (ineqs_to_string g.univ_ineqs) imps

let new_t_problem wl env lhs rel rhs elt loc =
 let reason = if debug env <| Options.Other "ExplainRel"
              ||  Env.debug env <| Options.Other "Rel"
              then BU.format3 "Top-level:\n%s\n\t%s\n%s"
                        (N.term_to_string env lhs) (rel_to_string rel)
                        (N.term_to_string env rhs)
              else "TOP" in
 let p, wl = new_problem wl env lhs rel rhs elt loc reason in
 def_check_prob ("new_t_problem." ^ reason) (TProb p);
 TProb p, wl

let new_t_prob wl env t1 rel t2 =
 let x = S.new_bv (Some <| Env.get_range env) t1 in
 let p, wl = new_t_problem wl env t1 rel t2 (Some x) (Env.get_range env) in
 p, x, wl

let solve_and_commit env wl err
  : option (deferred * deferred * implicits) =
  let tx = UF.new_transaction () in

  if Env.debug env <| Options.Other "RelBench" then
    BU.print1 "solving problems %s {\n"
      (FStar.Common.string_of_list (fun p -> string_of_int (p_pid p)) wl.attempting);
  let (sol, ms) = BU.record_time (fun () -> solve env wl) in
  if Env.debug env <| Options.Other "RelBench" then
    BU.print1 "} solved in %s ms\n" (string_of_int ms);

  match sol with
    | Success (deferred, defer_to_tac, implicits) ->
      let ((), ms) = BU.record_time (fun () -> UF.commit tx) in
      if Env.debug env <| Options.Other "RelBench" then
        BU.print1 "committed in %s ms\n" (string_of_int ms);
      Some (deferred, defer_to_tac, implicits)
    | Failed (d,s) ->
      if Env.debug env <| Options.Other "ExplainRel"
      ||  Env.debug env <| Options.Other "Rel"
      then BU.print_string <| explain env d s;
      let result = err (d,s) in
      UF.rollback tx;
      result

let with_guard env prob dopt =
    match dopt with
    | None -> None
    | Some (deferred, defer_to_tac, implicits) ->
      Some <| simplify_guard env
                ({guard_f=(p_guard prob |> NonTrivial);
                  deferred=deferred;
                  deferred_to_tac=defer_to_tac;
                  univ_ineqs=([], []);
                  implicits=implicits})

let try_teq smt_ok env t1 t2 : option guard_t =
  Profiling.profile
    (fun () ->
      if debug env <| Options.Other "Rel" then
        BU.print3 "try_teq of %s and %s in %s {\n" (Print.term_to_string t1) (Print.term_to_string t2)
          (Env.print_gamma env.gamma);
      let prob, wl = new_t_problem (empty_worklist env) env t1 EQ t2 None (Env.get_range env) in
      let g = with_guard env prob <| solve_and_commit env (singleton wl prob smt_ok) (fun _ -> None) in
      if debug env <| Options.Other "Rel" then
        BU.print1 "} res = %s\n" (FStar.Common.string_of_option (guard_to_string env) g);
      g)
    (Some (Ident.string_of_lid (Env.current_module env)))
    "FStar.TypeChecker.Rel.try_teq"


let teq env t1 t2 : guard_t =
    match try_teq true env t1 t2 with
    | None ->
        FStar.Errors.log_issue
            (Env.get_range env)
            (Err.basic_type_error env None t2 t1);
        trivial_guard
    | Some g ->
        if debug env <| Options.Other "Rel"
        then BU.print3 "teq of %s and %s succeeded with guard %s\n"
                        (Print.term_to_string t1)
                        (Print.term_to_string t2)
                        (guard_to_string env g);
        g

(*
 * AR: It would be nice to unify it with teq, the way we do it for subtyping
 *     i.e. write a common function that uses a bound variable,
 *          and if the caller requires a prop, close over it, else abstract it
 *     But that may change the existing VCs shape a bit
 *)
let get_teq_predicate env t1 t2 =
     if debug env <| Options.Other "Rel" then
       BU.print2 "get_teq_predicate of %s and %s {\n" (Print.term_to_string t1) (Print.term_to_string t2);
     let prob, x, wl = new_t_prob (empty_worklist env) env t1 EQ t2 in
     let g = with_guard env prob <| solve_and_commit env (singleton wl prob true) (fun _ -> None) in
     if debug env <| Options.Other "Rel" then
       BU.print1 "} res teq predicate = %s\n" (FStar.Common.string_of_option (guard_to_string env) g);

    match g with
    | None -> None
    | Some g -> Some (abstract_guard (S.mk_binder x) g)

let subtype_fail env e t1 t2 =
    Errors.log_issue (Env.get_range env) (Err.basic_type_error env (Some e) t2 t1)

let sub_or_eq_comp env (use_eq:bool) c1 c2 =
  Profiling.profile (fun () ->
    let rel = if use_eq then EQ else SUB in
    if debug env <| Options.Other "Rel" then
      BU.print3 "sub_comp of %s --and-- %s --with-- %s\n" (Print.comp_to_string c1) (Print.comp_to_string c2) (if rel = EQ then "EQ" else "SUB");
    let prob, wl = new_problem (empty_worklist env) env c1 rel c2 None (Env.get_range env) "sub_comp" in
    let wl = { wl with repr_subcomp_allowed = true } in
    let prob = CProb prob in
    def_check_prob "sub_comp" prob;
    let (r, ms) = BU.record_time
                  (fun () -> with_guard env prob <| solve_and_commit env (singleton wl prob true)  (fun _ -> None))
    in
    if Env.debug env <| Options.Other "RelBench" then
      BU.print4 "sub_comp of %s --and-- %s --with-- %s --- solved in %s ms\n" (Print.comp_to_string c1) (Print.comp_to_string c2) (if rel = EQ then "EQ" else "SUB") (string_of_int ms);
    r)
  (Some (Ident.string_of_lid (Env.current_module env)))
  "FStar.TypeChecker.Rel.sub_comp"

let sub_comp env c1 c2 = sub_or_eq_comp env false c1 c2
let eq_comp env c1 c2 = sub_or_eq_comp env true c1 c2

let solve_universe_inequalities' tx env (variables, ineqs) : unit =
   //variables: ?u1, ..., ?un are the universes of the inductive types we're trying to compute
   //ineqs: u1 < v1, ..., un < vn are inequality constraints gathered from checking the inductive definition
   //The basic idea is to collect all lowerbounds of each variable ?ui,
   //       excluding all of the variables themselves to avoid cycles
   //       and setting each ?ui to max(lowerbounds(?ui))
   //Then, we make a pass over all the inequalities again and check that they are all satisfied
   //This ensures, e.g., that we don't needlessly generalize types, avoid issues lik #806
   let fail u1 u2 =
        UF.rollback tx;
        raise_error (Errors.Fatal_IncompatibleUniverse, (BU.format2 "Universe %s and %s are incompatible"
                                (Print.univ_to_string u1)
                                (Print.univ_to_string u2))) (Env.get_range env)
   in
   let equiv v v' =
       match SS.compress_univ v, SS.compress_univ v' with
       | U_unif v0, U_unif v0' -> UF.univ_equiv v0 v0'
       | _ -> false
   in
   let sols = variables |> List.collect (fun v ->
     match SS.compress_univ v with
     | U_unif _ -> //if it really is a variable, that try to solve it
         let lower_bounds_of_v = //lower bounds of v, excluding the other variables
           ineqs |> List.collect (fun (u, v') ->
             if equiv v v'
             then if variables |> BU.for_some (equiv u)
                  then []
                  else [u]
             else [])
         in
         let lb = N.normalize_universe env (U_max lower_bounds_of_v) in
         [(lb, v)]
     | _ ->
       //it may not actually be a variable in case the user provided an explicit universe annnotation
       //see, e.g., ulib/FStar.Universe.fst
      []) in
   //apply all the solutions
   let _ =
     let wl = {empty_worklist env with defer_ok=NoDefer} in
     sols |> List.map (fun (lb, v) ->
         //     printfn "Setting %s to its lower bound %s" (Print.univ_to_string v) (Print.univ_to_string lb);
         match solve_universe_eq (-1) wl lb v with
         | USolved wl -> ()
         | _ -> fail lb v)
   in
   //check that the solutions produced valid inequalities
   let rec check_ineq (u, v) : bool =
     let u = N.normalize_universe env u in
     let v = N.normalize_universe env v in
     match u, v with
     | U_zero, _ -> true
     | U_succ u0, U_succ v0 -> check_ineq (u0, v0)
     | U_name u0, U_name v0 -> Ident.ident_equals u0 v0
     | U_unif u0, U_unif v0 -> UF.univ_equiv u0 v0
     | U_name _,  U_succ v0
     | U_unif _,  U_succ v0 -> check_ineq (u, v0)
     | U_max us,  _         -> us |> BU.for_all (fun u -> check_ineq (u, v))
     | _,         U_max vs  -> vs |> BU.for_some (fun v -> check_ineq (u, v))
     | _ -> false
   in
   if ineqs |> BU.for_all (fun (u, v) ->
        if check_ineq (u, v)
        then true
        else (if Env.debug env <| Options.Other "GenUniverses"
              then BU.print2 "%s </= %s" (Print.univ_to_string u) (Print.univ_to_string v);
              false))
   then ()
   else (if Env.debug env <| Options.Other "GenUniverses"
         then (BU.print1 "Partially solved inequality constraints are: %s\n" (ineqs_to_string (variables, ineqs));
               UF.rollback tx;
               BU.print1 "Original solved inequality constraints are: %s\n" (ineqs_to_string (variables, ineqs)));
         raise_error (Errors.Fatal_FailToSolveUniverseInEquality, ("Failed to solve universe inequalities for inductives")) (Env.get_range env))

let solve_universe_inequalities env ineqs : unit =
    let tx = UF.new_transaction () in
    solve_universe_inequalities' tx env ineqs;
    UF.commit tx

let try_solve_deferred_constraints (defer_ok:defer_ok_t) smt_ok deferred_to_tac_ok env (g:guard_t) : guard_t =
  Profiling.profile (fun () ->
   let fail (d,s) =
      let msg = explain env d s in
      raise_error (Errors.Fatal_ErrorInSolveDeferredConstraints, msg) (p_loc d)
   in
   let wl = {wl_of_guard env g.deferred with defer_ok=defer_ok
                                           ; smt_ok=smt_ok } in
   if Env.debug env <| Options.Other "Rel"
   then begin
         BU.print4 "Trying to solve carried problems (defer_ok=%s) (deferred_to_tac_ok=%s): begin\n\t%s\nend\n and %s implicits\n"
                  (string_of_defer_ok defer_ok)
                  (string_of_bool deferred_to_tac_ok)
                  (wl_to_string wl)
                  (string_of_int (List.length g.implicits))
   end;
   let g =
     match solve_and_commit env wl fail with
     | Some (_::_, _, _) when (defer_ok = NoDefer) ->
       failwith "Impossible: Unexpected deferred constraints remain"

     | Some (deferred, defer_to_tac, imps) ->
       {g with deferred=deferred;
               deferred_to_tac=g.deferred_to_tac@defer_to_tac;
               implicits=g.implicits@imps}

     | _ ->
       failwith "Impossible: should have raised a failure already"
   in
   solve_universe_inequalities env g.univ_ineqs;
   let g =
     if deferred_to_tac_ok
     then Profiling.profile (fun () -> DeferredImplicits.solve_deferred_to_tactic_goals env g)
                            (Some (Ident.string_of_lid (Env.current_module env)))
                            "FStar.TypeChecker.Rel.solve_deferred_to_tactic_goals"
     else g
   in
   if Env.debug env <| Options.Other "ResolveImplicitsHook"
   then BU.print2 "ResolveImplicitsHook: Solved deferred to tactic goals, remaining guard is\n%s (and %s implicits)\n"
          (guard_to_string env g)
          (string_of_int (List.length g.implicits));
   {g with univ_ineqs=([], [])}
  )
  (Some (Ident.string_of_lid (Env.current_module env)))
  "FStar.TypeChecker.Rel.try_solve_deferred_constraints"


let solve_deferred_constraints env (g:guard_t) =
    let defer_ok = NoDefer in
    let smt_ok = true in
    let deferred_to_tac_ok = true in
    try_solve_deferred_constraints defer_ok smt_ok deferred_to_tac_ok env g

let solve_non_tactic_deferred_constraints maybe_defer_flex_flex env (g:guard_t) =
    let defer_ok = if maybe_defer_flex_flex then DeferFlexFlexOnly else NoDefer in
    let smt_ok = true in
    let deferred_to_tac_ok = false in
    try_solve_deferred_constraints defer_ok smt_ok deferred_to_tac_ok env g

// Discharge (the logical part of) a guard [g].
//
// The `use_smt` flag says whether to use the smt solver to discharge
// this guard
//
// - If use_smt = true, this function NEVER returns None, and can be
//   considered to have successfully discharged the guard. However,
//   it could have logged an SMT error. The VC (aka the logical part
//   of the guard) is preprocessed with tactics before discharging:
//   every subterm wrapped with `with_tactic` has the tactic run on it
//   and a separate VC is generated for it. They are then discharged
//   sequentially.
//
// - If use_smt = false, then None means could not discharge the guard
//   without using smt. The procedure is to just normalize and simplify
//   the VC and check that it is [True].
//
// In every case, when this function returns [Some g], then the logical
// part of [g] is [Trivial].
let discharge_guard' use_env_range_msg env (g:guard_t) (use_smt:bool) : option guard_t =
  let debug =
      (Env.debug env <| Options.Other "Rel")
    || (Env.debug env <| Options.Other "SMTQuery")
    || (Env.debug env <| Options.Other "Tac")
  in
  if Env.debug env <| Options.Other "ResolveImplicitsHook"
  then BU.print1 "///////////////////ResolveImplicitsHook: discharge_guard'\n\
                  guard = %s\n"
                  (guard_to_string env g);
  let g =
    let defer_ok = NoDefer in
    let deferred_to_tac_ok = true in
    try_solve_deferred_constraints defer_ok use_smt deferred_to_tac_ok env g
  in
  let ret_g = {g with guard_f = Trivial} in
  if not (Env.should_verify env) then Some ret_g
  // GM: ^ this doesn't look like the right place for this check.
  else
    match g.guard_f with
    | Trivial -> Some ret_g
    | NonTrivial vc ->
      if debug
      then Errors.diag (Env.get_range env)
                       (BU.format1 "Before normalization VC=\n%s\n" (Print.term_to_string vc));
      let vc =
        Profiling.profile
          (fun () -> N.normalize [Env.Eager_unfolding; Env.Simplify; Env.Primops] env vc)
          (Some (Ident.string_of_lid (Env.current_module env)))
          "FStar.TypeChecker.Rel.vc_normalization"
      in
      if debug
      then Errors.diag (Env.get_range env)
                       (BU.format1 "After normalization VC=\n%s\n" (Print.term_to_string vc));
      def_check_closed_in_env (Env.get_range env) "discharge_guard'" env vc;
      match check_trivial vc with
      | Trivial -> Some ret_g
      | NonTrivial vc ->
        if not use_smt then (
            if debug then
                Errors.diag (Env.get_range env)
                            (BU.format1 "Cannot solve without SMT : %s\n" (Print.term_to_string vc));
                None
        ) else
          let _ =
            if debug
            then Errors.diag (Env.get_range env)
                             (BU.format1 "Checking VC=\n%s\n" (Print.term_to_string vc));
            let vcs =
                if Options.use_tactics()
                then begin
                    Options.with_saved_options (fun () ->
                        ignore <| Options.set_options "--no_tactics";
                        let vcs = env.solver.preprocess env vc in
                        if Options.profile_enabled None "FStar.TypeChecker"
                        then BU.print1 "Tactic preprocessing produced %s goals\n" (BU.string_of_int (List.length vcs));
                        let vcs = List.map (fun (env, goal, opts) ->
                        env, norm_with_steps "FStar.TypeChecker.Rel.norm_with_steps.7" [Env.Simplify; Env.Primops] env goal, opts) vcs in
                        let vcs = List.map (fun (env, goal, opts) ->
                          env.solver.handle_smt_goal env goal |>
                            (* Keep the same SMT options if the goals were transformed *)
                            List.map (fun (env, goal) -> (env, goal, opts)))
                          vcs
                        in List.flatten vcs
                    )
                end
                else [env,vc,FStar.Options.peek ()]
            in
            let vcs =
              if Options.split_queries ()
              then vcs |>
                   List.collect
                     (fun (env, goal, opts) ->
                         match Env.split_smt_query env goal with
                         | None -> [env,goal,opts]
                         | Some goals -> goals |> List.map (fun (env, goal) -> env,goal,opts))
              else vcs
            in
            vcs |> List.iter (fun (env, goal, opts) ->
                    match check_trivial goal with
                    | Trivial ->
                        if debug
                        then BU.print_string "Goal completely solved by tactic\n";
                        () // do nothing

                    | NonTrivial goal ->
                        FStar.Options.push ();
                        FStar.Options.set opts;
                        if debug
                        then Errors.diag (Env.get_range env)
                                         (BU.format2 "Trying to solve:\n> %s\nWith proof_ns:\n %s\n"
                                                 (Print.term_to_string goal)
                                                 (Env.string_of_proof_ns env));
                        if debug
                        then Errors.diag (Env.get_range env)
                                         (BU.format1 "Before calling solver VC=\n%s\n" (Print.term_to_string goal));
                        let res = env.solver.solve use_env_range_msg env goal in
                        FStar.Options.pop ();
                        res
                        )
          in
          Some ret_g

let discharge_guard_no_smt env g =
  match discharge_guard' None env g false with
  | Some g -> g
  | None  -> raise_error (Errors.Fatal_ExpectTrivialPreCondition, "Expected a trivial pre-condition") (Env.get_range env)

let discharge_guard env g =
  match discharge_guard' None env g true with
  | Some g -> g
  | None  -> failwith "Impossible, with use_smt = true, discharge_guard' should never have returned None"

let teq_nosmt (env:env) (t1:typ) (t2:typ) : option guard_t =
  match try_teq false env t1 t2 with
  | None -> None
  | Some g -> discharge_guard' None env g false

let subtype_nosmt env t1 t2 =
    if debug env <| Options.Other "Rel"
    then BU.print2 "try_subtype_no_smt of %s and %s\n" (N.term_to_string env t1) (N.term_to_string env t2);
    let prob, x, wl = new_t_prob (empty_worklist env) env t1 SUB t2 in
    let g = with_guard env prob <| solve_and_commit env (singleton wl prob false) (fun _ -> None) in
    match g with
    | None -> None
    | Some g ->
      let g = close_guard env [S.mk_binder x] g in
      discharge_guard' None env g false

///////////////////////////////////////////////////////////////////
let check_subtyping env t1 t2 =
  Profiling.profile (fun () ->
    if debug env <| Options.Other "Rel"
    then BU.print2 "check_subtyping of %s and %s\n" (N.term_to_string env t1) (N.term_to_string env t2);
    let prob, x, wl = new_t_prob (empty_worklist env) env t1 SUB t2 in
    let g = with_guard env prob <| solve_and_commit env (singleton wl prob true) (fun _ -> None) in
    if debug env <| Options.Other "Rel"
    && BU.is_some g
    then BU.print3 "check_subtyping succeeded: %s <: %s\n\tguard is %s\n"
                    (N.term_to_string env t1)
                    (N.term_to_string env t2)
                    (guard_to_string env (BU.must g));
    match g with
    | None -> None
    | Some g -> Some (x, g)
  )
  (Some (Ident.string_of_lid (Env.current_module env)))
  "FStar.TypeChecker.Rel.check_subtyping"

let get_subtyping_predicate env t1 t2 =
    match check_subtyping env t1 t2 with
    | None -> None
    | Some (x, g) ->
      Some (abstract_guard (S.mk_binder x) g)

let get_subtyping_prop env t1 t2 =
    match check_subtyping env t1 t2 with
    | None -> None
    | Some (x, g) ->
      Some (close_guard env [S.mk_binder x] g)

(*
 * Solve the uni-valued implicits
 *
 * For now we handle only unit and unit refinement typed implicits,
 *   we can later extend it to single constructor inductives
 *
 * This function gets the unresolved implicits from the main resolve_implicits'
 *   function
 *
 * It only sets the value of the implicit's ctx uvar in the UF graph
 * -- leaving their typechecking to resolve_implicits'
 *
 * E.g. for a ?u:squash phi, this will only set ?u=unit in the UF graph,
 *   and, as usual, resolve_implicits' will check that G |= phi
 *
 * It returns a boolean (true if at least one implicit was solved)
 *   and the set of new implicits, right now this set is same as imps,
 *   for inductives, this may later include implicits for pattern variables
 *)

let try_solve_single_valued_implicits env is_tac (imps:Env.implicits) : Env.implicits * bool =
  (*
   * Get the value of the implicit imp
   * Going forward, it can also return new implicits for the pattern variables
   *   (cf. the comment above about extending it to inductives)
   *)
  if is_tac then imps, false
  else
    let imp_value imp : option term =
      let ctx_u, r = imp.imp_uvar, imp.imp_range in

     let t_norm = N.normalize N.whnf_steps env (U.ctx_uvar_typ ctx_u) in

      match (SS.compress t_norm).n with
      | Tm_fvar fv when S.fv_eq_lid fv PC.unit_lid ->
        r |> S.unit_const_with_range |> Some
     | Tm_refine (b, _) when U.is_unit b.sort ->
        r |> S.unit_const_with_range |> Some
     | _ -> None in

    let b = List.fold_left (fun b imp ->  //check that the imp is still unsolved
      if UF.find imp.imp_uvar.ctx_uvar_head |> is_none &&
         U.ctx_uvar_should_check imp.imp_uvar = Strict
      then match imp_value imp with
           | Some tm -> commit env ([TERM (imp.imp_uvar, tm)]); true
           | None -> b
      else b) false imps in

    imps, b

(*
 * Check that an implicit solution t has an expected type k
 *   we know that G |- t : (G)Tot k', for some k'
 *
 * must_tot : if t must be a Tot
 *)
let check_implicit_solution env t k (must_tot:bool) (reason:string) : guard_t =
  (*
   * AR: when we create lambda terms as solutions to implicits (in u_abs),
   *       we set the type in the residual comp to be the type of the uvar
   *     while this ok for smt encoding etc., when we are typechecking the implicit solution using fastpath,
   *       it doesn't help since the two types are the same (the type of the uvar and its solution)
   *     worse, this prevents some constraints to be generated between the actual type of the solution
   *       and the type of the uvar
   *     therefore, we unset the residual comp type in the solution before typechecking
   *)
  let t = match (SS.compress t).n with
          | Tm_abs (bs, body, Some rc) ->
            {t with n=Tm_abs (bs, body, Some ({rc with residual_typ=None}))}
          | _ -> t in

  let env, _ = Env.clear_expected_typ env in
  let fallback () =
    let k', g =
      env.typeof_well_typed_tot_or_gtot_term
      (Env.set_expected_typ ({env with use_bv_sorts=true}) k)
      t must_tot in

    match get_subtyping_predicate env k' k with
    | None -> raise_error (Err.expected_expression_of_type env k t k') t.pos
    | Some f -> Env.conj_guard (Env.apply_guard f t) g
  in
  
  if not (env.phase1) //this can be false if we're running in lax mode without phase2 to follow
  && not env.lax //no point running core checker if we're in lax mode
   then (
    match env.core_check env t k must_tot with
    | Inl None ->
      trivial_guard
    | Inl (Some g) -> 
      { trivial_guard with guard_f = NonTrivial g }
    | Inr print_err ->
        // (BU.print2 "(Rel) core_check failed (%s) because %s\n" 
        //   reason
        //   (print_err false));
      fallback()
  )
  else fallback()

(*
 * Return None if we did not typecheck the implicit because
 *   typechecking it required solving deferred univ constraints,
 *   and the flag force_univ_constraints is not set
 *
 * If force_univ_constraints is set, it always returns a Some
 *)
let check_implicit_solution_and_discharge_guard env imp force_univ_constraints
  : option Env.implicits =

  let { imp_reason = reason; imp_tm = tm; imp_uvar = ctx_u; imp_range = r } = imp in
  let env = {env with gamma=ctx_u.ctx_uvar_gamma} in

  if Env.debug env <| Options.Other "Rel"
  then BU.print5 "Checking uvar %s resolved to %s at type %s, introduce for %s at %s\n"
         (Print.uvar_to_string ctx_u.ctx_uvar_head)
         (Print.term_to_string tm)
         (Print.term_to_string (U.ctx_uvar_typ ctx_u))
         reason
        (Range.string_of_range r);

  let g =
    let must_tot = not (env.phase1 ||
                        env.lax    ||
                        Allow_ghost? (U.ctx_uvar_should_check ctx_u)) in

    Errors.with_ctx
      (BU.format3 "While checking implicit %s set to %s of expected type %s"
         (Print.uvar_to_string ctx_u.ctx_uvar_head)
         (N.term_to_string env tm)
         (N.term_to_string env (U.ctx_uvar_typ ctx_u)))
      (fun () -> check_implicit_solution env tm (U.ctx_uvar_typ ctx_u) must_tot ctx_u.ctx_uvar_reason) in

    if (not force_univ_constraints) &&
       (List.existsb (fun (reason, _, _) -> reason = Deferred_univ_constraint) g.deferred)
    then None
    else let g' =
          (match discharge_guard'
                   (Some (fun () ->
                          BU.format4 "%s (Introduced at %s for %s resolved at %s)"
                            (Print.term_to_string tm)
                            (Range.string_of_range r)
                            reason
                            (Range.string_of_range tm.pos)))
                   env g true with
           | Some g -> g
           | None -> failwith "Impossible, with use_smt = true, discharge_guard' must return Some") in
         g'.implicits |> Some

(*
 * resolve_implicits' uses it to determine if a ctx uvar is unresolved
 *)
let rec unresolved ctx_u : bool =
  match (Unionfind.find ctx_u.ctx_uvar_head) with
  | Some r ->
    begin match ctx_u.ctx_uvar_meta with
          | None -> false
            (* If we have a meta annotation, we recurse to see if the uvar
             * is actually solved, instead of being resolved to yet another uvar.
             * In that case, while we are keeping track of that uvar, we must not
             * forget the meta annotation in case this second uvar is not solved.
             * See #1561. *)
          | Some _ ->
            begin match (SS.compress r).n with
                  | Tm_uvar (ctx_u', _) -> unresolved ctx_u'
                  | _ -> false
            end
    end
  | None -> true


(*
 * In the fixpoint loop of resolve_implicits',
 *   when we reach a fixpoint, with some implicits still remaining,
 * try to pick an implicit whose typechecking generates a univ constraint,
 *   force it, and then repeat the fixpoint loop
 *)
let pick_a_univ_deffered_implicit (out : tagged_implicits)
  : option Env.implicit * tagged_implicits
  =
  let imps_with_deferred_univs, rest = List.partition
    (fun (_, status) -> status = Implicit_checking_defers_univ_constraint)
    out in
  match imps_with_deferred_univs with
  | [] -> None, out
  | hd::tl -> hd |> fst |> Some, (tl@rest)

let is_implicit_resolved (env:env) (i:implicit) : bool =
    i.imp_tm
    |> Free.uvars
    |> BU.set_elements
    |> List.for_all (fun uv -> Allow_unresolved? (U.ctx_uvar_should_check uv))

let rec check_implicit_solution_for_tac (env:env) (i:implicit) : option (term * typ) =
  let { imp_reason = reason; imp_tm = tm; imp_uvar = ctx_u; imp_range = r } = i in
  let uvar_ty = U.ctx_uvar_typ ctx_u in
  let uvar_should_check = U.ctx_uvar_should_check ctx_u in
  if Allow_untyped? uvar_should_check
  || Already_checked? uvar_should_check
  then None
  else (
    let env = { env with gamma = ctx_u.ctx_uvar_gamma } in
    if Env.debug env <| Options.Other "CoreEq"
    then BU.print2 "Calling core with %s : %s\n" (Print.term_to_string tm) (Print.term_to_string uvar_ty);
    match env.core_check env tm uvar_ty false with
    | Inl None -> None
    | Inl (Some g) ->
      let g = { trivial_guard with guard_f = NonTrivial g } in
      force_trivial_guard env g; None
      // else (
      //   if Env.debug env <| Options.Other "Core"
      //   then BU.print3 "Core computed %s : %s <== %s"
      //                    (Print.term_to_string tm)
      //                    (Print.term_to_string uvar_ty)
      //                    (Print.term_to_string g);
      //   Some (tm, uvar_ty)
      // )

    | Inr err ->
      FStar.Errors.log_issue
        (Env.get_range env)
        (Errors.Error_TypeError, 
         BU.format3 "Term %s computed by tactic does not have type %s, because %s"
           (Print.term_to_string tm)
           (Print.term_to_string uvar_ty)
           (err false));
      None
  )
    
  //   if uvar_should_check = Strict_no_fastpath
  //   then let _ =
  //          if Env.debug env <| Options.Other "2635"
  //          then BU.print2 "Uvar %s solution deemed to be solved in a larger context, rechecking %s {\n"
  //                 (Print.ctx_uvar_to_string ctx_u)
  //                 (Print.term_to_string tm) in
  //        let env = {Env.set_expected_typ env uvar_ty with enable_defer_to_tac=false} in
  //        let _, _, g_t = Profiling.profile (fun () -> env.typeof_tot_or_gtot_term env tm false)
  //                          None
  //                          "retype_tactic_solution" in
  //        force_trivial_guard env g_t;
  //        if Env.debug env <| Options.Other "2635"
  //        then BU.print1 "Retyped tm %s}\n" (Print.ctx_uvar_to_string ctx_u);
  //        None
  //   else let tm_t, _ = Profiling.profile (fun () -> env.typeof_well_typed_tot_or_gtot_term env tm false)
  //                        None
  //                        "retype_tactic_solution" in
  //        if Profiling.profile (fun () -> env.teq_nosmt_force env tm_t uvar_ty)
  //                             None
  //                             "tc_tactic_solution"
  //       then None
  //       else if Profiling.profile (fun () -> env.subtype_nosmt_force env tm_t uvar_ty)
  //                             None
  //                             "tc_tactic_solution"
  //      then None
  //      else begin
  //       //
  //       // failing at this point is fatal;
  //       // and the check may have failed because we didn't unroll let recs;
  //       // so try once more after normalizing both types
  //       //
  //       let compute t =
  //           N.normalize [Env.UnfoldTac; //we're in is_tac; don't unfold "tac_opaque"
  //                        Env.UnfoldUntil delta_constant;
  //                        Env.Zeta;
  //                        Env.Iota;
  //                        Env.Primops]
  //                        env
  //                        t
  //       in
  //       let retry () = 
  //         let tm_t = compute tm_t in
  //         let uv_t = compute uvar_ty in
  //         env.subtype_nosmt_force env tm_t uv_t
  //       in
  //       if retry()
  //       then None
  //       else Some (tm, tm_t)
  //     end
  // )

and resolve_implicits' env is_tac (implicits:Env.implicits) 
  : list (implicit * implicit_checking_status) =
  
  let rec until_fixpoint (acc:tagged_implicits * bool)
                         (implicits:Env.implicits) 
    : tagged_implicits =

    let out, changed = acc in

    match implicits with
    | [] ->
      if not changed
      then //Nothing changed in this iteration of the loop
           //We will try to make progress by either solving a single valued implicit,
           //  or solving an implicit that generates univ constraint, with force flag on
           let imps, changed = try_solve_single_valued_implicits env is_tac (List.map fst out) in
           if changed then until_fixpoint ([], false) imps
           else let imp_opt, rest = pick_a_univ_deffered_implicit out in
                (match imp_opt with
                 | None -> rest  //No such implicit exists, return remaining implicits
                 | Some imp ->
                   let force_univ_constraints = true in
                   let imps =
                     check_implicit_solution_and_discharge_guard
                       env
                       imp
                       force_univ_constraints |> must in
                   until_fixpoint ([], false) (imps@List.map fst rest))
      else until_fixpoint ([], false) (List.map fst out)

    | hd::tl ->
      let { imp_reason = reason; imp_tm = tm; imp_uvar = ctx_u; imp_range = r } = hd in
      let { 
            uvar_decoration_typ;
            uvar_decoration_should_check 
          } = UF.find_decoration ctx_u.ctx_uvar_head
      in
      if Env.debug env <| Options.Other "Rel"
      then BU.print3 "resolve_implicits' loop, imp_tm = %s and ctx_u = %s, is_tac: %s\n"
             (Print.term_to_string tm)
             (Print.ctx_uvar_to_string ctx_u)
             (string_of_bool is_tac);
      if Allow_unresolved? uvar_decoration_should_check
      then until_fixpoint (out, true) tl
      else if unresolved ctx_u
      then (if flex_uvar_has_meta_tac ctx_u
            then let t = run_meta_arg_tac ctx_u in
                 // let the unifier handle setting the variable
                 let extra =
                   match teq_nosmt env t tm with
                   | None -> failwith "resolve_implicits: unifying with an unresolved uvar failed?"
                   | Some g -> g.implicits in

                 until_fixpoint (out, true) (extra @ tl)
            else until_fixpoint ((hd, Implicit_unresolved)::out, changed) tl)
      else if Allow_untyped? uvar_decoration_should_check
           || Already_checked? uvar_decoration_should_check
      then until_fixpoint (out, true) tl
      else begin
        let env = {env with gamma=ctx_u.ctx_uvar_gamma} in
        (*
         * AR: Some opportunities for optimization here,
         *       we may end up normalizing an implicit solution multiple times in
         *       multiple until_fixpoint calls
         *)
        let tm = norm_with_steps "FStar.TypeChecker.Rel.norm_with_steps.8" [Env.Beta] env tm in
        let hd = {hd with imp_tm=tm} in
        (*
         * NS: As a fix for Bug #2635, for tactics we check that the uvar is indeed solved
         *     and that if it is not marked Allow_untyped, then it's solution has a type
         *     that's a subtype of the uvar's type.
         *     This check is done without SMT enabled, since any implicit goals like that
         *     should be handled by the tactic itself
         *)
        let tm_ok_for_tac () =
          if is_implicit_resolved env hd
          then begin
            if env.phase1 //phase1 is untrusted; the solution will be recomputed or checked again in phase2
            then None
            else check_implicit_solution_for_tac env hd
          end
          else None
        in
        if is_tac
        then match tm_ok_for_tac () with
             | None ->until_fixpoint (out, true) tl        //Move on to the next imp
             | Some (tm, ty) -> until_fixpoint ((hd, Implicit_has_typing_guard (tm, ty))::out, changed) tl  //Move hd to out
        else
        begin
          //typecheck the solution
          let force_univ_constraints = false in
          let imps_opt =
            check_implicit_solution_and_discharge_guard
              env
              hd
              force_univ_constraints in

          match imps_opt with
          | None ->
            until_fixpoint ((hd, Implicit_checking_defers_univ_constraint)::out, changed) tl  //Move hd to out
          | Some imps ->
            //add imps to out
            until_fixpoint ((imps |> List.map (fun i -> i, Implicit_unresolved))@out, true) tl
        end
      end
  in
  until_fixpoint ([], false) implicits

and resolve_implicits env g =
    if Env.debug env <| Options.Other "ResolveImplicitsHook"
    then BU.print1 "//////////////////////////ResolveImplicitsHook: resolve_implicits////////////\n\
                    guard = %s\n"
                    (guard_to_string env g);
    let tagged_implicits = resolve_implicits' env false g.implicits in
    {g with implicits = List.map fst tagged_implicits}


and force_trivial_guard env g =
    if Env.debug env <| Options.Other "ResolveImplicitsHook"
    then BU.print1 "//////////////////////////ResolveImplicitsHook: force_trivial_guard////////////\n\
                    guard = %s\n"
                    (guard_to_string env g);
    let g = solve_deferred_constraints env g in
    let g = resolve_implicits env g in
    match g.implicits with
    | [] -> ignore <| discharge_guard env g
    | imp::_ -> raise_error (Errors.Fatal_FailToResolveImplicitArgument,
                           BU.format3 "Failed to resolve implicit argument %s of type %s introduced for %s"
                                (Print.uvar_to_string imp.imp_uvar.ctx_uvar_head)
                                (N.term_to_string env (U.ctx_uvar_typ imp.imp_uvar))
                                imp.imp_reason) imp.imp_range

let resolve_implicits_tac env g = resolve_implicits' env true g.implicits

let subtype_nosmt_force env t1 t2 =
    match subtype_nosmt env t1 t2 with
    | None -> false
    | Some g ->
        force_trivial_guard env g;
        true

let teq_force (env:env) (t1:typ) (t2:typ) : unit =
    force_trivial_guard env (teq env t1 t2)

let teq_nosmt_force (env:env) (t1:typ) (t2:typ) :bool =
    match teq_nosmt env t1 t2 with
    | None -> false
    | Some g ->
        force_trivial_guard env g;
        true

let layered_effect_teq env (t1:term) (t2:term) (reason:option string) : guard_t =
  if Env.debug env <| Options.Other "LayeredEffectsEqns"
  then BU.print3 "Layered Effect (%s) %s = %s\n"
         (if reason |> is_none then "_" else reason |> must)
         (Print.term_to_string t1) (Print.term_to_string t2);
  teq env t1 t2  //AR: teq_nosmt?


let universe_inequality (u1:universe) (u2:universe) : guard_t =
    //Printf.printf "Universe inequality %s <= %s\n" (Print.univ_to_string u1) (Print.univ_to_string u2);
    {trivial_guard with univ_ineqs=([], [u1,u2])}<|MERGE_RESOLUTION|>--- conflicted
+++ resolved
@@ -1775,7 +1775,6 @@
       let f = norm_with_steps "FStar.TypeChecker.Rel.norm_with_steps.6"
               [Env.Beta; Env.Eager_unfolding; Env.Simplify; Env.Primops; Env.NoFullNorm] env f in
       if Env.debug env <| Options.Other "Simplification" then BU.print1 "Simplified guard to %s\n" (Print.term_to_string f);
-<<<<<<< HEAD
       let f =
         let g = U.unmeta f in
         let g =
@@ -1787,11 +1786,6 @@
         | Tm_fvar fv when S.fv_eq_lid fv Const.true_lid -> Trivial
         | _ -> NonTrivial f
       in
-=======
-      let f = match (U.unmeta f).n with
-        | Tm_fvar fv when S.fv_eq_lid fv PC.true_lid -> Trivial
-        | _ -> NonTrivial f in
->>>>>>> d8a67d6c
       {g with guard_f=f}
 
 (******************************************************************************************************)
