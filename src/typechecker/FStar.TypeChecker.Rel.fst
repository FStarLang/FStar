--- conflicted
+++ resolved
@@ -4655,9 +4655,6 @@
                 end
                 else [env,vc,FStar.Options.peek ()]
             in
-<<<<<<< HEAD
-            vcs |> List.map (fun (env, goal, opts) ->
-=======
             let vcs =
               if Options.split_queries ()
               then vcs |>
@@ -4669,7 +4666,6 @@
               else vcs
             in
             vcs |> List.iter (fun (env, goal, opts) ->
->>>>>>> 94b49a44
                     match check_trivial goal with
                     | Trivial ->
                         if debug
@@ -4682,8 +4678,8 @@
                         if debug
                         then Errors.diag (Env.get_range env)
                                          (BU.format2 "Trying to solve:\n> %s\nWith proof_ns:\n %s\n"
-                                                 (Print.term_to_string goal)
-                                                 (Env.string_of_proof_ns env));
+                                            (Print.term_to_string goal)
+                                            (Env.string_of_proof_ns env));
                         if debug
                         then Errors.diag (Env.get_range env)
                                          (BU.format1 "Before calling solver VC=\n%s\n" (Print.term_to_string goal));
