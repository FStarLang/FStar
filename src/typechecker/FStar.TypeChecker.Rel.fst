--- conflicted
+++ resolved
@@ -5044,12 +5044,6 @@
   let g =
     Errors.with_ctx
       (BU.format3 "While checking implicit %s set to %s of expected type %s"
-<<<<<<< HEAD
-         (Print.uvar_to_string ctx_u.ctx_uvar_head)
-         (N.term_to_string env tm)
-         (N.term_to_string env (U.ctx_uvar_typ ctx_u)))
-      (fun () -> check_implicit_solution env tm (U.ctx_uvar_typ ctx_u) must_tot ctx_u.ctx_uvar_reason) in
-=======
          (Print.uvar_to_string imp_uvar.ctx_uvar_head)
          (N.term_to_string env imp_tm)
          (N.term_to_string env uvar_ty))
@@ -5107,26 +5101,10 @@
                           (Print.term_to_string imp_tm)
                           (Print.term_to_string uvar_ty)) imp_range
        end) in
->>>>>>> 94ca59ff
 
   if (not force_univ_constraints) &&
      (List.existsb (fun (reason, _, _) -> reason = Deferred_univ_constraint) g.deferred)
   then None
-<<<<<<< HEAD
-  else begin
-    let g' =
-      (match discharge_guard'
-               (Some (fun () ->
-                      BU.format4 "%s (Introduced at %s for %s resolved at %s)"
-                        (Print.term_to_string tm)
-                        (Range.string_of_range r)
-                        reason
-                        (Range.string_of_range tm.pos))) env g true with
-       | Some g -> g
-       | None -> failwith "Impossible, with use_smt = true, discharge_guard' must return Some") in
-    g'.implicits |> Some
-  end
-=======
   else let g' =
          match discharge_guard'
                  (Some (fun () ->
@@ -5139,7 +5117,6 @@
          | Some g -> g
          | None -> failwith "Impossible, with use_smt = true, discharge_guard' must return Some" in
        g'.implicits |> Some
->>>>>>> 94ca59ff
 
 (*
  * resolve_implicits' uses it to determine if a ctx uvar is unresolved
@@ -5185,39 +5162,7 @@
     |> BU.set_elements
     |> List.for_all (fun uv -> Allow_unresolved? (U.ctx_uvar_should_check uv))
 
-<<<<<<< HEAD
-let rec check_implicit_solution_for_tac (env:env) (i:implicit) : option (term * typ) =
-  let { imp_reason = reason; imp_tm = tm; imp_uvar = ctx_u; imp_range = r } = i in
-  let uvar_ty = U.ctx_uvar_typ ctx_u in
-  let uvar_should_check = U.ctx_uvar_should_check ctx_u in
-  if Allow_untyped? uvar_should_check ||
-     Already_checked? uvar_should_check
-  then None
-  else (
-    let env = { env with gamma = ctx_u.ctx_uvar_gamma } in
-    if Env.debug env <| Options.Other "CoreEq"
-    then BU.print2 "Calling core with %s : %s\n" (Print.term_to_string tm) (Print.term_to_string uvar_ty);
-    match env.core_check env tm uvar_ty false with
-    | Inl None -> None
-    | Inl (Some g) ->
-      let g = { trivial_guard with guard_f = NonTrivial g } in
-      force_trivial_guard env g; None
-
-    | Inr err ->
-      FStar.Errors.log_issue
-        (Env.get_range env)
-        (Errors.Error_TypeError, 
-         BU.format3 "Term %s computed by tactic does not have type %s, because %s"
-           (Print.term_to_string tm)
-           (Print.term_to_string uvar_ty)
-           (err false));
-      None
-  )
-
-and resolve_implicits' env is_tac (implicits:Env.implicits) 
-=======
 let resolve_implicits' env is_tac (implicits:Env.implicits) 
->>>>>>> 94ca59ff
   : list (implicit * implicit_checking_status) =
   
   let rec until_fixpoint (acc:tagged_implicits * bool)
@@ -5286,11 +5231,6 @@
         let tm = norm_with_steps "FStar.TypeChecker.Rel.norm_with_steps.8" [Env.Beta] env tm in
         let hd = {hd with imp_tm=tm} in
         if is_tac
-<<<<<<< HEAD
-        then match tm_ok_for_tac () with
-             | None -> until_fixpoint (out, true) tl        //Move on to the next imp
-             | Some (tm, ty) -> until_fixpoint ((hd, Implicit_has_typing_guard (tm, ty))::out, changed) tl  //Move hd to out
-=======
         then begin
           if is_tac_implicit_resolved env hd
           then let force_univ_constraints = true in
@@ -5305,7 +5245,6 @@
           else ();
           until_fixpoint (out, true) tl
         end
->>>>>>> 94ca59ff
         else
         begin
           let force_univ_constraints = false in
