﻿#light "off"
module FStar.TypeChecker.NBE
open FStar.All
open FStar.Exn
open FStar
open FStar.TypeChecker
open FStar.TypeChecker.Env
open FStar.Syntax.Syntax
open FStar.Ident
open FStar.Errors
open FStar.TypeChecker.Normalize
open FStar.TypeChecker.NBETerm

module S = FStar.Syntax.Syntax
module SS = FStar.Syntax.Subst
module Range = FStar.Range
module U = FStar.Syntax.Util
module P = FStar.Syntax.Print
module BU = FStar.Util
module Env = FStar.TypeChecker.Env
module Z = FStar.BigInt
module C = FStar.Const
module Cfg = FStar.TypeChecker.Cfg
module N = FStar.TypeChecker.Normalize
module FC = FStar.Const
module EMB = FStar.Syntax.Embeddings
open FStar.TypeChecker.Cfg

(* Utils *)

// VD: This seems necessary for the OCaml build
let max a b = if a > b then a else b

let map_rev (f : 'a -> 'b) (l : list<'a>) : list<'b> =
  let rec aux (l:list<'a>) (acc:list<'b>) = //NS: weird, this needs an annotation to type-check in F*; cf issue #
    match l with
    | [] -> acc
    | x :: xs -> aux xs (f x :: acc)
  in  aux l []

let map_rev_append (f : 'a -> 'b) (l1 : list<'a>) (l2 : list<'b>) : list<'b> =
  let rec aux (l:list<'a>) (acc:list<'b>) =
    match l with
    | [] -> l2
    | x :: xs -> aux xs (f x :: acc)
  in  aux l1 l2

let rec map_append (f : 'a -> 'b)  (l1 : list<'a>) (l2 : list<'b>) : list<'b> =
  match l1 with
  | [] -> l2
  | x :: xs -> (f x) :: map_append f xs l2

let rec drop (p: 'a -> bool) (l: list<'a>): list<'a> =
  match l with
  | [] -> []
  | x::xs -> if p x then x::xs else drop p xs

let fmap_opt (f : 'a -> 'b) (x : option<'a>) : option<'b> = 
  BU.bind_opt x (fun x -> Some (f x))

// NBE debuging

let debug cfg f =
  if Env.debug (Cfg.cfg_env cfg) (Options.Other "NBE")
  then f ()

let debug_term (t : term) =
  BU.print1 "%s\n" (P.term_to_string t)

let debug_sigmap (m : BU.smap<sigelt>) =
  BU.smap_fold m (fun k v u -> BU.print2 "%s -> %%s\n" k (P.sigelt_to_string_short v)) ()



let pickBranch cfg (scrut : t) (branches : list<branch>) : option<(term * list<t>)> =
  let rec pickBranch_aux (scrut : t) (branches : list<branch>) (branches0 : list<branch>) : option<(term * list<t>)> =
    //NS: adapted from FStar.TypeChecker.Normalize: rebuild_match
    let rec matches_pat (scrutinee:t) (p:pat)
        : BU.either<list<t>, bool> =
        (* Inl ts: p matches t and ts are bindings for the branch *)
        (* Inr false: p definitely does not match t *)
        (* Inr true: p may match t, but p is an open term and we cannot decide for sure *)
        match p.v with
        | Pat_var bv
        | Pat_wild bv ->
            BU.Inl [scrutinee]

        | Pat_dot_term _ ->
            BU.Inl []

        | Pat_constant s ->
            let matches_const (c: t) (s: S.sconst) =
                debug cfg (fun () -> BU.print2 "Testing term %s against pattern %s\n"
                                    (t_to_string c) (P.const_to_string s));
                match c with
                | Constant (Unit) -> s = C.Const_unit
                | Constant (Bool b) -> (match s with | C.Const_bool p -> b = p | _ -> false)
                | Constant (Int i) -> (match s with | C.Const_int (p, None) -> i = Z.big_int_of_string p | _ -> false)
                | Constant (String (st, _)) -> (match s with | C.Const_string(p, _) -> st = p | _ -> false)
                | Constant (Char c) -> (match s with | C.Const_char p -> c = p | _ -> false)
                | _ -> false
            in
            if matches_const scrutinee s then BU.Inl [] else BU.Inr false

        | Pat_cons(fv, arg_pats) ->
            let rec matches_args out (a:list<(t * aqual)>) (p:list<(pat * bool)>)
                : BU.either<list<t>, bool> =
                match a, p with
                | [], [] -> BU.Inl out
                | (t, _)::rest_a, (p, _)::rest_p ->
                  (match matches_pat t p with
                   | BU.Inl s -> matches_args (out@s) rest_a rest_p
                   | m -> m)
                | _ ->
                BU.Inr false
            in
            match scrutinee with
            | Construct(fv', _us, args_rev) ->
                if fv_eq fv fv'
                then matches_args [] (List.rev args_rev) arg_pats
                else BU.Inr false

            | _ -> //must be a variable
            BU.Inr true
    in
    match branches with
    | [] -> failwith "Branch not found"
    // TODO: Consider the when clause!
    | (p, _wopt, e)::branches ->
      match matches_pat scrut p with
      | BU.Inl matches ->
        debug cfg (fun () -> BU.print1 "Pattern %s matches\n" (P.pat_to_string p));
        Some (e, matches)
      | BU.Inr false -> //definitely did not match
        pickBranch_aux scrut branches branches0
      | BU.Inr true -> //maybe matches; stop
        None
  in pickBranch_aux scrut branches branches

(* Tests is the application is full and if none of the arguments is symbolic *)
let rec test_args ts cnt =
  match ts with
  | [] -> cnt <= 0
  | t :: ts -> (not (isAccu (fst t))) && test_args ts (cnt - 1)

(* ZP: TODO change this! Count arity from type.. *)
let rec count_abstractions (t : term) : int =
    match (SS.compress t).n with
    | Tm_delayed _ | Tm_unknown -> failwith "Impossible"
    | Tm_bvar _
    | Tm_name _
    | Tm_fvar _
    | Tm_constant _
    | Tm_type _
    | Tm_arrow _
    | Tm_uvar _
    | Tm_refine _
    | Tm_unknown -> 0

    | Tm_uinst (t, _)  -> count_abstractions t

    | Tm_abs (xs, body, _) ->
      List.length xs + count_abstractions body

    | Tm_app(head, args) ->
      max (count_abstractions head - List.length args) 0

    | Tm_match(scrut, branches) ->
      (match branches with
       | [] -> failwith "Branch not found"
       (* count just one branch assuming it is well-typed *)
       | (_, _, e) :: bs -> count_abstractions e)

    | Tm_let (_, t)
      (* This is not quite right. We need to somehow cound the abstractions of the let definition
         as it might be used in head position. For instance we might have something like [let t = e in t]
       *)
    | Tm_meta (t, _)
    | Tm_ascribed (t, _, _) -> count_abstractions t
    | _ -> 0

let find_sigelt_in_gamma cfg (env: Env.env) (lid:lident): option<sigelt> =
  let mapper (lr, rng) =
    match lr with
    | BU.Inr (elt, None) -> Some elt
    | BU.Inr (elt, Some us) ->
        debug cfg (fun () -> BU.print1 "Universes in local declaration: %s\n" (P.univs_to_string us));
        Some elt
    | _ -> None in
  BU.bind_opt (Env.lookup_qname env lid) mapper

let is_univ (tm : t)=
  match tm with
  | Univ _ -> true
  | _ -> false

let un_univ (tm:t) : universe =
  match tm with
  | Univ u -> u
  | _ -> failwith "Not a universe"

let is_constr_fv (fvar : fv) : bool =
  fvar.fv_qual = Some Data_ctor

let is_constr (q : qninfo) : bool =
  match q with
  | Some (BU.Inr ({ sigel = Sig_datacon (_, _, _, _, _, _) }, _), _) -> true
  | _ -> false

let translate_univ (bs:list<t>) (u:universe) : universe =
  let rec aux u =
    let u = SS.compress_univ u in
      match u with
      | U_bvar i ->
        if i < List.length bs
        then 
          let u' = List.nth bs i in //it has to be a Univ term at position i
          (un_univ u')
        else failwith "Universe index out of bounds"

      | U_succ u -> U_succ (aux u)

      | U_max us -> U_max (List.map aux us)

      | U_unknown | U_name _ | U_unif _ | U_zero -> u
    in
    aux u

let find_let (lbs : list<letbinding>) (fvar : fv) =
  BU.find_map lbs (fun lb -> match lb.lbname with
                   | BU.Inl _ -> failwith "find_let : impossible"
                   | BU.Inr name ->
                     if fv_eq name fvar
                     then Some lb
                     else None)

(* Was List.init, but F* doesn't have this in ulib *)
let tabulate (n:int) (f : int -> 'a) : list<'a> =
  let rec aux i =
    if i < n
    then f i :: aux (i + 1)
    else []
  in aux 0

(* uncurried application *)
let rec iapp (f:t) (args:args) : t =
  match f with
  | Lam (f, targs, n) ->
    let m = List.length args in
    if m < n then
      // partial application
      let (_, targs') = List.splitAt m targs in
      let targs' = List.map (fun targ -> (fun (l (* has length n - m *)) -> targ (List.rev (map_append fst args l)))) targs' in
      Lam ((fun l -> f (map_append fst args l)), targs', n - m)
    else if m = n then
      // full application
      f (List.map fst args)
    else
      // extra arguments
      let (args, args') = List.splitAt n args in
      iapp (f (List.map fst args)) args'
  | Accu (a, ts) -> Accu (a, List.rev_append args ts)
  | Construct (i, us, ts) ->
    let rec aux args us ts =
      match args with
      | (Univ u, _) :: args -> aux args (u :: us) ts
      | a :: args -> aux args us (a :: ts)
      | [] -> (us, ts)
    in
    let (us', ts') = aux args us ts in
    Construct (i, us', ts')
  | FV (i, us, ts) ->
    let rec aux args us ts =
      match args with
      | (Univ u, _) :: args -> aux args (u :: us) ts
      | a :: args -> aux args us (a :: ts)
      | [] -> (us, ts)
    in
    let (us', ts') = aux args us ts in
    FV (i, us', ts')
  | Rec(lb, lbs, bs, acc, arity, tr_lb) ->
    let no_args = List.length args in
    let no_acc = List.length acc in
    let full_args = acc @ args in (* Not in reverse order *)
    
    if test_args full_args arity then (* compute *) 
      begin 
        if List.length full_args > arity then 
          let (rargs, res) = List.splitAt arity full_args in
          let t = iapp (tr_lb (make_rec_env tr_lb lbs bs) lb) rargs in 
          iapp t res
        else 
          iapp (tr_lb (make_rec_env tr_lb lbs bs) lb) full_args
      end
    else (* cannot reduce -- accumulate args *)
      Rec (lb, lbs, bs, full_args, arity, tr_lb)
    
  | Quote _
  | Lazy _ | Constant _ | Univ _ | Type_t _ | Unknown | Refinement _ | Arrow _ ->
    failwith ("NBE ill-typed application: " ^ t_to_string f)

and translate_fv (cfg: Cfg.cfg) (bs:list<t>) (fvar:fv): t =
   let debug = debug cfg in
   let qninfo = Env.lookup_qname (Cfg.cfg_env cfg) (S.lid_of_fv fvar) in
   if is_constr qninfo || is_constr_fv fvar then mkConstruct fvar [] []
   else
     match N.should_unfold cfg (fun _ -> cfg.reifying) fvar qninfo with
     | N.Should_unfold_fully  ->
       failwith "Not yet handled"

     | N.Should_unfold_no ->
       debug (fun () -> BU.print1 "(1) Decided to not unfold %s\n" (P.fv_to_string fvar));
       begin match Cfg.find_prim_step cfg fvar with
       | Some prim_step when prim_step.strong_reduction_ok (* TODO : || not cfg.strong *) ->
         let arity = prim_step.arity + prim_step.univ_arity in
<<<<<<< HEAD
         Lam ((fun args -> let args' = (List.map NBETerm.as_arg args) in
              match prim_step.interpretation_nbe args' with
              | Some x -> debug (fun () -> BU.print2 "Primitive operator %s returned %s\n" (P.fv_to_string fvar) (t_to_string x));
                         x
              | None -> debug (fun () -> BU.print1 "Primitive operator %s failed\n" (P.fv_to_string fvar));
                       iapp cfg (mkFV fvar [] []) args'),
              (let f (_:int) () : t * S.aqual = (Constant Unit, None) in tabulate arity f),
=======
         debug (fun () -> BU.print1 "Found a primop %s\n" (P.fv_to_string fvar));
         Lam ((fun args -> let args' = (List.map NBETerm.as_arg args) in 
              match prim_step.interpretation_nbe args' with 
              | Some x -> debug (fun () -> BU.print2 "Primitive operator %s returned %s\n" (P.fv_to_string fvar) (t_to_string x));
                         x
              | None -> debug (fun () -> BU.print1 "Primitive operator %s failed\n" (P.fv_to_string fvar)); 
                       iapp (mkFV fvar [] []) args'),
              (let f (_:int) _ : t * S.aqual = (Constant Unit, None) in tabulate arity f),
>>>>>>> 26efee49
              arity)

       | Some _ -> debug (fun () -> BU.print1 "(2) Decided to not unfold %s\n" (P.fv_to_string fvar)); mkFV fvar [] []
       | _      -> debug (fun () -> BU.print1 "(3) Decided to not unfold %s\n" (P.fv_to_string fvar)); mkFV fvar [] []
       end


     | N.Should_unfold_reify
     | N.Should_unfold_yes ->
       begin match qninfo with
       | Some (BU.Inr ({ sigel = Sig_let ((is_rec, lbs), names) }, _us_opt), _rng) ->
         let lbm = find_let lbs fvar in
         begin match lbm with
         | Some lb ->
           if is_rec then
<<<<<<< HEAD
             mkAccuRec lb [] [] (* ZP: both the environment and the lists of mutually defined functions are empty
                                       since they are already present in the global environment *)
           else
=======
             mkRec cfg lb [] [] (* ZP: both the environment and the lists of mutually defined functions are empty
                               since they are already present in the global environment *)
           else 
>>>>>>> 26efee49
             begin
               debug (fun() -> BU.print "Translate fv: it's a Sig_let\n" []);
               debug (fun () -> BU.print2 "Type of lbdef: %s - %s\n" (P.tag_of_term (SS.compress lb.lbtyp)) (P.term_to_string (SS.compress lb.lbtyp)));
               debug (fun () -> BU.print2 "Body of lbdef: %s - %s\n" (P.tag_of_term (SS.compress lb.lbdef)) (P.term_to_string (SS.compress lb.lbdef)));
               translate_letbinding cfg [] lb
             end
         | None -> failwith "Could not find let binding"
         end
       | _ -> mkFV fvar [] []
       end

(* translate a let-binding - local or global *)
and translate_letbinding (cfg:Cfg.cfg) (bs:list<t>) (lb:letbinding) : t =
  let debug = debug cfg in
  let us = lb.lbunivs in
  // GM: Ugh! need this to use <| and get the inner lambda into ALL, but why !?
  let id x = x in
  match us with
  | [] -> translate cfg bs lb.lbdef
  | _ ->
    Lam ((fun us -> translate cfg (List.rev_append us bs) lb.lbdef),
          List.map (fun _ -> (fun _ts -> id <| (Constant Unit, None))) us,
          // Zoe: Bogus type! The idea is that we will never readback these lambdas
          List.length us)
  // Note, we only have universe polymorphic top-level pure terms (i.e., fvars bound to pure terms)
  // Thunking them is probably okay, since the common case is really top-level function
  // rather than top-level pure computation


and mkRec' callback (b:letbinding) (bs:list<letbinding>) (env:list<t>) = 
  let ar = count_abstractions b.lbdef in
  Rec(b, bs, env, [], ar, callback)

and mkRec cfg b bs env = mkRec' (translate_letbinding cfg) b bs env

(* Creates the environment of mutually recursive function definitions *)
and make_rec_env callback (lbs:list<letbinding>) (bs:list<t>) : list<t> =
  let rec aux (lbs:list<letbinding>) (lbs0:list<letbinding>) (bs:list<t>) (bs0:list<t>) : list<t> =
  match lbs with
  | [] -> bs
  | lb::lbs' -> aux lbs' lbs0 ((mkRec' callback lb lbs0 bs0) :: bs) bs0
  in
  aux lbs lbs bs bs

and translate_constant (c : sconst) : constant =
    match c with
    | C.Const_unit -> Unit
    | C.Const_bool b -> Bool b
    | C.Const_int (s, None) -> Int (Z.big_int_of_string s)
    | C.Const_string (s, r) -> String (s,r)
    | C.Const_char c -> Char c
    | C.Const_range r -> Range r
    | _ -> failwith ("Tm_constant " ^ (P.const_to_string c) ^ ": Not yet implemented")

// GM: Not called?
and translate_pat (p : pat) : t =
    match p.v with
    | Pat_constant c -> Constant (translate_constant c)
    | Pat_cons (cfv, pats) -> iapp (mkConstruct cfv [] []) (List.map (fun (p,_) -> (translate_pat p, None)) pats) // Zoe : TODO universe args?
    | Pat_var bvar -> mkAccuVar bvar
    | Pat_wild bvar -> mkAccuVar bvar
    | Pat_dot_term (bvar, t) -> failwith "Pat_dot_term not implemented"

and translate (cfg:Cfg.cfg) (bs:list<t>) (e:term) : t =
    let debug = debug cfg in
    debug (fun () -> BU.print2 "Term: %s - %s\n" (P.tag_of_term (SS.compress e)) (P.term_to_string (SS.compress e)));
    debug (fun () -> BU.print1 "BS list: %s\n" (String.concat ";; " (List.map (fun x -> t_to_string x) bs)));

    match (SS.compress e).n with
    | Tm_delayed (_, _) ->
      failwith "Tm_delayed: Impossible"

    | Tm_unknown -> Unknown

    | Tm_constant c ->
      Constant (translate_constant c)

    | Tm_bvar db -> //de Bruijn
      if db.index < List.length bs
      then List.nth bs db.index
      else failwith "de Bruijn index out of bounds"

    | Tm_uinst(t, us) ->
      debug (fun () -> BU.print2 "Uinst term : %s\nUnivs : %s\n" (P.term_to_string t)
                                                              (List.map P.univ_to_string us |> String.concat ", "));
      iapp (translate cfg bs t) (List.map (fun x -> as_arg (Univ (translate_univ bs x))) us)

    | Tm_type u ->
      Type_t (translate_univ bs u)

    | Tm_arrow (xs, c) -> 
      Arrow ((fun ys -> translate_comp cfg (List.rev_append ys bs) c),
              List.fold_right (fun x formals -> 
                                   let next_formal prefix_of_xs_rev = (* will only be fully applied during readback *)
                                     translate cfg (List.append prefix_of_xs_rev bs) (fst x).sort,
                                     snd x
                                   in
                                   next_formal :: formals) xs [])
             
    | Tm_refine (bv, tm) ->
      Refinement ((fun (y:t) -> translate cfg (y::bs) tm), (fun () -> as_arg (translate cfg bs bv.sort))) // XXX: Bogus type?

    | Tm_ascribed (t, _, _) -> translate cfg bs t

    | Tm_uvar (uvar, t) -> debug_term e; failwith "Tm_uvar: Not yet implemented"

    | Tm_name x ->
      mkAccuVar x

    | Tm_abs ([], _, _) -> failwith "Impossible: abstraction with no binders"

    | Tm_abs (xs, body, _) ->
      Lam ((fun ys -> translate cfg (List.rev_append ys bs) body),
           List.fold_right (fun x formals -> 
                             let next_formal prefix_of_xs_rev =
                                 translate cfg (List.append prefix_of_xs_rev bs) (fst x).sort,
                                 snd x
                             in
                             next_formal :: formals)
                          xs
                          [],
           List.length xs)

    | Tm_fvar fvar ->
      translate_fv cfg bs fvar

    | Tm_app({n=Tm_constant FC.Const_reify}, arg::more::args)
        when cfg.steps.reify_ ->
      let reifyh, _ = U.head_and_args e in
      let head = S.mk_Tm_app reifyh [arg] None e.pos in
      translate cfg bs (S.mk_Tm_app head (more::args) None e.pos)

    | Tm_app({n=Tm_constant FC.Const_reify}, [arg])
        when cfg.steps.reify_ ->
      assert (not cfg.reifying);
      let cfg = {cfg with reifying=true} in
      translate cfg bs (fst arg)

    | Tm_app(head, args) ->
      debug (fun () -> BU.print2 "Application: %s @ (%s)\n" (P.term_to_string head) (P.args_to_string args));
      iapp (translate cfg bs head) (List.map (fun x -> (translate cfg bs (fst x), snd x)) args) // Zoe : TODO avoid translation pass for args

    | Tm_match(scrut, branches) ->
      let rec case (scrut : t) : t =
        debug (fun () -> BU.print1 "Match case: (%s)\n" (P.term_to_string (readback cfg scrut)));
        match scrut with
        | Construct(c, us, args) -> (* Scrutinee is a constructed value *)
          (* Assuming that all the arguments to the pattern constructors
             are binders -- i.e. no nested patterns for now *)
          debug (fun () ->
                 BU.print1 "Match args: %s\n"
                            (args
                             |> List.map (fun (x, q) -> (if BU.is_some q then "#" else "") ^ t_to_string x)
                             |> String.concat "; "));
          begin
          match pickBranch cfg scrut branches with
          | Some (branch, args) ->
            translate cfg (List.fold_left (fun bs x -> x::bs) bs args) branch
          | None -> //no branch is determined
            mkAccuMatch scrut case make_branches
          end
        | Constant c ->
          debug (fun () -> BU.print1 "Match constant : %s\n" (t_to_string scrut));
          (* same as for construted values, but args are either empty or is a singleton list (for wildcard patterns) *)
          (match pickBranch cfg scrut branches with
           | Some (branch, []) ->
             translate cfg bs branch
           | Some (branch, [arg]) ->
             translate cfg (arg::bs) branch
           | None -> //no branch is determined
             mkAccuMatch scrut case make_branches
           | Some (_, hd::tl) -> failwith "Impossible: Matching on constants cannot bind more than one variable")

        | _ ->
          mkAccuMatch scrut case make_branches
      (* Thunked computation that reconstructs the patterns *)
      (* Zoe TODO : maybe rewrite in CPS? *)
      and make_branches (readback:t -> term) : list<branch> =
        let rec process_pattern bs (p:pat) : list<t> * pat = (* returns new environment and pattern *)
          let (bs, p_new) =
            match p.v with
            | Pat_constant c -> (bs, Pat_constant c)
            | Pat_cons (fvar, args) ->
              let (bs', args') =
                  List.fold_left (fun (bs, args) (arg, b) ->
                                    let (bs', arg') = process_pattern bs arg in
                                    (bs', (arg', b) :: args)) (bs, []) args
              in
              (bs', Pat_cons (fvar, List.rev args'))
            | Pat_var bvar ->
              let x = S.new_bv None (readback (translate cfg bs bvar.sort)) in
              (mkAccuVar x :: bs, Pat_var x)
            | Pat_wild bvar ->
              let x = S.new_bv None (readback (translate cfg bs bvar.sort)) in
              (mkAccuVar x :: bs, Pat_wild x)
              (* Zoe: I'm not sure what this pattern binds, just speculating the translation *)
            | Pat_dot_term (bvar, tm) ->
              let x = S.new_bv None (readback (translate cfg bs bvar.sort)) in
              (bs,
               Pat_dot_term (x, readback (translate cfg bs tm)))
          in
          (bs, {p with v = p_new}) (* keep the info and change the pattern *)
        in
        List.map (fun (pat, when_clause, e) ->
                  let (bs', pat') = process_pattern bs pat in
                  (* TODO : handle when clause *)
                  U.branch (pat', when_clause, readback (translate cfg bs' e))) branches
      in
      case (translate cfg bs scrut)

    | Tm_meta (e, Meta_monadic(m, t))
        when cfg.reifying ->
      translate_monadic (m, t) cfg bs e

    | Tm_meta (e, Meta_monadic_lift(m, m', t))
        when cfg.reifying ->
      translate_monadic_lift (m, m', t) cfg bs e

    | Tm_let((false, lbs), body) -> // non-recursive let
      let bs' =
        List.fold_left (fun bs' lb -> let b = translate_letbinding cfg bs lb in b :: bs') bs lbs  in
      translate cfg bs' body

    | Tm_let((true, lbs), body) ->
      translate cfg (make_rec_env (translate_letbinding cfg) lbs bs) body

    | Tm_meta (e, _) ->
      //TODO: we need to put the "meta" back when reading back
      translate cfg bs e

    | Tm_quoted (qt, qi) ->
      let close t =
        let bvs = List.map (fun _ -> S.new_bv None S.tun) bs in
        let s1 = List.mapi (fun i bv -> DB (i, bv)) bvs in
        let s2 = List.map (fun (bv, t) -> NT (bv, readback cfg t)) (List.zip bvs bs) in
        SS.subst s2 (SS.subst s1 t)
      in
      begin match qi.qkind with
      | Quote_dynamic ->
        let qt = close qt in
        Quote (qt, qi)
      | Quote_static  ->
        let qi = S.on_antiquoted close qi in
        Quote (qt, qi)
      end

    | Tm_lazy li ->
      Lazy li

and translate_comp cfg bs (c:S.comp) : comp = 
  match c.n with 
  | S.Total  (typ, u) -> Tot (translate cfg bs typ, fmap_opt (translate_univ bs) u)   
  | S.GTotal (typ, u) -> GTot (translate cfg bs typ, fmap_opt (translate_univ bs) u)
  | S.Comp   ctyp      -> Comp (translate_comp_typ cfg bs ctyp)
  
and readback_comp cfg (c: comp) : S.comp = 
  let c' = 
    match c with 
    | Tot  (typ, u) -> S.Total (readback cfg typ, u)
    | GTot (typ, u) -> S.GTotal (readback cfg typ, u)
    | Comp ctyp     -> S.Comp (readback_comp_typ cfg ctyp)
   in S.mk c' None Range.dummyRange
 
and translate_comp_typ cfg bs (c:S.comp_typ) : comp_typ =
  let { S.comp_univs  = comp_univs
      ; S.effect_name = effect_name
      ; S.result_typ  = result_typ
      ; S.effect_args = effect_args
      ; S.flags       = flags } = c in
  { comp_univs = List.map (translate_univ bs) comp_univs;
    effect_name = effect_name;
    result_typ = translate cfg bs result_typ;
    effect_args = List.map (fun x -> translate cfg bs (fst x), snd x) effect_args;
    flags = flags }

and readback_comp_typ cfg (c:comp_typ) : S.comp_typ =
  { S.comp_univs = c.comp_univs;
    S.effect_name = c.effect_name;
    S.result_typ = readback cfg c.result_typ;
    S.effect_args = List.map (fun x -> readback cfg (fst x), snd x) c.effect_args;
    S.flags = c.flags }

and translate_monadic (m, ty) cfg bs e : t =
   let e = U.unascribe e in
   match e.n with
   | Tm_let((false, [lb]), body) -> //elaborate this to M.bind
     begin
     match Env.effect_decl_opt cfg.tcenv (Env.norm_eff_name cfg.tcenv m) with
     | None ->
       failwith (BU.format1 "Effect declaration not found: %s" (Ident.string_of_lid m))

     | Some (ed, q) ->
       let cfg' = {cfg with reifying=false} in
       let body_lam =
           let body_rc = {
                residual_effect=m;
                residual_flags=[];
                residual_typ=Some ty
            } in
           S.mk (Tm_abs([(BU.left lb.lbname, None)], body, Some body_rc)) None body.pos
       in
       let maybe_range_arg =
           if BU.for_some (U.attr_eq U.dm4f_bind_range_attr) ed.eff_attrs
           then [translate cfg [] (Cfg.embed_simple EMB.e_range lb.lbpos lb.lbpos), None;
                 translate cfg [] (Cfg.embed_simple EMB.e_range body.pos body.pos), None]
           else []
       in
       let t =
       iapp (iapp (translate cfg' [] (U.un_uinst (snd ed.bind_repr)))
                      [Univ U_unknown, None;  //We are cheating here a bit
                      Univ U_unknown, None])  //to avoid re-computing the universe of lb.lbtyp
                                              //and ty below; but this should be okay since these
                                              //arguments should not actually appear in the resulting
                                              //term
           (
           [(translate cfg' bs lb.lbtyp, None); //translating the type of the bound term
            (translate cfg' bs ty, None)]       //and the body is sub-optimal; it is often unused
           @maybe_range_arg    //some effects take two additional range arguments for debugging
           @[(Unknown, None) ; //unknown WP of lb.lbdef; same as the universe argument ... should not appear in the result
            (translate cfg bs lb.lbdef, None);
            (Unknown, None) ;  //unknown WP of body; ditto
            (translate cfg bs body_lam, None)]
           )
      in
      debug cfg (fun () -> BU.print1 "translate_monadic: %s\n" (t_to_string t));
      t

      end

   | Tm_app({n=Tm_constant (FC.Const_reflect _)}, [(e, _)]) ->
     translate ({cfg with reifying=false}) bs e

   | Tm_app _ ->
     translate cfg bs e

   | Tm_match (sc, branches) ->
     (* Commutation of reify with match. See the comment in the normalizer about it. *)
     let branches = branches |> List.map (fun (pat, wopt, tm) -> pat, wopt, U.mk_reify tm) in
     let tm = S.mk (Tm_match(sc, branches)) None e.pos in
     translate ({ cfg with reifying = false }) bs tm

   | _ -> failwith (BU.format1 "Unexpected case in translate_monadic: %s" (P.tag_of_term e))

and translate_monadic_lift (msrc, mtgt, ty) cfg bs e : t =
   let e = U.unascribe e in
   if U.is_pure_effect msrc || U.is_div_effect msrc
   then let ed = Env.get_effect_decl cfg.tcenv (Env.norm_eff_name cfg.tcenv mtgt) in
        let cfg' = {cfg with reifying=false} in
        let t =
        iapp (iapp (translate cfg' [] (U.un_uinst (snd ed.return_repr)))
                       [Univ U_unknown, None])
                       [(translate cfg' bs ty, None); //translating the type of the returned term
                        (translate cfg' bs e, None)]  //translating the returned term itself
        in
        debug cfg (fun () -> BU.print1 "translate_monadic_lift(1): %s\n" (t_to_string t));
        t
   else
    match Env.monad_leq cfg.tcenv msrc mtgt with
    | None ->
      failwith (BU.format2 "Impossible : trying to reify a lift between unrelated effects (%s and %s)"
                            (Ident.text_of_lid msrc)
                            (Ident.text_of_lid mtgt))
    | Some {mlift={mlift_term=None}} ->
      failwith (BU.format2 "Impossible : trying to reify a non-reifiable lift (from %s to %s)"
                            (Ident.text_of_lid msrc)
                            (Ident.text_of_lid mtgt))

    | Some {mlift={mlift_term=Some lift}} ->
      (* We don't have any reasonable wp to provide so we just pass unknow *)
      (* Usually the wp is only necessary to typecheck, so this should not *)
      (* create a big issue. *)
      let lift_lam =
        let x = S.new_bv None S.tun in
        U.abs [(x, None)]
              (lift U_unknown ty S.tun (S.bv_to_name x))
              None
      in
      let cfg' = {cfg with reifying=false} in
      let t =
      iapp (translate cfg' [] lift_lam)
           [(translate cfg bs e, None)]
      in
      debug cfg (fun () -> BU.print1 "translate_monadic_lift(2): %s\n" (t_to_string t));
      t

(* [readback] creates named binders and not De Bruijn *)
and readback (cfg:Cfg.cfg) (x:t) : term =
    let debug = debug cfg in
    debug (fun () -> BU.print1 "Readback: %s\n" (t_to_string x));
    match x with
    | Univ u -> failwith "Readback of universes should not occur"

    | Unknown -> S.mk Tm_unknown None Range.dummyRange

    | Constant Unit -> S.unit_const
    | Constant (Bool true) -> U.exp_true_bool
    | Constant (Bool false) -> U.exp_false_bool
    | Constant (Int i) -> Z.string_of_big_int i |> U.exp_int
    | Constant (String (s, r)) -> mk (S.Tm_constant (C.Const_string (s, r))) None Range.dummyRange
    | Constant (Char c) -> U.exp_char c
    | Constant (Range r) -> Cfg.embed_simple EMB.e_range r Range.dummyRange

    | Type_t u ->
      S.mk (Tm_type u) None Range.dummyRange

    | Lam (f, targs, arity) ->
      let (args_rev, accus_rev) =
          List.fold_left (fun (args_rev, accus_rev) tf ->
                            let (xt, q) = tf accus_rev in
                            let x = S.new_bv None (readback cfg xt) in
                            ((x, q) :: args_rev,
                            (mkAccuVar x) :: accus_rev))
                         ([], [])
                         targs
      in
      let body = readback cfg (f (List.rev accus_rev)) in
      U.abs (List.rev args_rev) body None

    | Refinement (f, targ) ->
      let x =  S.new_bv None (readback cfg (fst (targ ()))) in
      let body = readback cfg (f (mkAccuVar x)) in
      U.refine x body

    | Arrow (f, targs) ->
      let (args_rev, accus_rev) =
          List.fold_left (fun (args_rev, accus_rev) tf ->
                             let (xt, q) = tf accus_rev in
                             let x = S.new_bv None (readback cfg xt) in
                             ((x, q) :: args_rev,
                             (mkAccuVar x) :: accus_rev)) 
                         ([], [])
                         targs in 
               
      let cmp = readback_comp cfg (f (List.rev accus_rev)) in
      U.arrow (List.rev args_rev) cmp

    | Construct (fv, us, args) ->
      let args = map_rev (fun (x, q) -> (readback cfg x, q)) args in
      let apply tm =
      match args with
      | [] -> tm
      | _ ->  U.mk_app tm args
      in
      (match us with
       | _ :: _ -> apply (S.mk_Tm_uinst (S.mk (Tm_fvar fv) None Range.dummyRange) (List.rev us))
       | [] -> apply (S.mk (Tm_fvar fv) None Range.dummyRange))

    | FV (fv, us, args) ->
      let args = map_rev (fun (x, q) -> (readback cfg x, q)) args in
      let apply tm =
        match args with
         | [] -> tm
         | _ ->  U.mk_app tm args
      in
      begin match us with
      | _ :: _ -> apply (S.mk_Tm_uinst (S.mk (Tm_fvar fv) None Range.dummyRange) (List.rev us))
      | [] -> apply (S.mk (Tm_fvar fv) None Range.dummyRange)
      end
    | Accu (Var bv, []) ->
      S.bv_to_name bv

    | Accu (Var bv, ts) ->
      let args = map_rev (fun (x, q) -> (readback cfg x, q)) ts in
      U.mk_app (S.bv_to_name bv) args

    | Accu (Match (scrut, cases, make_branches), ts) ->
      let args = map_rev (fun (x, q) -> (readback cfg x, q)) ts in
      let head =
        let scrut_new = readback cfg scrut in
        let branches_new = make_branches (readback cfg) in
        S.mk (Tm_match (scrut_new, branches_new)) None Range.dummyRange
      in
      (*  When `cases scrut` returns a Accu(Match ..))
          we need to reconstruct a source match node.

          To do this, we need to decorate that Match node with the
          patterns in each branch.

          e.g., Consider this source node:

              (match x with
               | Inl (a:ta) -> e1
               | Inr (b:tb) -> e2)

          Match([[x]],
                (cases: t -> t),
                (patterns:[Inl (a:ta); Inr (b:tb)]))

          let branches =
            map (fun v -> v, readback (cases (translate v)))
                patterns
          in
          match (readback [[x]])
                branches
       *)

      (match ts with
       | [] -> head
       | _ -> U.mk_app head args)

    | Rec(lb, lbs, bs, args, arity, _cfg) -> (* if this point is reached then we cannot unfold Rec *)
      let head =
       (* Zoe: I want the head to be [let rec f = lb in f]. Is this the right way to construct it? *)
        match lb.lbname with
        | BU.Inl bv -> S.mk (Tm_let((true, lbs), S.bv_to_name bv)) None Range.dummyRange 
        | BU.Inr fv -> S.mk (Tm_fvar fv) None Range.dummyRange
      in
           
      let args = map_rev (fun (x, q) -> (readback cfg x, q)) args in
      (match args with
          | [] -> head
          | _ -> U.mk_app head args)

    | Quote (qt, qi) ->
        S.mk (Tm_quoted (qt, qi)) None Range.dummyRange

    | Lazy li ->
        S.mk (Tm_lazy li) None Range.dummyRange

type step =
  | Primops
  | UnfoldUntil of delta_depth
  | UnfoldOnly  of list<FStar.Ident.lid>
  | UnfoldAttr of attribute
  | UnfoldTac
  | Reify

let step_as_normalizer_step = function
  | Primops -> Env.Primops
  | UnfoldUntil d -> Env.UnfoldUntil d
  | UnfoldOnly lids -> Env.UnfoldOnly lids
  | UnfoldAttr attr -> Env.UnfoldAttr attr
  | UnfoldTac -> Env.UnfoldTac
  | Reify -> Env.Reify

let normalize psteps (steps:list<Env.step>)
                (env : Env.env) (e:term) : term =  
  let cfg = Cfg.config' psteps steps env in
  //debug_sigmap env.sigtab;
  let cfg = {cfg with steps={cfg.steps with reify_=true}} in
  debug cfg (fun () -> BU.print1 "Calling NBE with %s" (P.term_to_string e));
  readback cfg (translate cfg [] e)

(* ONLY FOR UNIT TESTS! *)
let normalize_for_unit_test (steps:list<Env.step>) (env : Env.env) (e:term) : term =
  let cfg = Cfg.config steps env in
  //debug_sigmap env.sigtab;
  let cfg = {cfg with steps={cfg.steps with reify_=true}} in
  debug cfg (fun () -> BU.print1 "Calling NBE with %s" (P.term_to_string e));
<<<<<<< HEAD
  let r = readback cfg (translate cfg [] e) in
  debug cfg (fun () -> BU.print1 "NBE returned %s" (P.term_to_string r)); r


=======
  readback cfg (translate cfg [] e)
>>>>>>> 26efee49
<|MERGE_RESOLUTION|>--- conflicted
+++ resolved
@@ -313,15 +313,6 @@
        begin match Cfg.find_prim_step cfg fvar with
        | Some prim_step when prim_step.strong_reduction_ok (* TODO : || not cfg.strong *) ->
          let arity = prim_step.arity + prim_step.univ_arity in
-<<<<<<< HEAD
-         Lam ((fun args -> let args' = (List.map NBETerm.as_arg args) in
-              match prim_step.interpretation_nbe args' with
-              | Some x -> debug (fun () -> BU.print2 "Primitive operator %s returned %s\n" (P.fv_to_string fvar) (t_to_string x));
-                         x
-              | None -> debug (fun () -> BU.print1 "Primitive operator %s failed\n" (P.fv_to_string fvar));
-                       iapp cfg (mkFV fvar [] []) args'),
-              (let f (_:int) () : t * S.aqual = (Constant Unit, None) in tabulate arity f),
-=======
          debug (fun () -> BU.print1 "Found a primop %s\n" (P.fv_to_string fvar));
          Lam ((fun args -> let args' = (List.map NBETerm.as_arg args) in 
               match prim_step.interpretation_nbe args' with 
@@ -330,7 +321,6 @@
               | None -> debug (fun () -> BU.print1 "Primitive operator %s failed\n" (P.fv_to_string fvar)); 
                        iapp (mkFV fvar [] []) args'),
               (let f (_:int) _ : t * S.aqual = (Constant Unit, None) in tabulate arity f),
->>>>>>> 26efee49
               arity)
 
        | Some _ -> debug (fun () -> BU.print1 "(2) Decided to not unfold %s\n" (P.fv_to_string fvar)); mkFV fvar [] []
@@ -346,15 +336,9 @@
          begin match lbm with
          | Some lb ->
            if is_rec then
-<<<<<<< HEAD
-             mkAccuRec lb [] [] (* ZP: both the environment and the lists of mutually defined functions are empty
-                                       since they are already present in the global environment *)
-           else
-=======
              mkRec cfg lb [] [] (* ZP: both the environment and the lists of mutually defined functions are empty
                                since they are already present in the global environment *)
            else 
->>>>>>> 26efee49
              begin
                debug (fun() -> BU.print "Translate fv: it's a Sig_let\n" []);
                debug (fun () -> BU.print2 "Type of lbdef: %s - %s\n" (P.tag_of_term (SS.compress lb.lbtyp)) (P.term_to_string (SS.compress lb.lbtyp)));
@@ -904,11 +888,6 @@
   //debug_sigmap env.sigtab;
   let cfg = {cfg with steps={cfg.steps with reify_=true}} in
   debug cfg (fun () -> BU.print1 "Calling NBE with %s" (P.term_to_string e));
-<<<<<<< HEAD
   let r = readback cfg (translate cfg [] e) in
-  debug cfg (fun () -> BU.print1 "NBE returned %s" (P.term_to_string r)); r
-
-
-=======
-  readback cfg (translate cfg [] e)
->>>>>>> 26efee49
+  debug cfg (fun () -> BU.print1 "NBE returned %s" (P.term_to_string r));
+  r