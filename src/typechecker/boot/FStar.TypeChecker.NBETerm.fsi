#light "off"
module FStar.TypeChecker.NBETerm
open FStar.All
open FStar.Exn
open FStar
open FStar.TypeChecker
open FStar.TypeChecker.Env
open FStar.Syntax.Syntax
open FStar.Ident
open FStar.Errors

module S = FStar.Syntax.Syntax
module U = FStar.Syntax.Util
module P = FStar.Syntax.Print
module BU = FStar.Util
module Env = FStar.TypeChecker.Env
module Z = FStar.BigInt
module C = FStar.Const
open FStar.Char

type var = bv
type sort = int

type constant =
  | Unit
  | Bool of bool
  | Int of Z.t
  | String of string * Range.range
  | Char of FStar.Char.char
  | Range of Range.range

type atom
//IN F*: : Type0
  =
  | Var of var
  | Match of t *
             (t -> t) *
             ((t -> term) -> list<branch>)

and t
//IN F*: : Type0
  =
  | Lam of (list<t> -> t)        //these expect their arguments in binder order (optimized for convenience beta reduction)
        * list<(list<t> -> arg)> //these expect their arguments in reverse binder order (since this avoids reverses during readback)
        * int  // Zoe : body * args * arity; this int is the length of the lists expected by the functions in the prior fields
  | Accu of atom * args
  | Construct of fv * list<universe> * args
  | FV of fv * list<universe> * args
  | Constant of constant
  | Type_t of universe
  | Univ of universe
  | Unknown
<<<<<<< HEAD
  | Arrow of (list<t> -> comp) * list<(unit -> arg)>
  | Refinement of (t -> t) * (unit -> arg) 
=======
  | Arrow of (list<t> -> comp) * list<(list<t> -> arg)>
  | Refinement of (t -> t) * (unit -> arg)
>>>>>>> 11489d69
  | Quote of S.term * S.quoteinfo
  | Lazy of S.lazyinfo
  | Rec of letbinding * list<letbinding> * list<t> * args * int  * (list<t> -> letbinding -> t)
and comp = 
  | Tot of t * option<universe>
  | GTot of t * option<universe>
  | Comp of comp_typ
and comp_typ = {
  comp_univs:universes;
  effect_name:lident;
  result_typ:t;
  effect_args:args;
  flags:list<cflags>
}

and arg = t * aqual
and args = list<(arg)>

type head = t
type annot = option<t>

// Term equality
val eq_t : t -> t -> U.eq_result
val eq_atom : atom -> atom -> U.eq_result
val eq_arg : arg -> arg -> U.eq_result
val eq_args : args -> args -> U.eq_result
val eq_constant : constant -> constant -> U.eq_result

// Printing functions

val constant_to_string : constant -> string
val t_to_string : t -> string
val atom_to_string : atom -> string
val arg_to_string : arg -> string
val args_to_string : args -> string

// NBE term manipulation

val isAccu : t -> bool
val isNotAccu : t -> bool

val mkConstruct : fv -> list<universe> -> args -> t
val mkFV : fv -> list<universe> -> args -> t

val mkAccuVar : var -> t
val mkAccuMatch : t -> (t -> t) -> ((t -> term) -> list<branch>) -> t

val as_arg : t -> arg
val as_iarg : t -> arg

type embedding<'a> = {
  em  : 'a -> t;
  un  : t -> option<'a>;
  typ : t;
}

val mk_emb : ('a -> t) -> (t -> option<'a>) -> t -> embedding<'a>

val embed : embedding<'a> -> 'a -> t
val unembed : embedding<'a> -> t -> option<'a> 
val type_of : embedding<'a> -> t

val e_bool   : embedding<bool>
val e_string : embedding<string>
val e_char   : embedding<char>
val e_int    : embedding<Z.t>
val e_unit   : embedding<unit>
val e_any    : embedding<t>
val e_range  : embedding<Range.range>
val e_norm_step : embedding<Syntax.Embeddings.norm_step>
val e_list   : embedding<'a> -> embedding<list<'a>>
val e_option : embedding<'a> -> embedding<option<'a>>
val e_tuple2 : embedding<'a> -> embedding<'b> -> embedding<('a * 'b)>

// Interface for NBE interpretations

val arg_as_int : arg -> option<Z.t>
val arg_as_bool : arg -> option<bool>
val arg_as_char : arg -> option<FStar.Char.char>
val arg_as_string : arg -> option<string>
val arg_as_list : embedding<'a> -> arg -> option<list<'a>>
val arg_as_bounded_int : arg -> option<(fv * Z.t)>

val int_as_bounded : fv -> Z.t -> t

val unary_int_op : (Z.t -> Z.t) -> (args -> option<t>)
val binary_int_op : (Z.t -> Z.t -> Z.t) -> (args -> option<t>)

val unary_bool_op : (bool -> bool) -> (args -> option<t>)
val binary_bool_op : (bool -> bool -> bool) -> (args -> option<t>)

val binary_string_op : (string -> string -> string) -> (args -> option<t>)

val string_of_int : Z.t -> t
val string_of_bool : bool -> t
val string_of_list' : list<char> -> t
val string_compare' : string -> string -> t
val string_concat' : args -> option<t>
val string_substring' : args -> option<t>
val string_split' : args -> option<t>

val list_of_string' : (string -> t)

val decidable_eq : bool -> args -> option<t>
val interp_prop : args -> option<t>

val mixed_binary_op : (arg -> option<'a>) -> (arg -> option<'b>) -> ('c -> t) ->
                      ('a -> 'b -> 'c) -> args -> option<t>
val unary_op : (arg -> option<'a>) -> ('a -> t) -> (args -> option<t>)
val binary_op : (arg -> option<'a>) -> ('a -> 'a -> t) -> (args -> option<t>)

val dummy_interp : Ident.lid -> args -> option<t>
val prims_to_fstar_range_step : args -> option<t><|MERGE_RESOLUTION|>--- conflicted
+++ resolved
@@ -50,13 +50,8 @@
   | Type_t of universe
   | Univ of universe
   | Unknown
-<<<<<<< HEAD
-  | Arrow of (list<t> -> comp) * list<(unit -> arg)>
-  | Refinement of (t -> t) * (unit -> arg) 
-=======
   | Arrow of (list<t> -> comp) * list<(list<t> -> arg)>
   | Refinement of (t -> t) * (unit -> arg)
->>>>>>> 11489d69
   | Quote of S.term * S.quoteinfo
   | Lazy of S.lazyinfo
   | Rec of letbinding * list<letbinding> * list<t> * args * int  * (list<t> -> letbinding -> t)
