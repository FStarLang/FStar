(*
   Copyright 2017-2019 Microsoft Research

   Licensed under the Apache License, Version 2.0 (the "License");
   you may not use this file except in compliance with the License.
   You may obtain a copy of the License at

       http://www.apache.org/licenses/LICENSE-2.0

   Unless required by applicable law or agreed to in writing, software
   distributed under the License is distributed on an "AS IS" BASIS,
   WITHOUT WARRANTIES OR CONDITIONS OF ANY KIND, either express or implied.
   See the License for the specific language governing permissions and
   limitations under the License.
*)

module FStar.TypeChecker.NBETerm
open FStar.Pervasives
open FStar.Compiler.Effect
open FStar
open FStar.Compiler
open FStar.TypeChecker
open FStar.TypeChecker.Env
open FStar.Syntax.Syntax
open FStar.Ident
open FStar.Errors
open FStar.Char
open FStar.String

(**** NOTE: Don't say I didn't warn you! ***)
(* FV and Construct accumulate arguments *in reverse order*.
 * Therefore the embeddings must be aware of this and match/construct
 * them properly
 *
 * For example, this is how we embed/unembed an `option a`:
 *
    embed:
    match o with
    | Some x ->
         lid_as_constr PC.some_lid [U_zero] [as_arg (embed ea cb x); as_iarg (type_of ea)]

    unembed:
    match t with
    | Construct (fvar, us, [(a, _); _]) when S.fv_eq_lid fvar PC.some_lid
         BU.bind_opt (unembed ea cb a) (fun a -> Some (Some a))
 *
 * Note how the implicit argument is seemingly *after* the explicit one.
 *)

module PC = FStar.Parser.Const
module S = FStar.Syntax.Syntax
module U = FStar.Syntax.Util
module P = FStar.Syntax.Print
module BU = FStar.Compiler.Util
module Env = FStar.TypeChecker.Env
module Z = FStar.BigInt
module C = FStar.Const
module Range = FStar.Compiler.Range
module SE = FStar.Syntax.Embeddings
open FStar.VConfig

// NBE term manipulation

let isAccu (trm:t) =
match trm.nbe_t with
| Accu _ -> true
| _ -> false

let isNotAccu (x:t) =
match x.nbe_t with
| Accu (_, _) -> false
| _ -> true

let mk_rt r t = { nbe_t = t; nbe_r = r }
let mk_t t = mk_rt Range.dummyRange t
let nbe_t_of_t t = t.nbe_t
let mkConstruct i us ts = mk_t <| Construct(i, us, ts)
let mkFV i us ts = mk_rt (S.range_of_fv i) (FV(i, us, ts))

let mkAccuVar (v:var) = mk_rt (S.range_of_bv v) (Accu(Var v, []))
let mkAccuMatch (s:t) (ret:(unit -> option match_returns_ascription)) (bs:(unit -> list branch))
  (rc:unit -> option S.residual_comp) =
  mk_t <| Accu(Match (s, ret, bs, rc), [])

// Term equality

let equal_if = function
  | true -> U.Equal
  | _ -> U.Unknown

let equal_iff = function
  | true -> U.Equal
  | _ -> U.NotEqual

let eq_inj r1 r2 =
  match r1, r2 with
  | U.Equal, U.Equal -> U.Equal
  |  U.NotEqual, _
  | _, U.NotEqual -> U.NotEqual
  | U.Unknown, _
  | _, U.Unknown -> U.Unknown

let eq_and f g =
  match f with
  | U.Equal -> g()
  | _ -> U.Unknown

let eq_constant (c1 : constant) (c2 : constant) =
match c1, c2 with
| Unit, Unit -> U.Equal
| Bool b1, Bool b2 -> equal_iff (b1 = b2)
| Int i1, Int i2 -> equal_iff (i1 = i2)
| String (s1, _), String (s2, _) -> equal_iff (s1 = s2)
| Char c1, Char c2 -> equal_iff (c1 = c2)
| Range r1, Range r2 -> U.Unknown (* Seems that ranges are opaque *)
| _, _ -> U.NotEqual


let rec eq_t (t1 : t) (t2 : t) : U.eq_result =
  match t1.nbe_t, t2.nbe_t with
  | Lam _, Lam _ -> U.Unknown
  | Accu(a1, as1), Accu(a2, as2) -> eq_and (eq_atom a1 a2) (fun () -> eq_args as1 as2)
  | Construct(v1, us1, args1), Construct(v2, us2, args2) ->
    if S.fv_eq v1 v2 then begin
        if List.length args1 <> List.length args2 then
            failwith "eq_t, different number of args on Construct";
        List.fold_left (fun acc ((a1, _), (a2, _)) ->
                            eq_inj acc (eq_t a1 a2)) U.Equal <| List.zip args1 args2
    end else U.NotEqual

  | FV(v1, us1, args1), FV(v2, us2, args2) ->
    if S.fv_eq v1 v2 then
     eq_and (equal_iff (U.eq_univs_list us1 us2)) (fun () -> eq_args args1 args2)
    else U.Unknown

  | Constant c1, Constant c2 -> eq_constant c1 c2
  | Type_t u1, Type_t u2
  | Univ u1, Univ u2 -> equal_iff (U.eq_univs u1 u2)
  | Refinement(r1, t1), Refinement(r2, t2) ->
    let x =  S.new_bv None S.t_unit in (* bogus type *)
    eq_and (eq_t (fst (t1 ())) (fst (t2 ()))) (fun () -> eq_t (r1 (mkAccuVar x)) (r2 (mkAccuVar x)))
  | Unknown, Unknown -> U.Equal
  | _, _ -> U.Unknown (* XXX following eq_tm *)

and eq_atom (a1 : atom) (a2 : atom) : U.eq_result =
  match a1, a2 with
  | Var bv1, Var bv2 -> equal_if (bv_eq bv1 bv2) (* ZP : TODO if or iff?? *)
  | _, _ -> U.Unknown (* XXX Cannot compare suspended matches (?) *)

and eq_arg (a1 : arg) (a2 : arg) = eq_t (fst a1) (fst a2)
and eq_args (as1 : args) (as2 : args) : U.eq_result =
match as1, as2 with
| [], [] -> U.Equal
| x :: xs, y :: ys -> eq_and (eq_arg x y) (fun () -> eq_args xs ys)
| _, _ -> U.Unknown (* ZP: following tm_eq, but why not U.NotEqual? *)


// Printing functions

let constant_to_string (c: constant) =
  match c with
  | Unit -> "Unit"
  | Bool b -> if b then "Bool true" else "Bool false"
  | Int i -> Z.string_of_big_int i
  | Char c -> BU.format1 "'%s'" (BU.string_of_char c)
  | String (s, _) -> BU.format1 "\"%s\"" s
  | Range r -> BU.format1 "Range %s" (Range.string_of_range r)
  | SConst s -> P.const_to_string s

let rec t_to_string (x:t) =
  match x.nbe_t with
  | Lam (b, _, arity) -> BU.format1 "Lam (_, %s args)"  (BU.string_of_int arity)
  | Accu (a, l) ->
    "Accu (" ^ (atom_to_string a) ^ ") (" ^
    (String.concat "; " (List.map (fun x -> t_to_string (fst x)) l)) ^ ")"
  | Construct (fv, us, l) ->
    "Construct (" ^ (P.fv_to_string fv) ^ ") [" ^
    (String.concat "; "(List.map P.univ_to_string us)) ^ "] [" ^
    (String.concat "; " (List.map (fun x -> t_to_string (fst x)) l)) ^ "]"
  | FV (fv, us, l) ->
    "FV (" ^ (P.fv_to_string fv) ^ ") [" ^
    (String.concat "; "(List.map P.univ_to_string us)) ^ "] [" ^
    (String.concat "; " (List.map (fun x -> t_to_string (fst x)) l)) ^ "]"
  | Constant c -> constant_to_string c
  | Univ u -> "Universe " ^ (P.univ_to_string u)
  | Type_t u -> "Type_t " ^ (P.univ_to_string u)
  | Arrow _ -> "Arrow" // TODO : revisit
  | Refinement (f, t) ->
    let x =  S.new_bv None S.t_unit in (* bogus type *)
    let t = fst (t ()) in
    "Refinement " ^ (P.bv_to_string x) ^ ":" ^ (t_to_string t) ^ "{" ^ (t_to_string (f (mkAccuVar x))) ^ "}"
  | Unknown -> "Unknown"
  | Reflect t -> "Reflect " ^ t_to_string t
  | Quote _ -> "Quote _"
  | Lazy (Inl li, _) -> BU.format1 "Lazy (Inl {%s})" (P.term_to_string (U.unfold_lazy li))
  | Lazy (Inr (_, et), _) -> BU.format1 "Lazy (Inr (?, %s))" (P.emb_typ_to_string et)
  | LocalLetRec (_, l, _, _, _, _, _) -> "LocalLetRec (" ^ (FStar.Syntax.Print.lbs_to_string [] (true, [l])) ^ ")"
  | TopLevelLet (lb, _, _) -> "TopLevelLet (" ^ FStar.Syntax.Print.fv_to_string (BU.right lb.lbname) ^ ")"
  | TopLevelRec (lb, _, _, _) -> "TopLevelRec (" ^ FStar.Syntax.Print.fv_to_string (BU.right lb.lbname) ^ ")"
  | Meta (t, _) -> "Meta " ^ t_to_string t
and atom_to_string (a: atom) =
  match a with
  | Var v -> "Var " ^ (P.bv_to_string v)
  | Match (t, _, _, _) -> "Match " ^ (t_to_string t)
  | UnreducedLet (var, typ, def, body, lb) -> "UnreducedLet(" ^ (FStar.Syntax.Print.lbs_to_string [] (false, [lb])) ^ " in ...)"
  | UnreducedLetRec (_, body, lbs) -> "UnreducedLetRec(" ^ (FStar.Syntax.Print.lbs_to_string [] (true, lbs)) ^ " in " ^ (t_to_string body) ^ ")"
  | UVar _ -> "UVar"

let arg_to_string (a : arg) = a |> fst |> t_to_string

let args_to_string args = args |> List.map arg_to_string |> String.concat " "

// Embedding and de-embedding

let iapp_cb cbs    h a = cbs.iapp h a
let translate_cb cbs t = cbs.translate t

let embed   (e:embedding 'a) (cb:nbe_cbs) (x:'a) : t = e.em cb x
let unembed (e:embedding 'a) (cb:nbe_cbs) (trm:t) : option 'a = e.un cb trm
let type_of (e:embedding 'a) : t = e.typ


let mk_emb em un typ et = {em = em; un = un; typ = typ; emb_typ=et}
let mk_emb' em un = mk_emb (fun cbs t -> mk_t <| em cbs t) (fun cbs t -> un cbs t.nbe_t)


let embed_as (ea:embedding 'a)
             (ab : 'a -> 'b)
             (ba : 'b -> 'a)
             (ot:option t)
             : embedding 'b
 = mk_emb (fun cbs (x:'b) -> embed ea cbs (ba x))
          (fun cbs t -> BU.map_opt (unembed ea cbs t) ab)
          (match ot with | Some t -> t | None -> ea.typ)
          ea.emb_typ

let lid_as_constr (l:lident) (us:list universe) (args:args) : t =
    mkConstruct (lid_as_fv l S.delta_constant (Some Data_ctor)) us args

let lid_as_typ (l:lident) (us:list universe) (args:args) : t =
    mkFV (lid_as_fv l S.delta_constant None) us args

let as_iarg (a:t) : arg = (a, S.as_aqual_implicit true)
let as_arg (a:t) : arg = (a, None)

//  Non-dependent total arrow
let make_arrow1 t1 (a:arg) : t = mk_t <| Arrow (Inr ([a], Tot t1))

let lazy_embed (et:emb_typ) (x:'a) (f:unit -> t) =
    if !Options.debug_embedding
    then BU.print1 "Embedding\n\temb_typ=%s\n"
                         (P.emb_typ_to_string et);
    if !Options.eager_embedding
    then f()
    else let thunk = Thunk.mk f in
         let li = FStar.Compiler.Dyn.mkdyn x, et in
         mk_t <| Lazy (Inr li, thunk)

let lazy_unembed cb (et:emb_typ) (x:t) (f:t -> option 'a) : option 'a =
    match x.nbe_t with
    | Lazy (Inl li, thunk) ->
      f (Thunk.force thunk)

    | Lazy (Inr (b, et'), thunk) ->
      if et <> et'
      || !Options.eager_embedding
      then let res = f (Thunk.force thunk) in
           let _ = if !Options.debug_embedding
                   then BU.print2 "Unembed cancellation failed\n\t%s <> %s\n"
                                (P.emb_typ_to_string et)
                                (P.emb_typ_to_string et')
           in
           res
      else let a = FStar.Compiler.Dyn.undyn b in
           let _ = if !Options.debug_embedding
                   then BU.print1 "Unembed cancelled for %s\n"
                                     (P.emb_typ_to_string et)
           in
           Some a
    | _ ->
      let aopt = f x in
      let _ = if !Options.debug_embedding
              then BU.print1 "Unembedding:\n\temb_typ=%s\n"
                               (P.emb_typ_to_string et) in
      aopt


// Emdebbing for polymorphic types
let mk_any_emb (ty:t) : embedding t =
    let em = (fun _cb a -> a) in
    let un = (fun _cb t -> Some t) in
    mk_emb em un ty ET_abstract

// Emdebbing at abstract types
let e_any : embedding t =
    let em = (fun _cb a -> a) in
    let un = (fun _cb t -> Some t) in
    mk_emb em un (lid_as_typ PC.term_lid [] []) ET_abstract

// Emdebbing at type unit
let e_unit : embedding unit =
    let em _cb a = Constant Unit in
    let un _cb t = Some () in // No runtime typecheck here
    mk_emb' em un (lid_as_typ PC.unit_lid [] []) (SE.emb_typ_of SE.e_unit)

// Embedding at type bool
let e_bool : embedding bool =
    let em _cb a = Constant (Bool a) in
    let un _cb t =
      match t with
      | Constant (Bool a) -> Some a
      | _ -> None
    in
    mk_emb' em un (lid_as_typ PC.bool_lid [] []) (SE.emb_typ_of SE.e_unit)

// Embeddind at type char
let e_char : embedding char =
    let em _cb c = Constant (Char c) in
    let un _cb c =
      match c with
      | Constant (Char a) -> Some a
      | _ -> None
    in
    mk_emb' em un (lid_as_typ PC.char_lid [] []) (SE.emb_typ_of SE.e_char)

// Embeddind at type string
let e_string : embedding string =
  let em _cb s = Constant (String (s, Range.dummyRange)) in
  let un _cb s =
    match s with
    | Constant (String (s, _)) -> Some s
    | _ -> None
  in
  mk_emb' em un (lid_as_typ PC.string_lid [] []) (SE.emb_typ_of SE.e_string)

// Embeddind at type int
let e_int : embedding Z.t =
    let em _cb c = Constant (Int c) in
    let un _cb c =
        match c with
        | Constant (Int a) -> Some a
        | _ -> None
    in
    mk_emb' em un (lid_as_typ PC.int_lid [] [])  (SE.emb_typ_of SE.e_int)

// Embedding at option type
let e_option (ea : embedding 'a) =
    let etyp =
        ET_app(PC.option_lid |> Ident.string_of_lid, [ea.emb_typ])
    in
    let em cb (o:option 'a) : t =
        lazy_embed etyp o (fun () ->
        match o with
        | None ->
          lid_as_constr PC.none_lid [U_zero] [as_iarg (type_of ea)]
        | Some x ->
          lid_as_constr PC.some_lid [U_zero] [as_arg (embed ea cb x);
                                              as_iarg (type_of ea)])
    in
    let un cb (trm:t) : option (option 'a) =
        lazy_unembed cb etyp trm (fun trm ->
        match trm.nbe_t with
        | Construct (fvar, us, args) when S.fv_eq_lid fvar PC.none_lid ->
          Some None
        | Construct (fvar, us, [(a, _); _]) when S.fv_eq_lid fvar PC.some_lid ->
          BU.bind_opt (unembed ea cb a) (fun a -> Some (Some a))
        | _ -> None)
    in
    mk_emb em un (lid_as_typ PC.option_lid [U_zero] [as_arg (type_of ea)]) etyp


// Emdedding tuples
let e_tuple2 (ea:embedding 'a) (eb:embedding 'b) =
    let etyp =
        ET_app(PC.lid_tuple2 |> Ident.string_of_lid, [ea.emb_typ; eb.emb_typ])
    in
    let em cb (x:'a * 'b) : t =
        lazy_embed etyp x (fun () ->
        lid_as_constr (PC.lid_Mktuple2)
                      [U_zero; U_zero]
                      [as_arg (embed eb cb (snd x));
                       as_arg (embed ea cb (fst x));
                       as_iarg (type_of eb);
                       as_iarg (type_of ea)])
    in
    let un cb (trm:t) : option ('a * 'b) =
        lazy_unembed cb etyp trm (fun trm ->
        match trm.nbe_t with
        | Construct (fvar, us, [(b, _); (a, _); _; _]) when S.fv_eq_lid fvar PC.lid_Mktuple2 ->
          BU.bind_opt (unembed ea cb a) (fun a ->
          BU.bind_opt (unembed eb cb b) (fun b ->
          Some (a, b)))
        | _ -> None)
    in
    mk_emb em un (lid_as_typ PC.lid_tuple2 [U_zero;U_zero] [as_arg (type_of eb); as_arg (type_of ea)]) etyp

let e_tuple3 (ea:embedding 'a) (eb:embedding 'b) (ec:embedding 'c) =
    let etyp =
        ET_app(PC.lid_tuple3 |> Ident.string_of_lid, [ea.emb_typ; eb.emb_typ; ec.emb_typ])
    in
    let em cb ((x1, x2, x3):('a * 'b * 'c)) : t =
        lazy_embed etyp (x1, x2, x3) (fun () ->
        lid_as_constr (PC.lid_Mktuple3)
                      [U_zero; U_zero; U_zero]
                      [as_arg (embed ec cb x3);
                       as_arg (embed eb cb x2);
                       as_arg (embed ea cb x1);
                       as_iarg (type_of ec);
                       as_iarg (type_of eb);
                       as_iarg (type_of ea)])
    in
    let un cb (trm:t) : option ('a * 'b * 'c) =
        lazy_unembed cb etyp trm (fun trm ->
        match trm.nbe_t with
        | Construct (fvar, us, [(c, _); (b, _); (a, _); _; _]) when S.fv_eq_lid fvar PC.lid_Mktuple3 ->
          BU.bind_opt (unembed ea cb a) (fun a ->
          BU.bind_opt (unembed eb cb b) (fun b ->
          BU.bind_opt (unembed ec cb c) (fun c ->
          Some (a, b, c))))
        | _ -> None)
    in
    mk_emb em un (lid_as_typ PC.lid_tuple3 [U_zero;U_zero;U_zero] [as_arg (type_of ec); as_arg (type_of eb); as_arg (type_of ea)]) etyp

let e_either (ea:embedding 'a) (eb:embedding 'b) =
    let etyp =
        ET_app(PC.either_lid |> Ident.string_of_lid, [ea.emb_typ; eb.emb_typ])
    in
    let em cb (s:either 'a 'b) : t =
        lazy_embed etyp s (fun () ->
        match s with
        | Inl a ->
        lid_as_constr (PC.inl_lid)
                      [U_zero; U_zero]
                      [as_arg (embed ea cb a);
                       as_iarg (type_of eb);
                       as_iarg (type_of ea)]
        | Inr b ->
        lid_as_constr (PC.inr_lid)
                      [U_zero; U_zero]
                      [as_arg (embed eb cb b);
                       as_iarg (type_of eb);
                       as_iarg (type_of ea)])
    in
    let un cb (trm:t) : option (either 'a 'b) =
        lazy_unembed cb etyp trm (fun trm ->
        match trm.nbe_t with
        | Construct (fvar, us, [(a, _); _; _]) when S.fv_eq_lid fvar PC.inl_lid ->
          BU.bind_opt (unembed ea cb a) (fun a ->
          Some (Inl a))
        | Construct (fvar, us, [(b, _); _; _]) when S.fv_eq_lid fvar PC.inr_lid ->
          BU.bind_opt (unembed eb cb b) (fun b ->
          Some (Inr b))
        | _ -> None)
    in
    mk_emb em un (lid_as_typ PC.either_lid [U_zero;U_zero] [as_arg (type_of eb); as_arg (type_of ea)]) etyp

// Embedding range
let e_range : embedding Range.range =
    let em cb r = Constant (Range r) in
    let un cb t =
    match t with
    | Constant (Range r) -> Some r
    | _ ->
        None
    in
    mk_emb' em un (lid_as_typ PC.range_lid [] []) (SE.emb_typ_of SE.e_range)

// vconfig, NYI
let e_vconfig : embedding vconfig =
    let em cb r = failwith "e_vconfig NBE" in
    let un cb t = failwith "e_vconfig NBE" in
    mk_emb' em un (lid_as_typ PC.vconfig_lid [] []) (SE.emb_typ_of SE.e_vconfig)

// Emdedding lists
let e_list (ea:embedding 'a) =
    let etyp =
        ET_app(PC.list_lid |> Ident.string_of_lid, [ea.emb_typ])
    in
    let em cb (l:list 'a) : t =
        lazy_embed etyp l (fun () ->
        let typ = as_iarg (type_of ea) in
        let nil = lid_as_constr PC.nil_lid [U_zero] [typ] in
        let cons hd tl = lid_as_constr PC.cons_lid [U_zero] [as_arg tl; as_arg (embed ea cb hd); typ] in
        List.fold_right cons l nil)
    in
    let rec un cb (trm:t) : option (list 'a) =
        lazy_unembed cb etyp trm (fun trm ->
        match trm.nbe_t with
        | Construct (fv, _, _) when S.fv_eq_lid fv PC.nil_lid -> Some []
        | Construct (fv, _, [(tl, None); (hd, None); (_, Some ({ aqual_implicit = true }))])
          // Zoe: Not sure why this case is need; following Emdeddings.fs
          // GM: Maybe it's not, but I'm unsure on whether we can rely on all these terms being type-correct
        | Construct (fv, _, [(tl, None); (hd, None)])
            when S.fv_eq_lid fv PC.cons_lid ->
          BU.bind_opt (unembed ea cb hd) (fun hd ->
          BU.bind_opt (un cb tl) (fun tl ->
          Some (hd :: tl)))
        | _ -> None)
    in
    mk_emb em un (lid_as_typ PC.list_lid [U_zero] [as_arg (type_of ea)]) etyp
  
let e_string_list = e_list e_string

let e_arrow (ea:embedding 'a) (eb:embedding 'b) : embedding ('a -> 'b) =
    let etyp = ET_fun(ea.emb_typ, eb.emb_typ) in
    let em cb (f : 'a -> 'b) : t =
        lazy_embed etyp f (fun () ->
        mk_t <| Lam ((fun tas -> match unembed ea cb (tas |> List.hd |> fst) with
                             | Some a -> embed eb cb (f a)
                             | None -> failwith "cannot unembed function argument"),
               Inr [as_arg (type_of eb)],
               1))
    in
    let un cb (lam : t) : option ('a -> 'b) =
        let k (lam:t) : option ('a -> 'b) =
            Some (fun (x:'a) -> match unembed eb cb (cb.iapp lam [as_arg (embed ea cb x)]) with
                                | Some y -> y
                                | None -> failwith "cannot unembed function result")
        in
        lazy_unembed cb etyp lam k
    in
    mk_emb em un (make_arrow1 (type_of ea) (as_iarg (type_of eb))) etyp

let e_norm_step =
    let em cb (n:SE.norm_step) : t =
        match n with
        | SE.Simpl   -> mkFV (lid_as_fv PC.steps_simpl     S.delta_constant None) [] []
        | SE.Weak    -> mkFV (lid_as_fv PC.steps_weak      S.delta_constant None) [] []
        | SE.HNF     -> mkFV (lid_as_fv PC.steps_hnf       S.delta_constant None) [] []
        | SE.Primops -> mkFV (lid_as_fv PC.steps_primops   S.delta_constant None) [] []
        | SE.Delta   -> mkFV (lid_as_fv PC.steps_delta     S.delta_constant None) [] []
        | SE.Zeta    -> mkFV (lid_as_fv PC.steps_zeta      S.delta_constant None) [] []
        | SE.Iota    -> mkFV (lid_as_fv PC.steps_iota      S.delta_constant None) [] []
        | SE.Reify   -> mkFV (lid_as_fv PC.steps_reify     S.delta_constant None) [] []
        | SE.NBE     -> mkFV (lid_as_fv PC.steps_nbe       S.delta_constant None) [] []
        | SE.UnfoldOnly l ->
                     mkFV (lid_as_fv PC.steps_unfoldonly S.delta_constant None)
                          [] [as_arg (embed (e_list e_string) cb l)]
        | SE.UnfoldFully l ->
                     mkFV (lid_as_fv PC.steps_unfoldfully S.delta_constant None)
                          [] [as_arg (embed (e_list e_string) cb l)]
        | SE.UnfoldAttr l ->
                     mkFV (lid_as_fv PC.steps_unfoldattr S.delta_constant None)
                          [] [as_arg (embed (e_list e_string) cb l)]
        | SE.UnfoldQual l ->
                     mkFV (lid_as_fv PC.steps_unfoldqual S.delta_constant None)
                          [] [as_arg (embed (e_list e_string) cb l)]
        | SE.UnfoldNamespace l ->
                     mkFV (lid_as_fv PC.steps_unfoldnamespace S.delta_constant None)
                          [] [as_arg (embed (e_list e_string) cb l)]
        | SE.ZetaFull -> mkFV (lid_as_fv PC.steps_zeta_full S.delta_constant None) [] []
        | SE.Unascribe -> mkFV (lid_as_fv PC.steps_unascribe S.delta_constant None) [] []
    in
    let un cb (t0:t) : option SE.norm_step =
        match t0.nbe_t with
        | FV (fv, _, []) when S.fv_eq_lid fv PC.steps_simpl ->
            Some SE.Simpl
        | FV (fv, _, []) when S.fv_eq_lid fv PC.steps_weak ->
            Some SE.Weak
        | FV (fv, _, []) when S.fv_eq_lid fv PC.steps_hnf ->
            Some SE.HNF
        | FV (fv, _, []) when S.fv_eq_lid fv PC.steps_primops ->
            Some SE.Primops
        | FV (fv, _, []) when S.fv_eq_lid fv PC.steps_delta ->
            Some SE.Delta
        | FV (fv, _, []) when S.fv_eq_lid fv PC.steps_zeta ->
            Some SE.Zeta
        | FV (fv, _, []) when S.fv_eq_lid fv PC.steps_iota ->
            Some SE.Iota
        | FV (fv, _, []) when S.fv_eq_lid fv PC.steps_nbe ->
            Some SE.NBE
        | FV (fv, _, []) when S.fv_eq_lid fv PC.steps_reify ->
            Some SE.Reify
        | FV (fv, _, []) when S.fv_eq_lid fv PC.steps_zeta_full ->
            Some SE.ZetaFull
        | FV (fv, _, []) when S.fv_eq_lid fv PC.steps_unascribe ->
            Some SE.Unascribe
        | FV (fv, _, [(l, _)]) when S.fv_eq_lid fv PC.steps_unfoldonly ->
            BU.bind_opt (unembed (e_list e_string) cb l) (fun ss ->
            Some <| SE.UnfoldOnly ss)
        | FV (fv, _, [(l, _)]) when S.fv_eq_lid fv PC.steps_unfoldfully ->
            BU.bind_opt (unembed (e_list e_string) cb l) (fun ss ->
            Some <| SE.UnfoldFully ss)
        | FV (fv, _, [(l, _)]) when S.fv_eq_lid fv PC.steps_unfoldattr ->
            BU.bind_opt (unembed (e_list e_string) cb l) (fun ss ->
            Some <| SE.UnfoldAttr ss)
        | FV (fv, _, [(l, _)]) when S.fv_eq_lid fv PC.steps_unfoldqual ->
            BU.bind_opt (unembed (e_list e_string) cb l) (fun ss ->
            Some <| SE.UnfoldQual ss)
        | FV (fv, _, [(l, _)]) when S.fv_eq_lid fv PC.steps_unfoldnamespace ->
            BU.bind_opt (unembed (e_list e_string) cb l) (fun ss ->
            Some <| SE.UnfoldNamespace ss)            
        | _ ->
            Errors.log_issue Range.dummyRange (Errors.Warning_NotEmbedded, (BU.format1 "Not an embedded norm_step: %s" (t_to_string t0)));
            None
    in
    mk_emb em un (mkFV (lid_as_fv PC.norm_step_lid delta_constant None) [] []) (SE.emb_typ_of SE.e_norm_step)

<<<<<<< HEAD
// Embedding at option type
=======
// Embedding a sealed term. This just calls the embedding for a but also
// adds a `seal` marker to the result. The unembedding removes it.
>>>>>>> 1b25ea13
let e_sealed (ea : embedding 'a) =
    let etyp =
        ET_app(PC.sealed_lid |> Ident.string_of_lid, [ea.emb_typ])
    in
    let em cb (x:'a) : t =
        lazy_embed etyp x (fun () ->
          lid_as_constr PC.seal_lid [U_zero] [as_arg (embed ea cb x);
                                          as_iarg (type_of ea)])
    in
    let un cb (trm:t) : option 'a =
        lazy_unembed cb etyp trm (fun trm ->
        match trm.nbe_t with
        | Construct (fvar, us, [(a, _); _]) when S.fv_eq_lid fvar PC.seal_lid ->
          unembed ea cb a
        | _ -> None)
    in
    mk_emb em un (lid_as_typ PC.sealed_lid [U_zero] [as_arg (type_of ea)]) etyp

(* Interface for building primitive steps *)

let bogus_cbs = {
    iapp = (fun h _args -> h);
    translate = (fun _ -> failwith "bogus_cbs translate");
}

let arg_as_int    (a:arg) = fst a |> unembed e_int bogus_cbs

let arg_as_bool   (a:arg) = fst a |> unembed e_bool bogus_cbs

let arg_as_char   (a:arg) = fst a |> unembed e_char  bogus_cbs

let arg_as_string (a:arg) = fst a |> unembed e_string  bogus_cbs

let arg_as_list   (e:embedding 'a) (a:arg) = fst a |> unembed (e_list e) bogus_cbs

let arg_as_bounded_int ((a, _) : arg) : option (fv * Z.t * option S.meta_source_info) =
    let (a, m) =
      (match a.nbe_t with
       | Meta(t, tm) ->
         (match Thunk.force tm with
          | Meta_desugared m -> (t, Some m)
          | _ -> (a, None))
       | _ -> (a, None)) in
    match a.nbe_t with
    | FV (fv1, [], [({nbe_t=Constant (Int i)}, _)])
      when BU.ends_with (Ident.string_of_lid fv1.fv_name.v)
                        "int_to_t" ->
      Some (fv1, i, m)
    | _ -> None

let int_as_bounded int_to_t n =
    let c = embed e_int bogus_cbs n in
    let int_to_t args = mk_t <| FV(int_to_t, [], args) in
    int_to_t [as_arg c]

let with_meta_ds t (m:option meta_source_info) =
      match m with
      | None -> t
      | Some m -> mk_t (Meta(t, Thunk.mk (fun _ -> Meta_desugared m)))


(* XXX a lot of code duplication. Same code as in cfg.fs *)
let lift_unary (f : 'a -> 'b) (aopts : list (option 'a)) : option 'b =
        match aopts with
        | [Some a] -> Some (f a)
        | _ -> None


let lift_binary (f : 'a -> 'a -> 'b) (aopts : list (option 'a)) : option 'b =
        match aopts with
        | [Some a0; Some a1] -> Some (f a0 a1)
        | _ -> None

let unary_op (as_a : arg -> option 'a) (f : 'a -> t) (us:universes) (args : args) : option t =
    lift_unary f (List.map as_a args)

let binary_op (as_a : arg -> option 'a) (f : 'a -> 'a -> t) _us (args : args) : option t =
    lift_binary f (List.map as_a args)

let unary_int_op (f:Z.t -> Z.t) =
    unary_op arg_as_int (fun x -> embed e_int bogus_cbs (f x))

let binary_int_op (f:Z.t -> Z.t -> Z.t) =
    binary_op arg_as_int (fun x y -> embed e_int bogus_cbs (f x y))

let unary_bool_op (f:bool -> bool) =
    unary_op arg_as_bool (fun x -> embed e_bool bogus_cbs (f x))

let binary_bool_op (f:bool -> bool -> bool) =
    binary_op arg_as_bool (fun x y -> embed e_bool bogus_cbs (f x y))

let binary_string_op (f : string -> string -> string) =
    binary_op arg_as_string (fun x y -> embed e_string bogus_cbs (f x y))

let mixed_binary_op (as_a : arg -> option 'a) (as_b : arg -> option 'b)
       (embed_c : 'c -> t) (f : universes -> 'a -> 'b -> option 'c)
       (us:universes) (args : args) : option t =
             match args with
             | [a;b] ->
                begin
                match as_a a, as_b b with
                | Some a, Some b ->
                  (match f us a b with
                   | Some c -> Some (embed_c c)
                   | _ -> None)
                | _ -> None
                end
             | _ -> None

let mixed_ternary_op (as_a : arg -> option 'a)
                     (as_b : arg -> option 'b)
                     (as_c : arg -> option 'c)                     
                     (embed_d : 'd -> t) 
                     (f : universes -> 'a -> 'b -> 'c -> option 'd)
                     (us: universes)
                     (args : args) : option t =
             match args with
             | [a;b;c] ->
                begin
                match as_a a, as_b b, as_c c with
                | Some a, Some b, Some c ->
                  (match f us a b c with
                   | Some d -> Some (embed_d d)
                   | _ -> None)
                | _ -> None
                end
             | _ -> None

let list_of_string' (s:string) : t =
  embed (e_list e_char) bogus_cbs (list_of_string s)
  // let name l = mk (Tm_fvar (lid_as_fv l delta_constant None)) rng in
  // let char_t = name PC.char_lid in
  // let charterm c = mk (Tm_constant (Const_char c)) rng in
  // U.mk_list char_t rng <| List.map charterm (list_of_string s)

let string_of_list' (l:list char) : t =
    let s = string_of_list l in
    mk_t <| Constant (String (s, Range.dummyRange))

let string_compare' (s1:string) (s2:string) : t =
    let r = String.compare s1 s2 in
    embed e_int bogus_cbs (Z.big_int_of_string (BU.string_of_int r))


let string_concat' args : option t =
    match args with
    | [a1; a2] ->
        begin match arg_as_string a1 with
        | Some s1 ->
            begin match arg_as_list e_string a2 with
            | Some s2 ->
                let r = String.concat s1 s2 in
                Some (embed e_string bogus_cbs r)
            | _ -> None
            end
        | _ -> None
        end
    | _ -> None

let string_of_int (i:Z.t) : t =
    embed e_string bogus_cbs (Z.string_of_big_int i)

let string_of_bool (b:bool) : t =
    embed e_string bogus_cbs (if b then "true" else "false")

let string_lowercase (s:string) : t =
    embed e_string bogus_cbs (String.lowercase s)

let string_uppercase (s:string) : t =
    embed e_string bogus_cbs (String.lowercase s)

let decidable_eq (neg:bool) (args:args) : option t =
  let tru = embed e_bool bogus_cbs true in
  let fal = embed e_bool bogus_cbs false in
  match args with
  | [(_typ, _); (a1, _); (a2, _)] ->
     //BU.print2 "Comparing %s and %s.\n" (t_to_string a1) (t_to_string a2);
     begin match eq_t a1 a2 with
     | U.Equal -> Some (if neg then fal else tru)
     | U.NotEqual -> Some (if neg then tru else fal)
     | _ -> None
     end
  | _ ->
   failwith "Unexpected number of arguments"


let interp_prop_eq2 (args:args) : option t =
    match args with
    | [(_u, _); (_typ, _); (a1, _); (a2, _)] ->  //eq2
      begin match eq_t a1 a2 with
      | U.Equal -> Some (embed e_bool bogus_cbs true)
      | U.NotEqual -> Some (embed e_bool bogus_cbs false)
      | U.Unknown -> None
      end
   | _ -> failwith "Unexpected number of arguments"

let dummy_interp (lid : Ident.lid) (args : args) : option t =
    failwith ("No interpretation for " ^ (Ident.string_of_lid lid))

let prims_to_fstar_range_step (args:args) : option t =
    match args with
    | [(a1, _)] ->
      begin match unembed e_range bogus_cbs a1 with
      | Some r -> Some (embed e_range bogus_cbs r)
      | None ->
        None
      end
   | _ -> failwith "Unexpected number of arguments"


let string_split' args : option t =
    match args with
    | [a1; a2] ->
        begin match arg_as_list e_char a1 with
        | Some s1 ->
            begin match arg_as_string a2 with
            | Some s2 ->
                let r = String.split s1 s2 in
                Some (embed (e_list e_string) bogus_cbs r)
            | _ -> None
            end
        | _ -> None
        end
    | _ -> None


let string_index args : option t =
    match args with
    | [a1; a2] ->
        begin match arg_as_string a1, arg_as_int a2 with
        | Some s, Some i ->
          begin
          try
            let r = String.index s i in
            Some (embed e_char bogus_cbs r)
          with
          | _ -> None
          end
        | _ -> None
        end
    | _ -> None

let string_index_of args : option t =
    match args with
    | [a1; a2] ->
        begin match arg_as_string a1, arg_as_char a2 with
        | Some s, Some c ->
          begin
          try
            let r = String.index_of s c in
            Some (embed e_int bogus_cbs r)
          with
          | _ -> None
          end
        | _ -> None
        end
    | _ -> None


let string_substring' args : option t =
  match args with
  | [a1; a2; a3] ->
      begin match arg_as_string a1, arg_as_int a2, arg_as_int a3 with
      | Some s1, Some n1, Some n2 ->
        let n1 = Z.to_int_fs n1 in
        let n2 = Z.to_int_fs n2 in
        begin
        try let r = String.substring s1 n1 n2 in
            Some (embed e_string bogus_cbs r)
        with | _ -> None
        end
    | _ -> None
    end

| _ -> None

let mk_range args : option t =
  match args with
  | [fn; from_line; from_col; to_line; to_col] -> begin
    match arg_as_string fn,
          arg_as_int from_line,
          arg_as_int from_col,
          arg_as_int to_line,
          arg_as_int to_col with
    | Some fn, Some from_l, Some from_c, Some to_l, Some to_c ->
      let r = FStar.Compiler.Range.mk_range fn
                (FStar.Compiler.Range.mk_pos (Z.to_int_fs from_l) (Z.to_int_fs from_c))
                (FStar.Compiler.Range.mk_pos (Z.to_int_fs to_l) (Z.to_int_fs to_c)) in
      Some (embed e_range bogus_cbs r)
    | _ -> None
    end
| _ -> None

let and_op (args:args) : option t =
  match args with
  | [a1; a2] -> begin
    match arg_as_bool a1 with
    | Some false ->
      Some (embed e_bool bogus_cbs false)
    | Some true ->
      Some (fst a2)
    | _ -> None
    end
  | _ -> failwith "Unexpected number of arguments"

let or_op (args:args) : option t =
  match args with
  | [a1; a2] -> begin
    match arg_as_bool a1 with
    | Some true ->
      Some (embed e_bool bogus_cbs true)
    | Some false ->
      Some (fst a2)
    | _ -> None
    end
  | _ -> failwith "Unexpected number of arguments"

let division_op (args:args) : option t =
  match args with
  | [a1; a2] -> begin
    match arg_as_int a1, arg_as_int a2 with
    | Some m, Some n ->
      if Z.to_int_fs n <> 0
      then Some (embed e_int bogus_cbs (Z.div_big_int m n))
      else None
    | _ -> None
    end
  | _ -> failwith "Unexpected number of arguments"

// let e_arrow2 (ea:embedding 'a) (eb:embedding 'b) (ec:embedding 'c) =
//   let em (f : 'a -> 'b -> 'c) : t = Lam((fun (ta:t) -> match unembed ea ta with
//                                            | Some a -> embed eb (f a)
//                                            | None -> failwith "Cannot unembed argument"),
//                                     (fun _ -> type_of ea), None)
//   in
//   let un (lam : t) : option ('a -> 'b) =
//       match lam with
//       | Lam (ft, _, _) -> Some (fun (x:'a) -> match unembed eb (ft (embed ea x)) with
//                                          | Some b -> b
//                                          | None -> failwith "Cannot unembed function result")
//       | _ -> None
//   in
//   mk_emb em un (make_arrow1 (type_of ea) (as_iarg (type_of eb)))



let arrow_as_prim_step_1 (ea:embedding 'a) (eb:embedding 'b)
                         (f:'a -> 'b) (n_tvars:int) (_fv_lid:Ident.lid) cb
   : args -> option t =
    let f_wrapped args =
        let _tvar_args, rest_args = List.splitAt n_tvars args in
        let x, _ = List.hd rest_args in //arity mismatches are handled by code that dispatches here
        BU.map_opt
                (unembed ea cb x) (fun x ->
                 embed eb cb (f x))
    in
    f_wrapped

let arrow_as_prim_step_2 (ea:embedding 'a) (eb:embedding 'b) (ec:embedding 'c)
                         (f:'a -> 'b -> 'c) (n_tvars:int) (_fv_lid:Ident.lid) cb
   : args -> option t =
    let f_wrapped args =
        let _tvar_args, rest_args = List.splitAt n_tvars args in
        let x, _ = List.hd rest_args in //arity mismatches are handled by code that dispatches here
        let y, _ = List.hd (List.tl rest_args) in
        BU.bind_opt (unembed ea cb x) (fun x ->
        BU.bind_opt (unembed eb cb y) (fun y ->
        Some (embed ec cb (f x y))))
    in
    f_wrapped


let arrow_as_prim_step_3 (ea:embedding 'a) (eb:embedding 'b)
                         (ec:embedding 'c) (ed:embedding 'd)
                         (f:'a -> 'b -> 'c -> 'd) (n_tvars:int) (_fv_lid:Ident.lid) cb
   : args -> option t =
    let f_wrapped args =
        let _tvar_args, rest_args = List.splitAt n_tvars args in
        let x, _ = List.hd rest_args in //arity mismatches are handled by code that dispatches here
        let y, _ = List.hd (List.tl rest_args) in
        let z, _ = List.hd (List.tl (List.tl rest_args)) in
        BU.bind_opt (unembed ea cb x) (fun x ->
        BU.bind_opt (unembed eb cb y) (fun y ->
        BU.bind_opt (unembed ec cb z) (fun z ->
        Some (embed ed cb (f x y z)))))
    in
    f_wrapped<|MERGE_RESOLUTION|>--- conflicted
+++ resolved
@@ -596,12 +596,8 @@
     in
     mk_emb em un (mkFV (lid_as_fv PC.norm_step_lid delta_constant None) [] []) (SE.emb_typ_of SE.e_norm_step)
 
-<<<<<<< HEAD
-// Embedding at option type
-=======
 // Embedding a sealed term. This just calls the embedding for a but also
 // adds a `seal` marker to the result. The unembedding removes it.
->>>>>>> 1b25ea13
 let e_sealed (ea : embedding 'a) =
     let etyp =
         ET_app(PC.sealed_lid |> Ident.string_of_lid, [ea.emb_typ])
