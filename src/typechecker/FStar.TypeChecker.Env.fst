--- conflicted
+++ resolved
@@ -1770,11 +1770,7 @@
 (* ------------------------------------------------*)
 
 (* Generating new implicit variables *)
-<<<<<<< HEAD
-let new_implicit_var reason r env k should_check meta =
-=======
 let new_tac_implicit_var reason r env k should_check uvar_typedness_deps meta =
->>>>>>> cb582d1f
     match U.destruct k FStar.Parser.Const.range_of_lid with
      | Some [_; (tm, _)] ->
        let t = S.mk (S.Tm_constant (FStar.Const.Const_range tm.pos)) tm.pos in
@@ -1809,12 +1805,9 @@
       let g = {trivial_guard with implicits=[imp]} in
       t, [(ctx_uvar, r)], g
 
-<<<<<<< HEAD
-=======
 let new_implicit_var_aux reason r env k should_check meta =
   new_tac_implicit_var reason r env k should_check [] meta
 
->>>>>>> cb582d1f
 (***************************************************)
 
 let uvars_for_binders env (bs:S.binders) substs reason r =
