(*
   Copyright 2008-2014 Nikhil Swamy and Microsoft Research

   Licensed under the Apache License, Version 2.0 (the "License");
   you may not use this file except in compliance with the License.
   You may obtain a copy of the License at

       http://www.apache.org/licenses/LICENSE-2.0

   Unless required by applicable law or agreed to in writing, software
   distributed under the License is distributed on an "AS IS" BASIS,
   WITHOUT WARRANTIES OR CONDITIONS OF ANY KIND, either express or implied.
   See the License for the specific language governing permissions and
   limitations under the License.
*)
module FStar.TypeChecker.Env
open FStar.Pervasives
open FStar.Compiler.Effect
open FStar.Compiler.List
open FStar
open FStar.Compiler
open FStar.Syntax
open FStar.Syntax.Syntax
open FStar.Syntax.Subst
open FStar.Syntax.Util
open FStar.Compiler.Util
open FStar.Ident
open FStar.Compiler.Range
open FStar.Errors
open FStar.TypeChecker.Common

module S = FStar.Syntax.Syntax
module SS = FStar.Syntax.Subst
module BU = FStar.Compiler.Util
module U  = FStar.Syntax.Util
module UF = FStar.Syntax.Unionfind
module Const = FStar.Parser.Const
module TcComm = FStar.TypeChecker.Common

let rec eq_step s1 s2 =
  match s1, s2 with
  | Beta, Beta
  | Iota, Iota           //pattern matching
  | Zeta, Zeta            //fixed points
  | ZetaFull, ZetaFull    //fixed points
  | Weak, Weak            //Do not descend into binders
  | HNF, HNF             //Only produce a head normal form
  | Primops, Primops         //reduce primitive operators like +, -, *, /, etc.
  | Eager_unfolding, Eager_unfolding
  | Inlining, Inlining
  | DoNotUnfoldPureLets, DoNotUnfoldPureLets
  | UnfoldTac, UnfoldTac
  | PureSubtermsWithinComputations, PureSubtermsWithinComputations
  | Simplify, Simplify
  | EraseUniverses, EraseUniverses
  | AllowUnboundUniverses, AllowUnboundUniverses
  | Reify, Reify
  | CompressUvars, CompressUvars
  | NoFullNorm, NoFullNorm
  | CheckNoUvars, CheckNoUvars
  | Unmeta, Unmeta
  | Unascribe, Unascribe
  | NBE, NBE
  | Unrefine, Unrefine -> true
  | Exclude s1, Exclude s2 -> eq_step s1 s2
  | UnfoldUntil s1, UnfoldUntil s2 -> s1 = s2
  | UnfoldOnly lids1, UnfoldOnly lids2
  | UnfoldFully lids1, UnfoldFully lids2
  | UnfoldAttr lids1, UnfoldAttr lids2 ->
      List.length lids1 = List.length lids2 && List.forall2 Ident.lid_equals lids1 lids2
  | UnfoldQual strs1, UnfoldQual strs2 -> strs1 = strs2
  | _ -> false

let preprocess env tau tm  = env.mpreprocess env tau tm
let postprocess env tau ty tm = env.postprocess env tau ty tm

let rename_gamma subst gamma =
    gamma |> List.map (function
      | Binding_var x -> begin
        let y = Subst.subst subst (S.bv_to_name x) in
        match (Subst.compress y).n with
        | Tm_name y ->
            // We don't want to change the type
            Binding_var ({ y with sort = Subst.subst subst x.sort })
        | _ -> failwith "Not a renaming"
        end
      | b -> b)
let rename_env subst env = {env with gamma=rename_gamma subst env.gamma}
let default_tc_hooks =
  { tc_push_in_gamma_hook = (fun _ _ -> ()) }
let tc_hooks (env: env) = env.tc_hooks
let set_tc_hooks env hooks = { env with tc_hooks = hooks }

let set_dep_graph e g = {e with dsenv=DsEnv.set_dep_graph e.dsenv g}
let dep_graph e = DsEnv.dep_graph e.dsenv

type sigtable = BU.smap sigelt

let should_verify env =
    not env.lax
    && not env.admit
    && Options.should_verify (string_of_lid env.curmodule)

let visible_at d q = match d, q with
  | NoDelta,    _
  | Eager_unfolding_only, Unfold_for_unification_and_vcgen
  | Unfold _,   Unfold_for_unification_and_vcgen
  | Unfold _,   Visible_default -> true
  | InliningDelta, Inline_for_extraction -> true
  | _ -> false

let default_table_size = 200
let new_sigtab () = BU.smap_create default_table_size
let new_gamma_cache () = BU.smap_create 100

let initial_env deps
  tc_term
  typeof_tot_or_gtot_term
  typeof_tot_or_gtot_term_fastpath
  universe_of
  teq_nosmt_force
  subtype_nosmt_force
  solver module_lid nbe
  core_check : env =
  { solver=solver;
    range=dummyRange;
    curmodule=module_lid;
    gamma= [];
    gamma_sig = [];
    gamma_cache=new_gamma_cache();
    modules= [];
    expected_typ=None;
    sigtab=new_sigtab();
    attrtab=new_sigtab();
    instantiate_imp=true;
    effects={decls=[]; order=[]; joins=[]; polymonadic_binds=[]; polymonadic_subcomps=[]};
    generalize=true;
    letrecs=[];
    top_level=false;
    check_uvars=false;
    use_eq_strict=false;
    is_iface=false;
    admit=false;
    lax=false;
    lax_universes=false;
    phase1=false;
    failhard=false;
    nosynth=false;
    uvar_subtyping=true;

    tc_term=tc_term;
    typeof_tot_or_gtot_term=typeof_tot_or_gtot_term;
    typeof_well_typed_tot_or_gtot_term =
      (fun env t must_tot ->
       match typeof_tot_or_gtot_term_fastpath env t must_tot with
       | Some k -> k, trivial_guard
       | None ->
         let t', k, g = typeof_tot_or_gtot_term env t must_tot in
         k, g);
    universe_of=universe_of;
    teq_nosmt_force=teq_nosmt_force;
    subtype_nosmt_force=subtype_nosmt_force;
    use_bv_sorts=false;
    qtbl_name_and_index=BU.smap_create 10, None;  //10?
    normalized_eff_names=BU.smap_create 20;  //20?
    fv_delta_depths = BU.smap_create 50;
    proof_ns = Options.using_facts_from ();
    synth_hook = (fun e g tau -> failwith "no synthesizer available");
    try_solve_implicits_hook = (fun e tau imps -> failwith "no implicit hook available");
    splice = (fun e rng tau -> failwith "no splicer available");
    mpreprocess = (fun e tau tm -> failwith "no preprocessor available");
    postprocess = (fun e tau typ tm -> failwith "no postprocessor available");
    identifier_info=BU.mk_ref FStar.TypeChecker.Common.id_info_table_empty;
    tc_hooks = default_tc_hooks;
    dsenv = FStar.Syntax.DsEnv.empty_env deps;
    nbe = nbe;
    strict_args_tab = BU.smap_create 20;
    erasable_types_tab = BU.smap_create 20;
    enable_defer_to_tac=true;
    unif_allow_ref_guards=false;
    erase_erasable_args=false;

    core_check
  }

let dsenv env = env.dsenv
let sigtab env = env.sigtab
let attrtab env = env.attrtab
let gamma_cache env = env.gamma_cache

(* Marking and resetting the environment, for the interactive mode *)

let query_indices: ref (list (list (lident * int))) = BU.mk_ref [[]]
let push_query_indices () = match !query_indices with // already signal-atmoic
  | [] -> failwith "Empty query indices!"
  | _ -> query_indices := (List.hd !query_indices)::!query_indices

let pop_query_indices () = match !query_indices with // already signal-atmoic
  | [] -> failwith "Empty query indices!"
  | hd::tl -> query_indices := tl

let snapshot_query_indices () = Common.snapshot push_query_indices query_indices ()
let rollback_query_indices depth = Common.rollback pop_query_indices query_indices depth

let add_query_index (l, n) = match !query_indices with
  | hd::tl -> query_indices := ((l,n)::hd)::tl
  | _ -> failwith "Empty query indices"

let peek_query_indices () = List.hd !query_indices

let stack: ref (list env) = BU.mk_ref []
let push_stack env =
    stack := env::!stack;
    {env with sigtab=BU.smap_copy (sigtab env);
              attrtab=BU.smap_copy (attrtab env);
              gamma_cache=BU.smap_copy (gamma_cache env);
              identifier_info=BU.mk_ref !env.identifier_info;
              qtbl_name_and_index=BU.smap_copy (env.qtbl_name_and_index |> fst), env.qtbl_name_and_index |> snd;
              normalized_eff_names=BU.smap_copy env.normalized_eff_names;
              fv_delta_depths=BU.smap_copy env.fv_delta_depths;
              strict_args_tab=BU.smap_copy env.strict_args_tab;
              erasable_types_tab=BU.smap_copy env.erasable_types_tab }

let pop_stack () =
    match !stack with
    | env::tl ->
      stack := tl;
      env
    | _ -> failwith "Impossible: Too many pops"

let snapshot_stack env = Common.snapshot push_stack stack env
let rollback_stack depth = Common.rollback pop_stack stack depth

let snapshot env msg = BU.atomically (fun () ->
    let stack_depth, env = snapshot_stack env in
    let query_indices_depth, () = snapshot_query_indices () in
    let solver_depth, () = env.solver.snapshot msg in
    let dsenv_depth, dsenv = DsEnv.snapshot env.dsenv in
    (stack_depth, query_indices_depth, solver_depth, dsenv_depth), { env with dsenv=dsenv })

let rollback solver msg depth = BU.atomically (fun () ->
    let stack_depth, query_indices_depth, solver_depth, dsenv_depth = match depth with
        | Some (s1, s2, s3, s4) -> Some s1, Some s2, Some s3, Some s4
        | None -> None, None, None, None in
    let () = solver.rollback msg solver_depth in
    let () = rollback_query_indices query_indices_depth in
    let tcenv = rollback_stack stack_depth in
    let dsenv = DsEnv.rollback dsenv_depth in
    // Because of the way ``snapshot`` is implemented, the `tcenv` and `dsenv`
    // that we rollback to should be consistent:
    FStar.Common.runtime_assert
      (BU.physical_equality tcenv.dsenv dsenv)
      "Inconsistent stack state";
    tcenv)

let push env msg = snd (snapshot env msg)
let pop env msg = rollback env.solver msg None

let incr_query_index env =
  let qix = peek_query_indices () in
  match env.qtbl_name_and_index with
  | _, None -> env
  | tbl, Some (l, n) ->
    match qix |> List.tryFind (fun (m, _) -> Ident.lid_equals l m) with
    | None ->
      let next = n + 1 in
      add_query_index (l, next);
      BU.smap_add tbl (string_of_lid l) next;
      {env with qtbl_name_and_index=tbl, Some (l, next)}
    | Some (_, m) ->
      let next = m + 1 in
      add_query_index (l, next);
      BU.smap_add tbl (string_of_lid l) next;
      {env with qtbl_name_and_index=tbl, Some (l, next)}

////////////////////////////////////////////////////////////
// Checking the per-module debug level and position info  //
////////////////////////////////////////////////////////////
let debug env (l:Options.debug_level_t) =
    Options.debug_at_level (string_of_lid env.curmodule) l
let set_range e r = if r=dummyRange then e else {e with range=r}
let get_range e = e.range

let toggle_id_info env enabled =
  env.identifier_info :=
    FStar.TypeChecker.Common.id_info_toggle !env.identifier_info enabled
let insert_bv_info env bv ty =
  env.identifier_info :=
    FStar.TypeChecker.Common.id_info_insert_bv !env.identifier_info bv ty
let insert_fv_info env fv ty =
  env.identifier_info :=
    FStar.TypeChecker.Common.id_info_insert_fv !env.identifier_info fv ty
let promote_id_info env ty_map =
  env.identifier_info :=
    FStar.TypeChecker.Common.id_info_promote !env.identifier_info ty_map

////////////////////////////////////////////////////////////
// Private utilities                                      //
////////////////////////////////////////////////////////////
let modules env = env.modules
let current_module env = env.curmodule
let set_current_module env lid = {env with curmodule=lid}
let has_interface env l = env.modules |> BU.for_some (fun m -> m.is_interface && lid_equals m.name l)
let find_in_sigtab env lid = BU.smap_try_find (sigtab env) (string_of_lid lid)

let name_not_found (l:lid) =
  (Errors.Fatal_NameNotFound, (format1 "Name \"%s\" not found" (string_of_lid l)))

let variable_not_found v =
  (Errors.Fatal_VariableNotFound, (format1 "Variable \"%s\" not found" (Print.bv_to_string v)))

//Construct a new universe unification variable
let new_u_univ () = U_unif (UF.univ_fresh Range.dummyRange)

let mk_univ_subst (formals : list univ_name) (us : universes) : list subst_elt =
    assert (List.length us = List.length formals);
    let n = List.length formals - 1 in
    us |> List.mapi (fun i u -> UN (n - i, u))

//Instantiate the universe variables in a type scheme with provided universes
let inst_tscheme_with : tscheme -> universes -> universes * term = fun ts us ->
    match ts, us with
    | ([], t), [] -> [], t
    | (formals, t), _ ->
      let vs = mk_univ_subst formals us in
      us, Subst.subst vs t

//Instantiate the universe variables in a type scheme with new unification variables
let inst_tscheme : tscheme -> universes * term = function
    | [], t -> [], t
    | us, t ->
      let us' = us |> List.map (fun _ -> new_u_univ()) in
      inst_tscheme_with (us, t) us'

let inst_tscheme_with_range (r:range) (t:tscheme) =
    let us, t = inst_tscheme t in
    us, Subst.set_use_range r t

let check_effect_is_not_a_template (ed:eff_decl) rng : unit =
  if List.length ed.univs <> 0 || List.length ed.binders <> 0
  then
    let msg = BU.format2
      "Effect template %s should be applied to arguments for its binders (%s) before it can be used at an effect position"
      (Print.lid_to_string ed.mname)
      (Print.binders_to_string ", " ed.binders) in
    raise_error (Errors.Fatal_NotEnoughArgumentsForEffect, msg) rng

let inst_effect_fun_with (insts:universes) (env:env) (ed:eff_decl) (us, t)  =
  check_effect_is_not_a_template ed env.range;
  if List.length insts <> List.length us
  then failwith (BU.format4 "Expected %s instantiations; got %s; failed universe instantiation in effect %s\n\t%s\n"
                   (string_of_int <| List.length us) (string_of_int <| List.length insts)
                   (Print.lid_to_string ed.mname) (Print.term_to_string t));
  snd (inst_tscheme_with (us, t) insts)

type tri =
    | Yes
    | No
    | Maybe

let in_cur_mod env (l:lident) : tri = (* TODO: need a more efficient namespace check! *)
    let cur = current_module env in
    if nsstr l = (string_of_lid cur) then Yes (* fast case; works for everything except records *)
    else if BU.starts_with (nsstr l) (string_of_lid cur)
    then let lns = ns_of_lid l   @ [ident_of_lid l] in
         let cur = ns_of_lid cur @ [ident_of_lid cur] in
         let rec aux c l = match c, l with
            | [], _ -> Maybe
            | _, [] -> No
            | hd::tl, hd'::tl' when ((string_of_id hd = string_of_id hd')) -> aux tl tl'
            | _ -> No in
         aux cur lns
    else No

let lookup_qname env (lid:lident) : qninfo =
  let cur_mod = in_cur_mod env lid in
  let cache t = BU.smap_add (gamma_cache env) (string_of_lid lid) t; Some t in
  let found =
    if cur_mod <> No
    then match BU.smap_try_find (gamma_cache env) (string_of_lid lid) with
      | None ->
        BU.catch_opt
            (BU.find_map env.gamma (function
              | Binding_lid(l, (us_names, t)) when lid_equals lid l->
                (* A recursive definition.
                 * We must return the exact set of universes on which
                 * it is being defined, and not instantiate it.
                 * TODO: could we cache this? *)
                let us = List.map U_name us_names in
                Some (Inl (us, t), Ident.range_of_lid l)
              | _ -> None))
            (fun () -> BU.find_map env.gamma_sig (function
              | (_, { sigel = Sig_bundle(ses, _) }) ->
                  BU.find_map ses (fun se ->
                    if lids_of_sigelt se |> BU.for_some (lid_equals lid)
                    then cache (Inr (se, None), U.range_of_sigelt se)
                    else None)
              | (lids, s) ->
                let maybe_cache t = match s.sigel with
                  | Sig_declare_typ _ -> Some t
                  | _ -> cache t
                in
                begin match List.tryFind (lid_equals lid) lids with
                      | None -> None
                      | Some l -> maybe_cache (Inr (s, None), Ident.range_of_lid l)
                end))
      | se -> se
    else None
  in
  if is_some found
  then found
  else match find_in_sigtab env lid with
        | Some se -> Some (Inr (se, None), U.range_of_sigelt se)
        | None -> None

let lookup_sigelt (env:env) (lid:lid) : option sigelt =
    match lookup_qname env lid with
    | None -> None
    | Some (Inl _, rng) -> None
    | Some (Inr (se, us), rng) -> Some se

let lookup_attr (env:env) (attr:string) : list sigelt =
    match BU.smap_try_find (attrtab env) attr with
    | Some ses -> ses
    | None -> []

let add_se_to_attrtab env se =
    let add_one env se attr = BU.smap_add (attrtab env) attr (se :: lookup_attr env attr) in
    List.iter (fun attr ->
                match (Subst.compress attr).n with
                | Tm_fvar fv -> add_one env se (string_of_lid (lid_of_fv fv))
                | _ -> ()) se.sigattrs

let rec add_sigelt env se = match se.sigel with
    | Sig_bundle(ses, _) -> add_sigelts env ses
    | _ ->
      let lids = lids_of_sigelt se in
      List.iter (fun l -> BU.smap_add (sigtab env) (string_of_lid l) se) lids;
      add_se_to_attrtab env se

and add_sigelts env ses =
    ses |> List.iter (add_sigelt env)

////////////////////////////////////////////////////////////
// Lookup up various kinds of identifiers                 //
////////////////////////////////////////////////////////////
let try_lookup_bv env (bv:bv) =
  BU.find_map env.gamma (function
    | Binding_var id when bv_eq id bv ->
      Some (id.sort, (range_of_id id.ppname))
    | _ -> None)

let lookup_type_of_let us_opt se lid =
    let inst_tscheme ts =
      match us_opt with
      | None -> inst_tscheme ts
      | Some us -> inst_tscheme_with ts us
    in
    match se.sigel with
    | Sig_let((_, [lb]), _) ->
      Some (inst_tscheme (lb.lbunivs, lb.lbtyp), S.range_of_lbname lb.lbname)

    | Sig_let((_, lbs), _) ->
        BU.find_map lbs (fun lb -> match lb.lbname with
          | Inl _ -> failwith "impossible"
          | Inr fv ->
            if fv_eq_lid fv lid
            then Some (inst_tscheme (lb.lbunivs, lb.lbtyp), S.range_of_fv fv)
            else None)

    | _ -> None

let effect_signature (us_opt:option universes) (se:sigelt) rng : option ((universes * typ) * Range.range) =
  let inst_ts us_opt ts =
    match us_opt with
    | None -> inst_tscheme ts
    | Some us -> inst_tscheme_with ts us
  in
  match se.sigel with
  | Sig_new_effect ne ->
    check_effect_is_not_a_template ne rng;
    (match us_opt with
     | None -> ()
     | Some us ->
       if List.length us <> List.length (fst ne.signature)
       then failwith ("effect_signature: incorrect number of universes for the signature of " ^
         (string_of_lid ne.mname) ^ ", expected " ^ (string_of_int (List.length (fst ne.signature))) ^
         ", got " ^ (string_of_int (List.length us)))
       else ());

    Some (inst_ts us_opt ne.signature, se.sigrng)

  | Sig_effect_abbrev (lid, us, binders, _, _) ->
    Some (inst_ts us_opt (us, U.arrow binders (mk_Total teff)), se.sigrng)

  | _ -> None

let try_lookup_lid_aux us_opt env lid =
  let inst_tscheme ts =
      match us_opt with
      | None -> inst_tscheme ts
      | Some us -> inst_tscheme_with ts us
  in
  let mapper (lr, rng) =
    match lr with
    | Inl t ->
      Some (t, rng)

    | Inr ({sigel = Sig_datacon(_, uvs, t, _, _, _) }, None) ->
      Some (inst_tscheme (uvs, t), rng)

    | Inr ({sigel = Sig_declare_typ (l, uvs, t); sigquals=qs }, None) ->
      if in_cur_mod env l = Yes
      then if qs |> List.contains Assumption || env.is_iface
           then Some (inst_tscheme (uvs, t), rng)
           else None
      else Some (inst_tscheme (uvs, t), rng)

    | Inr ({sigel = Sig_inductive_typ (lid, uvs, tps, k, _, _) }, None) ->
      begin match tps with
        | [] -> Some (inst_tscheme (uvs, k), rng)
        | _ ->  Some (inst_tscheme (uvs, U.flat_arrow tps (mk_Total k)), rng)
      end

    | Inr ({sigel = Sig_inductive_typ (lid, uvs, tps, k, _, _) }, Some us) ->
      begin match tps with
        | [] -> Some (inst_tscheme_with (uvs, k) us, rng)
        | _ ->  Some (inst_tscheme_with (uvs, U.flat_arrow tps (mk_Total k)) us, rng)
      end

    | Inr se ->
      begin match se with // FIXME why does this branch not use rng?
        | { sigel = Sig_let _ }, None ->
          lookup_type_of_let us_opt (fst se) lid

        | _ ->
          effect_signature us_opt (fst se) env.range
      end |> BU.map_option (fun (us_t, rng) -> (us_t, rng))
  in
    match BU.bind_opt (lookup_qname env lid) mapper with
      | Some ((us, t), r) -> Some ((us, {t with pos=range_of_lid lid}), r)
      | None -> None

////////////////////////////////////////////////////////////////
//External interaface for querying identifiers
//Provides, in order from the interface env.fsi:
//        val lid_exists             : env -> lident -> bool
//        val lookup_bv              : env -> bv -> typ
//        val try_lookup_lid         : env -> lident -> option (universes * typ)
//        val lookup_lid             : env -> lident -> (universes * typ)
//        val lookup_univ            : env -> univ_name -> bool
//        val try_lookup_val_decl    : env -> lident -> option (tscheme * list qualifier)
//        val lookup_val_decl        : env -> lident -> universes * typ
//        val lookup_datacon         : env -> lident -> universes * typ
//        val datacons_of_typ        : env -> lident -> list lident
//        val typ_of_datacon         : env -> lident -> lident
//        val lookup_definition      : delta_level -> env -> lident -> option (univ_names * term)
//        val lookup_attrs_of_lid    : env -> lid -> option list attribute
//        val try_lookup_effect_lid  : env -> lident -> option term
//        val lookup_effect_lid      : env -> lident -> term
//        val lookup_effect_abbrev   : env -> universes -> lident -> option (binders * comp)
//        val norm_eff_name          : (env -> lident -> lident)
//        val lookup_effect_quals    : env -> lident -> list qualifier
//        val lookup_projector       : env -> lident -> int -> lident
//        val current_module         : env -> lident
//        val is_projector           : env -> lident -> bool
//        val is_datacon             : env -> lident -> bool
//        val is_record              : env -> lident -> bool
//        val is_interpreted         : (env -> term -> bool)
//        val is_type_constructor    : env -> lident -> bool
//        val num_inductive_ty_params: env -> lident -> int
//Each of these functions that returns a term ensures to update
//the range information on the term with the currrent use-site
////////////////////////////////////////////////////////////////

let lid_exists env l =
    match lookup_qname env l with
    | None -> false
    | Some _ -> true

let lookup_bv env bv =
    let bvr = range_of_bv bv in
    match try_lookup_bv env bv with
    | None -> raise_error (variable_not_found bv) bvr
    | Some (t, r) -> Subst.set_use_range bvr t,
                     Range.set_use_range r (Range.use_range bvr)

let try_lookup_lid env l =
    match try_lookup_lid_aux None env l with
    | None -> None
    | Some ((us, t), r) ->
      let use_range = range_of_lid l in
      let r = Range.set_use_range r (Range.use_range use_range) in
      Some ((us, Subst.set_use_range use_range t), r)

let try_lookup_and_inst_lid env us l =
    match try_lookup_lid_aux (Some us) env l with
    | None -> None
    | Some ((_, t), r) ->
      let use_range = range_of_lid l in
      let r = Range.set_use_range r (Range.use_range use_range) in
      Some (Subst.set_use_range use_range t, r)

let lookup_lid env l =
    match try_lookup_lid env l with
    | None -> raise_error (name_not_found l) (range_of_lid l)
    | Some v -> v

let lookup_univ env x =
    List.find (function
        | Binding_univ y -> (string_of_id x = string_of_id y)
        | _ -> false) env.gamma
    |> Option.isSome

let try_lookup_val_decl env lid =
  //QUESTION: Why does this not inst_tscheme?
  match lookup_qname env lid with
    | Some (Inr ({ sigel = Sig_declare_typ(_, uvs, t); sigquals = q }, None), _) ->
      Some ((uvs, Subst.set_use_range (range_of_lid lid) t),q)
    | _ -> None

let lookup_val_decl env lid =
  match lookup_qname env lid with
    | Some (Inr ({ sigel = Sig_declare_typ(_, uvs, t) }, None), _) ->
      inst_tscheme_with_range (range_of_lid lid) (uvs, t)
    | _ -> raise_error (name_not_found lid) (range_of_lid lid)

let lookup_datacon env lid =
  match lookup_qname env lid with
    | Some (Inr ({ sigel = Sig_datacon (_, uvs, t, _, _, _) }, None), _) ->
      inst_tscheme_with_range (range_of_lid lid) (uvs, t)
    | _ -> raise_error (name_not_found lid) (range_of_lid lid)

let datacons_of_typ env lid =
  match lookup_qname env lid with
    | Some (Inr ({ sigel = Sig_inductive_typ(_, _, _, _, _, dcs) }, _), _) -> true, dcs
    | _ -> false, []

let typ_of_datacon env lid =
  match lookup_qname env lid with
    | Some (Inr ({ sigel = Sig_datacon (_, _, _, l, _, _) }, _), _) -> l
    | _ -> failwith (BU.format1 "Not a datacon: %s" (Print.lid_to_string lid))

let lookup_definition_qninfo_aux rec_ok delta_levels lid (qninfo : qninfo) =
  let visible quals =
      delta_levels |> BU.for_some (fun dl -> quals |> BU.for_some (visible_at dl))
  in
  match qninfo with
  | Some (Inr (se, None), _) ->
    begin match se.sigel with
      | Sig_let((is_rec, lbs), _)
        when visible se.sigquals
          && (not is_rec || rec_ok) ->
          BU.find_map lbs (fun lb ->
              let fv = right lb.lbname in
              if fv_eq_lid fv lid
              then Some (lb.lbunivs, lb.lbdef)
              else None)
      | _ -> None
    end
  | _ -> None

let lookup_definition_qninfo delta_levels lid (qninfo : qninfo) =
    lookup_definition_qninfo_aux true delta_levels lid qninfo

let lookup_definition delta_levels env lid =
    lookup_definition_qninfo delta_levels lid <| lookup_qname env lid

let lookup_nonrec_definition delta_levels env lid =
    lookup_definition_qninfo_aux false delta_levels lid <| lookup_qname env lid

let delta_depth_of_qninfo_lid lid (qn:qninfo) : option delta_depth =
    match qn with
    | None
    | Some (Inl _, _) -> Some (Delta_constant_at_level 0)
    | Some (Inr(se, _), _) ->
      match se.sigel with
      | Sig_inductive_typ _
      | Sig_bundle _
      | Sig_datacon _ -> Some (Delta_constant_at_level 0)
      | Sig_declare_typ _ -> Some (FStar.Syntax.DsEnv.delta_depth_of_declaration lid se.sigquals)
      | Sig_let ((_,lbs), _) ->
          BU.find_map lbs (fun lb ->
              let fv = right lb.lbname in
              if fv_eq_lid fv lid
              then Some fv.fv_delta
              else None)

      | Sig_fail _
      | Sig_splice  _ ->
        failwith "impossible: delta_depth_of_qninfo"

      | Sig_assume _
      | Sig_new_effect _
      | Sig_sub_effect _
      | Sig_effect_abbrev _ (* None? *)
      | Sig_pragma  _
      | Sig_polymonadic_bind _
      | Sig_polymonadic_subcomp _ -> None


let delta_depth_of_qninfo (fv:fv) (qn:qninfo) : option delta_depth =
    let lid = fv.fv_name.v in
    if nsstr lid = "Prims" then Some fv.fv_delta //NS delta: too many special cases in existing code
    else delta_depth_of_qninfo_lid lid qn

let delta_depth_of_fv env fv =
  let lid = fv.fv_name.v in
  if nsstr lid = "Prims" then fv.fv_delta //NS delta: too many special cases in existing code for prims; FIXME!
  else
    //try cache
    (string_of_lid lid) |> BU.smap_try_find env.fv_delta_depths |> (fun d_opt ->
      if d_opt |> is_some then d_opt |> must
      else
        match delta_depth_of_qninfo fv (lookup_qname env fv.fv_name.v) with
        | None -> failwith (BU.format1 "Delta depth not found for %s" (FStar.Syntax.Print.fv_to_string fv))
        | Some d ->
          if d <> fv.fv_delta
          && Options.debug_any()
          then BU.print3 "WARNING WARNING WARNING fv=%s, delta_depth=%s, env.delta_depth=%s\n"
                         (Print.fv_to_string fv)
                         (Print.delta_depth_to_string fv.fv_delta)
                         (Print.delta_depth_to_string d);
          BU.smap_add env.fv_delta_depths (string_of_lid lid) d;
          d)

let quals_of_qninfo (qninfo : qninfo) : option (list qualifier) =
  match qninfo with
  | Some (Inr (se, _), _) -> Some se.sigquals
  | _ -> None

let attrs_of_qninfo (qninfo : qninfo) : option (list attribute) =
  match qninfo with
  | Some (Inr (se, _), _) -> Some se.sigattrs
  | _ -> None

let lookup_attrs_of_lid env lid : option (list attribute) =
  attrs_of_qninfo <| lookup_qname env lid

let fv_exists_and_has_attr env fv_lid attr_lid : bool * bool =
    match lookup_attrs_of_lid env fv_lid with
    | None ->
      false, false
    | Some attrs ->
      true,
      attrs |> BU.for_some (fun tm ->
         match (U.un_uinst tm).n with
         | Tm_fvar fv -> S.fv_eq_lid fv attr_lid
         | _ -> false)

let fv_with_lid_has_attr env fv_lid attr_lid : bool =
  snd (fv_exists_and_has_attr env fv_lid attr_lid)

let fv_has_attr env fv attr_lid =
  fv_with_lid_has_attr env fv.fv_name.v attr_lid

let cache_in_fv_tab (tab:BU.smap 'a) (fv:fv) (f:unit -> (bool * 'a)) : 'a =
  let s = string_of_lid (S.lid_of_fv fv) in
  match BU.smap_try_find tab s with
  | None ->
    let should_cache, res = f () in
    if should_cache then BU.smap_add tab s res;
    res

  | Some r ->
    r

let fv_has_erasable_attr env fv =
  let f () =
     let ex, erasable = fv_exists_and_has_attr env fv.fv_name.v Const.erasable_attr in
     ex,erasable
     //unfortunately, treating the Const.must_erase_for_extraction_attr
     //in the same way here as erasable_attr leads to regressions in fragile proofs,
     //notably in FStar.ModifiesGen, since this expands the class of computation types
     //that can be promoted from ghost to tot. That in turn results in slightly different
     //smt encodings, leading to breakages. So, sadly, I'm not including must_erase_for_extraction
     //here. In any case, must_erase_for_extraction is transitionary and should be removed
  in
  cache_in_fv_tab env.erasable_types_tab fv f

let fv_has_strict_args env fv =
  let f () =
    let attrs = lookup_attrs_of_lid env (S.lid_of_fv fv) in
    match attrs with
    | None -> false, None
    | Some attrs ->
      let res =
          BU.find_map attrs (fun x ->
            fst (FStar.ToSyntax.ToSyntax.parse_attr_with_list
                false x FStar.Parser.Const.strict_on_arguments_attr))
      in
      true, res
  in
  cache_in_fv_tab env.strict_args_tab fv f

let try_lookup_effect_lid env (ftv:lident) : option typ =
  match lookup_qname env ftv with
    | Some (Inr (se, None), _) ->
      begin match effect_signature None se env.range with
        | None -> None
        | Some ((_, t), r) -> Some (Subst.set_use_range (range_of_lid ftv) t)
      end
    | _ -> None

let lookup_effect_lid env (ftv:lident) : typ =
  match try_lookup_effect_lid env ftv with
    | None -> raise_error (name_not_found ftv) (range_of_lid ftv)
    | Some k -> k

let lookup_effect_abbrev env (univ_insts:universes) lid0 =
  match lookup_qname env lid0 with
    | Some (Inr ({ sigel = Sig_effect_abbrev (lid, univs, binders, c, _); sigquals = quals }, None), _) ->
      let lid = Ident.set_lid_range lid (Range.set_use_range (Ident.range_of_lid lid) (Range.use_range (Ident.range_of_lid lid0))) in
      if quals |> BU.for_some (function Irreducible -> true | _ -> false)
      then None
      else let insts = if List.length univ_insts = List.length univs
                       then univ_insts
                       else failwith (BU.format3 "(%s) Unexpected instantiation of effect %s with %s universes"
                                            (Range.string_of_range (get_range env))
                                            (Print.lid_to_string lid)
                                            (List.length univ_insts |> BU.string_of_int)) in
           begin match binders, univs with
             | [], _ -> failwith "Unexpected effect abbreviation with no arguments"
             | _, _::_::_ ->
                failwith (BU.format2 "Unexpected effect abbreviation %s; polymorphic in %s universes"
                           (Print.lid_to_string lid) (string_of_int <| List.length univs))
             | _ -> let _, t = inst_tscheme_with (univs, U.arrow binders c) insts in
                    let t = Subst.set_use_range (range_of_lid lid) t in
                    begin match (Subst.compress t).n with
                        | Tm_arrow(binders, c) ->
                          Some (binders, c)
                        | _ -> failwith "Impossible"
                    end
          end
    | _ -> None

let norm_eff_name =
   fun env (l:lident) ->
       let rec find l =
           match lookup_effect_abbrev env [U_unknown] l with //universe doesn't matter here; we're just normalizing the name
            | None -> None
            | Some (_, c) ->
                let l = U.comp_effect_name c in
                match find l with
                    | None -> Some l
                    | Some l' -> Some l' in
       let res = match BU.smap_try_find env.normalized_eff_names (string_of_lid l) with
            | Some l -> l
            | None ->
              begin match find l with
                        | None -> l
                        | Some m -> BU.smap_add env.normalized_eff_names (string_of_lid l) m;
                                    m
              end in
       Ident.set_lid_range res (range_of_lid l)

let is_erasable_effect env l =
  l
  |> norm_eff_name env
  |> (fun l -> lid_equals l Const.effect_GHOST_lid ||
           S.lid_as_fv l (Delta_constant_at_level 0) None
           |> fv_has_erasable_attr env)

let rec non_informative env t =
    match (U.unrefine t).n with
    | Tm_type _ -> true
    | Tm_fvar fv ->
      fv_eq_lid fv Const.unit_lid
      || fv_eq_lid fv Const.squash_lid
      || fv_eq_lid fv Const.erased_lid
      || fv_has_erasable_attr env fv
    | Tm_app(head, _) -> non_informative env head
    | Tm_uinst (t, _) -> non_informative env t
    | Tm_arrow(_, c) ->
      (is_pure_or_ghost_comp c && non_informative env (comp_result c))
      || is_erasable_effect env (comp_effect_name c)
    | _ -> false

let num_effect_indices env name r =
  let sig_t = name |> lookup_effect_lid env |> SS.compress in
  match sig_t.n with
  | Tm_arrow (_a::bs, _) -> List.length bs
  | _ ->
    raise_error (Errors.Fatal_UnexpectedSignatureForMonad,
      BU.format2 "Signature for %s not an arrow (%s)" (Ident.string_of_lid name)
      (Print.term_to_string sig_t)) r


let lookup_effect_quals env l =
    let l = norm_eff_name env l in
    match lookup_qname env l with
    | Some (Inr ({ sigel = Sig_new_effect _; sigquals=q}, _), _) ->
      q
    | _ -> []

let lookup_projector env lid i =
    let fail () = failwith (BU.format2 "Impossible: projecting field #%s from constructor %s is undefined" (BU.string_of_int i) (Print.lid_to_string lid)) in
    let _, t = lookup_datacon env lid in
    match (compress t).n with
        | Tm_arrow(binders, _) ->
          if ((i < 0) || i >= List.length binders) //this has to be within bounds!
          then fail ()
          else let b = List.nth binders i in
               U.mk_field_projector_name lid b.binder_bv i
        | _ -> fail ()

let is_projector env (l:lident) : bool =
    match lookup_qname env l with
        | Some (Inr ({ sigel = Sig_declare_typ(_, _, _); sigquals=quals }, _), _) ->
          BU.for_some (function Projector _ -> true | _ -> false) quals
        | _ -> false

let is_datacon env lid =
  match lookup_qname env lid with
    | Some (Inr ({ sigel = Sig_datacon (_, _, _, _, _, _) }, _), _) -> true
    | _ -> false

let is_record env lid =
  match lookup_qname env lid with
    | Some (Inr ({ sigel = Sig_inductive_typ(_, _, _, _, _, _); sigquals=quals }, _), _) ->
        BU.for_some (function RecordType _ | RecordConstructor _ -> true | _ -> false) quals
    | _ -> false

let qninfo_is_action (qninfo : qninfo) =
    match qninfo with
        | Some (Inr ({ sigel = Sig_let(_, _); sigquals = quals }, _), _) ->
            BU.for_some (function Action _ -> true | _ -> false) quals
        | _ -> false

let is_action env lid =
    qninfo_is_action <| lookup_qname env lid

let is_interpreted =
    let interpreted_symbols =
       [Const.op_Eq;
        Const.op_notEq;
        Const.op_LT;
        Const.op_LTE;
        Const.op_GT;
        Const.op_GTE;
        Const.op_Subtraction;
        Const.op_Minus;
        Const.op_Addition;
        Const.op_Multiply;
        Const.op_Division;
        Const.op_Modulus;
        Const.op_And;
        Const.op_Or;
        Const.op_Negation] in
    fun (env:env) head ->
        match (U.un_uinst head).n with
        | Tm_fvar fv ->
            (match fv.fv_delta with
             | Delta_equational_at_level _ -> true
             | _ -> false) ||
            BU.for_some (Ident.lid_equals fv.fv_name.v) interpreted_symbols
        | _ -> false

let is_irreducible env l =
    match lookup_qname env l with
    | Some (Inr (se, _), _) ->
      BU.for_some (function Irreducible -> true | _ -> false) se.sigquals
    | _ -> false

let is_type_constructor env lid =
    let mapper x =
        match fst x with
        | Inl _ -> Some false
        | Inr (se, _) ->
           begin match se.sigel with
            | Sig_declare_typ _ ->
              Some (List.contains New se.sigquals)
            | Sig_inductive_typ _ ->
              Some true
            | _ -> Some false
           end in
    match BU.bind_opt (lookup_qname env lid) mapper with
      | Some b -> b
      | None -> false

let num_inductive_ty_params env lid =
  match lookup_qname env lid with
  | Some (Inr ({ sigel = Sig_inductive_typ (_, _, tps, _, _, _) }, _), _) ->
    Some (List.length tps)
  | _ ->
    None

////////////////////////////////////////////////////////////
// Operations on the monad lattice                        //
////////////////////////////////////////////////////////////
let effect_decl_opt env l =
  env.effects.decls |> BU.find_opt (fun (d, _) -> lid_equals d.mname l)

let get_effect_decl env l =
  match effect_decl_opt env l with
    | None -> raise_error (name_not_found l) (range_of_lid l)
    | Some md -> fst md

let get_lid_valued_effect_attr env
  (eff_lid attr_name_lid:lident)
  (default_if_attr_has_no_arg:option lident)
  : option lident
  = let attr_args =
      eff_lid |> norm_eff_name env
              |> lookup_attrs_of_lid env
              |> BU.dflt []
              |> U.get_attribute attr_name_lid in
    match attr_args with
    | None -> None
    | Some args ->
      if List.length args = 0
      then default_if_attr_has_no_arg
      else args
           |> List.hd
           |> (fun (t, _) ->
              match (SS.compress t).n with
              | Tm_constant (FStar.Const.Const_string (s, _)) -> s |> Ident.lid_of_str |> Some
              | _ ->
                raise_error
                  (Errors.Fatal_UnexpectedEffect,
                   BU.format2 "The argument for the effect attribute for %s is not a constant string, it is %s\n"
                     (string_of_lid eff_lid)
                     (Print.term_to_string t)) t.pos)

let get_default_effect env lid =
  get_lid_valued_effect_attr env lid Const.default_effect_attr None

let get_top_level_effect env lid =
  get_lid_valued_effect_attr env lid Const.top_level_effect_attr (Some lid)

let is_layered_effect env l =
  l |> get_effect_decl env |> U.is_layered

let identity_mlift : mlift =
  { mlift_wp=(fun _ c -> c, trivial_guard);
    mlift_term=Some (fun _ _ e -> return_all e) }

let join_opt env (l1:lident) (l2:lident) : option (lident * mlift * mlift) =
  if lid_equals l1 l2
  then Some (l1, identity_mlift, identity_mlift)
  else if lid_equals l1 Const.effect_GTot_lid && lid_equals l2 Const.effect_Tot_lid
       || lid_equals l2 Const.effect_GTot_lid && lid_equals l1 Const.effect_Tot_lid
  then Some (Const.effect_GTot_lid, identity_mlift, identity_mlift)
  else match env.effects.joins |> BU.find_opt (fun (m1, m2, _, _, _) -> lid_equals l1 m1 && lid_equals l2 m2) with
        | None -> None
        | Some (_, _, m3, j1, j2) -> Some (m3, j1, j2)

let join env l1 l2 : (lident * mlift * mlift) =
  match join_opt env l1 l2 with
  | None ->
    raise_error (Errors.Fatal_EffectsCannotBeComposed,
      (BU.format2 "Effects %s and %s cannot be composed"
        (Print.lid_to_string l1) (Print.lid_to_string l2))) env.range
  | Some t -> t

let monad_leq env l1 l2 : option edge =
  if lid_equals l1 l2
  || (lid_equals l1 Const.effect_Tot_lid && lid_equals l2 Const.effect_GTot_lid)
  then Some ({msource=l1; mtarget=l2; mlift=identity_mlift; mpath=[]})
  else env.effects.order |> BU.find_opt (fun e -> lid_equals l1 e.msource && lid_equals l2 e.mtarget)

let wp_sig_aux decls m =
  match decls |> BU.find_opt (fun (d, _) -> lid_equals d.mname m) with
  | None -> failwith (BU.format1 "Impossible: declaration for monad %s not found" (string_of_lid m))
  | Some (md, _q) ->
    (*
     * AR: this code used to be inst_tscheme md.univs md.signature
     *     i.e. implicitly there was an assumption that ed.binders is empty
     *     now when signature is itself a tscheme, this just translates to the following
     *)
    let _, s = inst_tscheme md.signature in
    let s = Subst.compress s in
    match md.binders, s.n with
      | [], Tm_arrow([b; wp_b], c) when (is_teff (comp_result c)) -> b.binder_bv, wp_b.binder_bv.sort
      | _ -> failwith "Impossible"

let wp_signature env m = wp_sig_aux env.effects.decls m

let comp_to_comp_typ (env:env) c =
    let c = match c.n with
            | Total (t, None) ->
              let u = env.universe_of env t in
              S.mk_Total' t (Some u)
            | GTotal (t, None) ->
              let u = env.universe_of env t in
              S.mk_GTotal' t (Some u)
            | _ -> c in
    U.comp_to_comp_typ c

let rec unfold_effect_abbrev env comp =
  let c = comp_to_comp_typ env comp in
  match lookup_effect_abbrev env c.comp_univs c.effect_name with
    | None -> c
    | Some (binders, cdef) ->
      let binders, cdef = Subst.open_comp binders cdef in
      if List.length binders <> List.length c.effect_args + 1
      then raise_error (Errors.Fatal_ConstructorArgLengthMismatch, (BU.format3 "Effect constructor is not fully applied; expected %s args, got %s args, i.e., %s"
                                (BU.string_of_int (List.length binders))
                                (BU.string_of_int (List.length c.effect_args + 1))
                                (Print.comp_to_string (S.mk_Comp c)))) comp.pos;
      let inst = List.map2 (fun b (t, _) -> NT(b.binder_bv, t)) binders (as_arg c.result_typ::c.effect_args) in
      let c1 = Subst.subst_comp inst cdef in
      let c = {comp_to_comp_typ env c1 with flags=c.flags} |> mk_Comp in
      unfold_effect_abbrev env c

let effect_repr_aux only_reifiable env c u_res =
  let check_partial_application eff_name (args:args) =
    let r = get_range env in
    let given, expected = List.length args, num_effect_indices env eff_name r in
    if given = expected  then ()
    else
      let message = BU.format3 "Not enough arguments for effect %s, \
        This usually happens when you use a partially applied DM4F effect, \
        like [TAC int] instead of [Tac int] (given:%s, expected:%s)."
        (Ident.string_of_lid eff_name) (string_of_int given) (string_of_int expected) in
      raise_error (Errors.Fatal_NotEnoughArgumentsForEffect, message) r in

  let effect_name = norm_eff_name env (U.comp_effect_name c) in
  match effect_decl_opt env effect_name with
  | None -> None
  | Some (ed, _) ->
    match ed |> U.get_eff_repr with
    | None -> None
    | Some ts ->
      let c = unfold_effect_abbrev env c in
      let res_typ = c.result_typ in
      let repr = inst_effect_fun_with [u_res] env ed ts in
      check_partial_application effect_name c.effect_args;
      Some (S.mk (Tm_app (repr, ((res_typ |> S.as_arg)::c.effect_args))) (get_range env))

let effect_repr env c u_res : option term = effect_repr_aux false env c u_res

(* [is_reifiable_* env x] returns true if the effect name/computational *)
(* effect (of a body or codomain of an arrow) [x] is reifiable. *)

(* [is_user_reifiable_* env x] is more restrictive, and only allows *)
(* reifying effects marked with the `reifiable` keyword. (For instance, TAC *)
(* is reifiable but not user-reifiable.) *)

let is_user_reifiable_effect (env:env) (effect_lid:lident) : bool =
    let effect_lid = norm_eff_name env effect_lid in
    let quals = lookup_effect_quals env effect_lid in
    List.contains Reifiable quals

let is_user_reflectable_effect (env:env) (effect_lid:lident) : bool =
    let effect_lid = norm_eff_name env effect_lid in
    let quals = lookup_effect_quals env effect_lid in
    quals |> List.existsb (function Reflectable _ -> true | _ -> false)

let is_total_effect (env:env) (effect_lid:lident) : bool =
    let effect_lid = norm_eff_name env effect_lid in
    let quals = lookup_effect_quals env effect_lid in
    List.contains TotalEffect quals

let is_reifiable_effect (env:env) (effect_lid:lident) : bool =
    let effect_lid = norm_eff_name env effect_lid in
    is_user_reifiable_effect env effect_lid
    || Ident.lid_equals effect_lid Const.effect_TAC_lid

let is_reifiable_rc (env:env) (c:S.residual_comp) : bool =
    is_reifiable_effect env c.residual_effect

let is_reifiable_comp (env:env) (c:S.comp) : bool =
    match c.n with
    | Comp ct -> is_reifiable_effect env ct.effect_name
    | _ -> false

let is_reifiable_function (env:env) (t:S.term) : bool =
    match (compress t).n with
    | Tm_arrow (_, c) -> is_reifiable_comp env c
    | _ -> false

let reify_comp env c u_c : term =
    let l = U.comp_effect_name c in
    if not (is_reifiable_effect env l) then
        raise_error (Errors.Fatal_EffectCannotBeReified, (BU.format1 "Effect %s cannot be reified" (Ident.string_of_lid l))) (get_range env);
    match effect_repr_aux true env c u_c with
    | None -> failwith "internal error: reifiable effect has no repr?"
    | Some tm -> tm


///////////////////////////////////////////////////////////
// Introducing identifiers and updating the environment   //
////////////////////////////////////////////////////////////

// The environment maintains the invariant that gamma is of the form:
//   l_1 ... l_n val_1 ... val_n
// where l_i is a local binding and val_i is a top-level binding.
//
//let push_in_gamma env s =
//  let rec push x rest =
//    match rest with
//    | Binding_sig _ :: _ ->
//        x :: rest
//    | [] ->
//        [ x ]
//    | local :: rest ->
//        local :: push x rest
//  in
//  env.tc_hooks.tc_push_in_gamma_hook env s;
//  { env with gamma = push s env.gamma }

// This function assumes that, in the case that the environment contains local
// bindings _and_ we push a top-level binding, then the top-level binding does
// not capture any of the local bindings (duh).
let push_sigelt env s =
  let sb = (lids_of_sigelt s, s) in
  let env = {env with gamma_sig = sb::env.gamma_sig} in
  add_sigelt env s;
  env.tc_hooks.tc_push_in_gamma_hook env (Inr sb);
  env

let push_new_effect env (ed, quals) =
  let effects = {env.effects with decls=env.effects.decls@[(ed, quals)]} in
  {env with effects=effects}

let exists_polymonadic_bind env m n =
  match env.effects.polymonadic_binds
        |> BU.find_opt (fun (m1, n1, _, _) -> lid_equals m m1 && lid_equals n n1) with
  | Some (_, _, p, t) -> Some (p, t)
  | _ -> None

let exists_polymonadic_subcomp env m n =
  match env.effects.polymonadic_subcomps
        |> BU.find_opt (fun (m1, n1, _) -> lid_equals m m1 && lid_equals n n1) with
  | Some (_, _, ts) -> Some ts
  | _ -> None

let print_effects_graph env =
  let eff_name lid = lid |> ident_of_lid |> string_of_id in
  let path_str path = path |> List.map eff_name |> String.concat ";" in

  //
  //Right now the values in the map are just ""
  //
  //But it may be range or something else if we wanted to dump it in the dot graph
  //
  let pbinds : smap string = smap_create 10 in

  //
  //The keys in the map are sources
  //
  //Each source is mapped to a map, whose keys are targets, and values are the path strings
  //
  let lifts : smap (smap string) = smap_create 20 in

  //Similar to pbinds
  let psubcomps : smap string = smap_create 10 in

  //Populate the maps

  //
  //Note that since order, polymonadic_binds, and polymonadic_subcomps are lists,
  //  they may have duplicates (and the typechecker picks the first one)
  //

  env.effects.order |> List.iter (fun ({msource=src; mtarget=tgt; mpath=path}) ->
    let key = eff_name src in
    let m =
      match smap_try_find lifts key with
      | None ->
        let m = smap_create 10 in
        smap_add lifts key m;
        m
      | Some m -> m in
    match smap_try_find m (eff_name tgt) with
    | Some _ -> ()
    | None -> smap_add m (eff_name tgt) (path_str path));

  env.effects.polymonadic_binds |> List.iter (fun (m, n, p, _) ->
    let key = BU.format3 "%s, %s |> %s" (eff_name m) (eff_name n) (eff_name p) in
    smap_add pbinds key "");

  env.effects.polymonadic_subcomps |> List.iter (fun (m, n, _) ->
    let key = BU.format2 "%s <: %s" (eff_name m) (eff_name n) in
    smap_add psubcomps key "");

  //
  //Dump the dot graph
  //
  //Interesting bit of trivia:
  //  the cluster_ in the names of the subgraphs is important,
  //  if the name does not begin like this, dot rendering does not draw boxes
  //    around subgraphs (!)
  //

  BU.format3 "digraph {\n\
    label=\"Effects ordering\"\n\
    subgraph cluster_lifts {\n\
      label = \"Lifts\"\n
      %s\n\
    }\n\
    subgraph cluster_polymonadic_binds {\n\
      label = \"Polymonadic binds\"\n\
      %s\n\
    }\n\
    subgraph cluster_polymonadic_subcomps {\n\
      label = \"Polymonadic subcomps\"\n\
      %s\n\
    }}\n"

    ((smap_fold lifts (fun src m s ->
        smap_fold m (fun tgt path s ->
          (BU.format3 "%s -> %s [label=\"%s\"]" src tgt path)::s) s) []) |> String.concat "\n")
    (smap_fold pbinds (fun k _ s -> (BU.format1 "\"%s\" [shape=\"plaintext\"]" k)::s) [] |> String.concat "\n")
    (smap_fold psubcomps (fun k _ s -> (BU.format1 "\"%s\" [shape=\"plaintext\"]" k)::s) [] |> String.concat "\n")

let update_effect_lattice env src tgt st_mlift =
  let compose_edges e1 e2 : edge =
    let composed_lift =
      let mlift_wp env c =
        c |> e1.mlift.mlift_wp env
	  |> (fun (c, g1) -> c |> e2.mlift.mlift_wp env |> (fun (c, g2) -> c, TcComm.conj_guard g1 g2)) in
      let mlift_term =
        match e1.mlift.mlift_term, e2.mlift.mlift_term with
        | Some l1, Some l2 -> Some (fun u t e -> l2 u t (l1 u t e))
        | _ -> None
      in
      { mlift_wp=mlift_wp ; mlift_term=mlift_term}
    in
    { msource=e1.msource;
      mtarget=e2.mtarget;
      mlift=composed_lift;
      mpath=e1.mpath@[e1.mtarget]@e2.mpath}
  in

  let edge = {
    msource=src;
    mtarget=tgt;
    mlift=st_mlift;
    mpath=[];
  } in

  let id_edge l = {
    msource=src;
    mtarget=tgt;
    mlift=identity_mlift;
    mpath=[];
  } in

  let find_edge order (i, j) =
    if lid_equals i j
    then id_edge i |> Some
    else order |> BU.find_opt (fun e -> lid_equals e.msource i && lid_equals e.mtarget j) in

  let ms = env.effects.decls |> List.map (fun (e, _) -> e.mname) in

  (*
   * AR: we compute all the new edges induced by the input edge
   *     and add them to the head of the edges list
   *
   *     in other words, previous paths are overwritten
   *)

  //all nodes i such that i <> src and i ~> src is an edge
  let all_i_src = ms |> List.fold_left (fun edges i ->
    if lid_equals i edge.msource then edges
    else match find_edge env.effects.order (i, edge.msource) with
         | Some e -> e::edges
         | None -> edges) [] in

  //all nodes j such that j <> tgt and tgt ~> j is an edge
  let all_tgt_j = ms |> List.fold_left (fun edges j ->
    if lid_equals edge.mtarget j then edges
    else match find_edge env.effects.order (edge.mtarget, j) with
         | Some e -> e::edges
         | None -> edges) [] in

  let check_cycle src tgt =
    if lid_equals src tgt
    then raise_error (Errors.Fatal_Effects_Ordering_Coherence,
           BU.format3 "Adding an edge %s~>%s induces a cycle %s"
             (Ident.string_of_lid edge.msource)
             (Ident.string_of_lid edge.mtarget)
             (Ident.string_of_lid src)) env.range in

  //
  //There are three types of new edges now:
  //
  //  - From i to edge target
  //  - From edge source to j
  //  - From i to j
  //

  let new_i_edge_target = List.fold_left (fun edges i_src ->
    check_cycle i_src.msource edge.mtarget;
    (compose_edges i_src edge)::edges) [] all_i_src in

  let new_edge_source_j = List.fold_left (fun edges tgt_j ->
    check_cycle edge.msource tgt_j.mtarget;
    (compose_edges edge tgt_j)::edges) [] all_tgt_j in

  let new_i_j = List.fold_left (fun edges i_src ->
    List.fold_left (fun edges tgt_j ->
      check_cycle i_src.msource tgt_j.mtarget;
      (compose_edges (compose_edges i_src edge) tgt_j)::edges) edges all_tgt_j) [] all_i_src in

  let new_edges = edge::(new_i_edge_target@new_edge_source_j@new_i_j) in

  //Add new edges to the front of the list, shadowing existing ones

  let order = new_edges@env.effects.order in

  order |> List.iter (fun edge ->
    if Ident.lid_equals edge.msource Const.effect_DIV_lid
    && lookup_effect_quals env edge.mtarget |> List.contains TotalEffect
    then raise_error (Errors.Fatal_DivergentComputationCannotBeIncludedInTotal,
                      (BU.format1 "Divergent computations cannot be included in an effect %s marked 'total'"
                        (string_of_lid edge.mtarget))) (get_range env));

  //
  //Compute upper bounds
  //
  //Addition of an edge may change upper bounds,
  // that's ok, as long as it is unique in the new graph
  //
  let joins =
    //
    //A map where we populate all upper bounds for each pair of effects
    //
    let ubs : smap (list (lident * lident * lident * mlift * mlift)) =
      BU.smap_create 10 in
    let add_ub i j k ik jk =
      let key = string_of_lid i ^ ":" ^ string_of_lid j in
      let v =
        match smap_try_find ubs key with
        | Some ubs -> (i, j, k, ik, jk)::ubs
        | None -> [i, j, k, ik, jk] in

      smap_add ubs key v in

    //Populate ubs
    ms |> List.iter (fun i ->
      ms |> List.iter (fun j ->
        if lid_equals i j then ()
        else ms |> List.iter (fun k ->
               match find_edge order (i, k), find_edge order (j, k) with
               | Some ik, Some jk -> add_ub i j k ik.mlift jk.mlift
               | _ -> ())));

    //
    //Fold over the map
    //
    //For each pair of effects (i.e. key in the ubs map),
    //  make sure there is a unique lub
    //
    smap_fold ubs (fun s l joins ->
      //Filter entries that have an edge to every other entry
      let lubs = List.filter (fun (i, j, k, ik, jk) ->
        List.for_all (fun (_, _, k', _, _) ->
          find_edge order (k, k') |> is_some) l) l in
      //Make sure there is only one such entry
      if List.length lubs <> 1
      then raise_error (Errors.Fatal_Effects_Ordering_Coherence,
                        BU.format1 "Effects %s have incomparable upper bounds" s)
                       env.range
      else lubs@joins) [] in

  let effects = {env.effects with order=order; joins=joins} in
  {env with effects=effects}

(*
 * We allow overriding a previously defined poymonadic bind/subcomps
 *   between the same effects
 *
 * Also, polymonadic versions always take precedence over the effects graph
 *)

let add_polymonadic_bind env m n p ty =
  { env with
    effects = ({ env.effects with polymonadic_binds = (m, n, p, ty)::env.effects.polymonadic_binds }) }

let add_polymonadic_subcomp env m n ts =
  { env with
    effects = ({ env.effects with
                 polymonadic_subcomps = (m, n, ts)::env.effects.polymonadic_subcomps }) }

let push_local_binding env b =
  {env with gamma=b::env.gamma}

let push_bv env x = push_local_binding env (Binding_var x)

let push_bvs env bvs =
    List.fold_left (fun env bv -> push_bv env bv) env bvs

let pop_bv env =
    match env.gamma with
    | Binding_var x::rest -> Some (x, {env with gamma=rest})
    | _ -> None

let push_binders env (bs:binders) =
    List.fold_left (fun env b -> push_bv env b.binder_bv) env bs

let binding_of_lb (x:lbname) t = match x with
  | Inl x ->
    assert (fst t = []);
    let x = {x with sort=snd t} in
    Binding_var x
  | Inr fv ->
    Binding_lid(fv.fv_name.v, t)

let push_let_binding env lb ts =
    push_local_binding env (binding_of_lb lb ts)

let push_univ_vars (env:env_t) (xs:univ_names) : env_t =
    List.fold_left (fun env x -> push_local_binding env (Binding_univ x)) env xs

let open_universes_in env uvs terms =
    let univ_subst, univ_vars = Subst.univ_var_opening uvs in
    let env' = push_univ_vars env univ_vars in
    env', univ_vars, List.map (Subst.subst univ_subst) terms

let set_expected_typ env t =
  //false bit says that use subtyping
  {env with expected_typ = Some (t, false)}

let set_expected_typ_maybe_eq env t use_eq =
  {env with expected_typ = Some (t, use_eq)}

let expected_typ env = match env.expected_typ with
  | None -> None
  | Some t -> Some t

let clear_expected_typ (env_: env): env * option (typ * bool) =
    {env_ with expected_typ=None}, expected_typ env_

let finish_module =
    let empty_lid = lid_of_ids [id_of_text ""] in
    fun env m ->
      let sigs =
        if lid_equals m.name Const.prims_lid
        then env.gamma_sig |> List.map snd |> List.rev
        else m.declarations  in
      add_sigelts env sigs;
      {env with
        curmodule=empty_lid;
        gamma=[];
        gamma_sig=[];
        modules=m::env.modules}

////////////////////////////////////////////////////////////
// Collections from the environment                       //
////////////////////////////////////////////////////////////
let uvars_in_env env =
  let no_uvs = Free.new_uv_set () in
  let ext out uvs = BU.set_union out uvs in
  let rec aux out g = match g with
    | [] -> out
    | Binding_univ _ :: tl -> aux out tl
    | Binding_lid(_, (_, t))::tl
    | Binding_var({sort=t})::tl -> aux (ext out (Free.uvars t)) tl
  in
  aux no_uvs env.gamma

let univ_vars env =
    let no_univs = Free.new_universe_uvar_set () in
    let ext out uvs = BU.set_union out uvs in
    let rec aux out g = match g with
      | [] -> out
      | Binding_univ _ :: tl -> aux out tl
      | Binding_lid(_, (_, t))::tl
      | Binding_var({sort=t})::tl -> aux (ext out (Free.univs t)) tl
    in
    aux no_univs env.gamma

let univnames env =
    let no_univ_names = Syntax.no_universe_names in
    let ext out uvs = BU.set_union out uvs in
    let rec aux out g = match g with
        | [] -> out
        | Binding_univ uname :: tl -> aux (BU.set_add uname out) tl
        | Binding_lid(_, (_, t))::tl
        | Binding_var({sort=t})::tl -> aux (ext out (Free.univnames t)) tl
    in
    aux no_univ_names env.gamma

let bound_vars_of_bindings bs =
  bs |> List.collect (function
        | Binding_var x -> [x]
        | Binding_lid _
        | Binding_univ _ -> [])

let binders_of_bindings bs = bound_vars_of_bindings bs |> List.map Syntax.mk_binder |> List.rev

let bound_vars env = bound_vars_of_bindings env.gamma

let all_binders env = binders_of_bindings env.gamma

let print_gamma gamma =
    (gamma |> List.map (function
        | Binding_var x -> "Binding_var (" ^ (Print.bv_to_string x) ^ ":" ^ (Print.term_to_string x.sort) ^ ")"
        | Binding_univ u -> "Binding_univ " ^ (string_of_id u)
        | Binding_lid (l, _) -> "Binding_lid " ^ (Ident.string_of_lid l)))//  @
    // (env.gamma_sig |> List.map (fun (ls, _) ->
    //     "Binding_sig " ^ (ls |> List.map Ident.string_of_lid |> String.concat ", ")
    // ))
    |> String.concat "::\n"

let string_of_delta_level = function
  | NoDelta -> "NoDelta"
  | InliningDelta -> "Inlining"
  | Eager_unfolding_only -> "Eager_unfolding_only"
  | Unfold d -> "Unfold " ^ Print.delta_depth_to_string d

let lidents env : list lident =
  let keys = List.collect fst env.gamma_sig in
  BU.smap_fold (sigtab env) (fun _ v keys -> U.lids_of_sigelt v@keys) keys

let should_enc_path env path =
    let rec str_i_prefix xs ys =
        match xs, ys with
        | [], _ -> true
        | x::xs, y::ys -> String.lowercase x = String.lowercase y && str_i_prefix xs ys
        | _, _ -> false
    in
    match FStar.Compiler.List.tryFind (fun (p, _) -> str_i_prefix p path) env.proof_ns with
    | None -> false
    | Some (_, b) -> b

let should_enc_lid env lid =
    should_enc_path env (path_of_lid lid)

let cons_proof_ns b e path =
    { e with proof_ns = (path,b) :: e.proof_ns }

// F# forces me to fully apply this... ugh
let add_proof_ns e path = cons_proof_ns true  e path
let rem_proof_ns e path = cons_proof_ns false e path
let get_proof_ns e = e.proof_ns
let set_proof_ns ns e = {e with proof_ns = ns}

let unbound_vars (e : env) (t : term) : BU.set bv =
    // FV(t) \ Vars(Γ)
    List.fold_left (fun s bv -> BU.set_remove bv s) (Free.names t) (bound_vars e)

let closed (e : env) (t : term) =
    BU.set_is_empty (unbound_vars e t)

let closed' (t : term) =
    BU.set_is_empty (Free.names t)

let string_of_proof_ns env =
    let aux (p,b) =
        if p = [] && b then "*"
        else (if b then "+" else "-")^Ident.text_of_path p
    in
    List.map aux env.proof_ns
    |> List.rev
    |> String.concat " "


(* ------------------------------------------------*)
(* <guard_formula ops> Operations on guard_formula *)
(* ------------------------------------------------*)
let guard_of_guard_formula g = {
  guard_f=g;
  deferred=[];
  deferred_to_tac=[];
  univ_ineqs=([], []);
  implicits=[]
}

let guard_form g = g.guard_f

let is_trivial g = match g with
    | {guard_f=Trivial; deferred=[]; univ_ineqs=([], []); implicits=i} ->
      i |> BU.for_all (fun imp ->
<<<<<<< HEAD
           (Allow_unresolved? (U.ctx_uvar_should_check imp.imp_uvar))
           || (match Unionfind.find imp.imp_uvar.ctx_uvar_head with
=======
           (U.ctx_uvar_should_check imp.imp_uvar=Allow_unresolved)
           || (match UF.find imp.imp_uvar.ctx_uvar_head with
>>>>>>> d8a67d6c
               | Some _ -> true
               | None -> false))
    | _ -> false

let is_trivial_guard_formula g = match g with
    | {guard_f=Trivial} -> true
    | _ -> false

let trivial_guard = TcComm.trivial_guard

let abstract_guard_n bs g =
    match g.guard_f with
    | Trivial -> g
    | NonTrivial f ->
        let f' = U.abs bs f (Some (U.residual_tot U.ktype0)) in
        ({ g with guard_f = NonTrivial f' })

let abstract_guard b g =
    abstract_guard_n [b] g

let def_check_vars_in_set rng msg vset t =
    if Options.defensive () then begin
        let s = Free.names t in
        if not (BU.set_is_empty <| BU.set_difference s vset)
        then Errors.log_issue rng
                    (Errors.Warning_Defensive,
                     BU.format3 "Internal: term is not closed (%s).\nt = (%s)\nFVs = (%s)\n"
                                      msg
                                      (Print.term_to_string t)
                                      (BU.set_elements s |> Print.bvs_to_string ",\n\t"))
    end


let too_early_in_prims env =
  not (lid_exists env Const.effect_GTot_lid)

let def_check_closed_in rng msg l t =
    if not (Options.defensive ()) then () else
    def_check_vars_in_set rng msg (BU.as_set l Syntax.order_bv) t

let def_check_closed_in_env rng msg e t =
    if not (Options.defensive ()) then () else
    def_check_closed_in rng msg (bound_vars e) t

let def_check_guard_wf rng msg env g =
    match g.guard_f with
    | Trivial -> ()
    | NonTrivial f -> def_check_closed_in_env rng msg env f

let apply_guard g e = match g.guard_f with
  | Trivial -> g
  | NonTrivial f -> {g with guard_f=NonTrivial <| mk (Tm_app(f, [as_arg e])) f.pos}

let map_guard g map = match g.guard_f with
  | Trivial -> g
  | NonTrivial f -> {g with guard_f=NonTrivial (map f)}

let always_map_guard g map = match g.guard_f with
  | Trivial -> {g with guard_f=NonTrivial (map U.t_true)}
  | NonTrivial f -> {g with guard_f=NonTrivial (map f)}

let trivial t = match t with
  | Trivial -> ()
  | NonTrivial _ -> failwith "impossible"

let check_trivial t = TcComm.check_trivial t

let conj_guard g1 g2 = TcComm.conj_guard g1 g2
let conj_guards gs = TcComm.conj_guards gs
let imp_guard g1 g2 = TcComm.imp_guard g1 g2


let close_guard_univs us bs g =
    match g.guard_f with
    | Trivial -> g
    | NonTrivial f ->
      let f =
          List.fold_right2 (fun u b f ->
              if Syntax.is_null_binder b then f
              else U.mk_forall u b.binder_bv f)
        us bs f in
    {g with guard_f=NonTrivial f}

let close_forall env bs f =
    List.fold_right (fun b f ->
            if Syntax.is_null_binder b then f
            else let u = env.universe_of env b.binder_bv.sort in
                 U.mk_forall u b.binder_bv f)
    bs f

let close_guard env binders g =
    match g.guard_f with
    | Trivial -> g
    | NonTrivial f ->
      {g with guard_f=NonTrivial (close_forall env binders f)}

(* ------------------------------------------------*)
(* </guard_formula ops>                            *)
(* ------------------------------------------------*)

(* Generating new implicit variables *)
let new_tac_implicit_var reason r env k should_check uvar_typedness_deps meta =
    match U.destruct k FStar.Parser.Const.range_of_lid with
     | Some [_; (tm, _)] ->
       let t = S.mk (S.Tm_constant (FStar.Const.Const_range tm.pos)) tm.pos in
       t, [], trivial_guard

     | _ ->
      let binders = all_binders env in
      let gamma = env.gamma in
      let decoration = {
             uvar_decoration_typ = k;
             uvar_decoration_typedness_depends_on = uvar_typedness_deps;
             uvar_decoration_should_check = should_check;
          }
      in
      let ctx_uvar = {
          ctx_uvar_head=FStar.Syntax.Unionfind.fresh decoration r;
          ctx_uvar_gamma=gamma;
          ctx_uvar_binders=binders;
          ctx_uvar_reason=reason;
          ctx_uvar_range=r;
          ctx_uvar_meta=meta;
      } in
      check_uvar_ctx_invariant reason r true gamma binders;
      let t = mk (Tm_uvar (ctx_uvar, ([], NoUseRange))) r in
      let imp = { imp_reason = reason
                ; imp_tm     = t
                ; imp_uvar   = ctx_uvar
                ; imp_range  = r
                } in
      if debug env (Options.Other "ImplicitTrace") then
        BU.print1 "Just created uvar for implicit {%s}\n" (Print.uvar_to_string ctx_uvar.ctx_uvar_head);
      let g = {trivial_guard with implicits=[imp]} in
      t, [(ctx_uvar, r)], g

let new_implicit_var_aux reason r env k should_check meta =
  new_tac_implicit_var reason r env k should_check [] meta

(***************************************************)

(*
 * The Allow_untyped is a bit unfortunate here. But here is an explanation and plan to remove it:
 *
 * This gadget is used to create uvars when applying layered effect combinators
 * These uvars are typically for layered effect indices (or their subterms),
 *   which are analogous to wps in the wp-based effects
 *
 * Suppose we use Strict instead of Allow_untyped, that has two problems:
 *
 * (a) Performance: These uvars (indices) are repetedly resolved by the unifier and
 *     then typechecked (as done for normal implicits). If these terms are big, this
 *     can cause significant slowdowns.
 *
 *     If some day we have memoization in the typechecker, then this slowdown can go away.
 *
 * (b) Convincing the typechecker of their well-typedness: The layered effect indices (and wps)
 *     are many times constructed by the typechecker, and so far, there is no guarantee that they
 *     can be typechecked by the typechecker. For example, in the case of wp-based effects,
 *     the typechecker constructs wps by applying combinators, but these terms are often not typechecked
 *     again (even in 2-phase TC, there inference of wp is anyway out of scope). Analogous reasoning
 *     for layered effect indices. While it would be awesome if we could maintain this hygiene,
 *     it's not there right now. And it may not always be possible too (e.g. using projectors in the
 *     branch VCs).
 *
 * As a result for now we use Allow_untyped here, and TRUST the unifier to do the right thing.
 * When we have memoization, we can move to Strict and then it would be finding ill-typed instances
 *   one-by-one and fixing them.
 *
 * To guard against misuses of this, we typecheck the layered effect combinator types in a strict
 *   mode (with no smt and subtyping)
 *)
let uvars_for_binders env (bs:S.binders) substs reason r =
  bs |> List.fold_left (fun (substs, uvars, g) b ->
    let sort = SS.subst substs b.binder_bv.sort in

    let ctx_uvar_meta_t =
      match b.binder_qual, b.binder_attrs with
      | Some (Meta t), [] ->
        Some (Ctx_uvar_meta_tac (FStar.Compiler.Dyn.mkdyn env, t))
      | _, t::_ ->
        Some (Ctx_uvar_meta_attr t)
      | _ -> None in

    let t, l_ctx_uvars, g_t = new_implicit_var_aux
      (reason b) r env sort (Allow_untyped "layered effects binder") ctx_uvar_meta_t in

    if debug env <| Options.Other "LayeredEffectsEqns"
    then List.iter (fun (ctx_uvar, _) -> BU.print1 "Layered Effect uvar : %s\n"
      (Print.ctx_uvar_to_string_no_reason ctx_uvar)) l_ctx_uvars;

    substs@[NT (b.binder_bv, t)], uvars@[t], conj_guard g g_t
  ) (substs, [], trivial_guard) |> (fun (_, uvars, g) -> uvars, g)


let pure_precondition_for_trivial_post env u t wp r =
  let trivial_post =
    let post_ts = lookup_definition [NoDelta] env Const.trivial_pure_post_lid |> must in
    let _, post = inst_tscheme_with post_ts [u] in
    S.mk_Tm_app
      post
      [t |> S.as_arg]
      r in
  S.mk_Tm_app
    wp
    [trivial_post |> S.as_arg]
    r


(* <Move> this out of here *)
let dummy_solver = {
    init=(fun _ -> ());
    push=(fun _ -> ());
    pop=(fun _ -> ());
    snapshot=(fun _ -> (0, 0, 0), ());
    rollback=(fun _ _ -> ());
    encode_sig=(fun _ _ -> ());
    preprocess=(fun e g -> [e,g, FStar.Options.peek ()]);
    spinoff_strictly_positive_goals=None;
    handle_smt_goal=(fun e g -> [e,g]);
    solve=(fun _ _ _ -> ());
    finish=(fun () -> ());
    refresh=(fun () -> ());
}
(* </Move> *)

let get_letrec_arity (env:env) (lbname:lbname) : option int =
  let compare_either f1 f2 e1 e2 : bool =
      match e1, e2 with
      | Inl v1, Inl v2 -> f1 v1 v2
      | Inr v1, Inr v2 -> f2 v1 v2
      | _ -> false
  in
  match BU.find_opt (fun (lbname', _, _, _) -> compare_either S.bv_eq S.fv_eq lbname lbname')
                    env.letrecs with
  | Some (_, arity, _, _) -> Some arity
  | None -> None

let fvar_of_nonqual_lid env lid =
    let qn = lookup_qname env lid in
    let dd =
        match delta_depth_of_qninfo_lid lid qn with
        | None -> failwith "Unexpected no delta_depth"
        | Some dd -> dd
    in
    fvar lid dd None

let split_smt_query (e:env) (q:term) 
  : option (list (env & term))
  = match e.solver.spinoff_strictly_positive_goals with
    | None -> None
    | Some p -> Some (p e q)<|MERGE_RESOLUTION|>--- conflicted
+++ resolved
@@ -1665,13 +1665,8 @@
 let is_trivial g = match g with
     | {guard_f=Trivial; deferred=[]; univ_ineqs=([], []); implicits=i} ->
       i |> BU.for_all (fun imp ->
-<<<<<<< HEAD
            (Allow_unresolved? (U.ctx_uvar_should_check imp.imp_uvar))
            || (match Unionfind.find imp.imp_uvar.ctx_uvar_head with
-=======
-           (U.ctx_uvar_should_check imp.imp_uvar=Allow_unresolved)
-           || (match UF.find imp.imp_uvar.ctx_uvar_head with
->>>>>>> d8a67d6c
                | Some _ -> true
                | None -> false))
     | _ -> false
