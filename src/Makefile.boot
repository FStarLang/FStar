include Makefile.config

FSTAR_HOME ?= ..

# Provides variables INCLUDE_PATHS, FSTAR_BOOT_OPTIONS,
# and CACHE_DIR, shared with interactive mode targets
include Makefile.boot.common

# This variable can be defined to the path of a different F* binary for
# bootstrapping (and only bootstrapping: the library will be checked
# with the newly-compiled F*). This is useful when developing some
# breaking changes that may not bootstrap. It can be passed as an
# argument to make or via the environment.
FSTAR_BOOT ?= $(FSTAR)

# FSTAR_C: This is the way in which we invoke F* for boostrapping
#   -- we use automatic dependence analysis based on files in ulib, src/{basic, ...} and boot
#   -- MLish and lax tune type-inference for use with unverified ML programs
DUNE_SNAPSHOT ?= $(call maybe_cygwin_path,$(FSTAR_HOME)/ocaml)
OUTPUT_DIRECTORY = $(DUNE_SNAPSHOT)/fstar-lib/generated
FSTAR_C=$(RUNLIM) $(FSTAR_BOOT) $(SIL) $(FSTAR_BOOT_OPTIONS) --cache_checked_modules

# Tests.* goes to fstar-tests, the rest to fstar-lib
OUTPUT_DIRECTORY_FOR = $(if $(findstring FStar_Tests_,$(1)),$(DUNE_SNAPSHOT)/fstar-tests/generated,$(DUNE_SNAPSHOT)/fstar-lib/generated)

# Each "project" for the compiler is in its own namespace.  We want to
# extract them all to OCaml.  Would be more convenient if all of them
# were within, say, FStar.Compiler.*
EXTRACT_NAMESPACES=FStar.Extraction FStar.Parser		\
		   FStar.Reflection FStar.SMTEncoding FStar.Syntax	\
		   FStar.Tactics FStar.Tests FStar.ToSyntax		\
		   FStar.TypeChecker FStar.Profiling

# Except some files that want to extract are not within a particularly
# specific namespace. So, we mention extracting those explicitly.
# TODO: Do we really need this anymore? Which (implementation) modules
# from src/basic are *not* extracted?
EXTRACT_MODULES=FStar.Pervasives FStar.Common FStar.Compiler.Range FStar.Thunk		\
		FStar.VConfig FStar.Options FStar.Ident FStar.Errors FStar.Errors.Codes FStar.Const	\
		FStar.Order FStar.Dependencies		\
		FStar.Interactive.CompletionTable			\
		FStar.Interactive.JsonHelper FStar.Interactive.QueryHelper \
		FStar.Interactive.PushHelper FStar.Interactive.Lsp	\
		FStar.Interactive.Ide FStar.Interactive.Ide.Types       \
		FStar.Interactive.Incremental FStar.Interactive.Legacy	\
		FStar.CheckedFiles FStar.Universal FStar.Prettyprint    \
		FStar.Main FStar.Compiler.List FStar.Compiler.Option    \
<<<<<<< HEAD
		FStar.Compiler.Dyn FStar.GenSym
=======
		FStar.Compiler.Dyn FStar.Json FStar.Compiler.Range.Type \
		FStar.Compiler.Range.Ops
>>>>>>> 249bb81d

# And there are a few specific files that should not be extracted at
# all, despite being in one of the EXTRACT_NAMESPACES
NO_EXTRACT=FStar.Tactics.Native FStar.Tactics.Load	\
	   FStar.Extraction.ML.PrintML FStar.Compiler.List

EXTRACT = $(addprefix --extract_module , $(EXTRACT_MODULES))		\
	  $(addprefix --extract_namespace , $(EXTRACT_NAMESPACES))	\
	  $(addprefix --no_extract , $(NO_EXTRACT))

# We first lax type-check each file, producing a .checked.lax file
# We touch the file, because if F* determined that the .checked.lax
# file was already up to date, it doesn't touch it. Touching it here
# ensures that if this rule is successful then %.checked.lax is more
# recent than its dependences.
%.checked.lax:
	$(call msg, "LAXCHECK", $(basename $(basename $(notdir $@))))
	$(Q)$(BENCHMARK_PRE) $(FSTAR_C) $< --already_cached '*,'-$(basename $(notdir $<))
	$(Q)@touch -c $@

# And then, in a separate invocation, from each .checked.lax we
# extract an .ml file
%.ml:
	$(call msg, "EXTRACT", $(notdir $@))
	$(Q)$(BENCHMARK_PRE) $(FSTAR_C) $(notdir $(subst .checked.lax,,$<)) \
		   --odir "$(call OUTPUT_DIRECTORY_FOR,"$@")" \
                   --codegen OCaml \
                   --extract_module $(basename $(notdir $(subst .checked.lax,,$<)))

# --------------------------------------------------------------------
# Dependency analysis for bootstrapping
# --------------------------------------------------------------------

# The dependence analysis starts from the main file and the unit-tests
# file as the roots, mentioning the the modules that are to be
# extracted. This emits dependences for each of the ML files we want
# to produce.
#
# We do an indirection via ._depend so we don't write an empty file if
# the dependency analysis failed.

.depend:
	$(call msg, "DEPEND")
	$(Q)$(FSTAR_C) --dep full		\
		fstar/FStar.Main.fst		\
		tests/FStar.Tests.Test.fst	\
		--odir $(OUTPUT_DIRECTORY)	\
		$(EXTRACT)			> ._depend
	@# We've generated deps for everything into fstar-lib/generated.
	@# Here we fix up the .depend file to move tests out of the library.
	$(Q)$(SED) 's,fstar-lib/generated/FStar_Test,fstar-tests/generated/FStar_Test,g' <._depend >.depend
	$(Q)mkdir -p $(CACHE_DIR)

.PHONY: dep.graph
dep.graph:
	$(call msg, "DEPEND")
	$(Q)$(FSTAR_C) --dep graph		\
		fstar/FStar.Main.fst		\
		tests/FStar.Tests.Test.fst	\
		--odir $(OUTPUT_DIRECTORY)	\
		$(EXTRACT)

depgraph.pdf: dep.graph
	$(Q)$(FSTAR_HOME)/.scripts/simpl_graph.py dep.graph > dep_simpl.graph
	$(call msg, "DOT", $@)
	$(Q)dot -Tpdf -o $@ dep_simpl.graph

depend: .depend

include .depend

all-ml: $(ALL_ML_FILES)<|MERGE_RESOLUTION|>--- conflicted
+++ resolved
@@ -45,12 +45,8 @@
 		FStar.Interactive.Incremental FStar.Interactive.Legacy	\
 		FStar.CheckedFiles FStar.Universal FStar.Prettyprint    \
 		FStar.Main FStar.Compiler.List FStar.Compiler.Option    \
-<<<<<<< HEAD
-		FStar.Compiler.Dyn FStar.GenSym
-=======
 		FStar.Compiler.Dyn FStar.Json FStar.Compiler.Range.Type \
-		FStar.Compiler.Range.Ops
->>>>>>> 249bb81d
+		FStar.Compiler.Range.Ops FStar.GenSym
 
 # And there are a few specific files that should not be extracted at
 # all, despite being in one of the EXTRACT_NAMESPACES
