--- conflicted
+++ resolved
@@ -330,13 +330,7 @@
             | _ -> FullCheck
           in
           let queries, issues = 
-<<<<<<< HEAD
-              run_qst (inspect_repl_stack
-                          (!repl_stack) decls push_kind
-                          with_symbols write_full_buffer_fragment_progress) qid
-=======
               run_qst (inspect_repl_stack (!repl_stack) decls push_kind with_symbols write_full_buffer_fragment_progress) qid st
->>>>>>> a30b9415
           in
           if request_type <> Cache then log_syntax_issues err_opt;
           if Debug.any()
