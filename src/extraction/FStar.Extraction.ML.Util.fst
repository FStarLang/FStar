﻿(*
   Copyright 2008-2015 Abhishek Anand, Nikhil Swamy and Microsoft Research

   Licensed under the Apache License, Version 2.0 (the "License");
   you may not use this file except in compliance with the License.
   You may obtain a copy of the License at

       http://www.apache.org/licenses/LICENSE-2.0

   Unless required by applicable law or agreed to in writing, software
   distributed under the License is distributed on an "AS IS" BASIS,
   WITHOUT WARRANTIES OR CONDITIONS OF ANY KIND, either express or implied.
   See the License for the specific language governing permissions and
   limitations under the License.
*)
module FStar.Extraction.ML.Util
open Prims
open FStar.Pervasives
open FStar.Compiler.Effect
open FStar.Compiler.List
open FStar
open FStar.Compiler
open FStar.Compiler.Util
open FStar.Syntax
open FStar.Syntax.Syntax
open FStar.Syntax.Embeddings
open FStar.Extraction.ML
open FStar.Extraction.ML.Syntax
open FStar.Const
open FStar.Ident
open FStar.Errors
module BU = FStar.Compiler.Util
module U = FStar.Syntax.Util
module UEnv = FStar.Extraction.ML.UEnv
module PC = FStar.Parser.Const
module Range = FStar.Compiler.Range
module S = FStar.Syntax.Syntax
module N = FStar.TypeChecker.Normalize
module Env = FStar.TypeChecker.Env


let codegen_fsharp () = Options.codegen () = Some Options.FSharp

let pruneNones (l : list (option 'a)) : list 'a =
    List.fold_right (fun  x ll -> match x with
                          | Some xs -> xs::ll
                          | None -> ll) l []


let mk_range_mle = with_ty MLTY_Top <| MLE_Name (["Prims"], "mk_range")
let dummy_range_mle = with_ty MLTY_Top <| MLE_Name (["FStar"; "Range"], "dummyRange")
let fstar_real_of_string = with_ty MLTY_Top <| MLE_Name (["FStar";"Real"], "of_string")

(* private *)
let mlconst_of_const' (sctt : sconst) =
  match sctt with
  | Const_effect       -> failwith "Unsupported constant"

  | Const_range _
  | Const_unit         -> MLC_Unit
  | Const_char   c     -> MLC_Char  c
  | Const_int    (s, i)-> MLC_Int   (s, i)
  | Const_bool   b     -> MLC_Bool  b
  | Const_string (s, _) -> MLC_String (s)

  | Const_range_of
  | Const_set_range_of ->
    failwith "Unhandled constant: range_of/set_range_of"

  | Const_real _
  | Const_reify
  | Const_reflect _ ->
    failwith "Unhandled constant: real/reify/reflect"

let mlconst_of_const (p:Range.range) (c:sconst) =
    try mlconst_of_const' c
    with _ -> failwith (BU.format2 "(%s) Failed to translate constant %s " (Range.string_of_range p) (Print.const_to_string c))

let mlexpr_of_range (r:Range.range) : mlexpr' =
    let cint (i : int) : mlexpr =
        MLC_Int (string_of_int i, None) |> MLE_Const |> with_ty ml_int_ty
    in
    let cstr (s : string) : mlexpr =
        MLC_String s |> MLE_Const |> with_ty ml_string_ty
    in
    // This is not being fully faithful since it disregards
    // the use_range, but I assume that's not too bad.
    MLE_App (mk_range_mle, [Range.file_of_range r |> cstr;
                            Range.start_of_range r |> Range.line_of_pos |> cint;
                            Range.start_of_range r |> Range.col_of_pos  |> cint;
                            Range.end_of_range r   |> Range.line_of_pos |> cint;
                            Range.end_of_range r   |> Range.col_of_pos  |> cint;
                            ])

let mlexpr_of_const (p:Range.range) (c:sconst) : mlexpr' =
    (* Special case ranges, which can be extracted but not as constants.
     * Maybe a sign that there shouldn't really be a Const_range *)
    match c with
    | Const_range r ->
        mlexpr_of_range r

    | Const_real s ->
        let str = mlconst_of_const p (Const_string(s, p)) in
        MLE_App(fstar_real_of_string, [with_ty ml_string_ty <| MLE_Const str])

    | _ ->
        MLE_Const (mlconst_of_const p c)

let rec subst_aux (subst:list (mlident * mlty)) (t:mlty)  : mlty =
    match t with
    | MLTY_Var  x -> (match BU.find_opt (fun (y, _) -> y=x) subst with
                     | Some ts -> snd ts
                     | None -> t) // TODO : previously, this case would abort. why? this case was encountered while extracting st3.fst
    | MLTY_Fun (t1, f, t2) -> MLTY_Fun(subst_aux subst t1, f, subst_aux subst t2)
    | MLTY_Named(args, path) -> MLTY_Named(List.map (subst_aux subst) args, path)
    | MLTY_Tuple ts -> MLTY_Tuple(List.map (subst_aux subst) ts)
    | MLTY_Top
    | MLTY_Erased -> t

let try_subst ((formals, t):mltyscheme) (args:list mlty) : option mlty =
    if List.length formals <> List.length args
    then None
    else Some (subst_aux (List.zip formals args) t)

let subst ts args =
    match try_subst ts args with
    | None ->
      failwith "Substitution must be fully applied (see GitHub issue #490)"
    | Some t ->
      t

let udelta_unfold (g:UEnv.uenv) = function
    | MLTY_Named(args, n) ->
      begin match UEnv.lookup_tydef g n with
        | Some ts ->
          begin
            match try_subst ts args with
            | None ->
              failwith (BU.format3 "Substitution must be fully applied; got an application of %s with %s args whereas %s were expected (see GitHub issue #490)"
                                                 (string_of_mlpath n)
                                                 (BU.string_of_int (List.length args))
                                                 (BU.string_of_int (List.length (fst ts))))
            | Some r -> Some r
          end
        | _ -> None
      end
    | _ -> None

let eff_leq f f' = match f, f' with
    | E_PURE, _          -> true
    | E_ERASABLE, E_ERASABLE   -> true
    | E_IMPURE, E_IMPURE -> true
    | _ -> false

let eff_to_string = function
    | E_PURE -> "Pure"
    | E_ERASABLE -> "Erasable"
    | E_IMPURE -> "Impure"

let join r f f' = match f, f' with
    | E_IMPURE, E_PURE
    | E_PURE  , E_IMPURE
    | E_IMPURE, E_IMPURE -> E_IMPURE
    | E_ERASABLE , E_ERASABLE  -> E_ERASABLE
    | E_PURE  , E_ERASABLE  -> E_ERASABLE
    | E_ERASABLE , E_PURE   -> E_ERASABLE
    | E_PURE  , E_PURE   -> E_PURE
    | _ -> failwith (BU.format3 "Impossible (%s): Inconsistent effects %s and %s"
                            (Range.string_of_range r)
                            (eff_to_string f) (eff_to_string f'))

let join_l r fs = List.fold_left (join r) E_PURE fs

let mk_ty_fun = List.fold_right (fun (_, t0) t -> MLTY_Fun(t0, E_PURE, t))

(* type_leq is essentially the lifting of the sub-effect relation, eff_leq, into function types.
   type_leq_c is a coercive variant of type_leq, which implements an optimization to erase the bodies of ghost functions.
   Specifically, a function (f : t -> Pure t') can be subsumed to (t -> Ghost t')
   In the case where f is a function literal, \x. e, subsuming it to (t -> Ghost t') means that we can simply
   erase e to unit right away.
*)
let rec type_leq_c (unfold_ty:unfold_t) (e:option mlexpr) (t:mlty) (t':mlty) : (bool * option mlexpr) =
    match t, t' with
    | MLTY_Var x, MLTY_Var y ->
        if x = y
        then true, e
        else false, None

    | MLTY_Fun (t1, f, t2), MLTY_Fun (t1', f', t2') ->
        let mk_fun xs body =
            match xs with
            | [] -> body
            | _ ->
                let e = match body.expr with
                | MLE_Fun(ys, body) -> MLE_Fun(xs@ys, body)
                | _ -> MLE_Fun(xs, body) in
            with_ty (mk_ty_fun xs body.mlty) e in
        begin match e with
        | Some ({expr=MLE_Fun(x::xs, body)}) ->
            if type_leq unfold_ty t1' t1
            && eff_leq f f'
            then if f=E_PURE
                && f'=E_ERASABLE
                then if type_leq unfold_ty t2 t2'
                    then let body = if type_leq unfold_ty t2 ml_unit_ty
                                    then ml_unit
                                    else with_ty t2' <| MLE_Coerce(ml_unit, ml_unit_ty, t2') in
                            true, Some (with_ty (mk_ty_fun [x] body.mlty) <| MLE_Fun([x], body))
                    else false, None
                else let ok, body = type_leq_c unfold_ty (Some <| mk_fun xs body) t2 t2' in
                    let res = match body with
                        | Some body -> Some (mk_fun [x] body)
                        | _ ->  None in
                    ok, res
            else false, None

        | _ ->
            if type_leq unfold_ty t1' t1
            && eff_leq f f'
            && type_leq unfold_ty t2 t2'
            then true, e
            else false, None
        end

    | MLTY_Named(args, path), MLTY_Named(args', path') ->
        if path=path'
        then if List.forall2 (type_leq unfold_ty) args args'
            then true, e
            else false, None
        else begin match unfold_ty t with
                    | Some t -> type_leq_c unfold_ty e t t'
                    | None -> (match unfold_ty t' with
                                    | None -> false, None
                                    | Some t' -> type_leq_c unfold_ty e t t')
            end

    | MLTY_Tuple ts, MLTY_Tuple ts' ->
        if List.forall2 (type_leq unfold_ty) ts ts'
        then true, e
        else false, None

    | MLTY_Top, MLTY_Top -> true, e

    | MLTY_Named _, _ ->
        begin match unfold_ty t with
        | Some t -> type_leq_c unfold_ty e t t'
        | _ ->  false, None
        end

    | _, MLTY_Named _ ->
        begin match unfold_ty t' with
        | Some t' -> type_leq_c unfold_ty e t t'
        | _ -> false, None
        end

    | MLTY_Erased, MLTY_Erased ->
      true, e

    | _ -> false, None

and type_leq g t1 t2 : bool = type_leq_c g None t1 t2 |> fst

let rec erase_effect_annotations (t:mlty) =
    match t with
    | MLTY_Fun(t1, f, t2) ->
      MLTY_Fun(erase_effect_annotations t1, E_PURE, erase_effect_annotations t2)
    | _ -> t

let is_type_abstraction = function
    | (Inl _, _)::_ -> true
    | _ -> false

let is_xtuple (ns, n) =
  if FStar.Parser.Const.is_tuple_datacon_string (BU.concat_l "." (ns@[n]))
  (* Returns the integer k in "Mktuplek" *)
  then Some (BU.int_of_char (BU.char_at n 7))
  else None

let resugar_exp e = match e.expr with
    | MLE_CTor(mlp, args) ->
        (match is_xtuple mlp with
        | Some n -> with_ty e.mlty <| MLE_Tuple args
        | _ -> e)
    | _ -> e

let record_field_path = function
    | f::_ ->
        let ns, _ = BU.prefix (ns_of_lid f) in
        ns |> List.map (fun id -> (string_of_id id))
    | _ -> failwith "impos"

let record_fields fs vs = List.map2 (fun (f:lident) e -> (string_of_id (ident_of_lid f)), e) fs vs
//
//let resugar_pat q p = match p with
//    | MLP_CTor(d, pats) ->
//      begin match is_xtuple d with
//        | Some n -> MLP_Tuple(pats)
//        | _ ->
//          match q with
//            | Some (Record_ctor (_, fns)) ->
//              let p = record_field_path fns in
//              let fs = record_fields fns pats in
//              MLP_Record(p, fs)
//            | _ -> p
//      end
//    | _ -> p


let is_xtuple_ty (ns, n) =
  if FStar.Parser.Const.is_tuple_constructor_string (BU.concat_l "." (ns@[n]))
  (* Returns the integer k in "tuplek" *)
  then Some (BU.int_of_char (BU.char_at n 5))
  else None

let resugar_mlty t = match t with
    | MLTY_Named (args, mlp) ->
      begin match is_xtuple_ty mlp with
        | Some n -> MLTY_Tuple args
        | _ -> t
      end
    | _ -> t
    
let flatten_ns ns = String.concat "_" ns
let flatten_mlpath (ns, n) = String.concat "_" (ns@[n])
let ml_module_name_of_lid (l:lident) =
  let mlp = l |> ns_of_lid |> List.map string_of_id,  string_of_id (ident_of_lid l) in
  flatten_mlpath mlp


let rec erasableType (unfold_ty:unfold_t) (t:mlty) :bool =
   let erasableTypeNoDelta (t:mlty) =
     if t = ml_unit_ty then true
     else match t with
          | MLTY_Named (_, (["FStar"; "Ghost"], "erased")) -> true
          (* erase tactic terms, unless extracting for tactic compilation *)
          | MLTY_Named (_, (["FStar"; "Tactics"; "Effect"], "tactic")) -> Options.codegen () <> Some Options.Plugin
          | _ -> false // this function is used by another function which does delta unfolding
   in
   if erasableTypeNoDelta t
   then true
   else match unfold_ty t with
     | Some t -> erasableType unfold_ty t
     | None  -> false

let rec eraseTypeDeep unfold_ty (t:mlty) : mlty =
    match t with
    | MLTY_Fun (tyd, etag, tycd) ->
      if etag=E_PURE
      then MLTY_Fun (eraseTypeDeep unfold_ty tyd, etag, eraseTypeDeep unfold_ty tycd)
      else t
    | MLTY_Named (lty, mlp) ->
      if erasableType unfold_ty t
      then MLTY_Erased
      else MLTY_Named (List.map (eraseTypeDeep unfold_ty) lty, mlp)  // only some named constants are erased to unit.
    | MLTY_Tuple lty ->  MLTY_Tuple (List.map (eraseTypeDeep unfold_ty) lty)
    | _ ->  t

let prims_op_equality = with_ty MLTY_Top <| MLE_Name (["Prims"], "op_Equality")
let prims_op_amp_amp  = with_ty (mk_ty_fun [("x", ml_bool_ty); ("y", ml_bool_ty)] ml_bool_ty) <| MLE_Name (["Prims"], "op_AmpAmp")
let conjoin e1 e2 = with_ty ml_bool_ty <| MLE_App(prims_op_amp_amp, [e1;e2])
let conjoin_opt e1 e2 = match e1, e2 with
    | None, None -> None
    | Some x, None
    | None, Some x -> Some x
    | Some x, Some y -> Some (conjoin x y)

let mlloc_of_range (r: Range.range) =
    let pos = Range.start_of_range r in
    let line = Range.line_of_pos pos in
    line, Range.file_of_range r

let rec doms_and_cod (t:mlty) : list mlty * mlty =
    match t with
      | MLTY_Fun (a,_,b) ->
        let ds, c = doms_and_cod b in
        a::ds, c
      | _ ->
          [], t

let argTypes  (t: mlty) : list mlty =
    fst (doms_and_cod t)

let rec uncurry_mlty_fun t =
    match t with
    | MLTY_Fun (a,_,b) ->
        let args, res = uncurry_mlty_fun b in
        a::args, res
    | _ -> [], t

(* helper functions used to extract, alongside a tactic, its corresponding call
   to FStar.Tactics.Native.register_tactic *)
module RC = FStar.Reflection.Constants
module SEmb = FStar.Syntax.Embeddings
module REmb = FStar.Reflection.Embeddings

exception NoTacticEmbedding of string

let not_implemented_warning r t msg =
    Errors.log_issue r
        (Errors.Warning_PluginNotImplemented,
         BU.format3 "Plugin %s can not run natively because %s (use --warn_error -%s to carry on)."
                        t
                        msg
                        (string_of_int <| Errors.error_number (Errors.lookup Errors.Warning_PluginNotImplemented)))

type emb_loc =
    | Syntax_term (* FStar.Syntax.Embeddings *)
    | Refl_emb    (* FStar.Reflection.Embeddings *)
    | NBE_t       (* FStar.TypeChecker.NBETerm *)
    | NBERefl_emb (* FStar.Reflection.NBEEmbeddings *)

type wrapped_term = mlexpr * mlexpr * int * bool

let interpret_plugin_as_term_fun (env:UEnv.uenv) (fv:fv) (t:typ) (arity_opt:option int) (ml_fv:mlexpr')
    : option wrapped_term =
    let fv_lid = fv.fv_name.v in
    let tcenv = UEnv.tcenv_of_uenv env in
    let t = N.normalize [
      Env.EraseUniverses;
      Env.AllowUnboundUniverses;
      Env.UnfoldUntil S.delta_constant; // unfold abbreviations such as nat
      Env.ForExtraction
    ] tcenv t in
    let w = with_ty MLTY_Top in
    let as_name mlp       = with_ty MLTY_Top <| MLE_Name mlp in
    let lid_to_name l     = with_ty MLTY_Top <| MLE_Name (UEnv.mlpath_of_lident env l) in
    let str_to_name s     = as_name ([], s) in
    let fstar_tc_nbe_prefix s = as_name (["FStar_TypeChecker_NBETerm"], s) in
    let fstar_syn_emb_prefix s = as_name (["FStar_Syntax_Embeddings"], s) in
    let fstar_refl_emb_prefix s = as_name (["FStar_Reflection_Embeddings"], s) in
    let fstar_refl_nbeemb_prefix s = as_name (["FStar_Reflection_NBEEmbeddings"], s) in
    let fv_lid_embedded =
        with_ty MLTY_Top <|
            MLE_App (as_name (["FStar_Ident"],"lid_of_str"),
                     [with_ty MLTY_Top <| MLE_Const (MLC_String (Ident.string_of_lid fv_lid))])
    in
    let emb_prefix = function
        | Syntax_term -> fstar_syn_emb_prefix
        | Refl_emb -> fstar_refl_emb_prefix
        | NBE_t -> fstar_tc_nbe_prefix
        | NBERefl_emb -> fstar_refl_nbeemb_prefix
    in
    let mk_tactic_interpretation l arity =
      if arity > FStar.Tactics.InterpFuns.max_tac_arity then
        raise (NoTacticEmbedding("tactic plugins can only take up to 20 arguments"))
      else
      let idroot =
        match l with
        | Syntax_term ->
          "mk_tactic_interpretation_"
        | _ ->
          "mk_nbe_tactic_interpretation_"
      in
      as_name (["FStar_Tactics_InterpFuns"], idroot^string_of_int arity)
    in
    let mk_from_tactic l arity =
      let idroot =
        match l with
        | Syntax_term -> "from_tactic_"
        | _ -> "from_nbe_tactic_"
      in
      as_name (["FStar_Tactics_Native"], idroot^string_of_int arity)
    in
    let mk_basic_embedding (l:emb_loc) (s: string): mlexpr =
        if s = "norm_step" (* hack, ignore me *)
        then
          match l with
          | Syntax_term -> as_name (["FStar_Tactics_Builtins"], "e_norm_step'")
          | NBE_t -> as_name (["FStar_Tactics_Builtins"], "e_norm_step_nbe'")
          | _ -> failwith "impossible: mk_basic_embedding norm_step"
        else emb_prefix l ("e_" ^ s)
    in
    let mk_arrow_as_prim_step l (arity: int): mlexpr =
        emb_prefix l ("arrow_as_prim_step_" ^ string_of_int arity)
    in
    let mk_any_embedding l (s: string): mlexpr =
        w <| MLE_App(emb_prefix l "mk_any_emb", [str_to_name s])
    in
    let mk_lam nm e =
        w <| MLE_Fun ([(nm, MLTY_Top)], e)
    in
    let emb_arrow l e1 e2 =
        w <| MLE_App(emb_prefix l "e_arrow", [e1; e2])
    in
    let known_type_constructors =
        let term_cs =
            [ (PC.int_lid, 0, "int"), Syntax_term;
              (PC.bool_lid, 0, "bool"), Syntax_term;
              (PC.unit_lid, 0, "unit"), Syntax_term;
              (PC.string_lid, 0, "string"), Syntax_term;
              (PC.norm_step_lid, 0, "norm_step"), Syntax_term;
              (PC.list_lid, 1, "list"), Syntax_term;
              (PC.option_lid, 1, "option"), Syntax_term;
<<<<<<< HEAD
              (PC.sealed_, 1, "sealed"), Syntax_term;              
=======
              (PC._sealed_lid, 1, "sealed"), Syntax_term;
>>>>>>> 966094ec
              (PC.mk_tuple_lid 2 Range.dummyRange, 2, "tuple2"), Syntax_term;
              (RC.fstar_refl_types_lid "term", 0, "term"), Refl_emb;
              (RC.fstar_refl_types_lid "sigelt", 0, "sigelt"), Refl_emb;
              (RC.fstar_refl_types_lid "fv", 0, "fv"), Refl_emb;
              (RC.fstar_refl_types_lid "binder", 0, "binder"), Refl_emb;
              (RC.fstar_refl_types_lid "env", 0, "env"), Refl_emb;                            
              (RC.fstar_refl_syntax_lid "binders", 0, "binders"), Refl_emb;
              (RC.fstar_refl_data_lid "exp", 0, "exp"), Refl_emb;
            ]
       in
       let nbe_cs =
           List.map (function
              | x, Syntax_term -> x, NBE_t
              | x, Refl_emb -> x, NBERefl_emb
              | _ -> failwith "Impossible")
           term_cs
       in
       function
       | Syntax_term
       | Refl_emb -> term_cs
       | _ -> nbe_cs
    in
    let is_known_type_constructor l (fv:S.fv) (n:int) =
        BU.for_some
            (fun ((x, args, _), _) -> fv_eq_lid fv x && n = args)
            (known_type_constructors l)
    in
    let find_env_entry bv (bv', _) = S.bv_eq bv bv' in
    (*  Generates the ML syntax of a term of type
           `FStar.Syntax.Embeddings.embedding [[t]]`
        where [[t]] is the ML denotation of the F* type t
    *)
    let rec mk_embedding l (env:list (bv * string)) (t: term): mlexpr =
        let t = FStar.TypeChecker.Normalize.unfold_whnf' [Env.ForExtraction] tcenv t in
        match (FStar.Syntax.Subst.compress t).n with
        | Tm_name bv
             when BU.for_some (find_env_entry bv) env ->
          mk_any_embedding l <| snd (BU.must (BU.find_opt (find_env_entry bv) env))

        | Tm_refine (x, _) ->
          (* Refinements are irrelevant to generate embeddings. *)
          mk_embedding l env x.sort

        | Tm_ascribed (t, _, _) ->
          mk_embedding l env t

        | Tm_arrow ([b], c) when U.is_pure_comp c ->
          let bs, c = FStar.Syntax.Subst.open_comp [b] c in
          let t0 = (List.hd bs).binder_bv.sort in
          let t1 = U.comp_result c in
          emb_arrow l (mk_embedding l env t0) (mk_embedding l env t1)

        | Tm_arrow(b::more::bs, c) ->
          let tail = S.mk (Tm_arrow(more::bs, c)) t.pos in
          let t = S.mk (Tm_arrow([b], S.mk_Total tail)) t.pos in
          mk_embedding l env t

        | Tm_fvar _
        | Tm_uinst _
        | Tm_app _ ->
          let head, args = U.head_and_args t in
          let n_args = List.length args in
          begin
          match (U.un_uinst head).n with
          | Tm_fvar fv
              when is_known_type_constructor l fv n_args ->
            begin
            let arg_embeddings =
                args
                |> List.map (fun (t, _) -> mk_embedding l env t)
            in
            let (_, t_arity, nm), loc_embedding =
                BU.find_opt
                    (fun ((x, _, _), _) -> fv_eq_lid fv x)
                    (known_type_constructors l)
                |> BU.must
            in
            let head = mk_basic_embedding loc_embedding nm in
            match t_arity with
            | 0 ->
                head
            | n ->
                w <| MLE_App (head, arg_embeddings)
            end

          | _ ->
            raise (NoTacticEmbedding("Embedding not defined for type " ^ (Print.term_to_string t)))
          end

        | _ ->
          raise (NoTacticEmbedding("Embedding not defined for type " ^ (Print.term_to_string t)))
    in
    (* abstract_tvars:
         body is an implicitly polymorphic function over tvar_names
        whose type is of the form `args -> term`

       returns an mlexpr that explicitly abstracts over FStar.Syntax.term
               representations of those type arguments
               peeling away a prefix of args corresponding to the type arguments
     *)
    let abstract_tvars tvar_names (body:mlexpr) : mlexpr =
        match tvar_names with
        | [] ->
          let body =
              w <| MLE_App(as_name (["FStar_Syntax_Embeddings"], "debug_wrap"),
                            [with_ty MLTY_Top <| MLE_Const (MLC_String (Ident.string_of_lid fv_lid));
                             mk_lam "_" (w <| MLE_App(body, [str_to_name "args"]))])
          in
          mk_lam "args" body
        | _ ->
          let args_tail = MLP_Var "args_tail" in
          let mk_cons hd_pat tail_pat =
              MLP_CTor ((["Prims"], "Cons"), [hd_pat; tail_pat])
          in
          let fst_pat v =
              MLP_Tuple [MLP_Var v; MLP_Wild]
          in
          let pattern =
              List.fold_right
                (fun hd_var -> mk_cons (fst_pat hd_var))
                tvar_names
                args_tail
          in
          let branch =
             pattern,
             None,
             w <| MLE_App(body, [as_name ([], "args")])
          in
          let default_branch =
              MLP_Wild,
              None,
              w <| MLE_App(str_to_name "failwith",
                            [w <| mlexpr_of_const
                                   Range.dummyRange
                                   (FStar.Const.Const_string("arity mismatch", Range.dummyRange))])
          in
          let body =
              w <| MLE_Match(as_name ([], "args"), [branch; default_branch])
          in
          let body =
              w <| MLE_App(as_name (["FStar_Syntax_Embeddings"], "debug_wrap"),
                            [with_ty MLTY_Top <| MLE_Const (MLC_String (Ident.string_of_lid fv_lid));
                             mk_lam "_" body])
          in
          mk_lam "args" body
    in
    (* We're trying to register a plugin or tactic
       ml_fv which has source F* type t *)
    let bs, c = U.arrow_formals_comp t in
    let bs, c =
        match arity_opt with
        | None -> bs, c
        | Some n ->
          let n_bs = List.length bs in
          if n = n_bs then bs, c
          else if n < n_bs
          then let bs, rest = BU.first_N n bs in
               let c = S.mk_Total <| U.arrow rest c in
               bs, c
          else // n > bs
               let msg =
                BU.format3
                    "Embedding not defined for %s; expected arity at least %s; got %s"
                    (Ident.string_of_lid fv_lid)
                    (BU.string_of_int n)
                    (BU.string_of_int n_bs) in
               raise (NoTacticEmbedding msg)
    in
    let result_typ = U.comp_result c in
    let arity = List.length bs in
    let type_vars, bs =
        match
            BU.prefix_until
                (fun ({binder_bv=b}) ->
                    match (Subst.compress b.sort).n with
                    | Tm_type _ -> false
                    | _ -> true)
               bs
        with
        | None ->
          bs, []
        | Some (tvars, x, rest) ->
          tvars, x::rest
    in
    (* Explicit polymorphism in the source type `t`
       is turned into implicit polymorphism in ML.

           `t` is really `forall type_vars. bs -> result_typ`
    *)
    let tvar_arity = List.length type_vars in
    let non_tvar_arity = List.length bs in
    let tvar_names = List.mapi (fun i tv -> ("tv_" ^ string_of_int i)) type_vars in
    let tvar_context : list (bv * string) = List.map2 (fun b nm -> b.binder_bv, nm) type_vars tvar_names in
    // The tvar_context records all the ML type variables in scope
    // All their embeddings will be just identity embeddings

    (* aux: The main function that builds the registration code

        accum_embeddings: all the embeddings of the arguments (in reverse order)
        bs: the remaining arguments

        returns (mlexpr, //the registration code
                 int,    //the arity of the compiled code (+1 for tactics)
                 bool)   //true if this is a tactic
    *)
    let rec aux loc (accum_embeddings:list mlexpr) bs : (mlexpr * int * bool) =
        match bs with
        | [] ->
          let arg_unembeddings = List.rev accum_embeddings in
          let res_embedding = mk_embedding loc tvar_context result_typ in
          let fv_lid = fv.fv_name.v in
          if U.is_pure_comp c
          then begin
            let cb = str_to_name "cb" in
            let embed_fun_N = mk_arrow_as_prim_step loc non_tvar_arity in
            let args = arg_unembeddings
                    @ [res_embedding;
                       lid_to_name fv_lid;
                       with_ty MLTY_Top <| MLE_Const (MLC_Int(string_of_int tvar_arity, None));
                       fv_lid_embedded;
                       cb]
            in
            let fun_embedding = w <| MLE_App(embed_fun_N, args) in
            let tabs = abstract_tvars tvar_names fun_embedding in
            let cb_tabs = mk_lam "cb" tabs in
            ((if loc = NBE_t then cb_tabs else mk_lam "_psc" cb_tabs),
             arity,
             true)
          end
          else if Ident.lid_equals (FStar.TypeChecker.Env.norm_eff_name tcenv (U.comp_effect_name c))
                                    PC.effect_TAC_lid
          then begin
            let h = mk_tactic_interpretation loc non_tvar_arity in
            let tac_fun = w <| MLE_App (mk_from_tactic loc non_tvar_arity,
                                      [lid_to_name fv_lid])
            in
            let psc = str_to_name "psc" in
            let ncb = str_to_name "ncb" in
            let all_args = str_to_name "args" in
            let args =
                [tac_fun] @
                arg_unembeddings @
                [res_embedding;
                 psc;
                 ncb] in
            let tabs =
              match tvar_names with
              | [] -> mk_lam "args" (w <| MLE_App (h, args@[all_args]))
              | _ -> abstract_tvars tvar_names (w <| MLE_App (h, args))
            in
            (mk_lam "psc" (mk_lam "ncb" tabs),
             arity + 1,
             false)
          end
          else raise (NoTacticEmbedding("Plugins not defined for type " ^ Print.term_to_string t))

        | ({binder_bv=b})::bs ->
          aux loc (mk_embedding loc tvar_context b.sort::accum_embeddings) bs
    in
    try
        let w, a, b = aux Syntax_term [] bs in
        let w', _, _ = aux NBE_t [] bs in
        Some (w, w', a, b)
    with
    | NoTacticEmbedding msg ->
      not_implemented_warning (range_of_lid fv.fv_name.v)
                              (FStar.Syntax.Print.fv_to_string fv)
                              msg;
      None<|MERGE_RESOLUTION|>--- conflicted
+++ resolved
@@ -491,11 +491,7 @@
               (PC.norm_step_lid, 0, "norm_step"), Syntax_term;
               (PC.list_lid, 1, "list"), Syntax_term;
               (PC.option_lid, 1, "option"), Syntax_term;
-<<<<<<< HEAD
-              (PC.sealed_, 1, "sealed"), Syntax_term;              
-=======
               (PC._sealed_lid, 1, "sealed"), Syntax_term;
->>>>>>> 966094ec
               (PC.mk_tuple_lid 2 Range.dummyRange, 2, "tuple2"), Syntax_term;
               (RC.fstar_refl_types_lid "term", 0, "term"), Refl_emb;
               (RC.fstar_refl_types_lid "sigelt", 0, "sigelt"), Refl_emb;
