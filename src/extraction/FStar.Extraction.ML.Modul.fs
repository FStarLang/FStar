--- conflicted
+++ resolved
@@ -632,15 +632,6 @@
     | _ -> false
   ) se.sigattrs
 
-<<<<<<< HEAD
-// We extract all definitions, unless:
-// 1- it has the `noextract` qualifier, and we are not extracting for Kremlin
-//    (kremlin needs the stub anyway, so we ignore the qualifier in that special case)
-// 2- it has a noextract_to attribute matching the current backend.
-let sigelt_has_noextract (se:sigelt) : bool =
-  List.contains S.NoExtract se.sigquals && Options.codegen () <> Some Options.Kremlin
-  || (get_noextract_to se (Options.codegen ()))
-=======
 // We extract all definitions, unless if we're in one of the following cases:
 // 1- it has the `noextract` qualifier
 // 2- it has a noextract_to attribute matching the current backend.
@@ -662,7 +653,6 @@
     && not (List.contains S.NoExtract se.sigquals)
  then { se with sigquals = S.NoExtract :: se.sigquals }
  else se
->>>>>>> 1801d538
 
 let mark_sigelt_erased (se:sigelt) (g:uenv) : uenv =
   debug g (fun u -> BU.print1 ">>>> NOT extracting %s \n" (Print.sigelt_to_string_short se));
@@ -676,10 +666,7 @@
       let g = mark_sigelt_erased se g in
       g, empty_iface
     else
-<<<<<<< HEAD
-=======
     let se = kremlin_fixup_qual se in
->>>>>>> 1801d538
 
     match se.sigel with
     | Sig_bundle _
@@ -928,10 +915,7 @@
        let g = mark_sigelt_erased se g in
        g, []
      else
-<<<<<<< HEAD
-=======
     let se = kremlin_fixup_qual se in
->>>>>>> 1801d538
 
      match se.sigel with
         | Sig_bundle _
