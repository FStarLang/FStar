<<<<<<< HEAD
<?xml version="1.0" encoding="utf-8"?>
<Project ToolsVersion="12.0" DefaultTargets="Build" xmlns="http://schemas.microsoft.com/developer/msbuild/2003">
  <Import Project="$(MSBuildExtensionsPath)\$(MSBuildToolsVersion)\Microsoft.Common.props" Condition="Exists('$(MSBuildExtensionsPath)\$(MSBuildToolsVersion)\Microsoft.Common.props')" />
  <PropertyGroup>
    <Configuration Condition=" '$(Configuration)' == '' ">Debug</Configuration>
    <Platform Condition=" '$(Platform)' == '' ">AnyCPU</Platform>
    <SchemaVersion>2.0</SchemaVersion>
    <ProjectGuid>55398b56-03cf-4e11-adb0-a4274b7dbb35</ProjectGuid>
    <OutputType>Library</OutputType>
    <RootNamespace>extraction</RootNamespace>
    <AssemblyName>extraction</AssemblyName>
    <TargetFrameworkVersion>v4.5</TargetFrameworkVersion>
    <TargetFSharpCoreVersion>4.4.0.0</TargetFSharpCoreVersion>
    <Name>extraction</Name>
  </PropertyGroup>
  <PropertyGroup Condition=" '$(Configuration)|$(Platform)' == 'Debug|AnyCPU' ">
    <DebugSymbols>true</DebugSymbols>
    <DebugType>full</DebugType>
    <Optimize>false</Optimize>
    <Tailcalls>false</Tailcalls>
    <OutputPath>..\..\bin</OutputPath>
    <DefineConstants>DEBUG;TRACE</DefineConstants>
    <WarningLevel>3</WarningLevel>
    <DocumentationFile>bin\Debug\extraction.XML</DocumentationFile>
    <OtherFlags>--mlcompatibility</OtherFlags>
  </PropertyGroup>
  <PropertyGroup Condition=" '$(Configuration)|$(Platform)' == 'Release|AnyCPU' ">
    <DebugType>pdbonly</DebugType>
    <Optimize>true</Optimize>
    <Tailcalls>true</Tailcalls>
    <OutputPath>bin\Release\</OutputPath>
    <DefineConstants>TRACE</DefineConstants>
    <WarningLevel>3</WarningLevel>
    <DocumentationFile>bin\Release\extraction.XML</DocumentationFile>
  </PropertyGroup>
  <PropertyGroup>
    <MinimumVisualStudioVersion Condition="'$(MinimumVisualStudioVersion)' == ''">11</MinimumVisualStudioVersion>
  </PropertyGroup>
  <Choose>
    <When Condition="'$(VisualStudioVersion)' == '11.0'">
      <PropertyGroup Condition="Exists('$(MSBuildExtensionsPath32)\..\Microsoft SDKs\F#\3.0\Framework\v4.0\Microsoft.FSharp.Targets')">
        <FSharpTargetsPath>$(MSBuildExtensionsPath32)\..\Microsoft SDKs\F#\3.0\Framework\v4.0\Microsoft.FSharp.Targets</FSharpTargetsPath>
      </PropertyGroup>
    </When>
    <Otherwise>
      <PropertyGroup Condition="Exists('$(MSBuildExtensionsPath32)\Microsoft\VisualStudio\v$(VisualStudioVersion)\FSharp\Microsoft.FSharp.Targets')">
        <FSharpTargetsPath>$(MSBuildExtensionsPath32)\Microsoft\VisualStudio\v$(VisualStudioVersion)\FSharp\Microsoft.FSharp.Targets</FSharpTargetsPath>
      </PropertyGroup>
    </Otherwise>
  </Choose>
  <Import Project="$(FSharpTargetsPath)" />
  <ItemGroup>
    <Compile Include="ml-syntax.fs" />
    <Compile Include="env.fs" />
    <Compile Include="util.fs" />
    <Compile Include="codegen.fsi" />
    <Compile Include="codegen.fs" />
    <Compile Include="extracttyp.fs" />
    <Compile Include="extractexp.fs" />
    <Compile Include="extractmod.fs" />
    <Compile Include="wextract.fs" />
    <Content Include="app.config" />
  </ItemGroup>
  <ItemGroup>
    <Reference Include="FSharp.PowerPack, Version=4.0.0.1, Culture=neutral, PublicKeyToken=f536804aa0eb945b" />
    <Reference Include="FSharp.PowerPack.Compatibility, Version=4.0.0.1, Culture=neutral, PublicKeyToken=f536804aa0eb945b" />
    <Reference Include="mscorlib" />
    <Reference Include="FSharp.Core, Version=$(TargetFSharpCoreVersion), Culture=neutral, PublicKeyToken=b03f5f7f11d50a3a">
      <Private>True</Private>
    </Reference>
    <Reference Include="System" />
    <Reference Include="System.Core" />
    <Reference Include="System.Numerics" />
    <ProjectReference Include="..\absyn\absyn.fsproj">
      <Name>absyn</Name>
      <Project>{13e8984e-188d-447b-b7b7-9f7441050565}</Project>
      <Private>True</Private>
    </ProjectReference>
    <ProjectReference Include="..\basic\basic.fsproj">
      <Name>basic</Name>
      <Project>{e8957dbd-58e7-4cf8-9192-e0a9cfb3867e}</Project>
      <Private>True</Private>
    </ProjectReference>
    <ProjectReference Include="..\format\format.fsproj">
      <Name>format</Name>
      <Project>{54bc6905-03ee-4aeb-b726-742b6d4fa710}</Project>
      <Private>True</Private>
    </ProjectReference>
    <ProjectReference Include="..\tc\tc.fsproj">
      <Name>tc</Name>
      <Project>{5bf4af3f-bec2-4cfd-94b7-11a38a031f4b}</Project>
      <Private>True</Private>
    </ProjectReference>
  </ItemGroup>
  <!-- To modify your build process, add your task inside one of the targets below and uncomment it. 
       Other similar extension points exist, see Microsoft.Common.targets.
  <Target Name="BeforeBuild">
  </Target>
  <Target Name="AfterBuild">
  </Target>
  -->
=======
﻿<?xml version="1.0" encoding="utf-8"?>
<Project ToolsVersion="12.0" DefaultTargets="Build" xmlns="http://schemas.microsoft.com/developer/msbuild/2003">
  <Import Project="$(MSBuildExtensionsPath)\$(MSBuildToolsVersion)\Microsoft.Common.props" Condition="Exists('$(MSBuildExtensionsPath)\$(MSBuildToolsVersion)\Microsoft.Common.props')" />
  <PropertyGroup>
    <Configuration Condition=" '$(Configuration)' == '' ">Debug</Configuration>
    <Platform Condition=" '$(Platform)' == '' ">AnyCPU</Platform>
    <SchemaVersion>2.0</SchemaVersion>
    <ProjectGuid>55398b56-03cf-4e11-adb0-a4274b7dbb35</ProjectGuid>
    <OutputType>Library</OutputType>
    <RootNamespace>extraction</RootNamespace>
    <AssemblyName>extraction</AssemblyName>
    <TargetFrameworkVersion>v4.5</TargetFrameworkVersion>
    <TargetFSharpCoreVersion>4.4.0.0</TargetFSharpCoreVersion>
    <Name>extraction</Name>
  </PropertyGroup>
  <PropertyGroup Condition=" '$(Configuration)|$(Platform)' == 'Debug|AnyCPU' ">
    <DebugSymbols>true</DebugSymbols>
    <DebugType>full</DebugType>
    <Optimize>false</Optimize>
    <Tailcalls>true</Tailcalls>
    <OutputPath>..\..\bin</OutputPath>
    <DefineConstants>DEBUG;TRACE</DefineConstants>
    <WarningLevel>3</WarningLevel>
    <DocumentationFile>bin\Debug\extraction.XML</DocumentationFile>
    <OtherFlags>--mlcompatibility</OtherFlags>
  </PropertyGroup>
  <PropertyGroup Condition=" '$(Configuration)|$(Platform)' == 'Release|AnyCPU' ">
    <DebugType>pdbonly</DebugType>
    <Optimize>true</Optimize>
    <Tailcalls>true</Tailcalls>
    <OutputPath>..\..\bin\</OutputPath>
    <DefineConstants>TRACE</DefineConstants>
    <WarningLevel>3</WarningLevel>
    <DocumentationFile>bin\Release\extraction.XML</DocumentationFile>
    <OtherFlags>--mlcompatibility</OtherFlags>
  </PropertyGroup>
  <PropertyGroup>
    <MinimumVisualStudioVersion Condition="'$(MinimumVisualStudioVersion)' == ''">11</MinimumVisualStudioVersion>
  </PropertyGroup>
  <Choose>
    <When Condition="'$(VisualStudioVersion)' == '11.0'">
      <PropertyGroup Condition="Exists('$(MSBuildExtensionsPath32)\..\Microsoft SDKs\F#\3.0\Framework\v4.0\Microsoft.FSharp.Targets')">
        <FSharpTargetsPath>$(MSBuildExtensionsPath32)\..\Microsoft SDKs\F#\3.0\Framework\v4.0\Microsoft.FSharp.Targets</FSharpTargetsPath>
      </PropertyGroup>
    </When>
    <Otherwise>
      <PropertyGroup Condition="Exists('$(MSBuildExtensionsPath32)\Microsoft\VisualStudio\v$(VisualStudioVersion)\FSharp\Microsoft.FSharp.Targets')">
        <FSharpTargetsPath>$(MSBuildExtensionsPath32)\Microsoft\VisualStudio\v$(VisualStudioVersion)\FSharp\Microsoft.FSharp.Targets</FSharpTargetsPath>
      </PropertyGroup>
    </Otherwise>
  </Choose>
  <Import Project="$(FSharpTargetsPath)" />
  <ItemGroup>
    <Compile Include="ml-syntax.fs" />
    <Compile Include="env.fs" />
    <Compile Include="util.fs" />
    <Compile Include="codegen.fsi" />
    <Compile Include="codegen.fs" />
    <Compile Include="extracttyp.fs" />
    <Compile Include="extractexp.fs" />
    <Compile Include="extractmod.fs" />
    <Content Include="app.config" />
  </ItemGroup>
  <ItemGroup>
    <Reference Include="FSharp.PowerPack, Version=4.0.0.1, Culture=neutral, PublicKeyToken=f536804aa0eb945b" />
    <Reference Include="FSharp.PowerPack.Compatibility, Version=4.0.0.1, Culture=neutral, PublicKeyToken=f536804aa0eb945b" />
    <Reference Include="mscorlib" />
    <Reference Include="FSharp.Core, Version=$(TargetFSharpCoreVersion), Culture=neutral, PublicKeyToken=b03f5f7f11d50a3a">
      <Private>True</Private>
    </Reference>
    <Reference Include="System" />
    <Reference Include="System.Core" />
    <Reference Include="System.Numerics" />
    <ProjectReference Include="..\absyn\absyn.fsproj">
      <Name>absyn</Name>
      <Project>{13e8984e-188d-447b-b7b7-9f7441050565}</Project>
      <Private>True</Private>
    </ProjectReference>
    <ProjectReference Include="..\basic\basic.fsproj">
      <Name>basic</Name>
      <Project>{e8957dbd-58e7-4cf8-9192-e0a9cfb3867e}</Project>
      <Private>True</Private>
    </ProjectReference>
    <ProjectReference Include="..\format\format.fsproj">
      <Name>format</Name>
      <Project>{54bc6905-03ee-4aeb-b726-742b6d4fa710}</Project>
      <Private>True</Private>
    </ProjectReference>
    <ProjectReference Include="..\tc\tc.fsproj">
      <Name>tc</Name>
      <Project>{5bf4af3f-bec2-4cfd-94b7-11a38a031f4b}</Project>
      <Private>True</Private>
    </ProjectReference>
  </ItemGroup>
  <!-- To modify your build process, add your task inside one of the targets below and uncomment it. 
       Other similar extension points exist, see Microsoft.Common.targets.
  <Target Name="BeforeBuild">
  </Target>
  <Target Name="AfterBuild">
  </Target>
  -->
>>>>>>> 4a6bd38d
</Project><|MERGE_RESOLUTION|>--- conflicted
+++ resolved
@@ -1,5 +1,4 @@
-<<<<<<< HEAD
-<?xml version="1.0" encoding="utf-8"?>
+﻿<?xml version="1.0" encoding="utf-8"?>
 <Project ToolsVersion="12.0" DefaultTargets="Build" xmlns="http://schemas.microsoft.com/developer/msbuild/2003">
   <Import Project="$(MSBuildExtensionsPath)\$(MSBuildToolsVersion)\Microsoft.Common.props" Condition="Exists('$(MSBuildExtensionsPath)\$(MSBuildToolsVersion)\Microsoft.Common.props')" />
   <PropertyGroup>
@@ -18,7 +17,7 @@
     <DebugSymbols>true</DebugSymbols>
     <DebugType>full</DebugType>
     <Optimize>false</Optimize>
-    <Tailcalls>false</Tailcalls>
+    <Tailcalls>true</Tailcalls>
     <OutputPath>..\..\bin</OutputPath>
     <DefineConstants>DEBUG;TRACE</DefineConstants>
     <WarningLevel>3</WarningLevel>
@@ -29,10 +28,11 @@
     <DebugType>pdbonly</DebugType>
     <Optimize>true</Optimize>
     <Tailcalls>true</Tailcalls>
-    <OutputPath>bin\Release\</OutputPath>
+    <OutputPath>..\..\bin\</OutputPath>
     <DefineConstants>TRACE</DefineConstants>
     <WarningLevel>3</WarningLevel>
     <DocumentationFile>bin\Release\extraction.XML</DocumentationFile>
+    <OtherFlags>--mlcompatibility</OtherFlags>
   </PropertyGroup>
   <PropertyGroup>
     <MinimumVisualStudioVersion Condition="'$(MinimumVisualStudioVersion)' == ''">11</MinimumVisualStudioVersion>
@@ -100,107 +100,4 @@
   <Target Name="AfterBuild">
   </Target>
   -->
-=======
-﻿<?xml version="1.0" encoding="utf-8"?>
-<Project ToolsVersion="12.0" DefaultTargets="Build" xmlns="http://schemas.microsoft.com/developer/msbuild/2003">
-  <Import Project="$(MSBuildExtensionsPath)\$(MSBuildToolsVersion)\Microsoft.Common.props" Condition="Exists('$(MSBuildExtensionsPath)\$(MSBuildToolsVersion)\Microsoft.Common.props')" />
-  <PropertyGroup>
-    <Configuration Condition=" '$(Configuration)' == '' ">Debug</Configuration>
-    <Platform Condition=" '$(Platform)' == '' ">AnyCPU</Platform>
-    <SchemaVersion>2.0</SchemaVersion>
-    <ProjectGuid>55398b56-03cf-4e11-adb0-a4274b7dbb35</ProjectGuid>
-    <OutputType>Library</OutputType>
-    <RootNamespace>extraction</RootNamespace>
-    <AssemblyName>extraction</AssemblyName>
-    <TargetFrameworkVersion>v4.5</TargetFrameworkVersion>
-    <TargetFSharpCoreVersion>4.4.0.0</TargetFSharpCoreVersion>
-    <Name>extraction</Name>
-  </PropertyGroup>
-  <PropertyGroup Condition=" '$(Configuration)|$(Platform)' == 'Debug|AnyCPU' ">
-    <DebugSymbols>true</DebugSymbols>
-    <DebugType>full</DebugType>
-    <Optimize>false</Optimize>
-    <Tailcalls>true</Tailcalls>
-    <OutputPath>..\..\bin</OutputPath>
-    <DefineConstants>DEBUG;TRACE</DefineConstants>
-    <WarningLevel>3</WarningLevel>
-    <DocumentationFile>bin\Debug\extraction.XML</DocumentationFile>
-    <OtherFlags>--mlcompatibility</OtherFlags>
-  </PropertyGroup>
-  <PropertyGroup Condition=" '$(Configuration)|$(Platform)' == 'Release|AnyCPU' ">
-    <DebugType>pdbonly</DebugType>
-    <Optimize>true</Optimize>
-    <Tailcalls>true</Tailcalls>
-    <OutputPath>..\..\bin\</OutputPath>
-    <DefineConstants>TRACE</DefineConstants>
-    <WarningLevel>3</WarningLevel>
-    <DocumentationFile>bin\Release\extraction.XML</DocumentationFile>
-    <OtherFlags>--mlcompatibility</OtherFlags>
-  </PropertyGroup>
-  <PropertyGroup>
-    <MinimumVisualStudioVersion Condition="'$(MinimumVisualStudioVersion)' == ''">11</MinimumVisualStudioVersion>
-  </PropertyGroup>
-  <Choose>
-    <When Condition="'$(VisualStudioVersion)' == '11.0'">
-      <PropertyGroup Condition="Exists('$(MSBuildExtensionsPath32)\..\Microsoft SDKs\F#\3.0\Framework\v4.0\Microsoft.FSharp.Targets')">
-        <FSharpTargetsPath>$(MSBuildExtensionsPath32)\..\Microsoft SDKs\F#\3.0\Framework\v4.0\Microsoft.FSharp.Targets</FSharpTargetsPath>
-      </PropertyGroup>
-    </When>
-    <Otherwise>
-      <PropertyGroup Condition="Exists('$(MSBuildExtensionsPath32)\Microsoft\VisualStudio\v$(VisualStudioVersion)\FSharp\Microsoft.FSharp.Targets')">
-        <FSharpTargetsPath>$(MSBuildExtensionsPath32)\Microsoft\VisualStudio\v$(VisualStudioVersion)\FSharp\Microsoft.FSharp.Targets</FSharpTargetsPath>
-      </PropertyGroup>
-    </Otherwise>
-  </Choose>
-  <Import Project="$(FSharpTargetsPath)" />
-  <ItemGroup>
-    <Compile Include="ml-syntax.fs" />
-    <Compile Include="env.fs" />
-    <Compile Include="util.fs" />
-    <Compile Include="codegen.fsi" />
-    <Compile Include="codegen.fs" />
-    <Compile Include="extracttyp.fs" />
-    <Compile Include="extractexp.fs" />
-    <Compile Include="extractmod.fs" />
-    <Content Include="app.config" />
-  </ItemGroup>
-  <ItemGroup>
-    <Reference Include="FSharp.PowerPack, Version=4.0.0.1, Culture=neutral, PublicKeyToken=f536804aa0eb945b" />
-    <Reference Include="FSharp.PowerPack.Compatibility, Version=4.0.0.1, Culture=neutral, PublicKeyToken=f536804aa0eb945b" />
-    <Reference Include="mscorlib" />
-    <Reference Include="FSharp.Core, Version=$(TargetFSharpCoreVersion), Culture=neutral, PublicKeyToken=b03f5f7f11d50a3a">
-      <Private>True</Private>
-    </Reference>
-    <Reference Include="System" />
-    <Reference Include="System.Core" />
-    <Reference Include="System.Numerics" />
-    <ProjectReference Include="..\absyn\absyn.fsproj">
-      <Name>absyn</Name>
-      <Project>{13e8984e-188d-447b-b7b7-9f7441050565}</Project>
-      <Private>True</Private>
-    </ProjectReference>
-    <ProjectReference Include="..\basic\basic.fsproj">
-      <Name>basic</Name>
-      <Project>{e8957dbd-58e7-4cf8-9192-e0a9cfb3867e}</Project>
-      <Private>True</Private>
-    </ProjectReference>
-    <ProjectReference Include="..\format\format.fsproj">
-      <Name>format</Name>
-      <Project>{54bc6905-03ee-4aeb-b726-742b6d4fa710}</Project>
-      <Private>True</Private>
-    </ProjectReference>
-    <ProjectReference Include="..\tc\tc.fsproj">
-      <Name>tc</Name>
-      <Project>{5bf4af3f-bec2-4cfd-94b7-11a38a031f4b}</Project>
-      <Private>True</Private>
-    </ProjectReference>
-  </ItemGroup>
-  <!-- To modify your build process, add your task inside one of the targets below and uncomment it. 
-       Other similar extension points exist, see Microsoft.Common.targets.
-  <Target Name="BeforeBuild">
-  </Target>
-  <Target Name="AfterBuild">
-  </Target>
-  -->
->>>>>>> 4a6bd38d
 </Project>