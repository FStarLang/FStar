--- conflicted
+++ resolved
@@ -292,11 +292,7 @@
       let string_of_char  (i:char) = spr "%c" i
       let hex_string_of_byte (i:char) = 
           let hs = spr "%x" (int_of_char i) in
-<<<<<<< HEAD
-          if (String.length hs = 1) then "0"^hs
-=======
           if (String.length hs = 1) then "0" ^ hs
->>>>>>> de2084f9
           else hs
       let string_of_bytes = string_of_unicode
       let starts_with = BatString.starts_with
