﻿(* -------------------------------------------------------------------- *)
#light "off"

module Microsoft.FStar.Backends.OCaml.Code

open System
open System.Text

open Microsoft.FStar.Util

open Microsoft.FStar.Backends.ML.Syntax
open FSharp.Format

(* -------------------------------------------------------------------- *)
type assoc  = | ILeft | IRight | Left | Right | NonAssoc
type fixity = | Prefix | Postfix | Infix of assoc
type opprec = int * fixity
type level  = opprec * assoc

let t_prio_fun  = (10, Infix Right)
let t_prio_tpl  = (20, Infix NonAssoc)
let t_prio_name = (30, Postfix)

let e_bin_prio_lambda = ( 5, Prefix)
let e_bin_prio_if     = (15, Prefix)
let e_bin_prio_letin  = (19, Prefix)
let e_bin_prio_or     = (20, Infix Left)
let e_bin_prio_and    = (25, Infix Left)
let e_bin_prio_eq     = (27, Infix NonAssoc)
let e_bin_prio_order  = (29, Infix NonAssoc)
let e_bin_prio_op1    = (30, Infix Left)
let e_bin_prio_op2    = (40, Infix Left)
let e_bin_prio_op3    = (50, Infix Left)
let e_bin_prio_op4    = (60, Infix Left)
let e_bin_prio_comb   = (70, Infix Left)
let e_bin_prio_seq    = (100, Infix Left)
let e_app_prio        = (10000, Infix Left)

let min_op_prec = (-1, Infix NonAssoc)
let max_op_prec = (max_int, Infix NonAssoc)

(* -------------------------------------------------------------------- *)
let infix_prim_ops = [
    ("op_Addition"       , e_bin_prio_op1   , "+" );
    ("op_Subtraction"    , e_bin_prio_op1   , "-" );
    ("op_Multiply"       , e_bin_prio_op1   , "*" );
    ("op_Division"       , e_bin_prio_op1   , "/" );
    ("op_Equality"       , e_bin_prio_eq    , "=" );
    ("op_ColonEquals"    , e_bin_prio_eq    , ":=");
    ("op_disEquality"    , e_bin_prio_eq    , "<>");
    ("op_AmpAmp"         , e_bin_prio_and   , "&&");
    ("op_BarBar"         , e_bin_prio_or    , "||");
    ("op_LessThanOrEqual"   , e_bin_prio_order , "<=");
    ("op_GreaterThanOrEqual", e_bin_prio_order , ">=");
    ("op_LessThan"          , e_bin_prio_order , "<" );
    ("op_GreaterThan"       , e_bin_prio_order , ">" );
    ("op_Modulus"           , e_bin_prio_order , "mod" );
]

(* -------------------------------------------------------------------- *)
let prim_uni_ops = [
    ("op_Negation", "not");
    ("op_Minus", "-");
    ("op_Bang","!");
    ("exit", "exit");
    ("failwith", "failwith");
    ("raise", "raise");
]

(* -------------------------------------------------------------------- *)
let prim_types = [
    ("char", "char");
    ("bool", "bool");
    ("string", "string");
    ("unit", "unit");
    ("ref", "ref");
    ("array", "array");
    ("option", "option");
    ("list", "list");
    ("int", "int");
    ("int64", "Int64.t");
]

(* -------------------------------------------------------------------- *)
let prim_constructors = [
    ("Some", "Some");
    ("None", "None");
    ("Nil", "[]");
    ("Cons", "::");
]

(* -------------------------------------------------------------------- *)
let is_prims_ns (ns : list<mlsymbol>) =
    ns = [(*"Fstar";*) "Support"; "Prims"]

(* -------------------------------------------------------------------- *)
let as_bin_op ((ns, x) : mlpath) =
    if is_prims_ns ns then
        List.tryFind (fun (y, _, _) -> x = y) infix_prim_ops
    else
        None

(* -------------------------------------------------------------------- *)
let is_bin_op (p : mlpath) =
    as_bin_op p <> None

(* -------------------------------------------------------------------- *)
let as_uni_op ((ns, x) : mlpath) =
    if is_prims_ns ns then
        List.tryFind (fun (y, _) -> x = y) prim_uni_ops
    else
        None

(* -------------------------------------------------------------------- *)
let is_uni_op (p : mlpath) =
    as_uni_op p <> None

(* -------------------------------------------------------------------- *)
let as_standard_type ((ns, x) : mlpath) =
    if is_prims_ns ns then
        List.tryFind (fun (y, _) -> x = y) prim_types
    else
        None

(* -------------------------------------------------------------------- *)
let is_standard_type (p : mlpath) =
  as_standard_type p <> None

(* -------------------------------------------------------------------- *)
let as_standard_constructor ((ns, x) : mlpath) =
    if is_prims_ns ns then
        List.tryFind (fun (y, _) -> x = y) prim_constructors
    else
        None

(* -------------------------------------------------------------------- *)
let is_standard_constructor (p : mlpath) =
  as_standard_constructor p <> None

(* -------------------------------------------------------------------- *)
let maybe_paren (outer, side) inner doc =
  let noparens _inner _outer side =
    let (pi, fi) = _inner in
    let (po, fo) = _outer in
    (pi > po) ||
     (match (fi, side) with
      | Postfix    , Left     -> true
      | Prefix     , Right    -> true
      | Infix Left , Left     -> (pi = po) && (fo = Infix Left )
      | Infix Right, Right    -> (pi = po) && (fo = Infix Right)
      | Infix Left , ILeft    -> (pi = po) && (fo = Infix Left )
      | Infix Right, IRight   -> (pi = po) && (fo = Infix Right)
      | _          , NonAssoc -> (pi = po) && (fi = fo)
      | _          , _        -> false)
  in

  if noparens inner outer side then doc else parens doc

(* -------------------------------------------------------------------- *)
let ocaml_u8_codepoint (i : byte) =
  if (int_of_byte i) = 0 then "\\x00" else "\\x"^(hex_string_of_byte i)

(* -------------------------------------------------------------------- *)
let encode_char c =
  if (int_of_char c) > 127 then // Use UTF-8 encoding
    let bytes = string_of_char c in
    let bytes = unicode_of_string bytes in
    Microsoft.FStar.Bytes.f_encode ocaml_u8_codepoint bytes
  else
   (match c with
    | c when (c = '\\')              -> "\\\\"
    | c when (c = ' ')               -> " "
    | c when (c = '\b')              -> "\\b"
    | c when (c = '\t')              -> "\\t"
    | c when (c = '\r')              -> "\\r"
    | c when (c = '\n')              -> "\\n"
    | c when (c = '\'')              -> "\\'"
    | c when (c = '\"')              -> "\\\""
    | c when is_letter_or_digit(c) -> string_of_char c 
    | c when is_punctuation(c)   -> string_of_char c 
    | c when is_symbol(c)        -> string_of_char c 
    | _                          -> ocaml_u8_codepoint (byte_of_char c))

(* -------------------------------------------------------------------- *)
let string_of_mlconstant (sctt : mlconstant) =
  match sctt with
  | MLC_Unit           -> "()"
  | MLC_Bool     true  -> "true"
  | MLC_Bool     false -> "false"
  | MLC_Char     c     -> "'"^(encode_char c)^"'"
  | MLC_Byte     c     -> "'"^(ocaml_u8_codepoint c)^"'"
  | MLC_Int32    i     -> string_of_int32  i
  | MLC_Int64    i     -> (string_of_int64 i)^"L"
  | MLC_Float    d     -> string_of_float d

  | MLC_Bytes bytes ->
      let bytes = Microsoft.FStar.Bytes.f_encode ocaml_u8_codepoint bytes in
      "\""^bytes^"\""

  | MLC_String chars ->
      let chars = String.collect encode_char chars in
      "\""^chars^"\"" 

(* -------------------------------------------------------------------- *)
let rec doc_of_expr (outer : level) (e : mlexpr) : doc =
    match e with
    | MLE_Seq es ->
        let docs = List.map (doc_of_expr (min_op_prec, NonAssoc)) es in
        let docs = List.map (fun d -> reduce [d; text ";"; hardline]) docs in
        reduce docs

    | MLE_Const c ->
        text (string_of_mlconstant c)

    | MLE_Var (x, _) ->
        text x

    | MLE_Name path ->
        text (ptsym path)

    | MLE_Record (path, fields) ->
        let for1 (name, e) =
            let doc = doc_of_expr (min_op_prec, NonAssoc) e in
            reduce1 [text (ptsym (path, name)); text "="; doc] in

        cbrackets (combine (text "; ") (List.map for1 fields))

    | MLE_CTor (ctor, []) ->
       let name =
         if is_standard_constructor ctor then
           snd (Option.get (as_standard_constructor ctor))
         else
           ptctor ctor in
        text name

    | MLE_CTor (ctor, args) ->
       let name =
         if is_standard_constructor ctor then
           snd (Option.get (as_standard_constructor ctor))
         else
           ptctor ctor in
        let args = List.map (doc_of_expr (min_op_prec, NonAssoc)) args in
        let doc =
          match name, args with
            (* Special case for Cons *)
            | "::", [x;xs] -> reduce [parens x; text "::"; xs]
            | _, _ -> reduce1 [text name; parens (combine (text ", ") args)] in
        maybe_paren outer e_app_prio doc

    | MLE_Tuple es ->
        let docs = List.map (doc_of_expr (min_op_prec, NonAssoc)) es in
        let docs = parens (combine (text ", ") docs) in
        docs

    | MLE_Let (rec_, lets, body) ->
        let doc  = doc_of_lets (rec_, lets) in
        let body = doc_of_expr (min_op_prec, NonAssoc) body in
        parens (combine hardline [doc; reduce1 [text "in"; body]])

    | MLE_App (e, args) -> begin
        match e, args with
        | (MLE_Name p, [e1; e2]) when is_bin_op p ->
            let (_, prio, txt) = Option.get (as_bin_op p) in
            let e1  = doc_of_expr (prio, Left ) e1 in
            let e2  = doc_of_expr (prio, Right) e2 in
            let doc = reduce1 [e1; text txt; e2] in
            parens doc

        | (MLE_Name p, [e1]) when is_uni_op p ->
            let (_, txt) = Option.get (as_uni_op p) in
            let e1  = doc_of_expr (min_op_prec, NonAssoc ) e1 in
            let doc = reduce1 [text txt; parens e1] in
            parens doc

        | _ ->
            let e    = doc_of_expr (e_app_prio, ILeft) e in
            let args = List.map (doc_of_expr (e_app_prio, IRight)) args in
            parens (reduce1 (e :: args))
    end

    | MLE_Proj (e, f) ->
       let e = doc_of_expr (min_op_prec, NonAssoc) e in
       let doc = reduce [e; text "."; text (ptsym f)] in
       doc

    | MLE_Fun (ids, body) ->
        let ids  = List.map (fun (x, _) -> text x) ids in
        let body = doc_of_expr (min_op_prec, NonAssoc) body in
        let doc  = reduce1 [text "fun"; reduce1 ids; text "->"; body] in
        parens doc

    | MLE_If (cond, e1, None) ->
        let cond = doc_of_expr (min_op_prec, NonAssoc) cond in
        let doc  =
            combine hardline [
                reduce1 [text "if"; cond; text "then"; text "begin"];
                doc_of_expr (min_op_prec, NonAssoc) e1;
                text "end"
            ]

        in maybe_paren outer e_bin_prio_if doc

    | MLE_If (cond, e1, Some e2) ->
        let cond = doc_of_expr (min_op_prec, NonAssoc) cond in
        let doc  =
            combine hardline [
                reduce1 [text "if"; cond; text "then"; text "begin"];
                doc_of_expr (min_op_prec, NonAssoc) e1;
                reduce1 [text "end"; text "else"; text "begin"];
                doc_of_expr (min_op_prec, NonAssoc) e2;
                text "end"
            ]

        in maybe_paren outer e_bin_prio_if doc

    | MLE_Match (cond, pats) ->
        let cond = doc_of_expr (min_op_prec, NonAssoc) cond in
        let pats = List.map doc_of_branch pats in
        let doc  = reduce1 [text "match"; parens cond; text "with"] :: pats in
        let doc  = combine hardline doc in

        parens doc

    | MLE_Raise (exn, []) ->
        reduce1 [text "raise"; text (ptctor exn)]

    | MLE_Raise (exn, args) ->
        let args = List.map (doc_of_expr (min_op_prec, NonAssoc)) args in
        reduce1 [text "raise"; text (ptctor exn); parens (combine (text ", ") args)]

    | MLE_Try (e, pats) ->
        combine hardline [
            reduce1 [text "try"; text "begin"];
            doc_of_expr (min_op_prec, NonAssoc) e;
            reduce1 [text "end"; text "with"];
            (combine hardline (List.map doc_of_branch pats))
        ]

(* -------------------------------------------------------------------- *)
and doc_of_pattern (pattern : mlpattern) : doc =
    match pattern with
    | MLP_Wild     -> text "_"
    | MLP_Const  c -> text (string_of_mlconstant c)
    | MLP_Var    x -> text (fst x)

    | MLP_Record (path, fields) ->
        let for1 (name, p) = reduce1 [text (ptsym (path, name)); text "="; doc_of_pattern p] in
        cbrackets (combine (text "; ") (List.map for1 fields))

    | MLP_CTor (ctor, []) ->
       let name =
         if is_standard_constructor ctor then
           snd (Option.get (as_standard_constructor ctor))
         else
           ptctor ctor in
        text name

    | MLP_CTor (ctor, ps) ->
        let ps = List.map doc_of_pattern ps in
       let name =
         if is_standard_constructor ctor then
           snd (Option.get (as_standard_constructor ctor))
         else
           ptctor ctor in
       let doc =
         match name, ps with
           (* Special case for Cons *)
           | "::", [x;xs] -> reduce [x; text "::"; xs]
           | _, _ -> reduce1 [text name; parens (combine (text ", ") ps)] in
       maybe_paren (min_op_prec, NonAssoc) e_app_prio doc

    | MLP_Tuple ps ->
        let ps = List.map doc_of_pattern ps in
        parens (combine (text ", ") ps)

    | MLP_Branch ps ->
        let ps = List.map doc_of_pattern ps in
        let ps = List.map parens ps in
        combine (text " | ") ps

(* -------------------------------------------------------------------- *)
and doc_of_branch ((p, cond, e) : mlbranch) : doc =
    let case =
        match cond with
        | None   -> reduce1 [text "|"; doc_of_pattern p]
        | Some c ->
            let c = doc_of_expr (min_op_prec, NonAssoc) c in
            reduce1 [text "|"; doc_of_pattern p; text "when"; c] in

    combine hardline [
        reduce1 [case; text "->"; text "begin"];
        doc_of_expr (min_op_prec, NonAssoc) e;
        text "end";
    ]

(* -------------------------------------------------------------------- *)
and doc_of_lets (rec_, lets) =
    let for1 (name, tys, ids, e) =
        let e   = doc_of_expr (min_op_prec, NonAssoc) e in
        let ids = List.map (fun (x, _) -> text x) ids in
        reduce1 [text (idsym name); reduce1 ids; text "="; e] in

    let letdoc = if rec_ then reduce1 [text "let"; text "rec"] else text "let" in

    let lets = List.map for1 lets in
    let lets = List.mapi (fun i doc ->
        reduce1 [(if i = 0 then letdoc else text "and"); doc])
        lets in

    combine hardline lets

(* -------------------------------------------------------------------- *)
let rec doc_of_mltype (outer : level) (ty : mlty) =
    match ty with
    | MLTY_Var x ->
        text (idsym x)

    | MLTY_Tuple tys ->
        let doc = List.map (doc_of_mltype (t_prio_tpl, Left)) tys in
        let doc = parens (hbox (combine (text " * ") doc)) in
        doc

    | MLTY_Named (args, name) -> begin
        let args =
            match args with
            | []    -> empty
            | [arg] -> doc_of_mltype (t_prio_name, Left) arg
            | _     ->
                let args = List.map (doc_of_mltype (min_op_prec, NonAssoc)) args in
                parens (hbox (combine (text ", ") args))

        in

        let name =
          if is_standard_type name then
            snd (Option.get (as_standard_type name))
          else
            ptsym name

        in hbox (reduce1 [args; text name])
    end

    | MLTY_Fun (t1, t2) ->
        let d1 = doc_of_mltype (t_prio_fun, Left ) t1 in
        let d2 = doc_of_mltype (t_prio_fun, Right) t2 in

        maybe_paren outer t_prio_fun (hbox (reduce1 [d1; text " -> "; d2]))

    | MLTY_App (t1, t2) ->
        let d1 = doc_of_mltype (t_prio_fun, Left ) t1 in
        let d2 = doc_of_mltype (t_prio_fun, Right) t2 in

        maybe_paren outer t_prio_fun (hbox (reduce1 [d2; text " "; d1]))

(* -------------------------------------------------------------------- *)
let doc_of_mltydecl (decls : mltydecl) =
    let for1 (x, tparams, body) =
        let tparams =
            match tparams with
            | []  -> empty
            | [x] -> text (idsym x)
            | _   ->
                let doc = List.map (fun x -> (text (idsym x))) tparams in
                parens (combine (text ", ") doc) in

        let forbody (body : mltybody) =
            match body with
            | MLTD_Abbrev ty ->
                doc_of_mltype (min_op_prec, NonAssoc) ty

            | MLTD_Record fields -> begin
                let forfield (name, ty) =
                    let name = text name in
                    let ty   = doc_of_mltype (min_op_prec, NonAssoc) ty in
                    reduce1 [name; text ":"; ty]

                in cbrackets (combine (text "; ") (List.map forfield fields))
            end

            | MLTD_DType ctors ->
                let forctor (name, tys) =
                    match tys with
                    | [] -> text name
                    | _  ->
                        let tys = List.map (doc_of_mltype (t_prio_tpl, Left)) tys in
                        let tys = combine (text " * ") tys in
                        reduce1 [text name; text "of"; tys]
                in

                let ctors = List.map forctor ctors in
                let ctors = List.map (fun d -> reduce1 [text "|"; d]) ctors in
                combine hardline ctors

        in

        let doc = reduce1 [tparams; text (ptsym ([], x))] in

        match body with
        | None      -> doc
        | Some body ->
            let body = forbody body in
            combine hardline [reduce1 [doc; text "="]; body]

    in

    let doc = List.map for1 decls in
    let doc = reduce1 [text "type"; combine (text " and ") doc] in
    doc

(* -------------------------------------------------------------------- *)
<<<<<<< HEAD
let rec doc_of_sig1 s = 
=======
let rec doc_of_sig1 (s : mlsig1) = //:doc =
>>>>>>> 0505b244
    match s with
    | MLS_Mod (x, subsig) ->
        combine hardline
            [reduce1 [text "module"; text x; text "="];
             doc_of_sig subsig;
             reduce1 [text "end"]]

    | MLS_Exn (x, []) ->
        reduce1 [text "exception"; text x]

    | MLS_Exn (x, args) ->
        let args = List.map (doc_of_mltype (min_op_prec, NonAssoc)) args in
        let args = parens (combine (text " * ") args) in
        reduce1 [text "exception"; text x; text "of"; args]

    | MLS_Val (x, (_, ty)) ->
        let ty = doc_of_mltype (min_op_prec, NonAssoc) ty in
        reduce1 [text "val"; text x; text ": "; ty]

    | MLS_Ty decls ->
        doc_of_mltydecl decls

(* -------------------------------------------------------------------- *)
and doc_of_sig (s : mlsig) =
    let docs = List.map doc_of_sig1 s in
    let docs = List.map (fun x -> reduce [x; hardline; hardline]) docs in
    reduce docs

(* -------------------------------------------------------------------- *)
let doc_of_mod1 (m : mlmodule1) =
    match m with
    | MLM_Exn (x, []) ->
        reduce1 [text "exception"; text x]

    | MLM_Exn (x, args) ->
        let args = List.map (doc_of_mltype (min_op_prec, NonAssoc)) args in
        let args = parens (combine (text " * ") args) in
        reduce1 [text "exception"; text x; text "of"; args]

    | MLM_Ty decls ->
        doc_of_mltydecl decls

    | MLM_Let (rec_, lets) ->
        let lets = List.map (fun (x, y, z) -> ((x, -1), None, y, z)) lets in
        doc_of_lets (rec_, lets)

    | MLM_Top e ->
        reduce1 [
            text "let"; text "_"; text "=";
            doc_of_expr (min_op_prec, NonAssoc) e
        ]

(* -------------------------------------------------------------------- *)
let doc_of_mod (m : mlmodule) =
    let docs = List.map doc_of_mod1 m in
    let docs = List.map (fun x -> reduce [x; hardline; hardline]) docs in
    reduce docs

(* -------------------------------------------------------------------- *)
let rec doc_of_mllib_r (MLLib mllib) =
    let rec for1_sig (x, sigmod, MLLib sub) =
        let head = reduce1 [text "module"; text x; text ":"; text "sig"] in
        let tail = reduce1 [text "end"] in
        let doc  = Option.map (fun (s, _) -> doc_of_sig s) sigmod in
        let sub  = List.map for1_sig sub in
        let sub  = List.map (fun x -> reduce [x; hardline; hardline]) sub in

        reduce [
            cat head hardline;
            (match doc with
             | None   -> empty
             | Some s -> cat s hardline);
            reduce sub;
            cat tail hardline;
        ]
    and for1_mod istop (x, sigmod, MLLib sub) =
        fprint1 "Gen Code: %s\n" x;
        let head = reduce1 (if   not istop
                            then [text "module"; text x; text "="; text "struct"]
                            else []) in
        let tail = if not istop then reduce1 [text "end"] else reduce1 [] in
        let doc  = Option.map (fun (_, m) -> doc_of_mod m) sigmod in
        let sub  = List.map (for1_mod false) sub in
        let sub  = List.map (fun x -> reduce [x; hardline; hardline]) sub in

        reduce [
            cat head hardline;
            (match doc with
             | None   -> empty
             | Some s -> cat s hardline);
            reduce sub;
            cat tail hardline;
        ]

    in

    let docs = List.map (fun (x,s,m) -> (x,for1_mod true (x,s,m))) mllib in

(* was:
    let docs = List.combine (List.map for1_sig mllib) (List.map (for1_mod true) mllib) in
    let docs = List.map (fun (sig_, mod_) -> reduce [sig_; text "="; mod_; hardline]) docs in
*)
    docs

(* -------------------------------------------------------------------- *)
let doc_of_mllib mllib =
    doc_of_mllib_r mllib<|MERGE_RESOLUTION|>--- conflicted
+++ resolved
@@ -508,11 +508,7 @@
     doc
 
 (* -------------------------------------------------------------------- *)
-<<<<<<< HEAD
 let rec doc_of_sig1 s = 
-=======
-let rec doc_of_sig1 (s : mlsig1) = //:doc =
->>>>>>> 0505b244
     match s with
     | MLS_Mod (x, subsig) ->
         combine hardline
