--- conflicted
+++ resolved
@@ -159,10 +159,5 @@
     | Var of var
     | Mult of exp * exp
 
-<<<<<<< HEAD
-(* Needed so this appears in the ocaml output for fstar-tactics-lib *)
-type decls = list sigelt
-=======
 (* Needed so this appears in the ocaml output for the fstar tactics library *)
-type decls = list sigelt
->>>>>>> 86dbb4ee
+type decls = list sigelt