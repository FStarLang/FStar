#light "off"
module FStar.Reflection.NBEEmbeddings

open FStar.All
open FStar.Reflection.Data
open FStar.Syntax.Syntax
open FStar.TypeChecker.NBETerm
open FStar.Order
open FStar.Errors

module O = FStar.Options
module S = FStar.Syntax.Syntax // TODO: remove, it's open

module Thunk = FStar.Thunk
module I = FStar.Ident
module SS = FStar.Syntax.Subst
module BU = FStar.Util
module Range = FStar.Range
module U = FStar.Syntax.Util
module Print = FStar.Syntax.Print
module Env = FStar.TypeChecker.Env
module Err = FStar.Errors
module Z = FStar.BigInt
open FStar.Reflection.Basic //needed for inspect_fv, but that feels wrong
module PC = FStar.Parser.Const
module NBETerm = FStar.TypeChecker.NBETerm
open FStar.TypeChecker.NBETerm
module RD = FStar.Reflection.Data


open FStar.Dyn

(*
 * embed   : from compiler to user
 * unembed : from user to compiler
 *)

(* -------------------------------------------------------------------------------------- *)
(* ------------------------------------- EMBEDDINGS ------------------------------------- *)
(* -------------------------------------------------------------------------------------- *)

(* PLEASE NOTE: Construct and FV accumulate their arguments BACKWARDS. That is,
 * the expression (f 1 2) is stored as FV (f, [], [Constant (Int 2); Constant (Int 1)].
 * So be careful when calling mkFV/mkConstruct and matching on them. *)

(* On that note, we use this (inefficient, FIXME) hack in this module *)
let mkFV fv us ts = mkFV fv (List.rev us) (List.rev ts)
let mkConstruct fv us ts = mkConstruct fv (List.rev us) (List.rev ts)
(* ^ We still need to match on them in reverse order though, so this is pretty dumb *)

let fv_as_emb_typ fv = S.ET_app (FStar.Ident.string_of_lid fv.fv_name.v, [])
let mk_emb' x y fv = mk_emb x y (mkFV fv [] []) (fv_as_emb_typ fv)

let mk_lazy cb obj ty kind =
    let li = {
          blob = FStar.Dyn.mkdyn obj
        ; lkind = kind
        ; ltyp = ty
        ; rng = Range.dummyRange
    }
    in
    let thunk = Thunk.mk (fun () -> translate_cb cb (U.unfold_lazy li)) in
    Lazy (BU.Inl li, thunk)

let e_bv =
    let embed_bv cb (bv:bv) : t =
        mk_lazy cb bv fstar_refl_bv Lazy_bv
    in
    let unembed_bv cb (t:t) : option<bv> =
        match t with
        | Lazy (BU.Inl {blob=b; lkind=Lazy_bv}, _) ->
            Some <| FStar.Dyn.undyn b
        | _ ->
            Err.log_issue Range.dummyRange (Err.Warning_NotEmbedded, (BU.format1 "Not an embedded bv: %s" (t_to_string t)));
            None
    in
    mk_emb' embed_bv unembed_bv fstar_refl_bv_fv


let e_binder =
    let embed_binder cb (b:binder) : t =
        mk_lazy cb b fstar_refl_binder Lazy_binder
    in
    let unembed_binder cb (t:t) : option<binder> =
        match t with
        | Lazy (BU.Inl {blob=b; lkind=Lazy_binder}, _) ->
            Some (undyn b)
        | _ ->
            Err.log_issue Range.dummyRange (Err.Warning_NotEmbedded, (BU.format1 "Not an embedded binder: %s" (t_to_string t)));
            None
    in
    mk_emb' embed_binder unembed_binder fstar_refl_binder_fv

let e_optionstate =
    let embed_optionstate cb (b:O.optionstate) : t =
        mk_lazy cb b fstar_refl_optionstate Lazy_optionstate
    in
    let unembed_optionstate cb (t:t) : option<O.optionstate> =
        match t with
        | Lazy (BU.Inl {blob=b; lkind=Lazy_optionstate}, _) ->
            Some (undyn b)
        | _ ->
            Err.log_issue Range.dummyRange (Err.Warning_NotEmbedded, (BU.format1 "Not an embedded optionstate: %s" (t_to_string t)));
            None
    in
    mk_emb' embed_optionstate unembed_optionstate fstar_refl_optionstate_fv

let rec mapM_opt (f : ('a -> option<'b>)) (l : list<'a>) : option<list<'b>> =
    match l with
    | [] -> Some []
    | x::xs ->
        BU.bind_opt (f x) (fun x ->
        BU.bind_opt (mapM_opt f xs) (fun xs ->
        Some (x :: xs)))

let e_term_aq aq =
    let embed_term cb (t:term) : NBETerm.t =
        let qi = { qkind = Quote_static; antiquotes = aq } in
        NBETerm.Quote (t, qi)
    in
    let rec unembed_term cb (t:NBETerm.t) : option<term> =
        (* let apply_antiquotes (t:term) (aq:antiquotations) : option<term> = *)
        (*     BU.bind_opt (mapM_opt (fun (bv, b, e) -> *)
        (*                            if b *)
        (*                            then Some (NT (bv, e)) *)
        (*                            else BU.bind_opt (unembed_term e) (fun e -> Some (NT (bv, e)))) *)
        (*                       aq) (fun s -> *)
        (*     Some (SS.subst s t)) *)
        (* in *)
        match t with
        | NBETerm.Quote (tm, qi) ->
            // antiquotes!!????
            Some tm
        | _ ->
            None
    in
    { NBETerm.em = embed_term
    ; NBETerm.un = unembed_term
    ; NBETerm.typ = mkFV fstar_refl_term_fv [] []
    ; NBETerm.emb_typ = fv_as_emb_typ fstar_refl_term_fv }

let e_term = e_term_aq []

let e_aqualv =
    let embed_aqualv cb (q : aqualv) : t =
        match q with
        | Data.Q_Explicit -> mkConstruct ref_Q_Explicit.fv [] []
        | Data.Q_Implicit -> mkConstruct ref_Q_Implicit.fv [] []
        | Data.Q_Meta t   -> mkConstruct ref_Q_Meta.fv [] [as_arg (embed e_term cb t)]
    in
    let unembed_aqualv cb (t : t) : option<aqualv> =
        match t with
        | Construct (fv, [], []) when S.fv_eq_lid fv ref_Q_Explicit.lid -> Some Data.Q_Explicit
        | Construct (fv, [], []) when S.fv_eq_lid fv ref_Q_Implicit.lid -> Some Data.Q_Implicit
        | Construct (fv, [], [(t, _)]) when S.fv_eq_lid fv ref_Q_Meta.lid ->
            BU.bind_opt (unembed e_term cb t) (fun t ->
            Some (Data.Q_Meta t))

        | _ ->
            Err.log_issue Range.dummyRange (Err.Warning_NotEmbedded, (BU.format1 "Not an embedded aqualv: %s" (t_to_string t)));
            None
    in
    mk_emb embed_aqualv unembed_aqualv
        (mkConstruct fstar_refl_aqualv_fv [] [])
        (fv_as_emb_typ fstar_refl_aqualv_fv)

let e_binders = e_list e_binder

let e_fv =
    let embed_fv cb (fv:fv) : t =
        mk_lazy cb fv fstar_refl_fv Lazy_fvar
    in
    let unembed_fv cb (t:t) : option<fv> =
        match t with
        | Lazy (BU.Inl {blob=b; lkind=Lazy_fvar}, _) ->
            Some (undyn b)
        | _ ->
            Err.log_issue Range.dummyRange (Err.Warning_NotEmbedded, (BU.format1 "Not an embedded fvar: %s" (t_to_string t)));
            None
    in
    mk_emb' embed_fv unembed_fv fstar_refl_fv_fv

let e_comp =
    let embed_comp cb (c:S.comp) : t =
        mk_lazy cb c fstar_refl_comp Lazy_comp
    in
    let unembed_comp cb (t:t) : option<S.comp> =
        match t with
        | Lazy (BU.Inl {blob=b; lkind=Lazy_comp}, _) ->
            Some (undyn b)
        | _ ->
            Err.log_issue Range.dummyRange (Err.Warning_NotEmbedded, (BU.format1 "Not an embedded comp: %s" (t_to_string t)));
            None
    in
    mk_emb' embed_comp unembed_comp fstar_refl_comp_fv

let e_env =
    let embed_env cb (e:Env.env) : t =
        mk_lazy cb e fstar_refl_env Lazy_env
    in
    let unembed_env cb (t:t) : option<Env.env> =
        match t with
        | Lazy (BU.Inl {blob=b; lkind=Lazy_env}, _) ->
            Some (undyn b)
        | _ ->
            Err.log_issue Range.dummyRange (Err.Warning_NotEmbedded, (BU.format1 "Not an embedded env: %s" (t_to_string t)));
            None
    in
    mk_emb' embed_env unembed_env fstar_refl_env_fv

let e_const =
    let embed_const cb (c:vconst) : t =
        match c with
        | C_Unit         -> mkConstruct ref_C_Unit.fv    [] []
        | C_True         -> mkConstruct ref_C_True.fv    [] []
        | C_False        -> mkConstruct ref_C_False.fv   [] []
        | C_Int i        -> mkConstruct ref_C_Int.fv     [] [as_arg (Constant (Int i))]
        | C_String s     -> mkConstruct ref_C_String.fv  [] [as_arg (embed e_string cb s)]
        | C_Range r      -> mkConstruct ref_C_Range.fv   [] [as_arg (embed e_range cb r)]
        | C_Reify        -> mkConstruct ref_C_Reify.fv   [] []
        | C_Reflect ns   -> mkConstruct ref_C_Reflect.fv [] [as_arg (embed e_string_list cb ns)]
    in
    let unembed_const cb (t:t) : option<vconst> =
        match t with
        | Construct (fv, [], []) when S.fv_eq_lid fv ref_C_Unit.lid ->
            Some C_Unit

        | Construct (fv, [], []) when S.fv_eq_lid fv ref_C_True.lid ->
            Some C_True

        | Construct (fv, [], []) when S.fv_eq_lid fv ref_C_False.lid ->
            Some C_False

        | Construct (fv, [], [(i, _)]) when S.fv_eq_lid fv ref_C_Int.lid ->
            BU.bind_opt (unembed e_int cb i) (fun i ->
            Some <| C_Int i)

        | Construct (fv, [], [(s, _)]) when S.fv_eq_lid fv ref_C_String.lid ->
            BU.bind_opt (unembed e_string cb s) (fun s ->
            Some <| C_String s)

        | Construct (fv, [], [(r, _)]) when S.fv_eq_lid fv ref_C_Range.lid ->
            BU.bind_opt (unembed e_range cb r) (fun r ->
            Some <| C_Range r)

        | Construct (fv, [], []) when S.fv_eq_lid fv ref_C_Reify.lid ->
            Some C_Reify

        | Construct (fv, [], [(ns, _)]) when S.fv_eq_lid fv ref_C_Reflect.lid ->
            BU.bind_opt (unembed e_string_list cb ns) (fun ns ->
            Some <| C_Reflect ns)

        | _ ->
            Err.log_issue Range.dummyRange (Err.Warning_NotEmbedded, (BU.format1 "Not an embedded vconst: %s" (t_to_string t)));
            None
    in
    mk_emb' embed_const unembed_const fstar_refl_vconst_fv

let rec e_pattern' () =
    let embed_pattern cb (p : pattern) : t =
        match p with
        | Pat_Constant c ->
            mkConstruct ref_Pat_Constant.fv [] [as_arg (embed e_const cb c)]
        | Pat_Cons (fv, ps) ->
            mkConstruct ref_Pat_Cons.fv [] [as_arg (embed e_fv cb fv); as_arg (embed (e_list (e_tuple2 (e_pattern' ()) e_bool)) cb ps)]
        | Pat_Var bv ->
            mkConstruct ref_Pat_Var.fv [] [as_arg (embed e_bv cb bv)]
        | Pat_Wild bv ->
            mkConstruct ref_Pat_Wild.fv [] [as_arg (embed e_bv cb bv)]
        | Pat_Dot_Term (bv, t) ->
            mkConstruct ref_Pat_Dot_Term.fv [] [as_arg (embed e_bv cb bv); as_arg (embed e_term cb t)]
    in
    let unembed_pattern cb (t : t) : option<pattern> =
        match t with
        | Construct (fv, [], [(c, _)]) when S.fv_eq_lid fv ref_Pat_Constant.lid ->
            BU.bind_opt (unembed e_const cb c) (fun c ->
            Some <| Pat_Constant c)

        | Construct (fv, [], [(ps, _); (f, _)]) when S.fv_eq_lid fv ref_Pat_Cons.lid ->
            BU.bind_opt (unembed e_fv cb f) (fun f ->
            BU.bind_opt (unembed (e_list (e_tuple2 (e_pattern' ()) e_bool)) cb ps) (fun ps ->
            Some <| Pat_Cons (f, ps)))

        | Construct (fv, [], [(bv, _)]) when S.fv_eq_lid fv ref_Pat_Var.lid ->
            BU.bind_opt (unembed e_bv cb bv) (fun bv ->
            Some <| Pat_Var bv)

        | Construct (fv, [], [(bv, _)]) when S.fv_eq_lid fv ref_Pat_Wild.lid ->
            BU.bind_opt (unembed e_bv cb bv) (fun bv ->
            Some <| Pat_Wild bv)

        | Construct (fv, [], [(t, _); (bv, _)]) when S.fv_eq_lid fv ref_Pat_Dot_Term.lid ->
            BU.bind_opt (unembed e_bv cb bv) (fun bv ->
            BU.bind_opt (unembed e_term cb t) (fun t ->
            Some <| Pat_Dot_Term (bv, t)))

        | _ ->
            Err.log_issue Range.dummyRange (Err.Warning_NotEmbedded, (BU.format1 "Not an embedded pattern: %s" (t_to_string t)));
            None
    in
    mk_emb' embed_pattern unembed_pattern fstar_refl_pattern_fv

let e_pattern = e_pattern' ()

let e_branch = e_tuple2 e_pattern e_term
let e_argv   = e_tuple2 e_term    e_aqualv

let e_branch_aq aq = e_tuple2 e_pattern      (e_term_aq aq)
let e_argv_aq   aq = e_tuple2 (e_term_aq aq) e_aqualv

let unlazy_as_t k t =
    match t with
    | Lazy (BU.Inl {lkind=k'; blob=v}, _)
        when U.eq_lazy_kind k k' ->
      FStar.Dyn.undyn v
    | _ ->
      failwith "Not a Lazy of the expected kind (NBE)"

let e_term_view_aq aq =
    let embed_term_view cb (tv:term_view) : t =
        match tv with
        | Tv_FVar fv ->
            mkConstruct ref_Tv_FVar.fv [] [as_arg (embed e_fv cb fv)]

        | Tv_BVar bv ->
            mkConstruct ref_Tv_BVar.fv [] [as_arg (embed e_bv cb bv)]

        | Tv_Var bv ->
            mkConstruct ref_Tv_Var.fv [] [as_arg (embed e_bv cb bv)]

        | Tv_App (hd, a) ->
            mkConstruct ref_Tv_App.fv [] [as_arg (embed (e_term_aq aq) cb hd); as_arg (embed (e_argv_aq aq) cb a)]

        | Tv_Abs (b, t) ->
            mkConstruct ref_Tv_Abs.fv [] [as_arg (embed e_binder cb b); as_arg (embed (e_term_aq aq) cb t)]

        | Tv_Arrow (b, c) ->
            mkConstruct ref_Tv_Arrow.fv [] [as_arg (embed e_binder cb b); as_arg (embed e_comp cb c)]

        | Tv_Type u ->
            mkConstruct ref_Tv_Type.fv [] [as_arg (embed e_unit cb ())]

        | Tv_Refine (bv, t) ->
            mkConstruct ref_Tv_Refine.fv [] [as_arg (embed e_bv cb bv); as_arg (embed (e_term_aq aq) cb t)]

        | Tv_Const c ->
            mkConstruct ref_Tv_Const.fv [] [as_arg (embed e_const cb c)]

        | Tv_Uvar (u, d) ->
            mkConstruct ref_Tv_Uvar.fv [] [as_arg (embed e_int cb u); as_arg (mk_lazy cb (u,d) U.t_ctx_uvar_and_sust Lazy_uvar)]

        | Tv_Let (r, attrs, b, t1, t2) ->
            mkConstruct ref_Tv_Let.fv [] [as_arg (embed e_bool cb r);
                                   as_arg (embed (e_list e_term) cb attrs);
                                   as_arg (embed e_bv cb b);
                                   as_arg (embed (e_term_aq aq) cb t1);
                                   as_arg (embed (e_term_aq aq) cb t2)]

        | Tv_Match (t, brs) ->
            mkConstruct ref_Tv_Match.fv [] [as_arg (embed (e_term_aq aq) cb t);
                                     as_arg (embed (e_list (e_branch_aq aq)) cb brs)]

        | Tv_AscribedT (e, t, tacopt) ->
            mkConstruct ref_Tv_AscT.fv []
                        [as_arg (embed (e_term_aq aq) cb e);
                         as_arg (embed (e_term_aq aq) cb t);
                         as_arg (embed (e_option (e_term_aq aq)) cb tacopt)]

        | Tv_AscribedC (e, c, tacopt) ->
            mkConstruct ref_Tv_AscT.fv []
                        [as_arg (embed (e_term_aq aq) cb e);
                         as_arg (embed e_comp cb c);
                         as_arg (embed (e_option (e_term_aq aq)) cb tacopt)]

        | Tv_Unknown ->
            mkConstruct ref_Tv_Unknown.fv [] []
    in
    let unembed_term_view cb (t:t) : option<term_view> =
        match t with
        | Construct (fv, _, [(b, _)]) when S.fv_eq_lid fv ref_Tv_Var.lid ->
            BU.bind_opt (unembed e_bv cb b) (fun b ->
            Some <| Tv_Var b)

        | Construct (fv, _, [(b, _)]) when S.fv_eq_lid fv ref_Tv_BVar.lid ->
            BU.bind_opt (unembed e_bv cb b) (fun b ->
            Some <| Tv_BVar b)

        | Construct (fv, _, [(f, _)]) when S.fv_eq_lid fv ref_Tv_FVar.lid ->
            BU.bind_opt (unembed e_fv cb f) (fun f ->
            Some <| Tv_FVar f)

        | Construct (fv, _, [(r, _); (l, _)]) when S.fv_eq_lid fv ref_Tv_App.lid ->
            BU.bind_opt (unembed e_term cb l) (fun l ->
            BU.bind_opt (unembed e_argv cb r) (fun r ->
            Some <| Tv_App (l, r)))

        | Construct (fv, _, [(t, _); (b, _)]) when S.fv_eq_lid fv ref_Tv_Abs.lid ->
            BU.bind_opt (unembed e_binder cb b) (fun b ->
            BU.bind_opt (unembed e_term cb t) (fun t ->
            Some <| Tv_Abs (b, t)))

        | Construct (fv, _, [(t, _); (b, _)]) when S.fv_eq_lid fv ref_Tv_Arrow.lid ->
            BU.bind_opt (unembed e_binder cb b) (fun b ->
            BU.bind_opt (unembed e_comp cb t) (fun c ->
            Some <| Tv_Arrow (b, c)))

        | Construct (fv, _, [(u, _)]) when S.fv_eq_lid fv ref_Tv_Type.lid ->
            BU.bind_opt (unembed e_unit cb u) (fun u ->
            Some <| Tv_Type u)

        | Construct (fv, _, [(t, _); (b, _)]) when S.fv_eq_lid fv ref_Tv_Refine.lid ->
            BU.bind_opt (unembed e_bv cb b) (fun b ->
            BU.bind_opt (unembed e_term cb t) (fun t ->
            Some <| Tv_Refine (b, t)))

        | Construct (fv, _, [(c, _)]) when S.fv_eq_lid fv ref_Tv_Const.lid ->
            BU.bind_opt (unembed e_const cb c) (fun c ->
            Some <| Tv_Const c)

        | Construct (fv, _, [(l, _); (u, _)]) when S.fv_eq_lid fv ref_Tv_Uvar.lid ->
            BU.bind_opt (unembed e_int cb u) (fun u ->
            let ctx_u_s : ctx_uvar_and_subst = unlazy_as_t Lazy_uvar l in
            Some <| Tv_Uvar (u, ctx_u_s))

        | Construct (fv, _, [(t2, _); (t1, _); (b, _); (attrs, _); (r, _)]) when S.fv_eq_lid fv ref_Tv_Let.lid ->
            BU.bind_opt (unembed e_bool cb r) (fun r ->
            BU.bind_opt (unembed (e_list e_term) cb attrs) (fun attrs ->
            BU.bind_opt (unembed e_bv cb b) (fun b ->
            BU.bind_opt (unembed e_term cb t1) (fun t1 ->
            BU.bind_opt (unembed e_term cb t2) (fun t2 ->
            Some <| Tv_Let (r, attrs, b, t1, t2))))))

        | Construct (fv, _, [(brs, _); (t, _)]) when S.fv_eq_lid fv ref_Tv_Match.lid ->
            BU.bind_opt (unembed e_term cb t) (fun t ->
            BU.bind_opt (unembed (e_list e_branch) cb brs) (fun brs ->
            Some <| Tv_Match (t, brs)))

        | Construct (fv, _, [(tacopt, _); (t, _); (e, _)]) when S.fv_eq_lid fv ref_Tv_AscT.lid ->
            BU.bind_opt (unembed e_term cb e) (fun e ->
            BU.bind_opt (unembed e_term cb t) (fun t ->
            BU.bind_opt (unembed (e_option e_term) cb tacopt) (fun tacopt ->
            Some <| Tv_AscribedT (e, t, tacopt))))

        | Construct (fv, _, [(tacopt, _); (c, _); (e, _)]) when S.fv_eq_lid fv ref_Tv_AscC.lid ->
            BU.bind_opt (unembed e_term cb e) (fun e ->
            BU.bind_opt (unembed e_comp cb c) (fun c ->
            BU.bind_opt (unembed (e_option e_term) cb tacopt) (fun tacopt ->
            Some <| Tv_AscribedC (e, c, tacopt))))

        | Construct (fv, _, []) when S.fv_eq_lid fv ref_Tv_Unknown.lid ->
            Some <| Tv_Unknown

        | _ ->
            Err.log_issue Range.dummyRange (Err.Warning_NotEmbedded, (BU.format1 "Not an embedded term_view: %s" (t_to_string t)));
            None
    in
    mk_emb' embed_term_view unembed_term_view fstar_refl_term_view_fv


let e_term_view = e_term_view_aq []

let e_bv_view =
    let embed_bv_view cb (bvv:bv_view) : t =
        mkConstruct ref_Mk_bv.fv [] [as_arg (embed e_string cb bvv.bv_ppname);
                              as_arg (embed e_int    cb bvv.bv_index);
                              as_arg (embed e_term   cb bvv.bv_sort)]
    in
    let unembed_bv_view cb (t : t) : option<bv_view> =
        match t with
        | Construct (fv, _, [(s, _); (idx, _); (nm, _)]) when S.fv_eq_lid fv ref_Mk_bv.lid ->
            BU.bind_opt (unembed e_string cb nm) (fun nm ->
            BU.bind_opt (unembed e_int cb idx) (fun idx ->
            BU.bind_opt (unembed e_term cb s) (fun s ->
            Some <| { bv_ppname = nm ; bv_index = idx ; bv_sort = s })))

        | _ ->
            Err.log_issue Range.dummyRange (Err.Warning_NotEmbedded, (BU.format1 "Not an embedded bv_view: %s" (t_to_string t)));
            None
    in
    mk_emb' embed_bv_view unembed_bv_view fstar_refl_bv_view_fv

let e_comp_view =
    let embed_comp_view cb (cv : comp_view) : t =
        match cv with
        | C_Total (t, md) ->
            mkConstruct ref_C_Total.fv [] [as_arg (embed e_term cb t);
                                    as_arg (embed (e_option e_term) cb md)]

<<<<<<< HEAD
        | C_GTotal (t, md) ->
            mkConstruct ref_C_GTotal.fv [] [as_arg (embed e_term cb t);
                                    as_arg (embed (e_option e_term) cb md)]

        | C_Lemma (pre, post) ->
            let post = U.unthunk_lemma_post post in
            mkConstruct ref_C_Lemma.fv [] [as_arg (embed e_term cb pre); as_arg (embed e_term cb post)]
        | C_Eff (us, eff, res, args) ->
            mkConstruct ref_C_Eff.fv []
                [ as_arg (embed (e_list e_unit) cb us)
                ; as_arg (embed e_string_list cb eff)
                ; as_arg (embed e_term cb res)
                ; as_arg (embed (e_list e_argv) cb args)]
=======
        | C_Lemma (pre, post, pats) ->
            let post = U.unthunk_lemma_post post in
            mkConstruct ref_C_Lemma.fv [] [as_arg (embed e_term cb pre); as_arg (embed e_term cb post); as_arg (embed e_term cb pats)]

        | C_Unknown ->
            mkConstruct ref_C_Unknown.fv [] []
>>>>>>> 78c06e73
    in
    let unembed_comp_view cb (t : t) : option<comp_view> =
        match t with
        | Construct (fv, _, [(md, _); (t, _)]) when S.fv_eq_lid fv ref_C_Total.lid ->
            BU.bind_opt (unembed e_term cb t) (fun t ->
            BU.bind_opt (unembed (e_option e_term) cb md) (fun md ->
            Some <| C_Total (t, md)))

<<<<<<< HEAD
        | Construct (fv, _, [(md, _); (t, _)]) when S.fv_eq_lid fv ref_C_GTotal.lid ->
            BU.bind_opt (unembed e_term cb t) (fun t ->
            BU.bind_opt (unembed (e_option e_term) cb md) (fun md ->
            Some <| C_GTotal (t, md)))

        | Construct (fv, _, [(post, _); (pre, _)]) when S.fv_eq_lid fv ref_C_Lemma.lid ->
=======
        | Construct (fv, _, [(post, _); (pre, _); (pats, _)]) when S.fv_eq_lid fv ref_C_Lemma.lid ->
>>>>>>> 78c06e73
            BU.bind_opt (unembed e_term cb pre) (fun pre ->
            BU.bind_opt (unembed e_term cb post) (fun post ->
            BU.bind_opt (unembed e_term cb pats) (fun pats ->
            Some <| C_Lemma (pre, post, pats))))

        | Construct (fv, _, [(args, _); (res, _); (eff, _); (us, _)])
                when S.fv_eq_lid fv ref_C_Eff.lid ->
            BU.bind_opt (unembed (e_list e_unit) cb us) (fun us ->
            BU.bind_opt (unembed e_string_list cb eff) (fun eff ->
            BU.bind_opt (unembed e_term cb res) (fun res->
            BU.bind_opt (unembed (e_list e_argv) cb args) (fun args ->
            Some <| C_Eff (us, eff, res, args)))))

        | _ ->
            Err.log_issue Range.dummyRange (Err.Warning_NotEmbedded, (BU.format1 "Not an embedded comp_view: %s" (t_to_string t)));
            None
    in
    mk_emb' embed_comp_view unembed_comp_view fstar_refl_comp_view_fv


(* TODO: move to, Syntax.Embeddings or somewhere better even *)
let e_order =
    let embed_order cb (o:order) : t =
        match o with
        | Lt -> mkConstruct ord_Lt_fv [] []
        | Eq -> mkConstruct ord_Eq_fv [] []
        | Gt -> mkConstruct ord_Gt_fv [] []
    in
    let unembed_order cb (t:t) : option<order> =
        match t with
        | Construct (fv, _, []) when S.fv_eq_lid fv ord_Lt_lid -> Some Lt
        | Construct (fv, _, []) when S.fv_eq_lid fv ord_Eq_lid -> Some Eq
        | Construct (fv, _, []) when S.fv_eq_lid fv ord_Gt_lid -> Some Gt
        | _ ->
            Err.log_issue Range.dummyRange (Err.Warning_NotEmbedded, (BU.format1 "Not an embedded order: %s" (t_to_string t)));
            None
    in
    mk_emb' embed_order unembed_order (lid_as_fv PC.order_lid delta_constant None)

let e_sigelt =
    let embed_sigelt cb (se:sigelt) : t =
        mk_lazy cb se fstar_refl_sigelt Lazy_sigelt
    in
    let unembed_sigelt cb (t:t) : option<sigelt> =
        match t with
        | Lazy (BU.Inl {blob=b; lkind=Lazy_sigelt}, _) ->
            Some (undyn b)
        | _ ->
            Err.log_issue Range.dummyRange (Err.Warning_NotEmbedded, (BU.format1 "Not an embedded sigelt: %s" (t_to_string t)));
            None
    in
    mk_emb' embed_sigelt unembed_sigelt fstar_refl_sigelt_fv

// TODO: It would be nice to have a
// embed_as : ('a -> 'b) -> ('b -> 'a) -> embedding<'a> -> embedding<'b>
// so we don't write these things
let e_ident : embedding<I.ident> =
    let repr = e_tuple2 e_range e_string in
    let embed_ident cb (i:I.ident) : t =
        embed repr cb (I.range_of_id i, I.text_of_id i)
    in
    let unembed_ident cb (t:t) : option<I.ident> =
        match unembed repr cb t with
        | Some (rng, s) -> Some (I.mk_ident (s, rng))
        | None -> None
    in
    let range_fv = (lid_as_fv PC.range_lid  delta_constant None) in
    let string_fv = (lid_as_fv PC.string_lid delta_constant None) in
    let et =
      ET_app (FStar.Ident.string_of_lid PC.lid_tuple2,
              [fv_as_emb_typ range_fv;
               fv_as_emb_typ string_fv])
    in
    mk_emb embed_ident unembed_ident (mkFV (lid_as_fv PC.lid_tuple2 delta_constant None)
                                           [U_zero;U_zero]
                                           [as_arg (mkFV range_fv [] []);
                                            as_arg (mkFV string_fv [] [])]) et
    // TODO: again a delta depth issue, should be this
    (* fstar_refl_ident *)

let e_univ_name =
    (* TODO: Should be this, but there's a delta depth issue *)
    (* set_type fstar_refl_univ_name e_ident *)
    e_ident

let e_univ_names = e_list e_univ_name
let e_string_list = e_list e_string

let e_sigelt_view =
    let embed_sigelt_view cb (sev:sigelt_view) : t =
        match sev with
        | Sg_Let (r, fv, univs, ty, t) ->
            mkConstruct ref_Sg_Let.fv [] [as_arg (embed e_bool cb r);
                                   as_arg (embed e_fv cb fv);
                                   as_arg (embed e_univ_names cb univs);
                                   as_arg (embed e_term cb ty);
                                   as_arg (embed e_term cb t)]

        | Sg_Constructor (nm, ty) ->
            mkConstruct ref_Sg_Constructor.fv [] [as_arg (embed e_string_list cb nm);
                                           as_arg (embed e_term cb ty)]

        | Sg_Inductive (nm, univs, bs, t, dcs) ->
            mkConstruct ref_Sg_Inductive.fv [] [as_arg (embed e_string_list cb nm);
                                         as_arg (embed e_univ_names cb univs);
                                         as_arg (embed e_binders cb bs);
                                         as_arg (embed e_term cb t);
                                         as_arg (embed (e_list e_string_list) cb dcs)]

        | Unk ->
            mkConstruct ref_Unk.fv [] []
    in
    let unembed_sigelt_view cb (t:t) : option<sigelt_view> =
        match t with
        | Construct (fv, _, [(dcs, _); (t, _); (bs, _); (us, _); (nm, _)]) when S.fv_eq_lid fv ref_Sg_Inductive.lid ->
            BU.bind_opt (unembed e_string_list cb nm) (fun nm ->
            BU.bind_opt (unembed e_univ_names cb us) (fun us ->
            BU.bind_opt (unembed e_binders cb bs) (fun bs ->
            BU.bind_opt (unembed e_term cb t) (fun t ->
            BU.bind_opt (unembed (e_list e_string_list) cb dcs) (fun dcs ->
            Some <| Sg_Inductive (nm, us, bs, t, dcs))))))

        | Construct (fv, _, [(t, _); (ty, _); (univs, _); (fvar, _); (r, _)]) when S.fv_eq_lid fv ref_Sg_Let.lid ->
            BU.bind_opt (unembed e_bool cb r) (fun r ->
            BU.bind_opt (unembed e_fv cb fvar) (fun fvar ->
            BU.bind_opt (unembed e_univ_names cb univs) (fun univs ->
            BU.bind_opt (unembed e_term cb ty) (fun ty ->
            BU.bind_opt (unembed e_term cb t) (fun t ->
            Some <| Sg_Let (r, fvar, univs, ty, t))))))

        | Construct (fv, _, []) when S.fv_eq_lid fv ref_Unk.lid ->
            Some Unk

        | _ ->
            Err.log_issue Range.dummyRange (Err.Warning_NotEmbedded, (BU.format1 "Not an embedded sigelt_view: %s" (t_to_string t)));
            None
    in
    mk_emb' embed_sigelt_view unembed_sigelt_view fstar_refl_sigelt_view_fv

let e_exp =
    let rec embed_exp cb (e:exp) : t =
        match e with
        | Data.Unit  ->         mkConstruct ref_E_Unit.fv [] []
        | Data.Var i ->         mkConstruct ref_E_Var.fv  [] [as_arg (Constant (Int i))]
        | Data.Mult (e1, e2) -> mkConstruct ref_E_Mult.fv [] [as_arg (embed_exp cb e1); as_arg (embed_exp cb e2)]
    in
    let rec unembed_exp cb (t: t) : option<exp> =
        match t with
        | Construct (fv, _, []) when S.fv_eq_lid fv ref_E_Unit.lid ->
            Some Data.Unit

        | Construct (fv, _, [(i, _)]) when S.fv_eq_lid fv ref_E_Var.lid ->
            BU.bind_opt (unembed e_int cb i) (fun i ->
            Some <| Data.Var i)

        | Construct (fv, _, [(e2, _); (e1, _)]) when S.fv_eq_lid fv ref_E_Mult.lid ->
            BU.bind_opt (unembed_exp cb e1) (fun e1 ->
            BU.bind_opt (unembed_exp cb e2) (fun e2 ->
            Some <| Data.Mult (e1, e2)))
        | _ ->
            Err.log_issue Range.dummyRange (Err.Warning_NotEmbedded, (BU.format1 "Not an embedded exp: %s" (t_to_string t)));
            None
    in
    mk_emb' embed_exp unembed_exp fstar_refl_exp_fv

let e_binder_view = e_tuple2 e_bv e_aqualv

let e_attribute  = e_term
let e_attributes = e_list e_attribute


(* embeds as a string list *)
let e_lid : embedding<I.lid> =
    let embed rng lid : t =
        embed e_string_list rng (I.path_of_lid lid)
    in
    let unembed cb (t : t) : option<I.lid> =
        BU.map_opt (unembed e_string_list cb t) (fun p -> I.lid_of_path p Range.dummyRange)
    in
    mk_emb embed unembed
        (mkConstruct fstar_refl_aqualv_fv [] [])
        (fv_as_emb_typ fstar_refl_aqualv_fv)

let e_qualifier =
    let embed cb (q:RD.qualifier) : t =
        match q with
        | RD.Assumption                       -> mkConstruct ref_qual_Assumption.fv [] []
        | RD.New                              -> mkConstruct ref_qual_New.fv [] []
        | RD.Private                          -> mkConstruct ref_qual_Private.fv [] []
        | RD.Unfold_for_unification_and_vcgen -> mkConstruct ref_qual_Unfold_for_unification_and_vcgen.fv [] []
        | RD.Visible_default                  -> mkConstruct ref_qual_Visible_default.fv [] []
        | RD.Irreducible                      -> mkConstruct ref_qual_Irreducible.fv [] []
        | RD.Abstract                         -> mkConstruct ref_qual_Abstract.fv [] []
        | RD.Inline_for_extraction            -> mkConstruct ref_qual_Inline_for_extraction.fv [] []
        | RD.NoExtract                        -> mkConstruct ref_qual_NoExtract.fv [] []
        | RD.Noeq                             -> mkConstruct ref_qual_Noeq.fv [] []
        | RD.Unopteq                          -> mkConstruct ref_qual_Unopteq.fv [] []
        | RD.TotalEffect                      -> mkConstruct ref_qual_TotalEffect.fv [] []
        | RD.Logic                            -> mkConstruct ref_qual_Logic.fv [] []
        | RD.Reifiable                        -> mkConstruct ref_qual_Reifiable.fv [] []
        | RD.ExceptionConstructor             -> mkConstruct ref_qual_ExceptionConstructor.fv [] []
        | RD.HasMaskedEffect                  -> mkConstruct ref_qual_HasMaskedEffect.fv [] []
        | RD.Effect                           -> mkConstruct ref_qual_Effect.fv [] []
        | RD.OnlyName                         -> mkConstruct ref_qual_OnlyName.fv [] []
        | RD.Reflectable l ->
            mkConstruct ref_qual_Reflectable.fv [] [as_arg (embed e_lid cb l)]

        | RD.Discriminator l ->
            mkConstruct ref_qual_Discriminator.fv [] [as_arg (embed e_lid cb l)]

        | RD.Action l ->
            mkConstruct ref_qual_Action.fv [] [as_arg (embed e_lid cb l)]

        | RD.Projector (l, i) ->
            mkConstruct ref_qual_Projector.fv [] [as_arg (embed e_lid cb l); as_arg (embed e_ident cb i)]

        | RD.RecordType (ids1, ids2) ->
            mkConstruct ref_qual_RecordType.fv [] [as_arg (embed (e_list e_ident) cb ids1);
                                                   as_arg (embed (e_list e_ident) cb ids2)]

        | RD.RecordConstructor (ids1, ids2) ->
            mkConstruct ref_qual_RecordConstructor.fv [] [as_arg (embed (e_list e_ident) cb ids1);
                                                          as_arg (embed (e_list e_ident) cb ids2)]
    in
    let unembed cb (t:t) : option<RD.qualifier> =
        match t with
        | Construct (fv, [], []) when S.fv_eq_lid fv ref_qual_Assumption.lid -> Some RD.Assumption
        | Construct (fv, [], []) when S.fv_eq_lid fv ref_qual_New.lid -> Some RD.New
        | Construct (fv, [], []) when S.fv_eq_lid fv ref_qual_Private.lid -> Some RD.Private
        | Construct (fv, [], []) when S.fv_eq_lid fv ref_qual_Unfold_for_unification_and_vcgen.lid -> Some RD.Unfold_for_unification_and_vcgen
        | Construct (fv, [], []) when S.fv_eq_lid fv ref_qual_Visible_default.lid -> Some RD.Visible_default
        | Construct (fv, [], []) when S.fv_eq_lid fv ref_qual_Irreducible.lid -> Some RD.Irreducible
        | Construct (fv, [], []) when S.fv_eq_lid fv ref_qual_Abstract.lid -> Some RD.Abstract
        | Construct (fv, [], []) when S.fv_eq_lid fv ref_qual_Inline_for_extraction.lid -> Some RD.Inline_for_extraction
        | Construct (fv, [], []) when S.fv_eq_lid fv ref_qual_NoExtract.lid -> Some RD.NoExtract
        | Construct (fv, [], []) when S.fv_eq_lid fv ref_qual_Noeq.lid -> Some RD.Noeq
        | Construct (fv, [], []) when S.fv_eq_lid fv ref_qual_Unopteq.lid -> Some RD.Unopteq
        | Construct (fv, [], []) when S.fv_eq_lid fv ref_qual_TotalEffect.lid -> Some RD.TotalEffect
        | Construct (fv, [], []) when S.fv_eq_lid fv ref_qual_Logic.lid -> Some RD.Logic
        | Construct (fv, [], []) when S.fv_eq_lid fv ref_qual_Reifiable.lid -> Some RD.Reifiable
        | Construct (fv, [], []) when S.fv_eq_lid fv ref_qual_ExceptionConstructor.lid -> Some RD.ExceptionConstructor
        | Construct (fv, [], []) when S.fv_eq_lid fv ref_qual_HasMaskedEffect.lid -> Some RD.HasMaskedEffect
        | Construct (fv, [], []) when S.fv_eq_lid fv ref_qual_Effect.lid -> Some RD.Effect
        | Construct (fv, [], []) when S.fv_eq_lid fv ref_qual_OnlyName.lid -> Some RD.OnlyName

        | Construct (fv, [], [(l, _)]) when S.fv_eq_lid fv ref_qual_Reflectable.lid ->
            BU.bind_opt (unembed e_lid cb l) (fun l ->
            Some (RD.Reflectable l))

        | Construct (fv, [], [(l, _)]) when S.fv_eq_lid fv ref_qual_Discriminator.lid ->
            BU.bind_opt (unembed e_lid cb l) (fun l ->
            Some (RD.Discriminator l))

        | Construct (fv, [], [(l, _)]) when S.fv_eq_lid fv ref_qual_Action.lid ->
            BU.bind_opt (unembed e_lid cb l) (fun l ->
            Some (RD.Action l))

        | Construct (fv, [], [(i, _); (l, _)]) when S.fv_eq_lid fv ref_qual_Projector.lid ->
            BU.bind_opt (unembed e_ident cb i) (fun i ->
            BU.bind_opt (unembed e_lid cb l) (fun l ->
            Some (RD.Projector (l, i))))

        | Construct (fv, [], [(ids2, _); (ids1, _)]) when S.fv_eq_lid fv ref_qual_RecordType.lid ->
            BU.bind_opt (unembed (e_list e_ident) cb ids1) (fun ids1 ->
            BU.bind_opt (unembed (e_list e_ident) cb ids2) (fun ids2 ->
            Some (RD.RecordType (ids1, ids2))))

        | Construct (fv, [], [(ids2, _); (ids1, _)]) when S.fv_eq_lid fv ref_qual_RecordConstructor.lid ->
            BU.bind_opt (unembed (e_list e_ident) cb ids1) (fun ids1 ->
            BU.bind_opt (unembed (e_list e_ident) cb ids2) (fun ids2 ->
            Some (RD.RecordConstructor (ids1, ids2))))

        | _ ->
            Err.log_issue Range.dummyRange (Err.Warning_NotEmbedded, (BU.format1 "Not an embedded qualifier: %s" (t_to_string t)));
            None
    in
    mk_emb embed unembed
        (mkConstruct fstar_refl_qualifier_fv [] [])
        (fv_as_emb_typ fstar_refl_qualifier_fv)

let e_qualifiers = e_list e_qualifier<|MERGE_RESOLUTION|>--- conflicted
+++ resolved
@@ -486,28 +486,20 @@
             mkConstruct ref_C_Total.fv [] [as_arg (embed e_term cb t);
                                     as_arg (embed (e_option e_term) cb md)]
 
-<<<<<<< HEAD
         | C_GTotal (t, md) ->
             mkConstruct ref_C_GTotal.fv [] [as_arg (embed e_term cb t);
                                     as_arg (embed (e_option e_term) cb md)]
 
-        | C_Lemma (pre, post) ->
+        | C_Lemma (pre, post, pats) ->
             let post = U.unthunk_lemma_post post in
-            mkConstruct ref_C_Lemma.fv [] [as_arg (embed e_term cb pre); as_arg (embed e_term cb post)]
+            mkConstruct ref_C_Lemma.fv [] [as_arg (embed e_term cb pre); as_arg (embed e_term cb post); as_arg (embed e_term cb pats)]
+
         | C_Eff (us, eff, res, args) ->
             mkConstruct ref_C_Eff.fv []
                 [ as_arg (embed (e_list e_unit) cb us)
                 ; as_arg (embed e_string_list cb eff)
                 ; as_arg (embed e_term cb res)
                 ; as_arg (embed (e_list e_argv) cb args)]
-=======
-        | C_Lemma (pre, post, pats) ->
-            let post = U.unthunk_lemma_post post in
-            mkConstruct ref_C_Lemma.fv [] [as_arg (embed e_term cb pre); as_arg (embed e_term cb post); as_arg (embed e_term cb pats)]
-
-        | C_Unknown ->
-            mkConstruct ref_C_Unknown.fv [] []
->>>>>>> 78c06e73
     in
     let unembed_comp_view cb (t : t) : option<comp_view> =
         match t with
@@ -516,16 +508,12 @@
             BU.bind_opt (unembed (e_option e_term) cb md) (fun md ->
             Some <| C_Total (t, md)))
 
-<<<<<<< HEAD
         | Construct (fv, _, [(md, _); (t, _)]) when S.fv_eq_lid fv ref_C_GTotal.lid ->
             BU.bind_opt (unembed e_term cb t) (fun t ->
             BU.bind_opt (unembed (e_option e_term) cb md) (fun md ->
             Some <| C_GTotal (t, md)))
 
-        | Construct (fv, _, [(post, _); (pre, _)]) when S.fv_eq_lid fv ref_C_Lemma.lid ->
-=======
         | Construct (fv, _, [(post, _); (pre, _); (pats, _)]) when S.fv_eq_lid fv ref_C_Lemma.lid ->
->>>>>>> 78c06e73
             BU.bind_opt (unembed e_term cb pre) (fun pre ->
             BU.bind_opt (unembed e_term cb post) (fun post ->
             BU.bind_opt (unembed e_term cb pats) (fun pats ->
