--- conflicted
+++ resolved
@@ -15,55 +15,7 @@
 *)
 module FStar.Compiler.Range
 
-<<<<<<< HEAD
-[@@ PpxDerivingYoJson; PpxDerivingShow]
-new val rng : Type0
-
-[@@ PpxDerivingYoJson; PpxDerivingShow]
-new val range : Type0
-
-[@@ PpxDerivingYoJson; PpxDerivingShow]
-new val pos : Type0
-
-val dummyRange: range
-val use_range: range -> rng
-val def_range: range -> rng
-val range_of_rng: def_rng:rng -> use_rng:rng -> range
-val set_use_range: range -> rng -> range
-val set_def_range: range -> rng -> range
-val mk_pos: int -> int -> pos
-val mk_range: string -> pos -> pos -> range
-
-val union_rng: rng -> rng -> rng
-val union_ranges: range -> range -> range
-
-val rng_included: rng -> rng -> bool
-val string_of_pos: pos -> string
-val string_of_range: range -> string
-val string_of_def_range: range -> string
-val string_of_use_range: range -> string
-val file_of_range: range -> string
-val set_file_of_range: range -> string -> range
-val start_of_range: range -> pos
-val end_of_range: range -> pos
-val file_of_use_range: range -> string
-val start_of_use_range: range -> pos
-val end_of_use_range: range -> pos
-val line_of_pos: pos -> int
-val col_of_pos: pos -> int
-val end_range: range -> range
-val compare: range -> range -> int
-val compare_use_range: range -> range -> int
-val range_before_pos : range -> pos -> bool
-val end_of_line: pos -> pos
-val extend_to_end_of_line: range -> range
-
-val json_of_pos : pos -> json
-val json_of_use_range : range -> json
-val json_of_def_range : range -> json
-=======
 (* This module simply bundles together these other two. See their
 interfaces for reference. *)
 include FStar.Compiler.Range.Type
-include FStar.Compiler.Range.Ops
->>>>>>> 249bb81d
+include FStar.Compiler.Range.Ops