(*
   Copyright 2008-2014 Nikhil Swamy and Microsoft Research

   Licensed under the Apache License, Version 2.0 (the "License");
   you may not use this file except in compliance with the License.
   You may obtain a copy of the License at

       http://www.apache.org/licenses/LICENSE-2.0

   Unless required by applicable law or agreed to in writing, software
   distributed under the License is distributed on an "AS IS" BASIS,
   WITHOUT WARRANTIES OR CONDITIONS OF ANY KIND, either express or implied.
   See the License for the specific language governing permissions and
   limitations under the License.
*)
#light "off"

// (c) Microsoft Corporation. All rights reserved
module FStar.Options
open FStar
open FStar.Util
open FStar.Getopt
open FStar.Version

type debug_level_t =
    | Low
    | Medium
    | High
    | Extreme
    | Other of string

let show_signatures = Util.mk_ref []
let norm_then_print = Util.mk_ref true
let z3_exe = Util.mk_ref (Platform.exe "z3")
let silent=Util.mk_ref false
let debug=Util.mk_ref []
let debug_level = Util.mk_ref []
let dlevel = function
    | "Low" -> Low
    | "Medium" -> Medium
    | "High" -> High
    | "Extreme" -> Extreme
    | s -> Other s
let one_debug_level_geq l1 l2 = match l1 with
    | Other _
    | Low -> l1 = l2
    | Medium -> (l2 = Low || l2 = Medium)
    | High -> (l2 = Low || l2 = Medium || l2 = High)
    | Extreme -> (l2 = Low || l2 = Medium || l2 = High || l2 = Extreme)
let debug_level_geq l2 = !debug_level |> Util.for_some (fun l1 -> one_debug_level_geq l1 l2)
let log_types = Util.mk_ref false
let print_effect_args=Util.mk_ref false
let print_real_names = Util.mk_ref false
let dump_module : ref<option<string>> = Util.mk_ref None
let should_dump l = match !dump_module with
    | None -> false
    | Some m -> m=l
let logQueries = Util.mk_ref false
let z3exe = Util.mk_ref true
let outputDir = Util.mk_ref (Some ".")
let fstar_home_opt = Util.mk_ref None
let _fstar_home = Util.mk_ref ""
let prims_ref = Util.mk_ref None
let z3timeout = Util.mk_ref 5
let admit_smt_queries = Util.mk_ref false
let pretype = Util.mk_ref true
let codegen = Util.mk_ref None
let no_extract = Util.mk_ref []
let codegen_libs = Util.mk_ref []
let trace_error = Util.mk_ref false
let verify = Util.mk_ref true
let full_context_dependency = Util.mk_ref true
let print_implicits = Util.mk_ref false
let print_bound_var_types = Util.mk_ref false
let print_universes = Util.mk_ref false
let hide_uvar_nums = Util.mk_ref false
let hide_genident_nums = Util.mk_ref false
let serialize_mods = Util.mk_ref false
let initial_fuel = Util.mk_ref 2
let initial_ifuel = Util.mk_ref 1
let max_fuel = Util.mk_ref 8
let min_fuel = Util.mk_ref 1
let max_ifuel = Util.mk_ref 2
let warn_top_level_effects = Util.mk_ref false
let no_slack = Util.mk_ref false
let eager_inference = Util.mk_ref false
let universes = Util.mk_ref false
let unthrottle_inductives = Util.mk_ref false
let use_eq_at_higher_order = Util.mk_ref false
let use_native_int = Util.mk_ref false
let fs_typ_app = Util.mk_ref false
let n_cores = Util.mk_ref 1
let verify_module = Util.mk_ref []
let __temp_no_proj = Util.mk_ref []
let interactive = Util.mk_ref false
let interactive_context = Util.mk_ref None
let split_cases = Util.mk_ref 0
let _include_path = Util.mk_ref []
let interactive_fsi = Util.mk_ref false
let print_fuels = Util.mk_ref false
let cardinality = Util.mk_ref "off"
let timing = Util.mk_ref false
let inline_arith = Util.mk_ref false
let warn_cardinality () = match !cardinality with
    | "warn" -> true
    | _ -> false
let check_cardinality () = match !cardinality with
    | "check" -> true
    | _ -> false
let dep = ref None
let explicit_deps = Util.mk_ref false
let init_options () =
    show_signatures := [];
    norm_then_print := true;
    z3_exe := Platform.exe "z3";
    silent := false;
    debug := [];
    debug_level  := [];
    log_types  := false;
    print_effect_args := false;
    print_real_names  := false;
    dump_module  := None;
    logQueries  := false;
    z3exe  := true;
    outputDir  := Some ".";
    fstar_home_opt  := None;
    _fstar_home  := "";
    prims_ref  := None;
    z3timeout  := 5;
    admit_smt_queries := false;
    pretype  := true;
    codegen  := None;
    codegen_libs := [];
    no_extract  := [];
    trace_error  := false;
    verify  := true;
    full_context_dependency  := true;
    print_implicits  := false;
    print_bound_var_types := false;
    print_universes := false;
    hide_uvar_nums  := false;
    hide_genident_nums  := false;
    serialize_mods  := false;
    initial_fuel  := 2;
    initial_ifuel  := 1;
    max_fuel  := 8;
    min_fuel  := 1;
    max_ifuel  := 2;
    warn_top_level_effects  := false;
    no_slack  := false;
    eager_inference  := false;
    unthrottle_inductives  := false;
    use_eq_at_higher_order  := false;
    fs_typ_app  := false;
    n_cores  := 1;
    split_cases := 0;
    verify_module := [];
    __temp_no_proj := [];
    _include_path := [];
    print_fuels := false;
    use_native_int := false;
    explicit_deps := false;
    dep := None;
    timing := false;
    inline_arith := false

let set_fstar_home () =
  let fh = match !fstar_home_opt with
    | None ->
      let x = Util.get_exec_dir () in
      let x = x ^ "/.." in
      _fstar_home := x;
      fstar_home_opt := Some x;
      x
    | Some x -> _fstar_home := x; x in
  fh
let get_fstar_home () = match !fstar_home_opt with
    | None -> ignore <| set_fstar_home(); !_fstar_home
    | Some x -> x

let include_path_base_dirs = 
  ["/lib"; "/lib/fstar"; "/stdlib" ; "/stdlib/fstar"]

let universe_include_path_base_dirs = 
  ["/ulib"]

let get_include_path () =
  (* Allows running fstar either from the source repository, or after
   * installation (into /usr/local for instance) *)
  let h = get_fstar_home () in
  let defs = if !universes then universe_include_path_base_dirs else include_path_base_dirs in
  !_include_path @ ("."::(defs |> List.map (fun x -> h ^ x)))

let find_file filename =
    let search_path = get_include_path () in
    try
      Util.map_option
        Util.normalize_file_path
        (if Util.is_path_absolute filename then
          if Util.file_exists(filename) then
            Some filename
          else
            None
        else
          Util.find_map
            search_path
            (fun p ->
              let path = Util.join_paths p filename in
              if Util.file_exists path then
                Some path
              else
                None))
    with _ ->
      None

let prims () = match !prims_ref with
  | None ->
    (let filen = "prims.fst" in
    match find_file filen with
    | Some result ->
      result
    | None ->
      raise (Util.Failure (Util.format1 "unable to find required file \"%s\" in the module search path.\n" filen)))
  | Some x -> x

let prependOutputDir fname = match !outputDir with
  | None -> fname
  | Some x -> x ^ "/" ^ fname

let display_version () =
  Util.print_string (Util.format5 "F* %s\nplatform=%s\ncompiler=%s\ndate=%s\ncommit=%s\n"
                                  version platform compiler date commit)

let display_usage specs =
  Util.print_string "fstar [option] file...\n";
  List.iter
    (fun (_, flag, p, doc) ->
       match p with
         | ZeroArgs ig ->
             if doc = "" then Util.print_string (Util.format1 "  --%s\n" (Util.colorize_bold flag))
             else Util.print_string (Util.format2 "  --%s  %s\n" (Util.colorize_bold flag) doc)
         | OneArg (_, argname) ->
             if doc = "" then Util.print_string (Util.format2 "  --%s %s\n" (Util.colorize_bold flag) (Util.colorize_bold argname))
             else Util.print_string (Util.format3 "  --%s %s  %s\n" (Util.colorize_bold flag) (Util.colorize_bold argname) doc))
    specs

let rec specs () : list<Getopt.opt> =
  let specs =
<<<<<<< HEAD
    [( noshort, "admit_fsi", OneArg ((fun x -> admit_fsi := x::!admit_fsi), "module name"), "Treat .fsi as a .fst");
     ( noshort, "admit_smt_queries", OneArg ((fun s -> admit_smt_queries := (if s="true" then true else if s="false" then false else failwith("Invalid argument to --admit_smt_queries"))), "true|false"), "Admit SMT queries (UNSAFE! But, useful during development); default: 'false'");
     ( noshort, "cardinality", OneArg ((fun x -> cardinality := validate_cardinality x), "off|warn|check"), "Check cardinality constraints on inductive data types(default 'off')");
     ( noshort, "codegen", OneArg ((fun s -> codegen := parse_codegen s), "OCaml|FSharp|C"), "Generate code for execution");
=======
    [( noshort, "admit_smt_queries", OneArg ((fun s -> admit_smt_queries := (if s="true" then true else if s="false" then false else failwith("Invalid argument to --admit_smt_queries"))), "true|false"), "Admit SMT queries (UNSAFE! But, useful during development); default: 'false'");
     ( noshort, "cardinality", OneArg ((fun x -> cardinality := validate_cardinality x), "off|warn|check"), "Check cardinality constraints on inductive data types (default 'off')");
     ( noshort, "codegen", OneArg ((fun s -> codegen := parse_codegen s), "OCaml|FSharp"), "Generate code for execution");
>>>>>>> e6b8c86e
     ( noshort, "codegen-lib", OneArg ((fun s -> codegen_libs := (Util.split s ".")::!codegen_libs), "namespace"), "External runtime library library");
     ( noshort, "debug", OneArg ((fun x -> debug := x::!debug), "module name"), "Print LOTS of debugging information while checking module [arg]");
     ( noshort, "debug_level", OneArg ((fun x -> debug_level := dlevel x::!debug_level), "Low|Medium|High|Extreme"), "Control the verbosity of debugging info");
     ( noshort, "dep", OneArg ((fun x -> dep := Some x), "make|nubuild"), "Output the transitive closure of the dependency graph in a format suitable for the given tool");
     ( noshort, "dump_module", OneArg ((fun x -> dump_module := Some x), "module name"), "");
     ( noshort, "eager_inference", ZeroArgs (fun () -> eager_inference := true), "Solve all type-inference constraints eagerly; more efficient but at the cost of generality");
     ( noshort, "explicit_deps", ZeroArgs (fun () -> explicit_deps := true), "tell FStar to not find dependencies automatically because the user provides them on the command-line");
     ( noshort, "fs_typ_app", ZeroArgs (fun () -> fs_typ_app := true), "Allow the use of t<t1,...,tn> syntax for type applications; brittle since it clashes with the integer less-than operator");
     ( noshort, "fsi", ZeroArgs (fun () -> set_interactive_fsi ()), "fsi flag; A flag to indicate if type checking a fsi in the interactive mode");
     ( noshort, "fstar_home", OneArg ((fun x -> fstar_home_opt := Some x), "dir"), "Set the FSTAR_HOME variable to dir");
     ( noshort, "hide_genident_nums", ZeroArgs(fun () -> hide_genident_nums := true), "Don't print generated identifier numbers");
     ( noshort, "hide_uvar_nums", ZeroArgs(fun () -> hide_uvar_nums := true), "Don't print unification variable numbers");
     ( noshort, "in", ZeroArgs (fun () -> interactive := true), "Interactive mode; reads input from stdin");
     ( noshort, "in_context", OneArg ((fun s -> interactive := true; interactive_context := Some s), "name"), "Specify the context of an interactive session; needed for --auto_deps to work with interactive mode.");
     ( noshort, "include", OneArg ((fun s -> _include_path := !_include_path @ [s]), "path"), "A directory in which to search for files included on the command line");
     ( noshort, "initial_fuel", OneArg((fun x -> initial_fuel := int_of_string x), "non-negative integer"), "Number of unrolling of recursive functions to try initially (default 2)");
     ( noshort, "initial_ifuel", OneArg((fun x -> initial_ifuel := int_of_string x), "non-negative integer"), "Number of unrolling of inductive datatypes to try at first (default 1)");
     ( noshort, "inline_arith", ZeroArgs(fun () -> inline_arith := true), "Inline definitions of arithmetic functions in the SMT encoding");
     ( noshort, "lax", ZeroArgs (fun () -> pretype := true; verify := false), "Run the lax-type checker only (admit all verification conditions)");
     ( noshort, "log_types", ZeroArgs (fun () -> log_types := true), "Print types computed for data/val/let-bindings");
     ( noshort, "log_queries", ZeroArgs (fun () -> logQueries := true), "Log the Z3 queries in queries.smt2");
     ( noshort, "max_fuel", OneArg((fun x -> max_fuel := int_of_string x), "non-negative integer"), "Number of unrolling of recursive functions to try at most (default 8)");
     ( noshort, "max_ifuel", OneArg((fun x -> max_ifuel := int_of_string x), "non-negative integer"), "Number of unrolling of inductive datatypes to try at most (default 2)");
     ( noshort, "min_fuel", OneArg((fun x -> min_fuel := int_of_string x), "non-negative integer"), "Minimum number of unrolling of recursive functions to try (default 1)");
     ( noshort, "MLish", ZeroArgs(fun () -> full_context_dependency := false), "Introduce unification variables that are only dependent on the type variables in the context");
     ( noshort, "n_cores", OneArg ((fun x -> n_cores := int_of_string x), "positive integer"), "Maximum number of cores to use for the solver (default 1)");
     ( noshort, "no_extract", OneArg ((fun x -> no_extract := x::!no_extract), "module name"), "Do not extract code from this module");
     ( noshort, "no_fs_typ_app", ZeroArgs (fun () -> fs_typ_app := false), "Do not allow the use of t<t1,...,tn> syntax for type applications");
     ( noshort, "odir", OneArg ((fun x -> outputDir := Some x), "dir"), "Place output in directory dir");
     ( noshort, "prims", OneArg ((fun x -> prims_ref := Some x), "file"), "");
     ( noshort, "print_before_norm", ZeroArgs(fun () -> norm_then_print := false), "Do not normalize types before printing (for debugging)");
     ( noshort, "print_bound_var_types", ZeroArgs(fun () -> print_bound_var_types := true), "Print the types of bound variables");
     ( noshort, "print_effect_args", ZeroArgs (fun () -> print_effect_args := true), "Print inferred predicate transformers for all computation types");
     ( noshort, "print_fuels", ZeroArgs (fun () -> print_fuels := true), "Print the fuel amounts used for each successful query");
     ( noshort, "print_implicits", ZeroArgs(fun () -> print_implicits := true), "Print implicit arguments");
     ( noshort, "print_universes", ZeroArgs(fun () -> print_universes := true), "Print universes");
     ( noshort, "prn", ZeroArgs (fun () -> print_real_names := true), "Print real names---you may want to use this in conjunction with log_queries");
     ( noshort, "show_signatures", OneArg((fun x -> show_signatures := x::!show_signatures), "module name"), "Show the checked signatures for all top-level symbols in the module");
     ( noshort, "silent", ZeroArgs (fun () -> silent := true), " ");
     ( noshort, "smt", OneArg ((fun x -> z3_exe := x), "path"), "Path to the SMT solver (usually Z3, but could be any SMT2-compatible solver)");
     ( noshort, "split_cases", OneArg ((fun n -> split_cases := int_of_string n), "t"), "Partition VC of a match into groups of n cases");
     ( noshort, "timing", ZeroArgs (fun () -> timing := true), "Print the time it takes to verify each top-level definition");
     ( noshort, "trace_error", ZeroArgs (fun () -> trace_error := true), "Don't print an error message; show an exception trace instead");
     ( noshort, "universes", ZeroArgs (fun () -> universes := true), "Use the (experimental) support for universes");
     ( noshort, "unthrottle_inductives", ZeroArgs (fun () -> unthrottle_inductives := true), "Let the SMT solver unfold inductive types to arbitrary depths (may affect verifier performance)");
     ( noshort, "use_eq_at_higher_order", ZeroArgs (fun () -> use_eq_at_higher_order := true), "Use equality constraints when comparing higher-order types; temporary");
     ( noshort, "use_native_int", ZeroArgs (fun () -> use_native_int := true), "Extract the 'int' type to platform-specific native int; you will need to link the generated code with the appropriate version of the prims library");
     ( noshort, "verify_module", OneArg ((fun x -> verify_module := x::!verify_module), "string"), "Name of the module to verify");
     ( noshort, "__temp_no_proj", OneArg ((fun x -> __temp_no_proj := x::!__temp_no_proj), "string"), "Don't generate projectors for this module");
     ( 'v',     "version", ZeroArgs (fun _ -> display_version(); exit 0), "Display version number");
     ( noshort, "warn_top_level_effects", ZeroArgs (fun () -> warn_top_level_effects := true), "Top-level effects are ignored, by default; turn this flag on to be warned when this happens");
     ( noshort, "z3timeout", OneArg ((fun s -> z3timeout := int_of_string s), "t"), "Set the Z3 per-query (soft) timeout to t seconds (default 5)");
  ] in
     ( 'h', "help", ZeroArgs (fun x -> display_usage specs; exit 0), "Display this information")::specs
and parse_codegen s =
  match s with
  | "OCaml"
  | "FSharp" 
  | "C" -> Some s
  | _ ->
     (Util.print_string "Wrong argument to codegen flag\n";
      display_usage (specs ()); exit 1)
and validate_cardinality x = match x with
    | "warn"
    | "check"
    | "off" -> x
    | _ ->   (Util.print_string "Wrong argument to cardinality flag\n";
              display_usage (specs ()); exit 1)

and set_interactive_fsi (_:unit) =
    if !interactive then interactive_fsi := true
    else (Util.print_string "Set interactive flag first before setting interactive fsi flag\n";
          display_usage (specs ()); exit 1)

let should_verify m =
    !verify &&
    (match !verify_module with
        | [] -> true //the verify_module flag was not set, so verify everything
        | l -> List.contains m l) //otherwise, look in the list to see if it is explicitly mentioned

let dont_gen_projectors m = List.contains m (!__temp_no_proj)

let should_print_message m =
    should_verify m
    && m <> "Prims"

let set_options =
    //The smt option is a security concern
    //only allow it to be set from the command line, not from the build-config
    let no_smt_specs = specs() |> List.filter (fun (_, name, _, _) -> name <> "smt") in
    fun s -> Getopt.parse_string no_smt_specs (fun _ -> ()) s

let reset_options_string : ref<option<string>> = ref None
let reset_options () =
    init_options();
    let res = Getopt.parse_cmdline (specs()) (fun x -> ()) in
    match !reset_options_string with
        | Some x -> set_options x
        | _ -> res<|MERGE_RESOLUTION|>--- conflicted
+++ resolved
@@ -246,16 +246,9 @@
 
 let rec specs () : list<Getopt.opt> =
   let specs =
-<<<<<<< HEAD
-    [( noshort, "admit_fsi", OneArg ((fun x -> admit_fsi := x::!admit_fsi), "module name"), "Treat .fsi as a .fst");
-     ( noshort, "admit_smt_queries", OneArg ((fun s -> admit_smt_queries := (if s="true" then true else if s="false" then false else failwith("Invalid argument to --admit_smt_queries"))), "true|false"), "Admit SMT queries (UNSAFE! But, useful during development); default: 'false'");
+     [( noshort, "admit_smt_queries", OneArg ((fun s -> admit_smt_queries := (if s="true" then true else if s="false" then false else failwith("Invalid argument to --admit_smt_queries"))), "true|false"), "Admit SMT queries (UNSAFE! But, useful during development); default: 'false'");
      ( noshort, "cardinality", OneArg ((fun x -> cardinality := validate_cardinality x), "off|warn|check"), "Check cardinality constraints on inductive data types(default 'off')");
      ( noshort, "codegen", OneArg ((fun s -> codegen := parse_codegen s), "OCaml|FSharp|C"), "Generate code for execution");
-=======
-    [( noshort, "admit_smt_queries", OneArg ((fun s -> admit_smt_queries := (if s="true" then true else if s="false" then false else failwith("Invalid argument to --admit_smt_queries"))), "true|false"), "Admit SMT queries (UNSAFE! But, useful during development); default: 'false'");
-     ( noshort, "cardinality", OneArg ((fun x -> cardinality := validate_cardinality x), "off|warn|check"), "Check cardinality constraints on inductive data types (default 'off')");
-     ( noshort, "codegen", OneArg ((fun s -> codegen := parse_codegen s), "OCaml|FSharp"), "Generate code for execution");
->>>>>>> e6b8c86e
      ( noshort, "codegen-lib", OneArg ((fun s -> codegen_libs := (Util.split s ".")::!codegen_libs), "namespace"), "External runtime library library");
      ( noshort, "debug", OneArg ((fun x -> debug := x::!debug), "module name"), "Print LOTS of debugging information while checking module [arg]");
      ( noshort, "debug_level", OneArg ((fun x -> debug_level := dlevel x::!debug_level), "Low|Medium|High|Extreme"), "Control the verbosity of debugging info");
