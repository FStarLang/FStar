(*
   Copyright 2008-2014 Nikhil Swamy and Microsoft Research

   Licensed under the Apache License, Version 2.0 (the "License");
   you may not use this file except in compliance with the License.
   You may obtain a copy of the License at

       http://www.apache.org/licenses/LICENSE-2.0

   Unless required by applicable law or agreed to in writing, software
   distributed under the License is distributed on an "AS IS" BASIS,
   WITHOUT WARRANTIES OR CONDITIONS OF ANY KIND, either express or implied.
   See the License for the specific language governing permissions and
   limitations under the License.
*)
#light "off"

// (c) Microsoft Corporation. All rights reserved
module FStar.Options
open FStar
open FStar.Util
open FStar.Getopt
open FStar.Version

type debug_level_t =
    | Low
    | Medium
    | High
    | Extreme
    | Other of string

let show_signatures = Util.mk_ref []
let norm_then_print = Util.mk_ref true
let z3_exe = Util.mk_ref (Platform.exe "z3")
let silent=Util.mk_ref false
let debug=Util.mk_ref []
let debug_level = Util.mk_ref []
let dlevel = function
    | "Low" -> Low
    | "Medium" -> Medium
    | "High" -> High
    | "Extreme" -> Extreme
    | s -> Other s
let one_debug_level_geq l1 l2 = match l1 with
    | Other _
    | Low -> l1 = l2
    | Medium -> (l2 = Low || l2 = Medium)
    | High -> (l2 = Low || l2 = Medium || l2 = High)
    | Extreme -> (l2 = Low || l2 = Medium || l2 = High || l2 = Extreme)
let debug_level_geq l2 = !debug_level |> Util.for_some (fun l1 -> one_debug_level_geq l1 l2)
let log_types = Util.mk_ref false
let print_effect_args=Util.mk_ref false
let print_real_names = Util.mk_ref false
let dump_module : ref<option<string>> = Util.mk_ref None
let should_dump l = match !dump_module with
    | None -> false
    | Some m -> m=l
let logQueries = Util.mk_ref false
let z3exe = Util.mk_ref true
let outputDir = Util.mk_ref (Some ".")
let fstar_home_opt = Util.mk_ref None
let _fstar_home = Util.mk_ref ""
let prims_ref = Util.mk_ref None
let z3timeout = Util.mk_ref 5
let admit_smt_queries = Util.mk_ref false
let pretype = Util.mk_ref true
let codegen = Util.mk_ref None
let admit_fsi = Util.mk_ref []
let codegen_libs = Util.mk_ref []
let trace_error = Util.mk_ref false
let verify = Util.mk_ref true
let full_context_dependency = Util.mk_ref true
let print_implicits = Util.mk_ref false
let hide_uvar_nums = Util.mk_ref false
let hide_genident_nums = Util.mk_ref false
let serialize_mods = Util.mk_ref false
let initial_fuel = Util.mk_ref 2
let initial_ifuel = Util.mk_ref 1
let max_fuel = Util.mk_ref 8
let min_fuel = Util.mk_ref 1
let max_ifuel = Util.mk_ref 2
let warn_top_level_effects = Util.mk_ref false
let no_slack = Util.mk_ref false
let eager_inference = Util.mk_ref false
let universes = Util.mk_ref false
let unthrottle_inductives = Util.mk_ref false
let use_eq_at_higher_order = Util.mk_ref false
let use_native_int = Util.mk_ref false
let fs_typ_app = Util.mk_ref false
let n_cores = Util.mk_ref 1
let verify_module = Util.mk_ref []
let __temp_no_proj = Util.mk_ref []
let use_build_config = Util.mk_ref false
let interactive = Util.mk_ref false
let interactive_context = Util.mk_ref None
let split_cases = Util.mk_ref 0
let _include_path = Util.mk_ref []
let interactive_fsi = Util.mk_ref false
let print_fuels = Util.mk_ref false
let cardinality = Util.mk_ref "off"
let warn_cardinality () = match !cardinality with
    | "warn" -> true
    | _ -> false
let check_cardinality () = match !cardinality with
    | "check" -> true
    | _ -> false
let dep = ref false
let auto_deps = Util.mk_ref false
let find_deps = Util.mk_ref false
let init_options () = 
    show_signatures := [];
    norm_then_print := true;
    z3_exe := Platform.exe "z3";
    silent := false;
    debug := [];
    debug_level  := [];
    log_types  := false;
    print_effect_args := false;
    print_real_names  := false;
    dump_module  := None;
    logQueries  := false;
    z3exe  := true;
    outputDir  := Some ".";
    fstar_home_opt  := None;
    _fstar_home  := "";
    prims_ref  := None;
    z3timeout  := 5;
    admit_smt_queries := false;
    pretype  := true;
    codegen  := None;
    codegen_libs := [];
    admit_fsi  := [];
    trace_error  := false;
    verify  := true;
    full_context_dependency  := true;
    print_implicits  := false;
    hide_uvar_nums  := false;
    hide_genident_nums  := false;
    serialize_mods  := false;
    initial_fuel  := 2;
    initial_ifuel  := 1;
    max_fuel  := 8;
    min_fuel  := 1;
    max_ifuel  := 2;
    warn_top_level_effects  := false;
    no_slack  := false;
    eager_inference  := false;
    unthrottle_inductives  := false;
    use_eq_at_higher_order  := false;
    fs_typ_app  := false;
    n_cores  := 1;
    split_cases := 0;
    verify_module := [];
    __temp_no_proj := [];
    _include_path := [];
    print_fuels := false;
    use_native_int := false;
    auto_deps := false;
    find_deps := false;
    dep := false

let set_fstar_home () =
  let fh = match !fstar_home_opt with
    | None ->
      let x = Util.get_exec_dir () in
      let x = x ^ "/.." in
      _fstar_home := x;
      fstar_home_opt := Some x;
      x
    | Some x -> _fstar_home := x; x in
  fh
let get_fstar_home () = match !fstar_home_opt with
    | None -> ignore <| set_fstar_home(); !_fstar_home
    | Some x -> x

let get_include_path (dirname:string) =
  (* Allows running fstar either from the source repository, or after
   * installation (into /usr/local for instance) *)
  List.map
    (fun p ->
      if Util.is_path_absolute p then
        Util.normalize_file_path p
      else
        Util.join_paths dirname p)
    (let h = get_fstar_home () in
    !_include_path@["."; h ^ "/lib"; h ^ "/lib/fstar"])

let prims () = match !prims_ref with
  | None -> Util.format1 "%s/lib/prims.fst" (get_fstar_home ())
  | Some x -> x

let prependOutputDir fname = match !outputDir with
  | None -> fname
  | Some x -> x ^ "/" ^ fname

let cache_dir = "cache"

let display_version () =
  Util.print_string (Util.format5 "F* %s\nplatform=%s\ncompiler=%s\ndate=%s\ncommit=%s\n"
                                  version platform compiler date commit)

let display_usage specs =
  Util.print_string "fstar [option] infile...";
  List.iter
    (fun (_, flag, p, doc) ->
       match p with
         | ZeroArgs ig ->
             if doc = "" then Util.print_string (Util.format1 "  --%s\n" flag)
             else Util.print_string (Util.format2 "  --%s  %s\n" flag doc)
         | OneArg (_, argname) ->
             if doc = "" then Util.print_string (Util.format2 "  --%s %s\n" flag argname)
             else Util.print_string (Util.format3 "  --%s %s  %s\n" flag argname doc))
    specs

let rec specs () : list<Getopt.opt> =
  let specs =
    [( noshort, "admit_fsi", OneArg ((fun x -> admit_fsi := x::!admit_fsi), "module name"), "Treat .fsi as a .fst");
     ( noshort, "auto_deps", ZeroArgs (fun () -> auto_deps := true), "automatically treat files discovered by --find_deps as dependencies.");
     ( noshort, "admit_smt_queries", OneArg ((fun s -> admit_smt_queries := (if s="true" then true else if s="false" then false else failwith("Invalid argument to --admit_smt_queries"))), "true|false"), "Admit SMT queries (UNSAFE! But, useful during development); default: 'false'");
     ( noshort, "auto_deps", ZeroArgs (fun () -> auto_deps := true), "automatically treat files discovered by --find_deps as dependencies.");
     ( noshort, "codegen", OneArg ((fun s -> codegen := parse_codegen s), "OCaml|FSharp"), "Generate code for execution");
     ( noshort, "codegen-lib", OneArg ((fun s -> codegen_libs := (Util.split s ".")::!codegen_libs), "namespace"), "External runtime library library");
     ( noshort, "debug", OneArg ((fun x -> debug := x::!debug), "module name"), "Print LOTS of debugging information while checking module [arg]");
     ( noshort, "debug_level", OneArg ((fun x -> debug_level := dlevel x::!debug_level), "Low|Medium|High|Extreme"), "Control the verbosity of debugging info");
     ( noshort, "dep", ZeroArgs (fun () -> dep := true), "Output the transitive closure of the dependency graph in a format suitable for make");
     ( noshort, "dump_module", OneArg ((fun x -> dump_module := Some x), "module name"), "");
     ( noshort, "eager_inference", ZeroArgs (fun () -> eager_inference := true), "Solve all type-inference constraints eagerly; more efficient but at the cost of generality");
     ( noshort, "find_deps", ZeroArgs (fun () -> find_deps := true; auto_deps := true), "find transitive dependencies given build-config other-files specifications.");
     ( noshort, "fs_typ_app", ZeroArgs (fun () -> fs_typ_app := true), "Allow the use of t<t1,...,tn> syntax for type applications; brittle since it clashes with the integer less-than operator");
     ( noshort, "fsi", ZeroArgs (fun () -> set_interactive_fsi ()), "fsi flag; A flag to indicate if type checking a fsi in the interactive mode");
     ( noshort, "fstar_home", OneArg ((fun x -> fstar_home_opt := Some x), "dir"), "Set the FSTAR_HOME variable to dir");
     ( noshort, "hide_genident_nums", ZeroArgs(fun () -> hide_genident_nums := true), "Don't print generated identifier numbers");
     ( noshort, "hide_uvar_nums", ZeroArgs(fun () -> hide_uvar_nums := true), "Don't print unification variable numbers");
     ( noshort, "in", ZeroArgs (fun () -> interactive := true), "Interactive mode; reads input from stdin");
     ( noshort, "in_context", OneArg ((fun s -> interactive := true; interactive_context := Some s), "name"), "Specify the context of an interactive session; needed for --auto_deps to work with interactive mode.");
     ( noshort, "include", OneArg ((fun s -> _include_path := !_include_path @ [s]), "path"), "A directory in which to search for files included on the command line");
     ( noshort, "initial_fuel", OneArg((fun x -> initial_fuel := int_of_string x), "non-negative integer"), "Number of unrolling of recursive functions to try initially (default 2)");
     ( noshort, "initial_ifuel", OneArg((fun x -> initial_ifuel := int_of_string x), "non-negative integer"), "Number of unrolling of inductive datatypes to try at first (default 1)");
     ( noshort, "lax", ZeroArgs (fun () -> pretype := true; verify := false), "Run the lax-type checker only (admit all verification conditions)");
     ( noshort, "log_types", ZeroArgs (fun () -> log_types := true), "Print types computed for data/val/let-bindings");
     ( noshort, "log_queries", ZeroArgs (fun () -> logQueries := true), "Log the Z3 queries in queries.smt2");
     ( noshort, "max_fuel", OneArg((fun x -> max_fuel := int_of_string x), "non-negative integer"), "Number of unrolling of recursive functions to try at most (default 8)");
     ( noshort, "max_ifuel", OneArg((fun x -> max_ifuel := int_of_string x), "non-negative integer"), "Number of unrolling of inductive datatypes to try at most (default 2)");
     ( noshort, "min_fuel", OneArg((fun x -> min_fuel := int_of_string x), "non-negative integer"), "Minimum number of unrolling of recursive functions to try (default 1)");
     ( noshort, "MLish", ZeroArgs(fun () -> full_context_dependency := false), "Introduce unification variables that are only dependent on the type variables in the context");
     ( noshort, "n_cores", OneArg ((fun x -> n_cores := int_of_string x), "positive integer"), "Maximum number of cores to use for the solver (default 1)");
     ( noshort, "no_fs_typ_app", ZeroArgs (fun () -> fs_typ_app := false), "Do not allow the use of t<t1,...,tn> syntax for type applications");
     ( noshort, "odir", OneArg ((fun x -> outputDir := Some x), "dir"), "Place output in directory dir");
     ( noshort, "prims", OneArg ((fun x -> prims_ref := Some x), "file"), "");
     ( noshort, "print_before_norm", ZeroArgs(fun () -> norm_then_print := false), "Do not normalize types before printing (for debugging)");
     ( noshort, "print_effect_args", ZeroArgs (fun () -> print_effect_args := true), "Print inferred predicate transformers for all computation types");
     ( noshort, "print_fuels", ZeroArgs (fun () -> print_fuels := true), "Print the fuel amounts used for each successful query");
     ( noshort, "print_implicits", ZeroArgs(fun () -> print_implicits := true), "Print implicit arguments");
     ( noshort, "prn", ZeroArgs (fun () -> print_real_names := true), "Print real names---you may want to use this in conjunction with log_queries");
     ( noshort, "show_signatures", OneArg((fun x -> show_signatures := x::!show_signatures), "module name"), "Show the checked signatures for all top-level symbols in the module");
     ( noshort, "silent", ZeroArgs (fun () -> silent := true), "");
     ( noshort, "smt", OneArg ((fun x -> z3_exe := x), "path"), "Path to the SMT solver (usually Z3, but could be any SMT2-compatible solver)");
     ( noshort, "split_cases", OneArg ((fun n -> split_cases := int_of_string n), "t"), "Partition VC of a match into groups of n cases");
     ( noshort, "trace_error", ZeroArgs (fun () -> trace_error := true), "Don't print an error message; show an exception trace instead");
     ( noshort, "universes", ZeroArgs (fun () -> universes := true), "Use the (experimental) support for universes");
     ( noshort, "use_build_config", ZeroArgs (fun () -> use_build_config := true), "Expect just a single file on the command line and no options; will read the 'build-config' prelude from the file");
     ( noshort, "use_native_int", ZeroArgs (fun () -> use_native_int := true), "Extract the 'int' type to platform-specific native int; you will need to link the generated code with the appropriate version of the prims library");
     ( noshort, "verify_module", OneArg ((fun x -> verify_module := x::!verify_module), "string"), "Name of the module to verify");
     ( noshort, "__temp_no_proj", OneArg ((fun x -> __temp_no_proj := x::!__temp_no_proj), "string"), "Don't generate projectors for this module");
     ( 'v',     "version", ZeroArgs (fun _ -> display_version(); exit 0), "Display version number");
     ( noshort, "warn_top_level_effects", ZeroArgs (fun () -> warn_top_level_effects := true), "Top-level effects are ignored, by default; turn this flag on to be warned when this happens");
     ( noshort, "z3timeout", OneArg ((fun s -> z3timeout := int_of_string s), "t"), "Set the Z3 per-query (soft) timeout to t seconds (default 5)");
<<<<<<< HEAD
    ] in
=======
  ] in
>>>>>>> 40467081
     ( 'h', "help", ZeroArgs (fun x -> display_usage specs; exit 0), "Display this information")::specs
and parse_codegen s =
  match s with
  | "OCaml"
  | "FSharp" -> Some s
  | _ ->
     (Util.print_string "Wrong argument to codegen flag\n";
      display_usage (specs ()); exit 1)
and validate_cardinality x = match x with
    | "warn" 
    | "check"
    | "off" -> x
    | _ ->   (Util.print_string "Wrong argument to cardinality flag\n";
              display_usage (specs ()); exit 1)

and set_interactive_fsi (_:unit) =
    if !interactive then interactive_fsi := true
    else (Util.print_string "Set interactive flag first before setting interactive fsi flag\n";
          display_usage (specs ()); exit 1)

let should_verify m =
    !verify &&
    (match !verify_module with
        | [] -> true //the verify_module flag was not set, so verify everything
        | l -> List.contains m l) //otherwise, look in the list to see if it is explicitly mentioned

let dont_gen_projectors m = List.contains m (!__temp_no_proj)

let should_print_message m = 
    should_verify m 
    && not (List.contains m !admit_fsi) 
    && m <> "Prims"

let set_options = 
    //The smt option is a security concern
    //only allow it to be set from the command line, not from the build-config
    let no_smt_specs = specs() |> List.filter (fun (_, name, _, _) -> name <> "smt") in
    fun s -> Getopt.parse_string no_smt_specs (fun _ -> ()) s

let reset_options_string : ref<option<string>> = ref None
let reset_options () =
    init_options();
    let res = Getopt.parse_cmdline (specs()) (fun x -> ()) in
    match !reset_options_string with
        | Some x -> set_options x
        | _ -> res<|MERGE_RESOLUTION|>--- conflicted
+++ resolved
@@ -265,11 +265,7 @@
      ( 'v',     "version", ZeroArgs (fun _ -> display_version(); exit 0), "Display version number");
      ( noshort, "warn_top_level_effects", ZeroArgs (fun () -> warn_top_level_effects := true), "Top-level effects are ignored, by default; turn this flag on to be warned when this happens");
      ( noshort, "z3timeout", OneArg ((fun s -> z3timeout := int_of_string s), "t"), "Set the Z3 per-query (soft) timeout to t seconds (default 5)");
-<<<<<<< HEAD
-    ] in
-=======
   ] in
->>>>>>> 40467081
      ( 'h', "help", ZeroArgs (fun x -> display_usage specs; exit 0), "Display this information")::specs
 and parse_codegen s =
   match s with
