<<<<<<< HEAD
(*
   Copyright 2008-2014 Nikhil Swamy and Microsoft Research

   Licensed under the Apache License, Version 2.0 (the "License");
   you may not use this file except in compliance with the License.
   You may obtain a copy of the License at

       http://www.apache.org/licenses/LICENSE-2.0

   Unless required by applicable law or agreed to in writing, software
   distributed under the License is distributed on an "AS IS" BASIS,
   WITHOUT WARRANTIES OR CONDITIONS OF ANY KIND, either express or implied.
   See the License for the specific language governing permissions and
   limitations under the License.
*)
#light "off"

// (c) Microsoft Corporation. All rights reserved
module Microsoft.FStar.Options
open Microsoft.FStar
open Microsoft.FStar.Util
open Microsoft.FStar.Getopt

type debug_level_t = 
    | Low
    | Medium
    | High
    | Extreme
    | Other of string

let show_signatures = Util.mk_ref []
let norm_then_print = Util.mk_ref true
let z3_exe = Util.mk_ref (Platform.exe "z3")
let silent=Util.mk_ref false
let debug=Util.mk_ref []
let debug_level = Util.mk_ref []
let dlevel = function 
    | "Low" -> Low
    | "Medium" -> Medium
    | "High" -> High
    | "Extreme" -> Extreme
    | s -> Other s
let one_debug_level_geq l1 l2 = match l1 with 
    | Other _ 
    | Low -> l1 = l2
    | Medium -> (l2 = Low || l2 = Medium)
    | High -> (l2 = Low || l2 = Medium || l2 = High)
    | Extreme -> (l2 = Low || l2 = Medium || l2 = High || l2 = Extreme)
let debug_level_geq l2 = !debug_level |> Util.for_some (fun l1 -> one_debug_level_geq l1 l2)
let log_types = Util.mk_ref false
let print_effect_args=Util.mk_ref false
let print_real_names = Util.mk_ref false
let dump_module : ref<option<string>> = Util.mk_ref None
let should_dump l = match !dump_module with 
    | None -> false
    | Some m -> m=l
let logQueries = Util.mk_ref false
let z3exe = Util.mk_ref true
let outputDir = Util.mk_ref (Some ".")
let fstar_home_opt = Util.mk_ref None
let _fstar_home = Util.mk_ref ""
let prims_ref = Util.mk_ref None
let z3timeout = Util.mk_ref 5
let admit_smt_queries = Util.mk_ref false
let pretype = Util.mk_ref true
let codegen = Util.mk_ref None
let admit_fsi = Util.mk_ref []
let codegen_libs = Util.mk_ref []
let trace_error = Util.mk_ref false
let verify = Util.mk_ref true
let full_context_dependency = Util.mk_ref true
let print_implicits = Util.mk_ref false
let hide_uvar_nums = Util.mk_ref false
let hide_genident_nums = Util.mk_ref false
let serialize_mods = Util.mk_ref false
let initial_fuel = Util.mk_ref 2
let initial_ifuel = Util.mk_ref 1
let max_fuel = Util.mk_ref 8
let min_fuel = Util.mk_ref 1
let max_ifuel = Util.mk_ref 2
let warn_top_level_effects = Util.mk_ref false
let no_slack = Util.mk_ref false
let eager_inference = Util.mk_ref false
let unthrottle_inductives = Util.mk_ref false
let use_eq_at_higher_order = Util.mk_ref false
let fs_typ_app = Util.mk_ref false
let n_cores = Util.mk_ref 1
let verify_module = Util.mk_ref []
let use_build_config = Util.mk_ref false
let interactive = Util.mk_ref false
let split_cases = Util.mk_ref 0
let _include_path = Util.mk_ref []
let interactive_fsi = Util.mk_ref false
let __temp_no_proj = Util.mk_ref false
let init_options () = 
    show_signatures := [];
    norm_then_print := true;
    z3_exe := Platform.exe "z3";
    silent := false;
    debug := [];
    debug_level  := [];
    log_types  := false;
    print_effect_args := false;
    print_real_names  := false;
    dump_module  := None;
    logQueries  := false;
    z3exe  := true;
    outputDir  := Some ".";
    fstar_home_opt  := None;
    _fstar_home  := "";
    prims_ref  := None;
    z3timeout  := 5;
    admit_smt_queries := false;
    pretype  := true;
    codegen  := None;
    codegen_libs := [];
    admit_fsi  := [];
    trace_error  := false;
    verify  := true;
    full_context_dependency  := true;
    print_implicits  := false;
    hide_uvar_nums  := false;
    hide_genident_nums  := false;
    serialize_mods  := false;
    initial_fuel  := 2;
    initial_ifuel  := 1;
    max_fuel  := 8;
    min_fuel  := 1;
    max_ifuel  := 2;
    warn_top_level_effects  := false;
    no_slack  := false;
    eager_inference  := false;
    unthrottle_inductives  := false;
    use_eq_at_higher_order  := false;
    fs_typ_app  := false;
    n_cores  := 1;
    split_cases := 0;
    verify_module := [];
    _include_path := []

let set_fstar_home () = 
  let fh = match !fstar_home_opt with 
    | None ->
      let x = Util.get_exec_dir () in 
      let x = x ^ "/.." in
      _fstar_home := x;
      fstar_home_opt := Some x;
      x
    | Some x -> _fstar_home := x; x in
  fh
let get_fstar_home () = match !fstar_home_opt with 
    | None -> ignore <| set_fstar_home(); !_fstar_home
    | Some x -> x

let get_include_path () = !_include_path@["."; get_fstar_home() ^ "/lib"]

let prims () = match !prims_ref with 
  | None -> "prims.fst" 
  | Some x -> x

let prependOutputDir fname = match !outputDir with
  | None -> fname
  | Some x -> x ^ "/" ^ fname

let cache_dir = "cache" 

let display_usage specs =
  Util.print_string "fstar [option] infile...";
  List.iter
    (fun (_, flag, p, doc) ->
       match p with
         | ZeroArgs ig ->
             if doc = "" then Util.print_string (Util.format1 "  --%s\n" flag)
             else Util.print_string (Util.format2 "  --%s  %s\n" flag doc)
         | OneArg (_, argname) ->
             if doc = "" then Util.print_string (Util.format2 "  --%s %s\n" flag argname)
             else Util.print_string (Util.format3 "  --%s %s  %s\n" flag argname doc))
    specs

let rec specs () : list<Getopt.opt> = 
  let specs =   
    [( noshort, "trace_error", ZeroArgs (fun () -> trace_error := true), "Don't print an error message; show an exception trace instead");
     ( noshort, "codegen", OneArg ((fun s -> codegen := parse_codegen s), "OCaml"), "Generate code for execution");
     ( noshort, "codegen-lib", OneArg ((fun s -> codegen_libs := (Util.split s ".")::!codegen_libs), "namespace"), "External runtime library library");
     ( noshort, "lax", ZeroArgs (fun () -> pretype := true; verify := false), "Run the lax-type checker only (admit all verification conditions)");
     ( noshort, "fstar_home", OneArg ((fun x -> fstar_home_opt := Some x), "dir"), "Set the FSTAR_HOME variable to dir");
     ( noshort, "silent", ZeroArgs (fun () -> silent := true), "");
     ( noshort, "prims", OneArg ((fun x -> prims_ref := Some x), "file"), "");
     ( noshort, "prn", ZeroArgs (fun () -> print_real_names := true), "Print real names---you may want to use this in conjunction with logQueries");
     ( noshort, "debug", OneArg ((fun x -> debug := x::!debug), "module name"), "Print LOTS of debugging information while checking module [arg]");
     ( noshort, "debug_level", OneArg ((fun x -> debug_level := dlevel x::!debug_level), "Low|Medium|High|Extreme"), "Control the verbosity of debugging info");
     ( noshort, "log_types", ZeroArgs (fun () -> log_types := true), "Print types computed for data/val/let-bindings");
     ( noshort, "print_effect_args", ZeroArgs (fun () -> print_effect_args := true), "Print inferred predicate transformers for all computation types");
     ( noshort, "dump_module", OneArg ((fun x -> dump_module := Some x), "module name"), "");
     ( noshort, "z3timeout", OneArg ((fun s -> z3timeout := int_of_string s), "t"), "Set the Z3 per-query (soft) timeout to t seconds (default 5)");
     ( noshort, "admit_smt_queries", OneArg ((fun s -> admit_smt_queries := (if s="true" then true else if s="false" then false else failwith("Invalid argument to --admit_smt_queries"))), "true|false"), "Admit SMT queries (UNSAFE! But, useful during development); default: 'false'");
     ( noshort, "logQueries", ZeroArgs (fun () -> logQueries := true), "Log the Z3 queries in queries.smt2");
     ( noshort, "admit_fsi", OneArg ((fun x -> admit_fsi := x::!admit_fsi), "module name"), "Treat .fsi as a .fst");
     ( noshort, "odir", OneArg ((fun x -> outputDir := Some x), "dir"), "Place output in directory dir");
     ( noshort, "smt", OneArg ((fun x -> z3_exe := x), "path"), "Path to the SMT solver (usually Z3, but could be any SMT2-compatible solver)");
     ( noshort, "print_before_norm", ZeroArgs(fun () -> norm_then_print := false), "Do not normalize types before printing (for debugging)");
     ( noshort, "show_signatures", OneArg((fun x -> show_signatures := x::!show_signatures), "module name"), "Show the checked signatures for all top-level symbols in the module");
     ( noshort, "full_context_dependency", ZeroArgs(fun () -> full_context_dependency := true), "Introduce unification variables that are dependent on the entire context (possibly expensive, but better for type inference (on, by default)");
     ( noshort, "MLish", ZeroArgs(fun () -> full_context_dependency := false), "Introduce unification variables that are only dependent on the type variables in the context");
     ( noshort, "print_implicits", ZeroArgs(fun () -> print_implicits := true), "Print implicit arguments");
     ( noshort, "hide_uvar_nums", ZeroArgs(fun () -> hide_uvar_nums := true), "Don't print unification variable numbers");
     ( noshort, "hide_genident_nums", ZeroArgs(fun () -> hide_genident_nums := true), "Don't print generated identifier numbers");
     ( noshort, "serialize_mods", ZeroArgs (fun () -> serialize_mods := true), "Serialize compiled modules");
     ( noshort, "initial_fuel", OneArg((fun x -> initial_fuel := int_of_string x), "non-negative integer"), "Number of unrolling of recursive functions to try initially (default 2)");
     ( noshort, "max_fuel", OneArg((fun x -> max_fuel := int_of_string x), "non-negative integer"), "Number of unrolling of recursive functions to try at most (default 8)");
     ( noshort, "min_fuel", OneArg((fun x -> min_fuel := int_of_string x), "non-negative integer"), "Minimum number of unrolling of recursive functions to try (default 1)");
     ( noshort, "initial_ifuel", OneArg((fun x -> initial_ifuel := int_of_string x), "non-negative integer"), "Number of unrolling of inductive datatypes to try at first (default 1)");
     ( noshort, "max_ifuel", OneArg((fun x -> max_ifuel := int_of_string x), "non-negative integer"), "Number of unrolling of inductive datatypes to try at most (default 1)");
     ( noshort, "warn_top_level_effects", ZeroArgs (fun () -> warn_top_level_effects := true), "Top-level effects are ignored, by default; turn this flag on to be warned when this happens");
     ( noshort, "no_slack", ZeroArgs (fun () -> no_slack := true), "Use the partially flow-insensitive variant of --rel2 (experimental)");
     ( noshort, "eager_inference", ZeroArgs (fun () -> eager_inference := true), "Solve all type-inference constraints eagerly; more efficient but at the cost of generality");
     ( noshort, "unthrottle_inductives", ZeroArgs (fun () -> unthrottle_inductives := true), "Let the SMT solver unfold inductive types to arbitrary depths (may affect verifier performance)");
     ( noshort, "use_eq_at_higher_order", ZeroArgs (fun () -> use_eq_at_higher_order := true), "Use equality constraints when comparing higher-order types; temporary");
     ( noshort, "fs_typ_app", ZeroArgs (fun () -> fs_typ_app := true), "Allow the use of t<t1,...,tn> syntax for type applications; brittle since it clashes with the integer less-than operator");
     ( noshort, "no_fs_typ_app", ZeroArgs (fun () -> fs_typ_app := false), "Do not allow the use of t<t1,...,tn> syntax for type applications");
     ( noshort, "n_cores", OneArg ((fun x -> n_cores := int_of_string x), "positive integer"), "Maximum number of cores to use for the solver (default 1)");
     ( noshort, "verify_module", OneArg ((fun x -> verify_module := x::!verify_module), "string"), "Name of the module to verify");
     ( noshort, "use_build_config", ZeroArgs (fun () -> use_build_config := true), "Expect just a single file on the command line and no options; will read the 'build-config' prelude from the file");
     ( noshort, "split_cases", OneArg ((fun n -> split_cases := int_of_string n), "t"), "Partition VC of a match into groups of n cases");
     ( noshort, "in", ZeroArgs (fun () -> interactive := true), "Interactive mode; reads input from stdin");
     ( noshort, "include", OneArg ((fun s -> _include_path := !_include_path @ [s]), "path"), "A directory in which to search for files included on the command line");
     ( noshort, "fsi", ZeroArgs (fun () -> set_interactive_fsi ()), "fsi flag; A flag to indicate if type checking a fsi in the interactive mode");
     ( noshort, "__temp_no_proj", ZeroArgs (fun () -> __temp_no_proj := true), "A temporary flag to disable code generation for projectors");
    ] in 
     ( 'h', "help", ZeroArgs (fun x -> display_usage specs; exit 0), "Display this information")::specs
and parse_codegen s =
  match s with
  | "Wysteria"
  | "OCaml-experimental"
  | "OCaml"  -> Some s
  | _ ->
     (Util.print_string "Wrong argument to codegen flag\n";
      display_usage (specs ()); exit 1)

and set_interactive_fsi (_:unit) =
    if !interactive then interactive_fsi := true
    else (Util.print_string "Set interactive flag first before setting interactive fsi flag\n";
          display_usage (specs ()); exit 1)

let should_verify m = 
    !verify &&
    (match !verify_module with 
        | [] -> true //the verify_module flag was not set, so verify everything
        | l -> List.contains m l) //otherwise, look in the list to see if it is explicitly mentioned

let set_options s = Getopt.parse_string (specs()) (fun _ -> ()) s

let reset_options_string : ref<option<string>> = ref None
let reset_options () = 
    init_options();
    match !reset_options_string with 
        | Some x -> set_options x
        | _ -> Getopt.parse_cmdline (specs()) (fun x -> ())

=======
(*
   Copyright 2008-2014 Nikhil Swamy and Microsoft Research

   Licensed under the Apache License, Version 2.0 (the "License");
   you may not use this file except in compliance with the License.
   You may obtain a copy of the License at

       http://www.apache.org/licenses/LICENSE-2.0

   Unless required by applicable law or agreed to in writing, software
   distributed under the License is distributed on an "AS IS" BASIS,
   WITHOUT WARRANTIES OR CONDITIONS OF ANY KIND, either express or implied.
   See the License for the specific language governing permissions and
   limitations under the License.
*)
#light "off"

// (c) Microsoft Corporation. All rights reserved
module FStar.Options
open FStar
open FStar.Util
open FStar.Getopt
open FStar.Version

type debug_level_t =
    | Low
    | Medium
    | High
    | Extreme
    | Other of string

let show_signatures = Util.mk_ref []
let norm_then_print = Util.mk_ref true
let z3_exe = Util.mk_ref (Platform.exe "z3")
let silent=Util.mk_ref false
let debug=Util.mk_ref []
let debug_level = Util.mk_ref []
let dlevel = function
    | "Low" -> Low
    | "Medium" -> Medium
    | "High" -> High
    | "Extreme" -> Extreme
    | s -> Other s
let one_debug_level_geq l1 l2 = match l1 with
    | Other _
    | Low -> l1 = l2
    | Medium -> (l2 = Low || l2 = Medium)
    | High -> (l2 = Low || l2 = Medium || l2 = High)
    | Extreme -> (l2 = Low || l2 = Medium || l2 = High || l2 = Extreme)
let debug_level_geq l2 = !debug_level |> Util.for_some (fun l1 -> one_debug_level_geq l1 l2)
let log_types = Util.mk_ref false
let print_effect_args=Util.mk_ref false
let print_real_names = Util.mk_ref false
let dump_module : ref<option<string>> = Util.mk_ref None
let should_dump l = match !dump_module with
    | None -> false
    | Some m -> m=l
let logQueries = Util.mk_ref false
let z3exe = Util.mk_ref true
let outputDir = Util.mk_ref (Some ".")
let fstar_home_opt = Util.mk_ref None
let _fstar_home = Util.mk_ref ""
let prims_ref = Util.mk_ref None
let z3timeout = Util.mk_ref 5
let admit_smt_queries = Util.mk_ref false
let pretype = Util.mk_ref true
let codegen = Util.mk_ref None
let admit_fsi = Util.mk_ref []
let codegen_libs = Util.mk_ref []
let trace_error = Util.mk_ref false
let verify = Util.mk_ref true
let full_context_dependency = Util.mk_ref true
let print_implicits = Util.mk_ref false
let hide_uvar_nums = Util.mk_ref false
let hide_genident_nums = Util.mk_ref false
let serialize_mods = Util.mk_ref false
let initial_fuel = Util.mk_ref 2
let initial_ifuel = Util.mk_ref 1
let max_fuel = Util.mk_ref 8
let min_fuel = Util.mk_ref 1
let max_ifuel = Util.mk_ref 2
let warn_top_level_effects = Util.mk_ref false
let no_slack = Util.mk_ref false
let eager_inference = Util.mk_ref false
let unthrottle_inductives = Util.mk_ref false
let use_eq_at_higher_order = Util.mk_ref false
let fs_typ_app = Util.mk_ref false
let n_cores = Util.mk_ref 1
let verify_module = Util.mk_ref []
let use_build_config = Util.mk_ref false
let interactive = Util.mk_ref false
let split_cases = Util.mk_ref 0
let _include_path = Util.mk_ref []
let interactive_fsi = Util.mk_ref false
let print_fuels = Util.mk_ref false
let __temp_no_proj = Util.mk_ref false
let init_options () =
    show_signatures := [];
    norm_then_print := true;
    z3_exe := Platform.exe "z3";
    silent := false;
    debug := [];
    debug_level  := [];
    log_types  := false;
    print_effect_args := false;
    print_real_names  := false;
    dump_module  := None;
    logQueries  := false;
    z3exe  := true;
    outputDir  := Some ".";
    fstar_home_opt  := None;
    _fstar_home  := "";
    prims_ref  := None;
    z3timeout  := 5;
    admit_smt_queries := false;
    pretype  := true;
    codegen  := None;
    codegen_libs := [];
    admit_fsi  := [];
    trace_error  := false;
    verify  := true;
    full_context_dependency  := true;
    print_implicits  := false;
    hide_uvar_nums  := false;
    hide_genident_nums  := false;
    serialize_mods  := false;
    initial_fuel  := 2;
    initial_ifuel  := 1;
    max_fuel  := 8;
    min_fuel  := 1;
    max_ifuel  := 2;
    warn_top_level_effects  := false;
    no_slack  := false;
    eager_inference  := false;
    unthrottle_inductives  := false;
    use_eq_at_higher_order  := false;
    fs_typ_app  := false;
    n_cores  := 1;
    split_cases := 0;
    verify_module := [];
    _include_path := [];
    print_fuels := false

let set_fstar_home () =
  let fh = match !fstar_home_opt with
    | None ->
      let x = Util.get_exec_dir () in
      let x = x ^ "/.." in
      _fstar_home := x;
      fstar_home_opt := Some x;
      x
    | Some x -> _fstar_home := x; x in
  fh
let get_fstar_home () = match !fstar_home_opt with
    | None -> ignore <| set_fstar_home(); !_fstar_home
    | Some x -> x

let get_include_path () = !_include_path@["."; get_fstar_home() ^ "/lib"]

let prims () = match !prims_ref with
  | None -> "prims.fst"
  | Some x -> x

let prependOutputDir fname = match !outputDir with
  | None -> fname
  | Some x -> x ^ "/" ^ fname

let cache_dir = "cache"

let display_version () =
  Util.print_string (Util.format5 "F* %s\nplatform=%s\ncompiler=%s\ndate=%s\ncommit=%s\n"
                                  version platform compiler date commit)

let display_usage specs =
  Util.print_string "fstar [option] infile...";
  List.iter
    (fun (_, flag, p, doc) ->
       match p with
         | ZeroArgs ig ->
             if doc = "" then Util.print_string (Util.format1 "  --%s\n" flag)
             else Util.print_string (Util.format2 "  --%s  %s\n" flag doc)
         | OneArg (_, argname) ->
             if doc = "" then Util.print_string (Util.format2 "  --%s %s\n" flag argname)
             else Util.print_string (Util.format3 "  --%s %s  %s\n" flag argname doc))
    specs

let rec specs () : list<Getopt.opt> =
  let specs =
    [( noshort, "trace_error", ZeroArgs (fun () -> trace_error := true), "Don't print an error message; show an exception trace instead");
     ( noshort, "codegen", OneArg ((fun s -> codegen := parse_codegen s), "OCaml|FSharp"), "Generate code for execution");
     ( noshort, "codegen-lib", OneArg ((fun s -> codegen_libs := (Util.split s ".")::!codegen_libs), "namespace"), "External runtime library library");
     ( noshort, "lax", ZeroArgs (fun () -> pretype := true; verify := false), "Run the lax-type checker only (admit all verification conditions)");
     ( noshort, "fstar_home", OneArg ((fun x -> fstar_home_opt := Some x), "dir"), "Set the FSTAR_HOME variable to dir");
     ( noshort, "silent", ZeroArgs (fun () -> silent := true), "");
     ( noshort, "prims", OneArg ((fun x -> prims_ref := Some x), "file"), "");
     ( noshort, "prn", ZeroArgs (fun () -> print_real_names := true), "Print real names---you may want to use this in conjunction with logQueries");
     ( noshort, "debug", OneArg ((fun x -> debug := x::!debug), "module name"), "Print LOTS of debugging information while checking module [arg]");
     ( noshort, "debug_level", OneArg ((fun x -> debug_level := dlevel x::!debug_level), "Low|Medium|High|Extreme"), "Control the verbosity of debugging info");
     ( noshort, "log_types", ZeroArgs (fun () -> log_types := true), "Print types computed for data/val/let-bindings");
     ( noshort, "print_effect_args", ZeroArgs (fun () -> print_effect_args := true), "Print inferred predicate transformers for all computation types");
     ( noshort, "dump_module", OneArg ((fun x -> dump_module := Some x), "module name"), "");
     ( noshort, "z3timeout", OneArg ((fun s -> z3timeout := int_of_string s), "t"), "Set the Z3 per-query (soft) timeout to t seconds (default 5)");
     ( noshort, "admit_smt_queries", OneArg ((fun s -> admit_smt_queries := (if s="true" then true else if s="false" then false else failwith("Invalid argument to --admit_smt_queries"))), "true|false"), "Admit SMT queries (UNSAFE! But, useful during development); default: 'false'");
     ( noshort, "logQueries", ZeroArgs (fun () -> logQueries := true), "Log the Z3 queries in queries.smt2");
     ( noshort, "admit_fsi", OneArg ((fun x -> admit_fsi := x::!admit_fsi), "module name"), "Treat .fsi as a .fst");
     ( noshort, "odir", OneArg ((fun x -> outputDir := Some x), "dir"), "Place output in directory dir");
     ( noshort, "smt", OneArg ((fun x -> z3_exe := x), "path"), "Path to the SMT solver (usually Z3, but could be any SMT2-compatible solver)");
     ( noshort, "print_before_norm", ZeroArgs(fun () -> norm_then_print := false), "Do not normalize types before printing (for debugging)");
     ( noshort, "show_signatures", OneArg((fun x -> show_signatures := x::!show_signatures), "module name"), "Show the checked signatures for all top-level symbols in the module");
     ( noshort, "full_context_dependency", ZeroArgs(fun () -> full_context_dependency := true), "Introduce unification variables that are dependent on the entire context (possibly expensive, but better for type inference (on, by default)");
     ( noshort, "MLish", ZeroArgs(fun () -> full_context_dependency := false), "Introduce unification variables that are only dependent on the type variables in the context");
     ( noshort, "print_implicits", ZeroArgs(fun () -> print_implicits := true), "Print implicit arguments");
     ( noshort, "hide_uvar_nums", ZeroArgs(fun () -> hide_uvar_nums := true), "Don't print unification variable numbers");
     ( noshort, "hide_genident_nums", ZeroArgs(fun () -> hide_genident_nums := true), "Don't print generated identifier numbers");
     ( noshort, "serialize_mods", ZeroArgs (fun () -> serialize_mods := true), "Serialize compiled modules");
     ( noshort, "initial_fuel", OneArg((fun x -> initial_fuel := int_of_string x), "non-negative integer"), "Number of unrolling of recursive functions to try initially (default 2)");
     ( noshort, "max_fuel", OneArg((fun x -> max_fuel := int_of_string x), "non-negative integer"), "Number of unrolling of recursive functions to try at most (default 8)");
     ( noshort, "min_fuel", OneArg((fun x -> min_fuel := int_of_string x), "non-negative integer"), "Minimum number of unrolling of recursive functions to try (default 1)");
     ( noshort, "initial_ifuel", OneArg((fun x -> initial_ifuel := int_of_string x), "non-negative integer"), "Number of unrolling of inductive datatypes to try at first (default 1)");
     ( noshort, "max_ifuel", OneArg((fun x -> max_ifuel := int_of_string x), "non-negative integer"), "Number of unrolling of inductive datatypes to try at most (default 1)");
     ( noshort, "warn_top_level_effects", ZeroArgs (fun () -> warn_top_level_effects := true), "Top-level effects are ignored, by default; turn this flag on to be warned when this happens");
     ( noshort, "no_slack", ZeroArgs (fun () -> no_slack := true), "Use the partially flow-insensitive variant of --rel2 (experimental)");
     ( noshort, "eager_inference", ZeroArgs (fun () -> eager_inference := true), "Solve all type-inference constraints eagerly; more efficient but at the cost of generality");
     ( noshort, "unthrottle_inductives", ZeroArgs (fun () -> unthrottle_inductives := true), "Let the SMT solver unfold inductive types to arbitrary depths (may affect verifier performance)");
     ( noshort, "use_eq_at_higher_order", ZeroArgs (fun () -> use_eq_at_higher_order := true), "Use equality constraints when comparing higher-order types; temporary");
     ( noshort, "fs_typ_app", ZeroArgs (fun () -> fs_typ_app := true), "Allow the use of t<t1,...,tn> syntax for type applications; brittle since it clashes with the integer less-than operator");
     ( noshort, "no_fs_typ_app", ZeroArgs (fun () -> fs_typ_app := false), "Do not allow the use of t<t1,...,tn> syntax for type applications");
     ( noshort, "n_cores", OneArg ((fun x -> n_cores := int_of_string x), "positive integer"), "Maximum number of cores to use for the solver (default 1)");
     ( noshort, "verify_module", OneArg ((fun x -> verify_module := x::!verify_module), "string"), "Name of the module to verify");
     ( noshort, "use_build_config", ZeroArgs (fun () -> use_build_config := true), "Expect just a single file on the command line and no options; will read the 'build-config' prelude from the file");
     ( noshort, "split_cases", OneArg ((fun n -> split_cases := int_of_string n), "t"), "Partition VC of a match into groups of n cases");
     ( noshort, "in", ZeroArgs (fun () -> interactive := true), "Interactive mode; reads input from stdin");
     ( noshort, "include", OneArg ((fun s -> _include_path := !_include_path @ [s]), "path"), "A directory in which to search for files included on the command line");
     ( noshort, "fsi", ZeroArgs (fun () -> set_interactive_fsi ()), "fsi flag; A flag to indicate if type checking a fsi in the interactive mode");
     ( noshort, "print_fuels", ZeroArgs (fun () -> print_fuels := true), "Print the fuel amounts used for each successful query");
     ( noshort, "__temp_no_proj", ZeroArgs (fun () -> __temp_no_proj := true), "A temporary flag to disable code generation for projectors");
     ( 'v', "version", ZeroArgs (fun _ -> display_version(); exit 0), "Display version number");
    ] in
     ( 'h', "help", ZeroArgs (fun x -> display_usage specs; exit 0), "Display this information")::specs
and parse_codegen s =
  match s with
  | "OCaml"
  | "FSharp" -> Some s
  | _ ->
     (Util.print_string "Wrong argument to codegen flag\n";
      display_usage (specs ()); exit 1)

and set_interactive_fsi (_:unit) =
    if !interactive then interactive_fsi := true
    else (Util.print_string "Set interactive flag first before setting interactive fsi flag\n";
          display_usage (specs ()); exit 1)

let should_verify m =
    !verify &&
    (match !verify_module with
        | [] -> true //the verify_module flag was not set, so verify everything
        | l -> List.contains m l) //otherwise, look in the list to see if it is explicitly mentioned

let should_print_message m = 
    should_verify m 
    && not (List.contains m !admit_fsi) 
    && m <> "Prims"

let set_options = 
    //The smt option is a security concern
    //only allow it to be set from the command line, not from the build-config
    let no_smt_specs = specs() |> List.filter (fun (_, name, _, _) -> name <> "smt") in
    fun s -> Getopt.parse_string no_smt_specs (fun _ -> ()) s

let reset_options_string : ref<option<string>> = ref None
let reset_options () =
    init_options();
    let res = Getopt.parse_cmdline (specs()) (fun x -> ()) in
    match !reset_options_string with
        | Some x -> set_options x
        | _ -> res
>>>>>>> a01c06b0
<|MERGE_RESOLUTION|>--- conflicted
+++ resolved
@@ -1,264 +1,3 @@
-<<<<<<< HEAD
-(*
-   Copyright 2008-2014 Nikhil Swamy and Microsoft Research
-
-   Licensed under the Apache License, Version 2.0 (the "License");
-   you may not use this file except in compliance with the License.
-   You may obtain a copy of the License at
-
-       http://www.apache.org/licenses/LICENSE-2.0
-
-   Unless required by applicable law or agreed to in writing, software
-   distributed under the License is distributed on an "AS IS" BASIS,
-   WITHOUT WARRANTIES OR CONDITIONS OF ANY KIND, either express or implied.
-   See the License for the specific language governing permissions and
-   limitations under the License.
-*)
-#light "off"
-
-// (c) Microsoft Corporation. All rights reserved
-module Microsoft.FStar.Options
-open Microsoft.FStar
-open Microsoft.FStar.Util
-open Microsoft.FStar.Getopt
-
-type debug_level_t = 
-    | Low
-    | Medium
-    | High
-    | Extreme
-    | Other of string
-
-let show_signatures = Util.mk_ref []
-let norm_then_print = Util.mk_ref true
-let z3_exe = Util.mk_ref (Platform.exe "z3")
-let silent=Util.mk_ref false
-let debug=Util.mk_ref []
-let debug_level = Util.mk_ref []
-let dlevel = function 
-    | "Low" -> Low
-    | "Medium" -> Medium
-    | "High" -> High
-    | "Extreme" -> Extreme
-    | s -> Other s
-let one_debug_level_geq l1 l2 = match l1 with 
-    | Other _ 
-    | Low -> l1 = l2
-    | Medium -> (l2 = Low || l2 = Medium)
-    | High -> (l2 = Low || l2 = Medium || l2 = High)
-    | Extreme -> (l2 = Low || l2 = Medium || l2 = High || l2 = Extreme)
-let debug_level_geq l2 = !debug_level |> Util.for_some (fun l1 -> one_debug_level_geq l1 l2)
-let log_types = Util.mk_ref false
-let print_effect_args=Util.mk_ref false
-let print_real_names = Util.mk_ref false
-let dump_module : ref<option<string>> = Util.mk_ref None
-let should_dump l = match !dump_module with 
-    | None -> false
-    | Some m -> m=l
-let logQueries = Util.mk_ref false
-let z3exe = Util.mk_ref true
-let outputDir = Util.mk_ref (Some ".")
-let fstar_home_opt = Util.mk_ref None
-let _fstar_home = Util.mk_ref ""
-let prims_ref = Util.mk_ref None
-let z3timeout = Util.mk_ref 5
-let admit_smt_queries = Util.mk_ref false
-let pretype = Util.mk_ref true
-let codegen = Util.mk_ref None
-let admit_fsi = Util.mk_ref []
-let codegen_libs = Util.mk_ref []
-let trace_error = Util.mk_ref false
-let verify = Util.mk_ref true
-let full_context_dependency = Util.mk_ref true
-let print_implicits = Util.mk_ref false
-let hide_uvar_nums = Util.mk_ref false
-let hide_genident_nums = Util.mk_ref false
-let serialize_mods = Util.mk_ref false
-let initial_fuel = Util.mk_ref 2
-let initial_ifuel = Util.mk_ref 1
-let max_fuel = Util.mk_ref 8
-let min_fuel = Util.mk_ref 1
-let max_ifuel = Util.mk_ref 2
-let warn_top_level_effects = Util.mk_ref false
-let no_slack = Util.mk_ref false
-let eager_inference = Util.mk_ref false
-let unthrottle_inductives = Util.mk_ref false
-let use_eq_at_higher_order = Util.mk_ref false
-let fs_typ_app = Util.mk_ref false
-let n_cores = Util.mk_ref 1
-let verify_module = Util.mk_ref []
-let use_build_config = Util.mk_ref false
-let interactive = Util.mk_ref false
-let split_cases = Util.mk_ref 0
-let _include_path = Util.mk_ref []
-let interactive_fsi = Util.mk_ref false
-let __temp_no_proj = Util.mk_ref false
-let init_options () = 
-    show_signatures := [];
-    norm_then_print := true;
-    z3_exe := Platform.exe "z3";
-    silent := false;
-    debug := [];
-    debug_level  := [];
-    log_types  := false;
-    print_effect_args := false;
-    print_real_names  := false;
-    dump_module  := None;
-    logQueries  := false;
-    z3exe  := true;
-    outputDir  := Some ".";
-    fstar_home_opt  := None;
-    _fstar_home  := "";
-    prims_ref  := None;
-    z3timeout  := 5;
-    admit_smt_queries := false;
-    pretype  := true;
-    codegen  := None;
-    codegen_libs := [];
-    admit_fsi  := [];
-    trace_error  := false;
-    verify  := true;
-    full_context_dependency  := true;
-    print_implicits  := false;
-    hide_uvar_nums  := false;
-    hide_genident_nums  := false;
-    serialize_mods  := false;
-    initial_fuel  := 2;
-    initial_ifuel  := 1;
-    max_fuel  := 8;
-    min_fuel  := 1;
-    max_ifuel  := 2;
-    warn_top_level_effects  := false;
-    no_slack  := false;
-    eager_inference  := false;
-    unthrottle_inductives  := false;
-    use_eq_at_higher_order  := false;
-    fs_typ_app  := false;
-    n_cores  := 1;
-    split_cases := 0;
-    verify_module := [];
-    _include_path := []
-
-let set_fstar_home () = 
-  let fh = match !fstar_home_opt with 
-    | None ->
-      let x = Util.get_exec_dir () in 
-      let x = x ^ "/.." in
-      _fstar_home := x;
-      fstar_home_opt := Some x;
-      x
-    | Some x -> _fstar_home := x; x in
-  fh
-let get_fstar_home () = match !fstar_home_opt with 
-    | None -> ignore <| set_fstar_home(); !_fstar_home
-    | Some x -> x
-
-let get_include_path () = !_include_path@["."; get_fstar_home() ^ "/lib"]
-
-let prims () = match !prims_ref with 
-  | None -> "prims.fst" 
-  | Some x -> x
-
-let prependOutputDir fname = match !outputDir with
-  | None -> fname
-  | Some x -> x ^ "/" ^ fname
-
-let cache_dir = "cache" 
-
-let display_usage specs =
-  Util.print_string "fstar [option] infile...";
-  List.iter
-    (fun (_, flag, p, doc) ->
-       match p with
-         | ZeroArgs ig ->
-             if doc = "" then Util.print_string (Util.format1 "  --%s\n" flag)
-             else Util.print_string (Util.format2 "  --%s  %s\n" flag doc)
-         | OneArg (_, argname) ->
-             if doc = "" then Util.print_string (Util.format2 "  --%s %s\n" flag argname)
-             else Util.print_string (Util.format3 "  --%s %s  %s\n" flag argname doc))
-    specs
-
-let rec specs () : list<Getopt.opt> = 
-  let specs =   
-    [( noshort, "trace_error", ZeroArgs (fun () -> trace_error := true), "Don't print an error message; show an exception trace instead");
-     ( noshort, "codegen", OneArg ((fun s -> codegen := parse_codegen s), "OCaml"), "Generate code for execution");
-     ( noshort, "codegen-lib", OneArg ((fun s -> codegen_libs := (Util.split s ".")::!codegen_libs), "namespace"), "External runtime library library");
-     ( noshort, "lax", ZeroArgs (fun () -> pretype := true; verify := false), "Run the lax-type checker only (admit all verification conditions)");
-     ( noshort, "fstar_home", OneArg ((fun x -> fstar_home_opt := Some x), "dir"), "Set the FSTAR_HOME variable to dir");
-     ( noshort, "silent", ZeroArgs (fun () -> silent := true), "");
-     ( noshort, "prims", OneArg ((fun x -> prims_ref := Some x), "file"), "");
-     ( noshort, "prn", ZeroArgs (fun () -> print_real_names := true), "Print real names---you may want to use this in conjunction with logQueries");
-     ( noshort, "debug", OneArg ((fun x -> debug := x::!debug), "module name"), "Print LOTS of debugging information while checking module [arg]");
-     ( noshort, "debug_level", OneArg ((fun x -> debug_level := dlevel x::!debug_level), "Low|Medium|High|Extreme"), "Control the verbosity of debugging info");
-     ( noshort, "log_types", ZeroArgs (fun () -> log_types := true), "Print types computed for data/val/let-bindings");
-     ( noshort, "print_effect_args", ZeroArgs (fun () -> print_effect_args := true), "Print inferred predicate transformers for all computation types");
-     ( noshort, "dump_module", OneArg ((fun x -> dump_module := Some x), "module name"), "");
-     ( noshort, "z3timeout", OneArg ((fun s -> z3timeout := int_of_string s), "t"), "Set the Z3 per-query (soft) timeout to t seconds (default 5)");
-     ( noshort, "admit_smt_queries", OneArg ((fun s -> admit_smt_queries := (if s="true" then true else if s="false" then false else failwith("Invalid argument to --admit_smt_queries"))), "true|false"), "Admit SMT queries (UNSAFE! But, useful during development); default: 'false'");
-     ( noshort, "logQueries", ZeroArgs (fun () -> logQueries := true), "Log the Z3 queries in queries.smt2");
-     ( noshort, "admit_fsi", OneArg ((fun x -> admit_fsi := x::!admit_fsi), "module name"), "Treat .fsi as a .fst");
-     ( noshort, "odir", OneArg ((fun x -> outputDir := Some x), "dir"), "Place output in directory dir");
-     ( noshort, "smt", OneArg ((fun x -> z3_exe := x), "path"), "Path to the SMT solver (usually Z3, but could be any SMT2-compatible solver)");
-     ( noshort, "print_before_norm", ZeroArgs(fun () -> norm_then_print := false), "Do not normalize types before printing (for debugging)");
-     ( noshort, "show_signatures", OneArg((fun x -> show_signatures := x::!show_signatures), "module name"), "Show the checked signatures for all top-level symbols in the module");
-     ( noshort, "full_context_dependency", ZeroArgs(fun () -> full_context_dependency := true), "Introduce unification variables that are dependent on the entire context (possibly expensive, but better for type inference (on, by default)");
-     ( noshort, "MLish", ZeroArgs(fun () -> full_context_dependency := false), "Introduce unification variables that are only dependent on the type variables in the context");
-     ( noshort, "print_implicits", ZeroArgs(fun () -> print_implicits := true), "Print implicit arguments");
-     ( noshort, "hide_uvar_nums", ZeroArgs(fun () -> hide_uvar_nums := true), "Don't print unification variable numbers");
-     ( noshort, "hide_genident_nums", ZeroArgs(fun () -> hide_genident_nums := true), "Don't print generated identifier numbers");
-     ( noshort, "serialize_mods", ZeroArgs (fun () -> serialize_mods := true), "Serialize compiled modules");
-     ( noshort, "initial_fuel", OneArg((fun x -> initial_fuel := int_of_string x), "non-negative integer"), "Number of unrolling of recursive functions to try initially (default 2)");
-     ( noshort, "max_fuel", OneArg((fun x -> max_fuel := int_of_string x), "non-negative integer"), "Number of unrolling of recursive functions to try at most (default 8)");
-     ( noshort, "min_fuel", OneArg((fun x -> min_fuel := int_of_string x), "non-negative integer"), "Minimum number of unrolling of recursive functions to try (default 1)");
-     ( noshort, "initial_ifuel", OneArg((fun x -> initial_ifuel := int_of_string x), "non-negative integer"), "Number of unrolling of inductive datatypes to try at first (default 1)");
-     ( noshort, "max_ifuel", OneArg((fun x -> max_ifuel := int_of_string x), "non-negative integer"), "Number of unrolling of inductive datatypes to try at most (default 1)");
-     ( noshort, "warn_top_level_effects", ZeroArgs (fun () -> warn_top_level_effects := true), "Top-level effects are ignored, by default; turn this flag on to be warned when this happens");
-     ( noshort, "no_slack", ZeroArgs (fun () -> no_slack := true), "Use the partially flow-insensitive variant of --rel2 (experimental)");
-     ( noshort, "eager_inference", ZeroArgs (fun () -> eager_inference := true), "Solve all type-inference constraints eagerly; more efficient but at the cost of generality");
-     ( noshort, "unthrottle_inductives", ZeroArgs (fun () -> unthrottle_inductives := true), "Let the SMT solver unfold inductive types to arbitrary depths (may affect verifier performance)");
-     ( noshort, "use_eq_at_higher_order", ZeroArgs (fun () -> use_eq_at_higher_order := true), "Use equality constraints when comparing higher-order types; temporary");
-     ( noshort, "fs_typ_app", ZeroArgs (fun () -> fs_typ_app := true), "Allow the use of t<t1,...,tn> syntax for type applications; brittle since it clashes with the integer less-than operator");
-     ( noshort, "no_fs_typ_app", ZeroArgs (fun () -> fs_typ_app := false), "Do not allow the use of t<t1,...,tn> syntax for type applications");
-     ( noshort, "n_cores", OneArg ((fun x -> n_cores := int_of_string x), "positive integer"), "Maximum number of cores to use for the solver (default 1)");
-     ( noshort, "verify_module", OneArg ((fun x -> verify_module := x::!verify_module), "string"), "Name of the module to verify");
-     ( noshort, "use_build_config", ZeroArgs (fun () -> use_build_config := true), "Expect just a single file on the command line and no options; will read the 'build-config' prelude from the file");
-     ( noshort, "split_cases", OneArg ((fun n -> split_cases := int_of_string n), "t"), "Partition VC of a match into groups of n cases");
-     ( noshort, "in", ZeroArgs (fun () -> interactive := true), "Interactive mode; reads input from stdin");
-     ( noshort, "include", OneArg ((fun s -> _include_path := !_include_path @ [s]), "path"), "A directory in which to search for files included on the command line");
-     ( noshort, "fsi", ZeroArgs (fun () -> set_interactive_fsi ()), "fsi flag; A flag to indicate if type checking a fsi in the interactive mode");
-     ( noshort, "__temp_no_proj", ZeroArgs (fun () -> __temp_no_proj := true), "A temporary flag to disable code generation for projectors");
-    ] in 
-     ( 'h', "help", ZeroArgs (fun x -> display_usage specs; exit 0), "Display this information")::specs
-and parse_codegen s =
-  match s with
-  | "Wysteria"
-  | "OCaml-experimental"
-  | "OCaml"  -> Some s
-  | _ ->
-     (Util.print_string "Wrong argument to codegen flag\n";
-      display_usage (specs ()); exit 1)
-
-and set_interactive_fsi (_:unit) =
-    if !interactive then interactive_fsi := true
-    else (Util.print_string "Set interactive flag first before setting interactive fsi flag\n";
-          display_usage (specs ()); exit 1)
-
-let should_verify m = 
-    !verify &&
-    (match !verify_module with 
-        | [] -> true //the verify_module flag was not set, so verify everything
-        | l -> List.contains m l) //otherwise, look in the list to see if it is explicitly mentioned
-
-let set_options s = Getopt.parse_string (specs()) (fun _ -> ()) s
-
-let reset_options_string : ref<option<string>> = ref None
-let reset_options () = 
-    init_options();
-    match !reset_options_string with 
-        | Some x -> set_options x
-        | _ -> Getopt.parse_cmdline (specs()) (fun x -> ())
-
-=======
 (*
    Copyright 2008-2014 Nikhil Swamy and Microsoft Research
 
@@ -534,5 +273,4 @@
     let res = Getopt.parse_cmdline (specs()) (fun x -> ()) in
     match !reset_options_string with
         | Some x -> set_options x
-        | _ -> res
->>>>>>> a01c06b0
+        | _ -> res