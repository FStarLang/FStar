
open Prims

let process_args : Prims.unit  ->  (FStar_Getopt.parse_cmdline_res * Prims.string Prims.list) = (fun _88_1 -> (match (()) with
| () -> begin
(FStar_Options.parse_cmd_line ())
end))


let cleanup : Prims.unit  ->  Prims.unit = (fun _88_2 -> (match (()) with
| () -> begin
(FStar_Util.kill_all ())
end))


let report_errors : Prims.unit  ->  Prims.unit = (fun _88_3 -> (match (()) with
| () -> begin
(

let errs = if (FStar_Options.universes ()) then begin
(FStar_TypeChecker_Errors.get_err_count ())
end else begin
(FStar_Tc_Errors.get_err_count ())
end
in if (errs > 0) then begin
(

let _88_5 = (let _177_7 = (FStar_Util.string_of_int errs)
in (FStar_Util.print1_error "%s errors were reported (see above)\n" _177_7))
in (FStar_All.exit 1))
end else begin
()
end)
end))


let finished_message : (Prims.bool * FStar_Ident.lident) Prims.list  ->  Prims.unit = (fun fmods -> if (not ((FStar_Options.silent ()))) then begin
(

let _88_12 = (FStar_All.pipe_right fmods (FStar_List.iter (fun _88_10 -> (match (_88_10) with
| (iface, name) -> begin
(

let tag = if iface then begin
"i\'face"
end else begin
"module"
end
in if (FStar_Options.should_print_message name.FStar_Ident.str) then begin
(let _177_11 = (FStar_Util.format2 "Verifying %s: %s\n" tag (FStar_Ident.text_of_lid name))
in (FStar_Util.print_string _177_11))
end else begin
()
end)
end))))
in (let _177_13 = (let _177_12 = (FStar_Util.colorize_bold "All verification conditions discharged successfully")
in (FStar_Util.format1 "%s\n" _177_12))
in (FStar_Util.print_string _177_13)))
end else begin
()
end)


let codegen : ((FStar_Absyn_Syntax.modul Prims.list * FStar_Tc_Env.env), (FStar_Syntax_Syntax.modul Prims.list * FStar_TypeChecker_Env.env)) FStar_Util.either  ->  Prims.unit = (fun uf_mods_env -> if (((FStar_Options.codegen ()) = Some ("OCaml")) || ((FStar_Options.codegen ()) = Some ("FSharp"))) then begin
(

let mllibs = (match (uf_mods_env) with
| FStar_Util.Inl (fmods, env) -> begin
(let _177_17 = (let _177_16 = (FStar_Extraction_ML_Env.mkContext env)
in (FStar_Util.fold_map FStar_Extraction_ML_ExtractMod.extract _177_16 fmods))
in (FStar_All.pipe_left Prims.snd _177_17))
end
| FStar_Util.Inr (umods, env) -> begin
(let _177_19 = (let _177_18 = (FStar_Extraction_ML_UEnv.mkContext env)
in (FStar_Util.fold_map FStar_Extraction_ML_Modul.extract _177_18 umods))
in (FStar_All.pipe_left Prims.snd _177_19))
end)
in (

let mllibs = (FStar_List.flatten mllibs)
in (

let ext = if ((FStar_Options.codegen ()) = Some ("FSharp")) then begin
".fs"
end else begin
".ml"
end
in (

let newDocs = (FStar_List.collect FStar_Extraction_ML_Code.doc_of_mllib mllibs)
in (FStar_List.iter (fun _88_29 -> (match (_88_29) with
| (n, d) -> begin
(let _177_22 = (FStar_Options.prepend_output_dir (Prims.strcat n ext))
in (let _177_21 = (FStar_Format.pretty 120 d)
in (FStar_Util.write_file _177_22 _177_21)))
end)) newDocs)))))
end else begin
()
end)


let go = (fun _88_30 -> (

let _88_34 = (process_args ())
in (match (_88_34) with
| (res, filenames) -> begin
(match (res) with
| FStar_Getopt.Help -> begin
(

let _88_36 = (FStar_Options.display_usage ())
in (FStar_All.exit 0))
end
| FStar_Getopt.Die (msg) -> begin
(FStar_Util.print_string msg)
end
| FStar_Getopt.GoOn -> begin
if ((FStar_Options.dep ()) <> None) then begin
(let _177_24 = (FStar_Parser_Dep.collect filenames)
in (FStar_Parser_Dep.print _177_24))
end else begin
if (FStar_Options.interactive ()) then begin
(

let filenames = if (FStar_Options.explicit_deps ()) then begin
(

let _88_41 = if ((FStar_List.length filenames) = 0) then begin
(FStar_Util.print_error "--explicit_deps was provided without a file list!\n")
end else begin
()
end
in filenames)
end else begin
(

let _88_43 = if ((FStar_List.length filenames) > 0) then begin
(FStar_Util.print_warning "ignoring the file list (no --explicit_deps)\n")
end else begin
()
end
in (FStar_Interactive.detect_dependencies_with_first_interactive_chunk ()))
end
in if (FStar_Options.universes ()) then begin
(

let _88_49 = (FStar_Universal.batch_mode_tc filenames)
in (match (_88_49) with
| (fmods, dsenv, env) -> begin
(FStar_Interactive.interactive_mode (dsenv, env) None FStar_Universal.interactive_tc)
end))
end else begin
(

let _88_53 = (FStar_Stratified.batch_mode_tc filenames)
in (match (_88_53) with
| (fmods, dsenv, env) -> begin
(FStar_Interactive.interactive_mode (dsenv, env) None FStar_Stratified.interactive_tc)
end))
end)
end else begin
if ((FStar_List.length filenames) >= 1) then begin
(

let _88_61 = if ((not ((FStar_Options.explicit_deps ()))) && (not (((FStar_Options.verify_module ()) <> [])))) then begin
(

let files = (FStar_List.map (fun f -> (match ((let _177_26 = (FStar_Util.basename f)
in (FStar_Parser_Dep.check_and_strip_suffix _177_26))) with
| None -> begin
(

let _88_56 = (FStar_Util.print1 "Unrecognized file type: %s\n" f)
in (FStar_All.exit 1))
end
| Some (f) -> begin
(FStar_String.lowercase f)
end)) filenames)
in (FStar_List.iter FStar_Options.add_verify_module files))
end else begin
()
end
in if (FStar_Options.universes ()) then begin
(

let _88_66 = (FStar_Universal.batch_mode_tc filenames)
in (match (_88_66) with
| (fmods, dsenv, env) -> begin
(

let _88_67 = (report_errors ())
in (

let _88_69 = (codegen (FStar_Util.Inr ((fmods, env))))
in (let _177_27 = (FStar_All.pipe_right fmods (FStar_List.map FStar_Universal.module_or_interface_name))
in (finished_message _177_27))))
end))
end else begin
(

let _88_74 = (FStar_Stratified.batch_mode_tc filenames)
in (match (_88_74) with
| (fmods, dsenv, env) -> begin
(

let _88_75 = (report_errors ())
in (

let _88_77 = (codegen (FStar_Util.Inl ((fmods, env))))
in (let _177_28 = (FStar_All.pipe_right fmods (FStar_List.map FStar_Stratified.module_or_interface_name))
in (finished_message _177_28))))
end))
end)
end else begin
(FStar_Util.print_error "no file provided\n")
end
end
end
end)
end)))


let main = (fun _88_79 -> (match (()) with
| () -> begin
try
(match (()) with
| () -> begin
(
<<<<<<< HEAD
# 131 "FStar.FStar.fst"
let _88_99 = (FStar_Syntax_Print.init ())
in (
# 132 "FStar.FStar.fst"
let _88_101 = (go ())
in (
# 133 "FStar.FStar.fst"
let _88_103 = (cleanup ())
in (FStar_All.exit 0))))
=======

let _88_98 = (go ())
in (

let _88_100 = (cleanup ())
in (FStar_All.exit 0)))
>>>>>>> 698bfc72
end)
with
| e -> begin
(
<<<<<<< HEAD
# 136 "FStar.FStar.fst"
let _88_89 = (
# 137 "FStar.FStar.fst"
let _88_85 = if (FStar_Absyn_Util.handleable e) then begin
=======

let _88_88 = (

let _88_84 = if (FStar_Absyn_Util.handleable e) then begin
>>>>>>> 698bfc72
(FStar_Absyn_Util.handle_err false () e)
end else begin
()
end
in (
<<<<<<< HEAD
# 138 "FStar.FStar.fst"
let _88_87 = if (FStar_Syntax_Util.handleable e) then begin
=======

let _88_86 = if (FStar_Syntax_Util.handleable e) then begin
>>>>>>> 698bfc72
(FStar_Syntax_Util.handle_err false e)
end else begin
()
end
in if (FStar_Options.trace_error ()) then begin
(let _177_33 = (FStar_Util.message_of_exn e)
in (let _177_32 = (FStar_Util.trace_of_exn e)
in (FStar_Util.print2_error "Unexpected error\n%s\n%s\n" _177_33 _177_32)))
end else begin
if (not (((FStar_Absyn_Util.handleable e) || (FStar_Syntax_Util.handleable e)))) then begin
(let _177_34 = (FStar_Util.message_of_exn e)
in (FStar_Util.print1_error "Unexpected error; please file a bug report, ideally with a minimized version of the source program that triggered the error.\n%s\n" _177_34))
end else begin
()
end
end))
in (
<<<<<<< HEAD
# 144 "FStar.FStar.fst"
let _88_91 = (cleanup ())
in (
# 145 "FStar.FStar.fst"
let _88_93 = (let _177_47 = (FStar_TypeChecker_Errors.report_all ())
in (FStar_All.pipe_right _177_47 Prims.ignore))
in (
# 146 "FStar.FStar.fst"
let _88_95 = (report_errors ())
=======

let _88_90 = (cleanup ())
in (

let _88_92 = (let _177_35 = (FStar_TypeChecker_Errors.report_all ())
in (FStar_All.pipe_right _177_35 Prims.ignore))
in (

let _88_94 = (report_errors ())
>>>>>>> 698bfc72
in (FStar_All.exit 1)))))
end
end))



<|MERGE_RESOLUTION|>--- conflicted
+++ resolved
@@ -226,51 +226,30 @@
 (match (()) with
 | () -> begin
 (
-<<<<<<< HEAD
-# 131 "FStar.FStar.fst"
-let _88_99 = (FStar_Syntax_Print.init ())
-in (
-# 132 "FStar.FStar.fst"
-let _88_101 = (go ())
-in (
-# 133 "FStar.FStar.fst"
-let _88_103 = (cleanup ())
+
+let _88_98 = (FStar_Syntax_Print.init ())
+in (
+
+let _88_100 = (go ())
+in (
+
+let _88_102 = (cleanup ())
 in (FStar_All.exit 0))))
-=======
-
-let _88_98 = (go ())
-in (
-
-let _88_100 = (cleanup ())
-in (FStar_All.exit 0)))
->>>>>>> 698bfc72
 end)
 with
 | e -> begin
 (
-<<<<<<< HEAD
-# 136 "FStar.FStar.fst"
-let _88_89 = (
-# 137 "FStar.FStar.fst"
-let _88_85 = if (FStar_Absyn_Util.handleable e) then begin
-=======
 
 let _88_88 = (
 
 let _88_84 = if (FStar_Absyn_Util.handleable e) then begin
->>>>>>> 698bfc72
 (FStar_Absyn_Util.handle_err false () e)
 end else begin
 ()
 end
 in (
-<<<<<<< HEAD
-# 138 "FStar.FStar.fst"
-let _88_87 = if (FStar_Syntax_Util.handleable e) then begin
-=======
 
 let _88_86 = if (FStar_Syntax_Util.handleable e) then begin
->>>>>>> 698bfc72
 (FStar_Syntax_Util.handle_err false e)
 end else begin
 ()
@@ -288,17 +267,6 @@
 end
 end))
 in (
-<<<<<<< HEAD
-# 144 "FStar.FStar.fst"
-let _88_91 = (cleanup ())
-in (
-# 145 "FStar.FStar.fst"
-let _88_93 = (let _177_47 = (FStar_TypeChecker_Errors.report_all ())
-in (FStar_All.pipe_right _177_47 Prims.ignore))
-in (
-# 146 "FStar.FStar.fst"
-let _88_95 = (report_errors ())
-=======
 
 let _88_90 = (cleanup ())
 in (
@@ -308,7 +276,6 @@
 in (
 
 let _88_94 = (report_errors ())
->>>>>>> 698bfc72
 in (FStar_All.exit 1)))))
 end
 end))
