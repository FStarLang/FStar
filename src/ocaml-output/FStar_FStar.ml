--- conflicted
+++ resolved
@@ -1,13 +1,13 @@
 
 open Prims
 
-let process_args : Prims.unit  ->  (FStar_Getopt.parse_cmdline_res * Prims.string Prims.list) = (fun _97_1 -> (match (()) with
+let process_args : Prims.unit  ->  (FStar_Getopt.parse_cmdline_res * Prims.string Prims.list) = (fun _98_1 -> (match (()) with
 | () -> begin
 (FStar_Options.parse_cmd_line ())
 end))
 
 
-let cleanup : Prims.unit  ->  Prims.unit = (fun _97_2 -> (match (()) with
+let cleanup : Prims.unit  ->  Prims.unit = (fun _98_2 -> (match (()) with
 | () -> begin
 (FStar_Util.kill_all ())
 end))
@@ -23,7 +23,7 @@
 in if (not ((FStar_Options.silent ()))) then begin
 (
 
-let _97_12 = (FStar_All.pipe_right fmods (FStar_List.iter (fun _97_10 -> (match (_97_10) with
+let _98_12 = (FStar_All.pipe_right fmods (FStar_List.iter (fun _98_10 -> (match (_98_10) with
 | ((iface, name), time) -> begin
 (
 
@@ -34,12 +34,12 @@
 end
 in if (FStar_Options.should_print_message name.FStar_Ident.str) then begin
 if (time >= (Prims.parse_int "0")) then begin
-(let _195_13 = (let _195_12 = (FStar_Util.string_of_int time)
-in (FStar_Util.format3 "Verified %s: %s (%s milliseconds)\n" tag (FStar_Ident.text_of_lid name) _195_12))
-in (print_to _195_13))
-end else begin
-(let _195_14 = (FStar_Util.format2 "Verified %s: %s\n" tag (FStar_Ident.text_of_lid name))
-in (print_to _195_14))
+(let _197_13 = (let _197_12 = (FStar_Util.string_of_int time)
+in (FStar_Util.format3 "Verified %s: %s (%s milliseconds)\n" tag (FStar_Ident.text_of_lid name) _197_12))
+in (print_to _197_13))
+end else begin
+(let _197_14 = (FStar_Util.format2 "Verified %s: %s\n" tag (FStar_Ident.text_of_lid name))
+in (print_to _197_14))
 end
 end else begin
 ()
@@ -49,13 +49,13 @@
 if (errs = (Prims.parse_int "1")) then begin
 (FStar_Util.print_error "1 error was reported (see above)\n")
 end else begin
-(let _195_15 = (FStar_Util.string_of_int errs)
-in (FStar_Util.print1_error "%s errors were reported (see above)\n" _195_15))
-end
-end else begin
-(let _195_17 = (let _195_16 = (FStar_Util.colorize_bold "All verification conditions discharged successfully")
-in (FStar_Util.format1 "%s\n" _195_16))
-in (FStar_Util.print_string _195_17))
+(let _197_15 = (FStar_Util.string_of_int errs)
+in (FStar_Util.print1_error "%s errors were reported (see above)\n" _197_15))
+end
+end else begin
+(let _197_17 = (let _197_16 = (FStar_Util.colorize_bold "All verification conditions discharged successfully")
+in (FStar_Util.format1 "%s\n" _197_16))
+in (FStar_Util.print_string _197_17))
 end)
 end else begin
 ()
@@ -72,7 +72,7 @@
 in if (errs > (Prims.parse_int "0")) then begin
 (
 
-let _97_16 = (finished_message fmods errs)
+let _98_16 = (finished_message fmods errs)
 in (FStar_All.exit (Prims.parse_int "1")))
 end else begin
 ()
@@ -87,14 +87,14 @@
 
 let mllibs = (match (uf_mods_env) with
 | FStar_Util.Inl (fmods, env) -> begin
-(let _195_23 = (let _195_22 = (FStar_Extraction_ML_Env.mkContext env)
-in (FStar_Util.fold_map FStar_Extraction_ML_ExtractMod.extract _195_22 fmods))
-in (FStar_All.pipe_left Prims.snd _195_23))
+(let _197_23 = (let _197_22 = (FStar_Extraction_ML_Env.mkContext env)
+in (FStar_Util.fold_map FStar_Extraction_ML_ExtractMod.extract _197_22 fmods))
+in (FStar_All.pipe_left Prims.snd _197_23))
 end
 | FStar_Util.Inr (umods, env) -> begin
-(let _195_25 = (let _195_24 = (FStar_Extraction_ML_UEnv.mkContext env)
-in (FStar_Util.fold_map FStar_Extraction_ML_Modul.extract _195_24 umods))
-in (FStar_All.pipe_left Prims.snd _195_25))
+(let _197_25 = (let _197_24 = (FStar_Extraction_ML_UEnv.mkContext env)
+in (FStar_Util.fold_map FStar_Extraction_ML_Modul.extract _197_24 umods))
+in (FStar_All.pipe_left Prims.snd _197_25))
 end)
 in (
 
@@ -111,57 +111,49 @@
 | Some ("Kremlin") -> begin
 ".krml"
 end
-| _97_37 -> begin
-<<<<<<< HEAD
-(FStar_All.failwith "Unrecognized option")
-=======
+| _98_37 -> begin
 (failwith "Unrecognized option")
->>>>>>> 325d5cd9
 end)
 in (match (opt) with
 | (Some ("FSharp")) | (Some ("OCaml")) -> begin
 (
 
 let newDocs = (FStar_List.collect FStar_Extraction_ML_Code.doc_of_mllib mllibs)
-in (FStar_List.iter (fun _97_46 -> (match (_97_46) with
+in (FStar_List.iter (fun _98_46 -> (match (_98_46) with
 | (n, d) -> begin
-(let _195_27 = (FStar_Options.prepend_output_dir (Prims.strcat n ext))
-in (FStar_Util.write_file _195_27 (FStar_Format.pretty (Prims.parse_int "120") d)))
+(let _197_27 = (FStar_Options.prepend_output_dir (Prims.strcat n ext))
+in (FStar_Util.write_file _197_27 (FStar_Format.pretty (Prims.parse_int "120") d)))
 end)) newDocs))
 end
 | Some ("Kremlin") -> begin
 (
 
-let programs = (let _195_28 = (FStar_List.map FStar_Extraction_Kremlin.translate mllibs)
-in (FStar_List.flatten _195_28))
+let programs = (let _197_28 = (FStar_List.map FStar_Extraction_Kremlin.translate mllibs)
+in (FStar_List.flatten _197_28))
 in (
 
 let bin = ((FStar_Extraction_Kremlin.current_version), (programs))
-in (let _195_29 = (FStar_Options.prepend_output_dir "out.krml")
-in (FStar_Util.save_value_to_file _195_29 bin))))
-end
-| _97_52 -> begin
-<<<<<<< HEAD
-(FStar_All.failwith "Unrecognized option")
-=======
+in (let _197_29 = (FStar_Options.prepend_output_dir "out.krml")
+in (FStar_Util.save_value_to_file _197_29 bin))))
+end
+| _98_52 -> begin
 (failwith "Unrecognized option")
->>>>>>> 325d5cd9
 end))))
 end else begin
 ()
 end))
 
 
-let go = (fun _97_53 -> (
-
-let _97_57 = (process_args ())
-in (match (_97_57) with
+let go = (fun _98_53 -> (
+
+let _98_57 = (process_args ())
+in (match (_98_57) with
 | (res, filenames) -> begin
 (match (res) with
 | FStar_Getopt.Help -> begin
 (
 
-let _97_59 = (FStar_Options.display_usage ())
+let _98_59 = (FStar_Options.display_usage ())
 in (FStar_All.exit (Prims.parse_int "0")))
 end
 | FStar_Getopt.Error (msg) -> begin
@@ -169,16 +161,16 @@
 end
 | FStar_Getopt.Success -> begin
 if ((FStar_Options.dep ()) <> None) then begin
-(let _195_31 = (FStar_Parser_Dep.collect FStar_Parser_Dep.VerifyAll filenames)
-in (FStar_Parser_Dep.print _195_31))
+(let _197_31 = (FStar_Parser_Dep.collect FStar_Parser_Dep.VerifyAll filenames)
+in (FStar_Parser_Dep.print _197_31))
 end else begin
 if (FStar_Options.interactive ()) then begin
 (
 
-let _97_75 = if (FStar_Options.explicit_deps ()) then begin
-(
-
-let _97_64 = if ((FStar_List.length filenames) = (Prims.parse_int "0")) then begin
+let _98_75 = if (FStar_Options.explicit_deps ()) then begin
+(
+
+let _98_64 = if ((FStar_List.length filenames) = (Prims.parse_int "0")) then begin
 (FStar_Util.print_error "--explicit_deps was provided without a file list!\n")
 end else begin
 ()
@@ -187,20 +179,20 @@
 end else begin
 (
 
-let _97_66 = if ((FStar_List.length filenames) > (Prims.parse_int "0")) then begin
+let _98_66 = if ((FStar_List.length filenames) > (Prims.parse_int "0")) then begin
 (FStar_Util.print_warning "ignoring the file list (no --explicit_deps)\n")
 end else begin
 ()
 end
 in (
 
-let _97_71 = (FStar_Interactive.detect_dependencies_with_first_interactive_chunk ())
-in (match (_97_71) with
+let _98_71 = (FStar_Interactive.detect_dependencies_with_first_interactive_chunk ())
+in (match (_98_71) with
 | (fn, mn, deps) -> begin
 ((Some (fn)), (Some (mn)), (deps))
 end)))
 end
-in (match (_97_75) with
+in (match (_98_75) with
 | (main_buffer_filename_opt, main_buffer_mod_name_opt, filenames) -> begin
 if (FStar_Options.universes ()) then begin
 (FStar_Interactive.interactive_mode main_buffer_filename_opt main_buffer_mod_name_opt FStar_Parser_Dep.VerifyUserList filenames None FStar_Universal.interactive_tc)
@@ -221,10 +213,10 @@
 let verify_mode = if (FStar_Options.verify_all ()) then begin
 (
 
-let _97_78 = if ((FStar_Options.verify_module ()) <> []) then begin
-(
-
-let _97_76 = (FStar_Util.print_error "--verify_module is incompatible with --verify_all")
+let _98_78 = if ((FStar_Options.verify_module ()) <> []) then begin
+(
+
+let _98_76 = (FStar_Util.print_error "--verify_module is incompatible with --verify_all")
 in (FStar_All.exit (Prims.parse_int "1")))
 end else begin
 ()
@@ -243,47 +235,47 @@
 let filenames = (FStar_Dependences.find_deps_if_needed verify_mode filenames)
 in (
 
-let _97_85 = (FStar_Universal.batch_mode_tc filenames)
-in (match (_97_85) with
+let _98_85 = (FStar_Universal.batch_mode_tc filenames)
+in (match (_98_85) with
 | (fmods, dsenv, env) -> begin
 (
 
-let module_names_and_times = (FStar_All.pipe_right fmods (FStar_List.map (fun _97_88 -> (match (_97_88) with
+let module_names_and_times = (FStar_All.pipe_right fmods (FStar_List.map (fun _98_88 -> (match (_98_88) with
 | (x, t) -> begin
 (((FStar_Universal.module_or_interface_name x)), (t))
 end))))
 in (
 
-let _97_90 = (report_errors module_names_and_times)
-in (
-
-let _97_92 = (let _195_35 = (let _195_34 = (let _195_33 = (FStar_All.pipe_right fmods (FStar_List.map Prims.fst))
-in ((_195_33), (env)))
-in FStar_Util.Inr (_195_34))
-in (codegen _195_35))
+let _98_90 = (report_errors module_names_and_times)
+in (
+
+let _98_92 = (let _197_35 = (let _197_34 = (let _197_33 = (FStar_All.pipe_right fmods (FStar_List.map Prims.fst))
+in ((_197_33), (env)))
+in FStar_Util.Inr (_197_34))
+in (codegen _197_35))
 in (finished_message module_names_and_times (Prims.parse_int "0")))))
 end)))
 end else begin
 (
 
-let _97_97 = (FStar_Stratified.batch_mode_tc verify_mode filenames)
-in (match (_97_97) with
+let _98_97 = (FStar_Stratified.batch_mode_tc verify_mode filenames)
+in (match (_98_97) with
 | (fmods, dsenv, env) -> begin
 (
 
-let module_names_and_times = (FStar_All.pipe_right fmods (FStar_List.map (fun _97_100 -> (match (_97_100) with
+let module_names_and_times = (FStar_All.pipe_right fmods (FStar_List.map (fun _98_100 -> (match (_98_100) with
 | (x, t) -> begin
 (((FStar_Stratified.module_or_interface_name x)), (t))
 end))))
 in (
 
-let _97_102 = (report_errors module_names_and_times)
-in (
-
-let _97_104 = (let _195_39 = (let _195_38 = (let _195_37 = (FStar_All.pipe_right fmods (FStar_List.map Prims.fst))
-in ((_195_37), (env)))
-in FStar_Util.Inl (_195_38))
-in (codegen _195_39))
+let _98_102 = (report_errors module_names_and_times)
+in (
+
+let _98_104 = (let _197_39 = (let _197_38 = (let _197_37 = (FStar_All.pipe_right fmods (FStar_List.map Prims.fst))
+in ((_197_37), (env)))
+in FStar_Util.Inl (_197_38))
+in (codegen _197_39))
 in (finished_message module_names_and_times (Prims.parse_int "0")))))
 end))
 end)
@@ -298,59 +290,59 @@
 end)))
 
 
-let main = (fun _97_106 -> (match (()) with
+let main = (fun _98_106 -> (match (()) with
 | () -> begin
 try
 (match (()) with
 | () -> begin
 (
 
-let _97_125 = (go ())
-in (
-
-let _97_127 = (cleanup ())
+let _98_125 = (go ())
+in (
+
+let _98_127 = (cleanup ())
 in (FStar_All.exit (Prims.parse_int "0"))))
 end)
 with
 | e -> begin
 (
 
-let _97_115 = (
-
-let _97_111 = if (FStar_Absyn_Util.handleable e) then begin
+let _98_115 = (
+
+let _98_111 = if (FStar_Absyn_Util.handleable e) then begin
 (FStar_Absyn_Util.handle_err false () e)
 end else begin
 ()
 end
 in (
 
-let _97_113 = if (FStar_TypeChecker_Errors.handleable e) then begin
+let _98_113 = if (FStar_TypeChecker_Errors.handleable e) then begin
 (FStar_TypeChecker_Errors.handle_err false e)
 end else begin
 ()
 end
 in if (FStar_Options.trace_error ()) then begin
-(let _195_44 = (FStar_Util.message_of_exn e)
-in (let _195_43 = (FStar_Util.trace_of_exn e)
-in (FStar_Util.print2_error "Unexpected error\n%s\n%s\n" _195_44 _195_43)))
+(let _197_44 = (FStar_Util.message_of_exn e)
+in (let _197_43 = (FStar_Util.trace_of_exn e)
+in (FStar_Util.print2_error "Unexpected error\n%s\n%s\n" _197_44 _197_43)))
 end else begin
 if (not (((FStar_Absyn_Util.handleable e) || (FStar_TypeChecker_Errors.handleable e)))) then begin
-(let _195_45 = (FStar_Util.message_of_exn e)
-in (FStar_Util.print1_error "Unexpected error; please file a bug report, ideally with a minimized version of the source program that triggered the error.\n%s\n" _195_45))
-end else begin
-()
-end
-end))
-in (
-
-let _97_117 = (cleanup ())
-in (
-
-let _97_119 = (let _195_46 = (FStar_TypeChecker_Errors.report_all ())
-in (FStar_All.pipe_right _195_46 Prims.ignore))
-in (
-
-let _97_121 = (report_errors [])
+(let _197_45 = (FStar_Util.message_of_exn e)
+in (FStar_Util.print1_error "Unexpected error; please file a bug report, ideally with a minimized version of the source program that triggered the error.\n%s\n" _197_45))
+end else begin
+()
+end
+end))
+in (
+
+let _98_117 = (cleanup ())
+in (
+
+let _98_119 = (let _197_46 = (FStar_TypeChecker_Errors.report_all ())
+in (FStar_All.pipe_right _197_46 Prims.ignore))
+in (
+
+let _98_121 = (report_errors [])
 in (FStar_All.exit (Prims.parse_int "1"))))))
 end
 end))
