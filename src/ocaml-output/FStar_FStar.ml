--- conflicted
+++ resolved
@@ -1,91 +1,37 @@
 
 open Prims
-<<<<<<< HEAD
-let process_args = (fun _66_1 -> (match (()) with
-| () -> begin
-(let file_list = (FStar_Util.mk_ref [])
-in (let res = (let _133_6 = (FStar_Options.specs ())
-in (FStar_Getopt.parse_cmdline _133_6 (fun i -> (let _133_5 = (let _133_4 = (FStar_ST.read file_list)
-in (FStar_List.append _133_4 ((i)::[])))
-in (FStar_ST.op_Colon_Equals file_list _133_5)))))
-in (let _66_8 = (match (res) with
-| FStar_Getopt.GoOn -> begin
-(let _133_7 = (FStar_Options.set_fstar_home ())
-in (Prims.ignore _133_7))
-end
-| _66_7 -> begin
-()
-end)
-in (let _133_8 = (FStar_ST.read file_list)
-in (res, _133_8)))))
-end))
-
-let cleanup = (fun _66_10 -> (match (()) with
-=======
 # 26 "FStar.FStar.fst"
-let process_args : Prims.unit  ->  (FStar_Getopt.parse_cmdline_res * Prims.string Prims.list) = (fun _80_1 -> (match (()) with
+let process_args : Prims.unit  ->  (FStar_Getopt.parse_cmdline_res * Prims.string Prims.list) = (fun _81_1 -> (match (()) with
 | () -> begin
 (
 # 27 "FStar.FStar.fst"
 let file_list = (FStar_Util.mk_ref [])
 in (
 # 28 "FStar.FStar.fst"
-let res = (let _161_6 = (FStar_Options.specs ())
-in (FStar_Getopt.parse_cmdline _161_6 (fun i -> (let _161_5 = (let _161_4 = (FStar_ST.read file_list)
-in (FStar_List.append _161_4 ((i)::[])))
-in (FStar_ST.op_Colon_Equals file_list _161_5)))))
+let res = (let _163_6 = (FStar_Options.specs ())
+in (FStar_Getopt.parse_cmdline _163_6 (fun i -> (let _163_5 = (let _163_4 = (FStar_ST.read file_list)
+in (FStar_List.append _163_4 ((i)::[])))
+in (FStar_ST.op_Colon_Equals file_list _163_5)))))
 in (
 # 29 "FStar.FStar.fst"
-let _80_8 = (match (res) with
+let _81_8 = (match (res) with
 | FStar_Getopt.GoOn -> begin
-(let _161_7 = (FStar_Options.set_fstar_home ())
-in (Prims.ignore _161_7))
-end
-| _80_7 -> begin
-()
-end)
-in (let _161_8 = (FStar_ST.read file_list)
-in (res, _161_8)))))
+(let _163_7 = (FStar_Options.set_fstar_home ())
+in (Prims.ignore _163_7))
+end
+| _81_7 -> begin
+()
+end)
+in (let _163_8 = (FStar_ST.read file_list)
+in (res, _163_8)))))
 end))
 
 # 35 "FStar.FStar.fst"
-let cleanup : Prims.unit  ->  Prims.unit = (fun _80_10 -> (match (()) with
->>>>>>> 4a6bd38d
+let cleanup : Prims.unit  ->  Prims.unit = (fun _81_10 -> (match (()) with
 | () -> begin
 (FStar_Util.kill_all ())
 end))
 
-<<<<<<< HEAD
-let has_prims_cache = (fun l -> (FStar_List.mem "Prims.cache" l))
-
-let tc_prims = (fun _66_12 -> (match (()) with
-| () -> begin
-(let solver = if (FStar_ST.read FStar_Options.verify) then begin
-FStar_ToSMT_Encode.solver
-end else begin
-FStar_ToSMT_Encode.dummy
-end
-in (let env = (FStar_Tc_Env.initial_env solver FStar_Absyn_Const.prims_lid)
-in (let _66_15 = (env.FStar_Tc_Env.solver.FStar_Tc_Env.init env)
-in (let p = (FStar_Options.prims ())
-in (let _66_20 = (let _133_15 = (FStar_Parser_DesugarEnv.empty_env ())
-in (FStar_Parser_Driver.parse_file _133_15 p))
-in (match (_66_20) with
-| (dsenv, prims_mod) -> begin
-(let _66_23 = (let _133_16 = (FStar_List.hd prims_mod)
-in (FStar_Tc_Tc.check_module env _133_16))
-in (match (_66_23) with
-| (prims_mod, env) -> begin
-(prims_mod, dsenv, env)
-end))
-end))))))
-end))
-
-let report_errors = (fun nopt -> (let errs = (match (nopt) with
-| None -> begin
-(FStar_Tc_Errors.get_err_count ())
-end
-=======
 # 38 "FStar.FStar.fst"
 let report_errors : Prims.int Prims.option  ->  Prims.unit = (fun nopt -> (
 # 39 "FStar.FStar.fst"
@@ -97,177 +43,24 @@
 (FStar_Tc_Errors.get_err_count ())
 end
 end
->>>>>>> 4a6bd38d
 | Some (n) -> begin
 n
 end)
 in if (errs > 0) then begin
-<<<<<<< HEAD
-(let _66_29 = (let _133_19 = (FStar_Util.string_of_int errs)
-in (FStar_Util.print1 "Error: %s errors were reported (see above)\n" _133_19))
-=======
 (
 # 47 "FStar.FStar.fst"
-let _80_16 = (let _161_13 = (FStar_Util.string_of_int errs)
-in (FStar_Util.print1_error "%s errors were reported (see above)\n" _161_13))
->>>>>>> 4a6bd38d
+let _81_16 = (let _163_13 = (FStar_Util.string_of_int errs)
+in (FStar_Util.print1_error "%s errors were reported (see above)\n" _163_13))
 in (FStar_All.exit 1))
 end else begin
 ()
 end))
 
-<<<<<<< HEAD
-let tc_one_file = (fun dsenv env fn -> (let _66_36 = (FStar_Parser_Driver.parse_file dsenv fn)
-in (match (_66_36) with
-| (dsenv, fmods) -> begin
-(let _66_46 = (FStar_All.pipe_right fmods (FStar_List.fold_left (fun _66_39 m -> (match (_66_39) with
-| (env, all_mods) -> begin
-(let _66_43 = (FStar_Tc_Tc.check_module env m)
-in (match (_66_43) with
-| (ms, env) -> begin
-(env, (FStar_List.append ms all_mods))
-end))
-end)) (env, [])))
-in (match (_66_46) with
-| (env, all_mods) -> begin
-(dsenv, env, (FStar_List.rev all_mods))
-end))
-end)))
-
-let tc_one_fragment = (fun curmod dsenv env frag -> (FStar_All.try_with (fun _66_52 -> (match (()) with
-| () -> begin
-(match ((FStar_Parser_Driver.parse_fragment curmod dsenv frag)) with
-| FStar_Parser_Driver.Empty -> begin
-Some ((curmod, dsenv, env))
-end
-| FStar_Parser_Driver.Modul (dsenv, modul) -> begin
-(let env = (match (curmod) with
-| None -> begin
-env
-end
-| Some (_66_74) -> begin
-(Prims.raise (FStar_Absyn_Syntax.Err ("Interactive mode only supports a single module at the top-level")))
-end)
-in (let _66_80 = (FStar_Tc_Tc.tc_partial_modul env modul)
-in (match (_66_80) with
-| (modul, npds, env) -> begin
-Some ((Some ((modul, npds)), dsenv, env))
-end)))
-end
-| FStar_Parser_Driver.Decls (dsenv, decls) -> begin
-(match (curmod) with
-| None -> begin
-(FStar_All.failwith "Fragment without an enclosing module")
-end
-| Some (modul, npds) -> begin
-(let _66_93 = (FStar_Tc_Tc.tc_more_partial_modul env modul decls)
-in (match (_66_93) with
-| (modul, npds', env) -> begin
-Some ((Some ((modul, (FStar_List.append npds npds'))), dsenv, env))
-end))
-end)
-end)
-end)) (fun _66_51 -> (match (_66_51) with
-| FStar_Absyn_Syntax.Error (msg, r) -> begin
-(let _66_58 = (FStar_Tc_Errors.add_errors env (((msg, r))::[]))
-in None)
-end
-| FStar_Absyn_Syntax.Err (msg) -> begin
-(let _66_62 = (FStar_Tc_Errors.add_errors env (((msg, FStar_Absyn_Syntax.dummyRange))::[]))
-in None)
-end
-| e -> begin
-(Prims.raise e)
-end))))
-
-type input_chunks =
-| Push of Prims.string
-| Pop of Prims.string
-| Code of (Prims.string * (Prims.string * Prims.string))
-
-let is_Push = (fun _discr_ -> (match (_discr_) with
-| Push (_) -> begin
-true
-end
-| _ -> begin
-false
-end))
-
-let is_Pop = (fun _discr_ -> (match (_discr_) with
-| Pop (_) -> begin
-true
-end
-| _ -> begin
-false
-end))
-
-let is_Code = (fun _discr_ -> (match (_discr_) with
-| Code (_) -> begin
-true
-end
-| _ -> begin
-false
-end))
-
-let ___Push____0 = (fun projectee -> (match (projectee) with
-| Push (_66_96) -> begin
-_66_96
-end))
-
-let ___Pop____0 = (fun projectee -> (match (projectee) with
-| Pop (_66_99) -> begin
-_66_99
-end))
-
-let ___Code____0 = (fun projectee -> (match (projectee) with
-| Code (_66_102) -> begin
-_66_102
-end))
-
-type stack_elt =
-((FStar_Absyn_Syntax.modul * FStar_Absyn_Syntax.sigelt Prims.list) Prims.option * FStar_Parser_DesugarEnv.env * FStar_Tc_Env.env)
-
-type stack =
-stack_elt Prims.list
-
-let batch_mode_tc_no_prims = (fun dsenv env filenames -> (let _66_120 = (FStar_All.pipe_right filenames (FStar_List.fold_left (fun _66_109 f -> (match (_66_109) with
-| (all_mods, dsenv, env) -> begin
-(let _66_111 = (FStar_Absyn_Util.reset_gensym ())
-in (let _66_116 = (tc_one_file dsenv env f)
-in (match (_66_116) with
-| (dsenv, env, ms) -> begin
-((FStar_List.append all_mods ms), dsenv, env)
-end)))
-end)) ([], dsenv, env)))
-in (match (_66_120) with
-| (all_mods, dsenv, env) -> begin
-(let _66_121 = if ((FStar_ST.read FStar_Options.interactive) && ((FStar_Tc_Errors.get_err_count ()) = 0)) then begin
-(env.FStar_Tc_Env.solver.FStar_Tc_Env.refresh ())
-end else begin
-(env.FStar_Tc_Env.solver.FStar_Tc_Env.finish ())
-end
-in (all_mods, dsenv, env))
-end)))
-
-let batch_mode_tc = (fun filenames -> (let _66_127 = (tc_prims ())
-in (match (_66_127) with
-| (prims_mod, dsenv, env) -> begin
-(let _66_131 = (batch_mode_tc_no_prims dsenv env filenames)
-in (match (_66_131) with
-| (all_mods, dsenv, env) -> begin
-((FStar_List.append prims_mod all_mods), dsenv, env)
-end))
-end)))
-
-let finished_message = (fun fmods -> if (not ((FStar_ST.read FStar_Options.silent))) then begin
-(let msg = if (FStar_ST.read FStar_Options.verify) then begin
-=======
 # 52 "FStar.FStar.fst"
 let finished_message : (Prims.bool * FStar_Ident.lident) Prims.list  ->  Prims.unit = (fun fmods -> if (not ((FStar_ST.read FStar_Options.silent))) then begin
 (
 # 54 "FStar.FStar.fst"
 let msg = if (FStar_ST.read FStar_Options.verify) then begin
->>>>>>> 4a6bd38d
 "Verifying"
 end else begin
 if (FStar_ST.read FStar_Options.pretype) then begin
@@ -276,217 +69,38 @@
 "Parsed and desugared"
 end
 end
-<<<<<<< HEAD
-in (let _66_136 = (FStar_All.pipe_right fmods (FStar_List.iter (fun m -> (let tag = if m.FStar_Absyn_Syntax.is_interface then begin
-=======
 in (
 # 58 "FStar.FStar.fst"
-let _80_24 = (FStar_All.pipe_right fmods (FStar_List.iter (fun _80_22 -> (match (_80_22) with
+let _81_24 = (FStar_All.pipe_right fmods (FStar_List.iter (fun _81_22 -> (match (_81_22) with
 | (iface, name) -> begin
 (
 # 59 "FStar.FStar.fst"
 let tag = if iface then begin
->>>>>>> 4a6bd38d
 "i\'face"
 end else begin
 "module"
 end
-<<<<<<< HEAD
-in if (FStar_Options.should_print_message m.FStar_Absyn_Syntax.name.FStar_Absyn_Syntax.str) then begin
-(let _133_94 = (let _133_93 = (FStar_Absyn_Syntax.text_of_lid m.FStar_Absyn_Syntax.name)
-in (FStar_Util.format3 "%s %s: %s\n" msg tag _133_93))
-in (FStar_Util.print_string _133_94))
-end else begin
-()
+in if (FStar_Options.should_print_message name.FStar_Ident.str) then begin
+(let _163_17 = (FStar_Util.format3 "%s %s: %s\n" msg tag (FStar_Ident.text_of_lid name))
+in (FStar_Util.print_string _163_17))
+end else begin
+()
+end)
 end))))
-in (FStar_Util.print_string "All verification conditions discharged successfully\n")))
-=======
-in if (FStar_Options.should_print_message name.FStar_Ident.str) then begin
-(let _161_17 = (FStar_Util.format3 "%s %s: %s\n" msg tag (FStar_Ident.text_of_lid name))
-in (FStar_Util.print_string _161_17))
-end else begin
-()
-end)
-end))))
-in (let _161_19 = (let _161_18 = (FStar_Util.colorize_bold "All verification conditions discharged successfully")
-in (FStar_Util.format1 "%s\n" _161_18))
-in (FStar_Util.print_string _161_19))))
->>>>>>> 4a6bd38d
-end else begin
-()
-end)
-
-<<<<<<< HEAD
-let interactive_mode = (fun dsenv env -> (let should_read_build_config = (FStar_ST.alloc true)
-in (let should_log = ((FStar_ST.read FStar_Options.debug) <> [])
-in (let log = if should_log then begin
-(let transcript = (FStar_Util.open_file_for_writing "transcript")
-in (fun line -> (let _66_144 = (FStar_Util.append_to_file transcript line)
-in (FStar_Util.flush_file transcript))))
-end else begin
-(fun line -> ())
-end
-in (let _66_148 = if (let _133_102 = (FStar_ST.read FStar_Options.codegen)
-in (FStar_Option.isSome _133_102)) then begin
-(FStar_Util.print_string "Warning: Code-generation is not supported in interactive mode, ignoring the codegen flag")
-end else begin
-()
-end
-in (let chunk = (FStar_Util.new_string_builder ())
-in (let stdin = (FStar_Util.open_stdin ())
-in (let rec fill_chunk = (fun _66_153 -> (match (()) with
-| () -> begin
-(let line = (match ((FStar_Util.read_line stdin)) with
-| None -> begin
-(FStar_All.exit 0)
-end
-| Some (l) -> begin
-l
-end)
-in (let _66_158 = (log line)
-in (let l = (FStar_Util.trim_string line)
-in if (FStar_Util.starts_with l "#end") then begin
-(let responses = (match ((FStar_Util.split l " ")) with
-| _66_164::ok::fail::[] -> begin
-(ok, fail)
-end
-| _66_167 -> begin
-("ok", "fail")
-end)
-in (let str = (FStar_Util.string_of_string_builder chunk)
-in (let _66_170 = (FStar_Util.clear_string_builder chunk)
-in Code ((str, responses)))))
-end else begin
-if (FStar_Util.starts_with l "#pop") then begin
-(let _66_172 = (FStar_Util.clear_string_builder chunk)
-in Pop (l))
-end else begin
-if (FStar_Util.starts_with l "#push") then begin
-(let _66_174 = (FStar_Util.clear_string_builder chunk)
-in Push (l))
-end else begin
-if (l = "#finish") then begin
-(FStar_All.exit 0)
-end else begin
-(let _66_176 = (FStar_Util.string_builder_append chunk line)
-in (let _66_178 = (FStar_Util.string_builder_append chunk "\n")
-in (fill_chunk ())))
-end
-end
-end
-end)))
-end))
-in (let rec go = (fun stack curmod dsenv env -> (match ((fill_chunk ())) with
-| Pop (msg) -> begin
-(let _66_187 = (let _133_113 = (FStar_Parser_DesugarEnv.pop dsenv)
-in (FStar_All.pipe_right _133_113 Prims.ignore))
-in (let _66_189 = (let _133_114 = (FStar_Tc_Env.pop env msg)
-in (FStar_All.pipe_right _133_114 Prims.ignore))
-in (let _66_191 = (env.FStar_Tc_Env.solver.FStar_Tc_Env.refresh ())
-in (let _66_193 = (let _133_115 = (FStar_Options.reset_options ())
-in (FStar_All.pipe_right _133_115 Prims.ignore))
-in (let _66_204 = (match (stack) with
-| [] -> begin
-(FStar_All.failwith "Too many pops")
-end
-| hd::tl -> begin
-(hd, tl)
-end)
-in (match (_66_204) with
-| ((curmod, dsenv, env), stack) -> begin
-(go stack curmod dsenv env)
-end))))))
-end
-| Push (msg) -> begin
-(let stack = ((curmod, dsenv, env))::stack
-in (let dsenv = (FStar_Parser_DesugarEnv.push dsenv)
-in (let env = (FStar_Tc_Env.push env msg)
-in (go stack curmod dsenv env))))
-end
-| Code (text, (ok, fail)) -> begin
-(let mark = (fun dsenv env -> (let dsenv = (FStar_Parser_DesugarEnv.mark dsenv)
-in (let env = (FStar_Tc_Env.mark env)
-in (dsenv, env))))
-in (let reset_mark = (fun dsenv env -> (let dsenv = (FStar_Parser_DesugarEnv.reset_mark dsenv)
-in (let env = (FStar_Tc_Env.reset_mark env)
-in (dsenv, env))))
-in (let commit_mark = (fun dsenv env -> (let dsenv = (FStar_Parser_DesugarEnv.commit_mark dsenv)
-in (let env = (FStar_Tc_Env.commit_mark env)
-in (dsenv, env))))
-in (let fail = (fun curmod dsenv_mark env_mark -> (let _66_235 = (let _133_134 = (FStar_Tc_Errors.report_all ())
-in (FStar_All.pipe_right _133_134 Prims.ignore))
-in (let _66_237 = (FStar_ST.op_Colon_Equals FStar_Tc_Errors.num_errs 0)
-in (let _66_239 = (FStar_Util.print1 "%s\n" fail)
-in (let _66_243 = (reset_mark dsenv_mark env_mark)
-in (match (_66_243) with
-| (dsenv, env) -> begin
-(go stack curmod dsenv env)
-end))))))
-in (let _66_259 = if (FStar_ST.read should_read_build_config) then begin
-if (let _133_135 = (FStar_Parser_ParseIt.get_bc_start_string ())
-in (FStar_Util.starts_with text _133_135)) then begin
-(let filenames = (match ((FStar_ST.read FStar_Options.interactive_context)) with
-| Some (s) -> begin
-(FStar_Parser_ParseIt.read_build_config_from_string s false text true)
-end
-| None -> begin
-(FStar_Parser_ParseIt.read_build_config_from_string "" false text true)
-end)
-in (let _66_252 = (batch_mode_tc_no_prims dsenv env filenames)
-in (match (_66_252) with
-| (_66_249, dsenv, env) -> begin
-(let _66_253 = (FStar_ST.op_Colon_Equals should_read_build_config false)
-in (dsenv, env))
-end)))
-end else begin
-(let _66_255 = (FStar_ST.op_Colon_Equals should_read_build_config false)
-in (dsenv, env))
-end
-end else begin
-(dsenv, env)
-end
-in (match (_66_259) with
-| (dsenv, env) -> begin
-(let _66_262 = (mark dsenv env)
-in (match (_66_262) with
-| (dsenv_mark, env_mark) -> begin
-(let res = (tc_one_fragment curmod dsenv_mark env_mark text)
-in (match (res) with
-| Some (curmod, dsenv, env) -> begin
-if ((FStar_ST.read FStar_Tc_Errors.num_errs) = 0) then begin
-(let _66_269 = (FStar_Util.print1 "\n%s\n" ok)
-in (let _66_273 = (commit_mark dsenv env)
-in (match (_66_273) with
-| (dsenv, env) -> begin
-(go stack curmod dsenv env)
-end)))
-end else begin
-(fail curmod dsenv_mark env_mark)
-end
-end
-| _66_275 -> begin
-(fail curmod dsenv_mark env_mark)
-end))
-end))
-end))))))
-end))
-in (go [] None dsenv env))))))))))
-
-let codegen = (fun fmods env -> if (((FStar_ST.read FStar_Options.codegen) = Some ("OCaml")) || ((FStar_ST.read FStar_Options.codegen) = Some ("FSharp"))) then begin
-(let _66_280 = (let _133_140 = (FStar_Extraction_ML_Env.mkContext env)
-in (FStar_Util.fold_map FStar_Extraction_ML_ExtractMod.extract _133_140 fmods))
-in (match (_66_280) with
-| (c, mllibs) -> begin
-(let mllibs = (FStar_List.flatten mllibs)
-in (let ext = if ((FStar_ST.read FStar_Options.codegen) = Some ("FSharp")) then begin
-=======
+in (let _163_19 = (let _163_18 = (FStar_Util.colorize_bold "All verification conditions discharged successfully")
+in (FStar_Util.format1 "%s\n" _163_18))
+in (FStar_Util.print_string _163_19))))
+end else begin
+()
+end)
+
 # 66 "FStar.FStar.fst"
 let codegen : FStar_Absyn_Syntax.modul Prims.list  ->  FStar_Tc_Env.env  ->  Prims.unit = (fun fmods env -> if (((FStar_ST.read FStar_Options.codegen) = Some ("OCaml")) || ((FStar_ST.read FStar_Options.codegen) = Some ("FSharp"))) then begin
 (
 # 70 "FStar.FStar.fst"
-let _80_30 = (let _161_24 = (FStar_Extraction_ML_Env.mkContext env)
-in (FStar_Util.fold_map FStar_Extraction_ML_ExtractMod.extract _161_24 fmods))
-in (match (_80_30) with
+let _81_30 = (let _163_24 = (FStar_Extraction_ML_Env.mkContext env)
+in (FStar_Util.fold_map FStar_Extraction_ML_ExtractMod.extract _163_24 fmods))
+in (match (_81_30) with
 | (c, mllibs) -> begin
 (
 # 71 "FStar.FStar.fst"
@@ -494,18 +108,18 @@
 in (
 # 72 "FStar.FStar.fst"
 let ext = if ((FStar_ST.read FStar_Options.codegen) = Some ("FSharp")) then begin
->>>>>>> 4a6bd38d
 ".fs"
 end else begin
 ".ml"
 end
-<<<<<<< HEAD
-in (let newDocs = (FStar_List.collect FStar_Extraction_ML_Code.doc_of_mllib mllibs)
-in (FStar_List.iter (fun _66_286 -> (match (_66_286) with
+in (
+# 73 "FStar.FStar.fst"
+let newDocs = (FStar_List.collect FStar_Extraction_ML_Code.doc_of_mllib mllibs)
+in (FStar_List.iter (fun _81_36 -> (match (_81_36) with
 | (n, d) -> begin
-(let _133_143 = (FStar_Options.prependOutputDir (Prims.strcat n ext))
-in (let _133_142 = (FSharp_Format.pretty 120 d)
-in (FStar_Util.write_file _133_143 _133_142)))
+(let _163_27 = (FStar_Options.prependOutputDir (Prims.strcat n ext))
+in (let _163_26 = (FStar_Format.pretty 120 d)
+in (FStar_Util.write_file _163_27 _163_26)))
 end)) newDocs))))
 end))
 end else begin
@@ -516,105 +130,32 @@
 end
 end)
 
-let go = (fun _66_287 -> (let _66_291 = (process_args ())
-in (match (_66_291) with
+# 86 "FStar.FStar.fst"
+let go = (fun _81_37 -> (
+# 87 "FStar.FStar.fst"
+let _81_41 = (process_args ())
+in (match (_81_41) with
 | (res, filenames) -> begin
 (match (res) with
 | FStar_Getopt.Help -> begin
-(let _133_145 = (FStar_Options.specs ())
-in (FStar_Options.display_usage _133_145))
-=======
-in (
-# 73 "FStar.FStar.fst"
-let newDocs = (FStar_List.collect FStar_Extraction_ML_Code.doc_of_mllib mllibs)
-in (FStar_List.iter (fun _80_36 -> (match (_80_36) with
-| (n, d) -> begin
-(let _161_27 = (FStar_Options.prependOutputDir (Prims.strcat n ext))
-in (let _161_26 = (FStar_Format.pretty 120 d)
-in (FStar_Util.write_file _161_27 _161_26)))
-end)) newDocs))))
-end))
-end else begin
-()
-end)
-
-# 80 "FStar.FStar.fst"
-let go = (fun _80_37 -> (
-# 81 "FStar.FStar.fst"
-let _80_41 = (process_args ())
-in (match (_80_41) with
-| (res, filenames) -> begin
-(match (res) with
-| FStar_Getopt.Help -> begin
-(let _161_29 = (FStar_Options.specs ())
-in (FStar_Options.display_usage _161_29))
->>>>>>> 4a6bd38d
+(let _163_29 = (FStar_Options.specs ())
+in (FStar_Options.display_usage _163_29))
 end
 | FStar_Getopt.Die (msg) -> begin
 (FStar_Util.print_string msg)
 end
 | FStar_Getopt.GoOn -> begin
-<<<<<<< HEAD
-(let filenames = if ((FStar_ST.read FStar_Options.use_build_config) || ((not ((FStar_ST.read FStar_Options.interactive))) && ((FStar_List.length filenames) = 1))) then begin
-(match (filenames) with
-| f::[] -> begin
-(FStar_Parser_Driver.read_build_config f)
-end
-| _66_299 -> begin
-(let _66_300 = (FStar_Util.print_string "--use_build_config expects just a single file on the command line and no other arguments")
-in (FStar_All.exit 1))
-end)
-end else begin
-filenames
-end
-in if (FStar_ST.read FStar_Options.find_deps) then begin
-(let _133_148 = (let _133_147 = (let _133_146 = (FStar_List.map FStar_Util.normalize_file_path filenames)
-in (FStar_Util.concat_l "\n" _133_146))
-in (FStar_Util.format1 "%s\n" _133_147))
-in (FStar_Util.print_string _133_148))
-end else begin
 if ((FStar_ST.read FStar_Options.dep) <> None) then begin
-(let _133_149 = (FStar_Parser_Dep.collect filenames)
-in (FStar_Parser_Dep.print _133_149))
-end else begin
-(let _66_306 = (batch_mode_tc filenames)
-in (match (_66_306) with
-| (fmods, dsenv, env) -> begin
-(let _66_307 = (report_errors None)
-in if (FStar_ST.read FStar_Options.interactive) then begin
-(interactive_mode dsenv env)
-end else begin
-(let _66_309 = (codegen fmods env)
-in (finished_message fmods))
-end)
-end))
-end
-end)
-end)
-end)))
-
-let main = (fun _66_311 -> (match (()) with
-| () -> begin
-(FStar_All.try_with (fun _66_313 -> (match (()) with
-| () -> begin
-(let _66_324 = (go ())
-in (let _66_326 = (cleanup ())
-in (FStar_All.exit 0)))
-end)) (fun _66_312 -> (match (_66_312) with
-| e -> begin
-(let _66_316 = if (FStar_Absyn_Util.handleable e) then begin
-=======
-if ((FStar_ST.read FStar_Options.dep) <> None) then begin
-(let _161_30 = (FStar_Parser_Dep.collect filenames)
-in (FStar_Parser_Dep.print _161_30))
+(let _163_30 = (FStar_Parser_Dep.collect filenames)
+in (FStar_Parser_Dep.print _163_30))
 end else begin
 if (FStar_ST.read FStar_Options.interactive) then begin
 (
-# 91 "FStar.FStar.fst"
+# 97 "FStar.FStar.fst"
 let filenames = if (FStar_ST.read FStar_Options.explicit_deps) then begin
 (
-# 93 "FStar.FStar.fst"
-let _80_46 = if ((FStar_List.length filenames) = 0) then begin
+# 99 "FStar.FStar.fst"
+let _81_46 = if ((FStar_List.length filenames) = 0) then begin
 (FStar_Util.print_error "--explicit_deps was provided without a file list!\n")
 end else begin
 ()
@@ -622,8 +163,8 @@
 in filenames)
 end else begin
 (
-# 98 "FStar.FStar.fst"
-let _80_48 = if ((FStar_List.length filenames) > 0) then begin
+# 104 "FStar.FStar.fst"
+let _81_48 = if ((FStar_List.length filenames) > 0) then begin
 (FStar_Util.print_warning "ignoring the file list (no --explicit_deps)\n")
 end else begin
 ()
@@ -632,17 +173,17 @@
 end
 in if (FStar_ST.read FStar_Options.universes) then begin
 (
-# 104 "FStar.FStar.fst"
-let _80_54 = (FStar_Universal.batch_mode_tc filenames)
-in (match (_80_54) with
+# 110 "FStar.FStar.fst"
+let _81_54 = (FStar_Universal.batch_mode_tc filenames)
+in (match (_81_54) with
 | (fmods, dsenv, env) -> begin
 (FStar_Interactive.interactive_mode (dsenv, env) None FStar_Universal.interactive_tc)
 end))
 end else begin
 (
-# 106 "FStar.FStar.fst"
-let _80_58 = (FStar_Stratified.batch_mode_tc filenames)
-in (match (_80_58) with
+# 112 "FStar.FStar.fst"
+let _81_58 = (FStar_Stratified.batch_mode_tc filenames)
+in (match (_81_58) with
 | (fmods, dsenv, env) -> begin
 (FStar_Interactive.interactive_mode (dsenv, env) None FStar_Stratified.interactive_tc)
 end))
@@ -651,30 +192,30 @@
 if ((FStar_List.length filenames) >= 1) then begin
 if (FStar_ST.read FStar_Options.universes) then begin
 (
-# 111 "FStar.FStar.fst"
-let _80_62 = (FStar_Universal.batch_mode_tc filenames)
-in (match (_80_62) with
-| (fmods, dsenv, env) -> begin
-(
-# 112 "FStar.FStar.fst"
-let _80_63 = (report_errors None)
-in (let _161_31 = (FStar_All.pipe_right fmods (FStar_List.map FStar_Universal.module_or_interface_name))
-in (finished_message _161_31)))
-end))
-end else begin
-(
-# 114 "FStar.FStar.fst"
-let _80_68 = (FStar_Stratified.batch_mode_tc filenames)
-in (match (_80_68) with
-| (fmods, dsenv, env) -> begin
-(
-# 115 "FStar.FStar.fst"
-let _80_69 = (report_errors None)
-in (
-# 116 "FStar.FStar.fst"
-let _80_71 = (codegen fmods env)
-in (let _161_32 = (FStar_All.pipe_right fmods (FStar_List.map FStar_Stratified.module_or_interface_name))
-in (finished_message _161_32))))
+# 117 "FStar.FStar.fst"
+let _81_62 = (FStar_Universal.batch_mode_tc filenames)
+in (match (_81_62) with
+| (fmods, dsenv, env) -> begin
+(
+# 118 "FStar.FStar.fst"
+let _81_63 = (report_errors None)
+in (let _163_31 = (FStar_All.pipe_right fmods (FStar_List.map FStar_Universal.module_or_interface_name))
+in (finished_message _163_31)))
+end))
+end else begin
+(
+# 120 "FStar.FStar.fst"
+let _81_68 = (FStar_Stratified.batch_mode_tc filenames)
+in (match (_81_68) with
+| (fmods, dsenv, env) -> begin
+(
+# 121 "FStar.FStar.fst"
+let _81_69 = (report_errors None)
+in (
+# 122 "FStar.FStar.fst"
+let _81_71 = (codegen fmods env)
+in (let _163_32 = (FStar_All.pipe_right fmods (FStar_List.map FStar_Stratified.module_or_interface_name))
+in (finished_message _163_32))))
 end))
 end
 end else begin
@@ -685,69 +226,52 @@
 end)
 end)))
 
-# 124 "FStar.FStar.fst"
-let main = (fun _80_73 -> (match (()) with
-| () -> begin
-(FStar_All.try_with (fun _80_75 -> (match (()) with
-| () -> begin
-(
-# 126 "FStar.FStar.fst"
-let _80_88 = (go ())
-in (
-# 127 "FStar.FStar.fst"
-let _80_90 = (cleanup ())
+# 130 "FStar.FStar.fst"
+let main = (fun _81_73 -> (match (()) with
+| () -> begin
+(FStar_All.try_with (fun _81_75 -> (match (()) with
+| () -> begin
+(
+# 132 "FStar.FStar.fst"
+let _81_88 = (go ())
+in (
+# 133 "FStar.FStar.fst"
+let _81_90 = (cleanup ())
 in (FStar_All.exit 0)))
-end)) (fun _80_74 -> (match (_80_74) with
+end)) (fun _81_74 -> (match (_81_74) with
 | e -> begin
 (
-# 130 "FStar.FStar.fst"
-let _80_78 = if (FStar_Absyn_Util.handleable e) then begin
->>>>>>> 4a6bd38d
+# 136 "FStar.FStar.fst"
+let _81_78 = if (FStar_Absyn_Util.handleable e) then begin
 (FStar_Absyn_Util.handle_err false () e)
 end else begin
 ()
 end
-<<<<<<< HEAD
-in (let _66_318 = if (FStar_ST.read FStar_Options.trace_error) then begin
-(let _133_154 = (FStar_Util.message_of_exn e)
-in (let _133_153 = (FStar_Util.trace_of_exn e)
-in (FStar_Util.print2 "\nUnexpected error\n%s\n%s\n" _133_154 _133_153)))
-end else begin
-if (not ((FStar_Absyn_Util.handleable e))) then begin
-(let _133_155 = (FStar_Util.message_of_exn e)
-in (FStar_Util.print1 "\nUnexpected error; please file a bug report, ideally with a minimized version of the source program that triggered the error.\n%s\n" _133_155))
-=======
-in (
-# 131 "FStar.FStar.fst"
-let _80_80 = if (FStar_Syntax_Util.handleable e) then begin
+in (
+# 137 "FStar.FStar.fst"
+let _81_80 = if (FStar_Syntax_Util.handleable e) then begin
 (FStar_Syntax_Util.handle_err false () e)
 end else begin
 ()
 end
 in (
-# 132 "FStar.FStar.fst"
-let _80_82 = if (FStar_ST.read FStar_Options.trace_error) then begin
-(let _161_37 = (FStar_Util.message_of_exn e)
-in (let _161_36 = (FStar_Util.trace_of_exn e)
-in (FStar_Util.print2_error "Unexpected error\n%s\n%s\n" _161_37 _161_36)))
+# 138 "FStar.FStar.fst"
+let _81_82 = if (FStar_ST.read FStar_Options.trace_error) then begin
+(let _163_37 = (FStar_Util.message_of_exn e)
+in (let _163_36 = (FStar_Util.trace_of_exn e)
+in (FStar_Util.print2_error "Unexpected error\n%s\n%s\n" _163_37 _163_36)))
 end else begin
 if (not (((FStar_Absyn_Util.handleable e) || (FStar_Syntax_Util.handleable e)))) then begin
-(let _161_38 = (FStar_Util.message_of_exn e)
-in (FStar_Util.print1_error "Unexpected error; please file a bug report, ideally with a minimized version of the source program that triggered the error.\n%s\n" _161_38))
->>>>>>> 4a6bd38d
-end else begin
-()
-end
-end
-<<<<<<< HEAD
-in (let _66_320 = (cleanup ())
-in (FStar_All.exit 1))))
-=======
-in (
-# 136 "FStar.FStar.fst"
-let _80_84 = (cleanup ())
+(let _163_38 = (FStar_Util.message_of_exn e)
+in (FStar_Util.print1_error "Unexpected error; please file a bug report, ideally with a minimized version of the source program that triggered the error.\n%s\n" _163_38))
+end else begin
+()
+end
+end
+in (
+# 142 "FStar.FStar.fst"
+let _81_84 = (cleanup ())
 in (FStar_All.exit 1)))))
->>>>>>> 4a6bd38d
 end)))
 end))
 
