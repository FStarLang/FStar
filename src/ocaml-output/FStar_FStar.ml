--- conflicted
+++ resolved
@@ -294,34 +294,21 @@
 end))
 in (let rec go = (fun stack curmod dsenv env -> (match ((fill_chunk ())) with
 | Pop (msg) -> begin
-<<<<<<< HEAD
-(let _65_187 = (let _131_113 = (FStar_Tc_Env.pop env msg)
+(let _65_187 = (let _131_113 = (FStar_Parser_DesugarEnv.pop dsenv)
 in (FStar_All.pipe_right _131_113 Prims.ignore))
-in (let _65_189 = (env.FStar_Tc_Env.solver.FStar_Tc_Env.refresh ())
-in (let _65_191 = (let _131_114 = (FStar_Options.reset_options ())
+in (let _65_189 = (let _131_114 = (FStar_Tc_Env.pop env msg)
 in (FStar_All.pipe_right _131_114 Prims.ignore))
-in (let _65_202 = (match (stack) with
-=======
-(let _64_187 = (let _129_113 = (FStar_Parser_DesugarEnv.pop dsenv)
-in (FStar_All.pipe_right _129_113 Prims.ignore))
-in (let _64_189 = (let _129_114 = (FStar_Tc_Env.pop env msg)
-in (FStar_All.pipe_right _129_114 Prims.ignore))
-in (let _64_191 = (env.FStar_Tc_Env.solver.FStar_Tc_Env.refresh ())
-in (let _64_193 = (let _129_115 = (FStar_Options.reset_options ())
-in (FStar_All.pipe_right _129_115 Prims.ignore))
-in (let _64_204 = (match (stack) with
->>>>>>> 43ab4e63
+in (let _65_191 = (env.FStar_Tc_Env.solver.FStar_Tc_Env.refresh ())
+in (let _65_193 = (let _131_115 = (FStar_Options.reset_options ())
+in (FStar_All.pipe_right _131_115 Prims.ignore))
+in (let _65_204 = (match (stack) with
 | [] -> begin
 (FStar_All.failwith "Too many pops")
 end
 | hd::tl -> begin
 (hd, tl)
 end)
-<<<<<<< HEAD
-in (match (_65_202) with
-=======
-in (match (_64_204) with
->>>>>>> 43ab4e63
+in (match (_65_204) with
 | ((curmod, dsenv, env), stack) -> begin
 (go stack curmod dsenv env)
 end))))))
@@ -342,81 +329,44 @@
 in (let commit_mark = (fun dsenv env -> (let dsenv = (FStar_Parser_DesugarEnv.commit_mark dsenv)
 in (let env = (FStar_Tc_Env.commit_mark env)
 in (dsenv, env))))
-<<<<<<< HEAD
-in (let fail = (fun curmod dsenv_mark env_mark -> (let _65_233 = (let _131_133 = (FStar_Tc_Errors.report_all ())
-in (FStar_All.pipe_right _131_133 Prims.ignore))
-in (let _65_235 = (FStar_ST.op_Colon_Equals FStar_Tc_Errors.num_errs 0)
-in (let _65_237 = (FStar_Util.fprint1 "%s\n" fail)
-in (let _65_241 = (reset_mark dsenv_mark env_mark)
-in (match (_65_241) with
+in (let fail = (fun curmod dsenv_mark env_mark -> (let _65_235 = (let _131_134 = (FStar_Tc_Errors.report_all ())
+in (FStar_All.pipe_right _131_134 Prims.ignore))
+in (let _65_237 = (FStar_ST.op_Colon_Equals FStar_Tc_Errors.num_errs 0)
+in (let _65_239 = (FStar_Util.fprint1 "%s\n" fail)
+in (let _65_243 = (reset_mark dsenv_mark env_mark)
+in (match (_65_243) with
 | (dsenv, env) -> begin
 (go stack curmod dsenv env)
 end))))))
-in (let _65_254 = if (FStar_ST.read should_read_build_config) then begin
-if (let _131_134 = (FStar_Parser_ParseIt.get_bc_start_string ())
-in (FStar_Util.starts_with text _131_134)) then begin
+in (let _65_256 = if (FStar_ST.read should_read_build_config) then begin
+if (let _131_135 = (FStar_Parser_ParseIt.get_bc_start_string ())
+in (FStar_Util.starts_with text _131_135)) then begin
 (let filenames = (FStar_Parser_ParseIt.read_build_config_from_string "" false text)
-in (let _65_247 = (batch_mode_tc_no_prims dsenv env filenames)
-in (match (_65_247) with
-| (_65_244, dsenv, env) -> begin
-(let _65_248 = (FStar_ST.op_Colon_Equals should_read_build_config false)
+in (let _65_249 = (batch_mode_tc_no_prims dsenv env filenames)
+in (match (_65_249) with
+| (_65_246, dsenv, env) -> begin
+(let _65_250 = (FStar_ST.op_Colon_Equals should_read_build_config false)
 in (dsenv, env))
 end)))
 end else begin
-(let _65_250 = (FStar_ST.op_Colon_Equals should_read_build_config false)
-=======
-in (let fail = (fun curmod dsenv_mark env_mark -> (let _64_235 = (let _129_134 = (FStar_Tc_Errors.report_all ())
-in (FStar_All.pipe_right _129_134 Prims.ignore))
-in (let _64_237 = (FStar_ST.op_Colon_Equals FStar_Tc_Errors.num_errs 0)
-in (let _64_239 = (FStar_Util.fprint1 "%s\n" fail)
-in (let _64_243 = (reset_mark dsenv_mark env_mark)
-in (match (_64_243) with
+(let _65_252 = (FStar_ST.op_Colon_Equals should_read_build_config false)
+in (dsenv, env))
+end
+end else begin
+(dsenv, env)
+end
+in (match (_65_256) with
 | (dsenv, env) -> begin
-(go stack curmod dsenv env)
-end))))))
-in (let _64_256 = if (FStar_ST.read should_read_build_config) then begin
-if (let _129_135 = (FStar_Parser_ParseIt.get_bc_start_string ())
-in (FStar_Util.starts_with text _129_135)) then begin
-(let filenames = (FStar_Parser_ParseIt.read_build_config_from_string "" false text)
-in (let _64_249 = (batch_mode_tc_no_prims dsenv env filenames)
-in (match (_64_249) with
-| (_64_246, dsenv, env) -> begin
-(let _64_250 = (FStar_ST.op_Colon_Equals should_read_build_config false)
-in (dsenv, env))
-end)))
-end else begin
-(let _64_252 = (FStar_ST.op_Colon_Equals should_read_build_config false)
->>>>>>> 43ab4e63
-in (dsenv, env))
-end
-end else begin
-(dsenv, env)
-end
-<<<<<<< HEAD
-in (match (_65_254) with
-| (dsenv, env) -> begin
-(let _65_257 = (mark dsenv env)
-in (match (_65_257) with
-=======
-in (match (_64_256) with
-| (dsenv, env) -> begin
-(let _64_259 = (mark dsenv env)
-in (match (_64_259) with
->>>>>>> 43ab4e63
+(let _65_259 = (mark dsenv env)
+in (match (_65_259) with
 | (dsenv_mark, env_mark) -> begin
 (let res = (tc_one_fragment curmod dsenv_mark env_mark text)
 in (match (res) with
 | Some (curmod, dsenv, env) -> begin
 if ((FStar_ST.read FStar_Tc_Errors.num_errs) = 0) then begin
-<<<<<<< HEAD
-(let _65_264 = (FStar_Util.fprint1 "\n%s\n" ok)
-in (let _65_268 = (commit_mark dsenv env)
-in (match (_65_268) with
-=======
-(let _64_266 = (FStar_Util.fprint1 "\n%s\n" ok)
-in (let _64_270 = (commit_mark dsenv env)
-in (match (_64_270) with
->>>>>>> 43ab4e63
+(let _65_266 = (FStar_Util.fprint1 "\n%s\n" ok)
+in (let _65_270 = (commit_mark dsenv env)
+in (match (_65_270) with
 | (dsenv, env) -> begin
 (go stack curmod dsenv env)
 end)))
@@ -424,11 +374,7 @@
 (fail curmod dsenv_mark env_mark)
 end
 end
-<<<<<<< HEAD
-| _65_270 -> begin
-=======
-| _64_272 -> begin
->>>>>>> 43ab4e63
+| _65_272 -> begin
 (fail curmod dsenv_mark env_mark)
 end))
 end))
@@ -437,15 +383,9 @@
 in (go [] None dsenv env))))))))))
 
 let codegen = (fun fmods env -> if (((FStar_ST.read FStar_Options.codegen) = Some ("OCaml")) || ((FStar_ST.read FStar_Options.codegen) = Some ("FSharp"))) then begin
-<<<<<<< HEAD
-(let _65_275 = (let _131_139 = (FStar_Extraction_ML_Env.mkContext env)
-in (FStar_Util.fold_map FStar_Extraction_ML_ExtractMod.extract _131_139 fmods))
-in (match (_65_275) with
-=======
-(let _64_277 = (let _129_140 = (FStar_Extraction_ML_Env.mkContext env)
-in (FStar_Util.fold_map FStar_Extraction_ML_ExtractMod.extract _129_140 fmods))
-in (match (_64_277) with
->>>>>>> 43ab4e63
+(let _65_277 = (let _131_140 = (FStar_Extraction_ML_Env.mkContext env)
+in (FStar_Util.fold_map FStar_Extraction_ML_ExtractMod.extract _131_140 fmods))
+in (match (_65_277) with
 | (c, mllibs) -> begin
 (let mllibs = (FStar_List.flatten mllibs)
 in (let ext = if ((FStar_ST.read FStar_Options.codegen) = Some ("FSharp")) then begin
@@ -454,19 +394,11 @@
 ".ml"
 end
 in (let newDocs = (FStar_List.collect FStar_Extraction_ML_Code.doc_of_mllib mllibs)
-<<<<<<< HEAD
-in (FStar_List.iter (fun _65_281 -> (match (_65_281) with
+in (FStar_List.iter (fun _65_283 -> (match (_65_283) with
 | (n, d) -> begin
-(let _131_142 = (FStar_Options.prependOutputDir (Prims.strcat n ext))
-in (let _131_141 = (FSharp_Format.pretty 120 d)
-in (FStar_Util.write_file _131_142 _131_141)))
-=======
-in (FStar_List.iter (fun _64_283 -> (match (_64_283) with
-| (n, d) -> begin
-(let _129_143 = (FStar_Options.prependOutputDir (Prims.strcat n ext))
-in (let _129_142 = (FSharp_Format.pretty 120 d)
-in (FStar_Util.write_file _129_143 _129_142)))
->>>>>>> 43ab4e63
+(let _131_143 = (FStar_Options.prependOutputDir (Prims.strcat n ext))
+in (let _131_142 = (FSharp_Format.pretty 120 d)
+in (FStar_Util.write_file _131_143 _131_142)))
 end)) newDocs))))
 end))
 end else begin
@@ -477,23 +409,13 @@
 end
 end)
 
-<<<<<<< HEAD
-let go = (fun _65_282 -> (let _65_286 = (process_args ())
-in (match (_65_286) with
+let go = (fun _65_284 -> (let _65_288 = (process_args ())
+in (match (_65_288) with
 | (res, filenames) -> begin
 (match (res) with
 | FStar_Getopt.Help -> begin
-(let _131_144 = (FStar_Options.specs ())
-in (FStar_Options.display_usage _131_144))
-=======
-let go = (fun _64_284 -> (let _64_288 = (process_args ())
-in (match (_64_288) with
-| (res, filenames) -> begin
-(match (res) with
-| FStar_Getopt.Help -> begin
-(let _129_145 = (FStar_Options.specs ())
-in (FStar_Options.display_usage _129_145))
->>>>>>> 43ab4e63
+(let _131_145 = (FStar_Options.specs ())
+in (FStar_Options.display_usage _131_145))
 end
 | FStar_Getopt.Die (msg) -> begin
 (FStar_Util.print_string msg)
@@ -504,98 +426,54 @@
 | f::[] -> begin
 (FStar_Parser_Driver.read_build_config f)
 end
-<<<<<<< HEAD
-| _65_294 -> begin
-(let _65_295 = (FStar_Util.print_string "--use_build_config expects just a single file on the command line and no other arguments")
-=======
-| _64_296 -> begin
-(let _64_297 = (FStar_Util.print_string "--use_build_config expects just a single file on the command line and no other arguments")
->>>>>>> 43ab4e63
+| _65_296 -> begin
+(let _65_297 = (FStar_Util.print_string "--use_build_config expects just a single file on the command line and no other arguments")
 in (FStar_All.exit 1))
 end)
 end else begin
 filenames
 end
-<<<<<<< HEAD
-in (let _65_301 = (batch_mode_tc filenames)
-in (match (_65_301) with
+in (let _65_303 = (batch_mode_tc filenames)
+in (match (_65_303) with
 | (fmods, dsenv, env) -> begin
-(let _65_302 = (report_errors None)
+(let _65_304 = (report_errors None)
 in if (FStar_ST.read FStar_Options.interactive) then begin
 (interactive_mode dsenv env)
 end else begin
-(let _65_304 = (codegen fmods env)
-=======
-in (let _64_303 = (batch_mode_tc filenames)
-in (match (_64_303) with
-| (fmods, dsenv, env) -> begin
-(let _64_304 = (report_errors None)
-in if (FStar_ST.read FStar_Options.interactive) then begin
-(interactive_mode dsenv env)
-end else begin
-(let _64_306 = (codegen fmods env)
->>>>>>> 43ab4e63
+(let _65_306 = (codegen fmods env)
 in (finished_message fmods))
 end)
 end)))
 end)
 end)))
 
-<<<<<<< HEAD
-let main = (fun _65_306 -> (match (()) with
-| () -> begin
-(FStar_All.try_with (fun _65_308 -> (match (()) with
-| () -> begin
-(let _65_319 = (go ())
-in (let _65_321 = (cleanup ())
+let main = (fun _65_308 -> (match (()) with
+| () -> begin
+(FStar_All.try_with (fun _65_310 -> (match (()) with
+| () -> begin
+(let _65_321 = (go ())
+in (let _65_323 = (cleanup ())
 in (FStar_All.exit 0)))
-end)) (fun _65_307 -> (match (_65_307) with
+end)) (fun _65_309 -> (match (_65_309) with
 | e -> begin
-(let _65_311 = if (FStar_Absyn_Util.handleable e) then begin
-=======
-let main = (fun _64_308 -> (match (()) with
-| () -> begin
-(FStar_All.try_with (fun _64_310 -> (match (()) with
-| () -> begin
-(let _64_321 = (go ())
-in (let _64_323 = (cleanup ())
-in (FStar_All.exit 0)))
-end)) (fun _64_309 -> (match (_64_309) with
-| e -> begin
-(let _64_313 = if (FStar_Absyn_Util.handleable e) then begin
->>>>>>> 43ab4e63
+(let _65_313 = if (FStar_Absyn_Util.handleable e) then begin
 (FStar_Absyn_Util.handle_err false () e)
 end else begin
 ()
 end
-<<<<<<< HEAD
-in (let _65_313 = if (FStar_ST.read FStar_Options.trace_error) then begin
-(let _131_149 = (FStar_Util.message_of_exn e)
-in (let _131_148 = (FStar_Util.trace_of_exn e)
-in (FStar_Util.fprint2 "\nUnexpected error\n%s\n%s\n" _131_149 _131_148)))
+in (let _65_315 = if (FStar_ST.read FStar_Options.trace_error) then begin
+(let _131_150 = (FStar_Util.message_of_exn e)
+in (let _131_149 = (FStar_Util.trace_of_exn e)
+in (FStar_Util.fprint2 "\nUnexpected error\n%s\n%s\n" _131_150 _131_149)))
 end else begin
 if (not ((FStar_Absyn_Util.handleable e))) then begin
-(let _131_150 = (FStar_Util.message_of_exn e)
-in (FStar_Util.fprint1 "\nUnexpected error; please file a bug report, ideally with a minimized version of the source program that triggered the error.\n%s\n" _131_150))
-=======
-in (let _64_315 = if (FStar_ST.read FStar_Options.trace_error) then begin
-(let _129_150 = (FStar_Util.message_of_exn e)
-in (let _129_149 = (FStar_Util.trace_of_exn e)
-in (FStar_Util.fprint2 "\nUnexpected error\n%s\n%s\n" _129_150 _129_149)))
-end else begin
-if (not ((FStar_Absyn_Util.handleable e))) then begin
-(let _129_151 = (FStar_Util.message_of_exn e)
-in (FStar_Util.fprint1 "\nUnexpected error; please file a bug report, ideally with a minimized version of the source program that triggered the error.\n%s\n" _129_151))
->>>>>>> 43ab4e63
-end else begin
-()
-end
-end
-<<<<<<< HEAD
-in (let _65_315 = (cleanup ())
-=======
-in (let _64_317 = (cleanup ())
->>>>>>> 43ab4e63
+(let _131_151 = (FStar_Util.message_of_exn e)
+in (FStar_Util.fprint1 "\nUnexpected error; please file a bug report, ideally with a minimized version of the source program that triggered the error.\n%s\n" _131_151))
+end else begin
+()
+end
+end
+in (let _65_317 = (cleanup ())
 in (FStar_All.exit 1))))
 end)))
 end))
