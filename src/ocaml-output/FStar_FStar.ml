--- conflicted
+++ resolved
@@ -292,38 +292,31 @@
 in (all_mods, dsenv, env))
 end)))
 
-<<<<<<< HEAD
-let batch_mode_tc : Prims.string Prims.list  ->  (FStar_Absyn_Syntax.modul Prims.list * FStar_Parser_DesugarEnv.env * FStar_Tc_Env.env) = (fun filenames -> (let _102_210 = (tc_prims ())
+let find_deps_if_needed : Prims.string Prims.list  ->  Prims.string Prims.list = (fun files -> if (FStar_ST.read FStar_Options.explicit_deps) then begin
+files
+end else begin
+(let _102_210 = (FStar_Parser_Dep.collect files)
 in (match (_102_210) with
-| (prims_mod, dsenv, env) -> begin
-(let _102_214 = (batch_mode_tc_no_prims dsenv env filenames)
-in (match (_102_214) with
-=======
-let find_deps_if_needed = (fun files -> if (FStar_ST.read FStar_Options.explicit_deps) then begin
-files
-end else begin
-(let _65_127 = (FStar_Parser_Dep.collect files)
-in (match (_65_127) with
-| (_65_125, deps) -> begin
+| (_102_208, deps) -> begin
 (let deps = (FStar_List.rev deps)
-in (let deps = if ((let _131_90 = (FStar_List.hd deps)
-in (FStar_Util.basename _131_90)) = "prims.fst") then begin
+in (let deps = if ((let _205_113 = (FStar_List.hd deps)
+in (FStar_Util.basename _205_113)) = "prims.fst") then begin
 (FStar_List.tl deps)
 end else begin
 (FStar_All.failwith "dependency analysis did not find prims.fst?!")
 end
-in (let _65_132 = (FStar_List.iter (fun d -> (let d = (FStar_Util.basename d)
+in (let _102_215 = (FStar_List.iter (fun d -> (let d = (FStar_Util.basename d)
 in if ((FStar_Util.get_file_extension d) = "fsti") then begin
-(let _131_94 = (let _131_93 = (FStar_Util.substring d 0 ((FStar_String.length d) - 5))
-in (let _131_92 = (FStar_ST.read FStar_Options.admit_fsi)
-in (_131_93)::_131_92))
-in (FStar_ST.op_Colon_Equals FStar_Options.admit_fsi _131_94))
+(let _205_117 = (let _205_116 = (FStar_Util.substring d 0 ((FStar_String.length d) - 5))
+in (let _205_115 = (FStar_ST.read FStar_Options.admit_fsi)
+in (_205_116)::_205_115))
+in (FStar_ST.op_Colon_Equals FStar_Options.admit_fsi _205_117))
 end else begin
 if ((FStar_Util.get_file_extension d) = "fsi") then begin
-(let _131_97 = (let _131_96 = (FStar_Util.substring d 0 ((FStar_String.length d) - 4))
-in (let _131_95 = (FStar_ST.read FStar_Options.admit_fsi)
-in (_131_96)::_131_95))
-in (FStar_ST.op_Colon_Equals FStar_Options.admit_fsi _131_97))
+(let _205_120 = (let _205_119 = (FStar_Util.substring d 0 ((FStar_String.length d) - 4))
+in (let _205_118 = (FStar_ST.read FStar_Options.admit_fsi)
+in (_205_119)::_205_118))
+in (FStar_ST.op_Colon_Equals FStar_Options.admit_fsi _205_120))
 end else begin
 ()
 end
@@ -332,13 +325,12 @@
 end))
 end)
 
-let batch_mode_tc = (fun filenames -> (let _65_138 = (tc_prims ())
-in (match (_65_138) with
+let batch_mode_tc : Prims.string Prims.list  ->  (FStar_Absyn_Syntax.modul Prims.list * FStar_Parser_DesugarEnv.env * FStar_Tc_Env.env) = (fun filenames -> (let _102_221 = (tc_prims ())
+in (match (_102_221) with
 | (prims_mod, dsenv, env) -> begin
 (let filenames = (find_deps_if_needed filenames)
-in (let _65_143 = (batch_mode_tc_no_prims dsenv env filenames)
-in (match (_65_143) with
->>>>>>> d3318508
+in (let _102_226 = (batch_mode_tc_no_prims dsenv env filenames)
+in (match (_102_226) with
 | (all_mods, dsenv, env) -> begin
 ((FStar_List.append prims_mod all_mods), dsenv, env)
 end)))
@@ -354,31 +346,20 @@
 "Parsed and desugared"
 end
 end
-<<<<<<< HEAD
-in (let _102_219 = (FStar_All.pipe_right fmods (FStar_List.iter (fun m -> (let tag = if m.FStar_Absyn_Syntax.is_interface then begin
-=======
-in (let _65_148 = (FStar_All.pipe_right fmods (FStar_List.iter (fun m -> (let tag = if m.FStar_Absyn_Syntax.is_interface then begin
->>>>>>> d3318508
+in (let _102_231 = (FStar_All.pipe_right fmods (FStar_List.iter (fun m -> (let tag = if m.FStar_Absyn_Syntax.is_interface then begin
 "i\'face"
 end else begin
 "module"
 end
-<<<<<<< HEAD
 in if (FStar_Options.should_print_message m.FStar_Absyn_Syntax.name.FStar_Ident.str) then begin
-(let _205_116 = (FStar_Util.format3 "%s %s: %s\n" msg tag (FStar_Absyn_Syntax.text_of_lid m.FStar_Absyn_Syntax.name))
-in (FStar_Util.print_string _205_116))
-=======
-in if (FStar_Options.should_print_message m.FStar_Absyn_Syntax.name.FStar_Absyn_Syntax.str) then begin
-(let _131_104 = (let _131_103 = (FStar_Absyn_Syntax.text_of_lid m.FStar_Absyn_Syntax.name)
-in (FStar_Util.format3 "%s %s: %s\n" msg tag _131_103))
-in (FStar_Util.print_string _131_104))
->>>>>>> d3318508
+(let _205_126 = (FStar_Util.format3 "%s %s: %s\n" msg tag (FStar_Absyn_Syntax.text_of_lid m.FStar_Absyn_Syntax.name))
+in (FStar_Util.print_string _205_126))
 end else begin
 ()
 end))))
-in (let _131_106 = (let _131_105 = (FStar_Util.colorize_bold "All verification conditions discharged successfully")
-in (FStar_Util.format1 "%s\n" _131_105))
-in (FStar_Util.print_string _131_106))))
+in (let _205_128 = (let _205_127 = (FStar_Util.colorize_bold "All verification conditions discharged successfully")
+in (FStar_Util.format1 "%s\n" _205_127))
+in (FStar_Util.print_string _205_128))))
 end else begin
 ()
 end)
@@ -386,15 +367,15 @@
 type interactive_state =
 {chunk : FStar_Util.string_builder; stdin : FStar_Util.stream_reader Prims.option FStar_ST.ref; buffer : input_chunks Prims.list FStar_ST.ref; log : FStar_Util.file_handle Prims.option FStar_ST.ref}
 
-let is_Mkinteractive_state = (Obj.magic ((fun _ -> (FStar_All.failwith "Not yet implemented:is_Mkinteractive_state"))))
-
-let the_interactive_state = (let _131_123 = (FStar_Util.new_string_builder ())
-in (let _131_122 = (FStar_ST.alloc None)
-in (let _131_121 = (FStar_ST.alloc [])
-in (let _131_120 = (FStar_ST.alloc None)
-in {chunk = _131_123; stdin = _131_122; buffer = _131_121; log = _131_120}))))
-
-let rec read_chunk = (fun _65_155 -> (match (()) with
+let is_Mkinteractive_state : interactive_state  ->  Prims.bool = (Obj.magic ((fun _ -> (FStar_All.failwith "Not yet implemented:is_Mkinteractive_state"))))
+
+let the_interactive_state : interactive_state = (let _205_145 = (FStar_Util.new_string_builder ())
+in (let _205_144 = (FStar_ST.alloc None)
+in (let _205_143 = (FStar_ST.alloc [])
+in (let _205_142 = (FStar_ST.alloc None)
+in {chunk = _205_145; stdin = _205_144; buffer = _205_143; log = _205_142}))))
+
+let rec read_chunk : Prims.unit  ->  input_chunks = (fun _102_238 -> (match (()) with
 | () -> begin
 (let s = the_interactive_state
 in (let log = if ((FStar_ST.read FStar_Options.debug) <> []) then begin
@@ -404,112 +385,65 @@
 end
 | None -> begin
 (let transcript = (FStar_Util.open_file_for_writing "transcript")
-<<<<<<< HEAD
-in (fun line -> (let _102_227 = (FStar_Util.append_to_file transcript line)
-=======
-in (let _65_161 = (FStar_ST.op_Colon_Equals s.log (Some (transcript)))
+in (let _102_244 = (FStar_ST.op_Colon_Equals s.log (Some (transcript)))
 in transcript))
 end)
-in (fun line -> (let _65_165 = (FStar_Util.append_to_file transcript line)
->>>>>>> d3318508
+in (fun line -> (let _102_248 = (FStar_Util.append_to_file transcript line)
 in (FStar_Util.flush_file transcript))))
 end else begin
-(fun _65_167 -> ())
-end
-<<<<<<< HEAD
-in (let _102_231 = if (let _205_124 = (FStar_ST.read FStar_Options.codegen)
-in (FStar_Option.isSome _205_124)) then begin
-(FStar_Util.print_string "Warning: Code-generation is not supported in interactive mode, ignoring the codegen flag")
-end else begin
-()
-end
-in (let chunk = (FStar_Util.new_string_builder ())
-in (let stdin = (FStar_Util.open_stdin ())
-in (let rec fill_chunk = (fun _102_236 -> (match (()) with
-| () -> begin
-(let line = (match ((FStar_Util.read_line stdin)) with
-=======
+(fun _102_250 -> ())
+end
 in (let stdin = (match ((FStar_ST.read s.stdin)) with
 | Some (i) -> begin
 i
 end
 | None -> begin
 (let i = (FStar_Util.open_stdin ())
-in (let _65_174 = (FStar_ST.op_Colon_Equals s.stdin (Some (i)))
+in (let _102_257 = (FStar_ST.op_Colon_Equals s.stdin (Some (i)))
 in i))
 end)
 in (let line = (match ((FStar_Util.read_line stdin)) with
->>>>>>> d3318508
 | None -> begin
 (FStar_All.exit 0)
 end
 | Some (l) -> begin
 l
 end)
-<<<<<<< HEAD
-in (let _102_241 = (log line)
+in (let _102_264 = (log line)
 in (let l = (FStar_Util.trim_string line)
 in if (FStar_Util.starts_with l "#end") then begin
 (let responses = (match ((FStar_Util.split l " ")) with
-| _102_247::ok::fail::[] -> begin
+| _102_270::ok::fail::[] -> begin
 (ok, fail)
 end
-| _102_250 -> begin
+| _102_273 -> begin
 ("ok", "fail")
 end)
-in (let str = (FStar_Util.string_of_string_builder chunk)
-in (let _102_253 = (FStar_Util.clear_string_builder chunk)
+in (let str = (FStar_Util.string_of_string_builder s.chunk)
+in (let _102_276 = (FStar_Util.clear_string_builder s.chunk)
 in Code ((str, responses)))))
 end else begin
 if (FStar_Util.starts_with l "#pop") then begin
-(let _102_255 = (FStar_Util.clear_string_builder chunk)
+(let _102_278 = (FStar_Util.clear_string_builder s.chunk)
 in Pop (l))
 end else begin
 if (FStar_Util.starts_with l "#push") then begin
-(let _102_257 = (FStar_Util.clear_string_builder chunk)
-=======
-in (let _65_181 = (log line)
-in (let l = (FStar_Util.trim_string line)
-in if (FStar_Util.starts_with l "#end") then begin
-(let responses = (match ((FStar_Util.split l " ")) with
-| _65_187::ok::fail::[] -> begin
-(ok, fail)
-end
-| _65_190 -> begin
-("ok", "fail")
-end)
-in (let str = (FStar_Util.string_of_string_builder s.chunk)
-in (let _65_193 = (FStar_Util.clear_string_builder s.chunk)
-in Code ((str, responses)))))
-end else begin
-if (FStar_Util.starts_with l "#pop") then begin
-(let _65_195 = (FStar_Util.clear_string_builder s.chunk)
-in Pop (l))
-end else begin
-if (FStar_Util.starts_with l "#push") then begin
-(let _65_197 = (FStar_Util.clear_string_builder s.chunk)
->>>>>>> d3318508
+(let _102_280 = (FStar_Util.clear_string_builder s.chunk)
 in Push (l))
 end else begin
 if (l = "#finish") then begin
 (FStar_All.exit 0)
 end else begin
-<<<<<<< HEAD
-(let _102_259 = (FStar_Util.string_builder_append chunk line)
-in (let _102_261 = (FStar_Util.string_builder_append chunk "\n")
-in (fill_chunk ())))
-=======
-(let _65_199 = (FStar_Util.string_builder_append s.chunk line)
-in (let _65_201 = (FStar_Util.string_builder_append s.chunk "\n")
+(let _102_282 = (FStar_Util.string_builder_append s.chunk line)
+in (let _102_284 = (FStar_Util.string_builder_append s.chunk "\n")
 in (read_chunk ())))
->>>>>>> d3318508
 end
 end
 end
 end))))))
 end))
 
-let shift_chunk = (fun _65_203 -> (match (()) with
+let shift_chunk : Prims.unit  ->  input_chunks = (fun _102_286 -> (match (()) with
 | () -> begin
 (let s = the_interactive_state
 in (match ((FStar_ST.read s.buffer)) with
@@ -517,59 +451,44 @@
 (read_chunk ())
 end
 | chunk::chunks -> begin
-(let _65_209 = (FStar_ST.op_Colon_Equals s.buffer chunks)
+(let _102_292 = (FStar_ST.op_Colon_Equals s.buffer chunks)
 in chunk)
 end))
 end))
 
-let fill_buffer = (fun _65_211 -> (match (()) with
+let fill_buffer : Prims.unit  ->  Prims.unit = (fun _102_294 -> (match (()) with
 | () -> begin
 (let s = the_interactive_state
-in (let _131_138 = (let _131_137 = (FStar_ST.read s.buffer)
-in (let _131_136 = (let _131_135 = (read_chunk ())
-in (_131_135)::[])
-in (FStar_List.append _131_137 _131_136)))
-in (FStar_ST.op_Colon_Equals s.buffer _131_138)))
-end))
-
-let interactive_mode = (fun dsenv env -> (let _65_215 = if (let _131_141 = (FStar_ST.read FStar_Options.codegen)
-in (FStar_Option.isSome _131_141)) then begin
+in (let _205_160 = (let _205_159 = (FStar_ST.read s.buffer)
+in (let _205_158 = (let _205_157 = (read_chunk ())
+in (_205_157)::[])
+in (FStar_List.append _205_159 _205_158)))
+in (FStar_ST.op_Colon_Equals s.buffer _205_160)))
+end))
+
+let interactive_mode = (fun dsenv env -> (let _102_298 = if (let _205_163 = (FStar_ST.read FStar_Options.codegen)
+in (FStar_Option.isSome _205_163)) then begin
 (FStar_Util.print_string "Warning: Code-generation is not supported in interactive mode, ignoring the codegen flag")
 end else begin
 ()
 end
 in (let rec go = (fun stack curmod dsenv env -> (match ((shift_chunk ())) with
 | Pop (msg) -> begin
-<<<<<<< HEAD
-(let _102_270 = (let _205_135 = (FStar_Parser_DesugarEnv.pop dsenv)
-in (FStar_All.pipe_right _205_135 Prims.ignore))
-in (let _102_272 = (let _205_136 = (FStar_Tc_Env.pop env msg)
-in (FStar_All.pipe_right _205_136 Prims.ignore))
-in (let _102_274 = (env.FStar_Tc_Env.solver.FStar_Tc_Env.refresh ())
-in (let _102_276 = (let _205_137 = (FStar_Options.reset_options ())
-in (FStar_All.pipe_right _205_137 Prims.ignore))
-in (let _102_287 = (match (stack) with
-=======
-(let _65_224 = (let _131_150 = (FStar_Parser_DesugarEnv.pop dsenv)
-in (FStar_All.pipe_right _131_150 Prims.ignore))
-in (let _65_226 = (let _131_151 = (FStar_Tc_Env.pop env msg)
-in (FStar_All.pipe_right _131_151 Prims.ignore))
-in (let _65_228 = (env.FStar_Tc_Env.solver.FStar_Tc_Env.refresh ())
-in (let _65_230 = (let _131_152 = (FStar_Options.reset_options ())
-in (FStar_All.pipe_right _131_152 Prims.ignore))
-in (let _65_241 = (match (stack) with
->>>>>>> d3318508
+(let _102_307 = (let _205_172 = (FStar_Parser_DesugarEnv.pop dsenv)
+in (FStar_All.pipe_right _205_172 Prims.ignore))
+in (let _102_309 = (let _205_173 = (FStar_Tc_Env.pop env msg)
+in (FStar_All.pipe_right _205_173 Prims.ignore))
+in (let _102_311 = (env.FStar_Tc_Env.solver.FStar_Tc_Env.refresh ())
+in (let _102_313 = (let _205_174 = (FStar_Options.reset_options ())
+in (FStar_All.pipe_right _205_174 Prims.ignore))
+in (let _102_324 = (match (stack) with
 | [] -> begin
 (FStar_All.failwith "Too many pops")
 end
 | hd::tl -> begin
 (hd, tl)
 end)
-<<<<<<< HEAD
-in (match (_102_287) with
-=======
-in (match (_65_241) with
->>>>>>> d3318508
+in (match (_102_324) with
 | ((curmod, dsenv, env), stack) -> begin
 (go stack curmod dsenv env)
 end))))))
@@ -590,70 +509,25 @@
 in (let commit_mark = (fun dsenv env -> (let dsenv = (FStar_Parser_DesugarEnv.commit_mark dsenv)
 in (let env = (FStar_Tc_Env.commit_mark env)
 in (dsenv, env))))
-<<<<<<< HEAD
-in (let fail = (fun curmod dsenv_mark env_mark -> (let _102_318 = (let _205_156 = (FStar_Tc_Errors.report_all ())
-in (FStar_All.pipe_right _205_156 Prims.ignore))
-in (let _102_320 = (FStar_ST.op_Colon_Equals FStar_Tc_Errors.num_errs 0)
-in (let _102_322 = (FStar_Util.print1 "%s\n" fail)
-in (let _102_326 = (reset_mark dsenv_mark env_mark)
-in (match (_102_326) with
+in (let fail = (fun curmod dsenv_mark env_mark -> (let _102_355 = (let _205_193 = (FStar_Tc_Errors.report_all ())
+in (FStar_All.pipe_right _205_193 Prims.ignore))
+in (let _102_357 = (FStar_ST.op_Colon_Equals FStar_Tc_Errors.num_errs 0)
+in (let _102_359 = (FStar_Util.print1 "%s\n" fail)
+in (let _102_363 = (reset_mark dsenv_mark env_mark)
+in (match (_102_363) with
 | (dsenv, env) -> begin
 (go stack curmod dsenv env)
 end))))))
-in (let _102_342 = if (FStar_ST.read should_read_build_config) then begin
-if (let _205_157 = (FStar_Parser_ParseIt.get_bc_start_string ())
-in (FStar_Util.starts_with text _205_157)) then begin
-(let filenames = (match ((FStar_ST.read FStar_Options.interactive_context)) with
-| Some (s) -> begin
-(FStar_Parser_ParseIt.read_build_config_from_string s false text true)
-end
-| None -> begin
-(FStar_Parser_ParseIt.read_build_config_from_string "" false text true)
-end)
-in (let _102_335 = (batch_mode_tc_no_prims dsenv env filenames)
-in (match (_102_335) with
-| (_102_332, dsenv, env) -> begin
-(let _102_336 = (FStar_ST.op_Colon_Equals should_read_build_config false)
-in (dsenv, env))
-end)))
-end else begin
-(let _102_338 = (FStar_ST.op_Colon_Equals should_read_build_config false)
-in (dsenv, env))
-end
-end else begin
-(dsenv, env)
-end
-in (match (_102_342) with
-| (dsenv, env) -> begin
-(let _102_345 = (mark dsenv env)
-in (match (_102_345) with
-=======
-in (let fail = (fun curmod dsenv_mark env_mark -> (let _65_272 = (let _131_171 = (FStar_Tc_Errors.report_all ())
-in (FStar_All.pipe_right _131_171 Prims.ignore))
-in (let _65_274 = (FStar_ST.op_Colon_Equals FStar_Tc_Errors.num_errs 0)
-in (let _65_276 = (FStar_Util.print1 "%s\n" fail)
-in (let _65_280 = (reset_mark dsenv_mark env_mark)
-in (match (_65_280) with
-| (dsenv, env) -> begin
-(go stack curmod dsenv env)
-end))))))
-in (let _65_283 = (mark dsenv env)
-in (match (_65_283) with
->>>>>>> d3318508
+in (let _102_366 = (mark dsenv env)
+in (match (_102_366) with
 | (dsenv_mark, env_mark) -> begin
 (let res = (tc_one_fragment curmod dsenv_mark env_mark text)
 in (match (res) with
 | Some (curmod, dsenv, env) -> begin
 if ((FStar_ST.read FStar_Tc_Errors.num_errs) = 0) then begin
-<<<<<<< HEAD
-(let _102_352 = (FStar_Util.print1 "\n%s\n" ok)
-in (let _102_356 = (commit_mark dsenv env)
-in (match (_102_356) with
-=======
-(let _65_290 = (FStar_Util.print1 "\n%s\n" ok)
-in (let _65_294 = (commit_mark dsenv env)
-in (match (_65_294) with
->>>>>>> d3318508
+(let _102_373 = (FStar_Util.print1 "\n%s\n" ok)
+in (let _102_377 = (commit_mark dsenv env)
+in (match (_102_377) with
 | (dsenv, env) -> begin
 (go stack curmod dsenv env)
 end)))
@@ -661,28 +535,17 @@
 (fail curmod dsenv_mark env_mark)
 end
 end
-<<<<<<< HEAD
-| _102_358 -> begin
-=======
-| _65_296 -> begin
->>>>>>> d3318508
+| _102_379 -> begin
 (fail curmod dsenv_mark env_mark)
 end))
 end))))))
 end))
 in (go [] None dsenv env))))
 
-<<<<<<< HEAD
 let codegen : FStar_Absyn_Syntax.modul Prims.list  ->  FStar_Tc_Env.env  ->  Prims.unit = (fun fmods env -> if (((FStar_ST.read FStar_Options.codegen) = Some ("OCaml")) || ((FStar_ST.read FStar_Options.codegen) = Some ("FSharp"))) then begin
-(let _102_363 = (let _205_162 = (FStar_Extraction_ML_Env.mkContext env)
-in (FStar_Util.fold_map FStar_Extraction_ML_ExtractMod.extract _205_162 fmods))
-in (match (_102_363) with
-=======
-let codegen = (fun fmods env -> if (((FStar_ST.read FStar_Options.codegen) = Some ("OCaml")) || ((FStar_ST.read FStar_Options.codegen) = Some ("FSharp"))) then begin
-(let _65_301 = (let _131_176 = (FStar_Extraction_ML_Env.mkContext env)
-in (FStar_Util.fold_map FStar_Extraction_ML_ExtractMod.extract _131_176 fmods))
-in (match (_65_301) with
->>>>>>> d3318508
+(let _102_384 = (let _205_198 = (FStar_Extraction_ML_Env.mkContext env)
+in (FStar_Util.fold_map FStar_Extraction_ML_ExtractMod.extract _205_198 fmods))
+in (match (_102_384) with
 | (c, mllibs) -> begin
 (let mllibs = (FStar_List.flatten mllibs)
 in (let ext = if ((FStar_ST.read FStar_Options.codegen) = Some ("FSharp")) then begin
@@ -691,37 +554,20 @@
 ".ml"
 end
 in (let newDocs = (FStar_List.collect FStar_Extraction_ML_Code.doc_of_mllib mllibs)
-<<<<<<< HEAD
-in (FStar_List.iter (fun _102_369 -> (match (_102_369) with
+in (FStar_List.iter (fun _102_390 -> (match (_102_390) with
 | (n, d) -> begin
-(let _205_165 = (FStar_Options.prependOutputDir (Prims.strcat n ext))
-in (let _205_164 = (FSharp_Format.pretty 120 d)
-in (FStar_Util.write_file _205_165 _205_164)))
-=======
-in (FStar_List.iter (fun _65_307 -> (match (_65_307) with
-| (n, d) -> begin
-(let _131_179 = (FStar_Options.prependOutputDir (Prims.strcat n ext))
-in (let _131_178 = (FSharp_Format.pretty 120 d)
-in (FStar_Util.write_file _131_179 _131_178)))
->>>>>>> d3318508
+(let _205_201 = (FStar_Options.prependOutputDir (Prims.strcat n ext))
+in (let _205_200 = (FSharp_Format.pretty 120 d)
+in (FStar_Util.write_file _205_201 _205_200)))
 end)) newDocs))))
 end))
 end else begin
 ()
 end)
 
-<<<<<<< HEAD
-let go = (fun _102_370 -> (let _102_374 = (process_args ())
-in (match (_102_374) with
-| (res, filenames) -> begin
-(match (res) with
-| FStar_Getopt.Help -> begin
-(let _205_167 = (FStar_Options.specs ())
-in (FStar_Options.display_usage _205_167))
-=======
 exception Found of (Prims.string)
 
-let is_Found = (fun _discr_ -> (match (_discr_) with
+let is_Found : Prims.exn  ->  Prims.bool = (fun _discr_ -> (match (_discr_) with
 | Found (_) -> begin
 true
 end
@@ -729,19 +575,19 @@
 false
 end))
 
-let ___Found____0 = (fun projectee -> (match (projectee) with
-| Found (_65_309) -> begin
-_65_309
-end))
-
-let find_initial_module_name = (fun _65_310 -> (match (()) with
-| () -> begin
-(let _65_311 = (fill_buffer ())
-in (let _65_313 = (fill_buffer ())
-in (FStar_All.try_with (fun _65_316 -> (match (()) with
-| () -> begin
-(let _65_337 = (match ((FStar_ST.read the_interactive_state.buffer)) with
-| Push (_65_328)::Code (code, _65_324)::[] -> begin
+let ___Found____0 : Prims.exn  ->  Prims.string = (fun projectee -> (match (projectee) with
+| Found (_102_392) -> begin
+_102_392
+end))
+
+let find_initial_module_name : Prims.unit  ->  Prims.string Prims.option = (fun _102_393 -> (match (()) with
+| () -> begin
+(let _102_394 = (fill_buffer ())
+in (let _102_396 = (fill_buffer ())
+in (FStar_All.try_with (fun _102_399 -> (match (()) with
+| () -> begin
+(let _102_420 = (match ((FStar_ST.read the_interactive_state.buffer)) with
+| Push (_102_411)::Code (code, _102_407)::[] -> begin
 (let lines = (FStar_Util.split code "\n")
 in (FStar_List.iter (fun line -> (let line = (FStar_Util.trim_string line)
 in if (((FStar_String.length line) > 7) && ((FStar_Util.substring line 0 6) = "module")) then begin
@@ -751,17 +597,17 @@
 ()
 end)) lines))
 end
-| _65_336 -> begin
+| _102_419 -> begin
 ()
 end)
 in None)
-end)) (fun _65_315 -> (match (_65_315) with
+end)) (fun _102_398 -> (match (_102_398) with
 | Found (n) -> begin
 Some (n)
 end)))))
 end))
 
-let detect_dependencies_with_first_interactive_chunk = (fun _65_339 -> (match (()) with
+let detect_dependencies_with_first_interactive_chunk : Prims.unit  ->  Prims.string Prims.list = (fun _102_422 -> (match (()) with
 | () -> begin
 (match ((find_initial_module_name ())) with
 | None -> begin
@@ -772,177 +618,108 @@
 in (let filename = (FStar_Util.smap_try_find file_of_module_name (FStar_String.lowercase module_name))
 in (match (filename) with
 | None -> begin
-(let _131_193 = (let _131_192 = (FStar_Util.format2 "I found a \"module %s\" directive, but there is no %s.fst\n" module_name module_name)
-in FStar_Absyn_Syntax.Err (_131_192))
-in (Prims.raise _131_193))
+(let _205_215 = (let _205_214 = (FStar_Util.format2 "I found a \"module %s\" directive, but there is no %s.fst\n" module_name module_name)
+in FStar_Absyn_Syntax.Err (_205_214))
+in (Prims.raise _205_215))
 end
 | Some (filename) -> begin
-(let _65_351 = (FStar_Parser_Dep.collect ((filename)::[]))
-in (match (_65_351) with
-| (_65_349, all_filenames) -> begin
-(let _131_194 = (FStar_List.tl all_filenames)
-in (FStar_List.rev _131_194))
-end))
-end)))
-end)
-end))
-
-let go = (fun _65_352 -> (let _65_356 = (process_args ())
-in (match (_65_356) with
+(let _102_434 = (FStar_Parser_Dep.collect ((filename)::[]))
+in (match (_102_434) with
+| (_102_432, all_filenames) -> begin
+(let _205_216 = (FStar_List.tl all_filenames)
+in (FStar_List.rev _205_216))
+end))
+end)))
+end)
+end))
+
+let go = (fun _102_435 -> (let _102_439 = (process_args ())
+in (match (_102_439) with
 | (res, filenames) -> begin
 (match (res) with
 | FStar_Getopt.Help -> begin
-(let _131_196 = (FStar_Options.specs ())
-in (FStar_Options.display_usage _131_196))
->>>>>>> d3318508
+(let _205_218 = (FStar_Options.specs ())
+in (FStar_Options.display_usage _205_218))
 end
 | FStar_Getopt.Die (msg) -> begin
 (FStar_Util.print_string msg)
 end
 | FStar_Getopt.GoOn -> begin
-<<<<<<< HEAD
-(let filenames = if ((FStar_ST.read FStar_Options.use_build_config) || ((not ((FStar_ST.read FStar_Options.interactive))) && ((FStar_List.length filenames) = 1))) then begin
-(match (filenames) with
-| f::[] -> begin
-(FStar_Parser_Driver.read_build_config f)
-end
-| _102_382 -> begin
-(let _102_383 = (FStar_Util.print_string "--use_build_config expects just a single file on the command line and no other arguments")
-in (FStar_All.exit 1))
-end)
-=======
 if ((FStar_ST.read FStar_Options.dep) <> None) then begin
-(let _131_197 = (FStar_Parser_Dep.collect filenames)
-in (FStar_Parser_Dep.print _131_197))
+(let _205_219 = (FStar_Parser_Dep.collect filenames)
+in (FStar_Parser_Dep.print _205_219))
+end else begin
+if (FStar_ST.read FStar_Options.universes) then begin
+(let _102_444 = (let _205_220 = (test_universes filenames)
+in (FStar_All.pipe_right _205_220 Prims.ignore))
+in (report_universes_errors None))
 end else begin
 if (FStar_ST.read FStar_Options.interactive) then begin
 (let filenames = if (FStar_ST.read FStar_Options.explicit_deps) then begin
-(let _65_361 = if ((FStar_List.length filenames) = 0) then begin
+(let _102_446 = if ((FStar_List.length filenames) = 0) then begin
 (FStar_Util.print_endline "--explicit_deps was provided without a file list!")
->>>>>>> d3318508
-end else begin
-()
-end
-<<<<<<< HEAD
-in if (FStar_ST.read FStar_Options.find_deps) then begin
-(let _205_170 = (let _205_169 = (let _205_168 = (FStar_List.map FStar_Util.normalize_file_path filenames)
-in (FStar_Util.concat_l "\n" _205_168))
-in (FStar_Util.format1 "%s\n" _205_169))
-in (FStar_Util.print_string _205_170))
-end else begin
-if ((FStar_ST.read FStar_Options.dep) <> None) then begin
-(let _205_171 = (FStar_Parser_Dep.collect filenames)
-in (FStar_Parser_Dep.print _205_171))
-end else begin
-if (FStar_ST.read FStar_Options.universes) then begin
-(let _102_386 = (let _205_172 = (test_universes filenames)
-in (FStar_All.pipe_right _205_172 Prims.ignore))
-in (report_universes_errors None))
-end else begin
-(let _102_391 = (batch_mode_tc filenames)
-in (match (_102_391) with
+end else begin
+()
+end
+in filenames)
+end else begin
+(let _102_448 = if ((FStar_List.length filenames) > 0) then begin
+(FStar_Util.print_endline "ignoring the file list (no --explicit_deps)")
+end else begin
+()
+end
+in (detect_dependencies_with_first_interactive_chunk ()))
+end
+in (let _102_454 = (batch_mode_tc filenames)
+in (match (_102_454) with
 | (fmods, dsenv, env) -> begin
-(let _102_392 = (report_errors None)
-in if (FStar_ST.read FStar_Options.interactive) then begin
-=======
-in filenames)
-end else begin
-(let _65_363 = if ((FStar_List.length filenames) > 0) then begin
-(FStar_Util.print_endline "ignoring the file list (no --explicit_deps)")
-end else begin
-()
-end
-in (detect_dependencies_with_first_interactive_chunk ()))
-end
-in (let _65_369 = (batch_mode_tc filenames)
-in (match (_65_369) with
+(interactive_mode dsenv env)
+end)))
+end else begin
+if ((FStar_List.length filenames) >= 1) then begin
+(let _102_458 = (batch_mode_tc filenames)
+in (match (_102_458) with
 | (fmods, dsenv, env) -> begin
->>>>>>> d3318508
-(interactive_mode dsenv env)
-end)))
-end else begin
-<<<<<<< HEAD
-(let _102_394 = (codegen fmods env)
-in (finished_message fmods))
-end)
-=======
-if ((FStar_List.length filenames) >= 1) then begin
-(let _65_373 = (batch_mode_tc filenames)
-in (match (_65_373) with
-| (fmods, dsenv, env) -> begin
-(let _65_374 = (report_errors None)
-in (let _65_376 = (codegen fmods env)
+(let _102_459 = (report_errors None)
+in (let _102_461 = (codegen fmods env)
 in (finished_message fmods)))
->>>>>>> d3318508
 end))
 end else begin
 (FStar_Util.print_string "No file provided\n")
 end
 end
 end
-<<<<<<< HEAD
-end
-end)
-end)
-end)))
-
-let main = (fun _102_396 -> (match (()) with
-| () -> begin
-(FStar_All.try_with (fun _102_398 -> (match (()) with
-| () -> begin
-(let _102_409 = (go ())
-in (let _102_411 = (cleanup ())
+end
+end)
+end)))
+
+let main = (fun _102_463 -> (match (()) with
+| () -> begin
+(FStar_All.try_with (fun _102_465 -> (match (()) with
+| () -> begin
+(let _102_476 = (go ())
+in (let _102_478 = (cleanup ())
 in (FStar_All.exit 0)))
-end)) (fun _102_397 -> (match (_102_397) with
+end)) (fun _102_464 -> (match (_102_464) with
 | e -> begin
-(let _102_401 = if (FStar_Absyn_Util.handleable e) then begin
-=======
-end)
-end)))
-
-let main = (fun _65_378 -> (match (()) with
-| () -> begin
-(FStar_All.try_with (fun _65_380 -> (match (()) with
-| () -> begin
-(let _65_391 = (go ())
-in (let _65_393 = (cleanup ())
-in (FStar_All.exit 0)))
-end)) (fun _65_379 -> (match (_65_379) with
-| e -> begin
-(let _65_383 = if (FStar_Absyn_Util.handleable e) then begin
->>>>>>> d3318508
+(let _102_468 = if (FStar_Absyn_Util.handleable e) then begin
 (FStar_Absyn_Util.handle_err false () e)
 end else begin
 ()
 end
-<<<<<<< HEAD
-in (let _102_403 = if (FStar_ST.read FStar_Options.trace_error) then begin
-(let _205_177 = (FStar_Util.message_of_exn e)
-in (let _205_176 = (FStar_Util.trace_of_exn e)
-in (FStar_Util.print2 "\nUnexpected error\n%s\n%s\n" _205_177 _205_176)))
+in (let _102_470 = if (FStar_ST.read FStar_Options.trace_error) then begin
+(let _205_225 = (FStar_Util.message_of_exn e)
+in (let _205_224 = (FStar_Util.trace_of_exn e)
+in (FStar_Util.print2 "\nUnexpected error\n%s\n%s\n" _205_225 _205_224)))
 end else begin
 if (not ((FStar_Absyn_Util.handleable e))) then begin
-(let _205_178 = (FStar_Util.message_of_exn e)
-in (FStar_Util.print1 "\nUnexpected error; please file a bug report, ideally with a minimized version of the source program that triggered the error.\n%s\n" _205_178))
-=======
-in (let _65_385 = if (FStar_ST.read FStar_Options.trace_error) then begin
-(let _131_202 = (FStar_Util.message_of_exn e)
-in (let _131_201 = (FStar_Util.trace_of_exn e)
-in (FStar_Util.print2 "\nUnexpected error\n%s\n%s\n" _131_202 _131_201)))
-end else begin
-if (not ((FStar_Absyn_Util.handleable e))) then begin
-(let _131_203 = (FStar_Util.message_of_exn e)
-in (FStar_Util.print1 "\nUnexpected error; please file a bug report, ideally with a minimized version of the source program that triggered the error.\n%s\n" _131_203))
->>>>>>> d3318508
-end else begin
-()
-end
-end
-<<<<<<< HEAD
-in (let _102_405 = (cleanup ())
-=======
-in (let _65_387 = (cleanup ())
->>>>>>> d3318508
+(let _205_226 = (FStar_Util.message_of_exn e)
+in (FStar_Util.print1 "\nUnexpected error; please file a bug report, ideally with a minimized version of the source program that triggered the error.\n%s\n" _205_226))
+end else begin
+()
+end
+end
+in (let _102_472 = (cleanup ())
 in (FStar_All.exit 1))))
 end)))
 end))
