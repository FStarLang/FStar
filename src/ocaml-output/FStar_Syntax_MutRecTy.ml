--- conflicted
+++ resolved
@@ -11,9 +11,6 @@
     fun quals  ->
       fun members  ->
         fun rng  ->
-          let sigattrs =
-            FStar_List.collect (fun s  -> s.FStar_Syntax_Syntax.sigattrs)
-              sigelts in
           let type_abbrev_sigelts =
             FStar_All.pipe_right sigelts
               (FStar_List.collect
@@ -23,18 +20,6 @@
                         ((false
                           ,{
                              FStar_Syntax_Syntax.lbname = FStar_Util.Inr
-<<<<<<< HEAD
-                               uu____46;
-                             FStar_Syntax_Syntax.lbunivs = uu____47;
-                             FStar_Syntax_Syntax.lbtyp = uu____48;
-                             FStar_Syntax_Syntax.lbeff = uu____49;
-                             FStar_Syntax_Syntax.lbdef = uu____50;_}::[]),uu____51)
-                        -> [x]
-                    | FStar_Syntax_Syntax.Sig_let (uu____63,uu____64) ->
-                        failwith
-                          "mutrecty: disentangle_abbrevs_from_bundle: type_abbrev_sigelts: impossible"
-                    | uu____68 -> [])) in
-=======
                                uu____47;
                              FStar_Syntax_Syntax.lbunivs = uu____48;
                              FStar_Syntax_Syntax.lbtyp = uu____49;
@@ -46,7 +31,6 @@
                         failwith
                           "mutrecty: disentangle_abbrevs_from_bundle: type_abbrev_sigelts: impossible"
                     | uu____93 -> [])) in
->>>>>>> c7f1cc4d
           match type_abbrev_sigelts with
           | [] ->
               ({
@@ -55,33 +39,15 @@
                  FStar_Syntax_Syntax.sigrng = rng;
                  FStar_Syntax_Syntax.sigquals = quals;
                  FStar_Syntax_Syntax.sigmeta =
-                   FStar_Syntax_Syntax.default_sigmeta;
-                 FStar_Syntax_Syntax.sigattrs = sigattrs
+                   FStar_Syntax_Syntax.default_sigmeta
                }, [])
-<<<<<<< HEAD
-          | uu____75 ->
-=======
           | uu____106 ->
->>>>>>> c7f1cc4d
               let type_abbrevs =
                 FStar_All.pipe_right type_abbrev_sigelts
                   (FStar_List.map
                      (fun x  ->
                         match x.FStar_Syntax_Syntax.sigel with
                         | FStar_Syntax_Syntax.Sig_let
-<<<<<<< HEAD
-                            ((uu____90,{
-                                         FStar_Syntax_Syntax.lbname =
-                                           FStar_Util.Inr fv;
-                                         FStar_Syntax_Syntax.lbunivs =
-                                           uu____92;
-                                         FStar_Syntax_Syntax.lbtyp = uu____93;
-                                         FStar_Syntax_Syntax.lbeff = uu____94;
-                                         FStar_Syntax_Syntax.lbdef = uu____95;_}::[]),uu____96)
-                            ->
-                            (fv.FStar_Syntax_Syntax.fv_name).FStar_Syntax_Syntax.v
-                        | uu____108 ->
-=======
                             ((uu____117,{
                                           FStar_Syntax_Syntax.lbname =
                                             FStar_Util.Inr fv;
@@ -96,7 +62,6 @@
                             ->
                             (fv.FStar_Syntax_Syntax.fv_name).FStar_Syntax_Syntax.v
                         | uu____155 ->
->>>>>>> c7f1cc4d
                             failwith
                               "mutrecty: disentangle_abbrevs_from_bundle: type_abbrevs: impossible")) in
               let unfolded_type_abbrevs =
@@ -104,32 +69,13 @@
                 let in_progress = FStar_Util.mk_ref [] in
                 let not_unfolded_yet = FStar_Util.mk_ref type_abbrev_sigelts in
                 let remove_not_unfolded lid =
-<<<<<<< HEAD
-                  let uu____130 =
-                    let uu____132 = FStar_ST.read not_unfolded_yet in
-                    FStar_All.pipe_right uu____132
-=======
                   let uu____184 =
                     let uu____187 = FStar_ST.read not_unfolded_yet in
                     FStar_All.pipe_right uu____187
->>>>>>> c7f1cc4d
                       (FStar_List.filter
                          (fun x  ->
                             match x.FStar_Syntax_Syntax.sigel with
                             | FStar_Syntax_Syntax.Sig_let
-<<<<<<< HEAD
-                                ((uu____148,{
-                                              FStar_Syntax_Syntax.lbname =
-                                                FStar_Util.Inr fv;
-                                              FStar_Syntax_Syntax.lbunivs =
-                                                uu____150;
-                                              FStar_Syntax_Syntax.lbtyp =
-                                                uu____151;
-                                              FStar_Syntax_Syntax.lbeff =
-                                                uu____152;
-                                              FStar_Syntax_Syntax.lbdef =
-                                                uu____153;_}::[]),uu____154)
-=======
                                 ((uu____199,{
                                               FStar_Syntax_Syntax.lbname =
                                                 FStar_Util.Inr fv;
@@ -141,31 +87,16 @@
                                                 uu____203;
                                               FStar_Syntax_Syntax.lbdef =
                                                 uu____204;_}::[]),uu____205,uu____206)
->>>>>>> c7f1cc4d
                                 ->
                                 Prims.op_Negation
                                   (FStar_Ident.lid_equals lid
                                      (fv.FStar_Syntax_Syntax.fv_name).FStar_Syntax_Syntax.v)
-<<<<<<< HEAD
-                            | uu____166 -> true)) in
-                  FStar_ST.write not_unfolded_yet uu____130 in
-=======
                             | uu____237 -> true)) in
                   FStar_ST.write not_unfolded_yet uu____184 in
->>>>>>> c7f1cc4d
                 let rec unfold_abbrev_fv t fv =
                   let replacee x =
                     match x.FStar_Syntax_Syntax.sigel with
                     | FStar_Syntax_Syntax.Sig_let
-<<<<<<< HEAD
-                        ((uu____186,{
-                                      FStar_Syntax_Syntax.lbname =
-                                        FStar_Util.Inr fv';
-                                      FStar_Syntax_Syntax.lbunivs = uu____188;
-                                      FStar_Syntax_Syntax.lbtyp = uu____189;
-                                      FStar_Syntax_Syntax.lbeff = uu____190;
-                                      FStar_Syntax_Syntax.lbdef = uu____191;_}::[]),uu____192)
-=======
                         ((uu____260,{
                                       FStar_Syntax_Syntax.lbname =
                                         FStar_Util.Inr fv';
@@ -173,7 +104,6 @@
                                       FStar_Syntax_Syntax.lbtyp = uu____263;
                                       FStar_Syntax_Syntax.lbeff = uu____264;
                                       FStar_Syntax_Syntax.lbdef = uu____265;_}::[]),uu____266,uu____267)
->>>>>>> c7f1cc4d
                         when
                         FStar_Ident.lid_equals
                           (fv'.FStar_Syntax_Syntax.fv_name).FStar_Syntax_Syntax.v
@@ -194,28 +124,6 @@
                                           FStar_Syntax_Syntax.lbtyp =
                                             uu____322;
                                           FStar_Syntax_Syntax.lbeff =
-<<<<<<< HEAD
-                                            uu____219;
-                                          FStar_Syntax_Syntax.lbdef = tm;_}::[]),uu____221);
-                          FStar_Syntax_Syntax.sigrng = uu____222;
-                          FStar_Syntax_Syntax.sigquals = uu____223;
-                          FStar_Syntax_Syntax.sigmeta = uu____224;
-                          FStar_Syntax_Syntax.sigattrs = uu____225;_}
-                        -> FStar_Pervasives_Native.Some tm
-                    | uu____243 -> FStar_Pervasives_Native.None in
-                  let uu____247 =
-                    let uu____251 = FStar_ST.read rev_unfolded_type_abbrevs in
-                    FStar_Util.find_map uu____251 replacee_term in
-                  match uu____247 with
-                  | FStar_Pervasives_Native.Some x -> x
-                  | FStar_Pervasives_Native.None  ->
-                      let uu____265 =
-                        FStar_Util.find_map type_abbrev_sigelts replacee in
-                      (match uu____265 with
-                       | FStar_Pervasives_Native.Some se ->
-                           let uu____268 =
-                             let uu____269 = FStar_ST.read in_progress in
-=======
                                             uu____323;
                                           FStar_Syntax_Syntax.lbdef = tm;_}::[]),uu____325,uu____326);
                           FStar_Syntax_Syntax.sigrng = uu____327;
@@ -235,18 +143,12 @@
                        | FStar_Pervasives_Native.Some se ->
                            let uu____408 =
                              let uu____409 = FStar_ST.read in_progress in
->>>>>>> c7f1cc4d
                              FStar_List.existsb
                                (fun x  ->
                                   FStar_Ident.lid_equals x
                                     (fv.FStar_Syntax_Syntax.fv_name).FStar_Syntax_Syntax.v)
-<<<<<<< HEAD
-                               uu____269 in
-                           if uu____268
-=======
                                uu____409 in
                            if uu____408
->>>>>>> c7f1cc4d
                            then
                              let msg =
                                FStar_Util.format1
@@ -258,20 +160,6 @@
                                     (FStar_Ident.range_of_lid
                                        (fv.FStar_Syntax_Syntax.fv_name).FStar_Syntax_Syntax.v)))
                            else unfold_abbrev se
-<<<<<<< HEAD
-                       | uu____278 -> t)
-                and unfold_abbrev x =
-                  match x.FStar_Syntax_Syntax.sigel with
-                  | FStar_Syntax_Syntax.Sig_let ((false ,lb::[]),uu____282)
-                      ->
-                      let quals1 =
-                        FStar_All.pipe_right x.FStar_Syntax_Syntax.sigquals
-                          (FStar_List.filter
-                             (fun uu___182_294  ->
-                                match uu___182_294 with
-                                | FStar_Syntax_Syntax.Noeq  -> false
-                                | uu____295 -> true)) in
-=======
                        | uu____431 -> t)
                 and unfold_abbrev x =
                   match x.FStar_Syntax_Syntax.sigel with
@@ -284,20 +172,10 @@
                                 match uu___178_461 with
                                 | FStar_Syntax_Syntax.Noeq  -> false
                                 | uu____462 -> true)) in
->>>>>>> c7f1cc4d
                       let lid =
                         match lb.FStar_Syntax_Syntax.lbname with
                         | FStar_Util.Inr fv ->
                             (fv.FStar_Syntax_Syntax.fv_name).FStar_Syntax_Syntax.v
-<<<<<<< HEAD
-                        | uu____298 ->
-                            failwith
-                              "mutrecty: disentangle_abbrevs_from_bundle: rename_abbrev: lid: impossible" in
-                      ((let uu____302 =
-                          let uu____304 = FStar_ST.read in_progress in lid ::
-                            uu____304 in
-                        FStar_ST.write in_progress uu____302);
-=======
                         | uu____469 ->
                             failwith
                               "mutrecty: disentangle_abbrevs_from_bundle: rename_abbrev: lid: impossible" in
@@ -305,7 +183,6 @@
                           let uu____478 = FStar_ST.read in_progress in lid ::
                             uu____478 in
                         FStar_ST.write in_progress uu____475);
->>>>>>> c7f1cc4d
                        (match () with
                         | () ->
                             (remove_not_unfolded lid;
@@ -318,17 +195,6 @@
                                     FStar_Syntax_InstFV.inst unfold_abbrev_fv
                                       lb.FStar_Syntax_Syntax.lbdef in
                                   let lb' =
-<<<<<<< HEAD
-                                    let uu___183_316 = lb in
-                                    {
-                                      FStar_Syntax_Syntax.lbname =
-                                        (uu___183_316.FStar_Syntax_Syntax.lbname);
-                                      FStar_Syntax_Syntax.lbunivs =
-                                        (uu___183_316.FStar_Syntax_Syntax.lbunivs);
-                                      FStar_Syntax_Syntax.lbtyp = ty';
-                                      FStar_Syntax_Syntax.lbeff =
-                                        (uu___183_316.FStar_Syntax_Syntax.lbeff);
-=======
                                     let uu___179_493 = lb in
                                     {
                                       FStar_Syntax_Syntax.lbname =
@@ -338,51 +204,10 @@
                                       FStar_Syntax_Syntax.lbtyp = ty';
                                       FStar_Syntax_Syntax.lbeff =
                                         (uu___179_493.FStar_Syntax_Syntax.lbeff);
->>>>>>> c7f1cc4d
                                       FStar_Syntax_Syntax.lbdef = tm'
                                     } in
                                   let sigelt' =
                                     FStar_Syntax_Syntax.Sig_let
-<<<<<<< HEAD
-                                      ((false, [lb']), [lid]) in
-                                  ((let uu____324 =
-                                      let uu____326 =
-                                        FStar_ST.read
-                                          rev_unfolded_type_abbrevs in
-                                      (let uu___184_332 = x in
-                                       {
-                                         FStar_Syntax_Syntax.sigel = sigelt';
-                                         FStar_Syntax_Syntax.sigrng =
-                                           (uu___184_332.FStar_Syntax_Syntax.sigrng);
-                                         FStar_Syntax_Syntax.sigquals =
-                                           quals1;
-                                         FStar_Syntax_Syntax.sigmeta =
-                                           (uu___184_332.FStar_Syntax_Syntax.sigmeta);
-                                         FStar_Syntax_Syntax.sigattrs =
-                                           (uu___184_332.FStar_Syntax_Syntax.sigattrs)
-                                       }) :: uu____326 in
-                                    FStar_ST.write rev_unfolded_type_abbrevs
-                                      uu____324);
-                                   (match () with
-                                    | () ->
-                                        ((let uu____337 =
-                                            let uu____339 =
-                                              FStar_ST.read in_progress in
-                                            FStar_List.tl uu____339 in
-                                          FStar_ST.write in_progress
-                                            uu____337);
-                                         (match () with | () -> tm'))))))))
-                  | uu____347 ->
-                      failwith
-                        "mutrecty: disentangle_abbrevs_from_bundle: rename_abbrev: impossible" in
-                let rec aux uu____352 =
-                  let uu____353 = FStar_ST.read not_unfolded_yet in
-                  match uu____353 with
-                  | x::uu____360 -> let _unused = unfold_abbrev x in aux ()
-                  | uu____363 ->
-                      let uu____365 = FStar_ST.read rev_unfolded_type_abbrevs in
-                      FStar_List.rev uu____365 in
-=======
                                       ((false, [lb']), [lid], attr) in
                                   ((let uu____508 =
                                       let uu____511 =
@@ -419,7 +244,6 @@
                   | uu____559 ->
                       let uu____562 = FStar_ST.read rev_unfolded_type_abbrevs in
                       FStar_List.rev uu____562 in
->>>>>>> c7f1cc4d
                 aux () in
               let filter_out_type_abbrevs l =
                 FStar_List.filter
@@ -434,18 +258,6 @@
                     (fun x  ->
                        match x.FStar_Syntax_Syntax.sigel with
                        | FStar_Syntax_Syntax.Sig_let
-<<<<<<< HEAD
-                           ((uu____404,{
-                                         FStar_Syntax_Syntax.lbname =
-                                           FStar_Util.Inr fv';
-                                         FStar_Syntax_Syntax.lbunivs =
-                                           uu____406;
-                                         FStar_Syntax_Syntax.lbtyp =
-                                           uu____407;
-                                         FStar_Syntax_Syntax.lbeff =
-                                           uu____408;
-                                         FStar_Syntax_Syntax.lbdef = tm;_}::[]),uu____410)
-=======
                            ((uu____605,{
                                          FStar_Syntax_Syntax.lbname =
                                            FStar_Util.Inr fv';
@@ -456,27 +268,17 @@
                                          FStar_Syntax_Syntax.lbeff =
                                            uu____609;
                                          FStar_Syntax_Syntax.lbdef = tm;_}::[]),uu____611,uu____612)
->>>>>>> c7f1cc4d
                            when
                            FStar_Ident.lid_equals
                              (fv'.FStar_Syntax_Syntax.fv_name).FStar_Syntax_Syntax.v
                              (fv.FStar_Syntax_Syntax.fv_name).FStar_Syntax_Syntax.v
                            -> FStar_Pervasives_Native.Some tm
-<<<<<<< HEAD
-                       | uu____424 -> FStar_Pervasives_Native.None) in
-                let unfold_fv t fv =
-                  let uu____434 = find_in_unfolded fv in
-                  match uu____434 with
-                  | FStar_Pervasives_Native.Some t' -> t'
-                  | uu____443 -> t in
-=======
                        | uu____651 -> FStar_Pervasives_Native.None) in
                 let unfold_fv t fv =
                   let uu____663 = find_in_unfolded fv in
                   match uu____663 with
                   | FStar_Pervasives_Native.Some t' -> t'
                   | uu____679 -> t in
->>>>>>> c7f1cc4d
                 let unfold_in_sig x =
                   match x.FStar_Syntax_Syntax.sigel with
                   | FStar_Syntax_Syntax.Sig_inductive_typ
@@ -485,58 +287,28 @@
                         FStar_Syntax_InstFV.inst_binders unfold_fv bnd in
                       let ty' = FStar_Syntax_InstFV.inst unfold_fv ty in
                       let mut' = filter_out_type_abbrevs mut in
-<<<<<<< HEAD
-                      [(let uu___185_468 = x in
-=======
                       [(let uu___181_713 = x in
->>>>>>> c7f1cc4d
                         {
                           FStar_Syntax_Syntax.sigel =
                             (FStar_Syntax_Syntax.Sig_inductive_typ
                                (lid, univs1, bnd', ty', mut', dc));
                           FStar_Syntax_Syntax.sigrng =
-<<<<<<< HEAD
-                            (uu___185_468.FStar_Syntax_Syntax.sigrng);
-                          FStar_Syntax_Syntax.sigquals =
-                            (uu___185_468.FStar_Syntax_Syntax.sigquals);
-                          FStar_Syntax_Syntax.sigmeta =
-                            (uu___185_468.FStar_Syntax_Syntax.sigmeta);
-                          FStar_Syntax_Syntax.sigattrs =
-                            (uu___185_468.FStar_Syntax_Syntax.sigattrs)
-=======
                             (uu___181_713.FStar_Syntax_Syntax.sigrng);
                           FStar_Syntax_Syntax.sigquals =
                             (uu___181_713.FStar_Syntax_Syntax.sigquals);
                           FStar_Syntax_Syntax.sigmeta =
                             (uu___181_713.FStar_Syntax_Syntax.sigmeta)
->>>>>>> c7f1cc4d
                         })]
                   | FStar_Syntax_Syntax.Sig_datacon
                       (lid,univs1,ty,res,npars,mut) ->
                       let ty' = FStar_Syntax_InstFV.inst unfold_fv ty in
                       let mut' = filter_out_type_abbrevs mut in
-<<<<<<< HEAD
-                      [(let uu___186_483 = x in
-=======
                       [(let uu___182_732 = x in
->>>>>>> c7f1cc4d
                         {
                           FStar_Syntax_Syntax.sigel =
                             (FStar_Syntax_Syntax.Sig_datacon
                                (lid, univs1, ty', res, npars, mut'));
                           FStar_Syntax_Syntax.sigrng =
-<<<<<<< HEAD
-                            (uu___186_483.FStar_Syntax_Syntax.sigrng);
-                          FStar_Syntax_Syntax.sigquals =
-                            (uu___186_483.FStar_Syntax_Syntax.sigquals);
-                          FStar_Syntax_Syntax.sigmeta =
-                            (uu___186_483.FStar_Syntax_Syntax.sigmeta);
-                          FStar_Syntax_Syntax.sigattrs =
-                            (uu___186_483.FStar_Syntax_Syntax.sigattrs)
-                        })]
-                  | FStar_Syntax_Syntax.Sig_let (uu____485,uu____486) -> []
-                  | uu____489 ->
-=======
                             (uu___182_732.FStar_Syntax_Syntax.sigrng);
                           FStar_Syntax_Syntax.sigquals =
                             (uu___182_732.FStar_Syntax_Syntax.sigquals);
@@ -546,7 +318,6 @@
                   | FStar_Syntax_Syntax.Sig_let
                       (uu____735,uu____736,uu____737) -> []
                   | uu____746 ->
->>>>>>> c7f1cc4d
                       failwith
                         "mutrecty: inductives_with_abbrevs_unfolded: unfold_in_sig: impossible" in
                 FStar_List.collect unfold_in_sig sigelts in
@@ -559,7 +330,6 @@
                   FStar_Syntax_Syntax.sigrng = rng;
                   FStar_Syntax_Syntax.sigquals = quals;
                   FStar_Syntax_Syntax.sigmeta =
-                    FStar_Syntax_Syntax.default_sigmeta;
-                  FStar_Syntax_Syntax.sigattrs = sigattrs
+                    FStar_Syntax_Syntax.default_sigmeta
                 } in
               (new_bundle, unfolded_type_abbrevs)