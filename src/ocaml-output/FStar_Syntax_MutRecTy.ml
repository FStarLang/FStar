--- conflicted
+++ resolved
@@ -1,291 +1,5 @@
 
 open Prims
-<<<<<<< HEAD
-
-let disentangle_abbrevs_from_bundle : FStar_Syntax_Syntax.sigelt Prims.list  ->  FStar_Syntax_Syntax.qualifier Prims.list  ->  FStar_Ident.lident Prims.list  ->  FStar_Range.range  ->  (FStar_Syntax_Syntax.sigelt * FStar_Syntax_Syntax.sigelt Prims.list) = (fun sigelts quals members rng -> (
-
-let type_abbrev_sigelts = (FStar_All.pipe_right sigelts (FStar_List.collect (fun x -> (match (x.FStar_Syntax_Syntax.sigel) with
-| FStar_Syntax_Syntax.Sig_let ((false, ({FStar_Syntax_Syntax.lbname = FStar_Util.Inr (uu____31); FStar_Syntax_Syntax.lbunivs = uu____32; FStar_Syntax_Syntax.lbtyp = uu____33; FStar_Syntax_Syntax.lbeff = uu____34; FStar_Syntax_Syntax.lbdef = uu____35})::[]), uu____36, uu____37, uu____38) -> begin
-(x)::[]
-end
-| FStar_Syntax_Syntax.Sig_let (uu____54, uu____55, uu____56, uu____57) -> begin
-(failwith "mutrecty: disentangle_abbrevs_from_bundle: type_abbrev_sigelts: impossible")
-end
-| uu____65 -> begin
-[]
-end))))
-in (match (type_abbrev_sigelts) with
-| [] -> begin
-(({FStar_Syntax_Syntax.sigel = FStar_Syntax_Syntax.Sig_bundle (((sigelts), (quals), (members))); FStar_Syntax_Syntax.sigrng = rng}), ([]))
-end
-| uu____73 -> begin
-(
-
-let type_abbrevs = (FStar_All.pipe_right type_abbrev_sigelts (FStar_List.map (fun x -> (match (x.FStar_Syntax_Syntax.sigel) with
-| FStar_Syntax_Syntax.Sig_let ((uu____80, ({FStar_Syntax_Syntax.lbname = FStar_Util.Inr (fv); FStar_Syntax_Syntax.lbunivs = uu____82; FStar_Syntax_Syntax.lbtyp = uu____83; FStar_Syntax_Syntax.lbeff = uu____84; FStar_Syntax_Syntax.lbdef = uu____85})::[]), uu____86, uu____87, uu____88) -> begin
-fv.FStar_Syntax_Syntax.fv_name.FStar_Syntax_Syntax.v
-end
-| uu____108 -> begin
-(failwith "mutrecty: disentangle_abbrevs_from_bundle: type_abbrevs: impossible")
-end))))
-in (
-
-let unfolded_type_abbrevs = (
-
-let rev_unfolded_type_abbrevs = (FStar_Util.mk_ref [])
-in (
-
-let in_progress = (FStar_Util.mk_ref [])
-in (
-
-let not_unfolded_yet = (FStar_Util.mk_ref type_abbrev_sigelts)
-in (
-
-let remove_not_unfolded = (fun lid -> (
-
-let uu____130 = (
-
-let uu____132 = (FStar_ST.read not_unfolded_yet)
-in (FStar_All.pipe_right uu____132 (FStar_List.filter (fun x -> (match (x.FStar_Syntax_Syntax.sigel) with
-| FStar_Syntax_Syntax.Sig_let ((uu____140, ({FStar_Syntax_Syntax.lbname = FStar_Util.Inr (fv); FStar_Syntax_Syntax.lbunivs = uu____142; FStar_Syntax_Syntax.lbtyp = uu____143; FStar_Syntax_Syntax.lbeff = uu____144; FStar_Syntax_Syntax.lbdef = uu____145})::[]), uu____146, uu____147, uu____148) -> begin
-(not ((FStar_Ident.lid_equals lid fv.FStar_Syntax_Syntax.fv_name.FStar_Syntax_Syntax.v)))
-end
-| uu____168 -> begin
-true
-end)))))
-in (FStar_ST.write not_unfolded_yet uu____130)))
-in (
-
-let rec unfold_abbrev_fv = (fun t fv -> (
-
-let replacee = (fun x -> (match (x.FStar_Syntax_Syntax.sigel) with
-| FStar_Syntax_Syntax.Sig_let ((uu____188, ({FStar_Syntax_Syntax.lbname = FStar_Util.Inr (fv'); FStar_Syntax_Syntax.lbunivs = uu____190; FStar_Syntax_Syntax.lbtyp = uu____191; FStar_Syntax_Syntax.lbeff = uu____192; FStar_Syntax_Syntax.lbdef = uu____193})::[]), uu____194, uu____195, uu____196) when (FStar_Ident.lid_equals fv'.FStar_Syntax_Syntax.fv_name.FStar_Syntax_Syntax.v fv.FStar_Syntax_Syntax.fv_name.FStar_Syntax_Syntax.v) -> begin
-Some (x)
-end
-| uu____220 -> begin
-None
-end))
-in (
-
-let replacee_term = (fun x -> (match ((replacee x)) with
-| Some ({FStar_Syntax_Syntax.sigel = FStar_Syntax_Syntax.Sig_let ((uu____231, ({FStar_Syntax_Syntax.lbname = uu____232; FStar_Syntax_Syntax.lbunivs = uu____233; FStar_Syntax_Syntax.lbtyp = uu____234; FStar_Syntax_Syntax.lbeff = uu____235; FStar_Syntax_Syntax.lbdef = tm})::[]), uu____237, uu____238, uu____239); FStar_Syntax_Syntax.sigrng = uu____240}) -> begin
-Some (tm)
-end
-| uu____260 -> begin
-None
-end))
-in (
-
-let uu____264 = (
-
-let uu____268 = (FStar_ST.read rev_unfolded_type_abbrevs)
-in (FStar_Util.find_map uu____268 replacee_term))
-in (match (uu____264) with
-| Some (x) -> begin
-x
-end
-| None -> begin
-(
-
-let uu____282 = (FStar_Util.find_map type_abbrev_sigelts replacee)
-in (match (uu____282) with
-| Some (se) -> begin
-(
-
-let uu____285 = (
-
-let uu____286 = (FStar_ST.read in_progress)
-in (FStar_List.existsb (fun x -> (FStar_Ident.lid_equals x fv.FStar_Syntax_Syntax.fv_name.FStar_Syntax_Syntax.v)) uu____286))
-in (match (uu____285) with
-| true -> begin
-(
-
-let msg = (FStar_Util.format1 "Cycle on %s in mutually recursive type abbreviations" fv.FStar_Syntax_Syntax.fv_name.FStar_Syntax_Syntax.v.FStar_Ident.str)
-in (Prims.raise (FStar_Errors.Error (((msg), ((FStar_Ident.range_of_lid fv.FStar_Syntax_Syntax.fv_name.FStar_Syntax_Syntax.v)))))))
-end
-| uu____305 -> begin
-(unfold_abbrev se)
-end))
-end
-| uu____306 -> begin
-t
-end))
-end)))))
-and unfold_abbrev = (fun x -> (match (x.FStar_Syntax_Syntax.sigel) with
-| FStar_Syntax_Syntax.Sig_let ((false, (lb)::[]), uu____310, quals1, attr) -> begin
-(
-
-let quals2 = (FStar_All.pipe_right quals1 (FStar_List.filter (fun uu___198_327 -> (match (uu___198_327) with
-| FStar_Syntax_Syntax.Noeq -> begin
-false
-end
-| uu____328 -> begin
-true
-end))))
-in (
-
-let lid = (match (lb.FStar_Syntax_Syntax.lbname) with
-| FStar_Util.Inr (fv) -> begin
-fv.FStar_Syntax_Syntax.fv_name.FStar_Syntax_Syntax.v
-end
-| uu____335 -> begin
-(failwith "mutrecty: disentangle_abbrevs_from_bundle: rename_abbrev: lid: impossible")
-end)
-in ((
-
-let uu____339 = (
-
-let uu____341 = (FStar_ST.read in_progress)
-in (lid)::uu____341)
-in (FStar_ST.write in_progress uu____339));
-(match (()) with
-| () -> begin
-((remove_not_unfolded lid);
-(match (()) with
-| () -> begin
-(
-
-let ty' = (FStar_Syntax_InstFV.inst unfold_abbrev_fv lb.FStar_Syntax_Syntax.lbtyp)
-in (
-
-let tm' = (FStar_Syntax_InstFV.inst unfold_abbrev_fv lb.FStar_Syntax_Syntax.lbdef)
-in (
-
-let lb' = (
-
-let uu___199_353 = lb
-in {FStar_Syntax_Syntax.lbname = uu___199_353.FStar_Syntax_Syntax.lbname; FStar_Syntax_Syntax.lbunivs = uu___199_353.FStar_Syntax_Syntax.lbunivs; FStar_Syntax_Syntax.lbtyp = ty'; FStar_Syntax_Syntax.lbeff = uu___199_353.FStar_Syntax_Syntax.lbeff; FStar_Syntax_Syntax.lbdef = tm'})
-in (
-
-let sigelt' = FStar_Syntax_Syntax.Sig_let (((((false), ((lb')::[]))), ((lid)::[]), (quals2), (attr)))
-in ((
-
-let uu____363 = (
-
-let uu____365 = (FStar_ST.read rev_unfolded_type_abbrevs)
-in ((
-
-let uu___200_370 = x
-in {FStar_Syntax_Syntax.sigel = sigelt'; FStar_Syntax_Syntax.sigrng = uu___200_370.FStar_Syntax_Syntax.sigrng}))::uu____365)
-in (FStar_ST.write rev_unfolded_type_abbrevs uu____363));
-(match (()) with
-| () -> begin
-((
-
-let uu____375 = (
-
-let uu____377 = (FStar_ST.read in_progress)
-in (FStar_List.tl uu____377))
-in (FStar_ST.write in_progress uu____375));
-(match (()) with
-| () -> begin
-tm'
-end);
-)
-end);
-)))))
-end);
-)
-end);
-)))
-end
-| uu____385 -> begin
-(failwith "mutrecty: disentangle_abbrevs_from_bundle: rename_abbrev: impossible")
-end))
-in (
-
-let rec aux = (fun uu____390 -> (
-
-let uu____391 = (FStar_ST.read not_unfolded_yet)
-in (match (uu____391) with
-| (x)::uu____398 -> begin
-(
-
-let _unused = (unfold_abbrev x)
-in (aux ()))
-end
-| uu____401 -> begin
-(
-
-let uu____403 = (FStar_ST.read rev_unfolded_type_abbrevs)
-in (FStar_List.rev uu____403))
-end)))
-in (aux ())))))))
-in (
-
-let filter_out_type_abbrevs = (fun l -> (FStar_List.filter (fun lid -> (FStar_List.for_all (fun lid' -> (not ((FStar_Ident.lid_equals lid lid')))) type_abbrevs)) l))
-in (
-
-let inductives_with_abbrevs_unfolded = (
-
-let find_in_unfolded = (fun fv -> (FStar_Util.find_map unfolded_type_abbrevs (fun x -> (match (x.FStar_Syntax_Syntax.sigel) with
-| FStar_Syntax_Syntax.Sig_let ((uu____432, ({FStar_Syntax_Syntax.lbname = FStar_Util.Inr (fv'); FStar_Syntax_Syntax.lbunivs = uu____434; FStar_Syntax_Syntax.lbtyp = uu____435; FStar_Syntax_Syntax.lbeff = uu____436; FStar_Syntax_Syntax.lbdef = tm})::[]), uu____438, uu____439, uu____440) when (FStar_Ident.lid_equals fv'.FStar_Syntax_Syntax.fv_name.FStar_Syntax_Syntax.v fv.FStar_Syntax_Syntax.fv_name.FStar_Syntax_Syntax.v) -> begin
-Some (tm)
-end
-| uu____466 -> begin
-None
-end))))
-in (
-
-let unfold_fv = (fun t fv -> (
-
-let uu____476 = (find_in_unfolded fv)
-in (match (uu____476) with
-| Some (t') -> begin
-t'
-end
-| uu____485 -> begin
-t
-end)))
-in (
-
-let unfold_in_sig = (fun x -> (match (x.FStar_Syntax_Syntax.sigel) with
-| FStar_Syntax_Syntax.Sig_inductive_typ (lid, univs1, bnd, ty, mut, dc, quals1) -> begin
-(
-
-let bnd' = (FStar_Syntax_InstFV.inst_binders unfold_fv bnd)
-in (
-
-let ty' = (FStar_Syntax_InstFV.inst unfold_fv ty)
-in (
-
-let mut' = (filter_out_type_abbrevs mut)
-in ((
-
-let uu___201_512 = x
-in {FStar_Syntax_Syntax.sigel = FStar_Syntax_Syntax.Sig_inductive_typ (((lid), (univs1), (bnd'), (ty'), (mut'), (dc), (quals1))); FStar_Syntax_Syntax.sigrng = uu___201_512.FStar_Syntax_Syntax.sigrng}))::[])))
-end
-| FStar_Syntax_Syntax.Sig_datacon (lid, univs1, ty, res, npars, quals1, mut) -> begin
-(
-
-let ty' = (FStar_Syntax_InstFV.inst unfold_fv ty)
-in (
-
-let mut' = (filter_out_type_abbrevs mut)
-in ((
-
-let uu___202_530 = x
-in {FStar_Syntax_Syntax.sigel = FStar_Syntax_Syntax.Sig_datacon (((lid), (univs1), (ty'), (res), (npars), (quals1), (mut'))); FStar_Syntax_Syntax.sigrng = uu___202_530.FStar_Syntax_Syntax.sigrng}))::[]))
-end
-| FStar_Syntax_Syntax.Sig_let (uu____533, uu____534, uu____535, uu____536) -> begin
-[]
-end
-| uu____543 -> begin
-(failwith "mutrecty: inductives_with_abbrevs_unfolded: unfold_in_sig: impossible")
-end))
-in (FStar_List.collect unfold_in_sig sigelts))))
-in (
-
-let new_members = (filter_out_type_abbrevs members)
-in (
-
-let new_bundle = {FStar_Syntax_Syntax.sigel = FStar_Syntax_Syntax.Sig_bundle (((inductives_with_abbrevs_unfolded), (quals), (new_members))); FStar_Syntax_Syntax.sigrng = rng}
-in ((new_bundle), (unfolded_type_abbrevs))))))))
-end)))
-
-
-
-=======
 let disentangle_abbrevs_from_bundle :
   FStar_Syntax_Syntax.sigelt Prims.list ->
     FStar_Syntax_Syntax.qualifier Prims.list ->
@@ -617,5 +331,4 @@
                   FStar_Syntax_Syntax.sigrng = rng
                 }  in
               (new_bundle, unfolded_type_abbrevs)
-  
->>>>>>> 210da3bf
+  