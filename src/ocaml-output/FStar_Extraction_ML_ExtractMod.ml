
open Prims
<<<<<<< HEAD
let fail_exp = (fun lid t -> (let _131_16 = (let _131_15 = (FStar_Absyn_Util.fvar None FStar_Absyn_Const.failwith_lid FStar_Absyn_Syntax.dummyRange)
in (let _131_14 = (let _131_13 = (FStar_Absyn_Syntax.targ t)
in (let _131_12 = (let _131_11 = (let _131_10 = (let _131_9 = (let _131_8 = (let _131_7 = (let _131_6 = (let _131_5 = (FStar_Absyn_Print.sli lid)
in (Prims.strcat "Not yet implemented:" _131_5))
in (FStar_Bytes.string_as_unicode_bytes _131_6))
in (_131_7, FStar_Absyn_Syntax.dummyRange))
in FStar_Absyn_Syntax.Const_string (_131_8))
in (FStar_Absyn_Syntax.mk_Exp_constant _131_9 None FStar_Absyn_Syntax.dummyRange))
in (FStar_All.pipe_left FStar_Absyn_Syntax.varg _131_10))
in (_131_11)::[])
in (_131_13)::_131_12))
in (_131_15, _131_14)))
in (FStar_Absyn_Syntax.mk_Exp_app _131_16 None FStar_Absyn_Syntax.dummyRange)))

let mangle_projector_lid = (fun x -> (let projecteeName = x.FStar_Absyn_Syntax.ident
in (let _64_11 = (FStar_Util.prefix x.FStar_Absyn_Syntax.ns)
in (match (_64_11) with
| (prefix, constrName) -> begin
(let mangledName = (FStar_Absyn_Syntax.id_of_text (Prims.strcat (Prims.strcat (Prims.strcat "___" constrName.FStar_Absyn_Syntax.idText) "___") projecteeName.FStar_Absyn_Syntax.idText))
in (FStar_Absyn_Syntax.lid_of_ids (FStar_List.append prefix ((mangledName)::[]))))
end))))

let rec extract_sig = (fun g se -> (let _64_16 = (FStar_Extraction_ML_Env.debug g (fun u -> (let _131_25 = (let _131_24 = (FStar_Absyn_Print.sigelt_to_string se)
in (FStar_Util.format1 "now extracting :  %s \n" _131_24))
in (FStar_Util.print_string _131_25))))
in (match (se) with
| (FStar_Absyn_Syntax.Sig_datacon (_)) | (FStar_Absyn_Syntax.Sig_bundle (_)) | (FStar_Absyn_Syntax.Sig_tycon (_)) | (FStar_Absyn_Syntax.Sig_typ_abbrev (_)) -> begin
(let _64_32 = (FStar_Extraction_ML_ExtractTyp.extractSigElt g se)
in (match (_64_32) with
=======
# 29 "FStar.Extraction.ML.ExtractMod.fst"
let fail_exp : FStar_Ident.lident  ->  FStar_Absyn_Syntax.typ  ->  FStar_Absyn_Syntax.exp = (fun lid t -> (let _144_16 = (let _144_15 = (FStar_Absyn_Util.fvar None FStar_Absyn_Const.failwith_lid FStar_Absyn_Syntax.dummyRange)
in (let _144_14 = (let _144_13 = (FStar_Absyn_Syntax.targ t)
in (let _144_12 = (let _144_11 = (let _144_10 = (let _144_9 = (let _144_8 = (let _144_7 = (let _144_6 = (let _144_5 = (FStar_Absyn_Print.sli lid)
in (Prims.strcat "Not yet implemented:" _144_5))
in (FStar_Bytes.string_as_unicode_bytes _144_6))
in (_144_7, FStar_Absyn_Syntax.dummyRange))
in FStar_Const.Const_string (_144_8))
in (FStar_Absyn_Syntax.mk_Exp_constant _144_9 None FStar_Absyn_Syntax.dummyRange))
in (FStar_All.pipe_left FStar_Absyn_Syntax.varg _144_10))
in (_144_11)::[])
in (_144_13)::_144_12))
in (_144_15, _144_14)))
in (FStar_Absyn_Syntax.mk_Exp_app _144_16 None FStar_Absyn_Syntax.dummyRange)))

# 33 "FStar.Extraction.ML.ExtractMod.fst"
let mangle_projector_lid : FStar_Ident.lident  ->  FStar_Ident.lident = (fun x -> (
# 34 "FStar.Extraction.ML.ExtractMod.fst"
let projecteeName = x.FStar_Ident.ident
in (
# 35 "FStar.Extraction.ML.ExtractMod.fst"
let _63_11 = (FStar_Util.prefix x.FStar_Ident.ns)
in (match (_63_11) with
| (prefix, constrName) -> begin
(
# 36 "FStar.Extraction.ML.ExtractMod.fst"
let mangledName = (FStar_Absyn_Syntax.id_of_text (Prims.strcat (Prims.strcat (Prims.strcat "___" constrName.FStar_Ident.idText) "___") projecteeName.FStar_Ident.idText))
in (FStar_Ident.lid_of_ids (FStar_List.append prefix ((mangledName)::[]))))
end))))

# 39 "FStar.Extraction.ML.ExtractMod.fst"
let rec extract_sig : FStar_Extraction_ML_Env.env  ->  FStar_Absyn_Syntax.sigelt  ->  (FStar_Extraction_ML_Env.env * FStar_Extraction_ML_Syntax.mlmodule1 Prims.list) = (fun g se -> (
# 40 "FStar.Extraction.ML.ExtractMod.fst"
let _63_16 = (FStar_Extraction_ML_Env.debug g (fun u -> (let _144_25 = (let _144_24 = (FStar_Absyn_Print.sigelt_to_string se)
in (FStar_Util.format1 "now extracting :  %s \n" _144_24))
in (FStar_Util.print_string _144_25))))
in (match (se) with
| (FStar_Absyn_Syntax.Sig_datacon (_)) | (FStar_Absyn_Syntax.Sig_bundle (_)) | (FStar_Absyn_Syntax.Sig_tycon (_)) | (FStar_Absyn_Syntax.Sig_typ_abbrev (_)) -> begin
(
# 46 "FStar.Extraction.ML.ExtractMod.fst"
let _63_32 = (FStar_Extraction_ML_ExtractTyp.extractSigElt g se)
in (match (_63_32) with
>>>>>>> 4a6bd38d
| (c, tds) -> begin
(c, tds)
end))
end
<<<<<<< HEAD
| FStar_Absyn_Syntax.Sig_let (lbs, r, _64_36, quals) -> begin
(let elet = (FStar_Absyn_Syntax.mk_Exp_let (lbs, FStar_Absyn_Const.exp_false_bool) None r)
in (let _64_46 = (FStar_Extraction_ML_ExtractExp.synth_exp g elet)
in (match (_64_46) with
| (ml_let, _64_43, _64_45) -> begin
(match (ml_let.FStar_Extraction_ML_Syntax.expr) with
| FStar_Extraction_ML_Syntax.MLE_Let (ml_lbs, _64_49) -> begin
(let _64_78 = (FStar_List.fold_left2 (fun _64_54 ml_lb _64_62 -> (match ((_64_54, _64_62)) with
| ((env, ml_lbs), {FStar_Absyn_Syntax.lbname = lbname; FStar_Absyn_Syntax.lbtyp = t; FStar_Absyn_Syntax.lbeff = _64_59; FStar_Absyn_Syntax.lbdef = _64_57}) -> begin
(let _64_75 = if (FStar_All.pipe_right quals (FStar_Util.for_some (fun _64_1 -> (match (_64_1) with
| FStar_Absyn_Syntax.Projector (_64_65) -> begin
true
end
| _64_68 -> begin
false
end)))) then begin
(let mname = (let _131_31 = (let _131_30 = (FStar_Util.right lbname)
in (mangle_projector_lid _131_30))
in (FStar_All.pipe_right _131_31 FStar_Extraction_ML_Syntax.mlpath_of_lident))
in (let env = (let _131_33 = (let _131_32 = (FStar_Util.right lbname)
in (FStar_All.pipe_left FStar_Absyn_Util.fv _131_32))
in (FStar_Extraction_ML_Env.extend_fv' env _131_33 mname ml_lb.FStar_Extraction_ML_Syntax.mllb_tysc ml_lb.FStar_Extraction_ML_Syntax.mllb_add_unit))
in (env, (let _64_71 = ml_lb
in {FStar_Extraction_ML_Syntax.mllb_name = ((Prims.snd mname), 0); FStar_Extraction_ML_Syntax.mllb_tysc = _64_71.FStar_Extraction_ML_Syntax.mllb_tysc; FStar_Extraction_ML_Syntax.mllb_add_unit = _64_71.FStar_Extraction_ML_Syntax.mllb_add_unit; FStar_Extraction_ML_Syntax.mllb_def = _64_71.FStar_Extraction_ML_Syntax.mllb_def}))))
end else begin
(let _131_35 = (let _131_34 = (FStar_Extraction_ML_Env.extend_lb env lbname t ml_lb.FStar_Extraction_ML_Syntax.mllb_tysc ml_lb.FStar_Extraction_ML_Syntax.mllb_add_unit)
in (FStar_All.pipe_left Prims.fst _131_34))
in (_131_35, ml_lb))
end
in (match (_64_75) with
=======
| FStar_Absyn_Syntax.Sig_let (lbs, r, _63_36, quals) -> begin
(
# 50 "FStar.Extraction.ML.ExtractMod.fst"
let elet = (FStar_Absyn_Syntax.mk_Exp_let (lbs, FStar_Absyn_Const.exp_false_bool) None r)
in (
# 51 "FStar.Extraction.ML.ExtractMod.fst"
let _63_46 = (FStar_Extraction_ML_ExtractExp.synth_exp g elet)
in (match (_63_46) with
| (ml_let, _63_43, _63_45) -> begin
(match (ml_let.FStar_Extraction_ML_Syntax.expr) with
| FStar_Extraction_ML_Syntax.MLE_Let (ml_lbs, _63_49) -> begin
(
# 54 "FStar.Extraction.ML.ExtractMod.fst"
let _63_78 = (FStar_List.fold_left2 (fun _63_54 ml_lb _63_62 -> (match ((_63_54, _63_62)) with
| ((env, ml_lbs), {FStar_Absyn_Syntax.lbname = lbname; FStar_Absyn_Syntax.lbtyp = t; FStar_Absyn_Syntax.lbeff = _63_59; FStar_Absyn_Syntax.lbdef = _63_57}) -> begin
(
# 56 "FStar.Extraction.ML.ExtractMod.fst"
let _63_75 = if (FStar_All.pipe_right quals (FStar_Util.for_some (fun _63_1 -> (match (_63_1) with
| FStar_Absyn_Syntax.Projector (_63_65) -> begin
true
end
| _63_68 -> begin
false
end)))) then begin
(
# 58 "FStar.Extraction.ML.ExtractMod.fst"
let mname = (let _144_31 = (let _144_30 = (FStar_Util.right lbname)
in (mangle_projector_lid _144_30))
in (FStar_All.pipe_right _144_31 FStar_Extraction_ML_Syntax.mlpath_of_lident))
in (
# 59 "FStar.Extraction.ML.ExtractMod.fst"
let env = (let _144_34 = (let _144_32 = (FStar_Util.right lbname)
in (FStar_All.pipe_left FStar_Absyn_Util.fv _144_32))
in (let _144_33 = (FStar_Util.must ml_lb.FStar_Extraction_ML_Syntax.mllb_tysc)
in (FStar_Extraction_ML_Env.extend_fv' env _144_34 mname _144_33 ml_lb.FStar_Extraction_ML_Syntax.mllb_add_unit false)))
in (env, (
# 60 "FStar.Extraction.ML.ExtractMod.fst"
let _63_71 = ml_lb
in {FStar_Extraction_ML_Syntax.mllb_name = ((Prims.snd mname), 0); FStar_Extraction_ML_Syntax.mllb_tysc = _63_71.FStar_Extraction_ML_Syntax.mllb_tysc; FStar_Extraction_ML_Syntax.mllb_add_unit = _63_71.FStar_Extraction_ML_Syntax.mllb_add_unit; FStar_Extraction_ML_Syntax.mllb_def = _63_71.FStar_Extraction_ML_Syntax.mllb_def}))))
end else begin
(let _144_37 = (let _144_36 = (let _144_35 = (FStar_Util.must ml_lb.FStar_Extraction_ML_Syntax.mllb_tysc)
in (FStar_Extraction_ML_Env.extend_lb env lbname t _144_35 ml_lb.FStar_Extraction_ML_Syntax.mllb_add_unit false))
in (FStar_All.pipe_left Prims.fst _144_36))
in (_144_37, ml_lb))
end
in (match (_63_75) with
>>>>>>> 4a6bd38d
| (g, ml_lb) -> begin
(g, (ml_lb)::ml_lbs)
end))
end)) (g, []) (Prims.snd ml_lbs) (Prims.snd lbs))
<<<<<<< HEAD
in (match (_64_78) with
| (g, ml_lbs') -> begin
(g, (FStar_Extraction_ML_Syntax.MLM_Let (((Prims.fst ml_lbs), (FStar_List.rev ml_lbs'))))::[])
end))
end
| _64_80 -> begin
=======
in (match (_63_78) with
| (g, ml_lbs') -> begin
(let _144_40 = (let _144_39 = (let _144_38 = (FStar_Extraction_ML_ExtractTyp.mlloc_of_range r)
in FStar_Extraction_ML_Syntax.MLM_Loc (_144_38))
in (_144_39)::(FStar_Extraction_ML_Syntax.MLM_Let (((Prims.fst ml_lbs), (FStar_List.rev ml_lbs'))))::[])
in (g, _144_40))
end))
end
| _63_80 -> begin
>>>>>>> 4a6bd38d
(FStar_All.failwith "impossible")
end)
end)))
end
| FStar_Absyn_Syntax.Sig_val_decl (lid, t, quals, r) -> begin
if (FStar_All.pipe_right quals (FStar_List.contains FStar_Absyn_Syntax.Assumption)) then begin
<<<<<<< HEAD
(let impl = (match ((FStar_Absyn_Util.function_formals t)) with
| Some (bs, c) -> begin
(let _131_37 = (let _131_36 = (fail_exp lid (FStar_Absyn_Util.comp_result c))
in (bs, _131_36))
in (FStar_Absyn_Syntax.mk_Exp_abs _131_37 None FStar_Absyn_Syntax.dummyRange))
end
| _64_92 -> begin
(fail_exp lid t)
end)
in (let se = FStar_Absyn_Syntax.Sig_let (((false, ({FStar_Absyn_Syntax.lbname = FStar_Util.Inr (lid); FStar_Absyn_Syntax.lbtyp = t; FStar_Absyn_Syntax.lbeff = FStar_Absyn_Const.effect_ML_lid; FStar_Absyn_Syntax.lbdef = impl})::[]), r, [], quals))
in (let _64_97 = (extract_sig g se)
in (match (_64_97) with
| (g, mlm) -> begin
(let is_record = (FStar_Util.for_some (fun _64_2 -> (match (_64_2) with
| FStar_Absyn_Syntax.RecordType (_64_100) -> begin
true
end
| _64_103 -> begin
false
end)) quals)
in (match ((FStar_Util.find_map quals (fun _64_3 -> (match (_64_3) with
| FStar_Absyn_Syntax.Discriminator (l) -> begin
Some (l)
end
| _64_109 -> begin
None
end)))) with
| Some (l) when (not (is_record)) -> begin
(let _131_41 = (let _131_40 = (FStar_Extraction_ML_ExtractExp.ind_discriminator_body g lid l)
in (_131_40)::[])
in (g, _131_41))
end
| _64_113 -> begin
(match ((FStar_Util.find_map quals (fun _64_4 -> (match (_64_4) with
| FStar_Absyn_Syntax.Projector (l, _64_117) -> begin
Some (l)
end
| _64_121 -> begin
None
end)))) with
| Some (_64_123) -> begin
(g, [])
end
| _64_126 -> begin
=======
(
# 73 "FStar.Extraction.ML.ExtractMod.fst"
let impl = (match ((FStar_Absyn_Util.function_formals t)) with
| Some (bs, c) -> begin
(let _144_42 = (let _144_41 = (fail_exp lid (FStar_Absyn_Util.comp_result c))
in (bs, _144_41))
in (FStar_Absyn_Syntax.mk_Exp_abs _144_42 None FStar_Absyn_Syntax.dummyRange))
end
| _63_92 -> begin
(fail_exp lid t)
end)
in (
# 76 "FStar.Extraction.ML.ExtractMod.fst"
let se = FStar_Absyn_Syntax.Sig_let (((false, ({FStar_Absyn_Syntax.lbname = FStar_Util.Inr (lid); FStar_Absyn_Syntax.lbtyp = t; FStar_Absyn_Syntax.lbeff = FStar_Absyn_Const.effect_ML_lid; FStar_Absyn_Syntax.lbdef = impl})::[]), r, [], quals))
in (
# 77 "FStar.Extraction.ML.ExtractMod.fst"
let _63_97 = (extract_sig g se)
in (match (_63_97) with
| (g, mlm) -> begin
(
# 78 "FStar.Extraction.ML.ExtractMod.fst"
let is_record = (FStar_Util.for_some (fun _63_2 -> (match (_63_2) with
| FStar_Absyn_Syntax.RecordType (_63_100) -> begin
true
end
| _63_103 -> begin
false
end)) quals)
in (match ((FStar_Util.find_map quals (fun _63_3 -> (match (_63_3) with
| FStar_Absyn_Syntax.Discriminator (l) -> begin
Some (l)
end
| _63_109 -> begin
None
end)))) with
| Some (l) when (not (is_record)) -> begin
(let _144_49 = (let _144_48 = (let _144_45 = (FStar_Extraction_ML_ExtractTyp.mlloc_of_range r)
in FStar_Extraction_ML_Syntax.MLM_Loc (_144_45))
in (let _144_47 = (let _144_46 = (FStar_Extraction_ML_ExtractExp.ind_discriminator_body g lid l)
in (_144_46)::[])
in (_144_48)::_144_47))
in (g, _144_49))
end
| _63_113 -> begin
(match ((FStar_Util.find_map quals (fun _63_4 -> (match (_63_4) with
| FStar_Absyn_Syntax.Projector (l, _63_117) -> begin
Some (l)
end
| _63_121 -> begin
None
end)))) with
| Some (_63_123) -> begin
(g, [])
end
| _63_126 -> begin
>>>>>>> 4a6bd38d
(g, mlm)
end)
end))
end))))
end else begin
(g, [])
end
end
<<<<<<< HEAD
| FStar_Absyn_Syntax.Sig_main (e, _64_129) -> begin
(let _64_137 = (FStar_Extraction_ML_ExtractExp.synth_exp g e)
in (match (_64_137) with
| (ml_main, _64_134, _64_136) -> begin
(g, (FStar_Extraction_ML_Syntax.MLM_Top (ml_main))::[])
=======
| FStar_Absyn_Syntax.Sig_main (e, r) -> begin
(
# 89 "FStar.Extraction.ML.ExtractMod.fst"
let _63_136 = (FStar_Extraction_ML_ExtractExp.synth_exp g e)
in (match (_63_136) with
| (ml_main, _63_133, _63_135) -> begin
(let _144_53 = (let _144_52 = (let _144_51 = (FStar_Extraction_ML_ExtractTyp.mlloc_of_range r)
in FStar_Extraction_ML_Syntax.MLM_Loc (_144_51))
in (_144_52)::(FStar_Extraction_ML_Syntax.MLM_Top (ml_main))::[])
in (g, _144_53))
>>>>>>> 4a6bd38d
end))
end
| (FStar_Absyn_Syntax.Sig_kind_abbrev (_)) | (FStar_Absyn_Syntax.Sig_assume (_)) | (FStar_Absyn_Syntax.Sig_new_effect (_)) | (FStar_Absyn_Syntax.Sig_sub_effect (_)) | (FStar_Absyn_Syntax.Sig_effect_abbrev (_)) | (FStar_Absyn_Syntax.Sig_pragma (_)) -> begin
(g, [])
end)))

<<<<<<< HEAD
let extract_iface = (fun g m -> (let _131_47 = (FStar_Util.fold_map extract_sig g m.FStar_Absyn_Syntax.declarations)
in (FStar_All.pipe_right _131_47 Prims.fst)))

let rec extract = (fun g m -> (let _64_160 = (FStar_Absyn_Util.reset_gensym ())
in (let name = (FStar_Extraction_ML_Syntax.mlpath_of_lident m.FStar_Absyn_Syntax.name)
in (let g = (let _64_163 = g
in {FStar_Extraction_ML_Env.tcenv = _64_163.FStar_Extraction_ML_Env.tcenv; FStar_Extraction_ML_Env.gamma = _64_163.FStar_Extraction_ML_Env.gamma; FStar_Extraction_ML_Env.tydefs = _64_163.FStar_Extraction_ML_Env.tydefs; FStar_Extraction_ML_Env.currentModule = name})
in if (((m.FStar_Absyn_Syntax.name.FStar_Absyn_Syntax.str = "Prims") || m.FStar_Absyn_Syntax.is_interface) || (let _131_52 = (FStar_ST.read FStar_Options.admit_fsi)
in (FStar_List.contains m.FStar_Absyn_Syntax.name.FStar_Absyn_Syntax.str _131_52))) then begin
(let g = (extract_iface g m)
in (g, []))
end else begin
(let _64_169 = (FStar_Util.fold_map extract_sig g m.FStar_Absyn_Syntax.declarations)
in (match (_64_169) with
| (g, sigs) -> begin
(let mlm = (FStar_List.flatten sigs)
in (let _131_57 = (let _131_56 = (let _131_55 = (let _131_54 = (let _131_53 = (FStar_Extraction_ML_Util.flatten_mlpath name)
in (_131_53, Some (([], mlm)), FStar_Extraction_ML_Syntax.MLLib ([])))
in (_131_54)::[])
in FStar_Extraction_ML_Syntax.MLLib (_131_55))
in (_131_56)::[])
in (g, _131_57)))
=======
# 102 "FStar.Extraction.ML.ExtractMod.fst"
let extract_iface : FStar_Extraction_ML_Env.env  ->  FStar_Absyn_Syntax.modul  ->  FStar_Extraction_ML_Env.env = (fun g m -> (let _144_58 = (FStar_Util.fold_map extract_sig g m.FStar_Absyn_Syntax.declarations)
in (FStar_All.pipe_right _144_58 Prims.fst)))

# 104 "FStar.Extraction.ML.ExtractMod.fst"
let rec extract : FStar_Extraction_ML_Env.env  ->  FStar_Absyn_Syntax.modul  ->  (FStar_Extraction_ML_Env.env * FStar_Extraction_ML_Syntax.mllib Prims.list) = (fun g m -> (
# 105 "FStar.Extraction.ML.ExtractMod.fst"
let _63_159 = (FStar_Absyn_Util.reset_gensym ())
in (
# 106 "FStar.Extraction.ML.ExtractMod.fst"
let name = (FStar_Extraction_ML_Syntax.mlpath_of_lident m.FStar_Absyn_Syntax.name)
in (
# 107 "FStar.Extraction.ML.ExtractMod.fst"
let g = (
# 107 "FStar.Extraction.ML.ExtractMod.fst"
let _63_162 = g
in {FStar_Extraction_ML_Env.tcenv = _63_162.FStar_Extraction_ML_Env.tcenv; FStar_Extraction_ML_Env.gamma = _63_162.FStar_Extraction_ML_Env.gamma; FStar_Extraction_ML_Env.tydefs = _63_162.FStar_Extraction_ML_Env.tydefs; FStar_Extraction_ML_Env.currentModule = name})
in if (((m.FStar_Absyn_Syntax.name.FStar_Ident.str = "Prims") || m.FStar_Absyn_Syntax.is_interface) || (let _144_63 = (FStar_ST.read FStar_Options.no_extract)
in (FStar_List.contains m.FStar_Absyn_Syntax.name.FStar_Ident.str _144_63))) then begin
(
# 111 "FStar.Extraction.ML.ExtractMod.fst"
let g = (extract_iface g m)
in (g, []))
end else begin
(
# 113 "FStar.Extraction.ML.ExtractMod.fst"
let _63_168 = (FStar_Util.fold_map extract_sig g m.FStar_Absyn_Syntax.declarations)
in (match (_63_168) with
| (g, sigs) -> begin
(
# 114 "FStar.Extraction.ML.ExtractMod.fst"
let mlm = (FStar_List.flatten sigs)
in (let _144_68 = (let _144_67 = (let _144_66 = (let _144_65 = (let _144_64 = (FStar_Extraction_ML_Util.flatten_mlpath name)
in (_144_64, Some (([], mlm)), FStar_Extraction_ML_Syntax.MLLib ([])))
in (_144_65)::[])
in FStar_Extraction_ML_Syntax.MLLib (_144_66))
in (_144_67)::[])
in (g, _144_68)))
>>>>>>> 4a6bd38d
end))
end))))



<|MERGE_RESOLUTION|>--- conflicted
+++ resolved
@@ -1,50 +1,19 @@
 
 open Prims
-<<<<<<< HEAD
-let fail_exp = (fun lid t -> (let _131_16 = (let _131_15 = (FStar_Absyn_Util.fvar None FStar_Absyn_Const.failwith_lid FStar_Absyn_Syntax.dummyRange)
-in (let _131_14 = (let _131_13 = (FStar_Absyn_Syntax.targ t)
-in (let _131_12 = (let _131_11 = (let _131_10 = (let _131_9 = (let _131_8 = (let _131_7 = (let _131_6 = (let _131_5 = (FStar_Absyn_Print.sli lid)
-in (Prims.strcat "Not yet implemented:" _131_5))
-in (FStar_Bytes.string_as_unicode_bytes _131_6))
-in (_131_7, FStar_Absyn_Syntax.dummyRange))
-in FStar_Absyn_Syntax.Const_string (_131_8))
-in (FStar_Absyn_Syntax.mk_Exp_constant _131_9 None FStar_Absyn_Syntax.dummyRange))
-in (FStar_All.pipe_left FStar_Absyn_Syntax.varg _131_10))
-in (_131_11)::[])
-in (_131_13)::_131_12))
-in (_131_15, _131_14)))
-in (FStar_Absyn_Syntax.mk_Exp_app _131_16 None FStar_Absyn_Syntax.dummyRange)))
-
-let mangle_projector_lid = (fun x -> (let projecteeName = x.FStar_Absyn_Syntax.ident
-in (let _64_11 = (FStar_Util.prefix x.FStar_Absyn_Syntax.ns)
-in (match (_64_11) with
-| (prefix, constrName) -> begin
-(let mangledName = (FStar_Absyn_Syntax.id_of_text (Prims.strcat (Prims.strcat (Prims.strcat "___" constrName.FStar_Absyn_Syntax.idText) "___") projecteeName.FStar_Absyn_Syntax.idText))
-in (FStar_Absyn_Syntax.lid_of_ids (FStar_List.append prefix ((mangledName)::[]))))
-end))))
-
-let rec extract_sig = (fun g se -> (let _64_16 = (FStar_Extraction_ML_Env.debug g (fun u -> (let _131_25 = (let _131_24 = (FStar_Absyn_Print.sigelt_to_string se)
-in (FStar_Util.format1 "now extracting :  %s \n" _131_24))
-in (FStar_Util.print_string _131_25))))
-in (match (se) with
-| (FStar_Absyn_Syntax.Sig_datacon (_)) | (FStar_Absyn_Syntax.Sig_bundle (_)) | (FStar_Absyn_Syntax.Sig_tycon (_)) | (FStar_Absyn_Syntax.Sig_typ_abbrev (_)) -> begin
-(let _64_32 = (FStar_Extraction_ML_ExtractTyp.extractSigElt g se)
-in (match (_64_32) with
-=======
 # 29 "FStar.Extraction.ML.ExtractMod.fst"
-let fail_exp : FStar_Ident.lident  ->  FStar_Absyn_Syntax.typ  ->  FStar_Absyn_Syntax.exp = (fun lid t -> (let _144_16 = (let _144_15 = (FStar_Absyn_Util.fvar None FStar_Absyn_Const.failwith_lid FStar_Absyn_Syntax.dummyRange)
-in (let _144_14 = (let _144_13 = (FStar_Absyn_Syntax.targ t)
-in (let _144_12 = (let _144_11 = (let _144_10 = (let _144_9 = (let _144_8 = (let _144_7 = (let _144_6 = (let _144_5 = (FStar_Absyn_Print.sli lid)
-in (Prims.strcat "Not yet implemented:" _144_5))
-in (FStar_Bytes.string_as_unicode_bytes _144_6))
-in (_144_7, FStar_Absyn_Syntax.dummyRange))
-in FStar_Const.Const_string (_144_8))
-in (FStar_Absyn_Syntax.mk_Exp_constant _144_9 None FStar_Absyn_Syntax.dummyRange))
-in (FStar_All.pipe_left FStar_Absyn_Syntax.varg _144_10))
-in (_144_11)::[])
-in (_144_13)::_144_12))
-in (_144_15, _144_14)))
-in (FStar_Absyn_Syntax.mk_Exp_app _144_16 None FStar_Absyn_Syntax.dummyRange)))
+let fail_exp : FStar_Ident.lident  ->  FStar_Absyn_Syntax.typ  ->  FStar_Absyn_Syntax.exp = (fun lid t -> (let _145_16 = (let _145_15 = (FStar_Absyn_Util.fvar None FStar_Absyn_Const.failwith_lid FStar_Absyn_Syntax.dummyRange)
+in (let _145_14 = (let _145_13 = (FStar_Absyn_Syntax.targ t)
+in (let _145_12 = (let _145_11 = (let _145_10 = (let _145_9 = (let _145_8 = (let _145_7 = (let _145_6 = (let _145_5 = (FStar_Absyn_Print.sli lid)
+in (Prims.strcat "Not yet implemented:" _145_5))
+in (FStar_Bytes.string_as_unicode_bytes _145_6))
+in (_145_7, FStar_Absyn_Syntax.dummyRange))
+in FStar_Const.Const_string (_145_8))
+in (FStar_Absyn_Syntax.mk_Exp_constant _145_9 None FStar_Absyn_Syntax.dummyRange))
+in (FStar_All.pipe_left FStar_Absyn_Syntax.varg _145_10))
+in (_145_11)::[])
+in (_145_13)::_145_12))
+in (_145_15, _145_14)))
+in (FStar_Absyn_Syntax.mk_Exp_app _145_16 None FStar_Absyn_Syntax.dummyRange)))
 
 # 33 "FStar.Extraction.ML.ExtractMod.fst"
 let mangle_projector_lid : FStar_Ident.lident  ->  FStar_Ident.lident = (fun x -> (
@@ -64,52 +33,19 @@
 # 39 "FStar.Extraction.ML.ExtractMod.fst"
 let rec extract_sig : FStar_Extraction_ML_Env.env  ->  FStar_Absyn_Syntax.sigelt  ->  (FStar_Extraction_ML_Env.env * FStar_Extraction_ML_Syntax.mlmodule1 Prims.list) = (fun g se -> (
 # 40 "FStar.Extraction.ML.ExtractMod.fst"
-let _63_16 = (FStar_Extraction_ML_Env.debug g (fun u -> (let _144_25 = (let _144_24 = (FStar_Absyn_Print.sigelt_to_string se)
-in (FStar_Util.format1 "now extracting :  %s \n" _144_24))
-in (FStar_Util.print_string _144_25))))
+let _63_16 = (FStar_Extraction_ML_Env.debug g (fun u -> (let _145_25 = (let _145_24 = (FStar_Absyn_Print.sigelt_to_string se)
+in (FStar_Util.format1 "now extracting :  %s \n" _145_24))
+in (FStar_Util.print_string _145_25))))
 in (match (se) with
 | (FStar_Absyn_Syntax.Sig_datacon (_)) | (FStar_Absyn_Syntax.Sig_bundle (_)) | (FStar_Absyn_Syntax.Sig_tycon (_)) | (FStar_Absyn_Syntax.Sig_typ_abbrev (_)) -> begin
 (
 # 46 "FStar.Extraction.ML.ExtractMod.fst"
 let _63_32 = (FStar_Extraction_ML_ExtractTyp.extractSigElt g se)
 in (match (_63_32) with
->>>>>>> 4a6bd38d
 | (c, tds) -> begin
 (c, tds)
 end))
 end
-<<<<<<< HEAD
-| FStar_Absyn_Syntax.Sig_let (lbs, r, _64_36, quals) -> begin
-(let elet = (FStar_Absyn_Syntax.mk_Exp_let (lbs, FStar_Absyn_Const.exp_false_bool) None r)
-in (let _64_46 = (FStar_Extraction_ML_ExtractExp.synth_exp g elet)
-in (match (_64_46) with
-| (ml_let, _64_43, _64_45) -> begin
-(match (ml_let.FStar_Extraction_ML_Syntax.expr) with
-| FStar_Extraction_ML_Syntax.MLE_Let (ml_lbs, _64_49) -> begin
-(let _64_78 = (FStar_List.fold_left2 (fun _64_54 ml_lb _64_62 -> (match ((_64_54, _64_62)) with
-| ((env, ml_lbs), {FStar_Absyn_Syntax.lbname = lbname; FStar_Absyn_Syntax.lbtyp = t; FStar_Absyn_Syntax.lbeff = _64_59; FStar_Absyn_Syntax.lbdef = _64_57}) -> begin
-(let _64_75 = if (FStar_All.pipe_right quals (FStar_Util.for_some (fun _64_1 -> (match (_64_1) with
-| FStar_Absyn_Syntax.Projector (_64_65) -> begin
-true
-end
-| _64_68 -> begin
-false
-end)))) then begin
-(let mname = (let _131_31 = (let _131_30 = (FStar_Util.right lbname)
-in (mangle_projector_lid _131_30))
-in (FStar_All.pipe_right _131_31 FStar_Extraction_ML_Syntax.mlpath_of_lident))
-in (let env = (let _131_33 = (let _131_32 = (FStar_Util.right lbname)
-in (FStar_All.pipe_left FStar_Absyn_Util.fv _131_32))
-in (FStar_Extraction_ML_Env.extend_fv' env _131_33 mname ml_lb.FStar_Extraction_ML_Syntax.mllb_tysc ml_lb.FStar_Extraction_ML_Syntax.mllb_add_unit))
-in (env, (let _64_71 = ml_lb
-in {FStar_Extraction_ML_Syntax.mllb_name = ((Prims.snd mname), 0); FStar_Extraction_ML_Syntax.mllb_tysc = _64_71.FStar_Extraction_ML_Syntax.mllb_tysc; FStar_Extraction_ML_Syntax.mllb_add_unit = _64_71.FStar_Extraction_ML_Syntax.mllb_add_unit; FStar_Extraction_ML_Syntax.mllb_def = _64_71.FStar_Extraction_ML_Syntax.mllb_def}))))
-end else begin
-(let _131_35 = (let _131_34 = (FStar_Extraction_ML_Env.extend_lb env lbname t ml_lb.FStar_Extraction_ML_Syntax.mllb_tysc ml_lb.FStar_Extraction_ML_Syntax.mllb_add_unit)
-in (FStar_All.pipe_left Prims.fst _131_34))
-in (_131_35, ml_lb))
-end
-in (match (_64_75) with
-=======
 | FStar_Absyn_Syntax.Sig_let (lbs, r, _63_36, quals) -> begin
 (
 # 50 "FStar.Extraction.ML.ExtractMod.fst"
@@ -136,108 +72,52 @@
 end)))) then begin
 (
 # 58 "FStar.Extraction.ML.ExtractMod.fst"
-let mname = (let _144_31 = (let _144_30 = (FStar_Util.right lbname)
-in (mangle_projector_lid _144_30))
-in (FStar_All.pipe_right _144_31 FStar_Extraction_ML_Syntax.mlpath_of_lident))
+let mname = (let _145_31 = (let _145_30 = (FStar_Util.right lbname)
+in (mangle_projector_lid _145_30))
+in (FStar_All.pipe_right _145_31 FStar_Extraction_ML_Syntax.mlpath_of_lident))
 in (
 # 59 "FStar.Extraction.ML.ExtractMod.fst"
-let env = (let _144_34 = (let _144_32 = (FStar_Util.right lbname)
-in (FStar_All.pipe_left FStar_Absyn_Util.fv _144_32))
-in (let _144_33 = (FStar_Util.must ml_lb.FStar_Extraction_ML_Syntax.mllb_tysc)
-in (FStar_Extraction_ML_Env.extend_fv' env _144_34 mname _144_33 ml_lb.FStar_Extraction_ML_Syntax.mllb_add_unit false)))
+let env = (let _145_34 = (let _145_32 = (FStar_Util.right lbname)
+in (FStar_All.pipe_left FStar_Absyn_Util.fv _145_32))
+in (let _145_33 = (FStar_Util.must ml_lb.FStar_Extraction_ML_Syntax.mllb_tysc)
+in (FStar_Extraction_ML_Env.extend_fv' env _145_34 mname _145_33 ml_lb.FStar_Extraction_ML_Syntax.mllb_add_unit false)))
 in (env, (
 # 60 "FStar.Extraction.ML.ExtractMod.fst"
 let _63_71 = ml_lb
 in {FStar_Extraction_ML_Syntax.mllb_name = ((Prims.snd mname), 0); FStar_Extraction_ML_Syntax.mllb_tysc = _63_71.FStar_Extraction_ML_Syntax.mllb_tysc; FStar_Extraction_ML_Syntax.mllb_add_unit = _63_71.FStar_Extraction_ML_Syntax.mllb_add_unit; FStar_Extraction_ML_Syntax.mllb_def = _63_71.FStar_Extraction_ML_Syntax.mllb_def}))))
 end else begin
-(let _144_37 = (let _144_36 = (let _144_35 = (FStar_Util.must ml_lb.FStar_Extraction_ML_Syntax.mllb_tysc)
-in (FStar_Extraction_ML_Env.extend_lb env lbname t _144_35 ml_lb.FStar_Extraction_ML_Syntax.mllb_add_unit false))
-in (FStar_All.pipe_left Prims.fst _144_36))
-in (_144_37, ml_lb))
+(let _145_37 = (let _145_36 = (let _145_35 = (FStar_Util.must ml_lb.FStar_Extraction_ML_Syntax.mllb_tysc)
+in (FStar_Extraction_ML_Env.extend_lb env lbname t _145_35 ml_lb.FStar_Extraction_ML_Syntax.mllb_add_unit false))
+in (FStar_All.pipe_left Prims.fst _145_36))
+in (_145_37, ml_lb))
 end
 in (match (_63_75) with
->>>>>>> 4a6bd38d
 | (g, ml_lb) -> begin
 (g, (ml_lb)::ml_lbs)
 end))
 end)) (g, []) (Prims.snd ml_lbs) (Prims.snd lbs))
-<<<<<<< HEAD
-in (match (_64_78) with
-| (g, ml_lbs') -> begin
-(g, (FStar_Extraction_ML_Syntax.MLM_Let (((Prims.fst ml_lbs), (FStar_List.rev ml_lbs'))))::[])
-end))
-end
-| _64_80 -> begin
-=======
 in (match (_63_78) with
 | (g, ml_lbs') -> begin
-(let _144_40 = (let _144_39 = (let _144_38 = (FStar_Extraction_ML_ExtractTyp.mlloc_of_range r)
-in FStar_Extraction_ML_Syntax.MLM_Loc (_144_38))
-in (_144_39)::(FStar_Extraction_ML_Syntax.MLM_Let (((Prims.fst ml_lbs), (FStar_List.rev ml_lbs'))))::[])
-in (g, _144_40))
+(let _145_40 = (let _145_39 = (let _145_38 = (FStar_Extraction_ML_ExtractTyp.mlloc_of_range r)
+in FStar_Extraction_ML_Syntax.MLM_Loc (_145_38))
+in (_145_39)::(FStar_Extraction_ML_Syntax.MLM_Let (((Prims.fst ml_lbs), (FStar_List.rev ml_lbs'))))::[])
+in (g, _145_40))
 end))
 end
 | _63_80 -> begin
->>>>>>> 4a6bd38d
 (FStar_All.failwith "impossible")
 end)
 end)))
 end
 | FStar_Absyn_Syntax.Sig_val_decl (lid, t, quals, r) -> begin
 if (FStar_All.pipe_right quals (FStar_List.contains FStar_Absyn_Syntax.Assumption)) then begin
-<<<<<<< HEAD
-(let impl = (match ((FStar_Absyn_Util.function_formals t)) with
-| Some (bs, c) -> begin
-(let _131_37 = (let _131_36 = (fail_exp lid (FStar_Absyn_Util.comp_result c))
-in (bs, _131_36))
-in (FStar_Absyn_Syntax.mk_Exp_abs _131_37 None FStar_Absyn_Syntax.dummyRange))
-end
-| _64_92 -> begin
-(fail_exp lid t)
-end)
-in (let se = FStar_Absyn_Syntax.Sig_let (((false, ({FStar_Absyn_Syntax.lbname = FStar_Util.Inr (lid); FStar_Absyn_Syntax.lbtyp = t; FStar_Absyn_Syntax.lbeff = FStar_Absyn_Const.effect_ML_lid; FStar_Absyn_Syntax.lbdef = impl})::[]), r, [], quals))
-in (let _64_97 = (extract_sig g se)
-in (match (_64_97) with
-| (g, mlm) -> begin
-(let is_record = (FStar_Util.for_some (fun _64_2 -> (match (_64_2) with
-| FStar_Absyn_Syntax.RecordType (_64_100) -> begin
-true
-end
-| _64_103 -> begin
-false
-end)) quals)
-in (match ((FStar_Util.find_map quals (fun _64_3 -> (match (_64_3) with
-| FStar_Absyn_Syntax.Discriminator (l) -> begin
-Some (l)
-end
-| _64_109 -> begin
-None
-end)))) with
-| Some (l) when (not (is_record)) -> begin
-(let _131_41 = (let _131_40 = (FStar_Extraction_ML_ExtractExp.ind_discriminator_body g lid l)
-in (_131_40)::[])
-in (g, _131_41))
-end
-| _64_113 -> begin
-(match ((FStar_Util.find_map quals (fun _64_4 -> (match (_64_4) with
-| FStar_Absyn_Syntax.Projector (l, _64_117) -> begin
-Some (l)
-end
-| _64_121 -> begin
-None
-end)))) with
-| Some (_64_123) -> begin
-(g, [])
-end
-| _64_126 -> begin
-=======
 (
 # 73 "FStar.Extraction.ML.ExtractMod.fst"
 let impl = (match ((FStar_Absyn_Util.function_formals t)) with
 | Some (bs, c) -> begin
-(let _144_42 = (let _144_41 = (fail_exp lid (FStar_Absyn_Util.comp_result c))
-in (bs, _144_41))
-in (FStar_Absyn_Syntax.mk_Exp_abs _144_42 None FStar_Absyn_Syntax.dummyRange))
+(let _145_42 = (let _145_41 = (fail_exp lid (FStar_Absyn_Util.comp_result c))
+in (bs, _145_41))
+in (FStar_Absyn_Syntax.mk_Exp_abs _145_42 None FStar_Absyn_Syntax.dummyRange))
 end
 | _63_92 -> begin
 (fail_exp lid t)
@@ -267,12 +147,12 @@
 None
 end)))) with
 | Some (l) when (not (is_record)) -> begin
-(let _144_49 = (let _144_48 = (let _144_45 = (FStar_Extraction_ML_ExtractTyp.mlloc_of_range r)
-in FStar_Extraction_ML_Syntax.MLM_Loc (_144_45))
-in (let _144_47 = (let _144_46 = (FStar_Extraction_ML_ExtractExp.ind_discriminator_body g lid l)
-in (_144_46)::[])
-in (_144_48)::_144_47))
-in (g, _144_49))
+(let _145_49 = (let _145_48 = (let _145_45 = (FStar_Extraction_ML_ExtractTyp.mlloc_of_range r)
+in FStar_Extraction_ML_Syntax.MLM_Loc (_145_45))
+in (let _145_47 = (let _145_46 = (FStar_Extraction_ML_ExtractExp.ind_discriminator_body g lid l)
+in (_145_46)::[])
+in (_145_48)::_145_47))
+in (g, _145_49))
 end
 | _63_113 -> begin
 (match ((FStar_Util.find_map quals (fun _63_4 -> (match (_63_4) with
@@ -286,7 +166,6 @@
 (g, [])
 end
 | _63_126 -> begin
->>>>>>> 4a6bd38d
 (g, mlm)
 end)
 end))
@@ -295,57 +174,25 @@
 (g, [])
 end
 end
-<<<<<<< HEAD
-| FStar_Absyn_Syntax.Sig_main (e, _64_129) -> begin
-(let _64_137 = (FStar_Extraction_ML_ExtractExp.synth_exp g e)
-in (match (_64_137) with
-| (ml_main, _64_134, _64_136) -> begin
-(g, (FStar_Extraction_ML_Syntax.MLM_Top (ml_main))::[])
-=======
 | FStar_Absyn_Syntax.Sig_main (e, r) -> begin
 (
 # 89 "FStar.Extraction.ML.ExtractMod.fst"
 let _63_136 = (FStar_Extraction_ML_ExtractExp.synth_exp g e)
 in (match (_63_136) with
 | (ml_main, _63_133, _63_135) -> begin
-(let _144_53 = (let _144_52 = (let _144_51 = (FStar_Extraction_ML_ExtractTyp.mlloc_of_range r)
-in FStar_Extraction_ML_Syntax.MLM_Loc (_144_51))
-in (_144_52)::(FStar_Extraction_ML_Syntax.MLM_Top (ml_main))::[])
-in (g, _144_53))
->>>>>>> 4a6bd38d
+(let _145_53 = (let _145_52 = (let _145_51 = (FStar_Extraction_ML_ExtractTyp.mlloc_of_range r)
+in FStar_Extraction_ML_Syntax.MLM_Loc (_145_51))
+in (_145_52)::(FStar_Extraction_ML_Syntax.MLM_Top (ml_main))::[])
+in (g, _145_53))
 end))
 end
 | (FStar_Absyn_Syntax.Sig_kind_abbrev (_)) | (FStar_Absyn_Syntax.Sig_assume (_)) | (FStar_Absyn_Syntax.Sig_new_effect (_)) | (FStar_Absyn_Syntax.Sig_sub_effect (_)) | (FStar_Absyn_Syntax.Sig_effect_abbrev (_)) | (FStar_Absyn_Syntax.Sig_pragma (_)) -> begin
 (g, [])
 end)))
 
-<<<<<<< HEAD
-let extract_iface = (fun g m -> (let _131_47 = (FStar_Util.fold_map extract_sig g m.FStar_Absyn_Syntax.declarations)
-in (FStar_All.pipe_right _131_47 Prims.fst)))
-
-let rec extract = (fun g m -> (let _64_160 = (FStar_Absyn_Util.reset_gensym ())
-in (let name = (FStar_Extraction_ML_Syntax.mlpath_of_lident m.FStar_Absyn_Syntax.name)
-in (let g = (let _64_163 = g
-in {FStar_Extraction_ML_Env.tcenv = _64_163.FStar_Extraction_ML_Env.tcenv; FStar_Extraction_ML_Env.gamma = _64_163.FStar_Extraction_ML_Env.gamma; FStar_Extraction_ML_Env.tydefs = _64_163.FStar_Extraction_ML_Env.tydefs; FStar_Extraction_ML_Env.currentModule = name})
-in if (((m.FStar_Absyn_Syntax.name.FStar_Absyn_Syntax.str = "Prims") || m.FStar_Absyn_Syntax.is_interface) || (let _131_52 = (FStar_ST.read FStar_Options.admit_fsi)
-in (FStar_List.contains m.FStar_Absyn_Syntax.name.FStar_Absyn_Syntax.str _131_52))) then begin
-(let g = (extract_iface g m)
-in (g, []))
-end else begin
-(let _64_169 = (FStar_Util.fold_map extract_sig g m.FStar_Absyn_Syntax.declarations)
-in (match (_64_169) with
-| (g, sigs) -> begin
-(let mlm = (FStar_List.flatten sigs)
-in (let _131_57 = (let _131_56 = (let _131_55 = (let _131_54 = (let _131_53 = (FStar_Extraction_ML_Util.flatten_mlpath name)
-in (_131_53, Some (([], mlm)), FStar_Extraction_ML_Syntax.MLLib ([])))
-in (_131_54)::[])
-in FStar_Extraction_ML_Syntax.MLLib (_131_55))
-in (_131_56)::[])
-in (g, _131_57)))
-=======
 # 102 "FStar.Extraction.ML.ExtractMod.fst"
-let extract_iface : FStar_Extraction_ML_Env.env  ->  FStar_Absyn_Syntax.modul  ->  FStar_Extraction_ML_Env.env = (fun g m -> (let _144_58 = (FStar_Util.fold_map extract_sig g m.FStar_Absyn_Syntax.declarations)
-in (FStar_All.pipe_right _144_58 Prims.fst)))
+let extract_iface : FStar_Extraction_ML_Env.env  ->  FStar_Absyn_Syntax.modul  ->  FStar_Extraction_ML_Env.env = (fun g m -> (let _145_58 = (FStar_Util.fold_map extract_sig g m.FStar_Absyn_Syntax.declarations)
+in (FStar_All.pipe_right _145_58 Prims.fst)))
 
 # 104 "FStar.Extraction.ML.ExtractMod.fst"
 let rec extract : FStar_Extraction_ML_Env.env  ->  FStar_Absyn_Syntax.modul  ->  (FStar_Extraction_ML_Env.env * FStar_Extraction_ML_Syntax.mllib Prims.list) = (fun g m -> (
@@ -360,8 +207,8 @@
 # 107 "FStar.Extraction.ML.ExtractMod.fst"
 let _63_162 = g
 in {FStar_Extraction_ML_Env.tcenv = _63_162.FStar_Extraction_ML_Env.tcenv; FStar_Extraction_ML_Env.gamma = _63_162.FStar_Extraction_ML_Env.gamma; FStar_Extraction_ML_Env.tydefs = _63_162.FStar_Extraction_ML_Env.tydefs; FStar_Extraction_ML_Env.currentModule = name})
-in if (((m.FStar_Absyn_Syntax.name.FStar_Ident.str = "Prims") || m.FStar_Absyn_Syntax.is_interface) || (let _144_63 = (FStar_ST.read FStar_Options.no_extract)
-in (FStar_List.contains m.FStar_Absyn_Syntax.name.FStar_Ident.str _144_63))) then begin
+in if (((m.FStar_Absyn_Syntax.name.FStar_Ident.str = "Prims") || m.FStar_Absyn_Syntax.is_interface) || (let _145_63 = (FStar_ST.read FStar_Options.no_extract)
+in (FStar_List.contains m.FStar_Absyn_Syntax.name.FStar_Ident.str _145_63))) then begin
 (
 # 111 "FStar.Extraction.ML.ExtractMod.fst"
 let g = (extract_iface g m)
@@ -375,13 +222,12 @@
 (
 # 114 "FStar.Extraction.ML.ExtractMod.fst"
 let mlm = (FStar_List.flatten sigs)
-in (let _144_68 = (let _144_67 = (let _144_66 = (let _144_65 = (let _144_64 = (FStar_Extraction_ML_Util.flatten_mlpath name)
-in (_144_64, Some (([], mlm)), FStar_Extraction_ML_Syntax.MLLib ([])))
-in (_144_65)::[])
-in FStar_Extraction_ML_Syntax.MLLib (_144_66))
-in (_144_67)::[])
-in (g, _144_68)))
->>>>>>> 4a6bd38d
+in (let _145_68 = (let _145_67 = (let _145_66 = (let _145_65 = (let _145_64 = (FStar_Extraction_ML_Util.flatten_mlpath name)
+in (_145_64, Some (([], mlm)), FStar_Extraction_ML_Syntax.MLLib ([])))
+in (_145_65)::[])
+in FStar_Extraction_ML_Syntax.MLLib (_145_66))
+in (_145_67)::[])
+in (g, _145_68)))
 end))
 end))))
 
