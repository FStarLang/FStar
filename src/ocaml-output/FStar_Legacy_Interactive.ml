--- conflicted
+++ resolved
@@ -74,57 +74,6 @@
           match uu____349 with
           | (dsenv,env) ->
               let env1 =
-<<<<<<< HEAD
-                let uu___268_229 = env in
-                {
-                  FStar_TypeChecker_Env.solver =
-                    (uu___268_229.FStar_TypeChecker_Env.solver);
-                  FStar_TypeChecker_Env.range =
-                    (uu___268_229.FStar_TypeChecker_Env.range);
-                  FStar_TypeChecker_Env.curmodule =
-                    (uu___268_229.FStar_TypeChecker_Env.curmodule);
-                  FStar_TypeChecker_Env.gamma =
-                    (uu___268_229.FStar_TypeChecker_Env.gamma);
-                  FStar_TypeChecker_Env.gamma_cache =
-                    (uu___268_229.FStar_TypeChecker_Env.gamma_cache);
-                  FStar_TypeChecker_Env.modules =
-                    (uu___268_229.FStar_TypeChecker_Env.modules);
-                  FStar_TypeChecker_Env.expected_typ =
-                    (uu___268_229.FStar_TypeChecker_Env.expected_typ);
-                  FStar_TypeChecker_Env.sigtab =
-                    (uu___268_229.FStar_TypeChecker_Env.sigtab);
-                  FStar_TypeChecker_Env.is_pattern =
-                    (uu___268_229.FStar_TypeChecker_Env.is_pattern);
-                  FStar_TypeChecker_Env.instantiate_imp =
-                    (uu___268_229.FStar_TypeChecker_Env.instantiate_imp);
-                  FStar_TypeChecker_Env.effects =
-                    (uu___268_229.FStar_TypeChecker_Env.effects);
-                  FStar_TypeChecker_Env.generalize =
-                    (uu___268_229.FStar_TypeChecker_Env.generalize);
-                  FStar_TypeChecker_Env.letrecs =
-                    (uu___268_229.FStar_TypeChecker_Env.letrecs);
-                  FStar_TypeChecker_Env.top_level =
-                    (uu___268_229.FStar_TypeChecker_Env.top_level);
-                  FStar_TypeChecker_Env.check_uvars =
-                    (uu___268_229.FStar_TypeChecker_Env.check_uvars);
-                  FStar_TypeChecker_Env.use_eq =
-                    (uu___268_229.FStar_TypeChecker_Env.use_eq);
-                  FStar_TypeChecker_Env.is_iface =
-                    (uu___268_229.FStar_TypeChecker_Env.is_iface);
-                  FStar_TypeChecker_Env.admit =
-                    (uu___268_229.FStar_TypeChecker_Env.admit);
-                  FStar_TypeChecker_Env.lax = lax1;
-                  FStar_TypeChecker_Env.lax_universes =
-                    (uu___268_229.FStar_TypeChecker_Env.lax_universes);
-                  FStar_TypeChecker_Env.type_of =
-                    (uu___268_229.FStar_TypeChecker_Env.type_of);
-                  FStar_TypeChecker_Env.universe_of =
-                    (uu___268_229.FStar_TypeChecker_Env.universe_of);
-                  FStar_TypeChecker_Env.use_bv_sorts =
-                    (uu___268_229.FStar_TypeChecker_Env.use_bv_sorts);
-                  FStar_TypeChecker_Env.qname_and_index =
-                    (uu___268_229.FStar_TypeChecker_Env.qname_and_index)
-=======
                 let uu___223_364 = env in
                 {
                   FStar_TypeChecker_Env.solver =
@@ -186,7 +135,6 @@
                     (uu___223_364.FStar_TypeChecker_Env.is_native_tactic);
                   FStar_TypeChecker_Env.identifier_info =
                     (uu___223_364.FStar_TypeChecker_Env.identifier_info)
->>>>>>> ba3d1149
                 } in
               let res = FStar_Universal.push_context (dsenv, env1) msg in
               (FStar_Options.push ();
@@ -963,11 +911,7 @@
                              match (uu____3896, uu____3897) with
                              | ((cd1,ns1,uu____3924),(cd2,ns2,uu____3927)) ->
                                  (match FStar_String.compare cd1 cd2 with
-<<<<<<< HEAD
-                                  | _0_44 when _0_44 = (Prims.parse_int "0")
-=======
                                   | _0_50 when _0_50 = (Prims.parse_int "0")
->>>>>>> ba3d1149
                                       -> FStar_String.compare ns1 ns2
                                   | n1 -> n1)) matches in
                     FStar_List.iter
