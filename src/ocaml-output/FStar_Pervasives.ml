open Prims
let id : 'Aa . 'Aa -> 'Aa = fun x  -> x 
type ('Aa,'Auu____45) trivial_pure_post = unit
type ('Aa,'Ax) ambient = unit

type 'Aheap st_pre_h = unit
type ('Aheap,'Aa,'Apre) st_post_h' = unit
type ('Aheap,'Aa) st_post_h = unit
type ('Aheap,'Aa) st_wp_h = unit
type ('Aheap,'Aa,'Ax,'Ap,'Auu___0_114) st_return = 'Ap
type ('Aheap,'Ar1,'Aa,'Ab,'Awp1,'Awp2,'Ap,'Ah0) st_bind_wp = 'Awp1
type ('Aheap,'Aa,'Ap,'Awp_then,'Awp_else,'Apost,'Ah0) st_if_then_else = unit
type ('Aheap,'Aa,'Awp,'Apost,'Ah0) st_ite_wp = unit
type ('Aheap,'Aa,'Awp1,'Awp2) st_stronger = unit
type ('Aheap,'Aa,'Ab,'Awp,'Ap,'Ah) st_close_wp = unit
type ('Aheap,'Aa,'Awp) st_trivial = unit
type 'Aa result =
  | V of 'Aa 
  | E of Prims.exn 
  | Err of Prims.string 
let uu___is_V : 'Aa . 'Aa result -> Prims.bool =
  fun projectee  -> match projectee with | V v -> true | uu____360 -> false 
let __proj__V__item__v : 'Aa . 'Aa result -> 'Aa =
  fun projectee  -> match projectee with | V v -> v 
let uu___is_E : 'Aa . 'Aa result -> Prims.bool =
  fun projectee  -> match projectee with | E e -> true | uu____398 -> false 
let __proj__E__item__e : 'Aa . 'Aa result -> Prims.exn =
  fun projectee  -> match projectee with | E e -> e 
let uu___is_Err : 'Aa . 'Aa result -> Prims.bool =
  fun projectee  ->
    match projectee with | Err msg -> true | uu____437 -> false
  
let __proj__Err__item__msg : 'Aa . 'Aa result -> Prims.string =
  fun projectee  -> match projectee with | Err msg -> msg 
type ex_pre = unit
type ('Aa,'Apre) ex_post' = unit
type 'Aa ex_post = unit
type 'Aa ex_wp = unit
type ('Aa,'Ax,'Ap) ex_return = 'Ap
type ('Ar1,'Aa,'Ab,'Awp1,'Awp2,'Ap) ex_bind_wp = unit
type ('Aa,'Awp,'Apost) ex_ite_wp = unit
type ('Aa,'Ap,'Awp_then,'Awp_else,'Apost) ex_if_then_else = unit
type ('Aa,'Awp1,'Awp2) ex_stronger = unit
type ('Aa,'Ab,'Awp,'Ap) ex_close_wp = unit
type ('Aa,'Awp) ex_trivial = 'Awp
type ('Aa,'Awp,'Ap) lift_div_exn = 'Awp
type 'Ah all_pre_h = unit
type ('Ah,'Aa,'Apre) all_post_h' = unit
type ('Ah,'Aa) all_post_h = unit
type ('Ah,'Aa) all_wp_h = unit
type ('Aheap,'Aa,'Awp,'Apost,'Ah0) all_ite_wp = unit
type ('Aheap,'Aa,'Ax,'Ap,'Auu___3_741) all_return = 'Ap
type ('Aheap,'Ar1,'Aa,'Ab,'Awp1,'Awp2,'Ap,'Ah0) all_bind_wp = 'Awp1
type ('Aheap,'Aa,'Ap,'Awp_then,'Awp_else,'Apost,'Ah0) all_if_then_else = unit
type ('Aheap,'Aa,'Awp1,'Awp2) all_stronger = unit
type ('Aheap,'Aa,'Ab,'Awp,'Ap,'Ah) all_close_wp = unit
type ('Aheap,'Aa,'Awp) all_trivial = unit
type 'Aa inversion = unit


type ('a,'b) either =
  | Inl of 'a 
  | Inr of 'b 
let uu___is_Inl : 'a 'b . ('a,'b) either -> Prims.bool =
  fun projectee  -> match projectee with | Inl v -> true | uu____970 -> false 
let __proj__Inl__item__v : 'a 'b . ('a,'b) either -> 'a =
  fun projectee  -> match projectee with | Inl v -> v 
let uu___is_Inr : 'a 'b . ('a,'b) either -> Prims.bool =
  fun projectee  ->
    match projectee with | Inr v -> true | uu____1024 -> false
  
let __proj__Inr__item__v : 'a 'b . ('a,'b) either -> 'b =
  fun projectee  -> match projectee with | Inr v -> v 
let dfst : 'Aa 'Ab . ('Aa,'Ab) Prims.dtuple2 -> 'Aa =
  fun t  -> Prims.__proj__Mkdtuple2__item___1 t 
let dsnd : 'Aa 'Ab . ('Aa,'Ab) Prims.dtuple2 -> 'Ab =
  fun t  -> Prims.__proj__Mkdtuple2__item___2 t 
type ('Aa,'Ab,'Ac) dtuple3 =
  | Mkdtuple3 of 'Aa * 'Ab * 'Ac 
let uu___is_Mkdtuple3 : 'Aa 'Ab 'Ac . ('Aa,'Ab,'Ac) dtuple3 -> Prims.bool =
  fun projectee  -> true 
let __proj__Mkdtuple3__item___1 : 'Aa 'Ab 'Ac . ('Aa,'Ab,'Ac) dtuple3 -> 'Aa
  = fun projectee  -> match projectee with | Mkdtuple3 (_1,_2,_3) -> _1 
let __proj__Mkdtuple3__item___2 : 'Aa 'Ab 'Ac . ('Aa,'Ab,'Ac) dtuple3 -> 'Ab
  = fun projectee  -> match projectee with | Mkdtuple3 (_1,_2,_3) -> _2 
let __proj__Mkdtuple3__item___3 : 'Aa 'Ab 'Ac . ('Aa,'Ab,'Ac) dtuple3 -> 'Ac
  = fun projectee  -> match projectee with | Mkdtuple3 (_1,_2,_3) -> _3 
type ('Aa,'Ab,'Ac,'Ad) dtuple4 =
  | Mkdtuple4 of 'Aa * 'Ab * 'Ac * 'Ad 
let uu___is_Mkdtuple4 :
  'Aa 'Ab 'Ac 'Ad . ('Aa,'Ab,'Ac,'Ad) dtuple4 -> Prims.bool =
  fun projectee  -> true 
let __proj__Mkdtuple4__item___1 :
  'Aa 'Ab 'Ac 'Ad . ('Aa,'Ab,'Ac,'Ad) dtuple4 -> 'Aa =
  fun projectee  -> match projectee with | Mkdtuple4 (_1,_2,_3,_4) -> _1 
let __proj__Mkdtuple4__item___2 :
  'Aa 'Ab 'Ac 'Ad . ('Aa,'Ab,'Ac,'Ad) dtuple4 -> 'Ab =
  fun projectee  -> match projectee with | Mkdtuple4 (_1,_2,_3,_4) -> _2 
let __proj__Mkdtuple4__item___3 :
  'Aa 'Ab 'Ac 'Ad . ('Aa,'Ab,'Ac,'Ad) dtuple4 -> 'Ac =
  fun projectee  -> match projectee with | Mkdtuple4 (_1,_2,_3,_4) -> _3 
let __proj__Mkdtuple4__item___4 :
  'Aa 'Ab 'Ac 'Ad . ('Aa,'Ab,'Ac,'Ad) dtuple4 -> 'Ad =
  fun projectee  -> match projectee with | Mkdtuple4 (_1,_2,_3,_4) -> _4 

let rec false_elim : 'Aa . unit -> 'Aa = fun u  -> false_elim () 
type __internal_ocaml_attributes =
  | PpxDerivingShow 
  | PpxDerivingShowConstant of Prims.string 
  | PpxDerivingYoJson 
  | CInline 
  | Substitute 
  | Gc 
  | Comment of Prims.string 
  | CPrologue of Prims.string 
  | CEpilogue of Prims.string 
  | CConst of Prims.string 
  | CCConv of Prims.string 
  | CAbstractStruct 
  | CIfDef 
  | CMacro 
let (uu___is_PpxDerivingShow : __internal_ocaml_attributes -> Prims.bool) =
  fun projectee  ->
    match projectee with | PpxDerivingShow  -> true | uu____1640 -> false
  
let (uu___is_PpxDerivingShowConstant :
  __internal_ocaml_attributes -> Prims.bool) =
  fun projectee  ->
    match projectee with
    | PpxDerivingShowConstant _0 -> true
    | uu____1653 -> false
  
let (__proj__PpxDerivingShowConstant__item___0 :
  __internal_ocaml_attributes -> Prims.string) =
  fun projectee  -> match projectee with | PpxDerivingShowConstant _0 -> _0 
let (uu___is_PpxDerivingYoJson : __internal_ocaml_attributes -> Prims.bool) =
  fun projectee  ->
    match projectee with | PpxDerivingYoJson  -> true | uu____1674 -> false
  
let (uu___is_CInline : __internal_ocaml_attributes -> Prims.bool) =
  fun projectee  ->
    match projectee with | CInline  -> true | uu____1685 -> false
  
let (uu___is_Substitute : __internal_ocaml_attributes -> Prims.bool) =
  fun projectee  ->
    match projectee with | Substitute  -> true | uu____1696 -> false
  
let (uu___is_Gc : __internal_ocaml_attributes -> Prims.bool) =
  fun projectee  -> match projectee with | Gc  -> true | uu____1707 -> false 
let (uu___is_Comment : __internal_ocaml_attributes -> Prims.bool) =
  fun projectee  ->
    match projectee with | Comment _0 -> true | uu____1720 -> false
  
let (__proj__Comment__item___0 : __internal_ocaml_attributes -> Prims.string)
  = fun projectee  -> match projectee with | Comment _0 -> _0 
let (uu___is_CPrologue : __internal_ocaml_attributes -> Prims.bool) =
  fun projectee  ->
    match projectee with | CPrologue _0 -> true | uu____1743 -> false
  
let (__proj__CPrologue__item___0 :
  __internal_ocaml_attributes -> Prims.string) =
  fun projectee  -> match projectee with | CPrologue _0 -> _0 
let (uu___is_CEpilogue : __internal_ocaml_attributes -> Prims.bool) =
  fun projectee  ->
    match projectee with | CEpilogue _0 -> true | uu____1766 -> false
  
let (__proj__CEpilogue__item___0 :
  __internal_ocaml_attributes -> Prims.string) =
  fun projectee  -> match projectee with | CEpilogue _0 -> _0 
let (uu___is_CConst : __internal_ocaml_attributes -> Prims.bool) =
  fun projectee  ->
    match projectee with | CConst _0 -> true | uu____1789 -> false
  
let (__proj__CConst__item___0 : __internal_ocaml_attributes -> Prims.string)
  = fun projectee  -> match projectee with | CConst _0 -> _0 
let (uu___is_CCConv : __internal_ocaml_attributes -> Prims.bool) =
  fun projectee  ->
    match projectee with | CCConv _0 -> true | uu____1812 -> false
  
let (__proj__CCConv__item___0 : __internal_ocaml_attributes -> Prims.string)
  = fun projectee  -> match projectee with | CCConv _0 -> _0 
let (uu___is_CAbstractStruct : __internal_ocaml_attributes -> Prims.bool) =
  fun projectee  ->
    match projectee with | CAbstractStruct  -> true | uu____1833 -> false
  
let (uu___is_CIfDef : __internal_ocaml_attributes -> Prims.bool) =
  fun projectee  ->
    match projectee with | CIfDef  -> true | uu____1844 -> false
  
let (uu___is_CMacro : __internal_ocaml_attributes -> Prims.bool) =
  fun projectee  ->
    match projectee with | CMacro  -> true | uu____1855 -> false
  













let normalize_term : 'Aa . 'Aa -> 'Aa = fun x  -> x 
type 'Aa normalize = 'Aa
type norm_step =
  | Simpl 
  | Weak 
  | HNF 
  | Primops 
  | Delta 
  | Zeta 
  | Iota 
  | NBE 
  | Reify 
  | UnfoldOnly of Prims.string Prims.list 
  | UnfoldFully of Prims.string Prims.list 
  | UnfoldAttr of Prims.string Prims.list 
let (uu___is_Simpl : norm_step -> Prims.bool) =
  fun projectee  ->
<<<<<<< HEAD
    match projectee with | Simpl  -> true | uu____1918 -> false
  
let (uu___is_Weak : norm_step -> Prims.bool) =
  fun projectee  ->
    match projectee with | Weak  -> true | uu____1929 -> false
  
let (uu___is_HNF : norm_step -> Prims.bool) =
  fun projectee  -> match projectee with | HNF  -> true | uu____1940 -> false 
let (uu___is_Primops : norm_step -> Prims.bool) =
  fun projectee  ->
    match projectee with | Primops  -> true | uu____1951 -> false
  
let (uu___is_Delta : norm_step -> Prims.bool) =
  fun projectee  ->
    match projectee with | Delta  -> true | uu____1962 -> false
  
let (uu___is_Zeta : norm_step -> Prims.bool) =
  fun projectee  ->
    match projectee with | Zeta  -> true | uu____1973 -> false
  
let (uu___is_Iota : norm_step -> Prims.bool) =
  fun projectee  ->
    match projectee with | Iota  -> true | uu____1984 -> false
  
let (uu___is_NBE : norm_step -> Prims.bool) =
  fun projectee  -> match projectee with | NBE  -> true | uu____1995 -> false 
let (uu___is_Reify : norm_step -> Prims.bool) =
  fun projectee  ->
    match projectee with | Reify  -> true | uu____2006 -> false
  
let (uu___is_UnfoldOnly : norm_step -> Prims.bool) =
  fun projectee  ->
    match projectee with | UnfoldOnly _0 -> true | uu____2021 -> false
=======
    match projectee with | Simpl  -> true | uu____1917 -> false
  
let (uu___is_Weak : norm_step -> Prims.bool) =
  fun projectee  ->
    match projectee with | Weak  -> true | uu____1928 -> false
  
let (uu___is_HNF : norm_step -> Prims.bool) =
  fun projectee  -> match projectee with | HNF  -> true | uu____1939 -> false 
let (uu___is_Primops : norm_step -> Prims.bool) =
  fun projectee  ->
    match projectee with | Primops  -> true | uu____1950 -> false
  
let (uu___is_Delta : norm_step -> Prims.bool) =
  fun projectee  ->
    match projectee with | Delta  -> true | uu____1961 -> false
  
let (uu___is_Zeta : norm_step -> Prims.bool) =
  fun projectee  ->
    match projectee with | Zeta  -> true | uu____1972 -> false
  
let (uu___is_Iota : norm_step -> Prims.bool) =
  fun projectee  ->
    match projectee with | Iota  -> true | uu____1983 -> false
  
let (uu___is_NBE : norm_step -> Prims.bool) =
  fun projectee  -> match projectee with | NBE  -> true | uu____1994 -> false 
let (uu___is_Reify : norm_step -> Prims.bool) =
  fun projectee  ->
    match projectee with | Reify  -> true | uu____2005 -> false
  
let (uu___is_UnfoldOnly : norm_step -> Prims.bool) =
  fun projectee  ->
    match projectee with | UnfoldOnly _0 -> true | uu____2020 -> false
>>>>>>> 6fcee63b
  
let (__proj__UnfoldOnly__item___0 : norm_step -> Prims.string Prims.list) =
  fun projectee  -> match projectee with | UnfoldOnly _0 -> _0 
let (uu___is_UnfoldFully : norm_step -> Prims.bool) =
  fun projectee  ->
<<<<<<< HEAD
    match projectee with | UnfoldFully _0 -> true | uu____2052 -> false
=======
    match projectee with | UnfoldFully _0 -> true | uu____2051 -> false
>>>>>>> 6fcee63b
  
let (__proj__UnfoldFully__item___0 : norm_step -> Prims.string Prims.list) =
  fun projectee  -> match projectee with | UnfoldFully _0 -> _0 
let (uu___is_UnfoldAttr : norm_step -> Prims.bool) =
  fun projectee  ->
<<<<<<< HEAD
    match projectee with | UnfoldAttr _0 -> true | uu____2083 -> false
=======
    match projectee with | UnfoldAttr _0 -> true | uu____2082 -> false
>>>>>>> 6fcee63b
  
let (__proj__UnfoldAttr__item___0 : norm_step -> Prims.string Prims.list) =
  fun projectee  -> match projectee with | UnfoldAttr _0 -> _0 
let (simplify : norm_step) = Simpl 
let (weak : norm_step) = Weak 
let (hnf : norm_step) = HNF 
let (primops : norm_step) = Primops 
let (delta : norm_step) = Delta 
let (zeta : norm_step) = Zeta 
let (iota : norm_step) = Iota 
let (nbe : norm_step) = NBE 
let (reify_ : norm_step) = Reify 
let (delta_only : Prims.string Prims.list -> norm_step) =
  fun s  -> UnfoldOnly s 
let (delta_fully : Prims.string Prims.list -> norm_step) =
  fun s  -> UnfoldFully s 
let (delta_attr : Prims.string Prims.list -> norm_step) =
  fun s  -> UnfoldAttr s 
let (norm : norm_step Prims.list -> unit -> Obj.t -> Obj.t) =
  fun s  -> fun a  -> fun x  -> x 





let singleton : 'Aa . 'Aa -> 'Aa = fun x  -> x 
let with_type : 'At . 'At -> 'At = fun e  -> e <|MERGE_RESOLUTION|>--- conflicted
+++ resolved
@@ -203,7 +203,6 @@
 
 
 
-
 let normalize_term : 'Aa . 'Aa -> 'Aa = fun x  -> x 
 type 'Aa normalize = 'Aa
 type norm_step =
@@ -221,41 +220,6 @@
   | UnfoldAttr of Prims.string Prims.list 
 let (uu___is_Simpl : norm_step -> Prims.bool) =
   fun projectee  ->
-<<<<<<< HEAD
-    match projectee with | Simpl  -> true | uu____1918 -> false
-  
-let (uu___is_Weak : norm_step -> Prims.bool) =
-  fun projectee  ->
-    match projectee with | Weak  -> true | uu____1929 -> false
-  
-let (uu___is_HNF : norm_step -> Prims.bool) =
-  fun projectee  -> match projectee with | HNF  -> true | uu____1940 -> false 
-let (uu___is_Primops : norm_step -> Prims.bool) =
-  fun projectee  ->
-    match projectee with | Primops  -> true | uu____1951 -> false
-  
-let (uu___is_Delta : norm_step -> Prims.bool) =
-  fun projectee  ->
-    match projectee with | Delta  -> true | uu____1962 -> false
-  
-let (uu___is_Zeta : norm_step -> Prims.bool) =
-  fun projectee  ->
-    match projectee with | Zeta  -> true | uu____1973 -> false
-  
-let (uu___is_Iota : norm_step -> Prims.bool) =
-  fun projectee  ->
-    match projectee with | Iota  -> true | uu____1984 -> false
-  
-let (uu___is_NBE : norm_step -> Prims.bool) =
-  fun projectee  -> match projectee with | NBE  -> true | uu____1995 -> false 
-let (uu___is_Reify : norm_step -> Prims.bool) =
-  fun projectee  ->
-    match projectee with | Reify  -> true | uu____2006 -> false
-  
-let (uu___is_UnfoldOnly : norm_step -> Prims.bool) =
-  fun projectee  ->
-    match projectee with | UnfoldOnly _0 -> true | uu____2021 -> false
-=======
     match projectee with | Simpl  -> true | uu____1917 -> false
   
 let (uu___is_Weak : norm_step -> Prims.bool) =
@@ -289,27 +253,18 @@
 let (uu___is_UnfoldOnly : norm_step -> Prims.bool) =
   fun projectee  ->
     match projectee with | UnfoldOnly _0 -> true | uu____2020 -> false
->>>>>>> 6fcee63b
   
 let (__proj__UnfoldOnly__item___0 : norm_step -> Prims.string Prims.list) =
   fun projectee  -> match projectee with | UnfoldOnly _0 -> _0 
 let (uu___is_UnfoldFully : norm_step -> Prims.bool) =
   fun projectee  ->
-<<<<<<< HEAD
-    match projectee with | UnfoldFully _0 -> true | uu____2052 -> false
-=======
     match projectee with | UnfoldFully _0 -> true | uu____2051 -> false
->>>>>>> 6fcee63b
   
 let (__proj__UnfoldFully__item___0 : norm_step -> Prims.string Prims.list) =
   fun projectee  -> match projectee with | UnfoldFully _0 -> _0 
 let (uu___is_UnfoldAttr : norm_step -> Prims.bool) =
   fun projectee  ->
-<<<<<<< HEAD
-    match projectee with | UnfoldAttr _0 -> true | uu____2083 -> false
-=======
     match projectee with | UnfoldAttr _0 -> true | uu____2082 -> false
->>>>>>> 6fcee63b
   
 let (__proj__UnfoldAttr__item___0 : norm_step -> Prims.string Prims.list) =
   fun projectee  -> match projectee with | UnfoldAttr _0 -> _0 
