
open Prims
<<<<<<< HEAD

type 'Aheap st_pre_h =
'Aheap  ->  Obj.t


type ('Aheap, 'Aa) st_post_h =
'Aa  ->  'Aheap  ->  Obj.t


type ('Aheap, 'Aa) st_wp_h =
Prims.unit  ->  'Aheap st_pre_h


type ('Aheap, 'Aa, 'Ax, 'Ap, 'Auu____42) st_return =
'Ap


type ('Aheap, 'Ar1, 'Aa, 'Ab, 'Awp1, 'Awp2, 'Ap, 'Ah0) st_bind_wp =
'Awp1


type ('Aheap, 'Aa, 'Ap, 'Awp_then, 'Awp_else, 'Apost, 'Ah0) st_if_then_else =
Prims.unit


type ('Aheap, 'Aa, 'Awp, 'Apost, 'Ah0) st_ite_wp =
Prims.unit


type ('Aheap, 'Aa, 'Awp1, 'Awp2) st_stronger =
Prims.unit


type ('Aheap, 'Aa, 'Ab, 'Awp, 'Ap, 'Ah) st_close_wp =
Prims.unit


type ('Aheap, 'Aa, 'Ap, 'Awp, 'Aq, 'Ah) st_assert_p =
Prims.unit


type ('Aheap, 'Aa, 'Ap, 'Awp, 'Aq, 'Ah) st_assume_p =
Prims.unit


type ('Aheap, 'Aa, 'Ap, 'Ah) st_null_wp =
Prims.unit


type ('Aheap, 'Aa, 'Awp) st_trivial =
Prims.unit

type 'Aa result =
| V of 'Aa
| E of Prims.exn
| Err of Prims.string


let uu___is_V = (fun projectee -> (match (projectee) with
| V (v) -> begin
true
end
| uu____354 -> begin
false
end))


let __proj__V__item__v = (fun projectee -> (match (projectee) with
| V (v) -> begin
v
end))


let uu___is_E = (fun projectee -> (match (projectee) with
| E (e) -> begin
true
end
| uu____379 -> begin
false
end))


let __proj__E__item__e = (fun projectee -> (match (projectee) with
| E (e) -> begin
e
end))


let uu___is_Err = (fun projectee -> (match (projectee) with
| Err (msg) -> begin
true
end
| uu____404 -> begin
false
end))


let __proj__Err__item__msg = (fun projectee -> (match (projectee) with
| Err (msg) -> begin
msg
end))


type ex_pre =
Obj.t


type 'Aa ex_post =
'Aa result  ->  Obj.t


type 'Aa ex_wp =
Prims.unit  ->  ex_pre


type ('Aa, 'Ax, 'Ap) ex_return =
'Ap


type ('Ar1, 'Aa, 'Ab, 'Awp1, 'Awp2, 'Ap) ex_bind_wp =
Prims.unit


type ('Aa, 'Awp, 'Apost) ex_ite_wp =
Prims.unit


type ('Aa, 'Ap, 'Awp_then, 'Awp_else, 'Apost) ex_if_then_else =
Prims.unit


type ('Aa, 'Awp1, 'Awp2) ex_stronger =
Prims.unit


type ('Aa, 'Ab, 'Awp, 'Ap) ex_close_wp =
Prims.unit


type ('Aa, 'Aq, 'Awp, 'Ap) ex_assert_p =
Prims.unit


type ('Aa, 'Aq, 'Awp, 'Ap) ex_assume_p =
Prims.unit


type ('Aa, 'Ap) ex_null_wp =
Prims.unit


type ('Aa, 'Awp) ex_trivial =
'Awp


type ('Aa, 'Awp, 'Ap) lift_div_exn =
'Awp


let raise = (fun uu____661 -> (failwith "Not yet implemented:raise"))


type 'Ah all_pre_h =
'Ah  ->  Obj.t


type ('Ah, 'Aa) all_post_h =
'Aa result  ->  'Ah  ->  Obj.t


type ('Ah, 'Aa) all_wp_h =
Prims.unit  ->  'Ah all_pre_h


type ('Aheap, 'Aa, 'Awp, 'Apost, 'Ah0) all_ite_wp =
Prims.unit


type ('Aheap, 'Aa, 'Ax, 'Ap, 'Auu____757) all_return =
'Ap


type ('Aheap, 'Ar1, 'Aa, 'Ab, 'Awp1, 'Awp2, 'Ap, 'Ah0) all_bind_wp =
'Awp1


type ('Aheap, 'Aa, 'Ap, 'Awp_then, 'Awp_else, 'Apost, 'Ah0) all_if_then_else =
Prims.unit


type ('Aheap, 'Aa, 'Awp1, 'Awp2) all_stronger =
Prims.unit


type ('Aheap, 'Aa, 'Ab, 'Awp, 'Ap, 'Ah) all_close_wp =
Prims.unit


type ('Aheap, 'Aa, 'Ap, 'Awp, 'Aq, 'Ah) all_assert_p =
Prims.unit


type ('Aheap, 'Aa, 'Ap, 'Awp, 'Aq, 'Ah) all_assume_p =
Prims.unit


type ('Aheap, 'Aa, 'Ap, 'Ah0) all_null_wp =
Prims.unit


type ('Aheap, 'Aa, 'Awp) all_trivial =
Prims.unit


type 'Aa inversion =
Prims.unit


let allow_inversion = ()


let invertOption = (fun uu____998 -> ())

type ('a, 'b) either =
| Inl of 'a
| Inr of 'b


let uu___is_Inl = (fun projectee -> (match (projectee) with
| Inl (v) -> begin
true
end
| uu____1032 -> begin
false
end))


let __proj__Inl__item__v = (fun projectee -> (match (projectee) with
| Inl (v) -> begin
v
end))


let uu___is_Inr = (fun projectee -> (match (projectee) with
| Inr (v) -> begin
true
end
| uu____1066 -> begin
false
end))


let __proj__Inr__item__v = (fun projectee -> (match (projectee) with
| Inr (v) -> begin
v
end))


let dfst = (fun t -> (Prims.__proj__Mkdtuple2__item___1 t))


let dsnd = (fun t -> (Prims.__proj__Mkdtuple2__item___2 t))

type ('Aa, 'Ab, 'Ac) dtuple3 =
| Mkdtuple3 of 'Aa * 'Ab * 'Ac


let uu___is_Mkdtuple3 = (fun projectee -> true)


let __proj__Mkdtuple3__item___1 = (fun projectee -> (match (projectee) with
| Mkdtuple3 (_1, _2, _3) -> begin
_1
end))


let __proj__Mkdtuple3__item___2 = (fun projectee -> (match (projectee) with
| Mkdtuple3 (_1, _2, _3) -> begin
_2
end))


let __proj__Mkdtuple3__item___3 = (fun projectee -> (match (projectee) with
| Mkdtuple3 (_1, _2, _3) -> begin
_3
end))

type ('Aa, 'Ab, 'Ac, 'Ad) dtuple4 =
| Mkdtuple4 of 'Aa * 'Ab * 'Ac * 'Ad


let uu___is_Mkdtuple4 = (fun projectee -> true)


let __proj__Mkdtuple4__item___1 = (fun projectee -> (match (projectee) with
| Mkdtuple4 (_1, _2, _3, _4) -> begin
_1
end))


let __proj__Mkdtuple4__item___2 = (fun projectee -> (match (projectee) with
| Mkdtuple4 (_1, _2, _3, _4) -> begin
_2
end))


let __proj__Mkdtuple4__item___3 = (fun projectee -> (match (projectee) with
| Mkdtuple4 (_1, _2, _3, _4) -> begin
_3
end))


let __proj__Mkdtuple4__item___4 = (fun projectee -> (match (projectee) with
| Mkdtuple4 (_1, _2, _3, _4) -> begin
_4
end))


let ignore = (fun x -> ())


let rec false_elim = (fun u -> (false_elim ()))



=======
type 'Aheap st_pre_h = 'Aheap -> Obj.t
type ('Aheap,'Aa) st_post_h = 'Aa -> 'Aheap -> Obj.t
type ('Aheap,'Aa) st_wp_h = Prims.unit -> 'Aheap st_pre_h
type ('Aheap,'Aa,'Ax,'Ap,'Auu____55) st_return = 'Ap
type ('Aheap,'Ar1,'Aa,'Ab,'Awp1,'Awp2,'Ap,'Ah0) st_bind_wp = 'Awp1
type ('Aheap,'Aa,'Ap,'Awp_then,'Awp_else,'Apost,'Ah0) st_if_then_else =
  Prims.unit
type ('Aheap,'Aa,'Awp,'Apost,'Ah0) st_ite_wp = Prims.unit
type ('Aheap,'Aa,'Awp1,'Awp2) st_stronger = Prims.unit
type ('Aheap,'Aa,'Ab,'Awp,'Ap,'Ah) st_close_wp = Prims.unit
type ('Aheap,'Aa,'Ap,'Awp,'Aq,'Ah) st_assert_p = Prims.unit
type ('Aheap,'Aa,'Ap,'Awp,'Aq,'Ah) st_assume_p = Prims.unit
type ('Aheap,'Aa,'Ap,'Ah) st_null_wp = Prims.unit
type ('Aheap,'Aa,'Awp) st_trivial = Prims.unit
type 'Aa result =
  | V of 'Aa
  | E of Prims.exn
  | Err of Prims.string
let uu___is_V: 'Aa . 'Aa result -> Prims.bool =
  fun projectee  -> match projectee with | V v -> true | uu____548 -> false
let __proj__V__item__v: 'Aa . 'Aa result -> 'Aa =
  fun projectee  -> match projectee with | V v -> v
let uu___is_E: 'Aa . 'Aa result -> Prims.bool =
  fun projectee  -> match projectee with | E e -> true | uu____582 -> false
let __proj__E__item__e: 'Aa . 'Aa result -> Prims.exn =
  fun projectee  -> match projectee with | E e -> e
let uu___is_Err: 'Aa . 'Aa result -> Prims.bool =
  fun projectee  ->
    match projectee with | Err msg -> true | uu____616 -> false
let __proj__Err__item__msg: 'Aa . 'Aa result -> Prims.string =
  fun projectee  -> match projectee with | Err msg -> msg
type ex_pre = Obj.t
type 'Aa ex_post = 'Aa result -> Obj.t
type 'Aa ex_wp = Prims.unit -> ex_pre
type ('Aa,'Ax,'Ap) ex_return = 'Ap
type ('Ar1,'Aa,'Ab,'Awp1,'Awp2,'Ap) ex_bind_wp = Prims.unit
type ('Aa,'Awp,'Apost) ex_ite_wp = Prims.unit
type ('Aa,'Ap,'Awp_then,'Awp_else,'Apost) ex_if_then_else = Prims.unit
type ('Aa,'Awp1,'Awp2) ex_stronger = Prims.unit
type ('Aa,'Ab,'Awp,'Ap) ex_close_wp = Prims.unit
type ('Aa,'Aq,'Awp,'Ap) ex_assert_p = Prims.unit
type ('Aa,'Aq,'Awp,'Ap) ex_assume_p = Prims.unit
type ('Aa,'Ap) ex_null_wp = Prims.unit
type ('Aa,'Awp) ex_trivial = 'Awp
type ('Aa,'Awp,'Ap) lift_div_exn = 'Awp
type 'Ah all_pre_h = 'Ah -> Obj.t
type ('Ah,'Aa) all_post_h = 'Aa result -> 'Ah -> Obj.t
type ('Ah,'Aa) all_wp_h = Prims.unit -> 'Ah all_pre_h
type ('Aheap,'Aa,'Awp,'Apost,'Ah0) all_ite_wp = Prims.unit
type ('Aheap,'Aa,'Ax,'Ap,'Auu____1149) all_return = 'Ap
type ('Aheap,'Ar1,'Aa,'Ab,'Awp1,'Awp2,'Ap,'Ah0) all_bind_wp = 'Awp1
type ('Aheap,'Aa,'Ap,'Awp_then,'Awp_else,'Apost,'Ah0) all_if_then_else =
  Prims.unit
type ('Aheap,'Aa,'Awp1,'Awp2) all_stronger = Prims.unit
type ('Aheap,'Aa,'Ab,'Awp,'Ap,'Ah) all_close_wp = Prims.unit
type ('Aheap,'Aa,'Ap,'Awp,'Aq,'Ah) all_assert_p = Prims.unit
type ('Aheap,'Aa,'Ap,'Awp,'Aq,'Ah) all_assume_p = Prims.unit
type ('Aheap,'Aa,'Ap,'Ah0) all_null_wp = Prims.unit
type ('Aheap,'Aa,'Awp) all_trivial = Prims.unit
type 'Aa inversion = Prims.unit
let allow_inversion: 'Aa . Prims.unit = ()
let invertOption: 'Aa . Prims.unit -> Prims.unit = fun uu____1543  -> ()
type ('a,'b) either =
  | Inl of 'a
  | Inr of 'b
let uu___is_Inl: 'a 'b . ('a,'b) either -> Prims.bool =
  fun projectee  ->
    match projectee with | Inl v -> true | uu____1589 -> false
let __proj__Inl__item__v: 'a 'b . ('a,'b) either -> 'a =
  fun projectee  -> match projectee with | Inl v -> v
let uu___is_Inr: 'a 'b . ('a,'b) either -> Prims.bool =
  fun projectee  ->
    match projectee with | Inr v -> true | uu____1639 -> false
let __proj__Inr__item__v: 'a 'b . ('a,'b) either -> 'b =
  fun projectee  -> match projectee with | Inr v -> v
let dfst: 'Aa 'Ab . ('Aa,'Ab) Prims.dtuple2 -> 'Aa =
  fun t  -> Prims.__proj__Mkdtuple2__item___1 t
let dsnd: 'Aa 'Ab . ('Aa,'Ab) Prims.dtuple2 -> 'Ab =
  fun t  -> Prims.__proj__Mkdtuple2__item___2 t
type ('Aa,'Ab,'Ac) dtuple3 =
  | Mkdtuple3 of 'Aa* 'Ab* 'Ac
let uu___is_Mkdtuple3: 'Aa 'Ab 'Ac . ('Aa,'Ab,'Ac) dtuple3 -> Prims.bool =
  fun projectee  -> true
let __proj__Mkdtuple3__item___1: 'Aa 'Ab 'Ac . ('Aa,'Ab,'Ac) dtuple3 -> 'Aa =
  fun projectee  -> match projectee with | Mkdtuple3 (_1,_2,_3) -> _1
let __proj__Mkdtuple3__item___2: 'Aa 'Ab 'Ac . ('Aa,'Ab,'Ac) dtuple3 -> 'Ab =
  fun projectee  -> match projectee with | Mkdtuple3 (_1,_2,_3) -> _2
let __proj__Mkdtuple3__item___3: 'Aa 'Ab 'Ac . ('Aa,'Ab,'Ac) dtuple3 -> 'Ac =
  fun projectee  -> match projectee with | Mkdtuple3 (_1,_2,_3) -> _3
type ('Aa,'Ab,'Ac,'Ad) dtuple4 =
  | Mkdtuple4 of 'Aa* 'Ab* 'Ac* 'Ad
let uu___is_Mkdtuple4:
  'Aa 'Ab 'Ac 'Ad . ('Aa,'Ab,'Ac,'Ad) dtuple4 -> Prims.bool =
  fun projectee  -> true
let __proj__Mkdtuple4__item___1:
  'Aa 'Ab 'Ac 'Ad . ('Aa,'Ab,'Ac,'Ad) dtuple4 -> 'Aa =
  fun projectee  -> match projectee with | Mkdtuple4 (_1,_2,_3,_4) -> _1
let __proj__Mkdtuple4__item___2:
  'Aa 'Ab 'Ac 'Ad . ('Aa,'Ab,'Ac,'Ad) dtuple4 -> 'Ab =
  fun projectee  -> match projectee with | Mkdtuple4 (_1,_2,_3,_4) -> _2
let __proj__Mkdtuple4__item___3:
  'Aa 'Ab 'Ac 'Ad . ('Aa,'Ab,'Ac,'Ad) dtuple4 -> 'Ac =
  fun projectee  -> match projectee with | Mkdtuple4 (_1,_2,_3,_4) -> _3
let __proj__Mkdtuple4__item___4:
  'Aa 'Ab 'Ac 'Ad . ('Aa,'Ab,'Ac,'Ad) dtuple4 -> 'Ad =
  fun projectee  -> match projectee with | Mkdtuple4 (_1,_2,_3,_4) -> _4
let ignore: 'Aa . 'Aa -> Prims.unit = fun x  -> ()
let rec false_elim: 'Aa . Prims.unit -> 'Aa = fun u  -> false_elim ()
type __internal_ocaml_attributes =
  | PpxDerivingShow
  | PpxDerivingShowConstant of Prims.string
let uu___is_PpxDerivingShow: __internal_ocaml_attributes -> Prims.bool =
  fun projectee  ->
    match projectee with | PpxDerivingShow  -> true | uu____2259 -> false
let uu___is_PpxDerivingShowConstant:
  __internal_ocaml_attributes -> Prims.bool =
  fun projectee  ->
    match projectee with
    | PpxDerivingShowConstant _0 -> true
    | uu____2265 -> false
let __proj__PpxDerivingShowConstant__item___0:
  __internal_ocaml_attributes -> Prims.string =
  fun projectee  -> match projectee with | PpxDerivingShowConstant _0 -> _0
>>>>>>> 0a4ecc34
<|MERGE_RESOLUTION|>--- conflicted
+++ resolved
@@ -1,332 +1,4 @@
-
 open Prims
-<<<<<<< HEAD
-
-type 'Aheap st_pre_h =
-'Aheap  ->  Obj.t
-
-
-type ('Aheap, 'Aa) st_post_h =
-'Aa  ->  'Aheap  ->  Obj.t
-
-
-type ('Aheap, 'Aa) st_wp_h =
-Prims.unit  ->  'Aheap st_pre_h
-
-
-type ('Aheap, 'Aa, 'Ax, 'Ap, 'Auu____42) st_return =
-'Ap
-
-
-type ('Aheap, 'Ar1, 'Aa, 'Ab, 'Awp1, 'Awp2, 'Ap, 'Ah0) st_bind_wp =
-'Awp1
-
-
-type ('Aheap, 'Aa, 'Ap, 'Awp_then, 'Awp_else, 'Apost, 'Ah0) st_if_then_else =
-Prims.unit
-
-
-type ('Aheap, 'Aa, 'Awp, 'Apost, 'Ah0) st_ite_wp =
-Prims.unit
-
-
-type ('Aheap, 'Aa, 'Awp1, 'Awp2) st_stronger =
-Prims.unit
-
-
-type ('Aheap, 'Aa, 'Ab, 'Awp, 'Ap, 'Ah) st_close_wp =
-Prims.unit
-
-
-type ('Aheap, 'Aa, 'Ap, 'Awp, 'Aq, 'Ah) st_assert_p =
-Prims.unit
-
-
-type ('Aheap, 'Aa, 'Ap, 'Awp, 'Aq, 'Ah) st_assume_p =
-Prims.unit
-
-
-type ('Aheap, 'Aa, 'Ap, 'Ah) st_null_wp =
-Prims.unit
-
-
-type ('Aheap, 'Aa, 'Awp) st_trivial =
-Prims.unit
-
-type 'Aa result =
-| V of 'Aa
-| E of Prims.exn
-| Err of Prims.string
-
-
-let uu___is_V = (fun projectee -> (match (projectee) with
-| V (v) -> begin
-true
-end
-| uu____354 -> begin
-false
-end))
-
-
-let __proj__V__item__v = (fun projectee -> (match (projectee) with
-| V (v) -> begin
-v
-end))
-
-
-let uu___is_E = (fun projectee -> (match (projectee) with
-| E (e) -> begin
-true
-end
-| uu____379 -> begin
-false
-end))
-
-
-let __proj__E__item__e = (fun projectee -> (match (projectee) with
-| E (e) -> begin
-e
-end))
-
-
-let uu___is_Err = (fun projectee -> (match (projectee) with
-| Err (msg) -> begin
-true
-end
-| uu____404 -> begin
-false
-end))
-
-
-let __proj__Err__item__msg = (fun projectee -> (match (projectee) with
-| Err (msg) -> begin
-msg
-end))
-
-
-type ex_pre =
-Obj.t
-
-
-type 'Aa ex_post =
-'Aa result  ->  Obj.t
-
-
-type 'Aa ex_wp =
-Prims.unit  ->  ex_pre
-
-
-type ('Aa, 'Ax, 'Ap) ex_return =
-'Ap
-
-
-type ('Ar1, 'Aa, 'Ab, 'Awp1, 'Awp2, 'Ap) ex_bind_wp =
-Prims.unit
-
-
-type ('Aa, 'Awp, 'Apost) ex_ite_wp =
-Prims.unit
-
-
-type ('Aa, 'Ap, 'Awp_then, 'Awp_else, 'Apost) ex_if_then_else =
-Prims.unit
-
-
-type ('Aa, 'Awp1, 'Awp2) ex_stronger =
-Prims.unit
-
-
-type ('Aa, 'Ab, 'Awp, 'Ap) ex_close_wp =
-Prims.unit
-
-
-type ('Aa, 'Aq, 'Awp, 'Ap) ex_assert_p =
-Prims.unit
-
-
-type ('Aa, 'Aq, 'Awp, 'Ap) ex_assume_p =
-Prims.unit
-
-
-type ('Aa, 'Ap) ex_null_wp =
-Prims.unit
-
-
-type ('Aa, 'Awp) ex_trivial =
-'Awp
-
-
-type ('Aa, 'Awp, 'Ap) lift_div_exn =
-'Awp
-
-
-let raise = (fun uu____661 -> (failwith "Not yet implemented:raise"))
-
-
-type 'Ah all_pre_h =
-'Ah  ->  Obj.t
-
-
-type ('Ah, 'Aa) all_post_h =
-'Aa result  ->  'Ah  ->  Obj.t
-
-
-type ('Ah, 'Aa) all_wp_h =
-Prims.unit  ->  'Ah all_pre_h
-
-
-type ('Aheap, 'Aa, 'Awp, 'Apost, 'Ah0) all_ite_wp =
-Prims.unit
-
-
-type ('Aheap, 'Aa, 'Ax, 'Ap, 'Auu____757) all_return =
-'Ap
-
-
-type ('Aheap, 'Ar1, 'Aa, 'Ab, 'Awp1, 'Awp2, 'Ap, 'Ah0) all_bind_wp =
-'Awp1
-
-
-type ('Aheap, 'Aa, 'Ap, 'Awp_then, 'Awp_else, 'Apost, 'Ah0) all_if_then_else =
-Prims.unit
-
-
-type ('Aheap, 'Aa, 'Awp1, 'Awp2) all_stronger =
-Prims.unit
-
-
-type ('Aheap, 'Aa, 'Ab, 'Awp, 'Ap, 'Ah) all_close_wp =
-Prims.unit
-
-
-type ('Aheap, 'Aa, 'Ap, 'Awp, 'Aq, 'Ah) all_assert_p =
-Prims.unit
-
-
-type ('Aheap, 'Aa, 'Ap, 'Awp, 'Aq, 'Ah) all_assume_p =
-Prims.unit
-
-
-type ('Aheap, 'Aa, 'Ap, 'Ah0) all_null_wp =
-Prims.unit
-
-
-type ('Aheap, 'Aa, 'Awp) all_trivial =
-Prims.unit
-
-
-type 'Aa inversion =
-Prims.unit
-
-
-let allow_inversion = ()
-
-
-let invertOption = (fun uu____998 -> ())
-
-type ('a, 'b) either =
-| Inl of 'a
-| Inr of 'b
-
-
-let uu___is_Inl = (fun projectee -> (match (projectee) with
-| Inl (v) -> begin
-true
-end
-| uu____1032 -> begin
-false
-end))
-
-
-let __proj__Inl__item__v = (fun projectee -> (match (projectee) with
-| Inl (v) -> begin
-v
-end))
-
-
-let uu___is_Inr = (fun projectee -> (match (projectee) with
-| Inr (v) -> begin
-true
-end
-| uu____1066 -> begin
-false
-end))
-
-
-let __proj__Inr__item__v = (fun projectee -> (match (projectee) with
-| Inr (v) -> begin
-v
-end))
-
-
-let dfst = (fun t -> (Prims.__proj__Mkdtuple2__item___1 t))
-
-
-let dsnd = (fun t -> (Prims.__proj__Mkdtuple2__item___2 t))
-
-type ('Aa, 'Ab, 'Ac) dtuple3 =
-| Mkdtuple3 of 'Aa * 'Ab * 'Ac
-
-
-let uu___is_Mkdtuple3 = (fun projectee -> true)
-
-
-let __proj__Mkdtuple3__item___1 = (fun projectee -> (match (projectee) with
-| Mkdtuple3 (_1, _2, _3) -> begin
-_1
-end))
-
-
-let __proj__Mkdtuple3__item___2 = (fun projectee -> (match (projectee) with
-| Mkdtuple3 (_1, _2, _3) -> begin
-_2
-end))
-
-
-let __proj__Mkdtuple3__item___3 = (fun projectee -> (match (projectee) with
-| Mkdtuple3 (_1, _2, _3) -> begin
-_3
-end))
-
-type ('Aa, 'Ab, 'Ac, 'Ad) dtuple4 =
-| Mkdtuple4 of 'Aa * 'Ab * 'Ac * 'Ad
-
-
-let uu___is_Mkdtuple4 = (fun projectee -> true)
-
-
-let __proj__Mkdtuple4__item___1 = (fun projectee -> (match (projectee) with
-| Mkdtuple4 (_1, _2, _3, _4) -> begin
-_1
-end))
-
-
-let __proj__Mkdtuple4__item___2 = (fun projectee -> (match (projectee) with
-| Mkdtuple4 (_1, _2, _3, _4) -> begin
-_2
-end))
-
-
-let __proj__Mkdtuple4__item___3 = (fun projectee -> (match (projectee) with
-| Mkdtuple4 (_1, _2, _3, _4) -> begin
-_3
-end))
-
-
-let __proj__Mkdtuple4__item___4 = (fun projectee -> (match (projectee) with
-| Mkdtuple4 (_1, _2, _3, _4) -> begin
-_4
-end))
-
-
-let ignore = (fun x -> ())
-
-
-let rec false_elim = (fun u -> (false_elim ()))
-
-
-
-=======
 type 'Aheap st_pre_h = 'Aheap -> Obj.t
 type ('Aheap,'Aa) st_post_h = 'Aa -> 'Aheap -> Obj.t
 type ('Aheap,'Aa) st_wp_h = Prims.unit -> 'Aheap st_pre_h
@@ -449,5 +121,4 @@
     | uu____2265 -> false
 let __proj__PpxDerivingShowConstant__item___0:
   __internal_ocaml_attributes -> Prims.string =
-  fun projectee  -> match projectee with | PpxDerivingShowConstant _0 -> _0
->>>>>>> 0a4ecc34
+  fun projectee  -> match projectee with | PpxDerivingShowConstant _0 -> _0