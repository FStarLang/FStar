--- conflicted
+++ resolved
@@ -1,108 +1,113 @@
 open Prims
 
 
-type 'p spinoff = 'p
-
-let id : 'a . 'a -> 'a = fun x  -> x 
-type ('a,'uuuuuu55) trivial_pure_post = unit
-type ('uuuuuu62,'uuuuuu63) ambient = unit
-
-type 'heap st_pre_h = unit
-type ('heap,'a,'pre) st_post_h' = unit
-type ('heap,'a) st_post_h = unit
-type ('heap,'a) st_wp_h = unit
-type ('heap,'a,'x,'p,'uuuuu0u124) st_return = 'p
-type ('heap,'r1,'a,'b,'wp1,'wp2,'p,'h0) st_bind_wp = 'wp1
-type ('heap,'a,'p,'wputhen,'wpuelse,'post,'h0) st_if_then_else = unit
-type ('heap,'a,'wp,'post,'h0) st_ite_wp = unit
-type ('heap,'a,'wp1,'wp2) st_stronger = unit
-type ('heap,'a,'b,'wp,'p,'h) st_close_wp = unit
-type ('heap,'a,'wp) st_trivial = unit
-type 'a result =
-  | V of 'a 
+type 'Ap spinoff = 'Ap
+
+let id : 'Aa . 'Aa -> 'Aa = fun x  -> x 
+type ('Aa,'Auu____55) trivial_pure_post = unit
+type ('Auu____62,'Auu____63) ambient = unit
+
+type 'Aheap st_pre_h = unit
+type ('Aheap,'Aa,'Apre) st_post_h' = unit
+type ('Aheap,'Aa) st_post_h = unit
+type ('Aheap,'Aa) st_wp_h = unit
+type ('Aheap,'Aa,'Ax,'Ap,'Auu___0_124) st_return = 'Ap
+type ('Aheap,'Ar1,'Aa,'Ab,'Awp1,'Awp2,'Ap,'Ah0) st_bind_wp = 'Awp1
+type ('Aheap,'Aa,'Ap,'Awp_then,'Awp_else,'Apost,'Ah0) st_if_then_else = unit
+type ('Aheap,'Aa,'Awp,'Apost,'Ah0) st_ite_wp = unit
+type ('Aheap,'Aa,'Awp1,'Awp2) st_stronger = unit
+type ('Aheap,'Aa,'Ab,'Awp,'Ap,'Ah) st_close_wp = unit
+type ('Aheap,'Aa,'Awp) st_trivial = unit
+type 'Aa result =
+  | V of 'Aa 
   | E of Prims.exn 
   | Err of Prims.string 
-let uu___is_V : 'a . 'a result -> Prims.bool =
+let uu___is_V : 'Aa . 'Aa result -> Prims.bool =
   fun projectee  -> match projectee with | V v -> true | uu____370 -> false 
-let __proj__V__item__v : 'a . 'a result -> 'a =
+let __proj__V__item__v : 'Aa . 'Aa result -> 'Aa =
   fun projectee  -> match projectee with | V v -> v 
-let uu___is_E : 'a . 'a result -> Prims.bool =
+let uu___is_E : 'Aa . 'Aa result -> Prims.bool =
   fun projectee  -> match projectee with | E e -> true | uu____408 -> false 
-let __proj__E__item__e : 'a . 'a result -> Prims.exn =
+let __proj__E__item__e : 'Aa . 'Aa result -> Prims.exn =
   fun projectee  -> match projectee with | E e -> e 
-let uu___is_Err : 'a . 'a result -> Prims.bool =
+let uu___is_Err : 'Aa . 'Aa result -> Prims.bool =
   fun projectee  ->
     match projectee with | Err msg -> true | uu____447 -> false
   
-let __proj__Err__item__msg : 'a . 'a result -> Prims.string =
+let __proj__Err__item__msg : 'Aa . 'Aa result -> Prims.string =
   fun projectee  -> match projectee with | Err msg -> msg 
 type ex_pre = unit
-type ('a,'pre) ex_post' = unit
-type 'a ex_post = unit
-type 'a ex_wp = unit
-type ('a,'x,'p) ex_return = 'p
-type ('r1,'a,'b,'wp1,'wp2,'p) ex_bind_wp = unit
-type ('a,'p,'wputhen,'wpuelse,'post) ex_if_then_else = unit
-type ('a,'wp,'post) ex_ite_wp = unit
-type ('a,'wp1,'wp2) ex_stronger = unit
-type ('a,'b,'wp,'p) ex_close_wp = unit
-type ('a,'wp) ex_trivial = 'wp
-type ('a,'wp,'p) lift_div_exn = 'wp
-type 'h all_pre_h = unit
-type ('h,'a,'pre) all_post_h' = unit
-type ('h,'a) all_post_h = unit
-type ('h,'a) all_wp_h = unit
-type ('heap,'a,'x,'p,'uuuuu3u720) all_return = 'p
-type ('heap,'r1,'a,'b,'wp1,'wp2,'p,'h0) all_bind_wp = 'wp1
-type ('heap,'a,'p,'wputhen,'wpuelse,'post,'h0) all_if_then_else = unit
-type ('heap,'a,'wp,'post,'h0) all_ite_wp = unit
-type ('heap,'a,'wp1,'wp2) all_stronger = unit
-type ('heap,'a,'b,'wp,'p,'h) all_close_wp = unit
-type ('heap,'a,'wp) all_trivial = unit
-type 'uuuuuu929 inversion = unit
-
-
-type ('a,'b) either =
-  | Inl of 'a 
-  | Inr of 'b 
-let uu___is_Inl : 'a 'b . ('a,'b) either -> Prims.bool =
+type ('Aa,'Apre) ex_post' = unit
+type 'Aa ex_post = unit
+type 'Aa ex_wp = unit
+type ('Aa,'Ax,'Ap) ex_return = 'Ap
+type ('Ar1,'Aa,'Ab,'Awp1,'Awp2,'Ap) ex_bind_wp = unit
+type ('Aa,'Ap,'Awp_then,'Awp_else,'Apost) ex_if_then_else = unit
+type ('Aa,'Awp,'Apost) ex_ite_wp = unit
+type ('Aa,'Awp1,'Awp2) ex_stronger = unit
+type ('Aa,'Ab,'Awp,'Ap) ex_close_wp = unit
+type ('Aa,'Awp) ex_trivial = 'Awp
+type ('Aa,'Awp,'Ap) lift_div_exn = 'Awp
+type 'Ah all_pre_h = unit
+type ('Ah,'Aa,'Apre) all_post_h' = unit
+type ('Ah,'Aa) all_post_h = unit
+type ('Ah,'Aa) all_wp_h = unit
+type ('Aheap,'Aa,'Ax,'Ap,'Auu___3_720) all_return = 'Ap
+type ('Aheap,'Ar1,'Aa,'Ab,'Awp1,'Awp2,'Ap,'Ah0) all_bind_wp = 'Awp1
+type ('Aheap,'Aa,'Ap,'Awp_then,'Awp_else,'Apost,'Ah0) all_if_then_else = unit
+type ('Aheap,'Aa,'Awp,'Apost,'Ah0) all_ite_wp = unit
+type ('Aheap,'Aa,'Awp1,'Awp2) all_stronger = unit
+type ('Aheap,'Aa,'Ab,'Awp,'Ap,'Ah) all_close_wp = unit
+type ('Aheap,'Aa,'Awp) all_trivial = unit
+type 'Auu____929 inversion = unit
+
+
+type ('Aa,'Ab) either =
+  | Inl of 'Aa 
+  | Inr of 'Ab 
+let uu___is_Inl : 'Aa 'Ab . ('Aa,'Ab) either -> Prims.bool =
   fun projectee  -> match projectee with | Inl v -> true | uu____980 -> false 
-let __proj__Inl__item__v : 'a 'b . ('a,'b) either -> 'a =
+let __proj__Inl__item__v : 'Aa 'Ab . ('Aa,'Ab) either -> 'Aa =
   fun projectee  -> match projectee with | Inl v -> v 
-let uu___is_Inr : 'a 'b . ('a,'b) either -> Prims.bool =
+let uu___is_Inr : 'Aa 'Ab . ('Aa,'Ab) either -> Prims.bool =
   fun projectee  ->
     match projectee with | Inr v -> true | uu____1034 -> false
   
-let __proj__Inr__item__v : 'a 'b . ('a,'b) either -> 'b =
+let __proj__Inr__item__v : 'Aa 'Ab . ('Aa,'Ab) either -> 'Ab =
   fun projectee  -> match projectee with | Inr v -> v 
-let dfst : 'a 'b . ('a,'b) Prims.dtuple2 -> 'a =
+let dfst : 'Aa 'Ab . ('Aa,'Ab) Prims.dtuple2 -> 'Aa =
   fun t  -> Prims.__proj__Mkdtuple2__item___1 t 
-let dsnd : 'a 'b . ('a,'b) Prims.dtuple2 -> 'b =
+let dsnd : 'Aa 'Ab . ('Aa,'Ab) Prims.dtuple2 -> 'Ab =
   fun t  -> Prims.__proj__Mkdtuple2__item___2 t 
-type ('a,'b,'c) dtuple3 =
-  | Mkdtuple3 of 'a * 'b * 'c 
-let uu___is_Mkdtuple3 : 'a 'b 'c . ('a,'b,'c) dtuple3 -> Prims.bool =
+type ('Aa,'Ab,'Ac) dtuple3 =
+  | Mkdtuple3 of 'Aa * 'Ab * 'Ac 
+let uu___is_Mkdtuple3 : 'Aa 'Ab 'Ac . ('Aa,'Ab,'Ac) dtuple3 -> Prims.bool =
   fun projectee  -> true 
-let __proj__Mkdtuple3__item___1 : 'a 'b 'c . ('a,'b,'c) dtuple3 -> 'a =
-  fun projectee  -> match projectee with | Mkdtuple3 (_1,_2,_3) -> _1 
-let __proj__Mkdtuple3__item___2 : 'a 'b 'c . ('a,'b,'c) dtuple3 -> 'b =
-  fun projectee  -> match projectee with | Mkdtuple3 (_1,_2,_3) -> _2 
-let __proj__Mkdtuple3__item___3 : 'a 'b 'c . ('a,'b,'c) dtuple3 -> 'c =
-  fun projectee  -> match projectee with | Mkdtuple3 (_1,_2,_3) -> _3 
-type ('a,'b,'c,'d) dtuple4 =
-  | Mkdtuple4 of 'a * 'b * 'c * 'd 
-let uu___is_Mkdtuple4 : 'a 'b 'c 'd . ('a,'b,'c,'d) dtuple4 -> Prims.bool =
+let __proj__Mkdtuple3__item___1 : 'Aa 'Ab 'Ac . ('Aa,'Ab,'Ac) dtuple3 -> 'Aa
+  = fun projectee  -> match projectee with | Mkdtuple3 (_1,_2,_3) -> _1 
+let __proj__Mkdtuple3__item___2 : 'Aa 'Ab 'Ac . ('Aa,'Ab,'Ac) dtuple3 -> 'Ab
+  = fun projectee  -> match projectee with | Mkdtuple3 (_1,_2,_3) -> _2 
+let __proj__Mkdtuple3__item___3 : 'Aa 'Ab 'Ac . ('Aa,'Ab,'Ac) dtuple3 -> 'Ac
+  = fun projectee  -> match projectee with | Mkdtuple3 (_1,_2,_3) -> _3 
+type ('Aa,'Ab,'Ac,'Ad) dtuple4 =
+  | Mkdtuple4 of 'Aa * 'Ab * 'Ac * 'Ad 
+let uu___is_Mkdtuple4 :
+  'Aa 'Ab 'Ac 'Ad . ('Aa,'Ab,'Ac,'Ad) dtuple4 -> Prims.bool =
   fun projectee  -> true 
-let __proj__Mkdtuple4__item___1 : 'a 'b 'c 'd . ('a,'b,'c,'d) dtuple4 -> 'a =
+let __proj__Mkdtuple4__item___1 :
+  'Aa 'Ab 'Ac 'Ad . ('Aa,'Ab,'Ac,'Ad) dtuple4 -> 'Aa =
   fun projectee  -> match projectee with | Mkdtuple4 (_1,_2,_3,_4) -> _1 
-let __proj__Mkdtuple4__item___2 : 'a 'b 'c 'd . ('a,'b,'c,'d) dtuple4 -> 'b =
+let __proj__Mkdtuple4__item___2 :
+  'Aa 'Ab 'Ac 'Ad . ('Aa,'Ab,'Ac,'Ad) dtuple4 -> 'Ab =
   fun projectee  -> match projectee with | Mkdtuple4 (_1,_2,_3,_4) -> _2 
-let __proj__Mkdtuple4__item___3 : 'a 'b 'c 'd . ('a,'b,'c,'d) dtuple4 -> 'c =
+let __proj__Mkdtuple4__item___3 :
+  'Aa 'Ab 'Ac 'Ad . ('Aa,'Ab,'Ac,'Ad) dtuple4 -> 'Ac =
   fun projectee  -> match projectee with | Mkdtuple4 (_1,_2,_3,_4) -> _3 
-let __proj__Mkdtuple4__item___4 : 'a 'b 'c 'd . ('a,'b,'c,'d) dtuple4 -> 'd =
+let __proj__Mkdtuple4__item___4 :
+  'Aa 'Ab 'Ac 'Ad . ('Aa,'Ab,'Ac,'Ad) dtuple4 -> 'Ad =
   fun projectee  -> match projectee with | Mkdtuple4 (_1,_2,_3,_4) -> _4 
 
-let rec false_elim : 'uuuuuu1599 . unit -> 'uuuuuu1599 =
+let rec false_elim : 'Auu____1599 . unit -> 'Auu____1599 =
   fun uu____1604  -> false_elim () 
 type __internal_ocaml_attributes =
   | PpxDerivingShow 
@@ -205,8 +210,9 @@
 
 
 
-let normalize_term : 'uuuuuu1886 . 'uuuuuu1886 -> 'uuuuuu1886 = fun x  -> x 
-type 'a normalize = 'a
+let normalize_term : 'Auu____1886 . 'Auu____1886 -> 'Auu____1886 =
+  fun x  -> x 
+type 'Aa normalize = 'Aa
 type norm_step =
   | Simpl 
   | Weak 
@@ -292,11 +298,5 @@
 
 
 
-<<<<<<< HEAD
-let singleton : 'uuuuuu2187 . 'uuuuuu2187 -> 'uuuuuu2187 = fun x  -> x 
-let with_type : 'uuuuuu2198 . 'uuuuuu2198 -> 'uuuuuu2198 = fun e  -> e 
-let (__cache_version_number__ : Prims.int) = (Prims.of_int (19)) 
-=======
 let singleton : 'Auu____2187 . 'Auu____2187 -> 'Auu____2187 = fun x  -> x 
-let with_type : 'Auu____2198 . 'Auu____2198 -> 'Auu____2198 = fun e  -> e 
->>>>>>> 58121a84
+let with_type : 'Auu____2198 . 'Auu____2198 -> 'Auu____2198 = fun e  -> e 