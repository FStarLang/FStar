open Prims
let id : 'Aa . 'Aa -> 'Aa = fun x  -> x 
<<<<<<< HEAD
type 'Aheap st_pre_h = unit[@@deriving show]
type ('Aheap,'Aa,'Apre) st_post_h' = unit[@@deriving show]
type ('Aheap,'Aa) st_post_h = unit[@@deriving show]
type ('Aheap,'Aa) st_wp_h = unit[@@deriving show]
type ('Aheap,'Aa,'Ax,'Ap,'Auu___7_77) st_return = 'Ap[@@deriving show]
type ('Aheap,'Ar1,'Aa,'Ab,'Awp1,'Awp2,'Ap,'Ah0) st_bind_wp = 'Awp1[@@deriving
                                                                    show]
=======
type 'Aheap st_pre_h = unit
type ('Aheap,'Aa,'Apre) st_post_h' = unit
type ('Aheap,'Aa) st_post_h = unit
type ('Aheap,'Aa) st_wp_h = unit
type ('Aheap,'Aa,'Ax,'Ap,'Auu___6_77) st_return = 'Ap
type ('Aheap,'Ar1,'Aa,'Ab,'Awp1,'Awp2,'Ap,'Ah0) st_bind_wp = 'Awp1
>>>>>>> 06652f84
type ('Aheap,'Aa,'Ap,'Awp_then,'Awp_else,'Apost,'Ah0) st_if_then_else = unit
type ('Aheap,'Aa,'Awp,'Apost,'Ah0) st_ite_wp = unit
type ('Aheap,'Aa,'Awp1,'Awp2) st_stronger = unit
type ('Aheap,'Aa,'Ab,'Awp,'Ap,'Ah) st_close_wp = unit
type ('Aheap,'Aa,'Ap,'Awp,'Aq,'Ah) st_assert_p = unit
type ('Aheap,'Aa,'Ap,'Awp,'Aq,'Ah) st_assume_p = unit
type ('Aheap,'Aa,'Ap,'Ah) st_null_wp = unit
type ('Aheap,'Aa,'Awp) st_trivial = unit
type 'Aa result =
  | V of 'Aa 
  | E of Prims.exn 
  | Err of Prims.string 
let uu___is_V : 'Aa . 'Aa result -> Prims.bool =
  fun projectee  -> match projectee with | V v -> true | uu____407 -> false 
let __proj__V__item__v : 'Aa . 'Aa result -> 'Aa =
  fun projectee  -> match projectee with | V v -> v 
let uu___is_E : 'Aa . 'Aa result -> Prims.bool =
  fun projectee  -> match projectee with | E e -> true | uu____441 -> false 
let __proj__E__item__e : 'Aa . 'Aa result -> Prims.exn =
  fun projectee  -> match projectee with | E e -> e 
let uu___is_Err : 'Aa . 'Aa result -> Prims.bool =
  fun projectee  ->
    match projectee with | Err msg -> true | uu____475 -> false
  
let __proj__Err__item__msg : 'Aa . 'Aa result -> Prims.string =
  fun projectee  -> match projectee with | Err msg -> msg 
<<<<<<< HEAD
type ex_pre = unit[@@deriving show]
type ('Aa,'Apre) ex_post' = unit[@@deriving show]
type 'Aa ex_post = unit[@@deriving show]
type 'Aa ex_wp = unit[@@deriving show]
type ('Aa,'Ax,'Ap) ex_return = 'Ap[@@deriving show]
type ('Ar1,'Aa,'Ab,'Awp1,'Awp2,'Ap) ex_bind_wp = unit[@@deriving show]
type ('Aa,'Awp,'Apost) ex_ite_wp = unit[@@deriving show]
type ('Aa,'Ap,'Awp_then,'Awp_else,'Apost) ex_if_then_else = unit[@@deriving
                                                                  show]
type ('Aa,'Awp1,'Awp2) ex_stronger = unit[@@deriving show]
type ('Aa,'Ab,'Awp,'Ap) ex_close_wp = unit[@@deriving show]
type ('Aa,'Aq,'Awp,'Ap) ex_assert_p = unit[@@deriving show]
type ('Aa,'Aq,'Awp,'Ap) ex_assume_p = unit[@@deriving show]
type ('Aa,'Ap) ex_null_wp = unit[@@deriving show]
type ('Aa,'Awp) ex_trivial = 'Awp[@@deriving show]
type ('Aa,'Awp,'Ap) lift_div_exn = 'Awp[@@deriving show]
type 'Ah all_pre_h = unit[@@deriving show]
type ('Ah,'Aa,'Apre) all_post_h' = unit[@@deriving show]
type ('Ah,'Aa) all_post_h = unit[@@deriving show]
type ('Ah,'Aa) all_wp_h = unit[@@deriving show]
type ('Aheap,'Aa,'Awp,'Apost,'Ah0) all_ite_wp = unit[@@deriving show]
type ('Aheap,'Aa,'Ax,'Ap,'Auu___10_841) all_return = 'Ap[@@deriving show]
type ('Aheap,'Ar1,'Aa,'Ab,'Awp1,'Awp2,'Ap,'Ah0) all_bind_wp = 'Awp1[@@deriving
                                                                    show]
=======
type ex_pre = unit
type ('Aa,'Apre) ex_post' = unit
type 'Aa ex_post = unit
type 'Aa ex_wp = unit
type ('Aa,'Ax,'Ap) ex_return = 'Ap
type ('Ar1,'Aa,'Ab,'Awp1,'Awp2,'Ap) ex_bind_wp = unit
type ('Aa,'Awp,'Apost) ex_ite_wp = unit
type ('Aa,'Ap,'Awp_then,'Awp_else,'Apost) ex_if_then_else = unit
type ('Aa,'Awp1,'Awp2) ex_stronger = unit
type ('Aa,'Ab,'Awp,'Ap) ex_close_wp = unit
type ('Aa,'Aq,'Awp,'Ap) ex_assert_p = unit
type ('Aa,'Aq,'Awp,'Ap) ex_assume_p = unit
type ('Aa,'Ap) ex_null_wp = unit
type ('Aa,'Awp) ex_trivial = 'Awp
type ('Aa,'Awp,'Ap) lift_div_exn = 'Awp
type 'Ah all_pre_h = unit
type ('Ah,'Aa,'Apre) all_post_h' = unit
type ('Ah,'Aa) all_post_h = unit
type ('Ah,'Aa) all_wp_h = unit
type ('Aheap,'Aa,'Awp,'Apost,'Ah0) all_ite_wp = unit
type ('Aheap,'Aa,'Ax,'Ap,'Auu___9_841) all_return = 'Ap
type ('Aheap,'Ar1,'Aa,'Ab,'Awp1,'Awp2,'Ap,'Ah0) all_bind_wp = 'Awp1
>>>>>>> 06652f84
type ('Aheap,'Aa,'Ap,'Awp_then,'Awp_else,'Apost,'Ah0) all_if_then_else = unit
type ('Aheap,'Aa,'Awp1,'Awp2) all_stronger = unit
type ('Aheap,'Aa,'Ab,'Awp,'Ap,'Ah) all_close_wp = unit
type ('Aheap,'Aa,'Ap,'Awp,'Aq,'Ah) all_assert_p = unit
type ('Aheap,'Aa,'Ap,'Awp,'Aq,'Ah) all_assume_p = unit
type ('Aheap,'Aa,'Ap,'Ah0) all_null_wp = unit
type ('Aheap,'Aa,'Awp) all_trivial = unit
type 'Aa inversion = unit


type ('a,'b) either =
  | Inl of 'a 
  | Inr of 'b 
let uu___is_Inl : 'a 'b . ('a,'b) either -> Prims.bool =
  fun projectee  ->
    match projectee with | Inl v -> true | uu____1155 -> false
  
let __proj__Inl__item__v : 'a 'b . ('a,'b) either -> 'a =
  fun projectee  -> match projectee with | Inl v -> v 
let uu___is_Inr : 'a 'b . ('a,'b) either -> Prims.bool =
  fun projectee  ->
    match projectee with | Inr v -> true | uu____1205 -> false
  
let __proj__Inr__item__v : 'a 'b . ('a,'b) either -> 'b =
  fun projectee  -> match projectee with | Inr v -> v 
let dfst : 'Aa 'Ab . ('Aa,'Ab) Prims.dtuple2 -> 'Aa =
  fun t  -> Prims.__proj__Mkdtuple2__item___1 t 
let dsnd : 'Aa 'Ab . ('Aa,'Ab) Prims.dtuple2 -> 'Ab =
  fun t  -> Prims.__proj__Mkdtuple2__item___2 t 
type ('Aa,'Ab,'Ac) dtuple3 =
  | Mkdtuple3 of 'Aa * 'Ab * 'Ac 
let uu___is_Mkdtuple3 : 'Aa 'Ab 'Ac . ('Aa,'Ab,'Ac) dtuple3 -> Prims.bool =
  fun projectee  -> true 
let __proj__Mkdtuple3__item___1 : 'Aa 'Ab 'Ac . ('Aa,'Ab,'Ac) dtuple3 -> 'Aa
  = fun projectee  -> match projectee with | Mkdtuple3 (_1,_2,_3) -> _1 
let __proj__Mkdtuple3__item___2 : 'Aa 'Ab 'Ac . ('Aa,'Ab,'Ac) dtuple3 -> 'Ab
  = fun projectee  -> match projectee with | Mkdtuple3 (_1,_2,_3) -> _2 
let __proj__Mkdtuple3__item___3 : 'Aa 'Ab 'Ac . ('Aa,'Ab,'Ac) dtuple3 -> 'Ac
  = fun projectee  -> match projectee with | Mkdtuple3 (_1,_2,_3) -> _3 
type ('Aa,'Ab,'Ac,'Ad) dtuple4 =
  | Mkdtuple4 of 'Aa * 'Ab * 'Ac * 'Ad 
let uu___is_Mkdtuple4 :
  'Aa 'Ab 'Ac 'Ad . ('Aa,'Ab,'Ac,'Ad) dtuple4 -> Prims.bool =
  fun projectee  -> true 
let __proj__Mkdtuple4__item___1 :
  'Aa 'Ab 'Ac 'Ad . ('Aa,'Ab,'Ac,'Ad) dtuple4 -> 'Aa =
  fun projectee  -> match projectee with | Mkdtuple4 (_1,_2,_3,_4) -> _1 
let __proj__Mkdtuple4__item___2 :
  'Aa 'Ab 'Ac 'Ad . ('Aa,'Ab,'Ac,'Ad) dtuple4 -> 'Ab =
  fun projectee  -> match projectee with | Mkdtuple4 (_1,_2,_3,_4) -> _2 
let __proj__Mkdtuple4__item___3 :
  'Aa 'Ab 'Ac 'Ad . ('Aa,'Ab,'Ac,'Ad) dtuple4 -> 'Ac =
  fun projectee  -> match projectee with | Mkdtuple4 (_1,_2,_3,_4) -> _3 
let __proj__Mkdtuple4__item___4 :
  'Aa 'Ab 'Ac 'Ad . ('Aa,'Ab,'Ac,'Ad) dtuple4 -> 'Ad =
  fun projectee  -> match projectee with | Mkdtuple4 (_1,_2,_3,_4) -> _4 

let rec false_elim : 'Aa . unit -> 'Aa = fun u  -> false_elim () 
type __internal_ocaml_attributes =
  | PpxDerivingShow 
  | PpxDerivingShowConstant of Prims.string 
  | PpxDerivingYoJson 
  | CInline 
  | Substitute 
  | Gc 
  | Comment of Prims.string 
  | CPrologue of Prims.string 
  | CEpilogue of Prims.string 
  | CConst of Prims.string 
let (uu___is_PpxDerivingShow : __internal_ocaml_attributes -> Prims.bool) =
  fun projectee  ->
    match projectee with | PpxDerivingShow  -> true | uu____1791 -> false
  
let (uu___is_PpxDerivingShowConstant :
  __internal_ocaml_attributes -> Prims.bool) =
  fun projectee  ->
    match projectee with
    | PpxDerivingShowConstant _0 -> true
    | uu____1798 -> false
  
let (__proj__PpxDerivingShowConstant__item___0 :
  __internal_ocaml_attributes -> Prims.string) =
  fun projectee  -> match projectee with | PpxDerivingShowConstant _0 -> _0 
let (uu___is_PpxDerivingYoJson : __internal_ocaml_attributes -> Prims.bool) =
  fun projectee  ->
    match projectee with | PpxDerivingYoJson  -> true | uu____1811 -> false
  
let (uu___is_CInline : __internal_ocaml_attributes -> Prims.bool) =
  fun projectee  ->
    match projectee with | CInline  -> true | uu____1817 -> false
  
let (uu___is_Substitute : __internal_ocaml_attributes -> Prims.bool) =
  fun projectee  ->
    match projectee with | Substitute  -> true | uu____1823 -> false
  
let (uu___is_Gc : __internal_ocaml_attributes -> Prims.bool) =
  fun projectee  -> match projectee with | Gc  -> true | uu____1829 -> false 
let (uu___is_Comment : __internal_ocaml_attributes -> Prims.bool) =
  fun projectee  ->
    match projectee with | Comment _0 -> true | uu____1836 -> false
  
let (__proj__Comment__item___0 : __internal_ocaml_attributes -> Prims.string)
  = fun projectee  -> match projectee with | Comment _0 -> _0 
let (uu___is_CPrologue : __internal_ocaml_attributes -> Prims.bool) =
  fun projectee  ->
    match projectee with | CPrologue _0 -> true | uu____1850 -> false
  
let (__proj__CPrologue__item___0 :
  __internal_ocaml_attributes -> Prims.string) =
  fun projectee  -> match projectee with | CPrologue _0 -> _0 
let (uu___is_CEpilogue : __internal_ocaml_attributes -> Prims.bool) =
  fun projectee  ->
    match projectee with | CEpilogue _0 -> true | uu____1864 -> false
  
let (__proj__CEpilogue__item___0 :
  __internal_ocaml_attributes -> Prims.string) =
  fun projectee  -> match projectee with | CEpilogue _0 -> _0 
let (uu___is_CConst : __internal_ocaml_attributes -> Prims.bool) =
  fun projectee  ->
    match projectee with | CConst _0 -> true | uu____1878 -> false
  
let (__proj__CConst__item___0 : __internal_ocaml_attributes -> Prims.string)
  = fun projectee  -> match projectee with | CConst _0 -> _0 





<|MERGE_RESOLUTION|>--- conflicted
+++ resolved
@@ -1,21 +1,11 @@
 open Prims
 let id : 'Aa . 'Aa -> 'Aa = fun x  -> x 
-<<<<<<< HEAD
-type 'Aheap st_pre_h = unit[@@deriving show]
-type ('Aheap,'Aa,'Apre) st_post_h' = unit[@@deriving show]
-type ('Aheap,'Aa) st_post_h = unit[@@deriving show]
-type ('Aheap,'Aa) st_wp_h = unit[@@deriving show]
-type ('Aheap,'Aa,'Ax,'Ap,'Auu___7_77) st_return = 'Ap[@@deriving show]
-type ('Aheap,'Ar1,'Aa,'Ab,'Awp1,'Awp2,'Ap,'Ah0) st_bind_wp = 'Awp1[@@deriving
-                                                                    show]
-=======
 type 'Aheap st_pre_h = unit
 type ('Aheap,'Aa,'Apre) st_post_h' = unit
 type ('Aheap,'Aa) st_post_h = unit
 type ('Aheap,'Aa) st_wp_h = unit
 type ('Aheap,'Aa,'Ax,'Ap,'Auu___6_77) st_return = 'Ap
 type ('Aheap,'Ar1,'Aa,'Ab,'Awp1,'Awp2,'Ap,'Ah0) st_bind_wp = 'Awp1
->>>>>>> 06652f84
 type ('Aheap,'Aa,'Ap,'Awp_then,'Awp_else,'Apost,'Ah0) st_if_then_else = unit
 type ('Aheap,'Aa,'Awp,'Apost,'Ah0) st_ite_wp = unit
 type ('Aheap,'Aa,'Awp1,'Awp2) st_stronger = unit
@@ -42,32 +32,6 @@
   
 let __proj__Err__item__msg : 'Aa . 'Aa result -> Prims.string =
   fun projectee  -> match projectee with | Err msg -> msg 
-<<<<<<< HEAD
-type ex_pre = unit[@@deriving show]
-type ('Aa,'Apre) ex_post' = unit[@@deriving show]
-type 'Aa ex_post = unit[@@deriving show]
-type 'Aa ex_wp = unit[@@deriving show]
-type ('Aa,'Ax,'Ap) ex_return = 'Ap[@@deriving show]
-type ('Ar1,'Aa,'Ab,'Awp1,'Awp2,'Ap) ex_bind_wp = unit[@@deriving show]
-type ('Aa,'Awp,'Apost) ex_ite_wp = unit[@@deriving show]
-type ('Aa,'Ap,'Awp_then,'Awp_else,'Apost) ex_if_then_else = unit[@@deriving
-                                                                  show]
-type ('Aa,'Awp1,'Awp2) ex_stronger = unit[@@deriving show]
-type ('Aa,'Ab,'Awp,'Ap) ex_close_wp = unit[@@deriving show]
-type ('Aa,'Aq,'Awp,'Ap) ex_assert_p = unit[@@deriving show]
-type ('Aa,'Aq,'Awp,'Ap) ex_assume_p = unit[@@deriving show]
-type ('Aa,'Ap) ex_null_wp = unit[@@deriving show]
-type ('Aa,'Awp) ex_trivial = 'Awp[@@deriving show]
-type ('Aa,'Awp,'Ap) lift_div_exn = 'Awp[@@deriving show]
-type 'Ah all_pre_h = unit[@@deriving show]
-type ('Ah,'Aa,'Apre) all_post_h' = unit[@@deriving show]
-type ('Ah,'Aa) all_post_h = unit[@@deriving show]
-type ('Ah,'Aa) all_wp_h = unit[@@deriving show]
-type ('Aheap,'Aa,'Awp,'Apost,'Ah0) all_ite_wp = unit[@@deriving show]
-type ('Aheap,'Aa,'Ax,'Ap,'Auu___10_841) all_return = 'Ap[@@deriving show]
-type ('Aheap,'Ar1,'Aa,'Ab,'Awp1,'Awp2,'Ap,'Ah0) all_bind_wp = 'Awp1[@@deriving
-                                                                    show]
-=======
 type ex_pre = unit
 type ('Aa,'Apre) ex_post' = unit
 type 'Aa ex_post = unit
@@ -90,7 +54,6 @@
 type ('Aheap,'Aa,'Awp,'Apost,'Ah0) all_ite_wp = unit
 type ('Aheap,'Aa,'Ax,'Ap,'Auu___9_841) all_return = 'Ap
 type ('Aheap,'Ar1,'Aa,'Ab,'Awp1,'Awp2,'Ap,'Ah0) all_bind_wp = 'Awp1
->>>>>>> 06652f84
 type ('Aheap,'Aa,'Ap,'Awp_then,'Awp_else,'Apost,'Ah0) all_if_then_else = unit
 type ('Aheap,'Aa,'Awp1,'Awp2) all_stronger = unit
 type ('Aheap,'Aa,'Ab,'Awp,'Ap,'Ah) all_close_wp = unit
