--- conflicted
+++ resolved
@@ -1,404 +1,4 @@
-
 open Prims
-<<<<<<< HEAD
-open FStar_Pervasives
-exception Err of (Prims.string)
-
-
-let uu___is_Err : Prims.exn  ->  Prims.bool = (fun projectee -> (match (projectee) with
-| Err (uu____7) -> begin
-true
-end
-| uu____8 -> begin
-false
-end))
-
-
-let __proj__Err__item__uu___ : Prims.exn  ->  Prims.string = (fun projectee -> (match (projectee) with
-| Err (uu____15) -> begin
-uu____15
-end))
-
-exception Error of ((Prims.string * FStar_Range.range))
-
-
-let uu___is_Error : Prims.exn  ->  Prims.bool = (fun projectee -> (match (projectee) with
-| Error (uu____24) -> begin
-true
-end
-| uu____27 -> begin
-false
-end))
-
-
-let __proj__Error__item__uu___ : Prims.exn  ->  (Prims.string * FStar_Range.range) = (fun projectee -> (match (projectee) with
-| Error (uu____38) -> begin
-uu____38
-end))
-
-exception Warning of ((Prims.string * FStar_Range.range))
-
-
-let uu___is_Warning : Prims.exn  ->  Prims.bool = (fun projectee -> (match (projectee) with
-| Warning (uu____49) -> begin
-true
-end
-| uu____52 -> begin
-false
-end))
-
-
-let __proj__Warning__item__uu___ : Prims.exn  ->  (Prims.string * FStar_Range.range) = (fun projectee -> (match (projectee) with
-| Warning (uu____63) -> begin
-uu____63
-end))
-
-exception Empty_frag
-
-
-let uu___is_Empty_frag : Prims.exn  ->  Prims.bool = (fun projectee -> (match (projectee) with
-| Empty_frag -> begin
-true
-end
-| uu____69 -> begin
-false
-end))
-
-type issue_level =
-| ENotImplemented
-| EInfo
-| EWarning
-| EError
-
-
-let uu___is_ENotImplemented : issue_level  ->  Prims.bool = (fun projectee -> (match (projectee) with
-| ENotImplemented -> begin
-true
-end
-| uu____73 -> begin
-false
-end))
-
-
-let uu___is_EInfo : issue_level  ->  Prims.bool = (fun projectee -> (match (projectee) with
-| EInfo -> begin
-true
-end
-| uu____77 -> begin
-false
-end))
-
-
-let uu___is_EWarning : issue_level  ->  Prims.bool = (fun projectee -> (match (projectee) with
-| EWarning -> begin
-true
-end
-| uu____81 -> begin
-false
-end))
-
-
-let uu___is_EError : issue_level  ->  Prims.bool = (fun projectee -> (match (projectee) with
-| EError -> begin
-true
-end
-| uu____85 -> begin
-false
-end))
-
-type issue =
-{issue_message : Prims.string; issue_level : issue_level; issue_range : FStar_Range.range FStar_Pervasives_Native.option}
-
-type error_handler =
-{eh_add_one : issue  ->  Prims.unit; eh_count_errors : Prims.unit  ->  Prims.int; eh_report : Prims.unit  ->  issue Prims.list; eh_clear : Prims.unit  ->  Prims.unit}
-
-
-let format_issue : issue  ->  Prims.string = (fun issue -> (
-
-let level_header = (match (issue.issue_level) with
-| EInfo -> begin
-"(Info) "
-end
-| EWarning -> begin
-"(Warning) "
-end
-| EError -> begin
-"(Error) "
-end
-| ENotImplemented -> begin
-"Feature not yet implemented: "
-end)
-in (
-
-let uu____184 = (match (issue.issue_range) with
-| FStar_Pervasives_Native.None -> begin
-((""), (""))
-end
-| FStar_Pervasives_Native.Some (r) -> begin
-(
-
-let uu____190 = (
-
-let uu____191 = (FStar_Range.string_of_use_range r)
-in (FStar_Util.format1 "%s: " uu____191))
-in (
-
-let uu____192 = (match ((r.FStar_Range.use_range = r.FStar_Range.def_range)) with
-| true -> begin
-""
-end
-| uu____193 -> begin
-(
-
-let uu____194 = (FStar_Range.string_of_range r)
-in (FStar_Util.format1 " (see also %s)" uu____194))
-end)
-in ((uu____190), (uu____192))))
-end)
-in (match (uu____184) with
-| (range_str, see_also_str) -> begin
-(FStar_Util.format4 "%s%s%s%s\n" range_str level_header issue.issue_message see_also_str)
-end))))
-
-
-let print_issue : issue  ->  Prims.unit = (fun issue -> (
-
-let uu____200 = (format_issue issue)
-in (FStar_Util.print_error uu____200)))
-
-
-let compare_issues : issue  ->  issue  ->  Prims.int = (fun i1 i2 -> (match (((i1.issue_range), (i2.issue_range))) with
-| (FStar_Pervasives_Native.None, FStar_Pervasives_Native.None) -> begin
-(Prims.parse_int "0")
-end
-| (FStar_Pervasives_Native.None, FStar_Pervasives_Native.Some (uu____211)) -> begin
-(~- ((Prims.parse_int "1")))
-end
-| (FStar_Pervasives_Native.Some (uu____214), FStar_Pervasives_Native.None) -> begin
-(Prims.parse_int "1")
-end
-| (FStar_Pervasives_Native.Some (r1), FStar_Pervasives_Native.Some (r2)) -> begin
-(FStar_Range.compare_use_range r1 r2)
-end))
-
-
-let default_handler : error_handler = (
-
-let errs = (FStar_Util.mk_ref [])
-in (
-
-let add_one = (fun e -> (match (e.issue_level) with
-| EError -> begin
-(
-
-let uu____230 = (
-
-let uu____232 = (FStar_ST.read errs)
-in (e)::uu____232)
-in (FStar_ST.write errs uu____230))
-end
-| uu____240 -> begin
-(print_issue e)
-end))
-in (
-
-let count_errors = (fun uu____244 -> (
-
-let uu____245 = (FStar_ST.read errs)
-in (FStar_List.length uu____245)))
-in (
-
-let report = (fun uu____255 -> (
-
-let sorted1 = (
-
-let uu____258 = (FStar_ST.read errs)
-in (FStar_List.sortWith compare_issues uu____258))
-in ((FStar_List.iter print_issue sorted1);
-sorted1;
-)))
-in (
-
-let clear1 = (fun uu____267 -> (FStar_ST.write errs []))
-in {eh_add_one = add_one; eh_count_errors = count_errors; eh_report = report; eh_clear = clear1})))))
-
-
-let current_handler : error_handler FStar_ST.ref = (FStar_Util.mk_ref default_handler)
-
-
-let mk_issue : issue_level  ->  FStar_Range.range FStar_Pervasives_Native.option  ->  Prims.string  ->  issue = (fun level range msg -> {issue_message = msg; issue_level = level; issue_range = range})
-
-
-let get_err_count : Prims.unit  ->  Prims.int = (fun uu____289 -> (
-
-let uu____290 = (
-
-let uu____293 = (FStar_ST.read current_handler)
-in uu____293.eh_count_errors)
-in (uu____290 ())))
-
-
-let add_one : issue  ->  Prims.unit = (fun issue -> (FStar_Util.atomically (fun uu____299 -> (
-
-let uu____300 = (
-
-let uu____303 = (FStar_ST.read current_handler)
-in uu____303.eh_add_one)
-in (uu____300 issue)))))
-
-
-let add_many : issue Prims.list  ->  Prims.unit = (fun issues -> (FStar_Util.atomically (fun uu____311 -> (
-
-let uu____312 = (
-
-let uu____315 = (FStar_ST.read current_handler)
-in uu____315.eh_add_one)
-in (FStar_List.iter uu____312 issues)))))
-
-
-let report_all : Prims.unit  ->  issue Prims.list = (fun uu____321 -> (
-
-let uu____322 = (
-
-let uu____326 = (FStar_ST.read current_handler)
-in uu____326.eh_report)
-in (uu____322 ())))
-
-
-let clear : Prims.unit  ->  Prims.unit = (fun uu____331 -> (
-
-let uu____332 = (
-
-let uu____335 = (FStar_ST.read current_handler)
-in uu____335.eh_clear)
-in (uu____332 ())))
-
-
-let set_handler : error_handler  ->  Prims.unit = (fun handler -> (
-
-let issues = (report_all ())
-in ((clear ());
-(FStar_ST.write current_handler handler);
-(add_many issues);
-)))
-
-
-let diag : FStar_Range.range  ->  Prims.string  ->  Prims.unit = (fun r msg -> (
-
-let uu____353 = (FStar_Options.debug_any ())
-in (match (uu____353) with
-| true -> begin
-(add_one (mk_issue EInfo (FStar_Pervasives_Native.Some (r)) msg))
-end
-| uu____354 -> begin
-()
-end)))
-
-
-let warn : FStar_Range.range  ->  Prims.string  ->  Prims.unit = (fun r msg -> (add_one (mk_issue EWarning (FStar_Pervasives_Native.Some (r)) msg)))
-
-
-let err : FStar_Range.range  ->  Prims.string  ->  Prims.unit = (fun r msg -> (add_one (mk_issue EError (FStar_Pervasives_Native.Some (r)) msg)))
-
-type error_message_prefix =
-{set_prefix : Prims.string  ->  Prims.unit; append_prefix : Prims.string  ->  Prims.string; clear_prefix : Prims.unit  ->  Prims.unit}
-
-
-let message_prefix : error_message_prefix = (
-
-let pfx = (FStar_Util.mk_ref FStar_Pervasives_Native.None)
-in (
-
-let set_prefix = (fun s -> (FStar_ST.write pfx (FStar_Pervasives_Native.Some (s))))
-in (
-
-let clear_prefix = (fun uu____430 -> (FStar_ST.write pfx FStar_Pervasives_Native.None))
-in (
-
-let append_prefix = (fun s -> (
-
-let uu____438 = (FStar_ST.read pfx)
-in (match (uu____438) with
-| FStar_Pervasives_Native.None -> begin
-s
-end
-| FStar_Pervasives_Native.Some (p) -> begin
-(Prims.strcat p (Prims.strcat ": " s))
-end)))
-in {set_prefix = set_prefix; append_prefix = append_prefix; clear_prefix = clear_prefix}))))
-
-
-let add_errors : (Prims.string * FStar_Range.range) Prims.list  ->  Prims.unit = (fun errs -> (FStar_Util.atomically (fun uu____453 -> (FStar_List.iter (fun uu____456 -> (match (uu____456) with
-| (msg, r) -> begin
-(
-
-let uu____461 = (message_prefix.append_prefix msg)
-in (err r uu____461))
-end)) errs))))
-
-
-let issue_of_exn : Prims.exn  ->  issue FStar_Pervasives_Native.option = (fun uu___59_465 -> (match (uu___59_465) with
-| Error (msg, r) -> begin
-(
-
-let uu____469 = (
-
-let uu____470 = (message_prefix.append_prefix msg)
-in (mk_issue EError (FStar_Pervasives_Native.Some (r)) uu____470))
-in FStar_Pervasives_Native.Some (uu____469))
-end
-| FStar_Util.NYI (msg) -> begin
-(
-
-let uu____472 = (
-
-let uu____473 = (message_prefix.append_prefix msg)
-in (mk_issue ENotImplemented FStar_Pervasives_Native.None uu____473))
-in FStar_Pervasives_Native.Some (uu____472))
-end
-| Err (msg) -> begin
-(
-
-let uu____475 = (
-
-let uu____476 = (message_prefix.append_prefix msg)
-in (mk_issue EError FStar_Pervasives_Native.None uu____476))
-in FStar_Pervasives_Native.Some (uu____475))
-end
-| uu____477 -> begin
-FStar_Pervasives_Native.None
-end))
-
-
-let err_exn : Prims.exn  ->  Prims.unit = (fun exn -> (
-
-let uu____481 = (issue_of_exn exn)
-in (match (uu____481) with
-| FStar_Pervasives_Native.Some (issue) -> begin
-(add_one issue)
-end
-| FStar_Pervasives_Native.None -> begin
-(FStar_Pervasives.raise exn)
-end)))
-
-
-let handleable : Prims.exn  ->  Prims.bool = (fun uu___60_486 -> (match (uu___60_486) with
-| Error (uu____487) -> begin
-true
-end
-| FStar_Util.NYI (uu____490) -> begin
-true
-end
-| Err (uu____491) -> begin
-true
-end
-| uu____492 -> begin
-false
-end))
-
-
-
-=======
 exception Err of Prims.string
 let uu___is_Err: Prims.exn -> Prims.bool =
   fun projectee  ->
@@ -715,5 +315,4 @@
     | Error uu____993 -> true
     | FStar_Util.NYI uu____998 -> true
     | Err uu____999 -> true
-    | uu____1000 -> false
->>>>>>> 0a4ecc34
+    | uu____1000 -> false