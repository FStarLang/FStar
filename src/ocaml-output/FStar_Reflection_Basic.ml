open Prims
let (env_hook :
  FStar_TypeChecker_Env.env FStar_Pervasives_Native.option FStar_ST.ref) =
  FStar_Util.mk_ref FStar_Pervasives_Native.None 
let (inspect_aqual :
  FStar_Syntax_Syntax.aqual -> FStar_Reflection_Data.aqualv) =
  fun aq  ->
    match aq with
    | FStar_Pervasives_Native.Some (FStar_Syntax_Syntax.Implicit uu____61630)
        -> FStar_Reflection_Data.Q_Implicit
    | FStar_Pervasives_Native.Some (FStar_Syntax_Syntax.Meta t) ->
        FStar_Reflection_Data.Q_Meta t
    | FStar_Pervasives_Native.Some (FStar_Syntax_Syntax.Equality ) ->
        FStar_Reflection_Data.Q_Explicit
    | FStar_Pervasives_Native.None  -> FStar_Reflection_Data.Q_Explicit
  
let (pack_aqual : FStar_Reflection_Data.aqualv -> FStar_Syntax_Syntax.aqual)
  =
  fun aqv  ->
    match aqv with
    | FStar_Reflection_Data.Q_Explicit  -> FStar_Pervasives_Native.None
    | FStar_Reflection_Data.Q_Implicit  ->
        FStar_Pervasives_Native.Some (FStar_Syntax_Syntax.Implicit false)
    | FStar_Reflection_Data.Q_Meta t ->
        FStar_Pervasives_Native.Some (FStar_Syntax_Syntax.Meta t)
  
let (inspect_fv : FStar_Syntax_Syntax.fv -> Prims.string Prims.list) =
  fun fv  ->
    let uu____61655 = FStar_Syntax_Syntax.lid_of_fv fv  in
    FStar_Ident.path_of_lid uu____61655
  
let (pack_fv : Prims.string Prims.list -> FStar_Syntax_Syntax.fv) =
  fun ns  ->
    let lid = FStar_Parser_Const.p2l ns  in
    let fallback uu____61674 =
      let quals =
        let uu____61678 =
          FStar_Ident.lid_equals lid FStar_Parser_Const.cons_lid  in
        if uu____61678
        then FStar_Pervasives_Native.Some FStar_Syntax_Syntax.Data_ctor
        else
          (let uu____61685 =
             FStar_Ident.lid_equals lid FStar_Parser_Const.nil_lid  in
           if uu____61685
           then FStar_Pervasives_Native.Some FStar_Syntax_Syntax.Data_ctor
           else
             (let uu____61692 =
                FStar_Ident.lid_equals lid FStar_Parser_Const.some_lid  in
              if uu____61692
              then FStar_Pervasives_Native.Some FStar_Syntax_Syntax.Data_ctor
              else
                (let uu____61699 =
                   FStar_Ident.lid_equals lid FStar_Parser_Const.none_lid  in
                 if uu____61699
                 then
                   FStar_Pervasives_Native.Some FStar_Syntax_Syntax.Data_ctor
                 else FStar_Pervasives_Native.None)))
         in
      let uu____61706 = FStar_Parser_Const.p2l ns  in
      FStar_Syntax_Syntax.lid_as_fv uu____61706
        (FStar_Syntax_Syntax.Delta_constant_at_level (Prims.parse_int "999"))
        quals
       in
    let uu____61708 = FStar_ST.op_Bang env_hook  in
    match uu____61708 with
    | FStar_Pervasives_Native.None  -> fallback ()
    | FStar_Pervasives_Native.Some env ->
        let qninfo = FStar_TypeChecker_Env.lookup_qname env lid  in
        (match qninfo with
         | FStar_Pervasives_Native.Some (FStar_Util.Inr (se,_us),_rng) ->
             let quals = FStar_Syntax_DsEnv.fv_qual_of_se se  in
             let uu____61788 = FStar_Parser_Const.p2l ns  in
             FStar_Syntax_Syntax.lid_as_fv uu____61788
               (FStar_Syntax_Syntax.Delta_constant_at_level
                  (Prims.parse_int "999")) quals
         | uu____61790 -> fallback ())
  
let rec last : 'a . 'a Prims.list -> 'a =
  fun l  ->
    match l with
    | [] -> failwith "last: empty list"
    | x::[] -> x
    | uu____61809::xs -> last xs
  
let rec init : 'a . 'a Prims.list -> 'a Prims.list =
  fun l  ->
    match l with
    | [] -> failwith "init: empty list"
    | x::[] -> []
    | x::xs -> let uu____61839 = init xs  in x :: uu____61839
  
let (inspect_const :
  FStar_Syntax_Syntax.sconst -> FStar_Reflection_Data.vconst) =
  fun c  ->
    match c with
    | FStar_Const.Const_unit  -> FStar_Reflection_Data.C_Unit
    | FStar_Const.Const_int (s,uu____61849) ->
        let uu____61864 = FStar_BigInt.big_int_of_string s  in
        FStar_Reflection_Data.C_Int uu____61864
    | FStar_Const.Const_bool (true ) -> FStar_Reflection_Data.C_True
    | FStar_Const.Const_bool (false ) -> FStar_Reflection_Data.C_False
    | FStar_Const.Const_string (s,uu____61868) ->
        FStar_Reflection_Data.C_String s
    | FStar_Const.Const_range r -> FStar_Reflection_Data.C_Range r
    | FStar_Const.Const_reify  -> FStar_Reflection_Data.C_Reify
    | FStar_Const.Const_reflect l ->
        let uu____61873 = FStar_Ident.path_of_lid l  in
        FStar_Reflection_Data.C_Reflect uu____61873
    | uu____61874 ->
        let uu____61875 =
          let uu____61877 = FStar_Syntax_Print.const_to_string c  in
          FStar_Util.format1 "unknown constant: %s" uu____61877  in
        failwith uu____61875
  
let rec (inspect_ln :
  FStar_Syntax_Syntax.term -> FStar_Reflection_Data.term_view) =
  fun t  ->
    let t1 = FStar_Syntax_Util.unascribe t  in
    let t2 = FStar_Syntax_Util.un_uinst t1  in
    let t3 = FStar_Syntax_Util.unlazy_emb t2  in
    match t3.FStar_Syntax_Syntax.n with
    | FStar_Syntax_Syntax.Tm_meta (t4,uu____61890) -> inspect_ln t4
    | FStar_Syntax_Syntax.Tm_name bv -> FStar_Reflection_Data.Tv_Var bv
    | FStar_Syntax_Syntax.Tm_bvar bv -> FStar_Reflection_Data.Tv_BVar bv
    | FStar_Syntax_Syntax.Tm_fvar fv -> FStar_Reflection_Data.Tv_FVar fv
    | FStar_Syntax_Syntax.Tm_app (hd1,[]) ->
        failwith "inspect_ln: empty arguments on Tm_app"
    | FStar_Syntax_Syntax.Tm_app (hd1,args) ->
        let uu____61948 = last args  in
        (match uu____61948 with
         | (a,q) ->
             let q' = inspect_aqual q  in
             let uu____61976 =
               let uu____61981 =
                 let uu____61982 =
                   let uu____61987 = init args  in
                   FStar_Syntax_Syntax.mk_Tm_app hd1 uu____61987  in
                 uu____61982 FStar_Pervasives_Native.None
                   t3.FStar_Syntax_Syntax.pos
                  in
               (uu____61981, (a, q'))  in
             FStar_Reflection_Data.Tv_App uu____61976)
    | FStar_Syntax_Syntax.Tm_abs ([],uu____61998,uu____61999) ->
        failwith "inspect_ln: empty arguments on Tm_abs"
    | FStar_Syntax_Syntax.Tm_abs (b::bs,t4,k) ->
        let body =
          match bs with
          | [] -> t4
          | bs1 ->
              FStar_Syntax_Syntax.mk
                (FStar_Syntax_Syntax.Tm_abs (bs1, t4, k))
                FStar_Pervasives_Native.None t4.FStar_Syntax_Syntax.pos
           in
        FStar_Reflection_Data.Tv_Abs (b, body)
    | FStar_Syntax_Syntax.Tm_type uu____62091 ->
        FStar_Reflection_Data.Tv_Type ()
    | FStar_Syntax_Syntax.Tm_arrow ([],k) ->
        failwith "inspect_ln: empty binders on arrow"
    | FStar_Syntax_Syntax.Tm_arrow uu____62112 ->
        let uu____62127 = FStar_Syntax_Util.arrow_one t3  in
        (match uu____62127 with
         | FStar_Pervasives_Native.Some (b,c) ->
             FStar_Reflection_Data.Tv_Arrow (b, c)
         | FStar_Pervasives_Native.None  -> failwith "impossible")
    | FStar_Syntax_Syntax.Tm_refine (bv,t4) ->
        FStar_Reflection_Data.Tv_Refine (bv, t4)
    | FStar_Syntax_Syntax.Tm_constant c ->
        let uu____62152 = inspect_const c  in
        FStar_Reflection_Data.Tv_Const uu____62152
    | FStar_Syntax_Syntax.Tm_uvar (ctx_u,s) ->
        let uu____62171 =
          let uu____62176 =
            let uu____62177 =
              FStar_Syntax_Unionfind.uvar_id
                ctx_u.FStar_Syntax_Syntax.ctx_uvar_head
               in
            FStar_BigInt.of_int_fs uu____62177  in
          (uu____62176, (ctx_u, s))  in
        FStar_Reflection_Data.Tv_Uvar uu____62171
    | FStar_Syntax_Syntax.Tm_let ((false ,lb::[]),t21) ->
        if lb.FStar_Syntax_Syntax.lbunivs <> []
        then FStar_Reflection_Data.Tv_Unknown
        else
          (match lb.FStar_Syntax_Syntax.lbname with
           | FStar_Util.Inr uu____62209 -> FStar_Reflection_Data.Tv_Unknown
           | FStar_Util.Inl bv ->
               FStar_Reflection_Data.Tv_Let
                 (false, bv, (lb.FStar_Syntax_Syntax.lbdef), t21))
    | FStar_Syntax_Syntax.Tm_let ((true ,lb::[]),t21) ->
        if lb.FStar_Syntax_Syntax.lbunivs <> []
        then FStar_Reflection_Data.Tv_Unknown
        else
          (match lb.FStar_Syntax_Syntax.lbname with
           | FStar_Util.Inr uu____62235 -> FStar_Reflection_Data.Tv_Unknown
           | FStar_Util.Inl bv ->
               FStar_Reflection_Data.Tv_Let
                 (true, bv, (lb.FStar_Syntax_Syntax.lbdef), t21))
    | FStar_Syntax_Syntax.Tm_match (t4,brs) ->
        let rec inspect_pat p =
          match p.FStar_Syntax_Syntax.v with
          | FStar_Syntax_Syntax.Pat_constant c ->
              let uu____62288 = inspect_const c  in
              FStar_Reflection_Data.Pat_Constant uu____62288
          | FStar_Syntax_Syntax.Pat_cons (fv,ps) ->
              let uu____62309 =
                let uu____62316 =
                  FStar_List.map
                    (fun uu____62329  ->
                       match uu____62329 with
                       | (p1,uu____62338) -> inspect_pat p1) ps
                   in
                (fv, uu____62316)  in
              FStar_Reflection_Data.Pat_Cons uu____62309
          | FStar_Syntax_Syntax.Pat_var bv ->
              FStar_Reflection_Data.Pat_Var bv
          | FStar_Syntax_Syntax.Pat_wild bv ->
              FStar_Reflection_Data.Pat_Wild bv
          | FStar_Syntax_Syntax.Pat_dot_term (bv,t5) ->
              FStar_Reflection_Data.Pat_Dot_Term (bv, t5)
           in
        let brs1 =
          FStar_List.map
<<<<<<< HEAD
            (fun uu___522_62389  ->
               match uu___522_62389 with
               | (pat,uu____62411,t5) ->
                   let uu____62429 = inspect_pat pat  in (uu____62429, t5))
            brs
=======
            (fun uu___61_794  ->
               match uu___61_794 with
               | (pat,uu____816,t5) ->
                   let uu____834 = inspect_pat pat  in (uu____834, t5)) brs
>>>>>>> fd51a1b6
           in
        FStar_Reflection_Data.Tv_Match (t4, brs1)
    | FStar_Syntax_Syntax.Tm_unknown  -> FStar_Reflection_Data.Tv_Unknown
    | uu____62434 ->
        ((let uu____62436 =
            let uu____62442 =
              let uu____62444 = FStar_Syntax_Print.tag_of_term t3  in
              let uu____62446 = FStar_Syntax_Print.term_to_string t3  in
              FStar_Util.format2
                "inspect_ln: outside of expected syntax (%s, %s)\n"
                uu____62444 uu____62446
               in
            (FStar_Errors.Warning_CantInspect, uu____62442)  in
          FStar_Errors.log_issue t3.FStar_Syntax_Syntax.pos uu____62436);
         FStar_Reflection_Data.Tv_Unknown)
  
let (inspect_comp :
  FStar_Syntax_Syntax.comp -> FStar_Reflection_Data.comp_view) =
  fun c  ->
    match c.FStar_Syntax_Syntax.n with
    | FStar_Syntax_Syntax.Total (t,uu____62457) ->
        FStar_Reflection_Data.C_Total (t, FStar_Pervasives_Native.None)
    | FStar_Syntax_Syntax.Comp ct ->
        let uu____62469 =
          FStar_Ident.lid_equals ct.FStar_Syntax_Syntax.effect_name
            FStar_Parser_Const.effect_Lemma_lid
           in
        if uu____62469
        then
          (match ct.FStar_Syntax_Syntax.effect_args with
           | (pre,uu____62473)::(post,uu____62475)::uu____62476 ->
               FStar_Reflection_Data.C_Lemma (pre, post)
           | uu____62519 ->
               failwith "inspect_comp: Lemma does not have enough arguments?")
        else
          (let uu____62533 =
             FStar_Ident.lid_equals ct.FStar_Syntax_Syntax.effect_name
               FStar_Parser_Const.effect_Tot_lid
              in
           if uu____62533
           then
             let maybe_dec =
               FStar_List.tryFind
<<<<<<< HEAD
                 (fun uu___523_62541  ->
                    match uu___523_62541 with
                    | FStar_Syntax_Syntax.DECREASES uu____62543 -> true
                    | uu____62547 -> false) ct.FStar_Syntax_Syntax.flags
=======
                 (fun uu___62_946  ->
                    match uu___62_946 with
                    | FStar_Syntax_Syntax.DECREASES uu____948 -> true
                    | uu____952 -> false) ct.FStar_Syntax_Syntax.flags
>>>>>>> fd51a1b6
                in
             let md =
               match maybe_dec with
               | FStar_Pervasives_Native.None  ->
                   FStar_Pervasives_Native.None
               | FStar_Pervasives_Native.Some (FStar_Syntax_Syntax.DECREASES
                   t) -> FStar_Pervasives_Native.Some t
               | uu____62557 -> failwith "impossible"  in
             FStar_Reflection_Data.C_Total
               ((ct.FStar_Syntax_Syntax.result_typ), md)
           else FStar_Reflection_Data.C_Unknown)
    | FStar_Syntax_Syntax.GTotal uu____62567 ->
        FStar_Reflection_Data.C_Unknown
  
let (pack_comp : FStar_Reflection_Data.comp_view -> FStar_Syntax_Syntax.comp)
  =
  fun cv  ->
    match cv with
    | FStar_Reflection_Data.C_Total (t,uu____62583) ->
        FStar_Syntax_Syntax.mk_Total t
    | FStar_Reflection_Data.C_Lemma (pre,post) ->
        let ct =
          let uu____62591 =
            let uu____62602 = FStar_Syntax_Syntax.as_arg pre  in
            let uu____62611 =
              let uu____62622 = FStar_Syntax_Syntax.as_arg post  in
              [uu____62622]  in
            uu____62602 :: uu____62611  in
          {
            FStar_Syntax_Syntax.comp_univs = [];
            FStar_Syntax_Syntax.effect_name =
              FStar_Parser_Const.effect_Lemma_lid;
            FStar_Syntax_Syntax.result_typ = FStar_Syntax_Syntax.t_unit;
            FStar_Syntax_Syntax.effect_args = uu____62591;
            FStar_Syntax_Syntax.flags = []
          }  in
        FStar_Syntax_Syntax.mk_Comp ct
    | uu____62655 -> failwith "cannot pack a C_Unknown"
  
let (pack_const : FStar_Reflection_Data.vconst -> FStar_Syntax_Syntax.sconst)
  =
  fun c  ->
    match c with
    | FStar_Reflection_Data.C_Unit  -> FStar_Const.Const_unit
    | FStar_Reflection_Data.C_Int i ->
        let uu____62664 =
          let uu____62676 = FStar_BigInt.string_of_big_int i  in
          (uu____62676, FStar_Pervasives_Native.None)  in
        FStar_Const.Const_int uu____62664
    | FStar_Reflection_Data.C_True  -> FStar_Const.Const_bool true
    | FStar_Reflection_Data.C_False  -> FStar_Const.Const_bool false
    | FStar_Reflection_Data.C_String s ->
        FStar_Const.Const_string (s, FStar_Range.dummyRange)
    | FStar_Reflection_Data.C_Range r -> FStar_Const.Const_range r
    | FStar_Reflection_Data.C_Reify  -> FStar_Const.Const_reify
    | FStar_Reflection_Data.C_Reflect ns ->
        let uu____62696 = FStar_Ident.lid_of_path ns FStar_Range.dummyRange
           in
        FStar_Const.Const_reflect uu____62696
  
let (pack_ln : FStar_Reflection_Data.term_view -> FStar_Syntax_Syntax.term) =
  fun tv  ->
    match tv with
    | FStar_Reflection_Data.Tv_Var bv -> FStar_Syntax_Syntax.bv_to_name bv
    | FStar_Reflection_Data.Tv_BVar bv -> FStar_Syntax_Syntax.bv_to_tm bv
    | FStar_Reflection_Data.Tv_FVar fv -> FStar_Syntax_Syntax.fv_to_tm fv
    | FStar_Reflection_Data.Tv_App (l,(r,q)) ->
        let q' = pack_aqual q  in FStar_Syntax_Util.mk_app l [(r, q')]
    | FStar_Reflection_Data.Tv_Abs (b,t) ->
        FStar_Syntax_Util.abs [b] t FStar_Pervasives_Native.None
    | FStar_Reflection_Data.Tv_Arrow (b,c) -> FStar_Syntax_Util.arrow [b] c
    | FStar_Reflection_Data.Tv_Type () -> FStar_Syntax_Util.ktype
    | FStar_Reflection_Data.Tv_Refine (bv,t) -> FStar_Syntax_Util.refine bv t
    | FStar_Reflection_Data.Tv_Const c ->
        let uu____62761 =
          let uu____62768 =
            let uu____62769 = pack_const c  in
            FStar_Syntax_Syntax.Tm_constant uu____62769  in
          FStar_Syntax_Syntax.mk uu____62768  in
        uu____62761 FStar_Pervasives_Native.None FStar_Range.dummyRange
    | FStar_Reflection_Data.Tv_Uvar (u,ctx_u_s) ->
        FStar_Syntax_Syntax.mk (FStar_Syntax_Syntax.Tm_uvar ctx_u_s)
          FStar_Pervasives_Native.None FStar_Range.dummyRange
    | FStar_Reflection_Data.Tv_Let (false ,bv,t1,t2) ->
        let lb =
          FStar_Syntax_Util.mk_letbinding (FStar_Util.Inl bv) []
            bv.FStar_Syntax_Syntax.sort FStar_Parser_Const.effect_Tot_lid t1
            [] FStar_Range.dummyRange
           in
        FStar_Syntax_Syntax.mk
          (FStar_Syntax_Syntax.Tm_let ((false, [lb]), t2))
          FStar_Pervasives_Native.None FStar_Range.dummyRange
    | FStar_Reflection_Data.Tv_Let (true ,bv,t1,t2) ->
        let lb =
          FStar_Syntax_Util.mk_letbinding (FStar_Util.Inl bv) []
            bv.FStar_Syntax_Syntax.sort FStar_Parser_Const.effect_Tot_lid t1
            [] FStar_Range.dummyRange
           in
        FStar_Syntax_Syntax.mk
          (FStar_Syntax_Syntax.Tm_let ((true, [lb]), t2))
          FStar_Pervasives_Native.None FStar_Range.dummyRange
    | FStar_Reflection_Data.Tv_Match (t,brs) ->
        let wrap v1 =
          {
            FStar_Syntax_Syntax.v = v1;
            FStar_Syntax_Syntax.p = FStar_Range.dummyRange
          }  in
        let rec pack_pat p =
          match p with
          | FStar_Reflection_Data.Pat_Constant c ->
              let uu____62838 =
                let uu____62839 = pack_const c  in
                FStar_Syntax_Syntax.Pat_constant uu____62839  in
              FStar_All.pipe_left wrap uu____62838
          | FStar_Reflection_Data.Pat_Cons (fv,ps) ->
              let uu____62846 =
                let uu____62847 =
                  let uu____62861 =
                    FStar_List.map
                      (fun p1  ->
                         let uu____62879 = pack_pat p1  in
                         (uu____62879, false)) ps
                     in
                  (fv, uu____62861)  in
                FStar_Syntax_Syntax.Pat_cons uu____62847  in
              FStar_All.pipe_left wrap uu____62846
          | FStar_Reflection_Data.Pat_Var bv ->
              FStar_All.pipe_left wrap (FStar_Syntax_Syntax.Pat_var bv)
          | FStar_Reflection_Data.Pat_Wild bv ->
              FStar_All.pipe_left wrap (FStar_Syntax_Syntax.Pat_wild bv)
          | FStar_Reflection_Data.Pat_Dot_Term (bv,t1) ->
              FStar_All.pipe_left wrap
                (FStar_Syntax_Syntax.Pat_dot_term (bv, t1))
           in
        let brs1 =
          FStar_List.map
<<<<<<< HEAD
            (fun uu___524_62928  ->
               match uu___524_62928 with
=======
            (fun uu___63_1333  ->
               match uu___63_1333 with
>>>>>>> fd51a1b6
               | (pat,t1) ->
                   let uu____62945 = pack_pat pat  in
                   (uu____62945, FStar_Pervasives_Native.None, t1)) brs
           in
        FStar_Syntax_Syntax.mk (FStar_Syntax_Syntax.Tm_match (t, brs1))
          FStar_Pervasives_Native.None FStar_Range.dummyRange
    | FStar_Reflection_Data.Tv_AscribedT (e,t,tacopt) ->
        FStar_Syntax_Syntax.mk
          (FStar_Syntax_Syntax.Tm_ascribed
             (e, ((FStar_Util.Inl t), tacopt), FStar_Pervasives_Native.None))
          FStar_Pervasives_Native.None FStar_Range.dummyRange
    | FStar_Reflection_Data.Tv_AscribedC (e,c,tacopt) ->
        FStar_Syntax_Syntax.mk
          (FStar_Syntax_Syntax.Tm_ascribed
             (e, ((FStar_Util.Inr c), tacopt), FStar_Pervasives_Native.None))
          FStar_Pervasives_Native.None FStar_Range.dummyRange
    | FStar_Reflection_Data.Tv_Unknown  ->
        FStar_Syntax_Syntax.mk FStar_Syntax_Syntax.Tm_unknown
          FStar_Pervasives_Native.None FStar_Range.dummyRange
  
let (compare_bv :
  FStar_Syntax_Syntax.bv -> FStar_Syntax_Syntax.bv -> FStar_Order.order) =
  fun x  ->
    fun y  ->
      let n1 = FStar_Syntax_Syntax.order_bv x y  in
      if n1 < (Prims.parse_int "0")
      then FStar_Order.Lt
      else
        if n1 = (Prims.parse_int "0") then FStar_Order.Eq else FStar_Order.Gt
  
let (is_free :
  FStar_Syntax_Syntax.bv -> FStar_Syntax_Syntax.term -> Prims.bool) =
  fun x  -> fun t  -> FStar_Syntax_Util.is_free_in x t 
let (lookup_attr :
  FStar_Syntax_Syntax.term ->
    FStar_TypeChecker_Env.env -> FStar_Syntax_Syntax.fv Prims.list)
  =
  fun attr  ->
    fun env  ->
      let uu____63106 =
        let uu____63107 = FStar_Syntax_Subst.compress attr  in
        uu____63107.FStar_Syntax_Syntax.n  in
      match uu____63106 with
      | FStar_Syntax_Syntax.Tm_fvar fv ->
          let ses =
            let uu____63116 =
              let uu____63118 = FStar_Syntax_Syntax.lid_of_fv fv  in
              FStar_Ident.text_of_lid uu____63118  in
            FStar_TypeChecker_Env.lookup_attr env uu____63116  in
          FStar_List.concatMap
            (fun se  ->
               let uu____63122 = FStar_Syntax_Util.lid_of_sigelt se  in
               match uu____63122 with
               | FStar_Pervasives_Native.None  -> []
               | FStar_Pervasives_Native.Some l ->
                   let uu____63128 =
                     FStar_Syntax_Syntax.lid_as_fv l
                       (FStar_Syntax_Syntax.Delta_constant_at_level
                          (Prims.parse_int "999"))
                       FStar_Pervasives_Native.None
                      in
                   [uu____63128]) ses
      | uu____63130 -> []
  
let (lookup_typ :
  FStar_TypeChecker_Env.env ->
    Prims.string Prims.list ->
      FStar_Syntax_Syntax.sigelt FStar_Pervasives_Native.option)
  =
  fun env  ->
    fun ns  ->
      let lid = FStar_Parser_Const.p2l ns  in
      FStar_TypeChecker_Env.lookup_sigelt env lid
  
let (sigelt_attrs :
  FStar_Syntax_Syntax.sigelt -> FStar_Syntax_Syntax.attribute Prims.list) =
  fun se  -> se.FStar_Syntax_Syntax.sigattrs 
let (set_sigelt_attrs :
  FStar_Syntax_Syntax.attribute Prims.list ->
    FStar_Syntax_Syntax.sigelt -> FStar_Syntax_Syntax.sigelt)
  =
  fun attrs  ->
    fun se  ->
<<<<<<< HEAD
      let uu___885_63178 = se  in
      {
        FStar_Syntax_Syntax.sigel =
          (uu___885_63178.FStar_Syntax_Syntax.sigel);
        FStar_Syntax_Syntax.sigrng =
          (uu___885_63178.FStar_Syntax_Syntax.sigrng);
        FStar_Syntax_Syntax.sigquals =
          (uu___885_63178.FStar_Syntax_Syntax.sigquals);
        FStar_Syntax_Syntax.sigmeta =
          (uu___885_63178.FStar_Syntax_Syntax.sigmeta);
=======
      let uu___64_1583 = se  in
      {
        FStar_Syntax_Syntax.sigel = (uu___64_1583.FStar_Syntax_Syntax.sigel);
        FStar_Syntax_Syntax.sigrng =
          (uu___64_1583.FStar_Syntax_Syntax.sigrng);
        FStar_Syntax_Syntax.sigquals =
          (uu___64_1583.FStar_Syntax_Syntax.sigquals);
        FStar_Syntax_Syntax.sigmeta =
          (uu___64_1583.FStar_Syntax_Syntax.sigmeta);
>>>>>>> fd51a1b6
        FStar_Syntax_Syntax.sigattrs = attrs
      }
  
let (inspect_sigelt :
  FStar_Syntax_Syntax.sigelt -> FStar_Reflection_Data.sigelt_view) =
  fun se  ->
    match se.FStar_Syntax_Syntax.sigel with
    | FStar_Syntax_Syntax.Sig_let ((r,lb::[]),uu____63187) ->
        let fv =
          match lb.FStar_Syntax_Syntax.lbname with
          | FStar_Util.Inr fv -> fv
          | FStar_Util.Inl uu____63198 ->
              failwith "impossible: global Sig_let has bv"
           in
        let uu____63200 =
          FStar_Syntax_Subst.univ_var_opening lb.FStar_Syntax_Syntax.lbunivs
           in
        (match uu____63200 with
         | (s,us) ->
             let typ =
               FStar_Syntax_Subst.subst s lb.FStar_Syntax_Syntax.lbtyp  in
             let def =
               FStar_Syntax_Subst.subst s lb.FStar_Syntax_Syntax.lbdef  in
             FStar_Reflection_Data.Sg_Let
               (r, fv, (lb.FStar_Syntax_Syntax.lbunivs),
                 (lb.FStar_Syntax_Syntax.lbtyp),
                 (lb.FStar_Syntax_Syntax.lbdef)))
    | FStar_Syntax_Syntax.Sig_inductive_typ (lid,us,bs,ty,uu____63228,c_lids)
        ->
        let nm = FStar_Ident.path_of_lid lid  in
        let uu____63239 = FStar_Syntax_Subst.univ_var_opening us  in
        (match uu____63239 with
         | (s,us1) ->
             let bs1 = FStar_Syntax_Subst.subst_binders s bs  in
             let ty1 = FStar_Syntax_Subst.subst s ty  in
             let uu____63260 =
               let uu____63277 =
                 FStar_List.map FStar_Ident.path_of_lid c_lids  in
               (nm, us1, bs1, ty1, uu____63277)  in
             FStar_Reflection_Data.Sg_Inductive uu____63260)
    | FStar_Syntax_Syntax.Sig_datacon (lid,us,ty,uu____63289,n1,uu____63291)
        ->
        let uu____63298 = FStar_Syntax_Subst.univ_var_opening us  in
        (match uu____63298 with
         | (s,us1) ->
             let ty1 = FStar_Syntax_Subst.subst s ty  in
             let uu____63318 =
               let uu____63323 = FStar_Ident.path_of_lid lid  in
               (uu____63323, ty1)  in
             FStar_Reflection_Data.Sg_Constructor uu____63318)
    | uu____63324 -> FStar_Reflection_Data.Unk
  
let (pack_sigelt :
  FStar_Reflection_Data.sigelt_view -> FStar_Syntax_Syntax.sigelt) =
  fun sv  ->
    match sv with
    | FStar_Reflection_Data.Sg_Let (r,fv,univs1,typ,def) ->
        let s = FStar_Syntax_Subst.univ_var_closing univs1  in
        let typ1 = FStar_Syntax_Subst.subst s typ  in
        let def1 = FStar_Syntax_Subst.subst s def  in
        let lb =
          FStar_Syntax_Util.mk_letbinding (FStar_Util.Inr fv) univs1 typ1
            FStar_Parser_Const.effect_Tot_lid def1 []
            def1.FStar_Syntax_Syntax.pos
           in
        let uu____63350 =
          let uu____63351 =
            let uu____63358 =
              let uu____63361 = FStar_Syntax_Syntax.lid_of_fv fv  in
              [uu____63361]  in
            ((r, [lb]), uu____63358)  in
          FStar_Syntax_Syntax.Sig_let uu____63351  in
        FStar_All.pipe_left FStar_Syntax_Syntax.mk_sigelt uu____63350
    | FStar_Reflection_Data.Sg_Constructor uu____63367 ->
        failwith "packing Sg_Constructor, sorry"
    | FStar_Reflection_Data.Sg_Inductive uu____63373 ->
        failwith "packing Sg_Inductive, sorry"
    | FStar_Reflection_Data.Unk  -> failwith "packing Unk, sorry"
  
let (inspect_bv : FStar_Syntax_Syntax.bv -> FStar_Reflection_Data.bv_view) =
  fun bv  ->
    let uu____63398 =
      FStar_Ident.string_of_ident bv.FStar_Syntax_Syntax.ppname  in
    let uu____63400 = FStar_BigInt.of_int_fs bv.FStar_Syntax_Syntax.index  in
    {
      FStar_Reflection_Data.bv_ppname = uu____63398;
      FStar_Reflection_Data.bv_index = uu____63400;
      FStar_Reflection_Data.bv_sort = (bv.FStar_Syntax_Syntax.sort)
    }
  
let (pack_bv : FStar_Reflection_Data.bv_view -> FStar_Syntax_Syntax.bv) =
  fun bvv  ->
    let uu____63407 =
      FStar_Ident.mk_ident
        ((bvv.FStar_Reflection_Data.bv_ppname), FStar_Range.dummyRange)
       in
    let uu____63409 =
      FStar_BigInt.to_int_fs bvv.FStar_Reflection_Data.bv_index  in
    {
      FStar_Syntax_Syntax.ppname = uu____63407;
      FStar_Syntax_Syntax.index = uu____63409;
      FStar_Syntax_Syntax.sort = (bvv.FStar_Reflection_Data.bv_sort)
    }
  
let (inspect_binder :
  FStar_Syntax_Syntax.binder ->
    (FStar_Syntax_Syntax.bv * FStar_Reflection_Data.aqualv))
  =
  fun b  ->
    let uu____63425 = b  in
    match uu____63425 with
    | (bv,aq) -> let uu____63436 = inspect_aqual aq  in (bv, uu____63436)
  
let (pack_binder :
  FStar_Syntax_Syntax.bv ->
    FStar_Reflection_Data.aqualv -> FStar_Syntax_Syntax.binder)
  =
  fun bv  ->
    fun aqv  -> let uu____63448 = pack_aqual aqv  in (bv, uu____63448)
  
let (moduleof : FStar_TypeChecker_Env.env -> Prims.string Prims.list) =
  fun e  -> FStar_Ident.path_of_lid e.FStar_TypeChecker_Env.curmodule 
let (binders_of_env :
  FStar_TypeChecker_Env.env -> FStar_Syntax_Syntax.binders) =
  fun e  -> FStar_TypeChecker_Env.all_binders e 
let (term_eq :
  FStar_Syntax_Syntax.term -> FStar_Syntax_Syntax.term -> Prims.bool) =
  fun t1  ->
    fun t2  ->
      let uu____63483 = FStar_Syntax_Util.un_uinst t1  in
      let uu____63484 = FStar_Syntax_Util.un_uinst t2  in
      FStar_Syntax_Util.term_eq uu____63483 uu____63484
  
let (term_to_string : FStar_Syntax_Syntax.term -> Prims.string) =
  fun t  -> FStar_Syntax_Print.term_to_string t <|MERGE_RESOLUTION|>--- conflicted
+++ resolved
@@ -6,8 +6,8 @@
   FStar_Syntax_Syntax.aqual -> FStar_Reflection_Data.aqualv) =
   fun aq  ->
     match aq with
-    | FStar_Pervasives_Native.Some (FStar_Syntax_Syntax.Implicit uu____61630)
-        -> FStar_Reflection_Data.Q_Implicit
+    | FStar_Pervasives_Native.Some (FStar_Syntax_Syntax.Implicit uu____35) ->
+        FStar_Reflection_Data.Q_Implicit
     | FStar_Pervasives_Native.Some (FStar_Syntax_Syntax.Meta t) ->
         FStar_Reflection_Data.Q_Meta t
     | FStar_Pervasives_Native.Some (FStar_Syntax_Syntax.Equality ) ->
@@ -26,91 +26,91 @@
   
 let (inspect_fv : FStar_Syntax_Syntax.fv -> Prims.string Prims.list) =
   fun fv  ->
-    let uu____61655 = FStar_Syntax_Syntax.lid_of_fv fv  in
-    FStar_Ident.path_of_lid uu____61655
+    let uu____60 = FStar_Syntax_Syntax.lid_of_fv fv  in
+    FStar_Ident.path_of_lid uu____60
   
 let (pack_fv : Prims.string Prims.list -> FStar_Syntax_Syntax.fv) =
   fun ns  ->
     let lid = FStar_Parser_Const.p2l ns  in
-    let fallback uu____61674 =
+    let fallback uu____79 =
       let quals =
-        let uu____61678 =
-          FStar_Ident.lid_equals lid FStar_Parser_Const.cons_lid  in
-        if uu____61678
+        let uu____83 = FStar_Ident.lid_equals lid FStar_Parser_Const.cons_lid
+           in
+        if uu____83
         then FStar_Pervasives_Native.Some FStar_Syntax_Syntax.Data_ctor
         else
-          (let uu____61685 =
+          (let uu____90 =
              FStar_Ident.lid_equals lid FStar_Parser_Const.nil_lid  in
-           if uu____61685
+           if uu____90
            then FStar_Pervasives_Native.Some FStar_Syntax_Syntax.Data_ctor
            else
-             (let uu____61692 =
+             (let uu____97 =
                 FStar_Ident.lid_equals lid FStar_Parser_Const.some_lid  in
-              if uu____61692
+              if uu____97
               then FStar_Pervasives_Native.Some FStar_Syntax_Syntax.Data_ctor
               else
-                (let uu____61699 =
+                (let uu____104 =
                    FStar_Ident.lid_equals lid FStar_Parser_Const.none_lid  in
-                 if uu____61699
+                 if uu____104
                  then
                    FStar_Pervasives_Native.Some FStar_Syntax_Syntax.Data_ctor
                  else FStar_Pervasives_Native.None)))
          in
-      let uu____61706 = FStar_Parser_Const.p2l ns  in
-      FStar_Syntax_Syntax.lid_as_fv uu____61706
+      let uu____111 = FStar_Parser_Const.p2l ns  in
+      FStar_Syntax_Syntax.lid_as_fv uu____111
         (FStar_Syntax_Syntax.Delta_constant_at_level (Prims.parse_int "999"))
         quals
        in
-    let uu____61708 = FStar_ST.op_Bang env_hook  in
-    match uu____61708 with
+    let uu____113 = FStar_ST.op_Bang env_hook  in
+    match uu____113 with
     | FStar_Pervasives_Native.None  -> fallback ()
     | FStar_Pervasives_Native.Some env ->
         let qninfo = FStar_TypeChecker_Env.lookup_qname env lid  in
         (match qninfo with
          | FStar_Pervasives_Native.Some (FStar_Util.Inr (se,_us),_rng) ->
              let quals = FStar_Syntax_DsEnv.fv_qual_of_se se  in
-             let uu____61788 = FStar_Parser_Const.p2l ns  in
-             FStar_Syntax_Syntax.lid_as_fv uu____61788
+             let uu____193 = FStar_Parser_Const.p2l ns  in
+             FStar_Syntax_Syntax.lid_as_fv uu____193
                (FStar_Syntax_Syntax.Delta_constant_at_level
                   (Prims.parse_int "999")) quals
-         | uu____61790 -> fallback ())
+         | uu____195 -> fallback ())
   
 let rec last : 'a . 'a Prims.list -> 'a =
   fun l  ->
     match l with
     | [] -> failwith "last: empty list"
     | x::[] -> x
-    | uu____61809::xs -> last xs
+    | uu____214::xs -> last xs
   
 let rec init : 'a . 'a Prims.list -> 'a Prims.list =
   fun l  ->
     match l with
     | [] -> failwith "init: empty list"
     | x::[] -> []
-    | x::xs -> let uu____61839 = init xs  in x :: uu____61839
+    | x::xs -> let uu____244 = init xs  in x :: uu____244
   
 let (inspect_const :
   FStar_Syntax_Syntax.sconst -> FStar_Reflection_Data.vconst) =
   fun c  ->
     match c with
     | FStar_Const.Const_unit  -> FStar_Reflection_Data.C_Unit
-    | FStar_Const.Const_int (s,uu____61849) ->
-        let uu____61864 = FStar_BigInt.big_int_of_string s  in
-        FStar_Reflection_Data.C_Int uu____61864
+    | FStar_Const.Const_int (s,uu____254) ->
+        let uu____269 = FStar_BigInt.big_int_of_string s  in
+        FStar_Reflection_Data.C_Int uu____269
     | FStar_Const.Const_bool (true ) -> FStar_Reflection_Data.C_True
     | FStar_Const.Const_bool (false ) -> FStar_Reflection_Data.C_False
-    | FStar_Const.Const_string (s,uu____61868) ->
+    | FStar_Const.Const_string (s,uu____273) ->
         FStar_Reflection_Data.C_String s
     | FStar_Const.Const_range r -> FStar_Reflection_Data.C_Range r
     | FStar_Const.Const_reify  -> FStar_Reflection_Data.C_Reify
     | FStar_Const.Const_reflect l ->
-        let uu____61873 = FStar_Ident.path_of_lid l  in
-        FStar_Reflection_Data.C_Reflect uu____61873
-    | uu____61874 ->
-        let uu____61875 =
-          let uu____61877 = FStar_Syntax_Print.const_to_string c  in
-          FStar_Util.format1 "unknown constant: %s" uu____61877  in
-        failwith uu____61875
+        let uu____278 = FStar_Ident.path_of_lid l  in
+        FStar_Reflection_Data.C_Reflect uu____278
+    | uu____279 ->
+        let uu____280 =
+          let uu____282 = FStar_Syntax_Print.const_to_string c  in
+          FStar_Util.format1 "unknown constant: %s" uu____282  in
+        failwith uu____280
   
 let rec (inspect_ln :
   FStar_Syntax_Syntax.term -> FStar_Reflection_Data.term_view) =
@@ -119,28 +119,28 @@
     let t2 = FStar_Syntax_Util.un_uinst t1  in
     let t3 = FStar_Syntax_Util.unlazy_emb t2  in
     match t3.FStar_Syntax_Syntax.n with
-    | FStar_Syntax_Syntax.Tm_meta (t4,uu____61890) -> inspect_ln t4
+    | FStar_Syntax_Syntax.Tm_meta (t4,uu____295) -> inspect_ln t4
     | FStar_Syntax_Syntax.Tm_name bv -> FStar_Reflection_Data.Tv_Var bv
     | FStar_Syntax_Syntax.Tm_bvar bv -> FStar_Reflection_Data.Tv_BVar bv
     | FStar_Syntax_Syntax.Tm_fvar fv -> FStar_Reflection_Data.Tv_FVar fv
     | FStar_Syntax_Syntax.Tm_app (hd1,[]) ->
         failwith "inspect_ln: empty arguments on Tm_app"
     | FStar_Syntax_Syntax.Tm_app (hd1,args) ->
-        let uu____61948 = last args  in
-        (match uu____61948 with
+        let uu____353 = last args  in
+        (match uu____353 with
          | (a,q) ->
              let q' = inspect_aqual q  in
-             let uu____61976 =
-               let uu____61981 =
-                 let uu____61982 =
-                   let uu____61987 = init args  in
-                   FStar_Syntax_Syntax.mk_Tm_app hd1 uu____61987  in
-                 uu____61982 FStar_Pervasives_Native.None
+             let uu____381 =
+               let uu____386 =
+                 let uu____387 =
+                   let uu____392 = init args  in
+                   FStar_Syntax_Syntax.mk_Tm_app hd1 uu____392  in
+                 uu____387 FStar_Pervasives_Native.None
                    t3.FStar_Syntax_Syntax.pos
                   in
-               (uu____61981, (a, q'))  in
-             FStar_Reflection_Data.Tv_App uu____61976)
-    | FStar_Syntax_Syntax.Tm_abs ([],uu____61998,uu____61999) ->
+               (uu____386, (a, q'))  in
+             FStar_Reflection_Data.Tv_App uu____381)
+    | FStar_Syntax_Syntax.Tm_abs ([],uu____403,uu____404) ->
         failwith "inspect_ln: empty arguments on Tm_abs"
     | FStar_Syntax_Syntax.Tm_abs (b::bs,t4,k) ->
         let body =
@@ -152,37 +152,37 @@
                 FStar_Pervasives_Native.None t4.FStar_Syntax_Syntax.pos
            in
         FStar_Reflection_Data.Tv_Abs (b, body)
-    | FStar_Syntax_Syntax.Tm_type uu____62091 ->
+    | FStar_Syntax_Syntax.Tm_type uu____496 ->
         FStar_Reflection_Data.Tv_Type ()
     | FStar_Syntax_Syntax.Tm_arrow ([],k) ->
         failwith "inspect_ln: empty binders on arrow"
-    | FStar_Syntax_Syntax.Tm_arrow uu____62112 ->
-        let uu____62127 = FStar_Syntax_Util.arrow_one t3  in
-        (match uu____62127 with
+    | FStar_Syntax_Syntax.Tm_arrow uu____517 ->
+        let uu____532 = FStar_Syntax_Util.arrow_one t3  in
+        (match uu____532 with
          | FStar_Pervasives_Native.Some (b,c) ->
              FStar_Reflection_Data.Tv_Arrow (b, c)
          | FStar_Pervasives_Native.None  -> failwith "impossible")
     | FStar_Syntax_Syntax.Tm_refine (bv,t4) ->
         FStar_Reflection_Data.Tv_Refine (bv, t4)
     | FStar_Syntax_Syntax.Tm_constant c ->
-        let uu____62152 = inspect_const c  in
-        FStar_Reflection_Data.Tv_Const uu____62152
+        let uu____557 = inspect_const c  in
+        FStar_Reflection_Data.Tv_Const uu____557
     | FStar_Syntax_Syntax.Tm_uvar (ctx_u,s) ->
-        let uu____62171 =
-          let uu____62176 =
-            let uu____62177 =
+        let uu____576 =
+          let uu____581 =
+            let uu____582 =
               FStar_Syntax_Unionfind.uvar_id
                 ctx_u.FStar_Syntax_Syntax.ctx_uvar_head
                in
-            FStar_BigInt.of_int_fs uu____62177  in
-          (uu____62176, (ctx_u, s))  in
-        FStar_Reflection_Data.Tv_Uvar uu____62171
+            FStar_BigInt.of_int_fs uu____582  in
+          (uu____581, (ctx_u, s))  in
+        FStar_Reflection_Data.Tv_Uvar uu____576
     | FStar_Syntax_Syntax.Tm_let ((false ,lb::[]),t21) ->
         if lb.FStar_Syntax_Syntax.lbunivs <> []
         then FStar_Reflection_Data.Tv_Unknown
         else
           (match lb.FStar_Syntax_Syntax.lbname with
-           | FStar_Util.Inr uu____62209 -> FStar_Reflection_Data.Tv_Unknown
+           | FStar_Util.Inr uu____614 -> FStar_Reflection_Data.Tv_Unknown
            | FStar_Util.Inl bv ->
                FStar_Reflection_Data.Tv_Let
                  (false, bv, (lb.FStar_Syntax_Syntax.lbdef), t21))
@@ -191,7 +191,7 @@
         then FStar_Reflection_Data.Tv_Unknown
         else
           (match lb.FStar_Syntax_Syntax.lbname with
-           | FStar_Util.Inr uu____62235 -> FStar_Reflection_Data.Tv_Unknown
+           | FStar_Util.Inr uu____640 -> FStar_Reflection_Data.Tv_Unknown
            | FStar_Util.Inl bv ->
                FStar_Reflection_Data.Tv_Let
                  (true, bv, (lb.FStar_Syntax_Syntax.lbdef), t21))
@@ -199,18 +199,18 @@
         let rec inspect_pat p =
           match p.FStar_Syntax_Syntax.v with
           | FStar_Syntax_Syntax.Pat_constant c ->
-              let uu____62288 = inspect_const c  in
-              FStar_Reflection_Data.Pat_Constant uu____62288
+              let uu____693 = inspect_const c  in
+              FStar_Reflection_Data.Pat_Constant uu____693
           | FStar_Syntax_Syntax.Pat_cons (fv,ps) ->
-              let uu____62309 =
-                let uu____62316 =
+              let uu____714 =
+                let uu____721 =
                   FStar_List.map
-                    (fun uu____62329  ->
-                       match uu____62329 with
-                       | (p1,uu____62338) -> inspect_pat p1) ps
+                    (fun uu____734  ->
+                       match uu____734 with
+                       | (p1,uu____743) -> inspect_pat p1) ps
                    in
-                (fv, uu____62316)  in
-              FStar_Reflection_Data.Pat_Cons uu____62309
+                (fv, uu____721)  in
+              FStar_Reflection_Data.Pat_Cons uu____714
           | FStar_Syntax_Syntax.Pat_var bv ->
               FStar_Reflection_Data.Pat_Var bv
           | FStar_Syntax_Syntax.Pat_wild bv ->
@@ -220,72 +220,57 @@
            in
         let brs1 =
           FStar_List.map
-<<<<<<< HEAD
-            (fun uu___522_62389  ->
-               match uu___522_62389 with
-               | (pat,uu____62411,t5) ->
-                   let uu____62429 = inspect_pat pat  in (uu____62429, t5))
-            brs
-=======
             (fun uu___61_794  ->
                match uu___61_794 with
                | (pat,uu____816,t5) ->
                    let uu____834 = inspect_pat pat  in (uu____834, t5)) brs
->>>>>>> fd51a1b6
            in
         FStar_Reflection_Data.Tv_Match (t4, brs1)
     | FStar_Syntax_Syntax.Tm_unknown  -> FStar_Reflection_Data.Tv_Unknown
-    | uu____62434 ->
-        ((let uu____62436 =
-            let uu____62442 =
-              let uu____62444 = FStar_Syntax_Print.tag_of_term t3  in
-              let uu____62446 = FStar_Syntax_Print.term_to_string t3  in
+    | uu____839 ->
+        ((let uu____841 =
+            let uu____847 =
+              let uu____849 = FStar_Syntax_Print.tag_of_term t3  in
+              let uu____851 = FStar_Syntax_Print.term_to_string t3  in
               FStar_Util.format2
-                "inspect_ln: outside of expected syntax (%s, %s)\n"
-                uu____62444 uu____62446
+                "inspect_ln: outside of expected syntax (%s, %s)\n" uu____849
+                uu____851
                in
-            (FStar_Errors.Warning_CantInspect, uu____62442)  in
-          FStar_Errors.log_issue t3.FStar_Syntax_Syntax.pos uu____62436);
+            (FStar_Errors.Warning_CantInspect, uu____847)  in
+          FStar_Errors.log_issue t3.FStar_Syntax_Syntax.pos uu____841);
          FStar_Reflection_Data.Tv_Unknown)
   
 let (inspect_comp :
   FStar_Syntax_Syntax.comp -> FStar_Reflection_Data.comp_view) =
   fun c  ->
     match c.FStar_Syntax_Syntax.n with
-    | FStar_Syntax_Syntax.Total (t,uu____62457) ->
+    | FStar_Syntax_Syntax.Total (t,uu____862) ->
         FStar_Reflection_Data.C_Total (t, FStar_Pervasives_Native.None)
     | FStar_Syntax_Syntax.Comp ct ->
-        let uu____62469 =
+        let uu____874 =
           FStar_Ident.lid_equals ct.FStar_Syntax_Syntax.effect_name
             FStar_Parser_Const.effect_Lemma_lid
            in
-        if uu____62469
+        if uu____874
         then
           (match ct.FStar_Syntax_Syntax.effect_args with
-           | (pre,uu____62473)::(post,uu____62475)::uu____62476 ->
+           | (pre,uu____878)::(post,uu____880)::uu____881 ->
                FStar_Reflection_Data.C_Lemma (pre, post)
-           | uu____62519 ->
+           | uu____924 ->
                failwith "inspect_comp: Lemma does not have enough arguments?")
         else
-          (let uu____62533 =
+          (let uu____938 =
              FStar_Ident.lid_equals ct.FStar_Syntax_Syntax.effect_name
                FStar_Parser_Const.effect_Tot_lid
               in
-           if uu____62533
+           if uu____938
            then
              let maybe_dec =
                FStar_List.tryFind
-<<<<<<< HEAD
-                 (fun uu___523_62541  ->
-                    match uu___523_62541 with
-                    | FStar_Syntax_Syntax.DECREASES uu____62543 -> true
-                    | uu____62547 -> false) ct.FStar_Syntax_Syntax.flags
-=======
                  (fun uu___62_946  ->
                     match uu___62_946 with
                     | FStar_Syntax_Syntax.DECREASES uu____948 -> true
                     | uu____952 -> false) ct.FStar_Syntax_Syntax.flags
->>>>>>> fd51a1b6
                 in
              let md =
                match maybe_dec with
@@ -293,37 +278,36 @@
                    FStar_Pervasives_Native.None
                | FStar_Pervasives_Native.Some (FStar_Syntax_Syntax.DECREASES
                    t) -> FStar_Pervasives_Native.Some t
-               | uu____62557 -> failwith "impossible"  in
+               | uu____962 -> failwith "impossible"  in
              FStar_Reflection_Data.C_Total
                ((ct.FStar_Syntax_Syntax.result_typ), md)
            else FStar_Reflection_Data.C_Unknown)
-    | FStar_Syntax_Syntax.GTotal uu____62567 ->
-        FStar_Reflection_Data.C_Unknown
+    | FStar_Syntax_Syntax.GTotal uu____972 -> FStar_Reflection_Data.C_Unknown
   
 let (pack_comp : FStar_Reflection_Data.comp_view -> FStar_Syntax_Syntax.comp)
   =
   fun cv  ->
     match cv with
-    | FStar_Reflection_Data.C_Total (t,uu____62583) ->
+    | FStar_Reflection_Data.C_Total (t,uu____988) ->
         FStar_Syntax_Syntax.mk_Total t
     | FStar_Reflection_Data.C_Lemma (pre,post) ->
         let ct =
-          let uu____62591 =
-            let uu____62602 = FStar_Syntax_Syntax.as_arg pre  in
-            let uu____62611 =
-              let uu____62622 = FStar_Syntax_Syntax.as_arg post  in
-              [uu____62622]  in
-            uu____62602 :: uu____62611  in
+          let uu____996 =
+            let uu____1007 = FStar_Syntax_Syntax.as_arg pre  in
+            let uu____1016 =
+              let uu____1027 = FStar_Syntax_Syntax.as_arg post  in
+              [uu____1027]  in
+            uu____1007 :: uu____1016  in
           {
             FStar_Syntax_Syntax.comp_univs = [];
             FStar_Syntax_Syntax.effect_name =
               FStar_Parser_Const.effect_Lemma_lid;
             FStar_Syntax_Syntax.result_typ = FStar_Syntax_Syntax.t_unit;
-            FStar_Syntax_Syntax.effect_args = uu____62591;
+            FStar_Syntax_Syntax.effect_args = uu____996;
             FStar_Syntax_Syntax.flags = []
           }  in
         FStar_Syntax_Syntax.mk_Comp ct
-    | uu____62655 -> failwith "cannot pack a C_Unknown"
+    | uu____1060 -> failwith "cannot pack a C_Unknown"
   
 let (pack_const : FStar_Reflection_Data.vconst -> FStar_Syntax_Syntax.sconst)
   =
@@ -331,10 +315,10 @@
     match c with
     | FStar_Reflection_Data.C_Unit  -> FStar_Const.Const_unit
     | FStar_Reflection_Data.C_Int i ->
-        let uu____62664 =
-          let uu____62676 = FStar_BigInt.string_of_big_int i  in
-          (uu____62676, FStar_Pervasives_Native.None)  in
-        FStar_Const.Const_int uu____62664
+        let uu____1069 =
+          let uu____1081 = FStar_BigInt.string_of_big_int i  in
+          (uu____1081, FStar_Pervasives_Native.None)  in
+        FStar_Const.Const_int uu____1069
     | FStar_Reflection_Data.C_True  -> FStar_Const.Const_bool true
     | FStar_Reflection_Data.C_False  -> FStar_Const.Const_bool false
     | FStar_Reflection_Data.C_String s ->
@@ -342,9 +326,9 @@
     | FStar_Reflection_Data.C_Range r -> FStar_Const.Const_range r
     | FStar_Reflection_Data.C_Reify  -> FStar_Const.Const_reify
     | FStar_Reflection_Data.C_Reflect ns ->
-        let uu____62696 = FStar_Ident.lid_of_path ns FStar_Range.dummyRange
-           in
-        FStar_Const.Const_reflect uu____62696
+        let uu____1101 = FStar_Ident.lid_of_path ns FStar_Range.dummyRange
+           in
+        FStar_Const.Const_reflect uu____1101
   
 let (pack_ln : FStar_Reflection_Data.term_view -> FStar_Syntax_Syntax.term) =
   fun tv  ->
@@ -360,12 +344,12 @@
     | FStar_Reflection_Data.Tv_Type () -> FStar_Syntax_Util.ktype
     | FStar_Reflection_Data.Tv_Refine (bv,t) -> FStar_Syntax_Util.refine bv t
     | FStar_Reflection_Data.Tv_Const c ->
-        let uu____62761 =
-          let uu____62768 =
-            let uu____62769 = pack_const c  in
-            FStar_Syntax_Syntax.Tm_constant uu____62769  in
-          FStar_Syntax_Syntax.mk uu____62768  in
-        uu____62761 FStar_Pervasives_Native.None FStar_Range.dummyRange
+        let uu____1166 =
+          let uu____1173 =
+            let uu____1174 = pack_const c  in
+            FStar_Syntax_Syntax.Tm_constant uu____1174  in
+          FStar_Syntax_Syntax.mk uu____1173  in
+        uu____1166 FStar_Pervasives_Native.None FStar_Range.dummyRange
     | FStar_Reflection_Data.Tv_Uvar (u,ctx_u_s) ->
         FStar_Syntax_Syntax.mk (FStar_Syntax_Syntax.Tm_uvar ctx_u_s)
           FStar_Pervasives_Native.None FStar_Range.dummyRange
@@ -396,22 +380,22 @@
         let rec pack_pat p =
           match p with
           | FStar_Reflection_Data.Pat_Constant c ->
-              let uu____62838 =
-                let uu____62839 = pack_const c  in
-                FStar_Syntax_Syntax.Pat_constant uu____62839  in
-              FStar_All.pipe_left wrap uu____62838
+              let uu____1243 =
+                let uu____1244 = pack_const c  in
+                FStar_Syntax_Syntax.Pat_constant uu____1244  in
+              FStar_All.pipe_left wrap uu____1243
           | FStar_Reflection_Data.Pat_Cons (fv,ps) ->
-              let uu____62846 =
-                let uu____62847 =
-                  let uu____62861 =
+              let uu____1251 =
+                let uu____1252 =
+                  let uu____1266 =
                     FStar_List.map
                       (fun p1  ->
-                         let uu____62879 = pack_pat p1  in
-                         (uu____62879, false)) ps
+                         let uu____1284 = pack_pat p1  in (uu____1284, false))
+                      ps
                      in
-                  (fv, uu____62861)  in
-                FStar_Syntax_Syntax.Pat_cons uu____62847  in
-              FStar_All.pipe_left wrap uu____62846
+                  (fv, uu____1266)  in
+                FStar_Syntax_Syntax.Pat_cons uu____1252  in
+              FStar_All.pipe_left wrap uu____1251
           | FStar_Reflection_Data.Pat_Var bv ->
               FStar_All.pipe_left wrap (FStar_Syntax_Syntax.Pat_var bv)
           | FStar_Reflection_Data.Pat_Wild bv ->
@@ -422,16 +406,11 @@
            in
         let brs1 =
           FStar_List.map
-<<<<<<< HEAD
-            (fun uu___524_62928  ->
-               match uu___524_62928 with
-=======
             (fun uu___63_1333  ->
                match uu___63_1333 with
->>>>>>> fd51a1b6
                | (pat,t1) ->
-                   let uu____62945 = pack_pat pat  in
-                   (uu____62945, FStar_Pervasives_Native.None, t1)) brs
+                   let uu____1350 = pack_pat pat  in
+                   (uu____1350, FStar_Pervasives_Native.None, t1)) brs
            in
         FStar_Syntax_Syntax.mk (FStar_Syntax_Syntax.Tm_match (t, brs1))
           FStar_Pervasives_Native.None FStar_Range.dummyRange
@@ -468,30 +447,30 @@
   =
   fun attr  ->
     fun env  ->
-      let uu____63106 =
-        let uu____63107 = FStar_Syntax_Subst.compress attr  in
-        uu____63107.FStar_Syntax_Syntax.n  in
-      match uu____63106 with
+      let uu____1511 =
+        let uu____1512 = FStar_Syntax_Subst.compress attr  in
+        uu____1512.FStar_Syntax_Syntax.n  in
+      match uu____1511 with
       | FStar_Syntax_Syntax.Tm_fvar fv ->
           let ses =
-            let uu____63116 =
-              let uu____63118 = FStar_Syntax_Syntax.lid_of_fv fv  in
-              FStar_Ident.text_of_lid uu____63118  in
-            FStar_TypeChecker_Env.lookup_attr env uu____63116  in
+            let uu____1521 =
+              let uu____1523 = FStar_Syntax_Syntax.lid_of_fv fv  in
+              FStar_Ident.text_of_lid uu____1523  in
+            FStar_TypeChecker_Env.lookup_attr env uu____1521  in
           FStar_List.concatMap
             (fun se  ->
-               let uu____63122 = FStar_Syntax_Util.lid_of_sigelt se  in
-               match uu____63122 with
+               let uu____1527 = FStar_Syntax_Util.lid_of_sigelt se  in
+               match uu____1527 with
                | FStar_Pervasives_Native.None  -> []
                | FStar_Pervasives_Native.Some l ->
-                   let uu____63128 =
+                   let uu____1533 =
                      FStar_Syntax_Syntax.lid_as_fv l
                        (FStar_Syntax_Syntax.Delta_constant_at_level
                           (Prims.parse_int "999"))
                        FStar_Pervasives_Native.None
                       in
-                   [uu____63128]) ses
-      | uu____63130 -> []
+                   [uu____1533]) ses
+      | uu____1535 -> []
   
 let (lookup_typ :
   FStar_TypeChecker_Env.env ->
@@ -512,18 +491,6 @@
   =
   fun attrs  ->
     fun se  ->
-<<<<<<< HEAD
-      let uu___885_63178 = se  in
-      {
-        FStar_Syntax_Syntax.sigel =
-          (uu___885_63178.FStar_Syntax_Syntax.sigel);
-        FStar_Syntax_Syntax.sigrng =
-          (uu___885_63178.FStar_Syntax_Syntax.sigrng);
-        FStar_Syntax_Syntax.sigquals =
-          (uu___885_63178.FStar_Syntax_Syntax.sigquals);
-        FStar_Syntax_Syntax.sigmeta =
-          (uu___885_63178.FStar_Syntax_Syntax.sigmeta);
-=======
       let uu___64_1583 = se  in
       {
         FStar_Syntax_Syntax.sigel = (uu___64_1583.FStar_Syntax_Syntax.sigel);
@@ -533,7 +500,6 @@
           (uu___64_1583.FStar_Syntax_Syntax.sigquals);
         FStar_Syntax_Syntax.sigmeta =
           (uu___64_1583.FStar_Syntax_Syntax.sigmeta);
->>>>>>> fd51a1b6
         FStar_Syntax_Syntax.sigattrs = attrs
       }
   
@@ -541,17 +507,17 @@
   FStar_Syntax_Syntax.sigelt -> FStar_Reflection_Data.sigelt_view) =
   fun se  ->
     match se.FStar_Syntax_Syntax.sigel with
-    | FStar_Syntax_Syntax.Sig_let ((r,lb::[]),uu____63187) ->
+    | FStar_Syntax_Syntax.Sig_let ((r,lb::[]),uu____1592) ->
         let fv =
           match lb.FStar_Syntax_Syntax.lbname with
           | FStar_Util.Inr fv -> fv
-          | FStar_Util.Inl uu____63198 ->
+          | FStar_Util.Inl uu____1603 ->
               failwith "impossible: global Sig_let has bv"
            in
-        let uu____63200 =
+        let uu____1605 =
           FStar_Syntax_Subst.univ_var_opening lb.FStar_Syntax_Syntax.lbunivs
            in
-        (match uu____63200 with
+        (match uu____1605 with
          | (s,us) ->
              let typ =
                FStar_Syntax_Subst.subst s lb.FStar_Syntax_Syntax.lbtyp  in
@@ -561,30 +527,29 @@
                (r, fv, (lb.FStar_Syntax_Syntax.lbunivs),
                  (lb.FStar_Syntax_Syntax.lbtyp),
                  (lb.FStar_Syntax_Syntax.lbdef)))
-    | FStar_Syntax_Syntax.Sig_inductive_typ (lid,us,bs,ty,uu____63228,c_lids)
+    | FStar_Syntax_Syntax.Sig_inductive_typ (lid,us,bs,ty,uu____1633,c_lids)
         ->
         let nm = FStar_Ident.path_of_lid lid  in
-        let uu____63239 = FStar_Syntax_Subst.univ_var_opening us  in
-        (match uu____63239 with
+        let uu____1644 = FStar_Syntax_Subst.univ_var_opening us  in
+        (match uu____1644 with
          | (s,us1) ->
              let bs1 = FStar_Syntax_Subst.subst_binders s bs  in
              let ty1 = FStar_Syntax_Subst.subst s ty  in
-             let uu____63260 =
-               let uu____63277 =
-                 FStar_List.map FStar_Ident.path_of_lid c_lids  in
-               (nm, us1, bs1, ty1, uu____63277)  in
-             FStar_Reflection_Data.Sg_Inductive uu____63260)
-    | FStar_Syntax_Syntax.Sig_datacon (lid,us,ty,uu____63289,n1,uu____63291)
-        ->
-        let uu____63298 = FStar_Syntax_Subst.univ_var_opening us  in
-        (match uu____63298 with
+             let uu____1665 =
+               let uu____1682 = FStar_List.map FStar_Ident.path_of_lid c_lids
+                  in
+               (nm, us1, bs1, ty1, uu____1682)  in
+             FStar_Reflection_Data.Sg_Inductive uu____1665)
+    | FStar_Syntax_Syntax.Sig_datacon (lid,us,ty,uu____1694,n1,uu____1696) ->
+        let uu____1703 = FStar_Syntax_Subst.univ_var_opening us  in
+        (match uu____1703 with
          | (s,us1) ->
              let ty1 = FStar_Syntax_Subst.subst s ty  in
-             let uu____63318 =
-               let uu____63323 = FStar_Ident.path_of_lid lid  in
-               (uu____63323, ty1)  in
-             FStar_Reflection_Data.Sg_Constructor uu____63318)
-    | uu____63324 -> FStar_Reflection_Data.Unk
+             let uu____1723 =
+               let uu____1728 = FStar_Ident.path_of_lid lid  in
+               (uu____1728, ty1)  in
+             FStar_Reflection_Data.Sg_Constructor uu____1723)
+    | uu____1729 -> FStar_Reflection_Data.Unk
   
 let (pack_sigelt :
   FStar_Reflection_Data.sigelt_view -> FStar_Syntax_Syntax.sigelt) =
@@ -599,42 +564,42 @@
             FStar_Parser_Const.effect_Tot_lid def1 []
             def1.FStar_Syntax_Syntax.pos
            in
-        let uu____63350 =
-          let uu____63351 =
-            let uu____63358 =
-              let uu____63361 = FStar_Syntax_Syntax.lid_of_fv fv  in
-              [uu____63361]  in
-            ((r, [lb]), uu____63358)  in
-          FStar_Syntax_Syntax.Sig_let uu____63351  in
-        FStar_All.pipe_left FStar_Syntax_Syntax.mk_sigelt uu____63350
-    | FStar_Reflection_Data.Sg_Constructor uu____63367 ->
+        let uu____1755 =
+          let uu____1756 =
+            let uu____1763 =
+              let uu____1766 = FStar_Syntax_Syntax.lid_of_fv fv  in
+              [uu____1766]  in
+            ((r, [lb]), uu____1763)  in
+          FStar_Syntax_Syntax.Sig_let uu____1756  in
+        FStar_All.pipe_left FStar_Syntax_Syntax.mk_sigelt uu____1755
+    | FStar_Reflection_Data.Sg_Constructor uu____1772 ->
         failwith "packing Sg_Constructor, sorry"
-    | FStar_Reflection_Data.Sg_Inductive uu____63373 ->
+    | FStar_Reflection_Data.Sg_Inductive uu____1778 ->
         failwith "packing Sg_Inductive, sorry"
     | FStar_Reflection_Data.Unk  -> failwith "packing Unk, sorry"
   
 let (inspect_bv : FStar_Syntax_Syntax.bv -> FStar_Reflection_Data.bv_view) =
   fun bv  ->
-    let uu____63398 =
+    let uu____1803 =
       FStar_Ident.string_of_ident bv.FStar_Syntax_Syntax.ppname  in
-    let uu____63400 = FStar_BigInt.of_int_fs bv.FStar_Syntax_Syntax.index  in
+    let uu____1805 = FStar_BigInt.of_int_fs bv.FStar_Syntax_Syntax.index  in
     {
-      FStar_Reflection_Data.bv_ppname = uu____63398;
-      FStar_Reflection_Data.bv_index = uu____63400;
+      FStar_Reflection_Data.bv_ppname = uu____1803;
+      FStar_Reflection_Data.bv_index = uu____1805;
       FStar_Reflection_Data.bv_sort = (bv.FStar_Syntax_Syntax.sort)
     }
   
 let (pack_bv : FStar_Reflection_Data.bv_view -> FStar_Syntax_Syntax.bv) =
   fun bvv  ->
-    let uu____63407 =
+    let uu____1812 =
       FStar_Ident.mk_ident
         ((bvv.FStar_Reflection_Data.bv_ppname), FStar_Range.dummyRange)
        in
-    let uu____63409 =
+    let uu____1814 =
       FStar_BigInt.to_int_fs bvv.FStar_Reflection_Data.bv_index  in
     {
-      FStar_Syntax_Syntax.ppname = uu____63407;
-      FStar_Syntax_Syntax.index = uu____63409;
+      FStar_Syntax_Syntax.ppname = uu____1812;
+      FStar_Syntax_Syntax.index = uu____1814;
       FStar_Syntax_Syntax.sort = (bvv.FStar_Reflection_Data.bv_sort)
     }
   
@@ -643,17 +608,15 @@
     (FStar_Syntax_Syntax.bv * FStar_Reflection_Data.aqualv))
   =
   fun b  ->
-    let uu____63425 = b  in
-    match uu____63425 with
-    | (bv,aq) -> let uu____63436 = inspect_aqual aq  in (bv, uu____63436)
+    let uu____1830 = b  in
+    match uu____1830 with
+    | (bv,aq) -> let uu____1841 = inspect_aqual aq  in (bv, uu____1841)
   
 let (pack_binder :
   FStar_Syntax_Syntax.bv ->
     FStar_Reflection_Data.aqualv -> FStar_Syntax_Syntax.binder)
   =
-  fun bv  ->
-    fun aqv  -> let uu____63448 = pack_aqual aqv  in (bv, uu____63448)
-  
+  fun bv  -> fun aqv  -> let uu____1853 = pack_aqual aqv  in (bv, uu____1853) 
 let (moduleof : FStar_TypeChecker_Env.env -> Prims.string Prims.list) =
   fun e  -> FStar_Ident.path_of_lid e.FStar_TypeChecker_Env.curmodule 
 let (binders_of_env :
@@ -663,9 +626,9 @@
   FStar_Syntax_Syntax.term -> FStar_Syntax_Syntax.term -> Prims.bool) =
   fun t1  ->
     fun t2  ->
-      let uu____63483 = FStar_Syntax_Util.un_uinst t1  in
-      let uu____63484 = FStar_Syntax_Util.un_uinst t2  in
-      FStar_Syntax_Util.term_eq uu____63483 uu____63484
+      let uu____1888 = FStar_Syntax_Util.un_uinst t1  in
+      let uu____1889 = FStar_Syntax_Util.un_uinst t2  in
+      FStar_Syntax_Util.term_eq uu____1888 uu____1889
   
 let (term_to_string : FStar_Syntax_Syntax.term -> Prims.string) =
   fun t  -> FStar_Syntax_Print.term_to_string t 