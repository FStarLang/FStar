--- conflicted
+++ resolved
@@ -1,1874 +1,5 @@
 
 open Prims
-<<<<<<< HEAD
-open FStar_Pervasives
-
-let lid_as_tm : FStar_Ident.lident  ->  FStar_Syntax_Syntax.term = (fun l -> (
-
-let uu____5 = (FStar_Syntax_Syntax.lid_as_fv l FStar_Syntax_Syntax.Delta_constant FStar_Pervasives_Native.None)
-in (FStar_All.pipe_right uu____5 FStar_Syntax_Syntax.fv_to_tm)))
-
-
-let fstar_refl_embed : FStar_Syntax_Syntax.term = (lid_as_tm FStar_Parser_Const.fstar_refl_embed_lid)
-
-
-let protect_embedded_term : FStar_Syntax_Syntax.typ  ->  FStar_Syntax_Syntax.term  ->  FStar_Syntax_Syntax.term' FStar_Syntax_Syntax.syntax = (fun t x -> (
-
-let uu____16 = (
-
-let uu____17 = (
-
-let uu____18 = (FStar_Syntax_Syntax.iarg t)
-in (
-
-let uu____19 = (
-
-let uu____22 = (FStar_Syntax_Syntax.as_arg x)
-in (uu____22)::[])
-in (uu____18)::uu____19))
-in (FStar_Syntax_Syntax.mk_Tm_app fstar_refl_embed uu____17))
-in (uu____16 FStar_Pervasives_Native.None x.FStar_Syntax_Syntax.pos)))
-
-
-let un_protect_embedded_term : FStar_Syntax_Syntax.term  ->  FStar_Syntax_Syntax.term FStar_Pervasives_Native.option = (fun t -> (
-
-let uu____33 = (
-
-let uu____48 = (FStar_Syntax_Util.unmeta t)
-in (FStar_Syntax_Util.head_and_args uu____48))
-in (match (uu____33) with
-| (head1, args) -> begin
-(
-
-let uu____73 = (
-
-let uu____86 = (
-
-let uu____87 = (FStar_Syntax_Util.un_uinst head1)
-in uu____87.FStar_Syntax_Syntax.n)
-in ((uu____86), (args)))
-in (match (uu____73) with
-| (FStar_Syntax_Syntax.Tm_fvar (fv), (uu____101)::((x, uu____103))::[]) when (FStar_Syntax_Syntax.fv_eq_lid fv FStar_Parser_Const.fstar_refl_embed_lid) -> begin
-FStar_Pervasives_Native.Some (x)
-end
-| uu____142 -> begin
-((
-
-let uu____156 = (
-
-let uu____157 = (FStar_Syntax_Print.term_to_string t)
-in (FStar_Util.format1 "Not an protected term: %s" uu____157))
-in (FStar_Errors.warn t.FStar_Syntax_Syntax.pos uu____156));
-FStar_Pervasives_Native.None;
-)
-end))
-end)))
-
-
-let embed_binder : FStar_Range.range  ->  FStar_Syntax_Syntax.binder  ->  FStar_Syntax_Syntax.term = (fun rng b -> (FStar_Syntax_Util.mk_alien FStar_Reflection_Data.fstar_refl_binder b "reflection.embed_binder" (FStar_Pervasives_Native.Some (rng))))
-
-
-let unembed_binder : FStar_Syntax_Syntax.term  ->  FStar_Syntax_Syntax.binder FStar_Pervasives_Native.option = (fun t -> (FStar_All.try_with (fun uu___114_178 -> (match (()) with
-| () -> begin
-(
-
-let uu____181 = (
-
-let uu____182 = (FStar_Syntax_Util.un_alien t)
-in (FStar_All.pipe_right uu____182 FStar_Dyn.undyn))
-in FStar_Pervasives_Native.Some (uu____181))
-end)) (fun uu___113_186 -> (match (uu___113_186) with
-| uu____189 -> begin
-((
-
-let uu____191 = (
-
-let uu____192 = (FStar_Syntax_Print.term_to_string t)
-in (FStar_Util.format1 "Not an embedded binder: %s" uu____192))
-in (FStar_Errors.warn t.FStar_Syntax_Syntax.pos uu____191));
-FStar_Pervasives_Native.None;
-)
-end))))
-
-
-let embed_binders : FStar_Range.range  ->  FStar_Syntax_Syntax.binder Prims.list  ->  FStar_Syntax_Syntax.term = (fun rng l -> (
-
-let uu____205 = (FStar_Syntax_Embeddings.embed_list embed_binder FStar_Reflection_Data.fstar_refl_binder)
-in (uu____205 rng l)))
-
-
-let unembed_binders : FStar_Syntax_Syntax.term  ->  FStar_Syntax_Syntax.binder Prims.list FStar_Pervasives_Native.option = (fun t -> (
-
-let uu____221 = (FStar_Syntax_Embeddings.unembed_list unembed_binder)
-in (uu____221 t)))
-
-
-let embed_term : FStar_Range.range  ->  FStar_Syntax_Syntax.term  ->  FStar_Syntax_Syntax.term = (fun rng t -> (
-
-let t1 = (protect_embedded_term FStar_Syntax_Syntax.tun t)
-in (
-
-let uu___115_239 = t1
-in {FStar_Syntax_Syntax.n = uu___115_239.FStar_Syntax_Syntax.n; FStar_Syntax_Syntax.pos = rng; FStar_Syntax_Syntax.vars = uu___115_239.FStar_Syntax_Syntax.vars})))
-
-
-let unembed_term : FStar_Syntax_Syntax.term  ->  FStar_Syntax_Syntax.term FStar_Pervasives_Native.option = (fun t -> (un_protect_embedded_term t))
-
-
-let embed_fvar : FStar_Range.range  ->  FStar_Syntax_Syntax.fv  ->  FStar_Syntax_Syntax.term = (fun rng fv -> (FStar_Syntax_Util.mk_alien FStar_Reflection_Data.fstar_refl_fvar fv "reflection.embed_fvar" (FStar_Pervasives_Native.Some (rng))))
-
-
-let unembed_fvar : FStar_Syntax_Syntax.term  ->  FStar_Syntax_Syntax.fv FStar_Pervasives_Native.option = (fun t -> (FStar_All.try_with (fun uu___117_270 -> (match (()) with
-| () -> begin
-(
-
-let uu____273 = (
-
-let uu____274 = (FStar_Syntax_Util.un_alien t)
-in (FStar_All.pipe_right uu____274 FStar_Dyn.undyn))
-in FStar_Pervasives_Native.Some (uu____273))
-end)) (fun uu___116_278 -> (match (uu___116_278) with
-| uu____281 -> begin
-((
-
-let uu____283 = (
-
-let uu____284 = (FStar_Syntax_Print.term_to_string t)
-in (FStar_Util.format1 "Not an embedded fvar: %s" uu____284))
-in (FStar_Errors.warn t.FStar_Syntax_Syntax.pos uu____283));
-FStar_Pervasives_Native.None;
-)
-end))))
-
-
-let embed_comp : FStar_Range.range  ->  FStar_Syntax_Syntax.comp  ->  FStar_Syntax_Syntax.term = (fun rng c -> (FStar_Syntax_Util.mk_alien FStar_Reflection_Data.fstar_refl_comp c "reflection.embed_comp" (FStar_Pervasives_Native.Some (rng))))
-
-
-let unembed_comp : FStar_Syntax_Syntax.term  ->  FStar_Syntax_Syntax.comp FStar_Pervasives_Native.option = (fun t -> (FStar_All.try_with (fun uu___119_305 -> (match (()) with
-| () -> begin
-(
-
-let uu____308 = (
-
-let uu____309 = (FStar_Syntax_Util.un_alien t)
-in (FStar_All.pipe_right uu____309 FStar_Dyn.undyn))
-in FStar_Pervasives_Native.Some (uu____308))
-end)) (fun uu___118_313 -> (match (uu___118_313) with
-| uu____316 -> begin
-((
-
-let uu____318 = (
-
-let uu____319 = (FStar_Syntax_Print.term_to_string t)
-in (FStar_Util.format1 "Not an embedded comp: %s" uu____319))
-in (FStar_Errors.warn t.FStar_Syntax_Syntax.pos uu____318));
-FStar_Pervasives_Native.None;
-)
-end))))
-
-
-let embed_env : FStar_Range.range  ->  FStar_TypeChecker_Env.env  ->  FStar_Syntax_Syntax.term = (fun rng env -> (FStar_Syntax_Util.mk_alien FStar_Reflection_Data.fstar_refl_env env "tactics_embed_env" (FStar_Pervasives_Native.Some (rng))))
-
-
-let unembed_env : FStar_Syntax_Syntax.term  ->  FStar_TypeChecker_Env.env FStar_Pervasives_Native.option = (fun t -> (FStar_All.try_with (fun uu___121_340 -> (match (()) with
-| () -> begin
-(
-
-let uu____343 = (
-
-let uu____344 = (FStar_Syntax_Util.un_alien t)
-in (FStar_All.pipe_right uu____344 FStar_Dyn.undyn))
-in FStar_Pervasives_Native.Some (uu____343))
-end)) (fun uu___120_348 -> (match (uu___120_348) with
-| uu____351 -> begin
-((
-
-let uu____353 = (
-
-let uu____354 = (FStar_Syntax_Print.term_to_string t)
-in (FStar_Util.format1 "Not an embedded env: %s" uu____354))
-in (FStar_Errors.warn t.FStar_Syntax_Syntax.pos uu____353));
-FStar_Pervasives_Native.None;
-)
-end))))
-
-
-let embed_const : FStar_Range.range  ->  FStar_Reflection_Data.vconst  ->  FStar_Syntax_Syntax.term = (fun rng c -> (
-
-let r = (match (c) with
-| FStar_Reflection_Data.C_Unit -> begin
-FStar_Reflection_Data.ref_C_Unit
-end
-| FStar_Reflection_Data.C_True -> begin
-FStar_Reflection_Data.ref_C_True
-end
-| FStar_Reflection_Data.C_False -> begin
-FStar_Reflection_Data.ref_C_False
-end
-| FStar_Reflection_Data.C_Int (i) -> begin
-(
-
-let uu____365 = (
-
-let uu____366 = (
-
-let uu____367 = (
-
-let uu____368 = (
-
-let uu____369 = (FStar_BigInt.string_of_big_int i)
-in (FStar_Syntax_Util.exp_int uu____369))
-in (FStar_Syntax_Syntax.as_arg uu____368))
-in (uu____367)::[])
-in (FStar_Syntax_Syntax.mk_Tm_app FStar_Reflection_Data.ref_C_Int uu____366))
-in (uu____365 FStar_Pervasives_Native.None FStar_Range.dummyRange))
-end
-| FStar_Reflection_Data.C_String (s) -> begin
-(
-
-let uu____373 = (
-
-let uu____374 = (
-
-let uu____375 = (
-
-let uu____376 = (FStar_Syntax_Embeddings.embed_string rng s)
-in (FStar_Syntax_Syntax.as_arg uu____376))
-in (uu____375)::[])
-in (FStar_Syntax_Syntax.mk_Tm_app FStar_Reflection_Data.ref_C_String uu____374))
-in (uu____373 FStar_Pervasives_Native.None FStar_Range.dummyRange))
-end)
-in (
-
-let uu___122_379 = r
-in {FStar_Syntax_Syntax.n = uu___122_379.FStar_Syntax_Syntax.n; FStar_Syntax_Syntax.pos = rng; FStar_Syntax_Syntax.vars = uu___122_379.FStar_Syntax_Syntax.vars})))
-
-
-let unembed_const : FStar_Syntax_Syntax.term  ->  FStar_Reflection_Data.vconst FStar_Pervasives_Native.option = (fun t -> (
-
-let t1 = (FStar_Syntax_Util.unascribe t)
-in (
-
-let uu____389 = (FStar_Syntax_Util.head_and_args t1)
-in (match (uu____389) with
-| (hd1, args) -> begin
-(
-
-let uu____428 = (
-
-let uu____441 = (
-
-let uu____442 = (FStar_Syntax_Util.un_uinst hd1)
-in uu____442.FStar_Syntax_Syntax.n)
-in ((uu____441), (args)))
-in (match (uu____428) with
-| (FStar_Syntax_Syntax.Tm_fvar (fv), []) when (FStar_Syntax_Syntax.fv_eq_lid fv FStar_Reflection_Data.ref_C_Unit_lid) -> begin
-FStar_Pervasives_Native.Some (FStar_Reflection_Data.C_Unit)
-end
-| (FStar_Syntax_Syntax.Tm_fvar (fv), []) when (FStar_Syntax_Syntax.fv_eq_lid fv FStar_Reflection_Data.ref_C_True_lid) -> begin
-FStar_Pervasives_Native.Some (FStar_Reflection_Data.C_True)
-end
-| (FStar_Syntax_Syntax.Tm_fvar (fv), []) when (FStar_Syntax_Syntax.fv_eq_lid fv FStar_Reflection_Data.ref_C_False_lid) -> begin
-FStar_Pervasives_Native.Some (FStar_Reflection_Data.C_False)
-end
-| (FStar_Syntax_Syntax.Tm_fvar (fv), ((i, uu____502))::[]) when (FStar_Syntax_Syntax.fv_eq_lid fv FStar_Reflection_Data.ref_C_Int_lid) -> begin
-(
-
-let uu____527 = (FStar_Syntax_Embeddings.unembed_int i)
-in (FStar_Util.bind_opt uu____527 (fun i1 -> (FStar_All.pipe_left (fun _0_40 -> FStar_Pervasives_Native.Some (_0_40)) (FStar_Reflection_Data.C_Int (i1))))))
-end
-| (FStar_Syntax_Syntax.Tm_fvar (fv), ((s, uu____536))::[]) when (FStar_Syntax_Syntax.fv_eq_lid fv FStar_Reflection_Data.ref_C_String_lid) -> begin
-(
-
-let uu____561 = (FStar_Syntax_Embeddings.unembed_string s)
-in (FStar_Util.bind_opt uu____561 (fun s1 -> (FStar_All.pipe_left (fun _0_41 -> FStar_Pervasives_Native.Some (_0_41)) (FStar_Reflection_Data.C_String (s1))))))
-end
-| uu____568 -> begin
-((
-
-let uu____582 = (
-
-let uu____583 = (FStar_Syntax_Print.term_to_string t1)
-in (FStar_Util.format1 "Not an embedded vconst: %s" uu____583))
-in (FStar_Errors.warn t1.FStar_Syntax_Syntax.pos uu____582));
-FStar_Pervasives_Native.None;
-)
-end))
-end))))
-
-
-let rec embed_pattern : FStar_Range.range  ->  FStar_Reflection_Data.pattern  ->  FStar_Syntax_Syntax.term = (fun rng p -> (match (p) with
-| FStar_Reflection_Data.Pat_Constant (c) -> begin
-(
-
-let uu____593 = (
-
-let uu____594 = (
-
-let uu____595 = (
-
-let uu____596 = (embed_const rng c)
-in (FStar_Syntax_Syntax.as_arg uu____596))
-in (uu____595)::[])
-in (FStar_Syntax_Syntax.mk_Tm_app FStar_Reflection_Data.ref_Pat_Constant uu____594))
-in (uu____593 FStar_Pervasives_Native.None rng))
-end
-| FStar_Reflection_Data.Pat_Cons (fv, ps) -> begin
-(
-
-let uu____605 = (
-
-let uu____606 = (
-
-let uu____607 = (
-
-let uu____608 = (embed_fvar rng fv)
-in (FStar_Syntax_Syntax.as_arg uu____608))
-in (
-
-let uu____609 = (
-
-let uu____612 = (
-
-let uu____613 = (
-
-let uu____614 = (FStar_Syntax_Embeddings.embed_list embed_pattern FStar_Reflection_Data.fstar_refl_pattern)
-in (uu____614 rng ps))
-in (FStar_Syntax_Syntax.as_arg uu____613))
-in (uu____612)::[])
-in (uu____607)::uu____609))
-in (FStar_Syntax_Syntax.mk_Tm_app FStar_Reflection_Data.ref_Pat_Cons uu____606))
-in (uu____605 FStar_Pervasives_Native.None rng))
-end
-| FStar_Reflection_Data.Pat_Var (bv) -> begin
-(
-
-let uu____625 = (
-
-let uu____626 = (
-
-let uu____627 = (
-
-let uu____628 = (
-
-let uu____629 = (FStar_Syntax_Syntax.mk_binder bv)
-in (embed_binder rng uu____629))
-in (FStar_Syntax_Syntax.as_arg uu____628))
-in (uu____627)::[])
-in (FStar_Syntax_Syntax.mk_Tm_app FStar_Reflection_Data.ref_Pat_Var uu____626))
-in (uu____625 FStar_Pervasives_Native.None rng))
-end
-| FStar_Reflection_Data.Pat_Wild (bv) -> begin
-(
-
-let uu____633 = (
-
-let uu____634 = (
-
-let uu____635 = (
-
-let uu____636 = (
-
-let uu____637 = (FStar_Syntax_Syntax.mk_binder bv)
-in (embed_binder rng uu____637))
-in (FStar_Syntax_Syntax.as_arg uu____636))
-in (uu____635)::[])
-in (FStar_Syntax_Syntax.mk_Tm_app FStar_Reflection_Data.ref_Pat_Wild uu____634))
-in (uu____633 FStar_Pervasives_Native.None rng))
-end))
-
-
-let rec unembed_pattern : FStar_Syntax_Syntax.term  ->  FStar_Reflection_Data.pattern FStar_Pervasives_Native.option = (fun t -> (
-
-let t1 = (FStar_Syntax_Util.unascribe t)
-in (
-
-let uu____649 = (FStar_Syntax_Util.head_and_args t1)
-in (match (uu____649) with
-| (hd1, args) -> begin
-(
-
-let uu____688 = (
-
-let uu____701 = (
-
-let uu____702 = (FStar_Syntax_Util.un_uinst hd1)
-in uu____702.FStar_Syntax_Syntax.n)
-in ((uu____701), (args)))
-in (match (uu____688) with
-| (FStar_Syntax_Syntax.Tm_fvar (fv), ((c, uu____717))::[]) when (FStar_Syntax_Syntax.fv_eq_lid fv FStar_Reflection_Data.ref_Pat_Constant_lid) -> begin
-(
-
-let uu____742 = (unembed_const c)
-in (FStar_Util.bind_opt uu____742 (fun c1 -> (FStar_All.pipe_left (fun _0_42 -> FStar_Pervasives_Native.Some (_0_42)) (FStar_Reflection_Data.Pat_Constant (c1))))))
-end
-| (FStar_Syntax_Syntax.Tm_fvar (fv), ((f, uu____751))::((ps, uu____753))::[]) when (FStar_Syntax_Syntax.fv_eq_lid fv FStar_Reflection_Data.ref_Pat_Cons_lid) -> begin
-(
-
-let uu____788 = (unembed_fvar f)
-in (FStar_Util.bind_opt uu____788 (fun f1 -> (
-
-let uu____794 = (
-
-let uu____799 = (FStar_Syntax_Embeddings.unembed_list unembed_pattern)
-in (uu____799 ps))
-in (FStar_Util.bind_opt uu____794 (fun ps1 -> (FStar_All.pipe_left (fun _0_43 -> FStar_Pervasives_Native.Some (_0_43)) (FStar_Reflection_Data.Pat_Cons (((f1), (ps1)))))))))))
-end
-| (FStar_Syntax_Syntax.Tm_fvar (fv), ((b, uu____818))::[]) when (FStar_Syntax_Syntax.fv_eq_lid fv FStar_Reflection_Data.ref_Pat_Var_lid) -> begin
-(
-
-let uu____843 = (unembed_binder b)
-in (FStar_Util.bind_opt uu____843 (fun uu____849 -> (match (uu____849) with
-| (bv, aq) -> begin
-(FStar_All.pipe_left (fun _0_44 -> FStar_Pervasives_Native.Some (_0_44)) (FStar_Reflection_Data.Pat_Var (bv)))
-end))))
-end
-| (FStar_Syntax_Syntax.Tm_fvar (fv), ((b, uu____858))::[]) when (FStar_Syntax_Syntax.fv_eq_lid fv FStar_Reflection_Data.ref_Pat_Wild_lid) -> begin
-(
-
-let uu____883 = (unembed_binder b)
-in (FStar_Util.bind_opt uu____883 (fun uu____889 -> (match (uu____889) with
-| (bv, aq) -> begin
-(FStar_All.pipe_left (fun _0_45 -> FStar_Pervasives_Native.Some (_0_45)) (FStar_Reflection_Data.Pat_Wild (bv)))
-end))))
-end
-| uu____896 -> begin
-((
-
-let uu____910 = (
-
-let uu____911 = (FStar_Syntax_Print.term_to_string t1)
-in (FStar_Util.format1 "Not an embedded pattern: %s" uu____911))
-in (FStar_Errors.warn t1.FStar_Syntax_Syntax.pos uu____910));
-FStar_Pervasives_Native.None;
-)
-end))
-end))))
-
-
-let embed_branch : (FStar_Reflection_Data.pattern * FStar_Syntax_Syntax.term) FStar_Syntax_Embeddings.embedder = (FStar_Syntax_Embeddings.embed_pair embed_pattern FStar_Reflection_Data.fstar_refl_pattern embed_term FStar_Syntax_Syntax.t_term)
-
-
-let unembed_branch : (FStar_Reflection_Data.pattern * FStar_Syntax_Syntax.term) FStar_Syntax_Embeddings.unembedder = (FStar_Syntax_Embeddings.unembed_pair unembed_pattern unembed_term)
-
-
-let embed_aqualv : FStar_Range.range  ->  FStar_Reflection_Data.aqualv  ->  FStar_Syntax_Syntax.term = (fun rng q -> (
-
-let r = (match (q) with
-| FStar_Reflection_Data.Q_Explicit -> begin
-FStar_Reflection_Data.ref_Q_Explicit
-end
-| FStar_Reflection_Data.Q_Implicit -> begin
-FStar_Reflection_Data.ref_Q_Implicit
-end)
-in (
-
-let uu___123_938 = r
-in {FStar_Syntax_Syntax.n = uu___123_938.FStar_Syntax_Syntax.n; FStar_Syntax_Syntax.pos = rng; FStar_Syntax_Syntax.vars = uu___123_938.FStar_Syntax_Syntax.vars})))
-
-
-let unembed_aqualv : FStar_Syntax_Syntax.term  ->  FStar_Reflection_Data.aqualv FStar_Pervasives_Native.option = (fun t -> (
-
-let t1 = (FStar_Syntax_Util.unascribe t)
-in (
-
-let uu____948 = (FStar_Syntax_Util.head_and_args t1)
-in (match (uu____948) with
-| (hd1, args) -> begin
-(
-
-let uu____987 = (
-
-let uu____1000 = (
-
-let uu____1001 = (FStar_Syntax_Util.un_uinst hd1)
-in uu____1001.FStar_Syntax_Syntax.n)
-in ((uu____1000), (args)))
-in (match (uu____987) with
-| (FStar_Syntax_Syntax.Tm_fvar (fv), []) when (FStar_Syntax_Syntax.fv_eq_lid fv FStar_Reflection_Data.ref_Q_Explicit_lid) -> begin
-FStar_Pervasives_Native.Some (FStar_Reflection_Data.Q_Explicit)
-end
-| (FStar_Syntax_Syntax.Tm_fvar (fv), []) when (FStar_Syntax_Syntax.fv_eq_lid fv FStar_Reflection_Data.ref_Q_Implicit_lid) -> begin
-FStar_Pervasives_Native.Some (FStar_Reflection_Data.Q_Implicit)
-end
-| uu____1044 -> begin
-((
-
-let uu____1058 = (
-
-let uu____1059 = (FStar_Syntax_Print.term_to_string t1)
-in (FStar_Util.format1 "Not an embedded aqualv: %s" uu____1059))
-in (FStar_Errors.warn t1.FStar_Syntax_Syntax.pos uu____1058));
-FStar_Pervasives_Native.None;
-)
-end))
-end))))
-
-
-let embed_argv : (FStar_Syntax_Syntax.term * FStar_Reflection_Data.aqualv) FStar_Syntax_Embeddings.embedder = (FStar_Syntax_Embeddings.embed_pair embed_term FStar_Syntax_Syntax.t_term embed_aqualv FStar_Reflection_Data.fstar_refl_aqualv)
-
-
-let unembed_argv : (FStar_Syntax_Syntax.term * FStar_Reflection_Data.aqualv) FStar_Syntax_Embeddings.unembedder = (FStar_Syntax_Embeddings.unembed_pair unembed_term unembed_aqualv)
-
-
-let embed_term_view : FStar_Range.range  ->  FStar_Reflection_Data.term_view  ->  FStar_Syntax_Syntax.term = (fun rng t -> (match (t) with
-| FStar_Reflection_Data.Tv_FVar (fv) -> begin
-(
-
-let uu____1086 = (
-
-let uu____1087 = (
-
-let uu____1088 = (
-
-let uu____1089 = (embed_fvar rng fv)
-in (FStar_Syntax_Syntax.as_arg uu____1089))
-in (uu____1088)::[])
-in (FStar_Syntax_Syntax.mk_Tm_app FStar_Reflection_Data.ref_Tv_FVar uu____1087))
-in (uu____1086 FStar_Pervasives_Native.None rng))
-end
-| FStar_Reflection_Data.Tv_Var (bv) -> begin
-(
-
-let uu____1093 = (
-
-let uu____1094 = (
-
-let uu____1095 = (
-
-let uu____1096 = (embed_binder rng bv)
-in (FStar_Syntax_Syntax.as_arg uu____1096))
-in (uu____1095)::[])
-in (FStar_Syntax_Syntax.mk_Tm_app FStar_Reflection_Data.ref_Tv_Var uu____1094))
-in (uu____1093 FStar_Pervasives_Native.None rng))
-end
-| FStar_Reflection_Data.Tv_App (hd1, a) -> begin
-(
-
-let uu____1101 = (
-
-let uu____1102 = (
-
-let uu____1103 = (
-
-let uu____1104 = (embed_term rng hd1)
-in (FStar_Syntax_Syntax.as_arg uu____1104))
-in (
-
-let uu____1105 = (
-
-let uu____1108 = (
-
-let uu____1109 = (embed_argv rng a)
-in (FStar_Syntax_Syntax.as_arg uu____1109))
-in (uu____1108)::[])
-in (uu____1103)::uu____1105))
-in (FStar_Syntax_Syntax.mk_Tm_app FStar_Reflection_Data.ref_Tv_App uu____1102))
-in (uu____1101 FStar_Pervasives_Native.None rng))
-end
-| FStar_Reflection_Data.Tv_Abs (b, t1) -> begin
-(
-
-let uu____1114 = (
-
-let uu____1115 = (
-
-let uu____1116 = (
-
-let uu____1117 = (embed_binder rng b)
-in (FStar_Syntax_Syntax.as_arg uu____1117))
-in (
-
-let uu____1118 = (
-
-let uu____1121 = (
-
-let uu____1122 = (embed_term rng t1)
-in (FStar_Syntax_Syntax.as_arg uu____1122))
-in (uu____1121)::[])
-in (uu____1116)::uu____1118))
-in (FStar_Syntax_Syntax.mk_Tm_app FStar_Reflection_Data.ref_Tv_Abs uu____1115))
-in (uu____1114 FStar_Pervasives_Native.None rng))
-end
-| FStar_Reflection_Data.Tv_Arrow (b, c) -> begin
-(
-
-let uu____1127 = (
-
-let uu____1128 = (
-
-let uu____1129 = (
-
-let uu____1130 = (embed_binder rng b)
-in (FStar_Syntax_Syntax.as_arg uu____1130))
-in (
-
-let uu____1131 = (
-
-let uu____1134 = (
-
-let uu____1135 = (embed_comp rng c)
-in (FStar_Syntax_Syntax.as_arg uu____1135))
-in (uu____1134)::[])
-in (uu____1129)::uu____1131))
-in (FStar_Syntax_Syntax.mk_Tm_app FStar_Reflection_Data.ref_Tv_Arrow uu____1128))
-in (uu____1127 FStar_Pervasives_Native.None rng))
-end
-| FStar_Reflection_Data.Tv_Type (u) -> begin
-(
-
-let uu____1139 = (
-
-let uu____1140 = (
-
-let uu____1141 = (
-
-let uu____1142 = (FStar_Syntax_Embeddings.embed_unit rng ())
-in (FStar_Syntax_Syntax.as_arg uu____1142))
-in (uu____1141)::[])
-in (FStar_Syntax_Syntax.mk_Tm_app FStar_Reflection_Data.ref_Tv_Type uu____1140))
-in (uu____1139 FStar_Pervasives_Native.None rng))
-end
-| FStar_Reflection_Data.Tv_Refine (bv, t1) -> begin
-(
-
-let uu____1147 = (
-
-let uu____1148 = (
-
-let uu____1149 = (
-
-let uu____1150 = (embed_binder rng bv)
-in (FStar_Syntax_Syntax.as_arg uu____1150))
-in (
-
-let uu____1151 = (
-
-let uu____1154 = (
-
-let uu____1155 = (embed_term rng t1)
-in (FStar_Syntax_Syntax.as_arg uu____1155))
-in (uu____1154)::[])
-in (uu____1149)::uu____1151))
-in (FStar_Syntax_Syntax.mk_Tm_app FStar_Reflection_Data.ref_Tv_Refine uu____1148))
-in (uu____1147 FStar_Pervasives_Native.None rng))
-end
-| FStar_Reflection_Data.Tv_Const (c) -> begin
-(
-
-let uu____1159 = (
-
-let uu____1160 = (
-
-let uu____1161 = (
-
-let uu____1162 = (embed_const rng c)
-in (FStar_Syntax_Syntax.as_arg uu____1162))
-in (uu____1161)::[])
-in (FStar_Syntax_Syntax.mk_Tm_app FStar_Reflection_Data.ref_Tv_Const uu____1160))
-in (uu____1159 FStar_Pervasives_Native.None rng))
-end
-| FStar_Reflection_Data.Tv_Uvar (u, t1) -> begin
-(
-
-let uu____1167 = (
-
-let uu____1168 = (
-
-let uu____1169 = (
-
-let uu____1170 = (FStar_Syntax_Embeddings.embed_int rng u)
-in (FStar_Syntax_Syntax.as_arg uu____1170))
-in (
-
-let uu____1171 = (
-
-let uu____1174 = (
-
-let uu____1175 = (embed_term rng t1)
-in (FStar_Syntax_Syntax.as_arg uu____1175))
-in (uu____1174)::[])
-in (uu____1169)::uu____1171))
-in (FStar_Syntax_Syntax.mk_Tm_app FStar_Reflection_Data.ref_Tv_Uvar uu____1168))
-in (uu____1167 FStar_Pervasives_Native.None rng))
-end
-| FStar_Reflection_Data.Tv_Let (b, t1, t2) -> begin
-(
-
-let uu____1181 = (
-
-let uu____1182 = (
-
-let uu____1183 = (
-
-let uu____1184 = (embed_binder rng b)
-in (FStar_Syntax_Syntax.as_arg uu____1184))
-in (
-
-let uu____1185 = (
-
-let uu____1188 = (
-
-let uu____1189 = (embed_term rng t1)
-in (FStar_Syntax_Syntax.as_arg uu____1189))
-in (
-
-let uu____1190 = (
-
-let uu____1193 = (
-
-let uu____1194 = (embed_term rng t2)
-in (FStar_Syntax_Syntax.as_arg uu____1194))
-in (uu____1193)::[])
-in (uu____1188)::uu____1190))
-in (uu____1183)::uu____1185))
-in (FStar_Syntax_Syntax.mk_Tm_app FStar_Reflection_Data.ref_Tv_Let uu____1182))
-in (uu____1181 FStar_Pervasives_Native.None rng))
-end
-| FStar_Reflection_Data.Tv_Match (t1, brs) -> begin
-(
-
-let uu____1203 = (
-
-let uu____1204 = (
-
-let uu____1205 = (
-
-let uu____1206 = (embed_term rng t1)
-in (FStar_Syntax_Syntax.as_arg uu____1206))
-in (
-
-let uu____1207 = (
-
-let uu____1210 = (
-
-let uu____1211 = (
-
-let uu____1212 = (FStar_Syntax_Embeddings.embed_list embed_branch FStar_Reflection_Data.fstar_refl_branch)
-in (uu____1212 rng brs))
-in (FStar_Syntax_Syntax.as_arg uu____1211))
-in (uu____1210)::[])
-in (uu____1205)::uu____1207))
-in (FStar_Syntax_Syntax.mk_Tm_app FStar_Reflection_Data.ref_Tv_Match uu____1204))
-in (uu____1203 FStar_Pervasives_Native.None rng))
-end
-| FStar_Reflection_Data.Tv_Unknown -> begin
-(
-
-let uu___124_1230 = FStar_Reflection_Data.ref_Tv_Unknown
-in {FStar_Syntax_Syntax.n = uu___124_1230.FStar_Syntax_Syntax.n; FStar_Syntax_Syntax.pos = rng; FStar_Syntax_Syntax.vars = uu___124_1230.FStar_Syntax_Syntax.vars})
-end))
-
-
-let unembed_term_view : FStar_Syntax_Syntax.term  ->  FStar_Reflection_Data.term_view FStar_Pervasives_Native.option = (fun t -> (
-
-let t1 = (FStar_Syntax_Util.unascribe t)
-in (
-
-let uu____1240 = (FStar_Syntax_Util.head_and_args t1)
-in (match (uu____1240) with
-| (hd1, args) -> begin
-(
-
-let uu____1279 = (
-
-let uu____1292 = (
-
-let uu____1293 = (FStar_Syntax_Util.un_uinst hd1)
-in uu____1293.FStar_Syntax_Syntax.n)
-in ((uu____1292), (args)))
-in (match (uu____1279) with
-| (FStar_Syntax_Syntax.Tm_fvar (fv), ((b, uu____1308))::[]) when (FStar_Syntax_Syntax.fv_eq_lid fv FStar_Reflection_Data.ref_Tv_Var_lid) -> begin
-(
-
-let uu____1333 = (unembed_binder b)
-in (FStar_Util.bind_opt uu____1333 (fun b1 -> (FStar_All.pipe_left (fun _0_46 -> FStar_Pervasives_Native.Some (_0_46)) (FStar_Reflection_Data.Tv_Var (b1))))))
-end
-| (FStar_Syntax_Syntax.Tm_fvar (fv), ((f, uu____1342))::[]) when (FStar_Syntax_Syntax.fv_eq_lid fv FStar_Reflection_Data.ref_Tv_FVar_lid) -> begin
-(
-
-let uu____1367 = (unembed_fvar f)
-in (FStar_Util.bind_opt uu____1367 (fun f1 -> (FStar_All.pipe_left (fun _0_47 -> FStar_Pervasives_Native.Some (_0_47)) (FStar_Reflection_Data.Tv_FVar (f1))))))
-end
-| (FStar_Syntax_Syntax.Tm_fvar (fv), ((l, uu____1376))::((r, uu____1378))::[]) when (FStar_Syntax_Syntax.fv_eq_lid fv FStar_Reflection_Data.ref_Tv_App_lid) -> begin
-(
-
-let uu____1413 = (unembed_term l)
-in (FStar_Util.bind_opt uu____1413 (fun l1 -> (
-
-let uu____1419 = (unembed_argv r)
-in (FStar_Util.bind_opt uu____1419 (fun r1 -> (FStar_All.pipe_left (fun _0_48 -> FStar_Pervasives_Native.Some (_0_48)) (FStar_Reflection_Data.Tv_App (((l1), (r1)))))))))))
-end
-| (FStar_Syntax_Syntax.Tm_fvar (fv), ((b, uu____1444))::((t2, uu____1446))::[]) when (FStar_Syntax_Syntax.fv_eq_lid fv FStar_Reflection_Data.ref_Tv_Abs_lid) -> begin
-(
-
-let uu____1481 = (unembed_binder b)
-in (FStar_Util.bind_opt uu____1481 (fun b1 -> (
-
-let uu____1487 = (unembed_term t2)
-in (FStar_Util.bind_opt uu____1487 (fun t3 -> (FStar_All.pipe_left (fun _0_49 -> FStar_Pervasives_Native.Some (_0_49)) (FStar_Reflection_Data.Tv_Abs (((b1), (t3)))))))))))
-end
-| (FStar_Syntax_Syntax.Tm_fvar (fv), ((b, uu____1496))::((t2, uu____1498))::[]) when (FStar_Syntax_Syntax.fv_eq_lid fv FStar_Reflection_Data.ref_Tv_Arrow_lid) -> begin
-(
-
-let uu____1533 = (unembed_binder b)
-in (FStar_Util.bind_opt uu____1533 (fun b1 -> (
-
-let uu____1539 = (unembed_comp t2)
-in (FStar_Util.bind_opt uu____1539 (fun c -> (FStar_All.pipe_left (fun _0_50 -> FStar_Pervasives_Native.Some (_0_50)) (FStar_Reflection_Data.Tv_Arrow (((b1), (c)))))))))))
-end
-| (FStar_Syntax_Syntax.Tm_fvar (fv), ((u, uu____1548))::[]) when (FStar_Syntax_Syntax.fv_eq_lid fv FStar_Reflection_Data.ref_Tv_Type_lid) -> begin
-(
-
-let uu____1573 = (FStar_Syntax_Embeddings.unembed_unit u)
-in (FStar_Util.bind_opt uu____1573 (fun u1 -> (FStar_All.pipe_left (fun _0_51 -> FStar_Pervasives_Native.Some (_0_51)) (FStar_Reflection_Data.Tv_Type (()))))))
-end
-| (FStar_Syntax_Syntax.Tm_fvar (fv), ((b, uu____1582))::((t2, uu____1584))::[]) when (FStar_Syntax_Syntax.fv_eq_lid fv FStar_Reflection_Data.ref_Tv_Refine_lid) -> begin
-(
-
-let uu____1619 = (unembed_binder b)
-in (FStar_Util.bind_opt uu____1619 (fun b1 -> (
-
-let uu____1625 = (unembed_term t2)
-in (FStar_Util.bind_opt uu____1625 (fun t3 -> (FStar_All.pipe_left (fun _0_52 -> FStar_Pervasives_Native.Some (_0_52)) (FStar_Reflection_Data.Tv_Refine (((b1), (t3)))))))))))
-end
-| (FStar_Syntax_Syntax.Tm_fvar (fv), ((c, uu____1634))::[]) when (FStar_Syntax_Syntax.fv_eq_lid fv FStar_Reflection_Data.ref_Tv_Const_lid) -> begin
-(
-
-let uu____1659 = (unembed_const c)
-in (FStar_Util.bind_opt uu____1659 (fun c1 -> (FStar_All.pipe_left (fun _0_53 -> FStar_Pervasives_Native.Some (_0_53)) (FStar_Reflection_Data.Tv_Const (c1))))))
-end
-| (FStar_Syntax_Syntax.Tm_fvar (fv), ((u, uu____1668))::((t2, uu____1670))::[]) when (FStar_Syntax_Syntax.fv_eq_lid fv FStar_Reflection_Data.ref_Tv_Uvar_lid) -> begin
-(
-
-let uu____1705 = (FStar_Syntax_Embeddings.unembed_int u)
-in (FStar_Util.bind_opt uu____1705 (fun u1 -> (
-
-let uu____1711 = (unembed_term t2)
-in (FStar_Util.bind_opt uu____1711 (fun t3 -> (FStar_All.pipe_left (fun _0_54 -> FStar_Pervasives_Native.Some (_0_54)) (FStar_Reflection_Data.Tv_Uvar (((u1), (t3)))))))))))
-end
-| (FStar_Syntax_Syntax.Tm_fvar (fv), ((b, uu____1720))::((t11, uu____1722))::((t2, uu____1724))::[]) when (FStar_Syntax_Syntax.fv_eq_lid fv FStar_Reflection_Data.ref_Tv_Let_lid) -> begin
-(
-
-let uu____1769 = (unembed_binder b)
-in (FStar_Util.bind_opt uu____1769 (fun b1 -> (
-
-let uu____1775 = (unembed_term t11)
-in (FStar_Util.bind_opt uu____1775 (fun t12 -> (
-
-let uu____1781 = (unembed_term t2)
-in (FStar_Util.bind_opt uu____1781 (fun t21 -> (FStar_All.pipe_left (fun _0_55 -> FStar_Pervasives_Native.Some (_0_55)) (FStar_Reflection_Data.Tv_Let (((b1), (t12), (t21))))))))))))))
-end
-| (FStar_Syntax_Syntax.Tm_fvar (fv), ((t2, uu____1790))::((brs, uu____1792))::[]) when (FStar_Syntax_Syntax.fv_eq_lid fv FStar_Reflection_Data.ref_Tv_Match_lid) -> begin
-(
-
-let uu____1827 = (unembed_term t2)
-in (FStar_Util.bind_opt uu____1827 (fun t3 -> (
-
-let uu____1833 = (
-
-let uu____1842 = (FStar_Syntax_Embeddings.unembed_list unembed_branch)
-in (uu____1842 brs))
-in (FStar_Util.bind_opt uu____1833 (fun brs1 -> (FStar_All.pipe_left (fun _0_56 -> FStar_Pervasives_Native.Some (_0_56)) (FStar_Reflection_Data.Tv_Match (((t3), (brs1)))))))))))
-end
-| (FStar_Syntax_Syntax.Tm_fvar (fv), []) when (FStar_Syntax_Syntax.fv_eq_lid fv FStar_Reflection_Data.ref_Tv_Unknown_lid) -> begin
-(FStar_All.pipe_left (fun _0_57 -> FStar_Pervasives_Native.Some (_0_57)) FStar_Reflection_Data.Tv_Unknown)
-end
-| uu____1896 -> begin
-((
-
-let uu____1910 = (
-
-let uu____1911 = (FStar_Syntax_Print.term_to_string t1)
-in (FStar_Util.format1 "Not an embedded term_view: %s" uu____1911))
-in (FStar_Errors.warn t1.FStar_Syntax_Syntax.pos uu____1910));
-FStar_Pervasives_Native.None;
-)
-end))
-end))))
-
-
-let embed_comp_view : FStar_Range.range  ->  FStar_Reflection_Data.comp_view  ->  FStar_Syntax_Syntax.term = (fun rng cv -> (match (cv) with
-| FStar_Reflection_Data.C_Total (t) -> begin
-(
-
-let uu____1921 = (
-
-let uu____1922 = (
-
-let uu____1923 = (
-
-let uu____1924 = (embed_term rng t)
-in (FStar_Syntax_Syntax.as_arg uu____1924))
-in (uu____1923)::[])
-in (FStar_Syntax_Syntax.mk_Tm_app FStar_Reflection_Data.ref_C_Total uu____1922))
-in (uu____1921 FStar_Pervasives_Native.None rng))
-end
-| FStar_Reflection_Data.C_Lemma (pre, post) -> begin
-(
-
-let post1 = (FStar_Syntax_Util.unthunk_lemma_post post)
-in (
-
-let uu____1932 = (
-
-let uu____1933 = (
-
-let uu____1934 = (
-
-let uu____1935 = (embed_term rng pre)
-in (FStar_Syntax_Syntax.as_arg uu____1935))
-in (
-
-let uu____1936 = (
-
-let uu____1939 = (
-
-let uu____1940 = (embed_term rng post1)
-in (FStar_Syntax_Syntax.as_arg uu____1940))
-in (uu____1939)::[])
-in (uu____1934)::uu____1936))
-in (FStar_Syntax_Syntax.mk_Tm_app FStar_Reflection_Data.ref_C_Lemma uu____1933))
-in (uu____1932 FStar_Pervasives_Native.None rng)))
-end
-| FStar_Reflection_Data.C_Unknown -> begin
-(
-
-let uu___125_1943 = FStar_Reflection_Data.ref_C_Unknown
-in {FStar_Syntax_Syntax.n = uu___125_1943.FStar_Syntax_Syntax.n; FStar_Syntax_Syntax.pos = rng; FStar_Syntax_Syntax.vars = uu___125_1943.FStar_Syntax_Syntax.vars})
-end))
-
-
-let unembed_comp_view : FStar_Syntax_Syntax.term  ->  FStar_Reflection_Data.comp_view FStar_Pervasives_Native.option = (fun t -> (
-
-let t1 = (FStar_Syntax_Util.unascribe t)
-in (
-
-let uu____1953 = (FStar_Syntax_Util.head_and_args t1)
-in (match (uu____1953) with
-| (hd1, args) -> begin
-(
-
-let uu____1992 = (
-
-let uu____2005 = (
-
-let uu____2006 = (FStar_Syntax_Util.un_uinst hd1)
-in uu____2006.FStar_Syntax_Syntax.n)
-in ((uu____2005), (args)))
-in (match (uu____1992) with
-| (FStar_Syntax_Syntax.Tm_fvar (fv), ((t2, uu____2021))::[]) when (FStar_Syntax_Syntax.fv_eq_lid fv FStar_Reflection_Data.ref_C_Total_lid) -> begin
-(
-
-let uu____2046 = (unembed_term t2)
-in (FStar_Util.bind_opt uu____2046 (fun t3 -> (FStar_All.pipe_left (fun _0_58 -> FStar_Pervasives_Native.Some (_0_58)) (FStar_Reflection_Data.C_Total (t3))))))
-end
-| (FStar_Syntax_Syntax.Tm_fvar (fv), ((pre, uu____2055))::((post, uu____2057))::[]) when (FStar_Syntax_Syntax.fv_eq_lid fv FStar_Reflection_Data.ref_C_Lemma_lid) -> begin
-(
-
-let uu____2092 = (unembed_term pre)
-in (FStar_Util.bind_opt uu____2092 (fun pre1 -> (
-
-let uu____2098 = (unembed_term post)
-in (FStar_Util.bind_opt uu____2098 (fun post1 -> (FStar_All.pipe_left (fun _0_59 -> FStar_Pervasives_Native.Some (_0_59)) (FStar_Reflection_Data.C_Lemma (((pre1), (post1)))))))))))
-end
-| (FStar_Syntax_Syntax.Tm_fvar (fv), []) when (FStar_Syntax_Syntax.fv_eq_lid fv FStar_Reflection_Data.ref_C_Unknown_lid) -> begin
-(FStar_All.pipe_left (fun _0_60 -> FStar_Pervasives_Native.Some (_0_60)) FStar_Reflection_Data.C_Unknown)
-end
-| uu____2122 -> begin
-((
-
-let uu____2136 = (
-
-let uu____2137 = (FStar_Syntax_Print.term_to_string t1)
-in (FStar_Util.format1 "Not an embedded comp_view: %s" uu____2137))
-in (FStar_Errors.warn t1.FStar_Syntax_Syntax.pos uu____2136));
-FStar_Pervasives_Native.None;
-)
-end))
-end))))
-
-
-let rec last : 'a . 'a Prims.list  ->  'a = (fun l -> (match (l) with
-| [] -> begin
-(failwith "last: empty list")
-end
-| (x)::[] -> begin
-x
-end
-| (uu____2152)::xs -> begin
-(last xs)
-end))
-
-
-let rec init : 'a . 'a Prims.list  ->  'a Prims.list = (fun l -> (match (l) with
-| [] -> begin
-(failwith "init: empty list")
-end
-| (x)::[] -> begin
-[]
-end
-| (x)::xs -> begin
-(
-
-let uu____2178 = (init xs)
-in (x)::uu____2178)
-end))
-
-
-let inspect_fv : FStar_Syntax_Syntax.fv  ->  Prims.string Prims.list = (fun fv -> (
-
-let uu____2189 = (FStar_Syntax_Syntax.lid_of_fv fv)
-in (FStar_Ident.path_of_lid uu____2189)))
-
-
-let pack_fv : Prims.string Prims.list  ->  FStar_Syntax_Syntax.fv = (fun ns -> (
-
-let uu____2198 = (FStar_Parser_Const.p2l ns)
-in (FStar_Syntax_Syntax.lid_as_fv uu____2198 FStar_Syntax_Syntax.Delta_equational FStar_Pervasives_Native.None)))
-
-
-let inspect_bv : FStar_Syntax_Syntax.binder  ->  Prims.string = (fun b -> (FStar_Syntax_Print.bv_to_string (FStar_Pervasives_Native.fst b)))
-
-
-let inspect_const : FStar_Syntax_Syntax.sconst  ->  FStar_Reflection_Data.vconst = (fun c -> (match (c) with
-| FStar_Const.Const_unit -> begin
-FStar_Reflection_Data.C_Unit
-end
-| FStar_Const.Const_int (s, uu____2208) -> begin
-(
-
-let uu____2221 = (FStar_BigInt.big_int_of_string s)
-in FStar_Reflection_Data.C_Int (uu____2221))
-end
-| FStar_Const.Const_bool (true) -> begin
-FStar_Reflection_Data.C_True
-end
-| FStar_Const.Const_bool (false) -> begin
-FStar_Reflection_Data.C_False
-end
-| FStar_Const.Const_string (s, uu____2223) -> begin
-FStar_Reflection_Data.C_String (s)
-end
-| uu____2224 -> begin
-(
-
-let uu____2225 = (
-
-let uu____2226 = (FStar_Syntax_Print.const_to_string c)
-in (FStar_Util.format1 "unknown constant: %s" uu____2226))
-in (failwith uu____2225))
-end))
-
-
-let rec inspect : FStar_Syntax_Syntax.term  ->  FStar_Reflection_Data.term_view = (fun t -> (
-
-let t1 = (FStar_Syntax_Util.unascribe t)
-in (
-
-let t2 = (FStar_Syntax_Util.un_uinst t1)
-in (match (t2.FStar_Syntax_Syntax.n) with
-| FStar_Syntax_Syntax.Tm_meta (t3, uu____2234) -> begin
-(inspect t3)
-end
-| FStar_Syntax_Syntax.Tm_name (bv) -> begin
-(
-
-let uu____2240 = (FStar_Syntax_Syntax.mk_binder bv)
-in FStar_Reflection_Data.Tv_Var (uu____2240))
-end
-| FStar_Syntax_Syntax.Tm_fvar (fv) -> begin
-FStar_Reflection_Data.Tv_FVar (fv)
-end
-| FStar_Syntax_Syntax.Tm_app (hd1, []) -> begin
-(failwith "inspect: empty arguments on Tm_app")
-end
-| FStar_Syntax_Syntax.Tm_app (hd1, args) -> begin
-(
-
-let uu____2283 = (last args)
-in (match (uu____2283) with
-| (a, q) -> begin
-(
-
-let q' = (match (q) with
-| FStar_Pervasives_Native.Some (FStar_Syntax_Syntax.Implicit (uu____2303)) -> begin
-FStar_Reflection_Data.Q_Implicit
-end
-| FStar_Pervasives_Native.Some (FStar_Syntax_Syntax.Equality) -> begin
-FStar_Reflection_Data.Q_Explicit
-end
-| FStar_Pervasives_Native.None -> begin
-FStar_Reflection_Data.Q_Explicit
-end)
-in (
-
-let uu____2304 = (
-
-let uu____2309 = (
-
-let uu____2312 = (
-
-let uu____2313 = (init args)
-in (FStar_Syntax_Syntax.mk_Tm_app hd1 uu____2313))
-in (uu____2312 FStar_Pervasives_Native.None t2.FStar_Syntax_Syntax.pos))
-in ((uu____2309), (((a), (q')))))
-in FStar_Reflection_Data.Tv_App (uu____2304)))
-end))
-end
-| FStar_Syntax_Syntax.Tm_abs ([], uu____2332, uu____2333) -> begin
-(failwith "inspect: empty arguments on Tm_abs")
-end
-| FStar_Syntax_Syntax.Tm_abs (bs, t3, k) -> begin
-(
-
-let uu____2375 = (FStar_Syntax_Subst.open_term bs t3)
-in (match (uu____2375) with
-| (bs1, t4) -> begin
-(match (bs1) with
-| [] -> begin
-(failwith "impossible")
-end
-| (b)::bs2 -> begin
-(
-
-let uu____2402 = (
-
-let uu____2407 = (FStar_Syntax_Util.abs bs2 t4 k)
-in ((b), (uu____2407)))
-in FStar_Reflection_Data.Tv_Abs (uu____2402))
-end)
-end))
-end
-| FStar_Syntax_Syntax.Tm_type (uu____2412) -> begin
-FStar_Reflection_Data.Tv_Type (())
-end
-| FStar_Syntax_Syntax.Tm_arrow ([], k) -> begin
-(failwith "inspect: empty binders on arrow")
-end
-| FStar_Syntax_Syntax.Tm_arrow (uu____2428) -> begin
-(
-
-let uu____2441 = (FStar_Syntax_Util.arrow_one t2)
-in (match (uu____2441) with
-| FStar_Pervasives_Native.Some (b, c) -> begin
-FStar_Reflection_Data.Tv_Arrow (((b), (c)))
-end
-| FStar_Pervasives_Native.None -> begin
-(failwith "impossible")
-end))
-end
-| FStar_Syntax_Syntax.Tm_refine (bv, t3) -> begin
-(
-
-let b = (FStar_Syntax_Syntax.mk_binder bv)
-in (
-
-let uu____2465 = (FStar_Syntax_Subst.open_term ((b)::[]) t3)
-in (match (uu____2465) with
-| (b', t4) -> begin
-(
-
-let b1 = (match (b') with
-| (b'1)::[] -> begin
-b'1
-end
-| uu____2494 -> begin
-(failwith "impossible")
-end)
-in FStar_Reflection_Data.Tv_Refine (((b1), (t4))))
-end)))
-end
-| FStar_Syntax_Syntax.Tm_constant (c) -> begin
-(
-
-let uu____2504 = (inspect_const c)
-in FStar_Reflection_Data.Tv_Const (uu____2504))
-end
-| FStar_Syntax_Syntax.Tm_uvar (u, t3) -> begin
-(
-
-let uu____2531 = (
-
-let uu____2536 = (
-
-let uu____2537 = (FStar_Syntax_Unionfind.uvar_id u)
-in (FStar_BigInt.of_int_fs uu____2537))
-in ((uu____2536), (t3)))
-in FStar_Reflection_Data.Tv_Uvar (uu____2531))
-end
-| FStar_Syntax_Syntax.Tm_let ((false, (lb)::[]), t21) -> begin
-(match ((Prims.op_disEquality lb.FStar_Syntax_Syntax.lbunivs [])) with
-| true -> begin
-FStar_Reflection_Data.Tv_Unknown
-end
-| uu____2556 -> begin
-(match (lb.FStar_Syntax_Syntax.lbname) with
-| FStar_Util.Inr (uu____2557) -> begin
-FStar_Reflection_Data.Tv_Unknown
-end
-| FStar_Util.Inl (bv) -> begin
-(
-
-let b = (FStar_Syntax_Syntax.mk_binder bv)
-in (
-
-let uu____2560 = (FStar_Syntax_Subst.open_term ((b)::[]) t21)
-in (match (uu____2560) with
-| (bs, t22) -> begin
-(
-
-let b1 = (match (bs) with
-| (b1)::[] -> begin
-b1
-end
-| uu____2589 -> begin
-(failwith "impossible: open_term returned different amount of binders")
-end)
-in FStar_Reflection_Data.Tv_Let (((b1), (lb.FStar_Syntax_Syntax.lbdef), (t22))))
-end)))
-end)
-end)
-end
-| FStar_Syntax_Syntax.Tm_match (t3, brs) -> begin
-(
-
-let rec inspect_pat = (fun p -> (match (p.FStar_Syntax_Syntax.v) with
-| FStar_Syntax_Syntax.Pat_constant (c) -> begin
-(
-
-let uu____2647 = (inspect_const c)
-in FStar_Reflection_Data.Pat_Constant (uu____2647))
-end
-| FStar_Syntax_Syntax.Pat_cons (fv, ps) -> begin
-(
-
-let uu____2666 = (
-
-let uu____2673 = (FStar_List.map (fun uu____2685 -> (match (uu____2685) with
-| (p1, uu____2693) -> begin
-(inspect_pat p1)
-end)) ps)
-in ((fv), (uu____2673)))
-in FStar_Reflection_Data.Pat_Cons (uu____2666))
-end
-| FStar_Syntax_Syntax.Pat_var (bv) -> begin
-FStar_Reflection_Data.Pat_Var (bv)
-end
-| FStar_Syntax_Syntax.Pat_wild (bv) -> begin
-FStar_Reflection_Data.Pat_Wild (bv)
-end
-| FStar_Syntax_Syntax.Pat_dot_term (uu____2702) -> begin
-(failwith "NYI: Pat_dot_term")
-end))
-in (
-
-let brs1 = (FStar_List.map FStar_Syntax_Subst.open_branch brs)
-in (
-
-let brs2 = (FStar_List.map (fun uu___111_2746 -> (match (uu___111_2746) with
-| (pat, uu____2768, t4) -> begin
-(
-
-let uu____2786 = (inspect_pat pat)
-in ((uu____2786), (t4)))
-end)) brs1)
-in FStar_Reflection_Data.Tv_Match (((t3), (brs2))))))
-end
-| uu____2799 -> begin
-((
-
-let uu____2801 = (FStar_Syntax_Print.tag_of_term t2)
-in (
-
-let uu____2802 = (FStar_Syntax_Print.term_to_string t2)
-in (FStar_Util.print2 "inspect: outside of expected syntax (%s, %s)\n" uu____2801 uu____2802)));
-FStar_Reflection_Data.Tv_Unknown;
-)
-end))))
-
-
-let inspect_comp : FStar_Syntax_Syntax.comp  ->  FStar_Reflection_Data.comp_view = (fun c -> (match (c.FStar_Syntax_Syntax.n) with
-| FStar_Syntax_Syntax.Total (t, uu____2808) -> begin
-FStar_Reflection_Data.C_Total (t)
-end
-| FStar_Syntax_Syntax.Comp (ct) -> begin
-(match ((FStar_Ident.lid_equals ct.FStar_Syntax_Syntax.effect_name FStar_Parser_Const.effect_Lemma_lid)) with
-| true -> begin
-(match (ct.FStar_Syntax_Syntax.effect_args) with
-| ((pre, uu____2819))::((post, uu____2821))::uu____2822 -> begin
-FStar_Reflection_Data.C_Lemma (((pre), (post)))
-end
-| uu____2855 -> begin
-(failwith "inspect_comp: Lemma does not have enough arguments?")
-end)
-end
-| uu____2864 -> begin
-FStar_Reflection_Data.C_Unknown
-end)
-end
-| FStar_Syntax_Syntax.GTotal (uu____2865) -> begin
-FStar_Reflection_Data.C_Unknown
-end))
-
-
-let pack_comp : FStar_Reflection_Data.comp_view  ->  FStar_Syntax_Syntax.comp = (fun cv -> (match (cv) with
-| FStar_Reflection_Data.C_Total (t) -> begin
-(FStar_Syntax_Syntax.mk_Total t)
-end
-| uu____2879 -> begin
-(failwith "sorry, can embed comp_views other than C_Total for now")
-end))
-
-
-let pack_const : FStar_Reflection_Data.vconst  ->  FStar_Syntax_Syntax.sconst = (fun c -> (match (c) with
-| FStar_Reflection_Data.C_Unit -> begin
-FStar_Const.Const_unit
-end
-| FStar_Reflection_Data.C_Int (i) -> begin
-(
-
-let uu____2885 = (
-
-let uu____2896 = (FStar_BigInt.string_of_big_int i)
-in ((uu____2896), (FStar_Pervasives_Native.None)))
-in FStar_Const.Const_int (uu____2885))
-end
-| FStar_Reflection_Data.C_True -> begin
-FStar_Const.Const_bool (true)
-end
-| FStar_Reflection_Data.C_False -> begin
-FStar_Const.Const_bool (false)
-end
-| FStar_Reflection_Data.C_String (s) -> begin
-FStar_Const.Const_string (((s), (FStar_Range.dummyRange)))
-end))
-
-
-let pack : FStar_Reflection_Data.term_view  ->  FStar_Syntax_Syntax.term = (fun tv -> (match (tv) with
-| FStar_Reflection_Data.Tv_Var (bv, uu____2913) -> begin
-(FStar_Syntax_Syntax.bv_to_name bv)
-end
-| FStar_Reflection_Data.Tv_FVar (fv) -> begin
-(FStar_Syntax_Syntax.fv_to_tm fv)
-end
-| FStar_Reflection_Data.Tv_App (l, (r, q)) -> begin
-(match (q) with
-| FStar_Reflection_Data.Q_Explicit -> begin
-(
-
-let uu____2922 = (
-
-let uu____2931 = (FStar_Syntax_Syntax.as_arg r)
-in (uu____2931)::[])
-in (FStar_Syntax_Util.mk_app l uu____2922))
-end
-| FStar_Reflection_Data.Q_Implicit -> begin
-(
-
-let uu____2932 = (
-
-let uu____2941 = (FStar_Syntax_Syntax.iarg r)
-in (uu____2941)::[])
-in (FStar_Syntax_Util.mk_app l uu____2932))
-end)
-end
-| FStar_Reflection_Data.Tv_Abs (b, t) -> begin
-(FStar_Syntax_Util.abs ((b)::[]) t FStar_Pervasives_Native.None)
-end
-| FStar_Reflection_Data.Tv_Arrow (b, c) -> begin
-(FStar_Syntax_Util.arrow ((b)::[]) c)
-end
-| FStar_Reflection_Data.Tv_Type (()) -> begin
-FStar_Syntax_Util.ktype
-end
-| FStar_Reflection_Data.Tv_Refine ((bv, uu____2947), t) -> begin
-(FStar_Syntax_Util.refine bv t)
-end
-| FStar_Reflection_Data.Tv_Const (c) -> begin
-(
-
-let uu____2954 = (
-
-let uu____2957 = (
-
-let uu____2958 = (pack_const c)
-in FStar_Syntax_Syntax.Tm_constant (uu____2958))
-in (FStar_Syntax_Syntax.mk uu____2957))
-in (uu____2954 FStar_Pervasives_Native.None FStar_Range.dummyRange))
-end
-| FStar_Reflection_Data.Tv_Uvar (u, t) -> begin
-(
-
-let uu____2964 = (FStar_BigInt.to_int_fs u)
-in (FStar_Syntax_Util.uvar_from_id uu____2964 t))
-end
-| FStar_Reflection_Data.Tv_Let (b, t1, t2) -> begin
-(
-
-let bv = (FStar_Pervasives_Native.fst b)
-in (
-
-let lb = (FStar_Syntax_Util.mk_letbinding (FStar_Util.Inl (bv)) [] bv.FStar_Syntax_Syntax.sort FStar_Parser_Const.effect_Tot_lid t1)
-in (
-
-let uu____2970 = (
-
-let uu____2973 = (
-
-let uu____2974 = (
-
-let uu____2987 = (FStar_Syntax_Subst.close ((b)::[]) t2)
-in ((((false), ((lb)::[]))), (uu____2987)))
-in FStar_Syntax_Syntax.Tm_let (uu____2974))
-in (FStar_Syntax_Syntax.mk uu____2973))
-in (uu____2970 FStar_Pervasives_Native.None FStar_Range.dummyRange))))
-end
-| FStar_Reflection_Data.Tv_Match (t, brs) -> begin
-(
-
-let wrap = (fun v1 -> {FStar_Syntax_Syntax.v = v1; FStar_Syntax_Syntax.p = FStar_Range.dummyRange})
-in (
-
-let rec pack_pat = (fun p -> (match (p) with
-| FStar_Reflection_Data.Pat_Constant (c) -> begin
-(
-
-let uu____3016 = (
-
-let uu____3017 = (pack_const c)
-in FStar_Syntax_Syntax.Pat_constant (uu____3017))
-in (FStar_All.pipe_left wrap uu____3016))
-end
-| FStar_Reflection_Data.Pat_Cons (fv, ps) -> begin
-(
-
-let uu____3026 = (
-
-let uu____3027 = (
-
-let uu____3040 = (FStar_List.map (fun p1 -> (
-
-let uu____3054 = (pack_pat p1)
-in ((uu____3054), (false)))) ps)
-in ((fv), (uu____3040)))
-in FStar_Syntax_Syntax.Pat_cons (uu____3027))
-in (FStar_All.pipe_left wrap uu____3026))
-end
-| FStar_Reflection_Data.Pat_Var (bv) -> begin
-(FStar_All.pipe_left wrap (FStar_Syntax_Syntax.Pat_var (bv)))
-end
-| FStar_Reflection_Data.Pat_Wild (bv) -> begin
-(FStar_All.pipe_left wrap (FStar_Syntax_Syntax.Pat_wild (bv)))
-end))
-in (
-
-let brs1 = (FStar_List.map (fun uu___112_3100 -> (match (uu___112_3100) with
-| (pat, t1) -> begin
-(
-
-let uu____3117 = (pack_pat pat)
-in ((uu____3117), (FStar_Pervasives_Native.None), (t1)))
-end)) brs)
-in (
-
-let brs2 = (FStar_List.map FStar_Syntax_Subst.close_branch brs1)
-in (FStar_Syntax_Syntax.mk (FStar_Syntax_Syntax.Tm_match (((t), (brs2)))) FStar_Pervasives_Native.None FStar_Range.dummyRange)))))
-end
-| FStar_Reflection_Data.Tv_Unknown -> begin
-(failwith "pack: unexpected term view")
-end))
-
-
-let embed_order : FStar_Range.range  ->  FStar_Order.order  ->  FStar_Syntax_Syntax.term = (fun rng o -> (
-
-let r = (match (o) with
-| FStar_Order.Lt -> begin
-FStar_Reflection_Data.ord_Lt
-end
-| FStar_Order.Eq -> begin
-FStar_Reflection_Data.ord_Eq
-end
-| FStar_Order.Gt -> begin
-FStar_Reflection_Data.ord_Gt
-end)
-in (
-
-let uu___126_3138 = r
-in {FStar_Syntax_Syntax.n = uu___126_3138.FStar_Syntax_Syntax.n; FStar_Syntax_Syntax.pos = rng; FStar_Syntax_Syntax.vars = uu___126_3138.FStar_Syntax_Syntax.vars})))
-
-
-let unembed_order : FStar_Syntax_Syntax.term  ->  FStar_Order.order FStar_Pervasives_Native.option = (fun t -> (
-
-let t1 = (FStar_Syntax_Util.unascribe t)
-in (
-
-let uu____3148 = (FStar_Syntax_Util.head_and_args t1)
-in (match (uu____3148) with
-| (hd1, args) -> begin
-(
-
-let uu____3187 = (
-
-let uu____3200 = (
-
-let uu____3201 = (FStar_Syntax_Util.un_uinst hd1)
-in uu____3201.FStar_Syntax_Syntax.n)
-in ((uu____3200), (args)))
-in (match (uu____3187) with
-| (FStar_Syntax_Syntax.Tm_fvar (fv), []) when (FStar_Syntax_Syntax.fv_eq_lid fv FStar_Reflection_Data.ord_Lt_lid) -> begin
-FStar_Pervasives_Native.Some (FStar_Order.Lt)
-end
-| (FStar_Syntax_Syntax.Tm_fvar (fv), []) when (FStar_Syntax_Syntax.fv_eq_lid fv FStar_Reflection_Data.ord_Eq_lid) -> begin
-FStar_Pervasives_Native.Some (FStar_Order.Eq)
-end
-| (FStar_Syntax_Syntax.Tm_fvar (fv), []) when (FStar_Syntax_Syntax.fv_eq_lid fv FStar_Reflection_Data.ord_Gt_lid) -> begin
-FStar_Pervasives_Native.Some (FStar_Order.Gt)
-end
-| uu____3259 -> begin
-((
-
-let uu____3273 = (
-
-let uu____3274 = (FStar_Syntax_Print.term_to_string t1)
-in (FStar_Util.format1 "Not an embedded order: %s" uu____3274))
-in (FStar_Errors.warn t1.FStar_Syntax_Syntax.pos uu____3273));
-FStar_Pervasives_Native.None;
-)
-end))
-end))))
-
-
-let compare_binder : FStar_Syntax_Syntax.binder  ->  FStar_Syntax_Syntax.binder  ->  FStar_Order.order = (fun x y -> (
-
-let n1 = (FStar_Syntax_Syntax.order_bv (FStar_Pervasives_Native.fst x) (FStar_Pervasives_Native.fst y))
-in (match ((n1 < (Prims.parse_int "0"))) with
-| true -> begin
-FStar_Order.Lt
-end
-| uu____3284 -> begin
-(match ((Prims.op_Equality n1 (Prims.parse_int "0"))) with
-| true -> begin
-FStar_Order.Eq
-end
-| uu____3285 -> begin
-FStar_Order.Gt
-end)
-end)))
-
-
-let is_free : FStar_Syntax_Syntax.binder  ->  FStar_Syntax_Syntax.term  ->  Prims.bool = (fun x t -> (FStar_Syntax_Util.is_free_in (FStar_Pervasives_Native.fst x) t))
-
-
-let lookup_typ : FStar_TypeChecker_Env.env  ->  Prims.string Prims.list  ->  FStar_Reflection_Data.sigelt_view = (fun env ns -> (
-
-let lid = (FStar_Parser_Const.p2l ns)
-in (
-
-let res = (FStar_TypeChecker_Env.lookup_qname env lid)
-in (match (res) with
-| FStar_Pervasives_Native.None -> begin
-FStar_Reflection_Data.Unk
-end
-| FStar_Pervasives_Native.Some (FStar_Util.Inl (uu____3346), rng) -> begin
-FStar_Reflection_Data.Unk
-end
-| FStar_Pervasives_Native.Some (FStar_Util.Inr (se, us), rng) -> begin
-(match (se.FStar_Syntax_Syntax.sigel) with
-| FStar_Syntax_Syntax.Sig_inductive_typ (lid1, us1, bs, t, uu____3447, dc_lids) -> begin
-(
-
-let nm = (FStar_Ident.path_of_lid lid1)
-in (
-
-let ctor1 = (fun dc_lid -> (
-
-let uu____3464 = (FStar_TypeChecker_Env.lookup_qname env dc_lid)
-in (match (uu____3464) with
-| FStar_Pervasives_Native.Some (FStar_Util.Inr (se1, us2), rng1) -> begin
-(match (se1.FStar_Syntax_Syntax.sigel) with
-| FStar_Syntax_Syntax.Sig_datacon (lid2, us3, t1, uu____3537, n1, uu____3539) -> begin
-(
-
-let uu____3544 = (
-
-let uu____3549 = (FStar_Ident.path_of_lid lid2)
-in ((uu____3549), (t1)))
-in FStar_Reflection_Data.Ctor (uu____3544))
-end
-| uu____3554 -> begin
-(failwith "wat 1")
-end)
-end
-| uu____3555 -> begin
-(failwith "wat 2")
-end)))
-in (
-
-let ctors = (FStar_List.map ctor1 dc_lids)
-in FStar_Reflection_Data.Sg_Inductive (((nm), (bs), (t), (ctors))))))
-end
-| FStar_Syntax_Syntax.Sig_let ((false, (lb)::[]), uu____3584) -> begin
-(
-
-let fv = (match (lb.FStar_Syntax_Syntax.lbname) with
-| FStar_Util.Inr (fv) -> begin
-fv
-end
-| FStar_Util.Inl (uu____3599) -> begin
-(failwith "global Sig_let has bv")
-end)
-in FStar_Reflection_Data.Sg_Let (((fv), (lb.FStar_Syntax_Syntax.lbtyp), (lb.FStar_Syntax_Syntax.lbdef))))
-end
-| uu____3604 -> begin
-FStar_Reflection_Data.Unk
-end)
-end))))
-
-
-let embed_ctor : FStar_Range.range  ->  FStar_Reflection_Data.ctor  ->  FStar_Syntax_Syntax.term = (fun rng c -> (match (c) with
-| FStar_Reflection_Data.Ctor (nm, t) -> begin
-(
-
-let uu____3615 = (
-
-let uu____3616 = (
-
-let uu____3617 = (
-
-let uu____3618 = (FStar_Syntax_Embeddings.embed_string_list rng nm)
-in (FStar_Syntax_Syntax.as_arg uu____3618))
-in (
-
-let uu____3619 = (
-
-let uu____3622 = (
-
-let uu____3623 = (embed_term rng t)
-in (FStar_Syntax_Syntax.as_arg uu____3623))
-in (uu____3622)::[])
-in (uu____3617)::uu____3619))
-in (FStar_Syntax_Syntax.mk_Tm_app FStar_Reflection_Data.ref_Ctor uu____3616))
-in (uu____3615 FStar_Pervasives_Native.None rng))
-end))
-
-
-let unembed_ctor : FStar_Syntax_Syntax.term  ->  FStar_Reflection_Data.ctor FStar_Pervasives_Native.option = (fun t -> (
-
-let t1 = (FStar_Syntax_Util.unascribe t)
-in (
-
-let uu____3635 = (FStar_Syntax_Util.head_and_args t1)
-in (match (uu____3635) with
-| (hd1, args) -> begin
-(
-
-let uu____3674 = (
-
-let uu____3687 = (
-
-let uu____3688 = (FStar_Syntax_Util.un_uinst hd1)
-in uu____3688.FStar_Syntax_Syntax.n)
-in ((uu____3687), (args)))
-in (match (uu____3674) with
-| (FStar_Syntax_Syntax.Tm_fvar (fv), ((nm, uu____3703))::((t2, uu____3705))::[]) when (FStar_Syntax_Syntax.fv_eq_lid fv FStar_Reflection_Data.ref_Ctor_lid) -> begin
-(
-
-let uu____3740 = (FStar_Syntax_Embeddings.unembed_string_list nm)
-in (FStar_Util.bind_opt uu____3740 (fun nm1 -> (
-
-let uu____3752 = (unembed_term t2)
-in (FStar_Util.bind_opt uu____3752 (fun t3 -> (FStar_All.pipe_left (fun _0_61 -> FStar_Pervasives_Native.Some (_0_61)) (FStar_Reflection_Data.Ctor (((nm1), (t3)))))))))))
-end
-| uu____3761 -> begin
-((
-
-let uu____3775 = (
-
-let uu____3776 = (FStar_Syntax_Print.term_to_string t1)
-in (FStar_Util.format1 "Not an embedded ctor: %s" uu____3776))
-in (FStar_Errors.warn t1.FStar_Syntax_Syntax.pos uu____3775));
-FStar_Pervasives_Native.None;
-)
-end))
-end))))
-
-
-let embed_sigelt_view : FStar_Range.range  ->  FStar_Reflection_Data.sigelt_view  ->  FStar_Syntax_Syntax.term = (fun rng sev -> (match (sev) with
-| FStar_Reflection_Data.Sg_Inductive (nm, bs, t, dcs) -> begin
-(
-
-let uu____3797 = (
-
-let uu____3798 = (
-
-let uu____3799 = (
-
-let uu____3800 = (FStar_Syntax_Embeddings.embed_string_list rng nm)
-in (FStar_Syntax_Syntax.as_arg uu____3800))
-in (
-
-let uu____3801 = (
-
-let uu____3804 = (
-
-let uu____3805 = (embed_binders rng bs)
-in (FStar_Syntax_Syntax.as_arg uu____3805))
-in (
-
-let uu____3806 = (
-
-let uu____3809 = (
-
-let uu____3810 = (embed_term rng t)
-in (FStar_Syntax_Syntax.as_arg uu____3810))
-in (
-
-let uu____3811 = (
-
-let uu____3814 = (
-
-let uu____3815 = (
-
-let uu____3816 = (FStar_Syntax_Embeddings.embed_list embed_ctor FStar_Reflection_Data.fstar_refl_ctor)
-in (uu____3816 rng dcs))
-in (FStar_Syntax_Syntax.as_arg uu____3815))
-in (uu____3814)::[])
-in (uu____3809)::uu____3811))
-in (uu____3804)::uu____3806))
-in (uu____3799)::uu____3801))
-in (FStar_Syntax_Syntax.mk_Tm_app FStar_Reflection_Data.ref_Sg_Inductive uu____3798))
-in (uu____3797 FStar_Pervasives_Native.None rng))
-end
-| FStar_Reflection_Data.Sg_Let (fv, ty, t) -> begin
-(
-
-let uu____3829 = (
-
-let uu____3830 = (
-
-let uu____3831 = (
-
-let uu____3832 = (embed_fvar rng fv)
-in (FStar_Syntax_Syntax.as_arg uu____3832))
-in (
-
-let uu____3833 = (
-
-let uu____3836 = (
-
-let uu____3837 = (embed_term rng ty)
-in (FStar_Syntax_Syntax.as_arg uu____3837))
-in (
-
-let uu____3838 = (
-
-let uu____3841 = (
-
-let uu____3842 = (embed_term rng t)
-in (FStar_Syntax_Syntax.as_arg uu____3842))
-in (uu____3841)::[])
-in (uu____3836)::uu____3838))
-in (uu____3831)::uu____3833))
-in (FStar_Syntax_Syntax.mk_Tm_app FStar_Reflection_Data.ref_Sg_Let uu____3830))
-in (uu____3829 FStar_Pervasives_Native.None rng))
-end
-| FStar_Reflection_Data.Unk -> begin
-(
-
-let uu___127_3845 = FStar_Reflection_Data.ref_Unk
-in {FStar_Syntax_Syntax.n = uu___127_3845.FStar_Syntax_Syntax.n; FStar_Syntax_Syntax.pos = rng; FStar_Syntax_Syntax.vars = uu___127_3845.FStar_Syntax_Syntax.vars})
-end))
-
-
-let unembed_sigelt_view : FStar_Syntax_Syntax.term  ->  FStar_Reflection_Data.sigelt_view FStar_Pervasives_Native.option = (fun t -> (
-
-let t1 = (FStar_Syntax_Util.unascribe t)
-in (
-
-let uu____3855 = (FStar_Syntax_Util.head_and_args t1)
-in (match (uu____3855) with
-| (hd1, args) -> begin
-(
-
-let uu____3894 = (
-
-let uu____3907 = (
-
-let uu____3908 = (FStar_Syntax_Util.un_uinst hd1)
-in uu____3908.FStar_Syntax_Syntax.n)
-in ((uu____3907), (args)))
-in (match (uu____3894) with
-| (FStar_Syntax_Syntax.Tm_fvar (fv), ((nm, uu____3923))::((bs, uu____3925))::((t2, uu____3927))::((dcs, uu____3929))::[]) when (FStar_Syntax_Syntax.fv_eq_lid fv FStar_Reflection_Data.ref_Sg_Inductive_lid) -> begin
-(
-
-let uu____3984 = (FStar_Syntax_Embeddings.unembed_string_list nm)
-in (FStar_Util.bind_opt uu____3984 (fun nm1 -> (
-
-let uu____3996 = (unembed_binders bs)
-in (FStar_Util.bind_opt uu____3996 (fun bs1 -> (
-
-let uu____4008 = (unembed_term t2)
-in (FStar_Util.bind_opt uu____4008 (fun t3 -> (
-
-let uu____4014 = (
-
-let uu____4019 = (FStar_Syntax_Embeddings.unembed_list unembed_ctor)
-in (uu____4019 dcs))
-in (FStar_Util.bind_opt uu____4014 (fun dcs1 -> (FStar_All.pipe_left (fun _0_62 -> FStar_Pervasives_Native.Some (_0_62)) (FStar_Reflection_Data.Sg_Inductive (((nm1), (bs1), (t3), (dcs1)))))))))))))))))
-end
-| (FStar_Syntax_Syntax.Tm_fvar (fv), ((fvar1, uu____4042))::((ty, uu____4044))::((t2, uu____4046))::[]) when (FStar_Syntax_Syntax.fv_eq_lid fv FStar_Reflection_Data.ref_Sg_Let_lid) -> begin
-(
-
-let uu____4091 = (unembed_fvar fvar1)
-in (FStar_Util.bind_opt uu____4091 (fun fvar2 -> (
-
-let uu____4097 = (unembed_term ty)
-in (FStar_Util.bind_opt uu____4097 (fun ty1 -> (
-
-let uu____4103 = (unembed_term t2)
-in (FStar_Util.bind_opt uu____4103 (fun t3 -> (FStar_All.pipe_left (fun _0_63 -> FStar_Pervasives_Native.Some (_0_63)) (FStar_Reflection_Data.Sg_Let (((fvar2), (ty1), (t3))))))))))))))
-end
-| (FStar_Syntax_Syntax.Tm_fvar (fv), []) when (FStar_Syntax_Syntax.fv_eq_lid fv FStar_Reflection_Data.ref_Unk_lid) -> begin
-FStar_Pervasives_Native.Some (FStar_Reflection_Data.Unk)
-end
-| uu____4125 -> begin
-((
-
-let uu____4139 = (
-
-let uu____4140 = (FStar_Syntax_Print.term_to_string t1)
-in (FStar_Util.format1 "Not an embedded sigelt_view: %s" uu____4140))
-in (FStar_Errors.warn t1.FStar_Syntax_Syntax.pos uu____4139));
-FStar_Pervasives_Native.None;
-)
-end))
-end))))
-
-
-let binders_of_env : FStar_TypeChecker_Env.env  ->  FStar_Syntax_Syntax.binders = (fun e -> (FStar_TypeChecker_Env.all_binders e))
-
-
-let type_of_binder : 'Auu____4149 . (FStar_Syntax_Syntax.bv * 'Auu____4149)  ->  FStar_Syntax_Syntax.term' FStar_Syntax_Syntax.syntax = (fun b -> (match (b) with
-| (b1, uu____4165) -> begin
-b1.FStar_Syntax_Syntax.sort
-end))
-
-
-let term_eq : FStar_Syntax_Syntax.term  ->  FStar_Syntax_Syntax.term  ->  Prims.bool = FStar_Syntax_Util.term_eq
-
-
-let fresh_binder : 'Auu____4176 . FStar_Syntax_Syntax.typ  ->  (FStar_Syntax_Syntax.bv * 'Auu____4176 FStar_Pervasives_Native.option) = (fun t -> (
-
-let uu____4187 = (FStar_Syntax_Syntax.gen_bv "__refl" FStar_Pervasives_Native.None t)
-in ((uu____4187), (FStar_Pervasives_Native.None))))
-
-
-let term_to_string : FStar_Syntax_Syntax.term  ->  Prims.string = FStar_Syntax_Print.term_to_string
-
-
-
-=======
 let lid_as_tm: FStar_Ident.lident -> FStar_Syntax_Syntax.term =
   fun l  ->
     let uu____4 =
@@ -3390,5 +1521,4 @@
       FStar_Syntax_Syntax.gen_bv "__refl" FStar_Pervasives_Native.None t in
     (uu____4117, FStar_Pervasives_Native.None)
 let term_to_string: FStar_Syntax_Syntax.term -> Prims.string =
-  FStar_Syntax_Print.term_to_string
->>>>>>> 484a43b6
+  FStar_Syntax_Print.term_to_string