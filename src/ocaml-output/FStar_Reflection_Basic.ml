--- conflicted
+++ resolved
@@ -1,708 +1,4 @@
-
 open Prims
-<<<<<<< HEAD
-open FStar_Pervasives
-
-let inspect_aqual : FStar_Syntax_Syntax.aqual  ->  FStar_Reflection_Data.aqualv = (fun aq -> (match (aq) with
-| FStar_Pervasives_Native.Some (FStar_Syntax_Syntax.Implicit (uu____6)) -> begin
-FStar_Reflection_Data.Q_Implicit
-end
-| FStar_Pervasives_Native.Some (FStar_Syntax_Syntax.Equality) -> begin
-FStar_Reflection_Data.Q_Explicit
-end
-| FStar_Pervasives_Native.None -> begin
-FStar_Reflection_Data.Q_Explicit
-end))
-
-
-let pack_aqual : FStar_Reflection_Data.aqualv  ->  FStar_Syntax_Syntax.aqual = (fun aqv -> (match (aqv) with
-| FStar_Reflection_Data.Q_Explicit -> begin
-FStar_Pervasives_Native.None
-end
-| FStar_Reflection_Data.Q_Implicit -> begin
-FStar_Pervasives_Native.Some (FStar_Syntax_Syntax.Implicit (false))
-end))
-
-
-let inspect_fv : FStar_Syntax_Syntax.fv  ->  Prims.string Prims.list = (fun fv -> (
-
-let uu____21 = (FStar_Syntax_Syntax.lid_of_fv fv)
-in (FStar_Ident.path_of_lid uu____21)))
-
-
-let pack_fv : Prims.string Prims.list  ->  FStar_Syntax_Syntax.fv = (fun ns -> (
-
-let lid = (FStar_Parser_Const.p2l ns)
-in (
-
-let attr = (
-
-let uu____35 = (FStar_Ident.lid_equals lid FStar_Parser_Const.cons_lid)
-in (match (uu____35) with
-| true -> begin
-FStar_Pervasives_Native.Some (FStar_Syntax_Syntax.Data_ctor)
-end
-| uu____38 -> begin
-(
-
-let uu____39 = (FStar_Ident.lid_equals lid FStar_Parser_Const.nil_lid)
-in (match (uu____39) with
-| true -> begin
-FStar_Pervasives_Native.Some (FStar_Syntax_Syntax.Data_ctor)
-end
-| uu____42 -> begin
-(
-
-let uu____43 = (FStar_Ident.lid_equals lid FStar_Parser_Const.some_lid)
-in (match (uu____43) with
-| true -> begin
-FStar_Pervasives_Native.Some (FStar_Syntax_Syntax.Data_ctor)
-end
-| uu____46 -> begin
-(
-
-let uu____47 = (FStar_Ident.lid_equals lid FStar_Parser_Const.none_lid)
-in (match (uu____47) with
-| true -> begin
-FStar_Pervasives_Native.Some (FStar_Syntax_Syntax.Data_ctor)
-end
-| uu____50 -> begin
-FStar_Pervasives_Native.None
-end))
-end))
-end))
-end))
-in (
-
-let uu____51 = (FStar_Parser_Const.p2l ns)
-in (FStar_Syntax_Syntax.lid_as_fv uu____51 (FStar_Syntax_Syntax.Delta_constant_at_level ((Prims.parse_int "999"))) attr)))))
-
-
-let rec last : 'a . 'a Prims.list  ->  'a = (fun l -> (match (l) with
-| [] -> begin
-(failwith "last: empty list")
-end
-| (x)::[] -> begin
-x
-end
-| (uu____68)::xs -> begin
-(last xs)
-end))
-
-
-let rec init : 'a . 'a Prims.list  ->  'a Prims.list = (fun l -> (match (l) with
-| [] -> begin
-(failwith "init: empty list")
-end
-| (x)::[] -> begin
-[]
-end
-| (x)::xs -> begin
-(
-
-let uu____96 = (init xs)
-in (x)::uu____96)
-end))
-
-
-let inspect_const : FStar_Syntax_Syntax.sconst  ->  FStar_Reflection_Data.vconst = (fun c -> (match (c) with
-| FStar_Const.Const_unit -> begin
-FStar_Reflection_Data.C_Unit
-end
-| FStar_Const.Const_int (s, uu____105) -> begin
-(
-
-let uu____118 = (FStar_BigInt.big_int_of_string s)
-in FStar_Reflection_Data.C_Int (uu____118))
-end
-| FStar_Const.Const_bool (true) -> begin
-FStar_Reflection_Data.C_True
-end
-| FStar_Const.Const_bool (false) -> begin
-FStar_Reflection_Data.C_False
-end
-| FStar_Const.Const_string (s, uu____120) -> begin
-FStar_Reflection_Data.C_String (s)
-end
-| uu____121 -> begin
-(
-
-let uu____122 = (
-
-let uu____123 = (FStar_Syntax_Print.const_to_string c)
-in (FStar_Util.format1 "unknown constant: %s" uu____123))
-in (failwith uu____122))
-end))
-
-
-let rec inspect_ln : FStar_Syntax_Syntax.term  ->  FStar_Reflection_Data.term_view = (fun t -> (
-
-let t1 = (FStar_Syntax_Util.unascribe t)
-in (
-
-let t2 = (FStar_Syntax_Util.un_uinst t1)
-in (match (t2.FStar_Syntax_Syntax.n) with
-| FStar_Syntax_Syntax.Tm_meta (t3, uu____132) -> begin
-(inspect_ln t3)
-end
-| FStar_Syntax_Syntax.Tm_name (bv) -> begin
-FStar_Reflection_Data.Tv_Var (bv)
-end
-| FStar_Syntax_Syntax.Tm_bvar (bv) -> begin
-FStar_Reflection_Data.Tv_BVar (bv)
-end
-| FStar_Syntax_Syntax.Tm_fvar (fv) -> begin
-FStar_Reflection_Data.Tv_FVar (fv)
-end
-| FStar_Syntax_Syntax.Tm_app (hd1, []) -> begin
-(failwith "inspect_ln: empty arguments on Tm_app")
-end
-| FStar_Syntax_Syntax.Tm_app (hd1, args) -> begin
-(
-
-let uu____181 = (last args)
-in (match (uu____181) with
-| (a, q) -> begin
-(
-
-let q' = (inspect_aqual q)
-in (
-
-let uu____201 = (
-
-let uu____206 = (
-
-let uu____209 = (
-
-let uu____214 = (init args)
-in (FStar_Syntax_Syntax.mk_Tm_app hd1 uu____214))
-in (uu____209 FStar_Pervasives_Native.None t2.FStar_Syntax_Syntax.pos))
-in ((uu____206), (((a), (q')))))
-in FStar_Reflection_Data.Tv_App (uu____201)))
-end))
-end
-| FStar_Syntax_Syntax.Tm_abs ([], uu____233, uu____234) -> begin
-(failwith "inspect_ln: empty arguments on Tm_abs")
-end
-| FStar_Syntax_Syntax.Tm_abs ((b)::bs, t3, k) -> begin
-(
-
-let body = (match (bs) with
-| [] -> begin
-t3
-end
-| bs1 -> begin
-(FStar_Syntax_Syntax.mk (FStar_Syntax_Syntax.Tm_abs (((bs1), (t3), (k)))) FStar_Pervasives_Native.None t3.FStar_Syntax_Syntax.pos)
-end)
-in FStar_Reflection_Data.Tv_Abs (((b), (body))))
-end
-| FStar_Syntax_Syntax.Tm_type (uu____317) -> begin
-FStar_Reflection_Data.Tv_Type (())
-end
-| FStar_Syntax_Syntax.Tm_arrow ([], k) -> begin
-(failwith "inspect_ln: empty binders on arrow")
-end
-| FStar_Syntax_Syntax.Tm_arrow (uu____333) -> begin
-(
-
-let uu____346 = (FStar_Syntax_Util.arrow_one t2)
-in (match (uu____346) with
-| FStar_Pervasives_Native.Some (b, c) -> begin
-FStar_Reflection_Data.Tv_Arrow (((b), (c)))
-end
-| FStar_Pervasives_Native.None -> begin
-(failwith "impossible")
-end))
-end
-| FStar_Syntax_Syntax.Tm_refine (bv, t3) -> begin
-FStar_Reflection_Data.Tv_Refine (((bv), (t3)))
-end
-| FStar_Syntax_Syntax.Tm_constant (c) -> begin
-(
-
-let uu____372 = (inspect_const c)
-in FStar_Reflection_Data.Tv_Const (uu____372))
-end
-| FStar_Syntax_Syntax.Tm_uvar (u, t3) -> begin
-(
-
-let uu____399 = (
-
-let uu____404 = (
-
-let uu____405 = (FStar_Syntax_Unionfind.uvar_id u)
-in (FStar_BigInt.of_int_fs uu____405))
-in ((uu____404), (t3)))
-in FStar_Reflection_Data.Tv_Uvar (uu____399))
-end
-| FStar_Syntax_Syntax.Tm_let ((false, (lb)::[]), t21) -> begin
-(match ((Prims.op_disEquality lb.FStar_Syntax_Syntax.lbunivs [])) with
-| true -> begin
-FStar_Reflection_Data.Tv_Unknown
-end
-| uu____424 -> begin
-(match (lb.FStar_Syntax_Syntax.lbname) with
-| FStar_Util.Inr (uu____425) -> begin
-FStar_Reflection_Data.Tv_Unknown
-end
-| FStar_Util.Inl (bv) -> begin
-FStar_Reflection_Data.Tv_Let (((false), (bv), (lb.FStar_Syntax_Syntax.lbdef), (t21)))
-end)
-end)
-end
-| FStar_Syntax_Syntax.Tm_let ((true, (lb)::[]), t21) -> begin
-(match ((Prims.op_disEquality lb.FStar_Syntax_Syntax.lbunivs [])) with
-| true -> begin
-FStar_Reflection_Data.Tv_Unknown
-end
-| uu____447 -> begin
-(match (lb.FStar_Syntax_Syntax.lbname) with
-| FStar_Util.Inr (uu____448) -> begin
-FStar_Reflection_Data.Tv_Unknown
-end
-| FStar_Util.Inl (bv) -> begin
-FStar_Reflection_Data.Tv_Let (((true), (bv), (lb.FStar_Syntax_Syntax.lbdef), (t21)))
-end)
-end)
-end
-| FStar_Syntax_Syntax.Tm_match (t3, brs) -> begin
-(
-
-let rec inspect_pat = (fun p -> (match (p.FStar_Syntax_Syntax.v) with
-| FStar_Syntax_Syntax.Pat_constant (c) -> begin
-(
-
-let uu____503 = (inspect_const c)
-in FStar_Reflection_Data.Pat_Constant (uu____503))
-end
-| FStar_Syntax_Syntax.Pat_cons (fv, ps) -> begin
-(
-
-let uu____522 = (
-
-let uu____529 = (FStar_List.map (fun uu____541 -> (match (uu____541) with
-| (p1, uu____549) -> begin
-(inspect_pat p1)
-end)) ps)
-in ((fv), (uu____529)))
-in FStar_Reflection_Data.Pat_Cons (uu____522))
-end
-| FStar_Syntax_Syntax.Pat_var (bv) -> begin
-FStar_Reflection_Data.Pat_Var (bv)
-end
-| FStar_Syntax_Syntax.Pat_wild (bv) -> begin
-FStar_Reflection_Data.Pat_Wild (bv)
-end
-| FStar_Syntax_Syntax.Pat_dot_term (bv, t4) -> begin
-FStar_Reflection_Data.Pat_Dot_Term (((bv), (t4)))
-end))
-in (
-
-let brs1 = (FStar_List.map (fun uu___59_600 -> (match (uu___59_600) with
-| (pat, uu____622, t4) -> begin
-(
-
-let uu____640 = (inspect_pat pat)
-in ((uu____640), (t4)))
-end)) brs)
-in FStar_Reflection_Data.Tv_Match (((t3), (brs1)))))
-end
-| FStar_Syntax_Syntax.Tm_unknown -> begin
-FStar_Reflection_Data.Tv_Unknown
-end
-| uu____653 -> begin
-((
-
-let uu____655 = (
-
-let uu____660 = (
-
-let uu____661 = (FStar_Syntax_Print.tag_of_term t2)
-in (
-
-let uu____662 = (FStar_Syntax_Print.term_to_string t2)
-in (FStar_Util.format2 "inspect_ln: outside of expected syntax (%s, %s)\n" uu____661 uu____662)))
-in ((FStar_Errors.Warning_CantInspect), (uu____660)))
-in (FStar_Errors.log_issue t2.FStar_Syntax_Syntax.pos uu____655));
-FStar_Reflection_Data.Tv_Unknown;
-)
-end))))
-
-
-let inspect_comp : FStar_Syntax_Syntax.comp  ->  FStar_Reflection_Data.comp_view = (fun c -> (match (c.FStar_Syntax_Syntax.n) with
-| FStar_Syntax_Syntax.Total (t, uu____669) -> begin
-FStar_Reflection_Data.C_Total (((t), (FStar_Pervasives_Native.None)))
-end
-| FStar_Syntax_Syntax.Comp (ct) -> begin
-(
-
-let uu____683 = (FStar_Ident.lid_equals ct.FStar_Syntax_Syntax.effect_name FStar_Parser_Const.effect_Lemma_lid)
-in (match (uu____683) with
-| true -> begin
-(match (ct.FStar_Syntax_Syntax.effect_args) with
-| ((pre, uu____685))::((post, uu____687))::uu____688 -> begin
-FStar_Reflection_Data.C_Lemma (((pre), (post)))
-end
-| uu____721 -> begin
-(failwith "inspect_comp: Lemma does not have enough arguments?")
-end)
-end
-| uu____730 -> begin
-(
-
-let uu____731 = (FStar_Ident.lid_equals ct.FStar_Syntax_Syntax.effect_name FStar_Parser_Const.effect_Tot_lid)
-in (match (uu____731) with
-| true -> begin
-(
-
-let maybe_dec = (FStar_List.tryFind (fun uu___60_737 -> (match (uu___60_737) with
-| FStar_Syntax_Syntax.DECREASES (uu____738) -> begin
-true
-end
-| uu____741 -> begin
-false
-end)) ct.FStar_Syntax_Syntax.flags)
-in (
-
-let md = (match (maybe_dec) with
-| FStar_Pervasives_Native.None -> begin
-FStar_Pervasives_Native.None
-end
-| FStar_Pervasives_Native.Some (FStar_Syntax_Syntax.DECREASES (t)) -> begin
-FStar_Pervasives_Native.Some (t)
-end
-| uu____758 -> begin
-(failwith "impossible")
-end)
-in FStar_Reflection_Data.C_Total (((ct.FStar_Syntax_Syntax.result_typ), (md)))))
-end
-| uu____771 -> begin
-FStar_Reflection_Data.C_Unknown
-end))
-end))
-end
-| FStar_Syntax_Syntax.GTotal (uu____772) -> begin
-FStar_Reflection_Data.C_Unknown
-end))
-
-
-let pack_comp : FStar_Reflection_Data.comp_view  ->  FStar_Syntax_Syntax.comp = (fun cv -> (match (cv) with
-| FStar_Reflection_Data.C_Total (t, uu____787) -> begin
-(FStar_Syntax_Syntax.mk_Total t)
-end
-| uu____792 -> begin
-(failwith "sorry, can embed comp_views other than C_Total for now")
-end))
-
-
-let pack_const : FStar_Reflection_Data.vconst  ->  FStar_Syntax_Syntax.sconst = (fun c -> (match (c) with
-| FStar_Reflection_Data.C_Unit -> begin
-FStar_Const.Const_unit
-end
-| FStar_Reflection_Data.C_Int (i) -> begin
-(
-
-let uu____799 = (
-
-let uu____810 = (FStar_BigInt.string_of_big_int i)
-in ((uu____810), (FStar_Pervasives_Native.None)))
-in FStar_Const.Const_int (uu____799))
-end
-| FStar_Reflection_Data.C_True -> begin
-FStar_Const.Const_bool (true)
-end
-| FStar_Reflection_Data.C_False -> begin
-FStar_Const.Const_bool (false)
-end
-| FStar_Reflection_Data.C_String (s) -> begin
-FStar_Const.Const_string (((s), (FStar_Range.dummyRange)))
-end))
-
-
-let pack_ln : FStar_Reflection_Data.term_view  ->  FStar_Syntax_Syntax.term = (fun tv -> (match (tv) with
-| FStar_Reflection_Data.Tv_Var (bv) -> begin
-(FStar_Syntax_Syntax.bv_to_name bv)
-end
-| FStar_Reflection_Data.Tv_BVar (bv) -> begin
-(FStar_Syntax_Syntax.bv_to_tm bv)
-end
-| FStar_Reflection_Data.Tv_FVar (fv) -> begin
-(FStar_Syntax_Syntax.fv_to_tm fv)
-end
-| FStar_Reflection_Data.Tv_App (l, (r, q)) -> begin
-(
-
-let q' = (pack_aqual q)
-in (FStar_Syntax_Util.mk_app l ((((r), (q')))::[])))
-end
-| FStar_Reflection_Data.Tv_Abs (b, t) -> begin
-(FStar_Syntax_Util.abs ((b)::[]) t FStar_Pervasives_Native.None)
-end
-| FStar_Reflection_Data.Tv_Arrow (b, c) -> begin
-(FStar_Syntax_Util.arrow ((b)::[]) c)
-end
-| FStar_Reflection_Data.Tv_Type (()) -> begin
-FStar_Syntax_Util.ktype
-end
-| FStar_Reflection_Data.Tv_Refine (bv, t) -> begin
-(FStar_Syntax_Util.refine bv t)
-end
-| FStar_Reflection_Data.Tv_Const (c) -> begin
-(
-
-let uu____853 = (
-
-let uu____860 = (
-
-let uu____861 = (pack_const c)
-in FStar_Syntax_Syntax.Tm_constant (uu____861))
-in (FStar_Syntax_Syntax.mk uu____860))
-in (uu____853 FStar_Pervasives_Native.None FStar_Range.dummyRange))
-end
-| FStar_Reflection_Data.Tv_Uvar (u, t) -> begin
-(
-
-let uu____867 = (FStar_BigInt.to_int_fs u)
-in (FStar_Syntax_Util.uvar_from_id uu____867 t))
-end
-| FStar_Reflection_Data.Tv_Let (false, bv, t1, t2) -> begin
-(
-
-let lb = (FStar_Syntax_Util.mk_letbinding (FStar_Util.Inl (bv)) [] bv.FStar_Syntax_Syntax.sort FStar_Parser_Const.effect_Tot_lid t1 [] FStar_Range.dummyRange)
-in (FStar_Syntax_Syntax.mk (FStar_Syntax_Syntax.Tm_let (((((false), ((lb)::[]))), (t2)))) FStar_Pervasives_Native.None FStar_Range.dummyRange))
-end
-| FStar_Reflection_Data.Tv_Let (true, bv, t1, t2) -> begin
-(
-
-let lb = (FStar_Syntax_Util.mk_letbinding (FStar_Util.Inl (bv)) [] bv.FStar_Syntax_Syntax.sort FStar_Parser_Const.effect_Tot_lid t1 [] FStar_Range.dummyRange)
-in (FStar_Syntax_Syntax.mk (FStar_Syntax_Syntax.Tm_let (((((true), ((lb)::[]))), (t2)))) FStar_Pervasives_Native.None FStar_Range.dummyRange))
-end
-| FStar_Reflection_Data.Tv_Match (t, brs) -> begin
-(
-
-let wrap = (fun v1 -> {FStar_Syntax_Syntax.v = v1; FStar_Syntax_Syntax.p = FStar_Range.dummyRange})
-in (
-
-let rec pack_pat = (fun p -> (match (p) with
-| FStar_Reflection_Data.Pat_Constant (c) -> begin
-(
-
-let uu____917 = (
-
-let uu____918 = (pack_const c)
-in FStar_Syntax_Syntax.Pat_constant (uu____918))
-in (FStar_All.pipe_left wrap uu____917))
-end
-| FStar_Reflection_Data.Pat_Cons (fv, ps) -> begin
-(
-
-let uu____927 = (
-
-let uu____928 = (
-
-let uu____941 = (FStar_List.map (fun p1 -> (
-
-let uu____955 = (pack_pat p1)
-in ((uu____955), (false)))) ps)
-in ((fv), (uu____941)))
-in FStar_Syntax_Syntax.Pat_cons (uu____928))
-in (FStar_All.pipe_left wrap uu____927))
-end
-| FStar_Reflection_Data.Pat_Var (bv) -> begin
-(FStar_All.pipe_left wrap (FStar_Syntax_Syntax.Pat_var (bv)))
-end
-| FStar_Reflection_Data.Pat_Wild (bv) -> begin
-(FStar_All.pipe_left wrap (FStar_Syntax_Syntax.Pat_wild (bv)))
-end
-| FStar_Reflection_Data.Pat_Dot_Term (bv, t1) -> begin
-(FStar_All.pipe_left wrap (FStar_Syntax_Syntax.Pat_dot_term (((bv), (t1)))))
-end))
-in (
-
-let brs1 = (FStar_List.map (fun uu___61_1005 -> (match (uu___61_1005) with
-| (pat, t1) -> begin
-(
-
-let uu____1022 = (pack_pat pat)
-in ((uu____1022), (FStar_Pervasives_Native.None), (t1)))
-end)) brs)
-in (FStar_Syntax_Syntax.mk (FStar_Syntax_Syntax.Tm_match (((t), (brs1)))) FStar_Pervasives_Native.None FStar_Range.dummyRange))))
-end
-| FStar_Reflection_Data.Tv_AscribedT (e, t, tacopt) -> begin
-(FStar_Syntax_Syntax.mk (FStar_Syntax_Syntax.Tm_ascribed (((e), (((FStar_Util.Inl (t)), (tacopt))), (FStar_Pervasives_Native.None)))) FStar_Pervasives_Native.None FStar_Range.dummyRange)
-end
-| FStar_Reflection_Data.Tv_AscribedC (e, c, tacopt) -> begin
-(FStar_Syntax_Syntax.mk (FStar_Syntax_Syntax.Tm_ascribed (((e), (((FStar_Util.Inr (c)), (tacopt))), (FStar_Pervasives_Native.None)))) FStar_Pervasives_Native.None FStar_Range.dummyRange)
-end
-| FStar_Reflection_Data.Tv_Unknown -> begin
-(FStar_Syntax_Syntax.mk FStar_Syntax_Syntax.Tm_unknown FStar_Pervasives_Native.None FStar_Range.dummyRange)
-end))
-
-
-let compare_bv : FStar_Syntax_Syntax.bv  ->  FStar_Syntax_Syntax.bv  ->  FStar_Order.order = (fun x y -> (
-
-let n1 = (FStar_Syntax_Syntax.order_bv x y)
-in (match ((n1 < (Prims.parse_int "0"))) with
-| true -> begin
-FStar_Order.Lt
-end
-| uu____1114 -> begin
-(match ((Prims.op_Equality n1 (Prims.parse_int "0"))) with
-| true -> begin
-FStar_Order.Eq
-end
-| uu____1115 -> begin
-FStar_Order.Gt
-end)
-end)))
-
-
-let is_free : FStar_Syntax_Syntax.bv  ->  FStar_Syntax_Syntax.term  ->  Prims.bool = (fun x t -> (FStar_Syntax_Util.is_free_in x t))
-
-
-let lookup_typ : FStar_TypeChecker_Env.env  ->  Prims.string Prims.list  ->  FStar_Syntax_Syntax.sigelt FStar_Pervasives_Native.option = (fun env ns -> (
-
-let lid = (FStar_Parser_Const.p2l ns)
-in (
-
-let uu____1145 = (FStar_TypeChecker_Env.lookup_qname env lid)
-in (match (uu____1145) with
-| FStar_Pervasives_Native.None -> begin
-FStar_Pervasives_Native.None
-end
-| FStar_Pervasives_Native.Some (FStar_Util.Inl (uu____1166), rng) -> begin
-FStar_Pervasives_Native.None
-end
-| FStar_Pervasives_Native.Some (FStar_Util.Inr (se, us), rng) -> begin
-FStar_Pervasives_Native.Some (se)
-end))))
-
-
-let inspect_sigelt : FStar_Syntax_Syntax.sigelt  ->  FStar_Reflection_Data.sigelt_view = (fun se -> (match (se.FStar_Syntax_Syntax.sigel) with
-| FStar_Syntax_Syntax.Sig_let ((r, (lb)::[]), uu____1270) -> begin
-(
-
-let fv = (match (lb.FStar_Syntax_Syntax.lbname) with
-| FStar_Util.Inr (fv) -> begin
-fv
-end
-| FStar_Util.Inl (uu____1285) -> begin
-(failwith "global Sig_let has bv")
-end)
-in FStar_Reflection_Data.Sg_Let (((r), (fv), (lb.FStar_Syntax_Syntax.lbtyp), (lb.FStar_Syntax_Syntax.lbdef))))
-end
-| FStar_Syntax_Syntax.Sig_inductive_typ (lid, us, bs, t, uu____1294, c_lids) -> begin
-(
-
-let nm = (FStar_Ident.path_of_lid lid)
-in (
-
-let uu____1305 = (
-
-let uu____1318 = (FStar_List.map FStar_Ident.path_of_lid c_lids)
-in ((nm), (bs), (t), (uu____1318)))
-in FStar_Reflection_Data.Sg_Inductive (uu____1305)))
-end
-| FStar_Syntax_Syntax.Sig_datacon (lid, us, t, uu____1326, n1, uu____1328) -> begin
-(
-
-let uu____1333 = (
-
-let uu____1338 = (FStar_Ident.path_of_lid lid)
-in ((uu____1338), (t)))
-in FStar_Reflection_Data.Sg_Constructor (uu____1333))
-end
-| uu____1339 -> begin
-FStar_Reflection_Data.Unk
-end))
-
-
-let pack_sigelt : FStar_Reflection_Data.sigelt_view  ->  FStar_Syntax_Syntax.sigelt = (fun sv -> (match (sv) with
-| FStar_Reflection_Data.Sg_Let (r, fv, ty, def) -> begin
-(
-
-let lb = (FStar_Syntax_Util.mk_letbinding (FStar_Util.Inr (fv)) [] ty FStar_Parser_Const.effect_Tot_lid def [] def.FStar_Syntax_Syntax.pos)
-in (
-
-let uu____1352 = (
-
-let uu____1353 = (
-
-let uu____1360 = (
-
-let uu____1363 = (FStar_Syntax_Syntax.lid_of_fv fv)
-in (uu____1363)::[])
-in ((((r), ((lb)::[]))), (uu____1360)))
-in FStar_Syntax_Syntax.Sig_let (uu____1353))
-in (FStar_All.pipe_left FStar_Syntax_Syntax.mk_sigelt uu____1352)))
-end
-| FStar_Reflection_Data.Sg_Constructor (uu____1374) -> begin
-(failwith "packing Sg_Constructor, sorry")
-end
-| FStar_Reflection_Data.Sg_Inductive (uu____1379) -> begin
-(failwith "packing Sg_Inductive, sorry")
-end
-| FStar_Reflection_Data.Unk -> begin
-(failwith "packing Unk, sorry")
-end))
-
-
-let inspect_bv : FStar_Syntax_Syntax.bv  ->  FStar_Reflection_Data.bv_view = (fun bv -> (
-
-let uu____1397 = (FStar_Ident.string_of_ident bv.FStar_Syntax_Syntax.ppname)
-in (
-
-let uu____1398 = (FStar_BigInt.of_int_fs bv.FStar_Syntax_Syntax.index)
-in {FStar_Reflection_Data.bv_ppname = uu____1397; FStar_Reflection_Data.bv_index = uu____1398; FStar_Reflection_Data.bv_sort = bv.FStar_Syntax_Syntax.sort})))
-
-
-let pack_bv : FStar_Reflection_Data.bv_view  ->  FStar_Syntax_Syntax.bv = (fun bvv -> (
-
-let uu____1404 = (FStar_Ident.mk_ident ((bvv.FStar_Reflection_Data.bv_ppname), (FStar_Range.dummyRange)))
-in (
-
-let uu____1405 = (FStar_BigInt.to_int_fs bvv.FStar_Reflection_Data.bv_index)
-in {FStar_Syntax_Syntax.ppname = uu____1404; FStar_Syntax_Syntax.index = uu____1405; FStar_Syntax_Syntax.sort = bvv.FStar_Reflection_Data.bv_sort})))
-
-
-let inspect_binder : FStar_Syntax_Syntax.binder  ->  (FStar_Syntax_Syntax.bv * FStar_Reflection_Data.aqualv) = (fun b -> (
-
-let uu____1419 = b
-in (match (uu____1419) with
-| (bv, aq) -> begin
-(
-
-let uu____1426 = (inspect_aqual aq)
-in ((bv), (uu____1426)))
-end)))
-
-
-let pack_binder : FStar_Syntax_Syntax.bv  ->  FStar_Reflection_Data.aqualv  ->  FStar_Syntax_Syntax.binder = (fun bv aqv -> (
-
-let uu____1437 = (pack_aqual aqv)
-in ((bv), (uu____1437))))
-
-
-let moduleof : FStar_TypeChecker_Env.env  ->  Prims.string Prims.list = (fun e -> (FStar_Ident.path_of_lid e.FStar_TypeChecker_Env.curmodule))
-
-
-let binders_of_env : FStar_TypeChecker_Env.env  ->  FStar_Syntax_Syntax.binders = (fun e -> (FStar_TypeChecker_Env.all_binders e))
-
-
-let term_eq : FStar_Syntax_Syntax.term  ->  FStar_Syntax_Syntax.term  ->  Prims.bool = (fun t1 t2 -> (
-
-let uu____1462 = (FStar_Syntax_Util.un_uinst t1)
-in (
-
-let uu____1463 = (FStar_Syntax_Util.un_uinst t2)
-in (FStar_Syntax_Util.term_eq uu____1462 uu____1463))))
-
-
-let term_to_string : FStar_Syntax_Syntax.term  ->  Prims.string = (fun t -> (FStar_Syntax_Print.term_to_string t))
-
-
-
-=======
 let (inspect_aqual :
   FStar_Syntax_Syntax.aqual -> FStar_Reflection_Data.aqualv) =
   fun aq  ->
@@ -1212,5 +508,4 @@
       FStar_Syntax_Util.term_eq uu____1462 uu____1463
   
 let (term_to_string : FStar_Syntax_Syntax.term -> Prims.string) =
-  fun t  -> FStar_Syntax_Print.term_to_string t 
->>>>>>> ca297a09
+  fun t  -> FStar_Syntax_Print.term_to_string t 