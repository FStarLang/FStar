--- conflicted
+++ resolved
@@ -215,17 +215,10 @@
            in
         let brs1 =
           FStar_List.map
-<<<<<<< HEAD
-            (fun uu___227_726  ->
-               match uu___227_726 with
-               | (pat,uu____748,t4) ->
-                   let uu____766 = inspect_pat pat  in (uu____766, t4)) brs
-=======
             (fun uu___226_727  ->
                match uu___226_727 with
                | (pat,uu____749,t5) ->
                    let uu____767 = inspect_pat pat  in (uu____767, t5)) brs
->>>>>>> 6448dc4b
            in
         FStar_Reflection_Data.Tv_Match (t4, brs1)
     | FStar_Syntax_Syntax.Tm_unknown  -> FStar_Reflection_Data.Tv_Unknown
@@ -269,17 +262,10 @@
            then
              let maybe_dec =
                FStar_List.tryFind
-<<<<<<< HEAD
-                 (fun uu___228_865  ->
-                    match uu___228_865 with
-                    | FStar_Syntax_Syntax.DECREASES uu____866 -> true
-                    | uu____869 -> false) ct.FStar_Syntax_Syntax.flags
-=======
                  (fun uu___227_866  ->
                     match uu___227_866 with
                     | FStar_Syntax_Syntax.DECREASES uu____867 -> true
                     | uu____870 -> false) ct.FStar_Syntax_Syntax.flags
->>>>>>> 6448dc4b
                 in
              let md =
                match maybe_dec with
@@ -393,13 +379,8 @@
            in
         let brs1 =
           FStar_List.map
-<<<<<<< HEAD
-            (fun uu___229_1150  ->
-               match uu___229_1150 with
-=======
             (fun uu___228_1151  ->
                match uu___228_1151 with
->>>>>>> 6448dc4b
                | (pat,t1) ->
                    let uu____1168 = pack_pat pat  in
                    (uu____1168, FStar_Pervasives_Native.None, t1)) brs
@@ -483,17 +464,6 @@
   =
   fun attrs  ->
     fun se  ->
-<<<<<<< HEAD
-      let uu___230_1380 = se  in
-      {
-        FStar_Syntax_Syntax.sigel = (uu___230_1380.FStar_Syntax_Syntax.sigel);
-        FStar_Syntax_Syntax.sigrng =
-          (uu___230_1380.FStar_Syntax_Syntax.sigrng);
-        FStar_Syntax_Syntax.sigquals =
-          (uu___230_1380.FStar_Syntax_Syntax.sigquals);
-        FStar_Syntax_Syntax.sigmeta =
-          (uu___230_1380.FStar_Syntax_Syntax.sigmeta);
-=======
       let uu___229_1381 = se  in
       {
         FStar_Syntax_Syntax.sigel = (uu___229_1381.FStar_Syntax_Syntax.sigel);
@@ -503,7 +473,6 @@
           (uu___229_1381.FStar_Syntax_Syntax.sigquals);
         FStar_Syntax_Syntax.sigmeta =
           (uu___229_1381.FStar_Syntax_Syntax.sigmeta);
->>>>>>> 6448dc4b
         FStar_Syntax_Syntax.sigattrs = attrs
       }
   
