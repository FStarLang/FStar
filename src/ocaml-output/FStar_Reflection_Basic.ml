open Prims
let (env_hook :
  FStar_TypeChecker_Env.env FStar_Pervasives_Native.option FStar_ST.ref) =
  FStar_Util.mk_ref FStar_Pervasives_Native.None 
let (inspect_aqual :
  FStar_Syntax_Syntax.aqual -> FStar_Reflection_Data.aqualv) =
  fun aq  ->
    match aq with
    | FStar_Pervasives_Native.Some (FStar_Syntax_Syntax.Implicit uu____35) ->
        FStar_Reflection_Data.Q_Implicit
    | FStar_Pervasives_Native.Some (FStar_Syntax_Syntax.Meta t) ->
        FStar_Reflection_Data.Q_Meta t
    | FStar_Pervasives_Native.Some (FStar_Syntax_Syntax.Equality ) ->
        FStar_Reflection_Data.Q_Explicit
    | FStar_Pervasives_Native.None  -> FStar_Reflection_Data.Q_Explicit
  
let (pack_aqual : FStar_Reflection_Data.aqualv -> FStar_Syntax_Syntax.aqual)
  =
  fun aqv  ->
    match aqv with
    | FStar_Reflection_Data.Q_Explicit  -> FStar_Pervasives_Native.None
    | FStar_Reflection_Data.Q_Implicit  ->
        FStar_Pervasives_Native.Some (FStar_Syntax_Syntax.Implicit false)
    | FStar_Reflection_Data.Q_Meta t ->
        FStar_Pervasives_Native.Some (FStar_Syntax_Syntax.Meta t)
  
let (inspect_fv : FStar_Syntax_Syntax.fv -> Prims.string Prims.list) =
  fun fv  ->
    let uu____60 = FStar_Syntax_Syntax.lid_of_fv fv  in
    FStar_Ident.path_of_lid uu____60
  
let (pack_fv : Prims.string Prims.list -> FStar_Syntax_Syntax.fv) =
  fun ns  ->
    let lid = FStar_Parser_Const.p2l ns  in
    let fallback uu____79 =
      let quals =
        let uu____83 = FStar_Ident.lid_equals lid FStar_Parser_Const.cons_lid
           in
        if uu____83
        then FStar_Pervasives_Native.Some FStar_Syntax_Syntax.Data_ctor
        else
          (let uu____90 =
             FStar_Ident.lid_equals lid FStar_Parser_Const.nil_lid  in
           if uu____90
           then FStar_Pervasives_Native.Some FStar_Syntax_Syntax.Data_ctor
           else
             (let uu____97 =
                FStar_Ident.lid_equals lid FStar_Parser_Const.some_lid  in
              if uu____97
              then FStar_Pervasives_Native.Some FStar_Syntax_Syntax.Data_ctor
              else
                (let uu____104 =
                   FStar_Ident.lid_equals lid FStar_Parser_Const.none_lid  in
                 if uu____104
                 then
                   FStar_Pervasives_Native.Some FStar_Syntax_Syntax.Data_ctor
                 else FStar_Pervasives_Native.None)))
         in
      let uu____111 = FStar_Parser_Const.p2l ns  in
      FStar_Syntax_Syntax.lid_as_fv uu____111
        (FStar_Syntax_Syntax.Delta_constant_at_level (Prims.parse_int "999"))
        quals
       in
    let uu____113 = FStar_ST.op_Bang env_hook  in
    match uu____113 with
    | FStar_Pervasives_Native.None  -> fallback ()
    | FStar_Pervasives_Native.Some env ->
        let qninfo = FStar_TypeChecker_Env.lookup_qname env lid  in
        (match qninfo with
         | FStar_Pervasives_Native.Some (FStar_Util.Inr (se,_us),_rng) ->
             let quals = FStar_Syntax_DsEnv.fv_qual_of_se se  in
             let uu____193 = FStar_Parser_Const.p2l ns  in
             FStar_Syntax_Syntax.lid_as_fv uu____193
               (FStar_Syntax_Syntax.Delta_constant_at_level
                  (Prims.parse_int "999")) quals
         | uu____195 -> fallback ())
  
let rec last : 'a . 'a Prims.list -> 'a =
  fun l  ->
    match l with
    | [] -> failwith "last: empty list"
    | x::[] -> x
    | uu____214::xs -> last xs
  
let rec init : 'a . 'a Prims.list -> 'a Prims.list =
  fun l  ->
    match l with
    | [] -> failwith "init: empty list"
    | x::[] -> []
    | x::xs -> let uu____244 = init xs  in x :: uu____244
  
let (inspect_const :
  FStar_Syntax_Syntax.sconst -> FStar_Reflection_Data.vconst) =
  fun c  ->
    match c with
    | FStar_Const.Const_unit  -> FStar_Reflection_Data.C_Unit
    | FStar_Const.Const_int (s,uu____254) ->
        let uu____269 = FStar_BigInt.big_int_of_string s  in
        FStar_Reflection_Data.C_Int uu____269
    | FStar_Const.Const_bool (true ) -> FStar_Reflection_Data.C_True
    | FStar_Const.Const_bool (false ) -> FStar_Reflection_Data.C_False
    | FStar_Const.Const_string (s,uu____273) ->
        FStar_Reflection_Data.C_String s
    | FStar_Const.Const_range r -> FStar_Reflection_Data.C_Range r
    | FStar_Const.Const_reify  -> FStar_Reflection_Data.C_Reify
    | FStar_Const.Const_reflect l ->
        let uu____278 = FStar_Ident.path_of_lid l  in
        FStar_Reflection_Data.C_Reflect uu____278
    | uu____279 ->
        let uu____280 =
          let uu____282 = FStar_Syntax_Print.const_to_string c  in
          FStar_Util.format1 "unknown constant: %s" uu____282  in
        failwith uu____280
  
let rec (inspect_ln :
  FStar_Syntax_Syntax.term -> FStar_Reflection_Data.term_view) =
  fun t  ->
    let t1 = FStar_Syntax_Util.unascribe t  in
    let t2 = FStar_Syntax_Util.un_uinst t1  in
    let t3 = FStar_Syntax_Util.unlazy_emb t2  in
    match t3.FStar_Syntax_Syntax.n with
    | FStar_Syntax_Syntax.Tm_meta (t4,uu____295) -> inspect_ln t4
    | FStar_Syntax_Syntax.Tm_name bv -> FStar_Reflection_Data.Tv_Var bv
    | FStar_Syntax_Syntax.Tm_bvar bv -> FStar_Reflection_Data.Tv_BVar bv
    | FStar_Syntax_Syntax.Tm_fvar fv -> FStar_Reflection_Data.Tv_FVar fv
    | FStar_Syntax_Syntax.Tm_app (hd1,[]) ->
        failwith "inspect_ln: empty arguments on Tm_app"
    | FStar_Syntax_Syntax.Tm_app (hd1,args) ->
        let uu____353 = last args  in
        (match uu____353 with
         | (a,q) ->
             let q' = inspect_aqual q  in
             let uu____381 =
               let uu____386 =
                 let uu____387 =
                   let uu____392 = init args  in
                   FStar_Syntax_Syntax.mk_Tm_app hd1 uu____392  in
                 uu____387 FStar_Pervasives_Native.None
                   t3.FStar_Syntax_Syntax.pos
                  in
               (uu____386, (a, q'))  in
             FStar_Reflection_Data.Tv_App uu____381)
    | FStar_Syntax_Syntax.Tm_abs ([],uu____403,uu____404) ->
        failwith "inspect_ln: empty arguments on Tm_abs"
    | FStar_Syntax_Syntax.Tm_abs (b::bs,t4,k) ->
        let body =
          match bs with
          | [] -> t4
          | bs1 ->
              FStar_Syntax_Syntax.mk
                (FStar_Syntax_Syntax.Tm_abs (bs1, t4, k))
                FStar_Pervasives_Native.None t4.FStar_Syntax_Syntax.pos
           in
        FStar_Reflection_Data.Tv_Abs (b, body)
    | FStar_Syntax_Syntax.Tm_type uu____496 ->
        FStar_Reflection_Data.Tv_Type ()
    | FStar_Syntax_Syntax.Tm_arrow ([],k) ->
        failwith "inspect_ln: empty binders on arrow"
    | FStar_Syntax_Syntax.Tm_arrow uu____517 ->
        let uu____532 = FStar_Syntax_Util.arrow_one t3  in
        (match uu____532 with
         | FStar_Pervasives_Native.Some (b,c) ->
             FStar_Reflection_Data.Tv_Arrow (b, c)
         | FStar_Pervasives_Native.None  -> failwith "impossible")
    | FStar_Syntax_Syntax.Tm_refine (bv,t4) ->
        FStar_Reflection_Data.Tv_Refine (bv, t4)
    | FStar_Syntax_Syntax.Tm_constant c ->
        let uu____557 = inspect_const c  in
        FStar_Reflection_Data.Tv_Const uu____557
    | FStar_Syntax_Syntax.Tm_uvar (ctx_u,s) ->
        let uu____576 =
          let uu____581 =
            let uu____582 =
              FStar_Syntax_Unionfind.uvar_id
                ctx_u.FStar_Syntax_Syntax.ctx_uvar_head
               in
            FStar_BigInt.of_int_fs uu____582  in
          (uu____581, (ctx_u, s))  in
        FStar_Reflection_Data.Tv_Uvar uu____576
    | FStar_Syntax_Syntax.Tm_let ((false ,lb::[]),t21) ->
        if lb.FStar_Syntax_Syntax.lbunivs <> []
        then FStar_Reflection_Data.Tv_Unknown
        else
          (match lb.FStar_Syntax_Syntax.lbname with
           | FStar_Util.Inr uu____614 -> FStar_Reflection_Data.Tv_Unknown
           | FStar_Util.Inl bv ->
               FStar_Reflection_Data.Tv_Let
                 (false, bv, (lb.FStar_Syntax_Syntax.lbdef), t21))
    | FStar_Syntax_Syntax.Tm_let ((true ,lb::[]),t21) ->
        if lb.FStar_Syntax_Syntax.lbunivs <> []
        then FStar_Reflection_Data.Tv_Unknown
        else
          (match lb.FStar_Syntax_Syntax.lbname with
           | FStar_Util.Inr uu____640 -> FStar_Reflection_Data.Tv_Unknown
           | FStar_Util.Inl bv ->
               FStar_Reflection_Data.Tv_Let
                 (true, bv, (lb.FStar_Syntax_Syntax.lbdef), t21))
    | FStar_Syntax_Syntax.Tm_match (t4,brs) ->
        let rec inspect_pat p =
          match p.FStar_Syntax_Syntax.v with
          | FStar_Syntax_Syntax.Pat_constant c ->
              let uu____693 = inspect_const c  in
              FStar_Reflection_Data.Pat_Constant uu____693
          | FStar_Syntax_Syntax.Pat_cons (fv,ps) ->
              let uu____714 =
                let uu____721 =
                  FStar_List.map
                    (fun uu____734  ->
                       match uu____734 with
                       | (p1,uu____743) -> inspect_pat p1) ps
                   in
                (fv, uu____721)  in
              FStar_Reflection_Data.Pat_Cons uu____714
          | FStar_Syntax_Syntax.Pat_var bv ->
              FStar_Reflection_Data.Pat_Var bv
          | FStar_Syntax_Syntax.Pat_wild bv ->
              FStar_Reflection_Data.Pat_Wild bv
          | FStar_Syntax_Syntax.Pat_dot_term (bv,t5) ->
              FStar_Reflection_Data.Pat_Dot_Term (bv, t5)
           in
        let brs1 =
          FStar_List.map
<<<<<<< HEAD
            (fun uu___61_794  ->
               match uu___61_794 with
=======
            (fun uu___49_794  ->
               match uu___49_794 with
>>>>>>> 7a04d132
               | (pat,uu____816,t5) ->
                   let uu____834 = inspect_pat pat  in (uu____834, t5)) brs
           in
        FStar_Reflection_Data.Tv_Match (t4, brs1)
    | FStar_Syntax_Syntax.Tm_unknown  -> FStar_Reflection_Data.Tv_Unknown
    | uu____839 ->
        ((let uu____841 =
            let uu____847 =
              let uu____849 = FStar_Syntax_Print.tag_of_term t3  in
              let uu____851 = FStar_Syntax_Print.term_to_string t3  in
              FStar_Util.format2
                "inspect_ln: outside of expected syntax (%s, %s)\n" uu____849
                uu____851
               in
            (FStar_Errors.Warning_CantInspect, uu____847)  in
          FStar_Errors.log_issue t3.FStar_Syntax_Syntax.pos uu____841);
         FStar_Reflection_Data.Tv_Unknown)
  
let (inspect_comp :
  FStar_Syntax_Syntax.comp -> FStar_Reflection_Data.comp_view) =
  fun c  ->
    match c.FStar_Syntax_Syntax.n with
    | FStar_Syntax_Syntax.Total (t,uu____862) ->
        FStar_Reflection_Data.C_Total (t, FStar_Pervasives_Native.None)
    | FStar_Syntax_Syntax.Comp ct ->
        let uu____874 =
          FStar_Ident.lid_equals ct.FStar_Syntax_Syntax.effect_name
            FStar_Parser_Const.effect_Lemma_lid
           in
        if uu____874
        then
          (match ct.FStar_Syntax_Syntax.effect_args with
           | (pre,uu____878)::(post,uu____880)::uu____881 ->
               FStar_Reflection_Data.C_Lemma (pre, post)
           | uu____924 ->
               failwith "inspect_comp: Lemma does not have enough arguments?")
        else
          (let uu____938 =
             FStar_Ident.lid_equals ct.FStar_Syntax_Syntax.effect_name
               FStar_Parser_Const.effect_Tot_lid
              in
           if uu____938
           then
             let maybe_dec =
               FStar_List.tryFind
<<<<<<< HEAD
                 (fun uu___62_946  ->
                    match uu___62_946 with
=======
                 (fun uu___50_946  ->
                    match uu___50_946 with
>>>>>>> 7a04d132
                    | FStar_Syntax_Syntax.DECREASES uu____948 -> true
                    | uu____952 -> false) ct.FStar_Syntax_Syntax.flags
                in
             let md =
               match maybe_dec with
               | FStar_Pervasives_Native.None  ->
                   FStar_Pervasives_Native.None
               | FStar_Pervasives_Native.Some (FStar_Syntax_Syntax.DECREASES
                   t) -> FStar_Pervasives_Native.Some t
               | uu____962 -> failwith "impossible"  in
             FStar_Reflection_Data.C_Total
               ((ct.FStar_Syntax_Syntax.result_typ), md)
           else FStar_Reflection_Data.C_Unknown)
    | FStar_Syntax_Syntax.GTotal uu____972 -> FStar_Reflection_Data.C_Unknown
  
let (pack_comp : FStar_Reflection_Data.comp_view -> FStar_Syntax_Syntax.comp)
  =
  fun cv  ->
    match cv with
    | FStar_Reflection_Data.C_Total (t,uu____988) ->
        FStar_Syntax_Syntax.mk_Total t
    | FStar_Reflection_Data.C_Lemma (pre,post) ->
        let ct =
          let uu____996 =
            let uu____1007 = FStar_Syntax_Syntax.as_arg pre  in
            let uu____1016 =
              let uu____1027 = FStar_Syntax_Syntax.as_arg post  in
              [uu____1027]  in
            uu____1007 :: uu____1016  in
          {
            FStar_Syntax_Syntax.comp_univs = [];
            FStar_Syntax_Syntax.effect_name =
              FStar_Parser_Const.effect_Lemma_lid;
            FStar_Syntax_Syntax.result_typ = FStar_Syntax_Syntax.t_unit;
            FStar_Syntax_Syntax.effect_args = uu____996;
            FStar_Syntax_Syntax.flags = []
          }  in
        FStar_Syntax_Syntax.mk_Comp ct
    | uu____1060 -> failwith "cannot pack a C_Unknown"
  
let (pack_const : FStar_Reflection_Data.vconst -> FStar_Syntax_Syntax.sconst)
  =
  fun c  ->
    match c with
    | FStar_Reflection_Data.C_Unit  -> FStar_Const.Const_unit
    | FStar_Reflection_Data.C_Int i ->
        let uu____1069 =
          let uu____1081 = FStar_BigInt.string_of_big_int i  in
          (uu____1081, FStar_Pervasives_Native.None)  in
        FStar_Const.Const_int uu____1069
    | FStar_Reflection_Data.C_True  -> FStar_Const.Const_bool true
    | FStar_Reflection_Data.C_False  -> FStar_Const.Const_bool false
    | FStar_Reflection_Data.C_String s ->
        FStar_Const.Const_string (s, FStar_Range.dummyRange)
    | FStar_Reflection_Data.C_Range r -> FStar_Const.Const_range r
    | FStar_Reflection_Data.C_Reify  -> FStar_Const.Const_reify
    | FStar_Reflection_Data.C_Reflect ns ->
        let uu____1101 = FStar_Ident.lid_of_path ns FStar_Range.dummyRange
           in
        FStar_Const.Const_reflect uu____1101
  
let (pack_ln : FStar_Reflection_Data.term_view -> FStar_Syntax_Syntax.term) =
  fun tv  ->
    match tv with
    | FStar_Reflection_Data.Tv_Var bv -> FStar_Syntax_Syntax.bv_to_name bv
    | FStar_Reflection_Data.Tv_BVar bv -> FStar_Syntax_Syntax.bv_to_tm bv
    | FStar_Reflection_Data.Tv_FVar fv -> FStar_Syntax_Syntax.fv_to_tm fv
    | FStar_Reflection_Data.Tv_App (l,(r,q)) ->
        let q' = pack_aqual q  in FStar_Syntax_Util.mk_app l [(r, q')]
    | FStar_Reflection_Data.Tv_Abs (b,t) ->
        FStar_Syntax_Util.abs [b] t FStar_Pervasives_Native.None
    | FStar_Reflection_Data.Tv_Arrow (b,c) -> FStar_Syntax_Util.arrow [b] c
    | FStar_Reflection_Data.Tv_Type () -> FStar_Syntax_Util.ktype
    | FStar_Reflection_Data.Tv_Refine (bv,t) -> FStar_Syntax_Util.refine bv t
    | FStar_Reflection_Data.Tv_Const c ->
        let uu____1166 =
          let uu____1173 =
            let uu____1174 = pack_const c  in
            FStar_Syntax_Syntax.Tm_constant uu____1174  in
          FStar_Syntax_Syntax.mk uu____1173  in
        uu____1166 FStar_Pervasives_Native.None FStar_Range.dummyRange
    | FStar_Reflection_Data.Tv_Uvar (u,ctx_u_s) ->
        FStar_Syntax_Syntax.mk (FStar_Syntax_Syntax.Tm_uvar ctx_u_s)
          FStar_Pervasives_Native.None FStar_Range.dummyRange
    | FStar_Reflection_Data.Tv_Let (false ,bv,t1,t2) ->
        let lb =
          FStar_Syntax_Util.mk_letbinding (FStar_Util.Inl bv) []
            bv.FStar_Syntax_Syntax.sort FStar_Parser_Const.effect_Tot_lid t1
            [] FStar_Range.dummyRange
           in
        FStar_Syntax_Syntax.mk
          (FStar_Syntax_Syntax.Tm_let ((false, [lb]), t2))
          FStar_Pervasives_Native.None FStar_Range.dummyRange
    | FStar_Reflection_Data.Tv_Let (true ,bv,t1,t2) ->
        let lb =
          FStar_Syntax_Util.mk_letbinding (FStar_Util.Inl bv) []
            bv.FStar_Syntax_Syntax.sort FStar_Parser_Const.effect_Tot_lid t1
            [] FStar_Range.dummyRange
           in
        FStar_Syntax_Syntax.mk
          (FStar_Syntax_Syntax.Tm_let ((true, [lb]), t2))
          FStar_Pervasives_Native.None FStar_Range.dummyRange
    | FStar_Reflection_Data.Tv_Match (t,brs) ->
        let wrap v1 =
          {
            FStar_Syntax_Syntax.v = v1;
            FStar_Syntax_Syntax.p = FStar_Range.dummyRange
          }  in
        let rec pack_pat p =
          match p with
          | FStar_Reflection_Data.Pat_Constant c ->
              let uu____1243 =
                let uu____1244 = pack_const c  in
                FStar_Syntax_Syntax.Pat_constant uu____1244  in
              FStar_All.pipe_left wrap uu____1243
          | FStar_Reflection_Data.Pat_Cons (fv,ps) ->
              let uu____1251 =
                let uu____1252 =
                  let uu____1266 =
                    FStar_List.map
                      (fun p1  ->
                         let uu____1284 = pack_pat p1  in (uu____1284, false))
                      ps
                     in
                  (fv, uu____1266)  in
                FStar_Syntax_Syntax.Pat_cons uu____1252  in
              FStar_All.pipe_left wrap uu____1251
          | FStar_Reflection_Data.Pat_Var bv ->
              FStar_All.pipe_left wrap (FStar_Syntax_Syntax.Pat_var bv)
          | FStar_Reflection_Data.Pat_Wild bv ->
              FStar_All.pipe_left wrap (FStar_Syntax_Syntax.Pat_wild bv)
          | FStar_Reflection_Data.Pat_Dot_Term (bv,t1) ->
              FStar_All.pipe_left wrap
                (FStar_Syntax_Syntax.Pat_dot_term (bv, t1))
           in
        let brs1 =
          FStar_List.map
<<<<<<< HEAD
            (fun uu___63_1333  ->
               match uu___63_1333 with
=======
            (fun uu___51_1333  ->
               match uu___51_1333 with
>>>>>>> 7a04d132
               | (pat,t1) ->
                   let uu____1350 = pack_pat pat  in
                   (uu____1350, FStar_Pervasives_Native.None, t1)) brs
           in
        FStar_Syntax_Syntax.mk (FStar_Syntax_Syntax.Tm_match (t, brs1))
          FStar_Pervasives_Native.None FStar_Range.dummyRange
    | FStar_Reflection_Data.Tv_AscribedT (e,t,tacopt) ->
        FStar_Syntax_Syntax.mk
          (FStar_Syntax_Syntax.Tm_ascribed
             (e, ((FStar_Util.Inl t), tacopt), FStar_Pervasives_Native.None))
          FStar_Pervasives_Native.None FStar_Range.dummyRange
    | FStar_Reflection_Data.Tv_AscribedC (e,c,tacopt) ->
        FStar_Syntax_Syntax.mk
          (FStar_Syntax_Syntax.Tm_ascribed
             (e, ((FStar_Util.Inr c), tacopt), FStar_Pervasives_Native.None))
          FStar_Pervasives_Native.None FStar_Range.dummyRange
    | FStar_Reflection_Data.Tv_Unknown  ->
        FStar_Syntax_Syntax.mk FStar_Syntax_Syntax.Tm_unknown
          FStar_Pervasives_Native.None FStar_Range.dummyRange
  
let (compare_bv :
  FStar_Syntax_Syntax.bv -> FStar_Syntax_Syntax.bv -> FStar_Order.order) =
  fun x  ->
    fun y  ->
      let n1 = FStar_Syntax_Syntax.order_bv x y  in
      if n1 < (Prims.parse_int "0")
      then FStar_Order.Lt
      else
        if n1 = (Prims.parse_int "0") then FStar_Order.Eq else FStar_Order.Gt
  
let (is_free :
  FStar_Syntax_Syntax.bv -> FStar_Syntax_Syntax.term -> Prims.bool) =
  fun x  -> fun t  -> FStar_Syntax_Util.is_free_in x t 
let (lookup_attr :
  FStar_Syntax_Syntax.term ->
    FStar_TypeChecker_Env.env -> FStar_Syntax_Syntax.fv Prims.list)
  =
  fun attr  ->
    fun env  ->
      let uu____1511 =
        let uu____1512 = FStar_Syntax_Subst.compress attr  in
        uu____1512.FStar_Syntax_Syntax.n  in
      match uu____1511 with
      | FStar_Syntax_Syntax.Tm_fvar fv ->
          let ses =
            let uu____1521 =
              let uu____1523 = FStar_Syntax_Syntax.lid_of_fv fv  in
              FStar_Ident.text_of_lid uu____1523  in
            FStar_TypeChecker_Env.lookup_attr env uu____1521  in
          FStar_List.concatMap
            (fun se  ->
               let uu____1527 = FStar_Syntax_Util.lid_of_sigelt se  in
               match uu____1527 with
               | FStar_Pervasives_Native.None  -> []
               | FStar_Pervasives_Native.Some l ->
                   let uu____1533 =
                     FStar_Syntax_Syntax.lid_as_fv l
                       (FStar_Syntax_Syntax.Delta_constant_at_level
                          (Prims.parse_int "999"))
                       FStar_Pervasives_Native.None
                      in
                   [uu____1533]) ses
      | uu____1535 -> []
  
let (lookup_typ :
  FStar_TypeChecker_Env.env ->
    Prims.string Prims.list ->
      FStar_Syntax_Syntax.sigelt FStar_Pervasives_Native.option)
  =
  fun env  ->
    fun ns  ->
      let lid = FStar_Parser_Const.p2l ns  in
      FStar_TypeChecker_Env.lookup_sigelt env lid
  
let (sigelt_attrs :
  FStar_Syntax_Syntax.sigelt -> FStar_Syntax_Syntax.attribute Prims.list) =
  fun se  -> se.FStar_Syntax_Syntax.sigattrs 
let (set_sigelt_attrs :
  FStar_Syntax_Syntax.attribute Prims.list ->
    FStar_Syntax_Syntax.sigelt -> FStar_Syntax_Syntax.sigelt)
  =
  fun attrs  ->
    fun se  ->
<<<<<<< HEAD
      let uu___64_1583 = se  in
      {
        FStar_Syntax_Syntax.sigel = (uu___64_1583.FStar_Syntax_Syntax.sigel);
        FStar_Syntax_Syntax.sigrng =
          (uu___64_1583.FStar_Syntax_Syntax.sigrng);
        FStar_Syntax_Syntax.sigquals =
          (uu___64_1583.FStar_Syntax_Syntax.sigquals);
        FStar_Syntax_Syntax.sigmeta =
          (uu___64_1583.FStar_Syntax_Syntax.sigmeta);
=======
      let uu___52_1583 = se  in
      {
        FStar_Syntax_Syntax.sigel = (uu___52_1583.FStar_Syntax_Syntax.sigel);
        FStar_Syntax_Syntax.sigrng =
          (uu___52_1583.FStar_Syntax_Syntax.sigrng);
        FStar_Syntax_Syntax.sigquals =
          (uu___52_1583.FStar_Syntax_Syntax.sigquals);
        FStar_Syntax_Syntax.sigmeta =
          (uu___52_1583.FStar_Syntax_Syntax.sigmeta);
>>>>>>> 7a04d132
        FStar_Syntax_Syntax.sigattrs = attrs
      }
  
let (inspect_sigelt :
  FStar_Syntax_Syntax.sigelt -> FStar_Reflection_Data.sigelt_view) =
  fun se  ->
    match se.FStar_Syntax_Syntax.sigel with
    | FStar_Syntax_Syntax.Sig_let ((r,lb::[]),uu____1592) ->
        let fv =
          match lb.FStar_Syntax_Syntax.lbname with
          | FStar_Util.Inr fv -> fv
          | FStar_Util.Inl uu____1603 ->
              failwith "impossible: global Sig_let has bv"
           in
        let uu____1605 =
          FStar_Syntax_Subst.univ_var_opening lb.FStar_Syntax_Syntax.lbunivs
           in
        (match uu____1605 with
         | (s,us) ->
             let typ =
               FStar_Syntax_Subst.subst s lb.FStar_Syntax_Syntax.lbtyp  in
             let def =
               FStar_Syntax_Subst.subst s lb.FStar_Syntax_Syntax.lbdef  in
             FStar_Reflection_Data.Sg_Let
               (r, fv, (lb.FStar_Syntax_Syntax.lbunivs),
                 (lb.FStar_Syntax_Syntax.lbtyp),
                 (lb.FStar_Syntax_Syntax.lbdef)))
    | FStar_Syntax_Syntax.Sig_inductive_typ (lid,us,bs,ty,uu____1633,c_lids)
        ->
        let nm = FStar_Ident.path_of_lid lid  in
        let uu____1644 = FStar_Syntax_Subst.univ_var_opening us  in
        (match uu____1644 with
         | (s,us1) ->
             let bs1 = FStar_Syntax_Subst.subst_binders s bs  in
             let ty1 = FStar_Syntax_Subst.subst s ty  in
             let uu____1665 =
               let uu____1682 = FStar_List.map FStar_Ident.path_of_lid c_lids
                  in
               (nm, us1, bs1, ty1, uu____1682)  in
             FStar_Reflection_Data.Sg_Inductive uu____1665)
    | FStar_Syntax_Syntax.Sig_datacon (lid,us,ty,uu____1694,n1,uu____1696) ->
        let uu____1703 = FStar_Syntax_Subst.univ_var_opening us  in
        (match uu____1703 with
         | (s,us1) ->
             let ty1 = FStar_Syntax_Subst.subst s ty  in
             let uu____1723 =
               let uu____1728 = FStar_Ident.path_of_lid lid  in
               (uu____1728, ty1)  in
             FStar_Reflection_Data.Sg_Constructor uu____1723)
    | uu____1729 -> FStar_Reflection_Data.Unk
  
let (pack_sigelt :
  FStar_Reflection_Data.sigelt_view -> FStar_Syntax_Syntax.sigelt) =
  fun sv  ->
    match sv with
    | FStar_Reflection_Data.Sg_Let (r,fv,univs1,typ,def) ->
        let s = FStar_Syntax_Subst.univ_var_closing univs1  in
        let typ1 = FStar_Syntax_Subst.subst s typ  in
        let def1 = FStar_Syntax_Subst.subst s def  in
        let lb =
          FStar_Syntax_Util.mk_letbinding (FStar_Util.Inr fv) univs1 typ1
            FStar_Parser_Const.effect_Tot_lid def1 []
            def1.FStar_Syntax_Syntax.pos
           in
        let uu____1755 =
          let uu____1756 =
            let uu____1763 =
              let uu____1766 = FStar_Syntax_Syntax.lid_of_fv fv  in
              [uu____1766]  in
            ((r, [lb]), uu____1763)  in
          FStar_Syntax_Syntax.Sig_let uu____1756  in
        FStar_All.pipe_left FStar_Syntax_Syntax.mk_sigelt uu____1755
    | FStar_Reflection_Data.Sg_Constructor uu____1772 ->
        failwith "packing Sg_Constructor, sorry"
    | FStar_Reflection_Data.Sg_Inductive uu____1778 ->
        failwith "packing Sg_Inductive, sorry"
    | FStar_Reflection_Data.Unk  -> failwith "packing Unk, sorry"
  
let (inspect_bv : FStar_Syntax_Syntax.bv -> FStar_Reflection_Data.bv_view) =
  fun bv  ->
    let uu____1803 =
      FStar_Ident.string_of_ident bv.FStar_Syntax_Syntax.ppname  in
    let uu____1805 = FStar_BigInt.of_int_fs bv.FStar_Syntax_Syntax.index  in
    {
      FStar_Reflection_Data.bv_ppname = uu____1803;
      FStar_Reflection_Data.bv_index = uu____1805;
      FStar_Reflection_Data.bv_sort = (bv.FStar_Syntax_Syntax.sort)
    }
  
let (pack_bv : FStar_Reflection_Data.bv_view -> FStar_Syntax_Syntax.bv) =
  fun bvv  ->
    let uu____1812 =
      FStar_Ident.mk_ident
        ((bvv.FStar_Reflection_Data.bv_ppname), FStar_Range.dummyRange)
       in
    let uu____1814 =
      FStar_BigInt.to_int_fs bvv.FStar_Reflection_Data.bv_index  in
    {
      FStar_Syntax_Syntax.ppname = uu____1812;
      FStar_Syntax_Syntax.index = uu____1814;
      FStar_Syntax_Syntax.sort = (bvv.FStar_Reflection_Data.bv_sort)
    }
  
let (inspect_binder :
  FStar_Syntax_Syntax.binder ->
    (FStar_Syntax_Syntax.bv * FStar_Reflection_Data.aqualv))
  =
  fun b  ->
    let uu____1830 = b  in
    match uu____1830 with
    | (bv,aq) -> let uu____1841 = inspect_aqual aq  in (bv, uu____1841)
  
let (pack_binder :
  FStar_Syntax_Syntax.bv ->
    FStar_Reflection_Data.aqualv -> FStar_Syntax_Syntax.binder)
  =
  fun bv  -> fun aqv  -> let uu____1853 = pack_aqual aqv  in (bv, uu____1853) 
let (moduleof : FStar_TypeChecker_Env.env -> Prims.string Prims.list) =
  fun e  -> FStar_Ident.path_of_lid e.FStar_TypeChecker_Env.curmodule 
let (binders_of_env :
  FStar_TypeChecker_Env.env -> FStar_Syntax_Syntax.binders) =
  fun e  -> FStar_TypeChecker_Env.all_binders e 
let (term_eq :
  FStar_Syntax_Syntax.term -> FStar_Syntax_Syntax.term -> Prims.bool) =
  fun t1  ->
    fun t2  ->
      let uu____1888 = FStar_Syntax_Util.un_uinst t1  in
      let uu____1889 = FStar_Syntax_Util.un_uinst t2  in
      FStar_Syntax_Util.term_eq uu____1888 uu____1889
  
let (term_to_string : FStar_Syntax_Syntax.term -> Prims.string) =
  fun t  -> FStar_Syntax_Print.term_to_string t <|MERGE_RESOLUTION|>--- conflicted
+++ resolved
@@ -220,13 +220,8 @@
            in
         let brs1 =
           FStar_List.map
-<<<<<<< HEAD
-            (fun uu___61_794  ->
-               match uu___61_794 with
-=======
             (fun uu___49_794  ->
                match uu___49_794 with
->>>>>>> 7a04d132
                | (pat,uu____816,t5) ->
                    let uu____834 = inspect_pat pat  in (uu____834, t5)) brs
            in
@@ -272,13 +267,8 @@
            then
              let maybe_dec =
                FStar_List.tryFind
-<<<<<<< HEAD
-                 (fun uu___62_946  ->
-                    match uu___62_946 with
-=======
                  (fun uu___50_946  ->
                     match uu___50_946 with
->>>>>>> 7a04d132
                     | FStar_Syntax_Syntax.DECREASES uu____948 -> true
                     | uu____952 -> false) ct.FStar_Syntax_Syntax.flags
                 in
@@ -416,13 +406,8 @@
            in
         let brs1 =
           FStar_List.map
-<<<<<<< HEAD
-            (fun uu___63_1333  ->
-               match uu___63_1333 with
-=======
             (fun uu___51_1333  ->
                match uu___51_1333 with
->>>>>>> 7a04d132
                | (pat,t1) ->
                    let uu____1350 = pack_pat pat  in
                    (uu____1350, FStar_Pervasives_Native.None, t1)) brs
@@ -506,17 +491,6 @@
   =
   fun attrs  ->
     fun se  ->
-<<<<<<< HEAD
-      let uu___64_1583 = se  in
-      {
-        FStar_Syntax_Syntax.sigel = (uu___64_1583.FStar_Syntax_Syntax.sigel);
-        FStar_Syntax_Syntax.sigrng =
-          (uu___64_1583.FStar_Syntax_Syntax.sigrng);
-        FStar_Syntax_Syntax.sigquals =
-          (uu___64_1583.FStar_Syntax_Syntax.sigquals);
-        FStar_Syntax_Syntax.sigmeta =
-          (uu___64_1583.FStar_Syntax_Syntax.sigmeta);
-=======
       let uu___52_1583 = se  in
       {
         FStar_Syntax_Syntax.sigel = (uu___52_1583.FStar_Syntax_Syntax.sigel);
@@ -526,7 +500,6 @@
           (uu___52_1583.FStar_Syntax_Syntax.sigquals);
         FStar_Syntax_Syntax.sigmeta =
           (uu___52_1583.FStar_Syntax_Syntax.sigmeta);
->>>>>>> 7a04d132
         FStar_Syntax_Syntax.sigattrs = attrs
       }
   
