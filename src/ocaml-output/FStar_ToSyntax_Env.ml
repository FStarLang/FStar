--- conflicted
+++ resolved
@@ -1,2766 +1,5 @@
 
 open Prims
-<<<<<<< HEAD
-
-type local_binding =
-(FStar_Ident.ident * FStar_Syntax_Syntax.bv * Prims.bool)
-
-
-type rec_binding =
-(FStar_Ident.ident * FStar_Ident.lid * FStar_Syntax_Syntax.delta_depth)
-
-
-type module_abbrev =
-(FStar_Ident.ident * FStar_Ident.lident)
-
-type open_kind =
-| Open_module
-| Open_namespace
-
-
-let uu___is_Open_module : open_kind  ->  Prims.bool = (fun projectee -> (match (projectee) with
-| Open_module -> begin
-true
-end
-| uu____12 -> begin
-false
-end))
-
-
-let uu___is_Open_namespace : open_kind  ->  Prims.bool = (fun projectee -> (match (projectee) with
-| Open_namespace -> begin
-true
-end
-| uu____16 -> begin
-false
-end))
-
-
-type open_module_or_namespace =
-(FStar_Ident.lident * open_kind)
-
-type record_or_dc =
-{typename : FStar_Ident.lident; constrname : FStar_Ident.ident; parms : FStar_Syntax_Syntax.binders; fields : (FStar_Ident.ident * FStar_Syntax_Syntax.typ) Prims.list; is_private_or_abstract : Prims.bool; is_record : Prims.bool}
-
-type scope_mod =
-| Local_binding of local_binding
-| Rec_binding of rec_binding
-| Module_abbrev of module_abbrev
-| Open_module_or_namespace of open_module_or_namespace
-| Top_level_def of FStar_Ident.ident
-| Record_or_dc of record_or_dc
-
-
-let uu___is_Local_binding : scope_mod  ->  Prims.bool = (fun projectee -> (match (projectee) with
-| Local_binding (_0) -> begin
-true
-end
-| uu____92 -> begin
-false
-end))
-
-
-let __proj__Local_binding__item___0 : scope_mod  ->  local_binding = (fun projectee -> (match (projectee) with
-| Local_binding (_0) -> begin
-_0
-end))
-
-
-let uu___is_Rec_binding : scope_mod  ->  Prims.bool = (fun projectee -> (match (projectee) with
-| Rec_binding (_0) -> begin
-true
-end
-| uu____104 -> begin
-false
-end))
-
-
-let __proj__Rec_binding__item___0 : scope_mod  ->  rec_binding = (fun projectee -> (match (projectee) with
-| Rec_binding (_0) -> begin
-_0
-end))
-
-
-let uu___is_Module_abbrev : scope_mod  ->  Prims.bool = (fun projectee -> (match (projectee) with
-| Module_abbrev (_0) -> begin
-true
-end
-| uu____116 -> begin
-false
-end))
-
-
-let __proj__Module_abbrev__item___0 : scope_mod  ->  module_abbrev = (fun projectee -> (match (projectee) with
-| Module_abbrev (_0) -> begin
-_0
-end))
-
-
-let uu___is_Open_module_or_namespace : scope_mod  ->  Prims.bool = (fun projectee -> (match (projectee) with
-| Open_module_or_namespace (_0) -> begin
-true
-end
-| uu____128 -> begin
-false
-end))
-
-
-let __proj__Open_module_or_namespace__item___0 : scope_mod  ->  open_module_or_namespace = (fun projectee -> (match (projectee) with
-| Open_module_or_namespace (_0) -> begin
-_0
-end))
-
-
-let uu___is_Top_level_def : scope_mod  ->  Prims.bool = (fun projectee -> (match (projectee) with
-| Top_level_def (_0) -> begin
-true
-end
-| uu____140 -> begin
-false
-end))
-
-
-let __proj__Top_level_def__item___0 : scope_mod  ->  FStar_Ident.ident = (fun projectee -> (match (projectee) with
-| Top_level_def (_0) -> begin
-_0
-end))
-
-
-let uu___is_Record_or_dc : scope_mod  ->  Prims.bool = (fun projectee -> (match (projectee) with
-| Record_or_dc (_0) -> begin
-true
-end
-| uu____152 -> begin
-false
-end))
-
-
-let __proj__Record_or_dc__item___0 : scope_mod  ->  record_or_dc = (fun projectee -> (match (projectee) with
-| Record_or_dc (_0) -> begin
-_0
-end))
-
-
-type string_set =
-Prims.string FStar_Util.set
-
-type exported_id_kind =
-| Exported_id_term_type
-| Exported_id_field
-
-
-let uu___is_Exported_id_term_type : exported_id_kind  ->  Prims.bool = (fun projectee -> (match (projectee) with
-| Exported_id_term_type -> begin
-true
-end
-| uu____164 -> begin
-false
-end))
-
-
-let uu___is_Exported_id_field : exported_id_kind  ->  Prims.bool = (fun projectee -> (match (projectee) with
-| Exported_id_field -> begin
-true
-end
-| uu____168 -> begin
-false
-end))
-
-
-type exported_id_set =
-exported_id_kind  ->  string_set FStar_ST.ref
-
-type env =
-{curmodule : FStar_Ident.lident Prims.option; curmonad : FStar_Ident.ident Prims.option; modules : (FStar_Ident.lident * FStar_Syntax_Syntax.modul) Prims.list; scope_mods : scope_mod Prims.list; exported_ids : exported_id_set FStar_Util.smap; trans_exported_ids : exported_id_set FStar_Util.smap; includes : FStar_Ident.lident Prims.list FStar_ST.ref FStar_Util.smap; sigaccum : FStar_Syntax_Syntax.sigelts; sigmap : (FStar_Syntax_Syntax.sigelt * Prims.bool) FStar_Util.smap; iface : Prims.bool; admitted_iface : Prims.bool; expect_typ : Prims.bool; docs : FStar_Parser_AST.fsdoc FStar_Util.smap}
-
-type foundname =
-| Term_name of (FStar_Syntax_Syntax.typ * Prims.bool)
-| Eff_name of (FStar_Syntax_Syntax.sigelt * FStar_Ident.lident)
-
-
-let uu___is_Term_name : foundname  ->  Prims.bool = (fun projectee -> (match (projectee) with
-| Term_name (_0) -> begin
-true
-end
-| uu____324 -> begin
-false
-end))
-
-
-let __proj__Term_name__item___0 : foundname  ->  (FStar_Syntax_Syntax.typ * Prims.bool) = (fun projectee -> (match (projectee) with
-| Term_name (_0) -> begin
-_0
-end))
-
-
-let uu___is_Eff_name : foundname  ->  Prims.bool = (fun projectee -> (match (projectee) with
-| Eff_name (_0) -> begin
-true
-end
-| uu____344 -> begin
-false
-end))
-
-
-let __proj__Eff_name__item___0 : foundname  ->  (FStar_Syntax_Syntax.sigelt * FStar_Ident.lident) = (fun projectee -> (match (projectee) with
-| Eff_name (_0) -> begin
-_0
-end))
-
-
-let all_exported_id_kinds : exported_id_kind Prims.list = (Exported_id_field)::(Exported_id_term_type)::[]
-
-
-let transitive_exported_ids : env  ->  FStar_Ident.lident  ->  Prims.string Prims.list = (fun env lid -> (
-
-let module_name = (FStar_Ident.string_of_lid lid)
-in (
-
-let uu____367 = (FStar_Util.smap_try_find env.trans_exported_ids module_name)
-in (match (uu____367) with
-| None -> begin
-[]
-end
-| Some (exported_id_set) -> begin
-(
-
-let uu____371 = (
-
-let uu____372 = (exported_id_set Exported_id_term_type)
-in (FStar_ST.read uu____372))
-in (FStar_All.pipe_right uu____371 FStar_Util.set_elements))
-end))))
-
-
-let open_modules : env  ->  (FStar_Ident.lident * FStar_Syntax_Syntax.modul) Prims.list = (fun e -> e.modules)
-
-
-let current_module : env  ->  FStar_Ident.lident = (fun env -> (match (env.curmodule) with
-| None -> begin
-(failwith "Unset current module")
-end
-| Some (m) -> begin
-m
-end))
-
-
-let qual : FStar_Ident.lident  ->  FStar_Ident.ident  ->  FStar_Ident.lident = FStar_Syntax_Util.qual_id
-
-
-let qualify : env  ->  FStar_Ident.ident  ->  FStar_Ident.lident = (fun env id -> (match (env.curmonad) with
-| None -> begin
-(
-
-let uu____398 = (current_module env)
-in (qual uu____398 id))
-end
-| Some (monad) -> begin
-(
-
-let uu____400 = (
-
-let uu____401 = (current_module env)
-in (qual uu____401 monad))
-in (FStar_Syntax_Util.mk_field_projector_name_from_ident uu____400 id))
-end))
-
-
-let new_sigmap = (fun uu____409 -> (FStar_Util.smap_create (Prims.parse_int "100")))
-
-
-let empty_env : Prims.unit  ->  env = (fun uu____412 -> (
-
-let uu____413 = (new_sigmap ())
-in (
-
-let uu____415 = (new_sigmap ())
-in (
-
-let uu____417 = (new_sigmap ())
-in (
-
-let uu____423 = (new_sigmap ())
-in (
-
-let uu____429 = (new_sigmap ())
-in {curmodule = None; curmonad = None; modules = []; scope_mods = []; exported_ids = uu____413; trans_exported_ids = uu____415; includes = uu____417; sigaccum = []; sigmap = uu____423; iface = false; admitted_iface = false; expect_typ = false; docs = uu____429}))))))
-
-
-let sigmap : env  ->  (FStar_Syntax_Syntax.sigelt * Prims.bool) FStar_Util.smap = (fun env -> env.sigmap)
-
-
-let has_all_in_scope : env  ->  Prims.bool = (fun env -> (FStar_List.existsb (fun uu____444 -> (match (uu____444) with
-| (m, uu____448) -> begin
-(FStar_Ident.lid_equals m FStar_Syntax_Const.all_lid)
-end)) env.modules))
-
-
-let set_bv_range : FStar_Syntax_Syntax.bv  ->  FStar_Range.range  ->  FStar_Syntax_Syntax.bv = (fun bv r -> (
-
-let id = (
-
-let uu___166_456 = bv.FStar_Syntax_Syntax.ppname
-in {FStar_Ident.idText = uu___166_456.FStar_Ident.idText; FStar_Ident.idRange = r})
-in (
-
-let uu___167_457 = bv
-in {FStar_Syntax_Syntax.ppname = id; FStar_Syntax_Syntax.index = uu___167_457.FStar_Syntax_Syntax.index; FStar_Syntax_Syntax.sort = uu___167_457.FStar_Syntax_Syntax.sort})))
-
-
-let bv_to_name : FStar_Syntax_Syntax.bv  ->  FStar_Range.range  ->  FStar_Syntax_Syntax.term = (fun bv r -> (FStar_Syntax_Syntax.bv_to_name (set_bv_range bv r)))
-
-
-let unmangleMap : (Prims.string * Prims.string * FStar_Syntax_Syntax.delta_depth * FStar_Syntax_Syntax.fv_qual Prims.option) Prims.list = ((("op_ColonColon"), ("Cons"), (FStar_Syntax_Syntax.Delta_constant), (Some (FStar_Syntax_Syntax.Data_ctor))))::((("not"), ("op_Negation"), (FStar_Syntax_Syntax.Delta_equational), (None)))::[]
-
-
-let unmangleOpName : FStar_Ident.ident  ->  (FStar_Syntax_Syntax.term * Prims.bool) Prims.option = (fun id -> (
-
-let t = (FStar_Util.find_map unmangleMap (fun uu____503 -> (match (uu____503) with
-| (x, y, dd, dq) -> begin
-(match ((id.FStar_Ident.idText = x)) with
-| true -> begin
-(
-
-let uu____517 = (
-
-let uu____518 = (FStar_Ident.lid_of_path (("Prims")::(y)::[]) id.FStar_Ident.idRange)
-in (FStar_Syntax_Syntax.fvar uu____518 dd dq))
-in Some (uu____517))
-end
-| uu____519 -> begin
-None
-end)
-end)))
-in (match (t) with
-| Some (v1) -> begin
-Some (((v1), (false)))
-end
-| None -> begin
-None
-end)))
-
-type 'a cont_t =
-| Cont_ok of 'a
-| Cont_fail
-| Cont_ignore
-
-
-let uu___is_Cont_ok = (fun projectee -> (match (projectee) with
-| Cont_ok (_0) -> begin
-true
-end
-| uu____548 -> begin
-false
-end))
-
-
-let __proj__Cont_ok__item___0 = (fun projectee -> (match (projectee) with
-| Cont_ok (_0) -> begin
-_0
-end))
-
-
-let uu___is_Cont_fail = (fun projectee -> (match (projectee) with
-| Cont_fail -> begin
-true
-end
-| uu____572 -> begin
-false
-end))
-
-
-let uu___is_Cont_ignore = (fun projectee -> (match (projectee) with
-| Cont_ignore -> begin
-true
-end
-| uu____583 -> begin
-false
-end))
-
-
-let option_of_cont = (fun k_ignore uu___139_602 -> (match (uu___139_602) with
-| Cont_ok (a) -> begin
-Some (a)
-end
-| Cont_fail -> begin
-None
-end
-| Cont_ignore -> begin
-(k_ignore ())
-end))
-
-
-let find_in_record = (fun ns id record cont -> (
-
-let typename' = (FStar_Ident.lid_of_ids (FStar_List.append ns ((record.typename.FStar_Ident.ident)::[])))
-in (match ((FStar_Ident.lid_equals typename' record.typename)) with
-| true -> begin
-(
-
-let fname = (FStar_Ident.lid_of_ids (FStar_List.append record.typename.FStar_Ident.ns ((id)::[])))
-in (
-
-let find1 = (FStar_Util.find_map record.fields (fun uu____647 -> (match (uu____647) with
-| (f, uu____652) -> begin
-(match ((id.FStar_Ident.idText = f.FStar_Ident.idText)) with
-| true -> begin
-Some (record)
-end
-| uu____654 -> begin
-None
-end)
-end)))
-in (match (find1) with
-| Some (r) -> begin
-(cont r)
-end
-| None -> begin
-Cont_ignore
-end)))
-end
-| uu____657 -> begin
-Cont_ignore
-end)))
-
-
-let get_exported_id_set : env  ->  Prims.string  ->  (exported_id_kind  ->  string_set FStar_ST.ref) Prims.option = (fun e mname -> (FStar_Util.smap_try_find e.exported_ids mname))
-
-
-let get_trans_exported_id_set : env  ->  Prims.string  ->  (exported_id_kind  ->  string_set FStar_ST.ref) Prims.option = (fun e mname -> (FStar_Util.smap_try_find e.trans_exported_ids mname))
-
-
-let string_of_exported_id_kind : exported_id_kind  ->  Prims.string = (fun uu___140_688 -> (match (uu___140_688) with
-| Exported_id_field -> begin
-"field"
-end
-| Exported_id_term_type -> begin
-"term/type"
-end))
-
-
-let find_in_module_with_includes = (fun eikind find_in_module find_in_module_default env ns id -> (
-
-let idstr = id.FStar_Ident.idText
-in (
-
-let rec aux = (fun uu___141_737 -> (match (uu___141_737) with
-| [] -> begin
-find_in_module_default
-end
-| (modul)::q -> begin
-(
-
-let mname = modul.FStar_Ident.str
-in (
-
-let not_shadowed = (
-
-let uu____745 = (get_exported_id_set env mname)
-in (match (uu____745) with
-| None -> begin
-true
-end
-| Some (mex) -> begin
-(
-
-let mexports = (
-
-let uu____761 = (mex eikind)
-in (FStar_ST.read uu____761))
-in (FStar_Util.set_mem idstr mexports))
-end))
-in (
-
-let mincludes = (
-
-let uu____768 = (FStar_Util.smap_try_find env.includes mname)
-in (match (uu____768) with
-| None -> begin
-[]
-end
-| Some (minc) -> begin
-(FStar_ST.read minc)
-end))
-in (
-
-let look_into = (match (not_shadowed) with
-| true -> begin
-(
-
-let uu____788 = (qual modul id)
-in (find_in_module uu____788))
-end
-| uu____789 -> begin
-Cont_ignore
-end)
-in (match (look_into) with
-| Cont_ignore -> begin
-(aux (FStar_List.append mincludes q))
-end
-| uu____791 -> begin
-look_into
-end)))))
-end))
-in (aux ((ns)::[])))))
-
-
-let is_exported_id_field : exported_id_kind  ->  Prims.bool = (fun uu___142_795 -> (match (uu___142_795) with
-| Exported_id_field -> begin
-true
-end
-| uu____796 -> begin
-false
-end))
-
-
-let try_lookup_id'' = (fun env id eikind k_local_binding k_rec_binding k_record find_in_module lookup_default_id -> (
-
-let check_local_binding_id = (fun uu___143_885 -> (match (uu___143_885) with
-| (id', uu____887, uu____888) -> begin
-(id'.FStar_Ident.idText = id.FStar_Ident.idText)
-end))
-in (
-
-let check_rec_binding_id = (fun uu___144_892 -> (match (uu___144_892) with
-| (id', uu____894, uu____895) -> begin
-(id'.FStar_Ident.idText = id.FStar_Ident.idText)
-end))
-in (
-
-let curmod_ns = (
-
-let uu____898 = (current_module env)
-in (FStar_Ident.ids_of_lid uu____898))
-in (
-
-let proc = (fun uu___145_903 -> (match (uu___145_903) with
-| Local_binding (l) when (check_local_binding_id l) -> begin
-(k_local_binding l)
-end
-| Rec_binding (r) when (check_rec_binding_id r) -> begin
-(k_rec_binding r)
-end
-| Open_module_or_namespace (ns, uu____908) -> begin
-(find_in_module_with_includes eikind find_in_module Cont_ignore env ns id)
-end
-| Top_level_def (id') when (id'.FStar_Ident.idText = id.FStar_Ident.idText) -> begin
-(lookup_default_id Cont_ignore id)
-end
-| Record_or_dc (r) when (is_exported_id_field eikind) -> begin
-(
-
-let uu____911 = (FStar_Ident.lid_of_ids curmod_ns)
-in (find_in_module_with_includes Exported_id_field (fun lid -> (
-
-let id1 = lid.FStar_Ident.ident
-in (find_in_record lid.FStar_Ident.ns id1 r k_record))) Cont_ignore env uu____911 id))
-end
-| uu____914 -> begin
-Cont_ignore
-end))
-in (
-
-let rec aux = (fun uu___146_920 -> (match (uu___146_920) with
-| (a)::q -> begin
-(
-
-let uu____926 = (proc a)
-in (option_of_cont (fun uu____928 -> (aux q)) uu____926))
-end
-| [] -> begin
-(
-
-let uu____929 = (lookup_default_id Cont_fail id)
-in (option_of_cont (fun uu____931 -> None) uu____929))
-end))
-in (aux env.scope_mods)))))))
-
-
-let found_local_binding = (fun r uu____950 -> (match (uu____950) with
-| (id', x, mut) -> begin
-(
-
-let uu____957 = (bv_to_name x r)
-in ((uu____957), (mut)))
-end))
-
-
-let find_in_module = (fun env lid k_global_def k_not_found -> (
-
-let uu____994 = (FStar_Util.smap_try_find (sigmap env) lid.FStar_Ident.str)
-in (match (uu____994) with
-| Some (sb) -> begin
-(k_global_def lid sb)
-end
-| None -> begin
-k_not_found
-end)))
-
-
-let try_lookup_id : env  ->  FStar_Ident.ident  ->  (FStar_Syntax_Syntax.term * Prims.bool) Prims.option = (fun env id -> (
-
-let uu____1016 = (unmangleOpName id)
-in (match (uu____1016) with
-| Some (f) -> begin
-Some (f)
-end
-| uu____1030 -> begin
-(try_lookup_id'' env id Exported_id_term_type (fun r -> (
-
-let uu____1037 = (found_local_binding id.FStar_Ident.idRange r)
-in Cont_ok (uu____1037))) (fun uu____1042 -> Cont_fail) (fun uu____1045 -> Cont_ignore) (fun i -> (find_in_module env i (fun uu____1052 uu____1053 -> Cont_fail) Cont_ignore)) (fun uu____1060 uu____1061 -> Cont_fail))
-end)))
-
-
-let lookup_default_id = (fun env id k_global_def k_not_found -> (
-
-let find_in_monad = (match (env.curmonad) with
-| Some (uu____1113) -> begin
-(
-
-let lid = (qualify env id)
-in (
-
-let uu____1115 = (FStar_Util.smap_try_find (sigmap env) lid.FStar_Ident.str)
-in (match (uu____1115) with
-| Some (r) -> begin
-(
-
-let uu____1128 = (k_global_def lid r)
-in Some (uu____1128))
-end
-| None -> begin
-None
-end)))
-end
-| None -> begin
-None
-end)
-in (match (find_in_monad) with
-| Some (v1) -> begin
-v1
-end
-| None -> begin
-(
-
-let lid = (
-
-let uu____1141 = (current_module env)
-in (qual uu____1141 id))
-in (find_in_module env lid k_global_def k_not_found))
-end)))
-
-
-let module_is_defined : env  ->  FStar_Ident.lident  ->  Prims.bool = (fun env lid -> ((match (env.curmodule) with
-| None -> begin
-false
-end
-| Some (m) -> begin
-(
-
-let uu____1150 = (current_module env)
-in (FStar_Ident.lid_equals lid uu____1150))
-end) || (FStar_List.existsb (fun x -> (FStar_Ident.lid_equals lid (Prims.fst x))) env.modules)))
-
-
-let resolve_module_name : env  ->  FStar_Ident.lident  ->  Prims.bool  ->  FStar_Ident.lident Prims.option = (fun env lid honor_ns -> (
-
-let nslen = (FStar_List.length lid.FStar_Ident.ns)
-in (
-
-let rec aux = (fun uu___147_1174 -> (match (uu___147_1174) with
-| [] -> begin
-(
-
-let uu____1177 = (module_is_defined env lid)
-in (match (uu____1177) with
-| true -> begin
-Some (lid)
-end
-| uu____1179 -> begin
-None
-end))
-end
-| (Open_module_or_namespace (ns, Open_namespace))::q when honor_ns -> begin
-(
-
-let new_lid = (
-
-let uu____1184 = (
-
-let uu____1186 = (FStar_Ident.path_of_lid ns)
-in (
-
-let uu____1188 = (FStar_Ident.path_of_lid lid)
-in (FStar_List.append uu____1186 uu____1188)))
-in (FStar_Ident.lid_of_path uu____1184 (FStar_Ident.range_of_lid lid)))
-in (
-
-let uu____1190 = (module_is_defined env new_lid)
-in (match (uu____1190) with
-| true -> begin
-Some (new_lid)
-end
-| uu____1192 -> begin
-(aux q)
-end)))
-end
-| (Module_abbrev (name, modul))::uu____1195 when ((nslen = (Prims.parse_int "0")) && (name.FStar_Ident.idText = lid.FStar_Ident.ident.FStar_Ident.idText)) -> begin
-Some (modul)
-end
-| (uu____1199)::q -> begin
-(aux q)
-end))
-in (aux env.scope_mods))))
-
-
-let fail_if_curmodule : env  ->  FStar_Ident.lident  ->  FStar_Ident.lident  ->  Prims.unit = (fun env ns_original ns_resolved -> (
-
-let uu____1211 = (
-
-let uu____1212 = (current_module env)
-in (FStar_Ident.lid_equals ns_resolved uu____1212))
-in (match (uu____1211) with
-| true -> begin
-(match ((FStar_Ident.lid_equals ns_resolved FStar_Syntax_Const.prims_lid)) with
-| true -> begin
-()
-end
-| uu____1213 -> begin
-(
-
-let uu____1214 = (
-
-let uu____1215 = (
-
-let uu____1218 = (FStar_Util.format1 "Reference %s to current module is forbidden (see GitHub issue #451)" ns_original.FStar_Ident.str)
-in ((uu____1218), ((FStar_Ident.range_of_lid ns_original))))
-in FStar_Errors.Error (uu____1215))
-in (Prims.raise uu____1214))
-end)
-end
-| uu____1219 -> begin
-()
-end)))
-
-
-let fail_if_qualified_by_curmodule : env  ->  FStar_Ident.lident  ->  Prims.unit = (fun env lid -> (match (lid.FStar_Ident.ns) with
-| [] -> begin
-()
-end
-| uu____1226 -> begin
-(
-
-let modul_orig = (FStar_Ident.lid_of_ids lid.FStar_Ident.ns)
-in (
-
-let uu____1229 = (resolve_module_name env modul_orig true)
-in (match (uu____1229) with
-| Some (modul_res) -> begin
-(fail_if_curmodule env modul_orig modul_res)
-end
-| uu____1232 -> begin
-()
-end)))
-end))
-
-
-let namespace_is_open : env  ->  FStar_Ident.lident  ->  Prims.bool = (fun env lid -> (FStar_List.existsb (fun uu___148_1240 -> (match (uu___148_1240) with
-| Open_module_or_namespace (ns, Open_namespace) -> begin
-(FStar_Ident.lid_equals lid ns)
-end
-| uu____1242 -> begin
-false
-end)) env.scope_mods))
-
-
-let shorten_module_path : env  ->  FStar_Ident.ident Prims.list  ->  Prims.bool  ->  (FStar_Ident.ident Prims.list * FStar_Ident.ident Prims.list) = (fun env ids is_full_path -> (
-
-let rec aux = (fun revns id -> (
-
-let lid = (FStar_Ident.lid_of_ns_and_id (FStar_List.rev revns) id)
-in (match ((namespace_is_open env lid)) with
-| true -> begin
-Some ((((FStar_List.rev ((id)::revns))), ([])))
-end
-| uu____1284 -> begin
-(match (revns) with
-| [] -> begin
-None
-end
-| (ns_last_id)::rev_ns_prefix -> begin
-(
-
-let uu____1297 = (aux rev_ns_prefix ns_last_id)
-in (FStar_All.pipe_right uu____1297 (FStar_Util.map_option (fun uu____1321 -> (match (uu____1321) with
-| (stripped_ids, rev_kept_ids) -> begin
-((stripped_ids), ((id)::rev_kept_ids))
-end)))))
-end)
-end)))
-in (
-
-let uu____1338 = (is_full_path && (
-
-let uu____1339 = (FStar_Ident.lid_of_ids ids)
-in (module_is_defined env uu____1339)))
-in (match (uu____1338) with
-| true -> begin
-((ids), ([]))
-end
-| uu____1346 -> begin
-(match ((FStar_List.rev ids)) with
-| [] -> begin
-(([]), ([]))
-end
-| (ns_last_id)::ns_rev_prefix -> begin
-(
-
-let uu____1356 = (aux ns_rev_prefix ns_last_id)
-in (match (uu____1356) with
-| None -> begin
-(([]), (ids))
-end
-| Some (stripped_ids, rev_kept_ids) -> begin
-((stripped_ids), ((FStar_List.rev rev_kept_ids)))
-end))
-end)
-end))))
-
-
-let resolve_in_open_namespaces'' = (fun env lid eikind k_local_binding k_rec_binding k_record f_module l_default -> (match (lid.FStar_Ident.ns) with
-| (uu____1469)::uu____1470 -> begin
-(
-
-let uu____1472 = (
-
-let uu____1474 = (
-
-let uu____1475 = (FStar_Ident.lid_of_ids lid.FStar_Ident.ns)
-in (FStar_Ident.set_lid_range uu____1475 (FStar_Ident.range_of_lid lid)))
-in (resolve_module_name env uu____1474 true))
-in (match (uu____1472) with
-| None -> begin
-None
-end
-| Some (modul) -> begin
-(
-
-let uu____1478 = (find_in_module_with_includes eikind f_module Cont_fail env modul lid.FStar_Ident.ident)
-in (option_of_cont (fun uu____1480 -> None) uu____1478))
-end))
-end
-| [] -> begin
-(try_lookup_id'' env lid.FStar_Ident.ident eikind k_local_binding k_rec_binding k_record f_module l_default)
-end))
-
-
-let cont_of_option = (fun k_none uu___149_1495 -> (match (uu___149_1495) with
-| Some (v1) -> begin
-Cont_ok (v1)
-end
-| None -> begin
-k_none
-end))
-
-
-let resolve_in_open_namespaces' = (fun env lid k_local_binding k_rec_binding k_global_def -> (
-
-let k_global_def' = (fun k lid1 def -> (
-
-let uu____1574 = (k_global_def lid1 def)
-in (cont_of_option k uu____1574)))
-in (
-
-let f_module = (fun lid' -> (
-
-let k = Cont_ignore
-in (find_in_module env lid' (k_global_def' k) k)))
-in (
-
-let l_default = (fun k i -> (lookup_default_id env i (k_global_def' k) k))
-in (resolve_in_open_namespaces'' env lid Exported_id_term_type (fun l -> (
-
-let uu____1595 = (k_local_binding l)
-in (cont_of_option Cont_fail uu____1595))) (fun r -> (
-
-let uu____1598 = (k_rec_binding r)
-in (cont_of_option Cont_fail uu____1598))) (fun uu____1600 -> Cont_ignore) f_module l_default)))))
-
-
-let fv_qual_of_se : FStar_Syntax_Syntax.sigelt  ->  FStar_Syntax_Syntax.fv_qual Prims.option = (fun se -> (match (se.FStar_Syntax_Syntax.sigel) with
-| FStar_Syntax_Syntax.Sig_datacon (uu____1606, uu____1607, uu____1608, l, uu____1610, quals, uu____1612) -> begin
-(
-
-let qopt = (FStar_Util.find_map quals (fun uu___150_1619 -> (match (uu___150_1619) with
-| FStar_Syntax_Syntax.RecordConstructor (uu____1621, fs) -> begin
-Some (FStar_Syntax_Syntax.Record_ctor (((l), (fs))))
-end
-| uu____1628 -> begin
-None
-end)))
-in (match (qopt) with
-| None -> begin
-Some (FStar_Syntax_Syntax.Data_ctor)
-end
-| x -> begin
-x
-end))
-end
-| FStar_Syntax_Syntax.Sig_declare_typ (uu____1632, uu____1633, uu____1634, quals) -> begin
-None
-end
-| uu____1638 -> begin
-None
-end))
-
-
-let lb_fv : FStar_Syntax_Syntax.letbinding Prims.list  ->  FStar_Ident.lident  ->  FStar_Syntax_Syntax.fv = (fun lbs lid -> (
-
-let uu____1647 = (FStar_Util.find_map lbs (fun lb -> (
-
-let fv = (FStar_Util.right lb.FStar_Syntax_Syntax.lbname)
-in (
-
-let uu____1651 = (FStar_Syntax_Syntax.fv_eq_lid fv lid)
-in (match (uu____1651) with
-| true -> begin
-Some (fv)
-end
-| uu____1653 -> begin
-None
-end)))))
-in (FStar_All.pipe_right uu____1647 FStar_Util.must)))
-
-
-let ns_of_lid_equals : FStar_Ident.lident  ->  FStar_Ident.lident  ->  Prims.bool = (fun lid ns -> (((FStar_List.length lid.FStar_Ident.ns) = (FStar_List.length (FStar_Ident.ids_of_lid ns))) && (
-
-let uu____1665 = (FStar_Ident.lid_of_ids lid.FStar_Ident.ns)
-in (FStar_Ident.lid_equals uu____1665 ns))))
-
-
-let try_lookup_name : Prims.bool  ->  Prims.bool  ->  env  ->  FStar_Ident.lident  ->  foundname Prims.option = (fun any_val exclude_interf env lid -> (
-
-let occurrence_range = (FStar_Ident.range_of_lid lid)
-in (
-
-let k_global_def = (fun source_lid uu___154_1690 -> (match (uu___154_1690) with
-| (uu____1694, true) when exclude_interf -> begin
-None
-end
-| (se, uu____1696) -> begin
-(match (se.FStar_Syntax_Syntax.sigel) with
-| FStar_Syntax_Syntax.Sig_inductive_typ (uu____1698) -> begin
-(
-
-let uu____1709 = (
-
-let uu____1710 = (
-
-let uu____1713 = (FStar_Syntax_Syntax.fvar source_lid FStar_Syntax_Syntax.Delta_constant None)
-in ((uu____1713), (false)))
-in Term_name (uu____1710))
-in Some (uu____1709))
-end
-| FStar_Syntax_Syntax.Sig_datacon (uu____1714) -> begin
-(
-
-let uu____1724 = (
-
-let uu____1725 = (
-
-let uu____1728 = (
-
-let uu____1729 = (fv_qual_of_se se)
-in (FStar_Syntax_Syntax.fvar source_lid FStar_Syntax_Syntax.Delta_constant uu____1729))
-in ((uu____1728), (false)))
-in Term_name (uu____1725))
-in Some (uu____1724))
-end
-| FStar_Syntax_Syntax.Sig_let ((uu____1731, lbs), uu____1733, uu____1734, uu____1735) -> begin
-(
-
-let fv = (lb_fv lbs source_lid)
-in (
-
-let uu____1748 = (
-
-let uu____1749 = (
-
-let uu____1752 = (FStar_Syntax_Syntax.fvar source_lid fv.FStar_Syntax_Syntax.fv_delta fv.FStar_Syntax_Syntax.fv_qual)
-in ((uu____1752), (false)))
-in Term_name (uu____1749))
-in Some (uu____1748)))
-end
-| FStar_Syntax_Syntax.Sig_declare_typ (lid1, uu____1754, uu____1755, quals) -> begin
-(
-
-let uu____1759 = (any_val || (FStar_All.pipe_right quals (FStar_Util.for_some (fun uu___151_1761 -> (match (uu___151_1761) with
-| FStar_Syntax_Syntax.Assumption -> begin
-true
-end
-| uu____1762 -> begin
-false
-end)))))
-in (match (uu____1759) with
-| true -> begin
-(
-
-let lid2 = (FStar_Ident.set_lid_range lid1 (FStar_Ident.range_of_lid source_lid))
-in (
-
-let dd = (
-
-let uu____1766 = ((FStar_Syntax_Util.is_primop_lid lid2) || ((ns_of_lid_equals lid2 FStar_Syntax_Const.prims_lid) && (FStar_All.pipe_right quals (FStar_Util.for_some (fun uu___152_1768 -> (match (uu___152_1768) with
-| (FStar_Syntax_Syntax.Projector (_)) | (FStar_Syntax_Syntax.Discriminator (_)) -> begin
-true
-end
-| uu____1771 -> begin
-false
-end))))))
-in (match (uu____1766) with
-| true -> begin
-FStar_Syntax_Syntax.Delta_equational
-end
-| uu____1772 -> begin
-FStar_Syntax_Syntax.Delta_constant
-end))
-in (
-
-let uu____1773 = (FStar_Util.find_map quals (fun uu___153_1775 -> (match (uu___153_1775) with
-| FStar_Syntax_Syntax.Reflectable (refl_monad) -> begin
-Some (refl_monad)
-end
-| uu____1778 -> begin
-None
-end)))
-in (match (uu____1773) with
-| Some (refl_monad) -> begin
-(
-
-let refl_const = ((FStar_Syntax_Syntax.mk (FStar_Syntax_Syntax.Tm_constant (FStar_Const.Const_reflect (refl_monad)))) None occurrence_range)
-in Some (Term_name (((refl_const), (false)))))
-end
-| uu____1794 -> begin
-(
-
-let uu____1796 = (
-
-let uu____1797 = (
-
-let uu____1800 = (
-
-let uu____1801 = (fv_qual_of_se se)
-in (FStar_Syntax_Syntax.fvar lid2 dd uu____1801))
-in ((uu____1800), (false)))
-in Term_name (uu____1797))
-in Some (uu____1796))
-end))))
-end
-| uu____1803 -> begin
-None
-end))
-end
-| (FStar_Syntax_Syntax.Sig_new_effect_for_free (ne)) | (FStar_Syntax_Syntax.Sig_new_effect (ne)) -> begin
-Some (Eff_name (((se), ((FStar_Ident.set_lid_range ne.FStar_Syntax_Syntax.mname (FStar_Ident.range_of_lid source_lid))))))
-end
-| FStar_Syntax_Syntax.Sig_effect_abbrev (uu____1805) -> begin
-Some (Eff_name (((se), (source_lid))))
-end
-| uu____1814 -> begin
-None
-end)
-end))
-in (
-
-let k_local_binding = (fun r -> (
-
-let uu____1826 = (
-
-let uu____1827 = (found_local_binding (FStar_Ident.range_of_lid lid) r)
-in Term_name (uu____1827))
-in Some (uu____1826)))
-in (
-
-let k_rec_binding = (fun uu____1837 -> (match (uu____1837) with
-| (id, l, dd) -> begin
-(
-
-let uu____1845 = (
-
-let uu____1846 = (
-
-let uu____1849 = (FStar_Syntax_Syntax.fvar (FStar_Ident.set_lid_range l (FStar_Ident.range_of_lid lid)) dd None)
-in ((uu____1849), (false)))
-in Term_name (uu____1846))
-in Some (uu____1845))
-end))
-in (
-
-let found_unmangled = (match (lid.FStar_Ident.ns) with
-| [] -> begin
-(
-
-let uu____1853 = (unmangleOpName lid.FStar_Ident.ident)
-in (match (uu____1853) with
-| Some (f) -> begin
-Some (Term_name (f))
-end
-| uu____1863 -> begin
-None
-end))
-end
-| uu____1867 -> begin
-None
-end)
-in (match (found_unmangled) with
-| None -> begin
-(resolve_in_open_namespaces' env lid k_local_binding k_rec_binding k_global_def)
-end
-| x -> begin
-x
-end)))))))
-
-
-let try_lookup_effect_name' : Prims.bool  ->  env  ->  FStar_Ident.lident  ->  (FStar_Syntax_Syntax.sigelt * FStar_Ident.lident) Prims.option = (fun exclude_interf env lid -> (
-
-let uu____1887 = (try_lookup_name true exclude_interf env lid)
-in (match (uu____1887) with
-| Some (Eff_name (o, l)) -> begin
-Some (((o), (l)))
-end
-| uu____1896 -> begin
-None
-end)))
-
-
-let try_lookup_effect_name : env  ->  FStar_Ident.lident  ->  FStar_Ident.lident Prims.option = (fun env l -> (
-
-let uu____1907 = (try_lookup_effect_name' (not (env.iface)) env l)
-in (match (uu____1907) with
-| Some (o, l1) -> begin
-Some (l1)
-end
-| uu____1916 -> begin
-None
-end)))
-
-
-let try_lookup_effect_name_and_attributes : env  ->  FStar_Ident.lident  ->  (FStar_Ident.lident * FStar_Syntax_Syntax.cflags Prims.list) Prims.option = (fun env l -> (
-
-let uu____1930 = (try_lookup_effect_name' (not (env.iface)) env l)
-in (match (uu____1930) with
-| Some ({FStar_Syntax_Syntax.sigel = FStar_Syntax_Syntax.Sig_new_effect (ne); FStar_Syntax_Syntax.sigrng = uu____1939}, l1) -> begin
-Some (((l1), (ne.FStar_Syntax_Syntax.cattributes)))
-end
-| Some ({FStar_Syntax_Syntax.sigel = FStar_Syntax_Syntax.Sig_new_effect_for_free (ne); FStar_Syntax_Syntax.sigrng = uu____1948}, l1) -> begin
-Some (((l1), (ne.FStar_Syntax_Syntax.cattributes)))
-end
-| Some ({FStar_Syntax_Syntax.sigel = FStar_Syntax_Syntax.Sig_effect_abbrev (uu____1956, uu____1957, uu____1958, uu____1959, uu____1960, cattributes); FStar_Syntax_Syntax.sigrng = uu____1962}, l1) -> begin
-Some (((l1), (cattributes)))
-end
-| uu____1974 -> begin
-None
-end)))
-
-
-let try_lookup_effect_defn : env  ->  FStar_Ident.lident  ->  FStar_Syntax_Syntax.eff_decl Prims.option = (fun env l -> (
-
-let uu____1988 = (try_lookup_effect_name' (not (env.iface)) env l)
-in (match (uu____1988) with
-| Some ({FStar_Syntax_Syntax.sigel = FStar_Syntax_Syntax.Sig_new_effect (ne); FStar_Syntax_Syntax.sigrng = uu____1994}, uu____1995) -> begin
-Some (ne)
-end
-| Some ({FStar_Syntax_Syntax.sigel = FStar_Syntax_Syntax.Sig_new_effect_for_free (ne); FStar_Syntax_Syntax.sigrng = uu____1999}, uu____2000) -> begin
-Some (ne)
-end
-| uu____2003 -> begin
-None
-end)))
-
-
-let is_effect_name : env  ->  FStar_Ident.lident  ->  Prims.bool = (fun env lid -> (
-
-let uu____2013 = (try_lookup_effect_name env lid)
-in (match (uu____2013) with
-| None -> begin
-false
-end
-| Some (uu____2015) -> begin
-true
-end)))
-
-
-let try_lookup_root_effect_name : env  ->  FStar_Ident.lident  ->  FStar_Ident.lident Prims.option = (fun env l -> (
-
-let uu____2023 = (try_lookup_effect_name' (not (env.iface)) env l)
-in (match (uu____2023) with
-| Some ({FStar_Syntax_Syntax.sigel = FStar_Syntax_Syntax.Sig_effect_abbrev (l', uu____2029, uu____2030, uu____2031, uu____2032, uu____2033); FStar_Syntax_Syntax.sigrng = uu____2034}, uu____2035) -> begin
-(
-
-let rec aux = (fun new_name -> (
-
-let uu____2047 = (FStar_Util.smap_try_find (sigmap env) new_name.FStar_Ident.str)
-in (match (uu____2047) with
-| None -> begin
-None
-end
-| Some (s, uu____2057) -> begin
-(match (s.FStar_Syntax_Syntax.sigel) with
-| (FStar_Syntax_Syntax.Sig_new_effect_for_free (ne)) | (FStar_Syntax_Syntax.Sig_new_effect (ne)) -> begin
-Some ((FStar_Ident.set_lid_range ne.FStar_Syntax_Syntax.mname (FStar_Ident.range_of_lid l)))
-end
-| FStar_Syntax_Syntax.Sig_effect_abbrev (uu____2062, uu____2063, uu____2064, cmp, uu____2066, uu____2067) -> begin
-(
-
-let l'' = (FStar_Syntax_Util.comp_effect_name cmp)
-in (aux l''))
-end
-| uu____2073 -> begin
-None
-end)
-end)))
-in (aux l'))
-end
-| Some (uu____2074, l') -> begin
-Some (l')
-end
-| uu____2078 -> begin
-None
-end)))
-
-
-let lookup_letbinding_quals : env  ->  FStar_Ident.lident  ->  FStar_Syntax_Syntax.qualifier Prims.list = (fun env lid -> (
-
-let k_global_def = (fun lid1 uu___155_2099 -> (match (uu___155_2099) with
-| ({FStar_Syntax_Syntax.sigel = FStar_Syntax_Syntax.Sig_declare_typ (lid2, uu____2105, uu____2106, quals); FStar_Syntax_Syntax.sigrng = uu____2108}, uu____2109) -> begin
-Some (quals)
-end
-| uu____2113 -> begin
-None
-end))
-in (
-
-let uu____2117 = (resolve_in_open_namespaces' env lid (fun uu____2121 -> None) (fun uu____2123 -> None) k_global_def)
-in (match (uu____2117) with
-| Some (quals) -> begin
-quals
-end
-| uu____2129 -> begin
-[]
-end))))
-
-
-let try_lookup_module : env  ->  Prims.string Prims.list  ->  FStar_Syntax_Syntax.modul Prims.option = (fun env path -> (
-
-let uu____2141 = (FStar_List.tryFind (fun uu____2147 -> (match (uu____2147) with
-| (mlid, modul) -> begin
-(
-
-let uu____2152 = (FStar_Ident.path_of_lid mlid)
-in (uu____2152 = path))
-end)) env.modules)
-in (match (uu____2141) with
-| Some (uu____2156, modul) -> begin
-Some (modul)
-end
-| None -> begin
-None
-end)))
-
-
-let try_lookup_let : env  ->  FStar_Ident.lident  ->  FStar_Syntax_Syntax.term Prims.option = (fun env lid -> (
-
-let k_global_def = (fun lid1 uu___156_2178 -> (match (uu___156_2178) with
-| ({FStar_Syntax_Syntax.sigel = FStar_Syntax_Syntax.Sig_let ((uu____2182, lbs), uu____2184, uu____2185, uu____2186); FStar_Syntax_Syntax.sigrng = uu____2187}, uu____2188) -> begin
-(
-
-let fv = (lb_fv lbs lid1)
-in (
-
-let uu____2201 = (FStar_Syntax_Syntax.fvar lid1 fv.FStar_Syntax_Syntax.fv_delta fv.FStar_Syntax_Syntax.fv_qual)
-in Some (uu____2201)))
-end
-| uu____2202 -> begin
-None
-end))
-in (resolve_in_open_namespaces' env lid (fun uu____2205 -> None) (fun uu____2206 -> None) k_global_def)))
-
-
-let try_lookup_definition : env  ->  FStar_Ident.lident  ->  FStar_Syntax_Syntax.term Prims.option = (fun env lid -> (
-
-let k_global_def = (fun lid1 uu___157_2225 -> (match (uu___157_2225) with
-| ({FStar_Syntax_Syntax.sigel = FStar_Syntax_Syntax.Sig_let (lbs, uu____2232, uu____2233, uu____2234); FStar_Syntax_Syntax.sigrng = uu____2235}, uu____2236) -> begin
-(FStar_Util.find_map (Prims.snd lbs) (fun lb -> (match (lb.FStar_Syntax_Syntax.lbname) with
-| FStar_Util.Inr (fv) when (FStar_Syntax_Syntax.fv_eq_lid fv lid1) -> begin
-Some (lb.FStar_Syntax_Syntax.lbdef)
-end
-| uu____2253 -> begin
-None
-end)))
-end
-| uu____2258 -> begin
-None
-end))
-in (resolve_in_open_namespaces' env lid (fun uu____2265 -> None) (fun uu____2268 -> None) k_global_def)))
-
-
-let empty_include_smap : FStar_Ident.lident Prims.list FStar_ST.ref FStar_Util.smap = (new_sigmap ())
-
-
-let empty_exported_id_smap : exported_id_set FStar_Util.smap = (new_sigmap ())
-
-
-let try_lookup_lid' : Prims.bool  ->  Prims.bool  ->  env  ->  FStar_Ident.lident  ->  (FStar_Syntax_Syntax.term * Prims.bool) Prims.option = (fun any_val exclude_interf env lid -> (
-
-let uu____2295 = (try_lookup_name any_val exclude_interf env lid)
-in (match (uu____2295) with
-| Some (Term_name (e, mut)) -> begin
-Some (((e), (mut)))
-end
-| uu____2304 -> begin
-None
-end)))
-
-
-let try_lookup_lid : env  ->  FStar_Ident.lident  ->  (FStar_Syntax_Syntax.term * Prims.bool) Prims.option = (fun env l -> (try_lookup_lid' env.iface false env l))
-
-
-let resolve_to_fully_qualified_name : env  ->  FStar_Ident.lident  ->  FStar_Ident.lident Prims.option = (fun env l -> (
-
-let uu____2324 = (try_lookup_lid env l)
-in (match (uu____2324) with
-| None -> begin
-None
-end
-| Some (e, uu____2332) -> begin
-(
-
-let uu____2335 = (
-
-let uu____2336 = (FStar_Syntax_Subst.compress e)
-in uu____2336.FStar_Syntax_Syntax.n)
-in (match (uu____2335) with
-| FStar_Syntax_Syntax.Tm_fvar (fv) -> begin
-Some (fv.FStar_Syntax_Syntax.fv_name.FStar_Syntax_Syntax.v)
-end
-| uu____2345 -> begin
-None
-end))
-end)))
-
-
-let try_lookup_lid_no_resolve : env  ->  FStar_Ident.lident  ->  (FStar_Syntax_Syntax.term * Prims.bool) Prims.option = (fun env l -> (
-
-let env' = (
-
-let uu___168_2356 = env
-in {curmodule = uu___168_2356.curmodule; curmonad = uu___168_2356.curmonad; modules = uu___168_2356.modules; scope_mods = []; exported_ids = empty_exported_id_smap; trans_exported_ids = uu___168_2356.trans_exported_ids; includes = empty_include_smap; sigaccum = uu___168_2356.sigaccum; sigmap = uu___168_2356.sigmap; iface = uu___168_2356.iface; admitted_iface = uu___168_2356.admitted_iface; expect_typ = uu___168_2356.expect_typ; docs = uu___168_2356.docs})
-in (try_lookup_lid env' l)))
-
-
-let try_lookup_doc : env  ->  FStar_Ident.lid  ->  FStar_Parser_AST.fsdoc Prims.option = (fun env l -> (FStar_Util.smap_try_find env.docs l.FStar_Ident.str))
-
-
-let try_lookup_datacon : env  ->  FStar_Ident.lident  ->  FStar_Syntax_Syntax.fv Prims.option = (fun env lid -> (
-
-let k_global_def = (fun lid1 uu___159_2380 -> (match (uu___159_2380) with
-| ({FStar_Syntax_Syntax.sigel = FStar_Syntax_Syntax.Sig_declare_typ (uu____2384, uu____2385, uu____2386, quals); FStar_Syntax_Syntax.sigrng = uu____2388}, uu____2389) -> begin
-(
-
-let uu____2392 = (FStar_All.pipe_right quals (FStar_Util.for_some (fun uu___158_2394 -> (match (uu___158_2394) with
-| FStar_Syntax_Syntax.Assumption -> begin
-true
-end
-| uu____2395 -> begin
-false
-end))))
-in (match (uu____2392) with
-| true -> begin
-(
-
-let uu____2397 = (FStar_Syntax_Syntax.lid_as_fv lid1 FStar_Syntax_Syntax.Delta_constant None)
-in Some (uu____2397))
-end
-| uu____2398 -> begin
-None
-end))
-end
-| ({FStar_Syntax_Syntax.sigel = FStar_Syntax_Syntax.Sig_datacon (uu____2399); FStar_Syntax_Syntax.sigrng = uu____2400}, uu____2401) -> begin
-(
-
-let uu____2411 = (FStar_Syntax_Syntax.lid_as_fv lid1 FStar_Syntax_Syntax.Delta_constant (Some (FStar_Syntax_Syntax.Data_ctor)))
-in Some (uu____2411))
-end
-| uu____2412 -> begin
-None
-end))
-in (resolve_in_open_namespaces' env lid (fun uu____2415 -> None) (fun uu____2416 -> None) k_global_def)))
-
-
-let find_all_datacons : env  ->  FStar_Ident.lident  ->  FStar_Ident.lident Prims.list Prims.option = (fun env lid -> (
-
-let k_global_def = (fun lid1 uu___160_2435 -> (match (uu___160_2435) with
-| ({FStar_Syntax_Syntax.sigel = FStar_Syntax_Syntax.Sig_inductive_typ (uu____2440, uu____2441, uu____2442, uu____2443, uu____2444, datas, uu____2446); FStar_Syntax_Syntax.sigrng = uu____2447}, uu____2448) -> begin
-Some (datas)
-end
-| uu____2456 -> begin
-None
-end))
-in (resolve_in_open_namespaces' env lid (fun uu____2461 -> None) (fun uu____2463 -> None) k_global_def)))
-
-
-let record_cache_aux_with_filter : (((Prims.unit  ->  Prims.unit) * (Prims.unit  ->  Prims.unit) * (Prims.unit  ->  record_or_dc Prims.list) * (record_or_dc  ->  Prims.unit) * (Prims.unit  ->  Prims.unit)) * (Prims.unit  ->  Prims.unit)) = (
-
-let record_cache = (FStar_Util.mk_ref (([])::[]))
-in (
-
-let push1 = (fun uu____2497 -> (
-
-let uu____2498 = (
-
-let uu____2501 = (
-
-let uu____2503 = (FStar_ST.read record_cache)
-in (FStar_List.hd uu____2503))
-in (
-
-let uu____2511 = (FStar_ST.read record_cache)
-in (uu____2501)::uu____2511))
-in (FStar_ST.write record_cache uu____2498)))
-in (
-
-let pop1 = (fun uu____2526 -> (
-
-let uu____2527 = (
-
-let uu____2530 = (FStar_ST.read record_cache)
-in (FStar_List.tl uu____2530))
-in (FStar_ST.write record_cache uu____2527)))
-in (
-
-let peek = (fun uu____2546 -> (
-
-let uu____2547 = (FStar_ST.read record_cache)
-in (FStar_List.hd uu____2547)))
-in (
-
-let insert = (fun r -> (
-
-let uu____2559 = (
-
-let uu____2562 = (
-
-let uu____2564 = (peek ())
-in (r)::uu____2564)
-in (
-
-let uu____2566 = (
-
-let uu____2569 = (FStar_ST.read record_cache)
-in (FStar_List.tl uu____2569))
-in (uu____2562)::uu____2566))
-in (FStar_ST.write record_cache uu____2559)))
-in (
-
-let commit1 = (fun uu____2585 -> (
-
-let uu____2586 = (FStar_ST.read record_cache)
-in (match (uu____2586) with
-| (hd1)::(uu____2594)::tl1 -> begin
-(FStar_ST.write record_cache ((hd1)::tl1))
-end
-| uu____2607 -> begin
-(failwith "Impossible")
-end)))
-in (
-
-let filter1 = (fun uu____2613 -> (
-
-let rc = (peek ())
-in ((pop1 ());
-(match (()) with
-| () -> begin
-(
-
-let filtered = (FStar_List.filter (fun r -> (not (r.is_private_or_abstract))) rc)
-in (
-
-let uu____2620 = (
-
-let uu____2623 = (FStar_ST.read record_cache)
-in (filtered)::uu____2623)
-in (FStar_ST.write record_cache uu____2620)))
-end);
-)))
-in (
-
-let aux = ((push1), (pop1), (peek), (insert), (commit1))
-in ((aux), (filter1))))))))))
-
-
-let record_cache_aux : ((Prims.unit  ->  Prims.unit) * (Prims.unit  ->  Prims.unit) * (Prims.unit  ->  record_or_dc Prims.list) * (record_or_dc  ->  Prims.unit) * (Prims.unit  ->  Prims.unit)) = (
-
-let uu____2697 = record_cache_aux_with_filter
-in (match (uu____2697) with
-| (aux, uu____2735) -> begin
-aux
-end))
-
-
-let filter_record_cache : Prims.unit  ->  Prims.unit = (
-
-let uu____2774 = record_cache_aux_with_filter
-in (match (uu____2774) with
-| (uu____2797, filter1) -> begin
-filter1
-end))
-
-
-let push_record_cache : Prims.unit  ->  Prims.unit = (
-
-let uu____2837 = record_cache_aux
-in (match (uu____2837) with
-| (push1, uu____2857, uu____2858, uu____2859, uu____2860) -> begin
-push1
-end))
-
-
-let pop_record_cache : Prims.unit  ->  Prims.unit = (
-
-let uu____2885 = record_cache_aux
-in (match (uu____2885) with
-| (uu____2904, pop1, uu____2906, uu____2907, uu____2908) -> begin
-pop1
-end))
-
-
-let peek_record_cache : Prims.unit  ->  record_or_dc Prims.list = (
-
-let uu____2934 = record_cache_aux
-in (match (uu____2934) with
-| (uu____2954, uu____2955, peek, uu____2957, uu____2958) -> begin
-peek
-end))
-
-
-let insert_record_cache : record_or_dc  ->  Prims.unit = (
-
-let uu____2983 = record_cache_aux
-in (match (uu____2983) with
-| (uu____3002, uu____3003, uu____3004, insert, uu____3006) -> begin
-insert
-end))
-
-
-let commit_record_cache : Prims.unit  ->  Prims.unit = (
-
-let uu____3031 = record_cache_aux
-in (match (uu____3031) with
-| (uu____3050, uu____3051, uu____3052, uu____3053, commit1) -> begin
-commit1
-end))
-
-
-let extract_record : env  ->  scope_mod Prims.list FStar_ST.ref  ->  FStar_Syntax_Syntax.sigelt  ->  Prims.unit = (fun e new_globs se -> (match (se.FStar_Syntax_Syntax.sigel) with
-| FStar_Syntax_Syntax.Sig_bundle (sigs, uu____3093, uu____3094) -> begin
-(
-
-let is_rec = (FStar_Util.for_some (fun uu___161_3105 -> (match (uu___161_3105) with
-| (FStar_Syntax_Syntax.RecordType (_)) | (FStar_Syntax_Syntax.RecordConstructor (_)) -> begin
-true
-end
-| uu____3108 -> begin
-false
-end)))
-in (
-
-let find_dc = (fun dc -> (FStar_All.pipe_right sigs (FStar_Util.find_opt (fun uu___162_3116 -> (match (uu___162_3116) with
-| {FStar_Syntax_Syntax.sigel = FStar_Syntax_Syntax.Sig_datacon (lid, uu____3118, uu____3119, uu____3120, uu____3121, uu____3122, uu____3123); FStar_Syntax_Syntax.sigrng = uu____3124} -> begin
-(FStar_Ident.lid_equals dc lid)
-end
-| uu____3129 -> begin
-false
-end)))))
-in (FStar_All.pipe_right sigs (FStar_List.iter (fun uu___163_3131 -> (match (uu___163_3131) with
-| {FStar_Syntax_Syntax.sigel = FStar_Syntax_Syntax.Sig_inductive_typ (typename, univs, parms, uu____3135, uu____3136, (dc)::[], tags); FStar_Syntax_Syntax.sigrng = uu____3139} -> begin
-(
-
-let uu____3145 = (
-
-let uu____3146 = (find_dc dc)
-in (FStar_All.pipe_left FStar_Util.must uu____3146))
-in (match (uu____3145) with
-| {FStar_Syntax_Syntax.sigel = FStar_Syntax_Syntax.Sig_datacon (constrname, uu____3150, t, uu____3152, uu____3153, uu____3154, uu____3155); FStar_Syntax_Syntax.sigrng = uu____3156} -> begin
-(
-
-let uu____3161 = (FStar_Syntax_Util.arrow_formals t)
-in (match (uu____3161) with
-| (formals, uu____3170) -> begin
-(
-
-let is_rec1 = (is_rec tags)
-in (
-
-let formals' = (FStar_All.pipe_right formals (FStar_List.collect (fun uu____3196 -> (match (uu____3196) with
-| (x, q) -> begin
-(
-
-let uu____3204 = ((FStar_Syntax_Syntax.is_null_bv x) || (is_rec1 && (FStar_Syntax_Syntax.is_implicit q)))
-in (match (uu____3204) with
-| true -> begin
-[]
-end
-| uu____3210 -> begin
-(((x), (q)))::[]
-end))
-end))))
-in (
-
-let fields' = (FStar_All.pipe_right formals' (FStar_List.map (fun uu____3235 -> (match (uu____3235) with
-| (x, q) -> begin
-(
-
-let uu____3244 = (match (is_rec1) with
-| true -> begin
-(FStar_Syntax_Util.unmangle_field_name x.FStar_Syntax_Syntax.ppname)
-end
-| uu____3245 -> begin
-x.FStar_Syntax_Syntax.ppname
-end)
-in ((uu____3244), (x.FStar_Syntax_Syntax.sort)))
-end))))
-in (
-
-let fields = fields'
-in (
-
-let record = {typename = typename; constrname = constrname.FStar_Ident.ident; parms = parms; fields = fields; is_private_or_abstract = ((FStar_List.contains FStar_Syntax_Syntax.Private tags) || (FStar_List.contains FStar_Syntax_Syntax.Abstract tags)); is_record = is_rec1}
-in ((
-
-let uu____3256 = (
-
-let uu____3258 = (FStar_ST.read new_globs)
-in (Record_or_dc (record))::uu____3258)
-in (FStar_ST.write new_globs uu____3256));
-(match (()) with
-| () -> begin
-((
-
-let add_field = (fun uu____3274 -> (match (uu____3274) with
-| (id, uu____3280) -> begin
-(
-
-let modul = (
-
-let uu____3286 = (FStar_Ident.lid_of_ids constrname.FStar_Ident.ns)
-in uu____3286.FStar_Ident.str)
-in (
-
-let uu____3287 = (get_exported_id_set e modul)
-in (match (uu____3287) with
-| Some (my_ex) -> begin
-(
-
-let my_exported_ids = (my_ex Exported_id_field)
-in ((
-
-let uu____3303 = (
-
-let uu____3304 = (FStar_ST.read my_exported_ids)
-in (FStar_Util.set_add id.FStar_Ident.idText uu____3304))
-in (FStar_ST.write my_exported_ids uu____3303));
-(match (()) with
-| () -> begin
-(
-
-let projname = (
-
-let uu____3311 = (
-
-let uu____3312 = (FStar_Syntax_Util.mk_field_projector_name_from_ident constrname id)
-in uu____3312.FStar_Ident.ident)
-in uu____3311.FStar_Ident.idText)
-in (
-
-let uu____3314 = (
-
-let uu____3315 = (FStar_ST.read my_exported_ids)
-in (FStar_Util.set_add projname uu____3315))
-in (FStar_ST.write my_exported_ids uu____3314)))
-end);
-))
-end
-| None -> begin
-()
-end)))
-end))
-in (FStar_List.iter add_field fields'));
-(match (()) with
-| () -> begin
-(insert_record_cache record)
-end);
-)
-end);
-))))))
-end))
-end
-| uu____3328 -> begin
-()
-end))
-end
-| uu____3329 -> begin
-()
-end))))))
-end
-| uu____3330 -> begin
-()
-end))
-
-
-let try_lookup_record_or_dc_by_field_name : env  ->  FStar_Ident.lident  ->  record_or_dc Prims.option = (fun env fieldname -> (
-
-let find_in_cache = (fun fieldname1 -> (
-
-let uu____3343 = ((fieldname1.FStar_Ident.ns), (fieldname1.FStar_Ident.ident))
-in (match (uu____3343) with
-| (ns, id) -> begin
-(
-
-let uu____3353 = (peek_record_cache ())
-in (FStar_Util.find_map uu____3353 (fun record -> (
-
-let uu____3356 = (find_in_record ns id record (fun r -> Cont_ok (r)))
-in (option_of_cont (fun uu____3359 -> None) uu____3356)))))
-end)))
-in (resolve_in_open_namespaces'' env fieldname Exported_id_field (fun uu____3360 -> Cont_ignore) (fun uu____3361 -> Cont_ignore) (fun r -> Cont_ok (r)) (fun fn -> (
-
-let uu____3364 = (find_in_cache fn)
-in (cont_of_option Cont_ignore uu____3364))) (fun k uu____3367 -> k))))
-
-
-let try_lookup_record_by_field_name : env  ->  FStar_Ident.lident  ->  record_or_dc Prims.option = (fun env fieldname -> (
-
-let uu____3376 = (try_lookup_record_or_dc_by_field_name env fieldname)
-in (match (uu____3376) with
-| Some (r) when r.is_record -> begin
-Some (r)
-end
-| uu____3380 -> begin
-None
-end)))
-
-
-let belongs_to_record : env  ->  FStar_Ident.lident  ->  record_or_dc  ->  Prims.bool = (fun env lid record -> (
-
-let uu____3391 = (try_lookup_record_by_field_name env lid)
-in (match (uu____3391) with
-| Some (record') when (
-
-let uu____3394 = (
-
-let uu____3395 = (FStar_Ident.path_of_ns record.typename.FStar_Ident.ns)
-in (FStar_Ident.text_of_path uu____3395))
-in (
-
-let uu____3397 = (
-
-let uu____3398 = (FStar_Ident.path_of_ns record'.typename.FStar_Ident.ns)
-in (FStar_Ident.text_of_path uu____3398))
-in (uu____3394 = uu____3397))) -> begin
-(
-
-let uu____3400 = (find_in_record record.typename.FStar_Ident.ns lid.FStar_Ident.ident record (fun uu____3402 -> Cont_ok (())))
-in (match (uu____3400) with
-| Cont_ok (uu____3403) -> begin
-true
-end
-| uu____3404 -> begin
-false
-end))
-end
-| uu____3406 -> begin
-false
-end)))
-
-
-let try_lookup_dc_by_field_name : env  ->  FStar_Ident.lident  ->  (FStar_Ident.lident * Prims.bool) Prims.option = (fun env fieldname -> (
-
-let uu____3417 = (try_lookup_record_or_dc_by_field_name env fieldname)
-in (match (uu____3417) with
-| Some (r) -> begin
-(
-
-let uu____3423 = (
-
-let uu____3426 = (
-
-let uu____3427 = (FStar_Ident.lid_of_ids (FStar_List.append r.typename.FStar_Ident.ns ((r.constrname)::[])))
-in (FStar_Ident.set_lid_range uu____3427 (FStar_Ident.range_of_lid fieldname)))
-in ((uu____3426), (r.is_record)))
-in Some (uu____3423))
-end
-| uu____3430 -> begin
-None
-end)))
-
-
-let string_set_ref_new : Prims.unit  ->  Prims.string FStar_Util.set FStar_ST.ref = (fun uu____3439 -> (
-
-let uu____3440 = (FStar_Util.new_set FStar_Util.compare FStar_Util.hashcode)
-in (FStar_Util.mk_ref uu____3440)))
-
-
-let exported_id_set_new : Prims.unit  ->  exported_id_kind  ->  Prims.string FStar_Util.set FStar_ST.ref = (fun uu____3451 -> (
-
-let term_type_set = (string_set_ref_new ())
-in (
-
-let field_set = (string_set_ref_new ())
-in (fun uu___164_3460 -> (match (uu___164_3460) with
-| Exported_id_term_type -> begin
-term_type_set
-end
-| Exported_id_field -> begin
-field_set
-end)))))
-
-
-let unique : Prims.bool  ->  Prims.bool  ->  env  ->  FStar_Ident.lident  ->  Prims.bool = (fun any_val exclude_if env lid -> (
-
-let filter_scope_mods = (fun uu___165_3480 -> (match (uu___165_3480) with
-| Rec_binding (uu____3481) -> begin
-true
-end
-| uu____3482 -> begin
-false
-end))
-in (
-
-let this_env = (
-
-let uu___169_3484 = env
-in (
-
-let uu____3485 = (FStar_List.filter filter_scope_mods env.scope_mods)
-in {curmodule = uu___169_3484.curmodule; curmonad = uu___169_3484.curmonad; modules = uu___169_3484.modules; scope_mods = uu____3485; exported_ids = empty_exported_id_smap; trans_exported_ids = uu___169_3484.trans_exported_ids; includes = empty_include_smap; sigaccum = uu___169_3484.sigaccum; sigmap = uu___169_3484.sigmap; iface = uu___169_3484.iface; admitted_iface = uu___169_3484.admitted_iface; expect_typ = uu___169_3484.expect_typ; docs = uu___169_3484.docs}))
-in (
-
-let uu____3487 = (try_lookup_lid' any_val exclude_if this_env lid)
-in (match (uu____3487) with
-| None -> begin
-true
-end
-| Some (uu____3493) -> begin
-false
-end)))))
-
-
-let push_scope_mod : env  ->  scope_mod  ->  env = (fun env scope_mod -> (
-
-let uu___170_3504 = env
-in {curmodule = uu___170_3504.curmodule; curmonad = uu___170_3504.curmonad; modules = uu___170_3504.modules; scope_mods = (scope_mod)::env.scope_mods; exported_ids = uu___170_3504.exported_ids; trans_exported_ids = uu___170_3504.trans_exported_ids; includes = uu___170_3504.includes; sigaccum = uu___170_3504.sigaccum; sigmap = uu___170_3504.sigmap; iface = uu___170_3504.iface; admitted_iface = uu___170_3504.admitted_iface; expect_typ = uu___170_3504.expect_typ; docs = uu___170_3504.docs}))
-
-
-let push_bv' : env  ->  FStar_Ident.ident  ->  Prims.bool  ->  (env * FStar_Syntax_Syntax.bv) = (fun env x is_mutable -> (
-
-let bv = (FStar_Syntax_Syntax.gen_bv x.FStar_Ident.idText (Some (x.FStar_Ident.idRange)) FStar_Syntax_Syntax.tun)
-in (((push_scope_mod env (Local_binding (((x), (bv), (is_mutable)))))), (bv))))
-
-
-let push_bv_mutable : env  ->  FStar_Ident.ident  ->  (env * FStar_Syntax_Syntax.bv) = (fun env x -> (push_bv' env x true))
-
-
-let push_bv : env  ->  FStar_Ident.ident  ->  (env * FStar_Syntax_Syntax.bv) = (fun env x -> (push_bv' env x false))
-
-
-let push_top_level_rec_binding : env  ->  FStar_Ident.ident  ->  FStar_Syntax_Syntax.delta_depth  ->  env = (fun env x dd -> (
-
-let l = (qualify env x)
-in (
-
-let uu____3543 = ((unique false true env l) || (FStar_Options.interactive ()))
-in (match (uu____3543) with
-| true -> begin
-(push_scope_mod env (Rec_binding (((x), (l), (dd)))))
-end
-| uu____3544 -> begin
-(Prims.raise (FStar_Errors.Error ((((Prims.strcat "Duplicate top-level names " l.FStar_Ident.str)), ((FStar_Ident.range_of_lid l))))))
-end))))
-
-
-let push_sigelt : env  ->  FStar_Syntax_Syntax.sigelt  ->  env = (fun env s -> (
-
-let err = (fun l -> (
-
-let sopt = (FStar_Util.smap_try_find (sigmap env) l.FStar_Ident.str)
-in (
-
-let r = (match (sopt) with
-| Some (se, uu____3563) -> begin
-(
-
-let uu____3566 = (FStar_Util.find_opt (FStar_Ident.lid_equals l) (FStar_Syntax_Util.lids_of_sigelt se))
-in (match (uu____3566) with
-| Some (l1) -> begin
-(FStar_All.pipe_left FStar_Range.string_of_range (FStar_Ident.range_of_lid l1))
-end
-| None -> begin
-"<unknown>"
-end))
-end
-| None -> begin
-"<unknown>"
-end)
-in (
-
-let uu____3571 = (
-
-let uu____3572 = (
-
-let uu____3575 = (FStar_Util.format2 "Duplicate top-level names [%s]; previously declared at %s" (FStar_Ident.text_of_lid l) r)
-in ((uu____3575), ((FStar_Ident.range_of_lid l))))
-in FStar_Errors.Error (uu____3572))
-in (Prims.raise uu____3571)))))
-in (
-
-let globals = (FStar_Util.mk_ref env.scope_mods)
-in (
-
-let env1 = (
-
-let uu____3582 = (match (s.FStar_Syntax_Syntax.sigel) with
-| FStar_Syntax_Syntax.Sig_let (uu____3587) -> begin
-((false), (true))
-end
-| FStar_Syntax_Syntax.Sig_bundle (uu____3595) -> begin
-((true), (true))
-end
-| uu____3602 -> begin
-((false), (false))
-end)
-in (match (uu____3582) with
-| (any_val, exclude_if) -> begin
-(
-
-let lids = (FStar_Syntax_Util.lids_of_sigelt s)
-in (
-
-let uu____3607 = (FStar_Util.find_map lids (fun l -> (
-
-let uu____3610 = (
-
-let uu____3611 = (unique any_val exclude_if env l)
-in (not (uu____3611)))
-in (match (uu____3610) with
-| true -> begin
-Some (l)
-end
-| uu____3613 -> begin
-None
-end))))
-in (match (uu____3607) with
-| Some (l) when (
-
-let uu____3615 = (FStar_Options.interactive ())
-in (not (uu____3615))) -> begin
-(err l)
-end
-| uu____3616 -> begin
-((extract_record env globals s);
-(
-
-let uu___171_3621 = env
-in {curmodule = uu___171_3621.curmodule; curmonad = uu___171_3621.curmonad; modules = uu___171_3621.modules; scope_mods = uu___171_3621.scope_mods; exported_ids = uu___171_3621.exported_ids; trans_exported_ids = uu___171_3621.trans_exported_ids; includes = uu___171_3621.includes; sigaccum = (s)::env.sigaccum; sigmap = uu___171_3621.sigmap; iface = uu___171_3621.iface; admitted_iface = uu___171_3621.admitted_iface; expect_typ = uu___171_3621.expect_typ; docs = uu___171_3621.docs});
-)
-end)))
-end))
-in (
-
-let env2 = (
-
-let uu___172_3623 = env1
-in (
-
-let uu____3624 = (FStar_ST.read globals)
-in {curmodule = uu___172_3623.curmodule; curmonad = uu___172_3623.curmonad; modules = uu___172_3623.modules; scope_mods = uu____3624; exported_ids = uu___172_3623.exported_ids; trans_exported_ids = uu___172_3623.trans_exported_ids; includes = uu___172_3623.includes; sigaccum = uu___172_3623.sigaccum; sigmap = uu___172_3623.sigmap; iface = uu___172_3623.iface; admitted_iface = uu___172_3623.admitted_iface; expect_typ = uu___172_3623.expect_typ; docs = uu___172_3623.docs}))
-in (
-
-let uu____3629 = (match (s.FStar_Syntax_Syntax.sigel) with
-| FStar_Syntax_Syntax.Sig_bundle (ses, uu____3643, uu____3644) -> begin
-(
-
-let uu____3651 = (FStar_List.map (fun se -> (((FStar_Syntax_Util.lids_of_sigelt se)), (se))) ses)
-in ((env2), (uu____3651)))
-end
-| uu____3665 -> begin
-((env2), (((((FStar_Syntax_Util.lids_of_sigelt s)), (s)))::[]))
-end)
-in (match (uu____3629) with
-| (env3, lss) -> begin
-((FStar_All.pipe_right lss (FStar_List.iter (fun uu____3695 -> (match (uu____3695) with
-| (lids, se) -> begin
-(FStar_All.pipe_right lids (FStar_List.iter (fun lid -> ((
-
-let uu____3706 = (
-
-let uu____3708 = (FStar_ST.read globals)
-in (Top_level_def (lid.FStar_Ident.ident))::uu____3708)
-in (FStar_ST.write globals uu____3706));
-(match (()) with
-| () -> begin
-(
-
-let modul = (
-
-let uu____3717 = (FStar_Ident.lid_of_ids lid.FStar_Ident.ns)
-in uu____3717.FStar_Ident.str)
-in ((
-
-let uu____3719 = (get_exported_id_set env3 modul)
-in (match (uu____3719) with
-| Some (f) -> begin
-(
-
-let my_exported_ids = (f Exported_id_term_type)
-in (
-
-let uu____3734 = (
-
-let uu____3735 = (FStar_ST.read my_exported_ids)
-in (FStar_Util.set_add lid.FStar_Ident.ident.FStar_Ident.idText uu____3735))
-in (FStar_ST.write my_exported_ids uu____3734)))
-end
-| None -> begin
-()
-end));
-(match (()) with
-| () -> begin
-(FStar_Util.smap_add (sigmap env3) lid.FStar_Ident.str ((se), ((env3.iface && (not (env3.admitted_iface))))))
-end);
-))
-end);
-))))
-end))));
-(
-
-let env4 = (
-
-let uu___173_3747 = env3
-in (
-
-let uu____3748 = (FStar_ST.read globals)
-in {curmodule = uu___173_3747.curmodule; curmonad = uu___173_3747.curmonad; modules = uu___173_3747.modules; scope_mods = uu____3748; exported_ids = uu___173_3747.exported_ids; trans_exported_ids = uu___173_3747.trans_exported_ids; includes = uu___173_3747.includes; sigaccum = uu___173_3747.sigaccum; sigmap = uu___173_3747.sigmap; iface = uu___173_3747.iface; admitted_iface = uu___173_3747.admitted_iface; expect_typ = uu___173_3747.expect_typ; docs = uu___173_3747.docs}))
-in env4);
-)
-end)))))))
-
-
-let push_namespace : env  ->  FStar_Ident.lident  ->  env = (fun env ns -> (
-
-let uu____3759 = (
-
-let uu____3762 = (resolve_module_name env ns false)
-in (match (uu____3762) with
-| None -> begin
-(
-
-let modules = env.modules
-in (
-
-let uu____3770 = (FStar_All.pipe_right modules (FStar_Util.for_some (fun uu____3776 -> (match (uu____3776) with
-| (m, uu____3780) -> begin
-(FStar_Util.starts_with (Prims.strcat (FStar_Ident.text_of_lid m) ".") (Prims.strcat (FStar_Ident.text_of_lid ns) "."))
-end))))
-in (match (uu____3770) with
-| true -> begin
-((ns), (Open_namespace))
-end
-| uu____3783 -> begin
-(
-
-let uu____3784 = (
-
-let uu____3785 = (
-
-let uu____3788 = (FStar_Util.format1 "Namespace %s cannot be found" (FStar_Ident.text_of_lid ns))
-in ((uu____3788), ((FStar_Ident.range_of_lid ns))))
-in FStar_Errors.Error (uu____3785))
-in (Prims.raise uu____3784))
-end)))
-end
-| Some (ns') -> begin
-((fail_if_curmodule env ns ns');
-((ns'), (Open_module));
-)
-end))
-in (match (uu____3759) with
-| (ns', kd) -> begin
-(push_scope_mod env (Open_module_or_namespace (((ns'), (kd)))))
-end)))
-
-
-let push_include : env  ->  FStar_Ident.lident  ->  env = (fun env ns -> (
-
-let ns0 = ns
-in (
-
-let uu____3802 = (resolve_module_name env ns false)
-in (match (uu____3802) with
-| Some (ns1) -> begin
-((fail_if_curmodule env ns0 ns1);
-(
-
-let env1 = (push_scope_mod env (Open_module_or_namespace (((ns1), (Open_module)))))
-in (
-
-let curmod = (
-
-let uu____3808 = (current_module env1)
-in uu____3808.FStar_Ident.str)
-in ((
-
-let uu____3810 = (FStar_Util.smap_try_find env1.includes curmod)
-in (match (uu____3810) with
-| None -> begin
-()
-end
-| Some (incl) -> begin
-(
-
-let uu____3823 = (
-
-let uu____3825 = (FStar_ST.read incl)
-in (ns1)::uu____3825)
-in (FStar_ST.write incl uu____3823))
-end));
-(match (()) with
-| () -> begin
-(
-
-let uu____3833 = (get_trans_exported_id_set env1 ns1.FStar_Ident.str)
-in (match (uu____3833) with
-| Some (ns_trans_exports) -> begin
-((
-
-let uu____3846 = (
-
-let uu____3857 = (get_exported_id_set env1 curmod)
-in (
-
-let uu____3862 = (get_trans_exported_id_set env1 curmod)
-in ((uu____3857), (uu____3862))))
-in (match (uu____3846) with
-| (Some (cur_exports), Some (cur_trans_exports)) -> begin
-(
-
-let update_exports = (fun k -> (
-
-let ns_ex = (
-
-let uu____3902 = (ns_trans_exports k)
-in (FStar_ST.read uu____3902))
-in (
-
-let ex = (cur_exports k)
-in ((
-
-let uu____3911 = (
-
-let uu____3912 = (FStar_ST.read ex)
-in (FStar_Util.set_difference uu____3912 ns_ex))
-in (FStar_ST.write ex uu____3911));
-(match (()) with
-| () -> begin
-(
-
-let trans_ex = (cur_trans_exports k)
-in (
-
-let uu____3922 = (
-
-let uu____3923 = (FStar_ST.read trans_ex)
-in (FStar_Util.set_union uu____3923 ns_ex))
-in (FStar_ST.write trans_ex uu____3922)))
-end);
-))))
-in (FStar_List.iter update_exports all_exported_id_kinds))
-end
-| uu____3929 -> begin
-()
-end));
-(match (()) with
-| () -> begin
-env1
-end);
-)
-end
-| None -> begin
-(
-
-let uu____3943 = (
-
-let uu____3944 = (
-
-let uu____3947 = (FStar_Util.format1 "include: Module %s was not prepared" ns1.FStar_Ident.str)
-in ((uu____3947), ((FStar_Ident.range_of_lid ns1))))
-in FStar_Errors.Error (uu____3944))
-in (Prims.raise uu____3943))
-end))
-end);
-)));
-)
-end
-| uu____3948 -> begin
-(
-
-let uu____3950 = (
-
-let uu____3951 = (
-
-let uu____3954 = (FStar_Util.format1 "include: Module %s cannot be found" ns.FStar_Ident.str)
-in ((uu____3954), ((FStar_Ident.range_of_lid ns))))
-in FStar_Errors.Error (uu____3951))
-in (Prims.raise uu____3950))
-end))))
-
-
-let push_module_abbrev : env  ->  FStar_Ident.ident  ->  FStar_Ident.lident  ->  env = (fun env x l -> (
-
-let uu____3964 = (module_is_defined env l)
-in (match (uu____3964) with
-| true -> begin
-((fail_if_curmodule env l l);
-(push_scope_mod env (Module_abbrev (((x), (l)))));
-)
-end
-| uu____3966 -> begin
-(
-
-let uu____3967 = (
-
-let uu____3968 = (
-
-let uu____3971 = (FStar_Util.format1 "Module %s cannot be found" (FStar_Ident.text_of_lid l))
-in ((uu____3971), ((FStar_Ident.range_of_lid l))))
-in FStar_Errors.Error (uu____3968))
-in (Prims.raise uu____3967))
-end)))
-
-
-let push_doc : env  ->  FStar_Ident.lident  ->  FStar_Parser_AST.fsdoc Prims.option  ->  env = (fun env l doc_opt -> (match (doc_opt) with
-| None -> begin
-env
-end
-| Some (doc1) -> begin
-((
-
-let uu____3985 = (FStar_Util.smap_try_find env.docs l.FStar_Ident.str)
-in (match (uu____3985) with
-| None -> begin
-()
-end
-| Some (old_doc) -> begin
-(
-
-let uu____3988 = (
-
-let uu____3989 = (FStar_Ident.string_of_lid l)
-in (
-
-let uu____3990 = (FStar_Parser_AST.string_of_fsdoc old_doc)
-in (
-
-let uu____3991 = (FStar_Parser_AST.string_of_fsdoc doc1)
-in (FStar_Util.format3 "Overwriting doc of %s; old doc was [%s]; new doc are [%s]" uu____3989 uu____3990 uu____3991))))
-in (FStar_Errors.warn (FStar_Ident.range_of_lid l) uu____3988))
-end));
-(FStar_Util.smap_add env.docs l.FStar_Ident.str doc1);
-env;
-)
-end))
-
-
-let check_admits : env  ->  Prims.unit = (fun env -> (FStar_All.pipe_right env.sigaccum (FStar_List.iter (fun se -> (match (se.FStar_Syntax_Syntax.sigel) with
-| FStar_Syntax_Syntax.Sig_declare_typ (l, u, t, quals) -> begin
-(
-
-let uu____4003 = (try_lookup_lid env l)
-in (match (uu____4003) with
-| None -> begin
-((
-
-let uu____4010 = (
-
-let uu____4011 = (FStar_Options.interactive ())
-in (not (uu____4011)))
-in (match (uu____4010) with
-| true -> begin
-(
-
-let uu____4012 = (
-
-let uu____4013 = (FStar_Range.string_of_range (FStar_Ident.range_of_lid l))
-in (
-
-let uu____4014 = (FStar_Syntax_Print.lid_to_string l)
-in (FStar_Util.format2 "%s: Warning: Admitting %s without a definition\n" uu____4013 uu____4014)))
-in (FStar_Util.print_string uu____4012))
-end
-| uu____4015 -> begin
-()
-end));
-(FStar_Util.smap_add (sigmap env) l.FStar_Ident.str (((
-
-let uu___174_4018 = se
-in {FStar_Syntax_Syntax.sigel = FStar_Syntax_Syntax.Sig_declare_typ (((l), (u), (t), ((FStar_Syntax_Syntax.Assumption)::quals))); FStar_Syntax_Syntax.sigrng = uu___174_4018.FStar_Syntax_Syntax.sigrng})), (false)));
-)
-end
-| Some (uu____4020) -> begin
-()
-end))
-end
-| uu____4025 -> begin
-()
-end)))))
-
-
-let finish : env  ->  FStar_Syntax_Syntax.modul  ->  env = (fun env modul -> ((FStar_All.pipe_right modul.FStar_Syntax_Syntax.declarations (FStar_List.iter (fun se -> (match (se.FStar_Syntax_Syntax.sigel) with
-| FStar_Syntax_Syntax.Sig_bundle (ses, quals, uu____4036) -> begin
-(match (((FStar_List.contains FStar_Syntax_Syntax.Private quals) || (FStar_List.contains FStar_Syntax_Syntax.Abstract quals))) with
-| true -> begin
-(FStar_All.pipe_right ses (FStar_List.iter (fun se1 -> (match (se1.FStar_Syntax_Syntax.sigel) with
-| FStar_Syntax_Syntax.Sig_datacon (lid, uu____4046, uu____4047, uu____4048, uu____4049, uu____4050, uu____4051) -> begin
-(FStar_Util.smap_remove (sigmap env) lid.FStar_Ident.str)
-end
-| uu____4058 -> begin
-()
-end))))
-end
-| uu____4059 -> begin
-()
-end)
-end
-| FStar_Syntax_Syntax.Sig_declare_typ (lid, uu____4061, uu____4062, quals) -> begin
-(match ((FStar_List.contains FStar_Syntax_Syntax.Private quals)) with
-| true -> begin
-(FStar_Util.smap_remove (sigmap env) lid.FStar_Ident.str)
-end
-| uu____4068 -> begin
-()
-end)
-end
-| FStar_Syntax_Syntax.Sig_let ((uu____4069, lbs), uu____4071, quals, uu____4073) -> begin
-((match (((FStar_List.contains FStar_Syntax_Syntax.Private quals) || (FStar_List.contains FStar_Syntax_Syntax.Abstract quals))) with
-| true -> begin
-(FStar_All.pipe_right lbs (FStar_List.iter (fun lb -> (
-
-let uu____4088 = (
-
-let uu____4089 = (
-
-let uu____4090 = (
-
-let uu____4095 = (FStar_Util.right lb.FStar_Syntax_Syntax.lbname)
-in uu____4095.FStar_Syntax_Syntax.fv_name)
-in uu____4090.FStar_Syntax_Syntax.v)
-in uu____4089.FStar_Ident.str)
-in (FStar_Util.smap_remove (sigmap env) uu____4088)))))
-end
-| uu____4101 -> begin
-()
-end);
-(match (((FStar_List.contains FStar_Syntax_Syntax.Abstract quals) && (not ((FStar_List.contains FStar_Syntax_Syntax.Private quals))))) with
-| true -> begin
-(FStar_All.pipe_right lbs (FStar_List.iter (fun lb -> (
-
-let lid = (
-
-let uu____4105 = (
-
-let uu____4110 = (FStar_Util.right lb.FStar_Syntax_Syntax.lbname)
-in uu____4110.FStar_Syntax_Syntax.fv_name)
-in uu____4105.FStar_Syntax_Syntax.v)
-in (
-
-let decl = (
-
-let uu___175_4115 = se
-in {FStar_Syntax_Syntax.sigel = FStar_Syntax_Syntax.Sig_declare_typ (((lid), (lb.FStar_Syntax_Syntax.lbunivs), (lb.FStar_Syntax_Syntax.lbtyp), ((FStar_Syntax_Syntax.Assumption)::quals))); FStar_Syntax_Syntax.sigrng = uu___175_4115.FStar_Syntax_Syntax.sigrng})
-in (FStar_Util.smap_add (sigmap env) lid.FStar_Ident.str ((decl), (false))))))))
-end
-| uu____4122 -> begin
-()
-end);
-)
-end
-| uu____4123 -> begin
-()
-end))));
-(
-
-let curmod = (
-
-let uu____4125 = (current_module env)
-in uu____4125.FStar_Ident.str)
-in ((
-
-let uu____4127 = (
-
-let uu____4138 = (get_exported_id_set env curmod)
-in (
-
-let uu____4143 = (get_trans_exported_id_set env curmod)
-in ((uu____4138), (uu____4143))))
-in (match (uu____4127) with
-| (Some (cur_ex), Some (cur_trans_ex)) -> begin
-(
-
-let update_exports = (fun eikind -> (
-
-let cur_ex_set = (
-
-let uu____4183 = (cur_ex eikind)
-in (FStar_ST.read uu____4183))
-in (
-
-let cur_trans_ex_set_ref = (cur_trans_ex eikind)
-in (
-
-let uu____4191 = (
-
-let uu____4192 = (FStar_ST.read cur_trans_ex_set_ref)
-in (FStar_Util.set_union cur_ex_set uu____4192))
-in (FStar_ST.write cur_trans_ex_set_ref uu____4191)))))
-in (FStar_List.iter update_exports all_exported_id_kinds))
-end
-| uu____4198 -> begin
-()
-end));
-(match (()) with
-| () -> begin
-((filter_record_cache ());
-(match (()) with
-| () -> begin
-(
-
-let uu___176_4210 = env
-in {curmodule = None; curmonad = uu___176_4210.curmonad; modules = (((modul.FStar_Syntax_Syntax.name), (modul)))::env.modules; scope_mods = []; exported_ids = uu___176_4210.exported_ids; trans_exported_ids = uu___176_4210.trans_exported_ids; includes = uu___176_4210.includes; sigaccum = []; sigmap = uu___176_4210.sigmap; iface = uu___176_4210.iface; admitted_iface = uu___176_4210.admitted_iface; expect_typ = uu___176_4210.expect_typ; docs = uu___176_4210.docs})
-end);
-)
-end);
-));
-))
-
-
-let stack : env Prims.list FStar_ST.ref = (FStar_Util.mk_ref [])
-
-
-let push : env  ->  env = (fun env -> ((push_record_cache ());
-(
-
-let uu____4223 = (
-
-let uu____4225 = (FStar_ST.read stack)
-in (env)::uu____4225)
-in (FStar_ST.write stack uu____4223));
-(
-
-let uu___177_4233 = env
-in (
-
-let uu____4234 = (FStar_Util.smap_copy (sigmap env))
-in (
-
-let uu____4240 = (FStar_Util.smap_copy env.docs)
-in {curmodule = uu___177_4233.curmodule; curmonad = uu___177_4233.curmonad; modules = uu___177_4233.modules; scope_mods = uu___177_4233.scope_mods; exported_ids = uu___177_4233.exported_ids; trans_exported_ids = uu___177_4233.trans_exported_ids; includes = uu___177_4233.includes; sigaccum = uu___177_4233.sigaccum; sigmap = uu____4234; iface = uu___177_4233.iface; admitted_iface = uu___177_4233.admitted_iface; expect_typ = uu___177_4233.expect_typ; docs = uu____4240})));
-))
-
-
-let pop : Prims.unit  ->  env = (fun uu____4244 -> (
-
-let uu____4245 = (FStar_ST.read stack)
-in (match (uu____4245) with
-| (env)::tl1 -> begin
-((pop_record_cache ());
-(FStar_ST.write stack tl1);
-env;
-)
-end
-| uu____4258 -> begin
-(failwith "Impossible: Too many pops")
-end)))
-
-
-let commit_mark : env  ->  env = (fun env -> ((commit_record_cache ());
-(
-
-let uu____4264 = (FStar_ST.read stack)
-in (match (uu____4264) with
-| (uu____4269)::tl1 -> begin
-((FStar_ST.write stack tl1);
-env;
-)
-end
-| uu____4276 -> begin
-(failwith "Impossible: Too many pops")
-end));
-))
-
-
-let mark : env  ->  env = (fun x -> (push x))
-
-
-let reset_mark : Prims.unit  ->  env = (fun uu____4283 -> (pop ()))
-
-
-let export_interface : FStar_Ident.lident  ->  env  ->  env = (fun m env -> (
-
-let sigelt_in_m = (fun se -> (match ((FStar_Syntax_Util.lids_of_sigelt se)) with
-| (l)::uu____4295 -> begin
-(l.FStar_Ident.nsstr = m.FStar_Ident.str)
-end
-| uu____4297 -> begin
-false
-end))
-in (
-
-let sm = (sigmap env)
-in (
-
-let env1 = (pop ())
-in (
-
-let keys = (FStar_Util.smap_keys sm)
-in (
-
-let sm' = (sigmap env1)
-in ((FStar_All.pipe_right keys (FStar_List.iter (fun k -> (
-
-let uu____4315 = (FStar_Util.smap_try_find sm' k)
-in (match (uu____4315) with
-| Some (se, true) when (sigelt_in_m se) -> begin
-((FStar_Util.smap_remove sm' k);
-(
-
-let se1 = (match (se.FStar_Syntax_Syntax.sigel) with
-| FStar_Syntax_Syntax.Sig_declare_typ (l, u, t, q) -> begin
-(
-
-let uu___178_4334 = se
-in {FStar_Syntax_Syntax.sigel = FStar_Syntax_Syntax.Sig_declare_typ (((l), (u), (t), ((FStar_Syntax_Syntax.Assumption)::q))); FStar_Syntax_Syntax.sigrng = uu___178_4334.FStar_Syntax_Syntax.sigrng})
-end
-| uu____4336 -> begin
-se
-end)
-in (FStar_Util.smap_add sm' k ((se1), (false))));
-)
-end
-| uu____4339 -> begin
-()
-end)))));
-env1;
-)))))))
-
-
-let finish_module_or_interface : env  ->  FStar_Syntax_Syntax.modul  ->  env = (fun env modul -> ((match ((not (modul.FStar_Syntax_Syntax.is_interface))) with
-| true -> begin
-(check_admits env)
-end
-| uu____4350 -> begin
-()
-end);
-(finish env modul);
-))
-
-
-let prepare_module_or_interface : Prims.bool  ->  Prims.bool  ->  env  ->  FStar_Ident.lident  ->  (env * Prims.bool) = (fun intf admitted env mname -> (
-
-let prep = (fun env1 -> (
-
-let open_ns = (match ((FStar_Ident.lid_equals mname FStar_Syntax_Const.prims_lid)) with
-| true -> begin
-[]
-end
-| uu____4372 -> begin
-(match ((FStar_Util.starts_with "FStar." (FStar_Ident.text_of_lid mname))) with
-| true -> begin
-(FStar_Syntax_Const.prims_lid)::(FStar_Syntax_Const.fstar_ns_lid)::[]
-end
-| uu____4374 -> begin
-(FStar_Syntax_Const.prims_lid)::(FStar_Syntax_Const.st_lid)::(FStar_Syntax_Const.all_lid)::(FStar_Syntax_Const.fstar_ns_lid)::[]
-end)
-end)
-in (
-
-let open_ns1 = (match (((FStar_List.length mname.FStar_Ident.ns) <> (Prims.parse_int "0"))) with
-| true -> begin
-(
-
-let ns = (FStar_Ident.lid_of_ids mname.FStar_Ident.ns)
-in (ns)::open_ns)
-end
-| uu____4381 -> begin
-open_ns
-end)
-in ((
-
-let uu____4383 = (exported_id_set_new ())
-in (FStar_Util.smap_add env1.exported_ids mname.FStar_Ident.str uu____4383));
-(match (()) with
-| () -> begin
-((
-
-let uu____4388 = (exported_id_set_new ())
-in (FStar_Util.smap_add env1.trans_exported_ids mname.FStar_Ident.str uu____4388));
-(match (()) with
-| () -> begin
-((
-
-let uu____4393 = (FStar_Util.mk_ref [])
-in (FStar_Util.smap_add env1.includes mname.FStar_Ident.str uu____4393));
-(match (()) with
-| () -> begin
-(
-
-let uu___179_4402 = env1
-in (
-
-let uu____4403 = (FStar_List.map (fun lid -> Open_module_or_namespace (((lid), (Open_namespace)))) open_ns1)
-in {curmodule = Some (mname); curmonad = uu___179_4402.curmonad; modules = uu___179_4402.modules; scope_mods = uu____4403; exported_ids = uu___179_4402.exported_ids; trans_exported_ids = uu___179_4402.trans_exported_ids; includes = uu___179_4402.includes; sigaccum = uu___179_4402.sigaccum; sigmap = env1.sigmap; iface = intf; admitted_iface = admitted; expect_typ = uu___179_4402.expect_typ; docs = uu___179_4402.docs}))
-end);
-)
-end);
-)
-end);
-))))
-in (
-
-let uu____4406 = (FStar_All.pipe_right env.modules (FStar_Util.find_opt (fun uu____4418 -> (match (uu____4418) with
-| (l, uu____4422) -> begin
-(FStar_Ident.lid_equals l mname)
-end))))
-in (match (uu____4406) with
-| None -> begin
-(
-
-let uu____4427 = (prep env)
-in ((uu____4427), (false)))
-end
-| Some (uu____4428, m) -> begin
-((
-
-let uu____4433 = ((
-
-let uu____4434 = (FStar_Options.interactive ())
-in (not (uu____4434))) && ((not (m.FStar_Syntax_Syntax.is_interface)) || intf))
-in (match (uu____4433) with
-| true -> begin
-(
-
-let uu____4435 = (
-
-let uu____4436 = (
-
-let uu____4439 = (FStar_Util.format1 "Duplicate module or interface name: %s" mname.FStar_Ident.str)
-in ((uu____4439), ((FStar_Ident.range_of_lid mname))))
-in FStar_Errors.Error (uu____4436))
-in (Prims.raise uu____4435))
-end
-| uu____4440 -> begin
-()
-end));
-(
-
-let uu____4441 = (
-
-let uu____4442 = (push env)
-in (prep uu____4442))
-in ((uu____4441), (true)));
-)
-end))))
-
-
-let enter_monad_scope : env  ->  FStar_Ident.ident  ->  env = (fun env mname -> (match (env.curmonad) with
-| Some (mname') -> begin
-(Prims.raise (FStar_Errors.Error ((((Prims.strcat "Trying to define monad " (Prims.strcat mname.FStar_Ident.idText (Prims.strcat ", but already in monad scope " mname'.FStar_Ident.idText)))), (mname.FStar_Ident.idRange)))))
-end
-| None -> begin
-(
-
-let uu___180_4450 = env
-in {curmodule = uu___180_4450.curmodule; curmonad = Some (mname); modules = uu___180_4450.modules; scope_mods = uu___180_4450.scope_mods; exported_ids = uu___180_4450.exported_ids; trans_exported_ids = uu___180_4450.trans_exported_ids; includes = uu___180_4450.includes; sigaccum = uu___180_4450.sigaccum; sigmap = uu___180_4450.sigmap; iface = uu___180_4450.iface; admitted_iface = uu___180_4450.admitted_iface; expect_typ = uu___180_4450.expect_typ; docs = uu___180_4450.docs})
-end))
-
-
-let fail_or = (fun env lookup lid -> (
-
-let uu____4475 = (lookup lid)
-in (match (uu____4475) with
-| None -> begin
-(
-
-let opened_modules = (FStar_List.map (fun uu____4481 -> (match (uu____4481) with
-| (lid1, uu____4485) -> begin
-(FStar_Ident.text_of_lid lid1)
-end)) env.modules)
-in (
-
-let msg = (FStar_Util.format1 "Identifier not found: [%s]" (FStar_Ident.text_of_lid lid))
-in (
-
-let msg1 = (match (((FStar_List.length lid.FStar_Ident.ns) = (Prims.parse_int "0"))) with
-| true -> begin
-msg
-end
-| uu____4490 -> begin
-(
-
-let modul = (
-
-let uu____4492 = (FStar_Ident.lid_of_ids lid.FStar_Ident.ns)
-in (FStar_Ident.set_lid_range uu____4492 (FStar_Ident.range_of_lid lid)))
-in (
-
-let uu____4493 = (resolve_module_name env modul true)
-in (match (uu____4493) with
-| None -> begin
-(
-
-let opened_modules1 = (FStar_String.concat ", " opened_modules)
-in (FStar_Util.format3 "%s\nModule %s does not belong to the list of modules in scope, namely %s" msg modul.FStar_Ident.str opened_modules1))
-end
-| Some (modul') when (not ((FStar_List.existsb (fun m -> (m = modul'.FStar_Ident.str)) opened_modules))) -> begin
-(
-
-let opened_modules1 = (FStar_String.concat ", " opened_modules)
-in (FStar_Util.format4 "%s\nModule %s resolved into %s, which does not belong to the list of modules in scope, namely %s" msg modul.FStar_Ident.str modul'.FStar_Ident.str opened_modules1))
-end
-| Some (modul') -> begin
-(FStar_Util.format4 "%s\nModule %s resolved into %s, definition %s not found" msg modul.FStar_Ident.str modul'.FStar_Ident.str lid.FStar_Ident.ident.FStar_Ident.idText)
-end)))
-end)
-in (Prims.raise (FStar_Errors.Error (((msg1), ((FStar_Ident.range_of_lid lid)))))))))
-end
-| Some (r) -> begin
-r
-end)))
-
-
-let fail_or2 = (fun lookup id -> (
-
-let uu____4520 = (lookup id)
-in (match (uu____4520) with
-| None -> begin
-(Prims.raise (FStar_Errors.Error ((((Prims.strcat "Identifier not found [" (Prims.strcat id.FStar_Ident.idText "]"))), (id.FStar_Ident.idRange)))))
-end
-| Some (r) -> begin
-r
-end)))
-
-
-
-=======
 type local_binding =
   (FStar_Ident.ident * FStar_Syntax_Syntax.bv * Prims.bool)
 type rec_binding =
@@ -5112,5 +2351,4 @@
            ((Prims.strcat "Identifier not found ["
                (Prims.strcat id.FStar_Ident.idText "]")),
              (id.FStar_Ident.idRange)))
-  | Some r -> r 
->>>>>>> 210da3bf
+  | Some r -> r 