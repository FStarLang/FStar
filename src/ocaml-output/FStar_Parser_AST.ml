<<<<<<< HEAD

open Prims
type level =
| Un
| Expr
| Type
| Kind
| Formula

let is_Un = (fun _discr_ -> (match (_discr_) with
| Un -> begin
true
end
| _ -> begin
false
end))

let is_Expr = (fun _discr_ -> (match (_discr_) with
| Expr -> begin
true
end
| _ -> begin
false
end))

let is_Type = (fun _discr_ -> (match (_discr_) with
| Type -> begin
true
end
| _ -> begin
false
end))

let is_Kind = (fun _discr_ -> (match (_discr_) with
| Kind -> begin
true
end
| _ -> begin
false
end))

let is_Formula = (fun _discr_ -> (match (_discr_) with
| Formula -> begin
true
end
| _ -> begin
false
end))

type lid =
FStar_Absyn_Syntax.l__LongIdent

type imp =
| FsTypApp
| Hash
| Nothing

let is_FsTypApp = (fun _discr_ -> (match (_discr_) with
| FsTypApp -> begin
true
end
| _ -> begin
false
end))

let is_Hash = (fun _discr_ -> (match (_discr_) with
| Hash -> begin
true
end
| _ -> begin
false
end))

let is_Nothing = (fun _discr_ -> (match (_discr_) with
| Nothing -> begin
true
end
| _ -> begin
false
end))

type term' =
| Wild
| Const of FStar_Absyn_Syntax.sconst
| Op of (Prims.string * term Prims.list)
| Tvar of FStar_Absyn_Syntax.ident
| Var of lid
| Name of lid
| Construct of (lid * (term * imp) Prims.list)
| Abs of (pattern Prims.list * term)
| App of (term * term * imp)
| Let of (Prims.bool * (pattern * term) Prims.list * term)
| Seq of (term * term)
| If of (term * term * term)
| Match of (term * branch Prims.list)
| TryWith of (term * branch Prims.list)
| Ascribed of (term * term)
| Record of (term Prims.option * (lid * term) Prims.list)
| Project of (term * lid)
| Product of (binder Prims.list * term)
| Sum of (binder Prims.list * term)
| QForall of (binder Prims.list * term Prims.list Prims.list * term)
| QExists of (binder Prims.list * term Prims.list Prims.list * term)
| Refine of (binder * term)
| NamedTyp of (FStar_Absyn_Syntax.ident * term)
| Paren of term
| Requires of (term * Prims.string Prims.option)
| Ensures of (term * Prims.string Prims.option)
| Labeled of (term * Prims.string * Prims.bool) 
 and term =
{tm : term'; range : FStar_Range.range; level : level} 
 and binder' =
| Variable of FStar_Absyn_Syntax.ident
| TVariable of FStar_Absyn_Syntax.ident
| Annotated of (FStar_Absyn_Syntax.ident * term)
| TAnnotated of (FStar_Absyn_Syntax.ident * term)
| NoName of term 
 and binder =
{b : binder'; brange : FStar_Range.range; blevel : level; aqual : FStar_Absyn_Syntax.aqual} 
 and pattern' =
| PatWild
| PatConst of FStar_Absyn_Syntax.sconst
| PatApp of (pattern * pattern Prims.list)
| PatVar of (FStar_Absyn_Syntax.ident * Prims.bool)
| PatName of lid
| PatTvar of (FStar_Absyn_Syntax.ident * Prims.bool)
| PatList of pattern Prims.list
| PatTuple of (pattern Prims.list * Prims.bool)
| PatRecord of (lid * pattern) Prims.list
| PatAscribed of (pattern * term)
| PatOr of pattern Prims.list 
 and pattern =
{pat : pattern'; prange : FStar_Range.range} 
 and branch =
(pattern * term Prims.option * term)

let is_Wild = (fun _discr_ -> (match (_discr_) with
| Wild -> begin
true
end
| _ -> begin
false
end))

let is_Const = (fun _discr_ -> (match (_discr_) with
| Const (_) -> begin
true
end
| _ -> begin
false
end))

let is_Op = (fun _discr_ -> (match (_discr_) with
| Op (_) -> begin
true
end
| _ -> begin
false
end))

let is_Tvar = (fun _discr_ -> (match (_discr_) with
| Tvar (_) -> begin
true
end
| _ -> begin
false
end))

let is_Var = (fun _discr_ -> (match (_discr_) with
| Var (_) -> begin
true
end
| _ -> begin
false
end))

let is_Name = (fun _discr_ -> (match (_discr_) with
| Name (_) -> begin
true
end
| _ -> begin
false
end))

let is_Construct = (fun _discr_ -> (match (_discr_) with
| Construct (_) -> begin
true
end
| _ -> begin
false
end))

let is_Abs = (fun _discr_ -> (match (_discr_) with
| Abs (_) -> begin
true
end
| _ -> begin
false
end))

let is_App = (fun _discr_ -> (match (_discr_) with
| App (_) -> begin
true
end
| _ -> begin
false
end))

let is_Let = (fun _discr_ -> (match (_discr_) with
| Let (_) -> begin
true
end
| _ -> begin
false
end))

let is_Seq = (fun _discr_ -> (match (_discr_) with
| Seq (_) -> begin
true
end
| _ -> begin
false
end))

let is_If = (fun _discr_ -> (match (_discr_) with
| If (_) -> begin
true
end
| _ -> begin
false
end))

let is_Match = (fun _discr_ -> (match (_discr_) with
| Match (_) -> begin
true
end
| _ -> begin
false
end))

let is_TryWith = (fun _discr_ -> (match (_discr_) with
| TryWith (_) -> begin
true
end
| _ -> begin
false
end))

let is_Ascribed = (fun _discr_ -> (match (_discr_) with
| Ascribed (_) -> begin
true
end
| _ -> begin
false
end))

let is_Record = (fun _discr_ -> (match (_discr_) with
| Record (_) -> begin
true
end
| _ -> begin
false
end))

let is_Project = (fun _discr_ -> (match (_discr_) with
| Project (_) -> begin
true
end
| _ -> begin
false
end))

let is_Product = (fun _discr_ -> (match (_discr_) with
| Product (_) -> begin
true
end
| _ -> begin
false
end))

let is_Sum = (fun _discr_ -> (match (_discr_) with
| Sum (_) -> begin
true
end
| _ -> begin
false
end))

let is_QForall = (fun _discr_ -> (match (_discr_) with
| QForall (_) -> begin
true
end
| _ -> begin
false
end))

let is_QExists = (fun _discr_ -> (match (_discr_) with
| QExists (_) -> begin
true
end
| _ -> begin
false
end))

let is_Refine = (fun _discr_ -> (match (_discr_) with
| Refine (_) -> begin
true
end
| _ -> begin
false
end))

let is_NamedTyp = (fun _discr_ -> (match (_discr_) with
| NamedTyp (_) -> begin
true
end
| _ -> begin
false
end))

let is_Paren = (fun _discr_ -> (match (_discr_) with
| Paren (_) -> begin
true
end
| _ -> begin
false
end))

let is_Requires = (fun _discr_ -> (match (_discr_) with
| Requires (_) -> begin
true
end
| _ -> begin
false
end))

let is_Ensures = (fun _discr_ -> (match (_discr_) with
| Ensures (_) -> begin
true
end
| _ -> begin
false
end))

let is_Labeled = (fun _discr_ -> (match (_discr_) with
| Labeled (_) -> begin
true
end
| _ -> begin
false
end))

let is_Mkterm = (Obj.magic (fun _ -> (FStar_All.failwith "Not yet implemented:is_Mkterm")))

let is_Variable = (fun _discr_ -> (match (_discr_) with
| Variable (_) -> begin
true
end
| _ -> begin
false
end))

let is_TVariable = (fun _discr_ -> (match (_discr_) with
| TVariable (_) -> begin
true
end
| _ -> begin
false
end))

let is_Annotated = (fun _discr_ -> (match (_discr_) with
| Annotated (_) -> begin
true
end
| _ -> begin
false
end))

let is_TAnnotated = (fun _discr_ -> (match (_discr_) with
| TAnnotated (_) -> begin
true
end
| _ -> begin
false
end))

let is_NoName = (fun _discr_ -> (match (_discr_) with
| NoName (_) -> begin
true
end
| _ -> begin
false
end))

let is_Mkbinder = (Obj.magic (fun _ -> (FStar_All.failwith "Not yet implemented:is_Mkbinder")))

let is_PatWild = (fun _discr_ -> (match (_discr_) with
| PatWild -> begin
true
end
| _ -> begin
false
end))

let is_PatConst = (fun _discr_ -> (match (_discr_) with
| PatConst (_) -> begin
true
end
| _ -> begin
false
end))

let is_PatApp = (fun _discr_ -> (match (_discr_) with
| PatApp (_) -> begin
true
end
| _ -> begin
false
end))

let is_PatVar = (fun _discr_ -> (match (_discr_) with
| PatVar (_) -> begin
true
end
| _ -> begin
false
end))

let is_PatName = (fun _discr_ -> (match (_discr_) with
| PatName (_) -> begin
true
end
| _ -> begin
false
end))

let is_PatTvar = (fun _discr_ -> (match (_discr_) with
| PatTvar (_) -> begin
true
end
| _ -> begin
false
end))

let is_PatList = (fun _discr_ -> (match (_discr_) with
| PatList (_) -> begin
true
end
| _ -> begin
false
end))

let is_PatTuple = (fun _discr_ -> (match (_discr_) with
| PatTuple (_) -> begin
true
end
| _ -> begin
false
end))

let is_PatRecord = (fun _discr_ -> (match (_discr_) with
| PatRecord (_) -> begin
true
end
| _ -> begin
false
end))

let is_PatAscribed = (fun _discr_ -> (match (_discr_) with
| PatAscribed (_) -> begin
true
end
| _ -> begin
false
end))

let is_PatOr = (fun _discr_ -> (match (_discr_) with
| PatOr (_) -> begin
true
end
| _ -> begin
false
end))

let is_Mkpattern = (Obj.magic (fun _ -> (FStar_All.failwith "Not yet implemented:is_Mkpattern")))

let ___Const____0 = (fun projectee -> (match (projectee) with
| Const (_40_13) -> begin
_40_13
end))

let ___Op____0 = (fun projectee -> (match (projectee) with
| Op (_40_16) -> begin
_40_16
end))

let ___Tvar____0 = (fun projectee -> (match (projectee) with
| Tvar (_40_19) -> begin
_40_19
end))

let ___Var____0 = (fun projectee -> (match (projectee) with
| Var (_40_22) -> begin
_40_22
end))

let ___Name____0 = (fun projectee -> (match (projectee) with
| Name (_40_25) -> begin
_40_25
end))

let ___Construct____0 = (fun projectee -> (match (projectee) with
| Construct (_40_28) -> begin
_40_28
end))

let ___Abs____0 = (fun projectee -> (match (projectee) with
| Abs (_40_31) -> begin
_40_31
end))

let ___App____0 = (fun projectee -> (match (projectee) with
| App (_40_34) -> begin
_40_34
end))

let ___Let____0 = (fun projectee -> (match (projectee) with
| Let (_40_37) -> begin
_40_37
end))

let ___Seq____0 = (fun projectee -> (match (projectee) with
| Seq (_40_40) -> begin
_40_40
end))

let ___If____0 = (fun projectee -> (match (projectee) with
| If (_40_43) -> begin
_40_43
end))

let ___Match____0 = (fun projectee -> (match (projectee) with
| Match (_40_46) -> begin
_40_46
end))

let ___TryWith____0 = (fun projectee -> (match (projectee) with
| TryWith (_40_49) -> begin
_40_49
end))

let ___Ascribed____0 = (fun projectee -> (match (projectee) with
| Ascribed (_40_52) -> begin
_40_52
end))

let ___Record____0 = (fun projectee -> (match (projectee) with
| Record (_40_55) -> begin
_40_55
end))

let ___Project____0 = (fun projectee -> (match (projectee) with
| Project (_40_58) -> begin
_40_58
end))

let ___Product____0 = (fun projectee -> (match (projectee) with
| Product (_40_61) -> begin
_40_61
end))

let ___Sum____0 = (fun projectee -> (match (projectee) with
| Sum (_40_64) -> begin
_40_64
end))

let ___QForall____0 = (fun projectee -> (match (projectee) with
| QForall (_40_67) -> begin
_40_67
end))

let ___QExists____0 = (fun projectee -> (match (projectee) with
| QExists (_40_70) -> begin
_40_70
end))

let ___Refine____0 = (fun projectee -> (match (projectee) with
| Refine (_40_73) -> begin
_40_73
end))

let ___NamedTyp____0 = (fun projectee -> (match (projectee) with
| NamedTyp (_40_76) -> begin
_40_76
end))

let ___Paren____0 = (fun projectee -> (match (projectee) with
| Paren (_40_79) -> begin
_40_79
end))

let ___Requires____0 = (fun projectee -> (match (projectee) with
| Requires (_40_82) -> begin
_40_82
end))

let ___Ensures____0 = (fun projectee -> (match (projectee) with
| Ensures (_40_85) -> begin
_40_85
end))

let ___Labeled____0 = (fun projectee -> (match (projectee) with
| Labeled (_40_88) -> begin
_40_88
end))

let ___Variable____0 = (fun projectee -> (match (projectee) with
| Variable (_40_92) -> begin
_40_92
end))

let ___TVariable____0 = (fun projectee -> (match (projectee) with
| TVariable (_40_95) -> begin
_40_95
end))

let ___Annotated____0 = (fun projectee -> (match (projectee) with
| Annotated (_40_98) -> begin
_40_98
end))

let ___TAnnotated____0 = (fun projectee -> (match (projectee) with
| TAnnotated (_40_101) -> begin
_40_101
end))

let ___NoName____0 = (fun projectee -> (match (projectee) with
| NoName (_40_104) -> begin
_40_104
end))

let ___PatConst____0 = (fun projectee -> (match (projectee) with
| PatConst (_40_108) -> begin
_40_108
end))

let ___PatApp____0 = (fun projectee -> (match (projectee) with
| PatApp (_40_111) -> begin
_40_111
end))

let ___PatVar____0 = (fun projectee -> (match (projectee) with
| PatVar (_40_114) -> begin
_40_114
end))

let ___PatName____0 = (fun projectee -> (match (projectee) with
| PatName (_40_117) -> begin
_40_117
end))

let ___PatTvar____0 = (fun projectee -> (match (projectee) with
| PatTvar (_40_120) -> begin
_40_120
end))

let ___PatList____0 = (fun projectee -> (match (projectee) with
| PatList (_40_123) -> begin
_40_123
end))

let ___PatTuple____0 = (fun projectee -> (match (projectee) with
| PatTuple (_40_126) -> begin
_40_126
end))

let ___PatRecord____0 = (fun projectee -> (match (projectee) with
| PatRecord (_40_129) -> begin
_40_129
end))

let ___PatAscribed____0 = (fun projectee -> (match (projectee) with
| PatAscribed (_40_132) -> begin
_40_132
end))

let ___PatOr____0 = (fun projectee -> (match (projectee) with
| PatOr (_40_135) -> begin
_40_135
end))

type knd =
term

type typ =
term

type expr =
term

type tycon =
| TyconAbstract of (FStar_Absyn_Syntax.ident * binder Prims.list * knd Prims.option)
| TyconAbbrev of (FStar_Absyn_Syntax.ident * binder Prims.list * knd Prims.option * term)
| TyconRecord of (FStar_Absyn_Syntax.ident * binder Prims.list * knd Prims.option * (FStar_Absyn_Syntax.ident * term) Prims.list)
| TyconVariant of (FStar_Absyn_Syntax.ident * binder Prims.list * knd Prims.option * (FStar_Absyn_Syntax.ident * term Prims.option * Prims.bool) Prims.list)

let is_TyconAbstract = (fun _discr_ -> (match (_discr_) with
| TyconAbstract (_) -> begin
true
end
| _ -> begin
false
end))

let is_TyconAbbrev = (fun _discr_ -> (match (_discr_) with
| TyconAbbrev (_) -> begin
true
end
| _ -> begin
false
end))

let is_TyconRecord = (fun _discr_ -> (match (_discr_) with
| TyconRecord (_) -> begin
true
end
| _ -> begin
false
end))

let is_TyconVariant = (fun _discr_ -> (match (_discr_) with
| TyconVariant (_) -> begin
true
end
| _ -> begin
false
end))

let ___TyconAbstract____0 = (fun projectee -> (match (projectee) with
| TyconAbstract (_40_139) -> begin
_40_139
end))

let ___TyconAbbrev____0 = (fun projectee -> (match (projectee) with
| TyconAbbrev (_40_142) -> begin
_40_142
end))

let ___TyconRecord____0 = (fun projectee -> (match (projectee) with
| TyconRecord (_40_145) -> begin
_40_145
end))

let ___TyconVariant____0 = (fun projectee -> (match (projectee) with
| TyconVariant (_40_148) -> begin
_40_148
end))

type qualifiers =
FStar_Absyn_Syntax.qualifier Prims.list

type lift =
{msource : lid; mdest : lid; lift_op : term}

let is_Mklift = (Obj.magic (fun _ -> (FStar_All.failwith "Not yet implemented:is_Mklift")))

type decl' =
| Open of lid
| KindAbbrev of (FStar_Absyn_Syntax.ident * binder Prims.list * knd)
| ToplevelLet of (Prims.bool * (pattern * term) Prims.list)
| Main of term
| Assume of (qualifiers * FStar_Absyn_Syntax.ident * term)
| Tycon of (qualifiers * tycon Prims.list)
| Val of (qualifiers * FStar_Absyn_Syntax.ident * term)
| Exception of (FStar_Absyn_Syntax.ident * term Prims.option)
| NewEffect of (qualifiers * effect_decl)
| SubEffect of lift
| Pragma of FStar_Absyn_Syntax.pragma 
 and decl =
{d : decl'; drange : FStar_Range.range} 
 and effect_decl =
| DefineEffect of (FStar_Absyn_Syntax.ident * binder Prims.list * term * decl Prims.list)
| RedefineEffect of (FStar_Absyn_Syntax.ident * binder Prims.list * term)

let is_Open = (fun _discr_ -> (match (_discr_) with
| Open (_) -> begin
true
end
| _ -> begin
false
end))

let is_KindAbbrev = (fun _discr_ -> (match (_discr_) with
| KindAbbrev (_) -> begin
true
end
| _ -> begin
false
end))

let is_ToplevelLet = (fun _discr_ -> (match (_discr_) with
| ToplevelLet (_) -> begin
true
end
| _ -> begin
false
end))

let is_Main = (fun _discr_ -> (match (_discr_) with
| Main (_) -> begin
true
end
| _ -> begin
false
end))

let is_Assume = (fun _discr_ -> (match (_discr_) with
| Assume (_) -> begin
true
end
| _ -> begin
false
end))

let is_Tycon = (fun _discr_ -> (match (_discr_) with
| Tycon (_) -> begin
true
end
| _ -> begin
false
end))

let is_Val = (fun _discr_ -> (match (_discr_) with
| Val (_) -> begin
true
end
| _ -> begin
false
end))

let is_Exception = (fun _discr_ -> (match (_discr_) with
| Exception (_) -> begin
true
end
| _ -> begin
false
end))

let is_NewEffect = (fun _discr_ -> (match (_discr_) with
| NewEffect (_) -> begin
true
end
| _ -> begin
false
end))

let is_SubEffect = (fun _discr_ -> (match (_discr_) with
| SubEffect (_) -> begin
true
end
| _ -> begin
false
end))

let is_Pragma = (fun _discr_ -> (match (_discr_) with
| Pragma (_) -> begin
true
end
| _ -> begin
false
end))

let is_Mkdecl = (Obj.magic (fun _ -> (FStar_All.failwith "Not yet implemented:is_Mkdecl")))

let is_DefineEffect = (fun _discr_ -> (match (_discr_) with
| DefineEffect (_) -> begin
true
end
| _ -> begin
false
end))

let is_RedefineEffect = (fun _discr_ -> (match (_discr_) with
| RedefineEffect (_) -> begin
true
end
| _ -> begin
false
end))

let ___Open____0 = (fun projectee -> (match (projectee) with
| Open (_40_157) -> begin
_40_157
end))

let ___KindAbbrev____0 = (fun projectee -> (match (projectee) with
| KindAbbrev (_40_160) -> begin
_40_160
end))

let ___ToplevelLet____0 = (fun projectee -> (match (projectee) with
| ToplevelLet (_40_163) -> begin
_40_163
end))

let ___Main____0 = (fun projectee -> (match (projectee) with
| Main (_40_166) -> begin
_40_166
end))

let ___Assume____0 = (fun projectee -> (match (projectee) with
| Assume (_40_169) -> begin
_40_169
end))

let ___Tycon____0 = (fun projectee -> (match (projectee) with
| Tycon (_40_172) -> begin
_40_172
end))

let ___Val____0 = (fun projectee -> (match (projectee) with
| Val (_40_175) -> begin
_40_175
end))

let ___Exception____0 = (fun projectee -> (match (projectee) with
| Exception (_40_178) -> begin
_40_178
end))

let ___NewEffect____0 = (fun projectee -> (match (projectee) with
| NewEffect (_40_181) -> begin
_40_181
end))

let ___SubEffect____0 = (fun projectee -> (match (projectee) with
| SubEffect (_40_184) -> begin
_40_184
end))

let ___Pragma____0 = (fun projectee -> (match (projectee) with
| Pragma (_40_187) -> begin
_40_187
end))

let ___DefineEffect____0 = (fun projectee -> (match (projectee) with
| DefineEffect (_40_191) -> begin
_40_191
end))

let ___RedefineEffect____0 = (fun projectee -> (match (projectee) with
| RedefineEffect (_40_194) -> begin
_40_194
end))

type modul =
| Module of (FStar_Absyn_Syntax.l__LongIdent * decl Prims.list)
| Interface of (FStar_Absyn_Syntax.l__LongIdent * decl Prims.list * Prims.bool)

let is_Module = (fun _discr_ -> (match (_discr_) with
| Module (_) -> begin
true
end
| _ -> begin
false
end))

let is_Interface = (fun _discr_ -> (match (_discr_) with
| Interface (_) -> begin
true
end
| _ -> begin
false
end))

let ___Module____0 = (fun projectee -> (match (projectee) with
| Module (_40_197) -> begin
_40_197
end))

let ___Interface____0 = (fun projectee -> (match (projectee) with
| Interface (_40_200) -> begin
_40_200
end))

type file =
modul Prims.list

type inputFragment =
(file, decl Prims.list) FStar_Util.either

let mk_decl = (fun d r -> {d = d; drange = r})

let mk_binder = (fun b r l i -> {b = b; brange = r; blevel = l; aqual = i})

let mk_term = (fun t r l -> {tm = t; range = r; level = l})

let mk_pattern = (fun p r -> {pat = p; prange = r})

let un_curry_abs = (fun ps body -> (match (body.tm) with
| Abs (p', body') -> begin
Abs (((FStar_List.append ps p'), body'))
end
| _40_219 -> begin
Abs ((ps, body))
end))

let mk_function = (fun branches r1 r2 -> (let x = (FStar_Absyn_Util.genident (Some (r1)))
in (let _106_937 = (let _106_936 = (let _106_935 = (let _106_934 = (let _106_933 = (let _106_932 = (let _106_931 = (let _106_930 = (FStar_Absyn_Syntax.lid_of_ids ((x)::[]))
in Var (_106_930))
in (mk_term _106_931 r1 Expr))
in (_106_932, branches))
in Match (_106_933))
in (mk_term _106_934 r2 Expr))
in (((mk_pattern (PatVar ((x, false))) r1))::[], _106_935))
in Abs (_106_936))
in (mk_term _106_937 r2 Expr))))

let un_function = (fun p tm -> (match ((p.pat, tm.tm)) with
| (PatVar (_40_227), Abs (pats, body)) -> begin
Some (((mk_pattern (PatApp ((p, pats))) p.prange), body))
end
| _40_235 -> begin
None
end))

let lid_with_range = (fun lid r -> (let _106_946 = (FStar_Absyn_Syntax.path_of_lid lid)
in (FStar_Absyn_Syntax.lid_of_path _106_946 r)))

let to_string_l = (fun sep f l -> (let _106_953 = (FStar_List.map f l)
in (FStar_String.concat sep _106_953)))

let imp_to_string = (fun _40_1 -> (match (_40_1) with
| Hash -> begin
"#"
end
| _40_244 -> begin
""
end))

let rec term_to_string = (fun x -> (match (x.tm) with
| Wild -> begin
"_"
end
| Requires (t, _40_249) -> begin
(let _106_960 = (term_to_string t)
in (FStar_Util.format1 "(requires %s)" _106_960))
end
| Ensures (t, _40_254) -> begin
(let _106_961 = (term_to_string t)
in (FStar_Util.format1 "(ensures %s)" _106_961))
end
| Labeled (t, l, _40_260) -> begin
(let _106_962 = (term_to_string t)
in (FStar_Util.format2 "(labeled %s %s)" l _106_962))
end
| Const (c) -> begin
(FStar_Absyn_Print.const_to_string c)
end
| Op (s, xs) -> begin
(let _106_965 = (let _106_964 = (FStar_List.map (fun x -> (FStar_All.pipe_right x term_to_string)) xs)
in (FStar_String.concat ", " _106_964))
in (FStar_Util.format2 "%s(%s)" s _106_965))
end
| Tvar (id) -> begin
id.FStar_Absyn_Syntax.idText
end
| (Var (l)) | (Name (l)) -> begin
(FStar_Absyn_Print.sli l)
end
| Construct (l, args) -> begin
(let _106_969 = (FStar_Absyn_Print.sli l)
in (let _106_968 = (to_string_l " " (fun _40_281 -> (match (_40_281) with
| (a, imp) -> begin
(let _106_967 = (term_to_string a)
in (FStar_Util.format2 "%s%s" (imp_to_string imp) _106_967))
end)) args)
in (FStar_Util.format2 "(%s %s)" _106_969 _106_968)))
end
| Abs (pats, t) when (x.level = Expr) -> begin
(let _106_971 = (to_string_l " " pat_to_string pats)
in (let _106_970 = (FStar_All.pipe_right t term_to_string)
in (FStar_Util.format2 "(fun %s -> %s)" _106_971 _106_970)))
end
| Abs (pats, t) when (x.level = Type) -> begin
(let _106_973 = (to_string_l " " pat_to_string pats)
in (let _106_972 = (FStar_All.pipe_right t term_to_string)
in (FStar_Util.format2 "(fun %s => %s)" _106_973 _106_972)))
end
| App (t1, t2, imp) -> begin
(let _106_975 = (FStar_All.pipe_right t1 term_to_string)
in (let _106_974 = (FStar_All.pipe_right t2 term_to_string)
in (FStar_Util.format3 "%s %s%s" _106_975 (imp_to_string imp) _106_974)))
end
| Let (false, (pat, tm)::[], body) -> begin
(let _106_978 = (FStar_All.pipe_right pat pat_to_string)
in (let _106_977 = (FStar_All.pipe_right tm term_to_string)
in (let _106_976 = (FStar_All.pipe_right body term_to_string)
in (FStar_Util.format3 "let %s = %s in %s" _106_978 _106_977 _106_976))))
end
| Let (_40_304, lbs, body) -> begin
(let _106_983 = (to_string_l " and " (fun _40_311 -> (match (_40_311) with
| (p, b) -> begin
(let _106_981 = (FStar_All.pipe_right p pat_to_string)
in (let _106_980 = (FStar_All.pipe_right b term_to_string)
in (FStar_Util.format2 "%s=%s" _106_981 _106_980)))
end)) lbs)
in (let _106_982 = (FStar_All.pipe_right body term_to_string)
in (FStar_Util.format2 "let rec %s in %s" _106_983 _106_982)))
end
| Seq (t1, t2) -> begin
(let _106_985 = (FStar_All.pipe_right t1 term_to_string)
in (let _106_984 = (FStar_All.pipe_right t2 term_to_string)
in (FStar_Util.format2 "%s; %s" _106_985 _106_984)))
end
| If (t1, t2, t3) -> begin
(let _106_988 = (FStar_All.pipe_right t1 term_to_string)
in (let _106_987 = (FStar_All.pipe_right t2 term_to_string)
in (let _106_986 = (FStar_All.pipe_right t3 term_to_string)
in (FStar_Util.format3 "if %s then %s else %s" _106_988 _106_987 _106_986))))
end
| Match (t, branches) -> begin
(let _106_995 = (FStar_All.pipe_right t term_to_string)
in (let _106_994 = (to_string_l " | " (fun _40_328 -> (match (_40_328) with
| (p, w, e) -> begin
(let _106_993 = (FStar_All.pipe_right p pat_to_string)
in (let _106_992 = (match (w) with
| None -> begin
""
end
| Some (e) -> begin
(let _106_990 = (term_to_string e)
in (FStar_Util.format1 "when %s" _106_990))
end)
in (let _106_991 = (FStar_All.pipe_right e term_to_string)
in (FStar_Util.format3 "%s %s -> %s" _106_993 _106_992 _106_991))))
end)) branches)
in (FStar_Util.format2 "match %s with %s" _106_995 _106_994)))
end
| Ascribed (t1, t2) -> begin
(let _106_997 = (FStar_All.pipe_right t1 term_to_string)
in (let _106_996 = (FStar_All.pipe_right t2 term_to_string)
in (FStar_Util.format2 "(%s : %s)" _106_997 _106_996)))
end
| Record (Some (e), fields) -> begin
(let _106_1002 = (FStar_All.pipe_right e term_to_string)
in (let _106_1001 = (to_string_l " " (fun _40_343 -> (match (_40_343) with
| (l, e) -> begin
(let _106_1000 = (FStar_Absyn_Print.sli l)
in (let _106_999 = (FStar_All.pipe_right e term_to_string)
in (FStar_Util.format2 "%s=%s" _106_1000 _106_999)))
end)) fields)
in (FStar_Util.format2 "{%s with %s}" _106_1002 _106_1001)))
end
| Record (None, fields) -> begin
(let _106_1006 = (to_string_l " " (fun _40_350 -> (match (_40_350) with
| (l, e) -> begin
(let _106_1005 = (FStar_Absyn_Print.sli l)
in (let _106_1004 = (FStar_All.pipe_right e term_to_string)
in (FStar_Util.format2 "%s=%s" _106_1005 _106_1004)))
end)) fields)
in (FStar_Util.format1 "{%s}" _106_1006))
end
| Project (e, l) -> begin
(let _106_1008 = (FStar_All.pipe_right e term_to_string)
in (let _106_1007 = (FStar_Absyn_Print.sli l)
in (FStar_Util.format2 "%s.%s" _106_1008 _106_1007)))
end
| Product ([], t) -> begin
(term_to_string t)
end
| Product (b::hd::tl, t) -> begin
(term_to_string (mk_term (Product (((b)::[], (mk_term (Product (((hd)::tl, t))) x.range x.level)))) x.range x.level))
end
| Product (b::[], t) when (x.level = Type) -> begin
(let _106_1010 = (FStar_All.pipe_right b binder_to_string)
in (let _106_1009 = (FStar_All.pipe_right t term_to_string)
in (FStar_Util.format2 "%s -> %s" _106_1010 _106_1009)))
end
| Product (b::[], t) when (x.level = Kind) -> begin
(let _106_1012 = (FStar_All.pipe_right b binder_to_string)
in (let _106_1011 = (FStar_All.pipe_right t term_to_string)
in (FStar_Util.format2 "%s => %s" _106_1012 _106_1011)))
end
| Sum (binders, t) -> begin
(let _106_1015 = (let _106_1013 = (FStar_All.pipe_right binders (FStar_List.map binder_to_string))
in (FStar_All.pipe_right _106_1013 (FStar_String.concat " * ")))
in (let _106_1014 = (FStar_All.pipe_right t term_to_string)
in (FStar_Util.format2 "%s * %s" _106_1015 _106_1014)))
end
| QForall (bs, pats, t) -> begin
(let _106_1018 = (to_string_l " " binder_to_string bs)
in (let _106_1017 = (to_string_l " \\/ " (to_string_l "; " term_to_string) pats)
in (let _106_1016 = (FStar_All.pipe_right t term_to_string)
in (FStar_Util.format3 "forall %s.{:pattern %s} %s" _106_1018 _106_1017 _106_1016))))
end
| QExists (bs, pats, t) -> begin
(let _106_1021 = (to_string_l " " binder_to_string bs)
in (let _106_1020 = (to_string_l " \\/ " (to_string_l "; " term_to_string) pats)
in (let _106_1019 = (FStar_All.pipe_right t term_to_string)
in (FStar_Util.format3 "exists %s.{:pattern %s} %s" _106_1021 _106_1020 _106_1019))))
end
| Refine (b, t) -> begin
(let _106_1023 = (FStar_All.pipe_right b binder_to_string)
in (let _106_1022 = (FStar_All.pipe_right t term_to_string)
in (FStar_Util.format2 "%s:{%s}" _106_1023 _106_1022)))
end
| NamedTyp (x, t) -> begin
(let _106_1024 = (FStar_All.pipe_right t term_to_string)
in (FStar_Util.format2 "%s:%s" x.FStar_Absyn_Syntax.idText _106_1024))
end
| Paren (t) -> begin
(let _106_1025 = (FStar_All.pipe_right t term_to_string)
in (FStar_Util.format1 "(%s)" _106_1025))
end
| Product (bs, t) -> begin
(let _106_1028 = (let _106_1026 = (FStar_All.pipe_right bs (FStar_List.map binder_to_string))
in (FStar_All.pipe_right _106_1026 (FStar_String.concat ",")))
in (let _106_1027 = (FStar_All.pipe_right t term_to_string)
in (FStar_Util.format2 "Unidentified product: [%s] %s" _106_1028 _106_1027)))
end
| t -> begin
(FStar_All.failwith "Missing case in term_to_string")
end))
and binder_to_string = (fun x -> (let s = (match (x.b) with
| Variable (i) -> begin
i.FStar_Absyn_Syntax.idText
end
| TVariable (i) -> begin
(FStar_Util.format1 "%s:_" i.FStar_Absyn_Syntax.idText)
end
| (TAnnotated (i, t)) | (Annotated (i, t)) -> begin
(let _106_1030 = (FStar_All.pipe_right t term_to_string)
in (FStar_Util.format2 "%s:%s" i.FStar_Absyn_Syntax.idText _106_1030))
end
| NoName (t) -> begin
(FStar_All.pipe_right t term_to_string)
end)
in (match (x.aqual) with
| Some (FStar_Absyn_Syntax.Implicit) -> begin
(FStar_Util.format1 "#%s" s)
end
| Some (FStar_Absyn_Syntax.Equality) -> begin
(FStar_Util.format1 "=%s" s)
end
| _40_425 -> begin
s
end)))
and pat_to_string = (fun x -> (match (x.pat) with
| PatWild -> begin
"_"
end
| PatConst (c) -> begin
(FStar_Absyn_Print.const_to_string c)
end
| PatApp (p, ps) -> begin
(let _106_1033 = (FStar_All.pipe_right p pat_to_string)
in (let _106_1032 = (to_string_l " " pat_to_string ps)
in (FStar_Util.format2 "(%s %s)" _106_1033 _106_1032)))
end
| (PatTvar (i, true)) | (PatVar (i, true)) -> begin
(FStar_Util.format1 "#%s" i.FStar_Absyn_Syntax.idText)
end
| (PatTvar (i, false)) | (PatVar (i, false)) -> begin
i.FStar_Absyn_Syntax.idText
end
| PatName (l) -> begin
(FStar_Absyn_Print.sli l)
end
| PatList (l) -> begin
(let _106_1034 = (to_string_l "; " pat_to_string l)
in (FStar_Util.format1 "[%s]" _106_1034))
end
| PatTuple (l, false) -> begin
(let _106_1035 = (to_string_l ", " pat_to_string l)
in (FStar_Util.format1 "(%s)" _106_1035))
end
| PatTuple (l, true) -> begin
(let _106_1036 = (to_string_l ", " pat_to_string l)
in (FStar_Util.format1 "(|%s|)" _106_1036))
end
| PatRecord (l) -> begin
(let _106_1040 = (to_string_l "; " (fun _40_464 -> (match (_40_464) with
| (f, e) -> begin
(let _106_1039 = (FStar_Absyn_Print.sli f)
in (let _106_1038 = (FStar_All.pipe_right e pat_to_string)
in (FStar_Util.format2 "%s=%s" _106_1039 _106_1038)))
end)) l)
in (FStar_Util.format1 "{%s}" _106_1040))
end
| PatOr (l) -> begin
(to_string_l "|\n " pat_to_string l)
end
| PatAscribed (p, t) -> begin
(let _106_1042 = (FStar_All.pipe_right p pat_to_string)
in (let _106_1041 = (FStar_All.pipe_right t term_to_string)
in (FStar_Util.format2 "(%s:%s)" _106_1042 _106_1041)))
end))

let error = (fun msg tm r -> (let tm = (FStar_All.pipe_right tm term_to_string)
in (let tm = if ((FStar_String.length tm) >= 80) then begin
(let _106_1046 = (FStar_Util.substring tm 0 77)
in (Prims.strcat _106_1046 "..."))
end else begin
tm
end
in (Prims.raise (FStar_Absyn_Syntax.Error (((Prims.strcat (Prims.strcat msg "\n") tm), r)))))))

let consPat = (fun r hd tl -> PatApp (((mk_pattern (PatName (FStar_Absyn_Const.cons_lid)) r), (hd)::(tl)::[])))

let consTerm = (fun r hd tl -> (mk_term (Construct ((FStar_Absyn_Const.cons_lid, ((hd, Nothing))::((tl, Nothing))::[]))) r Expr))

let lexConsTerm = (fun r hd tl -> (mk_term (Construct ((FStar_Absyn_Const.lexcons_lid, ((hd, Nothing))::((tl, Nothing))::[]))) r Expr))

let mkConsList = (fun r elts -> (let nil = (mk_term (Construct ((FStar_Absyn_Const.nil_lid, []))) r Expr)
in (FStar_List.fold_right (fun e tl -> (consTerm r e tl)) elts nil)))

let mkLexList = (fun r elts -> (let nil = (mk_term (Construct ((FStar_Absyn_Const.lextop_lid, []))) r Expr)
in (FStar_List.fold_right (fun e tl -> (lexConsTerm r e tl)) elts nil)))

let mkApp = (fun t args r -> (match (args) with
| [] -> begin
t
end
| _40_500 -> begin
(match (t.tm) with
| Name (s) -> begin
(mk_term (Construct ((s, args))) r Un)
end
| _40_504 -> begin
(FStar_List.fold_left (fun t _40_508 -> (match (_40_508) with
| (a, imp) -> begin
(mk_term (App ((t, a, imp))) r Un)
end)) t args)
end)
end))

let mkRefSet = (fun r elts -> (let empty = (let _106_1090 = (let _106_1089 = (FStar_Absyn_Util.set_lid_range FStar_Absyn_Const.set_empty r)
in Var (_106_1089))
in (mk_term _106_1090 r Expr))
in (let ref_constr = (let _106_1092 = (let _106_1091 = (FStar_Absyn_Util.set_lid_range FStar_Absyn_Const.heap_ref r)
in Var (_106_1091))
in (mk_term _106_1092 r Expr))
in (let singleton = (let _106_1094 = (let _106_1093 = (FStar_Absyn_Util.set_lid_range FStar_Absyn_Const.set_singleton r)
in Var (_106_1093))
in (mk_term _106_1094 r Expr))
in (let union = (let _106_1096 = (let _106_1095 = (FStar_Absyn_Util.set_lid_range FStar_Absyn_Const.set_union r)
in Var (_106_1095))
in (mk_term _106_1096 r Expr))
in (FStar_List.fold_right (fun e tl -> (let e = (mkApp ref_constr (((e, Nothing))::[]) r)
in (let single_e = (mkApp singleton (((e, Nothing))::[]) r)
in (mkApp union (((single_e, Nothing))::((tl, Nothing))::[]) r)))) elts empty))))))

let mkExplicitApp = (fun t args r -> (match (args) with
| [] -> begin
t
end
| _40_524 -> begin
(match (t.tm) with
| Name (s) -> begin
(let _106_1108 = (let _106_1107 = (let _106_1106 = (FStar_List.map (fun a -> (a, Nothing)) args)
in (s, _106_1106))
in Construct (_106_1107))
in (mk_term _106_1108 r Un))
end
| _40_529 -> begin
(FStar_List.fold_left (fun t a -> (mk_term (App ((t, a, Nothing))) r Un)) t args)
end)
end))

let mkAdmitMagic = (fun r -> (let unit_const = (mk_term (Const (FStar_Absyn_Syntax.Const_unit)) r Expr)
in (let admit = (let admit_name = (let _106_1114 = (let _106_1113 = (FStar_Absyn_Util.set_lid_range FStar_Absyn_Const.admit_lid r)
in Var (_106_1113))
in (mk_term _106_1114 r Expr))
in (mkExplicitApp admit_name ((unit_const)::[]) r))
in (let magic = (let magic_name = (let _106_1116 = (let _106_1115 = (FStar_Absyn_Util.set_lid_range FStar_Absyn_Const.magic_lid r)
in Var (_106_1115))
in (mk_term _106_1116 r Expr))
in (mkExplicitApp magic_name ((unit_const)::[]) r))
in (let admit_magic = (mk_term (Seq ((admit, magic))) r Expr)
in admit_magic)))))

let mkWildAdmitMagic = (fun r -> (let _106_1118 = (mkAdmitMagic r)
in ((mk_pattern PatWild r), None, _106_1118)))

let focusBranches = (fun branches r -> (let should_filter = (FStar_Util.for_some Prims.fst branches)
in if should_filter then begin
(let _40_543 = (FStar_Tc_Errors.warn r "Focusing on only some cases")
in (let focussed = (let _106_1121 = (FStar_List.filter Prims.fst branches)
in (FStar_All.pipe_right _106_1121 (FStar_List.map Prims.snd)))
in (let _106_1123 = (let _106_1122 = (mkWildAdmitMagic r)
in (_106_1122)::[])
in (FStar_List.append focussed _106_1123))))
end else begin
(FStar_All.pipe_right branches (FStar_List.map Prims.snd))
end))

let focusLetBindings = (fun lbs r -> (let should_filter = (FStar_Util.for_some Prims.fst lbs)
in if should_filter then begin
(let _40_549 = (FStar_Tc_Errors.warn r "Focusing on only some cases in this (mutually) recursive definition")
in (FStar_List.map (fun _40_553 -> (match (_40_553) with
| (f, lb) -> begin
if f then begin
lb
end else begin
(let _106_1127 = (mkAdmitMagic r)
in ((Prims.fst lb), _106_1127))
end
end)) lbs))
end else begin
(FStar_All.pipe_right lbs (FStar_List.map Prims.snd))
end))

let mkFsTypApp = (fun t args r -> (let _106_1135 = (FStar_List.map (fun a -> (a, FsTypApp)) args)
in (mkApp t _106_1135 r)))

let mkTuple = (fun args r -> (let cons = (FStar_Absyn_Util.mk_tuple_data_lid (FStar_List.length args) r)
in (let _106_1141 = (FStar_List.map (fun x -> (x, Nothing)) args)
in (mkApp (mk_term (Name (cons)) r Expr) _106_1141 r))))

let mkDTuple = (fun args r -> (let cons = (FStar_Absyn_Util.mk_dtuple_data_lid (FStar_List.length args) r)
in (let _106_1147 = (FStar_List.map (fun x -> (x, Nothing)) args)
in (mkApp (mk_term (Name (cons)) r Expr) _106_1147 r))))

let mkRefinedBinder = (fun id t refopt m implicit -> (let b = (mk_binder (Annotated ((id, t))) m Type implicit)
in (match (refopt) with
| None -> begin
b
end
| Some (t) -> begin
(mk_binder (Annotated ((id, (mk_term (Refine ((b, t))) m Type)))) m Type implicit)
end)))

let rec extract_named_refinement = (fun t1 -> (match (t1.tm) with
| NamedTyp (x, t) -> begin
Some ((x, t, None))
end
| Refine ({b = Annotated (x, t); brange = _40_585; blevel = _40_583; aqual = _40_581}, t') -> begin
Some ((x, t, Some (t')))
end
| Paren (t) -> begin
(extract_named_refinement t)
end
| _40_597 -> begin
None
end))



=======

open Prims
type level =
| Un
| Expr
| Type
| Kind
| Formula

let is_Un = (fun _discr_ -> (match (_discr_) with
| Un -> begin
true
end
| _ -> begin
false
end))

let is_Expr = (fun _discr_ -> (match (_discr_) with
| Expr -> begin
true
end
| _ -> begin
false
end))

let is_Type = (fun _discr_ -> (match (_discr_) with
| Type -> begin
true
end
| _ -> begin
false
end))

let is_Kind = (fun _discr_ -> (match (_discr_) with
| Kind -> begin
true
end
| _ -> begin
false
end))

let is_Formula = (fun _discr_ -> (match (_discr_) with
| Formula -> begin
true
end
| _ -> begin
false
end))

type lid =
FStar_Absyn_Syntax.l__LongIdent

type imp =
| FsTypApp
| Hash
| Nothing

let is_FsTypApp = (fun _discr_ -> (match (_discr_) with
| FsTypApp -> begin
true
end
| _ -> begin
false
end))

let is_Hash = (fun _discr_ -> (match (_discr_) with
| Hash -> begin
true
end
| _ -> begin
false
end))

let is_Nothing = (fun _discr_ -> (match (_discr_) with
| Nothing -> begin
true
end
| _ -> begin
false
end))

type term' =
| Wild
| Const of FStar_Absyn_Syntax.sconst
| Op of (Prims.string * term Prims.list)
| Tvar of FStar_Absyn_Syntax.ident
| Var of lid
| Name of lid
| Construct of (lid * (term * imp) Prims.list)
| Abs of (pattern Prims.list * term)
| App of (term * term * imp)
| Let of (Prims.bool * (pattern * term) Prims.list * term)
| Seq of (term * term)
| If of (term * term * term)
| Match of (term * branch Prims.list)
| TryWith of (term * branch Prims.list)
| Ascribed of (term * term)
| Record of (term Prims.option * (lid * term) Prims.list)
| Project of (term * lid)
| Product of (binder Prims.list * term)
| Sum of (binder Prims.list * term)
| QForall of (binder Prims.list * term Prims.list Prims.list * term)
| QExists of (binder Prims.list * term Prims.list Prims.list * term)
| Refine of (binder * term)
| NamedTyp of (FStar_Absyn_Syntax.ident * term)
| Paren of term
| Requires of (term * Prims.string Prims.option)
| Ensures of (term * Prims.string Prims.option)
| Labeled of (term * Prims.string * Prims.bool) 
 and term =
{tm : term'; range : FStar_Range.range; level : level} 
 and binder' =
| Variable of FStar_Absyn_Syntax.ident
| TVariable of FStar_Absyn_Syntax.ident
| Annotated of (FStar_Absyn_Syntax.ident * term)
| TAnnotated of (FStar_Absyn_Syntax.ident * term)
| NoName of term 
 and binder =
{b : binder'; brange : FStar_Range.range; blevel : level; aqual : FStar_Absyn_Syntax.aqual} 
 and pattern' =
| PatWild
| PatConst of FStar_Absyn_Syntax.sconst
| PatApp of (pattern * pattern Prims.list)
| PatVar of (FStar_Absyn_Syntax.ident * Prims.bool)
| PatName of lid
| PatTvar of (FStar_Absyn_Syntax.ident * Prims.bool)
| PatList of pattern Prims.list
| PatTuple of (pattern Prims.list * Prims.bool)
| PatRecord of (lid * pattern) Prims.list
| PatAscribed of (pattern * term)
| PatOr of pattern Prims.list 
 and pattern =
{pat : pattern'; prange : FStar_Range.range} 
 and branch =
(pattern * term Prims.option * term)

let is_Wild = (fun _discr_ -> (match (_discr_) with
| Wild -> begin
true
end
| _ -> begin
false
end))

let is_Const = (fun _discr_ -> (match (_discr_) with
| Const (_) -> begin
true
end
| _ -> begin
false
end))

let is_Op = (fun _discr_ -> (match (_discr_) with
| Op (_) -> begin
true
end
| _ -> begin
false
end))

let is_Tvar = (fun _discr_ -> (match (_discr_) with
| Tvar (_) -> begin
true
end
| _ -> begin
false
end))

let is_Var = (fun _discr_ -> (match (_discr_) with
| Var (_) -> begin
true
end
| _ -> begin
false
end))

let is_Name = (fun _discr_ -> (match (_discr_) with
| Name (_) -> begin
true
end
| _ -> begin
false
end))

let is_Construct = (fun _discr_ -> (match (_discr_) with
| Construct (_) -> begin
true
end
| _ -> begin
false
end))

let is_Abs = (fun _discr_ -> (match (_discr_) with
| Abs (_) -> begin
true
end
| _ -> begin
false
end))

let is_App = (fun _discr_ -> (match (_discr_) with
| App (_) -> begin
true
end
| _ -> begin
false
end))

let is_Let = (fun _discr_ -> (match (_discr_) with
| Let (_) -> begin
true
end
| _ -> begin
false
end))

let is_Seq = (fun _discr_ -> (match (_discr_) with
| Seq (_) -> begin
true
end
| _ -> begin
false
end))

let is_If = (fun _discr_ -> (match (_discr_) with
| If (_) -> begin
true
end
| _ -> begin
false
end))

let is_Match = (fun _discr_ -> (match (_discr_) with
| Match (_) -> begin
true
end
| _ -> begin
false
end))

let is_TryWith = (fun _discr_ -> (match (_discr_) with
| TryWith (_) -> begin
true
end
| _ -> begin
false
end))

let is_Ascribed = (fun _discr_ -> (match (_discr_) with
| Ascribed (_) -> begin
true
end
| _ -> begin
false
end))

let is_Record = (fun _discr_ -> (match (_discr_) with
| Record (_) -> begin
true
end
| _ -> begin
false
end))

let is_Project = (fun _discr_ -> (match (_discr_) with
| Project (_) -> begin
true
end
| _ -> begin
false
end))

let is_Product = (fun _discr_ -> (match (_discr_) with
| Product (_) -> begin
true
end
| _ -> begin
false
end))

let is_Sum = (fun _discr_ -> (match (_discr_) with
| Sum (_) -> begin
true
end
| _ -> begin
false
end))

let is_QForall = (fun _discr_ -> (match (_discr_) with
| QForall (_) -> begin
true
end
| _ -> begin
false
end))

let is_QExists = (fun _discr_ -> (match (_discr_) with
| QExists (_) -> begin
true
end
| _ -> begin
false
end))

let is_Refine = (fun _discr_ -> (match (_discr_) with
| Refine (_) -> begin
true
end
| _ -> begin
false
end))

let is_NamedTyp = (fun _discr_ -> (match (_discr_) with
| NamedTyp (_) -> begin
true
end
| _ -> begin
false
end))

let is_Paren = (fun _discr_ -> (match (_discr_) with
| Paren (_) -> begin
true
end
| _ -> begin
false
end))

let is_Requires = (fun _discr_ -> (match (_discr_) with
| Requires (_) -> begin
true
end
| _ -> begin
false
end))

let is_Ensures = (fun _discr_ -> (match (_discr_) with
| Ensures (_) -> begin
true
end
| _ -> begin
false
end))

let is_Labeled = (fun _discr_ -> (match (_discr_) with
| Labeled (_) -> begin
true
end
| _ -> begin
false
end))

let is_Mkterm = (Obj.magic ((fun _ -> (FStar_All.failwith "Not yet implemented:is_Mkterm"))))

let is_Variable = (fun _discr_ -> (match (_discr_) with
| Variable (_) -> begin
true
end
| _ -> begin
false
end))

let is_TVariable = (fun _discr_ -> (match (_discr_) with
| TVariable (_) -> begin
true
end
| _ -> begin
false
end))

let is_Annotated = (fun _discr_ -> (match (_discr_) with
| Annotated (_) -> begin
true
end
| _ -> begin
false
end))

let is_TAnnotated = (fun _discr_ -> (match (_discr_) with
| TAnnotated (_) -> begin
true
end
| _ -> begin
false
end))

let is_NoName = (fun _discr_ -> (match (_discr_) with
| NoName (_) -> begin
true
end
| _ -> begin
false
end))

let is_Mkbinder = (Obj.magic ((fun _ -> (FStar_All.failwith "Not yet implemented:is_Mkbinder"))))

let is_PatWild = (fun _discr_ -> (match (_discr_) with
| PatWild -> begin
true
end
| _ -> begin
false
end))

let is_PatConst = (fun _discr_ -> (match (_discr_) with
| PatConst (_) -> begin
true
end
| _ -> begin
false
end))

let is_PatApp = (fun _discr_ -> (match (_discr_) with
| PatApp (_) -> begin
true
end
| _ -> begin
false
end))

let is_PatVar = (fun _discr_ -> (match (_discr_) with
| PatVar (_) -> begin
true
end
| _ -> begin
false
end))

let is_PatName = (fun _discr_ -> (match (_discr_) with
| PatName (_) -> begin
true
end
| _ -> begin
false
end))

let is_PatTvar = (fun _discr_ -> (match (_discr_) with
| PatTvar (_) -> begin
true
end
| _ -> begin
false
end))

let is_PatList = (fun _discr_ -> (match (_discr_) with
| PatList (_) -> begin
true
end
| _ -> begin
false
end))

let is_PatTuple = (fun _discr_ -> (match (_discr_) with
| PatTuple (_) -> begin
true
end
| _ -> begin
false
end))

let is_PatRecord = (fun _discr_ -> (match (_discr_) with
| PatRecord (_) -> begin
true
end
| _ -> begin
false
end))

let is_PatAscribed = (fun _discr_ -> (match (_discr_) with
| PatAscribed (_) -> begin
true
end
| _ -> begin
false
end))

let is_PatOr = (fun _discr_ -> (match (_discr_) with
| PatOr (_) -> begin
true
end
| _ -> begin
false
end))

let is_Mkpattern = (Obj.magic ((fun _ -> (FStar_All.failwith "Not yet implemented:is_Mkpattern"))))

let ___Const____0 = (fun projectee -> (match (projectee) with
| Const (_40_13) -> begin
_40_13
end))

let ___Op____0 = (fun projectee -> (match (projectee) with
| Op (_40_16) -> begin
_40_16
end))

let ___Tvar____0 = (fun projectee -> (match (projectee) with
| Tvar (_40_19) -> begin
_40_19
end))

let ___Var____0 = (fun projectee -> (match (projectee) with
| Var (_40_22) -> begin
_40_22
end))

let ___Name____0 = (fun projectee -> (match (projectee) with
| Name (_40_25) -> begin
_40_25
end))

let ___Construct____0 = (fun projectee -> (match (projectee) with
| Construct (_40_28) -> begin
_40_28
end))

let ___Abs____0 = (fun projectee -> (match (projectee) with
| Abs (_40_31) -> begin
_40_31
end))

let ___App____0 = (fun projectee -> (match (projectee) with
| App (_40_34) -> begin
_40_34
end))

let ___Let____0 = (fun projectee -> (match (projectee) with
| Let (_40_37) -> begin
_40_37
end))

let ___Seq____0 = (fun projectee -> (match (projectee) with
| Seq (_40_40) -> begin
_40_40
end))

let ___If____0 = (fun projectee -> (match (projectee) with
| If (_40_43) -> begin
_40_43
end))

let ___Match____0 = (fun projectee -> (match (projectee) with
| Match (_40_46) -> begin
_40_46
end))

let ___TryWith____0 = (fun projectee -> (match (projectee) with
| TryWith (_40_49) -> begin
_40_49
end))

let ___Ascribed____0 = (fun projectee -> (match (projectee) with
| Ascribed (_40_52) -> begin
_40_52
end))

let ___Record____0 = (fun projectee -> (match (projectee) with
| Record (_40_55) -> begin
_40_55
end))

let ___Project____0 = (fun projectee -> (match (projectee) with
| Project (_40_58) -> begin
_40_58
end))

let ___Product____0 = (fun projectee -> (match (projectee) with
| Product (_40_61) -> begin
_40_61
end))

let ___Sum____0 = (fun projectee -> (match (projectee) with
| Sum (_40_64) -> begin
_40_64
end))

let ___QForall____0 = (fun projectee -> (match (projectee) with
| QForall (_40_67) -> begin
_40_67
end))

let ___QExists____0 = (fun projectee -> (match (projectee) with
| QExists (_40_70) -> begin
_40_70
end))

let ___Refine____0 = (fun projectee -> (match (projectee) with
| Refine (_40_73) -> begin
_40_73
end))

let ___NamedTyp____0 = (fun projectee -> (match (projectee) with
| NamedTyp (_40_76) -> begin
_40_76
end))

let ___Paren____0 = (fun projectee -> (match (projectee) with
| Paren (_40_79) -> begin
_40_79
end))

let ___Requires____0 = (fun projectee -> (match (projectee) with
| Requires (_40_82) -> begin
_40_82
end))

let ___Ensures____0 = (fun projectee -> (match (projectee) with
| Ensures (_40_85) -> begin
_40_85
end))

let ___Labeled____0 = (fun projectee -> (match (projectee) with
| Labeled (_40_88) -> begin
_40_88
end))

let ___Variable____0 = (fun projectee -> (match (projectee) with
| Variable (_40_92) -> begin
_40_92
end))

let ___TVariable____0 = (fun projectee -> (match (projectee) with
| TVariable (_40_95) -> begin
_40_95
end))

let ___Annotated____0 = (fun projectee -> (match (projectee) with
| Annotated (_40_98) -> begin
_40_98
end))

let ___TAnnotated____0 = (fun projectee -> (match (projectee) with
| TAnnotated (_40_101) -> begin
_40_101
end))

let ___NoName____0 = (fun projectee -> (match (projectee) with
| NoName (_40_104) -> begin
_40_104
end))

let ___PatConst____0 = (fun projectee -> (match (projectee) with
| PatConst (_40_108) -> begin
_40_108
end))

let ___PatApp____0 = (fun projectee -> (match (projectee) with
| PatApp (_40_111) -> begin
_40_111
end))

let ___PatVar____0 = (fun projectee -> (match (projectee) with
| PatVar (_40_114) -> begin
_40_114
end))

let ___PatName____0 = (fun projectee -> (match (projectee) with
| PatName (_40_117) -> begin
_40_117
end))

let ___PatTvar____0 = (fun projectee -> (match (projectee) with
| PatTvar (_40_120) -> begin
_40_120
end))

let ___PatList____0 = (fun projectee -> (match (projectee) with
| PatList (_40_123) -> begin
_40_123
end))

let ___PatTuple____0 = (fun projectee -> (match (projectee) with
| PatTuple (_40_126) -> begin
_40_126
end))

let ___PatRecord____0 = (fun projectee -> (match (projectee) with
| PatRecord (_40_129) -> begin
_40_129
end))

let ___PatAscribed____0 = (fun projectee -> (match (projectee) with
| PatAscribed (_40_132) -> begin
_40_132
end))

let ___PatOr____0 = (fun projectee -> (match (projectee) with
| PatOr (_40_135) -> begin
_40_135
end))

type knd =
term

type typ =
term

type expr =
term

type tycon =
| TyconAbstract of (FStar_Absyn_Syntax.ident * binder Prims.list * knd Prims.option)
| TyconAbbrev of (FStar_Absyn_Syntax.ident * binder Prims.list * knd Prims.option * term)
| TyconRecord of (FStar_Absyn_Syntax.ident * binder Prims.list * knd Prims.option * (FStar_Absyn_Syntax.ident * term) Prims.list)
| TyconVariant of (FStar_Absyn_Syntax.ident * binder Prims.list * knd Prims.option * (FStar_Absyn_Syntax.ident * term Prims.option * Prims.bool) Prims.list)

let is_TyconAbstract = (fun _discr_ -> (match (_discr_) with
| TyconAbstract (_) -> begin
true
end
| _ -> begin
false
end))

let is_TyconAbbrev = (fun _discr_ -> (match (_discr_) with
| TyconAbbrev (_) -> begin
true
end
| _ -> begin
false
end))

let is_TyconRecord = (fun _discr_ -> (match (_discr_) with
| TyconRecord (_) -> begin
true
end
| _ -> begin
false
end))

let is_TyconVariant = (fun _discr_ -> (match (_discr_) with
| TyconVariant (_) -> begin
true
end
| _ -> begin
false
end))

let ___TyconAbstract____0 = (fun projectee -> (match (projectee) with
| TyconAbstract (_40_139) -> begin
_40_139
end))

let ___TyconAbbrev____0 = (fun projectee -> (match (projectee) with
| TyconAbbrev (_40_142) -> begin
_40_142
end))

let ___TyconRecord____0 = (fun projectee -> (match (projectee) with
| TyconRecord (_40_145) -> begin
_40_145
end))

let ___TyconVariant____0 = (fun projectee -> (match (projectee) with
| TyconVariant (_40_148) -> begin
_40_148
end))

type qualifiers =
FStar_Absyn_Syntax.qualifier Prims.list

type lift =
{msource : lid; mdest : lid; lift_op : term}

let is_Mklift = (Obj.magic ((fun _ -> (FStar_All.failwith "Not yet implemented:is_Mklift"))))

type decl' =
| Open of lid
| KindAbbrev of (FStar_Absyn_Syntax.ident * binder Prims.list * knd)
| ToplevelLet of (Prims.bool * (pattern * term) Prims.list)
| Main of term
| Assume of (qualifiers * FStar_Absyn_Syntax.ident * term)
| Tycon of (qualifiers * tycon Prims.list)
| Val of (qualifiers * FStar_Absyn_Syntax.ident * term)
| Exception of (FStar_Absyn_Syntax.ident * term Prims.option)
| NewEffect of (qualifiers * effect_decl)
| SubEffect of lift
| Pragma of FStar_Absyn_Syntax.pragma 
 and decl =
{d : decl'; drange : FStar_Range.range} 
 and effect_decl =
| DefineEffect of (FStar_Absyn_Syntax.ident * binder Prims.list * term * decl Prims.list)
| RedefineEffect of (FStar_Absyn_Syntax.ident * binder Prims.list * term)

let is_Open = (fun _discr_ -> (match (_discr_) with
| Open (_) -> begin
true
end
| _ -> begin
false
end))

let is_KindAbbrev = (fun _discr_ -> (match (_discr_) with
| KindAbbrev (_) -> begin
true
end
| _ -> begin
false
end))

let is_ToplevelLet = (fun _discr_ -> (match (_discr_) with
| ToplevelLet (_) -> begin
true
end
| _ -> begin
false
end))

let is_Main = (fun _discr_ -> (match (_discr_) with
| Main (_) -> begin
true
end
| _ -> begin
false
end))

let is_Assume = (fun _discr_ -> (match (_discr_) with
| Assume (_) -> begin
true
end
| _ -> begin
false
end))

let is_Tycon = (fun _discr_ -> (match (_discr_) with
| Tycon (_) -> begin
true
end
| _ -> begin
false
end))

let is_Val = (fun _discr_ -> (match (_discr_) with
| Val (_) -> begin
true
end
| _ -> begin
false
end))

let is_Exception = (fun _discr_ -> (match (_discr_) with
| Exception (_) -> begin
true
end
| _ -> begin
false
end))

let is_NewEffect = (fun _discr_ -> (match (_discr_) with
| NewEffect (_) -> begin
true
end
| _ -> begin
false
end))

let is_SubEffect = (fun _discr_ -> (match (_discr_) with
| SubEffect (_) -> begin
true
end
| _ -> begin
false
end))

let is_Pragma = (fun _discr_ -> (match (_discr_) with
| Pragma (_) -> begin
true
end
| _ -> begin
false
end))

let is_Mkdecl = (Obj.magic ((fun _ -> (FStar_All.failwith "Not yet implemented:is_Mkdecl"))))

let is_DefineEffect = (fun _discr_ -> (match (_discr_) with
| DefineEffect (_) -> begin
true
end
| _ -> begin
false
end))

let is_RedefineEffect = (fun _discr_ -> (match (_discr_) with
| RedefineEffect (_) -> begin
true
end
| _ -> begin
false
end))

let ___Open____0 = (fun projectee -> (match (projectee) with
| Open (_40_157) -> begin
_40_157
end))

let ___KindAbbrev____0 = (fun projectee -> (match (projectee) with
| KindAbbrev (_40_160) -> begin
_40_160
end))

let ___ToplevelLet____0 = (fun projectee -> (match (projectee) with
| ToplevelLet (_40_163) -> begin
_40_163
end))

let ___Main____0 = (fun projectee -> (match (projectee) with
| Main (_40_166) -> begin
_40_166
end))

let ___Assume____0 = (fun projectee -> (match (projectee) with
| Assume (_40_169) -> begin
_40_169
end))

let ___Tycon____0 = (fun projectee -> (match (projectee) with
| Tycon (_40_172) -> begin
_40_172
end))

let ___Val____0 = (fun projectee -> (match (projectee) with
| Val (_40_175) -> begin
_40_175
end))

let ___Exception____0 = (fun projectee -> (match (projectee) with
| Exception (_40_178) -> begin
_40_178
end))

let ___NewEffect____0 = (fun projectee -> (match (projectee) with
| NewEffect (_40_181) -> begin
_40_181
end))

let ___SubEffect____0 = (fun projectee -> (match (projectee) with
| SubEffect (_40_184) -> begin
_40_184
end))

let ___Pragma____0 = (fun projectee -> (match (projectee) with
| Pragma (_40_187) -> begin
_40_187
end))

let ___DefineEffect____0 = (fun projectee -> (match (projectee) with
| DefineEffect (_40_191) -> begin
_40_191
end))

let ___RedefineEffect____0 = (fun projectee -> (match (projectee) with
| RedefineEffect (_40_194) -> begin
_40_194
end))

type modul =
| Module of (FStar_Absyn_Syntax.l__LongIdent * decl Prims.list)
| Interface of (FStar_Absyn_Syntax.l__LongIdent * decl Prims.list * Prims.bool)

let is_Module = (fun _discr_ -> (match (_discr_) with
| Module (_) -> begin
true
end
| _ -> begin
false
end))

let is_Interface = (fun _discr_ -> (match (_discr_) with
| Interface (_) -> begin
true
end
| _ -> begin
false
end))

let ___Module____0 = (fun projectee -> (match (projectee) with
| Module (_40_197) -> begin
_40_197
end))

let ___Interface____0 = (fun projectee -> (match (projectee) with
| Interface (_40_200) -> begin
_40_200
end))

type file =
modul Prims.list

type inputFragment =
(file, decl Prims.list) FStar_Util.either

let mk_decl = (fun d r -> {d = d; drange = r})

let mk_binder = (fun b r l i -> {b = b; brange = r; blevel = l; aqual = i})

let mk_term = (fun t r l -> {tm = t; range = r; level = l})

let mk_pattern = (fun p r -> {pat = p; prange = r})

let un_curry_abs = (fun ps body -> (match (body.tm) with
| Abs (p', body') -> begin
Abs (((FStar_List.append ps p'), body'))
end
| _40_219 -> begin
Abs ((ps, body))
end))

let mk_function = (fun branches r1 r2 -> (let x = (FStar_Absyn_Util.genident (Some (r1)))
in (let _106_937 = (let _106_936 = (let _106_935 = (let _106_934 = (let _106_933 = (let _106_932 = (let _106_931 = (let _106_930 = (FStar_Absyn_Syntax.lid_of_ids ((x)::[]))
in Var (_106_930))
in (mk_term _106_931 r1 Expr))
in (_106_932, branches))
in Match (_106_933))
in (mk_term _106_934 r2 Expr))
in (((mk_pattern (PatVar ((x, false))) r1))::[], _106_935))
in Abs (_106_936))
in (mk_term _106_937 r2 Expr))))

let un_function = (fun p tm -> (match ((p.pat, tm.tm)) with
| (PatVar (_40_227), Abs (pats, body)) -> begin
Some (((mk_pattern (PatApp ((p, pats))) p.prange), body))
end
| _40_235 -> begin
None
end))

let lid_with_range = (fun lid r -> (let _106_946 = (FStar_Absyn_Syntax.path_of_lid lid)
in (FStar_Absyn_Syntax.lid_of_path _106_946 r)))

let to_string_l = (fun sep f l -> (let _106_953 = (FStar_List.map f l)
in (FStar_String.concat sep _106_953)))

let imp_to_string = (fun _40_1 -> (match (_40_1) with
| Hash -> begin
"#"
end
| _40_244 -> begin
""
end))

let rec term_to_string = (fun x -> (match (x.tm) with
| Wild -> begin
"_"
end
| Requires (t, _40_249) -> begin
(let _106_960 = (term_to_string t)
in (FStar_Util.format1 "(requires %s)" _106_960))
end
| Ensures (t, _40_254) -> begin
(let _106_961 = (term_to_string t)
in (FStar_Util.format1 "(ensures %s)" _106_961))
end
| Labeled (t, l, _40_260) -> begin
(let _106_962 = (term_to_string t)
in (FStar_Util.format2 "(labeled %s %s)" l _106_962))
end
| Const (c) -> begin
(FStar_Absyn_Print.const_to_string c)
end
| Op (s, xs) -> begin
(let _106_965 = (let _106_964 = (FStar_List.map (fun x -> (FStar_All.pipe_right x term_to_string)) xs)
in (FStar_String.concat ", " _106_964))
in (FStar_Util.format2 "%s(%s)" s _106_965))
end
| Tvar (id) -> begin
id.FStar_Absyn_Syntax.idText
end
| (Var (l)) | (Name (l)) -> begin
(FStar_Absyn_Print.sli l)
end
| Construct (l, args) -> begin
(let _106_969 = (FStar_Absyn_Print.sli l)
in (let _106_968 = (to_string_l " " (fun _40_281 -> (match (_40_281) with
| (a, imp) -> begin
(let _106_967 = (term_to_string a)
in (FStar_Util.format2 "%s%s" (imp_to_string imp) _106_967))
end)) args)
in (FStar_Util.format2 "(%s %s)" _106_969 _106_968)))
end
| Abs (pats, t) when (x.level = Expr) -> begin
(let _106_971 = (to_string_l " " pat_to_string pats)
in (let _106_970 = (FStar_All.pipe_right t term_to_string)
in (FStar_Util.format2 "(fun %s -> %s)" _106_971 _106_970)))
end
| Abs (pats, t) when (x.level = Type) -> begin
(let _106_973 = (to_string_l " " pat_to_string pats)
in (let _106_972 = (FStar_All.pipe_right t term_to_string)
in (FStar_Util.format2 "(fun %s => %s)" _106_973 _106_972)))
end
| App (t1, t2, imp) -> begin
(let _106_975 = (FStar_All.pipe_right t1 term_to_string)
in (let _106_974 = (FStar_All.pipe_right t2 term_to_string)
in (FStar_Util.format3 "%s %s%s" _106_975 (imp_to_string imp) _106_974)))
end
| Let (false, (pat, tm)::[], body) -> begin
(let _106_978 = (FStar_All.pipe_right pat pat_to_string)
in (let _106_977 = (FStar_All.pipe_right tm term_to_string)
in (let _106_976 = (FStar_All.pipe_right body term_to_string)
in (FStar_Util.format3 "let %s = %s in %s" _106_978 _106_977 _106_976))))
end
| Let (_40_304, lbs, body) -> begin
(let _106_983 = (to_string_l " and " (fun _40_311 -> (match (_40_311) with
| (p, b) -> begin
(let _106_981 = (FStar_All.pipe_right p pat_to_string)
in (let _106_980 = (FStar_All.pipe_right b term_to_string)
in (FStar_Util.format2 "%s=%s" _106_981 _106_980)))
end)) lbs)
in (let _106_982 = (FStar_All.pipe_right body term_to_string)
in (FStar_Util.format2 "let rec %s in %s" _106_983 _106_982)))
end
| Seq (t1, t2) -> begin
(let _106_985 = (FStar_All.pipe_right t1 term_to_string)
in (let _106_984 = (FStar_All.pipe_right t2 term_to_string)
in (FStar_Util.format2 "%s; %s" _106_985 _106_984)))
end
| If (t1, t2, t3) -> begin
(let _106_988 = (FStar_All.pipe_right t1 term_to_string)
in (let _106_987 = (FStar_All.pipe_right t2 term_to_string)
in (let _106_986 = (FStar_All.pipe_right t3 term_to_string)
in (FStar_Util.format3 "if %s then %s else %s" _106_988 _106_987 _106_986))))
end
| Match (t, branches) -> begin
(let _106_995 = (FStar_All.pipe_right t term_to_string)
in (let _106_994 = (to_string_l " | " (fun _40_328 -> (match (_40_328) with
| (p, w, e) -> begin
(let _106_993 = (FStar_All.pipe_right p pat_to_string)
in (let _106_992 = (match (w) with
| None -> begin
""
end
| Some (e) -> begin
(let _106_990 = (term_to_string e)
in (FStar_Util.format1 "when %s" _106_990))
end)
in (let _106_991 = (FStar_All.pipe_right e term_to_string)
in (FStar_Util.format3 "%s %s -> %s" _106_993 _106_992 _106_991))))
end)) branches)
in (FStar_Util.format2 "match %s with %s" _106_995 _106_994)))
end
| Ascribed (t1, t2) -> begin
(let _106_997 = (FStar_All.pipe_right t1 term_to_string)
in (let _106_996 = (FStar_All.pipe_right t2 term_to_string)
in (FStar_Util.format2 "(%s : %s)" _106_997 _106_996)))
end
| Record (Some (e), fields) -> begin
(let _106_1002 = (FStar_All.pipe_right e term_to_string)
in (let _106_1001 = (to_string_l " " (fun _40_343 -> (match (_40_343) with
| (l, e) -> begin
(let _106_1000 = (FStar_Absyn_Print.sli l)
in (let _106_999 = (FStar_All.pipe_right e term_to_string)
in (FStar_Util.format2 "%s=%s" _106_1000 _106_999)))
end)) fields)
in (FStar_Util.format2 "{%s with %s}" _106_1002 _106_1001)))
end
| Record (None, fields) -> begin
(let _106_1006 = (to_string_l " " (fun _40_350 -> (match (_40_350) with
| (l, e) -> begin
(let _106_1005 = (FStar_Absyn_Print.sli l)
in (let _106_1004 = (FStar_All.pipe_right e term_to_string)
in (FStar_Util.format2 "%s=%s" _106_1005 _106_1004)))
end)) fields)
in (FStar_Util.format1 "{%s}" _106_1006))
end
| Project (e, l) -> begin
(let _106_1008 = (FStar_All.pipe_right e term_to_string)
in (let _106_1007 = (FStar_Absyn_Print.sli l)
in (FStar_Util.format2 "%s.%s" _106_1008 _106_1007)))
end
| Product ([], t) -> begin
(term_to_string t)
end
| Product (b::hd::tl, t) -> begin
(term_to_string (mk_term (Product (((b)::[], (mk_term (Product (((hd)::tl, t))) x.range x.level)))) x.range x.level))
end
| Product (b::[], t) when (x.level = Type) -> begin
(let _106_1010 = (FStar_All.pipe_right b binder_to_string)
in (let _106_1009 = (FStar_All.pipe_right t term_to_string)
in (FStar_Util.format2 "%s -> %s" _106_1010 _106_1009)))
end
| Product (b::[], t) when (x.level = Kind) -> begin
(let _106_1012 = (FStar_All.pipe_right b binder_to_string)
in (let _106_1011 = (FStar_All.pipe_right t term_to_string)
in (FStar_Util.format2 "%s => %s" _106_1012 _106_1011)))
end
| Sum (binders, t) -> begin
(let _106_1015 = (let _106_1013 = (FStar_All.pipe_right binders (FStar_List.map binder_to_string))
in (FStar_All.pipe_right _106_1013 (FStar_String.concat " * ")))
in (let _106_1014 = (FStar_All.pipe_right t term_to_string)
in (FStar_Util.format2 "%s * %s" _106_1015 _106_1014)))
end
| QForall (bs, pats, t) -> begin
(let _106_1018 = (to_string_l " " binder_to_string bs)
in (let _106_1017 = (to_string_l " \\/ " (to_string_l "; " term_to_string) pats)
in (let _106_1016 = (FStar_All.pipe_right t term_to_string)
in (FStar_Util.format3 "forall %s.{:pattern %s} %s" _106_1018 _106_1017 _106_1016))))
end
| QExists (bs, pats, t) -> begin
(let _106_1021 = (to_string_l " " binder_to_string bs)
in (let _106_1020 = (to_string_l " \\/ " (to_string_l "; " term_to_string) pats)
in (let _106_1019 = (FStar_All.pipe_right t term_to_string)
in (FStar_Util.format3 "exists %s.{:pattern %s} %s" _106_1021 _106_1020 _106_1019))))
end
| Refine (b, t) -> begin
(let _106_1023 = (FStar_All.pipe_right b binder_to_string)
in (let _106_1022 = (FStar_All.pipe_right t term_to_string)
in (FStar_Util.format2 "%s:{%s}" _106_1023 _106_1022)))
end
| NamedTyp (x, t) -> begin
(let _106_1024 = (FStar_All.pipe_right t term_to_string)
in (FStar_Util.format2 "%s:%s" x.FStar_Absyn_Syntax.idText _106_1024))
end
| Paren (t) -> begin
(let _106_1025 = (FStar_All.pipe_right t term_to_string)
in (FStar_Util.format1 "(%s)" _106_1025))
end
| Product (bs, t) -> begin
(let _106_1028 = (let _106_1026 = (FStar_All.pipe_right bs (FStar_List.map binder_to_string))
in (FStar_All.pipe_right _106_1026 (FStar_String.concat ",")))
in (let _106_1027 = (FStar_All.pipe_right t term_to_string)
in (FStar_Util.format2 "Unidentified product: [%s] %s" _106_1028 _106_1027)))
end
| t -> begin
(FStar_All.failwith "Missing case in term_to_string")
end))
and binder_to_string = (fun x -> (let s = (match (x.b) with
| Variable (i) -> begin
i.FStar_Absyn_Syntax.idText
end
| TVariable (i) -> begin
(FStar_Util.format1 "%s:_" i.FStar_Absyn_Syntax.idText)
end
| (TAnnotated (i, t)) | (Annotated (i, t)) -> begin
(let _106_1030 = (FStar_All.pipe_right t term_to_string)
in (FStar_Util.format2 "%s:%s" i.FStar_Absyn_Syntax.idText _106_1030))
end
| NoName (t) -> begin
(FStar_All.pipe_right t term_to_string)
end)
in (match (x.aqual) with
| Some (FStar_Absyn_Syntax.Implicit) -> begin
(FStar_Util.format1 "#%s" s)
end
| Some (FStar_Absyn_Syntax.Equality) -> begin
(FStar_Util.format1 "=%s" s)
end
| _40_425 -> begin
s
end)))
and pat_to_string = (fun x -> (match (x.pat) with
| PatWild -> begin
"_"
end
| PatConst (c) -> begin
(FStar_Absyn_Print.const_to_string c)
end
| PatApp (p, ps) -> begin
(let _106_1033 = (FStar_All.pipe_right p pat_to_string)
in (let _106_1032 = (to_string_l " " pat_to_string ps)
in (FStar_Util.format2 "(%s %s)" _106_1033 _106_1032)))
end
| (PatTvar (i, true)) | (PatVar (i, true)) -> begin
(FStar_Util.format1 "#%s" i.FStar_Absyn_Syntax.idText)
end
| (PatTvar (i, false)) | (PatVar (i, false)) -> begin
i.FStar_Absyn_Syntax.idText
end
| PatName (l) -> begin
(FStar_Absyn_Print.sli l)
end
| PatList (l) -> begin
(let _106_1034 = (to_string_l "; " pat_to_string l)
in (FStar_Util.format1 "[%s]" _106_1034))
end
| PatTuple (l, false) -> begin
(let _106_1035 = (to_string_l ", " pat_to_string l)
in (FStar_Util.format1 "(%s)" _106_1035))
end
| PatTuple (l, true) -> begin
(let _106_1036 = (to_string_l ", " pat_to_string l)
in (FStar_Util.format1 "(|%s|)" _106_1036))
end
| PatRecord (l) -> begin
(let _106_1040 = (to_string_l "; " (fun _40_464 -> (match (_40_464) with
| (f, e) -> begin
(let _106_1039 = (FStar_Absyn_Print.sli f)
in (let _106_1038 = (FStar_All.pipe_right e pat_to_string)
in (FStar_Util.format2 "%s=%s" _106_1039 _106_1038)))
end)) l)
in (FStar_Util.format1 "{%s}" _106_1040))
end
| PatOr (l) -> begin
(to_string_l "|\n " pat_to_string l)
end
| PatAscribed (p, t) -> begin
(let _106_1042 = (FStar_All.pipe_right p pat_to_string)
in (let _106_1041 = (FStar_All.pipe_right t term_to_string)
in (FStar_Util.format2 "(%s:%s)" _106_1042 _106_1041)))
end))

let error = (fun msg tm r -> (let tm = (FStar_All.pipe_right tm term_to_string)
in (let tm = if ((FStar_String.length tm) >= 80) then begin
(let _106_1046 = (FStar_Util.substring tm 0 77)
in (Prims.strcat _106_1046 "..."))
end else begin
tm
end
in (Prims.raise (FStar_Absyn_Syntax.Error (((Prims.strcat (Prims.strcat msg "\n") tm), r)))))))

let consPat = (fun r hd tl -> PatApp (((mk_pattern (PatName (FStar_Absyn_Const.cons_lid)) r), (hd)::(tl)::[])))

let consTerm = (fun r hd tl -> (mk_term (Construct ((FStar_Absyn_Const.cons_lid, ((hd, Nothing))::((tl, Nothing))::[]))) r Expr))

let lexConsTerm = (fun r hd tl -> (mk_term (Construct ((FStar_Absyn_Const.lexcons_lid, ((hd, Nothing))::((tl, Nothing))::[]))) r Expr))

let mkConsList = (fun r elts -> (let nil = (mk_term (Construct ((FStar_Absyn_Const.nil_lid, []))) r Expr)
in (FStar_List.fold_right (fun e tl -> (consTerm r e tl)) elts nil)))

let mkLexList = (fun r elts -> (let nil = (mk_term (Construct ((FStar_Absyn_Const.lextop_lid, []))) r Expr)
in (FStar_List.fold_right (fun e tl -> (lexConsTerm r e tl)) elts nil)))

let mkApp = (fun t args r -> (match (args) with
| [] -> begin
t
end
| _40_500 -> begin
(match (t.tm) with
| Name (s) -> begin
(mk_term (Construct ((s, args))) r Un)
end
| _40_504 -> begin
(FStar_List.fold_left (fun t _40_508 -> (match (_40_508) with
| (a, imp) -> begin
(mk_term (App ((t, a, imp))) r Un)
end)) t args)
end)
end))

let mkRefSet = (fun r elts -> (let empty = (let _106_1090 = (let _106_1089 = (FStar_Absyn_Util.set_lid_range FStar_Absyn_Const.set_empty r)
in Var (_106_1089))
in (mk_term _106_1090 r Expr))
in (let ref_constr = (let _106_1092 = (let _106_1091 = (FStar_Absyn_Util.set_lid_range FStar_Absyn_Const.heap_ref r)
in Var (_106_1091))
in (mk_term _106_1092 r Expr))
in (let singleton = (let _106_1094 = (let _106_1093 = (FStar_Absyn_Util.set_lid_range FStar_Absyn_Const.set_singleton r)
in Var (_106_1093))
in (mk_term _106_1094 r Expr))
in (let union = (let _106_1096 = (let _106_1095 = (FStar_Absyn_Util.set_lid_range FStar_Absyn_Const.set_union r)
in Var (_106_1095))
in (mk_term _106_1096 r Expr))
in (FStar_List.fold_right (fun e tl -> (let e = (mkApp ref_constr (((e, Nothing))::[]) r)
in (let single_e = (mkApp singleton (((e, Nothing))::[]) r)
in (mkApp union (((single_e, Nothing))::((tl, Nothing))::[]) r)))) elts empty))))))

let mkExplicitApp = (fun t args r -> (match (args) with
| [] -> begin
t
end
| _40_524 -> begin
(match (t.tm) with
| Name (s) -> begin
(let _106_1108 = (let _106_1107 = (let _106_1106 = (FStar_List.map (fun a -> (a, Nothing)) args)
in (s, _106_1106))
in Construct (_106_1107))
in (mk_term _106_1108 r Un))
end
| _40_529 -> begin
(FStar_List.fold_left (fun t a -> (mk_term (App ((t, a, Nothing))) r Un)) t args)
end)
end))

let mkAdmitMagic = (fun r -> (let unit_const = (mk_term (Const (FStar_Absyn_Syntax.Const_unit)) r Expr)
in (let admit = (let admit_name = (let _106_1114 = (let _106_1113 = (FStar_Absyn_Util.set_lid_range FStar_Absyn_Const.admit_lid r)
in Var (_106_1113))
in (mk_term _106_1114 r Expr))
in (mkExplicitApp admit_name ((unit_const)::[]) r))
in (let magic = (let magic_name = (let _106_1116 = (let _106_1115 = (FStar_Absyn_Util.set_lid_range FStar_Absyn_Const.magic_lid r)
in Var (_106_1115))
in (mk_term _106_1116 r Expr))
in (mkExplicitApp magic_name ((unit_const)::[]) r))
in (let admit_magic = (mk_term (Seq ((admit, magic))) r Expr)
in admit_magic)))))

let mkWildAdmitMagic = (fun r -> (let _106_1118 = (mkAdmitMagic r)
in ((mk_pattern PatWild r), None, _106_1118)))

let focusBranches = (fun branches r -> (let should_filter = (FStar_Util.for_some Prims.fst branches)
in if should_filter then begin
(let _40_543 = (FStar_Tc_Errors.warn r "Focusing on only some cases")
in (let focussed = (let _106_1121 = (FStar_List.filter Prims.fst branches)
in (FStar_All.pipe_right _106_1121 (FStar_List.map Prims.snd)))
in (let _106_1123 = (let _106_1122 = (mkWildAdmitMagic r)
in (_106_1122)::[])
in (FStar_List.append focussed _106_1123))))
end else begin
(FStar_All.pipe_right branches (FStar_List.map Prims.snd))
end))

let focusLetBindings = (fun lbs r -> (let should_filter = (FStar_Util.for_some Prims.fst lbs)
in if should_filter then begin
(let _40_549 = (FStar_Tc_Errors.warn r "Focusing on only some cases in this (mutually) recursive definition")
in (FStar_List.map (fun _40_553 -> (match (_40_553) with
| (f, lb) -> begin
if f then begin
lb
end else begin
(let _106_1127 = (mkAdmitMagic r)
in ((Prims.fst lb), _106_1127))
end
end)) lbs))
end else begin
(FStar_All.pipe_right lbs (FStar_List.map Prims.snd))
end))

let mkFsTypApp = (fun t args r -> (let _106_1135 = (FStar_List.map (fun a -> (a, FsTypApp)) args)
in (mkApp t _106_1135 r)))

let mkTuple = (fun args r -> (let cons = (FStar_Absyn_Util.mk_tuple_data_lid (FStar_List.length args) r)
in (let _106_1141 = (FStar_List.map (fun x -> (x, Nothing)) args)
in (mkApp (mk_term (Name (cons)) r Expr) _106_1141 r))))

let mkDTuple = (fun args r -> (let cons = (FStar_Absyn_Util.mk_dtuple_data_lid (FStar_List.length args) r)
in (let _106_1147 = (FStar_List.map (fun x -> (x, Nothing)) args)
in (mkApp (mk_term (Name (cons)) r Expr) _106_1147 r))))

let mkRefinedBinder = (fun id t refopt m implicit -> (let b = (mk_binder (Annotated ((id, t))) m Type implicit)
in (match (refopt) with
| None -> begin
b
end
| Some (t) -> begin
(mk_binder (Annotated ((id, (mk_term (Refine ((b, t))) m Type)))) m Type implicit)
end)))

let rec extract_named_refinement = (fun t1 -> (match (t1.tm) with
| NamedTyp (x, t) -> begin
Some ((x, t, None))
end
| Refine ({b = Annotated (x, t); brange = _40_585; blevel = _40_583; aqual = _40_581}, t') -> begin
Some ((x, t, Some (t')))
end
| Paren (t) -> begin
(extract_named_refinement t)
end
| _40_597 -> begin
None
end))




>>>>>>> bbfa8f20
<|MERGE_RESOLUTION|>--- conflicted
+++ resolved
@@ -1,4 +1,3 @@
-<<<<<<< HEAD
 
 open Prims
 type level =
@@ -351,7 +350,7 @@
 false
 end))
 
-let is_Mkterm = (Obj.magic (fun _ -> (FStar_All.failwith "Not yet implemented:is_Mkterm")))
+let is_Mkterm = (Obj.magic ((fun _ -> (FStar_All.failwith "Not yet implemented:is_Mkterm"))))
 
 let is_Variable = (fun _discr_ -> (match (_discr_) with
 | Variable (_) -> begin
@@ -393,7 +392,7 @@
 false
 end))
 
-let is_Mkbinder = (Obj.magic (fun _ -> (FStar_All.failwith "Not yet implemented:is_Mkbinder")))
+let is_Mkbinder = (Obj.magic ((fun _ -> (FStar_All.failwith "Not yet implemented:is_Mkbinder"))))
 
 let is_PatWild = (fun _discr_ -> (match (_discr_) with
 | PatWild -> begin
@@ -483,7 +482,7 @@
 false
 end))
 
-let is_Mkpattern = (Obj.magic (fun _ -> (FStar_All.failwith "Not yet implemented:is_Mkpattern")))
+let is_Mkpattern = (Obj.magic ((fun _ -> (FStar_All.failwith "Not yet implemented:is_Mkpattern"))))
 
 let ___Const____0 = (fun projectee -> (match (projectee) with
 | Const (_40_13) -> begin
@@ -763,7 +762,7 @@
 type lift =
 {msource : lid; mdest : lid; lift_op : term}
 
-let is_Mklift = (Obj.magic (fun _ -> (FStar_All.failwith "Not yet implemented:is_Mklift")))
+let is_Mklift = (Obj.magic ((fun _ -> (FStar_All.failwith "Not yet implemented:is_Mklift"))))
 
 type decl' =
 | Open of lid
@@ -871,7 +870,7 @@
 false
 end))
 
-let is_Mkdecl = (Obj.magic (fun _ -> (FStar_All.failwith "Not yet implemented:is_Mkdecl")))
+let is_Mkdecl = (Obj.magic ((fun _ -> (FStar_All.failwith "Not yet implemented:is_Mkdecl"))))
 
 let is_DefineEffect = (fun _discr_ -> (match (_discr_) with
 | DefineEffect (_) -> begin
@@ -1007,15 +1006,15 @@
 end))
 
 let mk_function = (fun branches r1 r2 -> (let x = (FStar_Absyn_Util.genident (Some (r1)))
-in (let _106_937 = (let _106_936 = (let _106_935 = (let _106_934 = (let _106_933 = (let _106_932 = (let _106_931 = (let _106_930 = (FStar_Absyn_Syntax.lid_of_ids ((x)::[]))
-in Var (_106_930))
-in (mk_term _106_931 r1 Expr))
-in (_106_932, branches))
-in Match (_106_933))
-in (mk_term _106_934 r2 Expr))
-in (((mk_pattern (PatVar ((x, false))) r1))::[], _106_935))
-in Abs (_106_936))
-in (mk_term _106_937 r2 Expr))))
+in (let _107_937 = (let _107_936 = (let _107_935 = (let _107_934 = (let _107_933 = (let _107_932 = (let _107_931 = (let _107_930 = (FStar_Absyn_Syntax.lid_of_ids ((x)::[]))
+in Var (_107_930))
+in (mk_term _107_931 r1 Expr))
+in (_107_932, branches))
+in Match (_107_933))
+in (mk_term _107_934 r2 Expr))
+in (((mk_pattern (PatVar ((x, false))) r1))::[], _107_935))
+in Abs (_107_936))
+in (mk_term _107_937 r2 Expr))))
 
 let un_function = (fun p tm -> (match ((p.pat, tm.tm)) with
 | (PatVar (_40_227), Abs (pats, body)) -> begin
@@ -1025,11 +1024,11 @@
 None
 end))
 
-let lid_with_range = (fun lid r -> (let _106_946 = (FStar_Absyn_Syntax.path_of_lid lid)
-in (FStar_Absyn_Syntax.lid_of_path _106_946 r)))
-
-let to_string_l = (fun sep f l -> (let _106_953 = (FStar_List.map f l)
-in (FStar_String.concat sep _106_953)))
+let lid_with_range = (fun lid r -> (let _107_946 = (FStar_Absyn_Syntax.path_of_lid lid)
+in (FStar_Absyn_Syntax.lid_of_path _107_946 r)))
+
+let to_string_l = (fun sep f l -> (let _107_953 = (FStar_List.map f l)
+in (FStar_String.concat sep _107_953)))
 
 let imp_to_string = (fun _40_1 -> (match (_40_1) with
 | Hash -> begin
@@ -1044,24 +1043,24 @@
 "_"
 end
 | Requires (t, _40_249) -> begin
-(let _106_960 = (term_to_string t)
-in (FStar_Util.format1 "(requires %s)" _106_960))
+(let _107_960 = (term_to_string t)
+in (FStar_Util.format1 "(requires %s)" _107_960))
 end
 | Ensures (t, _40_254) -> begin
-(let _106_961 = (term_to_string t)
-in (FStar_Util.format1 "(ensures %s)" _106_961))
+(let _107_961 = (term_to_string t)
+in (FStar_Util.format1 "(ensures %s)" _107_961))
 end
 | Labeled (t, l, _40_260) -> begin
-(let _106_962 = (term_to_string t)
-in (FStar_Util.format2 "(labeled %s %s)" l _106_962))
+(let _107_962 = (term_to_string t)
+in (FStar_Util.format2 "(labeled %s %s)" l _107_962))
 end
 | Const (c) -> begin
 (FStar_Absyn_Print.const_to_string c)
 end
 | Op (s, xs) -> begin
-(let _106_965 = (let _106_964 = (FStar_List.map (fun x -> (FStar_All.pipe_right x term_to_string)) xs)
-in (FStar_String.concat ", " _106_964))
-in (FStar_Util.format2 "%s(%s)" s _106_965))
+(let _107_965 = (let _107_964 = (FStar_List.map (fun x -> (FStar_All.pipe_right x term_to_string)) xs)
+in (FStar_String.concat ", " _107_964))
+in (FStar_Util.format2 "%s(%s)" s _107_965))
 end
 | Tvar (id) -> begin
 id.FStar_Absyn_Syntax.idText
@@ -1070,102 +1069,102 @@
 (FStar_Absyn_Print.sli l)
 end
 | Construct (l, args) -> begin
-(let _106_969 = (FStar_Absyn_Print.sli l)
-in (let _106_968 = (to_string_l " " (fun _40_281 -> (match (_40_281) with
+(let _107_969 = (FStar_Absyn_Print.sli l)
+in (let _107_968 = (to_string_l " " (fun _40_281 -> (match (_40_281) with
 | (a, imp) -> begin
-(let _106_967 = (term_to_string a)
-in (FStar_Util.format2 "%s%s" (imp_to_string imp) _106_967))
+(let _107_967 = (term_to_string a)
+in (FStar_Util.format2 "%s%s" (imp_to_string imp) _107_967))
 end)) args)
-in (FStar_Util.format2 "(%s %s)" _106_969 _106_968)))
+in (FStar_Util.format2 "(%s %s)" _107_969 _107_968)))
 end
 | Abs (pats, t) when (x.level = Expr) -> begin
-(let _106_971 = (to_string_l " " pat_to_string pats)
-in (let _106_970 = (FStar_All.pipe_right t term_to_string)
-in (FStar_Util.format2 "(fun %s -> %s)" _106_971 _106_970)))
+(let _107_971 = (to_string_l " " pat_to_string pats)
+in (let _107_970 = (FStar_All.pipe_right t term_to_string)
+in (FStar_Util.format2 "(fun %s -> %s)" _107_971 _107_970)))
 end
 | Abs (pats, t) when (x.level = Type) -> begin
-(let _106_973 = (to_string_l " " pat_to_string pats)
-in (let _106_972 = (FStar_All.pipe_right t term_to_string)
-in (FStar_Util.format2 "(fun %s => %s)" _106_973 _106_972)))
+(let _107_973 = (to_string_l " " pat_to_string pats)
+in (let _107_972 = (FStar_All.pipe_right t term_to_string)
+in (FStar_Util.format2 "(fun %s => %s)" _107_973 _107_972)))
 end
 | App (t1, t2, imp) -> begin
-(let _106_975 = (FStar_All.pipe_right t1 term_to_string)
-in (let _106_974 = (FStar_All.pipe_right t2 term_to_string)
-in (FStar_Util.format3 "%s %s%s" _106_975 (imp_to_string imp) _106_974)))
+(let _107_975 = (FStar_All.pipe_right t1 term_to_string)
+in (let _107_974 = (FStar_All.pipe_right t2 term_to_string)
+in (FStar_Util.format3 "%s %s%s" _107_975 (imp_to_string imp) _107_974)))
 end
 | Let (false, (pat, tm)::[], body) -> begin
-(let _106_978 = (FStar_All.pipe_right pat pat_to_string)
-in (let _106_977 = (FStar_All.pipe_right tm term_to_string)
-in (let _106_976 = (FStar_All.pipe_right body term_to_string)
-in (FStar_Util.format3 "let %s = %s in %s" _106_978 _106_977 _106_976))))
+(let _107_978 = (FStar_All.pipe_right pat pat_to_string)
+in (let _107_977 = (FStar_All.pipe_right tm term_to_string)
+in (let _107_976 = (FStar_All.pipe_right body term_to_string)
+in (FStar_Util.format3 "let %s = %s in %s" _107_978 _107_977 _107_976))))
 end
 | Let (_40_304, lbs, body) -> begin
-(let _106_983 = (to_string_l " and " (fun _40_311 -> (match (_40_311) with
+(let _107_983 = (to_string_l " and " (fun _40_311 -> (match (_40_311) with
 | (p, b) -> begin
-(let _106_981 = (FStar_All.pipe_right p pat_to_string)
-in (let _106_980 = (FStar_All.pipe_right b term_to_string)
-in (FStar_Util.format2 "%s=%s" _106_981 _106_980)))
+(let _107_981 = (FStar_All.pipe_right p pat_to_string)
+in (let _107_980 = (FStar_All.pipe_right b term_to_string)
+in (FStar_Util.format2 "%s=%s" _107_981 _107_980)))
 end)) lbs)
-in (let _106_982 = (FStar_All.pipe_right body term_to_string)
-in (FStar_Util.format2 "let rec %s in %s" _106_983 _106_982)))
+in (let _107_982 = (FStar_All.pipe_right body term_to_string)
+in (FStar_Util.format2 "let rec %s in %s" _107_983 _107_982)))
 end
 | Seq (t1, t2) -> begin
-(let _106_985 = (FStar_All.pipe_right t1 term_to_string)
-in (let _106_984 = (FStar_All.pipe_right t2 term_to_string)
-in (FStar_Util.format2 "%s; %s" _106_985 _106_984)))
+(let _107_985 = (FStar_All.pipe_right t1 term_to_string)
+in (let _107_984 = (FStar_All.pipe_right t2 term_to_string)
+in (FStar_Util.format2 "%s; %s" _107_985 _107_984)))
 end
 | If (t1, t2, t3) -> begin
-(let _106_988 = (FStar_All.pipe_right t1 term_to_string)
-in (let _106_987 = (FStar_All.pipe_right t2 term_to_string)
-in (let _106_986 = (FStar_All.pipe_right t3 term_to_string)
-in (FStar_Util.format3 "if %s then %s else %s" _106_988 _106_987 _106_986))))
+(let _107_988 = (FStar_All.pipe_right t1 term_to_string)
+in (let _107_987 = (FStar_All.pipe_right t2 term_to_string)
+in (let _107_986 = (FStar_All.pipe_right t3 term_to_string)
+in (FStar_Util.format3 "if %s then %s else %s" _107_988 _107_987 _107_986))))
 end
 | Match (t, branches) -> begin
-(let _106_995 = (FStar_All.pipe_right t term_to_string)
-in (let _106_994 = (to_string_l " | " (fun _40_328 -> (match (_40_328) with
+(let _107_995 = (FStar_All.pipe_right t term_to_string)
+in (let _107_994 = (to_string_l " | " (fun _40_328 -> (match (_40_328) with
 | (p, w, e) -> begin
-(let _106_993 = (FStar_All.pipe_right p pat_to_string)
-in (let _106_992 = (match (w) with
+(let _107_993 = (FStar_All.pipe_right p pat_to_string)
+in (let _107_992 = (match (w) with
 | None -> begin
 ""
 end
 | Some (e) -> begin
-(let _106_990 = (term_to_string e)
-in (FStar_Util.format1 "when %s" _106_990))
+(let _107_990 = (term_to_string e)
+in (FStar_Util.format1 "when %s" _107_990))
 end)
-in (let _106_991 = (FStar_All.pipe_right e term_to_string)
-in (FStar_Util.format3 "%s %s -> %s" _106_993 _106_992 _106_991))))
+in (let _107_991 = (FStar_All.pipe_right e term_to_string)
+in (FStar_Util.format3 "%s %s -> %s" _107_993 _107_992 _107_991))))
 end)) branches)
-in (FStar_Util.format2 "match %s with %s" _106_995 _106_994)))
+in (FStar_Util.format2 "match %s with %s" _107_995 _107_994)))
 end
 | Ascribed (t1, t2) -> begin
-(let _106_997 = (FStar_All.pipe_right t1 term_to_string)
-in (let _106_996 = (FStar_All.pipe_right t2 term_to_string)
-in (FStar_Util.format2 "(%s : %s)" _106_997 _106_996)))
+(let _107_997 = (FStar_All.pipe_right t1 term_to_string)
+in (let _107_996 = (FStar_All.pipe_right t2 term_to_string)
+in (FStar_Util.format2 "(%s : %s)" _107_997 _107_996)))
 end
 | Record (Some (e), fields) -> begin
-(let _106_1002 = (FStar_All.pipe_right e term_to_string)
-in (let _106_1001 = (to_string_l " " (fun _40_343 -> (match (_40_343) with
+(let _107_1002 = (FStar_All.pipe_right e term_to_string)
+in (let _107_1001 = (to_string_l " " (fun _40_343 -> (match (_40_343) with
 | (l, e) -> begin
-(let _106_1000 = (FStar_Absyn_Print.sli l)
-in (let _106_999 = (FStar_All.pipe_right e term_to_string)
-in (FStar_Util.format2 "%s=%s" _106_1000 _106_999)))
+(let _107_1000 = (FStar_Absyn_Print.sli l)
+in (let _107_999 = (FStar_All.pipe_right e term_to_string)
+in (FStar_Util.format2 "%s=%s" _107_1000 _107_999)))
 end)) fields)
-in (FStar_Util.format2 "{%s with %s}" _106_1002 _106_1001)))
+in (FStar_Util.format2 "{%s with %s}" _107_1002 _107_1001)))
 end
 | Record (None, fields) -> begin
-(let _106_1006 = (to_string_l " " (fun _40_350 -> (match (_40_350) with
+(let _107_1006 = (to_string_l " " (fun _40_350 -> (match (_40_350) with
 | (l, e) -> begin
-(let _106_1005 = (FStar_Absyn_Print.sli l)
-in (let _106_1004 = (FStar_All.pipe_right e term_to_string)
-in (FStar_Util.format2 "%s=%s" _106_1005 _106_1004)))
+(let _107_1005 = (FStar_Absyn_Print.sli l)
+in (let _107_1004 = (FStar_All.pipe_right e term_to_string)
+in (FStar_Util.format2 "%s=%s" _107_1005 _107_1004)))
 end)) fields)
-in (FStar_Util.format1 "{%s}" _106_1006))
+in (FStar_Util.format1 "{%s}" _107_1006))
 end
 | Project (e, l) -> begin
-(let _106_1008 = (FStar_All.pipe_right e term_to_string)
-in (let _106_1007 = (FStar_Absyn_Print.sli l)
-in (FStar_Util.format2 "%s.%s" _106_1008 _106_1007)))
+(let _107_1008 = (FStar_All.pipe_right e term_to_string)
+in (let _107_1007 = (FStar_Absyn_Print.sli l)
+in (FStar_Util.format2 "%s.%s" _107_1008 _107_1007)))
 end
 | Product ([], t) -> begin
 (term_to_string t)
@@ -1174,51 +1173,51 @@
 (term_to_string (mk_term (Product (((b)::[], (mk_term (Product (((hd)::tl, t))) x.range x.level)))) x.range x.level))
 end
 | Product (b::[], t) when (x.level = Type) -> begin
-(let _106_1010 = (FStar_All.pipe_right b binder_to_string)
-in (let _106_1009 = (FStar_All.pipe_right t term_to_string)
-in (FStar_Util.format2 "%s -> %s" _106_1010 _106_1009)))
+(let _107_1010 = (FStar_All.pipe_right b binder_to_string)
+in (let _107_1009 = (FStar_All.pipe_right t term_to_string)
+in (FStar_Util.format2 "%s -> %s" _107_1010 _107_1009)))
 end
 | Product (b::[], t) when (x.level = Kind) -> begin
-(let _106_1012 = (FStar_All.pipe_right b binder_to_string)
-in (let _106_1011 = (FStar_All.pipe_right t term_to_string)
-in (FStar_Util.format2 "%s => %s" _106_1012 _106_1011)))
+(let _107_1012 = (FStar_All.pipe_right b binder_to_string)
+in (let _107_1011 = (FStar_All.pipe_right t term_to_string)
+in (FStar_Util.format2 "%s => %s" _107_1012 _107_1011)))
 end
 | Sum (binders, t) -> begin
-(let _106_1015 = (let _106_1013 = (FStar_All.pipe_right binders (FStar_List.map binder_to_string))
-in (FStar_All.pipe_right _106_1013 (FStar_String.concat " * ")))
-in (let _106_1014 = (FStar_All.pipe_right t term_to_string)
-in (FStar_Util.format2 "%s * %s" _106_1015 _106_1014)))
+(let _107_1015 = (let _107_1013 = (FStar_All.pipe_right binders (FStar_List.map binder_to_string))
+in (FStar_All.pipe_right _107_1013 (FStar_String.concat " * ")))
+in (let _107_1014 = (FStar_All.pipe_right t term_to_string)
+in (FStar_Util.format2 "%s * %s" _107_1015 _107_1014)))
 end
 | QForall (bs, pats, t) -> begin
-(let _106_1018 = (to_string_l " " binder_to_string bs)
-in (let _106_1017 = (to_string_l " \\/ " (to_string_l "; " term_to_string) pats)
-in (let _106_1016 = (FStar_All.pipe_right t term_to_string)
-in (FStar_Util.format3 "forall %s.{:pattern %s} %s" _106_1018 _106_1017 _106_1016))))
+(let _107_1018 = (to_string_l " " binder_to_string bs)
+in (let _107_1017 = (to_string_l " \\/ " (to_string_l "; " term_to_string) pats)
+in (let _107_1016 = (FStar_All.pipe_right t term_to_string)
+in (FStar_Util.format3 "forall %s.{:pattern %s} %s" _107_1018 _107_1017 _107_1016))))
 end
 | QExists (bs, pats, t) -> begin
-(let _106_1021 = (to_string_l " " binder_to_string bs)
-in (let _106_1020 = (to_string_l " \\/ " (to_string_l "; " term_to_string) pats)
-in (let _106_1019 = (FStar_All.pipe_right t term_to_string)
-in (FStar_Util.format3 "exists %s.{:pattern %s} %s" _106_1021 _106_1020 _106_1019))))
+(let _107_1021 = (to_string_l " " binder_to_string bs)
+in (let _107_1020 = (to_string_l " \\/ " (to_string_l "; " term_to_string) pats)
+in (let _107_1019 = (FStar_All.pipe_right t term_to_string)
+in (FStar_Util.format3 "exists %s.{:pattern %s} %s" _107_1021 _107_1020 _107_1019))))
 end
 | Refine (b, t) -> begin
-(let _106_1023 = (FStar_All.pipe_right b binder_to_string)
-in (let _106_1022 = (FStar_All.pipe_right t term_to_string)
-in (FStar_Util.format2 "%s:{%s}" _106_1023 _106_1022)))
+(let _107_1023 = (FStar_All.pipe_right b binder_to_string)
+in (let _107_1022 = (FStar_All.pipe_right t term_to_string)
+in (FStar_Util.format2 "%s:{%s}" _107_1023 _107_1022)))
 end
 | NamedTyp (x, t) -> begin
-(let _106_1024 = (FStar_All.pipe_right t term_to_string)
-in (FStar_Util.format2 "%s:%s" x.FStar_Absyn_Syntax.idText _106_1024))
+(let _107_1024 = (FStar_All.pipe_right t term_to_string)
+in (FStar_Util.format2 "%s:%s" x.FStar_Absyn_Syntax.idText _107_1024))
 end
 | Paren (t) -> begin
-(let _106_1025 = (FStar_All.pipe_right t term_to_string)
-in (FStar_Util.format1 "(%s)" _106_1025))
+(let _107_1025 = (FStar_All.pipe_right t term_to_string)
+in (FStar_Util.format1 "(%s)" _107_1025))
 end
 | Product (bs, t) -> begin
-(let _106_1028 = (let _106_1026 = (FStar_All.pipe_right bs (FStar_List.map binder_to_string))
-in (FStar_All.pipe_right _106_1026 (FStar_String.concat ",")))
-in (let _106_1027 = (FStar_All.pipe_right t term_to_string)
-in (FStar_Util.format2 "Unidentified product: [%s] %s" _106_1028 _106_1027)))
+(let _107_1028 = (let _107_1026 = (FStar_All.pipe_right bs (FStar_List.map binder_to_string))
+in (FStar_All.pipe_right _107_1026 (FStar_String.concat ",")))
+in (let _107_1027 = (FStar_All.pipe_right t term_to_string)
+in (FStar_Util.format2 "Unidentified product: [%s] %s" _107_1028 _107_1027)))
 end
 | t -> begin
 (FStar_All.failwith "Missing case in term_to_string")
@@ -1231,8 +1230,8 @@
 (FStar_Util.format1 "%s:_" i.FStar_Absyn_Syntax.idText)
 end
 | (TAnnotated (i, t)) | (Annotated (i, t)) -> begin
-(let _106_1030 = (FStar_All.pipe_right t term_to_string)
-in (FStar_Util.format2 "%s:%s" i.FStar_Absyn_Syntax.idText _106_1030))
+(let _107_1030 = (FStar_All.pipe_right t term_to_string)
+in (FStar_Util.format2 "%s:%s" i.FStar_Absyn_Syntax.idText _107_1030))
 end
 | NoName (t) -> begin
 (FStar_All.pipe_right t term_to_string)
@@ -1255,9 +1254,9 @@
 (FStar_Absyn_Print.const_to_string c)
 end
 | PatApp (p, ps) -> begin
-(let _106_1033 = (FStar_All.pipe_right p pat_to_string)
-in (let _106_1032 = (to_string_l " " pat_to_string ps)
-in (FStar_Util.format2 "(%s %s)" _106_1033 _106_1032)))
+(let _107_1033 = (FStar_All.pipe_right p pat_to_string)
+in (let _107_1032 = (to_string_l " " pat_to_string ps)
+in (FStar_Util.format2 "(%s %s)" _107_1033 _107_1032)))
 end
 | (PatTvar (i, true)) | (PatVar (i, true)) -> begin
 (FStar_Util.format1 "#%s" i.FStar_Absyn_Syntax.idText)
@@ -1269,39 +1268,39 @@
 (FStar_Absyn_Print.sli l)
 end
 | PatList (l) -> begin
-(let _106_1034 = (to_string_l "; " pat_to_string l)
-in (FStar_Util.format1 "[%s]" _106_1034))
+(let _107_1034 = (to_string_l "; " pat_to_string l)
+in (FStar_Util.format1 "[%s]" _107_1034))
 end
 | PatTuple (l, false) -> begin
-(let _106_1035 = (to_string_l ", " pat_to_string l)
-in (FStar_Util.format1 "(%s)" _106_1035))
+(let _107_1035 = (to_string_l ", " pat_to_string l)
+in (FStar_Util.format1 "(%s)" _107_1035))
 end
 | PatTuple (l, true) -> begin
-(let _106_1036 = (to_string_l ", " pat_to_string l)
-in (FStar_Util.format1 "(|%s|)" _106_1036))
+(let _107_1036 = (to_string_l ", " pat_to_string l)
+in (FStar_Util.format1 "(|%s|)" _107_1036))
 end
 | PatRecord (l) -> begin
-(let _106_1040 = (to_string_l "; " (fun _40_464 -> (match (_40_464) with
+(let _107_1040 = (to_string_l "; " (fun _40_464 -> (match (_40_464) with
 | (f, e) -> begin
-(let _106_1039 = (FStar_Absyn_Print.sli f)
-in (let _106_1038 = (FStar_All.pipe_right e pat_to_string)
-in (FStar_Util.format2 "%s=%s" _106_1039 _106_1038)))
+(let _107_1039 = (FStar_Absyn_Print.sli f)
+in (let _107_1038 = (FStar_All.pipe_right e pat_to_string)
+in (FStar_Util.format2 "%s=%s" _107_1039 _107_1038)))
 end)) l)
-in (FStar_Util.format1 "{%s}" _106_1040))
+in (FStar_Util.format1 "{%s}" _107_1040))
 end
 | PatOr (l) -> begin
 (to_string_l "|\n " pat_to_string l)
 end
 | PatAscribed (p, t) -> begin
-(let _106_1042 = (FStar_All.pipe_right p pat_to_string)
-in (let _106_1041 = (FStar_All.pipe_right t term_to_string)
-in (FStar_Util.format2 "(%s:%s)" _106_1042 _106_1041)))
+(let _107_1042 = (FStar_All.pipe_right p pat_to_string)
+in (let _107_1041 = (FStar_All.pipe_right t term_to_string)
+in (FStar_Util.format2 "(%s:%s)" _107_1042 _107_1041)))
 end))
 
 let error = (fun msg tm r -> (let tm = (FStar_All.pipe_right tm term_to_string)
 in (let tm = if ((FStar_String.length tm) >= 80) then begin
-(let _106_1046 = (FStar_Util.substring tm 0 77)
-in (Prims.strcat _106_1046 "..."))
+(let _107_1046 = (FStar_Util.substring tm 0 77)
+in (Prims.strcat _107_1046 "..."))
 end else begin
 tm
 end
@@ -1336,18 +1335,18 @@
 end)
 end))
 
-let mkRefSet = (fun r elts -> (let empty = (let _106_1090 = (let _106_1089 = (FStar_Absyn_Util.set_lid_range FStar_Absyn_Const.set_empty r)
-in Var (_106_1089))
-in (mk_term _106_1090 r Expr))
-in (let ref_constr = (let _106_1092 = (let _106_1091 = (FStar_Absyn_Util.set_lid_range FStar_Absyn_Const.heap_ref r)
-in Var (_106_1091))
-in (mk_term _106_1092 r Expr))
-in (let singleton = (let _106_1094 = (let _106_1093 = (FStar_Absyn_Util.set_lid_range FStar_Absyn_Const.set_singleton r)
-in Var (_106_1093))
-in (mk_term _106_1094 r Expr))
-in (let union = (let _106_1096 = (let _106_1095 = (FStar_Absyn_Util.set_lid_range FStar_Absyn_Const.set_union r)
-in Var (_106_1095))
-in (mk_term _106_1096 r Expr))
+let mkRefSet = (fun r elts -> (let empty = (let _107_1090 = (let _107_1089 = (FStar_Absyn_Util.set_lid_range FStar_Absyn_Const.set_empty r)
+in Var (_107_1089))
+in (mk_term _107_1090 r Expr))
+in (let ref_constr = (let _107_1092 = (let _107_1091 = (FStar_Absyn_Util.set_lid_range FStar_Absyn_Const.heap_ref r)
+in Var (_107_1091))
+in (mk_term _107_1092 r Expr))
+in (let singleton = (let _107_1094 = (let _107_1093 = (FStar_Absyn_Util.set_lid_range FStar_Absyn_Const.set_singleton r)
+in Var (_107_1093))
+in (mk_term _107_1094 r Expr))
+in (let union = (let _107_1096 = (let _107_1095 = (FStar_Absyn_Util.set_lid_range FStar_Absyn_Const.set_union r)
+in Var (_107_1095))
+in (mk_term _107_1096 r Expr))
 in (FStar_List.fold_right (fun e tl -> (let e = (mkApp ref_constr (((e, Nothing))::[]) r)
 in (let single_e = (mkApp singleton (((e, Nothing))::[]) r)
 in (mkApp union (((single_e, Nothing))::((tl, Nothing))::[]) r)))) elts empty))))))
@@ -1359,10 +1358,10 @@
 | _40_524 -> begin
 (match (t.tm) with
 | Name (s) -> begin
-(let _106_1108 = (let _106_1107 = (let _106_1106 = (FStar_List.map (fun a -> (a, Nothing)) args)
-in (s, _106_1106))
-in Construct (_106_1107))
-in (mk_term _106_1108 r Un))
+(let _107_1108 = (let _107_1107 = (let _107_1106 = (FStar_List.map (fun a -> (a, Nothing)) args)
+in (s, _107_1106))
+in Construct (_107_1107))
+in (mk_term _107_1108 r Un))
 end
 | _40_529 -> begin
 (FStar_List.fold_left (fun t a -> (mk_term (App ((t, a, Nothing))) r Un)) t args)
@@ -1370,28 +1369,28 @@
 end))
 
 let mkAdmitMagic = (fun r -> (let unit_const = (mk_term (Const (FStar_Absyn_Syntax.Const_unit)) r Expr)
-in (let admit = (let admit_name = (let _106_1114 = (let _106_1113 = (FStar_Absyn_Util.set_lid_range FStar_Absyn_Const.admit_lid r)
-in Var (_106_1113))
-in (mk_term _106_1114 r Expr))
+in (let admit = (let admit_name = (let _107_1114 = (let _107_1113 = (FStar_Absyn_Util.set_lid_range FStar_Absyn_Const.admit_lid r)
+in Var (_107_1113))
+in (mk_term _107_1114 r Expr))
 in (mkExplicitApp admit_name ((unit_const)::[]) r))
-in (let magic = (let magic_name = (let _106_1116 = (let _106_1115 = (FStar_Absyn_Util.set_lid_range FStar_Absyn_Const.magic_lid r)
-in Var (_106_1115))
-in (mk_term _106_1116 r Expr))
+in (let magic = (let magic_name = (let _107_1116 = (let _107_1115 = (FStar_Absyn_Util.set_lid_range FStar_Absyn_Const.magic_lid r)
+in Var (_107_1115))
+in (mk_term _107_1116 r Expr))
 in (mkExplicitApp magic_name ((unit_const)::[]) r))
 in (let admit_magic = (mk_term (Seq ((admit, magic))) r Expr)
 in admit_magic)))))
 
-let mkWildAdmitMagic = (fun r -> (let _106_1118 = (mkAdmitMagic r)
-in ((mk_pattern PatWild r), None, _106_1118)))
+let mkWildAdmitMagic = (fun r -> (let _107_1118 = (mkAdmitMagic r)
+in ((mk_pattern PatWild r), None, _107_1118)))
 
 let focusBranches = (fun branches r -> (let should_filter = (FStar_Util.for_some Prims.fst branches)
 in if should_filter then begin
 (let _40_543 = (FStar_Tc_Errors.warn r "Focusing on only some cases")
-in (let focussed = (let _106_1121 = (FStar_List.filter Prims.fst branches)
-in (FStar_All.pipe_right _106_1121 (FStar_List.map Prims.snd)))
-in (let _106_1123 = (let _106_1122 = (mkWildAdmitMagic r)
-in (_106_1122)::[])
-in (FStar_List.append focussed _106_1123))))
+in (let focussed = (let _107_1121 = (FStar_List.filter Prims.fst branches)
+in (FStar_All.pipe_right _107_1121 (FStar_List.map Prims.snd)))
+in (let _107_1123 = (let _107_1122 = (mkWildAdmitMagic r)
+in (_107_1122)::[])
+in (FStar_List.append focussed _107_1123))))
 end else begin
 (FStar_All.pipe_right branches (FStar_List.map Prims.snd))
 end))
@@ -1404,24 +1403,24 @@
 if f then begin
 lb
 end else begin
-(let _106_1127 = (mkAdmitMagic r)
-in ((Prims.fst lb), _106_1127))
+(let _107_1127 = (mkAdmitMagic r)
+in ((Prims.fst lb), _107_1127))
 end
 end)) lbs))
 end else begin
 (FStar_All.pipe_right lbs (FStar_List.map Prims.snd))
 end))
 
-let mkFsTypApp = (fun t args r -> (let _106_1135 = (FStar_List.map (fun a -> (a, FsTypApp)) args)
-in (mkApp t _106_1135 r)))
+let mkFsTypApp = (fun t args r -> (let _107_1135 = (FStar_List.map (fun a -> (a, FsTypApp)) args)
+in (mkApp t _107_1135 r)))
 
 let mkTuple = (fun args r -> (let cons = (FStar_Absyn_Util.mk_tuple_data_lid (FStar_List.length args) r)
-in (let _106_1141 = (FStar_List.map (fun x -> (x, Nothing)) args)
-in (mkApp (mk_term (Name (cons)) r Expr) _106_1141 r))))
+in (let _107_1141 = (FStar_List.map (fun x -> (x, Nothing)) args)
+in (mkApp (mk_term (Name (cons)) r Expr) _107_1141 r))))
 
 let mkDTuple = (fun args r -> (let cons = (FStar_Absyn_Util.mk_dtuple_data_lid (FStar_List.length args) r)
-in (let _106_1147 = (FStar_List.map (fun x -> (x, Nothing)) args)
-in (mkApp (mk_term (Name (cons)) r Expr) _106_1147 r))))
+in (let _107_1147 = (FStar_List.map (fun x -> (x, Nothing)) args)
+in (mkApp (mk_term (Name (cons)) r Expr) _107_1147 r))))
 
 let mkRefinedBinder = (fun id t refopt m implicit -> (let b = (mk_binder (Annotated ((id, t))) m Type implicit)
 in (match (refopt) with
@@ -1448,1455 +1447,3 @@
 
 
 
-=======
-
-open Prims
-type level =
-| Un
-| Expr
-| Type
-| Kind
-| Formula
-
-let is_Un = (fun _discr_ -> (match (_discr_) with
-| Un -> begin
-true
-end
-| _ -> begin
-false
-end))
-
-let is_Expr = (fun _discr_ -> (match (_discr_) with
-| Expr -> begin
-true
-end
-| _ -> begin
-false
-end))
-
-let is_Type = (fun _discr_ -> (match (_discr_) with
-| Type -> begin
-true
-end
-| _ -> begin
-false
-end))
-
-let is_Kind = (fun _discr_ -> (match (_discr_) with
-| Kind -> begin
-true
-end
-| _ -> begin
-false
-end))
-
-let is_Formula = (fun _discr_ -> (match (_discr_) with
-| Formula -> begin
-true
-end
-| _ -> begin
-false
-end))
-
-type lid =
-FStar_Absyn_Syntax.l__LongIdent
-
-type imp =
-| FsTypApp
-| Hash
-| Nothing
-
-let is_FsTypApp = (fun _discr_ -> (match (_discr_) with
-| FsTypApp -> begin
-true
-end
-| _ -> begin
-false
-end))
-
-let is_Hash = (fun _discr_ -> (match (_discr_) with
-| Hash -> begin
-true
-end
-| _ -> begin
-false
-end))
-
-let is_Nothing = (fun _discr_ -> (match (_discr_) with
-| Nothing -> begin
-true
-end
-| _ -> begin
-false
-end))
-
-type term' =
-| Wild
-| Const of FStar_Absyn_Syntax.sconst
-| Op of (Prims.string * term Prims.list)
-| Tvar of FStar_Absyn_Syntax.ident
-| Var of lid
-| Name of lid
-| Construct of (lid * (term * imp) Prims.list)
-| Abs of (pattern Prims.list * term)
-| App of (term * term * imp)
-| Let of (Prims.bool * (pattern * term) Prims.list * term)
-| Seq of (term * term)
-| If of (term * term * term)
-| Match of (term * branch Prims.list)
-| TryWith of (term * branch Prims.list)
-| Ascribed of (term * term)
-| Record of (term Prims.option * (lid * term) Prims.list)
-| Project of (term * lid)
-| Product of (binder Prims.list * term)
-| Sum of (binder Prims.list * term)
-| QForall of (binder Prims.list * term Prims.list Prims.list * term)
-| QExists of (binder Prims.list * term Prims.list Prims.list * term)
-| Refine of (binder * term)
-| NamedTyp of (FStar_Absyn_Syntax.ident * term)
-| Paren of term
-| Requires of (term * Prims.string Prims.option)
-| Ensures of (term * Prims.string Prims.option)
-| Labeled of (term * Prims.string * Prims.bool) 
- and term =
-{tm : term'; range : FStar_Range.range; level : level} 
- and binder' =
-| Variable of FStar_Absyn_Syntax.ident
-| TVariable of FStar_Absyn_Syntax.ident
-| Annotated of (FStar_Absyn_Syntax.ident * term)
-| TAnnotated of (FStar_Absyn_Syntax.ident * term)
-| NoName of term 
- and binder =
-{b : binder'; brange : FStar_Range.range; blevel : level; aqual : FStar_Absyn_Syntax.aqual} 
- and pattern' =
-| PatWild
-| PatConst of FStar_Absyn_Syntax.sconst
-| PatApp of (pattern * pattern Prims.list)
-| PatVar of (FStar_Absyn_Syntax.ident * Prims.bool)
-| PatName of lid
-| PatTvar of (FStar_Absyn_Syntax.ident * Prims.bool)
-| PatList of pattern Prims.list
-| PatTuple of (pattern Prims.list * Prims.bool)
-| PatRecord of (lid * pattern) Prims.list
-| PatAscribed of (pattern * term)
-| PatOr of pattern Prims.list 
- and pattern =
-{pat : pattern'; prange : FStar_Range.range} 
- and branch =
-(pattern * term Prims.option * term)
-
-let is_Wild = (fun _discr_ -> (match (_discr_) with
-| Wild -> begin
-true
-end
-| _ -> begin
-false
-end))
-
-let is_Const = (fun _discr_ -> (match (_discr_) with
-| Const (_) -> begin
-true
-end
-| _ -> begin
-false
-end))
-
-let is_Op = (fun _discr_ -> (match (_discr_) with
-| Op (_) -> begin
-true
-end
-| _ -> begin
-false
-end))
-
-let is_Tvar = (fun _discr_ -> (match (_discr_) with
-| Tvar (_) -> begin
-true
-end
-| _ -> begin
-false
-end))
-
-let is_Var = (fun _discr_ -> (match (_discr_) with
-| Var (_) -> begin
-true
-end
-| _ -> begin
-false
-end))
-
-let is_Name = (fun _discr_ -> (match (_discr_) with
-| Name (_) -> begin
-true
-end
-| _ -> begin
-false
-end))
-
-let is_Construct = (fun _discr_ -> (match (_discr_) with
-| Construct (_) -> begin
-true
-end
-| _ -> begin
-false
-end))
-
-let is_Abs = (fun _discr_ -> (match (_discr_) with
-| Abs (_) -> begin
-true
-end
-| _ -> begin
-false
-end))
-
-let is_App = (fun _discr_ -> (match (_discr_) with
-| App (_) -> begin
-true
-end
-| _ -> begin
-false
-end))
-
-let is_Let = (fun _discr_ -> (match (_discr_) with
-| Let (_) -> begin
-true
-end
-| _ -> begin
-false
-end))
-
-let is_Seq = (fun _discr_ -> (match (_discr_) with
-| Seq (_) -> begin
-true
-end
-| _ -> begin
-false
-end))
-
-let is_If = (fun _discr_ -> (match (_discr_) with
-| If (_) -> begin
-true
-end
-| _ -> begin
-false
-end))
-
-let is_Match = (fun _discr_ -> (match (_discr_) with
-| Match (_) -> begin
-true
-end
-| _ -> begin
-false
-end))
-
-let is_TryWith = (fun _discr_ -> (match (_discr_) with
-| TryWith (_) -> begin
-true
-end
-| _ -> begin
-false
-end))
-
-let is_Ascribed = (fun _discr_ -> (match (_discr_) with
-| Ascribed (_) -> begin
-true
-end
-| _ -> begin
-false
-end))
-
-let is_Record = (fun _discr_ -> (match (_discr_) with
-| Record (_) -> begin
-true
-end
-| _ -> begin
-false
-end))
-
-let is_Project = (fun _discr_ -> (match (_discr_) with
-| Project (_) -> begin
-true
-end
-| _ -> begin
-false
-end))
-
-let is_Product = (fun _discr_ -> (match (_discr_) with
-| Product (_) -> begin
-true
-end
-| _ -> begin
-false
-end))
-
-let is_Sum = (fun _discr_ -> (match (_discr_) with
-| Sum (_) -> begin
-true
-end
-| _ -> begin
-false
-end))
-
-let is_QForall = (fun _discr_ -> (match (_discr_) with
-| QForall (_) -> begin
-true
-end
-| _ -> begin
-false
-end))
-
-let is_QExists = (fun _discr_ -> (match (_discr_) with
-| QExists (_) -> begin
-true
-end
-| _ -> begin
-false
-end))
-
-let is_Refine = (fun _discr_ -> (match (_discr_) with
-| Refine (_) -> begin
-true
-end
-| _ -> begin
-false
-end))
-
-let is_NamedTyp = (fun _discr_ -> (match (_discr_) with
-| NamedTyp (_) -> begin
-true
-end
-| _ -> begin
-false
-end))
-
-let is_Paren = (fun _discr_ -> (match (_discr_) with
-| Paren (_) -> begin
-true
-end
-| _ -> begin
-false
-end))
-
-let is_Requires = (fun _discr_ -> (match (_discr_) with
-| Requires (_) -> begin
-true
-end
-| _ -> begin
-false
-end))
-
-let is_Ensures = (fun _discr_ -> (match (_discr_) with
-| Ensures (_) -> begin
-true
-end
-| _ -> begin
-false
-end))
-
-let is_Labeled = (fun _discr_ -> (match (_discr_) with
-| Labeled (_) -> begin
-true
-end
-| _ -> begin
-false
-end))
-
-let is_Mkterm = (Obj.magic ((fun _ -> (FStar_All.failwith "Not yet implemented:is_Mkterm"))))
-
-let is_Variable = (fun _discr_ -> (match (_discr_) with
-| Variable (_) -> begin
-true
-end
-| _ -> begin
-false
-end))
-
-let is_TVariable = (fun _discr_ -> (match (_discr_) with
-| TVariable (_) -> begin
-true
-end
-| _ -> begin
-false
-end))
-
-let is_Annotated = (fun _discr_ -> (match (_discr_) with
-| Annotated (_) -> begin
-true
-end
-| _ -> begin
-false
-end))
-
-let is_TAnnotated = (fun _discr_ -> (match (_discr_) with
-| TAnnotated (_) -> begin
-true
-end
-| _ -> begin
-false
-end))
-
-let is_NoName = (fun _discr_ -> (match (_discr_) with
-| NoName (_) -> begin
-true
-end
-| _ -> begin
-false
-end))
-
-let is_Mkbinder = (Obj.magic ((fun _ -> (FStar_All.failwith "Not yet implemented:is_Mkbinder"))))
-
-let is_PatWild = (fun _discr_ -> (match (_discr_) with
-| PatWild -> begin
-true
-end
-| _ -> begin
-false
-end))
-
-let is_PatConst = (fun _discr_ -> (match (_discr_) with
-| PatConst (_) -> begin
-true
-end
-| _ -> begin
-false
-end))
-
-let is_PatApp = (fun _discr_ -> (match (_discr_) with
-| PatApp (_) -> begin
-true
-end
-| _ -> begin
-false
-end))
-
-let is_PatVar = (fun _discr_ -> (match (_discr_) with
-| PatVar (_) -> begin
-true
-end
-| _ -> begin
-false
-end))
-
-let is_PatName = (fun _discr_ -> (match (_discr_) with
-| PatName (_) -> begin
-true
-end
-| _ -> begin
-false
-end))
-
-let is_PatTvar = (fun _discr_ -> (match (_discr_) with
-| PatTvar (_) -> begin
-true
-end
-| _ -> begin
-false
-end))
-
-let is_PatList = (fun _discr_ -> (match (_discr_) with
-| PatList (_) -> begin
-true
-end
-| _ -> begin
-false
-end))
-
-let is_PatTuple = (fun _discr_ -> (match (_discr_) with
-| PatTuple (_) -> begin
-true
-end
-| _ -> begin
-false
-end))
-
-let is_PatRecord = (fun _discr_ -> (match (_discr_) with
-| PatRecord (_) -> begin
-true
-end
-| _ -> begin
-false
-end))
-
-let is_PatAscribed = (fun _discr_ -> (match (_discr_) with
-| PatAscribed (_) -> begin
-true
-end
-| _ -> begin
-false
-end))
-
-let is_PatOr = (fun _discr_ -> (match (_discr_) with
-| PatOr (_) -> begin
-true
-end
-| _ -> begin
-false
-end))
-
-let is_Mkpattern = (Obj.magic ((fun _ -> (FStar_All.failwith "Not yet implemented:is_Mkpattern"))))
-
-let ___Const____0 = (fun projectee -> (match (projectee) with
-| Const (_40_13) -> begin
-_40_13
-end))
-
-let ___Op____0 = (fun projectee -> (match (projectee) with
-| Op (_40_16) -> begin
-_40_16
-end))
-
-let ___Tvar____0 = (fun projectee -> (match (projectee) with
-| Tvar (_40_19) -> begin
-_40_19
-end))
-
-let ___Var____0 = (fun projectee -> (match (projectee) with
-| Var (_40_22) -> begin
-_40_22
-end))
-
-let ___Name____0 = (fun projectee -> (match (projectee) with
-| Name (_40_25) -> begin
-_40_25
-end))
-
-let ___Construct____0 = (fun projectee -> (match (projectee) with
-| Construct (_40_28) -> begin
-_40_28
-end))
-
-let ___Abs____0 = (fun projectee -> (match (projectee) with
-| Abs (_40_31) -> begin
-_40_31
-end))
-
-let ___App____0 = (fun projectee -> (match (projectee) with
-| App (_40_34) -> begin
-_40_34
-end))
-
-let ___Let____0 = (fun projectee -> (match (projectee) with
-| Let (_40_37) -> begin
-_40_37
-end))
-
-let ___Seq____0 = (fun projectee -> (match (projectee) with
-| Seq (_40_40) -> begin
-_40_40
-end))
-
-let ___If____0 = (fun projectee -> (match (projectee) with
-| If (_40_43) -> begin
-_40_43
-end))
-
-let ___Match____0 = (fun projectee -> (match (projectee) with
-| Match (_40_46) -> begin
-_40_46
-end))
-
-let ___TryWith____0 = (fun projectee -> (match (projectee) with
-| TryWith (_40_49) -> begin
-_40_49
-end))
-
-let ___Ascribed____0 = (fun projectee -> (match (projectee) with
-| Ascribed (_40_52) -> begin
-_40_52
-end))
-
-let ___Record____0 = (fun projectee -> (match (projectee) with
-| Record (_40_55) -> begin
-_40_55
-end))
-
-let ___Project____0 = (fun projectee -> (match (projectee) with
-| Project (_40_58) -> begin
-_40_58
-end))
-
-let ___Product____0 = (fun projectee -> (match (projectee) with
-| Product (_40_61) -> begin
-_40_61
-end))
-
-let ___Sum____0 = (fun projectee -> (match (projectee) with
-| Sum (_40_64) -> begin
-_40_64
-end))
-
-let ___QForall____0 = (fun projectee -> (match (projectee) with
-| QForall (_40_67) -> begin
-_40_67
-end))
-
-let ___QExists____0 = (fun projectee -> (match (projectee) with
-| QExists (_40_70) -> begin
-_40_70
-end))
-
-let ___Refine____0 = (fun projectee -> (match (projectee) with
-| Refine (_40_73) -> begin
-_40_73
-end))
-
-let ___NamedTyp____0 = (fun projectee -> (match (projectee) with
-| NamedTyp (_40_76) -> begin
-_40_76
-end))
-
-let ___Paren____0 = (fun projectee -> (match (projectee) with
-| Paren (_40_79) -> begin
-_40_79
-end))
-
-let ___Requires____0 = (fun projectee -> (match (projectee) with
-| Requires (_40_82) -> begin
-_40_82
-end))
-
-let ___Ensures____0 = (fun projectee -> (match (projectee) with
-| Ensures (_40_85) -> begin
-_40_85
-end))
-
-let ___Labeled____0 = (fun projectee -> (match (projectee) with
-| Labeled (_40_88) -> begin
-_40_88
-end))
-
-let ___Variable____0 = (fun projectee -> (match (projectee) with
-| Variable (_40_92) -> begin
-_40_92
-end))
-
-let ___TVariable____0 = (fun projectee -> (match (projectee) with
-| TVariable (_40_95) -> begin
-_40_95
-end))
-
-let ___Annotated____0 = (fun projectee -> (match (projectee) with
-| Annotated (_40_98) -> begin
-_40_98
-end))
-
-let ___TAnnotated____0 = (fun projectee -> (match (projectee) with
-| TAnnotated (_40_101) -> begin
-_40_101
-end))
-
-let ___NoName____0 = (fun projectee -> (match (projectee) with
-| NoName (_40_104) -> begin
-_40_104
-end))
-
-let ___PatConst____0 = (fun projectee -> (match (projectee) with
-| PatConst (_40_108) -> begin
-_40_108
-end))
-
-let ___PatApp____0 = (fun projectee -> (match (projectee) with
-| PatApp (_40_111) -> begin
-_40_111
-end))
-
-let ___PatVar____0 = (fun projectee -> (match (projectee) with
-| PatVar (_40_114) -> begin
-_40_114
-end))
-
-let ___PatName____0 = (fun projectee -> (match (projectee) with
-| PatName (_40_117) -> begin
-_40_117
-end))
-
-let ___PatTvar____0 = (fun projectee -> (match (projectee) with
-| PatTvar (_40_120) -> begin
-_40_120
-end))
-
-let ___PatList____0 = (fun projectee -> (match (projectee) with
-| PatList (_40_123) -> begin
-_40_123
-end))
-
-let ___PatTuple____0 = (fun projectee -> (match (projectee) with
-| PatTuple (_40_126) -> begin
-_40_126
-end))
-
-let ___PatRecord____0 = (fun projectee -> (match (projectee) with
-| PatRecord (_40_129) -> begin
-_40_129
-end))
-
-let ___PatAscribed____0 = (fun projectee -> (match (projectee) with
-| PatAscribed (_40_132) -> begin
-_40_132
-end))
-
-let ___PatOr____0 = (fun projectee -> (match (projectee) with
-| PatOr (_40_135) -> begin
-_40_135
-end))
-
-type knd =
-term
-
-type typ =
-term
-
-type expr =
-term
-
-type tycon =
-| TyconAbstract of (FStar_Absyn_Syntax.ident * binder Prims.list * knd Prims.option)
-| TyconAbbrev of (FStar_Absyn_Syntax.ident * binder Prims.list * knd Prims.option * term)
-| TyconRecord of (FStar_Absyn_Syntax.ident * binder Prims.list * knd Prims.option * (FStar_Absyn_Syntax.ident * term) Prims.list)
-| TyconVariant of (FStar_Absyn_Syntax.ident * binder Prims.list * knd Prims.option * (FStar_Absyn_Syntax.ident * term Prims.option * Prims.bool) Prims.list)
-
-let is_TyconAbstract = (fun _discr_ -> (match (_discr_) with
-| TyconAbstract (_) -> begin
-true
-end
-| _ -> begin
-false
-end))
-
-let is_TyconAbbrev = (fun _discr_ -> (match (_discr_) with
-| TyconAbbrev (_) -> begin
-true
-end
-| _ -> begin
-false
-end))
-
-let is_TyconRecord = (fun _discr_ -> (match (_discr_) with
-| TyconRecord (_) -> begin
-true
-end
-| _ -> begin
-false
-end))
-
-let is_TyconVariant = (fun _discr_ -> (match (_discr_) with
-| TyconVariant (_) -> begin
-true
-end
-| _ -> begin
-false
-end))
-
-let ___TyconAbstract____0 = (fun projectee -> (match (projectee) with
-| TyconAbstract (_40_139) -> begin
-_40_139
-end))
-
-let ___TyconAbbrev____0 = (fun projectee -> (match (projectee) with
-| TyconAbbrev (_40_142) -> begin
-_40_142
-end))
-
-let ___TyconRecord____0 = (fun projectee -> (match (projectee) with
-| TyconRecord (_40_145) -> begin
-_40_145
-end))
-
-let ___TyconVariant____0 = (fun projectee -> (match (projectee) with
-| TyconVariant (_40_148) -> begin
-_40_148
-end))
-
-type qualifiers =
-FStar_Absyn_Syntax.qualifier Prims.list
-
-type lift =
-{msource : lid; mdest : lid; lift_op : term}
-
-let is_Mklift = (Obj.magic ((fun _ -> (FStar_All.failwith "Not yet implemented:is_Mklift"))))
-
-type decl' =
-| Open of lid
-| KindAbbrev of (FStar_Absyn_Syntax.ident * binder Prims.list * knd)
-| ToplevelLet of (Prims.bool * (pattern * term) Prims.list)
-| Main of term
-| Assume of (qualifiers * FStar_Absyn_Syntax.ident * term)
-| Tycon of (qualifiers * tycon Prims.list)
-| Val of (qualifiers * FStar_Absyn_Syntax.ident * term)
-| Exception of (FStar_Absyn_Syntax.ident * term Prims.option)
-| NewEffect of (qualifiers * effect_decl)
-| SubEffect of lift
-| Pragma of FStar_Absyn_Syntax.pragma 
- and decl =
-{d : decl'; drange : FStar_Range.range} 
- and effect_decl =
-| DefineEffect of (FStar_Absyn_Syntax.ident * binder Prims.list * term * decl Prims.list)
-| RedefineEffect of (FStar_Absyn_Syntax.ident * binder Prims.list * term)
-
-let is_Open = (fun _discr_ -> (match (_discr_) with
-| Open (_) -> begin
-true
-end
-| _ -> begin
-false
-end))
-
-let is_KindAbbrev = (fun _discr_ -> (match (_discr_) with
-| KindAbbrev (_) -> begin
-true
-end
-| _ -> begin
-false
-end))
-
-let is_ToplevelLet = (fun _discr_ -> (match (_discr_) with
-| ToplevelLet (_) -> begin
-true
-end
-| _ -> begin
-false
-end))
-
-let is_Main = (fun _discr_ -> (match (_discr_) with
-| Main (_) -> begin
-true
-end
-| _ -> begin
-false
-end))
-
-let is_Assume = (fun _discr_ -> (match (_discr_) with
-| Assume (_) -> begin
-true
-end
-| _ -> begin
-false
-end))
-
-let is_Tycon = (fun _discr_ -> (match (_discr_) with
-| Tycon (_) -> begin
-true
-end
-| _ -> begin
-false
-end))
-
-let is_Val = (fun _discr_ -> (match (_discr_) with
-| Val (_) -> begin
-true
-end
-| _ -> begin
-false
-end))
-
-let is_Exception = (fun _discr_ -> (match (_discr_) with
-| Exception (_) -> begin
-true
-end
-| _ -> begin
-false
-end))
-
-let is_NewEffect = (fun _discr_ -> (match (_discr_) with
-| NewEffect (_) -> begin
-true
-end
-| _ -> begin
-false
-end))
-
-let is_SubEffect = (fun _discr_ -> (match (_discr_) with
-| SubEffect (_) -> begin
-true
-end
-| _ -> begin
-false
-end))
-
-let is_Pragma = (fun _discr_ -> (match (_discr_) with
-| Pragma (_) -> begin
-true
-end
-| _ -> begin
-false
-end))
-
-let is_Mkdecl = (Obj.magic ((fun _ -> (FStar_All.failwith "Not yet implemented:is_Mkdecl"))))
-
-let is_DefineEffect = (fun _discr_ -> (match (_discr_) with
-| DefineEffect (_) -> begin
-true
-end
-| _ -> begin
-false
-end))
-
-let is_RedefineEffect = (fun _discr_ -> (match (_discr_) with
-| RedefineEffect (_) -> begin
-true
-end
-| _ -> begin
-false
-end))
-
-let ___Open____0 = (fun projectee -> (match (projectee) with
-| Open (_40_157) -> begin
-_40_157
-end))
-
-let ___KindAbbrev____0 = (fun projectee -> (match (projectee) with
-| KindAbbrev (_40_160) -> begin
-_40_160
-end))
-
-let ___ToplevelLet____0 = (fun projectee -> (match (projectee) with
-| ToplevelLet (_40_163) -> begin
-_40_163
-end))
-
-let ___Main____0 = (fun projectee -> (match (projectee) with
-| Main (_40_166) -> begin
-_40_166
-end))
-
-let ___Assume____0 = (fun projectee -> (match (projectee) with
-| Assume (_40_169) -> begin
-_40_169
-end))
-
-let ___Tycon____0 = (fun projectee -> (match (projectee) with
-| Tycon (_40_172) -> begin
-_40_172
-end))
-
-let ___Val____0 = (fun projectee -> (match (projectee) with
-| Val (_40_175) -> begin
-_40_175
-end))
-
-let ___Exception____0 = (fun projectee -> (match (projectee) with
-| Exception (_40_178) -> begin
-_40_178
-end))
-
-let ___NewEffect____0 = (fun projectee -> (match (projectee) with
-| NewEffect (_40_181) -> begin
-_40_181
-end))
-
-let ___SubEffect____0 = (fun projectee -> (match (projectee) with
-| SubEffect (_40_184) -> begin
-_40_184
-end))
-
-let ___Pragma____0 = (fun projectee -> (match (projectee) with
-| Pragma (_40_187) -> begin
-_40_187
-end))
-
-let ___DefineEffect____0 = (fun projectee -> (match (projectee) with
-| DefineEffect (_40_191) -> begin
-_40_191
-end))
-
-let ___RedefineEffect____0 = (fun projectee -> (match (projectee) with
-| RedefineEffect (_40_194) -> begin
-_40_194
-end))
-
-type modul =
-| Module of (FStar_Absyn_Syntax.l__LongIdent * decl Prims.list)
-| Interface of (FStar_Absyn_Syntax.l__LongIdent * decl Prims.list * Prims.bool)
-
-let is_Module = (fun _discr_ -> (match (_discr_) with
-| Module (_) -> begin
-true
-end
-| _ -> begin
-false
-end))
-
-let is_Interface = (fun _discr_ -> (match (_discr_) with
-| Interface (_) -> begin
-true
-end
-| _ -> begin
-false
-end))
-
-let ___Module____0 = (fun projectee -> (match (projectee) with
-| Module (_40_197) -> begin
-_40_197
-end))
-
-let ___Interface____0 = (fun projectee -> (match (projectee) with
-| Interface (_40_200) -> begin
-_40_200
-end))
-
-type file =
-modul Prims.list
-
-type inputFragment =
-(file, decl Prims.list) FStar_Util.either
-
-let mk_decl = (fun d r -> {d = d; drange = r})
-
-let mk_binder = (fun b r l i -> {b = b; brange = r; blevel = l; aqual = i})
-
-let mk_term = (fun t r l -> {tm = t; range = r; level = l})
-
-let mk_pattern = (fun p r -> {pat = p; prange = r})
-
-let un_curry_abs = (fun ps body -> (match (body.tm) with
-| Abs (p', body') -> begin
-Abs (((FStar_List.append ps p'), body'))
-end
-| _40_219 -> begin
-Abs ((ps, body))
-end))
-
-let mk_function = (fun branches r1 r2 -> (let x = (FStar_Absyn_Util.genident (Some (r1)))
-in (let _106_937 = (let _106_936 = (let _106_935 = (let _106_934 = (let _106_933 = (let _106_932 = (let _106_931 = (let _106_930 = (FStar_Absyn_Syntax.lid_of_ids ((x)::[]))
-in Var (_106_930))
-in (mk_term _106_931 r1 Expr))
-in (_106_932, branches))
-in Match (_106_933))
-in (mk_term _106_934 r2 Expr))
-in (((mk_pattern (PatVar ((x, false))) r1))::[], _106_935))
-in Abs (_106_936))
-in (mk_term _106_937 r2 Expr))))
-
-let un_function = (fun p tm -> (match ((p.pat, tm.tm)) with
-| (PatVar (_40_227), Abs (pats, body)) -> begin
-Some (((mk_pattern (PatApp ((p, pats))) p.prange), body))
-end
-| _40_235 -> begin
-None
-end))
-
-let lid_with_range = (fun lid r -> (let _106_946 = (FStar_Absyn_Syntax.path_of_lid lid)
-in (FStar_Absyn_Syntax.lid_of_path _106_946 r)))
-
-let to_string_l = (fun sep f l -> (let _106_953 = (FStar_List.map f l)
-in (FStar_String.concat sep _106_953)))
-
-let imp_to_string = (fun _40_1 -> (match (_40_1) with
-| Hash -> begin
-"#"
-end
-| _40_244 -> begin
-""
-end))
-
-let rec term_to_string = (fun x -> (match (x.tm) with
-| Wild -> begin
-"_"
-end
-| Requires (t, _40_249) -> begin
-(let _106_960 = (term_to_string t)
-in (FStar_Util.format1 "(requires %s)" _106_960))
-end
-| Ensures (t, _40_254) -> begin
-(let _106_961 = (term_to_string t)
-in (FStar_Util.format1 "(ensures %s)" _106_961))
-end
-| Labeled (t, l, _40_260) -> begin
-(let _106_962 = (term_to_string t)
-in (FStar_Util.format2 "(labeled %s %s)" l _106_962))
-end
-| Const (c) -> begin
-(FStar_Absyn_Print.const_to_string c)
-end
-| Op (s, xs) -> begin
-(let _106_965 = (let _106_964 = (FStar_List.map (fun x -> (FStar_All.pipe_right x term_to_string)) xs)
-in (FStar_String.concat ", " _106_964))
-in (FStar_Util.format2 "%s(%s)" s _106_965))
-end
-| Tvar (id) -> begin
-id.FStar_Absyn_Syntax.idText
-end
-| (Var (l)) | (Name (l)) -> begin
-(FStar_Absyn_Print.sli l)
-end
-| Construct (l, args) -> begin
-(let _106_969 = (FStar_Absyn_Print.sli l)
-in (let _106_968 = (to_string_l " " (fun _40_281 -> (match (_40_281) with
-| (a, imp) -> begin
-(let _106_967 = (term_to_string a)
-in (FStar_Util.format2 "%s%s" (imp_to_string imp) _106_967))
-end)) args)
-in (FStar_Util.format2 "(%s %s)" _106_969 _106_968)))
-end
-| Abs (pats, t) when (x.level = Expr) -> begin
-(let _106_971 = (to_string_l " " pat_to_string pats)
-in (let _106_970 = (FStar_All.pipe_right t term_to_string)
-in (FStar_Util.format2 "(fun %s -> %s)" _106_971 _106_970)))
-end
-| Abs (pats, t) when (x.level = Type) -> begin
-(let _106_973 = (to_string_l " " pat_to_string pats)
-in (let _106_972 = (FStar_All.pipe_right t term_to_string)
-in (FStar_Util.format2 "(fun %s => %s)" _106_973 _106_972)))
-end
-| App (t1, t2, imp) -> begin
-(let _106_975 = (FStar_All.pipe_right t1 term_to_string)
-in (let _106_974 = (FStar_All.pipe_right t2 term_to_string)
-in (FStar_Util.format3 "%s %s%s" _106_975 (imp_to_string imp) _106_974)))
-end
-| Let (false, (pat, tm)::[], body) -> begin
-(let _106_978 = (FStar_All.pipe_right pat pat_to_string)
-in (let _106_977 = (FStar_All.pipe_right tm term_to_string)
-in (let _106_976 = (FStar_All.pipe_right body term_to_string)
-in (FStar_Util.format3 "let %s = %s in %s" _106_978 _106_977 _106_976))))
-end
-| Let (_40_304, lbs, body) -> begin
-(let _106_983 = (to_string_l " and " (fun _40_311 -> (match (_40_311) with
-| (p, b) -> begin
-(let _106_981 = (FStar_All.pipe_right p pat_to_string)
-in (let _106_980 = (FStar_All.pipe_right b term_to_string)
-in (FStar_Util.format2 "%s=%s" _106_981 _106_980)))
-end)) lbs)
-in (let _106_982 = (FStar_All.pipe_right body term_to_string)
-in (FStar_Util.format2 "let rec %s in %s" _106_983 _106_982)))
-end
-| Seq (t1, t2) -> begin
-(let _106_985 = (FStar_All.pipe_right t1 term_to_string)
-in (let _106_984 = (FStar_All.pipe_right t2 term_to_string)
-in (FStar_Util.format2 "%s; %s" _106_985 _106_984)))
-end
-| If (t1, t2, t3) -> begin
-(let _106_988 = (FStar_All.pipe_right t1 term_to_string)
-in (let _106_987 = (FStar_All.pipe_right t2 term_to_string)
-in (let _106_986 = (FStar_All.pipe_right t3 term_to_string)
-in (FStar_Util.format3 "if %s then %s else %s" _106_988 _106_987 _106_986))))
-end
-| Match (t, branches) -> begin
-(let _106_995 = (FStar_All.pipe_right t term_to_string)
-in (let _106_994 = (to_string_l " | " (fun _40_328 -> (match (_40_328) with
-| (p, w, e) -> begin
-(let _106_993 = (FStar_All.pipe_right p pat_to_string)
-in (let _106_992 = (match (w) with
-| None -> begin
-""
-end
-| Some (e) -> begin
-(let _106_990 = (term_to_string e)
-in (FStar_Util.format1 "when %s" _106_990))
-end)
-in (let _106_991 = (FStar_All.pipe_right e term_to_string)
-in (FStar_Util.format3 "%s %s -> %s" _106_993 _106_992 _106_991))))
-end)) branches)
-in (FStar_Util.format2 "match %s with %s" _106_995 _106_994)))
-end
-| Ascribed (t1, t2) -> begin
-(let _106_997 = (FStar_All.pipe_right t1 term_to_string)
-in (let _106_996 = (FStar_All.pipe_right t2 term_to_string)
-in (FStar_Util.format2 "(%s : %s)" _106_997 _106_996)))
-end
-| Record (Some (e), fields) -> begin
-(let _106_1002 = (FStar_All.pipe_right e term_to_string)
-in (let _106_1001 = (to_string_l " " (fun _40_343 -> (match (_40_343) with
-| (l, e) -> begin
-(let _106_1000 = (FStar_Absyn_Print.sli l)
-in (let _106_999 = (FStar_All.pipe_right e term_to_string)
-in (FStar_Util.format2 "%s=%s" _106_1000 _106_999)))
-end)) fields)
-in (FStar_Util.format2 "{%s with %s}" _106_1002 _106_1001)))
-end
-| Record (None, fields) -> begin
-(let _106_1006 = (to_string_l " " (fun _40_350 -> (match (_40_350) with
-| (l, e) -> begin
-(let _106_1005 = (FStar_Absyn_Print.sli l)
-in (let _106_1004 = (FStar_All.pipe_right e term_to_string)
-in (FStar_Util.format2 "%s=%s" _106_1005 _106_1004)))
-end)) fields)
-in (FStar_Util.format1 "{%s}" _106_1006))
-end
-| Project (e, l) -> begin
-(let _106_1008 = (FStar_All.pipe_right e term_to_string)
-in (let _106_1007 = (FStar_Absyn_Print.sli l)
-in (FStar_Util.format2 "%s.%s" _106_1008 _106_1007)))
-end
-| Product ([], t) -> begin
-(term_to_string t)
-end
-| Product (b::hd::tl, t) -> begin
-(term_to_string (mk_term (Product (((b)::[], (mk_term (Product (((hd)::tl, t))) x.range x.level)))) x.range x.level))
-end
-| Product (b::[], t) when (x.level = Type) -> begin
-(let _106_1010 = (FStar_All.pipe_right b binder_to_string)
-in (let _106_1009 = (FStar_All.pipe_right t term_to_string)
-in (FStar_Util.format2 "%s -> %s" _106_1010 _106_1009)))
-end
-| Product (b::[], t) when (x.level = Kind) -> begin
-(let _106_1012 = (FStar_All.pipe_right b binder_to_string)
-in (let _106_1011 = (FStar_All.pipe_right t term_to_string)
-in (FStar_Util.format2 "%s => %s" _106_1012 _106_1011)))
-end
-| Sum (binders, t) -> begin
-(let _106_1015 = (let _106_1013 = (FStar_All.pipe_right binders (FStar_List.map binder_to_string))
-in (FStar_All.pipe_right _106_1013 (FStar_String.concat " * ")))
-in (let _106_1014 = (FStar_All.pipe_right t term_to_string)
-in (FStar_Util.format2 "%s * %s" _106_1015 _106_1014)))
-end
-| QForall (bs, pats, t) -> begin
-(let _106_1018 = (to_string_l " " binder_to_string bs)
-in (let _106_1017 = (to_string_l " \\/ " (to_string_l "; " term_to_string) pats)
-in (let _106_1016 = (FStar_All.pipe_right t term_to_string)
-in (FStar_Util.format3 "forall %s.{:pattern %s} %s" _106_1018 _106_1017 _106_1016))))
-end
-| QExists (bs, pats, t) -> begin
-(let _106_1021 = (to_string_l " " binder_to_string bs)
-in (let _106_1020 = (to_string_l " \\/ " (to_string_l "; " term_to_string) pats)
-in (let _106_1019 = (FStar_All.pipe_right t term_to_string)
-in (FStar_Util.format3 "exists %s.{:pattern %s} %s" _106_1021 _106_1020 _106_1019))))
-end
-| Refine (b, t) -> begin
-(let _106_1023 = (FStar_All.pipe_right b binder_to_string)
-in (let _106_1022 = (FStar_All.pipe_right t term_to_string)
-in (FStar_Util.format2 "%s:{%s}" _106_1023 _106_1022)))
-end
-| NamedTyp (x, t) -> begin
-(let _106_1024 = (FStar_All.pipe_right t term_to_string)
-in (FStar_Util.format2 "%s:%s" x.FStar_Absyn_Syntax.idText _106_1024))
-end
-| Paren (t) -> begin
-(let _106_1025 = (FStar_All.pipe_right t term_to_string)
-in (FStar_Util.format1 "(%s)" _106_1025))
-end
-| Product (bs, t) -> begin
-(let _106_1028 = (let _106_1026 = (FStar_All.pipe_right bs (FStar_List.map binder_to_string))
-in (FStar_All.pipe_right _106_1026 (FStar_String.concat ",")))
-in (let _106_1027 = (FStar_All.pipe_right t term_to_string)
-in (FStar_Util.format2 "Unidentified product: [%s] %s" _106_1028 _106_1027)))
-end
-| t -> begin
-(FStar_All.failwith "Missing case in term_to_string")
-end))
-and binder_to_string = (fun x -> (let s = (match (x.b) with
-| Variable (i) -> begin
-i.FStar_Absyn_Syntax.idText
-end
-| TVariable (i) -> begin
-(FStar_Util.format1 "%s:_" i.FStar_Absyn_Syntax.idText)
-end
-| (TAnnotated (i, t)) | (Annotated (i, t)) -> begin
-(let _106_1030 = (FStar_All.pipe_right t term_to_string)
-in (FStar_Util.format2 "%s:%s" i.FStar_Absyn_Syntax.idText _106_1030))
-end
-| NoName (t) -> begin
-(FStar_All.pipe_right t term_to_string)
-end)
-in (match (x.aqual) with
-| Some (FStar_Absyn_Syntax.Implicit) -> begin
-(FStar_Util.format1 "#%s" s)
-end
-| Some (FStar_Absyn_Syntax.Equality) -> begin
-(FStar_Util.format1 "=%s" s)
-end
-| _40_425 -> begin
-s
-end)))
-and pat_to_string = (fun x -> (match (x.pat) with
-| PatWild -> begin
-"_"
-end
-| PatConst (c) -> begin
-(FStar_Absyn_Print.const_to_string c)
-end
-| PatApp (p, ps) -> begin
-(let _106_1033 = (FStar_All.pipe_right p pat_to_string)
-in (let _106_1032 = (to_string_l " " pat_to_string ps)
-in (FStar_Util.format2 "(%s %s)" _106_1033 _106_1032)))
-end
-| (PatTvar (i, true)) | (PatVar (i, true)) -> begin
-(FStar_Util.format1 "#%s" i.FStar_Absyn_Syntax.idText)
-end
-| (PatTvar (i, false)) | (PatVar (i, false)) -> begin
-i.FStar_Absyn_Syntax.idText
-end
-| PatName (l) -> begin
-(FStar_Absyn_Print.sli l)
-end
-| PatList (l) -> begin
-(let _106_1034 = (to_string_l "; " pat_to_string l)
-in (FStar_Util.format1 "[%s]" _106_1034))
-end
-| PatTuple (l, false) -> begin
-(let _106_1035 = (to_string_l ", " pat_to_string l)
-in (FStar_Util.format1 "(%s)" _106_1035))
-end
-| PatTuple (l, true) -> begin
-(let _106_1036 = (to_string_l ", " pat_to_string l)
-in (FStar_Util.format1 "(|%s|)" _106_1036))
-end
-| PatRecord (l) -> begin
-(let _106_1040 = (to_string_l "; " (fun _40_464 -> (match (_40_464) with
-| (f, e) -> begin
-(let _106_1039 = (FStar_Absyn_Print.sli f)
-in (let _106_1038 = (FStar_All.pipe_right e pat_to_string)
-in (FStar_Util.format2 "%s=%s" _106_1039 _106_1038)))
-end)) l)
-in (FStar_Util.format1 "{%s}" _106_1040))
-end
-| PatOr (l) -> begin
-(to_string_l "|\n " pat_to_string l)
-end
-| PatAscribed (p, t) -> begin
-(let _106_1042 = (FStar_All.pipe_right p pat_to_string)
-in (let _106_1041 = (FStar_All.pipe_right t term_to_string)
-in (FStar_Util.format2 "(%s:%s)" _106_1042 _106_1041)))
-end))
-
-let error = (fun msg tm r -> (let tm = (FStar_All.pipe_right tm term_to_string)
-in (let tm = if ((FStar_String.length tm) >= 80) then begin
-(let _106_1046 = (FStar_Util.substring tm 0 77)
-in (Prims.strcat _106_1046 "..."))
-end else begin
-tm
-end
-in (Prims.raise (FStar_Absyn_Syntax.Error (((Prims.strcat (Prims.strcat msg "\n") tm), r)))))))
-
-let consPat = (fun r hd tl -> PatApp (((mk_pattern (PatName (FStar_Absyn_Const.cons_lid)) r), (hd)::(tl)::[])))
-
-let consTerm = (fun r hd tl -> (mk_term (Construct ((FStar_Absyn_Const.cons_lid, ((hd, Nothing))::((tl, Nothing))::[]))) r Expr))
-
-let lexConsTerm = (fun r hd tl -> (mk_term (Construct ((FStar_Absyn_Const.lexcons_lid, ((hd, Nothing))::((tl, Nothing))::[]))) r Expr))
-
-let mkConsList = (fun r elts -> (let nil = (mk_term (Construct ((FStar_Absyn_Const.nil_lid, []))) r Expr)
-in (FStar_List.fold_right (fun e tl -> (consTerm r e tl)) elts nil)))
-
-let mkLexList = (fun r elts -> (let nil = (mk_term (Construct ((FStar_Absyn_Const.lextop_lid, []))) r Expr)
-in (FStar_List.fold_right (fun e tl -> (lexConsTerm r e tl)) elts nil)))
-
-let mkApp = (fun t args r -> (match (args) with
-| [] -> begin
-t
-end
-| _40_500 -> begin
-(match (t.tm) with
-| Name (s) -> begin
-(mk_term (Construct ((s, args))) r Un)
-end
-| _40_504 -> begin
-(FStar_List.fold_left (fun t _40_508 -> (match (_40_508) with
-| (a, imp) -> begin
-(mk_term (App ((t, a, imp))) r Un)
-end)) t args)
-end)
-end))
-
-let mkRefSet = (fun r elts -> (let empty = (let _106_1090 = (let _106_1089 = (FStar_Absyn_Util.set_lid_range FStar_Absyn_Const.set_empty r)
-in Var (_106_1089))
-in (mk_term _106_1090 r Expr))
-in (let ref_constr = (let _106_1092 = (let _106_1091 = (FStar_Absyn_Util.set_lid_range FStar_Absyn_Const.heap_ref r)
-in Var (_106_1091))
-in (mk_term _106_1092 r Expr))
-in (let singleton = (let _106_1094 = (let _106_1093 = (FStar_Absyn_Util.set_lid_range FStar_Absyn_Const.set_singleton r)
-in Var (_106_1093))
-in (mk_term _106_1094 r Expr))
-in (let union = (let _106_1096 = (let _106_1095 = (FStar_Absyn_Util.set_lid_range FStar_Absyn_Const.set_union r)
-in Var (_106_1095))
-in (mk_term _106_1096 r Expr))
-in (FStar_List.fold_right (fun e tl -> (let e = (mkApp ref_constr (((e, Nothing))::[]) r)
-in (let single_e = (mkApp singleton (((e, Nothing))::[]) r)
-in (mkApp union (((single_e, Nothing))::((tl, Nothing))::[]) r)))) elts empty))))))
-
-let mkExplicitApp = (fun t args r -> (match (args) with
-| [] -> begin
-t
-end
-| _40_524 -> begin
-(match (t.tm) with
-| Name (s) -> begin
-(let _106_1108 = (let _106_1107 = (let _106_1106 = (FStar_List.map (fun a -> (a, Nothing)) args)
-in (s, _106_1106))
-in Construct (_106_1107))
-in (mk_term _106_1108 r Un))
-end
-| _40_529 -> begin
-(FStar_List.fold_left (fun t a -> (mk_term (App ((t, a, Nothing))) r Un)) t args)
-end)
-end))
-
-let mkAdmitMagic = (fun r -> (let unit_const = (mk_term (Const (FStar_Absyn_Syntax.Const_unit)) r Expr)
-in (let admit = (let admit_name = (let _106_1114 = (let _106_1113 = (FStar_Absyn_Util.set_lid_range FStar_Absyn_Const.admit_lid r)
-in Var (_106_1113))
-in (mk_term _106_1114 r Expr))
-in (mkExplicitApp admit_name ((unit_const)::[]) r))
-in (let magic = (let magic_name = (let _106_1116 = (let _106_1115 = (FStar_Absyn_Util.set_lid_range FStar_Absyn_Const.magic_lid r)
-in Var (_106_1115))
-in (mk_term _106_1116 r Expr))
-in (mkExplicitApp magic_name ((unit_const)::[]) r))
-in (let admit_magic = (mk_term (Seq ((admit, magic))) r Expr)
-in admit_magic)))))
-
-let mkWildAdmitMagic = (fun r -> (let _106_1118 = (mkAdmitMagic r)
-in ((mk_pattern PatWild r), None, _106_1118)))
-
-let focusBranches = (fun branches r -> (let should_filter = (FStar_Util.for_some Prims.fst branches)
-in if should_filter then begin
-(let _40_543 = (FStar_Tc_Errors.warn r "Focusing on only some cases")
-in (let focussed = (let _106_1121 = (FStar_List.filter Prims.fst branches)
-in (FStar_All.pipe_right _106_1121 (FStar_List.map Prims.snd)))
-in (let _106_1123 = (let _106_1122 = (mkWildAdmitMagic r)
-in (_106_1122)::[])
-in (FStar_List.append focussed _106_1123))))
-end else begin
-(FStar_All.pipe_right branches (FStar_List.map Prims.snd))
-end))
-
-let focusLetBindings = (fun lbs r -> (let should_filter = (FStar_Util.for_some Prims.fst lbs)
-in if should_filter then begin
-(let _40_549 = (FStar_Tc_Errors.warn r "Focusing on only some cases in this (mutually) recursive definition")
-in (FStar_List.map (fun _40_553 -> (match (_40_553) with
-| (f, lb) -> begin
-if f then begin
-lb
-end else begin
-(let _106_1127 = (mkAdmitMagic r)
-in ((Prims.fst lb), _106_1127))
-end
-end)) lbs))
-end else begin
-(FStar_All.pipe_right lbs (FStar_List.map Prims.snd))
-end))
-
-let mkFsTypApp = (fun t args r -> (let _106_1135 = (FStar_List.map (fun a -> (a, FsTypApp)) args)
-in (mkApp t _106_1135 r)))
-
-let mkTuple = (fun args r -> (let cons = (FStar_Absyn_Util.mk_tuple_data_lid (FStar_List.length args) r)
-in (let _106_1141 = (FStar_List.map (fun x -> (x, Nothing)) args)
-in (mkApp (mk_term (Name (cons)) r Expr) _106_1141 r))))
-
-let mkDTuple = (fun args r -> (let cons = (FStar_Absyn_Util.mk_dtuple_data_lid (FStar_List.length args) r)
-in (let _106_1147 = (FStar_List.map (fun x -> (x, Nothing)) args)
-in (mkApp (mk_term (Name (cons)) r Expr) _106_1147 r))))
-
-let mkRefinedBinder = (fun id t refopt m implicit -> (let b = (mk_binder (Annotated ((id, t))) m Type implicit)
-in (match (refopt) with
-| None -> begin
-b
-end
-| Some (t) -> begin
-(mk_binder (Annotated ((id, (mk_term (Refine ((b, t))) m Type)))) m Type implicit)
-end)))
-
-let rec extract_named_refinement = (fun t1 -> (match (t1.tm) with
-| NamedTyp (x, t) -> begin
-Some ((x, t, None))
-end
-| Refine ({b = Annotated (x, t); brange = _40_585; blevel = _40_583; aqual = _40_581}, t') -> begin
-Some ((x, t, Some (t')))
-end
-| Paren (t) -> begin
-(extract_named_refinement t)
-end
-| _40_597 -> begin
-None
-end))
-
-
-
-
->>>>>>> bbfa8f20
