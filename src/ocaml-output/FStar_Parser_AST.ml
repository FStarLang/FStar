open Prims
let old_mk_tuple_lid : Prims.int -> FStar_Range.range -> FStar_Ident.lident =
  fun n1  ->
    fun r  ->
      let t =
        let uu____8 = FStar_Util.string_of_int n1  in
        FStar_Util.format1 "Tuple%s" uu____8  in
      let uu____9 = FStar_Syntax_Const.pconst t  in
      FStar_Ident.set_lid_range uu____9 r
  
let old_mk_tuple_data_lid :
  Prims.int -> FStar_Range.range -> FStar_Ident.lident =
  fun n1  ->
    fun r  ->
      let t =
        let uu____17 = FStar_Util.string_of_int n1  in
        FStar_Util.format1 "MkTuple%s" uu____17  in
      let uu____18 = FStar_Syntax_Const.pconst t  in
      FStar_Ident.set_lid_range uu____18 r
  
let old_mk_dtuple_lid : Prims.int -> FStar_Range.range -> FStar_Ident.lident
  =
  fun n1  ->
    fun r  ->
      let t =
        let uu____26 = FStar_Util.string_of_int n1  in
        FStar_Util.format1 "DTuple%s" uu____26  in
      let uu____27 = FStar_Syntax_Const.pconst t  in
      FStar_Ident.set_lid_range uu____27 r
  
let old_mk_dtuple_data_lid :
  Prims.int -> FStar_Range.range -> FStar_Ident.lident =
  fun n1  ->
    fun r  ->
      let t =
        let uu____35 = FStar_Util.string_of_int n1  in
        FStar_Util.format1 "MkDTuple%s" uu____35  in
      let uu____36 = FStar_Syntax_Const.pconst t  in
      FStar_Ident.set_lid_range uu____36 r
  
type level =
  | Un 
  | Expr 
  | Type_level 
  | Kind 
  | Formula 
let uu___is_Un : level -> Prims.bool =
  fun projectee  -> match projectee with | Un  -> true | uu____40 -> false 
let uu___is_Expr : level -> Prims.bool =
  fun projectee  -> match projectee with | Expr  -> true | uu____44 -> false 
let uu___is_Type_level : level -> Prims.bool =
  fun projectee  ->
    match projectee with | Type_level  -> true | uu____48 -> false
  
let uu___is_Kind : level -> Prims.bool =
  fun projectee  -> match projectee with | Kind  -> true | uu____52 -> false 
let uu___is_Formula : level -> Prims.bool =
  fun projectee  ->
    match projectee with | Formula  -> true | uu____56 -> false
  
type imp =
  | FsTypApp 
  | Hash 
  | UnivApp 
  | Nothing 
let uu___is_FsTypApp : imp -> Prims.bool =
  fun projectee  ->
    match projectee with | FsTypApp  -> true | uu____60 -> false
  
let uu___is_Hash : imp -> Prims.bool =
  fun projectee  -> match projectee with | Hash  -> true | uu____64 -> false 
let uu___is_UnivApp : imp -> Prims.bool =
  fun projectee  ->
    match projectee with | UnivApp  -> true | uu____68 -> false
  
let uu___is_Nothing : imp -> Prims.bool =
  fun projectee  ->
    match projectee with | Nothing  -> true | uu____72 -> false
  
type arg_qualifier =
  | Implicit 
  | Equality 
let uu___is_Implicit : arg_qualifier -> Prims.bool =
  fun projectee  ->
    match projectee with | Implicit  -> true | uu____76 -> false
  
let uu___is_Equality : arg_qualifier -> Prims.bool =
  fun projectee  ->
    match projectee with | Equality  -> true | uu____80 -> false
  
type aqual = arg_qualifier Prims.option
type let_qualifier =
  | NoLetQualifier 
  | Rec 
  | Mutable 
let uu___is_NoLetQualifier : let_qualifier -> Prims.bool =
  fun projectee  ->
    match projectee with | NoLetQualifier  -> true | uu____85 -> false
  
let uu___is_Rec : let_qualifier -> Prims.bool =
  fun projectee  -> match projectee with | Rec  -> true | uu____89 -> false 
let uu___is_Mutable : let_qualifier -> Prims.bool =
  fun projectee  ->
    match projectee with | Mutable  -> true | uu____93 -> false
  
type term' =
  | Wild 
  | Const of FStar_Const.sconst 
  | Op of (Prims.string * term Prims.list) 
  | Tvar of FStar_Ident.ident 
  | Uvar of FStar_Ident.ident 
  | Var of FStar_Ident.lid 
  | Name of FStar_Ident.lid 
  | Projector of (FStar_Ident.lid * FStar_Ident.ident) 
  | Construct of (FStar_Ident.lid * (term * imp) Prims.list) 
  | Abs of (pattern Prims.list * term) 
  | App of (term * term * imp) 
  | Let of (let_qualifier * (pattern * term) Prims.list * term) 
  | LetOpen of (FStar_Ident.lid * term) 
  | Seq of (term * term) 
  | If of (term * term * term) 
  | Match of (term * (pattern * term Prims.option * term) Prims.list) 
  | TryWith of (term * (pattern * term Prims.option * term) Prims.list) 
  | Ascribed of (term * term * term Prims.option) 
  | Record of (term Prims.option * (FStar_Ident.lid * term) Prims.list) 
  | Project of (term * FStar_Ident.lid) 
  | Product of (binder Prims.list * term) 
  | Sum of (binder Prims.list * term) 
  | QForall of (binder Prims.list * term Prims.list Prims.list * term) 
  | QExists of (binder Prims.list * term Prims.list Prims.list * term) 
  | Refine of (binder * term) 
  | NamedTyp of (FStar_Ident.ident * term) 
  | Paren of term 
  | Requires of (term * Prims.string Prims.option) 
  | Ensures of (term * Prims.string Prims.option) 
  | Labeled of (term * Prims.string * Prims.bool) 
  | Assign of (FStar_Ident.ident * term) 
  | Discrim of FStar_Ident.lid 
  | Attributes of term Prims.list 
and term = {
  tm: term' ;
  range: FStar_Range.range ;
  level: level }
and binder' =
  | Variable of FStar_Ident.ident 
  | TVariable of FStar_Ident.ident 
  | Annotated of (FStar_Ident.ident * term) 
  | TAnnotated of (FStar_Ident.ident * term) 
  | NoName of term 
and binder =
  {
  b: binder' ;
  brange: FStar_Range.range ;
  blevel: level ;
  aqual: aqual }
and pattern' =
  | PatWild 
  | PatConst of FStar_Const.sconst 
  | PatApp of (pattern * pattern Prims.list) 
  | PatVar of (FStar_Ident.ident * arg_qualifier Prims.option) 
  | PatName of FStar_Ident.lid 
  | PatTvar of (FStar_Ident.ident * arg_qualifier Prims.option) 
  | PatList of pattern Prims.list 
  | PatTuple of (pattern Prims.list * Prims.bool) 
  | PatRecord of (FStar_Ident.lid * pattern) Prims.list 
  | PatAscribed of (pattern * term) 
  | PatOr of pattern Prims.list 
  | PatOp of Prims.string 
and pattern = {
  pat: pattern' ;
  prange: FStar_Range.range }
let uu___is_Wild : term' -> Prims.bool =
  fun projectee  -> match projectee with | Wild  -> true | uu____380 -> false 
let uu___is_Const : term' -> Prims.bool =
  fun projectee  ->
    match projectee with | Const _0 -> true | uu____385 -> false
  
let __proj__Const__item___0 : term' -> FStar_Const.sconst =
  fun projectee  -> match projectee with | Const _0 -> _0 
let uu___is_Op : term' -> Prims.bool =
  fun projectee  -> match projectee with | Op _0 -> true | uu____400 -> false 
let __proj__Op__item___0 : term' -> (Prims.string * term Prims.list) =
  fun projectee  -> match projectee with | Op _0 -> _0 
let uu___is_Tvar : term' -> Prims.bool =
  fun projectee  ->
    match projectee with | Tvar _0 -> true | uu____421 -> false
  
let __proj__Tvar__item___0 : term' -> FStar_Ident.ident =
  fun projectee  -> match projectee with | Tvar _0 -> _0 
let uu___is_Uvar : term' -> Prims.bool =
  fun projectee  ->
    match projectee with | Uvar _0 -> true | uu____433 -> false
  
let __proj__Uvar__item___0 : term' -> FStar_Ident.ident =
  fun projectee  -> match projectee with | Uvar _0 -> _0 
let uu___is_Var : term' -> Prims.bool =
  fun projectee  ->
    match projectee with | Var _0 -> true | uu____445 -> false
  
let __proj__Var__item___0 : term' -> FStar_Ident.lid =
  fun projectee  -> match projectee with | Var _0 -> _0 
let uu___is_Name : term' -> Prims.bool =
  fun projectee  ->
    match projectee with | Name _0 -> true | uu____457 -> false
  
let __proj__Name__item___0 : term' -> FStar_Ident.lid =
  fun projectee  -> match projectee with | Name _0 -> _0 
let uu___is_Projector : term' -> Prims.bool =
  fun projectee  ->
    match projectee with | Projector _0 -> true | uu____471 -> false
  
let __proj__Projector__item___0 :
  term' -> (FStar_Ident.lid * FStar_Ident.ident) =
  fun projectee  -> match projectee with | Projector _0 -> _0 
let uu___is_Construct : term' -> Prims.bool =
  fun projectee  ->
    match projectee with | Construct _0 -> true | uu____494 -> false
  
let __proj__Construct__item___0 :
  term' -> (FStar_Ident.lid * (term * imp) Prims.list) =
  fun projectee  -> match projectee with | Construct _0 -> _0 
let uu___is_Abs : term' -> Prims.bool =
  fun projectee  ->
    match projectee with | Abs _0 -> true | uu____524 -> false
  
let __proj__Abs__item___0 : term' -> (pattern Prims.list * term) =
  fun projectee  -> match projectee with | Abs _0 -> _0 
let uu___is_App : term' -> Prims.bool =
  fun projectee  ->
    match projectee with | App _0 -> true | uu____548 -> false
  
let __proj__App__item___0 : term' -> (term * term * imp) =
  fun projectee  -> match projectee with | App _0 -> _0 
let uu___is_Let : term' -> Prims.bool =
  fun projectee  ->
    match projectee with | Let _0 -> true | uu____575 -> false
  
let __proj__Let__item___0 :
  term' -> (let_qualifier * (pattern * term) Prims.list * term) =
  fun projectee  -> match projectee with | Let _0 -> _0 
let uu___is_LetOpen : term' -> Prims.bool =
  fun projectee  ->
    match projectee with | LetOpen _0 -> true | uu____607 -> false
  
let __proj__LetOpen__item___0 : term' -> (FStar_Ident.lid * term) =
  fun projectee  -> match projectee with | LetOpen _0 -> _0 
let uu___is_Seq : term' -> Prims.bool =
  fun projectee  ->
    match projectee with | Seq _0 -> true | uu____627 -> false
  
let __proj__Seq__item___0 : term' -> (term * term) =
  fun projectee  -> match projectee with | Seq _0 -> _0 
let uu___is_If : term' -> Prims.bool =
  fun projectee  -> match projectee with | If _0 -> true | uu____648 -> false 
let __proj__If__item___0 : term' -> (term * term * term) =
  fun projectee  -> match projectee with | If _0 -> _0 
let uu___is_Match : term' -> Prims.bool =
  fun projectee  ->
    match projectee with | Match _0 -> true | uu____676 -> false
  
let __proj__Match__item___0 :
  term' -> (term * (pattern * term Prims.option * term) Prims.list) =
  fun projectee  -> match projectee with | Match _0 -> _0 
let uu___is_TryWith : term' -> Prims.bool =
  fun projectee  ->
    match projectee with | TryWith _0 -> true | uu____716 -> false
  
let __proj__TryWith__item___0 :
  term' -> (term * (pattern * term Prims.option * term) Prims.list) =
  fun projectee  -> match projectee with | TryWith _0 -> _0 
let uu___is_Ascribed : term' -> Prims.bool =
  fun projectee  ->
    match projectee with | Ascribed _0 -> true | uu____753 -> false
  
let __proj__Ascribed__item___0 : term' -> (term * term * term Prims.option) =
  fun projectee  -> match projectee with | Ascribed _0 -> _0 
let uu___is_Record : term' -> Prims.bool =
  fun projectee  ->
    match projectee with | Record _0 -> true | uu____783 -> false
  
let __proj__Record__item___0 :
  term' -> (term Prims.option * (FStar_Ident.lid * term) Prims.list) =
  fun projectee  -> match projectee with | Record _0 -> _0 
let uu___is_Project : term' -> Prims.bool =
  fun projectee  ->
    match projectee with | Project _0 -> true | uu____815 -> false
  
let __proj__Project__item___0 : term' -> (term * FStar_Ident.lid) =
  fun projectee  -> match projectee with | Project _0 -> _0 
let uu___is_Product : term' -> Prims.bool =
  fun projectee  ->
    match projectee with | Product _0 -> true | uu____836 -> false
  
let __proj__Product__item___0 : term' -> (binder Prims.list * term) =
  fun projectee  -> match projectee with | Product _0 -> _0 
let uu___is_Sum : term' -> Prims.bool =
  fun projectee  ->
    match projectee with | Sum _0 -> true | uu____860 -> false
  
let __proj__Sum__item___0 : term' -> (binder Prims.list * term) =
  fun projectee  -> match projectee with | Sum _0 -> _0 
let uu___is_QForall : term' -> Prims.bool =
  fun projectee  ->
    match projectee with | QForall _0 -> true | uu____887 -> false
  
let __proj__QForall__item___0 :
  term' -> (binder Prims.list * term Prims.list Prims.list * term) =
  fun projectee  -> match projectee with | QForall _0 -> _0 
let uu___is_QExists : term' -> Prims.bool =
  fun projectee  ->
    match projectee with | QExists _0 -> true | uu____923 -> false
  
let __proj__QExists__item___0 :
  term' -> (binder Prims.list * term Prims.list Prims.list * term) =
  fun projectee  -> match projectee with | QExists _0 -> _0 
let uu___is_Refine : term' -> Prims.bool =
  fun projectee  ->
    match projectee with | Refine _0 -> true | uu____955 -> false
  
let __proj__Refine__item___0 : term' -> (binder * term) =
  fun projectee  -> match projectee with | Refine _0 -> _0 
let uu___is_NamedTyp : term' -> Prims.bool =
  fun projectee  ->
    match projectee with | NamedTyp _0 -> true | uu____975 -> false
  
let __proj__NamedTyp__item___0 : term' -> (FStar_Ident.ident * term) =
  fun projectee  -> match projectee with | NamedTyp _0 -> _0 
let uu___is_Paren : term' -> Prims.bool =
  fun projectee  ->
    match projectee with | Paren _0 -> true | uu____993 -> false
  
let __proj__Paren__item___0 : term' -> term =
  fun projectee  -> match projectee with | Paren _0 -> _0 
let uu___is_Requires : term' -> Prims.bool =
  fun projectee  ->
    match projectee with | Requires _0 -> true | uu____1008 -> false
  
let __proj__Requires__item___0 : term' -> (term * Prims.string Prims.option)
  = fun projectee  -> match projectee with | Requires _0 -> _0 
let uu___is_Ensures : term' -> Prims.bool =
  fun projectee  ->
    match projectee with | Ensures _0 -> true | uu____1032 -> false
  
let __proj__Ensures__item___0 : term' -> (term * Prims.string Prims.option) =
  fun projectee  -> match projectee with | Ensures _0 -> _0 
let uu___is_Labeled : term' -> Prims.bool =
  fun projectee  ->
    match projectee with | Labeled _0 -> true | uu____1056 -> false
  
let __proj__Labeled__item___0 : term' -> (term * Prims.string * Prims.bool) =
  fun projectee  -> match projectee with | Labeled _0 -> _0 
let uu___is_Assign : term' -> Prims.bool =
  fun projectee  ->
    match projectee with | Assign _0 -> true | uu____1079 -> false
  
let __proj__Assign__item___0 : term' -> (FStar_Ident.ident * term) =
  fun projectee  -> match projectee with | Assign _0 -> _0 
let uu___is_Discrim : term' -> Prims.bool =
  fun projectee  ->
    match projectee with | Discrim _0 -> true | uu____1097 -> false
  
let __proj__Discrim__item___0 : term' -> FStar_Ident.lid =
  fun projectee  -> match projectee with | Discrim _0 -> _0 
let uu___is_Attributes : term' -> Prims.bool =
  fun projectee  ->
    match projectee with | Attributes _0 -> true | uu____1110 -> false
  
let __proj__Attributes__item___0 : term' -> term Prims.list =
  fun projectee  -> match projectee with | Attributes _0 -> _0 
let uu___is_Variable : binder' -> Prims.bool =
  fun projectee  ->
    match projectee with | Variable _0 -> true | uu____1137 -> false
  
let __proj__Variable__item___0 : binder' -> FStar_Ident.ident =
  fun projectee  -> match projectee with | Variable _0 -> _0 
let uu___is_TVariable : binder' -> Prims.bool =
  fun projectee  ->
    match projectee with | TVariable _0 -> true | uu____1149 -> false
  
let __proj__TVariable__item___0 : binder' -> FStar_Ident.ident =
  fun projectee  -> match projectee with | TVariable _0 -> _0 
let uu___is_Annotated : binder' -> Prims.bool =
  fun projectee  ->
    match projectee with | Annotated _0 -> true | uu____1163 -> false
  
let __proj__Annotated__item___0 : binder' -> (FStar_Ident.ident * term) =
  fun projectee  -> match projectee with | Annotated _0 -> _0 
let uu___is_TAnnotated : binder' -> Prims.bool =
  fun projectee  ->
    match projectee with | TAnnotated _0 -> true | uu____1183 -> false
  
let __proj__TAnnotated__item___0 : binder' -> (FStar_Ident.ident * term) =
  fun projectee  -> match projectee with | TAnnotated _0 -> _0 
let uu___is_NoName : binder' -> Prims.bool =
  fun projectee  ->
    match projectee with | NoName _0 -> true | uu____1201 -> false
  
let __proj__NoName__item___0 : binder' -> term =
  fun projectee  -> match projectee with | NoName _0 -> _0 
let uu___is_PatWild : pattern' -> Prims.bool =
  fun projectee  ->
    match projectee with | PatWild  -> true | uu____1228 -> false
  
let uu___is_PatConst : pattern' -> Prims.bool =
  fun projectee  ->
    match projectee with | PatConst _0 -> true | uu____1233 -> false
  
let __proj__PatConst__item___0 : pattern' -> FStar_Const.sconst =
  fun projectee  -> match projectee with | PatConst _0 -> _0 
let uu___is_PatApp : pattern' -> Prims.bool =
  fun projectee  ->
    match projectee with | PatApp _0 -> true | uu____1248 -> false
  
let __proj__PatApp__item___0 : pattern' -> (pattern * pattern Prims.list) =
  fun projectee  -> match projectee with | PatApp _0 -> _0 
let uu___is_PatVar : pattern' -> Prims.bool =
  fun projectee  ->
    match projectee with | PatVar _0 -> true | uu____1272 -> false
  
let __proj__PatVar__item___0 :
  pattern' -> (FStar_Ident.ident * arg_qualifier Prims.option) =
  fun projectee  -> match projectee with | PatVar _0 -> _0 
let uu___is_PatName : pattern' -> Prims.bool =
  fun projectee  ->
    match projectee with | PatName _0 -> true | uu____1293 -> false
  
let __proj__PatName__item___0 : pattern' -> FStar_Ident.lid =
  fun projectee  -> match projectee with | PatName _0 -> _0 
let uu___is_PatTvar : pattern' -> Prims.bool =
  fun projectee  ->
    match projectee with | PatTvar _0 -> true | uu____1308 -> false
  
let __proj__PatTvar__item___0 :
  pattern' -> (FStar_Ident.ident * arg_qualifier Prims.option) =
  fun projectee  -> match projectee with | PatTvar _0 -> _0 
let uu___is_PatList : pattern' -> Prims.bool =
  fun projectee  ->
    match projectee with | PatList _0 -> true | uu____1330 -> false
  
let __proj__PatList__item___0 : pattern' -> pattern Prims.list =
  fun projectee  -> match projectee with | PatList _0 -> _0 
let uu___is_PatTuple : pattern' -> Prims.bool =
  fun projectee  ->
    match projectee with | PatTuple _0 -> true | uu____1348 -> false
  
let __proj__PatTuple__item___0 :
  pattern' -> (pattern Prims.list * Prims.bool) =
  fun projectee  -> match projectee with | PatTuple _0 -> _0 
let uu___is_PatRecord : pattern' -> Prims.bool =
  fun projectee  ->
    match projectee with | PatRecord _0 -> true | uu____1372 -> false
  
let __proj__PatRecord__item___0 :
  pattern' -> (FStar_Ident.lid * pattern) Prims.list =
  fun projectee  -> match projectee with | PatRecord _0 -> _0 
let uu___is_PatAscribed : pattern' -> Prims.bool =
  fun projectee  ->
    match projectee with | PatAscribed _0 -> true | uu____1395 -> false
  
let __proj__PatAscribed__item___0 : pattern' -> (pattern * term) =
  fun projectee  -> match projectee with | PatAscribed _0 -> _0 
let uu___is_PatOr : pattern' -> Prims.bool =
  fun projectee  ->
    match projectee with | PatOr _0 -> true | uu____1414 -> false
  
let __proj__PatOr__item___0 : pattern' -> pattern Prims.list =
  fun projectee  -> match projectee with | PatOr _0 -> _0 
let uu___is_PatOp : pattern' -> Prims.bool =
  fun projectee  ->
    match projectee with | PatOp _0 -> true | uu____1429 -> false
  
let __proj__PatOp__item___0 : pattern' -> Prims.string =
  fun projectee  -> match projectee with | PatOp _0 -> _0 
type branch = (pattern * term Prims.option * term)
type knd = term
type typ = term
type expr = term
type fsdoc = (Prims.string * (Prims.string * Prims.string) Prims.list)
type tycon =
  | TyconAbstract of (FStar_Ident.ident * binder Prims.list * knd
  Prims.option) 
  | TyconAbbrev of (FStar_Ident.ident * binder Prims.list * knd Prims.option
  * term) 
  | TyconRecord of (FStar_Ident.ident * binder Prims.list * knd Prims.option
  * (FStar_Ident.ident * term * fsdoc Prims.option) Prims.list) 
  | TyconVariant of (FStar_Ident.ident * binder Prims.list * knd Prims.option
  * (FStar_Ident.ident * term Prims.option * fsdoc Prims.option * Prims.bool)
  Prims.list) 
let uu___is_TyconAbstract : tycon -> Prims.bool =
  fun projectee  ->
    match projectee with | TyconAbstract _0 -> true | uu____1510 -> false
  
let __proj__TyconAbstract__item___0 :
  tycon -> (FStar_Ident.ident * binder Prims.list * knd Prims.option) =
  fun projectee  -> match projectee with | TyconAbstract _0 -> _0 
let uu___is_TyconAbbrev : tycon -> Prims.bool =
  fun projectee  ->
    match projectee with | TyconAbbrev _0 -> true | uu____1543 -> false
  
let __proj__TyconAbbrev__item___0 :
  tycon -> (FStar_Ident.ident * binder Prims.list * knd Prims.option * term)
  = fun projectee  -> match projectee with | TyconAbbrev _0 -> _0 
let uu___is_TyconRecord : tycon -> Prims.bool =
  fun projectee  ->
    match projectee with | TyconRecord _0 -> true | uu____1584 -> false
  
let __proj__TyconRecord__item___0 :
  tycon ->
    (FStar_Ident.ident * binder Prims.list * knd Prims.option *
      (FStar_Ident.ident * term * fsdoc Prims.option) Prims.list)
  = fun projectee  -> match projectee with | TyconRecord _0 -> _0 
let uu___is_TyconVariant : tycon -> Prims.bool =
  fun projectee  ->
    match projectee with | TyconVariant _0 -> true | uu____1642 -> false
  
let __proj__TyconVariant__item___0 :
  tycon ->
    (FStar_Ident.ident * binder Prims.list * knd Prims.option *
      (FStar_Ident.ident * term Prims.option * fsdoc Prims.option *
      Prims.bool) Prims.list)
  = fun projectee  -> match projectee with | TyconVariant _0 -> _0 
type qualifier =
  | Private 
  | Abstract 
  | Noeq 
  | Unopteq 
  | Assumption 
  | DefaultEffect 
  | TotalEffect 
  | Effect_qual 
  | New 
  | Inline 
  | Visible 
  | Unfold_for_unification_and_vcgen 
  | Inline_for_extraction 
  | Irreducible 
  | NoExtract 
  | Reifiable 
  | Reflectable 
  | Opaque 
  | Logic 
let uu___is_Private : qualifier -> Prims.bool =
  fun projectee  ->
    match projectee with | Private  -> true | uu____1692 -> false
  
let uu___is_Abstract : qualifier -> Prims.bool =
  fun projectee  ->
    match projectee with | Abstract  -> true | uu____1696 -> false
  
let uu___is_Noeq : qualifier -> Prims.bool =
  fun projectee  ->
    match projectee with | Noeq  -> true | uu____1700 -> false
  
let uu___is_Unopteq : qualifier -> Prims.bool =
  fun projectee  ->
    match projectee with | Unopteq  -> true | uu____1704 -> false
  
let uu___is_Assumption : qualifier -> Prims.bool =
  fun projectee  ->
    match projectee with | Assumption  -> true | uu____1708 -> false
  
let uu___is_DefaultEffect : qualifier -> Prims.bool =
  fun projectee  ->
    match projectee with | DefaultEffect  -> true | uu____1712 -> false
  
let uu___is_TotalEffect : qualifier -> Prims.bool =
  fun projectee  ->
    match projectee with | TotalEffect  -> true | uu____1716 -> false
  
let uu___is_Effect_qual : qualifier -> Prims.bool =
  fun projectee  ->
    match projectee with | Effect_qual  -> true | uu____1720 -> false
  
let uu___is_New : qualifier -> Prims.bool =
  fun projectee  -> match projectee with | New  -> true | uu____1724 -> false 
let uu___is_Inline : qualifier -> Prims.bool =
  fun projectee  ->
    match projectee with | Inline  -> true | uu____1728 -> false
  
let uu___is_Visible : qualifier -> Prims.bool =
  fun projectee  ->
    match projectee with | Visible  -> true | uu____1732 -> false
  
let uu___is_Unfold_for_unification_and_vcgen : qualifier -> Prims.bool =
  fun projectee  ->
    match projectee with
    | Unfold_for_unification_and_vcgen  -> true
    | uu____1736 -> false
  
let uu___is_Inline_for_extraction : qualifier -> Prims.bool =
  fun projectee  ->
    match projectee with
    | Inline_for_extraction  -> true
    | uu____1740 -> false
  
let uu___is_Irreducible : qualifier -> Prims.bool =
  fun projectee  ->
    match projectee with | Irreducible  -> true | uu____1744 -> false
  
let uu___is_NoExtract : qualifier -> Prims.bool =
  fun projectee  ->
    match projectee with | NoExtract  -> true | uu____1748 -> false
  
let uu___is_Reifiable : qualifier -> Prims.bool =
  fun projectee  ->
    match projectee with | Reifiable  -> true | uu____1752 -> false
  
let uu___is_Reflectable : qualifier -> Prims.bool =
  fun projectee  ->
    match projectee with | Reflectable  -> true | uu____1756 -> false
  
let uu___is_Opaque : qualifier -> Prims.bool =
  fun projectee  ->
    match projectee with | Opaque  -> true | uu____1760 -> false
  
let uu___is_Logic : qualifier -> Prims.bool =
  fun projectee  ->
    match projectee with | Logic  -> true | uu____1764 -> false
  
type qualifiers = qualifier Prims.list
type attributes_ = term Prims.list
type decoration =
  | Qualifier of qualifier 
  | DeclAttributes of term Prims.list 
  | Doc of fsdoc 
let uu___is_Qualifier : decoration -> Prims.bool =
  fun projectee  ->
    match projectee with | Qualifier _0 -> true | uu____1781 -> false
  
let __proj__Qualifier__item___0 : decoration -> qualifier =
  fun projectee  -> match projectee with | Qualifier _0 -> _0 
let uu___is_DeclAttributes : decoration -> Prims.bool =
  fun projectee  ->
    match projectee with | DeclAttributes _0 -> true | uu____1794 -> false
  
let __proj__DeclAttributes__item___0 : decoration -> term Prims.list =
  fun projectee  -> match projectee with | DeclAttributes _0 -> _0 
let uu___is_Doc : decoration -> Prims.bool =
  fun projectee  ->
    match projectee with | Doc _0 -> true | uu____1809 -> false
  
let __proj__Doc__item___0 : decoration -> fsdoc =
  fun projectee  -> match projectee with | Doc _0 -> _0 
type lift_op =
  | NonReifiableLift of term 
  | ReifiableLift of (term * term) 
  | LiftForFree of term 
let uu___is_NonReifiableLift : lift_op -> Prims.bool =
  fun projectee  ->
    match projectee with | NonReifiableLift _0 -> true | uu____1832 -> false
  
let __proj__NonReifiableLift__item___0 : lift_op -> term =
  fun projectee  -> match projectee with | NonReifiableLift _0 -> _0 
let uu___is_ReifiableLift : lift_op -> Prims.bool =
  fun projectee  ->
    match projectee with | ReifiableLift _0 -> true | uu____1846 -> false
  
let __proj__ReifiableLift__item___0 : lift_op -> (term * term) =
  fun projectee  -> match projectee with | ReifiableLift _0 -> _0 
let uu___is_LiftForFree : lift_op -> Prims.bool =
  fun projectee  ->
    match projectee with | LiftForFree _0 -> true | uu____1864 -> false
  
let __proj__LiftForFree__item___0 : lift_op -> term =
  fun projectee  -> match projectee with | LiftForFree _0 -> _0 
type lift =
  {
  msource: FStar_Ident.lid ;
  mdest: FStar_Ident.lid ;
  lift_op: lift_op }
type pragma =
  | SetOptions of Prims.string 
  | ResetOptions of Prims.string Prims.option 
  | LightOff 
let uu___is_SetOptions : pragma -> Prims.bool =
  fun projectee  ->
    match projectee with | SetOptions _0 -> true | uu____1904 -> false
  
let __proj__SetOptions__item___0 : pragma -> Prims.string =
  fun projectee  -> match projectee with | SetOptions _0 -> _0 
let uu___is_ResetOptions : pragma -> Prims.bool =
  fun projectee  ->
    match projectee with | ResetOptions _0 -> true | uu____1917 -> false
  
let __proj__ResetOptions__item___0 : pragma -> Prims.string Prims.option =
  fun projectee  -> match projectee with | ResetOptions _0 -> _0 
let uu___is_LightOff : pragma -> Prims.bool =
  fun projectee  ->
    match projectee with | LightOff  -> true | uu____1931 -> false
  
type decl' =
  | TopLevelModule of FStar_Ident.lid 
  | Open of FStar_Ident.lid 
  | Include of FStar_Ident.lid 
  | ModuleAbbrev of (FStar_Ident.ident * FStar_Ident.lid) 
  | TopLevelLet of (let_qualifier * (pattern * term) Prims.list) 
  | Main of term 
  | Tycon of (Prims.bool * (tycon * fsdoc Prims.option) Prims.list) 
  | Val of (FStar_Ident.ident * term) 
  | Exception of (FStar_Ident.ident * term Prims.option) 
  | NewEffect of effect_decl 
  | SubEffect of lift 
  | Pragma of pragma 
  | Fsdoc of fsdoc 
  | Assume of (FStar_Ident.ident * term) 
and decl =
  {
  d: decl' ;
  drange: FStar_Range.range ;
  doc: fsdoc Prims.option ;
  quals: qualifiers ;
  attrs: attributes_ }
and effect_decl =
  | DefineEffect of (FStar_Ident.ident * binder Prims.list * term * decl
  Prims.list) 
  | RedefineEffect of (FStar_Ident.ident * binder Prims.list * term) 
let uu___is_TopLevelModule : decl' -> Prims.bool =
  fun projectee  ->
    match projectee with | TopLevelModule _0 -> true | uu____2030 -> false
  
let __proj__TopLevelModule__item___0 : decl' -> FStar_Ident.lid =
  fun projectee  -> match projectee with | TopLevelModule _0 -> _0 
let uu___is_Open : decl' -> Prims.bool =
  fun projectee  ->
    match projectee with | Open _0 -> true | uu____2042 -> false
  
let __proj__Open__item___0 : decl' -> FStar_Ident.lid =
  fun projectee  -> match projectee with | Open _0 -> _0 
let uu___is_Include : decl' -> Prims.bool =
  fun projectee  ->
    match projectee with | Include _0 -> true | uu____2054 -> false
  
let __proj__Include__item___0 : decl' -> FStar_Ident.lid =
  fun projectee  -> match projectee with | Include _0 -> _0 
let uu___is_ModuleAbbrev : decl' -> Prims.bool =
  fun projectee  ->
    match projectee with | ModuleAbbrev _0 -> true | uu____2068 -> false
  
let __proj__ModuleAbbrev__item___0 :
  decl' -> (FStar_Ident.ident * FStar_Ident.lid) =
  fun projectee  -> match projectee with | ModuleAbbrev _0 -> _0 
let uu___is_TopLevelLet : decl' -> Prims.bool =
  fun projectee  ->
    match projectee with | TopLevelLet _0 -> true | uu____2091 -> false
  
let __proj__TopLevelLet__item___0 :
  decl' -> (let_qualifier * (pattern * term) Prims.list) =
  fun projectee  -> match projectee with | TopLevelLet _0 -> _0 
let uu___is_Main : decl' -> Prims.bool =
  fun projectee  ->
    match projectee with | Main _0 -> true | uu____2118 -> false
  
let __proj__Main__item___0 : decl' -> term =
  fun projectee  -> match projectee with | Main _0 -> _0 
let uu___is_Tycon : decl' -> Prims.bool =
  fun projectee  ->
    match projectee with | Tycon _0 -> true | uu____2136 -> false
  
let __proj__Tycon__item___0 :
  decl' -> (Prims.bool * (tycon * fsdoc Prims.option) Prims.list) =
  fun projectee  -> match projectee with | Tycon _0 -> _0 
let uu___is_Val : decl' -> Prims.bool =
  fun projectee  ->
    match projectee with | Val _0 -> true | uu____2168 -> false
  
let __proj__Val__item___0 : decl' -> (FStar_Ident.ident * term) =
  fun projectee  -> match projectee with | Val _0 -> _0 
let uu___is_Exception : decl' -> Prims.bool =
  fun projectee  ->
    match projectee with | Exception _0 -> true | uu____2189 -> false
  
let __proj__Exception__item___0 :
  decl' -> (FStar_Ident.ident * term Prims.option) =
  fun projectee  -> match projectee with | Exception _0 -> _0 
let uu___is_NewEffect : decl' -> Prims.bool =
  fun projectee  ->
    match projectee with | NewEffect _0 -> true | uu____2210 -> false
  
let __proj__NewEffect__item___0 : decl' -> effect_decl =
  fun projectee  -> match projectee with | NewEffect _0 -> _0 
let uu___is_SubEffect : decl' -> Prims.bool =
  fun projectee  ->
    match projectee with | SubEffect _0 -> true | uu____2222 -> false
  
let __proj__SubEffect__item___0 : decl' -> lift =
  fun projectee  -> match projectee with | SubEffect _0 -> _0 
let uu___is_Pragma : decl' -> Prims.bool =
  fun projectee  ->
    match projectee with | Pragma _0 -> true | uu____2234 -> false
  
let __proj__Pragma__item___0 : decl' -> pragma =
  fun projectee  -> match projectee with | Pragma _0 -> _0 
let uu___is_Fsdoc : decl' -> Prims.bool =
  fun projectee  ->
    match projectee with | Fsdoc _0 -> true | uu____2246 -> false
  
let __proj__Fsdoc__item___0 : decl' -> fsdoc =
  fun projectee  -> match projectee with | Fsdoc _0 -> _0 
let uu___is_Assume : decl' -> Prims.bool =
  fun projectee  ->
    match projectee with | Assume _0 -> true | uu____2260 -> false
  
let __proj__Assume__item___0 : decl' -> (FStar_Ident.ident * term) =
  fun projectee  -> match projectee with | Assume _0 -> _0 
let uu___is_DefineEffect : effect_decl -> Prims.bool =
  fun projectee  ->
    match projectee with | DefineEffect _0 -> true | uu____2306 -> false
  
let __proj__DefineEffect__item___0 :
  effect_decl ->
    (FStar_Ident.ident * binder Prims.list * term * decl Prims.list)
  = fun projectee  -> match projectee with | DefineEffect _0 -> _0 
let uu___is_RedefineEffect : effect_decl -> Prims.bool =
  fun projectee  ->
    match projectee with | RedefineEffect _0 -> true | uu____2340 -> false
  
let __proj__RedefineEffect__item___0 :
  effect_decl -> (FStar_Ident.ident * binder Prims.list * term) =
  fun projectee  -> match projectee with | RedefineEffect _0 -> _0 
type modul =
  | Module of (FStar_Ident.lid * decl Prims.list) 
  | Interface of (FStar_Ident.lid * decl Prims.list * Prims.bool) 
let uu___is_Module : modul -> Prims.bool =
  fun projectee  ->
    match projectee with | Module _0 -> true | uu____2380 -> false
  
let __proj__Module__item___0 : modul -> (FStar_Ident.lid * decl Prims.list) =
  fun projectee  -> match projectee with | Module _0 -> _0 
let uu___is_Interface : modul -> Prims.bool =
  fun projectee  ->
    match projectee with | Interface _0 -> true | uu____2405 -> false
  
let __proj__Interface__item___0 :
  modul -> (FStar_Ident.lid * decl Prims.list * Prims.bool) =
  fun projectee  -> match projectee with | Interface _0 -> _0 
type file = modul Prims.list
type inputFragment = (file,decl Prims.list) FStar_Util.either
let check_id : FStar_Ident.ident -> Prims.unit =
  fun id  ->
    let first_char =
      FStar_String.substring id.FStar_Ident.idText (Prims.parse_int "0")
        (Prims.parse_int "1")
       in
    if (FStar_String.lowercase first_char) = first_char
    then ()
    else
      (let uu____2434 =
         let uu____2435 =
           let uu____2438 =
             FStar_Util.format1
               "Invalid identifer '%s'; expected a symbol that begins with a lower-case character"
               id.FStar_Ident.idText
              in
           (uu____2438, (id.FStar_Ident.idRange))  in
         FStar_Errors.Error uu____2435  in
       Prims.raise uu____2434)
  
let at_most_one s r l =
  match l with
  | x::[] -> Some x
  | [] -> None
  | uu____2460 ->
      let uu____2462 =
        let uu____2463 =
          let uu____2466 =
            FStar_Util.format1 "At most one %s is allowed on declarations" s
             in
          (uu____2466, r)  in
        FStar_Errors.Error uu____2463  in
      Prims.raise uu____2462
  
let mk_decl : decl' -> FStar_Range.range -> decoration Prims.list -> decl =
  fun d  ->
    fun r  ->
      fun decorations  ->
        let doc1 =
          let uu____2481 =
            FStar_List.choose
              (fun uu___104_2483  ->
                 match uu___104_2483 with
                 | Doc d1 -> Some d1
                 | uu____2486 -> None) decorations
             in
          at_most_one "fsdoc" r uu____2481  in
        let attributes_ =
          let uu____2490 =
            FStar_List.choose
              (fun uu___105_2494  ->
                 match uu___105_2494 with
                 | DeclAttributes a -> Some a
                 | uu____2500 -> None) decorations
             in
          at_most_one "attribute set" r uu____2490  in
        let attributes_1 = FStar_Util.dflt [] attributes_  in
        let qualifiers =
          FStar_List.choose
            (fun uu___106_2508  ->
               match uu___106_2508 with
               | Qualifier q -> Some q
               | uu____2511 -> None) decorations
           in
        { d; drange = r; doc = doc1; quals = qualifiers; attrs = attributes_1
        }
  
let mk_binder : binder' -> FStar_Range.range -> level -> aqual -> binder =
  fun b  ->
    fun r  -> fun l  -> fun i  -> { b; brange = r; blevel = l; aqual = i }
  
let mk_term : term' -> FStar_Range.range -> level -> term =
  fun t  -> fun r  -> fun l  -> { tm = t; range = r; level = l } 
let mk_uminus : term -> FStar_Range.range -> level -> term =
  fun t  ->
    fun r  ->
      fun l  ->
        let t1 =
          match t.tm with
          | Const (FStar_Const.Const_int
              (s,Some (FStar_Const.Signed ,width))) ->
              Const
                (FStar_Const.Const_int
                   ((Prims.strcat "-" s), (Some (FStar_Const.Signed, width))))
          | uu____2555 -> Op ("-", [t])  in
        mk_term t1 r l
  
let mk_pattern : pattern' -> FStar_Range.range -> pattern =
  fun p  -> fun r  -> { pat = p; prange = r } 
let un_curry_abs : pattern Prims.list -> term -> term' =
  fun ps  ->
    fun body  ->
      match body.tm with
      | Abs (p',body') -> Abs ((FStar_List.append ps p'), body')
      | uu____2576 -> Abs (ps, body)
  
let mk_function :
  (pattern * term Prims.option * term) Prims.list ->
    FStar_Range.range -> FStar_Range.range -> term
  =
  fun branches  ->
    fun r1  ->
      fun r2  ->
        let x = let i = FStar_Syntax_Syntax.next_id ()  in FStar_Ident.gen r1
           in
        let uu____2599 =
          let uu____2600 =
            let uu____2604 =
              let uu____2605 =
                let uu____2606 =
                  let uu____2614 =
                    let uu____2615 =
                      let uu____2616 = FStar_Ident.lid_of_ids [x]  in
                      Var uu____2616  in
                    mk_term uu____2615 r1 Expr  in
                  (uu____2614, branches)  in
                Match uu____2606  in
              mk_term uu____2605 r2 Expr  in
            ([mk_pattern (PatVar (x, None)) r1], uu____2604)  in
          Abs uu____2600  in
        mk_term uu____2599 r2 Expr
  
let un_function : pattern -> term -> (pattern * term) Prims.option =
  fun p  ->
    fun tm  ->
      match ((p.pat), (tm.tm)) with
      | (PatVar uu____2636,Abs (pats,body)) ->
          Some ((mk_pattern (PatApp (p, pats)) p.prange), body)
      | uu____2647 -> None
  
let lid_with_range :
  FStar_Ident.lident -> FStar_Range.range -> FStar_Ident.lident =
  fun lid  ->
    fun r  ->
      let uu____2658 = FStar_Ident.path_of_lid lid  in
      FStar_Ident.lid_of_path uu____2658 r
  
let consPat : FStar_Range.range -> pattern -> pattern -> pattern' =
  fun r  ->
    fun hd1  ->
      fun tl1  ->
        PatApp
          ((mk_pattern (PatName FStar_Syntax_Const.cons_lid) r), [hd1; tl1])
  
let consTerm : FStar_Range.range -> term -> term -> term =
  fun r  ->
    fun hd1  ->
      fun tl1  ->
        mk_term
          (Construct
             (FStar_Syntax_Const.cons_lid, [(hd1, Nothing); (tl1, Nothing)]))
          r Expr
  
let lexConsTerm : FStar_Range.range -> term -> term -> term =
  fun r  ->
    fun hd1  ->
      fun tl1  ->
        mk_term
          (Construct
             (FStar_Syntax_Const.lexcons_lid,
               [(hd1, Nothing); (tl1, Nothing)])) r Expr
  
let mkConsList : FStar_Range.range -> term Prims.list -> term =
  fun r  ->
    fun elts  ->
      let nil = mk_term (Construct (FStar_Syntax_Const.nil_lid, [])) r Expr
         in
      FStar_List.fold_right (fun e  -> fun tl1  -> consTerm r e tl1) elts nil
  
let mkLexList : FStar_Range.range -> term Prims.list -> term =
  fun r  ->
    fun elts  ->
      let nil =
        mk_term (Construct (FStar_Syntax_Const.lextop_lid, [])) r Expr  in
      FStar_List.fold_right (fun e  -> fun tl1  -> lexConsTerm r e tl1) elts
        nil
  
let ml_comp : term -> term =
  fun t  ->
    let ml = mk_term (Name FStar_Syntax_Const.effect_ML_lid) t.range Expr  in
    let t1 = mk_term (App (ml, t, Nothing)) t.range Expr  in t1
  
let tot_comp : term -> term =
  fun t  ->
    let ml = mk_term (Name FStar_Syntax_Const.effect_Tot_lid) t.range Expr
       in
    let t1 = mk_term (App (ml, t, Nothing)) t.range Expr  in t1
  
let mkApp : term -> (term * imp) Prims.list -> FStar_Range.range -> term =
  fun t  ->
    fun args  ->
      fun r  ->
        match args with
        | [] -> t
        | uu____2765 ->
            (match t.tm with
             | Name s -> mk_term (Construct (s, args)) r Un
             | uu____2773 ->
                 FStar_List.fold_left
                   (fun t1  ->
                      fun uu____2777  ->
                        match uu____2777 with
                        | (a,imp) -> mk_term (App (t1, a, imp)) r Un) t args)
  
let mkRefSet : FStar_Range.range -> term Prims.list -> term =
  fun r  ->
    fun elts  ->
      let uu____2790 =
        (FStar_Syntax_Const.tset_empty, FStar_Syntax_Const.tset_singleton,
          FStar_Syntax_Const.tset_union)
         in
      match uu____2790 with
      | (empty_lid,singleton_lid,union_lid) ->
          let empty1 =
            mk_term (Var (FStar_Ident.set_lid_range empty_lid r)) r Expr  in
          let ref_constr =
            mk_term
              (Var (FStar_Ident.set_lid_range FStar_Syntax_Const.heap_ref r))
              r Expr
             in
          let singleton1 =
            mk_term (Var (FStar_Ident.set_lid_range singleton_lid r)) r Expr
             in
          let union1 =
            mk_term (Var (FStar_Ident.set_lid_range union_lid r)) r Expr  in
          FStar_List.fold_right
            (fun e  ->
               fun tl1  ->
                 let e1 = mkApp ref_constr [(e, Nothing)] r  in
                 let single_e = mkApp singleton1 [(e1, Nothing)] r  in
                 mkApp union1 [(single_e, Nothing); (tl1, Nothing)] r) elts
            empty1
  
let mkExplicitApp : term -> term Prims.list -> FStar_Range.range -> term =
  fun t  ->
    fun args  ->
      fun r  ->
        match args with
        | [] -> t
        | uu____2830 ->
            (match t.tm with
             | Name s ->
                 let uu____2833 =
                   let uu____2834 =
                     let uu____2840 =
                       FStar_List.map (fun a  -> (a, Nothing)) args  in
                     (s, uu____2840)  in
                   Construct uu____2834  in
                 mk_term uu____2833 r Un
             | uu____2850 ->
                 FStar_List.fold_left
                   (fun t1  -> fun a  -> mk_term (App (t1, a, Nothing)) r Un)
                   t args)
  
let mkAdmitMagic : FStar_Range.range -> term =
  fun r  ->
    let unit_const = mk_term (Const FStar_Const.Const_unit) r Expr  in
    let admit1 =
      let admit_name =
        mk_term
          (Var (FStar_Ident.set_lid_range FStar_Syntax_Const.admit_lid r)) r
          Expr
         in
      mkExplicitApp admit_name [unit_const] r  in
    let magic1 =
      let magic_name =
        mk_term
          (Var (FStar_Ident.set_lid_range FStar_Syntax_Const.magic_lid r)) r
          Expr
         in
      mkExplicitApp magic_name [unit_const] r  in
    let admit_magic = mk_term (Seq (admit1, magic1)) r Expr  in admit_magic
  
let mkWildAdmitMagic r =
  let uu____2873 = mkAdmitMagic r  in
  ((mk_pattern PatWild r), None, uu____2873) 
let focusBranches branches r =
  let should_filter = FStar_Util.for_some Prims.fst branches  in
  if should_filter
  then
    (FStar_Errors.warn r "Focusing on only some cases";
     (let focussed =
        let uu____2929 = FStar_List.filter Prims.fst branches  in
        FStar_All.pipe_right uu____2929 (FStar_List.map Prims.snd)  in
      let uu____2973 = let uu____2979 = mkWildAdmitMagic r  in [uu____2979]
         in
      FStar_List.append focussed uu____2973))
  else FStar_All.pipe_right branches (FStar_List.map Prims.snd) 
let focusLetBindings lbs r =
  let should_filter = FStar_Util.for_some Prims.fst lbs  in
  if should_filter
  then
    (FStar_Errors.warn r
       "Focusing on only some cases in this (mutually) recursive definition";
     FStar_List.map
       (fun uu____3065  ->
          match uu____3065 with
          | (f,lb) ->
              if f
              then lb
              else
                (let uu____3081 = mkAdmitMagic r  in
                 ((Prims.fst lb), uu____3081))) lbs)
  else FStar_All.pipe_right lbs (FStar_List.map Prims.snd) 
let mkFsTypApp : term -> term Prims.list -> FStar_Range.range -> term =
  fun t  ->
    fun args  ->
      fun r  ->
        let uu____3110 = FStar_List.map (fun a  -> (a, FsTypApp)) args  in
        mkApp t uu____3110 r
  
let mkTuple : term Prims.list -> FStar_Range.range -> term =
  fun args  ->
    fun r  ->
      let cons1 =
        FStar_Syntax_Util.mk_tuple_data_lid (FStar_List.length args) r  in
      let uu____3129 = FStar_List.map (fun x  -> (x, Nothing)) args  in
      mkApp (mk_term (Name cons1) r Expr) uu____3129 r
  
let mkDTuple : term Prims.list -> FStar_Range.range -> term =
  fun args  ->
    fun r  ->
      let cons1 =
        FStar_Syntax_Util.mk_dtuple_data_lid (FStar_List.length args) r  in
      let uu____3148 = FStar_List.map (fun x  -> (x, Nothing)) args  in
      mkApp (mk_term (Name cons1) r Expr) uu____3148 r
  
let mkRefinedBinder :
  FStar_Ident.ident ->
    term ->
      Prims.bool -> term Prims.option -> FStar_Range.range -> aqual -> binder
  =
  fun id  ->
    fun t  ->
      fun should_bind_var  ->
        fun refopt  ->
          fun m  ->
            fun implicit  ->
              let b = mk_binder (Annotated (id, t)) m Type_level implicit  in
              match refopt with
              | None  -> b
              | Some phi ->
                  if should_bind_var
                  then
                    mk_binder
                      (Annotated
                         (id, (mk_term (Refine (b, phi)) m Type_level))) m
                      Type_level implicit
                  else
                    (let x = FStar_Ident.gen t.range  in
                     let b1 =
                       mk_binder (Annotated (x, t)) m Type_level implicit  in
                     mk_binder
                       (Annotated
                          (id, (mk_term (Refine (b1, phi)) m Type_level))) m
                       Type_level implicit)
  
let mkRefinedPattern :
  pattern ->
    term ->
      Prims.bool ->
        term Prims.option ->
          FStar_Range.range -> FStar_Range.range -> pattern
  =
  fun pat  ->
    fun t  ->
      fun should_bind_pat  ->
        fun phi_opt  ->
          fun t_range  ->
            fun range  ->
              let t1 =
                match phi_opt with
                | None  -> t
                | Some phi ->
                    if should_bind_pat
                    then
                      (match pat.pat with
                       | PatVar (x,uu____3203) ->
                           mk_term
                             (Refine
                                ((mk_binder (Annotated (x, t)) t_range
                                    Type_level None), phi)) range Type_level
                       | uu____3206 ->
                           let x = FStar_Ident.gen t_range  in
                           let phi1 =
                             let x_var =
                               let uu____3210 =
                                 let uu____3211 = FStar_Ident.lid_of_ids [x]
                                    in
                                 Var uu____3211  in
                               mk_term uu____3210 phi.range Formula  in
                             let pat_branch = (pat, None, phi)  in
                             let otherwise_branch =
                               let uu____3223 =
                                 let uu____3224 =
                                   let uu____3225 =
                                     FStar_Ident.lid_of_path ["False"]
                                       phi.range
                                      in
                                   Name uu____3225  in
                                 mk_term uu____3224 phi.range Formula  in
                               ((mk_pattern PatWild phi.range), None,
                                 uu____3223)
                                in
                             mk_term
                               (Match (x_var, [pat_branch; otherwise_branch]))
                               phi.range Formula
                              in
                           mk_term
                             (Refine
                                ((mk_binder (Annotated (x, t)) t_range
                                    Type_level None), phi1)) range Type_level)
                    else
                      (let x = FStar_Ident.gen t.range  in
                       mk_term
                         (Refine
                            ((mk_binder (Annotated (x, t)) t_range Type_level
                                None), phi)) range Type_level)
                 in
              mk_pattern (PatAscribed (pat, t1)) range
  
let rec extract_named_refinement :
  term -> (FStar_Ident.ident * term * term Prims.option) Prims.option =
  fun t1  ->
    match t1.tm with
    | NamedTyp (x,t) -> Some (x, t, None)
    | Refine
        ({ b = Annotated (x,t); brange = uu____3268; blevel = uu____3269;
           aqual = uu____3270;_},t')
        -> Some (x, t, (Some t'))
    | Paren t -> extract_named_refinement t
    | uu____3278 -> None
  
let rec as_mlist :
  modul Prims.list ->
    ((FStar_Ident.lid * decl) * decl Prims.list) ->
      decl Prims.list -> modul Prims.list
  =
  fun out  ->
    fun cur  ->
      fun ds  ->
        let uu____3308 = cur  in
        match uu____3308 with
        | ((m_name,m_decl),cur1) ->
            (match ds with
             | [] ->
                 FStar_List.rev
                   ((Module (m_name, (m_decl :: (FStar_List.rev cur1)))) ::
                   out)
             | d::ds1 ->
                 (match d.d with
                  | TopLevelModule m' ->
                      as_mlist
                        ((Module (m_name, (m_decl :: (FStar_List.rev cur1))))
                        :: out) ((m', d), []) ds1
                  | uu____3333 ->
                      as_mlist out ((m_name, m_decl), (d :: cur1)) ds1))
  
let as_frag :
  Prims.bool ->
    FStar_Range.range ->
      decl ->
        decl Prims.list ->
          (modul Prims.list,decl Prims.list) FStar_Util.either
  =
  fun is_light  ->
    fun light_range  ->
      fun d  ->
        fun ds  ->
          match d.d with
          | TopLevelModule m ->
              let ds1 =
                if is_light
                then
                  let uu____3367 = mk_decl (Pragma LightOff) light_range []
                     in
                  uu____3367 :: ds
                else ds  in
              let ms = as_mlist [] ((m, d), []) ds1  in
              ((let uu____3375 = FStar_List.tl ms  in
                match uu____3375 with
                | (Module (m',uu____3378))::uu____3379 ->
                    let msg =
                      "Support for more than one module in a file is deprecated"
                       in
                    let uu____3384 =
                      FStar_Range.string_of_range
                        (FStar_Ident.range_of_lid m')
                       in
                    FStar_Util.print2_warning "%s (Warning): %s\n" uu____3384
                      msg
                | uu____3385 -> ());
               FStar_Util.Inl ms)
          | uu____3389 ->
              let ds1 = d :: ds  in
              (FStar_List.iter
                 (fun uu___107_3393  ->
                    match uu___107_3393 with
                    | { d = TopLevelModule uu____3394; drange = r;
                        doc = uu____3396; quals = uu____3397;
                        attrs = uu____3398;_} ->
                        Prims.raise
                          (FStar_Errors.Error
                             ("Unexpected module declaration", r))
                    | uu____3400 -> ()) ds1;
               FStar_Util.Inr ds1)
  
let compile_op : Prims.int -> Prims.string -> Prims.string =
  fun arity  ->
    fun s  ->
      let name_of_char uu___108_3412 =
        match uu___108_3412 with
        | '&' -> "Amp"
        | '@' -> "At"
        | '+' -> "Plus"
        | '-' when arity = (Prims.parse_int "1") -> "Minus"
        | '-' -> "Subtraction"
        | '/' -> "Slash"
        | '<' -> "Less"
        | '=' -> "Equals"
        | '>' -> "Greater"
        | '_' -> "Underscore"
        | '|' -> "Bar"
        | '!' -> "Bang"
        | '^' -> "Hat"
        | '%' -> "Percent"
        | '*' -> "Star"
        | '?' -> "Question"
        | ':' -> "Colon"
        | uu____3413 -> "UNKNOWN"  in
      match s with
      | ".[]<-" -> "op_String_Assignment"
      | ".()<-" -> "op_Array_Assignment"
      | ".[]" -> "op_String_Access"
      | ".()" -> "op_Array_Access"
      | uu____3414 ->
          let uu____3415 =
            let uu____3416 =
              let uu____3418 = FStar_String.list_of_string s  in
              FStar_List.map name_of_char uu____3418  in
            FStar_String.concat "_" uu____3416  in
          Prims.strcat "op_" uu____3415
  
let compile_op' : Prims.string -> Prims.string =
  fun s  -> compile_op (~- (Prims.parse_int "1")) s 
let string_of_fsdoc :
  (Prims.string * (Prims.string * Prims.string) Prims.list) -> Prims.string =
  fun uu____3430  ->
    match uu____3430 with
    | (comment,keywords) ->
        let uu____3444 =
          let uu____3445 =
            FStar_List.map
              (fun uu____3449  ->
                 match uu____3449 with
                 | (k,v1) -> Prims.strcat k (Prims.strcat "->" v1)) keywords
             in
          FStar_String.concat "," uu____3445  in
        Prims.strcat comment uu____3444
<<<<<<< HEAD
  
let string_of_let_qualifier : let_qualifier -> Prims.string =
  fun uu___111_3456  ->
    match uu___111_3456 with
=======
let string_of_let_qualifier: let_qualifier -> Prims.string =
  fun uu___109_3456  ->
    match uu___109_3456 with
>>>>>>> 6c2f9705
    | NoLetQualifier  -> ""
    | Rec  -> "rec"
    | Mutable  -> "mutable"
  
let to_string_l sep f l =
<<<<<<< HEAD
  let uu____3481 = FStar_List.map f l  in FStar_String.concat sep uu____3481 
let imp_to_string : imp -> Prims.string =
  fun uu___112_3485  ->
    match uu___112_3485 with | Hash  -> "#" | uu____3486 -> ""
  
let rec term_to_string : term -> Prims.string =
=======
  let uu____3481 = FStar_List.map f l in FStar_String.concat sep uu____3481
let imp_to_string: imp -> Prims.string =
  fun uu___110_3485  ->
    match uu___110_3485 with | Hash  -> "#" | uu____3486 -> ""
let rec term_to_string: term -> Prims.string =
>>>>>>> 6c2f9705
  fun x  ->
    match x.tm with
    | Wild  -> "_"
    | Requires (t,uu____3497) ->
        let uu____3500 = term_to_string t  in
        FStar_Util.format1 "(requires %s)" uu____3500
    | Ensures (t,uu____3502) ->
        let uu____3505 = term_to_string t  in
        FStar_Util.format1 "(ensures %s)" uu____3505
    | Labeled (t,l,uu____3508) ->
        let uu____3509 = term_to_string t  in
        FStar_Util.format2 "(labeled %s %s)" l uu____3509
    | Const c -> FStar_Syntax_Print.const_to_string c
    | Op (s,xs) ->
        let uu____3515 =
          let uu____3516 =
            FStar_List.map
              (fun x1  -> FStar_All.pipe_right x1 term_to_string) xs
             in
          FStar_String.concat ", " uu____3516  in
        FStar_Util.format2 "%s(%s)" s uu____3515
    | Tvar id|Uvar id -> id.FStar_Ident.idText
    | Var l|Name l -> l.FStar_Ident.str
    | Construct (l,args) ->
        let uu____3529 =
          to_string_l " "
            (fun uu____3532  ->
               match uu____3532 with
               | (a,imp) ->
                   let uu____3537 = term_to_string a  in
                   FStar_Util.format2 "%s%s" (imp_to_string imp) uu____3537)
            args
           in
        FStar_Util.format2 "(%s %s)" l.FStar_Ident.str uu____3529
    | Abs (pats,t) ->
        let uu____3542 = to_string_l " " pat_to_string pats  in
        let uu____3543 = FStar_All.pipe_right t term_to_string  in
        FStar_Util.format2 "(fun %s -> %s)" uu____3542 uu____3543
    | App (t1,t2,imp) ->
        let uu____3547 = FStar_All.pipe_right t1 term_to_string  in
        let uu____3548 = FStar_All.pipe_right t2 term_to_string  in
        FStar_Util.format3 "%s %s%s" uu____3547 (imp_to_string imp)
          uu____3548
    | Let (Rec ,lbs,body) ->
        let uu____3557 =
          to_string_l " and "
            (fun uu____3560  ->
               match uu____3560 with
               | (p,b) ->
                   let uu____3565 = FStar_All.pipe_right p pat_to_string  in
                   let uu____3566 = FStar_All.pipe_right b term_to_string  in
                   FStar_Util.format2 "%s=%s" uu____3565 uu____3566) lbs
           in
        let uu____3567 = FStar_All.pipe_right body term_to_string  in
        FStar_Util.format2 "let rec %s in %s" uu____3557 uu____3567
    | Let (q,(pat,tm)::[],body) ->
        let uu____3579 = FStar_All.pipe_right pat pat_to_string  in
        let uu____3580 = FStar_All.pipe_right tm term_to_string  in
        let uu____3581 = FStar_All.pipe_right body term_to_string  in
        FStar_Util.format4 "let %s %s = %s in %s" (string_of_let_qualifier q)
          uu____3579 uu____3580 uu____3581
    | Seq (t1,t2) ->
        let uu____3584 = FStar_All.pipe_right t1 term_to_string  in
        let uu____3585 = FStar_All.pipe_right t2 term_to_string  in
        FStar_Util.format2 "%s; %s" uu____3584 uu____3585
    | If (t1,t2,t3) ->
        let uu____3589 = FStar_All.pipe_right t1 term_to_string  in
        let uu____3590 = FStar_All.pipe_right t2 term_to_string  in
        let uu____3591 = FStar_All.pipe_right t3 term_to_string  in
        FStar_Util.format3 "if %s then %s else %s" uu____3589 uu____3590
          uu____3591
    | Match (t,branches) ->
        let uu____3604 = FStar_All.pipe_right t term_to_string  in
        let uu____3605 =
          to_string_l " | "
            (fun uu____3610  ->
               match uu____3610 with
               | (p,w,e) ->
                   let uu____3620 = FStar_All.pipe_right p pat_to_string  in
                   let uu____3621 =
                     match w with
                     | None  -> ""
                     | Some e1 ->
                         let uu____3623 = term_to_string e1  in
                         FStar_Util.format1 "when %s" uu____3623
                      in
                   let uu____3624 = FStar_All.pipe_right e term_to_string  in
                   FStar_Util.format3 "%s %s -> %s" uu____3620 uu____3621
                     uu____3624) branches
           in
        FStar_Util.format2 "match %s with %s" uu____3604 uu____3605
    | Ascribed (t1,t2,None ) ->
        let uu____3628 = FStar_All.pipe_right t1 term_to_string  in
        let uu____3629 = FStar_All.pipe_right t2 term_to_string  in
        FStar_Util.format2 "(%s : %s)" uu____3628 uu____3629
    | Ascribed (t1,t2,Some tac) ->
        let uu____3634 = FStar_All.pipe_right t1 term_to_string  in
        let uu____3635 = FStar_All.pipe_right t2 term_to_string  in
        let uu____3636 = FStar_All.pipe_right tac term_to_string  in
        FStar_Util.format3 "(%s : %s by %s)" uu____3634 uu____3635 uu____3636
    | Record (Some e,fields) ->
        let uu____3646 = FStar_All.pipe_right e term_to_string  in
        let uu____3647 =
          to_string_l " "
            (fun uu____3650  ->
               match uu____3650 with
               | (l,e1) ->
                   let uu____3655 = FStar_All.pipe_right e1 term_to_string
                      in
                   FStar_Util.format2 "%s=%s" l.FStar_Ident.str uu____3655)
            fields
           in
        FStar_Util.format2 "{%s with %s}" uu____3646 uu____3647
    | Record (None ,fields) ->
        let uu____3664 =
          to_string_l " "
            (fun uu____3667  ->
               match uu____3667 with
               | (l,e) ->
                   let uu____3672 = FStar_All.pipe_right e term_to_string  in
                   FStar_Util.format2 "%s=%s" l.FStar_Ident.str uu____3672)
            fields
           in
        FStar_Util.format1 "{%s}" uu____3664
    | Project (e,l) ->
        let uu____3675 = FStar_All.pipe_right e term_to_string  in
        FStar_Util.format2 "%s.%s" uu____3675 l.FStar_Ident.str
    | Product ([],t) -> term_to_string t
    | Product (b::hd1::tl1,t) ->
        term_to_string
          (mk_term
             (Product
                ([b], (mk_term (Product ((hd1 :: tl1), t)) x.range x.level)))
             x.range x.level)
    | Product (b::[],t) when x.level = Type_level ->
        let uu____3689 = FStar_All.pipe_right b binder_to_string  in
        let uu____3690 = FStar_All.pipe_right t term_to_string  in
        FStar_Util.format2 "%s -> %s" uu____3689 uu____3690
    | Product (b::[],t) when x.level = Kind ->
        let uu____3694 = FStar_All.pipe_right b binder_to_string  in
        let uu____3695 = FStar_All.pipe_right t term_to_string  in
        FStar_Util.format2 "%s => %s" uu____3694 uu____3695
    | Sum (binders,t) ->
        let uu____3700 =
          let uu____3701 =
            FStar_All.pipe_right binders (FStar_List.map binder_to_string)
             in
          FStar_All.pipe_right uu____3701 (FStar_String.concat " * ")  in
        let uu____3706 = FStar_All.pipe_right t term_to_string  in
        FStar_Util.format2 "%s * %s" uu____3700 uu____3706
    | QForall (bs,pats,t) ->
        let uu____3716 = to_string_l " " binder_to_string bs  in
        let uu____3717 =
          to_string_l " \\/ " (to_string_l "; " term_to_string) pats  in
        let uu____3719 = FStar_All.pipe_right t term_to_string  in
        FStar_Util.format3 "forall %s.{:pattern %s} %s" uu____3716 uu____3717
          uu____3719
    | QExists (bs,pats,t) ->
        let uu____3729 = to_string_l " " binder_to_string bs  in
        let uu____3730 =
          to_string_l " \\/ " (to_string_l "; " term_to_string) pats  in
        let uu____3732 = FStar_All.pipe_right t term_to_string  in
        FStar_Util.format3 "exists %s.{:pattern %s} %s" uu____3729 uu____3730
          uu____3732
    | Refine (b,t) ->
        let uu____3735 = FStar_All.pipe_right b binder_to_string  in
        let uu____3736 = FStar_All.pipe_right t term_to_string  in
        FStar_Util.format2 "%s:{%s}" uu____3735 uu____3736
    | NamedTyp (x1,t) ->
        let uu____3739 = FStar_All.pipe_right t term_to_string  in
        FStar_Util.format2 "%s:%s" x1.FStar_Ident.idText uu____3739
    | Paren t ->
        let uu____3741 = FStar_All.pipe_right t term_to_string  in
        FStar_Util.format1 "(%s)" uu____3741
    | Product (bs,t) ->
        let uu____3746 =
          let uu____3747 =
            FStar_All.pipe_right bs (FStar_List.map binder_to_string)  in
          FStar_All.pipe_right uu____3747 (FStar_String.concat ",")  in
        let uu____3752 = FStar_All.pipe_right t term_to_string  in
        FStar_Util.format2 "Unidentified product: [%s] %s" uu____3746
          uu____3752
    | t -> "_"

and binder_to_string : binder -> Prims.string =
  fun x  ->
    let s =
      match x.b with
      | Variable i -> i.FStar_Ident.idText
      | TVariable i -> FStar_Util.format1 "%s:_" i.FStar_Ident.idText
      | TAnnotated (i,t)|Annotated (i,t) ->
          let uu____3760 = FStar_All.pipe_right t term_to_string  in
          FStar_Util.format2 "%s:%s" i.FStar_Ident.idText uu____3760
      | NoName t -> FStar_All.pipe_right t term_to_string  in
    let uu____3762 = aqual_to_string x.aqual  in
    FStar_Util.format2 "%s%s" uu____3762 s
<<<<<<< HEAD

and aqual_to_string : aqual -> Prims.string =
  fun uu___113_3763  ->
    match uu___113_3763 with
=======
and aqual_to_string: aqual -> Prims.string =
  fun uu___111_3763  ->
    match uu___111_3763 with
>>>>>>> 6c2f9705
    | Some (Equality ) -> "$"
    | Some (Implicit ) -> "#"
    | uu____3764 -> ""

and pat_to_string : pattern -> Prims.string =
  fun x  ->
    match x.pat with
    | PatWild  -> "_"
    | PatConst c -> FStar_Syntax_Print.const_to_string c
    | PatApp (p,ps) ->
        let uu____3771 = FStar_All.pipe_right p pat_to_string  in
        let uu____3772 = to_string_l " " pat_to_string ps  in
        FStar_Util.format2 "(%s %s)" uu____3771 uu____3772
    | PatTvar (i,aq)|PatVar (i,aq) ->
        let uu____3779 = aqual_to_string aq  in
        FStar_Util.format2 "%s%s" uu____3779 i.FStar_Ident.idText
    | PatName l -> l.FStar_Ident.str
    | PatList l ->
        let uu____3783 = to_string_l "; " pat_to_string l  in
        FStar_Util.format1 "[%s]" uu____3783
    | PatTuple (l,false ) ->
        let uu____3787 = to_string_l ", " pat_to_string l  in
        FStar_Util.format1 "(%s)" uu____3787
    | PatTuple (l,true ) ->
        let uu____3791 = to_string_l ", " pat_to_string l  in
        FStar_Util.format1 "(|%s|)" uu____3791
    | PatRecord l ->
        let uu____3796 =
          to_string_l "; "
            (fun uu____3799  ->
               match uu____3799 with
               | (f,e) ->
                   let uu____3804 = FStar_All.pipe_right e pat_to_string  in
                   FStar_Util.format2 "%s=%s" f.FStar_Ident.str uu____3804) l
           in
        FStar_Util.format1 "{%s}" uu____3796
    | PatOr l -> to_string_l "|\n " pat_to_string l
    | PatOp op -> FStar_Util.format1 "(%s)" op
    | PatAscribed (p,t) ->
        let uu____3810 = FStar_All.pipe_right p pat_to_string  in
        let uu____3811 = FStar_All.pipe_right t term_to_string  in
        FStar_Util.format2 "(%s:%s)" uu____3810 uu____3811

let rec head_id_of_pat : pattern -> FStar_Ident.lid Prims.list =
  fun p  ->
    match p.pat with
    | PatName l -> [l]
    | PatVar (i,uu____3819) ->
        let uu____3822 = FStar_Ident.lid_of_ids [i]  in [uu____3822]
    | PatApp (p1,uu____3824) -> head_id_of_pat p1
    | PatAscribed (p1,uu____3828) -> head_id_of_pat p1
    | uu____3829 -> []
  
let lids_of_let defs =
  FStar_All.pipe_right defs
    (FStar_List.collect
       (fun uu____3850  ->
          match uu____3850 with | (p,uu____3855) -> head_id_of_pat p))
<<<<<<< HEAD
  
let id_of_tycon : tycon -> Prims.string =
  fun uu___114_3858  ->
    match uu___114_3858 with
=======
let id_of_tycon: tycon -> Prims.string =
  fun uu___112_3858  ->
    match uu___112_3858 with
>>>>>>> 6c2f9705
    | TyconAbstract (i,_,_)
      |TyconAbbrev (i,_,_,_)|TyconRecord (i,_,_,_)|TyconVariant (i,_,_,_) ->
        i.FStar_Ident.idText
  
let decl_to_string : decl -> Prims.string =
  fun d  ->
    match d.d with
    | TopLevelModule l -> Prims.strcat "module " l.FStar_Ident.str
    | Open l -> Prims.strcat "open " l.FStar_Ident.str
    | Include l -> Prims.strcat "include " l.FStar_Ident.str
    | ModuleAbbrev (i,l) ->
        FStar_Util.format2 "module %s = %s" i.FStar_Ident.idText
          l.FStar_Ident.str
    | TopLevelLet (uu____3899,pats) ->
        let uu____3907 =
          let uu____3908 =
            let uu____3910 = lids_of_let pats  in
            FStar_All.pipe_right uu____3910
              (FStar_List.map (fun l  -> l.FStar_Ident.str))
             in
          FStar_All.pipe_right uu____3908 (FStar_String.concat ", ")  in
        Prims.strcat "let " uu____3907
    | Main uu____3916 -> "main ..."
    | Assume (i,uu____3918) -> Prims.strcat "assume " i.FStar_Ident.idText
    | Tycon (uu____3919,tys) ->
        let uu____3929 =
          let uu____3930 =
            FStar_All.pipe_right tys
              (FStar_List.map
                 (fun uu____3940  ->
                    match uu____3940 with | (x,uu____3945) -> id_of_tycon x))
             in
          FStar_All.pipe_right uu____3930 (FStar_String.concat ", ")  in
        Prims.strcat "type " uu____3929
    | Val (i,uu____3950) -> Prims.strcat "val " i.FStar_Ident.idText
    | Exception (i,uu____3952) ->
        Prims.strcat "exception " i.FStar_Ident.idText
    | NewEffect (DefineEffect (i,_,_,_))|NewEffect (RedefineEffect (i,_,_))
        -> Prims.strcat "new_effect " i.FStar_Ident.idText
    | SubEffect uu____3964 -> "sub_effect"
    | Pragma uu____3965 -> "pragma"
    | Fsdoc uu____3966 -> "fsdoc"
  
let modul_to_string : modul -> Prims.string =
  fun m  ->
    match m with
    | Module (_,decls)|Interface (_,decls,_) ->
        let uu____3978 =
          FStar_All.pipe_right decls (FStar_List.map decl_to_string)  in
        FStar_All.pipe_right uu____3978 (FStar_String.concat "\n")
  
let error msg tm r =
  let tm1 = FStar_All.pipe_right tm term_to_string  in
  let tm2 =
    if (FStar_String.length tm1) >= (Prims.parse_int "80")
    then
      let uu____4005 =
        FStar_Util.substring tm1 (Prims.parse_int "0") (Prims.parse_int "77")
         in
      Prims.strcat uu____4005 "..."
    else tm1  in
  Prims.raise
    (FStar_Errors.Error ((Prims.strcat msg (Prims.strcat "\n" tm2)), r))
  <|MERGE_RESOLUTION|>--- conflicted
+++ resolved
@@ -1394,35 +1394,21 @@
              in
           FStar_String.concat "," uu____3445  in
         Prims.strcat comment uu____3444
-<<<<<<< HEAD
   
 let string_of_let_qualifier : let_qualifier -> Prims.string =
-  fun uu___111_3456  ->
-    match uu___111_3456 with
-=======
-let string_of_let_qualifier: let_qualifier -> Prims.string =
   fun uu___109_3456  ->
     match uu___109_3456 with
->>>>>>> 6c2f9705
     | NoLetQualifier  -> ""
     | Rec  -> "rec"
     | Mutable  -> "mutable"
   
 let to_string_l sep f l =
-<<<<<<< HEAD
   let uu____3481 = FStar_List.map f l  in FStar_String.concat sep uu____3481 
 let imp_to_string : imp -> Prims.string =
-  fun uu___112_3485  ->
-    match uu___112_3485 with | Hash  -> "#" | uu____3486 -> ""
-  
-let rec term_to_string : term -> Prims.string =
-=======
-  let uu____3481 = FStar_List.map f l in FStar_String.concat sep uu____3481
-let imp_to_string: imp -> Prims.string =
   fun uu___110_3485  ->
     match uu___110_3485 with | Hash  -> "#" | uu____3486 -> ""
-let rec term_to_string: term -> Prims.string =
->>>>>>> 6c2f9705
+  
+let rec term_to_string : term -> Prims.string =
   fun x  ->
     match x.tm with
     | Wild  -> "_"
@@ -1619,16 +1605,10 @@
       | NoName t -> FStar_All.pipe_right t term_to_string  in
     let uu____3762 = aqual_to_string x.aqual  in
     FStar_Util.format2 "%s%s" uu____3762 s
-<<<<<<< HEAD
 
 and aqual_to_string : aqual -> Prims.string =
-  fun uu___113_3763  ->
-    match uu___113_3763 with
-=======
-and aqual_to_string: aqual -> Prims.string =
   fun uu___111_3763  ->
     match uu___111_3763 with
->>>>>>> 6c2f9705
     | Some (Equality ) -> "$"
     | Some (Implicit ) -> "#"
     | uu____3764 -> ""
@@ -1687,16 +1667,10 @@
     (FStar_List.collect
        (fun uu____3850  ->
           match uu____3850 with | (p,uu____3855) -> head_id_of_pat p))
-<<<<<<< HEAD
   
 let id_of_tycon : tycon -> Prims.string =
-  fun uu___114_3858  ->
-    match uu___114_3858 with
-=======
-let id_of_tycon: tycon -> Prims.string =
   fun uu___112_3858  ->
     match uu___112_3858 with
->>>>>>> 6c2f9705
     | TyconAbstract (i,_,_)
       |TyconAbbrev (i,_,_,_)|TyconRecord (i,_,_,_)|TyconVariant (i,_,_,_) ->
         i.FStar_Ident.idText
