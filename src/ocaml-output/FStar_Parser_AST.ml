--- conflicted
+++ resolved
@@ -908,9 +908,9 @@
                                                                show]
 let decl_drange: decl -> FStar_Range.range = fun decl  -> decl.drange
 let check_id: FStar_Ident.ident -> Prims.unit =
-  fun id1  ->
+  fun id  ->
     let first_char =
-      FStar_String.substring id1.FStar_Ident.idText (Prims.parse_int "0")
+      FStar_String.substring id.FStar_Ident.idText (Prims.parse_int "0")
         (Prims.parse_int "1") in
     if (FStar_String.lowercase first_char) = first_char
     then ()
@@ -920,17 +920,10 @@
            let uu____3561 =
              FStar_Util.format1
                "Invalid identifer '%s'; expected a symbol that begins with a lower-case character"
-<<<<<<< HEAD
-               id1.FStar_Ident.idText in
-           (uu____3774, (id1.FStar_Ident.idRange)) in
-         FStar_Errors.Error uu____3769 in
-       FStar_Exn.raise uu____3768)
-=======
                id.FStar_Ident.idText in
            (uu____3561, (id.FStar_Ident.idRange)) in
          FStar_Errors.Error uu____3556 in
        FStar_Exn.raise uu____3555)
->>>>>>> 58829485
 let at_most_one:
   'Auu____3566 .
     Prims.string ->
@@ -1266,13 +1259,13 @@
         term FStar_Pervasives_Native.option ->
           FStar_Range.range -> aqual -> binder
   =
-  fun id1  ->
+  fun id  ->
     fun t  ->
       fun should_bind_var  ->
         fun refopt  ->
           fun m  ->
             fun implicit  ->
-              let b = mk_binder (Annotated (id1, t)) m Type_level implicit in
+              let b = mk_binder (Annotated (id, t)) m Type_level implicit in
               match refopt with
               | FStar_Pervasives_Native.None  -> b
               | FStar_Pervasives_Native.Some phi ->
@@ -1280,7 +1273,7 @@
                   then
                     mk_binder
                       (Annotated
-                         (id1, (mk_term (Refine (b, phi)) m Type_level))) m
+                         (id, (mk_term (Refine (b, phi)) m Type_level))) m
                       Type_level implicit
                   else
                     (let x = FStar_Ident.gen t.range in
@@ -1288,7 +1281,7 @@
                        mk_binder (Annotated (x, t)) m Type_level implicit in
                      mk_binder
                        (Annotated
-                          (id1, (mk_term (Refine (b1, phi)) m Type_level))) m
+                          (id, (mk_term (Refine (b1, phi)) m Type_level))) m
                        Type_level implicit)
 let mkRefinedPattern:
   pattern ->
@@ -1426,13 +1419,8 @@
   fun arity  ->
     fun s  ->
       fun r  ->
-<<<<<<< HEAD
-        let name_of_char uu___77_5346 =
-          match uu___77_5346 with
-=======
         let name_of_char uu___107_5038 =
           match uu___107_5038 with
->>>>>>> 58829485
           | 38 -> "Amp"
           | 64 -> "At"
           | 43 -> "Plus"
@@ -1464,15 +1452,6 @@
         | ".()<-" -> "op_Array_Assignment"
         | ".[]" -> "op_String_Access"
         | ".()" -> "op_Array_Access"
-<<<<<<< HEAD
-        | uu____5363 ->
-            let uu____5364 =
-              let uu____5365 =
-                let uu____5368 = FStar_String.list_of_string s in
-                FStar_List.map name_of_char uu____5368 in
-              FStar_String.concat "_" uu____5365 in
-            Prims.strcat "op_" uu____5364
-=======
         | uu____5040 ->
             let uu____5041 =
               let uu____5042 =
@@ -1480,7 +1459,6 @@
                 FStar_List.map name_of_char uu____5045 in
               FStar_String.concat "_" uu____5042 in
             Prims.strcat "op_" uu____5041
->>>>>>> 58829485
 let compile_op': Prims.string -> FStar_Range.range -> Prims.string =
   fun s  -> fun r  -> compile_op (- (Prims.parse_int "1")) s r
 let string_of_fsdoc:
@@ -1488,22 +1466,6 @@
                   Prims.list)
     FStar_Pervasives_Native.tuple2 -> Prims.string
   =
-<<<<<<< HEAD
-  fun uu____5392  ->
-    match uu____5392 with
-    | (comment,keywords) ->
-        let uu____5417 =
-          let uu____5418 =
-            FStar_List.map
-              (fun uu____5428  ->
-                 match uu____5428 with
-                 | (k,v1) -> Prims.strcat k (Prims.strcat "->" v1)) keywords in
-          FStar_String.concat "," uu____5418 in
-        Prims.strcat comment uu____5417
-let string_of_let_qualifier: let_qualifier -> Prims.string =
-  fun uu___78_5438  ->
-    match uu___78_5438 with
-=======
   fun uu____5066  ->
     match uu____5066 with
     | (comment,keywords) ->
@@ -1518,163 +1480,27 @@
 let string_of_let_qualifier: let_qualifier -> Prims.string =
   fun uu___108_5111  ->
     match uu___108_5111 with
->>>>>>> 58829485
     | NoLetQualifier  -> ""
     | Rec  -> "rec"
     | Mutable  -> "mutable"
 let to_string_l:
-<<<<<<< HEAD
-  'Auu____5447 .
-    Prims.string ->
-      ('Auu____5447 -> Prims.string) ->
-        'Auu____5447 Prims.list -> Prims.string
-=======
   'Auu____5116 .
     Prims.string ->
       ('Auu____5116 -> Prims.string) ->
         'Auu____5116 Prims.list -> Prims.string
->>>>>>> 58829485
   =
   fun sep  ->
     fun f  ->
       fun l  ->
-<<<<<<< HEAD
-        let uu____5469 = FStar_List.map f l in
-        FStar_String.concat sep uu____5469
-let imp_to_string: imp -> Prims.string =
-  fun uu___79_5475  ->
-    match uu___79_5475 with | Hash  -> "#" | uu____5476 -> ""
-=======
         let uu____5138 = FStar_List.map f l in
         FStar_String.concat sep uu____5138
 let imp_to_string: imp -> Prims.string =
   fun uu___109_5143  ->
     match uu___109_5143 with | Hash  -> "#" | uu____5144 -> ""
->>>>>>> 58829485
 let rec term_to_string: term -> Prims.string =
   fun x  ->
     match x.tm with
     | Wild  -> "_"
-<<<<<<< HEAD
-    | Requires (t,uu____5487) ->
-        let uu____5492 = term_to_string t in
-        FStar_Util.format1 "(requires %s)" uu____5492
-    | Ensures (t,uu____5494) ->
-        let uu____5499 = term_to_string t in
-        FStar_Util.format1 "(ensures %s)" uu____5499
-    | Labeled (t,l,uu____5502) ->
-        let uu____5503 = term_to_string t in
-        FStar_Util.format2 "(labeled %s %s)" l uu____5503
-    | Const c -> FStar_Parser_Const.const_to_string c
-    | Op (s,xs) ->
-        let uu____5511 =
-          let uu____5512 =
-            FStar_List.map
-              (fun x1  -> FStar_All.pipe_right x1 term_to_string) xs in
-          FStar_String.concat ", " uu____5512 in
-        FStar_Util.format2 "%s(%s)" (FStar_Ident.text_of_id s) uu____5511
-    | Tvar id1 -> id1.FStar_Ident.idText
-    | Uvar id1 -> id1.FStar_Ident.idText
-    | Var l -> l.FStar_Ident.str
-    | Name l -> l.FStar_Ident.str
-    | Construct (l,args) ->
-        let uu____5535 =
-          to_string_l " "
-            (fun uu____5544  ->
-               match uu____5544 with
-               | (a,imp) ->
-                   let uu____5551 = term_to_string a in
-                   FStar_Util.format2 "%s%s" (imp_to_string imp) uu____5551)
-            args in
-        FStar_Util.format2 "(%s %s)" l.FStar_Ident.str uu____5535
-    | Abs (pats,t) ->
-        let uu____5558 = to_string_l " " pat_to_string pats in
-        let uu____5559 = FStar_All.pipe_right t term_to_string in
-        FStar_Util.format2 "(fun %s -> %s)" uu____5558 uu____5559
-    | App (t1,t2,imp) ->
-        let uu____5563 = FStar_All.pipe_right t1 term_to_string in
-        let uu____5564 = FStar_All.pipe_right t2 term_to_string in
-        FStar_Util.format3 "%s %s%s" uu____5563 (imp_to_string imp)
-          uu____5564
-    | Let (Rec ,lbs,body) ->
-        let uu____5579 =
-          to_string_l " and "
-            (fun uu____5589  ->
-               match uu____5589 with
-               | (p,b) ->
-                   let uu____5596 = FStar_All.pipe_right p pat_to_string in
-                   let uu____5597 = FStar_All.pipe_right b term_to_string in
-                   FStar_Util.format2 "%s=%s" uu____5596 uu____5597) lbs in
-        let uu____5598 = FStar_All.pipe_right body term_to_string in
-        FStar_Util.format2 "let rec %s in %s" uu____5579 uu____5598
-    | Let (q,(pat,tm)::[],body) ->
-        let uu____5617 = FStar_All.pipe_right pat pat_to_string in
-        let uu____5618 = FStar_All.pipe_right tm term_to_string in
-        let uu____5619 = FStar_All.pipe_right body term_to_string in
-        FStar_Util.format4 "let %s %s = %s in %s" (string_of_let_qualifier q)
-          uu____5617 uu____5618 uu____5619
-    | Seq (t1,t2) ->
-        let uu____5622 = FStar_All.pipe_right t1 term_to_string in
-        let uu____5623 = FStar_All.pipe_right t2 term_to_string in
-        FStar_Util.format2 "%s; %s" uu____5622 uu____5623
-    | If (t1,t2,t3) ->
-        let uu____5627 = FStar_All.pipe_right t1 term_to_string in
-        let uu____5628 = FStar_All.pipe_right t2 term_to_string in
-        let uu____5629 = FStar_All.pipe_right t3 term_to_string in
-        FStar_Util.format3 "if %s then %s else %s" uu____5627 uu____5628
-          uu____5629
-    | Match (t,branches) ->
-        let uu____5652 = FStar_All.pipe_right t term_to_string in
-        let uu____5653 =
-          to_string_l " | "
-            (fun uu____5669  ->
-               match uu____5669 with
-               | (p,w,e) ->
-                   let uu____5685 = FStar_All.pipe_right p pat_to_string in
-                   let uu____5686 =
-                     match w with
-                     | FStar_Pervasives_Native.None  -> ""
-                     | FStar_Pervasives_Native.Some e1 ->
-                         let uu____5688 = term_to_string e1 in
-                         FStar_Util.format1 "when %s" uu____5688 in
-                   let uu____5689 = FStar_All.pipe_right e term_to_string in
-                   FStar_Util.format3 "%s %s -> %s" uu____5685 uu____5686
-                     uu____5689) branches in
-        FStar_Util.format2 "match %s with %s" uu____5652 uu____5653
-    | Ascribed (t1,t2,FStar_Pervasives_Native.None ) ->
-        let uu____5694 = FStar_All.pipe_right t1 term_to_string in
-        let uu____5695 = FStar_All.pipe_right t2 term_to_string in
-        FStar_Util.format2 "(%s : %s)" uu____5694 uu____5695
-    | Ascribed (t1,t2,FStar_Pervasives_Native.Some tac) ->
-        let uu____5701 = FStar_All.pipe_right t1 term_to_string in
-        let uu____5702 = FStar_All.pipe_right t2 term_to_string in
-        let uu____5703 = FStar_All.pipe_right tac term_to_string in
-        FStar_Util.format3 "(%s : %s by %s)" uu____5701 uu____5702 uu____5703
-    | Record (FStar_Pervasives_Native.Some e,fields) ->
-        let uu____5720 = FStar_All.pipe_right e term_to_string in
-        let uu____5721 =
-          to_string_l " "
-            (fun uu____5730  ->
-               match uu____5730 with
-               | (l,e1) ->
-                   let uu____5737 = FStar_All.pipe_right e1 term_to_string in
-                   FStar_Util.format2 "%s=%s" l.FStar_Ident.str uu____5737)
-            fields in
-        FStar_Util.format2 "{%s with %s}" uu____5720 uu____5721
-    | Record (FStar_Pervasives_Native.None ,fields) ->
-        let uu____5753 =
-          to_string_l " "
-            (fun uu____5762  ->
-               match uu____5762 with
-               | (l,e) ->
-                   let uu____5769 = FStar_All.pipe_right e term_to_string in
-                   FStar_Util.format2 "%s=%s" l.FStar_Ident.str uu____5769)
-            fields in
-        FStar_Util.format1 "{%s}" uu____5753
-    | Project (e,l) ->
-        let uu____5772 = FStar_All.pipe_right e term_to_string in
-        FStar_Util.format2 "%s.%s" uu____5772 l.FStar_Ident.str
-=======
     | Requires (t,uu____5155) ->
         let uu____5160 = term_to_string t in
         FStar_Util.format1 "(requires %s)" uu____5160
@@ -1793,7 +1619,6 @@
     | Project (e,l) ->
         let uu____5440 = FStar_All.pipe_right e term_to_string in
         FStar_Util.format2 "%s.%s" uu____5440 l.FStar_Ident.str
->>>>>>> 58829485
     | Product ([],t) -> term_to_string t
     | Product (b::hd1::tl1,t) ->
         term_to_string
@@ -1802,54 +1627,6 @@
                 ([b], (mk_term (Product ((hd1 :: tl1), t)) x.range x.level)))
              x.range x.level)
     | Product (b::[],t) when x.level = Type_level ->
-<<<<<<< HEAD
-        let uu____5792 = FStar_All.pipe_right b binder_to_string in
-        let uu____5793 = FStar_All.pipe_right t term_to_string in
-        FStar_Util.format2 "%s -> %s" uu____5792 uu____5793
-    | Product (b::[],t) when x.level = Kind ->
-        let uu____5798 = FStar_All.pipe_right b binder_to_string in
-        let uu____5799 = FStar_All.pipe_right t term_to_string in
-        FStar_Util.format2 "%s => %s" uu____5798 uu____5799
-    | Sum (binders,t) ->
-        let uu____5806 =
-          let uu____5807 =
-            FStar_All.pipe_right binders (FStar_List.map binder_to_string) in
-          FStar_All.pipe_right uu____5807 (FStar_String.concat " * ") in
-        let uu____5816 = FStar_All.pipe_right t term_to_string in
-        FStar_Util.format2 "%s * %s" uu____5806 uu____5816
-    | QForall (bs,pats,t) ->
-        let uu____5832 = to_string_l " " binder_to_string bs in
-        let uu____5833 =
-          to_string_l " \\/ " (to_string_l "; " term_to_string) pats in
-        let uu____5836 = FStar_All.pipe_right t term_to_string in
-        FStar_Util.format3 "forall %s.{:pattern %s} %s" uu____5832 uu____5833
-          uu____5836
-    | QExists (bs,pats,t) ->
-        let uu____5852 = to_string_l " " binder_to_string bs in
-        let uu____5853 =
-          to_string_l " \\/ " (to_string_l "; " term_to_string) pats in
-        let uu____5856 = FStar_All.pipe_right t term_to_string in
-        FStar_Util.format3 "exists %s.{:pattern %s} %s" uu____5852 uu____5853
-          uu____5856
-    | Refine (b,t) ->
-        let uu____5859 = FStar_All.pipe_right b binder_to_string in
-        let uu____5860 = FStar_All.pipe_right t term_to_string in
-        FStar_Util.format2 "%s:{%s}" uu____5859 uu____5860
-    | NamedTyp (x1,t) ->
-        let uu____5863 = FStar_All.pipe_right t term_to_string in
-        FStar_Util.format2 "%s:%s" x1.FStar_Ident.idText uu____5863
-    | Paren t ->
-        let uu____5865 = FStar_All.pipe_right t term_to_string in
-        FStar_Util.format1 "(%s)" uu____5865
-    | Product (bs,t) ->
-        let uu____5872 =
-          let uu____5873 =
-            FStar_All.pipe_right bs (FStar_List.map binder_to_string) in
-          FStar_All.pipe_right uu____5873 (FStar_String.concat ",") in
-        let uu____5882 = FStar_All.pipe_right t term_to_string in
-        FStar_Util.format2 "Unidentified product: [%s] %s" uu____5872
-          uu____5882
-=======
         let uu____5460 = FStar_All.pipe_right b binder_to_string in
         let uu____5461 = FStar_All.pipe_right t term_to_string in
         FStar_Util.format2 "%s -> %s" uu____5460 uu____5461
@@ -1896,7 +1673,6 @@
         let uu____5550 = FStar_All.pipe_right t term_to_string in
         FStar_Util.format2 "Unidentified product: [%s] %s" uu____5540
           uu____5550
->>>>>>> 58829485
     | t -> "_"
 and binder_to_string: binder -> Prims.string =
   fun x  ->
@@ -1905,22 +1681,6 @@
       | Variable i -> i.FStar_Ident.idText
       | TVariable i -> FStar_Util.format1 "%s:_" i.FStar_Ident.idText
       | TAnnotated (i,t) ->
-<<<<<<< HEAD
-          let uu____5890 = FStar_All.pipe_right t term_to_string in
-          FStar_Util.format2 "%s:%s" i.FStar_Ident.idText uu____5890
-      | Annotated (i,t) ->
-          let uu____5893 = FStar_All.pipe_right t term_to_string in
-          FStar_Util.format2 "%s:%s" i.FStar_Ident.idText uu____5893
-      | NoName t -> FStar_All.pipe_right t term_to_string in
-    let uu____5895 = aqual_to_string x.aqual in
-    FStar_Util.format2 "%s%s" uu____5895 s
-and aqual_to_string: aqual -> Prims.string =
-  fun uu___80_5896  ->
-    match uu___80_5896 with
-    | FStar_Pervasives_Native.Some (Equality ) -> "$"
-    | FStar_Pervasives_Native.Some (Implicit ) -> "#"
-    | uu____5897 -> ""
-=======
           let uu____5558 = FStar_All.pipe_right t term_to_string in
           FStar_Util.format2 "%s:%s" i.FStar_Ident.idText uu____5558
       | Annotated (i,t) ->
@@ -1935,49 +1695,12 @@
     | FStar_Pervasives_Native.Some (Equality ) -> "$"
     | FStar_Pervasives_Native.Some (Implicit ) -> "#"
     | uu____5565 -> ""
->>>>>>> 58829485
 and pat_to_string: pattern -> Prims.string =
   fun x  ->
     match x.pat with
     | PatWild  -> "_"
     | PatConst c -> FStar_Parser_Const.const_to_string c
     | PatApp (p,ps) ->
-<<<<<<< HEAD
-        let uu____5906 = FStar_All.pipe_right p pat_to_string in
-        let uu____5907 = to_string_l " " pat_to_string ps in
-        FStar_Util.format2 "(%s %s)" uu____5906 uu____5907
-    | PatTvar (i,aq) ->
-        let uu____5914 = aqual_to_string aq in
-        FStar_Util.format2 "%s%s" uu____5914 i.FStar_Ident.idText
-    | PatVar (i,aq) ->
-        let uu____5921 = aqual_to_string aq in
-        FStar_Util.format2 "%s%s" uu____5921 i.FStar_Ident.idText
-    | PatName l -> l.FStar_Ident.str
-    | PatList l ->
-        let uu____5926 = to_string_l "; " pat_to_string l in
-        FStar_Util.format1 "[%s]" uu____5926
-    | PatTuple (l,false ) ->
-        let uu____5932 = to_string_l ", " pat_to_string l in
-        FStar_Util.format1 "(%s)" uu____5932
-    | PatTuple (l,true ) ->
-        let uu____5938 = to_string_l ", " pat_to_string l in
-        FStar_Util.format1 "(|%s|)" uu____5938
-    | PatRecord l ->
-        let uu____5946 =
-          to_string_l "; "
-            (fun uu____5955  ->
-               match uu____5955 with
-               | (f,e) ->
-                   let uu____5962 = FStar_All.pipe_right e pat_to_string in
-                   FStar_Util.format2 "%s=%s" f.FStar_Ident.str uu____5962) l in
-        FStar_Util.format1 "{%s}" uu____5946
-    | PatOr l -> to_string_l "|\n " pat_to_string l
-    | PatOp op -> FStar_Util.format1 "(%s)" (FStar_Ident.text_of_id op)
-    | PatAscribed (p,t) ->
-        let uu____5969 = FStar_All.pipe_right p pat_to_string in
-        let uu____5970 = FStar_All.pipe_right t term_to_string in
-        FStar_Util.format2 "(%s:%s)" uu____5969 uu____5970
-=======
         let uu____5574 = FStar_All.pipe_right p pat_to_string in
         let uu____5575 = to_string_l " " pat_to_string ps in
         FStar_Util.format2 "(%s %s)" uu____5574 uu____5575
@@ -2012,21 +1735,10 @@
         let uu____5637 = FStar_All.pipe_right p pat_to_string in
         let uu____5638 = FStar_All.pipe_right t term_to_string in
         FStar_Util.format2 "(%s:%s)" uu____5637 uu____5638
->>>>>>> 58829485
 let rec head_id_of_pat: pattern -> FStar_Ident.lid Prims.list =
   fun p  ->
     match p.pat with
     | PatName l -> [l]
-<<<<<<< HEAD
-    | PatVar (i,uu____5981) ->
-        let uu____5986 = FStar_Ident.lid_of_ids [i] in [uu____5986]
-    | PatApp (p1,uu____5988) -> head_id_of_pat p1
-    | PatAscribed (p1,uu____5994) -> head_id_of_pat p1
-    | uu____5995 -> []
-let lids_of_let:
-  'Auu____6000 .
-    (pattern,'Auu____6000) FStar_Pervasives_Native.tuple2 Prims.list ->
-=======
     | PatVar (i,uu____5648) ->
         let uu____5653 = FStar_Ident.lid_of_ids [i] in [uu____5653]
     | PatApp (p1,uu____5655) -> head_id_of_pat p1
@@ -2035,25 +1747,11 @@
 let lids_of_let:
   'Auu____5665 .
     (pattern,'Auu____5665) FStar_Pervasives_Native.tuple2 Prims.list ->
->>>>>>> 58829485
       FStar_Ident.lid Prims.list
   =
   fun defs  ->
     FStar_All.pipe_right defs
       (FStar_List.collect
-<<<<<<< HEAD
-         (fun uu____6034  ->
-            match uu____6034 with | (p,uu____6042) -> head_id_of_pat p))
-let id_of_tycon: tycon -> Prims.string =
-  fun uu___81_6046  ->
-    match uu___81_6046 with
-    | TyconAbstract (i,uu____6048,uu____6049) -> i.FStar_Ident.idText
-    | TyconAbbrev (i,uu____6059,uu____6060,uu____6061) ->
-        i.FStar_Ident.idText
-    | TyconRecord (i,uu____6071,uu____6072,uu____6073) ->
-        i.FStar_Ident.idText
-    | TyconVariant (i,uu____6103,uu____6104,uu____6105) ->
-=======
          (fun uu____5699  ->
             match uu____5699 with | (p,uu____5707) -> head_id_of_pat p))
 let id_of_tycon: tycon -> Prims.string =
@@ -2065,7 +1763,6 @@
     | TyconRecord (i,uu____5735,uu____5736,uu____5737) ->
         i.FStar_Ident.idText
     | TyconVariant (i,uu____5767,uu____5768,uu____5769) ->
->>>>>>> 58829485
         i.FStar_Ident.idText
 let decl_to_string: decl -> Prims.string =
   fun d  ->
@@ -2076,50 +1773,6 @@
     | ModuleAbbrev (i,l) ->
         FStar_Util.format2 "module %s = %s" i.FStar_Ident.idText
           l.FStar_Ident.str
-<<<<<<< HEAD
-    | TopLevelLet (uu____6151,pats) ->
-        let uu____6165 =
-          let uu____6166 =
-            let uu____6169 = lids_of_let pats in
-            FStar_All.pipe_right uu____6169
-              (FStar_List.map (fun l  -> l.FStar_Ident.str)) in
-          FStar_All.pipe_right uu____6166 (FStar_String.concat ", ") in
-        Prims.strcat "let " uu____6165
-    | Main uu____6180 -> "main ..."
-    | Assume (i,uu____6182) -> Prims.strcat "assume " i.FStar_Ident.idText
-    | Tycon (uu____6183,tys) ->
-        let uu____6201 =
-          let uu____6202 =
-            FStar_All.pipe_right tys
-              (FStar_List.map
-                 (fun uu____6224  ->
-                    match uu____6224 with | (x,uu____6232) -> id_of_tycon x)) in
-          FStar_All.pipe_right uu____6202 (FStar_String.concat ", ") in
-        Prims.strcat "type " uu____6201
-    | Val (i,uu____6240) -> Prims.strcat "val " i.FStar_Ident.idText
-    | Exception (i,uu____6242) ->
-        Prims.strcat "exception " i.FStar_Ident.idText
-    | NewEffect (DefineEffect (i,uu____6248,uu____6249,uu____6250)) ->
-        Prims.strcat "new_effect " i.FStar_Ident.idText
-    | NewEffect (RedefineEffect (i,uu____6260,uu____6261)) ->
-        Prims.strcat "new_effect " i.FStar_Ident.idText
-    | SubEffect uu____6266 -> "sub_effect"
-    | Pragma uu____6267 -> "pragma"
-    | Fsdoc uu____6268 -> "fsdoc"
-let modul_to_string: modul -> Prims.string =
-  fun m  ->
-    match m with
-    | Module (uu____6273,decls) ->
-        let uu____6279 =
-          FStar_All.pipe_right decls (FStar_List.map decl_to_string) in
-        FStar_All.pipe_right uu____6279 (FStar_String.concat "\n")
-    | Interface (uu____6288,decls,uu____6290) ->
-        let uu____6295 =
-          FStar_All.pipe_right decls (FStar_List.map decl_to_string) in
-        FStar_All.pipe_right uu____6295 (FStar_String.concat "\n")
-let error:
-  'Auu____6312 . Prims.string -> term -> FStar_Range.range -> 'Auu____6312 =
-=======
     | TopLevelLet (uu____5814,pats) ->
         let uu____5828 =
           let uu____5829 =
@@ -2162,7 +1815,6 @@
         FStar_All.pipe_right uu____5957 (FStar_String.concat "\n")
 let error:
   'Auu____5970 . Prims.string -> term -> FStar_Range.range -> 'Auu____5970 =
->>>>>>> 58829485
   fun msg  ->
     fun tm  ->
       fun r  ->
@@ -2170,17 +1822,10 @@
         let tm2 =
           if (FStar_String.length tm1) >= (Prims.parse_int "80")
           then
-<<<<<<< HEAD
-            let uu____6327 =
-              FStar_Util.substring tm1 (Prims.parse_int "0")
-                (Prims.parse_int "77") in
-            Prims.strcat uu____6327 "..."
-=======
             let uu____5985 =
               FStar_Util.substring tm1 (Prims.parse_int "0")
                 (Prims.parse_int "77") in
             Prims.strcat uu____5985 "..."
->>>>>>> 58829485
           else tm1 in
         FStar_Exn.raise
           (FStar_Errors.Error ((Prims.strcat msg (Prims.strcat "\n" tm2)), r))