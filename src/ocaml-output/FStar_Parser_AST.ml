open Prims
type level =
  | Un 
  | Expr 
  | Type_level 
  | Kind 
  | Formula 
let (uu___is_Un : level -> Prims.bool) =
  fun projectee  -> match projectee with | Un  -> true | uu____39040 -> false 
let (uu___is_Expr : level -> Prims.bool) =
  fun projectee  ->
    match projectee with | Expr  -> true | uu____39051 -> false
  
let (uu___is_Type_level : level -> Prims.bool) =
  fun projectee  ->
    match projectee with | Type_level  -> true | uu____39062 -> false
  
let (uu___is_Kind : level -> Prims.bool) =
  fun projectee  ->
    match projectee with | Kind  -> true | uu____39073 -> false
  
let (uu___is_Formula : level -> Prims.bool) =
  fun projectee  ->
    match projectee with | Formula  -> true | uu____39084 -> false
  
type let_qualifier =
  | NoLetQualifier 
  | Rec 
let (uu___is_NoLetQualifier : let_qualifier -> Prims.bool) =
  fun projectee  ->
    match projectee with | NoLetQualifier  -> true | uu____39095 -> false
  
let (uu___is_Rec : let_qualifier -> Prims.bool) =
  fun projectee  ->
    match projectee with | Rec  -> true | uu____39106 -> false
  
type quote_kind =
  | Static 
  | Dynamic 
let (uu___is_Static : quote_kind -> Prims.bool) =
  fun projectee  ->
    match projectee with | Static  -> true | uu____39117 -> false
  
let (uu___is_Dynamic : quote_kind -> Prims.bool) =
  fun projectee  ->
    match projectee with | Dynamic  -> true | uu____39128 -> false
  
type term' =
  | Wild 
  | Const of FStar_Const.sconst 
  | Op of (FStar_Ident.ident * term Prims.list) 
  | Tvar of FStar_Ident.ident 
  | Uvar of FStar_Ident.ident 
  | Var of FStar_Ident.lid 
  | Name of FStar_Ident.lid 
  | Projector of (FStar_Ident.lid * FStar_Ident.ident) 
  | Construct of (FStar_Ident.lid * (term * imp) Prims.list) 
  | Abs of (pattern Prims.list * term) 
  | App of (term * term * imp) 
  | Let of (let_qualifier * (term Prims.list FStar_Pervasives_Native.option *
  (pattern * term)) Prims.list * term) 
  | LetOpen of (FStar_Ident.lid * term) 
  | Seq of (term * term) 
  | Bind of (FStar_Ident.ident * term * term) 
  | If of (term * term * term) 
  | Match of (term * (pattern * term FStar_Pervasives_Native.option * term)
  Prims.list) 
  | TryWith of (term * (pattern * term FStar_Pervasives_Native.option * term)
  Prims.list) 
  | Ascribed of (term * term * term FStar_Pervasives_Native.option) 
  | Record of (term FStar_Pervasives_Native.option * (FStar_Ident.lid * term)
  Prims.list) 
  | Project of (term * FStar_Ident.lid) 
  | Product of (binder Prims.list * term) 
  | Sum of ((binder,term) FStar_Util.either Prims.list * term) 
  | QForall of (binder Prims.list * term Prims.list Prims.list * term) 
  | QExists of (binder Prims.list * term Prims.list Prims.list * term) 
  | Refine of (binder * term) 
  | NamedTyp of (FStar_Ident.ident * term) 
  | Paren of term 
  | Requires of (term * Prims.string FStar_Pervasives_Native.option) 
  | Ensures of (term * Prims.string FStar_Pervasives_Native.option) 
  | Labeled of (term * Prims.string * Prims.bool) 
  | Discrim of FStar_Ident.lid 
  | Attributes of term Prims.list 
  | Antiquote of term 
  | Quote of (term * quote_kind) 
  | VQuote of term 
  | CalcProof of (term * term * calc_step Prims.list) 
and term = {
  tm: term' ;
  range: FStar_Range.range ;
  level: level }
and calc_step =
  | CalcStep of (term * term * term) 
and binder' =
  | Variable of FStar_Ident.ident 
  | TVariable of FStar_Ident.ident 
  | Annotated of (FStar_Ident.ident * term) 
  | TAnnotated of (FStar_Ident.ident * term) 
  | NoName of term 
and binder =
  {
  b: binder' ;
  brange: FStar_Range.range ;
  blevel: level ;
  aqual: arg_qualifier FStar_Pervasives_Native.option }
and pattern' =
  | PatWild of arg_qualifier FStar_Pervasives_Native.option 
  | PatConst of FStar_Const.sconst 
  | PatApp of (pattern * pattern Prims.list) 
  | PatVar of (FStar_Ident.ident * arg_qualifier
  FStar_Pervasives_Native.option) 
  | PatName of FStar_Ident.lid 
  | PatTvar of (FStar_Ident.ident * arg_qualifier
  FStar_Pervasives_Native.option) 
  | PatList of pattern Prims.list 
  | PatTuple of (pattern Prims.list * Prims.bool) 
  | PatRecord of (FStar_Ident.lid * pattern) Prims.list 
  | PatAscribed of (pattern * (term * term FStar_Pervasives_Native.option)) 
  | PatOr of pattern Prims.list 
  | PatOp of FStar_Ident.ident 
and pattern = {
  pat: pattern' ;
  prange: FStar_Range.range }
and arg_qualifier =
  | Implicit 
  | Equality 
  | Meta of term 
and imp =
  | FsTypApp 
  | Hash 
  | UnivApp 
  | HashBrace of term 
  | Infix 
  | Nothing 
let (uu___is_Wild : term' -> Prims.bool) =
  fun projectee  ->
    match projectee with | Wild  -> true | uu____39735 -> false
  
let (uu___is_Const : term' -> Prims.bool) =
  fun projectee  ->
    match projectee with | Const _0 -> true | uu____39747 -> false
  
let (__proj__Const__item___0 : term' -> FStar_Const.sconst) =
  fun projectee  -> match projectee with | Const _0 -> _0 
let (uu___is_Op : term' -> Prims.bool) =
  fun projectee  ->
    match projectee with | Op _0 -> true | uu____39773 -> false
  
let (__proj__Op__item___0 : term' -> (FStar_Ident.ident * term Prims.list)) =
  fun projectee  -> match projectee with | Op _0 -> _0 
let (uu___is_Tvar : term' -> Prims.bool) =
  fun projectee  ->
    match projectee with | Tvar _0 -> true | uu____39811 -> false
  
let (__proj__Tvar__item___0 : term' -> FStar_Ident.ident) =
  fun projectee  -> match projectee with | Tvar _0 -> _0 
let (uu___is_Uvar : term' -> Prims.bool) =
  fun projectee  ->
    match projectee with | Uvar _0 -> true | uu____39831 -> false
  
let (__proj__Uvar__item___0 : term' -> FStar_Ident.ident) =
  fun projectee  -> match projectee with | Uvar _0 -> _0 
let (uu___is_Var : term' -> Prims.bool) =
  fun projectee  ->
    match projectee with | Var _0 -> true | uu____39851 -> false
  
let (__proj__Var__item___0 : term' -> FStar_Ident.lid) =
  fun projectee  -> match projectee with | Var _0 -> _0 
let (uu___is_Name : term' -> Prims.bool) =
  fun projectee  ->
    match projectee with | Name _0 -> true | uu____39871 -> false
  
let (__proj__Name__item___0 : term' -> FStar_Ident.lid) =
  fun projectee  -> match projectee with | Name _0 -> _0 
let (uu___is_Projector : term' -> Prims.bool) =
  fun projectee  ->
    match projectee with | Projector _0 -> true | uu____39895 -> false
  
let (__proj__Projector__item___0 :
  term' -> (FStar_Ident.lid * FStar_Ident.ident)) =
  fun projectee  -> match projectee with | Projector _0 -> _0 
let (uu___is_Construct : term' -> Prims.bool) =
  fun projectee  ->
    match projectee with | Construct _0 -> true | uu____39937 -> false
  
let (__proj__Construct__item___0 :
  term' -> (FStar_Ident.lid * (term * imp) Prims.list)) =
  fun projectee  -> match projectee with | Construct _0 -> _0 
let (uu___is_Abs : term' -> Prims.bool) =
  fun projectee  ->
    match projectee with | Abs _0 -> true | uu____39993 -> false
  
let (__proj__Abs__item___0 : term' -> (pattern Prims.list * term)) =
  fun projectee  -> match projectee with | Abs _0 -> _0 
let (uu___is_App : term' -> Prims.bool) =
  fun projectee  ->
    match projectee with | App _0 -> true | uu____40037 -> false
  
let (__proj__App__item___0 : term' -> (term * term * imp)) =
  fun projectee  -> match projectee with | App _0 -> _0 
let (uu___is_Let : term' -> Prims.bool) =
  fun projectee  ->
    match projectee with | Let _0 -> true | uu____40095 -> false
  
let (__proj__Let__item___0 :
  term' ->
    (let_qualifier * (term Prims.list FStar_Pervasives_Native.option *
      (pattern * term)) Prims.list * term))
  = fun projectee  -> match projectee with | Let _0 -> _0 
let (uu___is_LetOpen : term' -> Prims.bool) =
  fun projectee  ->
    match projectee with | LetOpen _0 -> true | uu____40179 -> false
  
let (__proj__LetOpen__item___0 : term' -> (FStar_Ident.lid * term)) =
  fun projectee  -> match projectee with | LetOpen _0 -> _0 
let (uu___is_Seq : term' -> Prims.bool) =
  fun projectee  ->
    match projectee with | Seq _0 -> true | uu____40215 -> false
  
let (__proj__Seq__item___0 : term' -> (term * term)) =
  fun projectee  -> match projectee with | Seq _0 -> _0 
let (uu___is_Bind : term' -> Prims.bool) =
  fun projectee  ->
    match projectee with | Bind _0 -> true | uu____40253 -> false
  
let (__proj__Bind__item___0 : term' -> (FStar_Ident.ident * term * term)) =
  fun projectee  -> match projectee with | Bind _0 -> _0 
let (uu___is_If : term' -> Prims.bool) =
  fun projectee  ->
    match projectee with | If _0 -> true | uu____40297 -> false
  
let (__proj__If__item___0 : term' -> (term * term * term)) =
  fun projectee  -> match projectee with | If _0 -> _0 
let (uu___is_Match : term' -> Prims.bool) =
  fun projectee  ->
    match projectee with | Match _0 -> true | uu____40349 -> false
  
let (__proj__Match__item___0 :
  term' ->
    (term * (pattern * term FStar_Pervasives_Native.option * term)
      Prims.list))
  = fun projectee  -> match projectee with | Match _0 -> _0 
let (uu___is_TryWith : term' -> Prims.bool) =
  fun projectee  ->
    match projectee with | TryWith _0 -> true | uu____40425 -> false
  
let (__proj__TryWith__item___0 :
  term' ->
    (term * (pattern * term FStar_Pervasives_Native.option * term)
      Prims.list))
  = fun projectee  -> match projectee with | TryWith _0 -> _0 
let (uu___is_Ascribed : term' -> Prims.bool) =
  fun projectee  ->
    match projectee with | Ascribed _0 -> true | uu____40495 -> false
  
let (__proj__Ascribed__item___0 :
  term' -> (term * term * term FStar_Pervasives_Native.option)) =
  fun projectee  -> match projectee with | Ascribed _0 -> _0 
let (uu___is_Record : term' -> Prims.bool) =
  fun projectee  ->
    match projectee with | Record _0 -> true | uu____40551 -> false
  
let (__proj__Record__item___0 :
  term' ->
    (term FStar_Pervasives_Native.option * (FStar_Ident.lid * term)
      Prims.list))
  = fun projectee  -> match projectee with | Record _0 -> _0 
let (uu___is_Project : term' -> Prims.bool) =
  fun projectee  ->
    match projectee with | Project _0 -> true | uu____40611 -> false
  
let (__proj__Project__item___0 : term' -> (term * FStar_Ident.lid)) =
  fun projectee  -> match projectee with | Project _0 -> _0 
let (uu___is_Product : term' -> Prims.bool) =
  fun projectee  ->
    match projectee with | Product _0 -> true | uu____40649 -> false
  
let (__proj__Product__item___0 : term' -> (binder Prims.list * term)) =
  fun projectee  -> match projectee with | Product _0 -> _0 
let (uu___is_Sum : term' -> Prims.bool) =
  fun projectee  ->
    match projectee with | Sum _0 -> true | uu____40697 -> false
  
let (__proj__Sum__item___0 :
  term' -> ((binder,term) FStar_Util.either Prims.list * term)) =
  fun projectee  -> match projectee with | Sum _0 -> _0 
let (uu___is_QForall : term' -> Prims.bool) =
  fun projectee  ->
    match projectee with | QForall _0 -> true | uu____40759 -> false
  
let (__proj__QForall__item___0 :
  term' -> (binder Prims.list * term Prims.list Prims.list * term)) =
  fun projectee  -> match projectee with | QForall _0 -> _0 
let (uu___is_QExists : term' -> Prims.bool) =
  fun projectee  ->
    match projectee with | QExists _0 -> true | uu____40827 -> false
  
let (__proj__QExists__item___0 :
  term' -> (binder Prims.list * term Prims.list Prims.list * term)) =
  fun projectee  -> match projectee with | QExists _0 -> _0 
let (uu___is_Refine : term' -> Prims.bool) =
  fun projectee  ->
    match projectee with | Refine _0 -> true | uu____40887 -> false
  
let (__proj__Refine__item___0 : term' -> (binder * term)) =
  fun projectee  -> match projectee with | Refine _0 -> _0 
let (uu___is_NamedTyp : term' -> Prims.bool) =
  fun projectee  ->
    match projectee with | NamedTyp _0 -> true | uu____40923 -> false
  
let (__proj__NamedTyp__item___0 : term' -> (FStar_Ident.ident * term)) =
  fun projectee  -> match projectee with | NamedTyp _0 -> _0 
let (uu___is_Paren : term' -> Prims.bool) =
  fun projectee  ->
    match projectee with | Paren _0 -> true | uu____40955 -> false
  
let (__proj__Paren__item___0 : term' -> term) =
  fun projectee  -> match projectee with | Paren _0 -> _0 
let (uu___is_Requires : term' -> Prims.bool) =
  fun projectee  ->
    match projectee with | Requires _0 -> true | uu____40982 -> false
  
let (__proj__Requires__item___0 :
  term' -> (term * Prims.string FStar_Pervasives_Native.option)) =
  fun projectee  -> match projectee with | Requires _0 -> _0 
let (uu___is_Ensures : term' -> Prims.bool) =
  fun projectee  ->
    match projectee with | Ensures _0 -> true | uu____41030 -> false
  
let (__proj__Ensures__item___0 :
  term' -> (term * Prims.string FStar_Pervasives_Native.option)) =
  fun projectee  -> match projectee with | Ensures _0 -> _0 
let (uu___is_Labeled : term' -> Prims.bool) =
  fun projectee  ->
    match projectee with | Labeled _0 -> true | uu____41079 -> false
  
let (__proj__Labeled__item___0 : term' -> (term * Prims.string * Prims.bool))
  = fun projectee  -> match projectee with | Labeled _0 -> _0 
let (uu___is_Discrim : term' -> Prims.bool) =
  fun projectee  ->
    match projectee with | Discrim _0 -> true | uu____41123 -> false
  
let (__proj__Discrim__item___0 : term' -> FStar_Ident.lid) =
  fun projectee  -> match projectee with | Discrim _0 -> _0 
let (uu___is_Attributes : term' -> Prims.bool) =
  fun projectee  ->
    match projectee with | Attributes _0 -> true | uu____41145 -> false
  
let (__proj__Attributes__item___0 : term' -> term Prims.list) =
  fun projectee  -> match projectee with | Attributes _0 -> _0 
let (uu___is_Antiquote : term' -> Prims.bool) =
  fun projectee  ->
    match projectee with | Antiquote _0 -> true | uu____41171 -> false
  
let (__proj__Antiquote__item___0 : term' -> term) =
  fun projectee  -> match projectee with | Antiquote _0 -> _0 
let (uu___is_Quote : term' -> Prims.bool) =
  fun projectee  ->
    match projectee with | Quote _0 -> true | uu____41195 -> false
  
let (__proj__Quote__item___0 : term' -> (term * quote_kind)) =
  fun projectee  -> match projectee with | Quote _0 -> _0 
let (uu___is_VQuote : term' -> Prims.bool) =
  fun projectee  ->
    match projectee with | VQuote _0 -> true | uu____41227 -> false
  
let (__proj__VQuote__item___0 : term' -> term) =
  fun projectee  -> match projectee with | VQuote _0 -> _0 
let (uu___is_CalcProof : term' -> Prims.bool) =
  fun projectee  ->
    match projectee with | CalcProof _0 -> true | uu____41255 -> false
  
let (__proj__CalcProof__item___0 :
  term' -> (term * term * calc_step Prims.list)) =
  fun projectee  -> match projectee with | CalcProof _0 -> _0 
let (__proj__Mkterm__item__tm : term -> term') =
  fun projectee  -> match projectee with | { tm; range; level;_} -> tm 
let (__proj__Mkterm__item__range : term -> FStar_Range.range) =
  fun projectee  -> match projectee with | { tm; range; level;_} -> range 
let (__proj__Mkterm__item__level : term -> level) =
  fun projectee  -> match projectee with | { tm; range; level;_} -> level 
let (uu___is_CalcStep : calc_step -> Prims.bool) = fun projectee  -> true 
let (__proj__CalcStep__item___0 : calc_step -> (term * term * term)) =
  fun projectee  -> match projectee with | CalcStep _0 -> _0 
let (uu___is_Variable : binder' -> Prims.bool) =
  fun projectee  ->
    match projectee with | Variable _0 -> true | uu____41359 -> false
  
let (__proj__Variable__item___0 : binder' -> FStar_Ident.ident) =
  fun projectee  -> match projectee with | Variable _0 -> _0 
let (uu___is_TVariable : binder' -> Prims.bool) =
  fun projectee  ->
    match projectee with | TVariable _0 -> true | uu____41379 -> false
  
let (__proj__TVariable__item___0 : binder' -> FStar_Ident.ident) =
  fun projectee  -> match projectee with | TVariable _0 -> _0 
let (uu___is_Annotated : binder' -> Prims.bool) =
  fun projectee  ->
    match projectee with | Annotated _0 -> true | uu____41403 -> false
  
let (__proj__Annotated__item___0 : binder' -> (FStar_Ident.ident * term)) =
  fun projectee  -> match projectee with | Annotated _0 -> _0 
let (uu___is_TAnnotated : binder' -> Prims.bool) =
  fun projectee  ->
    match projectee with | TAnnotated _0 -> true | uu____41439 -> false
  
let (__proj__TAnnotated__item___0 : binder' -> (FStar_Ident.ident * term)) =
  fun projectee  -> match projectee with | TAnnotated _0 -> _0 
let (uu___is_NoName : binder' -> Prims.bool) =
  fun projectee  ->
    match projectee with | NoName _0 -> true | uu____41471 -> false
  
let (__proj__NoName__item___0 : binder' -> term) =
  fun projectee  -> match projectee with | NoName _0 -> _0 
let (__proj__Mkbinder__item__b : binder -> binder') =
  fun projectee  -> match projectee with | { b; brange; blevel; aqual;_} -> b 
let (__proj__Mkbinder__item__brange : binder -> FStar_Range.range) =
  fun projectee  ->
    match projectee with | { b; brange; blevel; aqual;_} -> brange
  
let (__proj__Mkbinder__item__blevel : binder -> level) =
  fun projectee  ->
    match projectee with | { b; brange; blevel; aqual;_} -> blevel
  
let (__proj__Mkbinder__item__aqual :
  binder -> arg_qualifier FStar_Pervasives_Native.option) =
  fun projectee  ->
    match projectee with | { b; brange; blevel; aqual;_} -> aqual
  
let (uu___is_PatWild : pattern' -> Prims.bool) =
  fun projectee  ->
    match projectee with | PatWild _0 -> true | uu____41545 -> false
  
let (__proj__PatWild__item___0 :
  pattern' -> arg_qualifier FStar_Pervasives_Native.option) =
  fun projectee  -> match projectee with | PatWild _0 -> _0 
let (uu___is_PatConst : pattern' -> Prims.bool) =
  fun projectee  ->
    match projectee with | PatConst _0 -> true | uu____41571 -> false
  
let (__proj__PatConst__item___0 : pattern' -> FStar_Const.sconst) =
  fun projectee  -> match projectee with | PatConst _0 -> _0 
let (uu___is_PatApp : pattern' -> Prims.bool) =
  fun projectee  ->
    match projectee with | PatApp _0 -> true | uu____41597 -> false
  
let (__proj__PatApp__item___0 : pattern' -> (pattern * pattern Prims.list)) =
  fun projectee  -> match projectee with | PatApp _0 -> _0 
let (uu___is_PatVar : pattern' -> Prims.bool) =
  fun projectee  ->
    match projectee with | PatVar _0 -> true | uu____41641 -> false
  
let (__proj__PatVar__item___0 :
  pattern' ->
    (FStar_Ident.ident * arg_qualifier FStar_Pervasives_Native.option))
  = fun projectee  -> match projectee with | PatVar _0 -> _0 
let (uu___is_PatName : pattern' -> Prims.bool) =
  fun projectee  ->
    match projectee with | PatName _0 -> true | uu____41679 -> false
  
let (__proj__PatName__item___0 : pattern' -> FStar_Ident.lid) =
  fun projectee  -> match projectee with | PatName _0 -> _0 
let (uu___is_PatTvar : pattern' -> Prims.bool) =
  fun projectee  ->
    match projectee with | PatTvar _0 -> true | uu____41705 -> false
  
let (__proj__PatTvar__item___0 :
  pattern' ->
    (FStar_Ident.ident * arg_qualifier FStar_Pervasives_Native.option))
  = fun projectee  -> match projectee with | PatTvar _0 -> _0 
let (uu___is_PatList : pattern' -> Prims.bool) =
  fun projectee  ->
    match projectee with | PatList _0 -> true | uu____41745 -> false
  
let (__proj__PatList__item___0 : pattern' -> pattern Prims.list) =
  fun projectee  -> match projectee with | PatList _0 -> _0 
let (uu___is_PatTuple : pattern' -> Prims.bool) =
  fun projectee  ->
    match projectee with | PatTuple _0 -> true | uu____41778 -> false
  
let (__proj__PatTuple__item___0 :
  pattern' -> (pattern Prims.list * Prims.bool)) =
  fun projectee  -> match projectee with | PatTuple _0 -> _0 
let (uu___is_PatRecord : pattern' -> Prims.bool) =
  fun projectee  ->
    match projectee with | PatRecord _0 -> true | uu____41825 -> false
  
let (__proj__PatRecord__item___0 :
  pattern' -> (FStar_Ident.lid * pattern) Prims.list) =
  fun projectee  -> match projectee with | PatRecord _0 -> _0 
let (uu___is_PatAscribed : pattern' -> Prims.bool) =
  fun projectee  ->
    match projectee with | PatAscribed _0 -> true | uu____41873 -> false
  
let (__proj__PatAscribed__item___0 :
  pattern' -> (pattern * (term * term FStar_Pervasives_Native.option))) =
  fun projectee  -> match projectee with | PatAscribed _0 -> _0 
let (uu___is_PatOr : pattern' -> Prims.bool) =
  fun projectee  ->
    match projectee with | PatOr _0 -> true | uu____41925 -> false
  
let (__proj__PatOr__item___0 : pattern' -> pattern Prims.list) =
  fun projectee  -> match projectee with | PatOr _0 -> _0 
let (uu___is_PatOp : pattern' -> Prims.bool) =
  fun projectee  ->
    match projectee with | PatOp _0 -> true | uu____41951 -> false
  
let (__proj__PatOp__item___0 : pattern' -> FStar_Ident.ident) =
  fun projectee  -> match projectee with | PatOp _0 -> _0 
let (__proj__Mkpattern__item__pat : pattern -> pattern') =
  fun projectee  -> match projectee with | { pat; prange;_} -> pat 
let (__proj__Mkpattern__item__prange : pattern -> FStar_Range.range) =
  fun projectee  -> match projectee with | { pat; prange;_} -> prange 
let (uu___is_Implicit : arg_qualifier -> Prims.bool) =
  fun projectee  ->
    match projectee with | Implicit  -> true | uu____41986 -> false
  
let (uu___is_Equality : arg_qualifier -> Prims.bool) =
  fun projectee  ->
    match projectee with | Equality  -> true | uu____41997 -> false
  
let (uu___is_Meta : arg_qualifier -> Prims.bool) =
  fun projectee  ->
    match projectee with | Meta _0 -> true | uu____42009 -> false
  
let (__proj__Meta__item___0 : arg_qualifier -> term) =
  fun projectee  -> match projectee with | Meta _0 -> _0 
let (uu___is_FsTypApp : imp -> Prims.bool) =
  fun projectee  ->
    match projectee with | FsTypApp  -> true | uu____42028 -> false
  
let (uu___is_Hash : imp -> Prims.bool) =
  fun projectee  ->
    match projectee with | Hash  -> true | uu____42039 -> false
  
let (uu___is_UnivApp : imp -> Prims.bool) =
  fun projectee  ->
    match projectee with | UnivApp  -> true | uu____42050 -> false
  
let (uu___is_HashBrace : imp -> Prims.bool) =
  fun projectee  ->
    match projectee with | HashBrace _0 -> true | uu____42062 -> false
  
let (__proj__HashBrace__item___0 : imp -> term) =
  fun projectee  -> match projectee with | HashBrace _0 -> _0 
let (uu___is_Infix : imp -> Prims.bool) =
  fun projectee  ->
    match projectee with | Infix  -> true | uu____42081 -> false
  
let (uu___is_Nothing : imp -> Prims.bool) =
  fun projectee  ->
    match projectee with | Nothing  -> true | uu____42092 -> false
  
type attributes_ = term Prims.list
type branch = (pattern * term FStar_Pervasives_Native.option * term)
type aqual = arg_qualifier FStar_Pervasives_Native.option
type knd = term
type typ = term
type expr = term
type fsdoc = (Prims.string * (Prims.string * Prims.string) Prims.list)
type tycon =
  | TyconAbstract of (FStar_Ident.ident * binder Prims.list * knd
  FStar_Pervasives_Native.option) 
  | TyconAbbrev of (FStar_Ident.ident * binder Prims.list * knd
  FStar_Pervasives_Native.option * term) 
  | TyconRecord of (FStar_Ident.ident * binder Prims.list * knd
  FStar_Pervasives_Native.option * (FStar_Ident.ident * term * fsdoc
  FStar_Pervasives_Native.option) Prims.list) 
  | TyconVariant of (FStar_Ident.ident * binder Prims.list * knd
  FStar_Pervasives_Native.option * (FStar_Ident.ident * term
  FStar_Pervasives_Native.option * fsdoc FStar_Pervasives_Native.option *
  Prims.bool) Prims.list) 
let (uu___is_TyconAbstract : tycon -> Prims.bool) =
  fun projectee  ->
    match projectee with | TyconAbstract _0 -> true | uu____42230 -> false
  
let (__proj__TyconAbstract__item___0 :
  tycon ->
    (FStar_Ident.ident * binder Prims.list * knd
      FStar_Pervasives_Native.option))
  = fun projectee  -> match projectee with | TyconAbstract _0 -> _0 
let (uu___is_TyconAbbrev : tycon -> Prims.bool) =
  fun projectee  ->
    match projectee with | TyconAbbrev _0 -> true | uu____42292 -> false
  
let (__proj__TyconAbbrev__item___0 :
  tycon ->
    (FStar_Ident.ident * binder Prims.list * knd
      FStar_Pervasives_Native.option * term))
  = fun projectee  -> match projectee with | TyconAbbrev _0 -> _0 
let (uu___is_TyconRecord : tycon -> Prims.bool) =
  fun projectee  ->
    match projectee with | TyconRecord _0 -> true | uu____42370 -> false
  
let (__proj__TyconRecord__item___0 :
  tycon ->
    (FStar_Ident.ident * binder Prims.list * knd
      FStar_Pervasives_Native.option * (FStar_Ident.ident * term * fsdoc
      FStar_Pervasives_Native.option) Prims.list))
  = fun projectee  -> match projectee with | TyconRecord _0 -> _0 
let (uu___is_TyconVariant : tycon -> Prims.bool) =
  fun projectee  ->
    match projectee with | TyconVariant _0 -> true | uu____42483 -> false
  
let (__proj__TyconVariant__item___0 :
  tycon ->
    (FStar_Ident.ident * binder Prims.list * knd
      FStar_Pervasives_Native.option * (FStar_Ident.ident * term
      FStar_Pervasives_Native.option * fsdoc FStar_Pervasives_Native.option *
      Prims.bool) Prims.list))
  = fun projectee  -> match projectee with | TyconVariant _0 -> _0 
type qualifier =
  | Private 
  | Abstract 
  | Noeq 
  | Unopteq 
  | Assumption 
  | DefaultEffect 
  | TotalEffect 
  | Effect_qual 
  | New 
  | Inline 
  | Visible 
  | Unfold_for_unification_and_vcgen 
  | Inline_for_extraction 
  | Irreducible 
  | NoExtract 
  | Reifiable 
  | Reflectable 
  | Opaque 
  | Logic 
let (uu___is_Private : qualifier -> Prims.bool) =
  fun projectee  ->
    match projectee with | Private  -> true | uu____42583 -> false
  
let (uu___is_Abstract : qualifier -> Prims.bool) =
  fun projectee  ->
    match projectee with | Abstract  -> true | uu____42594 -> false
  
let (uu___is_Noeq : qualifier -> Prims.bool) =
  fun projectee  ->
    match projectee with | Noeq  -> true | uu____42605 -> false
  
let (uu___is_Unopteq : qualifier -> Prims.bool) =
  fun projectee  ->
    match projectee with | Unopteq  -> true | uu____42616 -> false
  
let (uu___is_Assumption : qualifier -> Prims.bool) =
  fun projectee  ->
    match projectee with | Assumption  -> true | uu____42627 -> false
  
let (uu___is_DefaultEffect : qualifier -> Prims.bool) =
  fun projectee  ->
    match projectee with | DefaultEffect  -> true | uu____42638 -> false
  
let (uu___is_TotalEffect : qualifier -> Prims.bool) =
  fun projectee  ->
    match projectee with | TotalEffect  -> true | uu____42649 -> false
  
let (uu___is_Effect_qual : qualifier -> Prims.bool) =
  fun projectee  ->
    match projectee with | Effect_qual  -> true | uu____42660 -> false
  
let (uu___is_New : qualifier -> Prims.bool) =
  fun projectee  ->
    match projectee with | New  -> true | uu____42671 -> false
  
let (uu___is_Inline : qualifier -> Prims.bool) =
  fun projectee  ->
    match projectee with | Inline  -> true | uu____42682 -> false
  
let (uu___is_Visible : qualifier -> Prims.bool) =
  fun projectee  ->
    match projectee with | Visible  -> true | uu____42693 -> false
  
let (uu___is_Unfold_for_unification_and_vcgen : qualifier -> Prims.bool) =
  fun projectee  ->
    match projectee with
    | Unfold_for_unification_and_vcgen  -> true
    | uu____42704 -> false
  
let (uu___is_Inline_for_extraction : qualifier -> Prims.bool) =
  fun projectee  ->
    match projectee with
    | Inline_for_extraction  -> true
    | uu____42715 -> false
  
let (uu___is_Irreducible : qualifier -> Prims.bool) =
  fun projectee  ->
    match projectee with | Irreducible  -> true | uu____42726 -> false
  
let (uu___is_NoExtract : qualifier -> Prims.bool) =
  fun projectee  ->
    match projectee with | NoExtract  -> true | uu____42737 -> false
  
let (uu___is_Reifiable : qualifier -> Prims.bool) =
  fun projectee  ->
    match projectee with | Reifiable  -> true | uu____42748 -> false
  
let (uu___is_Reflectable : qualifier -> Prims.bool) =
  fun projectee  ->
    match projectee with | Reflectable  -> true | uu____42759 -> false
  
let (uu___is_Opaque : qualifier -> Prims.bool) =
  fun projectee  ->
    match projectee with | Opaque  -> true | uu____42770 -> false
  
let (uu___is_Logic : qualifier -> Prims.bool) =
  fun projectee  ->
    match projectee with | Logic  -> true | uu____42781 -> false
  
type qualifiers = qualifier Prims.list
type decoration =
  | Qualifier of qualifier 
  | DeclAttributes of term Prims.list 
  | Doc of fsdoc 
let (uu___is_Qualifier : decoration -> Prims.bool) =
  fun projectee  ->
    match projectee with | Qualifier _0 -> true | uu____42812 -> false
  
let (__proj__Qualifier__item___0 : decoration -> qualifier) =
  fun projectee  -> match projectee with | Qualifier _0 -> _0 
let (uu___is_DeclAttributes : decoration -> Prims.bool) =
  fun projectee  ->
    match projectee with | DeclAttributes _0 -> true | uu____42834 -> false
  
let (__proj__DeclAttributes__item___0 : decoration -> term Prims.list) =
  fun projectee  -> match projectee with | DeclAttributes _0 -> _0 
let (uu___is_Doc : decoration -> Prims.bool) =
  fun projectee  ->
    match projectee with | Doc _0 -> true | uu____42860 -> false
  
let (__proj__Doc__item___0 : decoration -> fsdoc) =
  fun projectee  -> match projectee with | Doc _0 -> _0 
type lift_op =
  | NonReifiableLift of term 
  | ReifiableLift of (term * term) 
  | LiftForFree of term 
let (uu___is_NonReifiableLift : lift_op -> Prims.bool) =
  fun projectee  ->
    match projectee with | NonReifiableLift _0 -> true | uu____42899 -> false
  
let (__proj__NonReifiableLift__item___0 : lift_op -> term) =
  fun projectee  -> match projectee with | NonReifiableLift _0 -> _0 
let (uu___is_ReifiableLift : lift_op -> Prims.bool) =
  fun projectee  ->
    match projectee with | ReifiableLift _0 -> true | uu____42923 -> false
  
let (__proj__ReifiableLift__item___0 : lift_op -> (term * term)) =
  fun projectee  -> match projectee with | ReifiableLift _0 -> _0 
let (uu___is_LiftForFree : lift_op -> Prims.bool) =
  fun projectee  ->
    match projectee with | LiftForFree _0 -> true | uu____42955 -> false
  
let (__proj__LiftForFree__item___0 : lift_op -> term) =
  fun projectee  -> match projectee with | LiftForFree _0 -> _0 
type lift =
  {
  msource: FStar_Ident.lid ;
  mdest: FStar_Ident.lid ;
  lift_op: lift_op }
let (__proj__Mklift__item__msource : lift -> FStar_Ident.lid) =
  fun projectee  ->
    match projectee with | { msource; mdest; lift_op;_} -> msource
  
let (__proj__Mklift__item__mdest : lift -> FStar_Ident.lid) =
  fun projectee  ->
    match projectee with | { msource; mdest; lift_op;_} -> mdest
  
let (__proj__Mklift__item__lift_op : lift -> lift_op) =
  fun projectee  ->
    match projectee with | { msource; mdest; lift_op;_} -> lift_op
  
type pragma =
  | SetOptions of Prims.string 
  | ResetOptions of Prims.string FStar_Pervasives_Native.option 
  | PushOptions of Prims.string FStar_Pervasives_Native.option 
  | PopOptions 
  | LightOff 
let (uu___is_SetOptions : pragma -> Prims.bool) =
  fun projectee  ->
    match projectee with | SetOptions _0 -> true | uu____43040 -> false
  
let (__proj__SetOptions__item___0 : pragma -> Prims.string) =
  fun projectee  -> match projectee with | SetOptions _0 -> _0 
let (uu___is_ResetOptions : pragma -> Prims.bool) =
  fun projectee  ->
    match projectee with | ResetOptions _0 -> true | uu____43066 -> false
  
let (__proj__ResetOptions__item___0 :
  pragma -> Prims.string FStar_Pervasives_Native.option) =
  fun projectee  -> match projectee with | ResetOptions _0 -> _0 
let (uu___is_PushOptions : pragma -> Prims.bool) =
  fun projectee  ->
    match projectee with | PushOptions _0 -> true | uu____43098 -> false
  
let (__proj__PushOptions__item___0 :
  pragma -> Prims.string FStar_Pervasives_Native.option) =
  fun projectee  -> match projectee with | PushOptions _0 -> _0 
let (uu___is_PopOptions : pragma -> Prims.bool) =
  fun projectee  ->
    match projectee with | PopOptions  -> true | uu____43126 -> false
  
let (uu___is_LightOff : pragma -> Prims.bool) =
  fun projectee  ->
    match projectee with | LightOff  -> true | uu____43137 -> false
  
type decl' =
  | TopLevelModule of FStar_Ident.lid 
  | Open of FStar_Ident.lid 
  | Friend of FStar_Ident.lid 
  | Include of FStar_Ident.lid 
  | ModuleAbbrev of (FStar_Ident.ident * FStar_Ident.lid) 
  | TopLevelLet of (let_qualifier * (pattern * term) Prims.list) 
  | Main of term 
  | Tycon of (Prims.bool * Prims.bool * (tycon * fsdoc
  FStar_Pervasives_Native.option) Prims.list) 
  | Val of (FStar_Ident.ident * term) 
  | Exception of (FStar_Ident.ident * term FStar_Pervasives_Native.option) 
  | NewEffect of effect_decl 
  | SubEffect of lift 
  | Pragma of pragma 
  | Fsdoc of fsdoc 
  | Assume of (FStar_Ident.ident * term) 
  | Splice of (FStar_Ident.ident Prims.list * term) 
and decl =
  {
  d: decl' ;
  drange: FStar_Range.range ;
  doc: fsdoc FStar_Pervasives_Native.option ;
  quals: qualifiers ;
  attrs: attributes_ }
and effect_decl =
  | DefineEffect of (FStar_Ident.ident * binder Prims.list * term * decl
  Prims.list) 
  | RedefineEffect of (FStar_Ident.ident * binder Prims.list * term) 
let (uu___is_TopLevelModule : decl' -> Prims.bool) =
  fun projectee  ->
    match projectee with | TopLevelModule _0 -> true | uu____43336 -> false
  
let (__proj__TopLevelModule__item___0 : decl' -> FStar_Ident.lid) =
  fun projectee  -> match projectee with | TopLevelModule _0 -> _0 
let (uu___is_Open : decl' -> Prims.bool) =
  fun projectee  ->
    match projectee with | Open _0 -> true | uu____43356 -> false
  
let (__proj__Open__item___0 : decl' -> FStar_Ident.lid) =
  fun projectee  -> match projectee with | Open _0 -> _0 
let (uu___is_Friend : decl' -> Prims.bool) =
  fun projectee  ->
    match projectee with | Friend _0 -> true | uu____43376 -> false
  
let (__proj__Friend__item___0 : decl' -> FStar_Ident.lid) =
  fun projectee  -> match projectee with | Friend _0 -> _0 
let (uu___is_Include : decl' -> Prims.bool) =
  fun projectee  ->
    match projectee with | Include _0 -> true | uu____43396 -> false
  
let (__proj__Include__item___0 : decl' -> FStar_Ident.lid) =
  fun projectee  -> match projectee with | Include _0 -> _0 
let (uu___is_ModuleAbbrev : decl' -> Prims.bool) =
  fun projectee  ->
    match projectee with | ModuleAbbrev _0 -> true | uu____43420 -> false
  
let (__proj__ModuleAbbrev__item___0 :
  decl' -> (FStar_Ident.ident * FStar_Ident.lid)) =
  fun projectee  -> match projectee with | ModuleAbbrev _0 -> _0 
let (uu___is_TopLevelLet : decl' -> Prims.bool) =
  fun projectee  ->
    match projectee with | TopLevelLet _0 -> true | uu____43462 -> false
  
let (__proj__TopLevelLet__item___0 :
  decl' -> (let_qualifier * (pattern * term) Prims.list)) =
  fun projectee  -> match projectee with | TopLevelLet _0 -> _0 
let (uu___is_Main : decl' -> Prims.bool) =
  fun projectee  ->
    match projectee with | Main _0 -> true | uu____43512 -> false
  
let (__proj__Main__item___0 : decl' -> term) =
  fun projectee  -> match projectee with | Main _0 -> _0 
let (uu___is_Tycon : decl' -> Prims.bool) =
  fun projectee  ->
    match projectee with | Tycon _0 -> true | uu____43548 -> false
  
let (__proj__Tycon__item___0 :
  decl' ->
    (Prims.bool * Prims.bool * (tycon * fsdoc FStar_Pervasives_Native.option)
      Prims.list))
  = fun projectee  -> match projectee with | Tycon _0 -> _0 
let (uu___is_Val : decl' -> Prims.bool) =
  fun projectee  ->
    match projectee with | Val _0 -> true | uu____43620 -> false
  
let (__proj__Val__item___0 : decl' -> (FStar_Ident.ident * term)) =
  fun projectee  -> match projectee with | Val _0 -> _0 
let (uu___is_Exception : decl' -> Prims.bool) =
  fun projectee  ->
    match projectee with | Exception _0 -> true | uu____43658 -> false
  
let (__proj__Exception__item___0 :
  decl' -> (FStar_Ident.ident * term FStar_Pervasives_Native.option)) =
  fun projectee  -> match projectee with | Exception _0 -> _0 
let (uu___is_NewEffect : decl' -> Prims.bool) =
  fun projectee  ->
    match projectee with | NewEffect _0 -> true | uu____43696 -> false
  
let (__proj__NewEffect__item___0 : decl' -> effect_decl) =
  fun projectee  -> match projectee with | NewEffect _0 -> _0 
let (uu___is_SubEffect : decl' -> Prims.bool) =
  fun projectee  ->
    match projectee with | SubEffect _0 -> true | uu____43716 -> false
  
let (__proj__SubEffect__item___0 : decl' -> lift) =
  fun projectee  -> match projectee with | SubEffect _0 -> _0 
let (uu___is_Pragma : decl' -> Prims.bool) =
  fun projectee  ->
    match projectee with | Pragma _0 -> true | uu____43736 -> false
  
let (__proj__Pragma__item___0 : decl' -> pragma) =
  fun projectee  -> match projectee with | Pragma _0 -> _0 
let (uu___is_Fsdoc : decl' -> Prims.bool) =
  fun projectee  ->
    match projectee with | Fsdoc _0 -> true | uu____43756 -> false
  
let (__proj__Fsdoc__item___0 : decl' -> fsdoc) =
  fun projectee  -> match projectee with | Fsdoc _0 -> _0 
let (uu___is_Assume : decl' -> Prims.bool) =
  fun projectee  ->
    match projectee with | Assume _0 -> true | uu____43780 -> false
  
let (__proj__Assume__item___0 : decl' -> (FStar_Ident.ident * term)) =
  fun projectee  -> match projectee with | Assume _0 -> _0 
let (uu___is_Splice : decl' -> Prims.bool) =
  fun projectee  ->
    match projectee with | Splice _0 -> true | uu____43818 -> false
  
let (__proj__Splice__item___0 :
  decl' -> (FStar_Ident.ident Prims.list * term)) =
  fun projectee  -> match projectee with | Splice _0 -> _0 
let (__proj__Mkdecl__item__d : decl -> decl') =
  fun projectee  ->
    match projectee with | { d; drange; doc = doc1; quals; attrs;_} -> d
  
let (__proj__Mkdecl__item__drange : decl -> FStar_Range.range) =
  fun projectee  ->
    match projectee with | { d; drange; doc = doc1; quals; attrs;_} -> drange
  
let (__proj__Mkdecl__item__doc :
  decl -> fsdoc FStar_Pervasives_Native.option) =
  fun projectee  ->
    match projectee with | { d; drange; doc = doc1; quals; attrs;_} -> doc1
  
let (__proj__Mkdecl__item__quals : decl -> qualifiers) =
  fun projectee  ->
    match projectee with | { d; drange; doc = doc1; quals; attrs;_} -> quals
  
let (__proj__Mkdecl__item__attrs : decl -> attributes_) =
  fun projectee  ->
    match projectee with | { d; drange; doc = doc1; quals; attrs;_} -> attrs
  
let (uu___is_DefineEffect : effect_decl -> Prims.bool) =
  fun projectee  ->
    match projectee with | DefineEffect _0 -> true | uu____43937 -> false
  
let (__proj__DefineEffect__item___0 :
  effect_decl ->
    (FStar_Ident.ident * binder Prims.list * term * decl Prims.list))
  = fun projectee  -> match projectee with | DefineEffect _0 -> _0 
let (uu___is_RedefineEffect : effect_decl -> Prims.bool) =
  fun projectee  ->
    match projectee with | RedefineEffect _0 -> true | uu____44001 -> false
  
let (__proj__RedefineEffect__item___0 :
  effect_decl -> (FStar_Ident.ident * binder Prims.list * term)) =
  fun projectee  -> match projectee with | RedefineEffect _0 -> _0 
type modul =
  | Module of (FStar_Ident.lid * decl Prims.list) 
  | Interface of (FStar_Ident.lid * decl Prims.list * Prims.bool) 
let (uu___is_Module : modul -> Prims.bool) =
  fun projectee  ->
    match projectee with | Module _0 -> true | uu____44076 -> false
  
let (__proj__Module__item___0 : modul -> (FStar_Ident.lid * decl Prims.list))
  = fun projectee  -> match projectee with | Module _0 -> _0 
let (uu___is_Interface : modul -> Prims.bool) =
  fun projectee  ->
    match projectee with | Interface _0 -> true | uu____44123 -> false
  
let (__proj__Interface__item___0 :
  modul -> (FStar_Ident.lid * decl Prims.list * Prims.bool)) =
  fun projectee  -> match projectee with | Interface _0 -> _0 
type file = modul
type inputFragment = (file,decl Prims.list) FStar_Util.either
let (decl_drange : decl -> FStar_Range.range) = fun decl  -> decl.drange 
let (check_id : FStar_Ident.ident -> unit) =
  fun id1  ->
    let first_char =
      FStar_String.substring id1.FStar_Ident.idText (Prims.parse_int "0")
        (Prims.parse_int "1")
       in
    if (FStar_String.lowercase first_char) = first_char
    then ()
    else
      (let uu____44186 =
         let uu____44192 =
           FStar_Util.format1
             "Invalid identifer '%s'; expected a symbol that begins with a lower-case character"
             id1.FStar_Ident.idText
            in
         (FStar_Errors.Fatal_InvalidIdentifier, uu____44192)  in
       FStar_Errors.raise_error uu____44186 id1.FStar_Ident.idRange)
  
let at_most_one :
  'Auu____44205 .
    Prims.string ->
      FStar_Range.range ->
        'Auu____44205 Prims.list ->
          'Auu____44205 FStar_Pervasives_Native.option
  =
  fun s  ->
    fun r  ->
      fun l  ->
        match l with
        | x::[] -> FStar_Pervasives_Native.Some x
        | [] -> FStar_Pervasives_Native.None
        | uu____44230 ->
            let uu____44233 =
              let uu____44239 =
                FStar_Util.format1
                  "At most one %s is allowed on declarations" s
                 in
              (FStar_Errors.Fatal_MoreThanOneDeclaration, uu____44239)  in
            FStar_Errors.raise_error uu____44233 r
  
let (mk_decl : decl' -> FStar_Range.range -> decoration Prims.list -> decl) =
  fun d  ->
    fun r  ->
      fun decorations  ->
        let doc1 =
          let uu____44268 =
            FStar_List.choose
<<<<<<< HEAD
              (fun uu___306_44273  ->
                 match uu___306_44273 with
=======
              (fun uu___22_5242  ->
                 match uu___22_5242 with
>>>>>>> fd51a1b6
                 | Doc d1 -> FStar_Pervasives_Native.Some d1
                 | uu____44277 -> FStar_Pervasives_Native.None) decorations
             in
          at_most_one "fsdoc" r uu____44268  in
        let attributes_ =
          let uu____44284 =
            FStar_List.choose
<<<<<<< HEAD
              (fun uu___307_44293  ->
                 match uu___307_44293 with
=======
              (fun uu___23_5262  ->
                 match uu___23_5262 with
>>>>>>> fd51a1b6
                 | DeclAttributes a -> FStar_Pervasives_Native.Some a
                 | uu____44303 -> FStar_Pervasives_Native.None) decorations
             in
          at_most_one "attribute set" r uu____44284  in
        let attributes_1 = FStar_Util.dflt [] attributes_  in
        let qualifiers =
          FStar_List.choose
<<<<<<< HEAD
            (fun uu___308_44319  ->
               match uu___308_44319 with
=======
            (fun uu___24_5288  ->
               match uu___24_5288 with
>>>>>>> fd51a1b6
               | Qualifier q -> FStar_Pervasives_Native.Some q
               | uu____44323 -> FStar_Pervasives_Native.None) decorations
           in
        { d; drange = r; doc = doc1; quals = qualifiers; attrs = attributes_1
        }
  
let (mk_binder :
  binder' ->
    FStar_Range.range ->
      level -> arg_qualifier FStar_Pervasives_Native.option -> binder)
  =
  fun b  ->
    fun r  -> fun l  -> fun i  -> { b; brange = r; blevel = l; aqual = i }
  
let (mk_term : term' -> FStar_Range.range -> level -> term) =
  fun t  -> fun r  -> fun l  -> { tm = t; range = r; level = l } 
let (mk_uminus :
  term -> FStar_Range.range -> FStar_Range.range -> level -> term) =
  fun t  ->
    fun rminus  ->
      fun r  ->
        fun l  ->
          let t1 =
            match t.tm with
            | Const (FStar_Const.Const_int
                (s,FStar_Pervasives_Native.Some (FStar_Const.Signed ,width)))
                ->
                Const
                  (FStar_Const.Const_int
                     ((Prims.op_Hat "-" s),
                       (FStar_Pervasives_Native.Some
                          (FStar_Const.Signed, width))))
            | uu____44413 ->
                let uu____44414 =
                  let uu____44421 = FStar_Ident.mk_ident ("-", rminus)  in
                  (uu____44421, [t])  in
                Op uu____44414
             in
          mk_term t1 r l
  
let (mk_pattern : pattern' -> FStar_Range.range -> pattern) =
  fun p  -> fun r  -> { pat = p; prange = r } 
let (un_curry_abs : pattern Prims.list -> term -> term') =
  fun ps  ->
    fun body  ->
      match body.tm with
      | Abs (p',body') -> Abs ((FStar_List.append ps p'), body')
      | uu____44460 -> Abs (ps, body)
  
let (mk_function :
  (pattern * term FStar_Pervasives_Native.option * term) Prims.list ->
    FStar_Range.range -> FStar_Range.range -> term)
  =
  fun branches  ->
    fun r1  ->
      fun r2  ->
        let x = let i = FStar_Parser_Const.next_id ()  in FStar_Ident.gen r1
           in
        let uu____44502 =
          let uu____44503 =
            let uu____44510 =
              let uu____44511 =
                let uu____44512 =
                  let uu____44527 =
                    let uu____44528 =
                      let uu____44529 = FStar_Ident.lid_of_ids [x]  in
                      Var uu____44529  in
                    mk_term uu____44528 r1 Expr  in
                  (uu____44527, branches)  in
                Match uu____44512  in
              mk_term uu____44511 r2 Expr  in
            ([mk_pattern (PatVar (x, FStar_Pervasives_Native.None)) r1],
              uu____44510)
             in
          Abs uu____44503  in
        mk_term uu____44502 r2 Expr
  
let (un_function :
  pattern -> term -> (pattern * term) FStar_Pervasives_Native.option) =
  fun p  ->
    fun tm  ->
      match ((p.pat), (tm.tm)) with
      | (PatVar uu____44567,Abs (pats,body)) ->
          FStar_Pervasives_Native.Some
            ((mk_pattern (PatApp (p, pats)) p.prange), body)
      | uu____44586 -> FStar_Pervasives_Native.None
  
let (lid_with_range :
  FStar_Ident.lident -> FStar_Range.range -> FStar_Ident.lident) =
  fun lid  ->
    fun r  ->
      let uu____44606 = FStar_Ident.path_of_lid lid  in
      FStar_Ident.lid_of_path uu____44606 r
  
let (consPat : FStar_Range.range -> pattern -> pattern -> pattern') =
  fun r  ->
    fun hd1  ->
      fun tl1  ->
        PatApp
          ((mk_pattern (PatName FStar_Parser_Const.cons_lid) r), [hd1; tl1])
  
let (consTerm : FStar_Range.range -> term -> term -> term) =
  fun r  ->
    fun hd1  ->
      fun tl1  ->
        mk_term
          (Construct
             (FStar_Parser_Const.cons_lid, [(hd1, Nothing); (tl1, Nothing)]))
          r Expr
  
let (lexConsTerm : FStar_Range.range -> term -> term -> term) =
  fun r  ->
    fun hd1  ->
      fun tl1  ->
        mk_term
          (Construct
             (FStar_Parser_Const.lexcons_lid,
               [(hd1, Nothing); (tl1, Nothing)])) r Expr
  
let (mkConsList : FStar_Range.range -> term Prims.list -> term) =
  fun r  ->
    fun elts  ->
      let nil = mk_term (Construct (FStar_Parser_Const.nil_lid, [])) r Expr
         in
      FStar_List.fold_right (fun e  -> fun tl1  -> consTerm r e tl1) elts nil
  
let (mkLexList : FStar_Range.range -> term Prims.list -> term) =
  fun r  ->
    fun elts  ->
      let nil =
        mk_term (Construct (FStar_Parser_Const.lextop_lid, [])) r Expr  in
      FStar_List.fold_right (fun e  -> fun tl1  -> lexConsTerm r e tl1) elts
        nil
  
let (ml_comp : term -> term) =
  fun t  ->
    let ml = mk_term (Name FStar_Parser_Const.effect_ML_lid) t.range Expr  in
    let t1 = mk_term (App (ml, t, Nothing)) t.range Expr  in t1
  
let (tot_comp : term -> term) =
  fun t  ->
    let ml = mk_term (Name FStar_Parser_Const.effect_Tot_lid) t.range Expr
       in
    let t1 = mk_term (App (ml, t, Nothing)) t.range Expr  in t1
  
let (mkApp : term -> (term * imp) Prims.list -> FStar_Range.range -> term) =
  fun t  ->
    fun args  ->
      fun r  ->
        match args with
        | [] -> t
        | uu____44801 ->
            (match t.tm with
             | Name s -> mk_term (Construct (s, args)) r Un
             | uu____44815 ->
                 FStar_List.fold_left
                   (fun t1  ->
                      fun uu____44825  ->
                        match uu____44825 with
                        | (a,imp) -> mk_term (App (t1, a, imp)) r Un) t args)
  
let (mkRefSet : FStar_Range.range -> term Prims.list -> term) =
  fun r  ->
    fun elts  ->
      let uu____44847 =
        (FStar_Parser_Const.set_empty, FStar_Parser_Const.set_singleton,
          FStar_Parser_Const.set_union, FStar_Parser_Const.heap_addr_of_lid)
         in
      match uu____44847 with
      | (empty_lid,singleton_lid,union_lid,addr_of_lid) ->
          let empty1 =
            let uu____44861 =
              let uu____44862 = FStar_Ident.set_lid_range empty_lid r  in
              Var uu____44862  in
            mk_term uu____44861 r Expr  in
          let addr_of =
            let uu____44864 =
              let uu____44865 = FStar_Ident.set_lid_range addr_of_lid r  in
              Var uu____44865  in
            mk_term uu____44864 r Expr  in
          let singleton1 =
            let uu____44867 =
              let uu____44868 = FStar_Ident.set_lid_range singleton_lid r  in
              Var uu____44868  in
            mk_term uu____44867 r Expr  in
          let union1 =
            let uu____44870 =
              let uu____44871 = FStar_Ident.set_lid_range union_lid r  in
              Var uu____44871  in
            mk_term uu____44870 r Expr  in
          FStar_List.fold_right
            (fun e  ->
               fun tl1  ->
                 let e1 = mkApp addr_of [(e, Nothing)] r  in
                 let single_e = mkApp singleton1 [(e1, Nothing)] r  in
                 mkApp union1 [(single_e, Nothing); (tl1, Nothing)] r) elts
            empty1
  
let (mkExplicitApp : term -> term Prims.list -> FStar_Range.range -> term) =
  fun t  ->
    fun args  ->
      fun r  ->
        match args with
        | [] -> t
        | uu____44928 ->
            (match t.tm with
             | Name s ->
                 let uu____44932 =
                   let uu____44933 =
                     let uu____44944 =
                       FStar_List.map (fun a  -> (a, Nothing)) args  in
                     (s, uu____44944)  in
                   Construct uu____44933  in
                 mk_term uu____44932 r Un
             | uu____44963 ->
                 FStar_List.fold_left
                   (fun t1  -> fun a  -> mk_term (App (t1, a, Nothing)) r Un)
                   t args)
  
let (unit_const : FStar_Range.range -> term) =
  fun r  -> mk_term (Const FStar_Const.Const_unit) r Expr 
let (mkAdmitMagic : FStar_Range.range -> term) =
  fun r  ->
    let admit1 =
      let admit_name =
        let uu____44982 =
          let uu____44983 =
            FStar_Ident.set_lid_range FStar_Parser_Const.admit_lid r  in
          Var uu____44983  in
        mk_term uu____44982 r Expr  in
      mkExplicitApp admit_name [unit_const r] r  in
    let magic1 =
      let magic_name =
        let uu____44986 =
          let uu____44987 =
            FStar_Ident.set_lid_range FStar_Parser_Const.magic_lid r  in
          Var uu____44987  in
        mk_term uu____44986 r Expr  in
      mkExplicitApp magic_name [unit_const r] r  in
    let admit_magic = mk_term (Seq (admit1, magic1)) r Expr  in admit_magic
  
let mkWildAdmitMagic :
  'Auu____44994 .
    FStar_Range.range ->
      (pattern * 'Auu____44994 FStar_Pervasives_Native.option * term)
  =
  fun r  ->
    let uu____45008 = mkAdmitMagic r  in
    ((mk_pattern (PatWild FStar_Pervasives_Native.None) r),
      FStar_Pervasives_Native.None, uu____45008)
  
let focusBranches :
  'Auu____45018 .
    (Prims.bool * (pattern * 'Auu____45018 FStar_Pervasives_Native.option *
      term)) Prims.list ->
      FStar_Range.range ->
        (pattern * 'Auu____45018 FStar_Pervasives_Native.option * term)
          Prims.list
  =
  fun branches  ->
    fun r  ->
      let should_filter =
        FStar_Util.for_some FStar_Pervasives_Native.fst branches  in
      if should_filter
      then
        (FStar_Errors.log_issue r
           (FStar_Errors.Warning_Filtered, "Focusing on only some cases");
         (let focussed =
            let uu____45118 =
              FStar_List.filter FStar_Pervasives_Native.fst branches  in
            FStar_All.pipe_right uu____45118
              (FStar_List.map FStar_Pervasives_Native.snd)
             in
          let uu____45211 =
            let uu____45222 = mkWildAdmitMagic r  in [uu____45222]  in
          FStar_List.append focussed uu____45211))
      else
        FStar_All.pipe_right branches
          (FStar_List.map FStar_Pervasives_Native.snd)
  
let focusLetBindings :
  'Auu____45319 .
    (Prims.bool * ('Auu____45319 * term)) Prims.list ->
      FStar_Range.range -> ('Auu____45319 * term) Prims.list
  =
  fun lbs  ->
    fun r  ->
      let should_filter = FStar_Util.for_some FStar_Pervasives_Native.fst lbs
         in
      if should_filter
      then
        (FStar_Errors.log_issue r
           (FStar_Errors.Warning_Filtered,
             "Focusing on only some cases in this (mutually) recursive definition");
         FStar_List.map
           (fun uu____45400  ->
              match uu____45400 with
              | (f,lb) ->
                  if f
                  then lb
                  else
                    (let uu____45433 = mkAdmitMagic r  in
                     ((FStar_Pervasives_Native.fst lb), uu____45433))) lbs)
      else
        FStar_All.pipe_right lbs (FStar_List.map FStar_Pervasives_Native.snd)
  
let focusAttrLetBindings :
  'Auu____45480 'Auu____45481 .
    ('Auu____45480 * (Prims.bool * ('Auu____45481 * term))) Prims.list ->
      FStar_Range.range ->
        ('Auu____45480 * ('Auu____45481 * term)) Prims.list
  =
  fun lbs  ->
    fun r  ->
      let should_filter =
        FStar_Util.for_some
          (fun uu____45551  ->
             match uu____45551 with | (attr,(focus,uu____45568)) -> focus)
          lbs
         in
      if should_filter
      then
        (FStar_Errors.log_issue r
           (FStar_Errors.Warning_Filtered,
             "Focusing on only some cases in this (mutually) recursive definition");
         FStar_List.map
           (fun uu____45627  ->
              match uu____45627 with
              | (attr,(f,lb)) ->
                  if f
                  then (attr, lb)
                  else
                    (let uu____45686 =
                       let uu____45691 = mkAdmitMagic r  in
                       ((FStar_Pervasives_Native.fst lb), uu____45691)  in
                     (attr, uu____45686))) lbs)
      else
        FStar_All.pipe_right lbs
          (FStar_List.map
             (fun uu____45748  ->
                match uu____45748 with
                | (attr,(uu____45771,lb)) -> (attr, lb)))
  
let (mkFsTypApp : term -> term Prims.list -> FStar_Range.range -> term) =
  fun t  ->
    fun args  ->
      fun r  ->
        let uu____45816 = FStar_List.map (fun a  -> (a, FsTypApp)) args  in
        mkApp t uu____45816 r
  
let (mkTuple : term Prims.list -> FStar_Range.range -> term) =
  fun args  ->
    fun r  ->
      let cons1 =
        FStar_Parser_Const.mk_tuple_data_lid (FStar_List.length args) r  in
      let uu____45845 = FStar_List.map (fun x  -> (x, Nothing)) args  in
      mkApp (mk_term (Name cons1) r Expr) uu____45845 r
  
let (mkDTuple : term Prims.list -> FStar_Range.range -> term) =
  fun args  ->
    fun r  ->
      let cons1 =
        FStar_Parser_Const.mk_dtuple_data_lid (FStar_List.length args) r  in
      let uu____45874 = FStar_List.map (fun x  -> (x, Nothing)) args  in
      mkApp (mk_term (Name cons1) r Expr) uu____45874 r
  
let (mkRefinedBinder :
  FStar_Ident.ident ->
    term ->
      Prims.bool ->
        term FStar_Pervasives_Native.option ->
          FStar_Range.range ->
            arg_qualifier FStar_Pervasives_Native.option -> binder)
  =
  fun id1  ->
    fun t  ->
      fun should_bind_var  ->
        fun refopt  ->
          fun m  ->
            fun implicit  ->
              let b = mk_binder (Annotated (id1, t)) m Type_level implicit
                 in
              match refopt with
              | FStar_Pervasives_Native.None  -> b
              | FStar_Pervasives_Native.Some phi ->
                  if should_bind_var
                  then
                    mk_binder
                      (Annotated
                         (id1, (mk_term (Refine (b, phi)) m Type_level))) m
                      Type_level implicit
                  else
                    (let x = FStar_Ident.gen t.range  in
                     let b1 =
                       mk_binder (Annotated (x, t)) m Type_level implicit  in
                     mk_binder
                       (Annotated
                          (id1, (mk_term (Refine (b1, phi)) m Type_level))) m
                       Type_level implicit)
  
let (mkRefinedPattern :
  pattern ->
    term ->
      Prims.bool ->
        term FStar_Pervasives_Native.option ->
          FStar_Range.range -> FStar_Range.range -> pattern)
  =
  fun pat  ->
    fun t  ->
      fun should_bind_pat  ->
        fun phi_opt  ->
          fun t_range  ->
            fun range  ->
              let t1 =
                match phi_opt with
                | FStar_Pervasives_Native.None  -> t
                | FStar_Pervasives_Native.Some phi ->
                    if should_bind_pat
                    then
                      (match pat.pat with
                       | PatVar (x,uu____45976) ->
                           mk_term
                             (Refine
                                ((mk_binder (Annotated (x, t)) t_range
                                    Type_level FStar_Pervasives_Native.None),
                                  phi)) range Type_level
                       | uu____45981 ->
                           let x = FStar_Ident.gen t_range  in
                           let phi1 =
                             let x_var =
                               let uu____45985 =
                                 let uu____45986 = FStar_Ident.lid_of_ids [x]
                                    in
                                 Var uu____45986  in
                               mk_term uu____45985 phi.range Formula  in
                             let pat_branch =
                               (pat, FStar_Pervasives_Native.None, phi)  in
                             let otherwise_branch =
                               let uu____46007 =
                                 let uu____46008 =
                                   let uu____46009 =
                                     FStar_Ident.lid_of_path ["False"]
                                       phi.range
                                      in
                                   Name uu____46009  in
                                 mk_term uu____46008 phi.range Formula  in
                               ((mk_pattern
                                   (PatWild FStar_Pervasives_Native.None)
                                   phi.range), FStar_Pervasives_Native.None,
                                 uu____46007)
                                in
                             mk_term
                               (Match (x_var, [pat_branch; otherwise_branch]))
                               phi.range Formula
                              in
                           mk_term
                             (Refine
                                ((mk_binder (Annotated (x, t)) t_range
                                    Type_level FStar_Pervasives_Native.None),
                                  phi1)) range Type_level)
                    else
                      (let x = FStar_Ident.gen t.range  in
                       mk_term
                         (Refine
                            ((mk_binder (Annotated (x, t)) t_range Type_level
                                FStar_Pervasives_Native.None), phi)) range
                         Type_level)
                 in
              mk_pattern
                (PatAscribed (pat, (t1, FStar_Pervasives_Native.None))) range
  
let rec (extract_named_refinement :
  term ->
    (FStar_Ident.ident * term * term FStar_Pervasives_Native.option)
      FStar_Pervasives_Native.option)
  =
  fun t1  ->
    match t1.tm with
    | NamedTyp (x,t) ->
        FStar_Pervasives_Native.Some (x, t, FStar_Pervasives_Native.None)
    | Refine
        ({ b = Annotated (x,t); brange = uu____46100; blevel = uu____46101;
           aqual = uu____46102;_},t')
        ->
        FStar_Pervasives_Native.Some
          (x, t, (FStar_Pervasives_Native.Some t'))
    | Paren t -> extract_named_refinement t
    | uu____46117 -> FStar_Pervasives_Native.None
  
let rec (as_mlist :
  ((FStar_Ident.lid * decl) * decl Prims.list) -> decl Prims.list -> modul) =
  fun cur  ->
    fun ds  ->
      let uu____46161 = cur  in
      match uu____46161 with
      | ((m_name,m_decl),cur1) ->
          (match ds with
           | [] -> Module (m_name, (m_decl :: (FStar_List.rev cur1)))
           | d::ds1 ->
               (match d.d with
                | TopLevelModule m' ->
                    FStar_Errors.raise_error
                      (FStar_Errors.Fatal_UnexpectedModuleDeclaration,
                        "Unexpected module declaration") d.drange
                | uu____46192 -> as_mlist ((m_name, m_decl), (d :: cur1)) ds1))
  
let (as_frag :
  Prims.bool -> FStar_Range.range -> decl Prims.list -> inputFragment) =
  fun is_light  ->
    fun light_range  ->
      fun ds  ->
        let uu____46221 =
          match ds with
          | d::ds1 -> (d, ds1)
          | [] -> FStar_Exn.raise FStar_Errors.Empty_frag  in
        match uu____46221 with
        | (d,ds1) ->
            (match d.d with
             | TopLevelModule m ->
                 let ds2 =
                   if is_light
                   then
                     let uu____46259 =
                       mk_decl (Pragma LightOff) light_range []  in
                     uu____46259 :: ds1
                   else ds1  in
                 let m1 = as_mlist ((m, d), []) ds2  in FStar_Util.Inl m1
             | uu____46271 ->
                 let ds2 = d :: ds1  in
                 (FStar_List.iter
<<<<<<< HEAD
                    (fun uu___309_46282  ->
                       match uu___309_46282 with
                       | { d = TopLevelModule uu____46283; drange = r;
                           doc = uu____46285; quals = uu____46286;
                           attrs = uu____46287;_} ->
=======
                    (fun uu___25_7251  ->
                       match uu___25_7251 with
                       | { d = TopLevelModule uu____7252; drange = r;
                           doc = uu____7254; quals = uu____7255;
                           attrs = uu____7256;_} ->
>>>>>>> fd51a1b6
                           FStar_Errors.raise_error
                             (FStar_Errors.Fatal_UnexpectedModuleDeclaration,
                               "Unexpected module declaration") r
                       | uu____46292 -> ()) ds2;
                  FStar_Util.Inr ds2))
  
let (compile_op :
  Prims.int -> Prims.string -> FStar_Range.range -> Prims.string) =
  fun arity  ->
    fun s  ->
      fun r  ->
<<<<<<< HEAD
        let name_of_char uu___310_46323 =
          match uu___310_46323 with
=======
        let name_of_char uu___26_7292 =
          match uu___26_7292 with
>>>>>>> fd51a1b6
          | 38 -> "Amp"
          | 64 -> "At"
          | 43 -> "Plus"
          | 45 when arity = (Prims.parse_int "1") -> "Minus"
          | 45 -> "Subtraction"
          | 126 -> "Tilde"
          | 47 -> "Slash"
          | 92 -> "Backslash"
          | 60 -> "Less"
          | 61 -> "Equals"
          | 62 -> "Greater"
          | 95 -> "Underscore"
          | 124 -> "Bar"
          | 33 -> "Bang"
          | 94 -> "Hat"
          | 37 -> "Percent"
          | 42 -> "Star"
          | 63 -> "Question"
          | 58 -> "Colon"
          | 36 -> "Dollar"
          | 46 -> "Dot"
          | c ->
              FStar_Errors.raise_error
                (FStar_Errors.Fatal_UnexpectedOperatorSymbol,
                  (Prims.op_Hat "Unexpected operator symbol: '"
                     (Prims.op_Hat (FStar_Util.string_of_char c) "'"))) r
           in
        match s with
        | ".[]<-" -> "op_String_Assignment"
        | ".()<-" -> "op_Array_Assignment"
        | ".[||]<-" -> "op_Brack_Lens_Assignment"
        | ".(||)<-" -> "op_Lens_Assignment"
        | ".[]" -> "op_String_Access"
        | ".()" -> "op_Array_Access"
        | ".[||]" -> "op_Brack_Lens_Access"
        | ".(||)" -> "op_Lens_Access"
        | uu____46393 ->
            let uu____46395 =
              let uu____46397 =
                let uu____46401 = FStar_String.list_of_string s  in
                FStar_List.map name_of_char uu____46401  in
              FStar_String.concat "_" uu____46397  in
            Prims.op_Hat "op_" uu____46395
  
let (compile_op' : Prims.string -> FStar_Range.range -> Prims.string) =
  fun s  -> fun r  -> compile_op (~- (Prims.parse_int "1")) s r 
let (string_of_fsdoc :
  (Prims.string * (Prims.string * Prims.string) Prims.list) -> Prims.string)
  =
  fun uu____46443  ->
    match uu____46443 with
    | (comment,keywords) ->
        let uu____46478 =
          let uu____46480 =
            FStar_List.map
              (fun uu____46494  ->
                 match uu____46494 with
                 | (k,v1) -> Prims.op_Hat k (Prims.op_Hat "->" v1)) keywords
             in
          FStar_String.concat "," uu____46480  in
        Prims.op_Hat comment uu____46478
  
let (string_of_let_qualifier : let_qualifier -> Prims.string) =
<<<<<<< HEAD
  fun uu___311_46516  ->
    match uu___311_46516 with | NoLetQualifier  -> "" | Rec  -> "rec"
=======
  fun uu___27_7485  ->
    match uu___27_7485 with | NoLetQualifier  -> "" | Rec  -> "rec"
>>>>>>> fd51a1b6
  
let to_string_l :
  'Auu____46529 .
    Prims.string ->
      ('Auu____46529 -> Prims.string) ->
        'Auu____46529 Prims.list -> Prims.string
  =
  fun sep  ->
    fun f  ->
      fun l  ->
        let uu____46559 = FStar_List.map f l  in
        FStar_String.concat sep uu____46559
  
let (imp_to_string : imp -> Prims.string) =
<<<<<<< HEAD
  fun uu___312_46570  ->
    match uu___312_46570 with | Hash  -> "#" | uu____46573 -> ""
=======
  fun uu___28_7539  ->
    match uu___28_7539 with | Hash  -> "#" | uu____7542 -> ""
>>>>>>> fd51a1b6
  
let rec (term_to_string : term -> Prims.string) =
  fun x  ->
    match x.tm with
    | Wild  -> "_"
    | Requires (t,uu____46616) ->
        let uu____46623 = term_to_string t  in
        FStar_Util.format1 "(requires %s)" uu____46623
    | Ensures (t,uu____46627) ->
        let uu____46634 = term_to_string t  in
        FStar_Util.format1 "(ensures %s)" uu____46634
    | Labeled (t,l,uu____46639) ->
        let uu____46644 = term_to_string t  in
        FStar_Util.format2 "(labeled %s %s)" l uu____46644
    | Const c -> FStar_Parser_Const.const_to_string c
    | Op (s,xs) ->
        let uu____46654 = FStar_Ident.text_of_id s  in
        let uu____46656 =
          let uu____46658 =
            FStar_List.map
              (fun x1  -> FStar_All.pipe_right x1 term_to_string) xs
             in
          FStar_String.concat ", " uu____46658  in
        FStar_Util.format2 "%s(%s)" uu____46654 uu____46656
    | Tvar id1 -> id1.FStar_Ident.idText
    | Uvar id1 -> id1.FStar_Ident.idText
    | Var l -> l.FStar_Ident.str
    | Name l -> l.FStar_Ident.str
    | Projector (rec_lid,field_id) ->
        let uu____46674 = FStar_Ident.string_of_lid rec_lid  in
        FStar_Util.format2 "%s?.%s" uu____46674 field_id.FStar_Ident.idText
    | Construct (l,args) ->
        let uu____46691 =
          to_string_l " "
            (fun uu____46702  ->
               match uu____46702 with
               | (a,imp) ->
                   let uu____46710 = term_to_string a  in
                   FStar_Util.format2 "%s%s" (imp_to_string imp) uu____46710)
            args
           in
        FStar_Util.format2 "(%s %s)" l.FStar_Ident.str uu____46691
    | Abs (pats,t) ->
        let uu____46720 = to_string_l " " pat_to_string pats  in
        let uu____46723 = FStar_All.pipe_right t term_to_string  in
        FStar_Util.format2 "(fun %s -> %s)" uu____46720 uu____46723
    | App (t1,t2,imp) ->
        let uu____46730 = FStar_All.pipe_right t1 term_to_string  in
        let uu____46733 = FStar_All.pipe_right t2 term_to_string  in
        FStar_Util.format3 "%s %s%s" uu____46730 (imp_to_string imp)
          uu____46733
    | Let (Rec ,(a,(p,b))::lbs,body) ->
        let uu____46794 = attrs_opt_to_string a  in
        let uu____46796 =
          let uu____46798 = FStar_All.pipe_right p pat_to_string  in
          let uu____46801 = FStar_All.pipe_right b term_to_string  in
          FStar_Util.format2 "%s=%s" uu____46798 uu____46801  in
        let uu____46805 =
          to_string_l " "
            (fun uu____46827  ->
               match uu____46827 with
               | (a1,(p1,b1)) ->
                   let uu____46856 = attrs_opt_to_string a1  in
                   let uu____46858 = FStar_All.pipe_right p1 pat_to_string
                      in
                   let uu____46861 = FStar_All.pipe_right b1 term_to_string
                      in
                   FStar_Util.format3 "%sand %s=%s" uu____46856 uu____46858
                     uu____46861) lbs
           in
        let uu____46865 = FStar_All.pipe_right body term_to_string  in
        FStar_Util.format4 "%slet rec %s%s in %s" uu____46794 uu____46796
          uu____46805 uu____46865
    | Let (q,(attrs,(pat,tm))::[],body) ->
        let uu____46924 = attrs_opt_to_string attrs  in
        let uu____46926 = FStar_All.pipe_right pat pat_to_string  in
        let uu____46929 = FStar_All.pipe_right tm term_to_string  in
        let uu____46932 = FStar_All.pipe_right body term_to_string  in
        FStar_Util.format5 "%slet %s %s = %s in %s" uu____46924
          (string_of_let_qualifier q) uu____46926 uu____46929 uu____46932
    | Let (uu____46936,uu____46937,uu____46938) ->
        FStar_Errors.raise_error
          (FStar_Errors.Fatal_EmptySurfaceLet,
            "Internal error: found an invalid surface Let") x.range
    | LetOpen (lid,t) ->
        let uu____46972 = FStar_Ident.string_of_lid lid  in
        let uu____46974 = term_to_string t  in
        FStar_Util.format2 "let open %s in %s" uu____46972 uu____46974
    | Seq (t1,t2) ->
        let uu____46979 = FStar_All.pipe_right t1 term_to_string  in
        let uu____46982 = FStar_All.pipe_right t2 term_to_string  in
        FStar_Util.format2 "%s; %s" uu____46979 uu____46982
    | Bind (id1,t1,t2) ->
        let uu____46989 = term_to_string t1  in
        let uu____46991 = term_to_string t2  in
        FStar_Util.format3 "%s <- %s; %s" id1.FStar_Ident.idText uu____46989
          uu____46991
    | If (t1,t2,t3) ->
        let uu____46997 = FStar_All.pipe_right t1 term_to_string  in
        let uu____47000 = FStar_All.pipe_right t2 term_to_string  in
        let uu____47003 = FStar_All.pipe_right t3 term_to_string  in
        FStar_Util.format3 "if %s then %s else %s" uu____46997 uu____47000
          uu____47003
    | Match (t,branches) ->
        let s =
          match x.tm with
          | Match uu____47032 -> "match"
          | TryWith uu____47048 -> "try"
          | uu____47064 -> failwith "impossible"  in
        let uu____47067 = FStar_All.pipe_right t term_to_string  in
        let uu____47070 =
          to_string_l " | "
            (fun uu____47088  ->
               match uu____47088 with
               | (p,w,e) ->
                   let uu____47105 = FStar_All.pipe_right p pat_to_string  in
                   let uu____47108 =
                     match w with
                     | FStar_Pervasives_Native.None  -> ""
                     | FStar_Pervasives_Native.Some e1 ->
                         let uu____47113 = term_to_string e1  in
                         FStar_Util.format1 "when %s" uu____47113
                      in
                   let uu____47116 = FStar_All.pipe_right e term_to_string
                      in
                   FStar_Util.format3 "%s %s -> %s" uu____47105 uu____47108
                     uu____47116) branches
           in
        FStar_Util.format3 "%s %s with %s" s uu____47067 uu____47070
    | TryWith (t,branches) ->
        let s =
          match x.tm with
          | Match uu____47146 -> "match"
          | TryWith uu____47162 -> "try"
          | uu____47178 -> failwith "impossible"  in
        let uu____47181 = FStar_All.pipe_right t term_to_string  in
        let uu____47184 =
          to_string_l " | "
            (fun uu____47202  ->
               match uu____47202 with
               | (p,w,e) ->
                   let uu____47219 = FStar_All.pipe_right p pat_to_string  in
                   let uu____47222 =
                     match w with
                     | FStar_Pervasives_Native.None  -> ""
                     | FStar_Pervasives_Native.Some e1 ->
                         let uu____47227 = term_to_string e1  in
                         FStar_Util.format1 "when %s" uu____47227
                      in
                   let uu____47230 = FStar_All.pipe_right e term_to_string
                      in
                   FStar_Util.format3 "%s %s -> %s" uu____47219 uu____47222
                     uu____47230) branches
           in
        FStar_Util.format3 "%s %s with %s" s uu____47181 uu____47184
    | Ascribed (t1,t2,FStar_Pervasives_Native.None ) ->
        let uu____47239 = FStar_All.pipe_right t1 term_to_string  in
        let uu____47242 = FStar_All.pipe_right t2 term_to_string  in
        FStar_Util.format2 "(%s : %s)" uu____47239 uu____47242
    | Ascribed (t1,t2,FStar_Pervasives_Native.Some tac) ->
        let uu____47251 = FStar_All.pipe_right t1 term_to_string  in
        let uu____47254 = FStar_All.pipe_right t2 term_to_string  in
        let uu____47257 = FStar_All.pipe_right tac term_to_string  in
        FStar_Util.format3 "(%s : %s by %s)" uu____47251 uu____47254
          uu____47257
    | Record (FStar_Pervasives_Native.Some e,fields) ->
        let uu____47277 = FStar_All.pipe_right e term_to_string  in
        let uu____47280 =
          to_string_l " "
            (fun uu____47291  ->
               match uu____47291 with
               | (l,e1) ->
                   let uu____47299 = FStar_All.pipe_right e1 term_to_string
                      in
                   FStar_Util.format2 "%s=%s" l.FStar_Ident.str uu____47299)
            fields
           in
        FStar_Util.format2 "{%s with %s}" uu____47277 uu____47280
    | Record (FStar_Pervasives_Native.None ,fields) ->
        let uu____47319 =
          to_string_l " "
            (fun uu____47330  ->
               match uu____47330 with
               | (l,e) ->
                   let uu____47338 = FStar_All.pipe_right e term_to_string
                      in
                   FStar_Util.format2 "%s=%s" l.FStar_Ident.str uu____47338)
            fields
           in
        FStar_Util.format1 "{%s}" uu____47319
    | Project (e,l) ->
        let uu____47345 = FStar_All.pipe_right e term_to_string  in
        FStar_Util.format2 "%s.%s" uu____47345 l.FStar_Ident.str
    | Product ([],t) -> term_to_string t
    | Product (b::hd1::tl1,t) ->
        term_to_string
          (mk_term
             (Product
                ([b], (mk_term (Product ((hd1 :: tl1), t)) x.range x.level)))
             x.range x.level)
    | Product (b::[],t) when x.level = Type_level ->
        let uu____47368 = FStar_All.pipe_right b binder_to_string  in
        let uu____47371 = FStar_All.pipe_right t term_to_string  in
        FStar_Util.format2 "%s -> %s" uu____47368 uu____47371
    | Product (b::[],t) when x.level = Kind ->
        let uu____47379 = FStar_All.pipe_right b binder_to_string  in
        let uu____47382 = FStar_All.pipe_right t term_to_string  in
        FStar_Util.format2 "%s => %s" uu____47379 uu____47382
    | Sum (binders,t) ->
        let uu____47400 =
          FStar_All.pipe_right (FStar_List.append binders [FStar_Util.Inr t])
            (FStar_List.map
<<<<<<< HEAD
               (fun uu___313_47432  ->
                  match uu___313_47432 with
=======
               (fun uu___29_8401  ->
                  match uu___29_8401 with
>>>>>>> fd51a1b6
                  | FStar_Util.Inl b -> binder_to_string b
                  | FStar_Util.Inr t1 -> term_to_string t1))
           in
        FStar_All.pipe_right uu____47400 (FStar_String.concat " & ")
    | QForall (bs,pats,t) ->
        let uu____47460 = to_string_l " " binder_to_string bs  in
        let uu____47463 =
          to_string_l " \\/ " (to_string_l "; " term_to_string) pats  in
        let uu____47469 = FStar_All.pipe_right t term_to_string  in
        FStar_Util.format3 "forall %s.{:pattern %s} %s" uu____47460
          uu____47463 uu____47469
    | QExists (bs,pats,t) ->
        let uu____47488 = to_string_l " " binder_to_string bs  in
        let uu____47491 =
          to_string_l " \\/ " (to_string_l "; " term_to_string) pats  in
        let uu____47497 = FStar_All.pipe_right t term_to_string  in
        FStar_Util.format3 "exists %s.{:pattern %s} %s" uu____47488
          uu____47491 uu____47497
    | Refine (b,t) ->
        let uu____47503 = FStar_All.pipe_right b binder_to_string  in
        let uu____47506 = FStar_All.pipe_right t term_to_string  in
        FStar_Util.format2 "%s:{%s}" uu____47503 uu____47506
    | NamedTyp (x1,t) ->
        let uu____47512 = FStar_All.pipe_right t term_to_string  in
        FStar_Util.format2 "%s:%s" x1.FStar_Ident.idText uu____47512
    | Paren t ->
        let uu____47517 = FStar_All.pipe_right t term_to_string  in
        FStar_Util.format1 "(%s)" uu____47517
    | Product (bs,t) ->
        let uu____47527 =
          let uu____47529 =
            FStar_All.pipe_right bs (FStar_List.map binder_to_string)  in
          FStar_All.pipe_right uu____47529 (FStar_String.concat ",")  in
        let uu____47544 = FStar_All.pipe_right t term_to_string  in
        FStar_Util.format2 "Unidentified product: [%s] %s" uu____47527
          uu____47544
    | Discrim lid ->
        let uu____47549 = FStar_Ident.string_of_lid lid  in
        FStar_Util.format1 "%s?" uu____47549
    | Attributes ts ->
        let uu____47555 =
          let uu____47557 = FStar_List.map term_to_string ts  in
          FStar_All.pipe_left (FStar_String.concat " ") uu____47557  in
        FStar_Util.format1 "(attributes %s)" uu____47555
    | Antiquote t ->
        let uu____47569 = term_to_string t  in
        FStar_Util.format1 "(`#%s)" uu____47569
    | Quote (t,Static ) ->
        let uu____47573 = term_to_string t  in
        FStar_Util.format1 "(`(%s))" uu____47573
    | Quote (t,Dynamic ) ->
        let uu____47577 = term_to_string t  in
        FStar_Util.format1 "quote (%s)" uu____47577
    | VQuote t ->
        let uu____47581 = term_to_string t  in
        FStar_Util.format1 "`%%%s" uu____47581
    | CalcProof (rel,init1,steps) ->
        let uu____47591 = term_to_string rel  in
        let uu____47593 = term_to_string init1  in
        let uu____47595 =
          let uu____47597 = FStar_List.map calc_step_to_string steps  in
          FStar_All.pipe_left (FStar_String.concat " ") uu____47597  in
        FStar_Util.format3 "calc (%s) { %s %s }" uu____47591 uu____47593
          uu____47595

and (calc_step_to_string : calc_step -> Prims.string) =
  fun uu____47608  ->
    match uu____47608 with
    | CalcStep (rel,just,next) ->
        let uu____47613 = term_to_string rel  in
        let uu____47615 = term_to_string just  in
        let uu____47617 = term_to_string next  in
        FStar_Util.format3 "%s{ %s } %s" uu____47613 uu____47615 uu____47617

and (binder_to_string : binder -> Prims.string) =
  fun x  ->
    let s =
      match x.b with
      | Variable i -> i.FStar_Ident.idText
      | TVariable i -> FStar_Util.format1 "%s:_" i.FStar_Ident.idText
      | TAnnotated (i,t) ->
          let uu____47629 = FStar_All.pipe_right t term_to_string  in
          FStar_Util.format2 "%s:%s" i.FStar_Ident.idText uu____47629
      | Annotated (i,t) ->
          let uu____47635 = FStar_All.pipe_right t term_to_string  in
          FStar_Util.format2 "%s:%s" i.FStar_Ident.idText uu____47635
      | NoName t -> FStar_All.pipe_right t term_to_string  in
    let uu____47641 = aqual_to_string x.aqual  in
    FStar_Util.format2 "%s%s" uu____47641 s

and (aqual_to_string :
  arg_qualifier FStar_Pervasives_Native.option -> Prims.string) =
<<<<<<< HEAD
  fun uu___314_47644  ->
    match uu___314_47644 with
=======
  fun uu___30_8613  ->
    match uu___30_8613 with
>>>>>>> fd51a1b6
    | FStar_Pervasives_Native.Some (Equality ) -> "$"
    | FStar_Pervasives_Native.Some (Implicit ) -> "#"
    | uu____47650 -> ""

and (pat_to_string : pattern -> Prims.string) =
  fun x  ->
    match x.pat with
    | PatWild (FStar_Pervasives_Native.None ) -> "_"
    | PatWild uu____47657 -> "#_"
    | PatConst c -> FStar_Parser_Const.const_to_string c
    | PatApp (p,ps) ->
        let uu____47668 = FStar_All.pipe_right p pat_to_string  in
        let uu____47671 = to_string_l " " pat_to_string ps  in
        FStar_Util.format2 "(%s %s)" uu____47668 uu____47671
    | PatTvar (i,aq) ->
        let uu____47681 = aqual_to_string aq  in
        FStar_Util.format2 "%s%s" uu____47681 i.FStar_Ident.idText
    | PatVar (i,aq) ->
        let uu____47690 = aqual_to_string aq  in
        FStar_Util.format2 "%s%s" uu____47690 i.FStar_Ident.idText
    | PatName l -> l.FStar_Ident.str
    | PatList l ->
        let uu____47697 = to_string_l "; " pat_to_string l  in
        FStar_Util.format1 "[%s]" uu____47697
    | PatTuple (l,false ) ->
        let uu____47708 = to_string_l ", " pat_to_string l  in
        FStar_Util.format1 "(%s)" uu____47708
    | PatTuple (l,true ) ->
        let uu____47719 = to_string_l ", " pat_to_string l  in
        FStar_Util.format1 "(|%s|)" uu____47719
    | PatRecord l ->
        let uu____47730 =
          to_string_l "; "
            (fun uu____47741  ->
               match uu____47741 with
               | (f,e) ->
                   let uu____47749 = FStar_All.pipe_right e pat_to_string  in
                   FStar_Util.format2 "%s=%s" f.FStar_Ident.str uu____47749)
            l
           in
        FStar_Util.format1 "{%s}" uu____47730
    | PatOr l -> to_string_l "|\n " pat_to_string l
    | PatOp op ->
        let uu____47759 = FStar_Ident.text_of_id op  in
        FStar_Util.format1 "(%s)" uu____47759
    | PatAscribed (p,(t,FStar_Pervasives_Native.None )) ->
        let uu____47772 = FStar_All.pipe_right p pat_to_string  in
        let uu____47775 = FStar_All.pipe_right t term_to_string  in
        FStar_Util.format2 "(%s:%s)" uu____47772 uu____47775
    | PatAscribed (p,(t,FStar_Pervasives_Native.Some tac)) ->
        let uu____47790 = FStar_All.pipe_right p pat_to_string  in
        let uu____47793 = FStar_All.pipe_right t term_to_string  in
        let uu____47796 = FStar_All.pipe_right tac term_to_string  in
        FStar_Util.format3 "(%s:%s by %s)" uu____47790 uu____47793
          uu____47796

and (attrs_opt_to_string :
  term Prims.list FStar_Pervasives_Native.option -> Prims.string) =
<<<<<<< HEAD
  fun uu___315_47800  ->
    match uu___315_47800 with
=======
  fun uu___31_8769  ->
    match uu___31_8769 with
>>>>>>> fd51a1b6
    | FStar_Pervasives_Native.None  -> ""
    | FStar_Pervasives_Native.Some attrs ->
        let uu____47814 =
          let uu____47816 = FStar_List.map term_to_string attrs  in
          FStar_All.pipe_right uu____47816 (FStar_String.concat "; ")  in
        FStar_Util.format1 "[@ %s]" uu____47814

let rec (head_id_of_pat : pattern -> FStar_Ident.lident Prims.list) =
  fun p  ->
    match p.pat with
    | PatName l -> [l]
    | PatVar (i,uu____47839) ->
        let uu____47844 = FStar_Ident.lid_of_ids [i]  in [uu____47844]
    | PatApp (p1,uu____47846) -> head_id_of_pat p1
    | PatAscribed (p1,uu____47852) -> head_id_of_pat p1
    | uu____47865 -> []
  
let lids_of_let :
  'Auu____47871 .
    (pattern * 'Auu____47871) Prims.list -> FStar_Ident.lident Prims.list
  =
  fun defs  ->
    FStar_All.pipe_right defs
      (FStar_List.collect
         (fun uu____47906  ->
            match uu____47906 with | (p,uu____47914) -> head_id_of_pat p))
  
let (id_of_tycon : tycon -> Prims.string) =
<<<<<<< HEAD
  fun uu___316_47921  ->
    match uu___316_47921 with
    | TyconAbstract (i,uu____47924,uu____47925) -> i.FStar_Ident.idText
    | TyconAbbrev (i,uu____47935,uu____47936,uu____47937) ->
=======
  fun uu___32_8890  ->
    match uu___32_8890 with
    | TyconAbstract (i,uu____8893,uu____8894) -> i.FStar_Ident.idText
    | TyconAbbrev (i,uu____8904,uu____8905,uu____8906) ->
>>>>>>> fd51a1b6
        i.FStar_Ident.idText
    | TyconRecord (i,uu____47947,uu____47948,uu____47949) ->
        i.FStar_Ident.idText
    | TyconVariant (i,uu____47979,uu____47980,uu____47981) ->
        i.FStar_Ident.idText
  
let (decl_to_string : decl -> Prims.string) =
  fun d  ->
    match d.d with
    | TopLevelModule l -> Prims.op_Hat "module " l.FStar_Ident.str
    | Open l -> Prims.op_Hat "open " l.FStar_Ident.str
    | Friend l -> Prims.op_Hat "friend " l.FStar_Ident.str
    | Include l -> Prims.op_Hat "include " l.FStar_Ident.str
    | ModuleAbbrev (i,l) ->
        FStar_Util.format2 "module %s = %s" i.FStar_Ident.idText
          l.FStar_Ident.str
    | TopLevelLet (uu____48039,pats) ->
        let uu____48053 =
          let uu____48055 =
            let uu____48059 = lids_of_let pats  in
            FStar_All.pipe_right uu____48059
              (FStar_List.map (fun l  -> l.FStar_Ident.str))
             in
          FStar_All.pipe_right uu____48055 (FStar_String.concat ", ")  in
        Prims.op_Hat "let " uu____48053
    | Main uu____48076 -> "main ..."
    | Assume (i,uu____48079) -> Prims.op_Hat "assume " i.FStar_Ident.idText
    | Tycon (uu____48081,uu____48082,tys) ->
        let uu____48104 =
          let uu____48106 =
            FStar_All.pipe_right tys
              (FStar_List.map
                 (fun uu____48131  ->
                    match uu____48131 with | (x,uu____48140) -> id_of_tycon x))
             in
          FStar_All.pipe_right uu____48106 (FStar_String.concat ", ")  in
        Prims.op_Hat "type " uu____48104
    | Val (i,uu____48152) -> Prims.op_Hat "val " i.FStar_Ident.idText
    | Exception (i,uu____48155) ->
        Prims.op_Hat "exception " i.FStar_Ident.idText
    | NewEffect (DefineEffect (i,uu____48162,uu____48163,uu____48164)) ->
        Prims.op_Hat "new_effect " i.FStar_Ident.idText
    | NewEffect (RedefineEffect (i,uu____48175,uu____48176)) ->
        Prims.op_Hat "new_effect " i.FStar_Ident.idText
    | Splice (ids,t) ->
        let uu____48188 =
          let uu____48190 =
            let uu____48192 =
              FStar_List.map (fun i  -> i.FStar_Ident.idText) ids  in
            FStar_All.pipe_left (FStar_String.concat ";") uu____48192  in
          let uu____48204 =
            let uu____48206 =
              let uu____48208 = term_to_string t  in
              Prims.op_Hat uu____48208 ")"  in
            Prims.op_Hat "] (" uu____48206  in
          Prims.op_Hat uu____48190 uu____48204  in
        Prims.op_Hat "splice[" uu____48188
    | SubEffect uu____48213 -> "sub_effect"
    | Pragma uu____48215 -> "pragma"
    | Fsdoc uu____48217 -> "fsdoc"
  
let (modul_to_string : modul -> Prims.string) =
  fun m  ->
    match m with
    | Module (uu____48227,decls) ->
        let uu____48233 =
          FStar_All.pipe_right decls (FStar_List.map decl_to_string)  in
        FStar_All.pipe_right uu____48233 (FStar_String.concat "\n")
    | Interface (uu____48248,decls,uu____48250) ->
        let uu____48257 =
          FStar_All.pipe_right decls (FStar_List.map decl_to_string)  in
        FStar_All.pipe_right uu____48257 (FStar_String.concat "\n")
  
let (decl_is_val : FStar_Ident.ident -> decl -> Prims.bool) =
  fun id1  ->
    fun decl  ->
      match decl.d with
      | Val (id',uu____48286) -> FStar_Ident.ident_equals id1 id'
      | uu____48287 -> false
  
let (thunk : term -> term) =
  fun ens  ->
    let wildpat = mk_pattern (PatWild FStar_Pervasives_Native.None) ens.range
       in
    mk_term (Abs ([wildpat], ens)) ens.range Expr
  <|MERGE_RESOLUTION|>--- conflicted
+++ resolved
@@ -6,44 +6,38 @@
   | Kind 
   | Formula 
 let (uu___is_Un : level -> Prims.bool) =
-  fun projectee  -> match projectee with | Un  -> true | uu____39040 -> false 
+  fun projectee  -> match projectee with | Un  -> true | uu____9 -> false 
 let (uu___is_Expr : level -> Prims.bool) =
-  fun projectee  ->
-    match projectee with | Expr  -> true | uu____39051 -> false
-  
+  fun projectee  -> match projectee with | Expr  -> true | uu____20 -> false 
 let (uu___is_Type_level : level -> Prims.bool) =
   fun projectee  ->
-    match projectee with | Type_level  -> true | uu____39062 -> false
+    match projectee with | Type_level  -> true | uu____31 -> false
   
 let (uu___is_Kind : level -> Prims.bool) =
-  fun projectee  ->
-    match projectee with | Kind  -> true | uu____39073 -> false
-  
+  fun projectee  -> match projectee with | Kind  -> true | uu____42 -> false 
 let (uu___is_Formula : level -> Prims.bool) =
   fun projectee  ->
-    match projectee with | Formula  -> true | uu____39084 -> false
+    match projectee with | Formula  -> true | uu____53 -> false
   
 type let_qualifier =
   | NoLetQualifier 
   | Rec 
 let (uu___is_NoLetQualifier : let_qualifier -> Prims.bool) =
   fun projectee  ->
-    match projectee with | NoLetQualifier  -> true | uu____39095 -> false
+    match projectee with | NoLetQualifier  -> true | uu____64 -> false
   
 let (uu___is_Rec : let_qualifier -> Prims.bool) =
-  fun projectee  ->
-    match projectee with | Rec  -> true | uu____39106 -> false
-  
+  fun projectee  -> match projectee with | Rec  -> true | uu____75 -> false 
 type quote_kind =
   | Static 
   | Dynamic 
 let (uu___is_Static : quote_kind -> Prims.bool) =
   fun projectee  ->
-    match projectee with | Static  -> true | uu____39117 -> false
+    match projectee with | Static  -> true | uu____86 -> false
   
 let (uu___is_Dynamic : quote_kind -> Prims.bool) =
   fun projectee  ->
-    match projectee with | Dynamic  -> true | uu____39128 -> false
+    match projectee with | Dynamic  -> true | uu____97 -> false
   
 type term' =
   | Wild 
@@ -135,74 +129,70 @@
   | Infix 
   | Nothing 
 let (uu___is_Wild : term' -> Prims.bool) =
-  fun projectee  ->
-    match projectee with | Wild  -> true | uu____39735 -> false
-  
+  fun projectee  -> match projectee with | Wild  -> true | uu____704 -> false 
 let (uu___is_Const : term' -> Prims.bool) =
   fun projectee  ->
-    match projectee with | Const _0 -> true | uu____39747 -> false
+    match projectee with | Const _0 -> true | uu____716 -> false
   
 let (__proj__Const__item___0 : term' -> FStar_Const.sconst) =
   fun projectee  -> match projectee with | Const _0 -> _0 
 let (uu___is_Op : term' -> Prims.bool) =
-  fun projectee  ->
-    match projectee with | Op _0 -> true | uu____39773 -> false
-  
+  fun projectee  -> match projectee with | Op _0 -> true | uu____742 -> false 
 let (__proj__Op__item___0 : term' -> (FStar_Ident.ident * term Prims.list)) =
   fun projectee  -> match projectee with | Op _0 -> _0 
 let (uu___is_Tvar : term' -> Prims.bool) =
   fun projectee  ->
-    match projectee with | Tvar _0 -> true | uu____39811 -> false
+    match projectee with | Tvar _0 -> true | uu____780 -> false
   
 let (__proj__Tvar__item___0 : term' -> FStar_Ident.ident) =
   fun projectee  -> match projectee with | Tvar _0 -> _0 
 let (uu___is_Uvar : term' -> Prims.bool) =
   fun projectee  ->
-    match projectee with | Uvar _0 -> true | uu____39831 -> false
+    match projectee with | Uvar _0 -> true | uu____800 -> false
   
 let (__proj__Uvar__item___0 : term' -> FStar_Ident.ident) =
   fun projectee  -> match projectee with | Uvar _0 -> _0 
 let (uu___is_Var : term' -> Prims.bool) =
   fun projectee  ->
-    match projectee with | Var _0 -> true | uu____39851 -> false
+    match projectee with | Var _0 -> true | uu____820 -> false
   
 let (__proj__Var__item___0 : term' -> FStar_Ident.lid) =
   fun projectee  -> match projectee with | Var _0 -> _0 
 let (uu___is_Name : term' -> Prims.bool) =
   fun projectee  ->
-    match projectee with | Name _0 -> true | uu____39871 -> false
+    match projectee with | Name _0 -> true | uu____840 -> false
   
 let (__proj__Name__item___0 : term' -> FStar_Ident.lid) =
   fun projectee  -> match projectee with | Name _0 -> _0 
 let (uu___is_Projector : term' -> Prims.bool) =
   fun projectee  ->
-    match projectee with | Projector _0 -> true | uu____39895 -> false
+    match projectee with | Projector _0 -> true | uu____864 -> false
   
 let (__proj__Projector__item___0 :
   term' -> (FStar_Ident.lid * FStar_Ident.ident)) =
   fun projectee  -> match projectee with | Projector _0 -> _0 
 let (uu___is_Construct : term' -> Prims.bool) =
   fun projectee  ->
-    match projectee with | Construct _0 -> true | uu____39937 -> false
+    match projectee with | Construct _0 -> true | uu____906 -> false
   
 let (__proj__Construct__item___0 :
   term' -> (FStar_Ident.lid * (term * imp) Prims.list)) =
   fun projectee  -> match projectee with | Construct _0 -> _0 
 let (uu___is_Abs : term' -> Prims.bool) =
   fun projectee  ->
-    match projectee with | Abs _0 -> true | uu____39993 -> false
+    match projectee with | Abs _0 -> true | uu____962 -> false
   
 let (__proj__Abs__item___0 : term' -> (pattern Prims.list * term)) =
   fun projectee  -> match projectee with | Abs _0 -> _0 
 let (uu___is_App : term' -> Prims.bool) =
   fun projectee  ->
-    match projectee with | App _0 -> true | uu____40037 -> false
+    match projectee with | App _0 -> true | uu____1006 -> false
   
 let (__proj__App__item___0 : term' -> (term * term * imp)) =
   fun projectee  -> match projectee with | App _0 -> _0 
 let (uu___is_Let : term' -> Prims.bool) =
   fun projectee  ->
-    match projectee with | Let _0 -> true | uu____40095 -> false
+    match projectee with | Let _0 -> true | uu____1064 -> false
   
 let (__proj__Let__item___0 :
   term' ->
@@ -211,31 +201,31 @@
   = fun projectee  -> match projectee with | Let _0 -> _0 
 let (uu___is_LetOpen : term' -> Prims.bool) =
   fun projectee  ->
-    match projectee with | LetOpen _0 -> true | uu____40179 -> false
+    match projectee with | LetOpen _0 -> true | uu____1148 -> false
   
 let (__proj__LetOpen__item___0 : term' -> (FStar_Ident.lid * term)) =
   fun projectee  -> match projectee with | LetOpen _0 -> _0 
 let (uu___is_Seq : term' -> Prims.bool) =
   fun projectee  ->
-    match projectee with | Seq _0 -> true | uu____40215 -> false
+    match projectee with | Seq _0 -> true | uu____1184 -> false
   
 let (__proj__Seq__item___0 : term' -> (term * term)) =
   fun projectee  -> match projectee with | Seq _0 -> _0 
 let (uu___is_Bind : term' -> Prims.bool) =
   fun projectee  ->
-    match projectee with | Bind _0 -> true | uu____40253 -> false
+    match projectee with | Bind _0 -> true | uu____1222 -> false
   
 let (__proj__Bind__item___0 : term' -> (FStar_Ident.ident * term * term)) =
   fun projectee  -> match projectee with | Bind _0 -> _0 
 let (uu___is_If : term' -> Prims.bool) =
   fun projectee  ->
-    match projectee with | If _0 -> true | uu____40297 -> false
+    match projectee with | If _0 -> true | uu____1266 -> false
   
 let (__proj__If__item___0 : term' -> (term * term * term)) =
   fun projectee  -> match projectee with | If _0 -> _0 
 let (uu___is_Match : term' -> Prims.bool) =
   fun projectee  ->
-    match projectee with | Match _0 -> true | uu____40349 -> false
+    match projectee with | Match _0 -> true | uu____1318 -> false
   
 let (__proj__Match__item___0 :
   term' ->
@@ -244,7 +234,7 @@
   = fun projectee  -> match projectee with | Match _0 -> _0 
 let (uu___is_TryWith : term' -> Prims.bool) =
   fun projectee  ->
-    match projectee with | TryWith _0 -> true | uu____40425 -> false
+    match projectee with | TryWith _0 -> true | uu____1394 -> false
   
 let (__proj__TryWith__item___0 :
   term' ->
@@ -253,14 +243,14 @@
   = fun projectee  -> match projectee with | TryWith _0 -> _0 
 let (uu___is_Ascribed : term' -> Prims.bool) =
   fun projectee  ->
-    match projectee with | Ascribed _0 -> true | uu____40495 -> false
+    match projectee with | Ascribed _0 -> true | uu____1464 -> false
   
 let (__proj__Ascribed__item___0 :
   term' -> (term * term * term FStar_Pervasives_Native.option)) =
   fun projectee  -> match projectee with | Ascribed _0 -> _0 
 let (uu___is_Record : term' -> Prims.bool) =
   fun projectee  ->
-    match projectee with | Record _0 -> true | uu____40551 -> false
+    match projectee with | Record _0 -> true | uu____1520 -> false
   
 let (__proj__Record__item___0 :
   term' ->
@@ -269,108 +259,108 @@
   = fun projectee  -> match projectee with | Record _0 -> _0 
 let (uu___is_Project : term' -> Prims.bool) =
   fun projectee  ->
-    match projectee with | Project _0 -> true | uu____40611 -> false
+    match projectee with | Project _0 -> true | uu____1580 -> false
   
 let (__proj__Project__item___0 : term' -> (term * FStar_Ident.lid)) =
   fun projectee  -> match projectee with | Project _0 -> _0 
 let (uu___is_Product : term' -> Prims.bool) =
   fun projectee  ->
-    match projectee with | Product _0 -> true | uu____40649 -> false
+    match projectee with | Product _0 -> true | uu____1618 -> false
   
 let (__proj__Product__item___0 : term' -> (binder Prims.list * term)) =
   fun projectee  -> match projectee with | Product _0 -> _0 
 let (uu___is_Sum : term' -> Prims.bool) =
   fun projectee  ->
-    match projectee with | Sum _0 -> true | uu____40697 -> false
+    match projectee with | Sum _0 -> true | uu____1666 -> false
   
 let (__proj__Sum__item___0 :
   term' -> ((binder,term) FStar_Util.either Prims.list * term)) =
   fun projectee  -> match projectee with | Sum _0 -> _0 
 let (uu___is_QForall : term' -> Prims.bool) =
   fun projectee  ->
-    match projectee with | QForall _0 -> true | uu____40759 -> false
+    match projectee with | QForall _0 -> true | uu____1728 -> false
   
 let (__proj__QForall__item___0 :
   term' -> (binder Prims.list * term Prims.list Prims.list * term)) =
   fun projectee  -> match projectee with | QForall _0 -> _0 
 let (uu___is_QExists : term' -> Prims.bool) =
   fun projectee  ->
-    match projectee with | QExists _0 -> true | uu____40827 -> false
+    match projectee with | QExists _0 -> true | uu____1796 -> false
   
 let (__proj__QExists__item___0 :
   term' -> (binder Prims.list * term Prims.list Prims.list * term)) =
   fun projectee  -> match projectee with | QExists _0 -> _0 
 let (uu___is_Refine : term' -> Prims.bool) =
   fun projectee  ->
-    match projectee with | Refine _0 -> true | uu____40887 -> false
+    match projectee with | Refine _0 -> true | uu____1856 -> false
   
 let (__proj__Refine__item___0 : term' -> (binder * term)) =
   fun projectee  -> match projectee with | Refine _0 -> _0 
 let (uu___is_NamedTyp : term' -> Prims.bool) =
   fun projectee  ->
-    match projectee with | NamedTyp _0 -> true | uu____40923 -> false
+    match projectee with | NamedTyp _0 -> true | uu____1892 -> false
   
 let (__proj__NamedTyp__item___0 : term' -> (FStar_Ident.ident * term)) =
   fun projectee  -> match projectee with | NamedTyp _0 -> _0 
 let (uu___is_Paren : term' -> Prims.bool) =
   fun projectee  ->
-    match projectee with | Paren _0 -> true | uu____40955 -> false
+    match projectee with | Paren _0 -> true | uu____1924 -> false
   
 let (__proj__Paren__item___0 : term' -> term) =
   fun projectee  -> match projectee with | Paren _0 -> _0 
 let (uu___is_Requires : term' -> Prims.bool) =
   fun projectee  ->
-    match projectee with | Requires _0 -> true | uu____40982 -> false
+    match projectee with | Requires _0 -> true | uu____1951 -> false
   
 let (__proj__Requires__item___0 :
   term' -> (term * Prims.string FStar_Pervasives_Native.option)) =
   fun projectee  -> match projectee with | Requires _0 -> _0 
 let (uu___is_Ensures : term' -> Prims.bool) =
   fun projectee  ->
-    match projectee with | Ensures _0 -> true | uu____41030 -> false
+    match projectee with | Ensures _0 -> true | uu____1999 -> false
   
 let (__proj__Ensures__item___0 :
   term' -> (term * Prims.string FStar_Pervasives_Native.option)) =
   fun projectee  -> match projectee with | Ensures _0 -> _0 
 let (uu___is_Labeled : term' -> Prims.bool) =
   fun projectee  ->
-    match projectee with | Labeled _0 -> true | uu____41079 -> false
+    match projectee with | Labeled _0 -> true | uu____2048 -> false
   
 let (__proj__Labeled__item___0 : term' -> (term * Prims.string * Prims.bool))
   = fun projectee  -> match projectee with | Labeled _0 -> _0 
 let (uu___is_Discrim : term' -> Prims.bool) =
   fun projectee  ->
-    match projectee with | Discrim _0 -> true | uu____41123 -> false
+    match projectee with | Discrim _0 -> true | uu____2092 -> false
   
 let (__proj__Discrim__item___0 : term' -> FStar_Ident.lid) =
   fun projectee  -> match projectee with | Discrim _0 -> _0 
 let (uu___is_Attributes : term' -> Prims.bool) =
   fun projectee  ->
-    match projectee with | Attributes _0 -> true | uu____41145 -> false
+    match projectee with | Attributes _0 -> true | uu____2114 -> false
   
 let (__proj__Attributes__item___0 : term' -> term Prims.list) =
   fun projectee  -> match projectee with | Attributes _0 -> _0 
 let (uu___is_Antiquote : term' -> Prims.bool) =
   fun projectee  ->
-    match projectee with | Antiquote _0 -> true | uu____41171 -> false
+    match projectee with | Antiquote _0 -> true | uu____2140 -> false
   
 let (__proj__Antiquote__item___0 : term' -> term) =
   fun projectee  -> match projectee with | Antiquote _0 -> _0 
 let (uu___is_Quote : term' -> Prims.bool) =
   fun projectee  ->
-    match projectee with | Quote _0 -> true | uu____41195 -> false
+    match projectee with | Quote _0 -> true | uu____2164 -> false
   
 let (__proj__Quote__item___0 : term' -> (term * quote_kind)) =
   fun projectee  -> match projectee with | Quote _0 -> _0 
 let (uu___is_VQuote : term' -> Prims.bool) =
   fun projectee  ->
-    match projectee with | VQuote _0 -> true | uu____41227 -> false
+    match projectee with | VQuote _0 -> true | uu____2196 -> false
   
 let (__proj__VQuote__item___0 : term' -> term) =
   fun projectee  -> match projectee with | VQuote _0 -> _0 
 let (uu___is_CalcProof : term' -> Prims.bool) =
   fun projectee  ->
-    match projectee with | CalcProof _0 -> true | uu____41255 -> false
+    match projectee with | CalcProof _0 -> true | uu____2224 -> false
   
 let (__proj__CalcProof__item___0 :
   term' -> (term * term * calc_step Prims.list)) =
@@ -386,31 +376,31 @@
   fun projectee  -> match projectee with | CalcStep _0 -> _0 
 let (uu___is_Variable : binder' -> Prims.bool) =
   fun projectee  ->
-    match projectee with | Variable _0 -> true | uu____41359 -> false
+    match projectee with | Variable _0 -> true | uu____2328 -> false
   
 let (__proj__Variable__item___0 : binder' -> FStar_Ident.ident) =
   fun projectee  -> match projectee with | Variable _0 -> _0 
 let (uu___is_TVariable : binder' -> Prims.bool) =
   fun projectee  ->
-    match projectee with | TVariable _0 -> true | uu____41379 -> false
+    match projectee with | TVariable _0 -> true | uu____2348 -> false
   
 let (__proj__TVariable__item___0 : binder' -> FStar_Ident.ident) =
   fun projectee  -> match projectee with | TVariable _0 -> _0 
 let (uu___is_Annotated : binder' -> Prims.bool) =
   fun projectee  ->
-    match projectee with | Annotated _0 -> true | uu____41403 -> false
+    match projectee with | Annotated _0 -> true | uu____2372 -> false
   
 let (__proj__Annotated__item___0 : binder' -> (FStar_Ident.ident * term)) =
   fun projectee  -> match projectee with | Annotated _0 -> _0 
 let (uu___is_TAnnotated : binder' -> Prims.bool) =
   fun projectee  ->
-    match projectee with | TAnnotated _0 -> true | uu____41439 -> false
+    match projectee with | TAnnotated _0 -> true | uu____2408 -> false
   
 let (__proj__TAnnotated__item___0 : binder' -> (FStar_Ident.ident * term)) =
   fun projectee  -> match projectee with | TAnnotated _0 -> _0 
 let (uu___is_NoName : binder' -> Prims.bool) =
   fun projectee  ->
-    match projectee with | NoName _0 -> true | uu____41471 -> false
+    match projectee with | NoName _0 -> true | uu____2440 -> false
   
 let (__proj__NoName__item___0 : binder' -> term) =
   fun projectee  -> match projectee with | NoName _0 -> _0 
@@ -431,26 +421,26 @@
   
 let (uu___is_PatWild : pattern' -> Prims.bool) =
   fun projectee  ->
-    match projectee with | PatWild _0 -> true | uu____41545 -> false
+    match projectee with | PatWild _0 -> true | uu____2514 -> false
   
 let (__proj__PatWild__item___0 :
   pattern' -> arg_qualifier FStar_Pervasives_Native.option) =
   fun projectee  -> match projectee with | PatWild _0 -> _0 
 let (uu___is_PatConst : pattern' -> Prims.bool) =
   fun projectee  ->
-    match projectee with | PatConst _0 -> true | uu____41571 -> false
+    match projectee with | PatConst _0 -> true | uu____2540 -> false
   
 let (__proj__PatConst__item___0 : pattern' -> FStar_Const.sconst) =
   fun projectee  -> match projectee with | PatConst _0 -> _0 
 let (uu___is_PatApp : pattern' -> Prims.bool) =
   fun projectee  ->
-    match projectee with | PatApp _0 -> true | uu____41597 -> false
+    match projectee with | PatApp _0 -> true | uu____2566 -> false
   
 let (__proj__PatApp__item___0 : pattern' -> (pattern * pattern Prims.list)) =
   fun projectee  -> match projectee with | PatApp _0 -> _0 
 let (uu___is_PatVar : pattern' -> Prims.bool) =
   fun projectee  ->
-    match projectee with | PatVar _0 -> true | uu____41641 -> false
+    match projectee with | PatVar _0 -> true | uu____2610 -> false
   
 let (__proj__PatVar__item___0 :
   pattern' ->
@@ -458,13 +448,13 @@
   = fun projectee  -> match projectee with | PatVar _0 -> _0 
 let (uu___is_PatName : pattern' -> Prims.bool) =
   fun projectee  ->
-    match projectee with | PatName _0 -> true | uu____41679 -> false
+    match projectee with | PatName _0 -> true | uu____2648 -> false
   
 let (__proj__PatName__item___0 : pattern' -> FStar_Ident.lid) =
   fun projectee  -> match projectee with | PatName _0 -> _0 
 let (uu___is_PatTvar : pattern' -> Prims.bool) =
   fun projectee  ->
-    match projectee with | PatTvar _0 -> true | uu____41705 -> false
+    match projectee with | PatTvar _0 -> true | uu____2674 -> false
   
 let (__proj__PatTvar__item___0 :
   pattern' ->
@@ -472,40 +462,40 @@
   = fun projectee  -> match projectee with | PatTvar _0 -> _0 
 let (uu___is_PatList : pattern' -> Prims.bool) =
   fun projectee  ->
-    match projectee with | PatList _0 -> true | uu____41745 -> false
+    match projectee with | PatList _0 -> true | uu____2714 -> false
   
 let (__proj__PatList__item___0 : pattern' -> pattern Prims.list) =
   fun projectee  -> match projectee with | PatList _0 -> _0 
 let (uu___is_PatTuple : pattern' -> Prims.bool) =
   fun projectee  ->
-    match projectee with | PatTuple _0 -> true | uu____41778 -> false
+    match projectee with | PatTuple _0 -> true | uu____2747 -> false
   
 let (__proj__PatTuple__item___0 :
   pattern' -> (pattern Prims.list * Prims.bool)) =
   fun projectee  -> match projectee with | PatTuple _0 -> _0 
 let (uu___is_PatRecord : pattern' -> Prims.bool) =
   fun projectee  ->
-    match projectee with | PatRecord _0 -> true | uu____41825 -> false
+    match projectee with | PatRecord _0 -> true | uu____2794 -> false
   
 let (__proj__PatRecord__item___0 :
   pattern' -> (FStar_Ident.lid * pattern) Prims.list) =
   fun projectee  -> match projectee with | PatRecord _0 -> _0 
 let (uu___is_PatAscribed : pattern' -> Prims.bool) =
   fun projectee  ->
-    match projectee with | PatAscribed _0 -> true | uu____41873 -> false
+    match projectee with | PatAscribed _0 -> true | uu____2842 -> false
   
 let (__proj__PatAscribed__item___0 :
   pattern' -> (pattern * (term * term FStar_Pervasives_Native.option))) =
   fun projectee  -> match projectee with | PatAscribed _0 -> _0 
 let (uu___is_PatOr : pattern' -> Prims.bool) =
   fun projectee  ->
-    match projectee with | PatOr _0 -> true | uu____41925 -> false
+    match projectee with | PatOr _0 -> true | uu____2894 -> false
   
 let (__proj__PatOr__item___0 : pattern' -> pattern Prims.list) =
   fun projectee  -> match projectee with | PatOr _0 -> _0 
 let (uu___is_PatOp : pattern' -> Prims.bool) =
   fun projectee  ->
-    match projectee with | PatOp _0 -> true | uu____41951 -> false
+    match projectee with | PatOp _0 -> true | uu____2920 -> false
   
 let (__proj__PatOp__item___0 : pattern' -> FStar_Ident.ident) =
   fun projectee  -> match projectee with | PatOp _0 -> _0 
@@ -515,43 +505,43 @@
   fun projectee  -> match projectee with | { pat; prange;_} -> prange 
 let (uu___is_Implicit : arg_qualifier -> Prims.bool) =
   fun projectee  ->
-    match projectee with | Implicit  -> true | uu____41986 -> false
+    match projectee with | Implicit  -> true | uu____2955 -> false
   
 let (uu___is_Equality : arg_qualifier -> Prims.bool) =
   fun projectee  ->
-    match projectee with | Equality  -> true | uu____41997 -> false
+    match projectee with | Equality  -> true | uu____2966 -> false
   
 let (uu___is_Meta : arg_qualifier -> Prims.bool) =
   fun projectee  ->
-    match projectee with | Meta _0 -> true | uu____42009 -> false
+    match projectee with | Meta _0 -> true | uu____2978 -> false
   
 let (__proj__Meta__item___0 : arg_qualifier -> term) =
   fun projectee  -> match projectee with | Meta _0 -> _0 
 let (uu___is_FsTypApp : imp -> Prims.bool) =
   fun projectee  ->
-    match projectee with | FsTypApp  -> true | uu____42028 -> false
+    match projectee with | FsTypApp  -> true | uu____2997 -> false
   
 let (uu___is_Hash : imp -> Prims.bool) =
   fun projectee  ->
-    match projectee with | Hash  -> true | uu____42039 -> false
+    match projectee with | Hash  -> true | uu____3008 -> false
   
 let (uu___is_UnivApp : imp -> Prims.bool) =
   fun projectee  ->
-    match projectee with | UnivApp  -> true | uu____42050 -> false
+    match projectee with | UnivApp  -> true | uu____3019 -> false
   
 let (uu___is_HashBrace : imp -> Prims.bool) =
   fun projectee  ->
-    match projectee with | HashBrace _0 -> true | uu____42062 -> false
+    match projectee with | HashBrace _0 -> true | uu____3031 -> false
   
 let (__proj__HashBrace__item___0 : imp -> term) =
   fun projectee  -> match projectee with | HashBrace _0 -> _0 
 let (uu___is_Infix : imp -> Prims.bool) =
   fun projectee  ->
-    match projectee with | Infix  -> true | uu____42081 -> false
+    match projectee with | Infix  -> true | uu____3050 -> false
   
 let (uu___is_Nothing : imp -> Prims.bool) =
   fun projectee  ->
-    match projectee with | Nothing  -> true | uu____42092 -> false
+    match projectee with | Nothing  -> true | uu____3061 -> false
   
 type attributes_ = term Prims.list
 type branch = (pattern * term FStar_Pervasives_Native.option * term)
@@ -574,7 +564,7 @@
   Prims.bool) Prims.list) 
 let (uu___is_TyconAbstract : tycon -> Prims.bool) =
   fun projectee  ->
-    match projectee with | TyconAbstract _0 -> true | uu____42230 -> false
+    match projectee with | TyconAbstract _0 -> true | uu____3199 -> false
   
 let (__proj__TyconAbstract__item___0 :
   tycon ->
@@ -583,7 +573,7 @@
   = fun projectee  -> match projectee with | TyconAbstract _0 -> _0 
 let (uu___is_TyconAbbrev : tycon -> Prims.bool) =
   fun projectee  ->
-    match projectee with | TyconAbbrev _0 -> true | uu____42292 -> false
+    match projectee with | TyconAbbrev _0 -> true | uu____3261 -> false
   
 let (__proj__TyconAbbrev__item___0 :
   tycon ->
@@ -592,7 +582,7 @@
   = fun projectee  -> match projectee with | TyconAbbrev _0 -> _0 
 let (uu___is_TyconRecord : tycon -> Prims.bool) =
   fun projectee  ->
-    match projectee with | TyconRecord _0 -> true | uu____42370 -> false
+    match projectee with | TyconRecord _0 -> true | uu____3339 -> false
   
 let (__proj__TyconRecord__item___0 :
   tycon ->
@@ -602,7 +592,7 @@
   = fun projectee  -> match projectee with | TyconRecord _0 -> _0 
 let (uu___is_TyconVariant : tycon -> Prims.bool) =
   fun projectee  ->
-    match projectee with | TyconVariant _0 -> true | uu____42483 -> false
+    match projectee with | TyconVariant _0 -> true | uu____3452 -> false
   
 let (__proj__TyconVariant__item___0 :
   tycon ->
@@ -633,83 +623,81 @@
   | Logic 
 let (uu___is_Private : qualifier -> Prims.bool) =
   fun projectee  ->
-    match projectee with | Private  -> true | uu____42583 -> false
+    match projectee with | Private  -> true | uu____3552 -> false
   
 let (uu___is_Abstract : qualifier -> Prims.bool) =
   fun projectee  ->
-    match projectee with | Abstract  -> true | uu____42594 -> false
+    match projectee with | Abstract  -> true | uu____3563 -> false
   
 let (uu___is_Noeq : qualifier -> Prims.bool) =
   fun projectee  ->
-    match projectee with | Noeq  -> true | uu____42605 -> false
+    match projectee with | Noeq  -> true | uu____3574 -> false
   
 let (uu___is_Unopteq : qualifier -> Prims.bool) =
   fun projectee  ->
-    match projectee with | Unopteq  -> true | uu____42616 -> false
+    match projectee with | Unopteq  -> true | uu____3585 -> false
   
 let (uu___is_Assumption : qualifier -> Prims.bool) =
   fun projectee  ->
-    match projectee with | Assumption  -> true | uu____42627 -> false
+    match projectee with | Assumption  -> true | uu____3596 -> false
   
 let (uu___is_DefaultEffect : qualifier -> Prims.bool) =
   fun projectee  ->
-    match projectee with | DefaultEffect  -> true | uu____42638 -> false
+    match projectee with | DefaultEffect  -> true | uu____3607 -> false
   
 let (uu___is_TotalEffect : qualifier -> Prims.bool) =
   fun projectee  ->
-    match projectee with | TotalEffect  -> true | uu____42649 -> false
+    match projectee with | TotalEffect  -> true | uu____3618 -> false
   
 let (uu___is_Effect_qual : qualifier -> Prims.bool) =
   fun projectee  ->
-    match projectee with | Effect_qual  -> true | uu____42660 -> false
+    match projectee with | Effect_qual  -> true | uu____3629 -> false
   
 let (uu___is_New : qualifier -> Prims.bool) =
-  fun projectee  ->
-    match projectee with | New  -> true | uu____42671 -> false
-  
+  fun projectee  -> match projectee with | New  -> true | uu____3640 -> false 
 let (uu___is_Inline : qualifier -> Prims.bool) =
   fun projectee  ->
-    match projectee with | Inline  -> true | uu____42682 -> false
+    match projectee with | Inline  -> true | uu____3651 -> false
   
 let (uu___is_Visible : qualifier -> Prims.bool) =
   fun projectee  ->
-    match projectee with | Visible  -> true | uu____42693 -> false
+    match projectee with | Visible  -> true | uu____3662 -> false
   
 let (uu___is_Unfold_for_unification_and_vcgen : qualifier -> Prims.bool) =
   fun projectee  ->
     match projectee with
     | Unfold_for_unification_and_vcgen  -> true
-    | uu____42704 -> false
+    | uu____3673 -> false
   
 let (uu___is_Inline_for_extraction : qualifier -> Prims.bool) =
   fun projectee  ->
     match projectee with
     | Inline_for_extraction  -> true
-    | uu____42715 -> false
+    | uu____3684 -> false
   
 let (uu___is_Irreducible : qualifier -> Prims.bool) =
   fun projectee  ->
-    match projectee with | Irreducible  -> true | uu____42726 -> false
+    match projectee with | Irreducible  -> true | uu____3695 -> false
   
 let (uu___is_NoExtract : qualifier -> Prims.bool) =
   fun projectee  ->
-    match projectee with | NoExtract  -> true | uu____42737 -> false
+    match projectee with | NoExtract  -> true | uu____3706 -> false
   
 let (uu___is_Reifiable : qualifier -> Prims.bool) =
   fun projectee  ->
-    match projectee with | Reifiable  -> true | uu____42748 -> false
+    match projectee with | Reifiable  -> true | uu____3717 -> false
   
 let (uu___is_Reflectable : qualifier -> Prims.bool) =
   fun projectee  ->
-    match projectee with | Reflectable  -> true | uu____42759 -> false
+    match projectee with | Reflectable  -> true | uu____3728 -> false
   
 let (uu___is_Opaque : qualifier -> Prims.bool) =
   fun projectee  ->
-    match projectee with | Opaque  -> true | uu____42770 -> false
+    match projectee with | Opaque  -> true | uu____3739 -> false
   
 let (uu___is_Logic : qualifier -> Prims.bool) =
   fun projectee  ->
-    match projectee with | Logic  -> true | uu____42781 -> false
+    match projectee with | Logic  -> true | uu____3750 -> false
   
 type qualifiers = qualifier Prims.list
 type decoration =
@@ -718,19 +706,19 @@
   | Doc of fsdoc 
 let (uu___is_Qualifier : decoration -> Prims.bool) =
   fun projectee  ->
-    match projectee with | Qualifier _0 -> true | uu____42812 -> false
+    match projectee with | Qualifier _0 -> true | uu____3781 -> false
   
 let (__proj__Qualifier__item___0 : decoration -> qualifier) =
   fun projectee  -> match projectee with | Qualifier _0 -> _0 
 let (uu___is_DeclAttributes : decoration -> Prims.bool) =
   fun projectee  ->
-    match projectee with | DeclAttributes _0 -> true | uu____42834 -> false
+    match projectee with | DeclAttributes _0 -> true | uu____3803 -> false
   
 let (__proj__DeclAttributes__item___0 : decoration -> term Prims.list) =
   fun projectee  -> match projectee with | DeclAttributes _0 -> _0 
 let (uu___is_Doc : decoration -> Prims.bool) =
   fun projectee  ->
-    match projectee with | Doc _0 -> true | uu____42860 -> false
+    match projectee with | Doc _0 -> true | uu____3829 -> false
   
 let (__proj__Doc__item___0 : decoration -> fsdoc) =
   fun projectee  -> match projectee with | Doc _0 -> _0 
@@ -740,19 +728,19 @@
   | LiftForFree of term 
 let (uu___is_NonReifiableLift : lift_op -> Prims.bool) =
   fun projectee  ->
-    match projectee with | NonReifiableLift _0 -> true | uu____42899 -> false
+    match projectee with | NonReifiableLift _0 -> true | uu____3868 -> false
   
 let (__proj__NonReifiableLift__item___0 : lift_op -> term) =
   fun projectee  -> match projectee with | NonReifiableLift _0 -> _0 
 let (uu___is_ReifiableLift : lift_op -> Prims.bool) =
   fun projectee  ->
-    match projectee with | ReifiableLift _0 -> true | uu____42923 -> false
+    match projectee with | ReifiableLift _0 -> true | uu____3892 -> false
   
 let (__proj__ReifiableLift__item___0 : lift_op -> (term * term)) =
   fun projectee  -> match projectee with | ReifiableLift _0 -> _0 
 let (uu___is_LiftForFree : lift_op -> Prims.bool) =
   fun projectee  ->
-    match projectee with | LiftForFree _0 -> true | uu____42955 -> false
+    match projectee with | LiftForFree _0 -> true | uu____3924 -> false
   
 let (__proj__LiftForFree__item___0 : lift_op -> term) =
   fun projectee  -> match projectee with | LiftForFree _0 -> _0 
@@ -781,31 +769,31 @@
   | LightOff 
 let (uu___is_SetOptions : pragma -> Prims.bool) =
   fun projectee  ->
-    match projectee with | SetOptions _0 -> true | uu____43040 -> false
+    match projectee with | SetOptions _0 -> true | uu____4009 -> false
   
 let (__proj__SetOptions__item___0 : pragma -> Prims.string) =
   fun projectee  -> match projectee with | SetOptions _0 -> _0 
 let (uu___is_ResetOptions : pragma -> Prims.bool) =
   fun projectee  ->
-    match projectee with | ResetOptions _0 -> true | uu____43066 -> false
+    match projectee with | ResetOptions _0 -> true | uu____4035 -> false
   
 let (__proj__ResetOptions__item___0 :
   pragma -> Prims.string FStar_Pervasives_Native.option) =
   fun projectee  -> match projectee with | ResetOptions _0 -> _0 
 let (uu___is_PushOptions : pragma -> Prims.bool) =
   fun projectee  ->
-    match projectee with | PushOptions _0 -> true | uu____43098 -> false
+    match projectee with | PushOptions _0 -> true | uu____4067 -> false
   
 let (__proj__PushOptions__item___0 :
   pragma -> Prims.string FStar_Pervasives_Native.option) =
   fun projectee  -> match projectee with | PushOptions _0 -> _0 
 let (uu___is_PopOptions : pragma -> Prims.bool) =
   fun projectee  ->
-    match projectee with | PopOptions  -> true | uu____43126 -> false
+    match projectee with | PopOptions  -> true | uu____4095 -> false
   
 let (uu___is_LightOff : pragma -> Prims.bool) =
   fun projectee  ->
-    match projectee with | LightOff  -> true | uu____43137 -> false
+    match projectee with | LightOff  -> true | uu____4106 -> false
   
 type decl' =
   | TopLevelModule of FStar_Ident.lid 
@@ -838,51 +826,51 @@
   | RedefineEffect of (FStar_Ident.ident * binder Prims.list * term) 
 let (uu___is_TopLevelModule : decl' -> Prims.bool) =
   fun projectee  ->
-    match projectee with | TopLevelModule _0 -> true | uu____43336 -> false
+    match projectee with | TopLevelModule _0 -> true | uu____4305 -> false
   
 let (__proj__TopLevelModule__item___0 : decl' -> FStar_Ident.lid) =
   fun projectee  -> match projectee with | TopLevelModule _0 -> _0 
 let (uu___is_Open : decl' -> Prims.bool) =
   fun projectee  ->
-    match projectee with | Open _0 -> true | uu____43356 -> false
+    match projectee with | Open _0 -> true | uu____4325 -> false
   
 let (__proj__Open__item___0 : decl' -> FStar_Ident.lid) =
   fun projectee  -> match projectee with | Open _0 -> _0 
 let (uu___is_Friend : decl' -> Prims.bool) =
   fun projectee  ->
-    match projectee with | Friend _0 -> true | uu____43376 -> false
+    match projectee with | Friend _0 -> true | uu____4345 -> false
   
 let (__proj__Friend__item___0 : decl' -> FStar_Ident.lid) =
   fun projectee  -> match projectee with | Friend _0 -> _0 
 let (uu___is_Include : decl' -> Prims.bool) =
   fun projectee  ->
-    match projectee with | Include _0 -> true | uu____43396 -> false
+    match projectee with | Include _0 -> true | uu____4365 -> false
   
 let (__proj__Include__item___0 : decl' -> FStar_Ident.lid) =
   fun projectee  -> match projectee with | Include _0 -> _0 
 let (uu___is_ModuleAbbrev : decl' -> Prims.bool) =
   fun projectee  ->
-    match projectee with | ModuleAbbrev _0 -> true | uu____43420 -> false
+    match projectee with | ModuleAbbrev _0 -> true | uu____4389 -> false
   
 let (__proj__ModuleAbbrev__item___0 :
   decl' -> (FStar_Ident.ident * FStar_Ident.lid)) =
   fun projectee  -> match projectee with | ModuleAbbrev _0 -> _0 
 let (uu___is_TopLevelLet : decl' -> Prims.bool) =
   fun projectee  ->
-    match projectee with | TopLevelLet _0 -> true | uu____43462 -> false
+    match projectee with | TopLevelLet _0 -> true | uu____4431 -> false
   
 let (__proj__TopLevelLet__item___0 :
   decl' -> (let_qualifier * (pattern * term) Prims.list)) =
   fun projectee  -> match projectee with | TopLevelLet _0 -> _0 
 let (uu___is_Main : decl' -> Prims.bool) =
   fun projectee  ->
-    match projectee with | Main _0 -> true | uu____43512 -> false
+    match projectee with | Main _0 -> true | uu____4481 -> false
   
 let (__proj__Main__item___0 : decl' -> term) =
   fun projectee  -> match projectee with | Main _0 -> _0 
 let (uu___is_Tycon : decl' -> Prims.bool) =
   fun projectee  ->
-    match projectee with | Tycon _0 -> true | uu____43548 -> false
+    match projectee with | Tycon _0 -> true | uu____4517 -> false
   
 let (__proj__Tycon__item___0 :
   decl' ->
@@ -891,50 +879,50 @@
   = fun projectee  -> match projectee with | Tycon _0 -> _0 
 let (uu___is_Val : decl' -> Prims.bool) =
   fun projectee  ->
-    match projectee with | Val _0 -> true | uu____43620 -> false
+    match projectee with | Val _0 -> true | uu____4589 -> false
   
 let (__proj__Val__item___0 : decl' -> (FStar_Ident.ident * term)) =
   fun projectee  -> match projectee with | Val _0 -> _0 
 let (uu___is_Exception : decl' -> Prims.bool) =
   fun projectee  ->
-    match projectee with | Exception _0 -> true | uu____43658 -> false
+    match projectee with | Exception _0 -> true | uu____4627 -> false
   
 let (__proj__Exception__item___0 :
   decl' -> (FStar_Ident.ident * term FStar_Pervasives_Native.option)) =
   fun projectee  -> match projectee with | Exception _0 -> _0 
 let (uu___is_NewEffect : decl' -> Prims.bool) =
   fun projectee  ->
-    match projectee with | NewEffect _0 -> true | uu____43696 -> false
+    match projectee with | NewEffect _0 -> true | uu____4665 -> false
   
 let (__proj__NewEffect__item___0 : decl' -> effect_decl) =
   fun projectee  -> match projectee with | NewEffect _0 -> _0 
 let (uu___is_SubEffect : decl' -> Prims.bool) =
   fun projectee  ->
-    match projectee with | SubEffect _0 -> true | uu____43716 -> false
+    match projectee with | SubEffect _0 -> true | uu____4685 -> false
   
 let (__proj__SubEffect__item___0 : decl' -> lift) =
   fun projectee  -> match projectee with | SubEffect _0 -> _0 
 let (uu___is_Pragma : decl' -> Prims.bool) =
   fun projectee  ->
-    match projectee with | Pragma _0 -> true | uu____43736 -> false
+    match projectee with | Pragma _0 -> true | uu____4705 -> false
   
 let (__proj__Pragma__item___0 : decl' -> pragma) =
   fun projectee  -> match projectee with | Pragma _0 -> _0 
 let (uu___is_Fsdoc : decl' -> Prims.bool) =
   fun projectee  ->
-    match projectee with | Fsdoc _0 -> true | uu____43756 -> false
+    match projectee with | Fsdoc _0 -> true | uu____4725 -> false
   
 let (__proj__Fsdoc__item___0 : decl' -> fsdoc) =
   fun projectee  -> match projectee with | Fsdoc _0 -> _0 
 let (uu___is_Assume : decl' -> Prims.bool) =
   fun projectee  ->
-    match projectee with | Assume _0 -> true | uu____43780 -> false
+    match projectee with | Assume _0 -> true | uu____4749 -> false
   
 let (__proj__Assume__item___0 : decl' -> (FStar_Ident.ident * term)) =
   fun projectee  -> match projectee with | Assume _0 -> _0 
 let (uu___is_Splice : decl' -> Prims.bool) =
   fun projectee  ->
-    match projectee with | Splice _0 -> true | uu____43818 -> false
+    match projectee with | Splice _0 -> true | uu____4787 -> false
   
 let (__proj__Splice__item___0 :
   decl' -> (FStar_Ident.ident Prims.list * term)) =
@@ -962,7 +950,7 @@
   
 let (uu___is_DefineEffect : effect_decl -> Prims.bool) =
   fun projectee  ->
-    match projectee with | DefineEffect _0 -> true | uu____43937 -> false
+    match projectee with | DefineEffect _0 -> true | uu____4906 -> false
   
 let (__proj__DefineEffect__item___0 :
   effect_decl ->
@@ -970,7 +958,7 @@
   = fun projectee  -> match projectee with | DefineEffect _0 -> _0 
 let (uu___is_RedefineEffect : effect_decl -> Prims.bool) =
   fun projectee  ->
-    match projectee with | RedefineEffect _0 -> true | uu____44001 -> false
+    match projectee with | RedefineEffect _0 -> true | uu____4970 -> false
   
 let (__proj__RedefineEffect__item___0 :
   effect_decl -> (FStar_Ident.ident * binder Prims.list * term)) =
@@ -980,13 +968,13 @@
   | Interface of (FStar_Ident.lid * decl Prims.list * Prims.bool) 
 let (uu___is_Module : modul -> Prims.bool) =
   fun projectee  ->
-    match projectee with | Module _0 -> true | uu____44076 -> false
+    match projectee with | Module _0 -> true | uu____5045 -> false
   
 let (__proj__Module__item___0 : modul -> (FStar_Ident.lid * decl Prims.list))
   = fun projectee  -> match projectee with | Module _0 -> _0 
 let (uu___is_Interface : modul -> Prims.bool) =
   fun projectee  ->
-    match projectee with | Interface _0 -> true | uu____44123 -> false
+    match projectee with | Interface _0 -> true | uu____5092 -> false
   
 let (__proj__Interface__item___0 :
   modul -> (FStar_Ident.lid * decl Prims.list * Prims.bool)) =
@@ -1003,21 +991,21 @@
     if (FStar_String.lowercase first_char) = first_char
     then ()
     else
-      (let uu____44186 =
-         let uu____44192 =
+      (let uu____5155 =
+         let uu____5161 =
            FStar_Util.format1
              "Invalid identifer '%s'; expected a symbol that begins with a lower-case character"
              id1.FStar_Ident.idText
             in
-         (FStar_Errors.Fatal_InvalidIdentifier, uu____44192)  in
-       FStar_Errors.raise_error uu____44186 id1.FStar_Ident.idRange)
+         (FStar_Errors.Fatal_InvalidIdentifier, uu____5161)  in
+       FStar_Errors.raise_error uu____5155 id1.FStar_Ident.idRange)
   
 let at_most_one :
-  'Auu____44205 .
+  'Auu____5174 .
     Prims.string ->
       FStar_Range.range ->
-        'Auu____44205 Prims.list ->
-          'Auu____44205 FStar_Pervasives_Native.option
+        'Auu____5174 Prims.list ->
+          'Auu____5174 FStar_Pervasives_Native.option
   =
   fun s  ->
     fun r  ->
@@ -1025,59 +1013,44 @@
         match l with
         | x::[] -> FStar_Pervasives_Native.Some x
         | [] -> FStar_Pervasives_Native.None
-        | uu____44230 ->
-            let uu____44233 =
-              let uu____44239 =
+        | uu____5199 ->
+            let uu____5202 =
+              let uu____5208 =
                 FStar_Util.format1
                   "At most one %s is allowed on declarations" s
                  in
-              (FStar_Errors.Fatal_MoreThanOneDeclaration, uu____44239)  in
-            FStar_Errors.raise_error uu____44233 r
+              (FStar_Errors.Fatal_MoreThanOneDeclaration, uu____5208)  in
+            FStar_Errors.raise_error uu____5202 r
   
 let (mk_decl : decl' -> FStar_Range.range -> decoration Prims.list -> decl) =
   fun d  ->
     fun r  ->
       fun decorations  ->
         let doc1 =
-          let uu____44268 =
+          let uu____5237 =
             FStar_List.choose
-<<<<<<< HEAD
-              (fun uu___306_44273  ->
-                 match uu___306_44273 with
-=======
               (fun uu___22_5242  ->
                  match uu___22_5242 with
->>>>>>> fd51a1b6
                  | Doc d1 -> FStar_Pervasives_Native.Some d1
-                 | uu____44277 -> FStar_Pervasives_Native.None) decorations
+                 | uu____5246 -> FStar_Pervasives_Native.None) decorations
              in
-          at_most_one "fsdoc" r uu____44268  in
+          at_most_one "fsdoc" r uu____5237  in
         let attributes_ =
-          let uu____44284 =
+          let uu____5253 =
             FStar_List.choose
-<<<<<<< HEAD
-              (fun uu___307_44293  ->
-                 match uu___307_44293 with
-=======
               (fun uu___23_5262  ->
                  match uu___23_5262 with
->>>>>>> fd51a1b6
                  | DeclAttributes a -> FStar_Pervasives_Native.Some a
-                 | uu____44303 -> FStar_Pervasives_Native.None) decorations
+                 | uu____5272 -> FStar_Pervasives_Native.None) decorations
              in
-          at_most_one "attribute set" r uu____44284  in
+          at_most_one "attribute set" r uu____5253  in
         let attributes_1 = FStar_Util.dflt [] attributes_  in
         let qualifiers =
           FStar_List.choose
-<<<<<<< HEAD
-            (fun uu___308_44319  ->
-               match uu___308_44319 with
-=======
             (fun uu___24_5288  ->
                match uu___24_5288 with
->>>>>>> fd51a1b6
                | Qualifier q -> FStar_Pervasives_Native.Some q
-               | uu____44323 -> FStar_Pervasives_Native.None) decorations
+               | uu____5292 -> FStar_Pervasives_Native.None) decorations
            in
         { d; drange = r; doc = doc1; quals = qualifiers; attrs = attributes_1
         }
@@ -1108,11 +1081,11 @@
                      ((Prims.op_Hat "-" s),
                        (FStar_Pervasives_Native.Some
                           (FStar_Const.Signed, width))))
-            | uu____44413 ->
-                let uu____44414 =
-                  let uu____44421 = FStar_Ident.mk_ident ("-", rminus)  in
-                  (uu____44421, [t])  in
-                Op uu____44414
+            | uu____5382 ->
+                let uu____5383 =
+                  let uu____5390 = FStar_Ident.mk_ident ("-", rminus)  in
+                  (uu____5390, [t])  in
+                Op uu____5383
              in
           mk_term t1 r l
   
@@ -1123,7 +1096,7 @@
     fun body  ->
       match body.tm with
       | Abs (p',body') -> Abs ((FStar_List.append ps p'), body')
-      | uu____44460 -> Abs (ps, body)
+      | uu____5429 -> Abs (ps, body)
   
 let (mk_function :
   (pattern * term FStar_Pervasives_Native.option * term) Prims.list ->
@@ -1134,41 +1107,41 @@
       fun r2  ->
         let x = let i = FStar_Parser_Const.next_id ()  in FStar_Ident.gen r1
            in
-        let uu____44502 =
-          let uu____44503 =
-            let uu____44510 =
-              let uu____44511 =
-                let uu____44512 =
-                  let uu____44527 =
-                    let uu____44528 =
-                      let uu____44529 = FStar_Ident.lid_of_ids [x]  in
-                      Var uu____44529  in
-                    mk_term uu____44528 r1 Expr  in
-                  (uu____44527, branches)  in
-                Match uu____44512  in
-              mk_term uu____44511 r2 Expr  in
+        let uu____5471 =
+          let uu____5472 =
+            let uu____5479 =
+              let uu____5480 =
+                let uu____5481 =
+                  let uu____5496 =
+                    let uu____5497 =
+                      let uu____5498 = FStar_Ident.lid_of_ids [x]  in
+                      Var uu____5498  in
+                    mk_term uu____5497 r1 Expr  in
+                  (uu____5496, branches)  in
+                Match uu____5481  in
+              mk_term uu____5480 r2 Expr  in
             ([mk_pattern (PatVar (x, FStar_Pervasives_Native.None)) r1],
-              uu____44510)
+              uu____5479)
              in
-          Abs uu____44503  in
-        mk_term uu____44502 r2 Expr
+          Abs uu____5472  in
+        mk_term uu____5471 r2 Expr
   
 let (un_function :
   pattern -> term -> (pattern * term) FStar_Pervasives_Native.option) =
   fun p  ->
     fun tm  ->
       match ((p.pat), (tm.tm)) with
-      | (PatVar uu____44567,Abs (pats,body)) ->
+      | (PatVar uu____5536,Abs (pats,body)) ->
           FStar_Pervasives_Native.Some
             ((mk_pattern (PatApp (p, pats)) p.prange), body)
-      | uu____44586 -> FStar_Pervasives_Native.None
+      | uu____5555 -> FStar_Pervasives_Native.None
   
 let (lid_with_range :
   FStar_Ident.lident -> FStar_Range.range -> FStar_Ident.lident) =
   fun lid  ->
     fun r  ->
-      let uu____44606 = FStar_Ident.path_of_lid lid  in
-      FStar_Ident.lid_of_path uu____44606 r
+      let uu____5575 = FStar_Ident.path_of_lid lid  in
+      FStar_Ident.lid_of_path uu____5575 r
   
 let (consPat : FStar_Range.range -> pattern -> pattern -> pattern') =
   fun r  ->
@@ -1227,45 +1200,45 @@
       fun r  ->
         match args with
         | [] -> t
-        | uu____44801 ->
+        | uu____5770 ->
             (match t.tm with
              | Name s -> mk_term (Construct (s, args)) r Un
-             | uu____44815 ->
+             | uu____5784 ->
                  FStar_List.fold_left
                    (fun t1  ->
-                      fun uu____44825  ->
-                        match uu____44825 with
+                      fun uu____5794  ->
+                        match uu____5794 with
                         | (a,imp) -> mk_term (App (t1, a, imp)) r Un) t args)
   
 let (mkRefSet : FStar_Range.range -> term Prims.list -> term) =
   fun r  ->
     fun elts  ->
-      let uu____44847 =
+      let uu____5816 =
         (FStar_Parser_Const.set_empty, FStar_Parser_Const.set_singleton,
           FStar_Parser_Const.set_union, FStar_Parser_Const.heap_addr_of_lid)
          in
-      match uu____44847 with
+      match uu____5816 with
       | (empty_lid,singleton_lid,union_lid,addr_of_lid) ->
           let empty1 =
-            let uu____44861 =
-              let uu____44862 = FStar_Ident.set_lid_range empty_lid r  in
-              Var uu____44862  in
-            mk_term uu____44861 r Expr  in
+            let uu____5830 =
+              let uu____5831 = FStar_Ident.set_lid_range empty_lid r  in
+              Var uu____5831  in
+            mk_term uu____5830 r Expr  in
           let addr_of =
-            let uu____44864 =
-              let uu____44865 = FStar_Ident.set_lid_range addr_of_lid r  in
-              Var uu____44865  in
-            mk_term uu____44864 r Expr  in
+            let uu____5833 =
+              let uu____5834 = FStar_Ident.set_lid_range addr_of_lid r  in
+              Var uu____5834  in
+            mk_term uu____5833 r Expr  in
           let singleton1 =
-            let uu____44867 =
-              let uu____44868 = FStar_Ident.set_lid_range singleton_lid r  in
-              Var uu____44868  in
-            mk_term uu____44867 r Expr  in
+            let uu____5836 =
+              let uu____5837 = FStar_Ident.set_lid_range singleton_lid r  in
+              Var uu____5837  in
+            mk_term uu____5836 r Expr  in
           let union1 =
-            let uu____44870 =
-              let uu____44871 = FStar_Ident.set_lid_range union_lid r  in
-              Var uu____44871  in
-            mk_term uu____44870 r Expr  in
+            let uu____5839 =
+              let uu____5840 = FStar_Ident.set_lid_range union_lid r  in
+              Var uu____5840  in
+            mk_term uu____5839 r Expr  in
           FStar_List.fold_right
             (fun e  ->
                fun tl1  ->
@@ -1280,17 +1253,17 @@
       fun r  ->
         match args with
         | [] -> t
-        | uu____44928 ->
+        | uu____5897 ->
             (match t.tm with
              | Name s ->
-                 let uu____44932 =
-                   let uu____44933 =
-                     let uu____44944 =
+                 let uu____5901 =
+                   let uu____5902 =
+                     let uu____5913 =
                        FStar_List.map (fun a  -> (a, Nothing)) args  in
-                     (s, uu____44944)  in
-                   Construct uu____44933  in
-                 mk_term uu____44932 r Un
-             | uu____44963 ->
+                     (s, uu____5913)  in
+                   Construct uu____5902  in
+                 mk_term uu____5901 r Un
+             | uu____5932 ->
                  FStar_List.fold_left
                    (fun t1  -> fun a  -> mk_term (App (t1, a, Nothing)) r Un)
                    t args)
@@ -1301,38 +1274,38 @@
   fun r  ->
     let admit1 =
       let admit_name =
-        let uu____44982 =
-          let uu____44983 =
+        let uu____5951 =
+          let uu____5952 =
             FStar_Ident.set_lid_range FStar_Parser_Const.admit_lid r  in
-          Var uu____44983  in
-        mk_term uu____44982 r Expr  in
+          Var uu____5952  in
+        mk_term uu____5951 r Expr  in
       mkExplicitApp admit_name [unit_const r] r  in
     let magic1 =
       let magic_name =
-        let uu____44986 =
-          let uu____44987 =
+        let uu____5955 =
+          let uu____5956 =
             FStar_Ident.set_lid_range FStar_Parser_Const.magic_lid r  in
-          Var uu____44987  in
-        mk_term uu____44986 r Expr  in
+          Var uu____5956  in
+        mk_term uu____5955 r Expr  in
       mkExplicitApp magic_name [unit_const r] r  in
     let admit_magic = mk_term (Seq (admit1, magic1)) r Expr  in admit_magic
   
 let mkWildAdmitMagic :
-  'Auu____44994 .
+  'Auu____5963 .
     FStar_Range.range ->
-      (pattern * 'Auu____44994 FStar_Pervasives_Native.option * term)
+      (pattern * 'Auu____5963 FStar_Pervasives_Native.option * term)
   =
   fun r  ->
-    let uu____45008 = mkAdmitMagic r  in
+    let uu____5977 = mkAdmitMagic r  in
     ((mk_pattern (PatWild FStar_Pervasives_Native.None) r),
-      FStar_Pervasives_Native.None, uu____45008)
+      FStar_Pervasives_Native.None, uu____5977)
   
 let focusBranches :
-  'Auu____45018 .
-    (Prims.bool * (pattern * 'Auu____45018 FStar_Pervasives_Native.option *
+  'Auu____5987 .
+    (Prims.bool * (pattern * 'Auu____5987 FStar_Pervasives_Native.option *
       term)) Prims.list ->
       FStar_Range.range ->
-        (pattern * 'Auu____45018 FStar_Pervasives_Native.option * term)
+        (pattern * 'Auu____5987 FStar_Pervasives_Native.option * term)
           Prims.list
   =
   fun branches  ->
@@ -1344,22 +1317,22 @@
         (FStar_Errors.log_issue r
            (FStar_Errors.Warning_Filtered, "Focusing on only some cases");
          (let focussed =
-            let uu____45118 =
+            let uu____6087 =
               FStar_List.filter FStar_Pervasives_Native.fst branches  in
-            FStar_All.pipe_right uu____45118
+            FStar_All.pipe_right uu____6087
               (FStar_List.map FStar_Pervasives_Native.snd)
              in
-          let uu____45211 =
-            let uu____45222 = mkWildAdmitMagic r  in [uu____45222]  in
-          FStar_List.append focussed uu____45211))
+          let uu____6180 =
+            let uu____6191 = mkWildAdmitMagic r  in [uu____6191]  in
+          FStar_List.append focussed uu____6180))
       else
         FStar_All.pipe_right branches
           (FStar_List.map FStar_Pervasives_Native.snd)
   
 let focusLetBindings :
-  'Auu____45319 .
-    (Prims.bool * ('Auu____45319 * term)) Prims.list ->
-      FStar_Range.range -> ('Auu____45319 * term) Prims.list
+  'Auu____6288 .
+    (Prims.bool * ('Auu____6288 * term)) Prims.list ->
+      FStar_Range.range -> ('Auu____6288 * term) Prims.list
   =
   fun lbs  ->
     fun r  ->
@@ -1371,30 +1344,28 @@
            (FStar_Errors.Warning_Filtered,
              "Focusing on only some cases in this (mutually) recursive definition");
          FStar_List.map
-           (fun uu____45400  ->
-              match uu____45400 with
+           (fun uu____6369  ->
+              match uu____6369 with
               | (f,lb) ->
                   if f
                   then lb
                   else
-                    (let uu____45433 = mkAdmitMagic r  in
-                     ((FStar_Pervasives_Native.fst lb), uu____45433))) lbs)
+                    (let uu____6402 = mkAdmitMagic r  in
+                     ((FStar_Pervasives_Native.fst lb), uu____6402))) lbs)
       else
         FStar_All.pipe_right lbs (FStar_List.map FStar_Pervasives_Native.snd)
   
 let focusAttrLetBindings :
-  'Auu____45480 'Auu____45481 .
-    ('Auu____45480 * (Prims.bool * ('Auu____45481 * term))) Prims.list ->
-      FStar_Range.range ->
-        ('Auu____45480 * ('Auu____45481 * term)) Prims.list
+  'Auu____6449 'Auu____6450 .
+    ('Auu____6449 * (Prims.bool * ('Auu____6450 * term))) Prims.list ->
+      FStar_Range.range -> ('Auu____6449 * ('Auu____6450 * term)) Prims.list
   =
   fun lbs  ->
     fun r  ->
       let should_filter =
         FStar_Util.for_some
-          (fun uu____45551  ->
-             match uu____45551 with | (attr,(focus,uu____45568)) -> focus)
-          lbs
+          (fun uu____6520  ->
+             match uu____6520 with | (attr,(focus,uu____6537)) -> focus) lbs
          in
       if should_filter
       then
@@ -1402,45 +1373,44 @@
            (FStar_Errors.Warning_Filtered,
              "Focusing on only some cases in this (mutually) recursive definition");
          FStar_List.map
-           (fun uu____45627  ->
-              match uu____45627 with
+           (fun uu____6596  ->
+              match uu____6596 with
               | (attr,(f,lb)) ->
                   if f
                   then (attr, lb)
                   else
-                    (let uu____45686 =
-                       let uu____45691 = mkAdmitMagic r  in
-                       ((FStar_Pervasives_Native.fst lb), uu____45691)  in
-                     (attr, uu____45686))) lbs)
+                    (let uu____6655 =
+                       let uu____6660 = mkAdmitMagic r  in
+                       ((FStar_Pervasives_Native.fst lb), uu____6660)  in
+                     (attr, uu____6655))) lbs)
       else
         FStar_All.pipe_right lbs
           (FStar_List.map
-             (fun uu____45748  ->
-                match uu____45748 with
-                | (attr,(uu____45771,lb)) -> (attr, lb)))
+             (fun uu____6717  ->
+                match uu____6717 with | (attr,(uu____6740,lb)) -> (attr, lb)))
   
 let (mkFsTypApp : term -> term Prims.list -> FStar_Range.range -> term) =
   fun t  ->
     fun args  ->
       fun r  ->
-        let uu____45816 = FStar_List.map (fun a  -> (a, FsTypApp)) args  in
-        mkApp t uu____45816 r
+        let uu____6785 = FStar_List.map (fun a  -> (a, FsTypApp)) args  in
+        mkApp t uu____6785 r
   
 let (mkTuple : term Prims.list -> FStar_Range.range -> term) =
   fun args  ->
     fun r  ->
       let cons1 =
         FStar_Parser_Const.mk_tuple_data_lid (FStar_List.length args) r  in
-      let uu____45845 = FStar_List.map (fun x  -> (x, Nothing)) args  in
-      mkApp (mk_term (Name cons1) r Expr) uu____45845 r
+      let uu____6814 = FStar_List.map (fun x  -> (x, Nothing)) args  in
+      mkApp (mk_term (Name cons1) r Expr) uu____6814 r
   
 let (mkDTuple : term Prims.list -> FStar_Range.range -> term) =
   fun args  ->
     fun r  ->
       let cons1 =
         FStar_Parser_Const.mk_dtuple_data_lid (FStar_List.length args) r  in
-      let uu____45874 = FStar_List.map (fun x  -> (x, Nothing)) args  in
-      mkApp (mk_term (Name cons1) r Expr) uu____45874 r
+      let uu____6843 = FStar_List.map (fun x  -> (x, Nothing)) args  in
+      mkApp (mk_term (Name cons1) r Expr) uu____6843 r
   
 let (mkRefinedBinder :
   FStar_Ident.ident ->
@@ -1496,36 +1466,36 @@
                     if should_bind_pat
                     then
                       (match pat.pat with
-                       | PatVar (x,uu____45976) ->
+                       | PatVar (x,uu____6945) ->
                            mk_term
                              (Refine
                                 ((mk_binder (Annotated (x, t)) t_range
                                     Type_level FStar_Pervasives_Native.None),
                                   phi)) range Type_level
-                       | uu____45981 ->
+                       | uu____6950 ->
                            let x = FStar_Ident.gen t_range  in
                            let phi1 =
                              let x_var =
-                               let uu____45985 =
-                                 let uu____45986 = FStar_Ident.lid_of_ids [x]
+                               let uu____6954 =
+                                 let uu____6955 = FStar_Ident.lid_of_ids [x]
                                     in
-                                 Var uu____45986  in
-                               mk_term uu____45985 phi.range Formula  in
+                                 Var uu____6955  in
+                               mk_term uu____6954 phi.range Formula  in
                              let pat_branch =
                                (pat, FStar_Pervasives_Native.None, phi)  in
                              let otherwise_branch =
-                               let uu____46007 =
-                                 let uu____46008 =
-                                   let uu____46009 =
+                               let uu____6976 =
+                                 let uu____6977 =
+                                   let uu____6978 =
                                      FStar_Ident.lid_of_path ["False"]
                                        phi.range
                                       in
-                                   Name uu____46009  in
-                                 mk_term uu____46008 phi.range Formula  in
+                                   Name uu____6978  in
+                                 mk_term uu____6977 phi.range Formula  in
                                ((mk_pattern
                                    (PatWild FStar_Pervasives_Native.None)
                                    phi.range), FStar_Pervasives_Native.None,
-                                 uu____46007)
+                                 uu____6976)
                                 in
                              mk_term
                                (Match (x_var, [pat_branch; otherwise_branch]))
@@ -1557,20 +1527,20 @@
     | NamedTyp (x,t) ->
         FStar_Pervasives_Native.Some (x, t, FStar_Pervasives_Native.None)
     | Refine
-        ({ b = Annotated (x,t); brange = uu____46100; blevel = uu____46101;
-           aqual = uu____46102;_},t')
+        ({ b = Annotated (x,t); brange = uu____7069; blevel = uu____7070;
+           aqual = uu____7071;_},t')
         ->
         FStar_Pervasives_Native.Some
           (x, t, (FStar_Pervasives_Native.Some t'))
     | Paren t -> extract_named_refinement t
-    | uu____46117 -> FStar_Pervasives_Native.None
+    | uu____7086 -> FStar_Pervasives_Native.None
   
 let rec (as_mlist :
   ((FStar_Ident.lid * decl) * decl Prims.list) -> decl Prims.list -> modul) =
   fun cur  ->
     fun ds  ->
-      let uu____46161 = cur  in
-      match uu____46161 with
+      let uu____7130 = cur  in
+      match uu____7130 with
       | ((m_name,m_decl),cur1) ->
           (match ds with
            | [] -> Module (m_name, (m_decl :: (FStar_List.rev cur1)))
@@ -1580,49 +1550,41 @@
                     FStar_Errors.raise_error
                       (FStar_Errors.Fatal_UnexpectedModuleDeclaration,
                         "Unexpected module declaration") d.drange
-                | uu____46192 -> as_mlist ((m_name, m_decl), (d :: cur1)) ds1))
+                | uu____7161 -> as_mlist ((m_name, m_decl), (d :: cur1)) ds1))
   
 let (as_frag :
   Prims.bool -> FStar_Range.range -> decl Prims.list -> inputFragment) =
   fun is_light  ->
     fun light_range  ->
       fun ds  ->
-        let uu____46221 =
+        let uu____7190 =
           match ds with
           | d::ds1 -> (d, ds1)
           | [] -> FStar_Exn.raise FStar_Errors.Empty_frag  in
-        match uu____46221 with
+        match uu____7190 with
         | (d,ds1) ->
             (match d.d with
              | TopLevelModule m ->
                  let ds2 =
                    if is_light
                    then
-                     let uu____46259 =
+                     let uu____7228 =
                        mk_decl (Pragma LightOff) light_range []  in
-                     uu____46259 :: ds1
+                     uu____7228 :: ds1
                    else ds1  in
                  let m1 = as_mlist ((m, d), []) ds2  in FStar_Util.Inl m1
-             | uu____46271 ->
+             | uu____7240 ->
                  let ds2 = d :: ds1  in
                  (FStar_List.iter
-<<<<<<< HEAD
-                    (fun uu___309_46282  ->
-                       match uu___309_46282 with
-                       | { d = TopLevelModule uu____46283; drange = r;
-                           doc = uu____46285; quals = uu____46286;
-                           attrs = uu____46287;_} ->
-=======
                     (fun uu___25_7251  ->
                        match uu___25_7251 with
                        | { d = TopLevelModule uu____7252; drange = r;
                            doc = uu____7254; quals = uu____7255;
                            attrs = uu____7256;_} ->
->>>>>>> fd51a1b6
                            FStar_Errors.raise_error
                              (FStar_Errors.Fatal_UnexpectedModuleDeclaration,
                                "Unexpected module declaration") r
-                       | uu____46292 -> ()) ds2;
+                       | uu____7261 -> ()) ds2;
                   FStar_Util.Inr ds2))
   
 let (compile_op :
@@ -1630,13 +1592,8 @@
   fun arity  ->
     fun s  ->
       fun r  ->
-<<<<<<< HEAD
-        let name_of_char uu___310_46323 =
-          match uu___310_46323 with
-=======
         let name_of_char uu___26_7292 =
           match uu___26_7292 with
->>>>>>> fd51a1b6
           | 38 -> "Amp"
           | 64 -> "At"
           | 43 -> "Plus"
@@ -1673,254 +1630,239 @@
         | ".()" -> "op_Array_Access"
         | ".[||]" -> "op_Brack_Lens_Access"
         | ".(||)" -> "op_Lens_Access"
-        | uu____46393 ->
-            let uu____46395 =
-              let uu____46397 =
-                let uu____46401 = FStar_String.list_of_string s  in
-                FStar_List.map name_of_char uu____46401  in
-              FStar_String.concat "_" uu____46397  in
-            Prims.op_Hat "op_" uu____46395
+        | uu____7362 ->
+            let uu____7364 =
+              let uu____7366 =
+                let uu____7370 = FStar_String.list_of_string s  in
+                FStar_List.map name_of_char uu____7370  in
+              FStar_String.concat "_" uu____7366  in
+            Prims.op_Hat "op_" uu____7364
   
 let (compile_op' : Prims.string -> FStar_Range.range -> Prims.string) =
   fun s  -> fun r  -> compile_op (~- (Prims.parse_int "1")) s r 
 let (string_of_fsdoc :
   (Prims.string * (Prims.string * Prims.string) Prims.list) -> Prims.string)
   =
-  fun uu____46443  ->
-    match uu____46443 with
+  fun uu____7412  ->
+    match uu____7412 with
     | (comment,keywords) ->
-        let uu____46478 =
-          let uu____46480 =
+        let uu____7447 =
+          let uu____7449 =
             FStar_List.map
-              (fun uu____46494  ->
-                 match uu____46494 with
+              (fun uu____7463  ->
+                 match uu____7463 with
                  | (k,v1) -> Prims.op_Hat k (Prims.op_Hat "->" v1)) keywords
              in
-          FStar_String.concat "," uu____46480  in
-        Prims.op_Hat comment uu____46478
+          FStar_String.concat "," uu____7449  in
+        Prims.op_Hat comment uu____7447
   
 let (string_of_let_qualifier : let_qualifier -> Prims.string) =
-<<<<<<< HEAD
-  fun uu___311_46516  ->
-    match uu___311_46516 with | NoLetQualifier  -> "" | Rec  -> "rec"
-=======
   fun uu___27_7485  ->
     match uu___27_7485 with | NoLetQualifier  -> "" | Rec  -> "rec"
->>>>>>> fd51a1b6
   
 let to_string_l :
-  'Auu____46529 .
+  'Auu____7498 .
     Prims.string ->
-      ('Auu____46529 -> Prims.string) ->
-        'Auu____46529 Prims.list -> Prims.string
+      ('Auu____7498 -> Prims.string) ->
+        'Auu____7498 Prims.list -> Prims.string
   =
   fun sep  ->
     fun f  ->
       fun l  ->
-        let uu____46559 = FStar_List.map f l  in
-        FStar_String.concat sep uu____46559
+        let uu____7528 = FStar_List.map f l  in
+        FStar_String.concat sep uu____7528
   
 let (imp_to_string : imp -> Prims.string) =
-<<<<<<< HEAD
-  fun uu___312_46570  ->
-    match uu___312_46570 with | Hash  -> "#" | uu____46573 -> ""
-=======
   fun uu___28_7539  ->
     match uu___28_7539 with | Hash  -> "#" | uu____7542 -> ""
->>>>>>> fd51a1b6
   
 let rec (term_to_string : term -> Prims.string) =
   fun x  ->
     match x.tm with
     | Wild  -> "_"
-    | Requires (t,uu____46616) ->
-        let uu____46623 = term_to_string t  in
-        FStar_Util.format1 "(requires %s)" uu____46623
-    | Ensures (t,uu____46627) ->
-        let uu____46634 = term_to_string t  in
-        FStar_Util.format1 "(ensures %s)" uu____46634
-    | Labeled (t,l,uu____46639) ->
-        let uu____46644 = term_to_string t  in
-        FStar_Util.format2 "(labeled %s %s)" l uu____46644
+    | Requires (t,uu____7585) ->
+        let uu____7592 = term_to_string t  in
+        FStar_Util.format1 "(requires %s)" uu____7592
+    | Ensures (t,uu____7596) ->
+        let uu____7603 = term_to_string t  in
+        FStar_Util.format1 "(ensures %s)" uu____7603
+    | Labeled (t,l,uu____7608) ->
+        let uu____7613 = term_to_string t  in
+        FStar_Util.format2 "(labeled %s %s)" l uu____7613
     | Const c -> FStar_Parser_Const.const_to_string c
     | Op (s,xs) ->
-        let uu____46654 = FStar_Ident.text_of_id s  in
-        let uu____46656 =
-          let uu____46658 =
+        let uu____7623 = FStar_Ident.text_of_id s  in
+        let uu____7625 =
+          let uu____7627 =
             FStar_List.map
               (fun x1  -> FStar_All.pipe_right x1 term_to_string) xs
              in
-          FStar_String.concat ", " uu____46658  in
-        FStar_Util.format2 "%s(%s)" uu____46654 uu____46656
+          FStar_String.concat ", " uu____7627  in
+        FStar_Util.format2 "%s(%s)" uu____7623 uu____7625
     | Tvar id1 -> id1.FStar_Ident.idText
     | Uvar id1 -> id1.FStar_Ident.idText
     | Var l -> l.FStar_Ident.str
     | Name l -> l.FStar_Ident.str
     | Projector (rec_lid,field_id) ->
-        let uu____46674 = FStar_Ident.string_of_lid rec_lid  in
-        FStar_Util.format2 "%s?.%s" uu____46674 field_id.FStar_Ident.idText
+        let uu____7643 = FStar_Ident.string_of_lid rec_lid  in
+        FStar_Util.format2 "%s?.%s" uu____7643 field_id.FStar_Ident.idText
     | Construct (l,args) ->
-        let uu____46691 =
+        let uu____7660 =
           to_string_l " "
-            (fun uu____46702  ->
-               match uu____46702 with
+            (fun uu____7671  ->
+               match uu____7671 with
                | (a,imp) ->
-                   let uu____46710 = term_to_string a  in
-                   FStar_Util.format2 "%s%s" (imp_to_string imp) uu____46710)
+                   let uu____7679 = term_to_string a  in
+                   FStar_Util.format2 "%s%s" (imp_to_string imp) uu____7679)
             args
            in
-        FStar_Util.format2 "(%s %s)" l.FStar_Ident.str uu____46691
+        FStar_Util.format2 "(%s %s)" l.FStar_Ident.str uu____7660
     | Abs (pats,t) ->
-        let uu____46720 = to_string_l " " pat_to_string pats  in
-        let uu____46723 = FStar_All.pipe_right t term_to_string  in
-        FStar_Util.format2 "(fun %s -> %s)" uu____46720 uu____46723
+        let uu____7689 = to_string_l " " pat_to_string pats  in
+        let uu____7692 = FStar_All.pipe_right t term_to_string  in
+        FStar_Util.format2 "(fun %s -> %s)" uu____7689 uu____7692
     | App (t1,t2,imp) ->
-        let uu____46730 = FStar_All.pipe_right t1 term_to_string  in
-        let uu____46733 = FStar_All.pipe_right t2 term_to_string  in
-        FStar_Util.format3 "%s %s%s" uu____46730 (imp_to_string imp)
-          uu____46733
+        let uu____7699 = FStar_All.pipe_right t1 term_to_string  in
+        let uu____7702 = FStar_All.pipe_right t2 term_to_string  in
+        FStar_Util.format3 "%s %s%s" uu____7699 (imp_to_string imp)
+          uu____7702
     | Let (Rec ,(a,(p,b))::lbs,body) ->
-        let uu____46794 = attrs_opt_to_string a  in
-        let uu____46796 =
-          let uu____46798 = FStar_All.pipe_right p pat_to_string  in
-          let uu____46801 = FStar_All.pipe_right b term_to_string  in
-          FStar_Util.format2 "%s=%s" uu____46798 uu____46801  in
-        let uu____46805 =
+        let uu____7763 = attrs_opt_to_string a  in
+        let uu____7765 =
+          let uu____7767 = FStar_All.pipe_right p pat_to_string  in
+          let uu____7770 = FStar_All.pipe_right b term_to_string  in
+          FStar_Util.format2 "%s=%s" uu____7767 uu____7770  in
+        let uu____7774 =
           to_string_l " "
-            (fun uu____46827  ->
-               match uu____46827 with
+            (fun uu____7796  ->
+               match uu____7796 with
                | (a1,(p1,b1)) ->
-                   let uu____46856 = attrs_opt_to_string a1  in
-                   let uu____46858 = FStar_All.pipe_right p1 pat_to_string
+                   let uu____7825 = attrs_opt_to_string a1  in
+                   let uu____7827 = FStar_All.pipe_right p1 pat_to_string  in
+                   let uu____7830 = FStar_All.pipe_right b1 term_to_string
                       in
-                   let uu____46861 = FStar_All.pipe_right b1 term_to_string
-                      in
-                   FStar_Util.format3 "%sand %s=%s" uu____46856 uu____46858
-                     uu____46861) lbs
+                   FStar_Util.format3 "%sand %s=%s" uu____7825 uu____7827
+                     uu____7830) lbs
            in
-        let uu____46865 = FStar_All.pipe_right body term_to_string  in
-        FStar_Util.format4 "%slet rec %s%s in %s" uu____46794 uu____46796
-          uu____46805 uu____46865
+        let uu____7834 = FStar_All.pipe_right body term_to_string  in
+        FStar_Util.format4 "%slet rec %s%s in %s" uu____7763 uu____7765
+          uu____7774 uu____7834
     | Let (q,(attrs,(pat,tm))::[],body) ->
-        let uu____46924 = attrs_opt_to_string attrs  in
-        let uu____46926 = FStar_All.pipe_right pat pat_to_string  in
-        let uu____46929 = FStar_All.pipe_right tm term_to_string  in
-        let uu____46932 = FStar_All.pipe_right body term_to_string  in
-        FStar_Util.format5 "%slet %s %s = %s in %s" uu____46924
-          (string_of_let_qualifier q) uu____46926 uu____46929 uu____46932
-    | Let (uu____46936,uu____46937,uu____46938) ->
+        let uu____7893 = attrs_opt_to_string attrs  in
+        let uu____7895 = FStar_All.pipe_right pat pat_to_string  in
+        let uu____7898 = FStar_All.pipe_right tm term_to_string  in
+        let uu____7901 = FStar_All.pipe_right body term_to_string  in
+        FStar_Util.format5 "%slet %s %s = %s in %s" uu____7893
+          (string_of_let_qualifier q) uu____7895 uu____7898 uu____7901
+    | Let (uu____7905,uu____7906,uu____7907) ->
         FStar_Errors.raise_error
           (FStar_Errors.Fatal_EmptySurfaceLet,
             "Internal error: found an invalid surface Let") x.range
     | LetOpen (lid,t) ->
-        let uu____46972 = FStar_Ident.string_of_lid lid  in
-        let uu____46974 = term_to_string t  in
-        FStar_Util.format2 "let open %s in %s" uu____46972 uu____46974
+        let uu____7941 = FStar_Ident.string_of_lid lid  in
+        let uu____7943 = term_to_string t  in
+        FStar_Util.format2 "let open %s in %s" uu____7941 uu____7943
     | Seq (t1,t2) ->
-        let uu____46979 = FStar_All.pipe_right t1 term_to_string  in
-        let uu____46982 = FStar_All.pipe_right t2 term_to_string  in
-        FStar_Util.format2 "%s; %s" uu____46979 uu____46982
+        let uu____7948 = FStar_All.pipe_right t1 term_to_string  in
+        let uu____7951 = FStar_All.pipe_right t2 term_to_string  in
+        FStar_Util.format2 "%s; %s" uu____7948 uu____7951
     | Bind (id1,t1,t2) ->
-        let uu____46989 = term_to_string t1  in
-        let uu____46991 = term_to_string t2  in
-        FStar_Util.format3 "%s <- %s; %s" id1.FStar_Ident.idText uu____46989
-          uu____46991
+        let uu____7958 = term_to_string t1  in
+        let uu____7960 = term_to_string t2  in
+        FStar_Util.format3 "%s <- %s; %s" id1.FStar_Ident.idText uu____7958
+          uu____7960
     | If (t1,t2,t3) ->
-        let uu____46997 = FStar_All.pipe_right t1 term_to_string  in
-        let uu____47000 = FStar_All.pipe_right t2 term_to_string  in
-        let uu____47003 = FStar_All.pipe_right t3 term_to_string  in
-        FStar_Util.format3 "if %s then %s else %s" uu____46997 uu____47000
-          uu____47003
+        let uu____7966 = FStar_All.pipe_right t1 term_to_string  in
+        let uu____7969 = FStar_All.pipe_right t2 term_to_string  in
+        let uu____7972 = FStar_All.pipe_right t3 term_to_string  in
+        FStar_Util.format3 "if %s then %s else %s" uu____7966 uu____7969
+          uu____7972
     | Match (t,branches) ->
         let s =
           match x.tm with
-          | Match uu____47032 -> "match"
-          | TryWith uu____47048 -> "try"
-          | uu____47064 -> failwith "impossible"  in
-        let uu____47067 = FStar_All.pipe_right t term_to_string  in
-        let uu____47070 =
+          | Match uu____8001 -> "match"
+          | TryWith uu____8017 -> "try"
+          | uu____8033 -> failwith "impossible"  in
+        let uu____8036 = FStar_All.pipe_right t term_to_string  in
+        let uu____8039 =
           to_string_l " | "
-            (fun uu____47088  ->
-               match uu____47088 with
+            (fun uu____8057  ->
+               match uu____8057 with
                | (p,w,e) ->
-                   let uu____47105 = FStar_All.pipe_right p pat_to_string  in
-                   let uu____47108 =
+                   let uu____8074 = FStar_All.pipe_right p pat_to_string  in
+                   let uu____8077 =
                      match w with
                      | FStar_Pervasives_Native.None  -> ""
                      | FStar_Pervasives_Native.Some e1 ->
-                         let uu____47113 = term_to_string e1  in
-                         FStar_Util.format1 "when %s" uu____47113
+                         let uu____8082 = term_to_string e1  in
+                         FStar_Util.format1 "when %s" uu____8082
                       in
-                   let uu____47116 = FStar_All.pipe_right e term_to_string
-                      in
-                   FStar_Util.format3 "%s %s -> %s" uu____47105 uu____47108
-                     uu____47116) branches
+                   let uu____8085 = FStar_All.pipe_right e term_to_string  in
+                   FStar_Util.format3 "%s %s -> %s" uu____8074 uu____8077
+                     uu____8085) branches
            in
-        FStar_Util.format3 "%s %s with %s" s uu____47067 uu____47070
+        FStar_Util.format3 "%s %s with %s" s uu____8036 uu____8039
     | TryWith (t,branches) ->
         let s =
           match x.tm with
-          | Match uu____47146 -> "match"
-          | TryWith uu____47162 -> "try"
-          | uu____47178 -> failwith "impossible"  in
-        let uu____47181 = FStar_All.pipe_right t term_to_string  in
-        let uu____47184 =
+          | Match uu____8115 -> "match"
+          | TryWith uu____8131 -> "try"
+          | uu____8147 -> failwith "impossible"  in
+        let uu____8150 = FStar_All.pipe_right t term_to_string  in
+        let uu____8153 =
           to_string_l " | "
-            (fun uu____47202  ->
-               match uu____47202 with
+            (fun uu____8171  ->
+               match uu____8171 with
                | (p,w,e) ->
-                   let uu____47219 = FStar_All.pipe_right p pat_to_string  in
-                   let uu____47222 =
+                   let uu____8188 = FStar_All.pipe_right p pat_to_string  in
+                   let uu____8191 =
                      match w with
                      | FStar_Pervasives_Native.None  -> ""
                      | FStar_Pervasives_Native.Some e1 ->
-                         let uu____47227 = term_to_string e1  in
-                         FStar_Util.format1 "when %s" uu____47227
+                         let uu____8196 = term_to_string e1  in
+                         FStar_Util.format1 "when %s" uu____8196
                       in
-                   let uu____47230 = FStar_All.pipe_right e term_to_string
+                   let uu____8199 = FStar_All.pipe_right e term_to_string  in
+                   FStar_Util.format3 "%s %s -> %s" uu____8188 uu____8191
+                     uu____8199) branches
+           in
+        FStar_Util.format3 "%s %s with %s" s uu____8150 uu____8153
+    | Ascribed (t1,t2,FStar_Pervasives_Native.None ) ->
+        let uu____8208 = FStar_All.pipe_right t1 term_to_string  in
+        let uu____8211 = FStar_All.pipe_right t2 term_to_string  in
+        FStar_Util.format2 "(%s : %s)" uu____8208 uu____8211
+    | Ascribed (t1,t2,FStar_Pervasives_Native.Some tac) ->
+        let uu____8220 = FStar_All.pipe_right t1 term_to_string  in
+        let uu____8223 = FStar_All.pipe_right t2 term_to_string  in
+        let uu____8226 = FStar_All.pipe_right tac term_to_string  in
+        FStar_Util.format3 "(%s : %s by %s)" uu____8220 uu____8223 uu____8226
+    | Record (FStar_Pervasives_Native.Some e,fields) ->
+        let uu____8246 = FStar_All.pipe_right e term_to_string  in
+        let uu____8249 =
+          to_string_l " "
+            (fun uu____8260  ->
+               match uu____8260 with
+               | (l,e1) ->
+                   let uu____8268 = FStar_All.pipe_right e1 term_to_string
                       in
-                   FStar_Util.format3 "%s %s -> %s" uu____47219 uu____47222
-                     uu____47230) branches
-           in
-        FStar_Util.format3 "%s %s with %s" s uu____47181 uu____47184
-    | Ascribed (t1,t2,FStar_Pervasives_Native.None ) ->
-        let uu____47239 = FStar_All.pipe_right t1 term_to_string  in
-        let uu____47242 = FStar_All.pipe_right t2 term_to_string  in
-        FStar_Util.format2 "(%s : %s)" uu____47239 uu____47242
-    | Ascribed (t1,t2,FStar_Pervasives_Native.Some tac) ->
-        let uu____47251 = FStar_All.pipe_right t1 term_to_string  in
-        let uu____47254 = FStar_All.pipe_right t2 term_to_string  in
-        let uu____47257 = FStar_All.pipe_right tac term_to_string  in
-        FStar_Util.format3 "(%s : %s by %s)" uu____47251 uu____47254
-          uu____47257
-    | Record (FStar_Pervasives_Native.Some e,fields) ->
-        let uu____47277 = FStar_All.pipe_right e term_to_string  in
-        let uu____47280 =
-          to_string_l " "
-            (fun uu____47291  ->
-               match uu____47291 with
-               | (l,e1) ->
-                   let uu____47299 = FStar_All.pipe_right e1 term_to_string
-                      in
-                   FStar_Util.format2 "%s=%s" l.FStar_Ident.str uu____47299)
+                   FStar_Util.format2 "%s=%s" l.FStar_Ident.str uu____8268)
             fields
            in
-        FStar_Util.format2 "{%s with %s}" uu____47277 uu____47280
+        FStar_Util.format2 "{%s with %s}" uu____8246 uu____8249
     | Record (FStar_Pervasives_Native.None ,fields) ->
-        let uu____47319 =
+        let uu____8288 =
           to_string_l " "
-            (fun uu____47330  ->
-               match uu____47330 with
+            (fun uu____8299  ->
+               match uu____8299 with
                | (l,e) ->
-                   let uu____47338 = FStar_All.pipe_right e term_to_string
-                      in
-                   FStar_Util.format2 "%s=%s" l.FStar_Ident.str uu____47338)
+                   let uu____8307 = FStar_All.pipe_right e term_to_string  in
+                   FStar_Util.format2 "%s=%s" l.FStar_Ident.str uu____8307)
             fields
            in
-        FStar_Util.format1 "{%s}" uu____47319
+        FStar_Util.format1 "{%s}" uu____8288
     | Project (e,l) ->
-        let uu____47345 = FStar_All.pipe_right e term_to_string  in
-        FStar_Util.format2 "%s.%s" uu____47345 l.FStar_Ident.str
+        let uu____8314 = FStar_All.pipe_right e term_to_string  in
+        FStar_Util.format2 "%s.%s" uu____8314 l.FStar_Ident.str
     | Product ([],t) -> term_to_string t
     | Product (b::hd1::tl1,t) ->
         term_to_string
@@ -1929,97 +1871,92 @@
                 ([b], (mk_term (Product ((hd1 :: tl1), t)) x.range x.level)))
              x.range x.level)
     | Product (b::[],t) when x.level = Type_level ->
-        let uu____47368 = FStar_All.pipe_right b binder_to_string  in
-        let uu____47371 = FStar_All.pipe_right t term_to_string  in
-        FStar_Util.format2 "%s -> %s" uu____47368 uu____47371
+        let uu____8337 = FStar_All.pipe_right b binder_to_string  in
+        let uu____8340 = FStar_All.pipe_right t term_to_string  in
+        FStar_Util.format2 "%s -> %s" uu____8337 uu____8340
     | Product (b::[],t) when x.level = Kind ->
-        let uu____47379 = FStar_All.pipe_right b binder_to_string  in
-        let uu____47382 = FStar_All.pipe_right t term_to_string  in
-        FStar_Util.format2 "%s => %s" uu____47379 uu____47382
+        let uu____8348 = FStar_All.pipe_right b binder_to_string  in
+        let uu____8351 = FStar_All.pipe_right t term_to_string  in
+        FStar_Util.format2 "%s => %s" uu____8348 uu____8351
     | Sum (binders,t) ->
-        let uu____47400 =
+        let uu____8369 =
           FStar_All.pipe_right (FStar_List.append binders [FStar_Util.Inr t])
             (FStar_List.map
-<<<<<<< HEAD
-               (fun uu___313_47432  ->
-                  match uu___313_47432 with
-=======
                (fun uu___29_8401  ->
                   match uu___29_8401 with
->>>>>>> fd51a1b6
                   | FStar_Util.Inl b -> binder_to_string b
                   | FStar_Util.Inr t1 -> term_to_string t1))
            in
-        FStar_All.pipe_right uu____47400 (FStar_String.concat " & ")
+        FStar_All.pipe_right uu____8369 (FStar_String.concat " & ")
     | QForall (bs,pats,t) ->
-        let uu____47460 = to_string_l " " binder_to_string bs  in
-        let uu____47463 =
+        let uu____8429 = to_string_l " " binder_to_string bs  in
+        let uu____8432 =
           to_string_l " \\/ " (to_string_l "; " term_to_string) pats  in
-        let uu____47469 = FStar_All.pipe_right t term_to_string  in
-        FStar_Util.format3 "forall %s.{:pattern %s} %s" uu____47460
-          uu____47463 uu____47469
+        let uu____8438 = FStar_All.pipe_right t term_to_string  in
+        FStar_Util.format3 "forall %s.{:pattern %s} %s" uu____8429 uu____8432
+          uu____8438
     | QExists (bs,pats,t) ->
-        let uu____47488 = to_string_l " " binder_to_string bs  in
-        let uu____47491 =
+        let uu____8457 = to_string_l " " binder_to_string bs  in
+        let uu____8460 =
           to_string_l " \\/ " (to_string_l "; " term_to_string) pats  in
-        let uu____47497 = FStar_All.pipe_right t term_to_string  in
-        FStar_Util.format3 "exists %s.{:pattern %s} %s" uu____47488
-          uu____47491 uu____47497
+        let uu____8466 = FStar_All.pipe_right t term_to_string  in
+        FStar_Util.format3 "exists %s.{:pattern %s} %s" uu____8457 uu____8460
+          uu____8466
     | Refine (b,t) ->
-        let uu____47503 = FStar_All.pipe_right b binder_to_string  in
-        let uu____47506 = FStar_All.pipe_right t term_to_string  in
-        FStar_Util.format2 "%s:{%s}" uu____47503 uu____47506
+        let uu____8472 = FStar_All.pipe_right b binder_to_string  in
+        let uu____8475 = FStar_All.pipe_right t term_to_string  in
+        FStar_Util.format2 "%s:{%s}" uu____8472 uu____8475
     | NamedTyp (x1,t) ->
-        let uu____47512 = FStar_All.pipe_right t term_to_string  in
-        FStar_Util.format2 "%s:%s" x1.FStar_Ident.idText uu____47512
+        let uu____8481 = FStar_All.pipe_right t term_to_string  in
+        FStar_Util.format2 "%s:%s" x1.FStar_Ident.idText uu____8481
     | Paren t ->
-        let uu____47517 = FStar_All.pipe_right t term_to_string  in
-        FStar_Util.format1 "(%s)" uu____47517
+        let uu____8486 = FStar_All.pipe_right t term_to_string  in
+        FStar_Util.format1 "(%s)" uu____8486
     | Product (bs,t) ->
-        let uu____47527 =
-          let uu____47529 =
+        let uu____8496 =
+          let uu____8498 =
             FStar_All.pipe_right bs (FStar_List.map binder_to_string)  in
-          FStar_All.pipe_right uu____47529 (FStar_String.concat ",")  in
-        let uu____47544 = FStar_All.pipe_right t term_to_string  in
-        FStar_Util.format2 "Unidentified product: [%s] %s" uu____47527
-          uu____47544
+          FStar_All.pipe_right uu____8498 (FStar_String.concat ",")  in
+        let uu____8513 = FStar_All.pipe_right t term_to_string  in
+        FStar_Util.format2 "Unidentified product: [%s] %s" uu____8496
+          uu____8513
     | Discrim lid ->
-        let uu____47549 = FStar_Ident.string_of_lid lid  in
-        FStar_Util.format1 "%s?" uu____47549
+        let uu____8518 = FStar_Ident.string_of_lid lid  in
+        FStar_Util.format1 "%s?" uu____8518
     | Attributes ts ->
-        let uu____47555 =
-          let uu____47557 = FStar_List.map term_to_string ts  in
-          FStar_All.pipe_left (FStar_String.concat " ") uu____47557  in
-        FStar_Util.format1 "(attributes %s)" uu____47555
+        let uu____8524 =
+          let uu____8526 = FStar_List.map term_to_string ts  in
+          FStar_All.pipe_left (FStar_String.concat " ") uu____8526  in
+        FStar_Util.format1 "(attributes %s)" uu____8524
     | Antiquote t ->
-        let uu____47569 = term_to_string t  in
-        FStar_Util.format1 "(`#%s)" uu____47569
+        let uu____8538 = term_to_string t  in
+        FStar_Util.format1 "(`#%s)" uu____8538
     | Quote (t,Static ) ->
-        let uu____47573 = term_to_string t  in
-        FStar_Util.format1 "(`(%s))" uu____47573
+        let uu____8542 = term_to_string t  in
+        FStar_Util.format1 "(`(%s))" uu____8542
     | Quote (t,Dynamic ) ->
-        let uu____47577 = term_to_string t  in
-        FStar_Util.format1 "quote (%s)" uu____47577
+        let uu____8546 = term_to_string t  in
+        FStar_Util.format1 "quote (%s)" uu____8546
     | VQuote t ->
-        let uu____47581 = term_to_string t  in
-        FStar_Util.format1 "`%%%s" uu____47581
+        let uu____8550 = term_to_string t  in
+        FStar_Util.format1 "`%%%s" uu____8550
     | CalcProof (rel,init1,steps) ->
-        let uu____47591 = term_to_string rel  in
-        let uu____47593 = term_to_string init1  in
-        let uu____47595 =
-          let uu____47597 = FStar_List.map calc_step_to_string steps  in
-          FStar_All.pipe_left (FStar_String.concat " ") uu____47597  in
-        FStar_Util.format3 "calc (%s) { %s %s }" uu____47591 uu____47593
-          uu____47595
+        let uu____8560 = term_to_string rel  in
+        let uu____8562 = term_to_string init1  in
+        let uu____8564 =
+          let uu____8566 = FStar_List.map calc_step_to_string steps  in
+          FStar_All.pipe_left (FStar_String.concat " ") uu____8566  in
+        FStar_Util.format3 "calc (%s) { %s %s }" uu____8560 uu____8562
+          uu____8564
 
 and (calc_step_to_string : calc_step -> Prims.string) =
-  fun uu____47608  ->
-    match uu____47608 with
+  fun uu____8577  ->
+    match uu____8577 with
     | CalcStep (rel,just,next) ->
-        let uu____47613 = term_to_string rel  in
-        let uu____47615 = term_to_string just  in
-        let uu____47617 = term_to_string next  in
-        FStar_Util.format3 "%s{ %s } %s" uu____47613 uu____47615 uu____47617
+        let uu____8582 = term_to_string rel  in
+        let uu____8584 = term_to_string just  in
+        let uu____8586 = term_to_string next  in
+        FStar_Util.format3 "%s{ %s } %s" uu____8582 uu____8584 uu____8586
 
 and (binder_to_string : binder -> Prims.string) =
   fun x  ->
@@ -2028,132 +1965,113 @@
       | Variable i -> i.FStar_Ident.idText
       | TVariable i -> FStar_Util.format1 "%s:_" i.FStar_Ident.idText
       | TAnnotated (i,t) ->
-          let uu____47629 = FStar_All.pipe_right t term_to_string  in
-          FStar_Util.format2 "%s:%s" i.FStar_Ident.idText uu____47629
+          let uu____8598 = FStar_All.pipe_right t term_to_string  in
+          FStar_Util.format2 "%s:%s" i.FStar_Ident.idText uu____8598
       | Annotated (i,t) ->
-          let uu____47635 = FStar_All.pipe_right t term_to_string  in
-          FStar_Util.format2 "%s:%s" i.FStar_Ident.idText uu____47635
+          let uu____8604 = FStar_All.pipe_right t term_to_string  in
+          FStar_Util.format2 "%s:%s" i.FStar_Ident.idText uu____8604
       | NoName t -> FStar_All.pipe_right t term_to_string  in
-    let uu____47641 = aqual_to_string x.aqual  in
-    FStar_Util.format2 "%s%s" uu____47641 s
+    let uu____8610 = aqual_to_string x.aqual  in
+    FStar_Util.format2 "%s%s" uu____8610 s
 
 and (aqual_to_string :
   arg_qualifier FStar_Pervasives_Native.option -> Prims.string) =
-<<<<<<< HEAD
-  fun uu___314_47644  ->
-    match uu___314_47644 with
-=======
   fun uu___30_8613  ->
     match uu___30_8613 with
->>>>>>> fd51a1b6
     | FStar_Pervasives_Native.Some (Equality ) -> "$"
     | FStar_Pervasives_Native.Some (Implicit ) -> "#"
-    | uu____47650 -> ""
+    | uu____8619 -> ""
 
 and (pat_to_string : pattern -> Prims.string) =
   fun x  ->
     match x.pat with
     | PatWild (FStar_Pervasives_Native.None ) -> "_"
-    | PatWild uu____47657 -> "#_"
+    | PatWild uu____8626 -> "#_"
     | PatConst c -> FStar_Parser_Const.const_to_string c
     | PatApp (p,ps) ->
-        let uu____47668 = FStar_All.pipe_right p pat_to_string  in
-        let uu____47671 = to_string_l " " pat_to_string ps  in
-        FStar_Util.format2 "(%s %s)" uu____47668 uu____47671
+        let uu____8637 = FStar_All.pipe_right p pat_to_string  in
+        let uu____8640 = to_string_l " " pat_to_string ps  in
+        FStar_Util.format2 "(%s %s)" uu____8637 uu____8640
     | PatTvar (i,aq) ->
-        let uu____47681 = aqual_to_string aq  in
-        FStar_Util.format2 "%s%s" uu____47681 i.FStar_Ident.idText
+        let uu____8650 = aqual_to_string aq  in
+        FStar_Util.format2 "%s%s" uu____8650 i.FStar_Ident.idText
     | PatVar (i,aq) ->
-        let uu____47690 = aqual_to_string aq  in
-        FStar_Util.format2 "%s%s" uu____47690 i.FStar_Ident.idText
+        let uu____8659 = aqual_to_string aq  in
+        FStar_Util.format2 "%s%s" uu____8659 i.FStar_Ident.idText
     | PatName l -> l.FStar_Ident.str
     | PatList l ->
-        let uu____47697 = to_string_l "; " pat_to_string l  in
-        FStar_Util.format1 "[%s]" uu____47697
+        let uu____8666 = to_string_l "; " pat_to_string l  in
+        FStar_Util.format1 "[%s]" uu____8666
     | PatTuple (l,false ) ->
-        let uu____47708 = to_string_l ", " pat_to_string l  in
-        FStar_Util.format1 "(%s)" uu____47708
+        let uu____8677 = to_string_l ", " pat_to_string l  in
+        FStar_Util.format1 "(%s)" uu____8677
     | PatTuple (l,true ) ->
-        let uu____47719 = to_string_l ", " pat_to_string l  in
-        FStar_Util.format1 "(|%s|)" uu____47719
+        let uu____8688 = to_string_l ", " pat_to_string l  in
+        FStar_Util.format1 "(|%s|)" uu____8688
     | PatRecord l ->
-        let uu____47730 =
+        let uu____8699 =
           to_string_l "; "
-            (fun uu____47741  ->
-               match uu____47741 with
+            (fun uu____8710  ->
+               match uu____8710 with
                | (f,e) ->
-                   let uu____47749 = FStar_All.pipe_right e pat_to_string  in
-                   FStar_Util.format2 "%s=%s" f.FStar_Ident.str uu____47749)
-            l
+                   let uu____8718 = FStar_All.pipe_right e pat_to_string  in
+                   FStar_Util.format2 "%s=%s" f.FStar_Ident.str uu____8718) l
            in
-        FStar_Util.format1 "{%s}" uu____47730
+        FStar_Util.format1 "{%s}" uu____8699
     | PatOr l -> to_string_l "|\n " pat_to_string l
     | PatOp op ->
-        let uu____47759 = FStar_Ident.text_of_id op  in
-        FStar_Util.format1 "(%s)" uu____47759
+        let uu____8728 = FStar_Ident.text_of_id op  in
+        FStar_Util.format1 "(%s)" uu____8728
     | PatAscribed (p,(t,FStar_Pervasives_Native.None )) ->
-        let uu____47772 = FStar_All.pipe_right p pat_to_string  in
-        let uu____47775 = FStar_All.pipe_right t term_to_string  in
-        FStar_Util.format2 "(%s:%s)" uu____47772 uu____47775
+        let uu____8741 = FStar_All.pipe_right p pat_to_string  in
+        let uu____8744 = FStar_All.pipe_right t term_to_string  in
+        FStar_Util.format2 "(%s:%s)" uu____8741 uu____8744
     | PatAscribed (p,(t,FStar_Pervasives_Native.Some tac)) ->
-        let uu____47790 = FStar_All.pipe_right p pat_to_string  in
-        let uu____47793 = FStar_All.pipe_right t term_to_string  in
-        let uu____47796 = FStar_All.pipe_right tac term_to_string  in
-        FStar_Util.format3 "(%s:%s by %s)" uu____47790 uu____47793
-          uu____47796
+        let uu____8759 = FStar_All.pipe_right p pat_to_string  in
+        let uu____8762 = FStar_All.pipe_right t term_to_string  in
+        let uu____8765 = FStar_All.pipe_right tac term_to_string  in
+        FStar_Util.format3 "(%s:%s by %s)" uu____8759 uu____8762 uu____8765
 
 and (attrs_opt_to_string :
   term Prims.list FStar_Pervasives_Native.option -> Prims.string) =
-<<<<<<< HEAD
-  fun uu___315_47800  ->
-    match uu___315_47800 with
-=======
   fun uu___31_8769  ->
     match uu___31_8769 with
->>>>>>> fd51a1b6
     | FStar_Pervasives_Native.None  -> ""
     | FStar_Pervasives_Native.Some attrs ->
-        let uu____47814 =
-          let uu____47816 = FStar_List.map term_to_string attrs  in
-          FStar_All.pipe_right uu____47816 (FStar_String.concat "; ")  in
-        FStar_Util.format1 "[@ %s]" uu____47814
+        let uu____8783 =
+          let uu____8785 = FStar_List.map term_to_string attrs  in
+          FStar_All.pipe_right uu____8785 (FStar_String.concat "; ")  in
+        FStar_Util.format1 "[@ %s]" uu____8783
 
 let rec (head_id_of_pat : pattern -> FStar_Ident.lident Prims.list) =
   fun p  ->
     match p.pat with
     | PatName l -> [l]
-    | PatVar (i,uu____47839) ->
-        let uu____47844 = FStar_Ident.lid_of_ids [i]  in [uu____47844]
-    | PatApp (p1,uu____47846) -> head_id_of_pat p1
-    | PatAscribed (p1,uu____47852) -> head_id_of_pat p1
-    | uu____47865 -> []
+    | PatVar (i,uu____8808) ->
+        let uu____8813 = FStar_Ident.lid_of_ids [i]  in [uu____8813]
+    | PatApp (p1,uu____8815) -> head_id_of_pat p1
+    | PatAscribed (p1,uu____8821) -> head_id_of_pat p1
+    | uu____8834 -> []
   
 let lids_of_let :
-  'Auu____47871 .
-    (pattern * 'Auu____47871) Prims.list -> FStar_Ident.lident Prims.list
+  'Auu____8840 .
+    (pattern * 'Auu____8840) Prims.list -> FStar_Ident.lident Prims.list
   =
   fun defs  ->
     FStar_All.pipe_right defs
       (FStar_List.collect
-         (fun uu____47906  ->
-            match uu____47906 with | (p,uu____47914) -> head_id_of_pat p))
+         (fun uu____8875  ->
+            match uu____8875 with | (p,uu____8883) -> head_id_of_pat p))
   
 let (id_of_tycon : tycon -> Prims.string) =
-<<<<<<< HEAD
-  fun uu___316_47921  ->
-    match uu___316_47921 with
-    | TyconAbstract (i,uu____47924,uu____47925) -> i.FStar_Ident.idText
-    | TyconAbbrev (i,uu____47935,uu____47936,uu____47937) ->
-=======
   fun uu___32_8890  ->
     match uu___32_8890 with
     | TyconAbstract (i,uu____8893,uu____8894) -> i.FStar_Ident.idText
     | TyconAbbrev (i,uu____8904,uu____8905,uu____8906) ->
->>>>>>> fd51a1b6
         i.FStar_Ident.idText
-    | TyconRecord (i,uu____47947,uu____47948,uu____47949) ->
+    | TyconRecord (i,uu____8916,uu____8917,uu____8918) ->
         i.FStar_Ident.idText
-    | TyconVariant (i,uu____47979,uu____47980,uu____47981) ->
+    | TyconVariant (i,uu____8948,uu____8949,uu____8950) ->
         i.FStar_Ident.idText
   
 let (decl_to_string : decl -> Prims.string) =
@@ -2166,69 +2084,69 @@
     | ModuleAbbrev (i,l) ->
         FStar_Util.format2 "module %s = %s" i.FStar_Ident.idText
           l.FStar_Ident.str
-    | TopLevelLet (uu____48039,pats) ->
-        let uu____48053 =
-          let uu____48055 =
-            let uu____48059 = lids_of_let pats  in
-            FStar_All.pipe_right uu____48059
+    | TopLevelLet (uu____9008,pats) ->
+        let uu____9022 =
+          let uu____9024 =
+            let uu____9028 = lids_of_let pats  in
+            FStar_All.pipe_right uu____9028
               (FStar_List.map (fun l  -> l.FStar_Ident.str))
              in
-          FStar_All.pipe_right uu____48055 (FStar_String.concat ", ")  in
-        Prims.op_Hat "let " uu____48053
-    | Main uu____48076 -> "main ..."
-    | Assume (i,uu____48079) -> Prims.op_Hat "assume " i.FStar_Ident.idText
-    | Tycon (uu____48081,uu____48082,tys) ->
-        let uu____48104 =
-          let uu____48106 =
+          FStar_All.pipe_right uu____9024 (FStar_String.concat ", ")  in
+        Prims.op_Hat "let " uu____9022
+    | Main uu____9045 -> "main ..."
+    | Assume (i,uu____9048) -> Prims.op_Hat "assume " i.FStar_Ident.idText
+    | Tycon (uu____9050,uu____9051,tys) ->
+        let uu____9073 =
+          let uu____9075 =
             FStar_All.pipe_right tys
               (FStar_List.map
-                 (fun uu____48131  ->
-                    match uu____48131 with | (x,uu____48140) -> id_of_tycon x))
+                 (fun uu____9100  ->
+                    match uu____9100 with | (x,uu____9109) -> id_of_tycon x))
              in
-          FStar_All.pipe_right uu____48106 (FStar_String.concat ", ")  in
-        Prims.op_Hat "type " uu____48104
-    | Val (i,uu____48152) -> Prims.op_Hat "val " i.FStar_Ident.idText
-    | Exception (i,uu____48155) ->
+          FStar_All.pipe_right uu____9075 (FStar_String.concat ", ")  in
+        Prims.op_Hat "type " uu____9073
+    | Val (i,uu____9121) -> Prims.op_Hat "val " i.FStar_Ident.idText
+    | Exception (i,uu____9124) ->
         Prims.op_Hat "exception " i.FStar_Ident.idText
-    | NewEffect (DefineEffect (i,uu____48162,uu____48163,uu____48164)) ->
+    | NewEffect (DefineEffect (i,uu____9131,uu____9132,uu____9133)) ->
         Prims.op_Hat "new_effect " i.FStar_Ident.idText
-    | NewEffect (RedefineEffect (i,uu____48175,uu____48176)) ->
+    | NewEffect (RedefineEffect (i,uu____9144,uu____9145)) ->
         Prims.op_Hat "new_effect " i.FStar_Ident.idText
     | Splice (ids,t) ->
-        let uu____48188 =
-          let uu____48190 =
-            let uu____48192 =
+        let uu____9157 =
+          let uu____9159 =
+            let uu____9161 =
               FStar_List.map (fun i  -> i.FStar_Ident.idText) ids  in
-            FStar_All.pipe_left (FStar_String.concat ";") uu____48192  in
-          let uu____48204 =
-            let uu____48206 =
-              let uu____48208 = term_to_string t  in
-              Prims.op_Hat uu____48208 ")"  in
-            Prims.op_Hat "] (" uu____48206  in
-          Prims.op_Hat uu____48190 uu____48204  in
-        Prims.op_Hat "splice[" uu____48188
-    | SubEffect uu____48213 -> "sub_effect"
-    | Pragma uu____48215 -> "pragma"
-    | Fsdoc uu____48217 -> "fsdoc"
+            FStar_All.pipe_left (FStar_String.concat ";") uu____9161  in
+          let uu____9173 =
+            let uu____9175 =
+              let uu____9177 = term_to_string t  in
+              Prims.op_Hat uu____9177 ")"  in
+            Prims.op_Hat "] (" uu____9175  in
+          Prims.op_Hat uu____9159 uu____9173  in
+        Prims.op_Hat "splice[" uu____9157
+    | SubEffect uu____9182 -> "sub_effect"
+    | Pragma uu____9184 -> "pragma"
+    | Fsdoc uu____9186 -> "fsdoc"
   
 let (modul_to_string : modul -> Prims.string) =
   fun m  ->
     match m with
-    | Module (uu____48227,decls) ->
-        let uu____48233 =
+    | Module (uu____9196,decls) ->
+        let uu____9202 =
           FStar_All.pipe_right decls (FStar_List.map decl_to_string)  in
-        FStar_All.pipe_right uu____48233 (FStar_String.concat "\n")
-    | Interface (uu____48248,decls,uu____48250) ->
-        let uu____48257 =
+        FStar_All.pipe_right uu____9202 (FStar_String.concat "\n")
+    | Interface (uu____9217,decls,uu____9219) ->
+        let uu____9226 =
           FStar_All.pipe_right decls (FStar_List.map decl_to_string)  in
-        FStar_All.pipe_right uu____48257 (FStar_String.concat "\n")
+        FStar_All.pipe_right uu____9226 (FStar_String.concat "\n")
   
 let (decl_is_val : FStar_Ident.ident -> decl -> Prims.bool) =
   fun id1  ->
     fun decl  ->
       match decl.d with
-      | Val (id',uu____48286) -> FStar_Ident.ident_equals id1 id'
-      | uu____48287 -> false
+      | Val (id',uu____9255) -> FStar_Ident.ident_equals id1 id'
+      | uu____9256 -> false
   
 let (thunk : term -> term) =
   fun ens  ->
