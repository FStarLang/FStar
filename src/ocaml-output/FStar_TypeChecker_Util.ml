--- conflicted
+++ resolved
@@ -8575,793 +8575,4 @@
                                 uu___7 in
                             (FStar_Errors.Fatal_MissingFieldInRecord, uu___5) in
                           FStar_Errors.raise_error uu___4 rng);
-<<<<<<< HEAD
-                     FStar_Compiler_List.rev as_rev)
-=======
-                     FStar_Compiler_List.rev as_rev)
-let (ty_occurs_in :
-  FStar_Ident.lident -> FStar_Syntax_Syntax.term -> Prims.bool) =
-  fun ty_lid ->
-    fun t ->
-      let uu___ = FStar_Syntax_Free.fvars t in
-      FStar_Compiler_Util.set_mem ty_lid uu___
-let rec (try_get_fv :
-  FStar_Syntax_Syntax.term ->
-    (FStar_Syntax_Syntax.fv * FStar_Syntax_Syntax.universes)
-      FStar_Pervasives_Native.option)
-  =
-  fun t ->
-    let uu___ =
-      let uu___1 = FStar_Syntax_Subst.compress t in
-      uu___1.FStar_Syntax_Syntax.n in
-    match uu___ with
-    | FStar_Syntax_Syntax.Tm_name uu___1 -> FStar_Pervasives_Native.None
-    | FStar_Syntax_Syntax.Tm_fvar fv -> FStar_Pervasives_Native.Some (fv, [])
-    | FStar_Syntax_Syntax.Tm_uinst (t1, us) ->
-        let uu___1 =
-          let uu___2 = FStar_Syntax_Subst.compress t1 in
-          uu___2.FStar_Syntax_Syntax.n in
-        (match uu___1 with
-         | FStar_Syntax_Syntax.Tm_fvar fv ->
-             FStar_Pervasives_Native.Some (fv, us)
-         | uu___2 ->
-             failwith
-               "try_get_fv: Node is a Tm_uinst, but Tm_uinst is not an fvar")
-    | FStar_Syntax_Syntax.Tm_ascribed (t1, uu___1, uu___2) -> try_get_fv t1
-    | uu___1 ->
-        let uu___2 =
-          let uu___3 = FStar_Syntax_Print.tag_of_term t in
-          Prims.op_Hat "try_get_fv: did not expect t to be a : " uu___3 in
-        failwith uu___2
-type unfolded_memo_elt =
-  (FStar_Ident.lident * FStar_Syntax_Syntax.args) Prims.list
-type unfolded_memo_t = unfolded_memo_elt FStar_Compiler_Effect.ref
-let (already_unfolded :
-  FStar_Ident.lident ->
-    FStar_Syntax_Syntax.args ->
-      unfolded_memo_t -> FStar_TypeChecker_Env.env_t -> Prims.bool)
-  =
-  fun ilid ->
-    fun arrghs ->
-      fun unfolded ->
-        fun env ->
-          let uu___ = FStar_Compiler_Effect.op_Bang unfolded in
-          FStar_Compiler_List.existsML
-            (fun uu___1 ->
-               match uu___1 with
-               | (lid, l) ->
-                   (FStar_Ident.lid_equals lid ilid) &&
-                     (let args =
-                        let uu___2 =
-                          FStar_Compiler_List.splitAt
-                            (FStar_Compiler_List.length l) arrghs in
-                        FStar_Pervasives_Native.fst uu___2 in
-                      FStar_Compiler_List.fold_left2
-                        (fun b ->
-                           fun a ->
-                             fun a' ->
-                               b &&
-                                 (FStar_TypeChecker_Rel.teq_nosmt_force env
-                                    (FStar_Pervasives_Native.fst a)
-                                    (FStar_Pervasives_Native.fst a'))) true
-                        args l)) uu___
-let (debug_positivity :
-  FStar_TypeChecker_Env.env_t -> (unit -> Prims.string) -> unit) =
-  fun env ->
-    fun msg ->
-      let uu___ =
-        FStar_Compiler_Effect.op_Less_Bar (FStar_TypeChecker_Env.debug env)
-          (FStar_Options.Other "Positivity") in
-      if uu___
-      then
-        let uu___1 =
-          let uu___2 = let uu___3 = msg () in Prims.op_Hat uu___3 "\n" in
-          Prims.op_Hat "Positivity::" uu___2 in
-        FStar_Compiler_Util.print_string uu___1
-      else ()
-let rec (check_strictly_positive_argument :
-  FStar_TypeChecker_Env.env ->
-    FStar_Ident.lident ->
-      FStar_Syntax_Syntax.typ ->
-        FStar_Syntax_Syntax.args -> unfolded_memo_t -> Prims.bool)
-  =
-  fun env ->
-    fun ty_lid ->
-      fun t ->
-        fun args ->
-          fun unfolded ->
-            let uu___ = FStar_Syntax_Util.arrow_formals t in
-            match uu___ with
-            | (bs, uu___1) ->
-                let rec aux bs1 args1 =
-                  match (bs1, args1) with
-                  | (uu___2, []) -> true
-                  | ([], uu___2) ->
-                      FStar_Compiler_List.for_all
-                        (fun uu___3 ->
-                           match uu___3 with
-                           | (arg, uu___4) ->
-                               let uu___5 = ty_occurs_in ty_lid arg in
-                               Prims.op_Negation uu___5) args1
-                  | (b::bs2, (arg, uu___2)::args2) ->
-                      ((let uu___3 = ty_occurs_in ty_lid arg in
-                        Prims.op_Negation uu___3) ||
-                         ((ty_strictly_positive_in_type env ty_lid arg
-                             unfolded)
-                            &&
-                            (FStar_Syntax_Util.has_attribute
-                               b.FStar_Syntax_Syntax.binder_attrs
-                               FStar_Parser_Const.binder_strictly_positive_attr)))
-                        && (aux bs2 args2) in
-                aux bs args
-and (ty_strictly_positive_in_type :
-  FStar_TypeChecker_Env.env ->
-    FStar_Ident.lident ->
-      FStar_Syntax_Syntax.term -> unfolded_memo_t -> Prims.bool)
-  =
-  fun env ->
-    fun ty_lid ->
-      fun btype ->
-        fun unfolded ->
-          debug_positivity env
-            (fun uu___1 ->
-               let uu___2 = FStar_Syntax_Print.term_to_string btype in
-               Prims.op_Hat "Checking strict positivity in type: " uu___2);
-          (let btype1 =
-             FStar_TypeChecker_Normalize.normalize
-               [FStar_TypeChecker_Env.Beta;
-               FStar_TypeChecker_Env.HNF;
-               FStar_TypeChecker_Env.Weak;
-               FStar_TypeChecker_Env.Iota;
-               FStar_TypeChecker_Env.Exclude FStar_TypeChecker_Env.Zeta;
-               FStar_TypeChecker_Env.UnfoldUntil
-                 FStar_Syntax_Syntax.delta_constant;
-               FStar_TypeChecker_Env.ForExtraction;
-               FStar_TypeChecker_Env.Unascribe;
-               FStar_TypeChecker_Env.AllowUnboundUniverses] env btype in
-           debug_positivity env
-             (fun uu___2 ->
-                let uu___3 = FStar_Syntax_Print.term_to_string btype1 in
-                Prims.op_Hat
-                  "Checking strict positivity in type, after normalization: "
-                  uu___3);
-           (let uu___2 = ty_occurs_in ty_lid btype1 in
-            Prims.op_Negation uu___2) ||
-             ((debug_positivity env
-                 (fun uu___3 -> "ty does occur in this type, pressing ahead");
-               (let uu___3 =
-                  let uu___4 = FStar_Syntax_Subst.compress btype1 in
-                  uu___4.FStar_Syntax_Syntax.n in
-                match uu___3 with
-                | FStar_Syntax_Syntax.Tm_app (t, args) ->
-                    let fv_us_opt = try_get_fv t in
-                    let uu___4 =
-                      FStar_Compiler_Effect.op_Bar_Greater fv_us_opt
-                        FStar_Compiler_Util.is_none in
-                    if uu___4
-                    then
-                      (debug_positivity env
-                         (fun uu___6 ->
-                            "ty is an app node with head that is not an fv");
-                       (let uu___6 =
-                          env.FStar_TypeChecker_Env.typeof_well_typed_tot_or_gtot_term
-                            env t (let must_tot = false in must_tot) in
-                        match uu___6 with
-                        | (t_ty, uu___7) ->
-                            check_strictly_positive_argument env ty_lid t_ty
-                              args unfolded))
-                    else
-                      (let uu___6 =
-                         FStar_Compiler_Effect.op_Bar_Greater fv_us_opt
-                           FStar_Compiler_Util.must in
-                       match uu___6 with
-                       | (fv, us) ->
-                           let uu___7 =
-                             FStar_Ident.lid_equals
-                               (fv.FStar_Syntax_Syntax.fv_name).FStar_Syntax_Syntax.v
-                               ty_lid in
-                           if uu___7
-                           then
-                             (debug_positivity env
-                                (fun uu___9 ->
-                                   "Checking strict positivity in the Tm_app node where head lid is ty itself, checking that ty does not occur in the arguments");
-                              FStar_Compiler_List.for_all
-                                (fun uu___9 ->
-                                   match uu___9 with
-                                   | (t1, uu___10) ->
-                                       let uu___11 = ty_occurs_in ty_lid t1 in
-                                       Prims.op_Negation uu___11) args)
-                           else
-                             (debug_positivity env
-                                (fun uu___10 ->
-                                   "Checking strict positivity in the Tm_app node, head lid is not ty, so checking nested positivity");
-                              ty_nested_positive_in_inductive env ty_lid
-                                (fv.FStar_Syntax_Syntax.fv_name).FStar_Syntax_Syntax.v
-                                us args unfolded))
-                | FStar_Syntax_Syntax.Tm_arrow (sbs, c) ->
-                    (debug_positivity env
-                       (fun uu___5 ->
-                          "Checking strict positivity in Tm_arrow");
-                     (let check_comp1 =
-                        (FStar_Syntax_Util.is_pure_or_ghost_comp c) ||
-                          (let uu___5 =
-                             let uu___6 =
-                               let uu___7 =
-                                 FStar_Compiler_Effect.op_Bar_Greater c
-                                   FStar_Syntax_Util.comp_effect_name in
-                               FStar_Compiler_Effect.op_Bar_Greater uu___7
-                                 (FStar_TypeChecker_Env.norm_eff_name env) in
-                             FStar_Compiler_Effect.op_Bar_Greater uu___6
-                               (FStar_TypeChecker_Env.lookup_effect_quals env) in
-                           FStar_Compiler_Effect.op_Bar_Greater uu___5
-                             (FStar_Compiler_List.contains
-                                FStar_Syntax_Syntax.TotalEffect)) in
-                      if Prims.op_Negation check_comp1
-                      then
-                        (debug_positivity env
-                           (fun uu___6 ->
-                              "Checking strict positivity , the arrow is impure, so return true");
-                         true)
-                      else
-                        (debug_positivity env
-                           (fun uu___7 ->
-                              "Checking struict positivity, Pure arrow, checking that ty does not occur in the binders, and that it is strictly positive in the return type");
-                         (FStar_Compiler_List.for_all
-                            (fun uu___7 ->
-                               match uu___7 with
-                               | { FStar_Syntax_Syntax.binder_bv = b;
-                                   FStar_Syntax_Syntax.binder_qual = uu___8;
-                                   FStar_Syntax_Syntax.binder_attrs = uu___9;_}
-                                   ->
-                                   let uu___10 =
-                                     ty_occurs_in ty_lid
-                                       b.FStar_Syntax_Syntax.sort in
-                                   Prims.op_Negation uu___10) sbs)
-                           &&
-                           ((let uu___7 =
-                               FStar_Syntax_Subst.open_term sbs
-                                 (FStar_Syntax_Util.comp_result c) in
-                             match uu___7 with
-                             | (uu___8, return_type) ->
-                                 let uu___9 =
-                                   FStar_TypeChecker_Env.push_binders env sbs in
-                                 ty_strictly_positive_in_type uu___9 ty_lid
-                                   return_type unfolded)))))
-                | FStar_Syntax_Syntax.Tm_fvar uu___4 ->
-                    (debug_positivity env
-                       (fun uu___6 ->
-                          "Checking strict positivity in an fvar/Tm_uinst/Tm_type, return true");
-                     true)
-                | FStar_Syntax_Syntax.Tm_uinst uu___4 ->
-                    (debug_positivity env
-                       (fun uu___6 ->
-                          "Checking strict positivity in an fvar/Tm_uinst/Tm_type, return true");
-                     true)
-                | FStar_Syntax_Syntax.Tm_type uu___4 ->
-                    (debug_positivity env
-                       (fun uu___6 ->
-                          "Checking strict positivity in an fvar/Tm_uinst/Tm_type, return true");
-                     true)
-                | FStar_Syntax_Syntax.Tm_refine (bv, uu___4) ->
-                    (debug_positivity env
-                       (fun uu___6 ->
-                          "Checking strict positivity in an Tm_refine, recur in the bv sort)");
-                     ty_strictly_positive_in_type env ty_lid
-                       bv.FStar_Syntax_Syntax.sort unfolded)
-                | FStar_Syntax_Syntax.Tm_match
-                    (uu___4, uu___5, branches, uu___6) ->
-                    (debug_positivity env
-                       (fun uu___8 ->
-                          "Checking strict positivity in an Tm_match, recur in the branches)");
-                     FStar_Compiler_List.for_all
-                       (fun uu___8 ->
-                          match uu___8 with
-                          | (p, uu___9, t) ->
-                              let bs =
-                                let uu___10 = FStar_Syntax_Syntax.pat_bvs p in
-                                FStar_Compiler_List.map
-                                  FStar_Syntax_Syntax.mk_binder uu___10 in
-                              let uu___10 = FStar_Syntax_Subst.open_term bs t in
-                              (match uu___10 with
-                               | (bs1, t1) ->
-                                   let uu___11 =
-                                     FStar_TypeChecker_Env.push_binders env
-                                       bs1 in
-                                   ty_strictly_positive_in_type uu___11
-                                     ty_lid t1 unfolded)) branches)
-                | FStar_Syntax_Syntax.Tm_ascribed (t, uu___4, uu___5) ->
-                    (debug_positivity env
-                       (fun uu___7 ->
-                          "Checking strict positivity in an Tm_ascribed, recur)");
-                     ty_strictly_positive_in_type env ty_lid t unfolded)
-                | uu___4 ->
-                    (debug_positivity env
-                       (fun uu___6 ->
-                          let uu___7 =
-                            let uu___8 =
-                              FStar_Syntax_Print.tag_of_term btype1 in
-                            let uu___9 =
-                              let uu___10 =
-                                FStar_Syntax_Print.term_to_string btype1 in
-                              Prims.op_Hat " and term: " uu___10 in
-                            Prims.op_Hat uu___8 uu___9 in
-                          Prims.op_Hat
-                            "Checking strict positivity, unexpected tag: "
-                            uu___7);
-                     false)))))
-and (ty_nested_positive_in_inductive :
-  FStar_TypeChecker_Env.env ->
-    FStar_Ident.lident ->
-      FStar_Ident.lident ->
-        FStar_Syntax_Syntax.universes ->
-          FStar_Syntax_Syntax.args -> unfolded_memo_t -> Prims.bool)
-  =
-  fun env ->
-    fun ty_lid ->
-      fun ilid ->
-        fun us ->
-          fun args ->
-            fun unfolded ->
-              debug_positivity env
-                (fun uu___1 ->
-                   let uu___2 =
-                     let uu___3 = FStar_Ident.string_of_lid ilid in
-                     let uu___4 =
-                       let uu___5 = FStar_Syntax_Print.args_to_string args in
-                       Prims.op_Hat " applied to arguments: " uu___5 in
-                     Prims.op_Hat uu___3 uu___4 in
-                   Prims.op_Hat
-                     "Checking nested positivity in the inductive " uu___2);
-              (let uu___1 = FStar_TypeChecker_Env.datacons_of_typ env ilid in
-               match uu___1 with
-               | (b, idatas) ->
-                   if Prims.op_Negation b
-                   then
-                     let uu___2 =
-                       FStar_TypeChecker_Env.try_lookup_lid env ilid in
-                     (match uu___2 with
-                      | FStar_Pervasives_Native.Some ((uu___3, t), uu___4) ->
-                          check_strictly_positive_argument env ty_lid t args
-                            unfolded
-                      | FStar_Pervasives_Native.None ->
-                          (debug_positivity env
-                             (fun uu___4 ->
-                                "Checking nested positivity, no type, return false");
-                           false))
-                   else
-                     (let uu___3 = already_unfolded ilid args unfolded env in
-                      if uu___3
-                      then
-                        (debug_positivity env
-                           (fun uu___5 ->
-                              "Checking nested positivity, we have already unfolded this inductive with these args");
-                         true)
-                      else
-                        (let num_ibs =
-                           let uu___5 =
-                             FStar_TypeChecker_Env.num_inductive_ty_params
-                               env ilid in
-                           FStar_Compiler_Option.get uu___5 in
-                         debug_positivity env
-                           (fun uu___6 ->
-                              let uu___7 =
-                                let uu___8 =
-                                  FStar_Compiler_Util.string_of_int num_ibs in
-                                Prims.op_Hat uu___8
-                                  ", also adding to the memo table" in
-                              Prims.op_Hat
-                                "Checking nested positivity, number of type parameters is "
-                                uu___7);
-                         (let uu___7 =
-                            let uu___8 =
-                              FStar_Compiler_Effect.op_Bang unfolded in
-                            let uu___9 =
-                              let uu___10 =
-                                let uu___11 =
-                                  let uu___12 =
-                                    FStar_Compiler_List.splitAt num_ibs args in
-                                  FStar_Pervasives_Native.fst uu___12 in
-                                (ilid, uu___11) in
-                              [uu___10] in
-                            FStar_Compiler_List.op_At uu___8 uu___9 in
-                          FStar_Compiler_Effect.op_Colon_Equals unfolded
-                            uu___7);
-                         FStar_Compiler_List.for_all
-                           (fun d1 ->
-                              ty_nested_positive_in_dlid ty_lid d1 ilid us
-                                args num_ibs unfolded env) idatas)))
-and (ty_nested_positive_in_dlid :
-  FStar_Ident.lident ->
-    FStar_Ident.lident ->
-      FStar_Ident.lident ->
-        FStar_Syntax_Syntax.universes ->
-          FStar_Syntax_Syntax.args ->
-            Prims.int ->
-              unfolded_memo_t -> FStar_TypeChecker_Env.env_t -> Prims.bool)
-  =
-  fun ty_lid ->
-    fun dlid ->
-      fun ilid ->
-        fun us ->
-          fun args ->
-            fun num_ibs ->
-              fun unfolded ->
-                fun env ->
-                  debug_positivity env
-                    (fun uu___1 ->
-                       let uu___2 =
-                         let uu___3 = FStar_Ident.string_of_lid dlid in
-                         let uu___4 =
-                           let uu___5 = FStar_Ident.string_of_lid ilid in
-                           Prims.op_Hat " of the inductive " uu___5 in
-                         Prims.op_Hat uu___3 uu___4 in
-                       Prims.op_Hat
-                         "Checking nested positivity in data constructor "
-                         uu___2);
-                  (let dt =
-                     let uu___1 =
-                       FStar_TypeChecker_Env.try_lookup_and_inst_lid env us
-                         dlid in
-                     match uu___1 with
-                     | FStar_Pervasives_Native.Some (t, uu___2) -> t
-                     | FStar_Pervasives_Native.None ->
-                         let uu___2 =
-                           let uu___3 =
-                             let uu___4 = FStar_Ident.string_of_lid dlid in
-                             FStar_Compiler_Util.format1
-                               "Error looking up data constructor %s when checking positivity"
-                               uu___4 in
-                           (FStar_Errors.Error_InductiveTypeNotSatisfyPositivityCondition,
-                             uu___3) in
-                         let uu___3 = FStar_Ident.range_of_lid ty_lid in
-                         FStar_Errors.raise_error uu___2 uu___3 in
-                   debug_positivity env
-                     (fun uu___2 ->
-                        let uu___3 = FStar_Syntax_Print.term_to_string dt in
-                        Prims.op_Hat
-                          "Checking nested positivity in the data constructor type: "
-                          uu___3);
-                   (let uu___2 =
-                      let uu___3 = FStar_Syntax_Subst.compress dt in
-                      uu___3.FStar_Syntax_Syntax.n in
-                    match uu___2 with
-                    | FStar_Syntax_Syntax.Tm_arrow (dbs, c) ->
-                        (debug_positivity env
-                           (fun uu___4 ->
-                              "Checked nested positivity in Tm_arrow data constructor type");
-                         (let uu___4 =
-                            FStar_Compiler_List.splitAt num_ibs dbs in
-                          match uu___4 with
-                          | (ibs, dbs1) ->
-                              let ibs1 = FStar_Syntax_Subst.open_binders ibs in
-                              let dbs2 =
-                                let uu___5 =
-                                  FStar_Syntax_Subst.opening_of_binders ibs1 in
-                                FStar_Syntax_Subst.subst_binders uu___5 dbs1 in
-                              let c1 =
-                                let uu___5 =
-                                  FStar_Syntax_Subst.opening_of_binders ibs1 in
-                                FStar_Syntax_Subst.subst_comp uu___5 c in
-                              let uu___5 =
-                                FStar_Compiler_List.splitAt num_ibs args in
-                              (match uu___5 with
-                               | (args1, uu___6) ->
-                                   let subst =
-                                     FStar_Compiler_List.fold_left2
-                                       (fun subst1 ->
-                                          fun ib ->
-                                            fun arg ->
-                                              FStar_Compiler_List.op_At
-                                                subst1
-                                                [FStar_Syntax_Syntax.NT
-                                                   ((ib.FStar_Syntax_Syntax.binder_bv),
-                                                     (FStar_Pervasives_Native.fst
-                                                        arg))]) [] ibs1 args1 in
-                                   let dbs3 =
-                                     FStar_Syntax_Subst.subst_binders subst
-                                       dbs2 in
-                                   let c2 =
-                                     let uu___7 =
-                                       FStar_Syntax_Subst.shift_subst
-                                         (FStar_Compiler_List.length dbs3)
-                                         subst in
-                                     FStar_Syntax_Subst.subst_comp uu___7 c1 in
-                                   (debug_positivity env
-                                      (fun uu___8 ->
-                                         let uu___9 =
-                                           let uu___10 =
-                                             FStar_Syntax_Print.binders_to_string
-                                               "; " dbs3 in
-                                           let uu___11 =
-                                             let uu___12 =
-                                               FStar_Syntax_Print.comp_to_string
-                                                 c2 in
-                                             Prims.op_Hat ", and c: " uu___12 in
-                                           Prims.op_Hat uu___10 uu___11 in
-                                         Prims.op_Hat
-                                           "Checking nested positivity in the unfolded data constructor binders as: "
-                                           uu___9);
-                                    ty_nested_positive_in_type ty_lid
-                                      (FStar_Syntax_Syntax.Tm_arrow
-                                         (dbs3, c2)) ilid num_ibs unfolded
-                                      env))))
-                    | uu___3 ->
-                        (debug_positivity env
-                           (fun uu___5 ->
-                              "Checking nested positivity in the data constructor type that is not an arrow");
-                         (let uu___5 =
-                            let uu___6 = FStar_Syntax_Subst.compress dt in
-                            uu___6.FStar_Syntax_Syntax.n in
-                          ty_nested_positive_in_type ty_lid uu___5 ilid
-                            num_ibs unfolded env))))
-and (ty_nested_positive_in_type :
-  FStar_Ident.lident ->
-    FStar_Syntax_Syntax.term' ->
-      FStar_Ident.lident ->
-        Prims.int ->
-          unfolded_memo_t -> FStar_TypeChecker_Env.env_t -> Prims.bool)
-  =
-  fun ty_lid ->
-    fun t ->
-      fun ilid ->
-        fun num_ibs ->
-          fun unfolded ->
-            fun env ->
-              match t with
-              | FStar_Syntax_Syntax.Tm_app (t1, args) ->
-                  (debug_positivity env
-                     (fun uu___1 ->
-                        "Checking nested positivity in an Tm_app node, which is expected to be the ilid itself");
-                   (let uu___1 =
-                      let uu___2 = try_get_fv t1 in
-                      FStar_Compiler_Effect.op_Bar_Greater uu___2
-                        FStar_Compiler_Util.must in
-                    match uu___1 with
-                    | (fv, uu___2) ->
-                        let uu___3 =
-                          FStar_Ident.lid_equals
-                            (fv.FStar_Syntax_Syntax.fv_name).FStar_Syntax_Syntax.v
-                            ilid in
-                        if uu___3
-                        then true
-                        else
-                          failwith "Impossible, expected the type to be ilid"))
-              | FStar_Syntax_Syntax.Tm_arrow (sbs, c) ->
-                  (debug_positivity env
-                     (fun uu___1 ->
-                        let uu___2 =
-                          FStar_Syntax_Print.binders_to_string "; " sbs in
-                        Prims.op_Hat
-                          "Checking nested positivity in an Tm_arrow node, with binders as: "
-                          uu___2);
-                   (let sbs1 = FStar_Syntax_Subst.open_binders sbs in
-                    let uu___1 =
-                      FStar_Compiler_List.fold_left
-                        (fun uu___2 ->
-                           fun b ->
-                             match uu___2 with
-                             | (r, env1) ->
-                                 if Prims.op_Negation r
-                                 then (r, env1)
-                                 else
-                                   (let uu___4 =
-                                      ty_strictly_positive_in_type env1
-                                        ty_lid
-                                        (b.FStar_Syntax_Syntax.binder_bv).FStar_Syntax_Syntax.sort
-                                        unfolded in
-                                    let uu___5 =
-                                      FStar_TypeChecker_Env.push_binders env1
-                                        [b] in
-                                    (uu___4, uu___5))) (true, env) sbs1 in
-                    match uu___1 with | (b, uu___2) -> b))
-              | uu___ -> failwith "Nested positive check, unhandled case"
-let (name_strictly_positive_in_type :
-  FStar_TypeChecker_Env.env ->
-    FStar_Syntax_Syntax.bv -> FStar_Syntax_Syntax.term -> Prims.bool)
-  =
-  fun env ->
-    fun bv ->
-      fun t ->
-        let fv_lid =
-          FStar_Ident.lid_of_str "__fv_lid_for_positivity_checking__" in
-        let fv = FStar_Syntax_Syntax.tconst fv_lid in
-        let t1 = FStar_Syntax_Subst.subst [FStar_Syntax_Syntax.NT (bv, fv)] t in
-        let uu___ = FStar_Compiler_Util.mk_ref [] in
-        ty_strictly_positive_in_type env fv_lid t1 uu___
-let (ty_positive_in_datacon :
-  FStar_TypeChecker_Env.env ->
-    FStar_Ident.lident ->
-      FStar_Ident.lident ->
-        FStar_Syntax_Syntax.binders ->
-          FStar_Syntax_Syntax.universes -> unfolded_memo_t -> Prims.bool)
-  =
-  fun env ->
-    fun ty_lid ->
-      fun dlid ->
-        fun ty_bs ->
-          fun us ->
-            fun unfolded ->
-              let uu___ =
-                let uu___1 = FStar_Ident.string_of_lid dlid in
-                FStar_Compiler_Util.format1 "While checking constructor %s"
-                  uu___1 in
-              FStar_Errors.with_ctx uu___
-                (fun uu___1 ->
-                   let dt =
-                     let uu___2 =
-                       FStar_TypeChecker_Env.try_lookup_and_inst_lid env us
-                         dlid in
-                     match uu___2 with
-                     | FStar_Pervasives_Native.Some (t, uu___3) -> t
-                     | FStar_Pervasives_Native.None ->
-                         let uu___3 =
-                           let uu___4 =
-                             let uu___5 = FStar_Ident.string_of_lid dlid in
-                             FStar_Compiler_Util.format1
-                               "Error looking up data constructor %s when checking positivity"
-                               uu___5 in
-                           (FStar_Errors.Error_InductiveTypeNotSatisfyPositivityCondition,
-                             uu___4) in
-                         let uu___4 = FStar_Ident.range_of_lid ty_lid in
-                         FStar_Errors.raise_error uu___3 uu___4 in
-                   debug_positivity env
-                     (fun uu___3 ->
-                        let uu___4 = FStar_Syntax_Print.term_to_string dt in
-                        Prims.op_Hat "Checking data constructor type: "
-                          uu___4);
-                   (let uu___3 =
-                      let uu___4 = FStar_Syntax_Subst.compress dt in
-                      uu___4.FStar_Syntax_Syntax.n in
-                    match uu___3 with
-                    | FStar_Syntax_Syntax.Tm_fvar uu___4 ->
-                        (debug_positivity env
-                           (fun uu___6 ->
-                              "Data constructor type is simply an fvar/Tm_uinst, returning true");
-                         true)
-                    | FStar_Syntax_Syntax.Tm_uinst uu___4 ->
-                        (debug_positivity env
-                           (fun uu___6 ->
-                              "Data constructor type is simply an fvar/Tm_uinst, returning true");
-                         true)
-                    | FStar_Syntax_Syntax.Tm_arrow (dbs, uu___4) ->
-                        let dbs1 =
-                          let uu___5 =
-                            FStar_Compiler_List.splitAt
-                              (FStar_Compiler_List.length ty_bs) dbs in
-                          FStar_Pervasives_Native.snd uu___5 in
-                        let dbs2 =
-                          let uu___5 =
-                            FStar_Syntax_Subst.opening_of_binders ty_bs in
-                          FStar_Syntax_Subst.subst_binders uu___5 dbs1 in
-                        let dbs3 = FStar_Syntax_Subst.open_binders dbs2 in
-                        (debug_positivity env
-                           (fun uu___6 ->
-                              let uu___7 =
-                                let uu___8 =
-                                  FStar_Compiler_Util.string_of_int
-                                    (FStar_Compiler_List.length dbs3) in
-                                Prims.op_Hat uu___8 " binders" in
-                              Prims.op_Hat
-                                "Data constructor type is an arrow type, so checking strict positivity in "
-                                uu___7);
-                         (let uu___6 =
-                            FStar_Compiler_List.fold_left
-                              (fun uu___7 ->
-                                 fun b ->
-                                   match uu___7 with
-                                   | (r, env1) ->
-                                       if Prims.op_Negation r
-                                       then (r, env1)
-                                       else
-                                         (FStar_Compiler_List.iter
-                                            (fun uu___10 ->
-                                               match uu___10 with
-                                               | {
-                                                   FStar_Syntax_Syntax.binder_bv
-                                                     = ty_bv;
-                                                   FStar_Syntax_Syntax.binder_qual
-                                                     = uu___11;
-                                                   FStar_Syntax_Syntax.binder_attrs
-                                                     = ty_b_attrs;_}
-                                                   ->
-                                                   let uu___12 =
-                                                     (FStar_Syntax_Util.has_attribute
-                                                        ty_b_attrs
-                                                        FStar_Parser_Const.binder_strictly_positive_attr)
-                                                       &&
-                                                       (let uu___13 =
-                                                          name_strictly_positive_in_type
-                                                            env1 ty_bv
-                                                            (b.FStar_Syntax_Syntax.binder_bv).FStar_Syntax_Syntax.sort in
-                                                        Prims.op_Negation
-                                                          uu___13) in
-                                                   if uu___12
-                                                   then
-                                                     let uu___13 =
-                                                       let uu___14 =
-                                                         let uu___15 =
-                                                           FStar_Syntax_Print.bv_to_string
-                                                             ty_bv in
-                                                         FStar_Compiler_Util.format1
-                                                           "Binder %s is marked strictly positive, but its use in the definition is not"
-                                                           uu___15 in
-                                                       (FStar_Errors.Error_InductiveTypeNotSatisfyPositivityCondition,
-                                                         uu___14) in
-                                                     let uu___14 =
-                                                       FStar_Syntax_Syntax.range_of_bv
-                                                         ty_bv in
-                                                     FStar_Errors.raise_error
-                                                       uu___13 uu___14
-                                                   else ()) ty_bs;
-                                          (let uu___10 =
-                                             ty_strictly_positive_in_type
-                                               env1 ty_lid
-                                               (b.FStar_Syntax_Syntax.binder_bv).FStar_Syntax_Syntax.sort
-                                               unfolded in
-                                           let uu___11 =
-                                             FStar_TypeChecker_Env.push_binders
-                                               env1 [b] in
-                                           (uu___10, uu___11)))) (true, env)
-                              dbs3 in
-                          match uu___6 with | (b, uu___7) -> b))
-                    | FStar_Syntax_Syntax.Tm_app (uu___4, uu___5) ->
-                        (debug_positivity env
-                           (fun uu___7 ->
-                              "Data constructor type is a Tm_app, so returning true");
-                         true)
-                    | uu___4 ->
-                        failwith
-                          "Unexpected data constructor type when checking positivity"))
-let (check_positivity :
-  FStar_TypeChecker_Env.env ->
-    FStar_Ident.lident Prims.list -> FStar_Syntax_Syntax.sigelt -> Prims.bool)
-  =
-  fun env ->
-    fun mutuals ->
-      fun ty ->
-        FStar_Errors.with_ctx
-          "While checking the positivity of an inductive type"
-          (fun uu___ ->
-             let unfolded_inductives = FStar_Compiler_Util.mk_ref [] in
-             let uu___1 =
-               match ty.FStar_Syntax_Syntax.sigel with
-               | FStar_Syntax_Syntax.Sig_inductive_typ
-                   (lid, us, bs, uu___2, uu___3, uu___4) -> (lid, us, bs)
-               | uu___2 -> failwith "Impossible!" in
-             match uu___1 with
-             | (ty_lid, ty_us, ty_bs) ->
-                 let ty_lids = ty_lid :: mutuals in
-                 let uu___2 = FStar_Syntax_Subst.univ_var_opening ty_us in
-                 (match uu___2 with
-                  | (ty_usubst, ty_us1) ->
-                      let env1 =
-                        FStar_TypeChecker_Env.push_univ_vars env ty_us1 in
-                      let env2 =
-                        FStar_TypeChecker_Env.push_binders env1 ty_bs in
-                      let datacons =
-                        let uu___3 =
-                          FStar_TypeChecker_Env.datacons_of_typ env2 ty_lid in
-                        FStar_Pervasives_Native.snd uu___3 in
-                      let ty_bs1 =
-                        FStar_Syntax_Subst.subst_binders ty_usubst ty_bs in
-                      let ty_bs2 = FStar_Syntax_Subst.open_binders ty_bs1 in
-                      FStar_Compiler_List.for_all
-                        (fun d1 ->
-                           FStar_Compiler_List.for_all
-                             (fun ty_lid1 ->
-                                let uu___3 =
-                                  FStar_Compiler_List.map
-                                    (fun uu___4 ->
-                                       FStar_Syntax_Syntax.U_name uu___4)
-                                    ty_us1 in
-                                ty_positive_in_datacon env2 ty_lid1 d1 ty_bs2
-                                  uu___3 unfolded_inductives) ty_lids)
-                        datacons))
-let (check_exn_positivity :
-  FStar_TypeChecker_Env.env -> FStar_Ident.lident -> Prims.bool) =
-  fun env ->
-    fun data_ctor_lid ->
-      let unfolded_inductives = FStar_Compiler_Util.mk_ref [] in
-      ty_positive_in_datacon env FStar_Parser_Const.exn_lid data_ctor_lid []
-        [] unfolded_inductives
->>>>>>> 7ead8bc9
+                     FStar_Compiler_List.rev as_rev)