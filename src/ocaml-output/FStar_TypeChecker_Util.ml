--- conflicted
+++ resolved
@@ -1,5723 +1,5 @@
-
 open Prims
-open FStar_Pervasives
-
 type lcomp_with_binder =
-<<<<<<< HEAD
-(FStar_Syntax_Syntax.bv FStar_Pervasives_Native.option * FStar_Syntax_Syntax.lcomp)
-
-
-let report : FStar_TypeChecker_Env.env  ->  Prims.string Prims.list  ->  Prims.unit = (fun env errs -> (
-
-let uu____12 = (FStar_TypeChecker_Env.get_range env)
-in (
-
-let uu____13 = (FStar_TypeChecker_Err.failed_to_prove_specification errs)
-in (FStar_Errors.err uu____12 uu____13))))
-
-
-let is_type : FStar_Syntax_Syntax.term  ->  Prims.bool = (fun t -> (
-
-let uu____17 = (
-
-let uu____18 = (FStar_Syntax_Subst.compress t)
-in uu____18.FStar_Syntax_Syntax.n)
-in (match (uu____17) with
-| FStar_Syntax_Syntax.Tm_type (uu____21) -> begin
-true
-end
-| uu____22 -> begin
-false
-end)))
-
-
-let t_binders : FStar_TypeChecker_Env.env  ->  (FStar_Syntax_Syntax.bv * FStar_Syntax_Syntax.aqual) Prims.list = (fun env -> (
-
-let uu____29 = (FStar_TypeChecker_Env.all_binders env)
-in (FStar_All.pipe_right uu____29 (FStar_List.filter (fun uu____35 -> (match (uu____35) with
-| (x, uu____39) -> begin
-(is_type x.FStar_Syntax_Syntax.sort)
-end))))))
-
-
-let new_uvar_aux : FStar_TypeChecker_Env.env  ->  FStar_Syntax_Syntax.typ  ->  (FStar_Syntax_Syntax.typ * FStar_Syntax_Syntax.typ) = (fun env k -> (
-
-let bs = (
-
-let uu____49 = ((FStar_Options.full_context_dependency ()) || (
-
-let uu____50 = (FStar_TypeChecker_Env.current_module env)
-in (FStar_Ident.lid_equals FStar_Parser_Const.prims_lid uu____50)))
-in (match (uu____49) with
-| true -> begin
-(FStar_TypeChecker_Env.all_binders env)
-end
-| uu____51 -> begin
-(t_binders env)
-end))
-in (
-
-let uu____52 = (FStar_TypeChecker_Env.get_range env)
-in (FStar_TypeChecker_Rel.new_uvar uu____52 bs k))))
-
-
-let new_uvar : FStar_TypeChecker_Env.env  ->  FStar_Syntax_Syntax.typ  ->  FStar_Syntax_Syntax.typ = (fun env k -> (
-
-let uu____59 = (new_uvar_aux env k)
-in (FStar_Pervasives_Native.fst uu____59)))
-
-
-let as_uvar : FStar_Syntax_Syntax.typ  ->  FStar_Syntax_Syntax.uvar = (fun uu___97_64 -> (match (uu___97_64) with
-| {FStar_Syntax_Syntax.n = FStar_Syntax_Syntax.Tm_uvar (uv, uu____66); FStar_Syntax_Syntax.tk = uu____67; FStar_Syntax_Syntax.pos = uu____68; FStar_Syntax_Syntax.vars = uu____69} -> begin
-uv
-end
-| uu____84 -> begin
-(failwith "Impossible")
-end))
-
-
-let new_implicit_var : Prims.string  ->  FStar_Range.range  ->  FStar_TypeChecker_Env.env  ->  FStar_Syntax_Syntax.typ  ->  (FStar_Syntax_Syntax.term * (FStar_Syntax_Syntax.uvar * FStar_Range.range) Prims.list * FStar_TypeChecker_Env.guard_t) = (fun reason r env k -> (
-
-let uu____103 = (FStar_Syntax_Util.destruct k FStar_Parser_Const.range_of_lid)
-in (match (uu____103) with
-| FStar_Pervasives_Native.Some ((uu____116)::((tm, uu____118))::[]) -> begin
-(
-
-let t = (FStar_Syntax_Syntax.mk (FStar_Syntax_Syntax.Tm_constant (FStar_Const.Const_range (tm.FStar_Syntax_Syntax.pos))) FStar_Pervasives_Native.None tm.FStar_Syntax_Syntax.pos)
-in ((t), ([]), (FStar_TypeChecker_Rel.trivial_guard)))
-end
-| uu____158 -> begin
-(
-
-let uu____165 = (new_uvar_aux env k)
-in (match (uu____165) with
-| (t, u) -> begin
-(
-
-let g = (
-
-let uu___117_177 = FStar_TypeChecker_Rel.trivial_guard
-in (
-
-let uu____178 = (
-
-let uu____186 = (
-
-let uu____193 = (as_uvar u)
-in ((reason), (env), (uu____193), (t), (k), (r)))
-in (uu____186)::[])
-in {FStar_TypeChecker_Env.guard_f = uu___117_177.FStar_TypeChecker_Env.guard_f; FStar_TypeChecker_Env.deferred = uu___117_177.FStar_TypeChecker_Env.deferred; FStar_TypeChecker_Env.univ_ineqs = uu___117_177.FStar_TypeChecker_Env.univ_ineqs; FStar_TypeChecker_Env.implicits = uu____178}))
-in (
-
-let uu____206 = (
-
-let uu____210 = (
-
-let uu____213 = (as_uvar u)
-in ((uu____213), (r)))
-in (uu____210)::[])
-in ((t), (uu____206), (g))))
-end))
-end)))
-
-
-let check_uvars : FStar_Range.range  ->  FStar_Syntax_Syntax.typ  ->  Prims.unit = (fun r t -> (
-
-let uvs = (FStar_Syntax_Free.uvars t)
-in (
-
-let uu____231 = (
-
-let uu____232 = (FStar_Util.set_is_empty uvs)
-in (not (uu____232)))
-in (match (uu____231) with
-| true -> begin
-(
-
-let us = (
-
-let uu____236 = (
-
-let uu____238 = (FStar_Util.set_elements uvs)
-in (FStar_List.map (fun uu____254 -> (match (uu____254) with
-| (x, uu____262) -> begin
-(FStar_Syntax_Print.uvar_to_string x)
-end)) uu____238))
-in (FStar_All.pipe_right uu____236 (FStar_String.concat ", ")))
-in ((FStar_Options.push ());
-(FStar_Options.set_option "hide_uvar_nums" (FStar_Options.Bool (false)));
-(FStar_Options.set_option "print_implicits" (FStar_Options.Bool (true)));
-(
-
-let uu____279 = (
-
-let uu____280 = (FStar_Syntax_Print.term_to_string t)
-in (FStar_Util.format2 "Unconstrained unification variables %s in type signature %s; please add an annotation" us uu____280))
-in (FStar_Errors.err r uu____279));
-(FStar_Options.pop ());
-))
-end
-| uu____281 -> begin
-()
-end))))
-
-
-let force_sort' : (FStar_Syntax_Syntax.term', FStar_Syntax_Syntax.term') FStar_Syntax_Syntax.syntax  ->  FStar_Syntax_Syntax.term' = (fun s -> (
-
-let uu____289 = (FStar_ST.read s.FStar_Syntax_Syntax.tk)
-in (match (uu____289) with
-| FStar_Pervasives_Native.None -> begin
-(
-
-let uu____294 = (
-
-let uu____295 = (FStar_Range.string_of_range s.FStar_Syntax_Syntax.pos)
-in (
-
-let uu____296 = (FStar_Syntax_Print.term_to_string s)
-in (FStar_Util.format2 "(%s) Impossible: Forced tk not present on %s" uu____295 uu____296)))
-in (failwith uu____294))
-end
-| FStar_Pervasives_Native.Some (tk) -> begin
-tk
-end)))
-
-
-let force_sort = (fun s -> (
-
-let uu____311 = (
-
-let uu____314 = (force_sort' s)
-in (FStar_Syntax_Syntax.mk uu____314))
-in (uu____311 FStar_Pervasives_Native.None s.FStar_Syntax_Syntax.pos)))
-
-
-let extract_let_rec_annotation : FStar_TypeChecker_Env.env  ->  FStar_Syntax_Syntax.letbinding  ->  (FStar_Syntax_Syntax.univ_names * FStar_Syntax_Syntax.typ * Prims.bool) = (fun env uu____331 -> (match (uu____331) with
-| {FStar_Syntax_Syntax.lbname = lbname; FStar_Syntax_Syntax.lbunivs = univ_vars1; FStar_Syntax_Syntax.lbtyp = t; FStar_Syntax_Syntax.lbeff = uu____338; FStar_Syntax_Syntax.lbdef = e} -> begin
-(
-
-let rng = (FStar_Syntax_Syntax.range_of_lbname lbname)
-in (
-
-let t1 = (FStar_Syntax_Subst.compress t)
-in (match (t1.FStar_Syntax_Syntax.n) with
-| FStar_Syntax_Syntax.Tm_unknown -> begin
-((match ((univ_vars1 <> [])) with
-| true -> begin
-(failwith "Impossible: non-empty universe variables but the type is unknown")
-end
-| uu____359 -> begin
-()
-end);
-(
-
-let r = (FStar_TypeChecker_Env.get_range env)
-in (
-
-let mk_binder1 = (fun scope a -> (
-
-let uu____370 = (
-
-let uu____371 = (FStar_Syntax_Subst.compress a.FStar_Syntax_Syntax.sort)
-in uu____371.FStar_Syntax_Syntax.n)
-in (match (uu____370) with
-| FStar_Syntax_Syntax.Tm_unknown -> begin
-(
-
-let uu____376 = (FStar_Syntax_Util.type_u ())
-in (match (uu____376) with
-| (k, uu____382) -> begin
-(
-
-let t2 = (
-
-let uu____384 = (FStar_TypeChecker_Rel.new_uvar e.FStar_Syntax_Syntax.pos scope k)
-in (FStar_All.pipe_right uu____384 FStar_Pervasives_Native.fst))
-in (((
-
-let uu___118_389 = a
-in {FStar_Syntax_Syntax.ppname = uu___118_389.FStar_Syntax_Syntax.ppname; FStar_Syntax_Syntax.index = uu___118_389.FStar_Syntax_Syntax.index; FStar_Syntax_Syntax.sort = t2})), (false)))
-end))
-end
-| uu____390 -> begin
-((a), (true))
-end)))
-in (
-
-let rec aux = (fun must_check_ty vars e1 -> (
-
-let e2 = (FStar_Syntax_Subst.compress e1)
-in (match (e2.FStar_Syntax_Syntax.n) with
-| FStar_Syntax_Syntax.Tm_meta (e3, uu____415) -> begin
-(aux must_check_ty vars e3)
-end
-| FStar_Syntax_Syntax.Tm_ascribed (e3, t2, uu____422) -> begin
-(((FStar_Pervasives_Native.fst t2)), (true))
-end
-| FStar_Syntax_Syntax.Tm_abs (bs, body, uu____468) -> begin
-(
-
-let uu____491 = (FStar_All.pipe_right bs (FStar_List.fold_left (fun uu____515 uu____516 -> (match (((uu____515), (uu____516))) with
-| ((scope, bs1, must_check_ty1), (a, imp)) -> begin
-(
-
-let uu____558 = (match (must_check_ty1) with
-| true -> begin
-((a), (true))
-end
-| uu____563 -> begin
-(mk_binder1 scope a)
-end)
-in (match (uu____558) with
-| (tb, must_check_ty2) -> begin
-(
-
-let b = ((tb), (imp))
-in (
-
-let bs2 = (FStar_List.append bs1 ((b)::[]))
-in (
-
-let scope1 = (FStar_List.append scope ((b)::[]))
-in ((scope1), (bs2), (must_check_ty2)))))
-end))
-end)) ((vars), ([]), (must_check_ty))))
-in (match (uu____491) with
-| (scope, bs1, must_check_ty1) -> begin
-(
-
-let uu____619 = (aux must_check_ty1 scope body)
-in (match (uu____619) with
-| (res, must_check_ty2) -> begin
-(
-
-let c = (match (res) with
-| FStar_Util.Inl (t2) -> begin
-(
-
-let uu____636 = (FStar_Options.ml_ish ())
-in (match (uu____636) with
-| true -> begin
-(FStar_Syntax_Util.ml_comp t2 r)
-end
-| uu____637 -> begin
-(FStar_Syntax_Syntax.mk_Total t2)
-end))
-end
-| FStar_Util.Inr (c) -> begin
-c
-end)
-in (
-
-let t2 = (FStar_Syntax_Util.arrow bs1 c)
-in ((
-
-let uu____643 = (FStar_TypeChecker_Env.debug env FStar_Options.High)
-in (match (uu____643) with
-| true -> begin
-(
-
-let uu____644 = (FStar_Range.string_of_range r)
-in (
-
-let uu____645 = (FStar_Syntax_Print.term_to_string t2)
-in (
-
-let uu____646 = (FStar_Util.string_of_bool must_check_ty2)
-in (FStar_Util.print3 "(%s) Using type %s .... must check = %s\n" uu____644 uu____645 uu____646))))
-end
-| uu____647 -> begin
-()
-end));
-((FStar_Util.Inl (t2)), (must_check_ty2));
-)))
-end))
-end))
-end
-| uu____654 -> begin
-(match (must_check_ty) with
-| true -> begin
-((FStar_Util.Inl (FStar_Syntax_Syntax.tun)), (true))
-end
-| uu____661 -> begin
-(
-
-let uu____662 = (
-
-let uu____665 = (
-
-let uu____666 = (FStar_TypeChecker_Rel.new_uvar r vars FStar_Syntax_Util.ktype0)
-in (FStar_All.pipe_right uu____666 FStar_Pervasives_Native.fst))
-in FStar_Util.Inl (uu____665))
-in ((uu____662), (false)))
-end)
-end)))
-in (
-
-let uu____673 = (
-
-let uu____678 = (t_binders env)
-in (aux false uu____678 e))
-in (match (uu____673) with
-| (t2, b) -> begin
-(
-
-let t3 = (match (t2) with
-| FStar_Util.Inr (c) -> begin
-(
-
-let uu____695 = (FStar_Syntax_Util.is_tot_or_gtot_comp c)
-in (match (uu____695) with
-| true -> begin
-(FStar_Syntax_Util.comp_result c)
-end
-| uu____698 -> begin
-(
-
-let uu____699 = (
-
-let uu____700 = (
-
-let uu____703 = (
-
-let uu____704 = (FStar_Syntax_Print.comp_to_string c)
-in (FStar_Util.format1 "Expected a \'let rec\' to be annotated with a value type; got a computation type %s" uu____704))
-in ((uu____703), (rng)))
-in FStar_Errors.Error (uu____700))
-in (FStar_Pervasives.raise uu____699))
-end))
-end
-| FStar_Util.Inl (t3) -> begin
-t3
-end)
-in (([]), (t3), (b)))
-end)))));
-)
-end
-| uu____711 -> begin
-(
-
-let uu____712 = (FStar_Syntax_Subst.open_univ_vars univ_vars1 t1)
-in (match (uu____712) with
-| (univ_vars2, t2) -> begin
-((univ_vars2), (t2), (false))
-end))
-end)))
-end))
-
-
-let pat_as_exp : Prims.bool  ->  FStar_TypeChecker_Env.env  ->  FStar_Syntax_Syntax.pat  ->  (FStar_Syntax_Syntax.bv Prims.list * FStar_Syntax_Syntax.term * FStar_Syntax_Syntax.pat) = (fun allow_implicits env p -> (
-
-let rec pat_as_arg_with_env = (fun allow_wc_dependence env1 p1 -> (match (p1.FStar_Syntax_Syntax.v) with
-| FStar_Syntax_Syntax.Pat_constant (c) -> begin
-(
-
-let e = ((FStar_Syntax_Syntax.mk (FStar_Syntax_Syntax.Tm_constant (c))) FStar_Pervasives_Native.None p1.FStar_Syntax_Syntax.p)
-in (([]), ([]), ([]), (env1), (e), (p1)))
-end
-| FStar_Syntax_Syntax.Pat_dot_term (x, uu____793) -> begin
-(
-
-let uu____798 = (FStar_Syntax_Util.type_u ())
-in (match (uu____798) with
-| (k, uu____811) -> begin
-(
-
-let t = (new_uvar env1 k)
-in (
-
-let x1 = (
-
-let uu___119_814 = x
-in {FStar_Syntax_Syntax.ppname = uu___119_814.FStar_Syntax_Syntax.ppname; FStar_Syntax_Syntax.index = uu___119_814.FStar_Syntax_Syntax.index; FStar_Syntax_Syntax.sort = t})
-in (
-
-let uu____815 = (
-
-let uu____818 = (FStar_TypeChecker_Env.all_binders env1)
-in (FStar_TypeChecker_Rel.new_uvar p1.FStar_Syntax_Syntax.p uu____818 t))
-in (match (uu____815) with
-| (e, u) -> begin
-(
-
-let p2 = (
-
-let uu___120_833 = p1
-in {FStar_Syntax_Syntax.v = FStar_Syntax_Syntax.Pat_dot_term (((x1), (e))); FStar_Syntax_Syntax.ty = uu___120_833.FStar_Syntax_Syntax.ty; FStar_Syntax_Syntax.p = uu___120_833.FStar_Syntax_Syntax.p})
-in (([]), ([]), ([]), (env1), (e), (p2)))
-end))))
-end))
-end
-| FStar_Syntax_Syntax.Pat_wild (x) -> begin
-(
-
-let uu____840 = (FStar_Syntax_Util.type_u ())
-in (match (uu____840) with
-| (t, uu____853) -> begin
-(
-
-let x1 = (
-
-let uu___121_855 = x
-in (
-
-let uu____856 = (new_uvar env1 t)
-in {FStar_Syntax_Syntax.ppname = uu___121_855.FStar_Syntax_Syntax.ppname; FStar_Syntax_Syntax.index = uu___121_855.FStar_Syntax_Syntax.index; FStar_Syntax_Syntax.sort = uu____856}))
-in (
-
-let env2 = (match (allow_wc_dependence) with
-| true -> begin
-(FStar_TypeChecker_Env.push_bv env1 x1)
-end
-| uu____860 -> begin
-env1
-end)
-in (
-
-let e = ((FStar_Syntax_Syntax.mk (FStar_Syntax_Syntax.Tm_name (x1))) FStar_Pervasives_Native.None p1.FStar_Syntax_Syntax.p)
-in (((x1)::[]), ([]), ((x1)::[]), (env2), (e), (p1)))))
-end))
-end
-| FStar_Syntax_Syntax.Pat_var (x) -> begin
-(
-
-let uu____878 = (FStar_Syntax_Util.type_u ())
-in (match (uu____878) with
-| (t, uu____891) -> begin
-(
-
-let x1 = (
-
-let uu___122_893 = x
-in (
-
-let uu____894 = (new_uvar env1 t)
-in {FStar_Syntax_Syntax.ppname = uu___122_893.FStar_Syntax_Syntax.ppname; FStar_Syntax_Syntax.index = uu___122_893.FStar_Syntax_Syntax.index; FStar_Syntax_Syntax.sort = uu____894}))
-in (
-
-let env2 = (FStar_TypeChecker_Env.push_bv env1 x1)
-in (
-
-let e = ((FStar_Syntax_Syntax.mk (FStar_Syntax_Syntax.Tm_name (x1))) FStar_Pervasives_Native.None p1.FStar_Syntax_Syntax.p)
-in (((x1)::[]), ((x1)::[]), ([]), (env2), (e), (p1)))))
-end))
-end
-| FStar_Syntax_Syntax.Pat_cons (fv, pats) -> begin
-(
-
-let uu____926 = (FStar_All.pipe_right pats (FStar_List.fold_left (fun uu____982 uu____983 -> (match (((uu____982), (uu____983))) with
-| ((b, a, w, env2, args, pats1), (p2, imp)) -> begin
-(
-
-let uu____1082 = (pat_as_arg_with_env allow_wc_dependence env2 p2)
-in (match (uu____1082) with
-| (b', a', w', env3, te, pat) -> begin
-(
-
-let arg = (match (imp) with
-| true -> begin
-(FStar_Syntax_Syntax.iarg te)
-end
-| uu____1121 -> begin
-(FStar_Syntax_Syntax.as_arg te)
-end)
-in (((b')::b), ((a')::a), ((w')::w), (env3), ((arg)::args), ((((pat), (imp)))::pats1)))
-end))
-end)) (([]), ([]), ([]), (env1), ([]), ([]))))
-in (match (uu____926) with
-| (b, a, w, env2, args, pats1) -> begin
-(
-
-let e = (
-
-let uu____1190 = (
-
-let uu____1193 = (
-
-let uu____1194 = (
-
-let uu____1199 = (
-
-let uu____1202 = (
-
-let uu____1203 = (FStar_Syntax_Syntax.fv_to_tm fv)
-in (
-
-let uu____1204 = (FStar_All.pipe_right args FStar_List.rev)
-in (FStar_Syntax_Syntax.mk_Tm_app uu____1203 uu____1204)))
-in (uu____1202 FStar_Pervasives_Native.None p1.FStar_Syntax_Syntax.p))
-in ((uu____1199), (FStar_Syntax_Syntax.Meta_desugared (FStar_Syntax_Syntax.Data_app))))
-in FStar_Syntax_Syntax.Tm_meta (uu____1194))
-in (FStar_Syntax_Syntax.mk uu____1193))
-in (uu____1190 FStar_Pervasives_Native.None p1.FStar_Syntax_Syntax.p))
-in (
-
-let uu____1221 = (FStar_All.pipe_right (FStar_List.rev b) FStar_List.flatten)
-in (
-
-let uu____1227 = (FStar_All.pipe_right (FStar_List.rev a) FStar_List.flatten)
-in (
-
-let uu____1233 = (FStar_All.pipe_right (FStar_List.rev w) FStar_List.flatten)
-in ((uu____1221), (uu____1227), (uu____1233), (env2), (e), ((
-
-let uu___123_1246 = p1
-in {FStar_Syntax_Syntax.v = FStar_Syntax_Syntax.Pat_cons (((fv), ((FStar_List.rev pats1)))); FStar_Syntax_Syntax.ty = uu___123_1246.FStar_Syntax_Syntax.ty; FStar_Syntax_Syntax.p = uu___123_1246.FStar_Syntax_Syntax.p})))))))
-end))
-end))
-in (
-
-let rec elaborate_pat = (fun env1 p1 -> (
-
-let maybe_dot = (fun inaccessible a r -> (match ((allow_implicits && inaccessible)) with
-| true -> begin
-(FStar_Syntax_Syntax.withinfo (FStar_Syntax_Syntax.Pat_dot_term (((a), (FStar_Syntax_Syntax.tun)))) FStar_Syntax_Syntax.tun.FStar_Syntax_Syntax.n r)
-end
-| uu____1279 -> begin
-(FStar_Syntax_Syntax.withinfo (FStar_Syntax_Syntax.Pat_var (a)) FStar_Syntax_Syntax.tun.FStar_Syntax_Syntax.n r)
-end))
-in (match (p1.FStar_Syntax_Syntax.v) with
-| FStar_Syntax_Syntax.Pat_cons (fv, pats) -> begin
-(
-
-let pats1 = (FStar_List.map (fun uu____1308 -> (match (uu____1308) with
-| (p2, imp) -> begin
-(
-
-let uu____1323 = (elaborate_pat env1 p2)
-in ((uu____1323), (imp)))
-end)) pats)
-in (
-
-let uu____1328 = (FStar_TypeChecker_Env.lookup_datacon env1 fv.FStar_Syntax_Syntax.fv_name.FStar_Syntax_Syntax.v)
-in (match (uu____1328) with
-| (uu____1337, t) -> begin
-(
-
-let uu____1339 = (FStar_Syntax_Util.arrow_formals t)
-in (match (uu____1339) with
-| (f, uu____1350) -> begin
-(
-
-let rec aux = (fun formals pats2 -> (match (((formals), (pats2))) with
-| ([], []) -> begin
-[]
-end
-| ([], (uu____1425)::uu____1426) -> begin
-(FStar_Pervasives.raise (FStar_Errors.Error ((("Too many pattern arguments"), ((FStar_Ident.range_of_lid fv.FStar_Syntax_Syntax.fv_name.FStar_Syntax_Syntax.v))))))
-end
-| ((uu____1461)::uu____1462, []) -> begin
-(FStar_All.pipe_right formals (FStar_List.map (fun uu____1502 -> (match (uu____1502) with
-| (t1, imp) -> begin
-(match (imp) with
-| FStar_Pervasives_Native.Some (FStar_Syntax_Syntax.Implicit (inaccessible)) -> begin
-(
-
-let a = (
-
-let uu____1520 = (
-
-let uu____1522 = (FStar_Syntax_Syntax.range_of_bv t1)
-in FStar_Pervasives_Native.Some (uu____1522))
-in (FStar_Syntax_Syntax.new_bv uu____1520 FStar_Syntax_Syntax.tun))
-in (
-
-let r = (FStar_Ident.range_of_lid fv.FStar_Syntax_Syntax.fv_name.FStar_Syntax_Syntax.v)
-in (
-
-let uu____1528 = (maybe_dot inaccessible a r)
-in ((uu____1528), (true)))))
-end
-| uu____1533 -> begin
-(
-
-let uu____1535 = (
-
-let uu____1536 = (
-
-let uu____1539 = (
-
-let uu____1540 = (FStar_Syntax_Print.pat_to_string p1)
-in (FStar_Util.format1 "Insufficient pattern arguments (%s)" uu____1540))
-in ((uu____1539), ((FStar_Ident.range_of_lid fv.FStar_Syntax_Syntax.fv_name.FStar_Syntax_Syntax.v))))
-in FStar_Errors.Error (uu____1536))
-in (FStar_Pervasives.raise uu____1535))
-end)
-end))))
-end
-| ((f1)::formals', ((p2, p_imp))::pats') -> begin
-(match (f1) with
-| (uu____1591, FStar_Pervasives_Native.Some (FStar_Syntax_Syntax.Implicit (uu____1592))) when p_imp -> begin
-(
-
-let uu____1594 = (aux formals' pats')
-in (((p2), (true)))::uu____1594)
-end
-| (uu____1606, FStar_Pervasives_Native.Some (FStar_Syntax_Syntax.Implicit (inaccessible))) -> begin
-(
-
-let a = (FStar_Syntax_Syntax.new_bv (FStar_Pervasives_Native.Some (p2.FStar_Syntax_Syntax.p)) FStar_Syntax_Syntax.tun)
-in (
-
-let p3 = (maybe_dot inaccessible a (FStar_Ident.range_of_lid fv.FStar_Syntax_Syntax.fv_name.FStar_Syntax_Syntax.v))
-in (
-
-let uu____1617 = (aux formals' pats2)
-in (((p3), (true)))::uu____1617)))
-end
-| (uu____1629, imp) -> begin
-(
-
-let uu____1633 = (
-
-let uu____1638 = (FStar_Syntax_Syntax.is_implicit imp)
-in ((p2), (uu____1638)))
-in (
-
-let uu____1641 = (aux formals' pats')
-in (uu____1633)::uu____1641))
-end)
-end))
-in (
-
-let uu___124_1651 = p1
-in (
-
-let uu____1654 = (
-
-let uu____1655 = (
-
-let uu____1663 = (aux f pats1)
-in ((fv), (uu____1663)))
-in FStar_Syntax_Syntax.Pat_cons (uu____1655))
-in {FStar_Syntax_Syntax.v = uu____1654; FStar_Syntax_Syntax.ty = uu___124_1651.FStar_Syntax_Syntax.ty; FStar_Syntax_Syntax.p = uu___124_1651.FStar_Syntax_Syntax.p})))
-end))
-end)))
-end
-| uu____1674 -> begin
-p1
-end)))
-in (
-
-let one_pat = (fun allow_wc_dependence env1 p1 -> (
-
-let p2 = (elaborate_pat env1 p1)
-in (
-
-let uu____1700 = (pat_as_arg_with_env allow_wc_dependence env1 p2)
-in (match (uu____1700) with
-| (b, a, w, env2, arg, p3) -> begin
-(
-
-let uu____1730 = (FStar_All.pipe_right b (FStar_Util.find_dup FStar_Syntax_Syntax.bv_eq))
-in (match (uu____1730) with
-| FStar_Pervasives_Native.Some (x) -> begin
-(
-
-let uu____1743 = (
-
-let uu____1744 = (
-
-let uu____1747 = (FStar_TypeChecker_Err.nonlinear_pattern_variable x)
-in ((uu____1747), (p3.FStar_Syntax_Syntax.p)))
-in FStar_Errors.Error (uu____1744))
-in (FStar_Pervasives.raise uu____1743))
-end
-| uu____1756 -> begin
-((b), (a), (w), (arg), (p3))
-end))
-end))))
-in (
-
-let uu____1761 = (one_pat true env p)
-in (match (uu____1761) with
-| (b, uu____1775, uu____1776, tm, p1) -> begin
-((b), (tm), (p1))
-end))))))
-
-
-let decorate_pattern : FStar_TypeChecker_Env.env  ->  FStar_Syntax_Syntax.pat  ->  FStar_Syntax_Syntax.term  ->  FStar_Syntax_Syntax.pat = (fun env p exp -> (
-
-let qq = p
-in (
-
-let rec aux = (fun p1 e -> (
-
-let pkg = (fun q t -> (FStar_Syntax_Syntax.withinfo q t p1.FStar_Syntax_Syntax.p))
-in (
-
-let e1 = (FStar_Syntax_Util.unmeta e)
-in (match (((p1.FStar_Syntax_Syntax.v), (e1.FStar_Syntax_Syntax.n))) with
-| (uu____1817, FStar_Syntax_Syntax.Tm_uinst (e2, uu____1819)) -> begin
-(aux p1 e2)
-end
-| (FStar_Syntax_Syntax.Pat_constant (uu____1824), FStar_Syntax_Syntax.Tm_constant (uu____1825)) -> begin
-(
-
-let uu____1826 = (force_sort' e1)
-in (pkg p1.FStar_Syntax_Syntax.v uu____1826))
-end
-| (FStar_Syntax_Syntax.Pat_var (x), FStar_Syntax_Syntax.Tm_name (y)) -> begin
-((match ((not ((FStar_Syntax_Syntax.bv_eq x y)))) with
-| true -> begin
-(
-
-let uu____1830 = (
-
-let uu____1831 = (FStar_Syntax_Print.bv_to_string x)
-in (
-
-let uu____1832 = (FStar_Syntax_Print.bv_to_string y)
-in (FStar_Util.format2 "Expected pattern variable %s; got %s" uu____1831 uu____1832)))
-in (failwith uu____1830))
-end
-| uu____1833 -> begin
-()
-end);
-(
-
-let uu____1835 = (FStar_All.pipe_left (FStar_TypeChecker_Env.debug env) (FStar_Options.Other ("Pat")))
-in (match (uu____1835) with
-| true -> begin
-(
-
-let uu____1836 = (FStar_Syntax_Print.bv_to_string x)
-in (
-
-let uu____1837 = (FStar_TypeChecker_Normalize.term_to_string env y.FStar_Syntax_Syntax.sort)
-in (FStar_Util.print2 "Pattern variable %s introduced at type %s\n" uu____1836 uu____1837)))
-end
-| uu____1838 -> begin
-()
-end));
-(
-
-let s = (FStar_TypeChecker_Normalize.normalize ((FStar_TypeChecker_Normalize.Beta)::[]) env y.FStar_Syntax_Syntax.sort)
-in (
-
-let x1 = (
-
-let uu___125_1841 = x
-in {FStar_Syntax_Syntax.ppname = uu___125_1841.FStar_Syntax_Syntax.ppname; FStar_Syntax_Syntax.index = uu___125_1841.FStar_Syntax_Syntax.index; FStar_Syntax_Syntax.sort = s})
-in (pkg (FStar_Syntax_Syntax.Pat_var (x1)) s.FStar_Syntax_Syntax.n)));
-)
-end
-| (FStar_Syntax_Syntax.Pat_wild (x), FStar_Syntax_Syntax.Tm_name (y)) -> begin
-((
-
-let uu____1845 = (FStar_All.pipe_right (FStar_Syntax_Syntax.bv_eq x y) Prims.op_Negation)
-in (match (uu____1845) with
-| true -> begin
-(
-
-let uu____1846 = (
-
-let uu____1847 = (FStar_Syntax_Print.bv_to_string x)
-in (
-
-let uu____1848 = (FStar_Syntax_Print.bv_to_string y)
-in (FStar_Util.format2 "Expected pattern variable %s; got %s" uu____1847 uu____1848)))
-in (failwith uu____1846))
-end
-| uu____1849 -> begin
-()
-end));
-(
-
-let s = (FStar_TypeChecker_Normalize.normalize ((FStar_TypeChecker_Normalize.Beta)::[]) env y.FStar_Syntax_Syntax.sort)
-in (
-
-let x1 = (
-
-let uu___126_1852 = x
-in {FStar_Syntax_Syntax.ppname = uu___126_1852.FStar_Syntax_Syntax.ppname; FStar_Syntax_Syntax.index = uu___126_1852.FStar_Syntax_Syntax.index; FStar_Syntax_Syntax.sort = s})
-in (pkg (FStar_Syntax_Syntax.Pat_wild (x1)) s.FStar_Syntax_Syntax.n)));
-)
-end
-| (FStar_Syntax_Syntax.Pat_dot_term (x, uu____1854), uu____1855) -> begin
-(
-
-let s = (force_sort e1)
-in (
-
-let x1 = (
-
-let uu___127_1864 = x
-in {FStar_Syntax_Syntax.ppname = uu___127_1864.FStar_Syntax_Syntax.ppname; FStar_Syntax_Syntax.index = uu___127_1864.FStar_Syntax_Syntax.index; FStar_Syntax_Syntax.sort = s})
-in (pkg (FStar_Syntax_Syntax.Pat_dot_term (((x1), (e1)))) s.FStar_Syntax_Syntax.n)))
-end
-| (FStar_Syntax_Syntax.Pat_cons (fv, []), FStar_Syntax_Syntax.Tm_fvar (fv')) -> begin
-((
-
-let uu____1877 = (
-
-let uu____1878 = (FStar_Syntax_Syntax.fv_eq fv fv')
-in (not (uu____1878)))
-in (match (uu____1877) with
-| true -> begin
-(
-
-let uu____1879 = (FStar_Util.format2 "Expected pattern constructor %s; got %s" fv.FStar_Syntax_Syntax.fv_name.FStar_Syntax_Syntax.v.FStar_Ident.str fv'.FStar_Syntax_Syntax.fv_name.FStar_Syntax_Syntax.v.FStar_Ident.str)
-in (failwith uu____1879))
-end
-| uu____1888 -> begin
-()
-end));
-(
-
-let uu____1889 = (force_sort' e1)
-in (pkg (FStar_Syntax_Syntax.Pat_cons (((fv'), ([])))) uu____1889));
-)
-end
-| (FStar_Syntax_Syntax.Pat_cons (fv, argpats), FStar_Syntax_Syntax.Tm_app ({FStar_Syntax_Syntax.n = FStar_Syntax_Syntax.Tm_fvar (fv'); FStar_Syntax_Syntax.tk = uu____1902; FStar_Syntax_Syntax.pos = uu____1903; FStar_Syntax_Syntax.vars = uu____1904}, args)) -> begin
-((
-
-let uu____1931 = (
-
-let uu____1932 = (FStar_Syntax_Syntax.fv_eq fv fv')
-in (FStar_All.pipe_right uu____1932 Prims.op_Negation))
-in (match (uu____1931) with
-| true -> begin
-(
-
-let uu____1933 = (FStar_Util.format2 "Expected pattern constructor %s; got %s" fv.FStar_Syntax_Syntax.fv_name.FStar_Syntax_Syntax.v.FStar_Ident.str fv'.FStar_Syntax_Syntax.fv_name.FStar_Syntax_Syntax.v.FStar_Ident.str)
-in (failwith uu____1933))
-end
-| uu____1942 -> begin
-()
-end));
-(
-
-let fv1 = fv'
-in (
-
-let rec match_args = (fun matched_pats args1 argpats1 -> (match (((args1), (argpats1))) with
-| ([], []) -> begin
-(
-
-let uu____2021 = (force_sort' e1)
-in (pkg (FStar_Syntax_Syntax.Pat_cons (((fv1), ((FStar_List.rev matched_pats))))) uu____2021))
-end
-| ((arg)::args2, ((argpat, uu____2034))::argpats2) -> begin
-(match (((arg), (argpat.FStar_Syntax_Syntax.v))) with
-| ((e2, FStar_Pervasives_Native.Some (FStar_Syntax_Syntax.Implicit (true))), FStar_Syntax_Syntax.Pat_dot_term (uu____2084)) -> begin
-(
-
-let x = (
-
-let uu____2100 = (force_sort e2)
-in (FStar_Syntax_Syntax.new_bv (FStar_Pervasives_Native.Some (p1.FStar_Syntax_Syntax.p)) uu____2100))
-in (
-
-let q = (FStar_Syntax_Syntax.withinfo (FStar_Syntax_Syntax.Pat_dot_term (((x), (e2)))) x.FStar_Syntax_Syntax.sort.FStar_Syntax_Syntax.n p1.FStar_Syntax_Syntax.p)
-in (match_args ((((q), (true)))::matched_pats) args2 argpats2)))
-end
-| ((e2, imp), uu____2114) -> begin
-(
-
-let pat = (
-
-let uu____2129 = (aux argpat e2)
-in (
-
-let uu____2130 = (FStar_Syntax_Syntax.is_implicit imp)
-in ((uu____2129), (uu____2130))))
-in (match_args ((pat)::matched_pats) args2 argpats2))
-end)
-end
-| uu____2133 -> begin
-(
-
-let uu____2147 = (
-
-let uu____2148 = (FStar_Syntax_Print.pat_to_string p1)
-in (
-
-let uu____2149 = (FStar_Syntax_Print.term_to_string e1)
-in (FStar_Util.format2 "Unexpected number of pattern arguments: \n\t%s\n\t%s\n" uu____2148 uu____2149)))
-in (failwith uu____2147))
-end))
-in (match_args [] args argpats)));
-)
-end
-| (FStar_Syntax_Syntax.Pat_cons (fv, argpats), FStar_Syntax_Syntax.Tm_app ({FStar_Syntax_Syntax.n = FStar_Syntax_Syntax.Tm_uinst ({FStar_Syntax_Syntax.n = FStar_Syntax_Syntax.Tm_fvar (fv'); FStar_Syntax_Syntax.tk = uu____2159; FStar_Syntax_Syntax.pos = uu____2160; FStar_Syntax_Syntax.vars = uu____2161}, uu____2162); FStar_Syntax_Syntax.tk = uu____2163; FStar_Syntax_Syntax.pos = uu____2164; FStar_Syntax_Syntax.vars = uu____2165}, args)) -> begin
-((
-
-let uu____2196 = (
-
-let uu____2197 = (FStar_Syntax_Syntax.fv_eq fv fv')
-in (FStar_All.pipe_right uu____2197 Prims.op_Negation))
-in (match (uu____2196) with
-| true -> begin
-(
-
-let uu____2198 = (FStar_Util.format2 "Expected pattern constructor %s; got %s" fv.FStar_Syntax_Syntax.fv_name.FStar_Syntax_Syntax.v.FStar_Ident.str fv'.FStar_Syntax_Syntax.fv_name.FStar_Syntax_Syntax.v.FStar_Ident.str)
-in (failwith uu____2198))
-end
-| uu____2207 -> begin
-()
-end));
-(
-
-let fv1 = fv'
-in (
-
-let rec match_args = (fun matched_pats args1 argpats1 -> (match (((args1), (argpats1))) with
-| ([], []) -> begin
-(
-
-let uu____2286 = (force_sort' e1)
-in (pkg (FStar_Syntax_Syntax.Pat_cons (((fv1), ((FStar_List.rev matched_pats))))) uu____2286))
-end
-| ((arg)::args2, ((argpat, uu____2299))::argpats2) -> begin
-(match (((arg), (argpat.FStar_Syntax_Syntax.v))) with
-| ((e2, FStar_Pervasives_Native.Some (FStar_Syntax_Syntax.Implicit (true))), FStar_Syntax_Syntax.Pat_dot_term (uu____2349)) -> begin
-(
-
-let x = (
-
-let uu____2365 = (force_sort e2)
-in (FStar_Syntax_Syntax.new_bv (FStar_Pervasives_Native.Some (p1.FStar_Syntax_Syntax.p)) uu____2365))
-in (
-
-let q = (FStar_Syntax_Syntax.withinfo (FStar_Syntax_Syntax.Pat_dot_term (((x), (e2)))) x.FStar_Syntax_Syntax.sort.FStar_Syntax_Syntax.n p1.FStar_Syntax_Syntax.p)
-in (match_args ((((q), (true)))::matched_pats) args2 argpats2)))
-end
-| ((e2, imp), uu____2379) -> begin
-(
-
-let pat = (
-
-let uu____2394 = (aux argpat e2)
-in (
-
-let uu____2395 = (FStar_Syntax_Syntax.is_implicit imp)
-in ((uu____2394), (uu____2395))))
-in (match_args ((pat)::matched_pats) args2 argpats2))
-end)
-end
-| uu____2398 -> begin
-(
-
-let uu____2412 = (
-
-let uu____2413 = (FStar_Syntax_Print.pat_to_string p1)
-in (
-
-let uu____2414 = (FStar_Syntax_Print.term_to_string e1)
-in (FStar_Util.format2 "Unexpected number of pattern arguments: \n\t%s\n\t%s\n" uu____2413 uu____2414)))
-in (failwith uu____2412))
-end))
-in (match_args [] args argpats)));
-)
-end
-| uu____2421 -> begin
-(
-
-let uu____2424 = (
-
-let uu____2425 = (FStar_Range.string_of_range qq.FStar_Syntax_Syntax.p)
-in (
-
-let uu____2426 = (FStar_Syntax_Print.pat_to_string qq)
-in (
-
-let uu____2427 = (FStar_Syntax_Print.term_to_string exp)
-in (FStar_Util.format3 "(%s) Impossible: pattern to decorate is %s; expression is %s\n" uu____2425 uu____2426 uu____2427))))
-in (failwith uu____2424))
-end))))
-in (aux p exp))))
-
-
-let rec decorated_pattern_as_term : FStar_Syntax_Syntax.pat  ->  (FStar_Syntax_Syntax.bv Prims.list * FStar_Syntax_Syntax.term) = (fun pat -> (
-
-let topt = FStar_Pervasives_Native.Some (pat.FStar_Syntax_Syntax.ty)
-in (
-
-let mk1 = (fun f -> ((FStar_Syntax_Syntax.mk f) topt pat.FStar_Syntax_Syntax.p))
-in (
-
-let pat_as_arg = (fun uu____2461 -> (match (uu____2461) with
-| (p, i) -> begin
-(
-
-let uu____2471 = (decorated_pattern_as_term p)
-in (match (uu____2471) with
-| (vars, te) -> begin
-(
-
-let uu____2484 = (
-
-let uu____2487 = (FStar_Syntax_Syntax.as_implicit i)
-in ((te), (uu____2487)))
-in ((vars), (uu____2484)))
-end))
-end))
-in (match (pat.FStar_Syntax_Syntax.v) with
-| FStar_Syntax_Syntax.Pat_constant (c) -> begin
-(
-
-let uu____2495 = (mk1 (FStar_Syntax_Syntax.Tm_constant (c)))
-in (([]), (uu____2495)))
-end
-| FStar_Syntax_Syntax.Pat_wild (x) -> begin
-(
-
-let uu____2498 = (mk1 (FStar_Syntax_Syntax.Tm_name (x)))
-in (((x)::[]), (uu____2498)))
-end
-| FStar_Syntax_Syntax.Pat_var (x) -> begin
-(
-
-let uu____2501 = (mk1 (FStar_Syntax_Syntax.Tm_name (x)))
-in (((x)::[]), (uu____2501)))
-end
-| FStar_Syntax_Syntax.Pat_cons (fv, pats) -> begin
-(
-
-let uu____2515 = (
-
-let uu____2523 = (FStar_All.pipe_right pats (FStar_List.map pat_as_arg))
-in (FStar_All.pipe_right uu____2523 FStar_List.unzip))
-in (match (uu____2515) with
-| (vars, args) -> begin
-(
-
-let vars1 = (FStar_List.flatten vars)
-in (
-
-let uu____2581 = (
-
-let uu____2582 = (
-
-let uu____2583 = (
-
-let uu____2593 = (FStar_Syntax_Syntax.fv_to_tm fv)
-in ((uu____2593), (args)))
-in FStar_Syntax_Syntax.Tm_app (uu____2583))
-in (mk1 uu____2582))
-in ((vars1), (uu____2581))))
-end))
-end
-| FStar_Syntax_Syntax.Pat_dot_term (x, e) -> begin
-(([]), (e))
-end)))))
-
-
-let destruct_comp : FStar_Syntax_Syntax.comp_typ  ->  (FStar_Syntax_Syntax.universe * FStar_Syntax_Syntax.typ * FStar_Syntax_Syntax.typ) = (fun c -> (
-
-let wp = (match (c.FStar_Syntax_Syntax.effect_args) with
-| ((wp, uu____2622))::[] -> begin
-wp
-end
-| uu____2635 -> begin
-(
-
-let uu____2641 = (
-
-let uu____2642 = (
-
-let uu____2643 = (FStar_List.map (fun uu____2647 -> (match (uu____2647) with
-| (x, uu____2651) -> begin
-(FStar_Syntax_Print.term_to_string x)
-end)) c.FStar_Syntax_Syntax.effect_args)
-in (FStar_All.pipe_right uu____2643 (FStar_String.concat ", ")))
-in (FStar_Util.format2 "Impossible: Got a computation %s with effect args [%s]" c.FStar_Syntax_Syntax.effect_name.FStar_Ident.str uu____2642))
-in (failwith uu____2641))
-end)
-in (
-
-let uu____2655 = (FStar_List.hd c.FStar_Syntax_Syntax.comp_univs)
-in ((uu____2655), (c.FStar_Syntax_Syntax.result_typ), (wp)))))
-
-
-let lift_comp : FStar_Syntax_Syntax.comp_typ  ->  FStar_Ident.lident  ->  FStar_TypeChecker_Env.mlift  ->  FStar_Syntax_Syntax.comp_typ = (fun c m lift -> (
-
-let uu____2669 = (destruct_comp c)
-in (match (uu____2669) with
-| (u, uu____2674, wp) -> begin
-(
-
-let uu____2676 = (
-
-let uu____2682 = (
-
-let uu____2683 = (lift.FStar_TypeChecker_Env.mlift_wp c.FStar_Syntax_Syntax.result_typ wp)
-in (FStar_Syntax_Syntax.as_arg uu____2683))
-in (uu____2682)::[])
-in {FStar_Syntax_Syntax.comp_univs = (u)::[]; FStar_Syntax_Syntax.effect_name = m; FStar_Syntax_Syntax.result_typ = c.FStar_Syntax_Syntax.result_typ; FStar_Syntax_Syntax.effect_args = uu____2676; FStar_Syntax_Syntax.flags = []})
-end)))
-
-
-let join_effects : FStar_TypeChecker_Env.env  ->  FStar_Ident.lident  ->  FStar_Ident.lident  ->  FStar_Ident.lident = (fun env l1 l2 -> (
-
-let uu____2693 = (
-
-let uu____2697 = (FStar_TypeChecker_Env.norm_eff_name env l1)
-in (
-
-let uu____2698 = (FStar_TypeChecker_Env.norm_eff_name env l2)
-in (FStar_TypeChecker_Env.join env uu____2697 uu____2698)))
-in (match (uu____2693) with
-| (m, uu____2700, uu____2701) -> begin
-m
-end)))
-
-
-let join_lcomp : FStar_TypeChecker_Env.env  ->  FStar_Syntax_Syntax.lcomp  ->  FStar_Syntax_Syntax.lcomp  ->  FStar_Ident.lident = (fun env c1 c2 -> (
-
-let uu____2711 = ((FStar_Syntax_Util.is_total_lcomp c1) && (FStar_Syntax_Util.is_total_lcomp c2))
-in (match (uu____2711) with
-| true -> begin
-FStar_Parser_Const.effect_Tot_lid
-end
-| uu____2712 -> begin
-(join_effects env c1.FStar_Syntax_Syntax.eff_name c2.FStar_Syntax_Syntax.eff_name)
-end)))
-
-
-let lift_and_destruct : FStar_TypeChecker_Env.env  ->  FStar_Syntax_Syntax.comp  ->  FStar_Syntax_Syntax.comp  ->  ((FStar_Syntax_Syntax.eff_decl * FStar_Syntax_Syntax.bv * FStar_Syntax_Syntax.term) * (FStar_Syntax_Syntax.universe * FStar_Syntax_Syntax.typ * FStar_Syntax_Syntax.typ) * (FStar_Syntax_Syntax.universe * FStar_Syntax_Syntax.typ * FStar_Syntax_Syntax.typ)) = (fun env c1 c2 -> (
-
-let c11 = (FStar_TypeChecker_Env.unfold_effect_abbrev env c1)
-in (
-
-let c21 = (FStar_TypeChecker_Env.unfold_effect_abbrev env c2)
-in (
-
-let uu____2736 = (FStar_TypeChecker_Env.join env c11.FStar_Syntax_Syntax.effect_name c21.FStar_Syntax_Syntax.effect_name)
-in (match (uu____2736) with
-| (m, lift1, lift2) -> begin
-(
-
-let m1 = (lift_comp c11 m lift1)
-in (
-
-let m2 = (lift_comp c21 m lift2)
-in (
-
-let md = (FStar_TypeChecker_Env.get_effect_decl env m)
-in (
-
-let uu____2758 = (FStar_TypeChecker_Env.wp_signature env md.FStar_Syntax_Syntax.mname)
-in (match (uu____2758) with
-| (a, kwp) -> begin
-(
-
-let uu____2775 = (destruct_comp m1)
-in (
-
-let uu____2779 = (destruct_comp m2)
-in ((((md), (a), (kwp))), (uu____2775), (uu____2779))))
-end)))))
-end)))))
-
-
-let is_pure_effect : FStar_TypeChecker_Env.env  ->  FStar_Ident.lident  ->  Prims.bool = (fun env l -> (
-
-let l1 = (FStar_TypeChecker_Env.norm_eff_name env l)
-in (FStar_Ident.lid_equals l1 FStar_Parser_Const.effect_PURE_lid)))
-
-
-let is_pure_or_ghost_effect : FStar_TypeChecker_Env.env  ->  FStar_Ident.lident  ->  Prims.bool = (fun env l -> (
-
-let l1 = (FStar_TypeChecker_Env.norm_eff_name env l)
-in ((FStar_Ident.lid_equals l1 FStar_Parser_Const.effect_PURE_lid) || (FStar_Ident.lid_equals l1 FStar_Parser_Const.effect_GHOST_lid))))
-
-
-let mk_comp_l : FStar_Ident.lident  ->  FStar_Syntax_Syntax.universe  ->  (FStar_Syntax_Syntax.term', FStar_Syntax_Syntax.term') FStar_Syntax_Syntax.syntax  ->  FStar_Syntax_Syntax.term  ->  FStar_Syntax_Syntax.cflags Prims.list  ->  FStar_Syntax_Syntax.comp = (fun mname u_result result wp flags -> (
-
-let uu____2827 = (
-
-let uu____2828 = (
-
-let uu____2834 = (FStar_Syntax_Syntax.as_arg wp)
-in (uu____2834)::[])
-in {FStar_Syntax_Syntax.comp_univs = (u_result)::[]; FStar_Syntax_Syntax.effect_name = mname; FStar_Syntax_Syntax.result_typ = result; FStar_Syntax_Syntax.effect_args = uu____2828; FStar_Syntax_Syntax.flags = flags})
-in (FStar_Syntax_Syntax.mk_Comp uu____2827)))
-
-
-let mk_comp : FStar_Syntax_Syntax.eff_decl  ->  FStar_Syntax_Syntax.universe  ->  (FStar_Syntax_Syntax.term', FStar_Syntax_Syntax.term') FStar_Syntax_Syntax.syntax  ->  FStar_Syntax_Syntax.term  ->  FStar_Syntax_Syntax.cflags Prims.list  ->  FStar_Syntax_Syntax.comp = (fun md -> (mk_comp_l md.FStar_Syntax_Syntax.mname))
-
-
-let lax_mk_tot_or_comp_l : FStar_Ident.lident  ->  FStar_Syntax_Syntax.universe  ->  FStar_Syntax_Syntax.typ  ->  FStar_Syntax_Syntax.cflags Prims.list  ->  FStar_Syntax_Syntax.comp = (fun mname u_result result flags -> (match ((FStar_Ident.lid_equals mname FStar_Parser_Const.effect_Tot_lid)) with
-| true -> begin
-(FStar_Syntax_Syntax.mk_Total' result (FStar_Pervasives_Native.Some (u_result)))
-end
-| uu____2863 -> begin
-(mk_comp_l mname u_result result FStar_Syntax_Syntax.tun flags)
-end))
-
-
-let subst_lcomp : FStar_Syntax_Syntax.subst_t  ->  FStar_Syntax_Syntax.lcomp  ->  FStar_Syntax_Syntax.lcomp = (fun subst1 lc -> (
-
-let uu___128_2870 = lc
-in (
-
-let uu____2871 = (FStar_Syntax_Subst.subst subst1 lc.FStar_Syntax_Syntax.res_typ)
-in {FStar_Syntax_Syntax.eff_name = uu___128_2870.FStar_Syntax_Syntax.eff_name; FStar_Syntax_Syntax.res_typ = uu____2871; FStar_Syntax_Syntax.cflags = uu___128_2870.FStar_Syntax_Syntax.cflags; FStar_Syntax_Syntax.comp = (fun uu____2874 -> (
-
-let uu____2875 = (lc.FStar_Syntax_Syntax.comp ())
-in (FStar_Syntax_Subst.subst_comp subst1 uu____2875)))})))
-
-
-let is_function : FStar_Syntax_Syntax.term  ->  Prims.bool = (fun t -> (
-
-let uu____2879 = (
-
-let uu____2880 = (FStar_Syntax_Subst.compress t)
-in uu____2880.FStar_Syntax_Syntax.n)
-in (match (uu____2879) with
-| FStar_Syntax_Syntax.Tm_arrow (uu____2883) -> begin
-true
-end
-| uu____2891 -> begin
-false
-end)))
-
-
-let close_comp : FStar_TypeChecker_Env.env  ->  FStar_Syntax_Syntax.bv Prims.list  ->  FStar_Syntax_Syntax.comp  ->  FStar_Syntax_Syntax.comp = (fun env bvs c -> (
-
-let uu____2903 = (FStar_Syntax_Util.is_ml_comp c)
-in (match (uu____2903) with
-| true -> begin
-c
-end
-| uu____2904 -> begin
-(
-
-let uu____2905 = (env.FStar_TypeChecker_Env.lax && (FStar_Options.ml_ish ()))
-in (match (uu____2905) with
-| true -> begin
-c
-end
-| uu____2906 -> begin
-(
-
-let close_wp = (fun u_res md res_t bvs1 wp0 -> (FStar_List.fold_right (fun x wp -> (
-
-let bs = (
-
-let uu____2935 = (FStar_Syntax_Syntax.mk_binder x)
-in (uu____2935)::[])
-in (
-
-let us = (
-
-let uu____2938 = (
-
-let uu____2940 = (env.FStar_TypeChecker_Env.universe_of env x.FStar_Syntax_Syntax.sort)
-in (uu____2940)::[])
-in (u_res)::uu____2938)
-in (
-
-let wp1 = (FStar_Syntax_Util.abs bs wp (FStar_Pervasives_Native.Some (FStar_Util.Inr (((FStar_Parser_Const.effect_Tot_lid), ((FStar_Syntax_Syntax.TOTAL)::[]))))))
-in (
-
-let uu____2951 = (
-
-let uu____2952 = (FStar_TypeChecker_Env.inst_effect_fun_with us env md md.FStar_Syntax_Syntax.close_wp)
-in (
-
-let uu____2953 = (
-
-let uu____2954 = (FStar_Syntax_Syntax.as_arg res_t)
-in (
-
-let uu____2955 = (
-
-let uu____2957 = (FStar_Syntax_Syntax.as_arg x.FStar_Syntax_Syntax.sort)
-in (
-
-let uu____2958 = (
-
-let uu____2960 = (FStar_Syntax_Syntax.as_arg wp1)
-in (uu____2960)::[])
-in (uu____2957)::uu____2958))
-in (uu____2954)::uu____2955))
-in (FStar_Syntax_Syntax.mk_Tm_app uu____2952 uu____2953)))
-in (uu____2951 FStar_Pervasives_Native.None wp0.FStar_Syntax_Syntax.pos)))))) bvs1 wp0))
-in (
-
-let c1 = (FStar_TypeChecker_Env.unfold_effect_abbrev env c)
-in (
-
-let uu____2966 = (destruct_comp c1)
-in (match (uu____2966) with
-| (u_res_t, res_t, wp) -> begin
-(
-
-let md = (FStar_TypeChecker_Env.get_effect_decl env c1.FStar_Syntax_Syntax.effect_name)
-in (
-
-let wp1 = (close_wp u_res_t md res_t bvs wp)
-in (mk_comp md u_res_t c1.FStar_Syntax_Syntax.result_typ wp1 c1.FStar_Syntax_Syntax.flags)))
-end))))
-end))
-end)))
-
-
-let close_lcomp : FStar_TypeChecker_Env.env  ->  FStar_Syntax_Syntax.bv Prims.list  ->  FStar_Syntax_Syntax.lcomp  ->  FStar_Syntax_Syntax.lcomp = (fun env bvs lc -> (
-
-let close1 = (fun uu____2989 -> (
-
-let uu____2990 = (lc.FStar_Syntax_Syntax.comp ())
-in (close_comp env bvs uu____2990)))
-in (
-
-let uu___129_2991 = lc
-in {FStar_Syntax_Syntax.eff_name = uu___129_2991.FStar_Syntax_Syntax.eff_name; FStar_Syntax_Syntax.res_typ = uu___129_2991.FStar_Syntax_Syntax.res_typ; FStar_Syntax_Syntax.cflags = uu___129_2991.FStar_Syntax_Syntax.cflags; FStar_Syntax_Syntax.comp = close1})))
-
-
-let return_value : FStar_TypeChecker_Env.env  ->  FStar_Syntax_Syntax.typ  ->  FStar_Syntax_Syntax.term  ->  FStar_Syntax_Syntax.comp = (fun env t v1 -> (
-
-let c = (
-
-let uu____3002 = (
-
-let uu____3003 = (FStar_TypeChecker_Env.lid_exists env FStar_Parser_Const.effect_GTot_lid)
-in (FStar_All.pipe_left Prims.op_Negation uu____3003))
-in (match (uu____3002) with
-| true -> begin
-(FStar_Syntax_Syntax.mk_Total t)
-end
-| uu____3004 -> begin
-(
-
-let m = (FStar_TypeChecker_Env.get_effect_decl env FStar_Parser_Const.effect_PURE_lid)
-in (
-
-let u_t = (env.FStar_TypeChecker_Env.universe_of env t)
-in (
-
-let wp = (
-
-let uu____3008 = (env.FStar_TypeChecker_Env.lax && (FStar_Options.ml_ish ()))
-in (match (uu____3008) with
-| true -> begin
-FStar_Syntax_Syntax.tun
-end
-| uu____3009 -> begin
-(
-
-let uu____3010 = (FStar_TypeChecker_Env.wp_signature env FStar_Parser_Const.effect_PURE_lid)
-in (match (uu____3010) with
-| (a, kwp) -> begin
-(
-
-let k = (FStar_Syntax_Subst.subst ((FStar_Syntax_Syntax.NT (((a), (t))))::[]) kwp)
-in (
-
-let uu____3016 = (
-
-let uu____3017 = (
-
-let uu____3018 = (FStar_TypeChecker_Env.inst_effect_fun_with ((u_t)::[]) env m m.FStar_Syntax_Syntax.ret_wp)
-in (
-
-let uu____3019 = (
-
-let uu____3020 = (FStar_Syntax_Syntax.as_arg t)
-in (
-
-let uu____3021 = (
-
-let uu____3023 = (FStar_Syntax_Syntax.as_arg v1)
-in (uu____3023)::[])
-in (uu____3020)::uu____3021))
-in (FStar_Syntax_Syntax.mk_Tm_app uu____3018 uu____3019)))
-in (uu____3017 (FStar_Pervasives_Native.Some (k.FStar_Syntax_Syntax.n)) v1.FStar_Syntax_Syntax.pos))
-in (FStar_TypeChecker_Normalize.normalize ((FStar_TypeChecker_Normalize.Beta)::[]) env uu____3016)))
-end))
-end))
-in (mk_comp m u_t t wp ((FStar_Syntax_Syntax.RETURN)::[])))))
-end))
-in ((
-
-let uu____3029 = (FStar_All.pipe_left (FStar_TypeChecker_Env.debug env) (FStar_Options.Other ("Return")))
-in (match (uu____3029) with
-| true -> begin
-(
-
-let uu____3030 = (FStar_Range.string_of_range v1.FStar_Syntax_Syntax.pos)
-in (
-
-let uu____3031 = (FStar_Syntax_Print.term_to_string v1)
-in (
-
-let uu____3032 = (FStar_TypeChecker_Normalize.comp_to_string env c)
-in (FStar_Util.print3 "(%s) returning %s at comp type %s\n" uu____3030 uu____3031 uu____3032))))
-end
-| uu____3033 -> begin
-()
-end));
-c;
-)))
-
-
-let bind : FStar_Range.range  ->  FStar_TypeChecker_Env.env  ->  FStar_Syntax_Syntax.term FStar_Pervasives_Native.option  ->  FStar_Syntax_Syntax.lcomp  ->  lcomp_with_binder  ->  FStar_Syntax_Syntax.lcomp = (fun r1 env e1opt lc1 uu____3049 -> (match (uu____3049) with
-| (b, lc2) -> begin
-(
-
-let lc11 = (FStar_TypeChecker_Normalize.ghost_to_pure_lcomp env lc1)
-in (
-
-let lc21 = (FStar_TypeChecker_Normalize.ghost_to_pure_lcomp env lc2)
-in (
-
-let joined_eff = (join_lcomp env lc11 lc21)
-in ((
-
-let uu____3059 = ((FStar_TypeChecker_Env.debug env FStar_Options.Extreme) || (FStar_All.pipe_left (FStar_TypeChecker_Env.debug env) (FStar_Options.Other ("bind"))))
-in (match (uu____3059) with
-| true -> begin
-(
-
-let bstr = (match (b) with
-| FStar_Pervasives_Native.None -> begin
-"none"
-end
-| FStar_Pervasives_Native.Some (x) -> begin
-(FStar_Syntax_Print.bv_to_string x)
-end)
-in (
-
-let uu____3062 = (match (e1opt) with
-| FStar_Pervasives_Native.None -> begin
-"None"
-end
-| FStar_Pervasives_Native.Some (e) -> begin
-(FStar_Syntax_Print.term_to_string e)
-end)
-in (
-
-let uu____3064 = (FStar_Syntax_Print.lcomp_to_string lc11)
-in (
-
-let uu____3065 = (FStar_Syntax_Print.lcomp_to_string lc21)
-in (FStar_Util.print4 "Before lift: Making bind (e1=%s)@c1=%s\nb=%s\t\tc2=%s\n" uu____3062 uu____3064 bstr uu____3065)))))
-end
-| uu____3066 -> begin
-()
-end));
-(
-
-let bind_it = (fun uu____3070 -> (
-
-let uu____3071 = (env.FStar_TypeChecker_Env.lax && (FStar_Options.ml_ish ()))
-in (match (uu____3071) with
-| true -> begin
-(
-
-let u_t = (env.FStar_TypeChecker_Env.universe_of env lc21.FStar_Syntax_Syntax.res_typ)
-in (lax_mk_tot_or_comp_l joined_eff u_t lc21.FStar_Syntax_Syntax.res_typ []))
-end
-| uu____3073 -> begin
-(
-
-let c1 = (lc11.FStar_Syntax_Syntax.comp ())
-in (
-
-let c2 = (lc21.FStar_Syntax_Syntax.comp ())
-in ((
-
-let uu____3081 = ((FStar_TypeChecker_Env.debug env FStar_Options.Extreme) || (FStar_All.pipe_left (FStar_TypeChecker_Env.debug env) (FStar_Options.Other ("bind"))))
-in (match (uu____3081) with
-| true -> begin
-(
-
-let uu____3082 = (match (b) with
-| FStar_Pervasives_Native.None -> begin
-"none"
-end
-| FStar_Pervasives_Native.Some (x) -> begin
-(FStar_Syntax_Print.bv_to_string x)
-end)
-in (
-
-let uu____3084 = (FStar_Syntax_Print.lcomp_to_string lc11)
-in (
-
-let uu____3085 = (FStar_Syntax_Print.comp_to_string c1)
-in (
-
-let uu____3086 = (FStar_Syntax_Print.lcomp_to_string lc21)
-in (
-
-let uu____3087 = (FStar_Syntax_Print.comp_to_string c2)
-in (FStar_Util.print5 "b=%s,Evaluated %s to %s\n And %s to %s\n" uu____3082 uu____3084 uu____3085 uu____3086 uu____3087))))))
-end
-| uu____3088 -> begin
-()
-end));
-(
-
-let try_simplify = (fun uu____3098 -> (
-
-let aux = (fun uu____3108 -> (
-
-let uu____3109 = (FStar_Syntax_Util.is_trivial_wp c1)
-in (match (uu____3109) with
-| true -> begin
-(match (b) with
-| FStar_Pervasives_Native.None -> begin
-FStar_Util.Inl (((c2), ("trivial no binder")))
-end
-| FStar_Pervasives_Native.Some (uu____3128) -> begin
-(
-
-let uu____3129 = (FStar_Syntax_Util.is_ml_comp c2)
-in (match (uu____3129) with
-| true -> begin
-FStar_Util.Inl (((c2), ("trivial ml")))
-end
-| uu____3142 -> begin
-FStar_Util.Inr ("c1 trivial; but c2 is not ML")
-end))
-end)
-end
-| uu____3147 -> begin
-(
-
-let uu____3148 = ((FStar_Syntax_Util.is_ml_comp c1) && (FStar_Syntax_Util.is_ml_comp c2))
-in (match (uu____3148) with
-| true -> begin
-FStar_Util.Inl (((c2), ("both ml")))
-end
-| uu____3161 -> begin
-FStar_Util.Inr ("c1 not trivial, and both are not ML")
-end))
-end)))
-in (
-
-let subst_c2 = (fun reason -> (match (((e1opt), (b))) with
-| (FStar_Pervasives_Native.Some (e), FStar_Pervasives_Native.Some (x)) -> begin
-(
-
-let uu____3184 = (
-
-let uu____3187 = (FStar_Syntax_Subst.subst_comp ((FStar_Syntax_Syntax.NT (((x), (e))))::[]) c2)
-in ((uu____3187), (reason)))
-in FStar_Util.Inl (uu____3184))
-end
-| uu____3190 -> begin
-(aux ())
-end))
-in (
-
-let rec maybe_close = (fun t x c -> (
-
-let uu____3205 = (
-
-let uu____3206 = (FStar_TypeChecker_Normalize.unfold_whnf env t)
-in uu____3206.FStar_Syntax_Syntax.n)
-in (match (uu____3205) with
-| FStar_Syntax_Syntax.Tm_refine (y, uu____3210) -> begin
-(maybe_close y.FStar_Syntax_Syntax.sort x c)
-end
-| FStar_Syntax_Syntax.Tm_fvar (fv) when (FStar_Syntax_Syntax.fv_eq_lid fv FStar_Parser_Const.unit_lid) -> begin
-(close_comp env ((x)::[]) c)
-end
-| uu____3216 -> begin
-c
-end)))
-in (
-
-let uu____3217 = (
-
-let uu____3218 = (FStar_TypeChecker_Env.try_lookup_effect_lid env FStar_Parser_Const.effect_GTot_lid)
-in (FStar_Option.isNone uu____3218))
-in (match (uu____3217) with
-| true -> begin
-(
-
-let uu____3226 = ((FStar_Syntax_Util.is_tot_or_gtot_comp c1) && (FStar_Syntax_Util.is_tot_or_gtot_comp c2))
-in (match (uu____3226) with
-| true -> begin
-FStar_Util.Inl (((c2), ("Early in prims; we don\'t have bind yet")))
-end
-| uu____3239 -> begin
-(
-
-let uu____3240 = (
-
-let uu____3241 = (
-
-let uu____3244 = (FStar_TypeChecker_Env.get_range env)
-in (("Non-trivial pre-conditions very early in prims, even before we have defined the PURE monad"), (uu____3244)))
-in FStar_Errors.Error (uu____3241))
-in (FStar_Pervasives.raise uu____3240))
-end))
-end
-| uu____3251 -> begin
-(
-
-let uu____3252 = ((FStar_Syntax_Util.is_total_comp c1) && (FStar_Syntax_Util.is_total_comp c2))
-in (match (uu____3252) with
-| true -> begin
-(subst_c2 "both total")
-end
-| uu____3259 -> begin
-(
-
-let uu____3260 = ((FStar_Syntax_Util.is_tot_or_gtot_comp c1) && (FStar_Syntax_Util.is_tot_or_gtot_comp c2))
-in (match (uu____3260) with
-| true -> begin
-(
-
-let uu____3267 = (
-
-let uu____3270 = (FStar_Syntax_Syntax.mk_GTotal (FStar_Syntax_Util.comp_result c2))
-in ((uu____3270), ("both gtot")))
-in FStar_Util.Inl (uu____3267))
-end
-| uu____3273 -> begin
-(match (((e1opt), (b))) with
-| (FStar_Pervasives_Native.Some (e), FStar_Pervasives_Native.Some (x)) -> begin
-(
-
-let uu____3286 = ((FStar_Syntax_Util.is_total_comp c1) && (
-
-let uu____3287 = (FStar_Syntax_Syntax.is_null_bv x)
-in (not (uu____3287))))
-in (match (uu____3286) with
-| true -> begin
-(
-
-let c21 = (FStar_Syntax_Subst.subst_comp ((FStar_Syntax_Syntax.NT (((x), (e))))::[]) c2)
-in (
-
-let x1 = (
-
-let uu___130_3296 = x
-in {FStar_Syntax_Syntax.ppname = uu___130_3296.FStar_Syntax_Syntax.ppname; FStar_Syntax_Syntax.index = uu___130_3296.FStar_Syntax_Syntax.index; FStar_Syntax_Syntax.sort = (FStar_Syntax_Util.comp_result c1)})
-in (
-
-let uu____3297 = (
-
-let uu____3300 = (maybe_close x1.FStar_Syntax_Syntax.sort x1 c21)
-in ((uu____3300), ("c1 Tot")))
-in FStar_Util.Inl (uu____3297))))
-end
-| uu____3303 -> begin
-(aux ())
-end))
-end
-| uu____3304 -> begin
-(aux ())
-end)
-end))
-end))
-end))))))
-in (
-
-let uu____3309 = (try_simplify ())
-in (match (uu____3309) with
-| FStar_Util.Inl (c, reason) -> begin
-((
-
-let uu____3327 = ((FStar_TypeChecker_Env.debug env FStar_Options.Extreme) || (FStar_All.pipe_left (FStar_TypeChecker_Env.debug env) (FStar_Options.Other ("bind"))))
-in (match (uu____3327) with
-| true -> begin
-(
-
-let uu____3328 = (FStar_Syntax_Print.comp_to_string c1)
-in (
-
-let uu____3329 = (FStar_Syntax_Print.comp_to_string c2)
-in (
-
-let uu____3330 = (FStar_Syntax_Print.comp_to_string c)
-in (FStar_Util.print4 "Simplified (because %s) bind %s %s to %s\n" reason uu____3328 uu____3329 uu____3330))))
-end
-| uu____3331 -> begin
-()
-end));
-c;
-)
-end
-| FStar_Util.Inr (reason) -> begin
-(
-
-let uu____3337 = (lift_and_destruct env c1 c2)
-in (match (uu____3337) with
-| ((md, a, kwp), (u_t1, t1, wp1), (u_t2, t2, wp2)) -> begin
-(
-
-let bs = (match (b) with
-| FStar_Pervasives_Native.None -> begin
-(
-
-let uu____3371 = (FStar_Syntax_Syntax.null_binder t1)
-in (uu____3371)::[])
-end
-| FStar_Pervasives_Native.Some (x) -> begin
-(
-
-let uu____3373 = (FStar_Syntax_Syntax.mk_binder x)
-in (uu____3373)::[])
-end)
-in (
-
-let mk_lam = (fun wp -> (FStar_Syntax_Util.abs bs wp (FStar_Pervasives_Native.Some (FStar_Util.Inr (((FStar_Parser_Const.effect_Tot_lid), ((FStar_Syntax_Syntax.TOTAL)::[])))))))
-in (
-
-let r11 = (FStar_Syntax_Syntax.mk (FStar_Syntax_Syntax.Tm_constant (FStar_Const.Const_range (r1))) FStar_Pervasives_Native.None r1)
-in (
-
-let wp_args = (
-
-let uu____3396 = (FStar_Syntax_Syntax.as_arg r11)
-in (
-
-let uu____3397 = (
-
-let uu____3399 = (FStar_Syntax_Syntax.as_arg t1)
-in (
-
-let uu____3400 = (
-
-let uu____3402 = (FStar_Syntax_Syntax.as_arg t2)
-in (
-
-let uu____3403 = (
-
-let uu____3405 = (FStar_Syntax_Syntax.as_arg wp1)
-in (
-
-let uu____3406 = (
-
-let uu____3408 = (
-
-let uu____3409 = (mk_lam wp2)
-in (FStar_Syntax_Syntax.as_arg uu____3409))
-in (uu____3408)::[])
-in (uu____3405)::uu____3406))
-in (uu____3402)::uu____3403))
-in (uu____3399)::uu____3400))
-in (uu____3396)::uu____3397))
-in (
-
-let k = (FStar_Syntax_Subst.subst ((FStar_Syntax_Syntax.NT (((a), (t2))))::[]) kwp)
-in (
-
-let wp = (
-
-let uu____3414 = (
-
-let uu____3415 = (FStar_TypeChecker_Env.inst_effect_fun_with ((u_t1)::(u_t2)::[]) env md md.FStar_Syntax_Syntax.bind_wp)
-in (FStar_Syntax_Syntax.mk_Tm_app uu____3415 wp_args))
-in (uu____3414 FStar_Pervasives_Native.None t2.FStar_Syntax_Syntax.pos))
-in (mk_comp md u_t2 t2 wp [])))))))
-end))
-end)));
-)))
-end)))
-in {FStar_Syntax_Syntax.eff_name = joined_eff; FStar_Syntax_Syntax.res_typ = lc21.FStar_Syntax_Syntax.res_typ; FStar_Syntax_Syntax.cflags = []; FStar_Syntax_Syntax.comp = bind_it});
-))))
-end))
-
-
-let label : Prims.string  ->  FStar_Range.range  ->  FStar_Syntax_Syntax.typ  ->  FStar_Syntax_Syntax.typ = (fun reason r f -> (FStar_Syntax_Syntax.mk (FStar_Syntax_Syntax.Tm_meta (((f), (FStar_Syntax_Syntax.Meta_labeled (((reason), (r), (false))))))) FStar_Pervasives_Native.None f.FStar_Syntax_Syntax.pos))
-
-
-let label_opt : FStar_TypeChecker_Env.env  ->  (Prims.unit  ->  Prims.string) FStar_Pervasives_Native.option  ->  FStar_Range.range  ->  FStar_Syntax_Syntax.typ  ->  FStar_Syntax_Syntax.typ = (fun env reason r f -> (match (reason) with
-| FStar_Pervasives_Native.None -> begin
-f
-end
-| FStar_Pervasives_Native.Some (reason1) -> begin
-(
-
-let uu____3459 = (
-
-let uu____3460 = (FStar_TypeChecker_Env.should_verify env)
-in (FStar_All.pipe_left Prims.op_Negation uu____3460))
-in (match (uu____3459) with
-| true -> begin
-f
-end
-| uu____3461 -> begin
-(
-
-let uu____3462 = (reason1 ())
-in (label uu____3462 r f))
-end))
-end))
-
-
-let label_guard : FStar_Range.range  ->  Prims.string  ->  FStar_TypeChecker_Env.guard_t  ->  FStar_TypeChecker_Env.guard_t = (fun r reason g -> (match (g.FStar_TypeChecker_Env.guard_f) with
-| FStar_TypeChecker_Common.Trivial -> begin
-g
-end
-| FStar_TypeChecker_Common.NonTrivial (f) -> begin
-(
-
-let uu___131_3473 = g
-in (
-
-let uu____3474 = (
-
-let uu____3475 = (label reason r f)
-in FStar_TypeChecker_Common.NonTrivial (uu____3475))
-in {FStar_TypeChecker_Env.guard_f = uu____3474; FStar_TypeChecker_Env.deferred = uu___131_3473.FStar_TypeChecker_Env.deferred; FStar_TypeChecker_Env.univ_ineqs = uu___131_3473.FStar_TypeChecker_Env.univ_ineqs; FStar_TypeChecker_Env.implicits = uu___131_3473.FStar_TypeChecker_Env.implicits}))
-end))
-
-
-let weaken_guard : FStar_TypeChecker_Common.guard_formula  ->  FStar_TypeChecker_Common.guard_formula  ->  FStar_TypeChecker_Common.guard_formula = (fun g1 g2 -> (match (((g1), (g2))) with
-| (FStar_TypeChecker_Common.NonTrivial (f1), FStar_TypeChecker_Common.NonTrivial (f2)) -> begin
-(
-
-let g = (FStar_Syntax_Util.mk_imp f1 f2)
-in FStar_TypeChecker_Common.NonTrivial (g))
-end
-| uu____3485 -> begin
-g2
-end))
-
-
-let weaken_precondition : FStar_TypeChecker_Env.env  ->  FStar_Syntax_Syntax.lcomp  ->  FStar_TypeChecker_Common.guard_formula  ->  FStar_Syntax_Syntax.lcomp = (fun env lc f -> (
-
-let weaken = (fun uu____3502 -> (
-
-let c = (lc.FStar_Syntax_Syntax.comp ())
-in (
-
-let uu____3506 = (env.FStar_TypeChecker_Env.lax && (FStar_Options.ml_ish ()))
-in (match (uu____3506) with
-| true -> begin
-c
-end
-| uu____3509 -> begin
-(match (f) with
-| FStar_TypeChecker_Common.Trivial -> begin
-c
-end
-| FStar_TypeChecker_Common.NonTrivial (f1) -> begin
-(
-
-let uu____3513 = (FStar_Syntax_Util.is_ml_comp c)
-in (match (uu____3513) with
-| true -> begin
-c
-end
-| uu____3516 -> begin
-(
-
-let c1 = (FStar_TypeChecker_Env.unfold_effect_abbrev env c)
-in (
-
-let uu____3518 = (destruct_comp c1)
-in (match (uu____3518) with
-| (u_res_t, res_t, wp) -> begin
-(
-
-let md = (FStar_TypeChecker_Env.get_effect_decl env c1.FStar_Syntax_Syntax.effect_name)
-in (
-
-let wp1 = (
-
-let uu____3531 = (
-
-let uu____3532 = (FStar_TypeChecker_Env.inst_effect_fun_with ((u_res_t)::[]) env md md.FStar_Syntax_Syntax.assume_p)
-in (
-
-let uu____3533 = (
-
-let uu____3534 = (FStar_Syntax_Syntax.as_arg res_t)
-in (
-
-let uu____3535 = (
-
-let uu____3537 = (FStar_Syntax_Syntax.as_arg f1)
-in (
-
-let uu____3538 = (
-
-let uu____3540 = (FStar_Syntax_Syntax.as_arg wp)
-in (uu____3540)::[])
-in (uu____3537)::uu____3538))
-in (uu____3534)::uu____3535))
-in (FStar_Syntax_Syntax.mk_Tm_app uu____3532 uu____3533)))
-in (uu____3531 FStar_Pervasives_Native.None wp.FStar_Syntax_Syntax.pos))
-in (mk_comp md u_res_t res_t wp1 c1.FStar_Syntax_Syntax.flags)))
-end)))
-end))
-end)
-end))))
-in (
-
-let uu___132_3545 = lc
-in {FStar_Syntax_Syntax.eff_name = uu___132_3545.FStar_Syntax_Syntax.eff_name; FStar_Syntax_Syntax.res_typ = uu___132_3545.FStar_Syntax_Syntax.res_typ; FStar_Syntax_Syntax.cflags = uu___132_3545.FStar_Syntax_Syntax.cflags; FStar_Syntax_Syntax.comp = weaken})))
-
-
-let strengthen_precondition : (Prims.unit  ->  Prims.string) FStar_Pervasives_Native.option  ->  FStar_TypeChecker_Env.env  ->  FStar_Syntax_Syntax.term  ->  FStar_Syntax_Syntax.lcomp  ->  FStar_TypeChecker_Env.guard_t  ->  (FStar_Syntax_Syntax.lcomp * FStar_TypeChecker_Env.guard_t) = (fun reason env e lc g0 -> (
-
-let uu____3572 = (FStar_TypeChecker_Rel.is_trivial g0)
-in (match (uu____3572) with
-| true -> begin
-((lc), (g0))
-end
-| uu____3575 -> begin
-((
-
-let uu____3577 = (FStar_All.pipe_left (FStar_TypeChecker_Env.debug env) FStar_Options.Extreme)
-in (match (uu____3577) with
-| true -> begin
-(
-
-let uu____3578 = (FStar_TypeChecker_Normalize.term_to_string env e)
-in (
-
-let uu____3579 = (FStar_TypeChecker_Rel.guard_to_string env g0)
-in (FStar_Util.print2 "+++++++++++++Strengthening pre-condition of term %s with guard %s\n" uu____3578 uu____3579)))
-end
-| uu____3580 -> begin
-()
-end));
-(
-
-let flags = (FStar_All.pipe_right lc.FStar_Syntax_Syntax.cflags (FStar_List.collect (fun uu___98_3585 -> (match (uu___98_3585) with
-| FStar_Syntax_Syntax.RETURN -> begin
-(FStar_Syntax_Syntax.PARTIAL_RETURN)::[]
-end
-| FStar_Syntax_Syntax.PARTIAL_RETURN -> begin
-(FStar_Syntax_Syntax.PARTIAL_RETURN)::[]
-end
-| uu____3587 -> begin
-[]
-end))))
-in (
-
-let strengthen = (fun uu____3593 -> (
-
-let c = (lc.FStar_Syntax_Syntax.comp ())
-in (match (env.FStar_TypeChecker_Env.lax) with
-| true -> begin
-c
-end
-| uu____3599 -> begin
-(
-
-let g01 = (FStar_TypeChecker_Rel.simplify_guard env g0)
-in (
-
-let uu____3601 = (FStar_TypeChecker_Rel.guard_form g01)
-in (match (uu____3601) with
-| FStar_TypeChecker_Common.Trivial -> begin
-c
-end
-| FStar_TypeChecker_Common.NonTrivial (f) -> begin
-(
-
-let c1 = (
-
-let uu____3608 = ((FStar_Syntax_Util.is_pure_or_ghost_comp c) && (
-
-let uu____3609 = (FStar_Syntax_Util.is_partial_return c)
-in (not (uu____3609))))
-in (match (uu____3608) with
-| true -> begin
-(
-
-let x = (FStar_Syntax_Syntax.gen_bv "strengthen_pre_x" FStar_Pervasives_Native.None (FStar_Syntax_Util.comp_result c))
-in (
-
-let xret = (
-
-let uu____3616 = (
-
-let uu____3617 = (FStar_Syntax_Syntax.bv_to_name x)
-in (return_value env x.FStar_Syntax_Syntax.sort uu____3617))
-in (FStar_Syntax_Util.comp_set_flags uu____3616 ((FStar_Syntax_Syntax.PARTIAL_RETURN)::[])))
-in (
-
-let lc1 = (bind e.FStar_Syntax_Syntax.pos env (FStar_Pervasives_Native.Some (e)) (FStar_Syntax_Util.lcomp_of_comp c) ((FStar_Pervasives_Native.Some (x)), ((FStar_Syntax_Util.lcomp_of_comp xret))))
-in (lc1.FStar_Syntax_Syntax.comp ()))))
-end
-| uu____3620 -> begin
-c
-end))
-in ((
-
-let uu____3622 = (FStar_All.pipe_left (FStar_TypeChecker_Env.debug env) FStar_Options.Extreme)
-in (match (uu____3622) with
-| true -> begin
-(
-
-let uu____3623 = (FStar_TypeChecker_Normalize.term_to_string env e)
-in (
-
-let uu____3624 = (FStar_TypeChecker_Normalize.term_to_string env f)
-in (FStar_Util.print2 "-------------Strengthening pre-condition of term %s with guard %s\n" uu____3623 uu____3624)))
-end
-| uu____3625 -> begin
-()
-end));
-(
-
-let c2 = (FStar_TypeChecker_Env.unfold_effect_abbrev env c1)
-in (
-
-let uu____3627 = (destruct_comp c2)
-in (match (uu____3627) with
-| (u_res_t, res_t, wp) -> begin
-(
-
-let md = (FStar_TypeChecker_Env.get_effect_decl env c2.FStar_Syntax_Syntax.effect_name)
-in (
-
-let wp1 = (
-
-let uu____3640 = (
-
-let uu____3641 = (FStar_TypeChecker_Env.inst_effect_fun_with ((u_res_t)::[]) env md md.FStar_Syntax_Syntax.assert_p)
-in (
-
-let uu____3642 = (
-
-let uu____3643 = (FStar_Syntax_Syntax.as_arg res_t)
-in (
-
-let uu____3644 = (
-
-let uu____3646 = (
-
-let uu____3647 = (
-
-let uu____3648 = (FStar_TypeChecker_Env.get_range env)
-in (label_opt env reason uu____3648 f))
-in (FStar_All.pipe_left FStar_Syntax_Syntax.as_arg uu____3647))
-in (
-
-let uu____3649 = (
-
-let uu____3651 = (FStar_Syntax_Syntax.as_arg wp)
-in (uu____3651)::[])
-in (uu____3646)::uu____3649))
-in (uu____3643)::uu____3644))
-in (FStar_Syntax_Syntax.mk_Tm_app uu____3641 uu____3642)))
-in (uu____3640 FStar_Pervasives_Native.None wp.FStar_Syntax_Syntax.pos))
-in ((
-
-let uu____3657 = (FStar_All.pipe_left (FStar_TypeChecker_Env.debug env) FStar_Options.Extreme)
-in (match (uu____3657) with
-| true -> begin
-(
-
-let uu____3658 = (FStar_Syntax_Print.term_to_string wp1)
-in (FStar_Util.print1 "-------------Strengthened pre-condition is %s\n" uu____3658))
-end
-| uu____3659 -> begin
-()
-end));
-(
-
-let c21 = (mk_comp md u_res_t res_t wp1 flags)
-in c21);
-)))
-end)));
-))
-end)))
-end)))
-in (
-
-let uu____3661 = (
-
-let uu___133_3662 = lc
-in (
-
-let uu____3663 = (FStar_TypeChecker_Env.norm_eff_name env lc.FStar_Syntax_Syntax.eff_name)
-in (
-
-let uu____3664 = (
-
-let uu____3666 = ((FStar_Syntax_Util.is_pure_lcomp lc) && (
-
-let uu____3667 = (FStar_Syntax_Util.is_function_typ lc.FStar_Syntax_Syntax.res_typ)
-in (FStar_All.pipe_left Prims.op_Negation uu____3667)))
-in (match (uu____3666) with
-| true -> begin
-flags
-end
-| uu____3669 -> begin
-[]
-end))
-in {FStar_Syntax_Syntax.eff_name = uu____3663; FStar_Syntax_Syntax.res_typ = uu___133_3662.FStar_Syntax_Syntax.res_typ; FStar_Syntax_Syntax.cflags = uu____3664; FStar_Syntax_Syntax.comp = strengthen})))
-in ((uu____3661), ((
-
-let uu___134_3670 = g0
-in {FStar_TypeChecker_Env.guard_f = FStar_TypeChecker_Common.Trivial; FStar_TypeChecker_Env.deferred = uu___134_3670.FStar_TypeChecker_Env.deferred; FStar_TypeChecker_Env.univ_ineqs = uu___134_3670.FStar_TypeChecker_Env.univ_ineqs; FStar_TypeChecker_Env.implicits = uu___134_3670.FStar_TypeChecker_Env.implicits}))))));
-)
-end)))
-
-
-let add_equality_to_post_condition : FStar_TypeChecker_Env.env  ->  FStar_Syntax_Syntax.comp  ->  FStar_Syntax_Syntax.typ  ->  (FStar_Syntax_Syntax.comp', Prims.unit) FStar_Syntax_Syntax.syntax = (fun env comp res_t -> (
-
-let md_pure = (FStar_TypeChecker_Env.get_effect_decl env FStar_Parser_Const.effect_PURE_lid)
-in (
-
-let x = (FStar_Syntax_Syntax.new_bv FStar_Pervasives_Native.None res_t)
-in (
-
-let y = (FStar_Syntax_Syntax.new_bv FStar_Pervasives_Native.None res_t)
-in (
-
-let uu____3685 = (
-
-let uu____3688 = (FStar_Syntax_Syntax.bv_to_name x)
-in (
-
-let uu____3689 = (FStar_Syntax_Syntax.bv_to_name y)
-in ((uu____3688), (uu____3689))))
-in (match (uu____3685) with
-| (xexp, yexp) -> begin
-(
-
-let u_res_t = (env.FStar_TypeChecker_Env.universe_of env res_t)
-in (
-
-let yret = (
-
-let uu____3698 = (
-
-let uu____3699 = (FStar_TypeChecker_Env.inst_effect_fun_with ((u_res_t)::[]) env md_pure md_pure.FStar_Syntax_Syntax.ret_wp)
-in (
-
-let uu____3700 = (
-
-let uu____3701 = (FStar_Syntax_Syntax.as_arg res_t)
-in (
-
-let uu____3702 = (
-
-let uu____3704 = (FStar_Syntax_Syntax.as_arg yexp)
-in (uu____3704)::[])
-in (uu____3701)::uu____3702))
-in (FStar_Syntax_Syntax.mk_Tm_app uu____3699 uu____3700)))
-in (uu____3698 FStar_Pervasives_Native.None res_t.FStar_Syntax_Syntax.pos))
-in (
-
-let x_eq_y_yret = (
-
-let uu____3712 = (
-
-let uu____3713 = (FStar_TypeChecker_Env.inst_effect_fun_with ((u_res_t)::[]) env md_pure md_pure.FStar_Syntax_Syntax.assume_p)
-in (
-
-let uu____3714 = (
-
-let uu____3715 = (FStar_Syntax_Syntax.as_arg res_t)
-in (
-
-let uu____3716 = (
-
-let uu____3718 = (
-
-let uu____3719 = (FStar_Syntax_Util.mk_eq2 u_res_t res_t xexp yexp)
-in (FStar_All.pipe_left FStar_Syntax_Syntax.as_arg uu____3719))
-in (
-
-let uu____3720 = (
-
-let uu____3722 = (FStar_All.pipe_left FStar_Syntax_Syntax.as_arg yret)
-in (uu____3722)::[])
-in (uu____3718)::uu____3720))
-in (uu____3715)::uu____3716))
-in (FStar_Syntax_Syntax.mk_Tm_app uu____3713 uu____3714)))
-in (uu____3712 FStar_Pervasives_Native.None res_t.FStar_Syntax_Syntax.pos))
-in (
-
-let forall_y_x_eq_y_yret = (
-
-let uu____3730 = (
-
-let uu____3731 = (FStar_TypeChecker_Env.inst_effect_fun_with ((u_res_t)::(u_res_t)::[]) env md_pure md_pure.FStar_Syntax_Syntax.close_wp)
-in (
-
-let uu____3732 = (
-
-let uu____3733 = (FStar_Syntax_Syntax.as_arg res_t)
-in (
-
-let uu____3734 = (
-
-let uu____3736 = (FStar_Syntax_Syntax.as_arg res_t)
-in (
-
-let uu____3737 = (
-
-let uu____3739 = (
-
-let uu____3740 = (
-
-let uu____3741 = (
-
-let uu____3742 = (FStar_Syntax_Syntax.mk_binder y)
-in (uu____3742)::[])
-in (FStar_Syntax_Util.abs uu____3741 x_eq_y_yret (FStar_Pervasives_Native.Some (FStar_Util.Inr (((FStar_Parser_Const.effect_Tot_lid), ((FStar_Syntax_Syntax.TOTAL)::[])))))))
-in (FStar_All.pipe_left FStar_Syntax_Syntax.as_arg uu____3740))
-in (uu____3739)::[])
-in (uu____3736)::uu____3737))
-in (uu____3733)::uu____3734))
-in (FStar_Syntax_Syntax.mk_Tm_app uu____3731 uu____3732)))
-in (uu____3730 FStar_Pervasives_Native.None res_t.FStar_Syntax_Syntax.pos))
-in (
-
-let lc2 = (mk_comp md_pure u_res_t res_t forall_y_x_eq_y_yret ((FStar_Syntax_Syntax.PARTIAL_RETURN)::[]))
-in (
-
-let lc = (
-
-let uu____3758 = (FStar_TypeChecker_Env.get_range env)
-in (bind uu____3758 env FStar_Pervasives_Native.None (FStar_Syntax_Util.lcomp_of_comp comp) ((FStar_Pervasives_Native.Some (x)), ((FStar_Syntax_Util.lcomp_of_comp lc2)))))
-in (lc.FStar_Syntax_Syntax.comp ())))))))
-end))))))
-
-
-let ite : FStar_TypeChecker_Env.env  ->  FStar_Syntax_Syntax.formula  ->  FStar_Syntax_Syntax.lcomp  ->  FStar_Syntax_Syntax.lcomp  ->  FStar_Syntax_Syntax.lcomp = (fun env guard lcomp_then lcomp_else -> (
-
-let joined_eff = (join_lcomp env lcomp_then lcomp_else)
-in (
-
-let comp = (fun uu____3776 -> (
-
-let uu____3777 = (env.FStar_TypeChecker_Env.lax && (FStar_Options.ml_ish ()))
-in (match (uu____3777) with
-| true -> begin
-(
-
-let u_t = (env.FStar_TypeChecker_Env.universe_of env lcomp_then.FStar_Syntax_Syntax.res_typ)
-in (lax_mk_tot_or_comp_l joined_eff u_t lcomp_then.FStar_Syntax_Syntax.res_typ []))
-end
-| uu____3779 -> begin
-(
-
-let uu____3780 = (
-
-let uu____3793 = (lcomp_then.FStar_Syntax_Syntax.comp ())
-in (
-
-let uu____3794 = (lcomp_else.FStar_Syntax_Syntax.comp ())
-in (lift_and_destruct env uu____3793 uu____3794)))
-in (match (uu____3780) with
-| ((md, uu____3796, uu____3797), (u_res_t, res_t, wp_then), (uu____3801, uu____3802, wp_else)) -> begin
-(
-
-let ifthenelse = (fun md1 res_t1 g wp_t wp_e -> (
-
-let uu____3831 = (FStar_Range.union_ranges wp_t.FStar_Syntax_Syntax.pos wp_e.FStar_Syntax_Syntax.pos)
-in (
-
-let uu____3832 = (
-
-let uu____3833 = (FStar_TypeChecker_Env.inst_effect_fun_with ((u_res_t)::[]) env md1 md1.FStar_Syntax_Syntax.if_then_else)
-in (
-
-let uu____3834 = (
-
-let uu____3835 = (FStar_Syntax_Syntax.as_arg res_t1)
-in (
-
-let uu____3836 = (
-
-let uu____3838 = (FStar_Syntax_Syntax.as_arg g)
-in (
-
-let uu____3839 = (
-
-let uu____3841 = (FStar_Syntax_Syntax.as_arg wp_t)
-in (
-
-let uu____3842 = (
-
-let uu____3844 = (FStar_Syntax_Syntax.as_arg wp_e)
-in (uu____3844)::[])
-in (uu____3841)::uu____3842))
-in (uu____3838)::uu____3839))
-in (uu____3835)::uu____3836))
-in (FStar_Syntax_Syntax.mk_Tm_app uu____3833 uu____3834)))
-in (uu____3832 FStar_Pervasives_Native.None uu____3831))))
-in (
-
-let wp = (ifthenelse md res_t guard wp_then wp_else)
-in (
-
-let uu____3852 = (
-
-let uu____3853 = (FStar_Options.split_cases ())
-in (uu____3853 > (Prims.parse_int "0")))
-in (match (uu____3852) with
-| true -> begin
-(
-
-let comp = (mk_comp md u_res_t res_t wp [])
-in (add_equality_to_post_condition env comp res_t))
-end
-| uu____3855 -> begin
-(
-
-let wp1 = (
-
-let uu____3859 = (
-
-let uu____3860 = (FStar_TypeChecker_Env.inst_effect_fun_with ((u_res_t)::[]) env md md.FStar_Syntax_Syntax.ite_wp)
-in (
-
-let uu____3861 = (
-
-let uu____3862 = (FStar_Syntax_Syntax.as_arg res_t)
-in (
-
-let uu____3863 = (
-
-let uu____3865 = (FStar_Syntax_Syntax.as_arg wp)
-in (uu____3865)::[])
-in (uu____3862)::uu____3863))
-in (FStar_Syntax_Syntax.mk_Tm_app uu____3860 uu____3861)))
-in (uu____3859 FStar_Pervasives_Native.None wp.FStar_Syntax_Syntax.pos))
-in (mk_comp md u_res_t res_t wp1 []))
-end))))
-end))
-end)))
-in (
-
-let uu____3870 = (join_effects env lcomp_then.FStar_Syntax_Syntax.eff_name lcomp_else.FStar_Syntax_Syntax.eff_name)
-in {FStar_Syntax_Syntax.eff_name = uu____3870; FStar_Syntax_Syntax.res_typ = lcomp_then.FStar_Syntax_Syntax.res_typ; FStar_Syntax_Syntax.cflags = []; FStar_Syntax_Syntax.comp = comp}))))
-
-
-let fvar_const : FStar_TypeChecker_Env.env  ->  FStar_Ident.lident  ->  FStar_Syntax_Syntax.term = (fun env lid -> (
-
-let uu____3877 = (
-
-let uu____3878 = (FStar_TypeChecker_Env.get_range env)
-in (FStar_Ident.set_lid_range lid uu____3878))
-in (FStar_Syntax_Syntax.fvar uu____3877 FStar_Syntax_Syntax.Delta_constant FStar_Pervasives_Native.None)))
-
-
-let bind_cases : FStar_TypeChecker_Env.env  ->  FStar_Syntax_Syntax.typ  ->  (FStar_Syntax_Syntax.typ * FStar_Syntax_Syntax.lcomp) Prims.list  ->  FStar_Syntax_Syntax.lcomp = (fun env res_t lcases -> (
-
-let eff = (FStar_List.fold_left (fun eff uu____3898 -> (match (uu____3898) with
-| (uu____3901, lc) -> begin
-(join_effects env eff lc.FStar_Syntax_Syntax.eff_name)
-end)) FStar_Parser_Const.effect_PURE_lid lcases)
-in (
-
-let bind_cases = (fun uu____3906 -> (
-
-let u_res_t = (env.FStar_TypeChecker_Env.universe_of env res_t)
-in (
-
-let uu____3908 = (env.FStar_TypeChecker_Env.lax && (FStar_Options.ml_ish ()))
-in (match (uu____3908) with
-| true -> begin
-(lax_mk_tot_or_comp_l eff u_res_t res_t [])
-end
-| uu____3909 -> begin
-(
-
-let ifthenelse = (fun md res_t1 g wp_t wp_e -> (
-
-let uu____3928 = (FStar_Range.union_ranges wp_t.FStar_Syntax_Syntax.pos wp_e.FStar_Syntax_Syntax.pos)
-in (
-
-let uu____3929 = (
-
-let uu____3930 = (FStar_TypeChecker_Env.inst_effect_fun_with ((u_res_t)::[]) env md md.FStar_Syntax_Syntax.if_then_else)
-in (
-
-let uu____3931 = (
-
-let uu____3932 = (FStar_Syntax_Syntax.as_arg res_t1)
-in (
-
-let uu____3933 = (
-
-let uu____3935 = (FStar_Syntax_Syntax.as_arg g)
-in (
-
-let uu____3936 = (
-
-let uu____3938 = (FStar_Syntax_Syntax.as_arg wp_t)
-in (
-
-let uu____3939 = (
-
-let uu____3941 = (FStar_Syntax_Syntax.as_arg wp_e)
-in (uu____3941)::[])
-in (uu____3938)::uu____3939))
-in (uu____3935)::uu____3936))
-in (uu____3932)::uu____3933))
-in (FStar_Syntax_Syntax.mk_Tm_app uu____3930 uu____3931)))
-in (uu____3929 FStar_Pervasives_Native.None uu____3928))))
-in (
-
-let default_case = (
-
-let post_k = (
-
-let uu____3950 = (
-
-let uu____3954 = (FStar_Syntax_Syntax.null_binder res_t)
-in (uu____3954)::[])
-in (
-
-let uu____3955 = (FStar_Syntax_Syntax.mk_Total FStar_Syntax_Util.ktype0)
-in (FStar_Syntax_Util.arrow uu____3950 uu____3955)))
-in (
-
-let kwp = (
-
-let uu____3961 = (
-
-let uu____3965 = (FStar_Syntax_Syntax.null_binder post_k)
-in (uu____3965)::[])
-in (
-
-let uu____3966 = (FStar_Syntax_Syntax.mk_Total FStar_Syntax_Util.ktype0)
-in (FStar_Syntax_Util.arrow uu____3961 uu____3966)))
-in (
-
-let post = (FStar_Syntax_Syntax.new_bv FStar_Pervasives_Native.None post_k)
-in (
-
-let wp = (
-
-let uu____3971 = (
-
-let uu____3972 = (FStar_Syntax_Syntax.mk_binder post)
-in (uu____3972)::[])
-in (
-
-let uu____3973 = (
-
-let uu____3974 = (
-
-let uu____3977 = (FStar_TypeChecker_Env.get_range env)
-in (label FStar_TypeChecker_Err.exhaustiveness_check uu____3977))
-in (
-
-let uu____3978 = (fvar_const env FStar_Parser_Const.false_lid)
-in (FStar_All.pipe_left uu____3974 uu____3978)))
-in (FStar_Syntax_Util.abs uu____3971 uu____3973 (FStar_Pervasives_Native.Some (FStar_Util.Inr (((FStar_Parser_Const.effect_Tot_lid), ((FStar_Syntax_Syntax.TOTAL)::[]))))))))
-in (
-
-let md = (FStar_TypeChecker_Env.get_effect_decl env FStar_Parser_Const.effect_PURE_lid)
-in (mk_comp md u_res_t res_t wp []))))))
-in (
-
-let comp = (FStar_List.fold_right (fun uu____3992 celse -> (match (uu____3992) with
-| (g, cthen) -> begin
-(
-
-let uu____3998 = (
-
-let uu____4011 = (cthen.FStar_Syntax_Syntax.comp ())
-in (lift_and_destruct env uu____4011 celse))
-in (match (uu____3998) with
-| ((md, uu____4013, uu____4014), (uu____4015, uu____4016, wp_then), (uu____4018, uu____4019, wp_else)) -> begin
-(
-
-let uu____4030 = (ifthenelse md res_t g wp_then wp_else)
-in (mk_comp md u_res_t res_t uu____4030 []))
-end))
-end)) lcases default_case)
-in (
-
-let uu____4031 = (
-
-let uu____4032 = (FStar_Options.split_cases ())
-in (uu____4032 > (Prims.parse_int "0")))
-in (match (uu____4031) with
-| true -> begin
-(add_equality_to_post_condition env comp res_t)
-end
-| uu____4033 -> begin
-(
-
-let comp1 = (FStar_TypeChecker_Env.comp_to_comp_typ env comp)
-in (
-
-let md = (FStar_TypeChecker_Env.get_effect_decl env comp1.FStar_Syntax_Syntax.effect_name)
-in (
-
-let uu____4036 = (destruct_comp comp1)
-in (match (uu____4036) with
-| (uu____4040, uu____4041, wp) -> begin
-(
-
-let wp1 = (
-
-let uu____4046 = (
-
-let uu____4047 = (FStar_TypeChecker_Env.inst_effect_fun_with ((u_res_t)::[]) env md md.FStar_Syntax_Syntax.ite_wp)
-in (
-
-let uu____4048 = (
-
-let uu____4049 = (FStar_Syntax_Syntax.as_arg res_t)
-in (
-
-let uu____4050 = (
-
-let uu____4052 = (FStar_Syntax_Syntax.as_arg wp)
-in (uu____4052)::[])
-in (uu____4049)::uu____4050))
-in (FStar_Syntax_Syntax.mk_Tm_app uu____4047 uu____4048)))
-in (uu____4046 FStar_Pervasives_Native.None wp.FStar_Syntax_Syntax.pos))
-in (mk_comp md u_res_t res_t wp1 []))
-end))))
-end)))))
-end))))
-in {FStar_Syntax_Syntax.eff_name = eff; FStar_Syntax_Syntax.res_typ = res_t; FStar_Syntax_Syntax.cflags = []; FStar_Syntax_Syntax.comp = bind_cases})))
-
-
-let maybe_assume_result_eq_pure_term : FStar_TypeChecker_Env.env  ->  FStar_Syntax_Syntax.term  ->  FStar_Syntax_Syntax.lcomp  ->  FStar_Syntax_Syntax.lcomp = (fun env e lc -> (
-
-let flags = (
-
-let uu____4068 = (((
-
-let uu____4069 = (FStar_Syntax_Util.is_function_typ lc.FStar_Syntax_Syntax.res_typ)
-in (not (uu____4069))) && (FStar_Syntax_Util.is_pure_or_ghost_lcomp lc)) && (
-
-let uu____4070 = (FStar_Syntax_Util.is_lcomp_partial_return lc)
-in (not (uu____4070))))
-in (match (uu____4068) with
-| true -> begin
-(FStar_Syntax_Syntax.PARTIAL_RETURN)::lc.FStar_Syntax_Syntax.cflags
-end
-| uu____4072 -> begin
-lc.FStar_Syntax_Syntax.cflags
-end))
-in (
-
-let refine1 = (fun uu____4078 -> (
-
-let c = (lc.FStar_Syntax_Syntax.comp ())
-in (
-
-let uu____4082 = ((
-
-let uu____4083 = (is_pure_or_ghost_effect env lc.FStar_Syntax_Syntax.eff_name)
-in (not (uu____4083))) || env.FStar_TypeChecker_Env.lax)
-in (match (uu____4082) with
-| true -> begin
-c
-end
-| uu____4086 -> begin
-(
-
-let uu____4087 = (FStar_Syntax_Util.is_partial_return c)
-in (match (uu____4087) with
-| true -> begin
-c
-end
-| uu____4090 -> begin
-(
-
-let uu____4091 = (FStar_Syntax_Util.is_tot_or_gtot_comp c)
-in (match (uu____4091) with
-| true -> begin
-(
-
-let uu____4094 = (
-
-let uu____4095 = (FStar_TypeChecker_Env.lid_exists env FStar_Parser_Const.effect_GTot_lid)
-in (not (uu____4095)))
-in (match (uu____4094) with
-| true -> begin
-(
-
-let uu____4098 = (
-
-let uu____4099 = (FStar_Range.string_of_range e.FStar_Syntax_Syntax.pos)
-in (
-
-let uu____4100 = (FStar_Syntax_Print.term_to_string e)
-in (FStar_Util.format2 "%s: %s\n" uu____4099 uu____4100)))
-in (failwith uu____4098))
-end
-| uu____4103 -> begin
-(
-
-let retc = (return_value env (FStar_Syntax_Util.comp_result c) e)
-in (
-
-let uu____4105 = (
-
-let uu____4106 = (FStar_Syntax_Util.is_pure_comp c)
-in (not (uu____4106)))
-in (match (uu____4105) with
-| true -> begin
-(
-
-let retc1 = (FStar_Syntax_Util.comp_to_comp_typ retc)
-in (
-
-let retc2 = (
-
-let uu___135_4111 = retc1
-in {FStar_Syntax_Syntax.comp_univs = uu___135_4111.FStar_Syntax_Syntax.comp_univs; FStar_Syntax_Syntax.effect_name = FStar_Parser_Const.effect_GHOST_lid; FStar_Syntax_Syntax.result_typ = uu___135_4111.FStar_Syntax_Syntax.result_typ; FStar_Syntax_Syntax.effect_args = uu___135_4111.FStar_Syntax_Syntax.effect_args; FStar_Syntax_Syntax.flags = flags})
-in (FStar_Syntax_Syntax.mk_Comp retc2)))
-end
-| uu____4112 -> begin
-(FStar_Syntax_Util.comp_set_flags retc flags)
-end)))
-end))
-end
-| uu____4113 -> begin
-(
-
-let c1 = (FStar_TypeChecker_Env.unfold_effect_abbrev env c)
-in (
-
-let t = c1.FStar_Syntax_Syntax.result_typ
-in (
-
-let c2 = (FStar_Syntax_Syntax.mk_Comp c1)
-in (
-
-let x = (FStar_Syntax_Syntax.new_bv (FStar_Pervasives_Native.Some (t.FStar_Syntax_Syntax.pos)) t)
-in (
-
-let xexp = (FStar_Syntax_Syntax.bv_to_name x)
-in (
-
-let ret1 = (
-
-let uu____4122 = (
-
-let uu____4125 = (return_value env t xexp)
-in (FStar_Syntax_Util.comp_set_flags uu____4125 ((FStar_Syntax_Syntax.PARTIAL_RETURN)::[])))
-in (FStar_All.pipe_left FStar_Syntax_Util.lcomp_of_comp uu____4122))
-in (
-
-let eq1 = (
-
-let uu____4129 = (env.FStar_TypeChecker_Env.universe_of env t)
-in (FStar_Syntax_Util.mk_eq2 uu____4129 t xexp e))
-in (
-
-let eq_ret = (weaken_precondition env ret1 (FStar_TypeChecker_Common.NonTrivial (eq1)))
-in (
-
-let uu____4131 = (
-
-let uu____4132 = (
-
-let uu____4137 = (bind e.FStar_Syntax_Syntax.pos env FStar_Pervasives_Native.None (FStar_Syntax_Util.lcomp_of_comp c2) ((FStar_Pervasives_Native.Some (x)), (eq_ret)))
-in uu____4137.FStar_Syntax_Syntax.comp)
-in (uu____4132 ()))
-in (FStar_Syntax_Util.comp_set_flags uu____4131 flags))))))))))
-end))
-end))
-end))))
-in (
-
-let uu___136_4139 = lc
-in {FStar_Syntax_Syntax.eff_name = uu___136_4139.FStar_Syntax_Syntax.eff_name; FStar_Syntax_Syntax.res_typ = uu___136_4139.FStar_Syntax_Syntax.res_typ; FStar_Syntax_Syntax.cflags = flags; FStar_Syntax_Syntax.comp = refine1}))))
-
-
-let check_comp : FStar_TypeChecker_Env.env  ->  FStar_Syntax_Syntax.term  ->  FStar_Syntax_Syntax.comp  ->  FStar_Syntax_Syntax.comp  ->  (FStar_Syntax_Syntax.term * FStar_Syntax_Syntax.comp * FStar_TypeChecker_Env.guard_t) = (fun env e c c' -> (
-
-let uu____4158 = (FStar_TypeChecker_Rel.sub_comp env c c')
-in (match (uu____4158) with
-| FStar_Pervasives_Native.None -> begin
-(
-
-let uu____4163 = (
-
-let uu____4164 = (
-
-let uu____4167 = (FStar_TypeChecker_Err.computed_computation_type_does_not_match_annotation env e c c')
-in (
-
-let uu____4168 = (FStar_TypeChecker_Env.get_range env)
-in ((uu____4167), (uu____4168))))
-in FStar_Errors.Error (uu____4164))
-in (FStar_Pervasives.raise uu____4163))
-end
-| FStar_Pervasives_Native.Some (g) -> begin
-((e), (c'), (g))
-end)))
-
-
-let maybe_coerce_bool_to_type : FStar_TypeChecker_Env.env  ->  FStar_Syntax_Syntax.term  ->  FStar_Syntax_Syntax.lcomp  ->  FStar_Syntax_Syntax.typ  ->  (FStar_Syntax_Syntax.term * FStar_Syntax_Syntax.lcomp) = (fun env e lc t -> (
-
-let is_type1 = (fun t1 -> (
-
-let t2 = (FStar_TypeChecker_Normalize.unfold_whnf env t1)
-in (
-
-let uu____4194 = (
-
-let uu____4195 = (FStar_Syntax_Subst.compress t2)
-in uu____4195.FStar_Syntax_Syntax.n)
-in (match (uu____4194) with
-| FStar_Syntax_Syntax.Tm_type (uu____4198) -> begin
-true
-end
-| uu____4199 -> begin
-false
-end))))
-in (
-
-let uu____4200 = (
-
-let uu____4201 = (FStar_Syntax_Subst.compress lc.FStar_Syntax_Syntax.res_typ)
-in uu____4201.FStar_Syntax_Syntax.n)
-in (match (uu____4200) with
-| FStar_Syntax_Syntax.Tm_fvar (fv) when ((FStar_Syntax_Syntax.fv_eq_lid fv FStar_Parser_Const.bool_lid) && (is_type1 t)) -> begin
-(
-
-let uu____4207 = (FStar_TypeChecker_Env.lookup_lid env FStar_Parser_Const.b2t_lid)
-in (
-
-let b2t1 = (FStar_Syntax_Syntax.fvar (FStar_Ident.set_lid_range FStar_Parser_Const.b2t_lid e.FStar_Syntax_Syntax.pos) (FStar_Syntax_Syntax.Delta_defined_at_level ((Prims.parse_int "1"))) FStar_Pervasives_Native.None)
-in (
-
-let lc1 = (
-
-let uu____4214 = (
-
-let uu____4215 = (
-
-let uu____4216 = (FStar_Syntax_Syntax.mk_Total FStar_Syntax_Util.ktype0)
-in (FStar_All.pipe_left FStar_Syntax_Util.lcomp_of_comp uu____4216))
-in ((FStar_Pervasives_Native.None), (uu____4215)))
-in (bind e.FStar_Syntax_Syntax.pos env (FStar_Pervasives_Native.Some (e)) lc uu____4214))
-in (
-
-let e1 = (
-
-let uu____4225 = (
-
-let uu____4226 = (
-
-let uu____4227 = (FStar_Syntax_Syntax.as_arg e)
-in (uu____4227)::[])
-in (FStar_Syntax_Syntax.mk_Tm_app b2t1 uu____4226))
-in (uu____4225 (FStar_Pervasives_Native.Some (FStar_Syntax_Util.ktype0.FStar_Syntax_Syntax.n)) e.FStar_Syntax_Syntax.pos))
-in ((e1), (lc1))))))
-end
-| uu____4234 -> begin
-((e), (lc))
-end))))
-
-
-let weaken_result_typ : FStar_TypeChecker_Env.env  ->  FStar_Syntax_Syntax.term  ->  FStar_Syntax_Syntax.lcomp  ->  FStar_Syntax_Syntax.typ  ->  (FStar_Syntax_Syntax.term * FStar_Syntax_Syntax.lcomp * FStar_TypeChecker_Env.guard_t) = (fun env e lc t -> (
-
-let use_eq = (env.FStar_TypeChecker_Env.use_eq || (
-
-let uu____4254 = (FStar_TypeChecker_Env.effect_decl_opt env lc.FStar_Syntax_Syntax.eff_name)
-in (match (uu____4254) with
-| FStar_Pervasives_Native.Some (ed, qualifiers) -> begin
-(FStar_All.pipe_right qualifiers (FStar_List.contains FStar_Syntax_Syntax.Reifiable))
-end
-| uu____4267 -> begin
-false
-end)))
-in (
-
-let gopt = (match (use_eq) with
-| true -> begin
-(
-
-let uu____4279 = (FStar_TypeChecker_Rel.try_teq true env lc.FStar_Syntax_Syntax.res_typ t)
-in ((uu____4279), (false)))
-end
-| uu____4282 -> begin
-(
-
-let uu____4283 = (FStar_TypeChecker_Rel.try_subtype env lc.FStar_Syntax_Syntax.res_typ t)
-in ((uu____4283), (true)))
-end)
-in (match (gopt) with
-| (FStar_Pervasives_Native.None, uu____4289) -> begin
-((FStar_TypeChecker_Rel.subtype_fail env e lc.FStar_Syntax_Syntax.res_typ t);
-((e), ((
-
-let uu___137_4292 = lc
-in {FStar_Syntax_Syntax.eff_name = uu___137_4292.FStar_Syntax_Syntax.eff_name; FStar_Syntax_Syntax.res_typ = t; FStar_Syntax_Syntax.cflags = uu___137_4292.FStar_Syntax_Syntax.cflags; FStar_Syntax_Syntax.comp = uu___137_4292.FStar_Syntax_Syntax.comp})), (FStar_TypeChecker_Rel.trivial_guard));
-)
-end
-| (FStar_Pervasives_Native.Some (g), apply_guard1) -> begin
-(
-
-let uu____4296 = (FStar_TypeChecker_Rel.guard_form g)
-in (match (uu____4296) with
-| FStar_TypeChecker_Common.Trivial -> begin
-(
-
-let lc1 = (
-
-let uu___138_4301 = lc
-in {FStar_Syntax_Syntax.eff_name = uu___138_4301.FStar_Syntax_Syntax.eff_name; FStar_Syntax_Syntax.res_typ = t; FStar_Syntax_Syntax.cflags = uu___138_4301.FStar_Syntax_Syntax.cflags; FStar_Syntax_Syntax.comp = uu___138_4301.FStar_Syntax_Syntax.comp})
-in ((e), (lc1), (g)))
-end
-| FStar_TypeChecker_Common.NonTrivial (f) -> begin
-(
-
-let g1 = (
-
-let uu___139_4304 = g
-in {FStar_TypeChecker_Env.guard_f = FStar_TypeChecker_Common.Trivial; FStar_TypeChecker_Env.deferred = uu___139_4304.FStar_TypeChecker_Env.deferred; FStar_TypeChecker_Env.univ_ineqs = uu___139_4304.FStar_TypeChecker_Env.univ_ineqs; FStar_TypeChecker_Env.implicits = uu___139_4304.FStar_TypeChecker_Env.implicits})
-in (
-
-let strengthen = (fun uu____4310 -> (
-
-let uu____4311 = (env.FStar_TypeChecker_Env.lax && (FStar_Options.ml_ish ()))
-in (match (uu____4311) with
-| true -> begin
-(lc.FStar_Syntax_Syntax.comp ())
-end
-| uu____4314 -> begin
-(
-
-let f1 = (FStar_TypeChecker_Normalize.normalize ((FStar_TypeChecker_Normalize.Beta)::(FStar_TypeChecker_Normalize.Eager_unfolding)::(FStar_TypeChecker_Normalize.Simplify)::[]) env f)
-in (
-
-let uu____4316 = (
-
-let uu____4317 = (FStar_Syntax_Subst.compress f1)
-in uu____4317.FStar_Syntax_Syntax.n)
-in (match (uu____4316) with
-| FStar_Syntax_Syntax.Tm_abs (uu____4322, {FStar_Syntax_Syntax.n = FStar_Syntax_Syntax.Tm_fvar (fv); FStar_Syntax_Syntax.tk = uu____4324; FStar_Syntax_Syntax.pos = uu____4325; FStar_Syntax_Syntax.vars = uu____4326}, uu____4327) when (FStar_Syntax_Syntax.fv_eq_lid fv FStar_Parser_Const.true_lid) -> begin
-(
-
-let lc1 = (
-
-let uu___140_4351 = lc
-in {FStar_Syntax_Syntax.eff_name = uu___140_4351.FStar_Syntax_Syntax.eff_name; FStar_Syntax_Syntax.res_typ = t; FStar_Syntax_Syntax.cflags = uu___140_4351.FStar_Syntax_Syntax.cflags; FStar_Syntax_Syntax.comp = uu___140_4351.FStar_Syntax_Syntax.comp})
-in (lc1.FStar_Syntax_Syntax.comp ()))
-end
-| uu____4352 -> begin
-(
-
-let c = (lc.FStar_Syntax_Syntax.comp ())
-in ((
-
-let uu____4357 = (FStar_All.pipe_left (FStar_TypeChecker_Env.debug env) FStar_Options.Extreme)
-in (match (uu____4357) with
-| true -> begin
-(
-
-let uu____4358 = (FStar_TypeChecker_Normalize.term_to_string env lc.FStar_Syntax_Syntax.res_typ)
-in (
-
-let uu____4359 = (FStar_TypeChecker_Normalize.term_to_string env t)
-in (
-
-let uu____4360 = (FStar_TypeChecker_Normalize.comp_to_string env c)
-in (
-
-let uu____4361 = (FStar_TypeChecker_Normalize.term_to_string env f1)
-in (FStar_Util.print4 "Weakened from %s to %s\nStrengthening %s with guard %s\n" uu____4358 uu____4359 uu____4360 uu____4361)))))
-end
-| uu____4362 -> begin
-()
-end));
-(
-
-let ct = (FStar_TypeChecker_Env.unfold_effect_abbrev env c)
-in (
-
-let uu____4364 = (FStar_TypeChecker_Env.wp_signature env FStar_Parser_Const.effect_PURE_lid)
-in (match (uu____4364) with
-| (a, kwp) -> begin
-(
-
-let k = (FStar_Syntax_Subst.subst ((FStar_Syntax_Syntax.NT (((a), (t))))::[]) kwp)
-in (
-
-let md = (FStar_TypeChecker_Env.get_effect_decl env ct.FStar_Syntax_Syntax.effect_name)
-in (
-
-let x = (FStar_Syntax_Syntax.new_bv (FStar_Pervasives_Native.Some (t.FStar_Syntax_Syntax.pos)) t)
-in (
-
-let xexp = (FStar_Syntax_Syntax.bv_to_name x)
-in (
-
-let uu____4375 = (destruct_comp ct)
-in (match (uu____4375) with
-| (u_t, uu____4382, uu____4383) -> begin
-(
-
-let wp = (
-
-let uu____4387 = (
-
-let uu____4388 = (FStar_TypeChecker_Env.inst_effect_fun_with ((u_t)::[]) env md md.FStar_Syntax_Syntax.ret_wp)
-in (
-
-let uu____4389 = (
-
-let uu____4390 = (FStar_Syntax_Syntax.as_arg t)
-in (
-
-let uu____4391 = (
-
-let uu____4393 = (FStar_Syntax_Syntax.as_arg xexp)
-in (uu____4393)::[])
-in (uu____4390)::uu____4391))
-in (FStar_Syntax_Syntax.mk_Tm_app uu____4388 uu____4389)))
-in (uu____4387 (FStar_Pervasives_Native.Some (k.FStar_Syntax_Syntax.n)) xexp.FStar_Syntax_Syntax.pos))
-in (
-
-let cret = (
-
-let uu____4399 = (mk_comp md u_t t wp ((FStar_Syntax_Syntax.RETURN)::[]))
-in (FStar_All.pipe_left FStar_Syntax_Util.lcomp_of_comp uu____4399))
-in (
-
-let guard = (match (apply_guard1) with
-| true -> begin
-(
-
-let uu____4409 = (
-
-let uu____4410 = (
-
-let uu____4411 = (FStar_Syntax_Syntax.as_arg xexp)
-in (uu____4411)::[])
-in (FStar_Syntax_Syntax.mk_Tm_app f1 uu____4410))
-in (uu____4409 (FStar_Pervasives_Native.Some (FStar_Syntax_Util.ktype0.FStar_Syntax_Syntax.n)) f1.FStar_Syntax_Syntax.pos))
-end
-| uu____4416 -> begin
-f1
-end)
-in (
-
-let uu____4417 = (
-
-let uu____4420 = (FStar_All.pipe_left (fun _0_29 -> FStar_Pervasives_Native.Some (_0_29)) (FStar_TypeChecker_Err.subtyping_failed env lc.FStar_Syntax_Syntax.res_typ t))
-in (
-
-let uu____4431 = (FStar_TypeChecker_Env.set_range env e.FStar_Syntax_Syntax.pos)
-in (
-
-let uu____4432 = (FStar_All.pipe_left FStar_TypeChecker_Rel.guard_of_guard_formula (FStar_TypeChecker_Common.NonTrivial (guard)))
-in (strengthen_precondition uu____4420 uu____4431 e cret uu____4432))))
-in (match (uu____4417) with
-| (eq_ret, _trivial_so_ok_to_discard) -> begin
-(
-
-let x1 = (
-
-let uu___141_4438 = x
-in {FStar_Syntax_Syntax.ppname = uu___141_4438.FStar_Syntax_Syntax.ppname; FStar_Syntax_Syntax.index = uu___141_4438.FStar_Syntax_Syntax.index; FStar_Syntax_Syntax.sort = lc.FStar_Syntax_Syntax.res_typ})
-in (
-
-let c1 = (
-
-let uu____4440 = (
-
-let uu____4441 = (FStar_Syntax_Syntax.mk_Comp ct)
-in (FStar_All.pipe_left FStar_Syntax_Util.lcomp_of_comp uu____4441))
-in (bind e.FStar_Syntax_Syntax.pos env (FStar_Pervasives_Native.Some (e)) uu____4440 ((FStar_Pervasives_Native.Some (x1)), (eq_ret))))
-in (
-
-let c2 = (c1.FStar_Syntax_Syntax.comp ())
-in ((
-
-let uu____4451 = (FStar_All.pipe_left (FStar_TypeChecker_Env.debug env) FStar_Options.Extreme)
-in (match (uu____4451) with
-| true -> begin
-(
-
-let uu____4452 = (FStar_TypeChecker_Normalize.comp_to_string env c2)
-in (FStar_Util.print1 "Strengthened to %s\n" uu____4452))
-end
-| uu____4453 -> begin
-()
-end));
-c2;
-))))
-end)))))
-end))))))
-end)));
-))
-end)))
-end)))
-in (
-
-let flags = (FStar_All.pipe_right lc.FStar_Syntax_Syntax.cflags (FStar_List.collect (fun uu___99_4458 -> (match (uu___99_4458) with
-| FStar_Syntax_Syntax.RETURN -> begin
-(FStar_Syntax_Syntax.PARTIAL_RETURN)::[]
-end
-| FStar_Syntax_Syntax.PARTIAL_RETURN -> begin
-(FStar_Syntax_Syntax.PARTIAL_RETURN)::[]
-end
-| FStar_Syntax_Syntax.CPS -> begin
-(FStar_Syntax_Syntax.CPS)::[]
-end
-| uu____4460 -> begin
-[]
-end))))
-in (
-
-let lc1 = (
-
-let uu___142_4462 = lc
-in (
-
-let uu____4463 = (FStar_TypeChecker_Env.norm_eff_name env lc.FStar_Syntax_Syntax.eff_name)
-in {FStar_Syntax_Syntax.eff_name = uu____4463; FStar_Syntax_Syntax.res_typ = t; FStar_Syntax_Syntax.cflags = flags; FStar_Syntax_Syntax.comp = strengthen}))
-in (
-
-let g2 = (
-
-let uu___143_4465 = g1
-in {FStar_TypeChecker_Env.guard_f = FStar_TypeChecker_Common.Trivial; FStar_TypeChecker_Env.deferred = uu___143_4465.FStar_TypeChecker_Env.deferred; FStar_TypeChecker_Env.univ_ineqs = uu___143_4465.FStar_TypeChecker_Env.univ_ineqs; FStar_TypeChecker_Env.implicits = uu___143_4465.FStar_TypeChecker_Env.implicits})
-in ((e), (lc1), (g2)))))))
-end))
-end))))
-
-
-let pure_or_ghost_pre_and_post : FStar_TypeChecker_Env.env  ->  FStar_Syntax_Syntax.comp  ->  (FStar_Syntax_Syntax.typ FStar_Pervasives_Native.option * FStar_Syntax_Syntax.typ) = (fun env comp -> (
-
-let mk_post_type = (fun res_t ens -> (
-
-let x = (FStar_Syntax_Syntax.new_bv FStar_Pervasives_Native.None res_t)
-in (
-
-let uu____4485 = (
-
-let uu____4486 = (
-
-let uu____4487 = (
-
-let uu____4488 = (
-
-let uu____4489 = (FStar_Syntax_Syntax.bv_to_name x)
-in (FStar_Syntax_Syntax.as_arg uu____4489))
-in (uu____4488)::[])
-in (FStar_Syntax_Syntax.mk_Tm_app ens uu____4487))
-in (uu____4486 FStar_Pervasives_Native.None res_t.FStar_Syntax_Syntax.pos))
-in (FStar_Syntax_Util.refine x uu____4485))))
-in (
-
-let norm = (fun t -> (FStar_TypeChecker_Normalize.normalize ((FStar_TypeChecker_Normalize.Beta)::(FStar_TypeChecker_Normalize.Eager_unfolding)::(FStar_TypeChecker_Normalize.EraseUniverses)::[]) env t))
-in (
-
-let uu____4498 = (FStar_Syntax_Util.is_tot_or_gtot_comp comp)
-in (match (uu____4498) with
-| true -> begin
-((FStar_Pervasives_Native.None), ((FStar_Syntax_Util.comp_result comp)))
-end
-| uu____4505 -> begin
-(match (comp.FStar_Syntax_Syntax.n) with
-| FStar_Syntax_Syntax.GTotal (uu____4509) -> begin
-(failwith "Impossible")
-end
-| FStar_Syntax_Syntax.Total (uu____4518) -> begin
-(failwith "Impossible")
-end
-| FStar_Syntax_Syntax.Comp (ct) -> begin
-(match (((FStar_Ident.lid_equals ct.FStar_Syntax_Syntax.effect_name FStar_Parser_Const.effect_Pure_lid) || (FStar_Ident.lid_equals ct.FStar_Syntax_Syntax.effect_name FStar_Parser_Const.effect_Ghost_lid))) with
-| true -> begin
-(match (ct.FStar_Syntax_Syntax.effect_args) with
-| ((req, uu____4535))::((ens, uu____4537))::uu____4538 -> begin
-(
-
-let uu____4560 = (
-
-let uu____4562 = (norm req)
-in FStar_Pervasives_Native.Some (uu____4562))
-in (
-
-let uu____4563 = (
-
-let uu____4564 = (mk_post_type ct.FStar_Syntax_Syntax.result_typ ens)
-in (FStar_All.pipe_left norm uu____4564))
-in ((uu____4560), (uu____4563))))
-end
-| uu____4566 -> begin
-(
-
-let uu____4572 = (
-
-let uu____4573 = (
-
-let uu____4576 = (
-
-let uu____4577 = (FStar_Syntax_Print.comp_to_string comp)
-in (FStar_Util.format1 "Effect constructor is not fully applied; got %s" uu____4577))
-in ((uu____4576), (comp.FStar_Syntax_Syntax.pos)))
-in FStar_Errors.Error (uu____4573))
-in (FStar_Pervasives.raise uu____4572))
-end)
-end
-| uu____4581 -> begin
-(
-
-let ct1 = (FStar_TypeChecker_Env.unfold_effect_abbrev env comp)
-in (match (ct1.FStar_Syntax_Syntax.effect_args) with
-| ((wp, uu____4587))::uu____4588 -> begin
-(
-
-let uu____4602 = (
-
-let uu____4605 = (FStar_TypeChecker_Env.lookup_lid env FStar_Parser_Const.as_requires)
-in (FStar_All.pipe_left FStar_Pervasives_Native.fst uu____4605))
-in (match (uu____4602) with
-| (us_r, uu____4622) -> begin
-(
-
-let uu____4623 = (
-
-let uu____4626 = (FStar_TypeChecker_Env.lookup_lid env FStar_Parser_Const.as_ensures)
-in (FStar_All.pipe_left FStar_Pervasives_Native.fst uu____4626))
-in (match (uu____4623) with
-| (us_e, uu____4643) -> begin
-(
-
-let r = ct1.FStar_Syntax_Syntax.result_typ.FStar_Syntax_Syntax.pos
-in (
-
-let as_req = (
-
-let uu____4646 = (FStar_Syntax_Syntax.fvar (FStar_Ident.set_lid_range FStar_Parser_Const.as_requires r) FStar_Syntax_Syntax.Delta_equational FStar_Pervasives_Native.None)
-in (FStar_Syntax_Syntax.mk_Tm_uinst uu____4646 us_r))
-in (
-
-let as_ens = (
-
-let uu____4648 = (FStar_Syntax_Syntax.fvar (FStar_Ident.set_lid_range FStar_Parser_Const.as_ensures r) FStar_Syntax_Syntax.Delta_equational FStar_Pervasives_Native.None)
-in (FStar_Syntax_Syntax.mk_Tm_uinst uu____4648 us_e))
-in (
-
-let req = (
-
-let uu____4652 = (
-
-let uu____4653 = (
-
-let uu____4654 = (
-
-let uu____4661 = (FStar_Syntax_Syntax.as_arg wp)
-in (uu____4661)::[])
-in (((ct1.FStar_Syntax_Syntax.result_typ), (FStar_Pervasives_Native.Some (FStar_Syntax_Syntax.imp_tag))))::uu____4654)
-in (FStar_Syntax_Syntax.mk_Tm_app as_req uu____4653))
-in (uu____4652 (FStar_Pervasives_Native.Some (FStar_Syntax_Util.ktype0.FStar_Syntax_Syntax.n)) ct1.FStar_Syntax_Syntax.result_typ.FStar_Syntax_Syntax.pos))
-in (
-
-let ens = (
-
-let uu____4677 = (
-
-let uu____4678 = (
-
-let uu____4679 = (
-
-let uu____4686 = (FStar_Syntax_Syntax.as_arg wp)
-in (uu____4686)::[])
-in (((ct1.FStar_Syntax_Syntax.result_typ), (FStar_Pervasives_Native.Some (FStar_Syntax_Syntax.imp_tag))))::uu____4679)
-in (FStar_Syntax_Syntax.mk_Tm_app as_ens uu____4678))
-in (uu____4677 FStar_Pervasives_Native.None ct1.FStar_Syntax_Syntax.result_typ.FStar_Syntax_Syntax.pos))
-in (
-
-let uu____4699 = (
-
-let uu____4701 = (norm req)
-in FStar_Pervasives_Native.Some (uu____4701))
-in (
-
-let uu____4702 = (
-
-let uu____4703 = (mk_post_type ct1.FStar_Syntax_Syntax.result_typ ens)
-in (norm uu____4703))
-in ((uu____4699), (uu____4702)))))))))
-end))
-end))
-end
-| uu____4705 -> begin
-(failwith "Impossible")
-end))
-end)
-end)
-end)))))
-
-
-let reify_body : FStar_TypeChecker_Env.env  ->  FStar_Syntax_Syntax.term  ->  FStar_Syntax_Syntax.term = (fun env t -> (
-
-let tm = (FStar_Syntax_Util.mk_reify t)
-in (
-
-let tm' = (FStar_TypeChecker_Normalize.normalize ((FStar_TypeChecker_Normalize.Beta)::(FStar_TypeChecker_Normalize.Reify)::(FStar_TypeChecker_Normalize.Eager_unfolding)::(FStar_TypeChecker_Normalize.EraseUniverses)::(FStar_TypeChecker_Normalize.AllowUnboundUniverses)::[]) env tm)
-in ((
-
-let uu____4725 = (FStar_All.pipe_left (FStar_TypeChecker_Env.debug env) (FStar_Options.Other ("SMTEncodingReify")))
-in (match (uu____4725) with
-| true -> begin
-(
-
-let uu____4726 = (FStar_Syntax_Print.term_to_string tm)
-in (
-
-let uu____4727 = (FStar_Syntax_Print.term_to_string tm')
-in (FStar_Util.print2 "Reified body %s \nto %s\n" uu____4726 uu____4727)))
-end
-| uu____4728 -> begin
-()
-end));
-tm';
-))))
-
-
-let reify_body_with_arg : FStar_TypeChecker_Env.env  ->  FStar_Syntax_Syntax.term  ->  FStar_Syntax_Syntax.arg  ->  FStar_Syntax_Syntax.term = (fun env head1 arg -> (
-
-let tm = (FStar_Syntax_Syntax.mk (FStar_Syntax_Syntax.Tm_app (((head1), ((arg)::[])))) FStar_Pervasives_Native.None head1.FStar_Syntax_Syntax.pos)
-in (
-
-let tm' = (FStar_TypeChecker_Normalize.normalize ((FStar_TypeChecker_Normalize.Beta)::(FStar_TypeChecker_Normalize.Reify)::(FStar_TypeChecker_Normalize.Eager_unfolding)::(FStar_TypeChecker_Normalize.EraseUniverses)::(FStar_TypeChecker_Normalize.AllowUnboundUniverses)::[]) env tm)
-in ((
-
-let uu____4748 = (FStar_All.pipe_left (FStar_TypeChecker_Env.debug env) (FStar_Options.Other ("SMTEncodingReify")))
-in (match (uu____4748) with
-| true -> begin
-(
-
-let uu____4749 = (FStar_Syntax_Print.term_to_string tm)
-in (
-
-let uu____4750 = (FStar_Syntax_Print.term_to_string tm')
-in (FStar_Util.print2 "Reified body %s \nto %s\n" uu____4749 uu____4750)))
-end
-| uu____4751 -> begin
-()
-end));
-tm';
-))))
-
-
-let remove_reify : FStar_Syntax_Syntax.term  ->  FStar_Syntax_Syntax.term = (fun t -> (
-
-let uu____4755 = (
-
-let uu____4756 = (
-
-let uu____4757 = (FStar_Syntax_Subst.compress t)
-in uu____4757.FStar_Syntax_Syntax.n)
-in (match (uu____4756) with
-| FStar_Syntax_Syntax.Tm_app (uu____4760) -> begin
-false
-end
-| uu____4770 -> begin
-true
-end))
-in (match (uu____4755) with
-| true -> begin
-t
-end
-| uu____4771 -> begin
-(
-
-let uu____4772 = (FStar_Syntax_Util.head_and_args t)
-in (match (uu____4772) with
-| (head1, args) -> begin
-(
-
-let uu____4798 = (
-
-let uu____4799 = (
-
-let uu____4800 = (FStar_Syntax_Subst.compress head1)
-in uu____4800.FStar_Syntax_Syntax.n)
-in (match (uu____4799) with
-| FStar_Syntax_Syntax.Tm_constant (FStar_Const.Const_reify) -> begin
-true
-end
-| uu____4803 -> begin
-false
-end))
-in (match (uu____4798) with
-| true -> begin
-(match (args) with
-| (x)::[] -> begin
-(FStar_Pervasives_Native.fst x)
-end
-| uu____4819 -> begin
-(failwith "Impossible : Reify applied to multiple arguments after normalization.")
-end)
-end
-| uu____4825 -> begin
-t
-end))
-end))
-end)))
-
-
-let maybe_instantiate : FStar_TypeChecker_Env.env  ->  FStar_Syntax_Syntax.term  ->  FStar_Syntax_Syntax.typ  ->  (FStar_Syntax_Syntax.term * FStar_Syntax_Syntax.typ * FStar_TypeChecker_Env.guard_t) = (fun env e t -> (
-
-let torig = (FStar_Syntax_Subst.compress t)
-in (match ((not (env.FStar_TypeChecker_Env.instantiate_imp))) with
-| true -> begin
-((e), (torig), (FStar_TypeChecker_Rel.trivial_guard))
-end
-| uu____4842 -> begin
-(
-
-let number_of_implicits = (fun t1 -> (
-
-let uu____4847 = (FStar_Syntax_Util.arrow_formals t1)
-in (match (uu____4847) with
-| (formals, uu____4856) -> begin
-(
-
-let n_implicits = (
-
-let uu____4868 = (FStar_All.pipe_right formals (FStar_Util.prefix_until (fun uu____4905 -> (match (uu____4905) with
-| (uu____4909, imp) -> begin
-((imp = FStar_Pervasives_Native.None) || (imp = FStar_Pervasives_Native.Some (FStar_Syntax_Syntax.Equality)))
-end))))
-in (match (uu____4868) with
-| FStar_Pervasives_Native.None -> begin
-(FStar_List.length formals)
-end
-| FStar_Pervasives_Native.Some (implicits, _first_explicit, _rest) -> begin
-(FStar_List.length implicits)
-end))
-in n_implicits)
-end)))
-in (
-
-let inst_n_binders = (fun t1 -> (
-
-let uu____4981 = (FStar_TypeChecker_Env.expected_typ env)
-in (match (uu____4981) with
-| FStar_Pervasives_Native.None -> begin
-FStar_Pervasives_Native.None
-end
-| FStar_Pervasives_Native.Some (expected_t) -> begin
-(
-
-let n_expected = (number_of_implicits expected_t)
-in (
-
-let n_available = (number_of_implicits t1)
-in (match ((n_available < n_expected)) with
-| true -> begin
-(
-
-let uu____4995 = (
-
-let uu____4996 = (
-
-let uu____4999 = (
-
-let uu____5000 = (FStar_Util.string_of_int n_expected)
-in (
-
-let uu____5004 = (FStar_Syntax_Print.term_to_string e)
-in (
-
-let uu____5005 = (FStar_Util.string_of_int n_available)
-in (FStar_Util.format3 "Expected a term with %s implicit arguments, but %s has only %s" uu____5000 uu____5004 uu____5005))))
-in (
-
-let uu____5009 = (FStar_TypeChecker_Env.get_range env)
-in ((uu____4999), (uu____5009))))
-in FStar_Errors.Error (uu____4996))
-in (FStar_Pervasives.raise uu____4995))
-end
-| uu____5011 -> begin
-FStar_Pervasives_Native.Some ((n_available - n_expected))
-end)))
-end)))
-in (
-
-let decr_inst = (fun uu___100_5022 -> (match (uu___100_5022) with
-| FStar_Pervasives_Native.None -> begin
-FStar_Pervasives_Native.None
-end
-| FStar_Pervasives_Native.Some (i) -> begin
-FStar_Pervasives_Native.Some ((i - (Prims.parse_int "1")))
-end))
-in (match (torig.FStar_Syntax_Syntax.n) with
-| FStar_Syntax_Syntax.Tm_arrow (bs, c) -> begin
-(
-
-let uu____5041 = (FStar_Syntax_Subst.open_comp bs c)
-in (match (uu____5041) with
-| (bs1, c1) -> begin
-(
-
-let rec aux = (fun subst1 inst_n bs2 -> (match (((inst_n), (bs2))) with
-| (FStar_Pervasives_Native.Some (_0_30), uu____5102) when (_0_30 = (Prims.parse_int "0")) -> begin
-(([]), (bs2), (subst1), (FStar_TypeChecker_Rel.trivial_guard))
-end
-| (uu____5124, ((x, FStar_Pervasives_Native.Some (FStar_Syntax_Syntax.Implicit (dot))))::rest) -> begin
-(
-
-let t1 = (FStar_Syntax_Subst.subst subst1 x.FStar_Syntax_Syntax.sort)
-in (
-
-let uu____5143 = (new_implicit_var "Instantiation of implicit argument" e.FStar_Syntax_Syntax.pos env t1)
-in (match (uu____5143) with
-| (v1, uu____5164, g) -> begin
-(
-
-let subst2 = (FStar_Syntax_Syntax.NT (((x), (v1))))::subst1
-in (
-
-let uu____5174 = (aux subst2 (decr_inst inst_n) rest)
-in (match (uu____5174) with
-| (args, bs3, subst3, g') -> begin
-(
-
-let uu____5223 = (FStar_TypeChecker_Rel.conj_guard g g')
-in (((((v1), (FStar_Pervasives_Native.Some (FStar_Syntax_Syntax.Implicit (dot)))))::args), (bs3), (subst3), (uu____5223)))
-end)))
-end)))
-end
-| (uu____5237, bs3) -> begin
-(([]), (bs3), (subst1), (FStar_TypeChecker_Rel.trivial_guard))
-end))
-in (
-
-let uu____5261 = (
-
-let uu____5275 = (inst_n_binders t)
-in (aux [] uu____5275 bs1))
-in (match (uu____5261) with
-| (args, bs2, subst1, guard) -> begin
-(match (((args), (bs2))) with
-| ([], uu____5313) -> begin
-((e), (torig), (guard))
-end
-| (uu____5329, []) when (
-
-let uu____5345 = (FStar_Syntax_Util.is_total_comp c1)
-in (not (uu____5345))) -> begin
-((e), (torig), (FStar_TypeChecker_Rel.trivial_guard))
-end
-| uu____5346 -> begin
-(
-
-let t1 = (match (bs2) with
-| [] -> begin
-(FStar_Syntax_Util.comp_result c1)
-end
-| uu____5365 -> begin
-(FStar_Syntax_Util.arrow bs2 c1)
-end)
-in (
-
-let t2 = (FStar_Syntax_Subst.subst subst1 t1)
-in (
-
-let e1 = ((FStar_Syntax_Syntax.mk_Tm_app e args) (FStar_Pervasives_Native.Some (t2.FStar_Syntax_Syntax.n)) e.FStar_Syntax_Syntax.pos)
-in ((e1), (t2), (guard)))))
-end)
-end)))
-end))
-end
-| uu____5380 -> begin
-((e), (t), (FStar_TypeChecker_Rel.trivial_guard))
-end))))
-end)))
-
-
-let string_of_univs = (fun univs1 -> (
-
-let uu____5392 = (
-
-let uu____5394 = (FStar_Util.set_elements univs1)
-in (FStar_All.pipe_right uu____5394 (FStar_List.map (fun u -> (
-
-let uu____5404 = (FStar_Unionfind.uvar_id u)
-in (FStar_All.pipe_right uu____5404 FStar_Util.string_of_int))))))
-in (FStar_All.pipe_right uu____5392 (FStar_String.concat ", "))))
-
-
-let gen_univs : FStar_TypeChecker_Env.env  ->  FStar_Syntax_Syntax.universe_uvar FStar_Util.set  ->  FStar_Syntax_Syntax.univ_name Prims.list = (fun env x -> (
-
-let uu____5416 = (FStar_Util.set_is_empty x)
-in (match (uu____5416) with
-| true -> begin
-[]
-end
-| uu____5418 -> begin
-(
-
-let s = (
-
-let uu____5421 = (
-
-let uu____5423 = (FStar_TypeChecker_Env.univ_vars env)
-in (FStar_Util.set_difference x uu____5423))
-in (FStar_All.pipe_right uu____5421 FStar_Util.set_elements))
-in ((
-
-let uu____5428 = (FStar_All.pipe_left (FStar_TypeChecker_Env.debug env) (FStar_Options.Other ("Gen")))
-in (match (uu____5428) with
-| true -> begin
-(
-
-let uu____5429 = (
-
-let uu____5430 = (FStar_TypeChecker_Env.univ_vars env)
-in (string_of_univs uu____5430))
-in (FStar_Util.print1 "univ_vars in env: %s\n" uu____5429))
-end
-| uu____5435 -> begin
-()
-end));
-(
-
-let r = (
-
-let uu____5438 = (FStar_TypeChecker_Env.get_range env)
-in FStar_Pervasives_Native.Some (uu____5438))
-in (
-
-let u_names = (FStar_All.pipe_right s (FStar_List.map (fun u -> (
-
-let u_name = (FStar_Syntax_Syntax.new_univ_name r)
-in ((
-
-let uu____5450 = (FStar_All.pipe_left (FStar_TypeChecker_Env.debug env) (FStar_Options.Other ("Gen")))
-in (match (uu____5450) with
-| true -> begin
-(
-
-let uu____5451 = (
-
-let uu____5452 = (FStar_Unionfind.uvar_id u)
-in (FStar_All.pipe_left FStar_Util.string_of_int uu____5452))
-in (
-
-let uu____5454 = (FStar_Syntax_Print.univ_to_string (FStar_Syntax_Syntax.U_unif (u)))
-in (
-
-let uu____5455 = (FStar_Syntax_Print.univ_to_string (FStar_Syntax_Syntax.U_name (u_name)))
-in (FStar_Util.print3 "Setting ?%s (%s) to %s\n" uu____5451 uu____5454 uu____5455))))
-end
-| uu____5456 -> begin
-()
-end));
-(FStar_Unionfind.change u (FStar_Pervasives_Native.Some (FStar_Syntax_Syntax.U_name (u_name))));
-u_name;
-)))))
-in u_names));
-))
-end)))
-
-
-let gather_free_univnames : FStar_TypeChecker_Env.env  ->  FStar_Syntax_Syntax.term  ->  FStar_Syntax_Syntax.univ_name Prims.list = (fun env t -> (
-
-let ctx_univnames = (FStar_TypeChecker_Env.univnames env)
-in (
-
-let tm_univnames = (FStar_Syntax_Free.univnames t)
-in (
-
-let univnames1 = (
-
-let uu____5473 = (FStar_Util.fifo_set_difference tm_univnames ctx_univnames)
-in (FStar_All.pipe_right uu____5473 FStar_Util.fifo_set_elements))
-in univnames1))))
-
-
-let maybe_set_tk = (fun ts uu___101_5500 -> (match (uu___101_5500) with
-| FStar_Pervasives_Native.None -> begin
-ts
-end
-| FStar_Pervasives_Native.Some (t) -> begin
-(
-
-let t1 = (FStar_Syntax_Syntax.mk t FStar_Pervasives_Native.None FStar_Range.dummyRange)
-in (
-
-let t2 = (FStar_Syntax_Subst.close_univ_vars (FStar_Pervasives_Native.fst ts) t1)
-in ((FStar_ST.write (FStar_Pervasives_Native.snd ts).FStar_Syntax_Syntax.tk (FStar_Pervasives_Native.Some (t2.FStar_Syntax_Syntax.n)));
-ts;
-)))
-end))
-
-
-let check_universe_generalization : FStar_Syntax_Syntax.univ_name Prims.list  ->  FStar_Syntax_Syntax.univ_name Prims.list  ->  FStar_Syntax_Syntax.term  ->  FStar_Syntax_Syntax.univ_name Prims.list = (fun explicit_univ_names generalized_univ_names t -> (match (((explicit_univ_names), (generalized_univ_names))) with
-| ([], uu____5541) -> begin
-generalized_univ_names
-end
-| (uu____5545, []) -> begin
-explicit_univ_names
-end
-| uu____5549 -> begin
-(
-
-let uu____5554 = (
-
-let uu____5555 = (
-
-let uu____5558 = (
-
-let uu____5559 = (FStar_Syntax_Print.term_to_string t)
-in (Prims.strcat "Generalized universe in a term containing explicit universe annotation : " uu____5559))
-in ((uu____5558), (t.FStar_Syntax_Syntax.pos)))
-in FStar_Errors.Error (uu____5555))
-in (FStar_Pervasives.raise uu____5554))
-end))
-
-
-let generalize_universes : FStar_TypeChecker_Env.env  ->  FStar_Syntax_Syntax.term  ->  FStar_Syntax_Syntax.tscheme = (fun env t0 -> (
-
-let t = (FStar_TypeChecker_Normalize.normalize ((FStar_TypeChecker_Normalize.NoFullNorm)::(FStar_TypeChecker_Normalize.Beta)::[]) env t0)
-in (
-
-let univnames1 = (gather_free_univnames env t)
-in (
-
-let univs1 = (FStar_Syntax_Free.univs t)
-in ((
-
-let uu____5573 = (FStar_All.pipe_left (FStar_TypeChecker_Env.debug env) (FStar_Options.Other ("Gen")))
-in (match (uu____5573) with
-| true -> begin
-(
-
-let uu____5574 = (string_of_univs univs1)
-in (FStar_Util.print1 "univs to gen : %s\n" uu____5574))
-end
-| uu____5576 -> begin
-()
-end));
-(
-
-let gen1 = (gen_univs env univs1)
-in ((
-
-let uu____5580 = (FStar_All.pipe_left (FStar_TypeChecker_Env.debug env) (FStar_Options.Other ("Gen")))
-in (match (uu____5580) with
-| true -> begin
-(
-
-let uu____5581 = (FStar_Syntax_Print.term_to_string t)
-in (FStar_Util.print1 "After generalization: %s\n" uu____5581))
-end
-| uu____5582 -> begin
-()
-end));
-(
-
-let univs2 = (check_universe_generalization univnames1 gen1 t0)
-in (
-
-let ts = (FStar_Syntax_Subst.close_univ_vars univs2 t)
-in (
-
-let uu____5586 = (FStar_ST.read t0.FStar_Syntax_Syntax.tk)
-in (maybe_set_tk ((univs2), (ts)) uu____5586))));
-));
-)))))
-
-
-let gen : FStar_TypeChecker_Env.env  ->  (FStar_Syntax_Syntax.term * FStar_Syntax_Syntax.comp) Prims.list  ->  (FStar_Syntax_Syntax.univ_name Prims.list * FStar_Syntax_Syntax.term * FStar_Syntax_Syntax.comp) Prims.list FStar_Pervasives_Native.option = (fun env ecs -> (
-
-let uu____5616 = (
-
-let uu____5617 = (FStar_Util.for_all (fun uu____5622 -> (match (uu____5622) with
-| (uu____5627, c) -> begin
-(FStar_Syntax_Util.is_pure_or_ghost_comp c)
-end)) ecs)
-in (FStar_All.pipe_left Prims.op_Negation uu____5617))
-in (match (uu____5616) with
-| true -> begin
-FStar_Pervasives_Native.None
-end
-| uu____5644 -> begin
-(
-
-let norm = (fun c -> ((
-
-let uu____5650 = (FStar_TypeChecker_Env.debug env FStar_Options.Medium)
-in (match (uu____5650) with
-| true -> begin
-(
-
-let uu____5651 = (FStar_Syntax_Print.comp_to_string c)
-in (FStar_Util.print1 "Normalizing before generalizing:\n\t %s\n" uu____5651))
-end
-| uu____5652 -> begin
-()
-end));
-(
-
-let c1 = (
-
-let uu____5654 = (FStar_TypeChecker_Env.should_verify env)
-in (match (uu____5654) with
-| true -> begin
-(FStar_TypeChecker_Normalize.normalize_comp ((FStar_TypeChecker_Normalize.Beta)::(FStar_TypeChecker_Normalize.Exclude (FStar_TypeChecker_Normalize.Zeta))::(FStar_TypeChecker_Normalize.Eager_unfolding)::(FStar_TypeChecker_Normalize.NoFullNorm)::[]) env c)
-end
-| uu____5655 -> begin
-(FStar_TypeChecker_Normalize.normalize_comp ((FStar_TypeChecker_Normalize.Beta)::(FStar_TypeChecker_Normalize.Exclude (FStar_TypeChecker_Normalize.Zeta))::(FStar_TypeChecker_Normalize.NoFullNorm)::[]) env c)
-end))
-in ((
-
-let uu____5657 = (FStar_TypeChecker_Env.debug env FStar_Options.Medium)
-in (match (uu____5657) with
-| true -> begin
-(
-
-let uu____5658 = (FStar_Syntax_Print.comp_to_string c1)
-in (FStar_Util.print1 "Normalized to:\n\t %s\n" uu____5658))
-end
-| uu____5659 -> begin
-()
-end));
-c1;
-));
-))
-in (
-
-let env_uvars = (FStar_TypeChecker_Env.uvars_in_env env)
-in (
-
-let gen_uvars = (fun uvs -> (
-
-let uu____5692 = (FStar_Util.set_difference uvs env_uvars)
-in (FStar_All.pipe_right uu____5692 FStar_Util.set_elements)))
-in (
-
-let uu____5736 = (
-
-let uu____5754 = (FStar_All.pipe_right ecs (FStar_List.map (fun uu____5809 -> (match (uu____5809) with
-| (e, c) -> begin
-(
-
-let t = (FStar_All.pipe_right (FStar_Syntax_Util.comp_result c) FStar_Syntax_Subst.compress)
-in (
-
-let c1 = (norm c)
-in (
-
-let t1 = (FStar_Syntax_Util.comp_result c1)
-in (
-
-let univs1 = (FStar_Syntax_Free.univs t1)
-in (
-
-let uvt = (FStar_Syntax_Free.uvars t1)
-in (
-
-let uvs = (gen_uvars uvt)
-in ((univs1), (((uvs), (e), (c1))))))))))
-end))))
-in (FStar_All.pipe_right uu____5754 FStar_List.unzip))
-in (match (uu____5736) with
-| (univs1, uvars1) -> begin
-(
-
-let univs2 = (FStar_List.fold_left FStar_Util.set_union FStar_Syntax_Syntax.no_universe_uvars univs1)
-in (
-
-let gen_univs1 = (gen_univs env univs2)
-in ((
-
-let uu____5971 = (FStar_TypeChecker_Env.debug env FStar_Options.Medium)
-in (match (uu____5971) with
-| true -> begin
-(FStar_All.pipe_right gen_univs1 (FStar_List.iter (fun x -> (FStar_Util.print1 "Generalizing uvar %s\n" x.FStar_Ident.idText))))
-end
-| uu____5974 -> begin
-()
-end));
-(
-
-let ecs1 = (FStar_All.pipe_right uvars1 (FStar_List.map (fun uu____6013 -> (match (uu____6013) with
-| (uvs, e, c) -> begin
-(
-
-let tvars = (FStar_All.pipe_right uvs (FStar_List.map (fun uu____6070 -> (match (uu____6070) with
-| (u, k) -> begin
-(
-
-let uu____6090 = (FStar_Unionfind.find u)
-in (match (uu____6090) with
-| FStar_Syntax_Syntax.Fixed ({FStar_Syntax_Syntax.n = FStar_Syntax_Syntax.Tm_name (a); FStar_Syntax_Syntax.tk = uu____6101; FStar_Syntax_Syntax.pos = uu____6102; FStar_Syntax_Syntax.vars = uu____6103}) -> begin
-((a), (FStar_Pervasives_Native.Some (FStar_Syntax_Syntax.imp_tag)))
-end
-| FStar_Syntax_Syntax.Fixed ({FStar_Syntax_Syntax.n = FStar_Syntax_Syntax.Tm_abs (uu____6109, {FStar_Syntax_Syntax.n = FStar_Syntax_Syntax.Tm_name (a); FStar_Syntax_Syntax.tk = uu____6111; FStar_Syntax_Syntax.pos = uu____6112; FStar_Syntax_Syntax.vars = uu____6113}, uu____6114); FStar_Syntax_Syntax.tk = uu____6115; FStar_Syntax_Syntax.pos = uu____6116; FStar_Syntax_Syntax.vars = uu____6117}) -> begin
-((a), (FStar_Pervasives_Native.Some (FStar_Syntax_Syntax.imp_tag)))
-end
-| FStar_Syntax_Syntax.Fixed (uu____6145) -> begin
-(failwith "Unexpected instantiation of mutually recursive uvar")
-end
-| uu____6153 -> begin
-(
-
-let k1 = (FStar_TypeChecker_Normalize.normalize ((FStar_TypeChecker_Normalize.Beta)::(FStar_TypeChecker_Normalize.Exclude (FStar_TypeChecker_Normalize.Zeta))::[]) env k)
-in (
-
-let uu____6158 = (FStar_Syntax_Util.arrow_formals k1)
-in (match (uu____6158) with
-| (bs, kres) -> begin
-(
-
-let a = (
-
-let uu____6182 = (
-
-let uu____6184 = (FStar_TypeChecker_Env.get_range env)
-in (FStar_All.pipe_left (fun _0_31 -> FStar_Pervasives_Native.Some (_0_31)) uu____6184))
-in (FStar_Syntax_Syntax.new_bv uu____6182 kres))
-in (
-
-let t = (
-
-let uu____6187 = (FStar_Syntax_Syntax.bv_to_name a)
-in (
-
-let uu____6188 = (
-
-let uu____6195 = (
-
-let uu____6201 = (
-
-let uu____6202 = (FStar_Syntax_Syntax.mk_Total kres)
-in (FStar_Syntax_Util.lcomp_of_comp uu____6202))
-in FStar_Util.Inl (uu____6201))
-in FStar_Pervasives_Native.Some (uu____6195))
-in (FStar_Syntax_Util.abs bs uu____6187 uu____6188)))
-in ((FStar_Syntax_Util.set_uvar u t);
-((a), (FStar_Pervasives_Native.Some (FStar_Syntax_Syntax.imp_tag)));
-)))
-end)))
-end))
-end))))
-in (
-
-let uu____6217 = (match (((tvars), (gen_univs1))) with
-| ([], []) -> begin
-(
-
-let uu____6235 = (FStar_TypeChecker_Normalize.reduce_uvar_solutions env e)
-in ((uu____6235), (c)))
-end
-| ([], uu____6236) -> begin
-(
-
-let c1 = (FStar_TypeChecker_Normalize.normalize_comp ((FStar_TypeChecker_Normalize.Beta)::(FStar_TypeChecker_Normalize.NoDeltaSteps)::(FStar_TypeChecker_Normalize.NoFullNorm)::(FStar_TypeChecker_Normalize.Exclude (FStar_TypeChecker_Normalize.Zeta))::[]) env c)
-in (
-
-let e1 = (FStar_TypeChecker_Normalize.reduce_uvar_solutions env e)
-in ((e1), (c1))))
-end
-| uu____6248 -> begin
-(
-
-let uu____6256 = ((e), (c))
-in (match (uu____6256) with
-| (e0, c0) -> begin
-(
-
-let c1 = (FStar_TypeChecker_Normalize.normalize_comp ((FStar_TypeChecker_Normalize.Beta)::(FStar_TypeChecker_Normalize.NoDeltaSteps)::(FStar_TypeChecker_Normalize.CompressUvars)::(FStar_TypeChecker_Normalize.NoFullNorm)::(FStar_TypeChecker_Normalize.Exclude (FStar_TypeChecker_Normalize.Zeta))::[]) env c)
-in (
-
-let e1 = (FStar_TypeChecker_Normalize.reduce_uvar_solutions env e)
-in (
-
-let t = (
-
-let uu____6268 = (
-
-let uu____6269 = (FStar_Syntax_Subst.compress (FStar_Syntax_Util.comp_result c1))
-in uu____6269.FStar_Syntax_Syntax.n)
-in (match (uu____6268) with
-| FStar_Syntax_Syntax.Tm_arrow (bs, cod) -> begin
-(
-
-let uu____6286 = (FStar_Syntax_Subst.open_comp bs cod)
-in (match (uu____6286) with
-| (bs1, cod1) -> begin
-(FStar_Syntax_Util.arrow (FStar_List.append tvars bs1) cod1)
-end))
-end
-| uu____6296 -> begin
-(FStar_Syntax_Util.arrow tvars c1)
-end))
-in (
-
-let e' = (FStar_Syntax_Util.abs tvars e1 (FStar_Pervasives_Native.Some (FStar_Util.Inl ((FStar_Syntax_Util.lcomp_of_comp c1)))))
-in (
-
-let uu____6306 = (FStar_Syntax_Syntax.mk_Total t)
-in ((e'), (uu____6306)))))))
-end))
-end)
-in (match (uu____6217) with
-| (e1, c1) -> begin
-((gen_univs1), (e1), (c1))
-end)))
-end))))
-in FStar_Pervasives_Native.Some (ecs1));
-)))
-end)))))
-end)))
-
-
-let generalize : FStar_TypeChecker_Env.env  ->  (FStar_Syntax_Syntax.lbname * FStar_Syntax_Syntax.term * FStar_Syntax_Syntax.comp) Prims.list  ->  (FStar_Syntax_Syntax.lbname * FStar_Syntax_Syntax.univ_names * FStar_Syntax_Syntax.term * FStar_Syntax_Syntax.comp) Prims.list = (fun env lecs -> ((
-
-let uu____6344 = (FStar_TypeChecker_Env.debug env FStar_Options.Low)
-in (match (uu____6344) with
-| true -> begin
-(
-
-let uu____6345 = (
-
-let uu____6346 = (FStar_List.map (fun uu____6351 -> (match (uu____6351) with
-| (lb, uu____6356, uu____6357) -> begin
-(FStar_Syntax_Print.lbname_to_string lb)
-end)) lecs)
-in (FStar_All.pipe_right uu____6346 (FStar_String.concat ", ")))
-in (FStar_Util.print1 "Generalizing: %s\n" uu____6345))
-end
-| uu____6359 -> begin
-()
-end));
-(
-
-let univnames_lecs = (FStar_List.map (fun uu____6367 -> (match (uu____6367) with
-| (l, t, c) -> begin
-(gather_free_univnames env t)
-end)) lecs)
-in (
-
-let generalized_lecs = (
-
-let uu____6382 = (
-
-let uu____6389 = (FStar_All.pipe_right lecs (FStar_List.map (fun uu____6405 -> (match (uu____6405) with
-| (uu____6411, e, c) -> begin
-((e), (c))
-end))))
-in (gen env uu____6389))
-in (match (uu____6382) with
-| FStar_Pervasives_Native.None -> begin
-(FStar_All.pipe_right lecs (FStar_List.map (fun uu____6443 -> (match (uu____6443) with
-| (l, t, c) -> begin
-((l), ([]), (t), (c))
-end))))
-end
-| FStar_Pervasives_Native.Some (ecs) -> begin
-(FStar_List.map2 (fun uu____6487 uu____6488 -> (match (((uu____6487), (uu____6488))) with
-| ((l, uu____6521, uu____6522), (us, e, c)) -> begin
-((
-
-let uu____6548 = (FStar_TypeChecker_Env.debug env FStar_Options.Medium)
-in (match (uu____6548) with
-| true -> begin
-(
-
-let uu____6549 = (FStar_Range.string_of_range e.FStar_Syntax_Syntax.pos)
-in (
-
-let uu____6550 = (FStar_Syntax_Print.lbname_to_string l)
-in (
-
-let uu____6551 = (FStar_Syntax_Print.term_to_string (FStar_Syntax_Util.comp_result c))
-in (
-
-let uu____6552 = (FStar_Syntax_Print.term_to_string e)
-in (FStar_Util.print4 "(%s) Generalized %s at type %s\n%s\n" uu____6549 uu____6550 uu____6551 uu____6552)))))
-end
-| uu____6553 -> begin
-()
-end));
-((l), (us), (e), (c));
-)
-end)) lecs ecs)
-end))
-in (FStar_List.map2 (fun univnames1 uu____6571 -> (match (uu____6571) with
-| (l, generalized_univs, t, c) -> begin
-(
-
-let uu____6589 = (check_universe_generalization univnames1 generalized_univs t)
-in ((l), (uu____6589), (t), (c)))
-end)) univnames_lecs generalized_lecs)));
-))
-
-
-let check_and_ascribe : FStar_TypeChecker_Env.env  ->  FStar_Syntax_Syntax.term  ->  FStar_Syntax_Syntax.typ  ->  FStar_Syntax_Syntax.typ  ->  (FStar_Syntax_Syntax.term * FStar_TypeChecker_Env.guard_t) = (fun env e t1 t2 -> (
-
-let env1 = (FStar_TypeChecker_Env.set_range env e.FStar_Syntax_Syntax.pos)
-in (
-
-let check = (fun env2 t11 t21 -> (match (env2.FStar_TypeChecker_Env.use_eq) with
-| true -> begin
-(FStar_TypeChecker_Rel.try_teq true env2 t11 t21)
-end
-| uu____6621 -> begin
-(
-
-let uu____6622 = (FStar_TypeChecker_Rel.try_subtype env2 t11 t21)
-in (match (uu____6622) with
-| FStar_Pervasives_Native.None -> begin
-FStar_Pervasives_Native.None
-end
-| FStar_Pervasives_Native.Some (f) -> begin
-(
-
-let uu____6626 = (FStar_TypeChecker_Rel.apply_guard f e)
-in (FStar_All.pipe_left (fun _0_32 -> FStar_Pervasives_Native.Some (_0_32)) uu____6626))
-end))
-end))
-in (
-
-let is_var = (fun e1 -> (
-
-let uu____6632 = (
-
-let uu____6633 = (FStar_Syntax_Subst.compress e1)
-in uu____6633.FStar_Syntax_Syntax.n)
-in (match (uu____6632) with
-| FStar_Syntax_Syntax.Tm_name (uu____6636) -> begin
-true
-end
-| uu____6637 -> begin
-false
-end)))
-in (
-
-let decorate = (fun e1 t -> (
-
-let e2 = (FStar_Syntax_Subst.compress e1)
-in (match (e2.FStar_Syntax_Syntax.n) with
-| FStar_Syntax_Syntax.Tm_name (x) -> begin
-(FStar_Syntax_Syntax.mk (FStar_Syntax_Syntax.Tm_name ((
-
-let uu___144_6655 = x
-in {FStar_Syntax_Syntax.ppname = uu___144_6655.FStar_Syntax_Syntax.ppname; FStar_Syntax_Syntax.index = uu___144_6655.FStar_Syntax_Syntax.index; FStar_Syntax_Syntax.sort = t2}))) (FStar_Pervasives_Native.Some (t2.FStar_Syntax_Syntax.n)) e2.FStar_Syntax_Syntax.pos)
-end
-| uu____6656 -> begin
-(
-
-let uu___145_6657 = e2
-in (
-
-let uu____6658 = (FStar_Util.mk_ref (FStar_Pervasives_Native.Some (t2.FStar_Syntax_Syntax.n)))
-in {FStar_Syntax_Syntax.n = uu___145_6657.FStar_Syntax_Syntax.n; FStar_Syntax_Syntax.tk = uu____6658; FStar_Syntax_Syntax.pos = uu___145_6657.FStar_Syntax_Syntax.pos; FStar_Syntax_Syntax.vars = uu___145_6657.FStar_Syntax_Syntax.vars}))
-end)))
-in (
-
-let env2 = (
-
-let uu___146_6667 = env1
-in (
-
-let uu____6668 = (env1.FStar_TypeChecker_Env.use_eq || (env1.FStar_TypeChecker_Env.is_pattern && (is_var e)))
-in {FStar_TypeChecker_Env.solver = uu___146_6667.FStar_TypeChecker_Env.solver; FStar_TypeChecker_Env.range = uu___146_6667.FStar_TypeChecker_Env.range; FStar_TypeChecker_Env.curmodule = uu___146_6667.FStar_TypeChecker_Env.curmodule; FStar_TypeChecker_Env.gamma = uu___146_6667.FStar_TypeChecker_Env.gamma; FStar_TypeChecker_Env.gamma_cache = uu___146_6667.FStar_TypeChecker_Env.gamma_cache; FStar_TypeChecker_Env.modules = uu___146_6667.FStar_TypeChecker_Env.modules; FStar_TypeChecker_Env.expected_typ = uu___146_6667.FStar_TypeChecker_Env.expected_typ; FStar_TypeChecker_Env.sigtab = uu___146_6667.FStar_TypeChecker_Env.sigtab; FStar_TypeChecker_Env.is_pattern = uu___146_6667.FStar_TypeChecker_Env.is_pattern; FStar_TypeChecker_Env.instantiate_imp = uu___146_6667.FStar_TypeChecker_Env.instantiate_imp; FStar_TypeChecker_Env.effects = uu___146_6667.FStar_TypeChecker_Env.effects; FStar_TypeChecker_Env.generalize = uu___146_6667.FStar_TypeChecker_Env.generalize; FStar_TypeChecker_Env.letrecs = uu___146_6667.FStar_TypeChecker_Env.letrecs; FStar_TypeChecker_Env.top_level = uu___146_6667.FStar_TypeChecker_Env.top_level; FStar_TypeChecker_Env.check_uvars = uu___146_6667.FStar_TypeChecker_Env.check_uvars; FStar_TypeChecker_Env.use_eq = uu____6668; FStar_TypeChecker_Env.is_iface = uu___146_6667.FStar_TypeChecker_Env.is_iface; FStar_TypeChecker_Env.admit = uu___146_6667.FStar_TypeChecker_Env.admit; FStar_TypeChecker_Env.lax = uu___146_6667.FStar_TypeChecker_Env.lax; FStar_TypeChecker_Env.lax_universes = uu___146_6667.FStar_TypeChecker_Env.lax_universes; FStar_TypeChecker_Env.type_of = uu___146_6667.FStar_TypeChecker_Env.type_of; FStar_TypeChecker_Env.universe_of = uu___146_6667.FStar_TypeChecker_Env.universe_of; FStar_TypeChecker_Env.use_bv_sorts = uu___146_6667.FStar_TypeChecker_Env.use_bv_sorts; FStar_TypeChecker_Env.qname_and_index = uu___146_6667.FStar_TypeChecker_Env.qname_and_index}))
-in (
-
-let uu____6669 = (check env2 t1 t2)
-in (match (uu____6669) with
-| FStar_Pervasives_Native.None -> begin
-(
-
-let uu____6673 = (
-
-let uu____6674 = (
-
-let uu____6677 = (FStar_TypeChecker_Err.expected_expression_of_type env2 t2 e t1)
-in (
-
-let uu____6678 = (FStar_TypeChecker_Env.get_range env2)
-in ((uu____6677), (uu____6678))))
-in FStar_Errors.Error (uu____6674))
-in (FStar_Pervasives.raise uu____6673))
-end
-| FStar_Pervasives_Native.Some (g) -> begin
-((
-
-let uu____6683 = (FStar_All.pipe_left (FStar_TypeChecker_Env.debug env2) (FStar_Options.Other ("Rel")))
-in (match (uu____6683) with
-| true -> begin
-(
-
-let uu____6684 = (FStar_TypeChecker_Rel.guard_to_string env2 g)
-in (FStar_All.pipe_left (FStar_Util.print1 "Applied guard is %s\n") uu____6684))
-end
-| uu____6685 -> begin
-()
-end));
-(
-
-let uu____6686 = (decorate e t2)
-in ((uu____6686), (g)));
-)
-end))))))))
-
-
-let check_top_level : FStar_TypeChecker_Env.env  ->  FStar_TypeChecker_Env.guard_t  ->  FStar_Syntax_Syntax.lcomp  ->  (Prims.bool * FStar_Syntax_Syntax.comp) = (fun env g lc -> (
-
-let discharge = (fun g1 -> ((FStar_TypeChecker_Rel.force_trivial_guard env g1);
-(FStar_Syntax_Util.is_pure_lcomp lc);
-))
-in (
-
-let g1 = (FStar_TypeChecker_Rel.solve_deferred_constraints env g)
-in (
-
-let uu____6710 = (FStar_Syntax_Util.is_total_lcomp lc)
-in (match (uu____6710) with
-| true -> begin
-(
-
-let uu____6713 = (discharge g1)
-in (
-
-let uu____6714 = (lc.FStar_Syntax_Syntax.comp ())
-in ((uu____6713), (uu____6714))))
-end
-| uu____6719 -> begin
-(
-
-let c = (lc.FStar_Syntax_Syntax.comp ())
-in (
-
-let steps = (FStar_TypeChecker_Normalize.Beta)::[]
-in (
-
-let c1 = (
-
-let uu____6726 = (
-
-let uu____6727 = (
-
-let uu____6728 = (FStar_TypeChecker_Env.unfold_effect_abbrev env c)
-in (FStar_All.pipe_right uu____6728 FStar_Syntax_Syntax.mk_Comp))
-in (FStar_All.pipe_right uu____6727 (FStar_TypeChecker_Normalize.normalize_comp steps env)))
-in (FStar_All.pipe_right uu____6726 (FStar_TypeChecker_Env.comp_to_comp_typ env)))
-in (
-
-let md = (FStar_TypeChecker_Env.get_effect_decl env c1.FStar_Syntax_Syntax.effect_name)
-in (
-
-let uu____6730 = (destruct_comp c1)
-in (match (uu____6730) with
-| (u_t, t, wp) -> begin
-(
-
-let vc = (
-
-let uu____6742 = (FStar_TypeChecker_Env.get_range env)
-in (
-
-let uu____6743 = (
-
-let uu____6744 = (FStar_TypeChecker_Env.inst_effect_fun_with ((u_t)::[]) env md md.FStar_Syntax_Syntax.trivial)
-in (
-
-let uu____6745 = (
-
-let uu____6746 = (FStar_Syntax_Syntax.as_arg t)
-in (
-
-let uu____6747 = (
-
-let uu____6749 = (FStar_Syntax_Syntax.as_arg wp)
-in (uu____6749)::[])
-in (uu____6746)::uu____6747))
-in (FStar_Syntax_Syntax.mk_Tm_app uu____6744 uu____6745)))
-in (uu____6743 (FStar_Pervasives_Native.Some (FStar_Syntax_Util.ktype0.FStar_Syntax_Syntax.n)) uu____6742)))
-in ((
-
-let uu____6755 = (FStar_All.pipe_left (FStar_TypeChecker_Env.debug env) (FStar_Options.Other ("Simplification")))
-in (match (uu____6755) with
-| true -> begin
-(
-
-let uu____6756 = (FStar_Syntax_Print.term_to_string vc)
-in (FStar_Util.print1 "top-level VC: %s\n" uu____6756))
-end
-| uu____6757 -> begin
-()
-end));
-(
-
-let g2 = (
-
-let uu____6759 = (FStar_All.pipe_left FStar_TypeChecker_Rel.guard_of_guard_formula (FStar_TypeChecker_Common.NonTrivial (vc)))
-in (FStar_TypeChecker_Rel.conj_guard g1 uu____6759))
-in (
-
-let uu____6760 = (discharge g2)
-in (
-
-let uu____6761 = (FStar_Syntax_Syntax.mk_Comp c1)
-in ((uu____6760), (uu____6761)))));
-))
-end))))))
-end)))))
-
-
-let short_circuit : FStar_Syntax_Syntax.term  ->  FStar_Syntax_Syntax.args  ->  FStar_TypeChecker_Common.guard_formula = (fun head1 seen_args -> (
-
-let short_bin_op = (fun f uu___102_6785 -> (match (uu___102_6785) with
-| [] -> begin
-FStar_TypeChecker_Common.Trivial
-end
-| ((fst1, uu____6791))::[] -> begin
-(f fst1)
-end
-| uu____6804 -> begin
-(failwith "Unexpexted args to binary operator")
-end))
-in (
-
-let op_and_e = (fun e -> (
-
-let uu____6809 = (FStar_Syntax_Util.b2t e)
-in (FStar_All.pipe_right uu____6809 (fun _0_33 -> FStar_TypeChecker_Common.NonTrivial (_0_33)))))
-in (
-
-let op_or_e = (fun e -> (
-
-let uu____6818 = (
-
-let uu____6821 = (FStar_Syntax_Util.b2t e)
-in (FStar_Syntax_Util.mk_neg uu____6821))
-in (FStar_All.pipe_right uu____6818 (fun _0_34 -> FStar_TypeChecker_Common.NonTrivial (_0_34)))))
-in (
-
-let op_and_t = (fun t -> (FStar_All.pipe_right t (fun _0_35 -> FStar_TypeChecker_Common.NonTrivial (_0_35))))
-in (
-
-let op_or_t = (fun t -> (
-
-let uu____6832 = (FStar_All.pipe_right t FStar_Syntax_Util.mk_neg)
-in (FStar_All.pipe_right uu____6832 (fun _0_36 -> FStar_TypeChecker_Common.NonTrivial (_0_36)))))
-in (
-
-let op_imp_t = (fun t -> (FStar_All.pipe_right t (fun _0_37 -> FStar_TypeChecker_Common.NonTrivial (_0_37))))
-in (
-
-let short_op_ite = (fun uu___103_6846 -> (match (uu___103_6846) with
-| [] -> begin
-FStar_TypeChecker_Common.Trivial
-end
-| ((guard, uu____6852))::[] -> begin
-FStar_TypeChecker_Common.NonTrivial (guard)
-end
-| (_then)::((guard, uu____6867))::[] -> begin
-(
-
-let uu____6888 = (FStar_Syntax_Util.mk_neg guard)
-in (FStar_All.pipe_right uu____6888 (fun _0_38 -> FStar_TypeChecker_Common.NonTrivial (_0_38))))
-end
-| uu____6893 -> begin
-(failwith "Unexpected args to ITE")
-end))
-in (
-
-let table = (
-
-let uu____6900 = (
-
-let uu____6905 = (short_bin_op op_and_e)
-in ((FStar_Parser_Const.op_And), (uu____6905)))
-in (
-
-let uu____6910 = (
-
-let uu____6916 = (
-
-let uu____6921 = (short_bin_op op_or_e)
-in ((FStar_Parser_Const.op_Or), (uu____6921)))
-in (
-
-let uu____6926 = (
-
-let uu____6932 = (
-
-let uu____6937 = (short_bin_op op_and_t)
-in ((FStar_Parser_Const.and_lid), (uu____6937)))
-in (
-
-let uu____6942 = (
-
-let uu____6948 = (
-
-let uu____6953 = (short_bin_op op_or_t)
-in ((FStar_Parser_Const.or_lid), (uu____6953)))
-in (
-
-let uu____6958 = (
-
-let uu____6964 = (
-
-let uu____6969 = (short_bin_op op_imp_t)
-in ((FStar_Parser_Const.imp_lid), (uu____6969)))
-in (uu____6964)::(((FStar_Parser_Const.ite_lid), (short_op_ite)))::[])
-in (uu____6948)::uu____6958))
-in (uu____6932)::uu____6942))
-in (uu____6916)::uu____6926))
-in (uu____6900)::uu____6910))
-in (match (head1.FStar_Syntax_Syntax.n) with
-| FStar_Syntax_Syntax.Tm_fvar (fv) -> begin
-(
-
-let lid = fv.FStar_Syntax_Syntax.fv_name.FStar_Syntax_Syntax.v
-in (
-
-let uu____7010 = (FStar_Util.find_map table (fun uu____7016 -> (match (uu____7016) with
-| (x, mk1) -> begin
-(match ((FStar_Ident.lid_equals x lid)) with
-| true -> begin
-(
-
-let uu____7029 = (mk1 seen_args)
-in FStar_Pervasives_Native.Some (uu____7029))
-end
-| uu____7030 -> begin
-FStar_Pervasives_Native.None
-end)
-end)))
-in (match (uu____7010) with
-| FStar_Pervasives_Native.None -> begin
-FStar_TypeChecker_Common.Trivial
-end
-| FStar_Pervasives_Native.Some (g) -> begin
-g
-end)))
-end
-| uu____7032 -> begin
-FStar_TypeChecker_Common.Trivial
-end))))))))))
-
-
-let short_circuit_head : FStar_Syntax_Syntax.term  ->  Prims.bool = (fun l -> (
-
-let uu____7036 = (
-
-let uu____7037 = (FStar_Syntax_Util.un_uinst l)
-in uu____7037.FStar_Syntax_Syntax.n)
-in (match (uu____7036) with
-| FStar_Syntax_Syntax.Tm_fvar (fv) -> begin
-(FStar_Util.for_some (FStar_Syntax_Syntax.fv_eq_lid fv) ((FStar_Parser_Const.op_And)::(FStar_Parser_Const.op_Or)::(FStar_Parser_Const.and_lid)::(FStar_Parser_Const.or_lid)::(FStar_Parser_Const.imp_lid)::(FStar_Parser_Const.ite_lid)::[]))
-end
-| uu____7041 -> begin
-false
-end)))
-
-
-let maybe_add_implicit_binders : FStar_TypeChecker_Env.env  ->  FStar_Syntax_Syntax.binders  ->  FStar_Syntax_Syntax.binders = (fun env bs -> (
-
-let pos = (fun bs1 -> (match (bs1) with
-| ((hd1, uu____7059))::uu____7060 -> begin
-(FStar_Syntax_Syntax.range_of_bv hd1)
-end
-| uu____7066 -> begin
-(FStar_TypeChecker_Env.get_range env)
-end))
-in (match (bs) with
-| ((uu____7070, FStar_Pervasives_Native.Some (FStar_Syntax_Syntax.Implicit (uu____7071))))::uu____7072 -> begin
-bs
-end
-| uu____7081 -> begin
-(
-
-let uu____7082 = (FStar_TypeChecker_Env.expected_typ env)
-in (match (uu____7082) with
-| FStar_Pervasives_Native.None -> begin
-bs
-end
-| FStar_Pervasives_Native.Some (t) -> begin
-(
-
-let uu____7085 = (
-
-let uu____7086 = (FStar_Syntax_Subst.compress t)
-in uu____7086.FStar_Syntax_Syntax.n)
-in (match (uu____7085) with
-| FStar_Syntax_Syntax.Tm_arrow (bs', uu____7090) -> begin
-(
-
-let uu____7101 = (FStar_Util.prefix_until (fun uu___104_7120 -> (match (uu___104_7120) with
-| (uu____7124, FStar_Pervasives_Native.Some (FStar_Syntax_Syntax.Implicit (uu____7125))) -> begin
-false
-end
-| uu____7127 -> begin
-true
-end)) bs')
-in (match (uu____7101) with
-| FStar_Pervasives_Native.None -> begin
-bs
-end
-| FStar_Pervasives_Native.Some ([], uu____7145, uu____7146) -> begin
-bs
-end
-| FStar_Pervasives_Native.Some (imps, uu____7183, uu____7184) -> begin
-(
-
-let uu____7221 = (FStar_All.pipe_right imps (FStar_Util.for_all (fun uu____7229 -> (match (uu____7229) with
-| (x, uu____7234) -> begin
-(FStar_Util.starts_with x.FStar_Syntax_Syntax.ppname.FStar_Ident.idText "\'")
-end))))
-in (match (uu____7221) with
-| true -> begin
-(
-
-let r = (pos bs)
-in (
-
-let imps1 = (FStar_All.pipe_right imps (FStar_List.map (fun uu____7257 -> (match (uu____7257) with
-| (x, i) -> begin
-(
-
-let uu____7268 = (FStar_Syntax_Syntax.set_range_of_bv x r)
-in ((uu____7268), (i)))
-end))))
-in (FStar_List.append imps1 bs)))
-end
-| uu____7273 -> begin
-bs
-end))
-end))
-end
-| uu____7274 -> begin
-bs
-end))
-end))
-end)))
-
-
-let maybe_lift : FStar_TypeChecker_Env.env  ->  FStar_Syntax_Syntax.term  ->  FStar_Ident.lident  ->  FStar_Ident.lident  ->  FStar_Syntax_Syntax.typ  ->  FStar_Syntax_Syntax.term = (fun env e c1 c2 t -> (
-
-let m1 = (FStar_TypeChecker_Env.norm_eff_name env c1)
-in (
-
-let m2 = (FStar_TypeChecker_Env.norm_eff_name env c2)
-in (match ((((FStar_Ident.lid_equals m1 m2) || ((FStar_Syntax_Util.is_pure_effect c1) && (FStar_Syntax_Util.is_ghost_effect c2))) || ((FStar_Syntax_Util.is_pure_effect c2) && (FStar_Syntax_Util.is_ghost_effect c1)))) with
-| true -> begin
-e
-end
-| uu____7292 -> begin
-(
-
-let uu____7293 = (FStar_ST.read e.FStar_Syntax_Syntax.tk)
-in (FStar_Syntax_Syntax.mk (FStar_Syntax_Syntax.Tm_meta (((e), (FStar_Syntax_Syntax.Meta_monadic_lift (((m1), (m2), (t))))))) uu____7293 e.FStar_Syntax_Syntax.pos))
-end))))
-
-
-let maybe_monadic : FStar_TypeChecker_Env.env  ->  FStar_Syntax_Syntax.term  ->  FStar_Ident.lident  ->  FStar_Syntax_Syntax.typ  ->  FStar_Syntax_Syntax.term = (fun env e c t -> (
-
-let m = (FStar_TypeChecker_Env.norm_eff_name env c)
-in (
-
-let uu____7315 = (((is_pure_or_ghost_effect env m) || (FStar_Ident.lid_equals m FStar_Parser_Const.effect_Tot_lid)) || (FStar_Ident.lid_equals m FStar_Parser_Const.effect_GTot_lid))
-in (match (uu____7315) with
-| true -> begin
-e
-end
-| uu____7316 -> begin
-(
-
-let uu____7317 = (FStar_ST.read e.FStar_Syntax_Syntax.tk)
-in (FStar_Syntax_Syntax.mk (FStar_Syntax_Syntax.Tm_meta (((e), (FStar_Syntax_Syntax.Meta_monadic (((m), (t))))))) uu____7317 e.FStar_Syntax_Syntax.pos))
-end))))
-
-
-let d : Prims.string  ->  Prims.unit = (fun s -> (FStar_Util.print1 "[01;36m%s[00m\n" s))
-
-
-let mk_toplevel_definition : FStar_TypeChecker_Env.env  ->  FStar_Ident.lident  ->  FStar_Syntax_Syntax.term  ->  (FStar_Syntax_Syntax.sigelt * FStar_Syntax_Syntax.term) = (fun env lident def -> ((
-
-let uu____7343 = (FStar_TypeChecker_Env.debug env (FStar_Options.Other ("ED")))
-in (match (uu____7343) with
-| true -> begin
-((d (FStar_Ident.text_of_lid lident));
-(
-
-let uu____7345 = (FStar_Syntax_Print.term_to_string def)
-in (FStar_Util.print2 "Registering top-level definition: %s\n%s\n" (FStar_Ident.text_of_lid lident) uu____7345));
-)
-end
-| uu____7346 -> begin
-()
-end));
-(
-
-let fv = (
-
-let uu____7348 = (FStar_Syntax_Util.incr_delta_qualifier def)
-in (FStar_Syntax_Syntax.lid_as_fv lident uu____7348 FStar_Pervasives_Native.None))
-in (
-
-let lbname = FStar_Util.Inr (fv)
-in (
-
-let lb = ((false), (({FStar_Syntax_Syntax.lbname = lbname; FStar_Syntax_Syntax.lbunivs = []; FStar_Syntax_Syntax.lbtyp = FStar_Syntax_Syntax.tun; FStar_Syntax_Syntax.lbeff = FStar_Parser_Const.effect_Tot_lid; FStar_Syntax_Syntax.lbdef = def})::[]))
-in (
-
-let sig_ctx = (FStar_Syntax_Syntax.mk_sigelt (FStar_Syntax_Syntax.Sig_let (((lb), ((lident)::[]), ([])))))
-in (
-
-let uu____7355 = (FStar_Syntax_Syntax.mk (FStar_Syntax_Syntax.Tm_fvar (fv)) FStar_Pervasives_Native.None FStar_Range.dummyRange)
-in (((
-
-let uu___147_7364 = sig_ctx
-in {FStar_Syntax_Syntax.sigel = uu___147_7364.FStar_Syntax_Syntax.sigel; FStar_Syntax_Syntax.sigrng = uu___147_7364.FStar_Syntax_Syntax.sigrng; FStar_Syntax_Syntax.sigquals = (FStar_Syntax_Syntax.Unfold_for_unification_and_vcgen)::[]; FStar_Syntax_Syntax.sigmeta = uu___147_7364.FStar_Syntax_Syntax.sigmeta})), (uu____7355)))))));
-))
-
-
-let check_sigelt_quals : FStar_TypeChecker_Env.env  ->  FStar_Syntax_Syntax.sigelt  ->  Prims.unit = (fun env se -> (
-
-let visibility = (fun uu___105_7374 -> (match (uu___105_7374) with
-| FStar_Syntax_Syntax.Private -> begin
-true
-end
-| uu____7375 -> begin
-false
-end))
-in (
-
-let reducibility = (fun uu___106_7379 -> (match (uu___106_7379) with
-| FStar_Syntax_Syntax.Abstract -> begin
-true
-end
-| FStar_Syntax_Syntax.Irreducible -> begin
-true
-end
-| FStar_Syntax_Syntax.Unfold_for_unification_and_vcgen -> begin
-true
-end
-| FStar_Syntax_Syntax.Visible_default -> begin
-true
-end
-| FStar_Syntax_Syntax.Inline_for_extraction -> begin
-true
-end
-| uu____7380 -> begin
-false
-end))
-in (
-
-let assumption = (fun uu___107_7384 -> (match (uu___107_7384) with
-| FStar_Syntax_Syntax.Assumption -> begin
-true
-end
-| FStar_Syntax_Syntax.New -> begin
-true
-end
-| uu____7385 -> begin
-false
-end))
-in (
-
-let reification = (fun uu___108_7389 -> (match (uu___108_7389) with
-| FStar_Syntax_Syntax.Reifiable -> begin
-true
-end
-| FStar_Syntax_Syntax.Reflectable (uu____7390) -> begin
-true
-end
-| uu____7391 -> begin
-false
-end))
-in (
-
-let inferred = (fun uu___109_7395 -> (match (uu___109_7395) with
-| FStar_Syntax_Syntax.Discriminator (uu____7396) -> begin
-true
-end
-| FStar_Syntax_Syntax.Projector (uu____7397) -> begin
-true
-end
-| FStar_Syntax_Syntax.RecordType (uu____7400) -> begin
-true
-end
-| FStar_Syntax_Syntax.RecordConstructor (uu____7405) -> begin
-true
-end
-| FStar_Syntax_Syntax.ExceptionConstructor -> begin
-true
-end
-| FStar_Syntax_Syntax.HasMaskedEffect -> begin
-true
-end
-| FStar_Syntax_Syntax.Effect -> begin
-true
-end
-| uu____7410 -> begin
-false
-end))
-in (
-
-let has_eq = (fun uu___110_7414 -> (match (uu___110_7414) with
-| FStar_Syntax_Syntax.Noeq -> begin
-true
-end
-| FStar_Syntax_Syntax.Unopteq -> begin
-true
-end
-| uu____7415 -> begin
-false
-end))
-in (
-
-let quals_combo_ok = (fun quals q -> (match (q) with
-| FStar_Syntax_Syntax.Assumption -> begin
-(FStar_All.pipe_right quals (FStar_List.for_all (fun x -> ((((((x = q) || (x = FStar_Syntax_Syntax.Logic)) || (inferred x)) || (visibility x)) || (assumption x)) || (env.FStar_TypeChecker_Env.is_iface && (x = FStar_Syntax_Syntax.Inline_for_extraction))))))
-end
-| FStar_Syntax_Syntax.New -> begin
-(FStar_All.pipe_right quals (FStar_List.for_all (fun x -> ((((x = q) || (inferred x)) || (visibility x)) || (assumption x)))))
-end
-| FStar_Syntax_Syntax.Inline_for_extraction -> begin
-(FStar_All.pipe_right quals (FStar_List.for_all (fun x -> (((((((x = q) || (x = FStar_Syntax_Syntax.Logic)) || (visibility x)) || (reducibility x)) || (reification x)) || (inferred x)) || (env.FStar_TypeChecker_Env.is_iface && (x = FStar_Syntax_Syntax.Assumption))))))
-end
-| FStar_Syntax_Syntax.Unfold_for_unification_and_vcgen -> begin
-(FStar_All.pipe_right quals (FStar_List.for_all (fun x -> (((((((x = q) || (x = FStar_Syntax_Syntax.Logic)) || (x = FStar_Syntax_Syntax.Abstract)) || (x = FStar_Syntax_Syntax.Inline_for_extraction)) || (has_eq x)) || (inferred x)) || (visibility x)))))
-end
-| FStar_Syntax_Syntax.Visible_default -> begin
-(FStar_All.pipe_right quals (FStar_List.for_all (fun x -> (((((((x = q) || (x = FStar_Syntax_Syntax.Logic)) || (x = FStar_Syntax_Syntax.Abstract)) || (x = FStar_Syntax_Syntax.Inline_for_extraction)) || (has_eq x)) || (inferred x)) || (visibility x)))))
-end
-| FStar_Syntax_Syntax.Irreducible -> begin
-(FStar_All.pipe_right quals (FStar_List.for_all (fun x -> (((((((x = q) || (x = FStar_Syntax_Syntax.Logic)) || (x = FStar_Syntax_Syntax.Abstract)) || (x = FStar_Syntax_Syntax.Inline_for_extraction)) || (has_eq x)) || (inferred x)) || (visibility x)))))
-end
-| FStar_Syntax_Syntax.Abstract -> begin
-(FStar_All.pipe_right quals (FStar_List.for_all (fun x -> (((((((x = q) || (x = FStar_Syntax_Syntax.Logic)) || (x = FStar_Syntax_Syntax.Abstract)) || (x = FStar_Syntax_Syntax.Inline_for_extraction)) || (has_eq x)) || (inferred x)) || (visibility x)))))
-end
-| FStar_Syntax_Syntax.Noeq -> begin
-(FStar_All.pipe_right quals (FStar_List.for_all (fun x -> (((((((x = q) || (x = FStar_Syntax_Syntax.Logic)) || (x = FStar_Syntax_Syntax.Abstract)) || (x = FStar_Syntax_Syntax.Inline_for_extraction)) || (has_eq x)) || (inferred x)) || (visibility x)))))
-end
-| FStar_Syntax_Syntax.Unopteq -> begin
-(FStar_All.pipe_right quals (FStar_List.for_all (fun x -> (((((((x = q) || (x = FStar_Syntax_Syntax.Logic)) || (x = FStar_Syntax_Syntax.Abstract)) || (x = FStar_Syntax_Syntax.Inline_for_extraction)) || (has_eq x)) || (inferred x)) || (visibility x)))))
-end
-| FStar_Syntax_Syntax.TotalEffect -> begin
-(FStar_All.pipe_right quals (FStar_List.for_all (fun x -> ((((x = q) || (inferred x)) || (visibility x)) || (reification x)))))
-end
-| FStar_Syntax_Syntax.Logic -> begin
-(FStar_All.pipe_right quals (FStar_List.for_all (fun x -> (((((x = q) || (x = FStar_Syntax_Syntax.Assumption)) || (inferred x)) || (visibility x)) || (reducibility x)))))
-end
-| FStar_Syntax_Syntax.Reifiable -> begin
-(FStar_All.pipe_right quals (FStar_List.for_all (fun x -> ((((reification x) || (inferred x)) || (visibility x)) || (x = FStar_Syntax_Syntax.TotalEffect)))))
-end
-| FStar_Syntax_Syntax.Reflectable (uu____7449) -> begin
-(FStar_All.pipe_right quals (FStar_List.for_all (fun x -> ((((reification x) || (inferred x)) || (visibility x)) || (x = FStar_Syntax_Syntax.TotalEffect)))))
-end
-| FStar_Syntax_Syntax.Private -> begin
-true
-end
-| uu____7452 -> begin
-true
-end))
-in (
-
-let quals = (FStar_Syntax_Util.quals_of_sigelt se)
-in (
-
-let uu____7455 = (
-
-let uu____7456 = (FStar_All.pipe_right quals (FStar_Util.for_some (fun uu___111_7458 -> (match (uu___111_7458) with
-| FStar_Syntax_Syntax.OnlyName -> begin
-true
-end
-| uu____7459 -> begin
-false
-end))))
-in (FStar_All.pipe_right uu____7456 Prims.op_Negation))
-in (match (uu____7455) with
-| true -> begin
-(
-
-let r = (FStar_Syntax_Util.range_of_sigelt se)
-in (
-
-let no_dup_quals = (FStar_Util.remove_dups (fun x y -> (x = y)) quals)
-in (
-
-let err' = (fun msg -> (
-
-let uu____7469 = (
-
-let uu____7470 = (
-
-let uu____7473 = (
-
-let uu____7474 = (FStar_Syntax_Print.quals_to_string quals)
-in (FStar_Util.format2 "The qualifier list \"[%s]\" is not permissible for this element%s" uu____7474 msg))
-in ((uu____7473), (r)))
-in FStar_Errors.Error (uu____7470))
-in (FStar_Pervasives.raise uu____7469)))
-in (
-
-let err1 = (fun msg -> (err' (Prims.strcat ": " msg)))
-in (
-
-let err'1 = (fun uu____7482 -> (err' ""))
-in ((match (((FStar_List.length quals) <> (FStar_List.length no_dup_quals))) with
-| true -> begin
-(err1 "duplicate qualifiers")
-end
-| uu____7488 -> begin
-()
-end);
-(
-
-let uu____7490 = (
-
-let uu____7491 = (FStar_All.pipe_right quals (FStar_List.for_all (quals_combo_ok quals)))
-in (not (uu____7491)))
-in (match (uu____7490) with
-| true -> begin
-(err1 "ill-formed combination")
-end
-| uu____7493 -> begin
-()
-end));
-(match (se.FStar_Syntax_Syntax.sigel) with
-| FStar_Syntax_Syntax.Sig_let ((is_rec, uu____7495), uu____7496, uu____7497) -> begin
-((
-
-let uu____7508 = (is_rec && (FStar_All.pipe_right quals (FStar_List.contains FStar_Syntax_Syntax.Unfold_for_unification_and_vcgen)))
-in (match (uu____7508) with
-| true -> begin
-(err1 "recursive definitions cannot be marked inline")
-end
-| uu____7510 -> begin
-()
-end));
-(
-
-let uu____7511 = (FStar_All.pipe_right quals (FStar_Util.for_some (fun x -> ((assumption x) || (has_eq x)))))
-in (match (uu____7511) with
-| true -> begin
-(err1 "definitions cannot be assumed or marked with equality qualifiers")
-end
-| uu____7514 -> begin
-()
-end));
-)
-end
-| FStar_Syntax_Syntax.Sig_bundle (uu____7515) -> begin
-(
-
-let uu____7520 = (
-
-let uu____7521 = (FStar_All.pipe_right quals (FStar_Util.for_all (fun x -> ((((x = FStar_Syntax_Syntax.Abstract) || (inferred x)) || (visibility x)) || (has_eq x)))))
-in (not (uu____7521)))
-in (match (uu____7520) with
-| true -> begin
-(err'1 ())
-end
-| uu____7524 -> begin
-()
-end))
-end
-| FStar_Syntax_Syntax.Sig_declare_typ (uu____7525) -> begin
-(
-
-let uu____7529 = (FStar_All.pipe_right quals (FStar_Util.for_some has_eq))
-in (match (uu____7529) with
-| true -> begin
-(err'1 ())
-end
-| uu____7531 -> begin
-()
-end))
-end
-| FStar_Syntax_Syntax.Sig_assume (uu____7532) -> begin
-(
-
-let uu____7535 = (
-
-let uu____7536 = (FStar_All.pipe_right quals (FStar_Util.for_all (fun x -> ((visibility x) || (x = FStar_Syntax_Syntax.Assumption)))))
-in (not (uu____7536)))
-in (match (uu____7535) with
-| true -> begin
-(err'1 ())
-end
-| uu____7539 -> begin
-()
-end))
-end
-| FStar_Syntax_Syntax.Sig_new_effect (uu____7540) -> begin
-(
-
-let uu____7541 = (
-
-let uu____7542 = (FStar_All.pipe_right quals (FStar_Util.for_all (fun x -> ((((x = FStar_Syntax_Syntax.TotalEffect) || (inferred x)) || (visibility x)) || (reification x)))))
-in (not (uu____7542)))
-in (match (uu____7541) with
-| true -> begin
-(err'1 ())
-end
-| uu____7545 -> begin
-()
-end))
-end
-| FStar_Syntax_Syntax.Sig_new_effect_for_free (uu____7546) -> begin
-(
-
-let uu____7547 = (
-
-let uu____7548 = (FStar_All.pipe_right quals (FStar_Util.for_all (fun x -> ((((x = FStar_Syntax_Syntax.TotalEffect) || (inferred x)) || (visibility x)) || (reification x)))))
-in (not (uu____7548)))
-in (match (uu____7547) with
-| true -> begin
-(err'1 ())
-end
-| uu____7551 -> begin
-()
-end))
-end
-| FStar_Syntax_Syntax.Sig_effect_abbrev (uu____7552) -> begin
-(
-
-let uu____7559 = (
-
-let uu____7560 = (FStar_All.pipe_right quals (FStar_Util.for_all (fun x -> ((inferred x) || (visibility x)))))
-in (not (uu____7560)))
-in (match (uu____7559) with
-| true -> begin
-(err'1 ())
-end
-| uu____7563 -> begin
-()
-end))
-end
-| uu____7564 -> begin
-()
-end);
-))))))
-end
-| uu____7565 -> begin
-()
-end)))))))))))
-
-
-let mk_discriminator_and_indexed_projectors : FStar_Syntax_Syntax.qualifier Prims.list  ->  FStar_Syntax_Syntax.fv_qual  ->  Prims.bool  ->  FStar_TypeChecker_Env.env  ->  FStar_Ident.lident  ->  FStar_Ident.lident  ->  FStar_Syntax_Syntax.univ_names  ->  FStar_Syntax_Syntax.binders  ->  FStar_Syntax_Syntax.binders  ->  FStar_Syntax_Syntax.binders  ->  FStar_Syntax_Syntax.sigelt Prims.list = (fun iquals fvq refine_domain env tc lid uvs inductive_tps indices fields -> (
-
-let p = (FStar_Ident.range_of_lid lid)
-in (
-
-let pos = (fun q -> (FStar_Syntax_Syntax.withinfo q FStar_Syntax_Syntax.tun.FStar_Syntax_Syntax.n p))
-in (
-
-let projectee = (fun ptyp -> (FStar_Syntax_Syntax.gen_bv "projectee" (FStar_Pervasives_Native.Some (p)) ptyp))
-in (
-
-let inst_univs = (FStar_List.map (fun u -> FStar_Syntax_Syntax.U_name (u)) uvs)
-in (
-
-let tps = inductive_tps
-in (
-
-let arg_typ = (
-
-let inst_tc = (
-
-let uu____7621 = (
-
-let uu____7624 = (
-
-let uu____7625 = (
-
-let uu____7630 = (
-
-let uu____7631 = (FStar_Syntax_Syntax.lid_as_fv tc FStar_Syntax_Syntax.Delta_constant FStar_Pervasives_Native.None)
-in (FStar_Syntax_Syntax.fv_to_tm uu____7631))
-in ((uu____7630), (inst_univs)))
-in FStar_Syntax_Syntax.Tm_uinst (uu____7625))
-in (FStar_Syntax_Syntax.mk uu____7624))
-in (uu____7621 FStar_Pervasives_Native.None p))
-in (
-
-let args = (FStar_All.pipe_right (FStar_List.append tps indices) (FStar_List.map (fun uu____7657 -> (match (uu____7657) with
-| (x, imp) -> begin
-(
-
-let uu____7664 = (FStar_Syntax_Syntax.bv_to_name x)
-in ((uu____7664), (imp)))
-end))))
-in (FStar_Syntax_Syntax.mk_Tm_app inst_tc args FStar_Pervasives_Native.None p)))
-in (
-
-let unrefined_arg_binder = (
-
-let uu____7668 = (projectee arg_typ)
-in (FStar_Syntax_Syntax.mk_binder uu____7668))
-in (
-
-let arg_binder = (match ((not (refine_domain))) with
-| true -> begin
-unrefined_arg_binder
-end
-| uu____7670 -> begin
-(
-
-let disc_name = (FStar_Syntax_Util.mk_discriminator lid)
-in (
-
-let x = (FStar_Syntax_Syntax.new_bv (FStar_Pervasives_Native.Some (p)) arg_typ)
-in (
-
-let sort = (
-
-let disc_fvar = (FStar_Syntax_Syntax.fvar (FStar_Ident.set_lid_range disc_name p) FStar_Syntax_Syntax.Delta_equational FStar_Pervasives_Native.None)
-in (
-
-let uu____7677 = (
-
-let uu____7678 = (
-
-let uu____7679 = (
-
-let uu____7680 = (FStar_Syntax_Syntax.mk_Tm_uinst disc_fvar inst_univs)
-in (
-
-let uu____7681 = (
-
-let uu____7682 = (
-
-let uu____7683 = (FStar_Syntax_Syntax.bv_to_name x)
-in (FStar_All.pipe_left FStar_Syntax_Syntax.as_arg uu____7683))
-in (uu____7682)::[])
-in (FStar_Syntax_Syntax.mk_Tm_app uu____7680 uu____7681)))
-in (uu____7679 FStar_Pervasives_Native.None p))
-in (FStar_Syntax_Util.b2t uu____7678))
-in (FStar_Syntax_Util.refine x uu____7677)))
-in (
-
-let uu____7688 = (
-
-let uu___148_7689 = (projectee arg_typ)
-in {FStar_Syntax_Syntax.ppname = uu___148_7689.FStar_Syntax_Syntax.ppname; FStar_Syntax_Syntax.index = uu___148_7689.FStar_Syntax_Syntax.index; FStar_Syntax_Syntax.sort = sort})
-in (FStar_Syntax_Syntax.mk_binder uu____7688)))))
-end)
-in (
-
-let ntps = (FStar_List.length tps)
-in (
-
-let all_params = (
-
-let uu____7699 = (FStar_List.map (fun uu____7709 -> (match (uu____7709) with
-| (x, uu____7716) -> begin
-((x), (FStar_Pervasives_Native.Some (FStar_Syntax_Syntax.imp_tag)))
-end)) tps)
-in (FStar_List.append uu____7699 fields))
-in (
-
-let imp_binders = (FStar_All.pipe_right (FStar_List.append tps indices) (FStar_List.map (fun uu____7740 -> (match (uu____7740) with
-| (x, uu____7747) -> begin
-((x), (FStar_Pervasives_Native.Some (FStar_Syntax_Syntax.imp_tag)))
-end))))
-in (
-
-let discriminator_ses = (match ((fvq <> FStar_Syntax_Syntax.Data_ctor)) with
-| true -> begin
-[]
-end
-| uu____7752 -> begin
-(
-
-let discriminator_name = (FStar_Syntax_Util.mk_discriminator lid)
-in (
-
-let no_decl = false
-in (
-
-let only_decl = ((
-
-let uu____7756 = (FStar_TypeChecker_Env.current_module env)
-in (FStar_Ident.lid_equals FStar_Parser_Const.prims_lid uu____7756)) || (
-
-let uu____7757 = (
-
-let uu____7758 = (FStar_TypeChecker_Env.current_module env)
-in uu____7758.FStar_Ident.str)
-in (FStar_Options.dont_gen_projectors uu____7757)))
-in (
-
-let quals = (
-
-let uu____7761 = (
-
-let uu____7763 = (
-
-let uu____7765 = (only_decl && ((FStar_All.pipe_left Prims.op_Negation env.FStar_TypeChecker_Env.is_iface) || env.FStar_TypeChecker_Env.admit))
-in (match (uu____7765) with
-| true -> begin
-(FStar_Syntax_Syntax.Assumption)::[]
-end
-| uu____7767 -> begin
-[]
-end))
-in (
-
-let uu____7768 = (FStar_List.filter (fun uu___112_7770 -> (match (uu___112_7770) with
-| FStar_Syntax_Syntax.Abstract -> begin
-(not (only_decl))
-end
-| FStar_Syntax_Syntax.Private -> begin
-true
-end
-| uu____7771 -> begin
-false
-end)) iquals)
-in (FStar_List.append uu____7763 uu____7768)))
-in (FStar_List.append ((FStar_Syntax_Syntax.Discriminator (lid))::(match (only_decl) with
-| true -> begin
-(FStar_Syntax_Syntax.Logic)::[]
-end
-| uu____7773 -> begin
-[]
-end)) uu____7761))
-in (
-
-let binders = (FStar_List.append imp_binders ((unrefined_arg_binder)::[]))
-in (
-
-let t = (
-
-let bool_typ = (
-
-let uu____7784 = (
-
-let uu____7785 = (FStar_Syntax_Syntax.lid_as_fv FStar_Parser_Const.bool_lid FStar_Syntax_Syntax.Delta_constant FStar_Pervasives_Native.None)
-in (FStar_Syntax_Syntax.fv_to_tm uu____7785))
-in (FStar_Syntax_Syntax.mk_Total uu____7784))
-in (
-
-let uu____7786 = (FStar_Syntax_Util.arrow binders bool_typ)
-in (FStar_All.pipe_left (FStar_Syntax_Subst.close_univ_vars uvs) uu____7786)))
-in (
-
-let decl = {FStar_Syntax_Syntax.sigel = FStar_Syntax_Syntax.Sig_declare_typ (((discriminator_name), (uvs), (t))); FStar_Syntax_Syntax.sigrng = (FStar_Ident.range_of_lid discriminator_name); FStar_Syntax_Syntax.sigquals = quals; FStar_Syntax_Syntax.sigmeta = FStar_Syntax_Syntax.default_sigmeta}
-in ((
-
-let uu____7789 = (FStar_TypeChecker_Env.debug env (FStar_Options.Other ("LogTypes")))
-in (match (uu____7789) with
-| true -> begin
-(
-
-let uu____7790 = (FStar_Syntax_Print.sigelt_to_string decl)
-in (FStar_Util.print1 "Declaration of a discriminator %s\n" uu____7790))
-end
-| uu____7791 -> begin
-()
-end));
-(match (only_decl) with
-| true -> begin
-(decl)::[]
-end
-| uu____7793 -> begin
-(
-
-let body = (match ((not (refine_domain))) with
-| true -> begin
-FStar_Syntax_Util.exp_true_bool
-end
-| uu____7799 -> begin
-(
-
-let arg_pats = (FStar_All.pipe_right all_params (FStar_List.mapi (fun j uu____7822 -> (match (uu____7822) with
-| (x, imp) -> begin
-(
-
-let b = (FStar_Syntax_Syntax.is_implicit imp)
-in (match ((b && (j < ntps))) with
-| true -> begin
-(
-
-let uu____7838 = (
-
-let uu____7841 = (
-
-let uu____7842 = (
-
-let uu____7847 = (FStar_Syntax_Syntax.gen_bv x.FStar_Syntax_Syntax.ppname.FStar_Ident.idText FStar_Pervasives_Native.None FStar_Syntax_Syntax.tun)
-in ((uu____7847), (FStar_Syntax_Syntax.tun)))
-in FStar_Syntax_Syntax.Pat_dot_term (uu____7842))
-in (pos uu____7841))
-in ((uu____7838), (b)))
-end
-| uu____7850 -> begin
-(
-
-let uu____7851 = (
-
-let uu____7854 = (
-
-let uu____7855 = (FStar_Syntax_Syntax.gen_bv x.FStar_Syntax_Syntax.ppname.FStar_Ident.idText FStar_Pervasives_Native.None FStar_Syntax_Syntax.tun)
-in FStar_Syntax_Syntax.Pat_wild (uu____7855))
-in (pos uu____7854))
-in ((uu____7851), (b)))
-end))
-end))))
-in (
-
-let pat_true = (
-
-let uu____7869 = (
-
-let uu____7872 = (
-
-let uu____7873 = (
-
-let uu____7881 = (FStar_Syntax_Syntax.lid_as_fv lid FStar_Syntax_Syntax.Delta_constant (FStar_Pervasives_Native.Some (fvq)))
-in ((uu____7881), (arg_pats)))
-in FStar_Syntax_Syntax.Pat_cons (uu____7873))
-in (pos uu____7872))
-in ((uu____7869), (FStar_Pervasives_Native.None), (FStar_Syntax_Util.exp_true_bool)))
-in (
-
-let pat_false = (
-
-let uu____7907 = (
-
-let uu____7910 = (
-
-let uu____7911 = (FStar_Syntax_Syntax.new_bv FStar_Pervasives_Native.None FStar_Syntax_Syntax.tun)
-in FStar_Syntax_Syntax.Pat_wild (uu____7911))
-in (pos uu____7910))
-in ((uu____7907), (FStar_Pervasives_Native.None), (FStar_Syntax_Util.exp_false_bool)))
-in (
-
-let arg_exp = (FStar_Syntax_Syntax.bv_to_name (FStar_Pervasives_Native.fst unrefined_arg_binder))
-in (
-
-let uu____7922 = (
-
-let uu____7925 = (
-
-let uu____7926 = (
-
-let uu____7942 = (
-
-let uu____7944 = (FStar_Syntax_Util.branch pat_true)
-in (
-
-let uu____7945 = (
-
-let uu____7947 = (FStar_Syntax_Util.branch pat_false)
-in (uu____7947)::[])
-in (uu____7944)::uu____7945))
-in ((arg_exp), (uu____7942)))
-in FStar_Syntax_Syntax.Tm_match (uu____7926))
-in (FStar_Syntax_Syntax.mk uu____7925))
-in (uu____7922 FStar_Pervasives_Native.None p))))))
-end)
-in (
-
-let dd = (
-
-let uu____7958 = (FStar_All.pipe_right quals (FStar_List.contains FStar_Syntax_Syntax.Abstract))
-in (match (uu____7958) with
-| true -> begin
-FStar_Syntax_Syntax.Delta_abstract (FStar_Syntax_Syntax.Delta_equational)
-end
-| uu____7960 -> begin
-FStar_Syntax_Syntax.Delta_equational
-end))
-in (
-
-let imp = (FStar_Syntax_Util.abs binders body FStar_Pervasives_Native.None)
-in (
-
-let lbtyp = (match (no_decl) with
-| true -> begin
-t
-end
-| uu____7968 -> begin
-FStar_Syntax_Syntax.tun
-end)
-in (
-
-let lb = (
-
-let uu____7970 = (
-
-let uu____7973 = (FStar_Syntax_Syntax.lid_as_fv discriminator_name dd FStar_Pervasives_Native.None)
-in FStar_Util.Inr (uu____7973))
-in (
-
-let uu____7974 = (FStar_Syntax_Subst.close_univ_vars uvs imp)
-in {FStar_Syntax_Syntax.lbname = uu____7970; FStar_Syntax_Syntax.lbunivs = uvs; FStar_Syntax_Syntax.lbtyp = lbtyp; FStar_Syntax_Syntax.lbeff = FStar_Parser_Const.effect_Tot_lid; FStar_Syntax_Syntax.lbdef = uu____7974}))
-in (
-
-let impl = (
-
-let uu____7978 = (
-
-let uu____7979 = (
-
-let uu____7985 = (
-
-let uu____7987 = (
-
-let uu____7988 = (FStar_All.pipe_right lb.FStar_Syntax_Syntax.lbname FStar_Util.right)
-in (FStar_All.pipe_right uu____7988 (fun fv -> fv.FStar_Syntax_Syntax.fv_name.FStar_Syntax_Syntax.v)))
-in (uu____7987)::[])
-in ((((false), ((lb)::[]))), (uu____7985), ([])))
-in FStar_Syntax_Syntax.Sig_let (uu____7979))
-in {FStar_Syntax_Syntax.sigel = uu____7978; FStar_Syntax_Syntax.sigrng = p; FStar_Syntax_Syntax.sigquals = quals; FStar_Syntax_Syntax.sigmeta = FStar_Syntax_Syntax.default_sigmeta})
-in ((
-
-let uu____8003 = (FStar_TypeChecker_Env.debug env (FStar_Options.Other ("LogTypes")))
-in (match (uu____8003) with
-| true -> begin
-(
-
-let uu____8004 = (FStar_Syntax_Print.sigelt_to_string impl)
-in (FStar_Util.print1 "Implementation of a discriminator %s\n" uu____8004))
-end
-| uu____8005 -> begin
-()
-end));
-(decl)::(impl)::[];
-)))))))
-end);
-))))))))
-end)
-in (
-
-let arg_exp = (FStar_Syntax_Syntax.bv_to_name (FStar_Pervasives_Native.fst arg_binder))
-in (
-
-let binders = (FStar_List.append imp_binders ((arg_binder)::[]))
-in (
-
-let arg = (FStar_Syntax_Util.arg_of_non_null_binder arg_binder)
-in (
-
-let subst1 = (FStar_All.pipe_right fields (FStar_List.mapi (fun i uu____8024 -> (match (uu____8024) with
-| (a, uu____8028) -> begin
-(
-
-let uu____8029 = (FStar_Syntax_Util.mk_field_projector_name lid a i)
-in (match (uu____8029) with
-| (field_name, uu____8033) -> begin
-(
-
-let field_proj_tm = (
-
-let uu____8035 = (
-
-let uu____8036 = (FStar_Syntax_Syntax.lid_as_fv field_name FStar_Syntax_Syntax.Delta_equational FStar_Pervasives_Native.None)
-in (FStar_Syntax_Syntax.fv_to_tm uu____8036))
-in (FStar_Syntax_Syntax.mk_Tm_uinst uu____8035 inst_univs))
-in (
-
-let proj = (FStar_Syntax_Syntax.mk_Tm_app field_proj_tm ((arg)::[]) FStar_Pervasives_Native.None p)
-in FStar_Syntax_Syntax.NT (((a), (proj)))))
-end))
-end))))
-in (
-
-let projectors_ses = (
-
-let uu____8050 = (FStar_All.pipe_right fields (FStar_List.mapi (fun i uu____8059 -> (match (uu____8059) with
-| (x, uu____8064) -> begin
-(
-
-let p1 = (FStar_Syntax_Syntax.range_of_bv x)
-in (
-
-let uu____8066 = (FStar_Syntax_Util.mk_field_projector_name lid x i)
-in (match (uu____8066) with
-| (field_name, uu____8071) -> begin
-(
-
-let t = (
-
-let uu____8073 = (
-
-let uu____8074 = (
-
-let uu____8077 = (FStar_Syntax_Subst.subst subst1 x.FStar_Syntax_Syntax.sort)
-in (FStar_Syntax_Syntax.mk_Total uu____8077))
-in (FStar_Syntax_Util.arrow binders uu____8074))
-in (FStar_All.pipe_left (FStar_Syntax_Subst.close_univ_vars uvs) uu____8073))
-in (
-
-let only_decl = (((
-
-let uu____8079 = (FStar_TypeChecker_Env.current_module env)
-in (FStar_Ident.lid_equals FStar_Parser_Const.prims_lid uu____8079)) || (fvq <> FStar_Syntax_Syntax.Data_ctor)) || (
-
-let uu____8080 = (
-
-let uu____8081 = (FStar_TypeChecker_Env.current_module env)
-in uu____8081.FStar_Ident.str)
-in (FStar_Options.dont_gen_projectors uu____8080)))
-in (
-
-let no_decl = false
-in (
-
-let quals = (fun q -> (match (only_decl) with
-| true -> begin
-(
-
-let uu____8091 = (FStar_List.filter (fun uu___113_8093 -> (match (uu___113_8093) with
-| FStar_Syntax_Syntax.Abstract -> begin
-false
-end
-| uu____8094 -> begin
-true
-end)) q)
-in (FStar_Syntax_Syntax.Assumption)::uu____8091)
-end
-| uu____8095 -> begin
-q
-end))
-in (
-
-let quals1 = (
-
-let iquals1 = (FStar_All.pipe_right iquals (FStar_List.filter (fun uu___114_8102 -> (match (uu___114_8102) with
-| FStar_Syntax_Syntax.Abstract -> begin
-true
-end
-| FStar_Syntax_Syntax.Private -> begin
-true
-end
-| uu____8103 -> begin
-false
-end))))
-in (quals ((FStar_Syntax_Syntax.Projector (((lid), (x.FStar_Syntax_Syntax.ppname))))::iquals1)))
-in (
-
-let decl = {FStar_Syntax_Syntax.sigel = FStar_Syntax_Syntax.Sig_declare_typ (((field_name), (uvs), (t))); FStar_Syntax_Syntax.sigrng = (FStar_Ident.range_of_lid field_name); FStar_Syntax_Syntax.sigquals = quals1; FStar_Syntax_Syntax.sigmeta = FStar_Syntax_Syntax.default_sigmeta}
-in ((
-
-let uu____8106 = (FStar_TypeChecker_Env.debug env (FStar_Options.Other ("LogTypes")))
-in (match (uu____8106) with
-| true -> begin
-(
-
-let uu____8107 = (FStar_Syntax_Print.sigelt_to_string decl)
-in (FStar_Util.print1 "Declaration of a projector %s\n" uu____8107))
-end
-| uu____8108 -> begin
-()
-end));
-(match (only_decl) with
-| true -> begin
-(decl)::[]
-end
-| uu____8110 -> begin
-(
-
-let projection = (FStar_Syntax_Syntax.gen_bv x.FStar_Syntax_Syntax.ppname.FStar_Ident.idText FStar_Pervasives_Native.None FStar_Syntax_Syntax.tun)
-in (
-
-let arg_pats = (FStar_All.pipe_right all_params (FStar_List.mapi (fun j uu____8134 -> (match (uu____8134) with
-| (x1, imp) -> begin
-(
-
-let b = (FStar_Syntax_Syntax.is_implicit imp)
-in (match (((i + ntps) = j)) with
-| true -> begin
-(
-
-let uu____8150 = (pos (FStar_Syntax_Syntax.Pat_var (projection)))
-in ((uu____8150), (b)))
-end
-| uu____8155 -> begin
-(match ((b && (j < ntps))) with
-| true -> begin
-(
-
-let uu____8162 = (
-
-let uu____8165 = (
-
-let uu____8166 = (
-
-let uu____8171 = (FStar_Syntax_Syntax.gen_bv x1.FStar_Syntax_Syntax.ppname.FStar_Ident.idText FStar_Pervasives_Native.None FStar_Syntax_Syntax.tun)
-in ((uu____8171), (FStar_Syntax_Syntax.tun)))
-in FStar_Syntax_Syntax.Pat_dot_term (uu____8166))
-in (pos uu____8165))
-in ((uu____8162), (b)))
-end
-| uu____8174 -> begin
-(
-
-let uu____8175 = (
-
-let uu____8178 = (
-
-let uu____8179 = (FStar_Syntax_Syntax.gen_bv x1.FStar_Syntax_Syntax.ppname.FStar_Ident.idText FStar_Pervasives_Native.None FStar_Syntax_Syntax.tun)
-in FStar_Syntax_Syntax.Pat_wild (uu____8179))
-in (pos uu____8178))
-in ((uu____8175), (b)))
-end)
-end))
-end))))
-in (
-
-let pat = (
-
-let uu____8191 = (
-
-let uu____8194 = (
-
-let uu____8195 = (
-
-let uu____8203 = (FStar_Syntax_Syntax.lid_as_fv lid FStar_Syntax_Syntax.Delta_constant (FStar_Pervasives_Native.Some (fvq)))
-in ((uu____8203), (arg_pats)))
-in FStar_Syntax_Syntax.Pat_cons (uu____8195))
-in (pos uu____8194))
-in (
-
-let uu____8209 = (FStar_Syntax_Syntax.bv_to_name projection)
-in ((uu____8191), (FStar_Pervasives_Native.None), (uu____8209))))
-in (
-
-let body = (
-
-let uu____8220 = (
-
-let uu____8223 = (
-
-let uu____8224 = (
-
-let uu____8240 = (
-
-let uu____8242 = (FStar_Syntax_Util.branch pat)
-in (uu____8242)::[])
-in ((arg_exp), (uu____8240)))
-in FStar_Syntax_Syntax.Tm_match (uu____8224))
-in (FStar_Syntax_Syntax.mk uu____8223))
-in (uu____8220 FStar_Pervasives_Native.None p1))
-in (
-
-let imp = (FStar_Syntax_Util.abs binders body FStar_Pervasives_Native.None)
-in (
-
-let dd = (
-
-let uu____8259 = (FStar_All.pipe_right quals1 (FStar_List.contains FStar_Syntax_Syntax.Abstract))
-in (match (uu____8259) with
-| true -> begin
-FStar_Syntax_Syntax.Delta_abstract (FStar_Syntax_Syntax.Delta_equational)
-end
-| uu____8261 -> begin
-FStar_Syntax_Syntax.Delta_equational
-end))
-in (
-
-let lbtyp = (match (no_decl) with
-| true -> begin
-t
-end
-| uu____8263 -> begin
-FStar_Syntax_Syntax.tun
-end)
-in (
-
-let lb = (
-
-let uu____8265 = (
-
-let uu____8268 = (FStar_Syntax_Syntax.lid_as_fv field_name dd FStar_Pervasives_Native.None)
-in FStar_Util.Inr (uu____8268))
-in (
-
-let uu____8269 = (FStar_Syntax_Subst.close_univ_vars uvs imp)
-in {FStar_Syntax_Syntax.lbname = uu____8265; FStar_Syntax_Syntax.lbunivs = uvs; FStar_Syntax_Syntax.lbtyp = lbtyp; FStar_Syntax_Syntax.lbeff = FStar_Parser_Const.effect_Tot_lid; FStar_Syntax_Syntax.lbdef = uu____8269}))
-in (
-
-let impl = (
-
-let uu____8273 = (
-
-let uu____8274 = (
-
-let uu____8280 = (
-
-let uu____8282 = (
-
-let uu____8283 = (FStar_All.pipe_right lb.FStar_Syntax_Syntax.lbname FStar_Util.right)
-in (FStar_All.pipe_right uu____8283 (fun fv -> fv.FStar_Syntax_Syntax.fv_name.FStar_Syntax_Syntax.v)))
-in (uu____8282)::[])
-in ((((false), ((lb)::[]))), (uu____8280), ([])))
-in FStar_Syntax_Syntax.Sig_let (uu____8274))
-in {FStar_Syntax_Syntax.sigel = uu____8273; FStar_Syntax_Syntax.sigrng = p1; FStar_Syntax_Syntax.sigquals = quals1; FStar_Syntax_Syntax.sigmeta = FStar_Syntax_Syntax.default_sigmeta})
-in ((
-
-let uu____8298 = (FStar_TypeChecker_Env.debug env (FStar_Options.Other ("LogTypes")))
-in (match (uu____8298) with
-| true -> begin
-(
-
-let uu____8299 = (FStar_Syntax_Print.sigelt_to_string impl)
-in (FStar_Util.print1 "Implementation of a projector %s\n" uu____8299))
-end
-| uu____8300 -> begin
-()
-end));
-(match (no_decl) with
-| true -> begin
-(impl)::[]
-end
-| uu____8302 -> begin
-(decl)::(impl)::[]
-end);
-))))))))))
-end);
-)))))))
-end)))
-end))))
-in (FStar_All.pipe_right uu____8050 FStar_List.flatten))
-in (FStar_List.append discriminator_ses projectors_ses)))))))))))))))))))
-
-
-let mk_data_operations : FStar_Syntax_Syntax.qualifier Prims.list  ->  FStar_TypeChecker_Env.env  ->  FStar_Syntax_Syntax.sigelt Prims.list  ->  FStar_Syntax_Syntax.sigelt  ->  FStar_Syntax_Syntax.sigelt Prims.list = (fun iquals env tcs se -> (match (se.FStar_Syntax_Syntax.sigel) with
-| FStar_Syntax_Syntax.Sig_datacon (constr_lid, uvs, t, typ_lid, n_typars, uu____8329) when (not ((FStar_Ident.lid_equals constr_lid FStar_Parser_Const.lexcons_lid))) -> begin
-(
-
-let uu____8332 = (FStar_Syntax_Subst.univ_var_opening uvs)
-in (match (uu____8332) with
-| (univ_opening, uvs1) -> begin
-(
-
-let t1 = (FStar_Syntax_Subst.subst univ_opening t)
-in (
-
-let uu____8345 = (FStar_Syntax_Util.arrow_formals t1)
-in (match (uu____8345) with
-| (formals, uu____8355) -> begin
-(
-
-let uu____8366 = (
-
-let tps_opt = (FStar_Util.find_map tcs (fun se1 -> (
-
-let uu____8379 = (
-
-let uu____8380 = (
-
-let uu____8381 = (FStar_Syntax_Util.lid_of_sigelt se1)
-in (FStar_Util.must uu____8381))
-in (FStar_Ident.lid_equals typ_lid uu____8380))
-in (match (uu____8379) with
-| true -> begin
-(match (se1.FStar_Syntax_Syntax.sigel) with
-| FStar_Syntax_Syntax.Sig_inductive_typ (uu____8391, uvs', tps, typ0, uu____8395, constrs) -> begin
-FStar_Pervasives_Native.Some (((tps), (typ0), (((FStar_List.length constrs) > (Prims.parse_int "1")))))
-end
-| uu____8408 -> begin
-(failwith "Impossible")
-end)
-end
-| uu____8413 -> begin
-FStar_Pervasives_Native.None
-end))))
-in (match (tps_opt) with
-| FStar_Pervasives_Native.Some (x) -> begin
-x
-end
-| FStar_Pervasives_Native.None -> begin
-(match ((FStar_Ident.lid_equals typ_lid FStar_Parser_Const.exn_lid)) with
-| true -> begin
-(([]), (FStar_Syntax_Util.ktype0), (true))
-end
-| uu____8440 -> begin
-(FStar_Pervasives.raise (FStar_Errors.Error ((("Unexpected data constructor"), (se.FStar_Syntax_Syntax.sigrng)))))
-end)
-end))
-in (match (uu____8366) with
-| (inductive_tps, typ0, should_refine) -> begin
-(
-
-let inductive_tps1 = (FStar_Syntax_Subst.subst_binders univ_opening inductive_tps)
-in (
-
-let typ01 = (FStar_Syntax_Subst.subst univ_opening typ0)
-in (
-
-let uu____8450 = (FStar_Syntax_Util.arrow_formals typ01)
-in (match (uu____8450) with
-| (indices, uu____8460) -> begin
-(
-
-let refine_domain = (
-
-let uu____8472 = (FStar_All.pipe_right se.FStar_Syntax_Syntax.sigquals (FStar_Util.for_some (fun uu___115_8474 -> (match (uu___115_8474) with
-| FStar_Syntax_Syntax.RecordConstructor (uu____8475) -> begin
-true
-end
-| uu____8480 -> begin
-false
-end))))
-in (match (uu____8472) with
-| true -> begin
-false
-end
-| uu____8481 -> begin
-should_refine
-end))
-in (
-
-let fv_qual = (
-
-let filter_records = (fun uu___116_8487 -> (match (uu___116_8487) with
-| FStar_Syntax_Syntax.RecordConstructor (uu____8489, fns) -> begin
-FStar_Pervasives_Native.Some (FStar_Syntax_Syntax.Record_ctor (((constr_lid), (fns))))
-end
-| uu____8496 -> begin
-FStar_Pervasives_Native.None
-end))
-in (
-
-let uu____8497 = (FStar_Util.find_map se.FStar_Syntax_Syntax.sigquals filter_records)
-in (match (uu____8497) with
-| FStar_Pervasives_Native.None -> begin
-FStar_Syntax_Syntax.Data_ctor
-end
-| FStar_Pervasives_Native.Some (q) -> begin
-q
-end)))
-in (
-
-let iquals1 = (match ((FStar_List.contains FStar_Syntax_Syntax.Abstract iquals)) with
-| true -> begin
-(FStar_Syntax_Syntax.Private)::iquals
-end
-| uu____8503 -> begin
-iquals
-end)
-in (
-
-let fields = (
-
-let uu____8505 = (FStar_Util.first_N n_typars formals)
-in (match (uu____8505) with
-| (imp_tps, fields) -> begin
-(
-
-let rename = (FStar_List.map2 (fun uu____8536 uu____8537 -> (match (((uu____8536), (uu____8537))) with
-| ((x, uu____8547), (x', uu____8549)) -> begin
-(
-
-let uu____8554 = (
-
-let uu____8559 = (FStar_Syntax_Syntax.bv_to_name x')
-in ((x), (uu____8559)))
-in FStar_Syntax_Syntax.NT (uu____8554))
-end)) imp_tps inductive_tps1)
-in (FStar_Syntax_Subst.subst_binders rename fields))
-end))
-in (mk_discriminator_and_indexed_projectors iquals1 fv_qual refine_domain env typ_lid constr_lid uvs1 inductive_tps1 indices fields)))))
-end))))
-end))
-end)))
-end))
-end
-| uu____8560 -> begin
-[]
-end))
-
-
-
-=======
   (FStar_Syntax_Syntax.bv FStar_Pervasives_Native.option,FStar_Syntax_Syntax.lcomp)
     FStar_Pervasives_Native.tuple2
 let report:
@@ -10912,5 +5194,4 @@
                                     iquals1 fv_qual refine_domain env typ_lid
                                     constr_lid uvs1 inductive_tps1 indices
                                     fields))))
-          | uu____12556 -> []
->>>>>>> 0a4ecc34
+          | uu____12556 -> []