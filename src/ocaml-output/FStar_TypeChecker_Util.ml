open Prims
type lcomp_with_binder =
  (FStar_Syntax_Syntax.bv FStar_Pervasives_Native.option *
    FStar_TypeChecker_Common.lcomp)
let (report : FStar_TypeChecker_Env.env -> Prims.string Prims.list -> unit) =
  fun env  ->
    fun errs  ->
      let uu____22 = FStar_TypeChecker_Env.get_range env  in
      let uu____23 = FStar_TypeChecker_Err.failed_to_prove_specification errs
         in
      FStar_Errors.log_issue uu____22 uu____23
  
let (new_implicit_var :
  Prims.string ->
    FStar_Range.range ->
      FStar_TypeChecker_Env.env ->
        FStar_Syntax_Syntax.typ ->
          (FStar_Syntax_Syntax.term * (FStar_Syntax_Syntax.ctx_uvar *
            FStar_Range.range) Prims.list * FStar_TypeChecker_Common.guard_t))
  =
  fun reason  ->
    fun r  ->
      fun env  ->
        fun k  ->
          FStar_TypeChecker_Env.new_implicit_var_aux reason r env k
            FStar_Syntax_Syntax.Strict FStar_Pervasives_Native.None
  
let (close_guard_implicits :
  FStar_TypeChecker_Env.env ->
    FStar_Syntax_Syntax.binders ->
      FStar_TypeChecker_Common.guard_t -> FStar_TypeChecker_Common.guard_t)
  =
  fun env  ->
    fun xs  ->
      fun g  ->
        let uu____84 =
          let uu____86 = FStar_Options.eager_subtyping ()  in
          FStar_All.pipe_left Prims.op_Negation uu____86  in
        if uu____84
        then g
        else
          (let uu____93 =
             FStar_All.pipe_right g.FStar_TypeChecker_Common.deferred
               (FStar_List.partition
                  (fun uu____145  ->
                     match uu____145 with
                     | (uu____152,p) ->
                         FStar_TypeChecker_Rel.flex_prob_closing env xs p))
              in
           match uu____93 with
           | (solve_now,defer) ->
               ((let uu____187 =
                   FStar_All.pipe_left (FStar_TypeChecker_Env.debug env)
                     (FStar_Options.Other "Rel")
                    in
                 if uu____187
                 then
                   (FStar_Util.print_string "SOLVE BEFORE CLOSING:\n";
                    FStar_List.iter
                      (fun uu____204  ->
                         match uu____204 with
                         | (s,p) ->
                             let uu____214 =
                               FStar_TypeChecker_Rel.prob_to_string env p  in
                             FStar_Util.print2 "%s: %s\n" s uu____214)
                      solve_now;
                    FStar_Util.print_string " ...DEFERRED THE REST:\n";
                    FStar_List.iter
                      (fun uu____229  ->
                         match uu____229 with
                         | (s,p) ->
                             let uu____239 =
                               FStar_TypeChecker_Rel.prob_to_string env p  in
                             FStar_Util.print2 "%s: %s\n" s uu____239) defer;
                    FStar_Util.print_string "END\n")
                 else ());
                (let g1 =
                   FStar_TypeChecker_Rel.solve_deferred_constraints env
                     (let uu___46_247 = g  in
                      {
                        FStar_TypeChecker_Common.guard_f =
                          (uu___46_247.FStar_TypeChecker_Common.guard_f);
                        FStar_TypeChecker_Common.deferred = solve_now;
                        FStar_TypeChecker_Common.univ_ineqs =
                          (uu___46_247.FStar_TypeChecker_Common.univ_ineqs);
                        FStar_TypeChecker_Common.implicits =
                          (uu___46_247.FStar_TypeChecker_Common.implicits)
                      })
                    in
                 let g2 =
                   let uu___49_249 = g1  in
                   {
                     FStar_TypeChecker_Common.guard_f =
                       (uu___49_249.FStar_TypeChecker_Common.guard_f);
                     FStar_TypeChecker_Common.deferred = defer;
                     FStar_TypeChecker_Common.univ_ineqs =
                       (uu___49_249.FStar_TypeChecker_Common.univ_ineqs);
                     FStar_TypeChecker_Common.implicits =
                       (uu___49_249.FStar_TypeChecker_Common.implicits)
                   }  in
                 g2)))
  
let (check_uvars : FStar_Range.range -> FStar_Syntax_Syntax.typ -> unit) =
  fun r  ->
    fun t  ->
      let uvs = FStar_Syntax_Free.uvars t  in
      let uu____264 =
        let uu____266 = FStar_Util.set_is_empty uvs  in
        Prims.op_Negation uu____266  in
      if uu____264
      then
        let us =
          let uu____271 =
            let uu____275 = FStar_Util.set_elements uvs  in
            FStar_List.map
              (fun u  ->
                 FStar_Syntax_Print.uvar_to_string
                   u.FStar_Syntax_Syntax.ctx_uvar_head) uu____275
             in
          FStar_All.pipe_right uu____271 (FStar_String.concat ", ")  in
        (FStar_Options.push ();
         FStar_Options.set_option "hide_uvar_nums" (FStar_Options.Bool false);
         FStar_Options.set_option "print_implicits" (FStar_Options.Bool true);
         (let uu____294 =
            let uu____300 =
              let uu____302 = FStar_Syntax_Print.term_to_string t  in
              FStar_Util.format2
                "Unconstrained unification variables %s in type signature %s; please add an annotation"
                us uu____302
               in
            (FStar_Errors.Error_UncontrainedUnificationVar, uu____300)  in
          FStar_Errors.log_issue r uu____294);
         FStar_Options.pop ())
      else ()
  
let (extract_let_rec_annotation :
  FStar_TypeChecker_Env.env ->
    FStar_Syntax_Syntax.letbinding ->
      (FStar_Syntax_Syntax.univ_names * FStar_Syntax_Syntax.typ * Prims.bool))
  =
  fun env  ->
    fun uu____325  ->
      match uu____325 with
      | { FStar_Syntax_Syntax.lbname = lbname;
          FStar_Syntax_Syntax.lbunivs = univ_vars1;
          FStar_Syntax_Syntax.lbtyp = t;
          FStar_Syntax_Syntax.lbeff = uu____336;
          FStar_Syntax_Syntax.lbdef = e;
          FStar_Syntax_Syntax.lbattrs = uu____338;
          FStar_Syntax_Syntax.lbpos = uu____339;_} ->
          let rng = FStar_Syntax_Syntax.range_of_lbname lbname  in
          let t1 = FStar_Syntax_Subst.compress t  in
          (match t1.FStar_Syntax_Syntax.n with
           | FStar_Syntax_Syntax.Tm_unknown  ->
               let uu____374 = FStar_Syntax_Subst.open_univ_vars univ_vars1 e
                  in
               (match uu____374 with
                | (univ_vars2,e1) ->
                    let env1 =
                      FStar_TypeChecker_Env.push_univ_vars env univ_vars2  in
                    let r = FStar_TypeChecker_Env.get_range env1  in
                    let rec aux e2 =
                      let e3 = FStar_Syntax_Subst.compress e2  in
                      match e3.FStar_Syntax_Syntax.n with
                      | FStar_Syntax_Syntax.Tm_meta (e4,uu____412) -> aux e4
                      | FStar_Syntax_Syntax.Tm_ascribed (e4,t2,uu____419) ->
                          FStar_Pervasives_Native.fst t2
                      | FStar_Syntax_Syntax.Tm_abs (bs,body,uu____474) ->
                          let res = aux body  in
                          let c =
                            match res with
                            | FStar_Util.Inl t2 ->
                                let uu____510 = FStar_Options.ml_ish ()  in
                                if uu____510
                                then FStar_Syntax_Util.ml_comp t2 r
                                else FStar_Syntax_Syntax.mk_Total t2
                            | FStar_Util.Inr c -> c  in
                          let t2 =
                            FStar_Syntax_Syntax.mk
                              (FStar_Syntax_Syntax.Tm_arrow (bs, c))
                              FStar_Pervasives_Native.None
                              c.FStar_Syntax_Syntax.pos
                             in
                          ((let uu____532 =
                              FStar_TypeChecker_Env.debug env1
                                FStar_Options.High
                               in
                            if uu____532
                            then
                              let uu____535 = FStar_Range.string_of_range r
                                 in
                              let uu____537 =
                                FStar_Syntax_Print.term_to_string t2  in
                              FStar_Util.print2 "(%s) Using type %s\n"
                                uu____535 uu____537
                            else ());
                           FStar_Util.Inl t2)
                      | uu____542 -> FStar_Util.Inl FStar_Syntax_Syntax.tun
                       in
                    let t2 =
                      let uu____544 = aux e1  in
                      match uu____544 with
                      | FStar_Util.Inr c ->
                          let uu____550 =
                            FStar_Syntax_Util.is_tot_or_gtot_comp c  in
                          if uu____550
                          then FStar_Syntax_Util.comp_result c
                          else
                            (let uu____555 =
                               let uu____561 =
                                 let uu____563 =
                                   FStar_Syntax_Print.comp_to_string c  in
                                 FStar_Util.format1
                                   "Expected a 'let rec' to be annotated with a value type; got a computation type %s"
                                   uu____563
                                  in
                               (FStar_Errors.Fatal_UnexpectedComputationTypeForLetRec,
                                 uu____561)
                                in
                             FStar_Errors.raise_error uu____555 rng)
                      | FStar_Util.Inl t2 -> t2  in
                    (univ_vars2, t2, true))
           | uu____572 ->
               let uu____573 =
                 FStar_Syntax_Subst.open_univ_vars univ_vars1 t1  in
               (match uu____573 with
                | (univ_vars2,t2) -> (univ_vars2, t2, false)))
  
let rec (decorated_pattern_as_term :
  FStar_Syntax_Syntax.pat ->
    (FStar_Syntax_Syntax.bv Prims.list * FStar_Syntax_Syntax.term))
  =
  fun pat  ->
    let mk1 f =
      FStar_Syntax_Syntax.mk f FStar_Pervasives_Native.None
        pat.FStar_Syntax_Syntax.p
       in
    let pat_as_arg uu____637 =
      match uu____637 with
      | (p,i) ->
          let uu____657 = decorated_pattern_as_term p  in
          (match uu____657 with
           | (vars,te) ->
               let uu____680 =
                 let uu____685 = FStar_Syntax_Syntax.as_implicit i  in
                 (te, uu____685)  in
               (vars, uu____680))
       in
    match pat.FStar_Syntax_Syntax.v with
    | FStar_Syntax_Syntax.Pat_constant c ->
        let uu____699 = mk1 (FStar_Syntax_Syntax.Tm_constant c)  in
        ([], uu____699)
    | FStar_Syntax_Syntax.Pat_wild x ->
        let uu____703 = mk1 (FStar_Syntax_Syntax.Tm_name x)  in
        ([x], uu____703)
    | FStar_Syntax_Syntax.Pat_var x ->
        let uu____707 = mk1 (FStar_Syntax_Syntax.Tm_name x)  in
        ([x], uu____707)
    | FStar_Syntax_Syntax.Pat_cons (fv,pats) ->
        let uu____730 =
          let uu____749 =
            FStar_All.pipe_right pats (FStar_List.map pat_as_arg)  in
          FStar_All.pipe_right uu____749 FStar_List.unzip  in
        (match uu____730 with
         | (vars,args) ->
             let vars1 = FStar_List.flatten vars  in
             let uu____887 =
               let uu____888 =
                 let uu____889 =
                   let uu____906 = FStar_Syntax_Syntax.fv_to_tm fv  in
                   (uu____906, args)  in
                 FStar_Syntax_Syntax.Tm_app uu____889  in
               mk1 uu____888  in
             (vars1, uu____887))
    | FStar_Syntax_Syntax.Pat_dot_term (x,e) -> ([], e)
  
let (comp_univ_opt :
  FStar_Syntax_Syntax.comp' FStar_Syntax_Syntax.syntax ->
    FStar_Syntax_Syntax.universe FStar_Pervasives_Native.option)
  =
  fun c  ->
    match c.FStar_Syntax_Syntax.n with
    | FStar_Syntax_Syntax.Total (uu____945,uopt) -> uopt
    | FStar_Syntax_Syntax.GTotal (uu____955,uopt) -> uopt
    | FStar_Syntax_Syntax.Comp c1 ->
        (match c1.FStar_Syntax_Syntax.comp_univs with
         | [] -> FStar_Pervasives_Native.None
         | hd1::uu____969 -> FStar_Pervasives_Native.Some hd1)
  
let (lcomp_univ_opt :
  FStar_TypeChecker_Common.lcomp ->
    (FStar_Syntax_Syntax.universe FStar_Pervasives_Native.option *
      FStar_TypeChecker_Common.guard_t))
  =
  fun lc  ->
    let uu____984 =
      FStar_All.pipe_right lc FStar_TypeChecker_Common.lcomp_comp  in
    FStar_All.pipe_right uu____984
      (fun uu____1012  ->
         match uu____1012 with | (c,g) -> ((comp_univ_opt c), g))
  
let (destruct_wp_comp :
  FStar_Syntax_Syntax.comp_typ ->
    (FStar_Syntax_Syntax.universe * FStar_Syntax_Syntax.typ *
      FStar_Syntax_Syntax.typ))
  = fun c  -> FStar_Syntax_Util.destruct_comp c 
let (lift_comp :
  FStar_TypeChecker_Env.env ->
    FStar_Syntax_Syntax.comp_typ ->
      FStar_TypeChecker_Env.mlift ->
        (FStar_Syntax_Syntax.comp * FStar_TypeChecker_Common.guard_t))
  =
  fun env  ->
    fun c  ->
      fun lift  ->
        let uu____1075 =
          FStar_All.pipe_right
            (let uu___166_1077 = c  in
             {
               FStar_Syntax_Syntax.comp_univs =
                 (uu___166_1077.FStar_Syntax_Syntax.comp_univs);
               FStar_Syntax_Syntax.effect_name =
                 (uu___166_1077.FStar_Syntax_Syntax.effect_name);
               FStar_Syntax_Syntax.result_typ =
                 (uu___166_1077.FStar_Syntax_Syntax.result_typ);
               FStar_Syntax_Syntax.effect_args =
                 (uu___166_1077.FStar_Syntax_Syntax.effect_args);
               FStar_Syntax_Syntax.flags = []
             }) FStar_Syntax_Syntax.mk_Comp
           in
        FStar_All.pipe_right uu____1075
          (lift.FStar_TypeChecker_Env.mlift_wp env)
  
let (join_effects :
  FStar_TypeChecker_Env.env ->
    FStar_Ident.lident -> FStar_Ident.lident -> FStar_Ident.lident)
  =
  fun env  ->
    fun l1  ->
      fun l2  ->
        let uu____1098 =
          let uu____1105 = FStar_TypeChecker_Env.norm_eff_name env l1  in
          let uu____1106 = FStar_TypeChecker_Env.norm_eff_name env l2  in
          FStar_TypeChecker_Env.join env uu____1105 uu____1106  in
        match uu____1098 with | (m,uu____1108,uu____1109) -> m
  
let (join_lcomp :
  FStar_TypeChecker_Env.env ->
    FStar_TypeChecker_Common.lcomp ->
      FStar_TypeChecker_Common.lcomp -> FStar_Ident.lident)
  =
  fun env  ->
    fun c1  ->
      fun c2  ->
        let uu____1126 =
          (FStar_TypeChecker_Common.is_total_lcomp c1) &&
            (FStar_TypeChecker_Common.is_total_lcomp c2)
           in
        if uu____1126
        then FStar_Parser_Const.effect_Tot_lid
        else
          join_effects env c1.FStar_TypeChecker_Common.eff_name
            c2.FStar_TypeChecker_Common.eff_name
  
let (lift_comps :
  FStar_TypeChecker_Env.env ->
    FStar_Syntax_Syntax.comp ->
      FStar_Syntax_Syntax.comp ->
        FStar_Syntax_Syntax.bv FStar_Pervasives_Native.option ->
          Prims.bool ->
            (FStar_Ident.lident * FStar_Syntax_Syntax.comp *
              FStar_Syntax_Syntax.comp * FStar_TypeChecker_Common.guard_t))
  =
  fun env  ->
    fun c1  ->
      fun c2  ->
        fun b  ->
          fun b_maybe_free_in_c2  ->
            let c11 = FStar_TypeChecker_Env.unfold_effect_abbrev env c1  in
            let c21 = FStar_TypeChecker_Env.unfold_effect_abbrev env c2  in
            let uu____1181 =
              FStar_TypeChecker_Env.join env
                c11.FStar_Syntax_Syntax.effect_name
                c21.FStar_Syntax_Syntax.effect_name
               in
            match uu____1181 with
            | (m,lift1,lift2) ->
                let uu____1199 = lift_comp env c11 lift1  in
                (match uu____1199 with
                 | (c12,g1) ->
                     let uu____1214 =
                       if Prims.op_Negation b_maybe_free_in_c2
                       then lift_comp env c21 lift2
                       else
                         (let x_a =
                            match b with
                            | FStar_Pervasives_Native.None  ->
                                FStar_Syntax_Syntax.null_binder
                                  (FStar_Syntax_Util.comp_result c12)
                            | FStar_Pervasives_Native.Some x ->
                                FStar_Syntax_Syntax.mk_binder x
                             in
                          let env_x =
                            FStar_TypeChecker_Env.push_binders env [x_a]  in
                          let uu____1253 = lift_comp env_x c21 lift2  in
                          match uu____1253 with
                          | (c22,g2) ->
                              let uu____1264 =
                                FStar_TypeChecker_Env.close_guard env 
                                  [x_a] g2
                                 in
                              (c22, uu____1264))
                        in
                     (match uu____1214 with
                      | (c22,g2) ->
                          let uu____1287 =
                            FStar_TypeChecker_Env.conj_guard g1 g2  in
                          (m, c12, c22, uu____1287)))
  
let (is_pure_effect :
  FStar_TypeChecker_Env.env -> FStar_Ident.lident -> Prims.bool) =
  fun env  ->
    fun l  ->
      let l1 = FStar_TypeChecker_Env.norm_eff_name env l  in
      FStar_Ident.lid_equals l1 FStar_Parser_Const.effect_PURE_lid
  
let (is_pure_or_ghost_effect :
  FStar_TypeChecker_Env.env -> FStar_Ident.lident -> Prims.bool) =
  fun env  ->
    fun l  ->
      let l1 = FStar_TypeChecker_Env.norm_eff_name env l  in
      (FStar_Ident.lid_equals l1 FStar_Parser_Const.effect_PURE_lid) ||
        (FStar_Ident.lid_equals l1 FStar_Parser_Const.effect_GHOST_lid)
  
let (mk_comp_l :
  FStar_Ident.lident ->
    FStar_Syntax_Syntax.universe ->
      FStar_Syntax_Syntax.term' FStar_Syntax_Syntax.syntax ->
        FStar_Syntax_Syntax.term ->
          FStar_Syntax_Syntax.cflag Prims.list -> FStar_Syntax_Syntax.comp)
  =
  fun mname  ->
    fun u_result  ->
      fun result  ->
        fun wp  ->
          fun flags  ->
            let uu____1348 =
              let uu____1349 =
                let uu____1360 = FStar_Syntax_Syntax.as_arg wp  in
                [uu____1360]  in
              {
                FStar_Syntax_Syntax.comp_univs = [u_result];
                FStar_Syntax_Syntax.effect_name = mname;
                FStar_Syntax_Syntax.result_typ = result;
                FStar_Syntax_Syntax.effect_args = uu____1349;
                FStar_Syntax_Syntax.flags = flags
              }  in
            FStar_Syntax_Syntax.mk_Comp uu____1348
  
let (mk_comp :
  FStar_Syntax_Syntax.eff_decl ->
    FStar_Syntax_Syntax.universe ->
      FStar_Syntax_Syntax.term' FStar_Syntax_Syntax.syntax ->
        FStar_Syntax_Syntax.term ->
          FStar_Syntax_Syntax.cflag Prims.list -> FStar_Syntax_Syntax.comp)
  = fun md  -> mk_comp_l md.FStar_Syntax_Syntax.mname 
let (lax_mk_tot_or_comp_l :
  FStar_Ident.lident ->
    FStar_Syntax_Syntax.universe ->
      FStar_Syntax_Syntax.term' FStar_Syntax_Syntax.syntax ->
        FStar_Syntax_Syntax.cflag Prims.list -> FStar_Syntax_Syntax.comp)
  =
  fun mname  ->
    fun u_result  ->
      fun result  ->
        fun flags  ->
          let uu____1444 =
            FStar_Ident.lid_equals mname FStar_Parser_Const.effect_Tot_lid
             in
          if uu____1444
          then
            FStar_Syntax_Syntax.mk_Total' result
              (FStar_Pervasives_Native.Some u_result)
          else mk_comp_l mname u_result result FStar_Syntax_Syntax.tun flags
  
let (is_function : FStar_Syntax_Syntax.term -> Prims.bool) =
  fun t  ->
    let uu____1456 =
      let uu____1457 = FStar_Syntax_Subst.compress t  in
      uu____1457.FStar_Syntax_Syntax.n  in
    match uu____1456 with
    | FStar_Syntax_Syntax.Tm_arrow uu____1461 -> true
    | uu____1477 -> false
  
let (label :
  Prims.string ->
    FStar_Range.range -> FStar_Syntax_Syntax.typ -> FStar_Syntax_Syntax.typ)
  =
  fun reason  ->
    fun r  ->
      fun f  ->
        FStar_Syntax_Syntax.mk
          (FStar_Syntax_Syntax.Tm_meta
             (f, (FStar_Syntax_Syntax.Meta_labeled (reason, r, false))))
          FStar_Pervasives_Native.None f.FStar_Syntax_Syntax.pos
  
let (label_opt :
  FStar_TypeChecker_Env.env ->
    (unit -> Prims.string) FStar_Pervasives_Native.option ->
      FStar_Range.range -> FStar_Syntax_Syntax.typ -> FStar_Syntax_Syntax.typ)
  =
  fun env  ->
    fun reason  ->
      fun r  ->
        fun f  ->
          match reason with
          | FStar_Pervasives_Native.None  -> f
          | FStar_Pervasives_Native.Some reason1 ->
              let uu____1547 =
                let uu____1549 = FStar_TypeChecker_Env.should_verify env  in
                FStar_All.pipe_left Prims.op_Negation uu____1549  in
              if uu____1547
              then f
              else (let uu____1556 = reason1 ()  in label uu____1556 r f)
  
let (label_guard :
  FStar_Range.range ->
    Prims.string ->
      FStar_TypeChecker_Common.guard_t -> FStar_TypeChecker_Common.guard_t)
  =
  fun r  ->
    fun reason  ->
      fun g  ->
        match g.FStar_TypeChecker_Common.guard_f with
        | FStar_TypeChecker_Common.Trivial  -> g
        | FStar_TypeChecker_Common.NonTrivial f ->
            let uu___243_1577 = g  in
            let uu____1578 =
              let uu____1579 = label reason r f  in
              FStar_TypeChecker_Common.NonTrivial uu____1579  in
            {
              FStar_TypeChecker_Common.guard_f = uu____1578;
              FStar_TypeChecker_Common.deferred =
                (uu___243_1577.FStar_TypeChecker_Common.deferred);
              FStar_TypeChecker_Common.univ_ineqs =
                (uu___243_1577.FStar_TypeChecker_Common.univ_ineqs);
              FStar_TypeChecker_Common.implicits =
                (uu___243_1577.FStar_TypeChecker_Common.implicits)
            }
  
let (close_wp_comp :
  FStar_TypeChecker_Env.env ->
    FStar_Syntax_Syntax.bv Prims.list ->
      FStar_Syntax_Syntax.comp -> FStar_Syntax_Syntax.comp)
  =
  fun env  ->
    fun bvs  ->
      fun c  ->
        let uu____1600 = FStar_Syntax_Util.is_ml_comp c  in
        if uu____1600
        then c
        else
          (let uu____1605 =
             env.FStar_TypeChecker_Env.lax && (FStar_Options.ml_ish ())  in
           if uu____1605
           then c
           else
             (let close_wp u_res md res_t bvs1 wp0 =
                let uu____1646 =
                  FStar_Syntax_Util.get_match_with_close_wps
                    md.FStar_Syntax_Syntax.match_wps
                   in
                match uu____1646 with
                | (uu____1655,uu____1656,close1) ->
                    FStar_List.fold_right
                      (fun x  ->
                         fun wp  ->
                           let bs =
                             let uu____1679 = FStar_Syntax_Syntax.mk_binder x
                                in
                             [uu____1679]  in
                           let us =
                             let uu____1701 =
                               let uu____1704 =
                                 env.FStar_TypeChecker_Env.universe_of env
                                   x.FStar_Syntax_Syntax.sort
                                  in
                               [uu____1704]  in
                             u_res :: uu____1701  in
                           let wp1 =
                             FStar_Syntax_Util.abs bs wp
                               (FStar_Pervasives_Native.Some
                                  (FStar_Syntax_Util.mk_residual_comp
                                     FStar_Parser_Const.effect_Tot_lid
                                     FStar_Pervasives_Native.None
                                     [FStar_Syntax_Syntax.TOTAL]))
                              in
                           let uu____1710 =
                             let uu____1715 =
                               FStar_TypeChecker_Env.inst_effect_fun_with us
                                 env md close1
                                in
                             let uu____1716 =
                               let uu____1717 =
                                 FStar_Syntax_Syntax.as_arg res_t  in
                               let uu____1726 =
                                 let uu____1737 =
                                   FStar_Syntax_Syntax.as_arg
                                     x.FStar_Syntax_Syntax.sort
                                    in
                                 let uu____1746 =
                                   let uu____1757 =
                                     FStar_Syntax_Syntax.as_arg wp1  in
                                   [uu____1757]  in
                                 uu____1737 :: uu____1746  in
                               uu____1717 :: uu____1726  in
                             FStar_Syntax_Syntax.mk_Tm_app uu____1715
                               uu____1716
                              in
                           uu____1710 FStar_Pervasives_Native.None
                             wp0.FStar_Syntax_Syntax.pos) bvs1 wp0
                 in
              let c1 = FStar_TypeChecker_Env.unfold_effect_abbrev env c  in
              let uu____1799 = destruct_wp_comp c1  in
              match uu____1799 with
              | (u_res_t,res_t,wp) ->
                  let md =
                    FStar_TypeChecker_Env.get_effect_decl env
                      c1.FStar_Syntax_Syntax.effect_name
                     in
                  let wp1 = close_wp u_res_t md res_t bvs wp  in
                  mk_comp md u_res_t c1.FStar_Syntax_Syntax.result_typ wp1
                    c1.FStar_Syntax_Syntax.flags))
  
let (close_wp_lcomp :
  FStar_TypeChecker_Env.env ->
    FStar_Syntax_Syntax.bv Prims.list ->
      FStar_TypeChecker_Common.lcomp -> FStar_TypeChecker_Common.lcomp)
  =
  fun env  ->
    fun bvs  ->
      fun lc  ->
        let bs =
          FStar_All.pipe_right bvs
            (FStar_List.map FStar_Syntax_Syntax.mk_binder)
           in
        FStar_All.pipe_right lc
          (FStar_TypeChecker_Common.apply_lcomp (close_wp_comp env bvs)
             (fun g  ->
                let uu____1839 =
                  FStar_All.pipe_right g
                    (FStar_TypeChecker_Env.close_guard env bs)
                   in
                FStar_All.pipe_right uu____1839
                  (close_guard_implicits env bs)))
  
let (close_layered_lcomp :
  FStar_TypeChecker_Env.env ->
    FStar_Syntax_Syntax.bv Prims.list ->
      FStar_Syntax_Syntax.term Prims.list ->
        FStar_TypeChecker_Common.lcomp -> FStar_TypeChecker_Common.lcomp)
  =
  fun env  ->
    fun bvs  ->
      fun tms  ->
        fun lc  ->
          let bs =
            FStar_All.pipe_right bvs
              (FStar_List.map FStar_Syntax_Syntax.mk_binder)
             in
          let substs =
            FStar_List.map2
              (fun bv  -> fun tm  -> FStar_Syntax_Syntax.NT (bv, tm)) bvs tms
             in
          FStar_All.pipe_right lc
            (FStar_TypeChecker_Common.apply_lcomp
               (FStar_Syntax_Subst.subst_comp substs)
               (fun g  ->
                  let uu____1888 =
                    FStar_All.pipe_right g
                      (FStar_TypeChecker_Env.close_guard env bs)
                     in
                  FStar_All.pipe_right uu____1888
                    (close_guard_implicits env bs)))
  
let (close_wp_comp_if_refinement_t :
  FStar_TypeChecker_Env.env ->
    FStar_Syntax_Syntax.term ->
      FStar_Syntax_Syntax.bv ->
        FStar_Syntax_Syntax.comp -> FStar_Syntax_Syntax.comp)
  =
  fun env  ->
    fun t  ->
      fun x  ->
        fun c  ->
          let t1 =
            FStar_TypeChecker_Normalize.normalize_refinement
              FStar_TypeChecker_Normalize.whnf_steps env t
             in
          match t1.FStar_Syntax_Syntax.n with
          | FStar_Syntax_Syntax.Tm_refine
              ({ FStar_Syntax_Syntax.ppname = uu____1911;
                 FStar_Syntax_Syntax.index = uu____1912;
                 FStar_Syntax_Syntax.sort =
                   { FStar_Syntax_Syntax.n = FStar_Syntax_Syntax.Tm_fvar fv;
                     FStar_Syntax_Syntax.pos = uu____1914;
                     FStar_Syntax_Syntax.vars = uu____1915;_};_},uu____1916)
              when
              FStar_Syntax_Syntax.fv_eq_lid fv FStar_Parser_Const.unit_lid ->
              close_wp_comp env [x] c
          | uu____1924 -> c
  
let (should_not_inline_lc : FStar_TypeChecker_Common.lcomp -> Prims.bool) =
  fun lc  ->
    FStar_All.pipe_right lc.FStar_TypeChecker_Common.cflags
      (FStar_Util.for_some
         (fun uu___0_1936  ->
            match uu___0_1936 with
            | FStar_Syntax_Syntax.SHOULD_NOT_INLINE  -> true
            | uu____1939 -> false))
  
let (should_return :
  FStar_TypeChecker_Env.env ->
    FStar_Syntax_Syntax.term FStar_Pervasives_Native.option ->
      FStar_TypeChecker_Common.lcomp -> Prims.bool)
  =
  fun env  ->
    fun eopt  ->
      fun lc  ->
        let lc_is_unit_or_effectful =
          let uu____1964 =
            let uu____1967 =
              FStar_All.pipe_right lc.FStar_TypeChecker_Common.res_typ
                FStar_Syntax_Util.arrow_formals_comp
               in
            FStar_All.pipe_right uu____1967 FStar_Pervasives_Native.snd  in
          FStar_All.pipe_right uu____1964
            (fun c  ->
               (let uu____2023 =
                  FStar_TypeChecker_Env.is_reifiable_comp env c  in
                Prims.op_Negation uu____2023) &&
                 ((FStar_All.pipe_right (FStar_Syntax_Util.comp_result c)
                     FStar_Syntax_Util.is_unit)
                    ||
                    (let uu____2027 =
                       FStar_Syntax_Util.is_pure_or_ghost_comp c  in
                     Prims.op_Negation uu____2027)))
           in
        match eopt with
        | FStar_Pervasives_Native.None  -> false
        | FStar_Pervasives_Native.Some e ->
            (((FStar_TypeChecker_Common.is_pure_or_ghost_lcomp lc) &&
                (Prims.op_Negation lc_is_unit_or_effectful))
               &&
               (let uu____2038 = FStar_Syntax_Util.head_and_args' e  in
                match uu____2038 with
                | (head1,uu____2055) ->
                    let uu____2076 =
                      let uu____2077 = FStar_Syntax_Util.un_uinst head1  in
                      uu____2077.FStar_Syntax_Syntax.n  in
                    (match uu____2076 with
                     | FStar_Syntax_Syntax.Tm_fvar fv ->
                         let uu____2082 =
                           let uu____2084 = FStar_Syntax_Syntax.lid_of_fv fv
                              in
                           FStar_TypeChecker_Env.is_irreducible env
                             uu____2084
                            in
                         Prims.op_Negation uu____2082
                     | uu____2085 -> true)))
              &&
              (let uu____2088 = should_not_inline_lc lc  in
               Prims.op_Negation uu____2088)
  
let (return_value :
  FStar_TypeChecker_Env.env ->
    FStar_Syntax_Syntax.universe FStar_Pervasives_Native.option ->
      FStar_Syntax_Syntax.typ ->
        FStar_Syntax_Syntax.term -> FStar_Syntax_Syntax.comp)
  =
  fun env  ->
    fun u_t_opt  ->
      fun t  ->
        fun v1  ->
          let c =
            let uu____2116 =
              let uu____2118 =
                FStar_TypeChecker_Env.lid_exists env
                  FStar_Parser_Const.effect_GTot_lid
                 in
              FStar_All.pipe_left Prims.op_Negation uu____2118  in
            if uu____2116
            then FStar_Syntax_Syntax.mk_Total t
            else
              (let uu____2125 = FStar_Syntax_Util.is_unit t  in
               if uu____2125
               then
                 FStar_Syntax_Syntax.mk_Total' t
                   (FStar_Pervasives_Native.Some FStar_Syntax_Syntax.U_zero)
               else
                 (let m =
                    FStar_TypeChecker_Env.get_effect_decl env
                      FStar_Parser_Const.effect_PURE_lid
                     in
                  let u_t =
                    match u_t_opt with
                    | FStar_Pervasives_Native.None  ->
                        env.FStar_TypeChecker_Env.universe_of env t
                    | FStar_Pervasives_Native.Some u_t -> u_t  in
                  let wp =
                    let uu____2134 =
                      env.FStar_TypeChecker_Env.lax &&
                        (FStar_Options.ml_ish ())
                       in
                    if uu____2134
                    then FStar_Syntax_Syntax.tun
                    else
                      (let uu____2139 =
                         FStar_TypeChecker_Env.wp_signature env
                           FStar_Parser_Const.effect_PURE_lid
                          in
                       match uu____2139 with
                       | (a,kwp) ->
                           let k =
                             FStar_Syntax_Subst.subst
                               [FStar_Syntax_Syntax.NT (a, t)] kwp
                              in
                           let uu____2149 =
                             let uu____2150 =
                               let uu____2155 =
                                 FStar_TypeChecker_Env.inst_effect_fun_with
                                   [u_t] env m m.FStar_Syntax_Syntax.ret_wp
                                  in
                               let uu____2156 =
                                 let uu____2157 =
                                   FStar_Syntax_Syntax.as_arg t  in
                                 let uu____2166 =
                                   let uu____2177 =
                                     FStar_Syntax_Syntax.as_arg v1  in
                                   [uu____2177]  in
                                 uu____2157 :: uu____2166  in
                               FStar_Syntax_Syntax.mk_Tm_app uu____2155
                                 uu____2156
                                in
                             uu____2150 FStar_Pervasives_Native.None
                               v1.FStar_Syntax_Syntax.pos
                              in
                           FStar_TypeChecker_Normalize.normalize
                             [FStar_TypeChecker_Env.Beta;
                             FStar_TypeChecker_Env.NoFullNorm] env uu____2149)
                     in
                  mk_comp m u_t t wp [FStar_Syntax_Syntax.RETURN]))
             in
          (let uu____2211 =
             FStar_All.pipe_left (FStar_TypeChecker_Env.debug env)
               (FStar_Options.Other "Return")
              in
           if uu____2211
           then
             let uu____2216 =
               FStar_Range.string_of_range v1.FStar_Syntax_Syntax.pos  in
             let uu____2218 = FStar_Syntax_Print.term_to_string v1  in
             let uu____2220 =
               FStar_TypeChecker_Normalize.comp_to_string env c  in
             FStar_Util.print3 "(%s) returning %s at comp type %s\n"
               uu____2216 uu____2218 uu____2220
           else ());
          c
  
let (mk_layered_bind :
  FStar_TypeChecker_Env.env ->
    FStar_Ident.lident ->
      FStar_Syntax_Syntax.comp_typ ->
        FStar_Syntax_Syntax.bv FStar_Pervasives_Native.option ->
          FStar_Syntax_Syntax.comp_typ ->
            FStar_Syntax_Syntax.cflag Prims.list ->
              FStar_Range.range ->
                (FStar_Syntax_Syntax.comp * FStar_TypeChecker_Common.guard_t))
  =
  fun env  ->
    fun m  ->
      fun ct1  ->
        fun b  ->
          fun ct2  ->
            fun flags  ->
              fun r1  ->
                (let uu____2278 =
                   FStar_All.pipe_left (FStar_TypeChecker_Env.debug env)
                     (FStar_Options.Other "LayeredEffects")
                    in
                 if uu____2278
                 then
                   let uu____2283 =
                     let uu____2285 = FStar_Syntax_Syntax.mk_Comp ct1  in
                     FStar_Syntax_Print.comp_to_string uu____2285  in
                   let uu____2286 =
                     let uu____2288 = FStar_Syntax_Syntax.mk_Comp ct2  in
                     FStar_Syntax_Print.comp_to_string uu____2288  in
                   FStar_Util.print2 "Binding c1:%s and c2:%s {\n" uu____2283
                     uu____2286
                 else ());
                (let ed = FStar_TypeChecker_Env.get_effect_decl env m  in
                 let uu____2293 =
                   let uu____2304 =
                     FStar_List.hd ct1.FStar_Syntax_Syntax.comp_univs  in
                   let uu____2305 =
                     FStar_List.map FStar_Pervasives_Native.fst
                       ct1.FStar_Syntax_Syntax.effect_args
                      in
                   (uu____2304, (ct1.FStar_Syntax_Syntax.result_typ),
                     uu____2305)
                    in
                 match uu____2293 with
                 | (u1,t1,is1) ->
                     let uu____2339 =
                       let uu____2350 =
                         FStar_List.hd ct2.FStar_Syntax_Syntax.comp_univs  in
                       let uu____2351 =
                         FStar_List.map FStar_Pervasives_Native.fst
                           ct2.FStar_Syntax_Syntax.effect_args
                          in
                       (uu____2350, (ct2.FStar_Syntax_Syntax.result_typ),
                         uu____2351)
                        in
                     (match uu____2339 with
                      | (u2,t2,is2) ->
                          let uu____2385 =
                            FStar_TypeChecker_Env.inst_tscheme_with
                              ed.FStar_Syntax_Syntax.bind_wp [u1; u2]
                             in
                          (match uu____2385 with
                           | (uu____2394,bind_t) ->
                               let bind_t_shape_error s =
                                 let uu____2409 =
                                   let uu____2411 =
                                     FStar_Syntax_Print.term_to_string bind_t
                                      in
                                   FStar_Util.format2
                                     "bind %s does not have proper shape (reason:%s)"
                                     uu____2411 s
                                    in
                                 (FStar_Errors.Fatal_UnexpectedEffect,
                                   uu____2409)
                                  in
                               let uu____2415 =
                                 let uu____2460 =
                                   let uu____2461 =
                                     FStar_Syntax_Subst.compress bind_t  in
                                   uu____2461.FStar_Syntax_Syntax.n  in
                                 match uu____2460 with
                                 | FStar_Syntax_Syntax.Tm_arrow (bs,c) when
                                     (FStar_List.length bs) >=
                                       (Prims.of_int (4))
                                     ->
                                     let uu____2537 =
                                       FStar_Syntax_Subst.open_comp bs c  in
                                     (match uu____2537 with
                                      | (a_b::b_b::bs1,c1) ->
                                          let uu____2622 =
                                            let uu____2649 =
                                              FStar_List.splitAt
                                                ((FStar_List.length bs1) -
                                                   (Prims.of_int (2))) bs1
                                               in
                                            FStar_All.pipe_right uu____2649
                                              (fun uu____2734  ->
                                                 match uu____2734 with
                                                 | (l1,l2) ->
                                                     let uu____2815 =
                                                       FStar_List.hd l2  in
                                                     let uu____2828 =
                                                       let uu____2835 =
                                                         FStar_List.tl l2  in
                                                       FStar_List.hd
                                                         uu____2835
                                                        in
                                                     (l1, uu____2815,
                                                       uu____2828))
                                             in
                                          (match uu____2622 with
                                           | (rest_bs,f_b,g_b) ->
                                               let uu____2963 =
                                                 FStar_Syntax_Util.comp_to_comp_typ
                                                   c1
                                                  in
                                               (a_b, b_b, rest_bs, f_b, g_b,
                                                 uu____2963)))
                                 | uu____2996 ->
                                     let uu____2997 =
                                       bind_t_shape_error
                                         "Either not an arrow or not enough binders"
                                        in
                                     FStar_Errors.raise_error uu____2997 r1
                                  in
                               (match uu____2415 with
                                | (a_b,b_b,rest_bs,f_b,g_b,bind_ct) ->
                                    let uu____3122 =
                                      let uu____3129 =
                                        let uu____3130 =
                                          let uu____3131 =
                                            let uu____3138 =
                                              FStar_All.pipe_right a_b
                                                FStar_Pervasives_Native.fst
                                               in
                                            (uu____3138, t1)  in
                                          FStar_Syntax_Syntax.NT uu____3131
                                           in
                                        let uu____3149 =
                                          let uu____3152 =
                                            let uu____3153 =
                                              let uu____3160 =
                                                FStar_All.pipe_right b_b
                                                  FStar_Pervasives_Native.fst
                                                 in
                                              (uu____3160, t2)  in
                                            FStar_Syntax_Syntax.NT uu____3153
                                             in
                                          [uu____3152]  in
                                        uu____3130 :: uu____3149  in
                                      FStar_TypeChecker_Env.uvars_for_binders
                                        env rest_bs uu____3129
                                        (fun b1  ->
                                           let uu____3175 =
                                             FStar_Syntax_Print.binder_to_string
                                               b1
                                              in
                                           let uu____3177 =
                                             FStar_Range.string_of_range r1
                                              in
                                           FStar_Util.format3
                                             "implicit var for binder %s of %s:bind at %s"
                                             uu____3175
                                             (ed.FStar_Syntax_Syntax.mname).FStar_Ident.str
                                             uu____3177) r1
                                       in
                                    (match uu____3122 with
                                     | (rest_bs_uvars,g_uvars) ->
                                         let subst1 =
                                           FStar_List.map2
                                             (fun b1  ->
                                                fun t  ->
                                                  let uu____3214 =
                                                    let uu____3221 =
                                                      FStar_All.pipe_right b1
                                                        FStar_Pervasives_Native.fst
                                                       in
                                                    (uu____3221, t)  in
                                                  FStar_Syntax_Syntax.NT
                                                    uu____3214) (a_b :: b_b
                                             :: rest_bs) (t1 :: t2 ::
                                             rest_bs_uvars)
                                            in
                                         let f_guard =
                                           let f_sort_is =
                                             let uu____3248 =
                                               let uu____3249 =
                                                 let uu____3252 =
                                                   let uu____3253 =
                                                     FStar_All.pipe_right f_b
                                                       FStar_Pervasives_Native.fst
                                                      in
                                                   uu____3253.FStar_Syntax_Syntax.sort
                                                    in
                                                 FStar_Syntax_Subst.compress
                                                   uu____3252
                                                  in
                                               uu____3249.FStar_Syntax_Syntax.n
                                                in
                                             match uu____3248 with
                                             | FStar_Syntax_Syntax.Tm_app
                                                 (uu____3264,uu____3265::is)
                                                 ->
                                                 let uu____3307 =
                                                   FStar_All.pipe_right is
                                                     (FStar_List.map
                                                        FStar_Pervasives_Native.fst)
                                                    in
                                                 FStar_All.pipe_right
                                                   uu____3307
                                                   (FStar_List.map
                                                      (FStar_Syntax_Subst.subst
                                                         subst1))
                                             | uu____3340 ->
                                                 let uu____3341 =
                                                   bind_t_shape_error
                                                     "f's type is not a repr type"
                                                    in
                                                 FStar_Errors.raise_error
                                                   uu____3341 r1
                                              in
                                           FStar_List.fold_left2
                                             (fun g  ->
                                                fun i1  ->
                                                  fun f_i1  ->
                                                    let uu____3357 =
                                                      FStar_TypeChecker_Rel.teq
                                                        env i1 f_i1
                                                       in
                                                    FStar_TypeChecker_Env.conj_guard
                                                      g uu____3357)
                                             FStar_TypeChecker_Env.trivial_guard
                                             is1 f_sort_is
                                            in
                                         let g_guard =
                                           let x_a =
                                             match b with
                                             | FStar_Pervasives_Native.None 
                                                 ->
                                                 FStar_Syntax_Syntax.null_binder
                                                   ct1.FStar_Syntax_Syntax.result_typ
                                             | FStar_Pervasives_Native.Some x
                                                 ->
                                                 FStar_Syntax_Syntax.mk_binder
                                                   x
                                              in
                                           let g_sort_is =
                                             let uu____3376 =
                                               let uu____3377 =
                                                 let uu____3380 =
                                                   let uu____3381 =
                                                     FStar_All.pipe_right g_b
                                                       FStar_Pervasives_Native.fst
                                                      in
                                                   uu____3381.FStar_Syntax_Syntax.sort
                                                    in
                                                 FStar_Syntax_Subst.compress
                                                   uu____3380
                                                  in
                                               uu____3377.FStar_Syntax_Syntax.n
                                                in
                                             match uu____3376 with
                                             | FStar_Syntax_Syntax.Tm_arrow
                                                 (bs,c) ->
                                                 let uu____3414 =
                                                   FStar_Syntax_Subst.open_comp
                                                     bs c
                                                    in
                                                 (match uu____3414 with
                                                  | (bs1,c1) ->
                                                      let bs_subst =
                                                        let uu____3424 =
                                                          let uu____3431 =
                                                            let uu____3432 =
                                                              FStar_List.hd
                                                                bs1
                                                               in
                                                            FStar_All.pipe_right
                                                              uu____3432
                                                              FStar_Pervasives_Native.fst
                                                             in
                                                          let uu____3453 =
                                                            let uu____3456 =
                                                              FStar_All.pipe_right
                                                                x_a
                                                                FStar_Pervasives_Native.fst
                                                               in
                                                            FStar_All.pipe_right
                                                              uu____3456
                                                              FStar_Syntax_Syntax.bv_to_name
                                                             in
                                                          (uu____3431,
                                                            uu____3453)
                                                           in
                                                        FStar_Syntax_Syntax.NT
                                                          uu____3424
                                                         in
                                                      let c2 =
                                                        FStar_Syntax_Subst.subst_comp
                                                          [bs_subst] c1
                                                         in
                                                      let uu____3470 =
                                                        let uu____3471 =
                                                          FStar_Syntax_Subst.compress
                                                            (FStar_Syntax_Util.comp_result
                                                               c2)
                                                           in
                                                        uu____3471.FStar_Syntax_Syntax.n
                                                         in
                                                      (match uu____3470 with
                                                       | FStar_Syntax_Syntax.Tm_app
                                                           (uu____3476,uu____3477::is)
                                                           ->
                                                           let uu____3519 =
                                                             FStar_All.pipe_right
                                                               is
                                                               (FStar_List.map
                                                                  FStar_Pervasives_Native.fst)
                                                              in
                                                           FStar_All.pipe_right
                                                             uu____3519
                                                             (FStar_List.map
                                                                (FStar_Syntax_Subst.subst
                                                                   subst1))
                                                       | uu____3552 ->
                                                           let uu____3553 =
                                                             bind_t_shape_error
                                                               "g's type is not a repr type"
                                                              in
                                                           FStar_Errors.raise_error
                                                             uu____3553 r1))
                                             | uu____3562 ->
                                                 let uu____3563 =
                                                   bind_t_shape_error
                                                     "g's type is not an arrow"
                                                    in
                                                 FStar_Errors.raise_error
                                                   uu____3563 r1
                                              in
                                           let env_g =
                                             FStar_TypeChecker_Env.push_binders
                                               env [x_a]
                                              in
                                           let uu____3585 =
                                             FStar_List.fold_left2
                                               (fun g  ->
                                                  fun i1  ->
                                                    fun g_i1  ->
                                                      let uu____3593 =
                                                        FStar_TypeChecker_Rel.teq
                                                          env_g i1 g_i1
                                                         in
                                                      FStar_TypeChecker_Env.conj_guard
                                                        g uu____3593)
                                               FStar_TypeChecker_Env.trivial_guard
                                               is2 g_sort_is
                                              in
                                           FStar_All.pipe_right uu____3585
                                             (FStar_TypeChecker_Env.close_guard
                                                env [x_a])
                                            in
                                         let is =
                                           let uu____3609 =
                                             let uu____3610 =
                                               FStar_Syntax_Subst.compress
                                                 bind_ct.FStar_Syntax_Syntax.result_typ
                                                in
                                             uu____3610.FStar_Syntax_Syntax.n
                                              in
                                           match uu____3609 with
                                           | FStar_Syntax_Syntax.Tm_app
                                               (uu____3615,uu____3616::is) ->
                                               let uu____3658 =
                                                 FStar_All.pipe_right is
                                                   (FStar_List.map
                                                      FStar_Pervasives_Native.fst)
                                                  in
                                               FStar_All.pipe_right
                                                 uu____3658
                                                 (FStar_List.map
                                                    (FStar_Syntax_Subst.subst
                                                       subst1))
                                           | uu____3691 ->
                                               let uu____3692 =
                                                 bind_t_shape_error
                                                   "return type is not a repr type"
                                                  in
                                               FStar_Errors.raise_error
                                                 uu____3692 r1
                                            in
                                         let c =
                                           let uu____3702 =
                                             let uu____3703 =
                                               FStar_List.map
                                                 FStar_Syntax_Syntax.as_arg
                                                 is
                                                in
                                             {
                                               FStar_Syntax_Syntax.comp_univs
                                                 =
                                                 (ct2.FStar_Syntax_Syntax.comp_univs);
                                               FStar_Syntax_Syntax.effect_name
                                                 =
                                                 (ed.FStar_Syntax_Syntax.mname);
                                               FStar_Syntax_Syntax.result_typ
                                                 = t2;
                                               FStar_Syntax_Syntax.effect_args
                                                 = uu____3703;
                                               FStar_Syntax_Syntax.flags =
                                                 flags
                                             }  in
                                           FStar_Syntax_Syntax.mk_Comp
                                             uu____3702
                                            in
                                         ((let uu____3723 =
                                             FStar_All.pipe_left
                                               (FStar_TypeChecker_Env.debug
                                                  env)
                                               (FStar_Options.Other
                                                  "LayeredEffects")
                                              in
                                           if uu____3723
                                           then
                                             let uu____3728 =
                                               FStar_Syntax_Print.comp_to_string
                                                 c
                                                in
                                             FStar_Util.print1
                                               "} c after bind: %s\n"
                                               uu____3728
                                           else ());
                                          (let uu____3733 =
                                             FStar_TypeChecker_Env.conj_guards
                                               [g_uvars; f_guard; g_guard]
                                              in
                                           (c, uu____3733))))))))
  
let (mk_non_layered_bind :
  FStar_TypeChecker_Env.env ->
    FStar_Ident.lident ->
      FStar_Syntax_Syntax.comp_typ ->
        FStar_Syntax_Syntax.bv FStar_Pervasives_Native.option ->
          FStar_Syntax_Syntax.comp_typ ->
            FStar_Syntax_Syntax.cflag Prims.list ->
              FStar_Range.range -> FStar_Syntax_Syntax.comp)
  =
  fun env  ->
    fun m  ->
      fun ct1  ->
        fun b  ->
          fun ct2  ->
            fun flags  ->
              fun r1  ->
                let uu____3778 =
                  let md = FStar_TypeChecker_Env.get_effect_decl env m  in
                  let uu____3804 = FStar_TypeChecker_Env.wp_signature env m
                     in
                  match uu____3804 with
                  | (a,kwp) ->
                      let uu____3835 = destruct_wp_comp ct1  in
                      let uu____3842 = destruct_wp_comp ct2  in
                      ((md, a, kwp), uu____3835, uu____3842)
                   in
                match uu____3778 with
                | ((md,a,kwp),(u_t1,t1,wp1),(u_t2,t2,wp2)) ->
                    let bs =
                      match b with
                      | FStar_Pervasives_Native.None  ->
                          let uu____3895 = FStar_Syntax_Syntax.null_binder t1
                             in
                          [uu____3895]
                      | FStar_Pervasives_Native.Some x ->
                          let uu____3915 = FStar_Syntax_Syntax.mk_binder x
                             in
                          [uu____3915]
                       in
                    let mk_lam wp =
                      FStar_Syntax_Util.abs bs wp
                        (FStar_Pervasives_Native.Some
                           (FStar_Syntax_Util.mk_residual_comp
                              FStar_Parser_Const.effect_Tot_lid
                              FStar_Pervasives_Native.None
                              [FStar_Syntax_Syntax.TOTAL]))
                       in
                    let r11 =
                      FStar_Syntax_Syntax.mk
                        (FStar_Syntax_Syntax.Tm_constant
                           (FStar_Const.Const_range r1))
                        FStar_Pervasives_Native.None r1
                       in
                    let wp_args =
                      let uu____3962 = FStar_Syntax_Syntax.as_arg r11  in
                      let uu____3971 =
                        let uu____3982 = FStar_Syntax_Syntax.as_arg t1  in
                        let uu____3991 =
                          let uu____4002 = FStar_Syntax_Syntax.as_arg t2  in
                          let uu____4011 =
                            let uu____4022 = FStar_Syntax_Syntax.as_arg wp1
                               in
                            let uu____4031 =
                              let uu____4042 =
                                let uu____4051 = mk_lam wp2  in
                                FStar_Syntax_Syntax.as_arg uu____4051  in
                              [uu____4042]  in
                            uu____4022 :: uu____4031  in
                          uu____4002 :: uu____4011  in
                        uu____3982 :: uu____3991  in
                      uu____3962 :: uu____3971  in
                    let wp =
                      let uu____4103 =
                        let uu____4108 =
                          FStar_TypeChecker_Env.inst_effect_fun_with
                            [u_t1; u_t2] env md
                            md.FStar_Syntax_Syntax.bind_wp
                           in
                        FStar_Syntax_Syntax.mk_Tm_app uu____4108 wp_args  in
                      uu____4103 FStar_Pervasives_Native.None
                        t2.FStar_Syntax_Syntax.pos
                       in
                    mk_comp md u_t2 t2 wp flags
  
let (mk_bind :
  FStar_TypeChecker_Env.env ->
    FStar_Syntax_Syntax.comp ->
      FStar_Syntax_Syntax.bv FStar_Pervasives_Native.option ->
        FStar_Syntax_Syntax.comp ->
          FStar_Syntax_Syntax.cflag Prims.list ->
            FStar_Range.range ->
              (FStar_Syntax_Syntax.comp * FStar_TypeChecker_Common.guard_t))
  =
  fun env  ->
    fun c1  ->
      fun b  ->
        fun c2  ->
          fun flags  ->
            fun r1  ->
              let uu____4156 = lift_comps env c1 c2 b true  in
              match uu____4156 with
              | (m,c11,c21,g_lift) ->
                  let uu____4174 =
                    let uu____4179 = FStar_Syntax_Util.comp_to_comp_typ c11
                       in
                    let uu____4180 = FStar_Syntax_Util.comp_to_comp_typ c21
                       in
                    (uu____4179, uu____4180)  in
                  (match uu____4174 with
                   | (ct1,ct2) ->
                       let uu____4187 =
                         let uu____4192 =
                           FStar_TypeChecker_Env.is_layered_effect env m  in
                         if uu____4192
                         then mk_layered_bind env m ct1 b ct2 flags r1
                         else
                           (let uu____4201 =
                              mk_non_layered_bind env m ct1 b ct2 flags r1
                               in
                            (uu____4201, FStar_TypeChecker_Env.trivial_guard))
                          in
                       (match uu____4187 with
                        | (c,g_bind) ->
                            let uu____4208 =
                              FStar_TypeChecker_Env.conj_guard g_lift g_bind
                               in
                            (c, uu____4208)))
  
let (lift_wp_and_bind_with :
  FStar_TypeChecker_Env.env ->
    FStar_Syntax_Syntax.typ ->
      FStar_Syntax_Syntax.comp ->
        FStar_Syntax_Syntax.cflag Prims.list ->
          (FStar_Syntax_Syntax.comp * FStar_TypeChecker_Common.guard_t))
  =
  fun env  ->
    fun wp1  ->
      fun c  ->
        fun flags  ->
          let r = FStar_TypeChecker_Env.get_range env  in
          let c_eff_name =
            let uu____4244 =
              FStar_All.pipe_right c FStar_Syntax_Util.comp_effect_name  in
            FStar_All.pipe_right uu____4244
              (FStar_TypeChecker_Env.norm_eff_name env)
             in
          let edge =
            let uu____4248 =
              FStar_TypeChecker_Env.monad_leq env
                FStar_Parser_Const.effect_PURE_lid c_eff_name
               in
            match uu____4248 with
            | FStar_Pervasives_Native.Some edge -> edge
            | FStar_Pervasives_Native.None  ->
                failwith
                  (Prims.op_Hat
                     "Impossible! lift_wp_and_bind_with: did not find a lift from PURE to "
                     c_eff_name.FStar_Ident.str)
             in
          let pure_c =
            let uu____4254 =
              let uu____4255 =
                let uu____4266 =
                  FStar_All.pipe_right wp1 FStar_Syntax_Syntax.as_arg  in
                [uu____4266]  in
              {
                FStar_Syntax_Syntax.comp_univs = [FStar_Syntax_Syntax.U_zero];
                FStar_Syntax_Syntax.effect_name =
                  FStar_Parser_Const.effect_PURE_lid;
                FStar_Syntax_Syntax.result_typ = FStar_Syntax_Syntax.t_unit;
                FStar_Syntax_Syntax.effect_args = uu____4255;
                FStar_Syntax_Syntax.flags = []
              }  in
            FStar_Syntax_Syntax.mk_Comp uu____4254  in
          let uu____4299 =
            (edge.FStar_TypeChecker_Env.mlift).FStar_TypeChecker_Env.mlift_wp
              env pure_c
             in
          match uu____4299 with
          | (m_c,g_lift) ->
              let uu____4310 =
                mk_bind env pure_c FStar_Pervasives_Native.None c flags r  in
              (match uu____4310 with
               | (bind_c,g_bind) ->
                   let uu____4321 =
                     FStar_TypeChecker_Env.conj_guard g_lift g_bind  in
                   (bind_c, uu____4321))
  
let (weaken_flags :
  FStar_Syntax_Syntax.cflag Prims.list ->
    FStar_Syntax_Syntax.cflag Prims.list)
  =
  fun flags  ->
    let uu____4334 =
      FStar_All.pipe_right flags
        (FStar_Util.for_some
           (fun uu___1_4340  ->
              match uu___1_4340 with
              | FStar_Syntax_Syntax.SHOULD_NOT_INLINE  -> true
              | uu____4343 -> false))
       in
    if uu____4334
    then [FStar_Syntax_Syntax.SHOULD_NOT_INLINE]
    else
      FStar_All.pipe_right flags
        (FStar_List.collect
           (fun uu___2_4355  ->
              match uu___2_4355 with
              | FStar_Syntax_Syntax.TOTAL  ->
                  [FStar_Syntax_Syntax.TRIVIAL_POSTCONDITION]
              | FStar_Syntax_Syntax.RETURN  ->
                  [FStar_Syntax_Syntax.PARTIAL_RETURN;
                  FStar_Syntax_Syntax.TRIVIAL_POSTCONDITION]
              | f -> [f]))
  
let (weaken_comp :
  FStar_TypeChecker_Env.env ->
    FStar_Syntax_Syntax.comp ->
      FStar_Syntax_Syntax.term ->
        (FStar_Syntax_Syntax.comp * FStar_TypeChecker_Common.guard_t))
  =
  fun env  ->
    fun c  ->
      fun formula  ->
        let uu____4383 = FStar_Syntax_Util.is_ml_comp c  in
        if uu____4383
        then (c, FStar_TypeChecker_Env.trivial_guard)
        else
          (let ct = FStar_TypeChecker_Env.unfold_effect_abbrev env c  in
           let pure_assume_wp =
             let uu____4394 =
               FStar_Syntax_Syntax.lid_as_fv
                 FStar_Parser_Const.pure_assume_wp_lid
                 (FStar_Syntax_Syntax.Delta_constant_at_level Prims.int_one)
                 FStar_Pervasives_Native.None
                in
             FStar_Syntax_Syntax.fv_to_tm uu____4394  in
           let pure_assume_wp1 =
             let uu____4399 = FStar_TypeChecker_Env.get_range env  in
             let uu____4400 =
               let uu____4405 =
                 let uu____4406 =
                   FStar_All.pipe_left FStar_Syntax_Syntax.as_arg formula  in
                 [uu____4406]  in
               FStar_Syntax_Syntax.mk_Tm_app pure_assume_wp uu____4405  in
             uu____4400 FStar_Pervasives_Native.None uu____4399  in
           let uu____4439 = weaken_flags ct.FStar_Syntax_Syntax.flags  in
           lift_wp_and_bind_with env pure_assume_wp1 c uu____4439)
  
let (weaken_precondition :
  FStar_TypeChecker_Env.env ->
    FStar_TypeChecker_Common.lcomp ->
      FStar_TypeChecker_Common.guard_formula ->
        FStar_TypeChecker_Common.lcomp)
  =
  fun env  ->
    fun lc  ->
      fun f  ->
        let weaken uu____4467 =
          let uu____4468 = FStar_TypeChecker_Common.lcomp_comp lc  in
          match uu____4468 with
          | (c,g_c) ->
              let uu____4479 =
                env.FStar_TypeChecker_Env.lax && (FStar_Options.ml_ish ())
                 in
              if uu____4479
              then (c, g_c)
              else
                (match f with
                 | FStar_TypeChecker_Common.Trivial  -> (c, g_c)
                 | FStar_TypeChecker_Common.NonTrivial f1 ->
                     let uu____4493 = weaken_comp env c f1  in
                     (match uu____4493 with
                      | (c1,g_w) ->
                          let uu____4504 =
                            FStar_TypeChecker_Env.conj_guard g_c g_w  in
                          (c1, uu____4504)))
           in
        let uu____4505 = weaken_flags lc.FStar_TypeChecker_Common.cflags  in
        FStar_TypeChecker_Common.mk_lcomp
          lc.FStar_TypeChecker_Common.eff_name
          lc.FStar_TypeChecker_Common.res_typ uu____4505 weaken
  
let (strengthen_comp :
  FStar_TypeChecker_Env.env ->
    (unit -> Prims.string) FStar_Pervasives_Native.option ->
      FStar_Syntax_Syntax.comp ->
        FStar_Syntax_Syntax.formula ->
          FStar_Syntax_Syntax.cflag Prims.list ->
            (FStar_Syntax_Syntax.comp * FStar_TypeChecker_Common.guard_t))
  =
  fun env  ->
    fun reason  ->
      fun c  ->
        fun f  ->
          fun flags  ->
            if env.FStar_TypeChecker_Env.lax
            then (c, FStar_TypeChecker_Env.trivial_guard)
            else
              (let r = FStar_TypeChecker_Env.get_range env  in
               let pure_assert_wp =
                 let uu____4562 =
                   FStar_Syntax_Syntax.lid_as_fv
                     FStar_Parser_Const.pure_assert_wp_lid
                     (FStar_Syntax_Syntax.Delta_constant_at_level
                        Prims.int_one) FStar_Pervasives_Native.None
                    in
                 FStar_Syntax_Syntax.fv_to_tm uu____4562  in
               let pure_assert_wp1 =
                 let uu____4567 =
                   let uu____4572 =
                     let uu____4573 =
                       let uu____4582 = label_opt env reason r f  in
                       FStar_All.pipe_left FStar_Syntax_Syntax.as_arg
                         uu____4582
                        in
                     [uu____4573]  in
                   FStar_Syntax_Syntax.mk_Tm_app pure_assert_wp uu____4572
                    in
                 uu____4567 FStar_Pervasives_Native.None r  in
               lift_wp_and_bind_with env pure_assert_wp1 c flags)
  
let (strengthen_precondition :
  (unit -> Prims.string) FStar_Pervasives_Native.option ->
    FStar_TypeChecker_Env.env ->
      FStar_Syntax_Syntax.term ->
        FStar_TypeChecker_Common.lcomp ->
          FStar_TypeChecker_Common.guard_t ->
            (FStar_TypeChecker_Common.lcomp *
              FStar_TypeChecker_Common.guard_t))
  =
  fun reason  ->
    fun env  ->
      fun e_for_debugging_only  ->
        fun lc  ->
          fun g0  ->
            let uu____4652 =
              FStar_TypeChecker_Env.is_trivial_guard_formula g0  in
            if uu____4652
            then (lc, g0)
            else
              (let flags =
                 let uu____4664 =
                   let uu____4672 =
                     FStar_TypeChecker_Common.is_tot_or_gtot_lcomp lc  in
                   if uu____4672
                   then (true, [FStar_Syntax_Syntax.TRIVIAL_POSTCONDITION])
                   else (false, [])  in
                 match uu____4664 with
                 | (maybe_trivial_post,flags) ->
                     let uu____4702 =
                       FStar_All.pipe_right
                         lc.FStar_TypeChecker_Common.cflags
                         (FStar_List.collect
                            (fun uu___3_4710  ->
                               match uu___3_4710 with
                               | FStar_Syntax_Syntax.RETURN  ->
                                   [FStar_Syntax_Syntax.PARTIAL_RETURN]
                               | FStar_Syntax_Syntax.PARTIAL_RETURN  ->
                                   [FStar_Syntax_Syntax.PARTIAL_RETURN]
                               | FStar_Syntax_Syntax.SOMETRIVIAL  when
                                   Prims.op_Negation maybe_trivial_post ->
                                   [FStar_Syntax_Syntax.TRIVIAL_POSTCONDITION]
                               | FStar_Syntax_Syntax.TRIVIAL_POSTCONDITION 
                                   when Prims.op_Negation maybe_trivial_post
                                   ->
                                   [FStar_Syntax_Syntax.TRIVIAL_POSTCONDITION]
                               | FStar_Syntax_Syntax.SHOULD_NOT_INLINE  ->
                                   [FStar_Syntax_Syntax.SHOULD_NOT_INLINE]
                               | uu____4713 -> []))
                        in
                     FStar_List.append flags uu____4702
                  in
               let strengthen uu____4723 =
                 let uu____4724 = FStar_TypeChecker_Common.lcomp_comp lc  in
                 match uu____4724 with
                 | (c,g_c) ->
                     if env.FStar_TypeChecker_Env.lax
                     then (c, g_c)
                     else
                       (let g01 = FStar_TypeChecker_Rel.simplify_guard env g0
                           in
                        let uu____4743 = FStar_TypeChecker_Env.guard_form g01
                           in
                        match uu____4743 with
                        | FStar_TypeChecker_Common.Trivial  -> (c, g_c)
                        | FStar_TypeChecker_Common.NonTrivial f ->
                            ((let uu____4750 =
                                FStar_All.pipe_left
                                  (FStar_TypeChecker_Env.debug env)
                                  FStar_Options.Extreme
                                 in
                              if uu____4750
                              then
                                let uu____4754 =
                                  FStar_TypeChecker_Normalize.term_to_string
                                    env e_for_debugging_only
                                   in
                                let uu____4756 =
                                  FStar_TypeChecker_Normalize.term_to_string
                                    env f
                                   in
                                FStar_Util.print2
                                  "-------------Strengthening pre-condition of term %s with guard %s\n"
                                  uu____4754 uu____4756
                              else ());
                             (let uu____4761 =
                                strengthen_comp env reason c f flags  in
                              match uu____4761 with
                              | (c1,g_s) ->
                                  let uu____4772 =
                                    FStar_TypeChecker_Env.conj_guard g_c g_s
                                     in
                                  (c1, uu____4772))))
                  in
               let uu____4773 =
                 let uu____4774 =
                   FStar_TypeChecker_Env.norm_eff_name env
                     lc.FStar_TypeChecker_Common.eff_name
                    in
                 FStar_TypeChecker_Common.mk_lcomp uu____4774
                   lc.FStar_TypeChecker_Common.res_typ flags strengthen
                  in
               (uu____4773,
                 (let uu___588_4776 = g0  in
                  {
                    FStar_TypeChecker_Common.guard_f =
                      FStar_TypeChecker_Common.Trivial;
                    FStar_TypeChecker_Common.deferred =
                      (uu___588_4776.FStar_TypeChecker_Common.deferred);
                    FStar_TypeChecker_Common.univ_ineqs =
                      (uu___588_4776.FStar_TypeChecker_Common.univ_ineqs);
                    FStar_TypeChecker_Common.implicits =
                      (uu___588_4776.FStar_TypeChecker_Common.implicits)
                  })))
  
let (lcomp_has_trivial_postcondition :
  FStar_TypeChecker_Common.lcomp -> Prims.bool) =
  fun lc  ->
    (FStar_TypeChecker_Common.is_tot_or_gtot_lcomp lc) ||
      (FStar_Util.for_some
         (fun uu___4_4785  ->
            match uu___4_4785 with
            | FStar_Syntax_Syntax.SOMETRIVIAL  -> true
            | FStar_Syntax_Syntax.TRIVIAL_POSTCONDITION  -> true
            | uu____4789 -> false) lc.FStar_TypeChecker_Common.cflags)
  
let (maybe_add_with_type :
  FStar_TypeChecker_Env.env ->
    FStar_Syntax_Syntax.universe FStar_Pervasives_Native.option ->
      FStar_TypeChecker_Common.lcomp ->
        FStar_Syntax_Syntax.term ->
          FStar_Syntax_Syntax.term' FStar_Syntax_Syntax.syntax)
  =
  fun env  ->
    fun uopt  ->
      fun lc  ->
        fun e  ->
          let uu____4818 =
            (FStar_TypeChecker_Common.is_lcomp_partial_return lc) ||
              env.FStar_TypeChecker_Env.lax
             in
          if uu____4818
          then e
          else
            (let uu____4825 =
               (lcomp_has_trivial_postcondition lc) &&
                 (let uu____4828 =
                    FStar_TypeChecker_Env.try_lookup_lid env
                      FStar_Parser_Const.with_type_lid
                     in
                  FStar_Option.isSome uu____4828)
                in
             if uu____4825
             then
               let u =
                 match uopt with
                 | FStar_Pervasives_Native.Some u -> u
                 | FStar_Pervasives_Native.None  ->
                     env.FStar_TypeChecker_Env.universe_of env
                       lc.FStar_TypeChecker_Common.res_typ
                  in
               FStar_Syntax_Util.mk_with_type u
                 lc.FStar_TypeChecker_Common.res_typ e
             else e)
  
let (bind :
  FStar_Range.range ->
    FStar_TypeChecker_Env.env ->
      FStar_Syntax_Syntax.term FStar_Pervasives_Native.option ->
        FStar_TypeChecker_Common.lcomp ->
          lcomp_with_binder -> FStar_TypeChecker_Common.lcomp)
  =
  fun r1  ->
    fun env  ->
      fun e1opt  ->
        fun lc1  ->
          fun uu____4881  ->
            match uu____4881 with
            | (b,lc2) ->
                let debug1 f =
                  let uu____4901 =
                    (FStar_TypeChecker_Env.debug env FStar_Options.Extreme)
                      ||
                      (FStar_All.pipe_left (FStar_TypeChecker_Env.debug env)
                         (FStar_Options.Other "bind"))
                     in
                  if uu____4901 then f () else ()  in
                let lc11 =
                  FStar_TypeChecker_Normalize.ghost_to_pure_lcomp env lc1  in
                let lc21 =
                  FStar_TypeChecker_Normalize.ghost_to_pure_lcomp env lc2  in
                let joined_eff = join_lcomp env lc11 lc21  in
                let bind_flags =
                  let uu____4914 =
                    (should_not_inline_lc lc11) ||
                      (should_not_inline_lc lc21)
                     in
                  if uu____4914
                  then [FStar_Syntax_Syntax.SHOULD_NOT_INLINE]
                  else
                    (let flags =
                       let uu____4924 =
                         FStar_TypeChecker_Common.is_total_lcomp lc11  in
                       if uu____4924
                       then
                         let uu____4929 =
                           FStar_TypeChecker_Common.is_total_lcomp lc21  in
                         (if uu____4929
                          then [FStar_Syntax_Syntax.TOTAL]
                          else
                            (let uu____4936 =
                               FStar_TypeChecker_Common.is_tot_or_gtot_lcomp
                                 lc21
                                in
                             if uu____4936
                             then [FStar_Syntax_Syntax.SOMETRIVIAL]
                             else []))
                       else
                         (let uu____4945 =
                            (FStar_TypeChecker_Common.is_tot_or_gtot_lcomp
                               lc11)
                              &&
                              (FStar_TypeChecker_Common.is_tot_or_gtot_lcomp
                                 lc21)
                             in
                          if uu____4945
                          then [FStar_Syntax_Syntax.SOMETRIVIAL]
                          else [])
                        in
                     let uu____4952 = lcomp_has_trivial_postcondition lc21
                        in
                     if uu____4952
                     then FStar_Syntax_Syntax.TRIVIAL_POSTCONDITION :: flags
                     else flags)
                   in
                let bind_it uu____4968 =
                  let uu____4969 =
                    env.FStar_TypeChecker_Env.lax &&
                      (FStar_Options.ml_ish ())
                     in
                  if uu____4969
                  then
                    let u_t =
                      env.FStar_TypeChecker_Env.universe_of env
                        lc21.FStar_TypeChecker_Common.res_typ
                       in
                    let uu____4977 =
                      lax_mk_tot_or_comp_l joined_eff u_t
                        lc21.FStar_TypeChecker_Common.res_typ []
                       in
                    (uu____4977, FStar_TypeChecker_Env.trivial_guard)
                  else
                    (let uu____4980 =
                       FStar_TypeChecker_Common.lcomp_comp lc11  in
                     match uu____4980 with
                     | (c1,g_c1) ->
                         let uu____4991 =
                           FStar_TypeChecker_Common.lcomp_comp lc21  in
                         (match uu____4991 with
                          | (c2,g_c2) ->
                              (debug1
                                 (fun uu____5011  ->
                                    let uu____5012 =
                                      FStar_Syntax_Print.comp_to_string c1
                                       in
                                    let uu____5014 =
                                      match b with
                                      | FStar_Pervasives_Native.None  ->
                                          "none"
                                      | FStar_Pervasives_Native.Some x ->
                                          FStar_Syntax_Print.bv_to_string x
                                       in
                                    let uu____5019 =
                                      FStar_Syntax_Print.comp_to_string c2
                                       in
                                    FStar_Util.print3
                                      "(1) bind: \n\tc1=%s\n\tx=%s\n\tc2=%s\n(1. end bind)\n"
                                      uu____5012 uu____5014 uu____5019);
                               (let aux uu____5037 =
                                  let uu____5038 =
                                    FStar_Syntax_Util.is_trivial_wp c1  in
                                  if uu____5038
                                  then
                                    match b with
                                    | FStar_Pervasives_Native.None  ->
                                        FStar_Util.Inl
                                          (c2, "trivial no binder")
                                    | FStar_Pervasives_Native.Some uu____5069
                                        ->
                                        let uu____5070 =
                                          FStar_Syntax_Util.is_ml_comp c2  in
                                        (if uu____5070
                                         then
                                           FStar_Util.Inl (c2, "trivial ml")
                                         else
                                           FStar_Util.Inr
                                             "c1 trivial; but c2 is not ML")
                                  else
                                    (let uu____5102 =
                                       (FStar_Syntax_Util.is_ml_comp c1) &&
                                         (FStar_Syntax_Util.is_ml_comp c2)
                                        in
                                     if uu____5102
                                     then FStar_Util.Inl (c2, "both ml")
                                     else
                                       FStar_Util.Inr
                                         "c1 not trivial, and both are not ML")
                                   in
                                let try_simplify uu____5147 =
                                  let uu____5148 =
                                    let uu____5150 =
                                      FStar_TypeChecker_Env.try_lookup_effect_lid
                                        env
                                        FStar_Parser_Const.effect_GTot_lid
                                       in
                                    FStar_Option.isNone uu____5150  in
                                  if uu____5148
                                  then
                                    let uu____5164 =
                                      (FStar_Syntax_Util.is_tot_or_gtot_comp
                                         c1)
                                        &&
                                        (FStar_Syntax_Util.is_tot_or_gtot_comp
                                           c2)
                                       in
                                    (if uu____5164
                                     then
                                       FStar_Util.Inl
                                         (c2,
                                           "Early in prims; we don't have bind yet")
                                     else
                                       (let uu____5187 =
                                          FStar_TypeChecker_Env.get_range env
                                           in
                                        FStar_Errors.raise_error
                                          (FStar_Errors.Fatal_NonTrivialPreConditionInPrims,
                                            "Non-trivial pre-conditions very early in prims, even before we have defined the PURE monad")
                                          uu____5187))
                                  else
                                    (let uu____5202 =
                                       FStar_Syntax_Util.is_total_comp c1  in
                                     if uu____5202
                                     then
                                       let close1 x reason c =
                                         let uu____5243 =
                                           let uu____5245 =
                                             let uu____5246 =
                                               FStar_All.pipe_right c
                                                 FStar_Syntax_Util.comp_effect_name
                                                in
                                             FStar_All.pipe_right uu____5246
                                               (FStar_TypeChecker_Env.norm_eff_name
                                                  env)
                                              in
                                           FStar_All.pipe_right uu____5245
                                             (FStar_TypeChecker_Env.is_layered_effect
                                                env)
                                            in
                                         if uu____5243
                                         then FStar_Util.Inl (c, reason)
                                         else
                                           (let x1 =
                                              let uu___659_5271 = x  in
                                              {
                                                FStar_Syntax_Syntax.ppname =
                                                  (uu___659_5271.FStar_Syntax_Syntax.ppname);
                                                FStar_Syntax_Syntax.index =
                                                  (uu___659_5271.FStar_Syntax_Syntax.index);
                                                FStar_Syntax_Syntax.sort =
                                                  (FStar_Syntax_Util.comp_result
                                                     c1)
                                              }  in
                                            let uu____5272 =
                                              let uu____5278 =
                                                close_wp_comp_if_refinement_t
                                                  env
                                                  x1.FStar_Syntax_Syntax.sort
                                                  x1 c
                                                 in
                                              (uu____5278, reason)  in
                                            FStar_Util.Inl uu____5272)
                                          in
                                       match (e1opt, b) with
                                       | (FStar_Pervasives_Native.Some
                                          e,FStar_Pervasives_Native.Some x)
                                           ->
                                           let uu____5314 =
                                             FStar_All.pipe_right c2
                                               (FStar_Syntax_Subst.subst_comp
                                                  [FStar_Syntax_Syntax.NT
                                                     (x, e)])
                                              in
                                           FStar_All.pipe_right uu____5314
                                             (close1 x "c1 Tot")
                                       | (uu____5328,FStar_Pervasives_Native.Some
                                          x) ->
                                           FStar_All.pipe_right c2
                                             (close1 x "c1 Tot only close")
                                       | (uu____5351,uu____5352) -> aux ()
                                     else
                                       (let uu____5367 =
                                          (FStar_Syntax_Util.is_tot_or_gtot_comp
                                             c1)
                                            &&
                                            (FStar_Syntax_Util.is_tot_or_gtot_comp
                                               c2)
                                           in
                                        if uu____5367
                                        then
                                          let uu____5380 =
                                            let uu____5386 =
                                              FStar_Syntax_Syntax.mk_GTotal
                                                (FStar_Syntax_Util.comp_result
                                                   c2)
                                               in
                                            (uu____5386, "both GTot")  in
                                          FStar_Util.Inl uu____5380
                                        else aux ()))
                                   in
                                let uu____5397 = try_simplify ()  in
                                match uu____5397 with
                                | FStar_Util.Inl (c,reason) ->
                                    (debug1
                                       (fun uu____5427  ->
                                          let uu____5428 =
                                            FStar_Syntax_Print.comp_to_string
                                              c
                                             in
                                          FStar_Util.print2
                                            "(2) bind: Simplified (because %s) to\n\t%s\n"
                                            reason uu____5428);
                                     (let uu____5431 =
                                        FStar_TypeChecker_Env.conj_guard g_c1
                                          g_c2
                                         in
                                      (c, uu____5431)))
                                | FStar_Util.Inr reason ->
                                    (debug1
                                       (fun uu____5443  ->
                                          FStar_Util.print1
                                            "(2) bind: Not simplified because %s\n"
                                            reason);
                                     (let mk_bind1 c11 b1 c21 =
                                        let uu____5469 =
                                          mk_bind env c11 b1 c21 bind_flags
                                            r1
                                           in
                                        match uu____5469 with
                                        | (c,g_bind) ->
                                            let uu____5480 =
                                              let uu____5481 =
                                                FStar_TypeChecker_Env.conj_guard
                                                  g_c1 g_c2
                                                 in
                                              FStar_TypeChecker_Env.conj_guard
                                                uu____5481 g_bind
                                               in
                                            (c, uu____5480)
                                         in
                                      let mk_seq c11 b1 c21 =
                                        let c12 =
                                          FStar_TypeChecker_Env.unfold_effect_abbrev
                                            env c11
                                           in
                                        let c22 =
                                          FStar_TypeChecker_Env.unfold_effect_abbrev
                                            env c21
                                           in
                                        let uu____5508 =
                                          FStar_TypeChecker_Env.join env
                                            c12.FStar_Syntax_Syntax.effect_name
                                            c22.FStar_Syntax_Syntax.effect_name
                                           in
                                        match uu____5508 with
                                        | (m,uu____5520,lift2) ->
                                            let uu____5522 =
                                              lift_comp env c22 lift2  in
                                            (match uu____5522 with
                                             | (c23,g2) ->
                                                 let uu____5533 =
                                                   destruct_wp_comp c12  in
                                                 (match uu____5533 with
                                                  | (u1,t1,wp1) ->
                                                      let md_pure_or_ghost =
                                                        FStar_TypeChecker_Env.get_effect_decl
                                                          env
                                                          c12.FStar_Syntax_Syntax.effect_name
                                                         in
                                                      let vc1 =
                                                        let uu____5551 =
                                                          let uu____5556 =
                                                            let uu____5557 =
                                                              FStar_All.pipe_right
                                                                md_pure_or_ghost.FStar_Syntax_Syntax.trivial
                                                                FStar_Util.must
                                                               in
                                                            FStar_TypeChecker_Env.inst_effect_fun_with
                                                              [u1] env
                                                              md_pure_or_ghost
                                                              uu____5557
                                                             in
                                                          let uu____5560 =
                                                            let uu____5561 =
                                                              FStar_Syntax_Syntax.as_arg
                                                                t1
                                                               in
                                                            let uu____5570 =
                                                              let uu____5581
                                                                =
                                                                FStar_Syntax_Syntax.as_arg
                                                                  wp1
                                                                 in
                                                              [uu____5581]
                                                               in
                                                            uu____5561 ::
                                                              uu____5570
                                                             in
                                                          FStar_Syntax_Syntax.mk_Tm_app
                                                            uu____5556
                                                            uu____5560
                                                           in
                                                        uu____5551
                                                          FStar_Pervasives_Native.None
                                                          r1
                                                         in
                                                      let uu____5614 =
                                                        strengthen_comp env
                                                          FStar_Pervasives_Native.None
                                                          c23 vc1 bind_flags
                                                         in
                                                      (match uu____5614 with
                                                       | (c,g_s) ->
                                                           let uu____5629 =
                                                             FStar_TypeChecker_Env.conj_guards
                                                               [g_c1;
                                                               g_c2;
                                                               g2;
                                                               g_s]
                                                              in
                                                           (c, uu____5629))))
                                         in
                                      let uu____5630 =
                                        let t =
                                          FStar_Syntax_Util.comp_result c1
                                           in
                                        match comp_univ_opt c1 with
                                        | FStar_Pervasives_Native.None  ->
                                            let uu____5646 =
                                              env.FStar_TypeChecker_Env.universe_of
                                                env t
                                               in
                                            (uu____5646, t)
                                        | FStar_Pervasives_Native.Some u ->
                                            (u, t)
                                         in
                                      match uu____5630 with
                                      | (u_res_t1,res_t1) ->
                                          let uu____5662 =
                                            (FStar_Option.isSome b) &&
                                              (should_return env e1opt lc11)
                                             in
                                          if uu____5662
                                          then
                                            let e1 = FStar_Option.get e1opt
                                               in
                                            let x = FStar_Option.get b  in
                                            let uu____5671 =
                                              FStar_Syntax_Util.is_partial_return
                                                c1
                                               in
                                            (if uu____5671
                                             then
                                               (debug1
                                                  (fun uu____5685  ->
                                                     let uu____5686 =
                                                       FStar_TypeChecker_Normalize.term_to_string
                                                         env e1
                                                        in
                                                     let uu____5688 =
                                                       FStar_Syntax_Print.bv_to_string
                                                         x
                                                        in
                                                     FStar_Util.print2
                                                       "(3) bind (case a): Substituting %s for %s"
                                                       uu____5686 uu____5688);
                                                (let c21 =
                                                   FStar_Syntax_Subst.subst_comp
                                                     [FStar_Syntax_Syntax.NT
                                                        (x, e1)] c2
                                                    in
                                                 mk_bind1 c1 b c21))
                                             else
                                               (let uu____5696 =
                                                  ((FStar_Options.vcgen_optimize_bind_as_seq
                                                      ())
                                                     &&
                                                     (lcomp_has_trivial_postcondition
                                                        lc11))
                                                    &&
                                                    (let uu____5699 =
                                                       FStar_TypeChecker_Env.try_lookup_lid
                                                         env
                                                         FStar_Parser_Const.with_type_lid
                                                        in
                                                     FStar_Option.isSome
                                                       uu____5699)
                                                   in
                                                if uu____5696
                                                then
                                                  let e1' =
                                                    let uu____5724 =
                                                      FStar_Options.vcgen_decorate_with_type
                                                        ()
                                                       in
                                                    if uu____5724
                                                    then
                                                      FStar_Syntax_Util.mk_with_type
                                                        u_res_t1 res_t1 e1
                                                    else e1  in
                                                  (debug1
                                                     (fun uu____5736  ->
                                                        let uu____5737 =
                                                          FStar_TypeChecker_Normalize.term_to_string
                                                            env e1'
                                                           in
                                                        let uu____5739 =
                                                          FStar_Syntax_Print.bv_to_string
                                                            x
                                                           in
                                                        FStar_Util.print2
                                                          "(3) bind (case b): Substituting %s for %s"
                                                          uu____5737
                                                          uu____5739);
                                                   (let c21 =
                                                      FStar_Syntax_Subst.subst_comp
                                                        [FStar_Syntax_Syntax.NT
                                                           (x, e1')] c2
                                                       in
                                                    mk_seq c1 b c21))
                                                else
                                                  (debug1
                                                     (fun uu____5754  ->
                                                        let uu____5755 =
                                                          FStar_TypeChecker_Normalize.term_to_string
                                                            env e1
                                                           in
                                                        let uu____5757 =
                                                          FStar_Syntax_Print.bv_to_string
                                                            x
                                                           in
                                                        FStar_Util.print2
                                                          "(3) bind (case c): Adding equality %s = %s"
                                                          uu____5755
                                                          uu____5757);
                                                   (let c21 =
                                                      FStar_Syntax_Subst.subst_comp
                                                        [FStar_Syntax_Syntax.NT
                                                           (x, e1)] c2
                                                       in
                                                    let x_eq_e =
                                                      let uu____5764 =
                                                        FStar_Syntax_Syntax.bv_to_name
                                                          x
                                                         in
                                                      FStar_Syntax_Util.mk_eq2
                                                        u_res_t1 res_t1 e1
                                                        uu____5764
                                                       in
                                                    let uu____5765 =
                                                      let uu____5770 =
                                                        let uu____5771 =
                                                          let uu____5772 =
                                                            FStar_Syntax_Syntax.mk_binder
                                                              x
                                                             in
                                                          [uu____5772]  in
                                                        FStar_TypeChecker_Env.push_binders
                                                          env uu____5771
                                                         in
                                                      weaken_comp uu____5770
                                                        c21 x_eq_e
                                                       in
                                                    match uu____5765 with
                                                    | (c22,g_w) ->
                                                        let uu____5797 =
                                                          mk_bind1 c1 b c22
                                                           in
                                                        (match uu____5797
                                                         with
                                                         | (c,g_bind) ->
                                                             let uu____5808 =
                                                               FStar_TypeChecker_Env.conj_guard
                                                                 g_w g_bind
                                                                in
                                                             (c, uu____5808))))))
                                          else mk_bind1 c1 b c2))))))
                   in
                FStar_TypeChecker_Common.mk_lcomp joined_eff
                  lc21.FStar_TypeChecker_Common.res_typ bind_flags bind_it
  
let (weaken_guard :
  FStar_TypeChecker_Common.guard_formula ->
    FStar_TypeChecker_Common.guard_formula ->
      FStar_TypeChecker_Common.guard_formula)
  =
  fun g1  ->
    fun g2  ->
      match (g1, g2) with
      | (FStar_TypeChecker_Common.NonTrivial
         f1,FStar_TypeChecker_Common.NonTrivial f2) ->
          let g = FStar_Syntax_Util.mk_imp f1 f2  in
          FStar_TypeChecker_Common.NonTrivial g
      | uu____5825 -> g2
  
let (maybe_assume_result_eq_pure_term :
  FStar_TypeChecker_Env.env ->
    FStar_Syntax_Syntax.term ->
      FStar_TypeChecker_Common.lcomp -> FStar_TypeChecker_Common.lcomp)
  =
  fun env  ->
    fun e  ->
      fun lc  ->
        let should_return1 =
          (((Prims.op_Negation env.FStar_TypeChecker_Env.lax) &&
              (FStar_TypeChecker_Env.lid_exists env
                 FStar_Parser_Const.effect_GTot_lid))
             && (should_return env (FStar_Pervasives_Native.Some e) lc))
            &&
            (let uu____5849 =
               FStar_TypeChecker_Common.is_lcomp_partial_return lc  in
             Prims.op_Negation uu____5849)
           in
        let flags =
          if should_return1
          then
            let uu____5857 = FStar_TypeChecker_Common.is_total_lcomp lc  in
            (if uu____5857
             then FStar_Syntax_Syntax.RETURN ::
               (lc.FStar_TypeChecker_Common.cflags)
             else FStar_Syntax_Syntax.PARTIAL_RETURN ::
               (lc.FStar_TypeChecker_Common.cflags))
          else lc.FStar_TypeChecker_Common.cflags  in
        let refine1 uu____5875 =
          let uu____5876 = FStar_TypeChecker_Common.lcomp_comp lc  in
          match uu____5876 with
          | (c,g_c) ->
              let u_t =
                match comp_univ_opt c with
                | FStar_Pervasives_Native.Some u_t -> u_t
                | FStar_Pervasives_Native.None  ->
                    env.FStar_TypeChecker_Env.universe_of env
                      (FStar_Syntax_Util.comp_result c)
                 in
              let uu____5889 = FStar_Syntax_Util.is_tot_or_gtot_comp c  in
              if uu____5889
              then
                let retc =
                  return_value env (FStar_Pervasives_Native.Some u_t)
                    (FStar_Syntax_Util.comp_result c) e
                   in
                let uu____5897 =
                  let uu____5899 = FStar_Syntax_Util.is_pure_comp c  in
                  Prims.op_Negation uu____5899  in
                (if uu____5897
                 then
                   let retc1 = FStar_Syntax_Util.comp_to_comp_typ retc  in
                   let retc2 =
                     let uu___773_5908 = retc1  in
                     {
                       FStar_Syntax_Syntax.comp_univs =
                         (uu___773_5908.FStar_Syntax_Syntax.comp_univs);
                       FStar_Syntax_Syntax.effect_name =
                         FStar_Parser_Const.effect_GHOST_lid;
                       FStar_Syntax_Syntax.result_typ =
                         (uu___773_5908.FStar_Syntax_Syntax.result_typ);
                       FStar_Syntax_Syntax.effect_args =
                         (uu___773_5908.FStar_Syntax_Syntax.effect_args);
                       FStar_Syntax_Syntax.flags = flags
                     }  in
                   let uu____5909 = FStar_Syntax_Syntax.mk_Comp retc2  in
                   (uu____5909, g_c)
                 else
                   (let uu____5912 =
                      FStar_Syntax_Util.comp_set_flags retc flags  in
                    (uu____5912, g_c)))
              else
                (let c1 = FStar_TypeChecker_Env.unfold_effect_abbrev env c
                    in
                 let t = c1.FStar_Syntax_Syntax.result_typ  in
                 let c2 = FStar_Syntax_Syntax.mk_Comp c1  in
                 let x =
                   FStar_Syntax_Syntax.new_bv
                     (FStar_Pervasives_Native.Some
                        (t.FStar_Syntax_Syntax.pos)) t
                    in
                 let xexp = FStar_Syntax_Syntax.bv_to_name x  in
                 let ret1 =
                   let uu____5923 =
                     let uu____5924 =
                       return_value env (FStar_Pervasives_Native.Some u_t) t
                         xexp
                        in
                     FStar_Syntax_Util.comp_set_flags uu____5924
                       [FStar_Syntax_Syntax.PARTIAL_RETURN]
                      in
                   FStar_All.pipe_left FStar_TypeChecker_Common.lcomp_of_comp
                     uu____5923
                    in
                 let eq1 = FStar_Syntax_Util.mk_eq2 u_t t xexp e  in
                 let eq_ret =
                   weaken_precondition env ret1
                     (FStar_TypeChecker_Common.NonTrivial eq1)
                    in
                 let uu____5927 =
                   let uu____5932 =
                     let uu____5933 =
                       FStar_TypeChecker_Common.lcomp_of_comp c2  in
                     bind e.FStar_Syntax_Syntax.pos env
                       FStar_Pervasives_Native.None uu____5933
                       ((FStar_Pervasives_Native.Some x), eq_ret)
                      in
                   FStar_TypeChecker_Common.lcomp_comp uu____5932  in
                 match uu____5927 with
                 | (bind_c,g_bind) ->
                     let uu____5942 =
                       FStar_Syntax_Util.comp_set_flags bind_c flags  in
                     let uu____5943 =
                       FStar_TypeChecker_Env.conj_guard g_c g_bind  in
                     (uu____5942, uu____5943))
           in
        if Prims.op_Negation should_return1
        then lc
        else
          FStar_TypeChecker_Common.mk_lcomp
            lc.FStar_TypeChecker_Common.eff_name
            lc.FStar_TypeChecker_Common.res_typ flags refine1
  
let (maybe_return_e2_and_bind :
  FStar_Range.range ->
    FStar_TypeChecker_Env.env ->
      FStar_Syntax_Syntax.term FStar_Pervasives_Native.option ->
        FStar_TypeChecker_Common.lcomp ->
          FStar_Syntax_Syntax.term ->
            lcomp_with_binder -> FStar_TypeChecker_Common.lcomp)
  =
  fun r  ->
    fun env  ->
      fun e1opt  ->
        fun lc1  ->
          fun e2  ->
            fun uu____5979  ->
              match uu____5979 with
              | (x,lc2) ->
                  let lc21 =
                    let eff1 =
                      FStar_TypeChecker_Env.norm_eff_name env
                        lc1.FStar_TypeChecker_Common.eff_name
                       in
                    let eff2 =
                      FStar_TypeChecker_Env.norm_eff_name env
                        lc2.FStar_TypeChecker_Common.eff_name
                       in
                    let uu____5991 =
                      ((let uu____5995 = is_pure_or_ghost_effect env eff1  in
                        Prims.op_Negation uu____5995) ||
                         (should_not_inline_lc lc1))
                        && (is_pure_or_ghost_effect env eff2)
                       in
                    if uu____5991
                    then maybe_assume_result_eq_pure_term env e2 lc2
                    else lc2  in
                  bind r env e1opt lc1 (x, lc21)
  
let (fvar_const :
  FStar_TypeChecker_Env.env -> FStar_Ident.lident -> FStar_Syntax_Syntax.term)
  =
  fun env  ->
    fun lid  ->
      let uu____6013 =
        let uu____6014 = FStar_TypeChecker_Env.get_range env  in
        FStar_Ident.set_lid_range lid uu____6014  in
      FStar_Syntax_Syntax.fvar uu____6013 FStar_Syntax_Syntax.delta_constant
        FStar_Pervasives_Native.None
  
let mk_layered_conjunction :
  'Auu____6032 .
    'Auu____6032 ->
      FStar_Syntax_Syntax.eff_decl ->
        FStar_Syntax_Syntax.universe ->
          FStar_Syntax_Syntax.term ->
            FStar_Syntax_Syntax.typ ->
              FStar_Syntax_Syntax.comp_typ ->
                FStar_Syntax_Syntax.comp_typ -> FStar_Syntax_Syntax.comp
  =
  fun _env  ->
    fun ed  ->
      fun u_a  ->
        fun a  ->
          fun p  ->
            fun ct1  ->
              fun ct2  ->
                let uu____6068 =
                  let uu____6073 =
                    let uu____6074 =
                      FStar_All.pipe_right ed.FStar_Syntax_Syntax.match_wps
                        FStar_Util.right
                       in
                    uu____6074.FStar_Syntax_Syntax.conjunction  in
                  FStar_TypeChecker_Env.inst_tscheme_with uu____6073 [u_a]
                   in
                match uu____6068 with
                | (uu____6079,conjunction) ->
                    let uu____6081 =
                      let uu____6094 =
                        FStar_List.map FStar_Pervasives_Native.fst
                          ct1.FStar_Syntax_Syntax.effect_args
                         in
                      let uu____6113 =
                        FStar_List.map FStar_Pervasives_Native.fst
                          ct2.FStar_Syntax_Syntax.effect_args
                         in
                      (uu____6094, uu____6113)  in
                    (match uu____6081 with
                     | (is1,is2) ->
                         let uu____6158 =
                           let uu____6197 =
                             let uu____6198 =
                               FStar_Syntax_Subst.compress conjunction  in
                             uu____6198.FStar_Syntax_Syntax.n  in
                           match uu____6197 with
                           | FStar_Syntax_Syntax.Tm_abs (bs,body,uu____6241)
                               ->
                               let uu____6266 =
                                 FStar_Syntax_Subst.open_term bs body  in
                               (match uu____6266 with
                                | (bs1,body1) ->
                                    let uu____6311 =
                                      let uu____6330 = FStar_List.hd bs1  in
                                      let uu____6343 = FStar_List.tl bs1  in
                                      (uu____6330, uu____6343)  in
                                    (match uu____6311 with
                                     | (a_b,bs2) ->
                                         let uu____6440 =
                                           FStar_List.splitAt
                                             (FStar_List.length is1) bs2
                                            in
                                         (match uu____6440 with
                                          | (f_bs,bs3) ->
                                              let uu____6541 =
                                                FStar_List.splitAt
                                                  (FStar_List.length is1) bs3
                                                 in
                                              (match uu____6541 with
                                               | (g_bs,bs4) ->
                                                   let uu____6642 =
                                                     FStar_List.hd bs4  in
                                                   let uu____6655 =
                                                     FStar_Syntax_Util.unascribe
                                                       body1
                                                      in
                                                   (a_b, f_bs, g_bs,
                                                     uu____6642, uu____6655)))))
                           | uu____6684 -> failwith "Impossible"  in
                         (match uu____6158 with
                          | (a_b,f_bs,g_bs,p_b,body) ->
                              let substs =
                                let uu____6788 =
                                  let uu____6791 =
                                    let uu____6792 =
                                      let uu____6799 =
                                        FStar_All.pipe_right a_b
                                          FStar_Pervasives_Native.fst
                                         in
                                      (uu____6799, a)  in
                                    FStar_Syntax_Syntax.NT uu____6792  in
                                  [uu____6791]  in
                                let uu____6810 =
                                  let uu____6813 =
                                    FStar_List.map2
                                      (fun f_b  ->
                                         fun i  ->
                                           let uu____6837 =
                                             let uu____6844 =
                                               FStar_All.pipe_right f_b
                                                 FStar_Pervasives_Native.fst
                                                in
                                             (uu____6844, i)  in
                                           FStar_Syntax_Syntax.NT uu____6837)
                                      f_bs is1
                                     in
                                  let uu____6855 =
                                    let uu____6858 =
                                      FStar_List.map2
                                        (fun g_b  ->
                                           fun i  ->
                                             let uu____6882 =
                                               let uu____6889 =
                                                 FStar_All.pipe_right g_b
                                                   FStar_Pervasives_Native.fst
                                                  in
                                               (uu____6889, i)  in
                                             FStar_Syntax_Syntax.NT
                                               uu____6882) g_bs is2
                                       in
                                    let uu____6900 =
                                      let uu____6903 =
                                        let uu____6904 =
                                          let uu____6911 =
                                            FStar_All.pipe_right p_b
                                              FStar_Pervasives_Native.fst
                                             in
                                          (uu____6911, p)  in
                                        FStar_Syntax_Syntax.NT uu____6904  in
                                      [uu____6903]  in
                                    FStar_List.append uu____6858 uu____6900
                                     in
                                  FStar_List.append uu____6813 uu____6855  in
                                FStar_List.append uu____6788 uu____6810  in
                              let body1 =
                                FStar_Syntax_Subst.subst substs body  in
                              let is =
                                let uu____6926 =
                                  let uu____6927 =
                                    FStar_Syntax_Subst.compress body1  in
                                  uu____6927.FStar_Syntax_Syntax.n  in
                                match uu____6926 with
                                | FStar_Syntax_Syntax.Tm_app
                                    (uu____6932,a1::args) ->
                                    FStar_List.map
                                      FStar_Pervasives_Native.fst args
                                | uu____6987 -> failwith "Impossible"  in
                              let uu____6991 =
                                let uu____6992 =
                                  FStar_All.pipe_right is
                                    (FStar_List.map
                                       FStar_Syntax_Syntax.as_arg)
                                   in
                                {
                                  FStar_Syntax_Syntax.comp_univs = [u_a];
                                  FStar_Syntax_Syntax.effect_name =
                                    (ed.FStar_Syntax_Syntax.mname);
                                  FStar_Syntax_Syntax.result_typ = a;
                                  FStar_Syntax_Syntax.effect_args =
                                    uu____6992;
                                  FStar_Syntax_Syntax.flags = []
                                }  in
                              FStar_Syntax_Syntax.mk_Comp uu____6991))
  
let (mk_non_layered_conjunction :
  FStar_TypeChecker_Env.env ->
    FStar_Syntax_Syntax.eff_decl ->
      FStar_Syntax_Syntax.universe ->
        FStar_Syntax_Syntax.term ->
          FStar_Syntax_Syntax.typ ->
            FStar_Syntax_Syntax.comp_typ ->
              FStar_Syntax_Syntax.comp_typ -> FStar_Syntax_Syntax.comp)
  =
  fun env  ->
    fun ed  ->
      fun u_a  ->
        fun a  ->
          fun p  ->
            fun ct1  ->
              fun ct2  ->
                let uu____7051 =
                  FStar_Syntax_Util.get_match_with_close_wps
                    ed.FStar_Syntax_Syntax.match_wps
                   in
                match uu____7051 with
                | (if_then_else1,uu____7059,uu____7060) ->
                    let uu____7061 = destruct_wp_comp ct1  in
                    (match uu____7061 with
                     | (uu____7068,uu____7069,wp_t) ->
                         let uu____7071 = destruct_wp_comp ct2  in
                         (match uu____7071 with
                          | (uu____7078,uu____7079,wp_e) ->
                              let wp =
                                let uu____7084 =
                                  FStar_Range.union_ranges
                                    wp_t.FStar_Syntax_Syntax.pos
                                    wp_e.FStar_Syntax_Syntax.pos
                                   in
                                let uu____7085 =
                                  let uu____7090 =
                                    FStar_TypeChecker_Env.inst_effect_fun_with
                                      [u_a] env ed if_then_else1
                                     in
                                  let uu____7091 =
                                    let uu____7092 =
                                      FStar_Syntax_Syntax.as_arg a  in
                                    let uu____7101 =
                                      let uu____7112 =
                                        FStar_Syntax_Syntax.as_arg p  in
                                      let uu____7121 =
                                        let uu____7132 =
                                          FStar_Syntax_Syntax.as_arg wp_t  in
                                        let uu____7141 =
                                          let uu____7152 =
                                            FStar_Syntax_Syntax.as_arg wp_e
                                             in
                                          [uu____7152]  in
                                        uu____7132 :: uu____7141  in
                                      uu____7112 :: uu____7121  in
                                    uu____7092 :: uu____7101  in
                                  FStar_Syntax_Syntax.mk_Tm_app uu____7090
                                    uu____7091
                                   in
                                uu____7085 FStar_Pervasives_Native.None
                                  uu____7084
                                 in
                              mk_comp ed u_a a wp []))
  
let (bind_cases :
  FStar_TypeChecker_Env.env ->
    FStar_Syntax_Syntax.typ ->
      (FStar_Syntax_Syntax.typ * FStar_Ident.lident *
        FStar_Syntax_Syntax.cflag Prims.list *
        (Prims.bool -> FStar_TypeChecker_Common.lcomp)) Prims.list ->
        FStar_TypeChecker_Common.lcomp)
  =
  fun env  ->
    fun res_t  ->
      fun lcases  ->
        let eff =
          FStar_List.fold_left
            (fun eff  ->
               fun uu____7270  ->
                 match uu____7270 with
                 | (uu____7284,eff_label,uu____7286,uu____7287) ->
                     join_effects env eff eff_label)
            FStar_Parser_Const.effect_PURE_lid lcases
           in
        let uu____7300 =
          let uu____7308 =
            FStar_All.pipe_right lcases
              (FStar_Util.for_some
                 (fun uu____7346  ->
                    match uu____7346 with
                    | (uu____7361,uu____7362,flags,uu____7364) ->
                        FStar_All.pipe_right flags
                          (FStar_Util.for_some
                             (fun uu___5_7381  ->
                                match uu___5_7381 with
                                | FStar_Syntax_Syntax.SHOULD_NOT_INLINE  ->
                                    true
                                | uu____7384 -> false))))
             in
          if uu____7308
          then (true, [FStar_Syntax_Syntax.SHOULD_NOT_INLINE])
          else (false, [])  in
        match uu____7300 with
        | (should_not_inline_whole_match,bind_cases_flags) ->
            let bind_cases uu____7421 =
              let u_res_t = env.FStar_TypeChecker_Env.universe_of env res_t
                 in
              let uu____7423 =
                env.FStar_TypeChecker_Env.lax && (FStar_Options.ml_ish ())
                 in
              if uu____7423
              then
                let uu____7430 = lax_mk_tot_or_comp_l eff u_res_t res_t []
                   in
                (uu____7430, FStar_TypeChecker_Env.trivial_guard)
              else
                (let default_case =
                   let post_k =
                     let uu____7437 =
                       let uu____7446 = FStar_Syntax_Syntax.null_binder res_t
                          in
                       [uu____7446]  in
                     let uu____7465 =
                       FStar_Syntax_Syntax.mk_Total FStar_Syntax_Util.ktype0
                        in
                     FStar_Syntax_Util.arrow uu____7437 uu____7465  in
                   let kwp =
                     let uu____7471 =
                       let uu____7480 =
                         FStar_Syntax_Syntax.null_binder post_k  in
                       [uu____7480]  in
                     let uu____7499 =
                       FStar_Syntax_Syntax.mk_Total FStar_Syntax_Util.ktype0
                        in
                     FStar_Syntax_Util.arrow uu____7471 uu____7499  in
                   let post =
                     FStar_Syntax_Syntax.new_bv FStar_Pervasives_Native.None
                       post_k
                      in
                   let wp =
                     let uu____7506 =
                       let uu____7507 = FStar_Syntax_Syntax.mk_binder post
                          in
                       [uu____7507]  in
                     let uu____7526 =
                       let uu____7529 =
                         let uu____7536 = FStar_TypeChecker_Env.get_range env
                            in
                         label FStar_TypeChecker_Err.exhaustiveness_check
                           uu____7536
                          in
                       let uu____7537 =
                         fvar_const env FStar_Parser_Const.false_lid  in
                       FStar_All.pipe_left uu____7529 uu____7537  in
                     FStar_Syntax_Util.abs uu____7506 uu____7526
                       (FStar_Pervasives_Native.Some
                          (FStar_Syntax_Util.mk_residual_comp
                             FStar_Parser_Const.effect_Tot_lid
                             FStar_Pervasives_Native.None
                             [FStar_Syntax_Syntax.TOTAL]))
                      in
                   let md =
                     FStar_TypeChecker_Env.get_effect_decl env
                       FStar_Parser_Const.effect_PURE_lid
                      in
                   mk_comp md u_res_t res_t wp []  in
                 let maybe_return eff_label_then cthen =
                   let uu____7561 =
                     should_not_inline_whole_match ||
                       (let uu____7564 = is_pure_or_ghost_effect env eff  in
                        Prims.op_Negation uu____7564)
                      in
                   if uu____7561 then cthen true else cthen false  in
                 let uu____7571 =
                   FStar_List.fold_right
                     (fun uu____7622  ->
                        fun uu____7623  ->
                          match (uu____7622, uu____7623) with
                          | ((g,eff_label,uu____7677,cthen),(uu____7679,celse,g_comp))
                              ->
                              let uu____7720 =
                                let uu____7725 = maybe_return eff_label cthen
                                   in
                                FStar_TypeChecker_Common.lcomp_comp
                                  uu____7725
                                 in
                              (match uu____7720 with
                               | (cthen1,gthen) ->
                                   let uu____7736 =
                                     let uu____7745 =
                                       lift_comps env cthen1 celse
                                         FStar_Pervasives_Native.None false
                                        in
                                     match uu____7745 with
                                     | (m,cthen2,celse1,g_lift) ->
                                         let md =
                                           FStar_TypeChecker_Env.get_effect_decl
                                             env m
                                            in
                                         let uu____7768 =
                                           FStar_All.pipe_right cthen2
                                             FStar_Syntax_Util.comp_to_comp_typ
                                            in
                                         let uu____7769 =
                                           FStar_All.pipe_right celse1
                                             FStar_Syntax_Util.comp_to_comp_typ
                                            in
                                         (md, uu____7768, uu____7769, g_lift)
                                      in
                                   (match uu____7736 with
                                    | (md,ct_then,ct_else,g_lift) ->
                                        let fn =
                                          if
                                            md.FStar_Syntax_Syntax.is_layered
                                          then mk_layered_conjunction
                                          else mk_non_layered_conjunction  in
                                        let uu____7835 =
                                          fn env md u_res_t res_t g ct_then
                                            ct_else
                                           in
                                        let uu____7836 =
                                          let uu____7837 =
                                            FStar_TypeChecker_Env.conj_guard
                                              g_comp gthen
                                             in
                                          FStar_TypeChecker_Env.conj_guard
                                            uu____7837 g_lift
                                           in
                                        ((FStar_Pervasives_Native.Some md),
                                          uu____7835, uu____7836)))) lcases
                     (FStar_Pervasives_Native.None, default_case,
                       FStar_TypeChecker_Env.trivial_guard)
                    in
                 match uu____7571 with
                 | (md,comp,g_comp) ->
                     (match lcases with
                      | [] -> (comp, g_comp)
                      | uu____7871::[] -> (comp, g_comp)
                      | uu____7914 ->
                          let uu____7931 =
                            let uu____7933 =
                              FStar_All.pipe_right md FStar_Util.must  in
                            uu____7933.FStar_Syntax_Syntax.is_layered  in
                          if uu____7931
                          then (comp, g_comp)
                          else
                            (let comp1 =
                               FStar_TypeChecker_Env.comp_to_comp_typ env
                                 comp
                                in
                             let md1 =
                               FStar_TypeChecker_Env.get_effect_decl env
                                 comp1.FStar_Syntax_Syntax.effect_name
                                in
                             let uu____7945 = destruct_wp_comp comp1  in
                             match uu____7945 with
                             | (uu____7956,uu____7957,wp) ->
                                 let uu____7959 =
                                   FStar_Syntax_Util.get_match_with_close_wps
                                     md1.FStar_Syntax_Syntax.match_wps
                                    in
                                 (match uu____7959 with
                                  | (uu____7970,ite_wp,uu____7972) ->
                                      let wp1 =
                                        let uu____7976 =
                                          let uu____7981 =
                                            FStar_TypeChecker_Env.inst_effect_fun_with
                                              [u_res_t] env md1 ite_wp
                                             in
                                          let uu____7982 =
                                            let uu____7983 =
                                              FStar_Syntax_Syntax.as_arg
                                                res_t
                                               in
                                            let uu____7992 =
                                              let uu____8003 =
                                                FStar_Syntax_Syntax.as_arg wp
                                                 in
                                              [uu____8003]  in
                                            uu____7983 :: uu____7992  in
                                          FStar_Syntax_Syntax.mk_Tm_app
                                            uu____7981 uu____7982
                                           in
                                        uu____7976
                                          FStar_Pervasives_Native.None
                                          wp.FStar_Syntax_Syntax.pos
                                         in
                                      let uu____8036 =
                                        mk_comp md1 u_res_t res_t wp1
                                          bind_cases_flags
                                         in
                                      (uu____8036, g_comp)))))
               in
            FStar_TypeChecker_Common.mk_lcomp eff res_t bind_cases_flags
              bind_cases
  
let (check_comp :
  FStar_TypeChecker_Env.env ->
    FStar_Syntax_Syntax.term ->
      FStar_Syntax_Syntax.comp ->
        FStar_Syntax_Syntax.comp ->
          (FStar_Syntax_Syntax.term * FStar_Syntax_Syntax.comp *
            FStar_TypeChecker_Common.guard_t))
  =
  fun env  ->
    fun e  ->
      fun c  ->
        fun c'  ->
          let uu____8070 = FStar_TypeChecker_Rel.sub_comp env c c'  in
          match uu____8070 with
          | FStar_Pervasives_Native.None  ->
              if env.FStar_TypeChecker_Env.use_eq
              then
                let uu____8086 =
                  FStar_TypeChecker_Err.computed_computation_type_does_not_match_annotation_eq
                    env e c c'
                   in
                let uu____8092 = FStar_TypeChecker_Env.get_range env  in
                FStar_Errors.raise_error uu____8086 uu____8092
              else
                (let uu____8101 =
                   FStar_TypeChecker_Err.computed_computation_type_does_not_match_annotation
                     env e c c'
                    in
                 let uu____8107 = FStar_TypeChecker_Env.get_range env  in
                 FStar_Errors.raise_error uu____8101 uu____8107)
          | FStar_Pervasives_Native.Some g -> (e, c', g)
  
let (universe_of_comp :
  FStar_TypeChecker_Env.env ->
    FStar_Syntax_Syntax.universe ->
      FStar_Syntax_Syntax.comp -> FStar_Syntax_Syntax.universe)
  =
  fun env  ->
    fun u_res  ->
      fun c  ->
        let c_lid =
          let uu____8132 =
            FStar_All.pipe_right c FStar_Syntax_Util.comp_effect_name  in
          FStar_All.pipe_right uu____8132
            (FStar_TypeChecker_Env.norm_eff_name env)
           in
        let uu____8135 = FStar_Syntax_Util.is_pure_or_ghost_effect c_lid  in
        if uu____8135
        then u_res
        else
          (let is_total =
             let uu____8142 =
               FStar_TypeChecker_Env.lookup_effect_quals env c_lid  in
             FStar_All.pipe_right uu____8142
               (FStar_List.existsb
                  (fun q  -> q = FStar_Syntax_Syntax.TotalEffect))
              in
           if Prims.op_Negation is_total
           then FStar_Syntax_Syntax.U_zero
           else
             (let uu____8153 = FStar_TypeChecker_Env.effect_repr env c u_res
                 in
              match uu____8153 with
              | FStar_Pervasives_Native.None  ->
                  let uu____8156 =
                    let uu____8162 =
                      let uu____8164 = FStar_Syntax_Print.lid_to_string c_lid
                         in
                      FStar_Util.format1
                        "Effect %s is marked total but does not have a repr"
                        uu____8164
                       in
                    (FStar_Errors.Fatal_EffectCannotBeReified, uu____8162)
                     in
                  FStar_Errors.raise_error uu____8156
                    c.FStar_Syntax_Syntax.pos
              | FStar_Pervasives_Native.Some tm ->
                  env.FStar_TypeChecker_Env.universe_of env tm))
  
let (check_trivial_precondition :
  FStar_TypeChecker_Env.env ->
    FStar_Syntax_Syntax.comp ->
      (FStar_Syntax_Syntax.comp_typ * FStar_Syntax_Syntax.formula *
        FStar_TypeChecker_Common.guard_t))
  =
  fun env  ->
    fun c  ->
      let ct =
        FStar_All.pipe_right c
          (FStar_TypeChecker_Env.unfold_effect_abbrev env)
         in
      let md =
        FStar_TypeChecker_Env.get_effect_decl env
          ct.FStar_Syntax_Syntax.effect_name
         in
      let uu____8188 = destruct_wp_comp ct  in
      match uu____8188 with
      | (u_t,t,wp) ->
          let vc =
            let uu____8207 = FStar_TypeChecker_Env.get_range env  in
            let uu____8208 =
              let uu____8213 =
                let uu____8214 =
                  FStar_All.pipe_right md.FStar_Syntax_Syntax.trivial
                    FStar_Util.must
                   in
                FStar_TypeChecker_Env.inst_effect_fun_with [u_t] env md
                  uu____8214
                 in
              let uu____8217 =
                let uu____8218 = FStar_Syntax_Syntax.as_arg t  in
                let uu____8227 =
                  let uu____8238 = FStar_Syntax_Syntax.as_arg wp  in
                  [uu____8238]  in
                uu____8218 :: uu____8227  in
              FStar_Syntax_Syntax.mk_Tm_app uu____8213 uu____8217  in
            uu____8208 FStar_Pervasives_Native.None uu____8207  in
          let uu____8271 =
            FStar_All.pipe_left FStar_TypeChecker_Env.guard_of_guard_formula
              (FStar_TypeChecker_Common.NonTrivial vc)
             in
          (ct, vc, uu____8271)
  
let (maybe_coerce_bool_to_type :
  FStar_TypeChecker_Env.env ->
    FStar_Syntax_Syntax.term ->
      FStar_TypeChecker_Common.lcomp ->
        FStar_Syntax_Syntax.typ ->
          (FStar_Syntax_Syntax.term * FStar_TypeChecker_Common.lcomp))
  =
  fun env  ->
    fun e  ->
      fun lc  ->
        fun t  ->
          if env.FStar_TypeChecker_Env.is_pattern
          then (e, lc)
          else
            (let is_type1 t1 =
               let t2 = FStar_TypeChecker_Normalize.unfold_whnf env t1  in
               let uu____8312 =
                 let uu____8313 = FStar_Syntax_Subst.compress t2  in
                 uu____8313.FStar_Syntax_Syntax.n  in
               match uu____8312 with
               | FStar_Syntax_Syntax.Tm_type uu____8317 -> true
               | uu____8319 -> false  in
             let uu____8321 =
               let uu____8322 =
                 FStar_Syntax_Util.unrefine
                   lc.FStar_TypeChecker_Common.res_typ
                  in
               uu____8322.FStar_Syntax_Syntax.n  in
             match uu____8321 with
             | FStar_Syntax_Syntax.Tm_fvar fv when
                 (FStar_Syntax_Syntax.fv_eq_lid fv
                    FStar_Parser_Const.bool_lid)
                   && (is_type1 t)
                 ->
                 let uu____8330 =
                   FStar_TypeChecker_Env.lookup_lid env
                     FStar_Parser_Const.b2t_lid
                    in
                 let b2t1 =
                   let uu____8340 =
                     FStar_Ident.set_lid_range FStar_Parser_Const.b2t_lid
                       e.FStar_Syntax_Syntax.pos
                      in
                   FStar_Syntax_Syntax.fvar uu____8340
                     (FStar_Syntax_Syntax.Delta_constant_at_level
                        Prims.int_one) FStar_Pervasives_Native.None
                    in
                 let lc1 =
                   let uu____8343 =
                     let uu____8344 =
                       let uu____8345 =
                         FStar_Syntax_Syntax.mk_Total
                           FStar_Syntax_Util.ktype0
                          in
                       FStar_All.pipe_left
                         FStar_TypeChecker_Common.lcomp_of_comp uu____8345
                        in
                     (FStar_Pervasives_Native.None, uu____8344)  in
                   bind e.FStar_Syntax_Syntax.pos env
                     (FStar_Pervasives_Native.Some e) lc uu____8343
                    in
                 let e1 =
                   let uu____8351 =
                     let uu____8356 =
                       let uu____8357 = FStar_Syntax_Syntax.as_arg e  in
                       [uu____8357]  in
                     FStar_Syntax_Syntax.mk_Tm_app b2t1 uu____8356  in
                   uu____8351 FStar_Pervasives_Native.None
                     e.FStar_Syntax_Syntax.pos
                    in
                 (e1, lc1)
             | uu____8382 -> (e, lc))
  
let (weaken_result_typ :
  FStar_TypeChecker_Env.env ->
    FStar_Syntax_Syntax.term ->
      FStar_TypeChecker_Common.lcomp ->
        FStar_Syntax_Syntax.typ ->
          (FStar_Syntax_Syntax.term * FStar_TypeChecker_Common.lcomp *
            FStar_TypeChecker_Common.guard_t))
  =
  fun env  ->
    fun e  ->
      fun lc  ->
        fun t  ->
          (let uu____8417 =
             FStar_TypeChecker_Env.debug env FStar_Options.High  in
           if uu____8417
           then
             let uu____8420 = FStar_Syntax_Print.term_to_string e  in
             let uu____8422 = FStar_TypeChecker_Common.lcomp_to_string lc  in
             let uu____8424 = FStar_Syntax_Print.term_to_string t  in
             FStar_Util.print3 "weaken_result_typ e=(%s) lc=(%s) t=(%s)\n"
               uu____8420 uu____8422 uu____8424
           else ());
          (let use_eq =
             env.FStar_TypeChecker_Env.use_eq ||
               (let uu____8434 =
                  FStar_TypeChecker_Env.effect_decl_opt env
                    lc.FStar_TypeChecker_Common.eff_name
                   in
                match uu____8434 with
                | FStar_Pervasives_Native.Some (ed,qualifiers) ->
                    FStar_All.pipe_right qualifiers
                      (FStar_List.contains FStar_Syntax_Syntax.Reifiable)
                | uu____8459 -> false)
              in
           let gopt =
             if use_eq
             then
               let uu____8485 =
                 FStar_TypeChecker_Rel.try_teq true env
                   lc.FStar_TypeChecker_Common.res_typ t
                  in
               (uu____8485, false)
             else
               (let uu____8495 =
                  FStar_TypeChecker_Rel.get_subtyping_predicate env
                    lc.FStar_TypeChecker_Common.res_typ t
                   in
                (uu____8495, true))
              in
           match gopt with
           | (FStar_Pervasives_Native.None ,uu____8508) ->
               if env.FStar_TypeChecker_Env.failhard
               then
                 let uu____8520 =
                   FStar_TypeChecker_Err.basic_type_error env
                     (FStar_Pervasives_Native.Some e) t
                     lc.FStar_TypeChecker_Common.res_typ
                    in
                 FStar_Errors.raise_error uu____8520
                   e.FStar_Syntax_Syntax.pos
               else
                 (FStar_TypeChecker_Rel.subtype_fail env e
                    lc.FStar_TypeChecker_Common.res_typ t;
                  (e,
                    ((let uu___1020_8536 = lc  in
                      {
                        FStar_TypeChecker_Common.eff_name =
                          (uu___1020_8536.FStar_TypeChecker_Common.eff_name);
                        FStar_TypeChecker_Common.res_typ = t;
                        FStar_TypeChecker_Common.cflags =
                          (uu___1020_8536.FStar_TypeChecker_Common.cflags);
                        FStar_TypeChecker_Common.comp_thunk =
                          (uu___1020_8536.FStar_TypeChecker_Common.comp_thunk)
                      })), FStar_TypeChecker_Env.trivial_guard))
           | (FStar_Pervasives_Native.Some g,apply_guard1) ->
               let uu____8543 = FStar_TypeChecker_Env.guard_form g  in
               (match uu____8543 with
                | FStar_TypeChecker_Common.Trivial  ->
                    let strengthen_trivial uu____8559 =
                      let uu____8560 = FStar_TypeChecker_Common.lcomp_comp lc
                         in
                      match uu____8560 with
                      | (c,g_c) ->
                          let res_t = FStar_Syntax_Util.comp_result c  in
                          let set_result_typ1 c1 =
                            FStar_Syntax_Util.set_result_typ c1 t  in
                          let uu____8580 =
                            let uu____8582 = FStar_Syntax_Util.eq_tm t res_t
                               in
                            uu____8582 = FStar_Syntax_Util.Equal  in
                          if uu____8580
                          then
                            ((let uu____8589 =
                                FStar_All.pipe_left
                                  (FStar_TypeChecker_Env.debug env)
                                  FStar_Options.Extreme
                                 in
                              if uu____8589
                              then
                                let uu____8593 =
                                  FStar_Syntax_Print.term_to_string res_t  in
                                let uu____8595 =
                                  FStar_Syntax_Print.term_to_string t  in
                                FStar_Util.print2
                                  "weaken_result_type::strengthen_trivial: res_t:%s is same as t:%s\n"
                                  uu____8593 uu____8595
                              else ());
                             (let uu____8600 = set_result_typ1 c  in
                              (uu____8600, g_c)))
                          else
                            (let is_res_t_refinement =
                               let res_t1 =
                                 FStar_TypeChecker_Normalize.normalize_refinement
                                   FStar_TypeChecker_Normalize.whnf_steps env
                                   res_t
                                  in
                               match res_t1.FStar_Syntax_Syntax.n with
                               | FStar_Syntax_Syntax.Tm_refine uu____8607 ->
                                   true
                               | uu____8615 -> false  in
                             if is_res_t_refinement
                             then
                               let x =
                                 FStar_Syntax_Syntax.new_bv
                                   (FStar_Pervasives_Native.Some
                                      (res_t.FStar_Syntax_Syntax.pos)) res_t
                                  in
                               let cret =
                                 let uu____8624 =
                                   FStar_Syntax_Syntax.bv_to_name x  in
                                 return_value env (comp_univ_opt c) res_t
                                   uu____8624
                                  in
                               let lc1 =
                                 let uu____8626 =
                                   FStar_TypeChecker_Common.lcomp_of_comp c
                                    in
                                 let uu____8627 =
                                   let uu____8628 =
                                     FStar_TypeChecker_Common.lcomp_of_comp
                                       cret
                                      in
                                   ((FStar_Pervasives_Native.Some x),
                                     uu____8628)
                                    in
                                 bind e.FStar_Syntax_Syntax.pos env
                                   (FStar_Pervasives_Native.Some e)
                                   uu____8626 uu____8627
                                  in
                               ((let uu____8632 =
                                   FStar_All.pipe_left
                                     (FStar_TypeChecker_Env.debug env)
                                     FStar_Options.Extreme
                                    in
                                 if uu____8632
                                 then
                                   let uu____8636 =
                                     FStar_Syntax_Print.term_to_string e  in
                                   let uu____8638 =
                                     FStar_Syntax_Print.comp_to_string c  in
                                   let uu____8640 =
                                     FStar_Syntax_Print.term_to_string t  in
                                   let uu____8642 =
                                     FStar_TypeChecker_Common.lcomp_to_string
                                       lc1
                                      in
                                   FStar_Util.print4
                                     "weaken_result_type::strengthen_trivial: inserting a return for e: %s, c: %s, t: %s, and then post return lc: %s\n"
                                     uu____8636 uu____8638 uu____8640
                                     uu____8642
                                 else ());
                                (let uu____8647 =
                                   FStar_TypeChecker_Common.lcomp_comp lc1
                                    in
                                 match uu____8647 with
                                 | (c1,g_lc) ->
                                     let uu____8658 = set_result_typ1 c1  in
                                     let uu____8659 =
                                       FStar_TypeChecker_Env.conj_guard g_c
                                         g_lc
                                        in
                                     (uu____8658, uu____8659)))
                             else
                               ((let uu____8663 =
                                   FStar_All.pipe_left
                                     (FStar_TypeChecker_Env.debug env)
                                     FStar_Options.Extreme
                                    in
                                 if uu____8663
                                 then
                                   let uu____8667 =
                                     FStar_Syntax_Print.term_to_string res_t
                                      in
                                   let uu____8669 =
                                     FStar_Syntax_Print.comp_to_string c  in
                                   FStar_Util.print2
                                     "weaken_result_type::strengthen_trivial: res_t:%s is not a refinement, leaving c:%s as is\n"
                                     uu____8667 uu____8669
                                 else ());
                                (let uu____8674 = set_result_typ1 c  in
                                 (uu____8674, g_c))))
                       in
                    let lc1 =
                      FStar_TypeChecker_Common.mk_lcomp
                        lc.FStar_TypeChecker_Common.eff_name t
                        lc.FStar_TypeChecker_Common.cflags strengthen_trivial
                       in
                    (e, lc1, g)
                | FStar_TypeChecker_Common.NonTrivial f ->
                    let g1 =
                      let uu___1057_8678 = g  in
                      {
                        FStar_TypeChecker_Common.guard_f =
                          FStar_TypeChecker_Common.Trivial;
                        FStar_TypeChecker_Common.deferred =
                          (uu___1057_8678.FStar_TypeChecker_Common.deferred);
                        FStar_TypeChecker_Common.univ_ineqs =
                          (uu___1057_8678.FStar_TypeChecker_Common.univ_ineqs);
                        FStar_TypeChecker_Common.implicits =
                          (uu___1057_8678.FStar_TypeChecker_Common.implicits)
                      }  in
                    let strengthen uu____8688 =
                      let uu____8689 =
                        env.FStar_TypeChecker_Env.lax &&
                          (FStar_Options.ml_ish ())
                         in
                      if uu____8689
                      then FStar_TypeChecker_Common.lcomp_comp lc
                      else
                        (let f1 =
                           FStar_TypeChecker_Normalize.normalize
                             [FStar_TypeChecker_Env.Beta;
                             FStar_TypeChecker_Env.Eager_unfolding;
                             FStar_TypeChecker_Env.Simplify;
                             FStar_TypeChecker_Env.Primops] env f
                            in
                         let uu____8699 =
                           let uu____8700 = FStar_Syntax_Subst.compress f1
                              in
                           uu____8700.FStar_Syntax_Syntax.n  in
                         match uu____8699 with
                         | FStar_Syntax_Syntax.Tm_abs
                             (uu____8707,{
                                           FStar_Syntax_Syntax.n =
                                             FStar_Syntax_Syntax.Tm_fvar fv;
                                           FStar_Syntax_Syntax.pos =
                                             uu____8709;
                                           FStar_Syntax_Syntax.vars =
                                             uu____8710;_},uu____8711)
                             when
                             FStar_Syntax_Syntax.fv_eq_lid fv
                               FStar_Parser_Const.true_lid
                             ->
                             let lc1 =
                               let uu___1073_8737 = lc  in
                               {
                                 FStar_TypeChecker_Common.eff_name =
                                   (uu___1073_8737.FStar_TypeChecker_Common.eff_name);
                                 FStar_TypeChecker_Common.res_typ = t;
                                 FStar_TypeChecker_Common.cflags =
                                   (uu___1073_8737.FStar_TypeChecker_Common.cflags);
                                 FStar_TypeChecker_Common.comp_thunk =
                                   (uu___1073_8737.FStar_TypeChecker_Common.comp_thunk)
                               }  in
                             FStar_TypeChecker_Common.lcomp_comp lc1
                         | uu____8738 ->
                             let uu____8739 =
                               FStar_TypeChecker_Common.lcomp_comp lc  in
                             (match uu____8739 with
                              | (c,g_c) ->
                                  ((let uu____8751 =
                                      FStar_All.pipe_left
                                        (FStar_TypeChecker_Env.debug env)
                                        FStar_Options.Extreme
                                       in
                                    if uu____8751
                                    then
                                      let uu____8755 =
                                        FStar_TypeChecker_Normalize.term_to_string
                                          env
                                          lc.FStar_TypeChecker_Common.res_typ
                                         in
                                      let uu____8757 =
                                        FStar_TypeChecker_Normalize.term_to_string
                                          env t
                                         in
                                      let uu____8759 =
                                        FStar_TypeChecker_Normalize.comp_to_string
                                          env c
                                         in
                                      let uu____8761 =
                                        FStar_TypeChecker_Normalize.term_to_string
                                          env f1
                                         in
                                      FStar_Util.print4
                                        "Weakened from %s to %s\nStrengthening %s with guard %s\n"
                                        uu____8755 uu____8757 uu____8759
                                        uu____8761
                                    else ());
                                   (let u_t_opt = comp_univ_opt c  in
                                    let x =
                                      FStar_Syntax_Syntax.new_bv
                                        (FStar_Pervasives_Native.Some
                                           (t.FStar_Syntax_Syntax.pos)) t
                                       in
                                    let xexp =
                                      FStar_Syntax_Syntax.bv_to_name x  in
                                    let cret =
                                      return_value env u_t_opt t xexp  in
                                    let guard =
                                      if apply_guard1
                                      then
                                        let uu____8774 =
                                          let uu____8779 =
                                            let uu____8780 =
                                              FStar_Syntax_Syntax.as_arg xexp
                                               in
                                            [uu____8780]  in
                                          FStar_Syntax_Syntax.mk_Tm_app f1
                                            uu____8779
                                           in
                                        uu____8774
                                          FStar_Pervasives_Native.None
                                          f1.FStar_Syntax_Syntax.pos
                                      else f1  in
                                    let uu____8807 =
                                      let uu____8812 =
                                        FStar_All.pipe_left
                                          (fun _8833  ->
                                             FStar_Pervasives_Native.Some
                                               _8833)
                                          (FStar_TypeChecker_Err.subtyping_failed
                                             env
                                             lc.FStar_TypeChecker_Common.res_typ
                                             t)
                                         in
                                      let uu____8834 =
                                        FStar_TypeChecker_Env.set_range env
                                          e.FStar_Syntax_Syntax.pos
                                         in
                                      let uu____8835 =
                                        FStar_TypeChecker_Common.lcomp_of_comp
                                          cret
                                         in
                                      let uu____8836 =
                                        FStar_All.pipe_left
                                          FStar_TypeChecker_Env.guard_of_guard_formula
                                          (FStar_TypeChecker_Common.NonTrivial
                                             guard)
                                         in
                                      strengthen_precondition uu____8812
                                        uu____8834 e uu____8835 uu____8836
                                       in
                                    match uu____8807 with
                                    | (eq_ret,_trivial_so_ok_to_discard) ->
                                        let x1 =
                                          let uu___1091_8844 = x  in
                                          {
                                            FStar_Syntax_Syntax.ppname =
                                              (uu___1091_8844.FStar_Syntax_Syntax.ppname);
                                            FStar_Syntax_Syntax.index =
                                              (uu___1091_8844.FStar_Syntax_Syntax.index);
                                            FStar_Syntax_Syntax.sort =
                                              (lc.FStar_TypeChecker_Common.res_typ)
                                          }  in
                                        let c1 =
                                          let uu____8846 =
                                            FStar_TypeChecker_Common.lcomp_of_comp
                                              c
                                             in
                                          bind e.FStar_Syntax_Syntax.pos env
                                            (FStar_Pervasives_Native.Some e)
                                            uu____8846
                                            ((FStar_Pervasives_Native.Some x1),
                                              eq_ret)
                                           in
                                        let uu____8849 =
                                          FStar_TypeChecker_Common.lcomp_comp
                                            c1
                                           in
                                        (match uu____8849 with
                                         | (c2,g_lc) ->
                                             ((let uu____8861 =
                                                 FStar_All.pipe_left
                                                   (FStar_TypeChecker_Env.debug
                                                      env)
                                                   FStar_Options.Extreme
                                                  in
                                               if uu____8861
                                               then
                                                 let uu____8865 =
                                                   FStar_TypeChecker_Normalize.comp_to_string
                                                     env c2
                                                    in
                                                 FStar_Util.print1
                                                   "Strengthened to %s\n"
                                                   uu____8865
                                               else ());
                                              (let uu____8870 =
                                                 FStar_TypeChecker_Env.conj_guard
                                                   g_c g_lc
                                                  in
                                               (c2, uu____8870))))))))
                       in
                    let flags =
                      FStar_All.pipe_right lc.FStar_TypeChecker_Common.cflags
                        (FStar_List.collect
                           (fun uu___6_8879  ->
                              match uu___6_8879 with
                              | FStar_Syntax_Syntax.RETURN  ->
                                  [FStar_Syntax_Syntax.PARTIAL_RETURN]
                              | FStar_Syntax_Syntax.PARTIAL_RETURN  ->
                                  [FStar_Syntax_Syntax.PARTIAL_RETURN]
                              | FStar_Syntax_Syntax.CPS  ->
                                  [FStar_Syntax_Syntax.CPS]
                              | uu____8882 -> []))
                       in
                    let lc1 =
                      let uu____8884 =
                        FStar_TypeChecker_Env.norm_eff_name env
                          lc.FStar_TypeChecker_Common.eff_name
                         in
                      FStar_TypeChecker_Common.mk_lcomp uu____8884 t flags
                        strengthen
                       in
                    let g2 =
                      let uu___1107_8886 = g1  in
                      {
                        FStar_TypeChecker_Common.guard_f =
                          FStar_TypeChecker_Common.Trivial;
                        FStar_TypeChecker_Common.deferred =
                          (uu___1107_8886.FStar_TypeChecker_Common.deferred);
                        FStar_TypeChecker_Common.univ_ineqs =
                          (uu___1107_8886.FStar_TypeChecker_Common.univ_ineqs);
                        FStar_TypeChecker_Common.implicits =
                          (uu___1107_8886.FStar_TypeChecker_Common.implicits)
                      }  in
                    (e, lc1, g2)))
  
let (pure_or_ghost_pre_and_post :
  FStar_TypeChecker_Env.env ->
    FStar_Syntax_Syntax.comp ->
      (FStar_Syntax_Syntax.typ FStar_Pervasives_Native.option *
        FStar_Syntax_Syntax.typ))
  =
  fun env  ->
    fun comp  ->
      let mk_post_type res_t ens =
        let x = FStar_Syntax_Syntax.new_bv FStar_Pervasives_Native.None res_t
           in
        let uu____8922 =
          let uu____8925 =
            let uu____8930 =
              let uu____8931 =
                let uu____8940 = FStar_Syntax_Syntax.bv_to_name x  in
                FStar_Syntax_Syntax.as_arg uu____8940  in
              [uu____8931]  in
            FStar_Syntax_Syntax.mk_Tm_app ens uu____8930  in
          uu____8925 FStar_Pervasives_Native.None
            res_t.FStar_Syntax_Syntax.pos
           in
        FStar_Syntax_Util.refine x uu____8922  in
      let norm1 t =
        FStar_TypeChecker_Normalize.normalize
          [FStar_TypeChecker_Env.Beta;
          FStar_TypeChecker_Env.Eager_unfolding;
          FStar_TypeChecker_Env.EraseUniverses] env t
         in
      let uu____8963 = FStar_Syntax_Util.is_tot_or_gtot_comp comp  in
      if uu____8963
      then
        (FStar_Pervasives_Native.None, (FStar_Syntax_Util.comp_result comp))
      else
        (match comp.FStar_Syntax_Syntax.n with
         | FStar_Syntax_Syntax.GTotal uu____8982 -> failwith "Impossible"
         | FStar_Syntax_Syntax.Total uu____8998 -> failwith "Impossible"
         | FStar_Syntax_Syntax.Comp ct ->
             let uu____9015 =
               (FStar_Ident.lid_equals ct.FStar_Syntax_Syntax.effect_name
                  FStar_Parser_Const.effect_Pure_lid)
                 ||
                 (FStar_Ident.lid_equals ct.FStar_Syntax_Syntax.effect_name
                    FStar_Parser_Const.effect_Ghost_lid)
                in
             if uu____9015
             then
               (match ct.FStar_Syntax_Syntax.effect_args with
                | (req,uu____9031)::(ens,uu____9033)::uu____9034 ->
                    let uu____9077 =
                      let uu____9080 = norm1 req  in
                      FStar_Pervasives_Native.Some uu____9080  in
                    let uu____9081 =
                      let uu____9082 =
                        mk_post_type ct.FStar_Syntax_Syntax.result_typ ens
                         in
                      FStar_All.pipe_left norm1 uu____9082  in
                    (uu____9077, uu____9081)
                | uu____9085 ->
                    let uu____9096 =
                      let uu____9102 =
                        let uu____9104 =
                          FStar_Syntax_Print.comp_to_string comp  in
                        FStar_Util.format1
                          "Effect constructor is not fully applied; got %s"
                          uu____9104
                         in
                      (FStar_Errors.Fatal_EffectConstructorNotFullyApplied,
                        uu____9102)
                       in
                    FStar_Errors.raise_error uu____9096
                      comp.FStar_Syntax_Syntax.pos)
             else
               (let ct1 = FStar_TypeChecker_Env.unfold_effect_abbrev env comp
                   in
                match ct1.FStar_Syntax_Syntax.effect_args with
                | (wp,uu____9124)::uu____9125 ->
                    let uu____9152 =
                      let uu____9157 =
                        FStar_TypeChecker_Env.lookup_lid env
                          FStar_Parser_Const.as_requires
                         in
                      FStar_All.pipe_left FStar_Pervasives_Native.fst
                        uu____9157
                       in
                    (match uu____9152 with
                     | (us_r,uu____9189) ->
                         let uu____9190 =
                           let uu____9195 =
                             FStar_TypeChecker_Env.lookup_lid env
                               FStar_Parser_Const.as_ensures
                              in
                           FStar_All.pipe_left FStar_Pervasives_Native.fst
                             uu____9195
                            in
                         (match uu____9190 with
                          | (us_e,uu____9227) ->
                              let r =
                                (ct1.FStar_Syntax_Syntax.result_typ).FStar_Syntax_Syntax.pos
                                 in
                              let as_req =
                                let uu____9230 =
                                  let uu____9231 =
                                    FStar_Ident.set_lid_range
                                      FStar_Parser_Const.as_requires r
                                     in
                                  FStar_Syntax_Syntax.fvar uu____9231
                                    FStar_Syntax_Syntax.delta_equational
                                    FStar_Pervasives_Native.None
                                   in
                                FStar_Syntax_Syntax.mk_Tm_uinst uu____9230
                                  us_r
                                 in
                              let as_ens =
                                let uu____9233 =
                                  let uu____9234 =
                                    FStar_Ident.set_lid_range
                                      FStar_Parser_Const.as_ensures r
                                     in
                                  FStar_Syntax_Syntax.fvar uu____9234
                                    FStar_Syntax_Syntax.delta_equational
                                    FStar_Pervasives_Native.None
                                   in
                                FStar_Syntax_Syntax.mk_Tm_uinst uu____9233
                                  us_e
                                 in
                              let req =
                                let uu____9238 =
                                  let uu____9243 =
                                    let uu____9244 =
                                      let uu____9255 =
                                        FStar_Syntax_Syntax.as_arg wp  in
                                      [uu____9255]  in
                                    ((ct1.FStar_Syntax_Syntax.result_typ),
                                      (FStar_Pervasives_Native.Some
                                         FStar_Syntax_Syntax.imp_tag))
                                      :: uu____9244
                                     in
                                  FStar_Syntax_Syntax.mk_Tm_app as_req
                                    uu____9243
                                   in
                                uu____9238 FStar_Pervasives_Native.None
                                  (ct1.FStar_Syntax_Syntax.result_typ).FStar_Syntax_Syntax.pos
                                 in
                              let ens =
                                let uu____9295 =
                                  let uu____9300 =
                                    let uu____9301 =
                                      let uu____9312 =
                                        FStar_Syntax_Syntax.as_arg wp  in
                                      [uu____9312]  in
                                    ((ct1.FStar_Syntax_Syntax.result_typ),
                                      (FStar_Pervasives_Native.Some
                                         FStar_Syntax_Syntax.imp_tag))
                                      :: uu____9301
                                     in
                                  FStar_Syntax_Syntax.mk_Tm_app as_ens
                                    uu____9300
                                   in
                                uu____9295 FStar_Pervasives_Native.None
                                  (ct1.FStar_Syntax_Syntax.result_typ).FStar_Syntax_Syntax.pos
                                 in
                              let uu____9349 =
                                let uu____9352 = norm1 req  in
                                FStar_Pervasives_Native.Some uu____9352  in
                              let uu____9353 =
                                let uu____9354 =
                                  mk_post_type
                                    ct1.FStar_Syntax_Syntax.result_typ ens
                                   in
                                norm1 uu____9354  in
                              (uu____9349, uu____9353)))
                | uu____9357 -> failwith "Impossible"))
  
let (reify_body :
  FStar_TypeChecker_Env.env ->
    FStar_Syntax_Syntax.term -> FStar_Syntax_Syntax.term)
  =
  fun env  ->
    fun t  ->
      let tm = FStar_Syntax_Util.mk_reify t  in
      let tm' =
        FStar_TypeChecker_Normalize.normalize
          [FStar_TypeChecker_Env.Beta;
          FStar_TypeChecker_Env.Reify;
          FStar_TypeChecker_Env.Eager_unfolding;
          FStar_TypeChecker_Env.EraseUniverses;
          FStar_TypeChecker_Env.AllowUnboundUniverses] env tm
         in
      (let uu____9391 =
         FStar_All.pipe_left (FStar_TypeChecker_Env.debug env)
           (FStar_Options.Other "SMTEncodingReify")
          in
       if uu____9391
       then
         let uu____9396 = FStar_Syntax_Print.term_to_string tm  in
         let uu____9398 = FStar_Syntax_Print.term_to_string tm'  in
         FStar_Util.print2 "Reified body %s \nto %s\n" uu____9396 uu____9398
       else ());
      tm'
  
let (reify_body_with_arg :
  FStar_TypeChecker_Env.env ->
    FStar_Syntax_Syntax.term ->
      FStar_Syntax_Syntax.arg -> FStar_Syntax_Syntax.term)
  =
  fun env  ->
    fun head1  ->
      fun arg  ->
        let tm =
          FStar_Syntax_Syntax.mk (FStar_Syntax_Syntax.Tm_app (head1, [arg]))
            FStar_Pervasives_Native.None head1.FStar_Syntax_Syntax.pos
           in
        let tm' =
          FStar_TypeChecker_Normalize.normalize
            [FStar_TypeChecker_Env.Beta;
            FStar_TypeChecker_Env.Reify;
            FStar_TypeChecker_Env.Eager_unfolding;
            FStar_TypeChecker_Env.EraseUniverses;
            FStar_TypeChecker_Env.AllowUnboundUniverses] env tm
           in
        (let uu____9452 =
           FStar_All.pipe_left (FStar_TypeChecker_Env.debug env)
             (FStar_Options.Other "SMTEncodingReify")
            in
         if uu____9452
         then
           let uu____9457 = FStar_Syntax_Print.term_to_string tm  in
           let uu____9459 = FStar_Syntax_Print.term_to_string tm'  in
           FStar_Util.print2 "Reified body %s \nto %s\n" uu____9457
             uu____9459
         else ());
        tm'
  
let (remove_reify : FStar_Syntax_Syntax.term -> FStar_Syntax_Syntax.term) =
  fun t  ->
    let uu____9470 =
      let uu____9472 =
        let uu____9473 = FStar_Syntax_Subst.compress t  in
        uu____9473.FStar_Syntax_Syntax.n  in
      match uu____9472 with
      | FStar_Syntax_Syntax.Tm_app uu____9477 -> false
      | uu____9495 -> true  in
    if uu____9470
    then t
    else
      (let uu____9500 = FStar_Syntax_Util.head_and_args t  in
       match uu____9500 with
       | (head1,args) ->
           let uu____9543 =
             let uu____9545 =
               let uu____9546 = FStar_Syntax_Subst.compress head1  in
               uu____9546.FStar_Syntax_Syntax.n  in
             match uu____9545 with
             | FStar_Syntax_Syntax.Tm_constant (FStar_Const.Const_reify ) ->
                 true
             | uu____9551 -> false  in
           if uu____9543
           then
             (match args with
              | x::[] -> FStar_Pervasives_Native.fst x
              | uu____9583 ->
                  failwith
                    "Impossible : Reify applied to multiple arguments after normalization.")
           else t)
  
let (maybe_instantiate :
  FStar_TypeChecker_Env.env ->
    FStar_Syntax_Syntax.term ->
      FStar_Syntax_Syntax.typ ->
        (FStar_Syntax_Syntax.term * FStar_Syntax_Syntax.typ *
          FStar_TypeChecker_Common.guard_t))
  =
  fun env  ->
    fun e  ->
      fun t  ->
        let torig = FStar_Syntax_Subst.compress t  in
        if Prims.op_Negation env.FStar_TypeChecker_Env.instantiate_imp
        then (e, torig, FStar_TypeChecker_Env.trivial_guard)
        else
          ((let uu____9630 =
              FStar_TypeChecker_Env.debug env FStar_Options.High  in
            if uu____9630
            then
              let uu____9633 = FStar_Syntax_Print.term_to_string e  in
              let uu____9635 = FStar_Syntax_Print.term_to_string t  in
              let uu____9637 =
                let uu____9639 = FStar_TypeChecker_Env.expected_typ env  in
                FStar_Common.string_of_option
                  FStar_Syntax_Print.term_to_string uu____9639
                 in
              FStar_Util.print3
                "maybe_instantiate: starting check for (%s) of type (%s), expected type is %s\n"
                uu____9633 uu____9635 uu____9637
            else ());
           (let number_of_implicits t1 =
              let t2 = FStar_TypeChecker_Normalize.unfold_whnf env t1  in
              let uu____9652 = FStar_Syntax_Util.arrow_formals t2  in
              match uu____9652 with
              | (formals,uu____9668) ->
                  let n_implicits =
                    let uu____9690 =
                      FStar_All.pipe_right formals
                        (FStar_Util.prefix_until
                           (fun uu____9768  ->
                              match uu____9768 with
                              | (uu____9776,imp) ->
                                  (FStar_Option.isNone imp) ||
                                    (let uu____9783 =
                                       FStar_Syntax_Util.eq_aqual imp
                                         (FStar_Pervasives_Native.Some
                                            FStar_Syntax_Syntax.Equality)
                                        in
                                     uu____9783 = FStar_Syntax_Util.Equal)))
                       in
                    match uu____9690 with
                    | FStar_Pervasives_Native.None  ->
                        FStar_List.length formals
                    | FStar_Pervasives_Native.Some
                        (implicits,_first_explicit,_rest) ->
                        FStar_List.length implicits
                     in
                  n_implicits
               in
            let inst_n_binders t1 =
              let uu____9908 = FStar_TypeChecker_Env.expected_typ env  in
              match uu____9908 with
              | FStar_Pervasives_Native.None  -> FStar_Pervasives_Native.None
              | FStar_Pervasives_Native.Some expected_t ->
                  let n_expected = number_of_implicits expected_t  in
                  let n_available = number_of_implicits t1  in
                  if n_available < n_expected
                  then
                    let uu____9922 =
                      let uu____9928 =
                        let uu____9930 = FStar_Util.string_of_int n_expected
                           in
                        let uu____9932 = FStar_Syntax_Print.term_to_string e
                           in
                        let uu____9934 = FStar_Util.string_of_int n_available
                           in
                        FStar_Util.format3
                          "Expected a term with %s implicit arguments, but %s has only %s"
                          uu____9930 uu____9932 uu____9934
                         in
                      (FStar_Errors.Fatal_MissingImplicitArguments,
                        uu____9928)
                       in
                    let uu____9938 = FStar_TypeChecker_Env.get_range env  in
                    FStar_Errors.raise_error uu____9922 uu____9938
                  else
                    FStar_Pervasives_Native.Some (n_available - n_expected)
               in
            let decr_inst uu___7_9956 =
              match uu___7_9956 with
              | FStar_Pervasives_Native.None  -> FStar_Pervasives_Native.None
              | FStar_Pervasives_Native.Some i ->
                  FStar_Pervasives_Native.Some (i - Prims.int_one)
               in
            let t1 = FStar_TypeChecker_Normalize.unfold_whnf env t  in
            match t1.FStar_Syntax_Syntax.n with
            | FStar_Syntax_Syntax.Tm_arrow (bs,c) ->
                let uu____9999 = FStar_Syntax_Subst.open_comp bs c  in
                (match uu____9999 with
                 | (bs1,c1) ->
                     let rec aux subst1 inst_n bs2 =
                       match (inst_n, bs2) with
                       | (FStar_Pervasives_Native.Some _10130,uu____10117)
                           when _10130 = Prims.int_zero ->
                           ([], bs2, subst1,
                             FStar_TypeChecker_Env.trivial_guard)
                       | (uu____10163,(x,FStar_Pervasives_Native.Some
                                       (FStar_Syntax_Syntax.Implicit
                                       uu____10165))::rest)
                           ->
                           let t2 =
                             FStar_Syntax_Subst.subst subst1
                               x.FStar_Syntax_Syntax.sort
                              in
                           let uu____10199 =
                             new_implicit_var
                               "Instantiation of implicit argument"
                               e.FStar_Syntax_Syntax.pos env t2
                              in
                           (match uu____10199 with
                            | (v1,uu____10240,g) ->
                                ((let uu____10255 =
                                    FStar_TypeChecker_Env.debug env
                                      FStar_Options.High
                                     in
                                  if uu____10255
                                  then
                                    let uu____10258 =
                                      FStar_Syntax_Print.term_to_string v1
                                       in
                                    FStar_Util.print1
                                      "maybe_instantiate: Instantiating implicit with %s\n"
                                      uu____10258
                                  else ());
                                 (let subst2 =
                                    (FStar_Syntax_Syntax.NT (x, v1)) ::
                                    subst1  in
                                  let uu____10268 =
                                    aux subst2 (decr_inst inst_n) rest  in
                                  match uu____10268 with
                                  | (args,bs3,subst3,g') ->
                                      let uu____10361 =
                                        FStar_TypeChecker_Env.conj_guard g g'
                                         in
                                      (((v1,
                                          (FStar_Pervasives_Native.Some
                                             FStar_Syntax_Syntax.imp_tag)) ::
                                        args), bs3, subst3, uu____10361))))
                       | (uu____10388,(x,FStar_Pervasives_Native.Some
                                       (FStar_Syntax_Syntax.Meta tau))::rest)
                           ->
                           let t2 =
                             FStar_Syntax_Subst.subst subst1
                               x.FStar_Syntax_Syntax.sort
                              in
                           let uu____10425 =
                             let uu____10438 =
                               let uu____10445 =
                                 let uu____10450 = FStar_Dyn.mkdyn env  in
                                 (uu____10450, tau)  in
                               FStar_Pervasives_Native.Some uu____10445  in
                             FStar_TypeChecker_Env.new_implicit_var_aux
                               "Instantiation of meta argument"
                               e.FStar_Syntax_Syntax.pos env t2
                               FStar_Syntax_Syntax.Strict uu____10438
                              in
                           (match uu____10425 with
                            | (v1,uu____10483,g) ->
                                ((let uu____10498 =
                                    FStar_TypeChecker_Env.debug env
                                      FStar_Options.High
                                     in
                                  if uu____10498
                                  then
                                    let uu____10501 =
                                      FStar_Syntax_Print.term_to_string v1
                                       in
                                    FStar_Util.print1
                                      "maybe_instantiate: Instantiating meta argument with %s\n"
                                      uu____10501
                                  else ());
                                 (let subst2 =
                                    (FStar_Syntax_Syntax.NT (x, v1)) ::
                                    subst1  in
                                  let uu____10511 =
                                    aux subst2 (decr_inst inst_n) rest  in
                                  match uu____10511 with
                                  | (args,bs3,subst3,g') ->
                                      let uu____10604 =
                                        FStar_TypeChecker_Env.conj_guard g g'
                                         in
                                      (((v1,
                                          (FStar_Pervasives_Native.Some
                                             FStar_Syntax_Syntax.imp_tag)) ::
                                        args), bs3, subst3, uu____10604))))
                       | (uu____10631,bs3) ->
                           ([], bs3, subst1,
                             FStar_TypeChecker_Env.trivial_guard)
                        in
                     let uu____10679 =
                       let uu____10706 = inst_n_binders t1  in
                       aux [] uu____10706 bs1  in
                     (match uu____10679 with
                      | (args,bs2,subst1,guard) ->
                          (match (args, bs2) with
                           | ([],uu____10778) -> (e, torig, guard)
                           | (uu____10809,[]) when
                               let uu____10840 =
                                 FStar_Syntax_Util.is_total_comp c1  in
                               Prims.op_Negation uu____10840 ->
                               (e, torig,
                                 FStar_TypeChecker_Env.trivial_guard)
                           | uu____10842 ->
                               let t2 =
                                 match bs2 with
                                 | [] -> FStar_Syntax_Util.comp_result c1
                                 | uu____10870 ->
                                     FStar_Syntax_Util.arrow bs2 c1
                                  in
                               let t3 = FStar_Syntax_Subst.subst subst1 t2
                                  in
                               let e1 =
                                 FStar_Syntax_Syntax.mk_Tm_app e args
                                   FStar_Pervasives_Native.None
                                   e.FStar_Syntax_Syntax.pos
                                  in
                               (e1, t3, guard))))
            | uu____10883 -> (e, torig, FStar_TypeChecker_Env.trivial_guard)))
  
let (string_of_univs :
  FStar_Syntax_Syntax.universe_uvar FStar_Util.set -> Prims.string) =
  fun univs1  ->
    let uu____10895 =
      let uu____10899 = FStar_Util.set_elements univs1  in
      FStar_All.pipe_right uu____10899
        (FStar_List.map
           (fun u  ->
              let uu____10911 = FStar_Syntax_Unionfind.univ_uvar_id u  in
              FStar_All.pipe_right uu____10911 FStar_Util.string_of_int))
       in
    FStar_All.pipe_right uu____10895 (FStar_String.concat ", ")
  
let (gen_univs :
  FStar_TypeChecker_Env.env ->
    FStar_Syntax_Syntax.universe_uvar FStar_Util.set ->
      FStar_Syntax_Syntax.univ_name Prims.list)
  =
  fun env  ->
    fun x  ->
      let uu____10939 = FStar_Util.set_is_empty x  in
      if uu____10939
      then []
      else
        (let s =
           let uu____10957 =
             let uu____10960 = FStar_TypeChecker_Env.univ_vars env  in
             FStar_Util.set_difference x uu____10960  in
           FStar_All.pipe_right uu____10957 FStar_Util.set_elements  in
         (let uu____10976 =
            FStar_All.pipe_left (FStar_TypeChecker_Env.debug env)
              (FStar_Options.Other "Gen")
             in
          if uu____10976
          then
            let uu____10981 =
              let uu____10983 = FStar_TypeChecker_Env.univ_vars env  in
              string_of_univs uu____10983  in
            FStar_Util.print1 "univ_vars in env: %s\n" uu____10981
          else ());
         (let r =
            let uu____10992 = FStar_TypeChecker_Env.get_range env  in
            FStar_Pervasives_Native.Some uu____10992  in
          let u_names =
            FStar_All.pipe_right s
              (FStar_List.map
                 (fun u  ->
                    let u_name = FStar_Syntax_Syntax.new_univ_name r  in
                    (let uu____11031 =
                       FStar_All.pipe_left (FStar_TypeChecker_Env.debug env)
                         (FStar_Options.Other "Gen")
                        in
                     if uu____11031
                     then
                       let uu____11036 =
                         let uu____11038 =
                           FStar_Syntax_Unionfind.univ_uvar_id u  in
                         FStar_All.pipe_left FStar_Util.string_of_int
                           uu____11038
                          in
                       let uu____11042 =
                         FStar_Syntax_Print.univ_to_string
                           (FStar_Syntax_Syntax.U_unif u)
                          in
                       let uu____11044 =
                         FStar_Syntax_Print.univ_to_string
                           (FStar_Syntax_Syntax.U_name u_name)
                          in
                       FStar_Util.print3 "Setting ?%s (%s) to %s\n"
                         uu____11036 uu____11042 uu____11044
                     else ());
                    FStar_Syntax_Unionfind.univ_change u
                      (FStar_Syntax_Syntax.U_name u_name);
                    u_name))
             in
          u_names))
  
let (gather_free_univnames :
  FStar_TypeChecker_Env.env ->
    FStar_Syntax_Syntax.term -> FStar_Syntax_Syntax.univ_name Prims.list)
  =
  fun env  ->
    fun t  ->
      let ctx_univnames = FStar_TypeChecker_Env.univnames env  in
      let tm_univnames = FStar_Syntax_Free.univnames t  in
      let univnames1 =
        let uu____11074 =
          FStar_Util.set_difference tm_univnames ctx_univnames  in
        FStar_All.pipe_right uu____11074 FStar_Util.set_elements  in
      univnames1
  
let (check_universe_generalization :
  FStar_Syntax_Syntax.univ_name Prims.list ->
    FStar_Syntax_Syntax.univ_name Prims.list ->
      FStar_Syntax_Syntax.term -> FStar_Syntax_Syntax.univ_name Prims.list)
  =
  fun explicit_univ_names  ->
    fun generalized_univ_names  ->
      fun t  ->
        match (explicit_univ_names, generalized_univ_names) with
        | ([],uu____11113) -> generalized_univ_names
        | (uu____11120,[]) -> explicit_univ_names
        | uu____11127 ->
            let uu____11136 =
              let uu____11142 =
                let uu____11144 = FStar_Syntax_Print.term_to_string t  in
                Prims.op_Hat
                  "Generalized universe in a term containing explicit universe annotation : "
                  uu____11144
                 in
              (FStar_Errors.Fatal_UnexpectedGeneralizedUniverse, uu____11142)
               in
            FStar_Errors.raise_error uu____11136 t.FStar_Syntax_Syntax.pos
  
let (generalize_universes :
  FStar_TypeChecker_Env.env ->
    FStar_Syntax_Syntax.term -> FStar_Syntax_Syntax.tscheme)
  =
  fun env  ->
    fun t0  ->
      let t =
        FStar_TypeChecker_Normalize.normalize
          [FStar_TypeChecker_Env.NoFullNorm;
          FStar_TypeChecker_Env.Beta;
          FStar_TypeChecker_Env.DoNotUnfoldPureLets] env t0
         in
      let univnames1 = gather_free_univnames env t  in
      (let uu____11166 =
         FStar_All.pipe_left (FStar_TypeChecker_Env.debug env)
           (FStar_Options.Other "Gen")
          in
       if uu____11166
       then
         let uu____11171 = FStar_Syntax_Print.term_to_string t  in
         let uu____11173 = FStar_Syntax_Print.univ_names_to_string univnames1
            in
         FStar_Util.print2
           "generalizing universes in the term (post norm): %s with univnames: %s\n"
           uu____11171 uu____11173
       else ());
      (let univs1 = FStar_Syntax_Free.univs t  in
       (let uu____11182 =
          FStar_All.pipe_left (FStar_TypeChecker_Env.debug env)
            (FStar_Options.Other "Gen")
           in
        if uu____11182
        then
          let uu____11187 = string_of_univs univs1  in
          FStar_Util.print1 "univs to gen : %s\n" uu____11187
        else ());
       (let gen1 = gen_univs env univs1  in
        (let uu____11196 =
           FStar_All.pipe_left (FStar_TypeChecker_Env.debug env)
             (FStar_Options.Other "Gen")
            in
         if uu____11196
         then
           let uu____11201 = FStar_Syntax_Print.term_to_string t  in
           let uu____11203 = FStar_Syntax_Print.univ_names_to_string gen1  in
           FStar_Util.print2 "After generalization, t: %s and univs: %s\n"
             uu____11201 uu____11203
         else ());
        (let univs2 = check_universe_generalization univnames1 gen1 t0  in
         let t1 = FStar_TypeChecker_Normalize.reduce_uvar_solutions env t  in
         let ts = FStar_Syntax_Subst.close_univ_vars univs2 t1  in
         (univs2, ts))))
  
let (gen :
  FStar_TypeChecker_Env.env ->
    Prims.bool ->
      (FStar_Syntax_Syntax.lbname * FStar_Syntax_Syntax.term *
        FStar_Syntax_Syntax.comp) Prims.list ->
        (FStar_Syntax_Syntax.lbname * FStar_Syntax_Syntax.univ_name
          Prims.list * FStar_Syntax_Syntax.term * FStar_Syntax_Syntax.comp *
          FStar_Syntax_Syntax.binder Prims.list) Prims.list
          FStar_Pervasives_Native.option)
  =
  fun env  ->
    fun is_rec  ->
      fun lecs  ->
        let uu____11287 =
          let uu____11289 =
            FStar_Util.for_all
              (fun uu____11303  ->
                 match uu____11303 with
                 | (uu____11313,uu____11314,c) ->
                     FStar_Syntax_Util.is_pure_or_ghost_comp c) lecs
             in
          FStar_All.pipe_left Prims.op_Negation uu____11289  in
        if uu____11287
        then FStar_Pervasives_Native.None
        else
          (let norm1 c =
             (let uu____11366 =
                FStar_TypeChecker_Env.debug env FStar_Options.Medium  in
              if uu____11366
              then
                let uu____11369 = FStar_Syntax_Print.comp_to_string c  in
                FStar_Util.print1 "Normalizing before generalizing:\n\t %s\n"
                  uu____11369
              else ());
             (let c1 =
                FStar_TypeChecker_Normalize.normalize_comp
                  [FStar_TypeChecker_Env.Beta;
                  FStar_TypeChecker_Env.Exclude FStar_TypeChecker_Env.Zeta;
                  FStar_TypeChecker_Env.NoFullNorm;
                  FStar_TypeChecker_Env.DoNotUnfoldPureLets] env c
                 in
              (let uu____11376 =
                 FStar_TypeChecker_Env.debug env FStar_Options.Medium  in
               if uu____11376
               then
                 let uu____11379 = FStar_Syntax_Print.comp_to_string c1  in
                 FStar_Util.print1 "Normalized to:\n\t %s\n" uu____11379
               else ());
              c1)
              in
           let env_uvars = FStar_TypeChecker_Env.uvars_in_env env  in
           let gen_uvars uvs =
             let uu____11397 = FStar_Util.set_difference uvs env_uvars  in
             FStar_All.pipe_right uu____11397 FStar_Util.set_elements  in
           let univs_and_uvars_of_lec uu____11431 =
             match uu____11431 with
             | (lbname,e,c) ->
                 let c1 = norm1 c  in
                 let t = FStar_Syntax_Util.comp_result c1  in
                 let univs1 = FStar_Syntax_Free.univs t  in
                 let uvt = FStar_Syntax_Free.uvars t  in
                 ((let uu____11468 =
                     FStar_All.pipe_left (FStar_TypeChecker_Env.debug env)
                       (FStar_Options.Other "Gen")
                      in
                   if uu____11468
                   then
                     let uu____11473 =
                       let uu____11475 =
                         let uu____11479 = FStar_Util.set_elements univs1  in
                         FStar_All.pipe_right uu____11479
                           (FStar_List.map
                              (fun u  ->
                                 FStar_Syntax_Print.univ_to_string
                                   (FStar_Syntax_Syntax.U_unif u)))
                          in
                       FStar_All.pipe_right uu____11475
                         (FStar_String.concat ", ")
                        in
                     let uu____11527 =
                       let uu____11529 =
                         let uu____11533 = FStar_Util.set_elements uvt  in
                         FStar_All.pipe_right uu____11533
                           (FStar_List.map
                              (fun u  ->
                                 let uu____11546 =
                                   FStar_Syntax_Print.uvar_to_string
                                     u.FStar_Syntax_Syntax.ctx_uvar_head
                                    in
                                 let uu____11548 =
                                   FStar_Syntax_Print.term_to_string
                                     u.FStar_Syntax_Syntax.ctx_uvar_typ
                                    in
                                 FStar_Util.format2 "(%s : %s)" uu____11546
                                   uu____11548))
                          in
                       FStar_All.pipe_right uu____11529
                         (FStar_String.concat ", ")
                        in
                     FStar_Util.print2
                       "^^^^\n\tFree univs = %s\n\tFree uvt=%s\n" uu____11473
                       uu____11527
                   else ());
                  (let univs2 =
                     let uu____11562 = FStar_Util.set_elements uvt  in
                     FStar_List.fold_left
                       (fun univs2  ->
                          fun uv  ->
                            let uu____11574 =
                              FStar_Syntax_Free.univs
                                uv.FStar_Syntax_Syntax.ctx_uvar_typ
                               in
                            FStar_Util.set_union univs2 uu____11574) univs1
                       uu____11562
                      in
                   let uvs = gen_uvars uvt  in
                   (let uu____11581 =
                      FStar_All.pipe_left (FStar_TypeChecker_Env.debug env)
                        (FStar_Options.Other "Gen")
                       in
                    if uu____11581
                    then
                      let uu____11586 =
                        let uu____11588 =
                          let uu____11592 = FStar_Util.set_elements univs2
                             in
                          FStar_All.pipe_right uu____11592
                            (FStar_List.map
                               (fun u  ->
                                  FStar_Syntax_Print.univ_to_string
                                    (FStar_Syntax_Syntax.U_unif u)))
                           in
                        FStar_All.pipe_right uu____11588
                          (FStar_String.concat ", ")
                         in
                      let uu____11640 =
                        let uu____11642 =
                          FStar_All.pipe_right uvs
                            (FStar_List.map
                               (fun u  ->
                                  let uu____11656 =
                                    FStar_Syntax_Print.uvar_to_string
                                      u.FStar_Syntax_Syntax.ctx_uvar_head
                                     in
                                  let uu____11658 =
                                    FStar_TypeChecker_Normalize.term_to_string
                                      env u.FStar_Syntax_Syntax.ctx_uvar_typ
                                     in
                                  FStar_Util.format2 "(%s : %s)" uu____11656
                                    uu____11658))
                           in
                        FStar_All.pipe_right uu____11642
                          (FStar_String.concat ", ")
                         in
                      FStar_Util.print2
                        "^^^^\n\tFree univs = %s\n\tgen_uvars =%s"
                        uu____11586 uu____11640
                    else ());
                   (univs2, uvs, (lbname, e, c1))))
              in
           let uu____11679 =
             let uu____11696 = FStar_List.hd lecs  in
             univs_and_uvars_of_lec uu____11696  in
           match uu____11679 with
           | (univs1,uvs,lec_hd) ->
               let force_univs_eq lec2 u1 u2 =
                 let uu____11786 =
                   (FStar_Util.set_is_subset_of u1 u2) &&
                     (FStar_Util.set_is_subset_of u2 u1)
                    in
                 if uu____11786
                 then ()
                 else
                   (let uu____11791 = lec_hd  in
                    match uu____11791 with
                    | (lb1,uu____11799,uu____11800) ->
                        let uu____11801 = lec2  in
                        (match uu____11801 with
                         | (lb2,uu____11809,uu____11810) ->
                             let msg =
                               let uu____11813 =
                                 FStar_Syntax_Print.lbname_to_string lb1  in
                               let uu____11815 =
                                 FStar_Syntax_Print.lbname_to_string lb2  in
                               FStar_Util.format2
                                 "Generalizing the types of these mutually recursive definitions requires an incompatible set of universes for %s and %s"
                                 uu____11813 uu____11815
                                in
                             let uu____11818 =
                               FStar_TypeChecker_Env.get_range env  in
                             FStar_Errors.raise_error
                               (FStar_Errors.Fatal_IncompatibleSetOfUniverse,
                                 msg) uu____11818))
                  in
               let force_uvars_eq lec2 u1 u2 =
                 let uvars_subseteq u11 u21 =
                   FStar_All.pipe_right u11
                     (FStar_Util.for_all
                        (fun u  ->
                           FStar_All.pipe_right u21
                             (FStar_Util.for_some
                                (fun u'  ->
                                   FStar_Syntax_Unionfind.equiv
                                     u.FStar_Syntax_Syntax.ctx_uvar_head
                                     u'.FStar_Syntax_Syntax.ctx_uvar_head))))
                    in
                 let uu____11886 =
                   (uvars_subseteq u1 u2) && (uvars_subseteq u2 u1)  in
                 if uu____11886
                 then ()
                 else
                   (let uu____11891 = lec_hd  in
                    match uu____11891 with
                    | (lb1,uu____11899,uu____11900) ->
                        let uu____11901 = lec2  in
                        (match uu____11901 with
                         | (lb2,uu____11909,uu____11910) ->
                             let msg =
                               let uu____11913 =
                                 FStar_Syntax_Print.lbname_to_string lb1  in
                               let uu____11915 =
                                 FStar_Syntax_Print.lbname_to_string lb2  in
                               FStar_Util.format2
                                 "Generalizing the types of these mutually recursive definitions requires an incompatible number of types for %s and %s"
                                 uu____11913 uu____11915
                                in
                             let uu____11918 =
                               FStar_TypeChecker_Env.get_range env  in
                             FStar_Errors.raise_error
                               (FStar_Errors.Fatal_IncompatibleNumberOfTypes,
                                 msg) uu____11918))
                  in
               let lecs1 =
                 let uu____11929 = FStar_List.tl lecs  in
                 FStar_List.fold_right
                   (fun this_lec  ->
                      fun lecs1  ->
                        let uu____11982 = univs_and_uvars_of_lec this_lec  in
                        match uu____11982 with
                        | (this_univs,this_uvs,this_lec1) ->
                            (force_univs_eq this_lec1 univs1 this_univs;
                             force_uvars_eq this_lec1 uvs this_uvs;
                             this_lec1
                             ::
                             lecs1)) uu____11929 []
                  in
               let lecs2 = lec_hd :: lecs1  in
               let gen_types uvs1 =
                 let fail1 k =
                   let uu____12087 = lec_hd  in
                   match uu____12087 with
                   | (lbname,e,c) ->
                       let uu____12097 =
                         let uu____12103 =
                           let uu____12105 =
                             FStar_Syntax_Print.term_to_string k  in
                           let uu____12107 =
                             FStar_Syntax_Print.lbname_to_string lbname  in
                           let uu____12109 =
                             FStar_Syntax_Print.term_to_string
                               (FStar_Syntax_Util.comp_result c)
                              in
                           FStar_Util.format3
                             "Failed to resolve implicit argument of type '%s' in the type of %s (%s)"
                             uu____12105 uu____12107 uu____12109
                            in
                         (FStar_Errors.Fatal_FailToResolveImplicitArgument,
                           uu____12103)
                          in
                       let uu____12113 = FStar_TypeChecker_Env.get_range env
                          in
                       FStar_Errors.raise_error uu____12097 uu____12113
                    in
                 FStar_All.pipe_right uvs1
                   (FStar_List.map
                      (fun u  ->
                         let uu____12132 =
                           FStar_Syntax_Unionfind.find
                             u.FStar_Syntax_Syntax.ctx_uvar_head
                            in
                         match uu____12132 with
                         | FStar_Pervasives_Native.Some uu____12141 ->
                             failwith
                               "Unexpected instantiation of mutually recursive uvar"
                         | uu____12149 ->
                             let k =
                               FStar_TypeChecker_Normalize.normalize
                                 [FStar_TypeChecker_Env.Beta;
                                 FStar_TypeChecker_Env.Exclude
                                   FStar_TypeChecker_Env.Zeta] env
                                 u.FStar_Syntax_Syntax.ctx_uvar_typ
                                in
                             let uu____12153 =
                               FStar_Syntax_Util.arrow_formals k  in
                             (match uu____12153 with
                              | (bs,kres) ->
                                  ((let uu____12197 =
                                      let uu____12198 =
                                        let uu____12201 =
                                          FStar_TypeChecker_Normalize.unfold_whnf
                                            env kres
                                           in
                                        FStar_Syntax_Util.unrefine
                                          uu____12201
                                         in
                                      uu____12198.FStar_Syntax_Syntax.n  in
                                    match uu____12197 with
                                    | FStar_Syntax_Syntax.Tm_type uu____12202
                                        ->
                                        let free =
                                          FStar_Syntax_Free.names kres  in
                                        let uu____12206 =
                                          let uu____12208 =
                                            FStar_Util.set_is_empty free  in
                                          Prims.op_Negation uu____12208  in
                                        if uu____12206
                                        then fail1 kres
                                        else ()
                                    | uu____12213 -> fail1 kres);
                                   (let a =
                                      let uu____12215 =
                                        let uu____12218 =
                                          FStar_TypeChecker_Env.get_range env
                                           in
                                        FStar_All.pipe_left
                                          (fun _12221  ->
                                             FStar_Pervasives_Native.Some
                                               _12221) uu____12218
                                         in
                                      FStar_Syntax_Syntax.new_bv uu____12215
                                        kres
                                       in
                                    let t =
                                      match bs with
                                      | [] ->
                                          FStar_Syntax_Syntax.bv_to_name a
                                      | uu____12229 ->
                                          let uu____12238 =
                                            FStar_Syntax_Syntax.bv_to_name a
                                             in
                                          FStar_Syntax_Util.abs bs
                                            uu____12238
                                            (FStar_Pervasives_Native.Some
                                               (FStar_Syntax_Util.residual_tot
                                                  kres))
                                       in
                                    FStar_Syntax_Util.set_uvar
                                      u.FStar_Syntax_Syntax.ctx_uvar_head t;
                                    (a,
                                      (FStar_Pervasives_Native.Some
                                         FStar_Syntax_Syntax.imp_tag)))))))
                  in
               let gen_univs1 = gen_univs env univs1  in
               let gen_tvars = gen_types uvs  in
               let ecs =
                 FStar_All.pipe_right lecs2
                   (FStar_List.map
                      (fun uu____12341  ->
                         match uu____12341 with
                         | (lbname,e,c) ->
                             let uu____12387 =
                               match (gen_tvars, gen_univs1) with
                               | ([],[]) -> (e, c, [])
                               | uu____12448 ->
                                   let uu____12461 = (e, c)  in
                                   (match uu____12461 with
                                    | (e0,c0) ->
                                        let c1 =
                                          FStar_TypeChecker_Normalize.normalize_comp
                                            [FStar_TypeChecker_Env.Beta;
                                            FStar_TypeChecker_Env.DoNotUnfoldPureLets;
                                            FStar_TypeChecker_Env.CompressUvars;
                                            FStar_TypeChecker_Env.NoFullNorm;
                                            FStar_TypeChecker_Env.Exclude
                                              FStar_TypeChecker_Env.Zeta] env
                                            c
                                           in
                                        let e1 =
                                          FStar_TypeChecker_Normalize.reduce_uvar_solutions
                                            env e
                                           in
                                        let e2 =
                                          if is_rec
                                          then
                                            let tvar_args =
                                              FStar_List.map
                                                (fun uu____12501  ->
                                                   match uu____12501 with
                                                   | (x,uu____12507) ->
                                                       let uu____12508 =
                                                         FStar_Syntax_Syntax.bv_to_name
                                                           x
                                                          in
                                                       FStar_Syntax_Syntax.iarg
                                                         uu____12508)
                                                gen_tvars
                                               in
                                            let instantiate_lbname_with_app
                                              tm fv =
                                              let uu____12526 =
                                                let uu____12528 =
                                                  FStar_Util.right lbname  in
                                                FStar_Syntax_Syntax.fv_eq fv
                                                  uu____12528
                                                 in
                                              if uu____12526
                                              then
                                                FStar_Syntax_Syntax.mk_Tm_app
                                                  tm tvar_args
                                                  FStar_Pervasives_Native.None
                                                  tm.FStar_Syntax_Syntax.pos
                                              else tm  in
                                            FStar_Syntax_InstFV.inst
                                              instantiate_lbname_with_app e1
                                          else e1  in
                                        let t =
                                          let uu____12537 =
                                            let uu____12538 =
                                              FStar_Syntax_Subst.compress
                                                (FStar_Syntax_Util.comp_result
                                                   c1)
                                               in
                                            uu____12538.FStar_Syntax_Syntax.n
                                             in
                                          match uu____12537 with
                                          | FStar_Syntax_Syntax.Tm_arrow
                                              (bs,cod) ->
                                              let uu____12563 =
                                                FStar_Syntax_Subst.open_comp
                                                  bs cod
                                                 in
                                              (match uu____12563 with
                                               | (bs1,cod1) ->
                                                   FStar_Syntax_Util.arrow
                                                     (FStar_List.append
                                                        gen_tvars bs1) cod1)
                                          | uu____12574 ->
                                              FStar_Syntax_Util.arrow
                                                gen_tvars c1
                                           in
                                        let e' =
                                          FStar_Syntax_Util.abs gen_tvars e2
                                            (FStar_Pervasives_Native.Some
                                               (FStar_Syntax_Util.residual_comp_of_comp
                                                  c1))
                                           in
                                        let uu____12578 =
                                          FStar_Syntax_Syntax.mk_Total t  in
                                        (e', uu____12578, gen_tvars))
                                in
                             (match uu____12387 with
                              | (e1,c1,gvs) ->
                                  (lbname, gen_univs1, e1, c1, gvs))))
                  in
               FStar_Pervasives_Native.Some ecs)
  
let (generalize :
  FStar_TypeChecker_Env.env ->
    Prims.bool ->
      (FStar_Syntax_Syntax.lbname * FStar_Syntax_Syntax.term *
        FStar_Syntax_Syntax.comp) Prims.list ->
        (FStar_Syntax_Syntax.lbname * FStar_Syntax_Syntax.univ_names *
          FStar_Syntax_Syntax.term * FStar_Syntax_Syntax.comp *
          FStar_Syntax_Syntax.binder Prims.list) Prims.list)
  =
  fun env  ->
    fun is_rec  ->
      fun lecs  ->
        (let uu____12725 = FStar_TypeChecker_Env.debug env FStar_Options.Low
            in
         if uu____12725
         then
           let uu____12728 =
             let uu____12730 =
               FStar_List.map
                 (fun uu____12745  ->
                    match uu____12745 with
                    | (lb,uu____12754,uu____12755) ->
                        FStar_Syntax_Print.lbname_to_string lb) lecs
                in
             FStar_All.pipe_right uu____12730 (FStar_String.concat ", ")  in
           FStar_Util.print1 "Generalizing: %s\n" uu____12728
         else ());
        (let univnames_lecs =
           FStar_List.map
             (fun uu____12781  ->
                match uu____12781 with
                | (l,t,c) -> gather_free_univnames env t) lecs
            in
         let generalized_lecs =
           let uu____12810 = gen env is_rec lecs  in
           match uu____12810 with
           | FStar_Pervasives_Native.None  ->
               FStar_All.pipe_right lecs
                 (FStar_List.map
                    (fun uu____12909  ->
                       match uu____12909 with | (l,t,c) -> (l, [], t, c, [])))
           | FStar_Pervasives_Native.Some luecs ->
               ((let uu____12971 =
                   FStar_TypeChecker_Env.debug env FStar_Options.Medium  in
                 if uu____12971
                 then
                   FStar_All.pipe_right luecs
                     (FStar_List.iter
                        (fun uu____13019  ->
                           match uu____13019 with
                           | (l,us,e,c,gvs) ->
                               let uu____13053 =
                                 FStar_Range.string_of_range
                                   e.FStar_Syntax_Syntax.pos
                                  in
                               let uu____13055 =
                                 FStar_Syntax_Print.lbname_to_string l  in
                               let uu____13057 =
                                 FStar_Syntax_Print.term_to_string
                                   (FStar_Syntax_Util.comp_result c)
                                  in
                               let uu____13059 =
                                 FStar_Syntax_Print.term_to_string e  in
                               let uu____13061 =
                                 FStar_Syntax_Print.binders_to_string ", "
                                   gvs
                                  in
                               FStar_Util.print5
                                 "(%s) Generalized %s at type %s\n%s\nVars = (%s)\n"
                                 uu____13053 uu____13055 uu____13057
                                 uu____13059 uu____13061))
                 else ());
                luecs)
            in
         FStar_List.map2
           (fun univnames1  ->
              fun uu____13106  ->
                match uu____13106 with
                | (l,generalized_univs,t,c,gvs) ->
                    let uu____13150 =
                      check_universe_generalization univnames1
                        generalized_univs t
                       in
                    (l, uu____13150, t, c, gvs)) univnames_lecs
           generalized_lecs)
  
let (check_and_ascribe :
  FStar_TypeChecker_Env.env ->
    FStar_Syntax_Syntax.term ->
      FStar_Syntax_Syntax.typ ->
        FStar_Syntax_Syntax.typ ->
          (FStar_Syntax_Syntax.term * FStar_TypeChecker_Common.guard_t))
  =
  fun env  ->
    fun e  ->
      fun t1  ->
        fun t2  ->
          let env1 =
            FStar_TypeChecker_Env.set_range env e.FStar_Syntax_Syntax.pos  in
          let check1 env2 t11 t21 =
            if env2.FStar_TypeChecker_Env.use_eq
            then FStar_TypeChecker_Rel.try_teq true env2 t11 t21
            else
              (let uu____13211 =
                 FStar_TypeChecker_Rel.get_subtyping_predicate env2 t11 t21
                  in
               match uu____13211 with
               | FStar_Pervasives_Native.None  ->
                   FStar_Pervasives_Native.None
               | FStar_Pervasives_Native.Some f ->
                   let uu____13217 = FStar_TypeChecker_Env.apply_guard f e
                      in
                   FStar_All.pipe_left
                     (fun _13220  -> FStar_Pervasives_Native.Some _13220)
                     uu____13217)
             in
          let is_var e1 =
            let uu____13228 =
              let uu____13229 = FStar_Syntax_Subst.compress e1  in
              uu____13229.FStar_Syntax_Syntax.n  in
            match uu____13228 with
            | FStar_Syntax_Syntax.Tm_name uu____13233 -> true
            | uu____13235 -> false  in
          let decorate e1 t =
            let e2 = FStar_Syntax_Subst.compress e1  in
            match e2.FStar_Syntax_Syntax.n with
            | FStar_Syntax_Syntax.Tm_name x ->
                FStar_Syntax_Syntax.mk
                  (FStar_Syntax_Syntax.Tm_name
                     (let uu___1563_13256 = x  in
                      {
                        FStar_Syntax_Syntax.ppname =
                          (uu___1563_13256.FStar_Syntax_Syntax.ppname);
                        FStar_Syntax_Syntax.index =
                          (uu___1563_13256.FStar_Syntax_Syntax.index);
                        FStar_Syntax_Syntax.sort = t2
                      })) FStar_Pervasives_Native.None
                  e2.FStar_Syntax_Syntax.pos
            | uu____13257 -> e2  in
          let env2 =
            let uu___1566_13259 = env1  in
            let uu____13260 =
              env1.FStar_TypeChecker_Env.use_eq ||
                (env1.FStar_TypeChecker_Env.is_pattern && (is_var e))
               in
            {
              FStar_TypeChecker_Env.solver =
                (uu___1566_13259.FStar_TypeChecker_Env.solver);
              FStar_TypeChecker_Env.range =
                (uu___1566_13259.FStar_TypeChecker_Env.range);
              FStar_TypeChecker_Env.curmodule =
                (uu___1566_13259.FStar_TypeChecker_Env.curmodule);
              FStar_TypeChecker_Env.gamma =
                (uu___1566_13259.FStar_TypeChecker_Env.gamma);
              FStar_TypeChecker_Env.gamma_sig =
                (uu___1566_13259.FStar_TypeChecker_Env.gamma_sig);
              FStar_TypeChecker_Env.gamma_cache =
                (uu___1566_13259.FStar_TypeChecker_Env.gamma_cache);
              FStar_TypeChecker_Env.modules =
                (uu___1566_13259.FStar_TypeChecker_Env.modules);
              FStar_TypeChecker_Env.expected_typ =
                (uu___1566_13259.FStar_TypeChecker_Env.expected_typ);
              FStar_TypeChecker_Env.sigtab =
                (uu___1566_13259.FStar_TypeChecker_Env.sigtab);
              FStar_TypeChecker_Env.attrtab =
                (uu___1566_13259.FStar_TypeChecker_Env.attrtab);
              FStar_TypeChecker_Env.is_pattern =
                (uu___1566_13259.FStar_TypeChecker_Env.is_pattern);
              FStar_TypeChecker_Env.instantiate_imp =
                (uu___1566_13259.FStar_TypeChecker_Env.instantiate_imp);
              FStar_TypeChecker_Env.effects =
                (uu___1566_13259.FStar_TypeChecker_Env.effects);
              FStar_TypeChecker_Env.generalize =
                (uu___1566_13259.FStar_TypeChecker_Env.generalize);
              FStar_TypeChecker_Env.letrecs =
                (uu___1566_13259.FStar_TypeChecker_Env.letrecs);
              FStar_TypeChecker_Env.top_level =
                (uu___1566_13259.FStar_TypeChecker_Env.top_level);
              FStar_TypeChecker_Env.check_uvars =
                (uu___1566_13259.FStar_TypeChecker_Env.check_uvars);
              FStar_TypeChecker_Env.use_eq = uu____13260;
              FStar_TypeChecker_Env.is_iface =
                (uu___1566_13259.FStar_TypeChecker_Env.is_iface);
              FStar_TypeChecker_Env.admit =
                (uu___1566_13259.FStar_TypeChecker_Env.admit);
              FStar_TypeChecker_Env.lax =
                (uu___1566_13259.FStar_TypeChecker_Env.lax);
              FStar_TypeChecker_Env.lax_universes =
                (uu___1566_13259.FStar_TypeChecker_Env.lax_universes);
              FStar_TypeChecker_Env.phase1 =
                (uu___1566_13259.FStar_TypeChecker_Env.phase1);
              FStar_TypeChecker_Env.failhard =
                (uu___1566_13259.FStar_TypeChecker_Env.failhard);
              FStar_TypeChecker_Env.nosynth =
                (uu___1566_13259.FStar_TypeChecker_Env.nosynth);
              FStar_TypeChecker_Env.uvar_subtyping =
                (uu___1566_13259.FStar_TypeChecker_Env.uvar_subtyping);
              FStar_TypeChecker_Env.tc_term =
                (uu___1566_13259.FStar_TypeChecker_Env.tc_term);
              FStar_TypeChecker_Env.type_of =
                (uu___1566_13259.FStar_TypeChecker_Env.type_of);
              FStar_TypeChecker_Env.universe_of =
                (uu___1566_13259.FStar_TypeChecker_Env.universe_of);
              FStar_TypeChecker_Env.check_type_of =
                (uu___1566_13259.FStar_TypeChecker_Env.check_type_of);
              FStar_TypeChecker_Env.use_bv_sorts =
                (uu___1566_13259.FStar_TypeChecker_Env.use_bv_sorts);
              FStar_TypeChecker_Env.qtbl_name_and_index =
                (uu___1566_13259.FStar_TypeChecker_Env.qtbl_name_and_index);
              FStar_TypeChecker_Env.normalized_eff_names =
                (uu___1566_13259.FStar_TypeChecker_Env.normalized_eff_names);
              FStar_TypeChecker_Env.fv_delta_depths =
                (uu___1566_13259.FStar_TypeChecker_Env.fv_delta_depths);
              FStar_TypeChecker_Env.proof_ns =
                (uu___1566_13259.FStar_TypeChecker_Env.proof_ns);
              FStar_TypeChecker_Env.synth_hook =
                (uu___1566_13259.FStar_TypeChecker_Env.synth_hook);
              FStar_TypeChecker_Env.try_solve_implicits_hook =
                (uu___1566_13259.FStar_TypeChecker_Env.try_solve_implicits_hook);
              FStar_TypeChecker_Env.splice =
                (uu___1566_13259.FStar_TypeChecker_Env.splice);
              FStar_TypeChecker_Env.postprocess =
                (uu___1566_13259.FStar_TypeChecker_Env.postprocess);
              FStar_TypeChecker_Env.is_native_tactic =
                (uu___1566_13259.FStar_TypeChecker_Env.is_native_tactic);
              FStar_TypeChecker_Env.identifier_info =
                (uu___1566_13259.FStar_TypeChecker_Env.identifier_info);
              FStar_TypeChecker_Env.tc_hooks =
                (uu___1566_13259.FStar_TypeChecker_Env.tc_hooks);
              FStar_TypeChecker_Env.dsenv =
                (uu___1566_13259.FStar_TypeChecker_Env.dsenv);
              FStar_TypeChecker_Env.nbe =
                (uu___1566_13259.FStar_TypeChecker_Env.nbe);
              FStar_TypeChecker_Env.strict_args_tab =
<<<<<<< HEAD
                (uu___1566_13259.FStar_TypeChecker_Env.strict_args_tab)
=======
                (uu___1300_10046.FStar_TypeChecker_Env.strict_args_tab);
              FStar_TypeChecker_Env.erasable_types_tab =
                (uu___1300_10046.FStar_TypeChecker_Env.erasable_types_tab)
>>>>>>> 9f25993f
            }  in
          let uu____13262 = check1 env2 t1 t2  in
          match uu____13262 with
          | FStar_Pervasives_Native.None  ->
              let uu____13269 =
                FStar_TypeChecker_Err.expected_expression_of_type env2 t2 e
                  t1
                 in
              let uu____13275 = FStar_TypeChecker_Env.get_range env2  in
              FStar_Errors.raise_error uu____13269 uu____13275
          | FStar_Pervasives_Native.Some g ->
              ((let uu____13282 =
                  FStar_All.pipe_left (FStar_TypeChecker_Env.debug env2)
                    (FStar_Options.Other "Rel")
                   in
                if uu____13282
                then
                  let uu____13287 =
                    FStar_TypeChecker_Rel.guard_to_string env2 g  in
                  FStar_All.pipe_left
                    (FStar_Util.print1 "Applied guard is %s\n") uu____13287
                else ());
               (let uu____13293 = decorate e t2  in (uu____13293, g)))
  
let (check_top_level :
  FStar_TypeChecker_Env.env ->
    FStar_TypeChecker_Common.guard_t ->
      FStar_TypeChecker_Common.lcomp ->
        (Prims.bool * FStar_Syntax_Syntax.comp))
  =
  fun env  ->
    fun g  ->
      fun lc  ->
        (let uu____13321 = FStar_TypeChecker_Env.debug env FStar_Options.Low
            in
         if uu____13321
         then
           let uu____13324 = FStar_TypeChecker_Common.lcomp_to_string lc  in
           FStar_Util.print1 "check_top_level, lc = %s\n" uu____13324
         else ());
        (let discharge g1 =
           FStar_TypeChecker_Rel.force_trivial_guard env g1;
           FStar_TypeChecker_Common.is_pure_lcomp lc  in
         let g1 = FStar_TypeChecker_Rel.solve_deferred_constraints env g  in
         let uu____13338 = FStar_TypeChecker_Common.lcomp_comp lc  in
         match uu____13338 with
         | (c,g_c) ->
             let uu____13350 = FStar_TypeChecker_Common.is_total_lcomp lc  in
             if uu____13350
             then
               let uu____13358 =
                 let uu____13360 = FStar_TypeChecker_Env.conj_guard g1 g_c
                    in
                 discharge uu____13360  in
               (uu____13358, c)
             else
               (let steps =
                  [FStar_TypeChecker_Env.Beta;
                  FStar_TypeChecker_Env.NoFullNorm;
                  FStar_TypeChecker_Env.DoNotUnfoldPureLets]  in
                let c1 =
                  let uu____13368 =
                    let uu____13369 =
                      FStar_TypeChecker_Env.unfold_effect_abbrev env c  in
                    FStar_All.pipe_right uu____13369
                      FStar_Syntax_Syntax.mk_Comp
                     in
                  FStar_All.pipe_right uu____13368
                    (FStar_TypeChecker_Normalize.normalize_comp steps env)
                   in
                let uu____13370 = check_trivial_precondition env c1  in
                match uu____13370 with
                | (ct,vc,g_pre) ->
                    ((let uu____13386 =
                        FStar_All.pipe_left (FStar_TypeChecker_Env.debug env)
                          (FStar_Options.Other "Simplification")
                         in
                      if uu____13386
                      then
                        let uu____13391 =
                          FStar_Syntax_Print.term_to_string vc  in
                        FStar_Util.print1 "top-level VC: %s\n" uu____13391
                      else ());
                     (let uu____13396 =
                        let uu____13398 =
                          let uu____13399 =
                            FStar_TypeChecker_Env.conj_guard g_c g_pre  in
                          FStar_TypeChecker_Env.conj_guard g1 uu____13399  in
                        discharge uu____13398  in
                      let uu____13400 =
                        FStar_All.pipe_right ct FStar_Syntax_Syntax.mk_Comp
                         in
                      (uu____13396, uu____13400)))))
  
let (short_circuit :
  FStar_Syntax_Syntax.term ->
    FStar_Syntax_Syntax.args -> FStar_TypeChecker_Common.guard_formula)
  =
  fun head1  ->
    fun seen_args  ->
      let short_bin_op f uu___8_13434 =
        match uu___8_13434 with
        | [] -> FStar_TypeChecker_Common.Trivial
        | (fst1,uu____13444)::[] -> f fst1
        | uu____13469 -> failwith "Unexpexted args to binary operator"  in
      let op_and_e e =
        let uu____13481 = FStar_Syntax_Util.b2t e  in
        FStar_All.pipe_right uu____13481
          (fun _13482  -> FStar_TypeChecker_Common.NonTrivial _13482)
         in
      let op_or_e e =
        let uu____13493 =
          let uu____13494 = FStar_Syntax_Util.b2t e  in
          FStar_Syntax_Util.mk_neg uu____13494  in
        FStar_All.pipe_right uu____13493
          (fun _13497  -> FStar_TypeChecker_Common.NonTrivial _13497)
         in
      let op_and_t t =
        FStar_All.pipe_right t
          (fun _13504  -> FStar_TypeChecker_Common.NonTrivial _13504)
         in
      let op_or_t t =
        let uu____13515 = FStar_All.pipe_right t FStar_Syntax_Util.mk_neg  in
        FStar_All.pipe_right uu____13515
          (fun _13518  -> FStar_TypeChecker_Common.NonTrivial _13518)
         in
      let op_imp_t t =
        FStar_All.pipe_right t
          (fun _13525  -> FStar_TypeChecker_Common.NonTrivial _13525)
         in
      let short_op_ite uu___9_13531 =
        match uu___9_13531 with
        | [] -> FStar_TypeChecker_Common.Trivial
        | (guard,uu____13541)::[] ->
            FStar_TypeChecker_Common.NonTrivial guard
        | _then::(guard,uu____13568)::[] ->
            let uu____13609 = FStar_Syntax_Util.mk_neg guard  in
            FStar_All.pipe_right uu____13609
              (fun _13610  -> FStar_TypeChecker_Common.NonTrivial _13610)
        | uu____13611 -> failwith "Unexpected args to ITE"  in
      let table =
        let uu____13623 =
          let uu____13631 = short_bin_op op_and_e  in
          (FStar_Parser_Const.op_And, uu____13631)  in
        let uu____13639 =
          let uu____13649 =
            let uu____13657 = short_bin_op op_or_e  in
            (FStar_Parser_Const.op_Or, uu____13657)  in
          let uu____13665 =
            let uu____13675 =
              let uu____13683 = short_bin_op op_and_t  in
              (FStar_Parser_Const.and_lid, uu____13683)  in
            let uu____13691 =
              let uu____13701 =
                let uu____13709 = short_bin_op op_or_t  in
                (FStar_Parser_Const.or_lid, uu____13709)  in
              let uu____13717 =
                let uu____13727 =
                  let uu____13735 = short_bin_op op_imp_t  in
                  (FStar_Parser_Const.imp_lid, uu____13735)  in
                [uu____13727; (FStar_Parser_Const.ite_lid, short_op_ite)]  in
              uu____13701 :: uu____13717  in
            uu____13675 :: uu____13691  in
          uu____13649 :: uu____13665  in
        uu____13623 :: uu____13639  in
      match head1.FStar_Syntax_Syntax.n with
      | FStar_Syntax_Syntax.Tm_fvar fv ->
          let lid = (fv.FStar_Syntax_Syntax.fv_name).FStar_Syntax_Syntax.v
             in
          let uu____13797 =
            FStar_Util.find_map table
              (fun uu____13812  ->
                 match uu____13812 with
                 | (x,mk1) ->
                     let uu____13829 = FStar_Ident.lid_equals x lid  in
                     if uu____13829
                     then
                       let uu____13834 = mk1 seen_args  in
                       FStar_Pervasives_Native.Some uu____13834
                     else FStar_Pervasives_Native.None)
             in
          (match uu____13797 with
           | FStar_Pervasives_Native.None  ->
               FStar_TypeChecker_Common.Trivial
           | FStar_Pervasives_Native.Some g -> g)
      | uu____13838 -> FStar_TypeChecker_Common.Trivial
  
let (short_circuit_head : FStar_Syntax_Syntax.term -> Prims.bool) =
  fun l  ->
    let uu____13846 =
      let uu____13847 = FStar_Syntax_Util.un_uinst l  in
      uu____13847.FStar_Syntax_Syntax.n  in
    match uu____13846 with
    | FStar_Syntax_Syntax.Tm_fvar fv ->
        FStar_Util.for_some (FStar_Syntax_Syntax.fv_eq_lid fv)
          [FStar_Parser_Const.op_And;
          FStar_Parser_Const.op_Or;
          FStar_Parser_Const.and_lid;
          FStar_Parser_Const.or_lid;
          FStar_Parser_Const.imp_lid;
          FStar_Parser_Const.ite_lid]
    | uu____13852 -> false
  
let (maybe_add_implicit_binders :
  FStar_TypeChecker_Env.env ->
    FStar_Syntax_Syntax.binders -> FStar_Syntax_Syntax.binders)
  =
  fun env  ->
    fun bs  ->
      let pos bs1 =
        match bs1 with
        | (hd1,uu____13888)::uu____13889 ->
            FStar_Syntax_Syntax.range_of_bv hd1
        | uu____13908 -> FStar_TypeChecker_Env.get_range env  in
      match bs with
      | (uu____13917,FStar_Pervasives_Native.Some
         (FStar_Syntax_Syntax.Implicit uu____13918))::uu____13919 -> bs
      | uu____13937 ->
          let uu____13938 = FStar_TypeChecker_Env.expected_typ env  in
          (match uu____13938 with
           | FStar_Pervasives_Native.None  -> bs
           | FStar_Pervasives_Native.Some t ->
               let uu____13942 =
                 let uu____13943 = FStar_Syntax_Subst.compress t  in
                 uu____13943.FStar_Syntax_Syntax.n  in
               (match uu____13942 with
                | FStar_Syntax_Syntax.Tm_arrow (bs',uu____13947) ->
                    let uu____13968 =
                      FStar_Util.prefix_until
                        (fun uu___10_14008  ->
                           match uu___10_14008 with
                           | (uu____14016,FStar_Pervasives_Native.Some
                              (FStar_Syntax_Syntax.Implicit uu____14017)) ->
                               false
                           | uu____14022 -> true) bs'
                       in
                    (match uu____13968 with
                     | FStar_Pervasives_Native.None  -> bs
                     | FStar_Pervasives_Native.Some
                         ([],uu____14058,uu____14059) -> bs
                     | FStar_Pervasives_Native.Some
                         (imps,uu____14131,uu____14132) ->
                         let uu____14205 =
                           FStar_All.pipe_right imps
                             (FStar_Util.for_all
                                (fun uu____14225  ->
                                   match uu____14225 with
                                   | (x,uu____14234) ->
                                       FStar_Util.starts_with
                                         (x.FStar_Syntax_Syntax.ppname).FStar_Ident.idText
                                         "'"))
                            in
                         if uu____14205
                         then
                           let r = pos bs  in
                           let imps1 =
                             FStar_All.pipe_right imps
                               (FStar_List.map
                                  (fun uu____14283  ->
                                     match uu____14283 with
                                     | (x,i) ->
                                         let uu____14302 =
                                           FStar_Syntax_Syntax.set_range_of_bv
                                             x r
                                            in
                                         (uu____14302, i)))
                              in
                           FStar_List.append imps1 bs
                         else bs)
                | uu____14313 -> bs))
  
let (maybe_lift :
  FStar_TypeChecker_Env.env ->
    FStar_Syntax_Syntax.term ->
      FStar_Ident.lident ->
        FStar_Ident.lident ->
          FStar_Syntax_Syntax.typ -> FStar_Syntax_Syntax.term)
  =
  fun env  ->
    fun e  ->
      fun c1  ->
        fun c2  ->
          fun t  ->
            let m1 = FStar_TypeChecker_Env.norm_eff_name env c1  in
            let m2 = FStar_TypeChecker_Env.norm_eff_name env c2  in
            let uu____14342 =
              ((FStar_Ident.lid_equals m1 m2) ||
                 ((FStar_Syntax_Util.is_pure_effect c1) &&
                    (FStar_Syntax_Util.is_ghost_effect c2)))
                ||
                ((FStar_Syntax_Util.is_pure_effect c2) &&
                   (FStar_Syntax_Util.is_ghost_effect c1))
               in
            if uu____14342
            then e
            else
              FStar_Syntax_Syntax.mk
                (FStar_Syntax_Syntax.Tm_meta
                   (e, (FStar_Syntax_Syntax.Meta_monadic_lift (m1, m2, t))))
                FStar_Pervasives_Native.None e.FStar_Syntax_Syntax.pos
  
let (maybe_monadic :
  FStar_TypeChecker_Env.env ->
    FStar_Syntax_Syntax.term ->
      FStar_Ident.lident ->
        FStar_Syntax_Syntax.typ -> FStar_Syntax_Syntax.term)
  =
  fun env  ->
    fun e  ->
      fun c  ->
        fun t  ->
          let m = FStar_TypeChecker_Env.norm_eff_name env c  in
          let uu____14373 =
            ((is_pure_or_ghost_effect env m) ||
               (FStar_Ident.lid_equals m FStar_Parser_Const.effect_Tot_lid))
              ||
              (FStar_Ident.lid_equals m FStar_Parser_Const.effect_GTot_lid)
             in
          if uu____14373
          then e
          else
            FStar_Syntax_Syntax.mk
              (FStar_Syntax_Syntax.Tm_meta
                 (e, (FStar_Syntax_Syntax.Meta_monadic (m, t))))
              FStar_Pervasives_Native.None e.FStar_Syntax_Syntax.pos
  
let (d : Prims.string -> unit) =
  fun s  -> FStar_Util.print1 "\027[01;36m%s\027[00m\n" s 
let (mk_toplevel_definition :
  FStar_TypeChecker_Env.env ->
    FStar_Ident.lident ->
      FStar_Syntax_Syntax.term ->
        (FStar_Syntax_Syntax.sigelt * FStar_Syntax_Syntax.term))
  =
  fun env  ->
    fun lident  ->
      fun def  ->
        (let uu____14416 =
           FStar_TypeChecker_Env.debug env (FStar_Options.Other "ED")  in
         if uu____14416
         then
           ((let uu____14421 = FStar_Ident.text_of_lid lident  in
             d uu____14421);
            (let uu____14423 = FStar_Ident.text_of_lid lident  in
             let uu____14425 = FStar_Syntax_Print.term_to_string def  in
             FStar_Util.print2 "Registering top-level definition: %s\n%s\n"
               uu____14423 uu____14425))
         else ());
        (let fv =
           let uu____14431 = FStar_Syntax_Util.incr_delta_qualifier def  in
           FStar_Syntax_Syntax.lid_as_fv lident uu____14431
             FStar_Pervasives_Native.None
            in
         let lbname = FStar_Util.Inr fv  in
         let lb =
           (false,
             [FStar_Syntax_Util.mk_letbinding lbname []
                FStar_Syntax_Syntax.tun FStar_Parser_Const.effect_Tot_lid def
                [] FStar_Range.dummyRange])
            in
         let sig_ctx =
           FStar_Syntax_Syntax.mk_sigelt
             (FStar_Syntax_Syntax.Sig_let (lb, [lident]))
            in
         let uu____14443 =
           FStar_Syntax_Syntax.mk (FStar_Syntax_Syntax.Tm_fvar fv)
             FStar_Pervasives_Native.None FStar_Range.dummyRange
            in
         ((let uu___1723_14445 = sig_ctx  in
           {
             FStar_Syntax_Syntax.sigel =
               (uu___1723_14445.FStar_Syntax_Syntax.sigel);
             FStar_Syntax_Syntax.sigrng =
               (uu___1723_14445.FStar_Syntax_Syntax.sigrng);
             FStar_Syntax_Syntax.sigquals =
               [FStar_Syntax_Syntax.Unfold_for_unification_and_vcgen];
             FStar_Syntax_Syntax.sigmeta =
               (uu___1723_14445.FStar_Syntax_Syntax.sigmeta);
             FStar_Syntax_Syntax.sigattrs =
               (uu___1723_14445.FStar_Syntax_Syntax.sigattrs)
           }), uu____14443))
  
let (check_sigelt_quals :
  FStar_TypeChecker_Env.env -> FStar_Syntax_Syntax.sigelt -> unit) =
  fun env  ->
    fun se  ->
      let visibility uu___11_14463 =
        match uu___11_14463 with
        | FStar_Syntax_Syntax.Private  -> true
        | uu____14466 -> false  in
      let reducibility uu___12_14474 =
        match uu___12_14474 with
        | FStar_Syntax_Syntax.Abstract  -> true
        | FStar_Syntax_Syntax.Irreducible  -> true
        | FStar_Syntax_Syntax.Unfold_for_unification_and_vcgen  -> true
        | FStar_Syntax_Syntax.Visible_default  -> true
        | FStar_Syntax_Syntax.Inline_for_extraction  -> true
        | uu____14481 -> false  in
      let assumption uu___13_14489 =
        match uu___13_14489 with
        | FStar_Syntax_Syntax.Assumption  -> true
        | FStar_Syntax_Syntax.New  -> true
        | uu____14493 -> false  in
      let reification uu___14_14501 =
        match uu___14_14501 with
        | FStar_Syntax_Syntax.Reifiable  -> true
        | FStar_Syntax_Syntax.Reflectable uu____14504 -> true
        | uu____14506 -> false  in
      let inferred uu___15_14514 =
        match uu___15_14514 with
        | FStar_Syntax_Syntax.Discriminator uu____14516 -> true
        | FStar_Syntax_Syntax.Projector uu____14518 -> true
        | FStar_Syntax_Syntax.RecordType uu____14524 -> true
        | FStar_Syntax_Syntax.RecordConstructor uu____14534 -> true
        | FStar_Syntax_Syntax.ExceptionConstructor  -> true
        | FStar_Syntax_Syntax.HasMaskedEffect  -> true
        | FStar_Syntax_Syntax.Effect  -> true
        | uu____14547 -> false  in
      let has_eq uu___16_14555 =
        match uu___16_14555 with
        | FStar_Syntax_Syntax.Noeq  -> true
        | FStar_Syntax_Syntax.Unopteq  -> true
        | uu____14559 -> false  in
      let quals_combo_ok quals q =
        match q with
        | FStar_Syntax_Syntax.Assumption  ->
            FStar_All.pipe_right quals
              (FStar_List.for_all
                 (fun x  ->
                    ((((((x = q) || (x = FStar_Syntax_Syntax.Logic)) ||
                          (inferred x))
                         || (visibility x))
                        || (assumption x))
                       ||
                       (env.FStar_TypeChecker_Env.is_iface &&
                          (x = FStar_Syntax_Syntax.Inline_for_extraction)))
                      || (x = FStar_Syntax_Syntax.NoExtract)))
        | FStar_Syntax_Syntax.New  ->
            FStar_All.pipe_right quals
              (FStar_List.for_all
                 (fun x  ->
                    (((x = q) || (inferred x)) || (visibility x)) ||
                      (assumption x)))
        | FStar_Syntax_Syntax.Inline_for_extraction  ->
            FStar_All.pipe_right quals
              (FStar_List.for_all
                 (fun x  ->
                    ((((((((x = q) || (x = FStar_Syntax_Syntax.Logic)) ||
                            (visibility x))
                           || (reducibility x))
                          || (reification x))
                         || (inferred x))
                        || (has_eq x))
                       ||
                       (env.FStar_TypeChecker_Env.is_iface &&
                          (x = FStar_Syntax_Syntax.Assumption)))
                      || (x = FStar_Syntax_Syntax.NoExtract)))
        | FStar_Syntax_Syntax.Unfold_for_unification_and_vcgen  ->
            FStar_All.pipe_right quals
              (FStar_List.for_all
                 (fun x  ->
                    ((((((((x = q) || (x = FStar_Syntax_Syntax.Logic)) ||
                            (x = FStar_Syntax_Syntax.Abstract))
                           || (x = FStar_Syntax_Syntax.Inline_for_extraction))
                          || (x = FStar_Syntax_Syntax.NoExtract))
                         || (has_eq x))
                        || (inferred x))
                       || (visibility x))
                      || (reification x)))
        | FStar_Syntax_Syntax.Visible_default  ->
            FStar_All.pipe_right quals
              (FStar_List.for_all
                 (fun x  ->
                    ((((((((x = q) || (x = FStar_Syntax_Syntax.Logic)) ||
                            (x = FStar_Syntax_Syntax.Abstract))
                           || (x = FStar_Syntax_Syntax.Inline_for_extraction))
                          || (x = FStar_Syntax_Syntax.NoExtract))
                         || (has_eq x))
                        || (inferred x))
                       || (visibility x))
                      || (reification x)))
        | FStar_Syntax_Syntax.Irreducible  ->
            FStar_All.pipe_right quals
              (FStar_List.for_all
                 (fun x  ->
                    ((((((((x = q) || (x = FStar_Syntax_Syntax.Logic)) ||
                            (x = FStar_Syntax_Syntax.Abstract))
                           || (x = FStar_Syntax_Syntax.Inline_for_extraction))
                          || (x = FStar_Syntax_Syntax.NoExtract))
                         || (has_eq x))
                        || (inferred x))
                       || (visibility x))
                      || (reification x)))
        | FStar_Syntax_Syntax.Abstract  ->
            FStar_All.pipe_right quals
              (FStar_List.for_all
                 (fun x  ->
                    ((((((((x = q) || (x = FStar_Syntax_Syntax.Logic)) ||
                            (x = FStar_Syntax_Syntax.Abstract))
                           || (x = FStar_Syntax_Syntax.Inline_for_extraction))
                          || (x = FStar_Syntax_Syntax.NoExtract))
                         || (has_eq x))
                        || (inferred x))
                       || (visibility x))
                      || (reification x)))
        | FStar_Syntax_Syntax.Noeq  ->
            FStar_All.pipe_right quals
              (FStar_List.for_all
                 (fun x  ->
                    ((((((((x = q) || (x = FStar_Syntax_Syntax.Logic)) ||
                            (x = FStar_Syntax_Syntax.Abstract))
                           || (x = FStar_Syntax_Syntax.Inline_for_extraction))
                          || (x = FStar_Syntax_Syntax.NoExtract))
                         || (has_eq x))
                        || (inferred x))
                       || (visibility x))
                      || (reification x)))
        | FStar_Syntax_Syntax.Unopteq  ->
            FStar_All.pipe_right quals
              (FStar_List.for_all
                 (fun x  ->
                    ((((((((x = q) || (x = FStar_Syntax_Syntax.Logic)) ||
                            (x = FStar_Syntax_Syntax.Abstract))
                           || (x = FStar_Syntax_Syntax.Inline_for_extraction))
                          || (x = FStar_Syntax_Syntax.NoExtract))
                         || (has_eq x))
                        || (inferred x))
                       || (visibility x))
                      || (reification x)))
        | FStar_Syntax_Syntax.TotalEffect  ->
            FStar_All.pipe_right quals
              (FStar_List.for_all
                 (fun x  ->
                    (((x = q) || (inferred x)) || (visibility x)) ||
                      (reification x)))
        | FStar_Syntax_Syntax.Logic  ->
            FStar_All.pipe_right quals
              (FStar_List.for_all
                 (fun x  ->
                    ((((x = q) || (x = FStar_Syntax_Syntax.Assumption)) ||
                        (inferred x))
                       || (visibility x))
                      || (reducibility x)))
        | FStar_Syntax_Syntax.Reifiable  ->
            FStar_All.pipe_right quals
              (FStar_List.for_all
                 (fun x  ->
                    ((((reification x) || (inferred x)) || (visibility x)) ||
                       (x = FStar_Syntax_Syntax.TotalEffect))
                      || (x = FStar_Syntax_Syntax.Visible_default)))
        | FStar_Syntax_Syntax.Reflectable uu____14638 ->
            FStar_All.pipe_right quals
              (FStar_List.for_all
                 (fun x  ->
                    ((((reification x) || (inferred x)) || (visibility x)) ||
                       (x = FStar_Syntax_Syntax.TotalEffect))
                      || (x = FStar_Syntax_Syntax.Visible_default)))
        | FStar_Syntax_Syntax.Private  -> true
        | uu____14645 -> true  in
      let quals =
        FStar_All.pipe_right (FStar_Syntax_Util.quals_of_sigelt se)
          (FStar_List.filter
             (fun x  -> Prims.op_Negation (x = FStar_Syntax_Syntax.Logic)))
         in
      let uu____14656 =
        let uu____14658 =
          FStar_All.pipe_right quals
            (FStar_Util.for_some
               (fun uu___17_14664  ->
                  match uu___17_14664 with
                  | FStar_Syntax_Syntax.OnlyName  -> true
                  | uu____14667 -> false))
           in
        FStar_All.pipe_right uu____14658 Prims.op_Negation  in
      if uu____14656
      then
        let r = FStar_Syntax_Util.range_of_sigelt se  in
        let no_dup_quals =
          FStar_Util.remove_dups (fun x  -> fun y  -> x = y) quals  in
        let err' msg =
          let uu____14688 =
            let uu____14694 =
              let uu____14696 = FStar_Syntax_Print.quals_to_string quals  in
              FStar_Util.format2
                "The qualifier list \"[%s]\" is not permissible for this element%s"
                uu____14696 msg
               in
            (FStar_Errors.Fatal_QulifierListNotPermitted, uu____14694)  in
          FStar_Errors.raise_error uu____14688 r  in
        let err msg = err' (Prims.op_Hat ": " msg)  in
        let err'1 uu____14714 = err' ""  in
        (if (FStar_List.length quals) <> (FStar_List.length no_dup_quals)
         then err "duplicate qualifiers"
         else ();
         (let uu____14722 =
            let uu____14724 =
              FStar_All.pipe_right quals
                (FStar_List.for_all (quals_combo_ok quals))
               in
            Prims.op_Negation uu____14724  in
          if uu____14722 then err "ill-formed combination" else ());
         (match se.FStar_Syntax_Syntax.sigel with
          | FStar_Syntax_Syntax.Sig_let ((is_rec,uu____14734),uu____14735) ->
              ((let uu____14747 =
                  is_rec &&
                    (FStar_All.pipe_right quals
                       (FStar_List.contains
                          FStar_Syntax_Syntax.Unfold_for_unification_and_vcgen))
                   in
                if uu____14747
                then err "recursive definitions cannot be marked inline"
                else ());
               (let uu____14756 =
                  FStar_All.pipe_right quals
                    (FStar_Util.for_some
                       (fun x  -> (assumption x) || (has_eq x)))
                   in
                if uu____14756
                then
                  err
                    "definitions cannot be assumed or marked with equality qualifiers"
                else ()))
          | FStar_Syntax_Syntax.Sig_bundle uu____14767 ->
              let uu____14776 =
                let uu____14778 =
                  FStar_All.pipe_right quals
                    (FStar_Util.for_all
                       (fun x  ->
                          (((((x = FStar_Syntax_Syntax.Abstract) ||
                                (x =
                                   FStar_Syntax_Syntax.Inline_for_extraction))
                               || (x = FStar_Syntax_Syntax.NoExtract))
                              || (inferred x))
                             || (visibility x))
                            || (has_eq x)))
                   in
                Prims.op_Negation uu____14778  in
              if uu____14776 then err'1 () else ()
          | FStar_Syntax_Syntax.Sig_declare_typ uu____14788 ->
              let uu____14795 =
                FStar_All.pipe_right quals (FStar_Util.for_some has_eq)  in
              if uu____14795 then err'1 () else ()
          | FStar_Syntax_Syntax.Sig_assume uu____14803 ->
              let uu____14810 =
                let uu____14812 =
                  FStar_All.pipe_right quals
                    (FStar_Util.for_all
                       (fun x  ->
                          (visibility x) ||
                            (x = FStar_Syntax_Syntax.Assumption)))
                   in
                Prims.op_Negation uu____14812  in
              if uu____14810 then err'1 () else ()
          | FStar_Syntax_Syntax.Sig_new_effect uu____14822 ->
              let uu____14823 =
                let uu____14825 =
                  FStar_All.pipe_right quals
                    (FStar_Util.for_all
                       (fun x  ->
                          (((x = FStar_Syntax_Syntax.TotalEffect) ||
                              (inferred x))
                             || (visibility x))
                            || (reification x)))
                   in
                Prims.op_Negation uu____14825  in
              if uu____14823 then err'1 () else ()
          | FStar_Syntax_Syntax.Sig_new_effect_for_free uu____14835 ->
              let uu____14836 =
                let uu____14838 =
                  FStar_All.pipe_right quals
                    (FStar_Util.for_all
                       (fun x  ->
                          (((x = FStar_Syntax_Syntax.TotalEffect) ||
                              (inferred x))
                             || (visibility x))
                            || (reification x)))
                   in
                Prims.op_Negation uu____14838  in
              if uu____14836 then err'1 () else ()
          | FStar_Syntax_Syntax.Sig_effect_abbrev uu____14848 ->
              let uu____14861 =
                let uu____14863 =
                  FStar_All.pipe_right quals
                    (FStar_Util.for_all
                       (fun x  -> (inferred x) || (visibility x)))
                   in
                Prims.op_Negation uu____14863  in
              if uu____14861 then err'1 () else ()
          | uu____14873 -> ()))
      else ()
  
let (must_erase_for_extraction :
  FStar_TypeChecker_Env.env -> FStar_Syntax_Syntax.term -> Prims.bool) =
  fun g  ->
    fun t  ->
<<<<<<< HEAD
      let has_erased_for_extraction_attr fv =
        let uu____14896 =
          let uu____14901 =
            FStar_All.pipe_right fv FStar_Syntax_Syntax.lid_of_fv  in
          FStar_All.pipe_right uu____14901
            (FStar_TypeChecker_Env.lookup_attrs_of_lid g)
           in
        FStar_All.pipe_right uu____14896
          (fun l_opt  ->
             (FStar_Util.is_some l_opt) &&
               (let uu____14920 = FStar_All.pipe_right l_opt FStar_Util.must
                   in
                FStar_All.pipe_right uu____14920
                  (FStar_List.existsb
                     (fun t1  ->
                        let uu____14938 =
                          let uu____14939 = FStar_Syntax_Subst.compress t1
                             in
                          uu____14939.FStar_Syntax_Syntax.n  in
                        match uu____14938 with
                        | FStar_Syntax_Syntax.Tm_fvar fv1 when
                            FStar_Ident.lid_equals
                              (fv1.FStar_Syntax_Syntax.fv_name).FStar_Syntax_Syntax.v
                              FStar_Parser_Const.must_erase_for_extraction_attr
                            -> true
                        | uu____14945 -> false))))
         in
      let rec aux_whnf env t1 =
        let uu____14971 =
          let uu____14972 = FStar_Syntax_Subst.compress t1  in
          uu____14972.FStar_Syntax_Syntax.n  in
        match uu____14971 with
        | FStar_Syntax_Syntax.Tm_type uu____14976 -> true
        | FStar_Syntax_Syntax.Tm_fvar fv ->
            (FStar_Syntax_Syntax.fv_eq_lid fv FStar_Parser_Const.unit_lid) ||
              (has_erased_for_extraction_attr fv)
        | FStar_Syntax_Syntax.Tm_arrow uu____14979 ->
            let uu____14994 = FStar_Syntax_Util.arrow_formals_comp t1  in
            (match uu____14994 with
             | (bs,c) ->
                 let env1 = FStar_TypeChecker_Env.push_binders env bs  in
                 let uu____15027 = FStar_Syntax_Util.is_pure_comp c  in
                 if uu____15027
                 then aux env1 (FStar_Syntax_Util.comp_result c)
                 else FStar_Syntax_Util.is_pure_or_ghost_comp c)
        | FStar_Syntax_Syntax.Tm_refine
            ({ FStar_Syntax_Syntax.ppname = uu____15033;
               FStar_Syntax_Syntax.index = uu____15034;
               FStar_Syntax_Syntax.sort = t2;_},uu____15036)
            -> aux env t2
        | FStar_Syntax_Syntax.Tm_ascribed (t2,uu____15045,uu____15046) ->
            aux env t2
        | FStar_Syntax_Syntax.Tm_app (head1,uu____15088::[]) ->
            let uu____15127 =
              let uu____15128 = FStar_Syntax_Util.un_uinst head1  in
              uu____15128.FStar_Syntax_Syntax.n  in
            (match uu____15127 with
             | FStar_Syntax_Syntax.Tm_fvar fv ->
                 (FStar_Syntax_Syntax.fv_eq_lid fv
                    FStar_Parser_Const.erased_lid)
                   || (has_erased_for_extraction_attr fv)
             | uu____15133 -> false)
        | uu____15135 -> false
=======
      let rec descend env t1 =
        let uu____11686 =
          let uu____11687 = FStar_Syntax_Subst.compress t1  in
          uu____11687.FStar_Syntax_Syntax.n  in
        match uu____11686 with
        | FStar_Syntax_Syntax.Tm_arrow uu____11691 ->
            let uu____11706 = FStar_Syntax_Util.arrow_formals_comp t1  in
            (match uu____11706 with
             | (bs,c) ->
                 let env1 = FStar_TypeChecker_Env.push_binders env bs  in
                 (FStar_Syntax_Util.is_ghost_effect
                    (FStar_Syntax_Util.comp_effect_name c))
                   ||
                   ((FStar_Syntax_Util.is_pure_or_ghost_comp c) &&
                      (aux env1 (FStar_Syntax_Util.comp_result c))))
        | FStar_Syntax_Syntax.Tm_refine
            ({ FStar_Syntax_Syntax.ppname = uu____11739;
               FStar_Syntax_Syntax.index = uu____11740;
               FStar_Syntax_Syntax.sort = t2;_},uu____11742)
            -> aux env t2
        | FStar_Syntax_Syntax.Tm_app (head1,uu____11751) -> descend env head1
        | FStar_Syntax_Syntax.Tm_uinst (head1,uu____11777) ->
            descend env head1
        | FStar_Syntax_Syntax.Tm_fvar fv ->
            FStar_TypeChecker_Env.fv_has_attr env fv
              FStar_Parser_Const.must_erase_for_extraction_attr
        | uu____11783 -> false
>>>>>>> 9f25993f
      
      and aux env t1 =
        let t2 =
          FStar_TypeChecker_Normalize.normalize
            [FStar_TypeChecker_Env.Primops;
            FStar_TypeChecker_Env.Weak;
            FStar_TypeChecker_Env.HNF;
            FStar_TypeChecker_Env.UnfoldUntil
              FStar_Syntax_Syntax.delta_constant;
            FStar_TypeChecker_Env.Beta;
            FStar_TypeChecker_Env.AllowUnboundUniverses;
            FStar_TypeChecker_Env.Zeta;
            FStar_TypeChecker_Env.Iota;
            FStar_TypeChecker_Env.Unascribe] env t1
           in
        let res =
          (FStar_TypeChecker_Env.non_informative env t2) || (descend env t2)
           in
<<<<<<< HEAD
        let res = aux_whnf env t2  in
        (let uu____15145 =
           FStar_All.pipe_left (FStar_TypeChecker_Env.debug env)
             (FStar_Options.Other "Extraction")
            in
         if uu____15145
         then
           let uu____15150 = FStar_Syntax_Print.term_to_string t2  in
           FStar_Util.print2 "must_erase=%s: %s\n"
             (if res then "true" else "false") uu____15150
=======
        (let uu____11793 =
           FStar_All.pipe_left (FStar_TypeChecker_Env.debug env)
             (FStar_Options.Other "Extraction")
            in
         if uu____11793
         then
           let uu____11798 = FStar_Syntax_Print.term_to_string t2  in
           FStar_Util.print2 "must_erase=%s: %s\n"
             (if res then "true" else "false") uu____11798
>>>>>>> 9f25993f
         else ());
        res
       in aux g t
  
let (fresh_non_layered_effect_repr :
  FStar_TypeChecker_Env.env ->
    FStar_Range.range ->
      FStar_Ident.lident ->
        FStar_Syntax_Syntax.universe ->
          FStar_Syntax_Syntax.term ->
            (FStar_Syntax_Syntax.term * FStar_TypeChecker_Common.guard_t))
  =
  fun env  ->
    fun r  ->
      fun eff_name  ->
        fun u  ->
          fun a_tm  ->
            let wp_sort =
              let signature =
                FStar_TypeChecker_Env.lookup_effect_lid env eff_name  in
              let uu____15197 =
                let uu____15198 = FStar_Syntax_Subst.compress signature  in
                uu____15198.FStar_Syntax_Syntax.n  in
              match uu____15197 with
              | FStar_Syntax_Syntax.Tm_arrow (bs,uu____15202) when
                  (FStar_List.length bs) = (Prims.of_int (2)) ->
                  let uu____15231 = FStar_Syntax_Subst.open_binders bs  in
                  (match uu____15231 with
                   | (a,uu____15233)::(wp,uu____15235)::[] ->
                       FStar_All.pipe_right wp.FStar_Syntax_Syntax.sort
                         (FStar_Syntax_Subst.subst
                            [FStar_Syntax_Syntax.NT (a, a_tm)]))
              | uu____15264 ->
                  let uu____15265 =
                    FStar_TypeChecker_Err.unexpected_signature_for_monad env
                      eff_name signature
                     in
                  FStar_Errors.raise_error uu____15265 r
               in
            let uu____15271 =
              let uu____15284 =
                let uu____15286 = FStar_Range.string_of_range r  in
                FStar_Util.format2 "implicit for wp of %s at %s"
                  eff_name.FStar_Ident.str uu____15286
                 in
              new_implicit_var uu____15284 r env wp_sort  in
            match uu____15271 with
            | (wp_uvar,uu____15294,g_wp_uvar) ->
                let eff_c =
                  let uu____15309 =
                    let uu____15310 =
                      let uu____15321 =
                        FStar_All.pipe_right wp_uvar
                          FStar_Syntax_Syntax.as_arg
                         in
                      [uu____15321]  in
                    {
                      FStar_Syntax_Syntax.comp_univs = [u];
                      FStar_Syntax_Syntax.effect_name = eff_name;
                      FStar_Syntax_Syntax.result_typ = a_tm;
                      FStar_Syntax_Syntax.effect_args = uu____15310;
                      FStar_Syntax_Syntax.flags = []
                    }  in
                  FStar_Syntax_Syntax.mk_Comp uu____15309  in
                let uu____15354 =
                  let uu____15355 =
                    let uu____15362 =
                      let uu____15363 =
                        let uu____15378 =
                          let uu____15387 =
                            FStar_Syntax_Syntax.null_binder
                              FStar_Syntax_Syntax.t_unit
                             in
                          [uu____15387]  in
                        (uu____15378, eff_c)  in
                      FStar_Syntax_Syntax.Tm_arrow uu____15363  in
                    FStar_Syntax_Syntax.mk uu____15362  in
                  uu____15355 FStar_Pervasives_Native.None r  in
                (uu____15354, g_wp_uvar)
  
let (fresh_layered_effect_repr :
  FStar_TypeChecker_Env.env ->
    FStar_Range.range ->
      FStar_Ident.lident ->
        FStar_Syntax_Syntax.tscheme ->
          FStar_Syntax_Syntax.tscheme ->
            FStar_Syntax_Syntax.universe ->
              FStar_Syntax_Syntax.term ->
                (FStar_Syntax_Syntax.term * FStar_TypeChecker_Common.guard_t))
  =
  fun env  ->
    fun r  ->
      fun eff_name  ->
        fun signature_ts  ->
          fun repr_ts  ->
            fun u  ->
              fun a_tm  ->
                let fail1 t =
                  let uu____15466 =
                    FStar_TypeChecker_Err.unexpected_signature_for_monad env
                      eff_name t
                     in
                  FStar_Errors.raise_error uu____15466 r  in
                let uu____15476 =
                  FStar_TypeChecker_Env.inst_tscheme signature_ts  in
                match uu____15476 with
                | (uu____15485,signature) ->
                    let uu____15487 =
                      let uu____15488 = FStar_Syntax_Subst.compress signature
                         in
                      uu____15488.FStar_Syntax_Syntax.n  in
                    (match uu____15487 with
                     | FStar_Syntax_Syntax.Tm_arrow (bs,uu____15496) ->
                         let bs1 = FStar_Syntax_Subst.open_binders bs  in
                         (match bs1 with
                          | a::bs2 ->
                              let uu____15544 =
                                FStar_TypeChecker_Env.uvars_for_binders env
                                  bs2
                                  [FStar_Syntax_Syntax.NT
                                     ((FStar_Pervasives_Native.fst a), a_tm)]
                                  (fun b  ->
                                     let uu____15559 =
                                       FStar_Syntax_Print.binder_to_string b
                                        in
                                     let uu____15561 =
                                       FStar_Range.string_of_range r  in
                                     FStar_Util.format3
                                       "uvar for binder %s when creating a fresh repr for %s at %s"
                                       uu____15559 eff_name.FStar_Ident.str
                                       uu____15561) r
                                 in
                              (match uu____15544 with
                               | (is,g) ->
                                   let repr =
                                     let uu____15575 =
                                       FStar_TypeChecker_Env.inst_tscheme_with
                                         repr_ts [u]
                                        in
                                     FStar_All.pipe_right uu____15575
                                       FStar_Pervasives_Native.snd
                                      in
                                   let uu____15584 =
                                     let uu____15585 =
                                       let uu____15590 =
                                         FStar_List.map
                                           FStar_Syntax_Syntax.as_arg (a_tm
                                           :: is)
                                          in
                                       FStar_Syntax_Syntax.mk_Tm_app repr
                                         uu____15590
                                        in
                                     uu____15585 FStar_Pervasives_Native.None
                                       r
                                      in
                                   (uu____15584, g))
                          | uu____15599 -> fail1 signature)
                     | uu____15600 -> fail1 signature)
  
let (fresh_effect_repr_en :
  FStar_TypeChecker_Env.env ->
    FStar_Range.range ->
      FStar_Ident.lident ->
        FStar_Syntax_Syntax.universe ->
          FStar_Syntax_Syntax.term ->
            (FStar_Syntax_Syntax.term * FStar_TypeChecker_Common.guard_t))
  =
  fun env  ->
    fun r  ->
      fun eff_name  ->
        fun u  ->
          fun a_tm  ->
            let uu____15631 =
              FStar_All.pipe_right eff_name
                (FStar_TypeChecker_Env.get_effect_decl env)
               in
            FStar_All.pipe_right uu____15631
              (fun ed  ->
                 if ed.FStar_Syntax_Syntax.is_layered
                 then
                   fresh_layered_effect_repr env r eff_name
                     ed.FStar_Syntax_Syntax.signature
                     ed.FStar_Syntax_Syntax.repr u a_tm
                 else fresh_non_layered_effect_repr env r eff_name u a_tm)
  
let (layered_effect_indices_as_binders :
  FStar_TypeChecker_Env.env ->
    FStar_Range.range ->
      FStar_Ident.lident ->
        FStar_Syntax_Syntax.tscheme ->
          FStar_Syntax_Syntax.universe ->
            FStar_Syntax_Syntax.term -> FStar_Syntax_Syntax.binders)
  =
  fun env  ->
    fun r  ->
      fun eff_name  ->
        fun sig_ts  ->
          fun u  ->
            fun a_tm  ->
              let uu____15676 =
                FStar_TypeChecker_Env.inst_tscheme_with sig_ts [u]  in
              match uu____15676 with
              | (uu____15681,sig_tm) ->
                  let fail1 t =
                    let uu____15689 =
                      FStar_TypeChecker_Err.unexpected_signature_for_monad
                        env eff_name t
                       in
                    FStar_Errors.raise_error uu____15689 r  in
                  let uu____15695 =
                    let uu____15696 = FStar_Syntax_Subst.compress sig_tm  in
                    uu____15696.FStar_Syntax_Syntax.n  in
                  (match uu____15695 with
                   | FStar_Syntax_Syntax.Tm_arrow (bs,uu____15700) ->
                       let bs1 = FStar_Syntax_Subst.open_binders bs  in
                       (match bs1 with
                        | (a',uu____15723)::bs2 ->
                            FStar_All.pipe_right bs2
                              (FStar_Syntax_Subst.subst_binders
                                 [FStar_Syntax_Syntax.NT (a', a_tm)])
                        | uu____15745 -> fail1 sig_tm)
                   | uu____15746 -> fail1 sig_tm)
  
let (lift_tf_layered_effect :
  FStar_Ident.lident ->
    FStar_Syntax_Syntax.tscheme -> FStar_TypeChecker_Env.lift_comp_t)
  =
  fun tgt  ->
    fun lift_ts  ->
      fun env  ->
        fun c  ->
          (let uu____15767 =
             FStar_All.pipe_left (FStar_TypeChecker_Env.debug env)
               (FStar_Options.Other "LayeredEffects")
              in
           if uu____15767
           then
             let uu____15772 = FStar_Syntax_Print.comp_to_string c  in
             let uu____15774 = FStar_Syntax_Print.lid_to_string tgt  in
             FStar_Util.print2 "Lifting comp %s to layered effect %s {\n"
               uu____15772 uu____15774
           else ());
          (let r = FStar_TypeChecker_Env.get_range env  in
           let effect_args_from_repr repr is_layered =
             let err uu____15804 =
               let uu____15805 =
                 let uu____15811 =
                   let uu____15813 = FStar_Syntax_Print.term_to_string repr
                      in
                   let uu____15815 = FStar_Util.string_of_bool is_layered  in
                   FStar_Util.format2
                     "Could not get effect args from repr %s with is_layered %s"
                     uu____15813 uu____15815
                    in
                 (FStar_Errors.Fatal_UnexpectedEffect, uu____15811)  in
               FStar_Errors.raise_error uu____15805 r  in
             let repr1 = FStar_Syntax_Subst.compress repr  in
             if is_layered
             then
               match repr1.FStar_Syntax_Syntax.n with
               | FStar_Syntax_Syntax.Tm_app (uu____15827,uu____15828::is) ->
                   FStar_All.pipe_right is
                     (FStar_List.map FStar_Pervasives_Native.fst)
               | uu____15896 -> err ()
             else
               (match repr1.FStar_Syntax_Syntax.n with
                | FStar_Syntax_Syntax.Tm_arrow (uu____15901,c1) ->
                    let uu____15923 =
                      FStar_All.pipe_right c1
                        FStar_Syntax_Util.comp_to_comp_typ
                       in
                    FStar_All.pipe_right uu____15923
                      (fun ct  ->
                         FStar_All.pipe_right
                           ct.FStar_Syntax_Syntax.effect_args
                           (FStar_List.map FStar_Pervasives_Native.fst))
                | uu____15958 -> err ())
              in
           let ct = FStar_Syntax_Util.comp_to_comp_typ c  in
           let uu____15960 =
             let uu____15971 =
               FStar_List.hd ct.FStar_Syntax_Syntax.comp_univs  in
             let uu____15972 =
               FStar_All.pipe_right ct.FStar_Syntax_Syntax.effect_args
                 (FStar_List.map FStar_Pervasives_Native.fst)
                in
             (uu____15971, (ct.FStar_Syntax_Syntax.result_typ), uu____15972)
              in
           match uu____15960 with
           | (u,a,c_is) ->
               let uu____16020 =
                 FStar_TypeChecker_Env.inst_tscheme_with lift_ts [u]  in
               (match uu____16020 with
                | (uu____16029,lift_t) ->
                    let lift_t_shape_error s =
                      let uu____16040 =
                        FStar_Ident.string_of_lid
                          ct.FStar_Syntax_Syntax.effect_name
                         in
                      let uu____16042 = FStar_Ident.string_of_lid tgt  in
                      let uu____16044 =
                        FStar_Syntax_Print.term_to_string lift_t  in
                      FStar_Util.format4
                        "Lift from %s to %s has unexpected shape, reason: %s (lift:%s)"
                        uu____16040 uu____16042 s uu____16044
                       in
                    let uu____16047 =
                      let uu____16080 =
                        let uu____16081 = FStar_Syntax_Subst.compress lift_t
                           in
                        uu____16081.FStar_Syntax_Syntax.n  in
                      match uu____16080 with
                      | FStar_Syntax_Syntax.Tm_arrow (bs,c1) when
                          (FStar_List.length bs) >= (Prims.of_int (2)) ->
                          let uu____16145 =
                            FStar_Syntax_Subst.open_comp bs c1  in
                          (match uu____16145 with
                           | (a_b::bs1,c2) ->
                               let uu____16205 =
                                 FStar_All.pipe_right bs1
                                   (FStar_List.splitAt
                                      ((FStar_List.length bs1) -
                                         Prims.int_one))
                                  in
                               let uu____16267 =
                                 FStar_Syntax_Util.comp_to_comp_typ c2  in
                               (a_b, uu____16205, uu____16267))
                      | uu____16294 ->
                          let uu____16295 =
                            let uu____16301 =
                              lift_t_shape_error
                                "either not an arrow or not enough binders"
                               in
                            (FStar_Errors.Fatal_UnexpectedEffect,
                              uu____16301)
                             in
                          FStar_Errors.raise_error uu____16295 r
                       in
                    (match uu____16047 with
                     | (a_b,(rest_bs,f_b::[]),lift_ct) ->
                         let uu____16419 =
                           let uu____16426 =
                             let uu____16427 =
                               let uu____16428 =
                                 let uu____16435 =
                                   FStar_All.pipe_right a_b
                                     FStar_Pervasives_Native.fst
                                    in
                                 (uu____16435, a)  in
                               FStar_Syntax_Syntax.NT uu____16428  in
                             [uu____16427]  in
                           FStar_TypeChecker_Env.uvars_for_binders env
                             rest_bs uu____16426
                             (fun b  ->
                                let uu____16452 =
                                  FStar_Syntax_Print.binder_to_string b  in
                                let uu____16454 =
                                  FStar_Ident.string_of_lid
                                    ct.FStar_Syntax_Syntax.effect_name
                                   in
                                let uu____16456 =
                                  FStar_Ident.string_of_lid tgt  in
                                let uu____16458 =
                                  FStar_Range.string_of_range r  in
                                FStar_Util.format4
                                  "implicit var for binder %s of %s~>%s at %s"
                                  uu____16452 uu____16454 uu____16456
                                  uu____16458) r
                            in
                         (match uu____16419 with
                          | (rest_bs_uvars,g) ->
                              let substs =
                                FStar_List.map2
                                  (fun b  ->
                                     fun t  ->
                                       let uu____16495 =
                                         let uu____16502 =
                                           FStar_All.pipe_right b
                                             FStar_Pervasives_Native.fst
                                            in
                                         (uu____16502, t)  in
                                       FStar_Syntax_Syntax.NT uu____16495)
                                  (a_b :: rest_bs) (a :: rest_bs_uvars)
                                 in
                              let guard_f =
                                let f_sort =
                                  let uu____16521 =
                                    FStar_All.pipe_right
                                      (FStar_Pervasives_Native.fst f_b).FStar_Syntax_Syntax.sort
                                      (FStar_Syntax_Subst.subst substs)
                                     in
                                  FStar_All.pipe_right uu____16521
                                    FStar_Syntax_Subst.compress
                                   in
                                let f_sort_is =
                                  let uu____16527 =
                                    FStar_TypeChecker_Env.is_layered_effect
                                      env ct.FStar_Syntax_Syntax.effect_name
                                     in
                                  effect_args_from_repr f_sort uu____16527
                                   in
                                FStar_List.fold_left2
                                  (fun g1  ->
                                     fun i1  ->
                                       fun i2  ->
                                         let uu____16536 =
                                           FStar_TypeChecker_Rel.teq env i1
                                             i2
                                            in
                                         FStar_TypeChecker_Env.conj_guard g1
                                           uu____16536)
                                  FStar_TypeChecker_Env.trivial_guard c_is
                                  f_sort_is
                                 in
                              let is =
                                let uu____16540 =
                                  FStar_TypeChecker_Env.is_layered_effect env
                                    tgt
                                   in
                                effect_args_from_repr
                                  lift_ct.FStar_Syntax_Syntax.result_typ
                                  uu____16540
                                 in
                              let c1 =
                                let uu____16543 =
                                  let uu____16544 =
                                    let uu____16555 =
                                      FStar_All.pipe_right is
                                        (FStar_List.map
                                           (FStar_Syntax_Subst.subst substs))
                                       in
                                    FStar_All.pipe_right uu____16555
                                      (FStar_List.map
                                         FStar_Syntax_Syntax.as_arg)
                                     in
                                  {
                                    FStar_Syntax_Syntax.comp_univs =
                                      (lift_ct.FStar_Syntax_Syntax.comp_univs);
                                    FStar_Syntax_Syntax.effect_name = tgt;
                                    FStar_Syntax_Syntax.result_typ = a;
                                    FStar_Syntax_Syntax.effect_args =
                                      uu____16544;
                                    FStar_Syntax_Syntax.flags =
                                      (ct.FStar_Syntax_Syntax.flags)
                                  }  in
                                FStar_Syntax_Syntax.mk_Comp uu____16543  in
                              ((let uu____16575 =
                                  FStar_All.pipe_left
                                    (FStar_TypeChecker_Env.debug env)
                                    (FStar_Options.Other "LayeredEffects")
                                   in
                                if uu____16575
                                then
                                  let uu____16580 =
                                    FStar_Syntax_Print.comp_to_string c1  in
                                  FStar_Util.print1 "} Lifted comp: %s\n"
                                    uu____16580
                                else ());
                               (let uu____16585 =
                                  FStar_TypeChecker_Env.conj_guard g guard_f
                                   in
                                (c1, uu____16585)))))))
  
let (get_field_projector_name :
  FStar_TypeChecker_Env.env ->
    FStar_Ident.lident -> Prims.int -> FStar_Ident.lident)
  =
  fun env  ->
    fun datacon  ->
      fun index1  ->
        let uu____16604 = FStar_TypeChecker_Env.lookup_datacon env datacon
           in
        match uu____16604 with
        | (uu____16609,t) ->
            let err n1 =
              let uu____16619 =
                let uu____16625 =
                  let uu____16627 = FStar_Ident.string_of_lid datacon  in
                  let uu____16629 = FStar_Util.string_of_int n1  in
                  let uu____16631 = FStar_Util.string_of_int index1  in
                  FStar_Util.format3
                    "Data constructor %s does not have enough binders (has %s, tried %s)"
                    uu____16627 uu____16629 uu____16631
                   in
                (FStar_Errors.Fatal_UnexpectedDataConstructor, uu____16625)
                 in
              let uu____16635 = FStar_TypeChecker_Env.get_range env  in
              FStar_Errors.raise_error uu____16619 uu____16635  in
            let uu____16636 =
              let uu____16637 = FStar_Syntax_Subst.compress t  in
              uu____16637.FStar_Syntax_Syntax.n  in
            (match uu____16636 with
             | FStar_Syntax_Syntax.Tm_arrow (bs,uu____16641) ->
                 let bs1 =
                   FStar_All.pipe_right bs
                     (FStar_List.filter
                        (fun uu____16696  ->
                           match uu____16696 with
                           | (uu____16704,q) ->
                               (match q with
                                | FStar_Pervasives_Native.Some
                                    (FStar_Syntax_Syntax.Implicit (true )) ->
                                    false
                                | uu____16713 -> true)))
                    in
                 if (FStar_List.length bs1) <= index1
                 then err (FStar_List.length bs1)
                 else
                   (let b = FStar_List.nth bs1 index1  in
                    let uu____16745 =
                      FStar_Syntax_Util.mk_field_projector_name datacon
                        (FStar_Pervasives_Native.fst b) index1
                       in
                    FStar_All.pipe_right uu____16745
                      FStar_Pervasives_Native.fst)
             | uu____16756 -> err Prims.int_zero)
  <|MERGE_RESOLUTION|>--- conflicted
+++ resolved
@@ -4955,13 +4955,9 @@
               FStar_TypeChecker_Env.nbe =
                 (uu___1566_13259.FStar_TypeChecker_Env.nbe);
               FStar_TypeChecker_Env.strict_args_tab =
-<<<<<<< HEAD
-                (uu___1566_13259.FStar_TypeChecker_Env.strict_args_tab)
-=======
-                (uu___1300_10046.FStar_TypeChecker_Env.strict_args_tab);
+                (uu___1566_13259.FStar_TypeChecker_Env.strict_args_tab);
               FStar_TypeChecker_Env.erasable_types_tab =
-                (uu___1300_10046.FStar_TypeChecker_Env.erasable_types_tab)
->>>>>>> 9f25993f
+                (uu___1566_13259.FStar_TypeChecker_Env.erasable_types_tab)
             }  in
           let uu____13262 = check1 env2 t1 t2  in
           match uu____13262 with
@@ -5657,79 +5653,14 @@
   FStar_TypeChecker_Env.env -> FStar_Syntax_Syntax.term -> Prims.bool) =
   fun g  ->
     fun t  ->
-<<<<<<< HEAD
-      let has_erased_for_extraction_attr fv =
-        let uu____14896 =
-          let uu____14901 =
-            FStar_All.pipe_right fv FStar_Syntax_Syntax.lid_of_fv  in
-          FStar_All.pipe_right uu____14901
-            (FStar_TypeChecker_Env.lookup_attrs_of_lid g)
-           in
-        FStar_All.pipe_right uu____14896
-          (fun l_opt  ->
-             (FStar_Util.is_some l_opt) &&
-               (let uu____14920 = FStar_All.pipe_right l_opt FStar_Util.must
-                   in
-                FStar_All.pipe_right uu____14920
-                  (FStar_List.existsb
-                     (fun t1  ->
-                        let uu____14938 =
-                          let uu____14939 = FStar_Syntax_Subst.compress t1
-                             in
-                          uu____14939.FStar_Syntax_Syntax.n  in
-                        match uu____14938 with
-                        | FStar_Syntax_Syntax.Tm_fvar fv1 when
-                            FStar_Ident.lid_equals
-                              (fv1.FStar_Syntax_Syntax.fv_name).FStar_Syntax_Syntax.v
-                              FStar_Parser_Const.must_erase_for_extraction_attr
-                            -> true
-                        | uu____14945 -> false))))
-         in
-      let rec aux_whnf env t1 =
-        let uu____14971 =
-          let uu____14972 = FStar_Syntax_Subst.compress t1  in
-          uu____14972.FStar_Syntax_Syntax.n  in
-        match uu____14971 with
-        | FStar_Syntax_Syntax.Tm_type uu____14976 -> true
-        | FStar_Syntax_Syntax.Tm_fvar fv ->
-            (FStar_Syntax_Syntax.fv_eq_lid fv FStar_Parser_Const.unit_lid) ||
-              (has_erased_for_extraction_attr fv)
-        | FStar_Syntax_Syntax.Tm_arrow uu____14979 ->
-            let uu____14994 = FStar_Syntax_Util.arrow_formals_comp t1  in
-            (match uu____14994 with
-             | (bs,c) ->
-                 let env1 = FStar_TypeChecker_Env.push_binders env bs  in
-                 let uu____15027 = FStar_Syntax_Util.is_pure_comp c  in
-                 if uu____15027
-                 then aux env1 (FStar_Syntax_Util.comp_result c)
-                 else FStar_Syntax_Util.is_pure_or_ghost_comp c)
-        | FStar_Syntax_Syntax.Tm_refine
-            ({ FStar_Syntax_Syntax.ppname = uu____15033;
-               FStar_Syntax_Syntax.index = uu____15034;
-               FStar_Syntax_Syntax.sort = t2;_},uu____15036)
-            -> aux env t2
-        | FStar_Syntax_Syntax.Tm_ascribed (t2,uu____15045,uu____15046) ->
-            aux env t2
-        | FStar_Syntax_Syntax.Tm_app (head1,uu____15088::[]) ->
-            let uu____15127 =
-              let uu____15128 = FStar_Syntax_Util.un_uinst head1  in
-              uu____15128.FStar_Syntax_Syntax.n  in
-            (match uu____15127 with
-             | FStar_Syntax_Syntax.Tm_fvar fv ->
-                 (FStar_Syntax_Syntax.fv_eq_lid fv
-                    FStar_Parser_Const.erased_lid)
-                   || (has_erased_for_extraction_attr fv)
-             | uu____15133 -> false)
-        | uu____15135 -> false
-=======
       let rec descend env t1 =
-        let uu____11686 =
-          let uu____11687 = FStar_Syntax_Subst.compress t1  in
-          uu____11687.FStar_Syntax_Syntax.n  in
-        match uu____11686 with
-        | FStar_Syntax_Syntax.Tm_arrow uu____11691 ->
-            let uu____11706 = FStar_Syntax_Util.arrow_formals_comp t1  in
-            (match uu____11706 with
+        let uu____14912 =
+          let uu____14913 = FStar_Syntax_Subst.compress t1  in
+          uu____14913.FStar_Syntax_Syntax.n  in
+        match uu____14912 with
+        | FStar_Syntax_Syntax.Tm_arrow uu____14917 ->
+            let uu____14932 = FStar_Syntax_Util.arrow_formals_comp t1  in
+            (match uu____14932 with
              | (bs,c) ->
                  let env1 = FStar_TypeChecker_Env.push_binders env bs  in
                  (FStar_Syntax_Util.is_ghost_effect
@@ -5738,18 +5669,17 @@
                    ((FStar_Syntax_Util.is_pure_or_ghost_comp c) &&
                       (aux env1 (FStar_Syntax_Util.comp_result c))))
         | FStar_Syntax_Syntax.Tm_refine
-            ({ FStar_Syntax_Syntax.ppname = uu____11739;
-               FStar_Syntax_Syntax.index = uu____11740;
-               FStar_Syntax_Syntax.sort = t2;_},uu____11742)
+            ({ FStar_Syntax_Syntax.ppname = uu____14965;
+               FStar_Syntax_Syntax.index = uu____14966;
+               FStar_Syntax_Syntax.sort = t2;_},uu____14968)
             -> aux env t2
-        | FStar_Syntax_Syntax.Tm_app (head1,uu____11751) -> descend env head1
-        | FStar_Syntax_Syntax.Tm_uinst (head1,uu____11777) ->
+        | FStar_Syntax_Syntax.Tm_app (head1,uu____14977) -> descend env head1
+        | FStar_Syntax_Syntax.Tm_uinst (head1,uu____15003) ->
             descend env head1
         | FStar_Syntax_Syntax.Tm_fvar fv ->
             FStar_TypeChecker_Env.fv_has_attr env fv
               FStar_Parser_Const.must_erase_for_extraction_attr
-        | uu____11783 -> false
->>>>>>> 9f25993f
+        | uu____15009 -> false
       
       and aux env t1 =
         let t2 =
@@ -5768,28 +5698,15 @@
         let res =
           (FStar_TypeChecker_Env.non_informative env t2) || (descend env t2)
            in
-<<<<<<< HEAD
-        let res = aux_whnf env t2  in
-        (let uu____15145 =
+        (let uu____15019 =
            FStar_All.pipe_left (FStar_TypeChecker_Env.debug env)
              (FStar_Options.Other "Extraction")
             in
-         if uu____15145
+         if uu____15019
          then
-           let uu____15150 = FStar_Syntax_Print.term_to_string t2  in
+           let uu____15024 = FStar_Syntax_Print.term_to_string t2  in
            FStar_Util.print2 "must_erase=%s: %s\n"
-             (if res then "true" else "false") uu____15150
-=======
-        (let uu____11793 =
-           FStar_All.pipe_left (FStar_TypeChecker_Env.debug env)
-             (FStar_Options.Other "Extraction")
-            in
-         if uu____11793
-         then
-           let uu____11798 = FStar_Syntax_Print.term_to_string t2  in
-           FStar_Util.print2 "must_erase=%s: %s\n"
-             (if res then "true" else "false") uu____11798
->>>>>>> 9f25993f
+             (if res then "true" else "false") uu____15024
          else ());
         res
        in aux g t
@@ -5810,65 +5727,65 @@
             let wp_sort =
               let signature =
                 FStar_TypeChecker_Env.lookup_effect_lid env eff_name  in
-              let uu____15197 =
-                let uu____15198 = FStar_Syntax_Subst.compress signature  in
-                uu____15198.FStar_Syntax_Syntax.n  in
-              match uu____15197 with
-              | FStar_Syntax_Syntax.Tm_arrow (bs,uu____15202) when
+              let uu____15071 =
+                let uu____15072 = FStar_Syntax_Subst.compress signature  in
+                uu____15072.FStar_Syntax_Syntax.n  in
+              match uu____15071 with
+              | FStar_Syntax_Syntax.Tm_arrow (bs,uu____15076) when
                   (FStar_List.length bs) = (Prims.of_int (2)) ->
-                  let uu____15231 = FStar_Syntax_Subst.open_binders bs  in
-                  (match uu____15231 with
-                   | (a,uu____15233)::(wp,uu____15235)::[] ->
+                  let uu____15105 = FStar_Syntax_Subst.open_binders bs  in
+                  (match uu____15105 with
+                   | (a,uu____15107)::(wp,uu____15109)::[] ->
                        FStar_All.pipe_right wp.FStar_Syntax_Syntax.sort
                          (FStar_Syntax_Subst.subst
                             [FStar_Syntax_Syntax.NT (a, a_tm)]))
-              | uu____15264 ->
-                  let uu____15265 =
+              | uu____15138 ->
+                  let uu____15139 =
                     FStar_TypeChecker_Err.unexpected_signature_for_monad env
                       eff_name signature
                      in
-                  FStar_Errors.raise_error uu____15265 r
+                  FStar_Errors.raise_error uu____15139 r
                in
-            let uu____15271 =
-              let uu____15284 =
-                let uu____15286 = FStar_Range.string_of_range r  in
+            let uu____15145 =
+              let uu____15158 =
+                let uu____15160 = FStar_Range.string_of_range r  in
                 FStar_Util.format2 "implicit for wp of %s at %s"
-                  eff_name.FStar_Ident.str uu____15286
+                  eff_name.FStar_Ident.str uu____15160
                  in
-              new_implicit_var uu____15284 r env wp_sort  in
-            match uu____15271 with
-            | (wp_uvar,uu____15294,g_wp_uvar) ->
+              new_implicit_var uu____15158 r env wp_sort  in
+            match uu____15145 with
+            | (wp_uvar,uu____15168,g_wp_uvar) ->
                 let eff_c =
-                  let uu____15309 =
-                    let uu____15310 =
-                      let uu____15321 =
+                  let uu____15183 =
+                    let uu____15184 =
+                      let uu____15195 =
                         FStar_All.pipe_right wp_uvar
                           FStar_Syntax_Syntax.as_arg
                          in
-                      [uu____15321]  in
+                      [uu____15195]  in
                     {
                       FStar_Syntax_Syntax.comp_univs = [u];
                       FStar_Syntax_Syntax.effect_name = eff_name;
                       FStar_Syntax_Syntax.result_typ = a_tm;
-                      FStar_Syntax_Syntax.effect_args = uu____15310;
+                      FStar_Syntax_Syntax.effect_args = uu____15184;
                       FStar_Syntax_Syntax.flags = []
                     }  in
-                  FStar_Syntax_Syntax.mk_Comp uu____15309  in
-                let uu____15354 =
-                  let uu____15355 =
-                    let uu____15362 =
-                      let uu____15363 =
-                        let uu____15378 =
-                          let uu____15387 =
+                  FStar_Syntax_Syntax.mk_Comp uu____15183  in
+                let uu____15228 =
+                  let uu____15229 =
+                    let uu____15236 =
+                      let uu____15237 =
+                        let uu____15252 =
+                          let uu____15261 =
                             FStar_Syntax_Syntax.null_binder
                               FStar_Syntax_Syntax.t_unit
                              in
-                          [uu____15387]  in
-                        (uu____15378, eff_c)  in
-                      FStar_Syntax_Syntax.Tm_arrow uu____15363  in
-                    FStar_Syntax_Syntax.mk uu____15362  in
-                  uu____15355 FStar_Pervasives_Native.None r  in
-                (uu____15354, g_wp_uvar)
+                          [uu____15261]  in
+                        (uu____15252, eff_c)  in
+                      FStar_Syntax_Syntax.Tm_arrow uu____15237  in
+                    FStar_Syntax_Syntax.mk uu____15236  in
+                  uu____15229 FStar_Pervasives_Native.None r  in
+                (uu____15228, g_wp_uvar)
   
 let (fresh_layered_effect_repr :
   FStar_TypeChecker_Env.env ->
@@ -5888,66 +5805,66 @@
             fun u  ->
               fun a_tm  ->
                 let fail1 t =
-                  let uu____15466 =
+                  let uu____15340 =
                     FStar_TypeChecker_Err.unexpected_signature_for_monad env
                       eff_name t
                      in
-                  FStar_Errors.raise_error uu____15466 r  in
-                let uu____15476 =
+                  FStar_Errors.raise_error uu____15340 r  in
+                let uu____15350 =
                   FStar_TypeChecker_Env.inst_tscheme signature_ts  in
-                match uu____15476 with
-                | (uu____15485,signature) ->
-                    let uu____15487 =
-                      let uu____15488 = FStar_Syntax_Subst.compress signature
+                match uu____15350 with
+                | (uu____15359,signature) ->
+                    let uu____15361 =
+                      let uu____15362 = FStar_Syntax_Subst.compress signature
                          in
-                      uu____15488.FStar_Syntax_Syntax.n  in
-                    (match uu____15487 with
-                     | FStar_Syntax_Syntax.Tm_arrow (bs,uu____15496) ->
+                      uu____15362.FStar_Syntax_Syntax.n  in
+                    (match uu____15361 with
+                     | FStar_Syntax_Syntax.Tm_arrow (bs,uu____15370) ->
                          let bs1 = FStar_Syntax_Subst.open_binders bs  in
                          (match bs1 with
                           | a::bs2 ->
-                              let uu____15544 =
+                              let uu____15418 =
                                 FStar_TypeChecker_Env.uvars_for_binders env
                                   bs2
                                   [FStar_Syntax_Syntax.NT
                                      ((FStar_Pervasives_Native.fst a), a_tm)]
                                   (fun b  ->
-                                     let uu____15559 =
+                                     let uu____15433 =
                                        FStar_Syntax_Print.binder_to_string b
                                         in
-                                     let uu____15561 =
+                                     let uu____15435 =
                                        FStar_Range.string_of_range r  in
                                      FStar_Util.format3
                                        "uvar for binder %s when creating a fresh repr for %s at %s"
-                                       uu____15559 eff_name.FStar_Ident.str
-                                       uu____15561) r
+                                       uu____15433 eff_name.FStar_Ident.str
+                                       uu____15435) r
                                  in
-                              (match uu____15544 with
+                              (match uu____15418 with
                                | (is,g) ->
                                    let repr =
-                                     let uu____15575 =
+                                     let uu____15449 =
                                        FStar_TypeChecker_Env.inst_tscheme_with
                                          repr_ts [u]
                                         in
-                                     FStar_All.pipe_right uu____15575
+                                     FStar_All.pipe_right uu____15449
                                        FStar_Pervasives_Native.snd
                                       in
-                                   let uu____15584 =
-                                     let uu____15585 =
-                                       let uu____15590 =
+                                   let uu____15458 =
+                                     let uu____15459 =
+                                       let uu____15464 =
                                          FStar_List.map
                                            FStar_Syntax_Syntax.as_arg (a_tm
                                            :: is)
                                           in
                                        FStar_Syntax_Syntax.mk_Tm_app repr
-                                         uu____15590
+                                         uu____15464
                                         in
-                                     uu____15585 FStar_Pervasives_Native.None
+                                     uu____15459 FStar_Pervasives_Native.None
                                        r
                                       in
-                                   (uu____15584, g))
-                          | uu____15599 -> fail1 signature)
-                     | uu____15600 -> fail1 signature)
+                                   (uu____15458, g))
+                          | uu____15473 -> fail1 signature)
+                     | uu____15474 -> fail1 signature)
   
 let (fresh_effect_repr_en :
   FStar_TypeChecker_Env.env ->
@@ -5962,11 +5879,11 @@
       fun eff_name  ->
         fun u  ->
           fun a_tm  ->
-            let uu____15631 =
+            let uu____15505 =
               FStar_All.pipe_right eff_name
                 (FStar_TypeChecker_Env.get_effect_decl env)
                in
-            FStar_All.pipe_right uu____15631
+            FStar_All.pipe_right uu____15505
               (fun ed  ->
                  if ed.FStar_Syntax_Syntax.is_layered
                  then
@@ -5989,29 +5906,29 @@
         fun sig_ts  ->
           fun u  ->
             fun a_tm  ->
-              let uu____15676 =
+              let uu____15550 =
                 FStar_TypeChecker_Env.inst_tscheme_with sig_ts [u]  in
-              match uu____15676 with
-              | (uu____15681,sig_tm) ->
+              match uu____15550 with
+              | (uu____15555,sig_tm) ->
                   let fail1 t =
-                    let uu____15689 =
+                    let uu____15563 =
                       FStar_TypeChecker_Err.unexpected_signature_for_monad
                         env eff_name t
                        in
-                    FStar_Errors.raise_error uu____15689 r  in
-                  let uu____15695 =
-                    let uu____15696 = FStar_Syntax_Subst.compress sig_tm  in
-                    uu____15696.FStar_Syntax_Syntax.n  in
-                  (match uu____15695 with
-                   | FStar_Syntax_Syntax.Tm_arrow (bs,uu____15700) ->
+                    FStar_Errors.raise_error uu____15563 r  in
+                  let uu____15569 =
+                    let uu____15570 = FStar_Syntax_Subst.compress sig_tm  in
+                    uu____15570.FStar_Syntax_Syntax.n  in
+                  (match uu____15569 with
+                   | FStar_Syntax_Syntax.Tm_arrow (bs,uu____15574) ->
                        let bs1 = FStar_Syntax_Subst.open_binders bs  in
                        (match bs1 with
-                        | (a',uu____15723)::bs2 ->
+                        | (a',uu____15597)::bs2 ->
                             FStar_All.pipe_right bs2
                               (FStar_Syntax_Subst.subst_binders
                                  [FStar_Syntax_Syntax.NT (a', a_tm)])
-                        | uu____15745 -> fail1 sig_tm)
-                   | uu____15746 -> fail1 sig_tm)
+                        | uu____15619 -> fail1 sig_tm)
+                   | uu____15620 -> fail1 sig_tm)
   
 let (lift_tf_layered_effect :
   FStar_Ident.lident ->
@@ -6021,207 +5938,207 @@
     fun lift_ts  ->
       fun env  ->
         fun c  ->
-          (let uu____15767 =
+          (let uu____15641 =
              FStar_All.pipe_left (FStar_TypeChecker_Env.debug env)
                (FStar_Options.Other "LayeredEffects")
               in
-           if uu____15767
+           if uu____15641
            then
-             let uu____15772 = FStar_Syntax_Print.comp_to_string c  in
-             let uu____15774 = FStar_Syntax_Print.lid_to_string tgt  in
+             let uu____15646 = FStar_Syntax_Print.comp_to_string c  in
+             let uu____15648 = FStar_Syntax_Print.lid_to_string tgt  in
              FStar_Util.print2 "Lifting comp %s to layered effect %s {\n"
-               uu____15772 uu____15774
+               uu____15646 uu____15648
            else ());
           (let r = FStar_TypeChecker_Env.get_range env  in
            let effect_args_from_repr repr is_layered =
-             let err uu____15804 =
-               let uu____15805 =
-                 let uu____15811 =
-                   let uu____15813 = FStar_Syntax_Print.term_to_string repr
+             let err uu____15678 =
+               let uu____15679 =
+                 let uu____15685 =
+                   let uu____15687 = FStar_Syntax_Print.term_to_string repr
                       in
-                   let uu____15815 = FStar_Util.string_of_bool is_layered  in
+                   let uu____15689 = FStar_Util.string_of_bool is_layered  in
                    FStar_Util.format2
                      "Could not get effect args from repr %s with is_layered %s"
-                     uu____15813 uu____15815
+                     uu____15687 uu____15689
                     in
-                 (FStar_Errors.Fatal_UnexpectedEffect, uu____15811)  in
-               FStar_Errors.raise_error uu____15805 r  in
+                 (FStar_Errors.Fatal_UnexpectedEffect, uu____15685)  in
+               FStar_Errors.raise_error uu____15679 r  in
              let repr1 = FStar_Syntax_Subst.compress repr  in
              if is_layered
              then
                match repr1.FStar_Syntax_Syntax.n with
-               | FStar_Syntax_Syntax.Tm_app (uu____15827,uu____15828::is) ->
+               | FStar_Syntax_Syntax.Tm_app (uu____15701,uu____15702::is) ->
                    FStar_All.pipe_right is
                      (FStar_List.map FStar_Pervasives_Native.fst)
-               | uu____15896 -> err ()
+               | uu____15770 -> err ()
              else
                (match repr1.FStar_Syntax_Syntax.n with
-                | FStar_Syntax_Syntax.Tm_arrow (uu____15901,c1) ->
-                    let uu____15923 =
+                | FStar_Syntax_Syntax.Tm_arrow (uu____15775,c1) ->
+                    let uu____15797 =
                       FStar_All.pipe_right c1
                         FStar_Syntax_Util.comp_to_comp_typ
                        in
-                    FStar_All.pipe_right uu____15923
+                    FStar_All.pipe_right uu____15797
                       (fun ct  ->
                          FStar_All.pipe_right
                            ct.FStar_Syntax_Syntax.effect_args
                            (FStar_List.map FStar_Pervasives_Native.fst))
-                | uu____15958 -> err ())
+                | uu____15832 -> err ())
               in
            let ct = FStar_Syntax_Util.comp_to_comp_typ c  in
-           let uu____15960 =
-             let uu____15971 =
+           let uu____15834 =
+             let uu____15845 =
                FStar_List.hd ct.FStar_Syntax_Syntax.comp_univs  in
-             let uu____15972 =
+             let uu____15846 =
                FStar_All.pipe_right ct.FStar_Syntax_Syntax.effect_args
                  (FStar_List.map FStar_Pervasives_Native.fst)
                 in
-             (uu____15971, (ct.FStar_Syntax_Syntax.result_typ), uu____15972)
+             (uu____15845, (ct.FStar_Syntax_Syntax.result_typ), uu____15846)
               in
-           match uu____15960 with
+           match uu____15834 with
            | (u,a,c_is) ->
-               let uu____16020 =
+               let uu____15894 =
                  FStar_TypeChecker_Env.inst_tscheme_with lift_ts [u]  in
-               (match uu____16020 with
-                | (uu____16029,lift_t) ->
+               (match uu____15894 with
+                | (uu____15903,lift_t) ->
                     let lift_t_shape_error s =
-                      let uu____16040 =
+                      let uu____15914 =
                         FStar_Ident.string_of_lid
                           ct.FStar_Syntax_Syntax.effect_name
                          in
-                      let uu____16042 = FStar_Ident.string_of_lid tgt  in
-                      let uu____16044 =
+                      let uu____15916 = FStar_Ident.string_of_lid tgt  in
+                      let uu____15918 =
                         FStar_Syntax_Print.term_to_string lift_t  in
                       FStar_Util.format4
                         "Lift from %s to %s has unexpected shape, reason: %s (lift:%s)"
-                        uu____16040 uu____16042 s uu____16044
+                        uu____15914 uu____15916 s uu____15918
                        in
-                    let uu____16047 =
-                      let uu____16080 =
-                        let uu____16081 = FStar_Syntax_Subst.compress lift_t
+                    let uu____15921 =
+                      let uu____15954 =
+                        let uu____15955 = FStar_Syntax_Subst.compress lift_t
                            in
-                        uu____16081.FStar_Syntax_Syntax.n  in
-                      match uu____16080 with
+                        uu____15955.FStar_Syntax_Syntax.n  in
+                      match uu____15954 with
                       | FStar_Syntax_Syntax.Tm_arrow (bs,c1) when
                           (FStar_List.length bs) >= (Prims.of_int (2)) ->
-                          let uu____16145 =
+                          let uu____16019 =
                             FStar_Syntax_Subst.open_comp bs c1  in
-                          (match uu____16145 with
+                          (match uu____16019 with
                            | (a_b::bs1,c2) ->
-                               let uu____16205 =
+                               let uu____16079 =
                                  FStar_All.pipe_right bs1
                                    (FStar_List.splitAt
                                       ((FStar_List.length bs1) -
                                          Prims.int_one))
                                   in
-                               let uu____16267 =
+                               let uu____16141 =
                                  FStar_Syntax_Util.comp_to_comp_typ c2  in
-                               (a_b, uu____16205, uu____16267))
-                      | uu____16294 ->
-                          let uu____16295 =
-                            let uu____16301 =
+                               (a_b, uu____16079, uu____16141))
+                      | uu____16168 ->
+                          let uu____16169 =
+                            let uu____16175 =
                               lift_t_shape_error
                                 "either not an arrow or not enough binders"
                                in
                             (FStar_Errors.Fatal_UnexpectedEffect,
-                              uu____16301)
+                              uu____16175)
                              in
-                          FStar_Errors.raise_error uu____16295 r
+                          FStar_Errors.raise_error uu____16169 r
                        in
-                    (match uu____16047 with
+                    (match uu____15921 with
                      | (a_b,(rest_bs,f_b::[]),lift_ct) ->
-                         let uu____16419 =
-                           let uu____16426 =
-                             let uu____16427 =
-                               let uu____16428 =
-                                 let uu____16435 =
+                         let uu____16293 =
+                           let uu____16300 =
+                             let uu____16301 =
+                               let uu____16302 =
+                                 let uu____16309 =
                                    FStar_All.pipe_right a_b
                                      FStar_Pervasives_Native.fst
                                     in
-                                 (uu____16435, a)  in
-                               FStar_Syntax_Syntax.NT uu____16428  in
-                             [uu____16427]  in
+                                 (uu____16309, a)  in
+                               FStar_Syntax_Syntax.NT uu____16302  in
+                             [uu____16301]  in
                            FStar_TypeChecker_Env.uvars_for_binders env
-                             rest_bs uu____16426
+                             rest_bs uu____16300
                              (fun b  ->
-                                let uu____16452 =
+                                let uu____16326 =
                                   FStar_Syntax_Print.binder_to_string b  in
-                                let uu____16454 =
+                                let uu____16328 =
                                   FStar_Ident.string_of_lid
                                     ct.FStar_Syntax_Syntax.effect_name
                                    in
-                                let uu____16456 =
+                                let uu____16330 =
                                   FStar_Ident.string_of_lid tgt  in
-                                let uu____16458 =
+                                let uu____16332 =
                                   FStar_Range.string_of_range r  in
                                 FStar_Util.format4
                                   "implicit var for binder %s of %s~>%s at %s"
-                                  uu____16452 uu____16454 uu____16456
-                                  uu____16458) r
+                                  uu____16326 uu____16328 uu____16330
+                                  uu____16332) r
                             in
-                         (match uu____16419 with
+                         (match uu____16293 with
                           | (rest_bs_uvars,g) ->
                               let substs =
                                 FStar_List.map2
                                   (fun b  ->
                                      fun t  ->
-                                       let uu____16495 =
-                                         let uu____16502 =
+                                       let uu____16369 =
+                                         let uu____16376 =
                                            FStar_All.pipe_right b
                                              FStar_Pervasives_Native.fst
                                             in
-                                         (uu____16502, t)  in
-                                       FStar_Syntax_Syntax.NT uu____16495)
+                                         (uu____16376, t)  in
+                                       FStar_Syntax_Syntax.NT uu____16369)
                                   (a_b :: rest_bs) (a :: rest_bs_uvars)
                                  in
                               let guard_f =
                                 let f_sort =
-                                  let uu____16521 =
+                                  let uu____16395 =
                                     FStar_All.pipe_right
                                       (FStar_Pervasives_Native.fst f_b).FStar_Syntax_Syntax.sort
                                       (FStar_Syntax_Subst.subst substs)
                                      in
-                                  FStar_All.pipe_right uu____16521
+                                  FStar_All.pipe_right uu____16395
                                     FStar_Syntax_Subst.compress
                                    in
                                 let f_sort_is =
-                                  let uu____16527 =
+                                  let uu____16401 =
                                     FStar_TypeChecker_Env.is_layered_effect
                                       env ct.FStar_Syntax_Syntax.effect_name
                                      in
-                                  effect_args_from_repr f_sort uu____16527
+                                  effect_args_from_repr f_sort uu____16401
                                    in
                                 FStar_List.fold_left2
                                   (fun g1  ->
                                      fun i1  ->
                                        fun i2  ->
-                                         let uu____16536 =
+                                         let uu____16410 =
                                            FStar_TypeChecker_Rel.teq env i1
                                              i2
                                             in
                                          FStar_TypeChecker_Env.conj_guard g1
-                                           uu____16536)
+                                           uu____16410)
                                   FStar_TypeChecker_Env.trivial_guard c_is
                                   f_sort_is
                                  in
                               let is =
-                                let uu____16540 =
+                                let uu____16414 =
                                   FStar_TypeChecker_Env.is_layered_effect env
                                     tgt
                                    in
                                 effect_args_from_repr
                                   lift_ct.FStar_Syntax_Syntax.result_typ
-                                  uu____16540
+                                  uu____16414
                                  in
                               let c1 =
-                                let uu____16543 =
-                                  let uu____16544 =
-                                    let uu____16555 =
+                                let uu____16417 =
+                                  let uu____16418 =
+                                    let uu____16429 =
                                       FStar_All.pipe_right is
                                         (FStar_List.map
                                            (FStar_Syntax_Subst.subst substs))
                                        in
-                                    FStar_All.pipe_right uu____16555
+                                    FStar_All.pipe_right uu____16429
                                       (FStar_List.map
                                          FStar_Syntax_Syntax.as_arg)
                                      in
@@ -6231,27 +6148,27 @@
                                     FStar_Syntax_Syntax.effect_name = tgt;
                                     FStar_Syntax_Syntax.result_typ = a;
                                     FStar_Syntax_Syntax.effect_args =
-                                      uu____16544;
+                                      uu____16418;
                                     FStar_Syntax_Syntax.flags =
                                       (ct.FStar_Syntax_Syntax.flags)
                                   }  in
-                                FStar_Syntax_Syntax.mk_Comp uu____16543  in
-                              ((let uu____16575 =
+                                FStar_Syntax_Syntax.mk_Comp uu____16417  in
+                              ((let uu____16449 =
                                   FStar_All.pipe_left
                                     (FStar_TypeChecker_Env.debug env)
                                     (FStar_Options.Other "LayeredEffects")
                                    in
-                                if uu____16575
+                                if uu____16449
                                 then
-                                  let uu____16580 =
+                                  let uu____16454 =
                                     FStar_Syntax_Print.comp_to_string c1  in
                                   FStar_Util.print1 "} Lifted comp: %s\n"
-                                    uu____16580
+                                    uu____16454
                                 else ());
-                               (let uu____16585 =
+                               (let uu____16459 =
                                   FStar_TypeChecker_Env.conj_guard g guard_f
                                    in
-                                (c1, uu____16585)))))))
+                                (c1, uu____16459)))))))
   
 let (get_field_projector_name :
   FStar_TypeChecker_Env.env ->
@@ -6260,50 +6177,50 @@
   fun env  ->
     fun datacon  ->
       fun index1  ->
-        let uu____16604 = FStar_TypeChecker_Env.lookup_datacon env datacon
+        let uu____16478 = FStar_TypeChecker_Env.lookup_datacon env datacon
            in
-        match uu____16604 with
-        | (uu____16609,t) ->
+        match uu____16478 with
+        | (uu____16483,t) ->
             let err n1 =
-              let uu____16619 =
-                let uu____16625 =
-                  let uu____16627 = FStar_Ident.string_of_lid datacon  in
-                  let uu____16629 = FStar_Util.string_of_int n1  in
-                  let uu____16631 = FStar_Util.string_of_int index1  in
+              let uu____16493 =
+                let uu____16499 =
+                  let uu____16501 = FStar_Ident.string_of_lid datacon  in
+                  let uu____16503 = FStar_Util.string_of_int n1  in
+                  let uu____16505 = FStar_Util.string_of_int index1  in
                   FStar_Util.format3
                     "Data constructor %s does not have enough binders (has %s, tried %s)"
-                    uu____16627 uu____16629 uu____16631
+                    uu____16501 uu____16503 uu____16505
                    in
-                (FStar_Errors.Fatal_UnexpectedDataConstructor, uu____16625)
+                (FStar_Errors.Fatal_UnexpectedDataConstructor, uu____16499)
                  in
-              let uu____16635 = FStar_TypeChecker_Env.get_range env  in
-              FStar_Errors.raise_error uu____16619 uu____16635  in
-            let uu____16636 =
-              let uu____16637 = FStar_Syntax_Subst.compress t  in
-              uu____16637.FStar_Syntax_Syntax.n  in
-            (match uu____16636 with
-             | FStar_Syntax_Syntax.Tm_arrow (bs,uu____16641) ->
+              let uu____16509 = FStar_TypeChecker_Env.get_range env  in
+              FStar_Errors.raise_error uu____16493 uu____16509  in
+            let uu____16510 =
+              let uu____16511 = FStar_Syntax_Subst.compress t  in
+              uu____16511.FStar_Syntax_Syntax.n  in
+            (match uu____16510 with
+             | FStar_Syntax_Syntax.Tm_arrow (bs,uu____16515) ->
                  let bs1 =
                    FStar_All.pipe_right bs
                      (FStar_List.filter
-                        (fun uu____16696  ->
-                           match uu____16696 with
-                           | (uu____16704,q) ->
+                        (fun uu____16570  ->
+                           match uu____16570 with
+                           | (uu____16578,q) ->
                                (match q with
                                 | FStar_Pervasives_Native.Some
                                     (FStar_Syntax_Syntax.Implicit (true )) ->
                                     false
-                                | uu____16713 -> true)))
+                                | uu____16587 -> true)))
                     in
                  if (FStar_List.length bs1) <= index1
                  then err (FStar_List.length bs1)
                  else
                    (let b = FStar_List.nth bs1 index1  in
-                    let uu____16745 =
+                    let uu____16619 =
                       FStar_Syntax_Util.mk_field_projector_name datacon
                         (FStar_Pervasives_Native.fst b) index1
                        in
-                    FStar_All.pipe_right uu____16745
+                    FStar_All.pipe_right uu____16619
                       FStar_Pervasives_Native.fst)
-             | uu____16756 -> err Prims.int_zero)
+             | uu____16630 -> err Prims.int_zero)
   