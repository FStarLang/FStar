open Prims
let (unfold_whnf :
  FStar_TypeChecker_Env.env ->
    FStar_Syntax_Syntax.term -> FStar_Syntax_Syntax.term)
  =
  FStar_TypeChecker_Normalize.unfold_whnf'
    [FStar_TypeChecker_Env.AllowUnboundUniverses]
let (tc_tycon :
  FStar_TypeChecker_Env.env_t ->
    FStar_Syntax_Syntax.sigelt ->
      (FStar_TypeChecker_Env.env_t * FStar_Syntax_Syntax.sigelt *
        FStar_Syntax_Syntax.universe * FStar_TypeChecker_Common.guard_t))
  =
  fun env ->
    fun s ->
      match s.FStar_Syntax_Syntax.sigel with
      | FStar_Syntax_Syntax.Sig_inductive_typ
          (tc, uvs, tps, k, mutuals, data) ->
          let env0 = env in
          let uu___ = FStar_Syntax_Subst.univ_var_opening uvs in
          (match uu___ with
           | (usubst, uvs1) ->
               let uu___1 =
                 let uu___2 = FStar_TypeChecker_Env.push_univ_vars env uvs1 in
                 let uu___3 = FStar_Syntax_Subst.subst_binders usubst tps in
                 let uu___4 =
                   let uu___5 =
                     FStar_Syntax_Subst.shift_subst
                       (FStar_Compiler_List.length tps) usubst in
                   FStar_Syntax_Subst.subst uu___5 k in
                 (uu___2, uu___3, uu___4) in
               (match uu___1 with
                | (env1, tps1, k1) ->
                    let uu___2 = FStar_Syntax_Subst.open_term tps1 k1 in
                    (match uu___2 with
                     | (tps2, k2) ->
                         let uu___3 =
                           FStar_TypeChecker_TcTerm.tc_binders env1 tps2 in
                         (match uu___3 with
                          | (tps3, env_tps, guard_params, us) ->
                              let uu___4 =
                                let uu___5 =
                                  FStar_TypeChecker_TcTerm.tc_tot_or_gtot_term
                                    env_tps k2 in
                                match uu___5 with
                                | (k3, uu___6, g) ->
                                    let k4 =
                                      FStar_TypeChecker_Normalize.normalize
                                        [FStar_TypeChecker_Env.Exclude
                                           FStar_TypeChecker_Env.Iota;
                                        FStar_TypeChecker_Env.Exclude
                                          FStar_TypeChecker_Env.Zeta;
                                        FStar_TypeChecker_Env.Eager_unfolding;
                                        FStar_TypeChecker_Env.NoFullNorm;
                                        FStar_TypeChecker_Env.Exclude
                                          FStar_TypeChecker_Env.Beta] env_tps
                                        k3 in
                                    let uu___7 =
                                      FStar_Syntax_Util.arrow_formals k4 in
                                    let uu___8 =
                                      let uu___9 =
                                        FStar_TypeChecker_Env.conj_guard
                                          guard_params g in
                                      FStar_TypeChecker_Rel.discharge_guard
                                        env_tps uu___9 in
                                    (uu___7, uu___8) in
                              (match uu___4 with
                               | ((indices, t), guard) ->
                                   let k3 =
                                     let uu___5 =
                                       FStar_Syntax_Syntax.mk_Total t in
                                     FStar_Syntax_Util.arrow indices uu___5 in
                                   let uu___5 = FStar_Syntax_Util.type_u () in
                                   (match uu___5 with
                                    | (t_type, u) ->
                                        let valid_type =
                                          ((FStar_Syntax_Util.is_eqtype_no_unrefine
                                              t)
                                             &&
                                             (let uu___6 =
                                                FStar_Compiler_Effect.op_Bar_Greater
                                                  s.FStar_Syntax_Syntax.sigquals
                                                  (FStar_Compiler_List.contains
                                                     FStar_Syntax_Syntax.Unopteq) in
                                              Prims.op_Negation uu___6))
                                            ||
                                            (FStar_TypeChecker_Rel.teq_nosmt_force
                                               env1 t t_type) in
                                        (if Prims.op_Negation valid_type
                                         then
                                           (let uu___7 =
                                              let uu___8 =
                                                let uu___9 =
                                                  FStar_Syntax_Print.term_to_string
                                                    t in
                                                let uu___10 =
                                                  FStar_Ident.string_of_lid
                                                    tc in
                                                FStar_Compiler_Util.format2
                                                  "Type annotation %s for inductive %s is not Type or eqtype, or it is eqtype but contains unopteq qualifier"
                                                  uu___9 uu___10 in
                                              (FStar_Errors.Error_InductiveAnnotNotAType,
                                                uu___8) in
                                            FStar_Errors.raise_error uu___7
                                              s.FStar_Syntax_Syntax.sigrng)
                                         else ();
                                         (let usubst1 =
                                            FStar_Syntax_Subst.univ_var_closing
                                              uvs1 in
                                          let guard1 =
                                            FStar_TypeChecker_Util.close_guard_implicits
                                              env1 false tps3 guard in
                                          let t_tc =
                                            let uu___7 =
                                              let uu___8 =
                                                FStar_Compiler_Effect.op_Bar_Greater
                                                  tps3
                                                  (FStar_Syntax_Subst.subst_binders
                                                     usubst1) in
                                              let uu___9 =
                                                let uu___10 =
                                                  let uu___11 =
                                                    FStar_Syntax_Subst.shift_subst
                                                      (FStar_Compiler_List.length
                                                         tps3) usubst1 in
                                                  FStar_Syntax_Subst.subst_binders
                                                    uu___11 in
                                                FStar_Compiler_Effect.op_Bar_Greater
                                                  indices uu___10 in
                                              FStar_Compiler_List.op_At
                                                uu___8 uu___9 in
                                            let uu___8 =
                                              let uu___9 =
                                                let uu___10 =
                                                  let uu___11 =
                                                    FStar_Syntax_Subst.shift_subst
                                                      ((FStar_Compiler_List.length
                                                          tps3)
                                                         +
                                                         (FStar_Compiler_List.length
                                                            indices)) usubst1 in
                                                  FStar_Syntax_Subst.subst
                                                    uu___11 in
                                                FStar_Compiler_Effect.op_Bar_Greater
                                                  t uu___10 in
                                              FStar_Syntax_Syntax.mk_Total
                                                uu___9 in
                                            FStar_Syntax_Util.arrow uu___7
                                              uu___8 in
                                          let tps4 =
                                            FStar_Syntax_Subst.close_binders
                                              tps3 in
                                          let k4 =
                                            FStar_Syntax_Subst.close tps4 k3 in
                                          let uu___7 =
                                            let uu___8 =
                                              FStar_Syntax_Subst.subst_binders
                                                usubst1 tps4 in
                                            let uu___9 =
                                              let uu___10 =
                                                FStar_Syntax_Subst.shift_subst
                                                  (FStar_Compiler_List.length
                                                     tps4) usubst1 in
                                              FStar_Syntax_Subst.subst
                                                uu___10 k4 in
                                            (uu___8, uu___9) in
                                          match uu___7 with
                                          | (tps5, k5) ->
                                              let fv_tc =
                                                FStar_Syntax_Syntax.lid_as_fv
                                                  tc
                                                  FStar_Syntax_Syntax.delta_constant
                                                  FStar_Pervasives_Native.None in
                                              let uu___8 =
                                                FStar_Syntax_Subst.open_univ_vars
                                                  uvs1 t_tc in
                                              (match uu___8 with
                                               | (uvs2, t_tc1) ->
                                                   let uu___9 =
                                                     FStar_TypeChecker_Env.push_let_binding
                                                       env0
                                                       (FStar_Pervasives.Inr
                                                          fv_tc)
                                                       (uvs2, t_tc1) in
                                                   (uu___9,
                                                     {
                                                       FStar_Syntax_Syntax.sigel
                                                         =
                                                         (FStar_Syntax_Syntax.Sig_inductive_typ
                                                            (tc, uvs2, tps5,
                                                              k5, mutuals,
                                                              data));
                                                       FStar_Syntax_Syntax.sigrng
                                                         =
                                                         (s.FStar_Syntax_Syntax.sigrng);
                                                       FStar_Syntax_Syntax.sigquals
                                                         =
                                                         (s.FStar_Syntax_Syntax.sigquals);
                                                       FStar_Syntax_Syntax.sigmeta
                                                         =
                                                         (s.FStar_Syntax_Syntax.sigmeta);
                                                       FStar_Syntax_Syntax.sigattrs
                                                         =
                                                         (s.FStar_Syntax_Syntax.sigattrs);
                                                       FStar_Syntax_Syntax.sigopts
                                                         =
                                                         (s.FStar_Syntax_Syntax.sigopts)
                                                     }, u, guard1))))))))))
      | uu___ -> failwith "impossible"
let (tc_data :
  FStar_TypeChecker_Env.env_t ->
    (FStar_Syntax_Syntax.sigelt * FStar_Syntax_Syntax.universe) Prims.list ->
      FStar_Syntax_Syntax.sigelt ->
        (FStar_Syntax_Syntax.sigelt * FStar_TypeChecker_Common.guard_t))
  =
  fun env ->
    fun tcs ->
      fun se ->
        match se.FStar_Syntax_Syntax.sigel with
        | FStar_Syntax_Syntax.Sig_datacon
            (c, _uvs, t, tc_lid, ntps, mutual_tcs) ->
            let uu___ = FStar_Syntax_Subst.univ_var_opening _uvs in
            (match uu___ with
             | (usubst, _uvs1) ->
                 let uu___1 =
                   let uu___2 =
                     FStar_TypeChecker_Env.push_univ_vars env _uvs1 in
                   let uu___3 = FStar_Syntax_Subst.subst usubst t in
                   (uu___2, uu___3) in
                 (match uu___1 with
                  | (env1, t1) ->
                      let uu___2 =
                        let tps_u_opt =
                          FStar_Compiler_Util.find_map tcs
                            (fun uu___3 ->
                               match uu___3 with
                               | (se1, u_tc) ->
                                   let uu___4 =
                                     let uu___5 =
                                       let uu___6 =
                                         FStar_Syntax_Util.lid_of_sigelt se1 in
                                       FStar_Compiler_Util.must uu___6 in
                                     FStar_Ident.lid_equals tc_lid uu___5 in
                                   if uu___4
                                   then
                                     (match se1.FStar_Syntax_Syntax.sigel
                                      with
                                      | FStar_Syntax_Syntax.Sig_inductive_typ
                                          (uu___5, uu___6, tps, uu___7,
                                           uu___8, uu___9)
                                          ->
                                          let tps1 =
                                            let uu___10 =
                                              FStar_Compiler_Effect.op_Bar_Greater
                                                tps
                                                (FStar_Syntax_Subst.subst_binders
                                                   usubst) in
                                            FStar_Compiler_Effect.op_Bar_Greater
                                              uu___10
                                              (FStar_Compiler_List.map
                                                 (fun x ->
                                                    {
                                                      FStar_Syntax_Syntax.binder_bv
                                                        =
                                                        (x.FStar_Syntax_Syntax.binder_bv);
                                                      FStar_Syntax_Syntax.binder_qual
                                                        =
                                                        (FStar_Pervasives_Native.Some
                                                           FStar_Syntax_Syntax.imp_tag);
                                                      FStar_Syntax_Syntax.binder_attrs
                                                        =
                                                        (x.FStar_Syntax_Syntax.binder_attrs)
                                                    })) in
                                          let tps2 =
                                            FStar_Syntax_Subst.open_binders
                                              tps1 in
                                          let uu___10 =
                                            let uu___11 =
                                              FStar_TypeChecker_Env.push_binders
                                                env1 tps2 in
                                            (uu___11, tps2, u_tc) in
                                          FStar_Pervasives_Native.Some
                                            uu___10
                                      | uu___5 -> failwith "Impossible")
                                   else FStar_Pervasives_Native.None) in
                        match tps_u_opt with
                        | FStar_Pervasives_Native.Some x -> x
                        | FStar_Pervasives_Native.None ->
                            let uu___3 =
                              FStar_Ident.lid_equals tc_lid
                                FStar_Parser_Const.exn_lid in
                            if uu___3
                            then (env1, [], FStar_Syntax_Syntax.U_zero)
                            else
                              FStar_Errors.raise_error
                                (FStar_Errors.Fatal_UnexpectedDataConstructor,
                                  "Unexpected data constructor")
                                se.FStar_Syntax_Syntax.sigrng in
                      (match uu___2 with
                       | (env2, tps, u_tc) ->
                           let uu___3 =
                             let t2 =
                               FStar_TypeChecker_Normalize.normalize
                                 (FStar_Compiler_List.op_At
                                    FStar_TypeChecker_Normalize.whnf_steps
                                    [FStar_TypeChecker_Env.AllowUnboundUniverses])
                                 env2 t1 in
                             let uu___4 =
                               let uu___5 = FStar_Syntax_Subst.compress t2 in
                               uu___5.FStar_Syntax_Syntax.n in
                             match uu___4 with
                             | FStar_Syntax_Syntax.Tm_arrow (bs, res) ->
                                 let uu___5 =
                                   FStar_Compiler_Util.first_N ntps bs in
                                 (match uu___5 with
                                  | (uu___6, bs') ->
                                      let t3 =
                                        FStar_Syntax_Syntax.mk
                                          (FStar_Syntax_Syntax.Tm_arrow
                                             (bs', res))
                                          t2.FStar_Syntax_Syntax.pos in
                                      let subst =
                                        FStar_Compiler_Effect.op_Bar_Greater
                                          tps
                                          (FStar_Compiler_List.mapi
                                             (fun i ->
                                                fun uu___7 ->
                                                  match uu___7 with
                                                  | {
                                                      FStar_Syntax_Syntax.binder_bv
                                                        = x;
                                                      FStar_Syntax_Syntax.binder_qual
                                                        = uu___8;
                                                      FStar_Syntax_Syntax.binder_attrs
                                                        = uu___9;_}
                                                      ->
                                                      FStar_Syntax_Syntax.DB
                                                        ((ntps -
                                                            (Prims.int_one +
                                                               i)), x))) in
                                      let uu___7 =
                                        let uu___8 =
                                          FStar_Syntax_Subst.subst subst t3 in
                                        FStar_Syntax_Util.arrow_formals_comp
                                          uu___8 in
                                      (match uu___7 with
                                       | (bs1, c1) ->
                                           let uu___8 =
                                             (FStar_Options.ml_ish ()) ||
                                               (FStar_Syntax_Util.is_total_comp
                                                  c1) in
                                           if uu___8
                                           then
                                             (bs1,
                                               (FStar_Syntax_Util.comp_result
                                                  c1))
                                           else
                                             (let uu___10 =
                                                FStar_Ident.range_of_lid
                                                  (FStar_Syntax_Util.comp_effect_name
                                                     c1) in
                                              FStar_Errors.raise_error
                                                (FStar_Errors.Fatal_UnexpectedConstructorType,
                                                  "Constructors cannot have effects")
                                                uu___10)))
                             | uu___5 -> ([], t2) in
                           (match uu___3 with
                            | (arguments, result) ->
                                ((let uu___5 =
                                    FStar_TypeChecker_Env.debug env2
                                      FStar_Options.Low in
                                  if uu___5
                                  then
                                    let uu___6 =
                                      FStar_Syntax_Print.lid_to_string c in
                                    let uu___7 =
                                      FStar_Syntax_Print.binders_to_string
                                        "->" arguments in
                                    let uu___8 =
                                      FStar_Syntax_Print.term_to_string
                                        result in
                                    FStar_Compiler_Util.print3
                                      "Checking datacon  %s : %s -> %s \n"
                                      uu___6 uu___7 uu___8
                                  else ());
                                 (let uu___5 =
                                    FStar_TypeChecker_TcTerm.tc_tparams env2
                                      arguments in
                                  match uu___5 with
                                  | (arguments1, env', us) ->
                                      let type_u_tc =
                                        FStar_Syntax_Syntax.mk
                                          (FStar_Syntax_Syntax.Tm_type u_tc)
                                          result.FStar_Syntax_Syntax.pos in
                                      let env'1 =
                                        FStar_TypeChecker_Env.set_expected_typ
                                          env' type_u_tc in
                                      let uu___6 =
                                        FStar_TypeChecker_TcTerm.tc_trivial_guard
                                          env'1 result in
                                      (match uu___6 with
                                       | (result1, res_lcomp) ->
                                           let uu___7 =
                                             FStar_Syntax_Util.head_and_args_full
                                               result1 in
                                           (match uu___7 with
                                            | (head, args) ->
                                                let g_uvs =
                                                  let uu___8 =
                                                    let uu___9 =
                                                      FStar_Syntax_Subst.compress
                                                        head in
                                                    uu___9.FStar_Syntax_Syntax.n in
                                                  match uu___8 with
                                                  | FStar_Syntax_Syntax.Tm_uinst
                                                      ({
                                                         FStar_Syntax_Syntax.n
                                                           =
                                                           FStar_Syntax_Syntax.Tm_fvar
                                                           fv;
                                                         FStar_Syntax_Syntax.pos
                                                           = uu___9;
                                                         FStar_Syntax_Syntax.vars
                                                           = uu___10;_},
                                                       tuvs)
                                                      when
                                                      FStar_Syntax_Syntax.fv_eq_lid
                                                        fv tc_lid
                                                      ->
                                                      if
                                                        (FStar_Compiler_List.length
                                                           _uvs1)
                                                          =
                                                          (FStar_Compiler_List.length
                                                             tuvs)
                                                      then
                                                        FStar_Compiler_List.fold_left2
                                                          (fun g ->
                                                             fun u1 ->
                                                               fun u2 ->
                                                                 let uu___11
                                                                   =
                                                                   let uu___12
                                                                    =
                                                                    FStar_Syntax_Syntax.mk
                                                                    (FStar_Syntax_Syntax.Tm_type
                                                                    u1)
                                                                    FStar_Compiler_Range.dummyRange in
                                                                   let uu___13
                                                                    =
                                                                    FStar_Syntax_Syntax.mk
                                                                    (FStar_Syntax_Syntax.Tm_type
                                                                    (FStar_Syntax_Syntax.U_name
                                                                    u2))
                                                                    FStar_Compiler_Range.dummyRange in
                                                                   FStar_TypeChecker_Rel.teq
                                                                    env'1
                                                                    uu___12
                                                                    uu___13 in
                                                                 FStar_TypeChecker_Env.conj_guard
                                                                   g uu___11)
                                                          FStar_TypeChecker_Env.trivial_guard
                                                          tuvs _uvs1
                                                      else
                                                        FStar_Errors.raise_error
                                                          (FStar_Errors.Fatal_UnexpectedConstructorType,
                                                            "Length of annotated universes does not match inferred universes")
                                                          se.FStar_Syntax_Syntax.sigrng
                                                  | FStar_Syntax_Syntax.Tm_fvar
                                                      fv when
                                                      FStar_Syntax_Syntax.fv_eq_lid
                                                        fv tc_lid
                                                      ->
                                                      FStar_TypeChecker_Env.trivial_guard
                                                  | uu___9 ->
                                                      let uu___10 =
                                                        let uu___11 =
                                                          let uu___12 =
                                                            FStar_Syntax_Print.lid_to_string
                                                              tc_lid in
                                                          let uu___13 =
                                                            FStar_Syntax_Print.term_to_string
                                                              head in
                                                          FStar_Compiler_Util.format2
                                                            "Expected a constructor of type %s; got %s"
                                                            uu___12 uu___13 in
                                                        (FStar_Errors.Fatal_UnexpectedConstructorType,
                                                          uu___11) in
                                                      FStar_Errors.raise_error
                                                        uu___10
                                                        se.FStar_Syntax_Syntax.sigrng in
                                                let g =
                                                  FStar_Compiler_List.fold_left2
                                                    (fun g1 ->
                                                       fun uu___8 ->
                                                         fun u_x ->
                                                           match uu___8 with
                                                           | {
                                                               FStar_Syntax_Syntax.binder_bv
                                                                 = x;
                                                               FStar_Syntax_Syntax.binder_qual
                                                                 = uu___9;
                                                               FStar_Syntax_Syntax.binder_attrs
                                                                 = uu___10;_}
                                                               ->
                                                               let uu___11 =
                                                                 FStar_TypeChecker_Rel.universe_inequality
                                                                   u_x u_tc in
                                                               FStar_TypeChecker_Env.conj_guard
                                                                 g1 uu___11)
                                                    g_uvs arguments1 us in
                                                (FStar_Errors.stop_if_err ();
                                                 (let p_args =
                                                    let uu___9 =
                                                      FStar_Compiler_Util.first_N
                                                        (FStar_Compiler_List.length
                                                           tps) args in
                                                    FStar_Pervasives_Native.fst
                                                      uu___9 in
                                                  FStar_Compiler_List.iter2
                                                    (fun uu___10 ->
                                                       fun uu___11 ->
                                                         match (uu___10,
                                                                 uu___11)
                                                         with
                                                         | ({
                                                              FStar_Syntax_Syntax.binder_bv
                                                                = bv;
                                                              FStar_Syntax_Syntax.binder_qual
                                                                = uu___12;
                                                              FStar_Syntax_Syntax.binder_attrs
                                                                = uu___13;_},
                                                            (t2, uu___14)) ->
                                                             let uu___15 =
                                                               let uu___16 =
                                                                 FStar_Syntax_Subst.compress
                                                                   t2 in
                                                               uu___16.FStar_Syntax_Syntax.n in
                                                             (match uu___15
                                                              with
                                                              | FStar_Syntax_Syntax.Tm_name
                                                                  bv' when
                                                                  FStar_Syntax_Syntax.bv_eq
                                                                    bv bv'
                                                                  -> ()
                                                              | uu___16 ->
                                                                  let uu___17
                                                                    =
                                                                    let uu___18
                                                                    =
                                                                    let uu___19
                                                                    =
                                                                    FStar_Syntax_Print.bv_to_string
                                                                    bv in
                                                                    let uu___20
                                                                    =
                                                                    FStar_Syntax_Print.term_to_string
                                                                    t2 in
                                                                    FStar_Compiler_Util.format2
                                                                    "This parameter is not constant: expected %s, got %s"
                                                                    uu___19
                                                                    uu___20 in
                                                                    (FStar_Errors.Error_BadInductiveParam,
                                                                    uu___18) in
                                                                  FStar_Errors.raise_error
                                                                    uu___17
                                                                    t2.FStar_Syntax_Syntax.pos))
                                                    tps p_args;
                                                  (let ty =
                                                     let uu___10 =
                                                       unfold_whnf env2
                                                         res_lcomp.FStar_TypeChecker_Common.res_typ in
                                                     FStar_Compiler_Effect.op_Bar_Greater
                                                       uu___10
                                                       FStar_Syntax_Util.unrefine in
                                                   (let uu___11 =
                                                      let uu___12 =
                                                        FStar_Syntax_Subst.compress
                                                          ty in
                                                      uu___12.FStar_Syntax_Syntax.n in
                                                    match uu___11 with
                                                    | FStar_Syntax_Syntax.Tm_type
                                                        uu___12 -> ()
                                                    | uu___12 ->
                                                        let uu___13 =
                                                          let uu___14 =
                                                            let uu___15 =
                                                              FStar_Syntax_Print.term_to_string
                                                                result1 in
                                                            let uu___16 =
                                                              FStar_Syntax_Print.term_to_string
                                                                ty in
                                                            FStar_Compiler_Util.format2
                                                              "The type of %s is %s, but since this is the result type of a constructor its type should be Type"
                                                              uu___15 uu___16 in
                                                          (FStar_Errors.Fatal_WrongResultTypeAfterConstrutor,
                                                            uu___14) in
                                                        FStar_Errors.raise_error
                                                          uu___13
                                                          se.FStar_Syntax_Syntax.sigrng);
                                                   (let t2 =
                                                      let uu___11 =
                                                        let uu___12 =
<<<<<<< HEAD
                                                          FStar_Syntax_Subst.compress
                                                            head in
                                                        uu___12.FStar_Syntax_Syntax.n in
                                                      match uu___11 with
                                                      | FStar_Syntax_Syntax.Tm_uinst
                                                          ({
                                                             FStar_Syntax_Syntax.n
                                                               =
                                                               FStar_Syntax_Syntax.Tm_fvar
                                                               fv;
                                                             FStar_Syntax_Syntax.pos
                                                               = uu___12;
                                                             FStar_Syntax_Syntax.vars
                                                               = uu___13;
                                                             FStar_Syntax_Syntax.hash_code
                                                               = uu___14;_},
                                                           tuvs)
                                                          when
                                                          FStar_Syntax_Syntax.fv_eq_lid
                                                            fv tc_lid
                                                          ->
                                                          if
                                                            (FStar_List.length
                                                               _uvs1)
                                                              =
                                                              (FStar_List.length
                                                                 tuvs)
                                                          then
                                                            FStar_List.fold_left2
                                                              (fun g ->
                                                                 fun u1 ->
                                                                   fun u2 ->
                                                                    let uu___15
                                                                    =
                                                                    let uu___16
                                                                    =
                                                                    FStar_Syntax_Syntax.mk
                                                                    (FStar_Syntax_Syntax.Tm_type
                                                                    u1)
                                                                    FStar_Range.dummyRange in
                                                                    let uu___17
                                                                    =
                                                                    FStar_Syntax_Syntax.mk
                                                                    (FStar_Syntax_Syntax.Tm_type
                                                                    (FStar_Syntax_Syntax.U_name
                                                                    u2))
                                                                    FStar_Range.dummyRange in
                                                                    FStar_TypeChecker_Rel.teq
                                                                    env'1
                                                                    uu___16
                                                                    uu___17 in
                                                                    FStar_TypeChecker_Env.conj_guard
                                                                    g uu___15)
                                                              FStar_TypeChecker_Env.trivial_guard
                                                              tuvs _uvs1
                                                          else
                                                            FStar_Errors.raise_error
                                                              (FStar_Errors.Fatal_UnexpectedConstructorType,
                                                                "Length of annotated universes does not match inferred universes")
                                                              se.FStar_Syntax_Syntax.sigrng
                                                      | FStar_Syntax_Syntax.Tm_fvar
                                                          fv when
                                                          FStar_Syntax_Syntax.fv_eq_lid
                                                            fv tc_lid
                                                          ->
                                                          FStar_TypeChecker_Env.trivial_guard
                                                      | uu___12 ->
                                                          let uu___13 =
                                                            let uu___14 =
                                                              let uu___15 =
                                                                FStar_Syntax_Print.lid_to_string
                                                                  tc_lid in
                                                              let uu___16 =
                                                                FStar_Syntax_Print.term_to_string
                                                                  head in
                                                              FStar_Util.format2
                                                                "Expected a constructor of type %s; got %s"
                                                                uu___15
                                                                uu___16 in
                                                            (FStar_Errors.Fatal_UnexpectedConstructorType,
                                                              uu___14) in
                                                          FStar_Errors.raise_error
                                                            uu___13
                                                            se.FStar_Syntax_Syntax.sigrng in
                                                    let g =
                                                      FStar_List.fold_left2
                                                        (fun g1 ->
                                                           fun uu___11 ->
                                                             fun u_x ->
                                                               match uu___11
                                                               with
                                                               | {
                                                                   FStar_Syntax_Syntax.binder_bv
                                                                    = x;
                                                                   FStar_Syntax_Syntax.binder_qual
                                                                    = uu___12;
                                                                   FStar_Syntax_Syntax.binder_attrs
                                                                    = uu___13;_}
                                                                   ->
                                                                   let uu___14
                                                                    =
                                                                    FStar_TypeChecker_Rel.universe_inequality
                                                                    u_x u_tc in
                                                                   FStar_TypeChecker_Env.conj_guard
                                                                    g1
                                                                    uu___14)
                                                        g_uvs arguments1 us in
                                                    let t2 =
                                                      let uu___11 =
                                                        let uu___12 =
                                                          FStar_All.pipe_right
=======
                                                          FStar_Compiler_Effect.op_Bar_Greater
>>>>>>> a46a208c
                                                            tps
                                                            (FStar_Compiler_List.map
                                                               (fun b ->
                                                                  {
                                                                    FStar_Syntax_Syntax.binder_bv
                                                                    =
                                                                    (b.FStar_Syntax_Syntax.binder_bv);
                                                                    FStar_Syntax_Syntax.binder_qual
                                                                    =
                                                                    (FStar_Pervasives_Native.Some
                                                                    (FStar_Syntax_Syntax.Implicit
                                                                    true));
                                                                    FStar_Syntax_Syntax.binder_attrs
                                                                    =
                                                                    (b.FStar_Syntax_Syntax.binder_attrs)
                                                                  })) in
                                                        FStar_Compiler_List.op_At
                                                          uu___12 arguments1 in
                                                      let uu___12 =
                                                        FStar_Syntax_Syntax.mk_Total
                                                          result1 in
                                                      FStar_Syntax_Util.arrow
                                                        uu___11 uu___12 in
                                                    let t3 =
                                                      FStar_Syntax_Subst.close_univ_vars
                                                        _uvs1 t2 in
                                                    ({
                                                       FStar_Syntax_Syntax.sigel
                                                         =
                                                         (FStar_Syntax_Syntax.Sig_datacon
                                                            (c, _uvs1, t3,
                                                              tc_lid, ntps,
                                                              mutual_tcs));
                                                       FStar_Syntax_Syntax.sigrng
                                                         =
                                                         (se.FStar_Syntax_Syntax.sigrng);
                                                       FStar_Syntax_Syntax.sigquals
                                                         =
                                                         (se.FStar_Syntax_Syntax.sigquals);
                                                       FStar_Syntax_Syntax.sigmeta
                                                         =
                                                         (se.FStar_Syntax_Syntax.sigmeta);
                                                       FStar_Syntax_Syntax.sigattrs
                                                         =
                                                         (se.FStar_Syntax_Syntax.sigattrs);
                                                       FStar_Syntax_Syntax.sigopts
                                                         =
                                                         (se.FStar_Syntax_Syntax.sigopts)
                                                     }, g)))))))))))))
        | uu___ -> failwith "impossible"
let (generalize_and_inst_within :
  FStar_TypeChecker_Env.env_t ->
    (FStar_Syntax_Syntax.sigelt * FStar_Syntax_Syntax.universe) Prims.list ->
      FStar_Syntax_Syntax.sigelt Prims.list ->
        (FStar_Syntax_Syntax.sigelt Prims.list * FStar_Syntax_Syntax.sigelt
          Prims.list))
  =
  fun env ->
    fun tcs ->
      fun datas ->
        let binders =
          FStar_Compiler_Effect.op_Bar_Greater tcs
            (FStar_Compiler_List.map
               (fun uu___ ->
                  match uu___ with
                  | (se, uu___1) ->
                      (match se.FStar_Syntax_Syntax.sigel with
                       | FStar_Syntax_Syntax.Sig_inductive_typ
                           (uu___2, uu___3, tps, k, uu___4, uu___5) ->
                           let uu___6 =
                             let uu___7 = FStar_Syntax_Syntax.mk_Total k in
                             FStar_Compiler_Effect.op_Less_Bar
                               (FStar_Syntax_Util.arrow tps) uu___7 in
                           FStar_Syntax_Syntax.null_binder uu___6
                       | uu___2 -> failwith "Impossible"))) in
        let binders' =
          FStar_Compiler_Effect.op_Bar_Greater datas
            (FStar_Compiler_List.map
               (fun se ->
                  match se.FStar_Syntax_Syntax.sigel with
                  | FStar_Syntax_Syntax.Sig_datacon
                      (uu___, uu___1, t, uu___2, uu___3, uu___4) ->
                      FStar_Syntax_Syntax.null_binder t
                  | uu___ -> failwith "Impossible")) in
        let t =
          let uu___ = FStar_Syntax_Syntax.mk_Total FStar_Syntax_Syntax.t_unit in
          FStar_Syntax_Util.arrow
            (FStar_Compiler_List.op_At binders binders') uu___ in
        (let uu___1 =
           FStar_Compiler_Effect.op_Less_Bar
             (FStar_TypeChecker_Env.debug env)
             (FStar_Options.Other "GenUniverses") in
         if uu___1
         then
           let uu___2 = FStar_TypeChecker_Normalize.term_to_string env t in
           FStar_Compiler_Util.print1
             "@@@@@@Trying to generalize universes in %s\n" uu___2
         else ());
        (let uu___1 = FStar_TypeChecker_Generalize.generalize_universes env t in
         match uu___1 with
         | (uvs, t1) ->
             ((let uu___3 =
                 FStar_Compiler_Effect.op_Less_Bar
                   (FStar_TypeChecker_Env.debug env)
                   (FStar_Options.Other "GenUniverses") in
               if uu___3
               then
                 let uu___4 =
                   let uu___5 =
                     FStar_Compiler_Effect.op_Bar_Greater uvs
                       (FStar_Compiler_List.map
                          (fun u -> FStar_Ident.string_of_id u)) in
                   FStar_Compiler_Effect.op_Bar_Greater uu___5
                     (FStar_String.concat ", ") in
                 let uu___5 = FStar_Syntax_Print.term_to_string t1 in
                 FStar_Compiler_Util.print2 "@@@@@@Generalized to (%s, %s)\n"
                   uu___4 uu___5
               else ());
              (let uu___3 = FStar_Syntax_Subst.open_univ_vars uvs t1 in
               match uu___3 with
               | (uvs1, t2) ->
                   let uu___4 = FStar_Syntax_Util.arrow_formals t2 in
                   (match uu___4 with
                    | (args, uu___5) ->
                        let uu___6 =
                          FStar_Compiler_Util.first_N
                            (FStar_Compiler_List.length binders) args in
                        (match uu___6 with
                         | (tc_types, data_types) ->
                             let tcs1 =
                               FStar_Compiler_List.map2
                                 (fun uu___7 ->
                                    fun uu___8 ->
                                      match (uu___7, uu___8) with
                                      | ({ FStar_Syntax_Syntax.binder_bv = x;
                                           FStar_Syntax_Syntax.binder_qual =
                                             uu___9;
                                           FStar_Syntax_Syntax.binder_attrs =
                                             uu___10;_},
                                         (se, uu___11)) ->
                                          (match se.FStar_Syntax_Syntax.sigel
                                           with
                                           | FStar_Syntax_Syntax.Sig_inductive_typ
                                               (tc, uu___12, tps, uu___13,
                                                mutuals, datas1)
                                               ->
                                               let ty =
                                                 FStar_Syntax_Subst.close_univ_vars
                                                   uvs1
                                                   x.FStar_Syntax_Syntax.sort in
                                               let uu___14 =
                                                 let uu___15 =
                                                   let uu___16 =
                                                     FStar_Syntax_Subst.compress
                                                       ty in
                                                   uu___16.FStar_Syntax_Syntax.n in
                                                 match uu___15 with
                                                 | FStar_Syntax_Syntax.Tm_arrow
                                                     (binders1, c) ->
                                                     let uu___16 =
                                                       FStar_Compiler_Util.first_N
                                                         (FStar_Compiler_List.length
                                                            tps) binders1 in
                                                     (match uu___16 with
                                                      | (tps1, rest) ->
                                                          let t3 =
                                                            match rest with
                                                            | [] ->
                                                                FStar_Syntax_Util.comp_result
                                                                  c
                                                            | uu___17 ->
                                                                FStar_Syntax_Syntax.mk
                                                                  (FStar_Syntax_Syntax.Tm_arrow
                                                                    (rest, c))
                                                                  (x.FStar_Syntax_Syntax.sort).FStar_Syntax_Syntax.pos in
                                                          (tps1, t3))
                                                 | uu___16 -> ([], ty) in
                                               (match uu___14 with
                                                | (tps1, t3) ->
                                                    {
                                                      FStar_Syntax_Syntax.sigel
                                                        =
                                                        (FStar_Syntax_Syntax.Sig_inductive_typ
                                                           (tc, uvs1, tps1,
                                                             t3, mutuals,
                                                             datas1));
                                                      FStar_Syntax_Syntax.sigrng
                                                        =
                                                        (se.FStar_Syntax_Syntax.sigrng);
                                                      FStar_Syntax_Syntax.sigquals
                                                        =
                                                        (se.FStar_Syntax_Syntax.sigquals);
                                                      FStar_Syntax_Syntax.sigmeta
                                                        =
                                                        (se.FStar_Syntax_Syntax.sigmeta);
                                                      FStar_Syntax_Syntax.sigattrs
                                                        =
                                                        (se.FStar_Syntax_Syntax.sigattrs);
                                                      FStar_Syntax_Syntax.sigopts
                                                        =
                                                        (se.FStar_Syntax_Syntax.sigopts)
                                                    })
                                           | uu___12 -> failwith "Impossible"))
                                 tc_types tcs in
                             let datas1 =
                               match uvs1 with
                               | [] -> datas
                               | uu___7 ->
                                   let uvs_universes =
                                     FStar_Compiler_Effect.op_Bar_Greater
                                       uvs1
                                       (FStar_Compiler_List.map
                                          (fun uu___8 ->
                                             FStar_Syntax_Syntax.U_name
                                               uu___8)) in
                                   let tc_insts =
                                     FStar_Compiler_Effect.op_Bar_Greater
                                       tcs1
                                       (FStar_Compiler_List.map
                                          (fun uu___8 ->
                                             match uu___8 with
                                             | {
                                                 FStar_Syntax_Syntax.sigel =
                                                   FStar_Syntax_Syntax.Sig_inductive_typ
                                                   (tc, uu___9, uu___10,
                                                    uu___11, uu___12,
                                                    uu___13);
                                                 FStar_Syntax_Syntax.sigrng =
                                                   uu___14;
                                                 FStar_Syntax_Syntax.sigquals
                                                   = uu___15;
                                                 FStar_Syntax_Syntax.sigmeta
                                                   = uu___16;
                                                 FStar_Syntax_Syntax.sigattrs
                                                   = uu___17;
                                                 FStar_Syntax_Syntax.sigopts
                                                   = uu___18;_}
                                                 -> (tc, uvs_universes)
                                             | uu___9 ->
                                                 failwith "Impossible")) in
                                   FStar_Compiler_List.map2
                                     (fun uu___8 ->
                                        fun d ->
                                          match uu___8 with
                                          | {
                                              FStar_Syntax_Syntax.binder_bv =
                                                t3;
                                              FStar_Syntax_Syntax.binder_qual
                                                = uu___9;
                                              FStar_Syntax_Syntax.binder_attrs
                                                = uu___10;_}
                                              ->
                                              (match d.FStar_Syntax_Syntax.sigel
                                               with
                                               | FStar_Syntax_Syntax.Sig_datacon
                                                   (l, uu___11, uu___12, tc,
                                                    ntps, mutuals)
                                                   ->
                                                   let ty =
                                                     let uu___13 =
                                                       FStar_Syntax_InstFV.instantiate
                                                         tc_insts
                                                         t3.FStar_Syntax_Syntax.sort in
                                                     FStar_Compiler_Effect.op_Bar_Greater
                                                       uu___13
                                                       (FStar_Syntax_Subst.close_univ_vars
                                                          uvs1) in
                                                   {
                                                     FStar_Syntax_Syntax.sigel
                                                       =
                                                       (FStar_Syntax_Syntax.Sig_datacon
                                                          (l, uvs1, ty, tc,
                                                            ntps, mutuals));
                                                     FStar_Syntax_Syntax.sigrng
                                                       =
                                                       (d.FStar_Syntax_Syntax.sigrng);
                                                     FStar_Syntax_Syntax.sigquals
                                                       =
                                                       (d.FStar_Syntax_Syntax.sigquals);
                                                     FStar_Syntax_Syntax.sigmeta
                                                       =
                                                       (d.FStar_Syntax_Syntax.sigmeta);
                                                     FStar_Syntax_Syntax.sigattrs
                                                       =
                                                       (d.FStar_Syntax_Syntax.sigattrs);
                                                     FStar_Syntax_Syntax.sigopts
                                                       =
                                                       (d.FStar_Syntax_Syntax.sigopts)
                                                   }
                                               | uu___11 ->
                                                   failwith "Impossible"))
                                     data_types datas in
                             (tcs1, datas1))))))
let (datacon_typ : FStar_Syntax_Syntax.sigelt -> FStar_Syntax_Syntax.term) =
  fun data ->
    match data.FStar_Syntax_Syntax.sigel with
    | FStar_Syntax_Syntax.Sig_datacon
        (uu___, uu___1, t, uu___2, uu___3, uu___4) -> t
    | uu___ -> failwith "Impossible!"
let (haseq_suffix : Prims.string) = "__uu___haseq"
let (is_haseq_lid : FStar_Ident.lid -> Prims.bool) =
  fun lid ->
    let str = FStar_Ident.string_of_lid lid in
    let len = FStar_String.length str in
    let haseq_suffix_len = FStar_String.length haseq_suffix in
    (len > haseq_suffix_len) &&
      (let uu___ =
         let uu___1 =
           FStar_String.substring str (len - haseq_suffix_len)
             haseq_suffix_len in
         FStar_String.compare uu___1 haseq_suffix in
       uu___ = Prims.int_zero)
let (get_haseq_axiom_lid : FStar_Ident.lid -> FStar_Ident.lid) =
  fun lid ->
    let uu___ =
      let uu___1 = FStar_Ident.ns_of_lid lid in
      let uu___2 =
        let uu___3 =
          let uu___4 =
            let uu___5 =
              let uu___6 = FStar_Ident.ident_of_lid lid in
              FStar_Ident.string_of_id uu___6 in
            Prims.op_Hat uu___5 haseq_suffix in
          FStar_Ident.id_of_text uu___4 in
        [uu___3] in
      FStar_Compiler_List.op_At uu___1 uu___2 in
    FStar_Ident.lid_of_ids uu___
let (get_optimized_haseq_axiom :
  FStar_TypeChecker_Env.env ->
    FStar_Syntax_Syntax.sigelt ->
      FStar_Syntax_Syntax.subst_elt Prims.list ->
        FStar_Syntax_Syntax.univ_names ->
          (FStar_Ident.lident * FStar_Syntax_Syntax.term *
            FStar_Syntax_Syntax.binders * FStar_Syntax_Syntax.binders *
            FStar_Syntax_Syntax.term))
  =
  fun en ->
    fun ty ->
      fun usubst ->
        fun us ->
          let uu___ =
            match ty.FStar_Syntax_Syntax.sigel with
            | FStar_Syntax_Syntax.Sig_inductive_typ
                (lid, uu___1, bs, t, uu___2, uu___3) -> (lid, bs, t)
            | uu___1 -> failwith "Impossible!" in
          match uu___ with
          | (lid, bs, t) ->
              let bs1 = FStar_Syntax_Subst.subst_binders usubst bs in
              let t1 =
                let uu___1 =
                  FStar_Syntax_Subst.shift_subst
                    (FStar_Compiler_List.length bs1) usubst in
                FStar_Syntax_Subst.subst uu___1 t in
              let uu___1 = FStar_Syntax_Subst.open_term bs1 t1 in
              (match uu___1 with
               | (bs2, t2) ->
                   let ibs =
                     let uu___2 =
                       let uu___3 = FStar_Syntax_Subst.compress t2 in
                       uu___3.FStar_Syntax_Syntax.n in
                     match uu___2 with
                     | FStar_Syntax_Syntax.Tm_arrow (ibs1, uu___3) -> ibs1
                     | uu___3 -> [] in
                   let ibs1 = FStar_Syntax_Subst.open_binders ibs in
                   let ind =
                     let uu___2 =
                       FStar_Syntax_Syntax.fvar lid
                         FStar_Syntax_Syntax.delta_constant
                         FStar_Pervasives_Native.None in
                     let uu___3 =
                       FStar_Compiler_List.map
                         (fun u -> FStar_Syntax_Syntax.U_name u) us in
                     FStar_Syntax_Syntax.mk_Tm_uinst uu___2 uu___3 in
                   let ind1 =
                     let uu___2 =
                       FStar_Compiler_List.map
                         FStar_Syntax_Util.arg_of_non_null_binder bs2 in
                     FStar_Syntax_Syntax.mk_Tm_app ind uu___2
                       FStar_Compiler_Range.dummyRange in
                   let ind2 =
                     let uu___2 =
                       FStar_Compiler_List.map
                         FStar_Syntax_Util.arg_of_non_null_binder ibs1 in
                     FStar_Syntax_Syntax.mk_Tm_app ind1 uu___2
                       FStar_Compiler_Range.dummyRange in
                   let haseq_ind =
                     let uu___2 =
                       let uu___3 = FStar_Syntax_Syntax.as_arg ind2 in
                       [uu___3] in
                     FStar_Syntax_Syntax.mk_Tm_app FStar_Syntax_Util.t_haseq
                       uu___2 FStar_Compiler_Range.dummyRange in
                   let bs' =
                     FStar_Compiler_List.filter
                       (fun b ->
                          let uu___2 =
                            let uu___3 = FStar_Syntax_Util.type_u () in
                            FStar_Pervasives_Native.fst uu___3 in
                          FStar_TypeChecker_Rel.subtype_nosmt_force en
                            (b.FStar_Syntax_Syntax.binder_bv).FStar_Syntax_Syntax.sort
                            uu___2) bs2 in
                   let haseq_bs =
                     FStar_Compiler_List.fold_left
                       (fun t3 ->
                          fun b ->
                            let uu___2 =
                              let uu___3 =
                                let uu___4 =
                                  let uu___5 =
                                    FStar_Syntax_Syntax.bv_to_name
                                      b.FStar_Syntax_Syntax.binder_bv in
                                  FStar_Syntax_Syntax.as_arg uu___5 in
                                [uu___4] in
                              FStar_Syntax_Syntax.mk_Tm_app
                                FStar_Syntax_Util.t_haseq uu___3
                                FStar_Compiler_Range.dummyRange in
                            FStar_Syntax_Util.mk_conj t3 uu___2)
                       FStar_Syntax_Util.t_true bs' in
                   let fml = FStar_Syntax_Util.mk_imp haseq_bs haseq_ind in
                   let fml1 =
                     let uu___2 =
                       let uu___3 =
                         let uu___4 =
                           let uu___5 =
                             let uu___6 =
                               FStar_Syntax_Syntax.binders_to_names ibs1 in
                             let uu___7 =
                               let uu___8 =
                                 let uu___9 =
                                   FStar_Syntax_Syntax.as_arg haseq_ind in
                                 [uu___9] in
                               [uu___8] in
                             (uu___6, uu___7) in
                           FStar_Syntax_Syntax.Meta_pattern uu___5 in
                         (fml, uu___4) in
                       FStar_Syntax_Syntax.Tm_meta uu___3 in
                     {
                       FStar_Syntax_Syntax.n = uu___2;
                       FStar_Syntax_Syntax.pos =
                         (fml.FStar_Syntax_Syntax.pos);
                       FStar_Syntax_Syntax.vars =
<<<<<<< HEAD
                         (uu___2.FStar_Syntax_Syntax.vars);
                       FStar_Syntax_Syntax.hash_code =
                         (uu___2.FStar_Syntax_Syntax.hash_code)
=======
                         (fml.FStar_Syntax_Syntax.vars)
>>>>>>> a46a208c
                     } in
                   let fml2 =
                     FStar_Compiler_List.fold_right
                       (fun b ->
                          fun t3 ->
                            let uu___2 =
                              let uu___3 =
                                let uu___4 =
                                  let uu___5 =
                                    let uu___6 =
                                      FStar_Syntax_Syntax.mk_binder
                                        b.FStar_Syntax_Syntax.binder_bv in
                                    [uu___6] in
                                  let uu___6 =
                                    FStar_Syntax_Subst.close [b] t3 in
                                  FStar_Syntax_Util.abs uu___5 uu___6
                                    FStar_Pervasives_Native.None in
                                FStar_Syntax_Syntax.as_arg uu___4 in
                              [uu___3] in
                            FStar_Syntax_Syntax.mk_Tm_app
                              FStar_Syntax_Util.tforall uu___2
                              FStar_Compiler_Range.dummyRange) ibs1 fml1 in
                   let fml3 =
                     FStar_Compiler_List.fold_right
                       (fun b ->
                          fun t3 ->
                            let uu___2 =
                              let uu___3 =
                                let uu___4 =
                                  let uu___5 =
                                    let uu___6 =
                                      FStar_Syntax_Syntax.mk_binder
                                        b.FStar_Syntax_Syntax.binder_bv in
                                    [uu___6] in
                                  let uu___6 =
                                    FStar_Syntax_Subst.close [b] t3 in
                                  FStar_Syntax_Util.abs uu___5 uu___6
                                    FStar_Pervasives_Native.None in
                                FStar_Syntax_Syntax.as_arg uu___4 in
                              [uu___3] in
                            FStar_Syntax_Syntax.mk_Tm_app
                              FStar_Syntax_Util.tforall uu___2
                              FStar_Compiler_Range.dummyRange) bs2 fml2 in
                   let axiom_lid = get_haseq_axiom_lid lid in
                   (axiom_lid, fml3, bs2, ibs1, haseq_bs))
let (optimized_haseq_soundness_for_data :
  FStar_Ident.lident ->
    FStar_Syntax_Syntax.sigelt ->
      FStar_Syntax_Syntax.subst_elt Prims.list ->
        FStar_Syntax_Syntax.binders -> FStar_Syntax_Syntax.term)
  =
  fun ty_lid ->
    fun data ->
      fun usubst ->
        fun bs ->
          let dt = datacon_typ data in
          let dt1 = FStar_Syntax_Subst.subst usubst dt in
          let uu___ =
            let uu___1 = FStar_Syntax_Subst.compress dt1 in
            uu___1.FStar_Syntax_Syntax.n in
          match uu___ with
          | FStar_Syntax_Syntax.Tm_arrow (dbs, uu___1) ->
              let dbs1 =
                let uu___2 =
                  FStar_Compiler_List.splitAt (FStar_Compiler_List.length bs)
                    dbs in
                FStar_Pervasives_Native.snd uu___2 in
              let dbs2 =
                let uu___2 = FStar_Syntax_Subst.opening_of_binders bs in
                FStar_Syntax_Subst.subst_binders uu___2 dbs1 in
              let dbs3 = FStar_Syntax_Subst.open_binders dbs2 in
              let cond =
                FStar_Compiler_List.fold_left
                  (fun t ->
                     fun b ->
                       let haseq_b =
                         let uu___2 =
                           let uu___3 =
                             FStar_Syntax_Syntax.as_arg
                               (b.FStar_Syntax_Syntax.binder_bv).FStar_Syntax_Syntax.sort in
                           [uu___3] in
                         FStar_Syntax_Syntax.mk_Tm_app
                           FStar_Syntax_Util.t_haseq uu___2
                           FStar_Compiler_Range.dummyRange in
                       let sort_range =
                         ((b.FStar_Syntax_Syntax.binder_bv).FStar_Syntax_Syntax.sort).FStar_Syntax_Syntax.pos in
                       let haseq_b1 =
                         let uu___2 =
                           let uu___3 = FStar_Ident.string_of_lid ty_lid in
                           FStar_Compiler_Util.format1
                             "Failed to prove that the type '%s' supports decidable equality because of this argument; add either the 'noeq' or 'unopteq' qualifier"
                             uu___3 in
                         FStar_TypeChecker_Util.label uu___2 sort_range
                           haseq_b in
                       FStar_Syntax_Util.mk_conj t haseq_b1)
                  FStar_Syntax_Util.t_true dbs3 in
              FStar_Compiler_List.fold_right
                (fun b ->
                   fun t ->
                     let uu___2 =
                       let uu___3 =
                         let uu___4 =
                           let uu___5 =
                             let uu___6 =
                               FStar_Syntax_Syntax.mk_binder
                                 b.FStar_Syntax_Syntax.binder_bv in
                             [uu___6] in
                           let uu___6 = FStar_Syntax_Subst.close [b] t in
                           FStar_Syntax_Util.abs uu___5 uu___6
                             FStar_Pervasives_Native.None in
                         FStar_Syntax_Syntax.as_arg uu___4 in
                       [uu___3] in
                     FStar_Syntax_Syntax.mk_Tm_app FStar_Syntax_Util.tforall
                       uu___2 FStar_Compiler_Range.dummyRange) dbs3 cond
          | uu___1 -> FStar_Syntax_Util.t_true
let (optimized_haseq_ty :
  FStar_Syntax_Syntax.sigelts ->
    FStar_Syntax_Syntax.subst_elt Prims.list ->
      FStar_Syntax_Syntax.univ_name Prims.list ->
        ((FStar_Ident.lident * FStar_Syntax_Syntax.term) Prims.list *
          FStar_TypeChecker_Env.env * FStar_Syntax_Syntax.term'
          FStar_Syntax_Syntax.syntax * FStar_Syntax_Syntax.term'
          FStar_Syntax_Syntax.syntax) ->
          FStar_Syntax_Syntax.sigelt ->
            ((FStar_Ident.lident * FStar_Syntax_Syntax.term) Prims.list *
              FStar_TypeChecker_Env.env * FStar_Syntax_Syntax.term'
              FStar_Syntax_Syntax.syntax * FStar_Syntax_Syntax.term'
              FStar_Syntax_Syntax.syntax))
  =
  fun all_datas_in_the_bundle ->
    fun usubst ->
      fun us ->
        fun acc ->
          fun ty ->
            let lid =
              match ty.FStar_Syntax_Syntax.sigel with
              | FStar_Syntax_Syntax.Sig_inductive_typ
                  (lid1, uu___, uu___1, uu___2, uu___3, uu___4) -> lid1
              | uu___ -> failwith "Impossible!" in
            let uu___ = acc in
            match uu___ with
            | (uu___1, en, uu___2, uu___3) ->
                let uu___4 = get_optimized_haseq_axiom en ty usubst us in
                (match uu___4 with
                 | (axiom_lid, fml, bs, ibs, haseq_bs) ->
                     let guard = FStar_Syntax_Util.mk_conj haseq_bs fml in
                     let uu___5 = acc in
                     (match uu___5 with
                      | (l_axioms, env, guard', cond') ->
                          let env1 =
                            FStar_TypeChecker_Env.push_binders env bs in
                          let env2 =
                            FStar_TypeChecker_Env.push_binders env1 ibs in
                          let t_datas =
                            FStar_Compiler_List.filter
                              (fun s ->
                                 match s.FStar_Syntax_Syntax.sigel with
                                 | FStar_Syntax_Syntax.Sig_datacon
                                     (uu___6, uu___7, uu___8, t_lid, uu___9,
                                      uu___10)
                                     -> t_lid = lid
                                 | uu___6 -> failwith "Impossible")
                              all_datas_in_the_bundle in
                          let cond =
                            FStar_Compiler_List.fold_left
                              (fun acc1 ->
                                 fun d ->
                                   let uu___6 =
                                     optimized_haseq_soundness_for_data lid d
                                       usubst bs in
                                   FStar_Syntax_Util.mk_conj acc1 uu___6)
                              FStar_Syntax_Util.t_true t_datas in
                          let uu___6 = FStar_Syntax_Util.mk_conj guard' guard in
                          let uu___7 = FStar_Syntax_Util.mk_conj cond' cond in
                          ((FStar_Compiler_List.op_At l_axioms
                              [(axiom_lid, fml)]), env2, uu___6, uu___7)))
let (optimized_haseq_scheme :
  FStar_Syntax_Syntax.sigelt ->
    FStar_Syntax_Syntax.sigelt Prims.list ->
      FStar_Syntax_Syntax.sigelt Prims.list ->
        FStar_TypeChecker_Env.env_t -> FStar_Syntax_Syntax.sigelt Prims.list)
  =
  fun sig_bndle ->
    fun tcs ->
      fun datas ->
        fun env0 ->
          let uu___ =
            let ty = FStar_Compiler_List.hd tcs in
            match ty.FStar_Syntax_Syntax.sigel with
            | FStar_Syntax_Syntax.Sig_inductive_typ
                (uu___1, us, uu___2, t, uu___3, uu___4) -> (us, t)
            | uu___1 -> failwith "Impossible!" in
          match uu___ with
          | (us, t) ->
              let uu___1 = FStar_Syntax_Subst.univ_var_opening us in
              (match uu___1 with
               | (usubst, us1) ->
                   let env = FStar_TypeChecker_Env.push_sigelt env0 sig_bndle in
                   ((env.FStar_TypeChecker_Env.solver).FStar_TypeChecker_Env.push
                      "haseq";
                    (env.FStar_TypeChecker_Env.solver).FStar_TypeChecker_Env.encode_sig
                      env sig_bndle;
                    (let env1 = FStar_TypeChecker_Env.push_univ_vars env us1 in
                     let uu___4 =
                       FStar_Compiler_List.fold_left
                         (optimized_haseq_ty datas usubst us1)
                         ([], env1, FStar_Syntax_Util.t_true,
                           FStar_Syntax_Util.t_true) tcs in
                     match uu___4 with
                     | (axioms, env2, guard, cond) ->
                         let phi =
                           let uu___5 = FStar_Syntax_Util.arrow_formals t in
                           match uu___5 with
                           | (uu___6, t1) ->
                               let uu___7 =
                                 FStar_Syntax_Util.is_eqtype_no_unrefine t1 in
                               if uu___7
                               then cond
                               else FStar_Syntax_Util.mk_imp guard cond in
                         let uu___5 =
                           FStar_TypeChecker_TcTerm.tc_trivial_guard env2 phi in
                         (match uu___5 with
                          | (phi1, uu___6) ->
                              ((let uu___8 =
                                  FStar_TypeChecker_Env.should_verify env2 in
                                if uu___8
                                then
                                  let uu___9 =
                                    FStar_TypeChecker_Env.guard_of_guard_formula
                                      (FStar_TypeChecker_Common.NonTrivial
                                         phi1) in
                                  FStar_TypeChecker_Rel.force_trivial_guard
                                    env2 uu___9
                                else ());
                               (let ses =
                                  FStar_Compiler_List.fold_left
                                    (fun l ->
                                       fun uu___8 ->
                                         match uu___8 with
                                         | (lid, fml) ->
                                             let fml1 =
                                               FStar_Syntax_Subst.close_univ_vars
                                                 us1 fml in
                                             FStar_Compiler_List.op_At l
                                               [{
                                                  FStar_Syntax_Syntax.sigel =
                                                    (FStar_Syntax_Syntax.Sig_assume
                                                       (lid, us1, fml1));
                                                  FStar_Syntax_Syntax.sigrng
                                                    =
                                                    FStar_Compiler_Range.dummyRange;
                                                  FStar_Syntax_Syntax.sigquals
                                                    = [];
                                                  FStar_Syntax_Syntax.sigmeta
                                                    =
                                                    FStar_Syntax_Syntax.default_sigmeta;
                                                  FStar_Syntax_Syntax.sigattrs
                                                    = [];
                                                  FStar_Syntax_Syntax.sigopts
                                                    =
                                                    FStar_Pervasives_Native.None
                                                }]) [] axioms in
                                (env2.FStar_TypeChecker_Env.solver).FStar_TypeChecker_Env.pop
                                  "haseq";
                                ses))))))
let (unoptimized_haseq_data :
  FStar_Syntax_Syntax.subst_elt Prims.list ->
    FStar_Syntax_Syntax.binders ->
      FStar_Syntax_Syntax.term ->
        FStar_Ident.lident Prims.list ->
          FStar_Syntax_Syntax.term ->
            FStar_Syntax_Syntax.sigelt ->
              FStar_Syntax_Syntax.term' FStar_Syntax_Syntax.syntax)
  =
  fun usubst ->
    fun bs ->
      fun haseq_ind ->
        fun mutuals ->
          fun acc ->
            fun data ->
              let rec is_mutual t =
                let uu___ =
                  let uu___1 = FStar_Syntax_Subst.compress t in
                  uu___1.FStar_Syntax_Syntax.n in
                match uu___ with
                | FStar_Syntax_Syntax.Tm_fvar fv ->
                    FStar_Compiler_List.existsb
                      (fun lid ->
                         FStar_Ident.lid_equals lid
                           (fv.FStar_Syntax_Syntax.fv_name).FStar_Syntax_Syntax.v)
                      mutuals
                | FStar_Syntax_Syntax.Tm_uinst (t', uu___1) -> is_mutual t'
                | FStar_Syntax_Syntax.Tm_refine (bv, t') ->
                    is_mutual bv.FStar_Syntax_Syntax.sort
                | FStar_Syntax_Syntax.Tm_app (t', args) ->
                    let uu___1 = is_mutual t' in
                    if uu___1
                    then true
                    else
                      (let uu___3 =
                         FStar_Compiler_List.map FStar_Pervasives_Native.fst
                           args in
                       exists_mutual uu___3)
                | FStar_Syntax_Syntax.Tm_meta (t', uu___1) -> is_mutual t'
                | uu___1 -> false
              and exists_mutual uu___ =
                match uu___ with
                | [] -> false
                | hd::tl -> (is_mutual hd) || (exists_mutual tl) in
              let dt = datacon_typ data in
              let dt1 = FStar_Syntax_Subst.subst usubst dt in
              let uu___ =
                let uu___1 = FStar_Syntax_Subst.compress dt1 in
                uu___1.FStar_Syntax_Syntax.n in
              match uu___ with
              | FStar_Syntax_Syntax.Tm_arrow (dbs, uu___1) ->
                  let dbs1 =
                    let uu___2 =
                      FStar_Compiler_List.splitAt
                        (FStar_Compiler_List.length bs) dbs in
                    FStar_Pervasives_Native.snd uu___2 in
                  let dbs2 =
                    let uu___2 = FStar_Syntax_Subst.opening_of_binders bs in
                    FStar_Syntax_Subst.subst_binders uu___2 dbs1 in
                  let dbs3 = FStar_Syntax_Subst.open_binders dbs2 in
                  let cond =
                    FStar_Compiler_List.fold_left
                      (fun t ->
                         fun b ->
                           let sort =
                             (b.FStar_Syntax_Syntax.binder_bv).FStar_Syntax_Syntax.sort in
                           let haseq_sort =
                             let uu___2 =
                               let uu___3 =
                                 FStar_Syntax_Syntax.as_arg
                                   (b.FStar_Syntax_Syntax.binder_bv).FStar_Syntax_Syntax.sort in
                               [uu___3] in
                             FStar_Syntax_Syntax.mk_Tm_app
                               FStar_Syntax_Util.t_haseq uu___2
                               FStar_Compiler_Range.dummyRange in
                           let haseq_sort1 =
                             let uu___2 = is_mutual sort in
                             if uu___2
                             then
                               FStar_Syntax_Util.mk_imp haseq_ind haseq_sort
                             else haseq_sort in
                           FStar_Syntax_Util.mk_conj t haseq_sort1)
                      FStar_Syntax_Util.t_true dbs3 in
                  let cond1 =
                    FStar_Compiler_List.fold_right
                      (fun b ->
                         fun t ->
                           let uu___2 =
                             let uu___3 =
                               let uu___4 =
                                 let uu___5 =
                                   let uu___6 =
                                     FStar_Syntax_Syntax.mk_binder
                                       b.FStar_Syntax_Syntax.binder_bv in
                                   [uu___6] in
                                 let uu___6 = FStar_Syntax_Subst.close [b] t in
                                 FStar_Syntax_Util.abs uu___5 uu___6
                                   FStar_Pervasives_Native.None in
                               FStar_Syntax_Syntax.as_arg uu___4 in
                             [uu___3] in
                           FStar_Syntax_Syntax.mk_Tm_app
                             FStar_Syntax_Util.tforall uu___2
                             FStar_Compiler_Range.dummyRange) dbs3 cond in
                  FStar_Syntax_Util.mk_conj acc cond1
              | uu___1 -> acc
let (unoptimized_haseq_ty :
  FStar_Syntax_Syntax.sigelt Prims.list ->
    FStar_Ident.lident Prims.list ->
      FStar_Syntax_Syntax.subst_elt Prims.list ->
        FStar_Syntax_Syntax.univ_name Prims.list ->
          FStar_Syntax_Syntax.term ->
            FStar_Syntax_Syntax.sigelt ->
              FStar_Syntax_Syntax.term' FStar_Syntax_Syntax.syntax)
  =
  fun all_datas_in_the_bundle ->
    fun mutuals ->
      fun usubst ->
        fun us ->
          fun acc ->
            fun ty ->
              let uu___ =
                match ty.FStar_Syntax_Syntax.sigel with
                | FStar_Syntax_Syntax.Sig_inductive_typ
                    (lid, uu___1, bs, t, uu___2, d_lids) ->
                    (lid, bs, t, d_lids)
                | uu___1 -> failwith "Impossible!" in
              match uu___ with
              | (lid, bs, t, d_lids) ->
                  let bs1 = FStar_Syntax_Subst.subst_binders usubst bs in
                  let t1 =
                    let uu___1 =
                      FStar_Syntax_Subst.shift_subst
                        (FStar_Compiler_List.length bs1) usubst in
                    FStar_Syntax_Subst.subst uu___1 t in
                  let uu___1 = FStar_Syntax_Subst.open_term bs1 t1 in
                  (match uu___1 with
                   | (bs2, t2) ->
                       let ibs =
                         let uu___2 =
                           let uu___3 = FStar_Syntax_Subst.compress t2 in
                           uu___3.FStar_Syntax_Syntax.n in
                         match uu___2 with
                         | FStar_Syntax_Syntax.Tm_arrow (ibs1, uu___3) ->
                             ibs1
                         | uu___3 -> [] in
                       let ibs1 = FStar_Syntax_Subst.open_binders ibs in
                       let ind =
                         let uu___2 =
                           FStar_Syntax_Syntax.fvar lid
                             FStar_Syntax_Syntax.delta_constant
                             FStar_Pervasives_Native.None in
                         let uu___3 =
                           FStar_Compiler_List.map
                             (fun u -> FStar_Syntax_Syntax.U_name u) us in
                         FStar_Syntax_Syntax.mk_Tm_uinst uu___2 uu___3 in
                       let ind1 =
                         let uu___2 =
                           FStar_Compiler_List.map
                             FStar_Syntax_Util.arg_of_non_null_binder bs2 in
                         FStar_Syntax_Syntax.mk_Tm_app ind uu___2
                           FStar_Compiler_Range.dummyRange in
                       let ind2 =
                         let uu___2 =
                           FStar_Compiler_List.map
                             FStar_Syntax_Util.arg_of_non_null_binder ibs1 in
                         FStar_Syntax_Syntax.mk_Tm_app ind1 uu___2
                           FStar_Compiler_Range.dummyRange in
                       let haseq_ind =
                         let uu___2 =
                           let uu___3 = FStar_Syntax_Syntax.as_arg ind2 in
                           [uu___3] in
                         FStar_Syntax_Syntax.mk_Tm_app
                           FStar_Syntax_Util.t_haseq uu___2
                           FStar_Compiler_Range.dummyRange in
                       let t_datas =
                         FStar_Compiler_List.filter
                           (fun s ->
                              match s.FStar_Syntax_Syntax.sigel with
                              | FStar_Syntax_Syntax.Sig_datacon
                                  (uu___2, uu___3, uu___4, t_lid, uu___5,
                                   uu___6)
                                  -> t_lid = lid
                              | uu___2 -> failwith "Impossible")
                           all_datas_in_the_bundle in
                       let data_cond =
                         FStar_Compiler_List.fold_left
                           (unoptimized_haseq_data usubst bs2 haseq_ind
                              mutuals) FStar_Syntax_Util.t_true t_datas in
                       let fml = FStar_Syntax_Util.mk_imp data_cond haseq_ind in
                       let fml1 =
                         let uu___2 =
                           let uu___3 =
                             let uu___4 =
                               let uu___5 =
                                 let uu___6 =
                                   FStar_Syntax_Syntax.binders_to_names ibs1 in
                                 let uu___7 =
                                   let uu___8 =
                                     let uu___9 =
                                       FStar_Syntax_Syntax.as_arg haseq_ind in
                                     [uu___9] in
                                   [uu___8] in
                                 (uu___6, uu___7) in
                               FStar_Syntax_Syntax.Meta_pattern uu___5 in
                             (fml, uu___4) in
                           FStar_Syntax_Syntax.Tm_meta uu___3 in
                         {
                           FStar_Syntax_Syntax.n = uu___2;
                           FStar_Syntax_Syntax.pos =
                             (fml.FStar_Syntax_Syntax.pos);
                           FStar_Syntax_Syntax.vars =
<<<<<<< HEAD
                             (uu___2.FStar_Syntax_Syntax.vars);
                           FStar_Syntax_Syntax.hash_code =
                             (uu___2.FStar_Syntax_Syntax.hash_code)
=======
                             (fml.FStar_Syntax_Syntax.vars)
>>>>>>> a46a208c
                         } in
                       let fml2 =
                         FStar_Compiler_List.fold_right
                           (fun b ->
                              fun t3 ->
                                let uu___2 =
                                  let uu___3 =
                                    let uu___4 =
                                      let uu___5 =
                                        let uu___6 =
                                          FStar_Syntax_Syntax.mk_binder
                                            b.FStar_Syntax_Syntax.binder_bv in
                                        [uu___6] in
                                      let uu___6 =
                                        FStar_Syntax_Subst.close [b] t3 in
                                      FStar_Syntax_Util.abs uu___5 uu___6
                                        FStar_Pervasives_Native.None in
                                    FStar_Syntax_Syntax.as_arg uu___4 in
                                  [uu___3] in
                                FStar_Syntax_Syntax.mk_Tm_app
                                  FStar_Syntax_Util.tforall uu___2
                                  FStar_Compiler_Range.dummyRange) ibs1 fml1 in
                       let fml3 =
                         FStar_Compiler_List.fold_right
                           (fun b ->
                              fun t3 ->
                                let uu___2 =
                                  let uu___3 =
                                    let uu___4 =
                                      let uu___5 =
                                        let uu___6 =
                                          FStar_Syntax_Syntax.mk_binder
                                            b.FStar_Syntax_Syntax.binder_bv in
                                        [uu___6] in
                                      let uu___6 =
                                        FStar_Syntax_Subst.close [b] t3 in
                                      FStar_Syntax_Util.abs uu___5 uu___6
                                        FStar_Pervasives_Native.None in
                                    FStar_Syntax_Syntax.as_arg uu___4 in
                                  [uu___3] in
                                FStar_Syntax_Syntax.mk_Tm_app
                                  FStar_Syntax_Util.tforall uu___2
                                  FStar_Compiler_Range.dummyRange) bs2 fml2 in
                       FStar_Syntax_Util.mk_conj acc fml3)
let (unoptimized_haseq_scheme :
  FStar_Syntax_Syntax.sigelt ->
    FStar_Syntax_Syntax.sigelt Prims.list ->
      FStar_Syntax_Syntax.sigelt Prims.list ->
        FStar_TypeChecker_Env.env_t -> FStar_Syntax_Syntax.sigelt Prims.list)
  =
  fun sig_bndle ->
    fun tcs ->
      fun datas ->
        fun env0 ->
          let mutuals =
            FStar_Compiler_List.map
              (fun ty ->
                 match ty.FStar_Syntax_Syntax.sigel with
                 | FStar_Syntax_Syntax.Sig_inductive_typ
                     (lid, uu___, uu___1, uu___2, uu___3, uu___4) -> lid
                 | uu___ -> failwith "Impossible!") tcs in
          let uu___ =
            let ty = FStar_Compiler_List.hd tcs in
            match ty.FStar_Syntax_Syntax.sigel with
            | FStar_Syntax_Syntax.Sig_inductive_typ
                (lid, us, uu___1, uu___2, uu___3, uu___4) -> (lid, us)
            | uu___1 -> failwith "Impossible!" in
          match uu___ with
          | (lid, us) ->
              let uu___1 = FStar_Syntax_Subst.univ_var_opening us in
              (match uu___1 with
               | (usubst, us1) ->
                   let fml =
                     FStar_Compiler_List.fold_left
                       (unoptimized_haseq_ty datas mutuals usubst us1)
                       FStar_Syntax_Util.t_true tcs in
                   let se =
                     let uu___2 =
                       let uu___3 =
                         let uu___4 = get_haseq_axiom_lid lid in
                         (uu___4, us1, fml) in
                       FStar_Syntax_Syntax.Sig_assume uu___3 in
                     {
                       FStar_Syntax_Syntax.sigel = uu___2;
                       FStar_Syntax_Syntax.sigrng =
                         FStar_Compiler_Range.dummyRange;
                       FStar_Syntax_Syntax.sigquals = [];
                       FStar_Syntax_Syntax.sigmeta =
                         FStar_Syntax_Syntax.default_sigmeta;
                       FStar_Syntax_Syntax.sigattrs = [];
                       FStar_Syntax_Syntax.sigopts =
                         FStar_Pervasives_Native.None
                     } in
                   [se])
let (check_inductive_well_typedness :
  FStar_TypeChecker_Env.env_t ->
    FStar_Syntax_Syntax.sigelt Prims.list ->
      FStar_Syntax_Syntax.qualifier Prims.list ->
        FStar_Ident.lident Prims.list ->
          (FStar_Syntax_Syntax.sigelt * FStar_Syntax_Syntax.sigelt Prims.list
            * FStar_Syntax_Syntax.sigelt Prims.list))
  =
  fun env ->
    fun ses ->
      fun quals ->
        fun lids ->
          let uu___ =
            FStar_Compiler_Effect.op_Bar_Greater ses
              (FStar_Compiler_List.partition
                 (fun uu___1 ->
                    match uu___1 with
                    | {
                        FStar_Syntax_Syntax.sigel =
                          FStar_Syntax_Syntax.Sig_inductive_typ uu___2;
                        FStar_Syntax_Syntax.sigrng = uu___3;
                        FStar_Syntax_Syntax.sigquals = uu___4;
                        FStar_Syntax_Syntax.sigmeta = uu___5;
                        FStar_Syntax_Syntax.sigattrs = uu___6;
                        FStar_Syntax_Syntax.sigopts = uu___7;_} -> true
                    | uu___2 -> false)) in
          match uu___ with
          | (tys, datas) ->
              ((let uu___2 =
                  FStar_Compiler_Effect.op_Bar_Greater datas
                    (FStar_Compiler_Util.for_some
                       (fun uu___3 ->
                          match uu___3 with
                          | {
                              FStar_Syntax_Syntax.sigel =
                                FStar_Syntax_Syntax.Sig_datacon uu___4;
                              FStar_Syntax_Syntax.sigrng = uu___5;
                              FStar_Syntax_Syntax.sigquals = uu___6;
                              FStar_Syntax_Syntax.sigmeta = uu___7;
                              FStar_Syntax_Syntax.sigattrs = uu___8;
                              FStar_Syntax_Syntax.sigopts = uu___9;_} ->
                              false
                          | uu___4 -> true)) in
                if uu___2
                then
                  let uu___3 = FStar_TypeChecker_Env.get_range env in
                  FStar_Errors.raise_error
                    (FStar_Errors.Fatal_NonInductiveInMutuallyDefinedType,
                      "Mutually defined type contains a non-inductive element")
                    uu___3
                else ());
               (let univs =
                  if (FStar_Compiler_List.length tys) = Prims.int_zero
                  then []
                  else
                    (let uu___3 =
                       let uu___4 = FStar_Compiler_List.hd tys in
                       uu___4.FStar_Syntax_Syntax.sigel in
                     match uu___3 with
                     | FStar_Syntax_Syntax.Sig_inductive_typ
                         (uu___4, uvs, uu___5, uu___6, uu___7, uu___8) -> uvs
                     | uu___4 -> failwith "Impossible, can't happen!") in
                let env0 = env in
                let uu___2 =
                  FStar_Compiler_List.fold_right
                    (fun tc ->
                       fun uu___3 ->
                         match uu___3 with
                         | (env1, all_tcs, g) ->
                             let uu___4 = tc_tycon env1 tc in
                             (match uu___4 with
                              | (env2, tc1, tc_u, guard) ->
                                  let g' =
                                    FStar_TypeChecker_Rel.universe_inequality
                                      FStar_Syntax_Syntax.U_zero tc_u in
                                  ((let uu___6 =
                                      FStar_TypeChecker_Env.debug env2
                                        FStar_Options.Low in
                                    if uu___6
                                    then
                                      let uu___7 =
                                        FStar_Syntax_Print.sigelt_to_string
                                          tc1 in
                                      FStar_Compiler_Util.print1
                                        "Checked inductive: %s\n" uu___7
                                    else ());
                                   (let uu___6 =
                                      let uu___7 =
                                        FStar_TypeChecker_Env.conj_guard
                                          guard g' in
                                      FStar_TypeChecker_Env.conj_guard g
                                        uu___7 in
                                    (env2, ((tc1, tc_u) :: all_tcs), uu___6)))))
                    tys (env, [], FStar_TypeChecker_Env.trivial_guard) in
                match uu___2 with
                | (env1, tcs, g) ->
                    let uu___3 =
                      FStar_Compiler_List.fold_right
                        (fun se ->
                           fun uu___4 ->
                             match uu___4 with
                             | (datas1, g1) ->
                                 let uu___5 =
                                   let uu___6 = tc_data env1 tcs in uu___6 se in
                                 (match uu___5 with
                                  | (data, g') ->
                                      let uu___6 =
                                        FStar_TypeChecker_Env.conj_guard g1
                                          g' in
                                      ((data :: datas1), uu___6))) datas
                        ([], g) in
                    (match uu___3 with
                     | (datas1, g1) ->
                         let uu___4 =
                           let tc_universe_vars =
                             FStar_Compiler_List.map
                               FStar_Pervasives_Native.snd tcs in
                           let g2 =
                             {
                               FStar_TypeChecker_Common.guard_f =
                                 (g1.FStar_TypeChecker_Common.guard_f);
                               FStar_TypeChecker_Common.deferred_to_tac =
                                 (g1.FStar_TypeChecker_Common.deferred_to_tac);
                               FStar_TypeChecker_Common.deferred =
                                 (g1.FStar_TypeChecker_Common.deferred);
                               FStar_TypeChecker_Common.univ_ineqs =
                                 (tc_universe_vars,
                                   (FStar_Pervasives_Native.snd
                                      g1.FStar_TypeChecker_Common.univ_ineqs));
                               FStar_TypeChecker_Common.implicits =
                                 (g1.FStar_TypeChecker_Common.implicits)
                             } in
                           (let uu___6 =
                              FStar_Compiler_Effect.op_Less_Bar
                                (FStar_TypeChecker_Env.debug env0)
                                (FStar_Options.Other "GenUniverses") in
                            if uu___6
                            then
                              let uu___7 =
                                FStar_TypeChecker_Rel.guard_to_string env1 g2 in
                              FStar_Compiler_Util.print1
                                "@@@@@@Guard before (possible) generalization: %s\n"
                                uu___7
                            else ());
                           FStar_TypeChecker_Rel.force_trivial_guard env0 g2;
                           if
                             (FStar_Compiler_List.length univs) =
                               Prims.int_zero
                           then generalize_and_inst_within env0 tcs datas1
                           else
                             (let uu___8 =
                                FStar_Compiler_List.map
                                  FStar_Pervasives_Native.fst tcs in
                              (uu___8, datas1)) in
                         (match uu___4 with
                          | (tcs1, datas2) ->
                              let tcs2 =
                                FStar_Compiler_Effect.op_Bar_Greater tcs1
                                  (FStar_Compiler_List.map
                                     (fun se ->
                                        match se.FStar_Syntax_Syntax.sigel
                                        with
                                        | FStar_Syntax_Syntax.Sig_inductive_typ
                                            (l, univs1, binders, typ, ts, ds)
                                            ->
                                            let fail expected inferred =
                                              let uu___5 =
                                                let uu___6 =
                                                  let uu___7 =
                                                    FStar_Syntax_Print.tscheme_to_string
                                                      expected in
                                                  let uu___8 =
                                                    FStar_Syntax_Print.tscheme_to_string
                                                      inferred in
                                                  FStar_Compiler_Util.format2
                                                    "Expected an inductive with type %s; got %s"
                                                    uu___7 uu___8 in
                                                (FStar_Errors.Fatal_UnexpectedInductivetype,
                                                  uu___6) in
                                              FStar_Errors.raise_error uu___5
                                                se.FStar_Syntax_Syntax.sigrng in
                                            let copy_binder_attrs_from_val
                                              binders1 expected =
                                              let expected_attrs =
                                                let uu___5 =
                                                  let uu___6 =
                                                    FStar_TypeChecker_Normalize.get_n_binders
                                                      env1
                                                      (FStar_Compiler_List.length
                                                         binders1) expected in
                                                  FStar_Compiler_Effect.op_Bar_Greater
                                                    uu___6
                                                    FStar_Pervasives_Native.fst in
                                                FStar_Compiler_Effect.op_Bar_Greater
                                                  uu___5
                                                  (FStar_Compiler_List.map
                                                     (fun uu___6 ->
                                                        match uu___6 with
                                                        | {
                                                            FStar_Syntax_Syntax.binder_bv
                                                              = uu___7;
                                                            FStar_Syntax_Syntax.binder_qual
                                                              = uu___8;
                                                            FStar_Syntax_Syntax.binder_attrs
                                                              = attrs;_}
                                                            -> attrs)) in
                                              if
                                                (FStar_Compiler_List.length
                                                   expected_attrs)
                                                  <>
                                                  (FStar_Compiler_List.length
                                                     binders1)
                                              then
                                                let uu___5 =
                                                  let uu___6 =
                                                    let uu___7 =
                                                      let uu___8 =
                                                        FStar_Compiler_Effect.op_Bar_Greater
                                                          binders1
                                                          FStar_Compiler_List.length in
                                                      FStar_Compiler_Effect.op_Bar_Greater
                                                        uu___8
                                                        FStar_Compiler_Util.string_of_int in
                                                    let uu___8 =
                                                      FStar_Syntax_Print.term_to_string
                                                        expected in
                                                    FStar_Compiler_Util.format2
                                                      "Could not get %s type parameters from val type %s"
                                                      uu___7 uu___8 in
                                                  (FStar_Errors.Fatal_UnexpectedInductivetype,
                                                    uu___6) in
                                                FStar_Errors.raise_error
                                                  uu___5
                                                  se.FStar_Syntax_Syntax.sigrng
                                              else
                                                FStar_Compiler_List.map2
                                                  (fun ex_attrs ->
                                                     fun b ->
                                                       {
                                                         FStar_Syntax_Syntax.binder_bv
                                                           =
                                                           (b.FStar_Syntax_Syntax.binder_bv);
                                                         FStar_Syntax_Syntax.binder_qual
                                                           =
                                                           (b.FStar_Syntax_Syntax.binder_qual);
                                                         FStar_Syntax_Syntax.binder_attrs
                                                           =
                                                           (FStar_Compiler_List.op_At
                                                              b.FStar_Syntax_Syntax.binder_attrs
                                                              ex_attrs)
                                                       }) expected_attrs
                                                  binders1 in
                                            let uu___5 =
                                              FStar_TypeChecker_Env.try_lookup_val_decl
                                                env0 l in
                                            (match uu___5 with
                                             | FStar_Pervasives_Native.None
                                                 -> se
                                             | FStar_Pervasives_Native.Some
                                                 (expected_typ, uu___6) ->
                                                 let inferred_typ =
                                                   let body =
                                                     match binders with
                                                     | [] -> typ
                                                     | uu___7 ->
                                                         let uu___8 =
                                                           let uu___9 =
                                                             let uu___10 =
                                                               FStar_Syntax_Syntax.mk_Total
                                                                 typ in
                                                             (binders,
                                                               uu___10) in
                                                           FStar_Syntax_Syntax.Tm_arrow
                                                             uu___9 in
                                                         FStar_Syntax_Syntax.mk
                                                           uu___8
                                                           se.FStar_Syntax_Syntax.sigrng in
                                                   (univs1, body) in
                                                 if
                                                   (FStar_Compiler_List.length
                                                      univs1)
                                                     =
                                                     (FStar_Compiler_List.length
                                                        (FStar_Pervasives_Native.fst
                                                           expected_typ))
                                                 then
                                                   let uu___7 =
                                                     FStar_Syntax_Subst.open_univ_vars
                                                       univs1
                                                       (FStar_Pervasives_Native.snd
                                                          inferred_typ) in
                                                   (match uu___7 with
                                                    | (uu___8, inferred) ->
                                                        let uu___9 =
                                                          FStar_Syntax_Subst.open_univ_vars
                                                            univs1
                                                            (FStar_Pervasives_Native.snd
                                                               expected_typ) in
                                                        (match uu___9 with
                                                         | (uu___10,
                                                            expected) ->
                                                             let uu___11 =
                                                               FStar_TypeChecker_Rel.teq_nosmt_force
                                                                 env0
                                                                 inferred
                                                                 expected in
                                                             if uu___11
                                                             then
                                                               let binders1 =
                                                                 copy_binder_attrs_from_val
                                                                   binders
                                                                   expected in
                                                               {
                                                                 FStar_Syntax_Syntax.sigel
                                                                   =
                                                                   (FStar_Syntax_Syntax.Sig_inductive_typ
                                                                    (l,
                                                                    univs1,
                                                                    binders1,
                                                                    typ, ts,
                                                                    ds));
                                                                 FStar_Syntax_Syntax.sigrng
                                                                   =
                                                                   (se.FStar_Syntax_Syntax.sigrng);
                                                                 FStar_Syntax_Syntax.sigquals
                                                                   =
                                                                   (se.FStar_Syntax_Syntax.sigquals);
                                                                 FStar_Syntax_Syntax.sigmeta
                                                                   =
                                                                   (se.FStar_Syntax_Syntax.sigmeta);
                                                                 FStar_Syntax_Syntax.sigattrs
                                                                   =
                                                                   (se.FStar_Syntax_Syntax.sigattrs);
                                                                 FStar_Syntax_Syntax.sigopts
                                                                   =
                                                                   (se.FStar_Syntax_Syntax.sigopts)
                                                               }
                                                             else
                                                               fail
                                                                 expected_typ
                                                                 inferred_typ))
                                                 else
                                                   fail expected_typ
                                                     inferred_typ)
                                        | uu___5 -> se)) in
                              let sig_bndle =
                                let uu___5 =
                                  FStar_TypeChecker_Env.get_range env0 in
                                let uu___6 =
                                  FStar_Compiler_List.collect
                                    (fun s -> s.FStar_Syntax_Syntax.sigattrs)
                                    ses in
                                {
                                  FStar_Syntax_Syntax.sigel =
                                    (FStar_Syntax_Syntax.Sig_bundle
                                       ((FStar_Compiler_List.op_At tcs2
                                           datas2), lids));
                                  FStar_Syntax_Syntax.sigrng = uu___5;
                                  FStar_Syntax_Syntax.sigquals = quals;
                                  FStar_Syntax_Syntax.sigmeta =
                                    FStar_Syntax_Syntax.default_sigmeta;
                                  FStar_Syntax_Syntax.sigattrs = uu___6;
                                  FStar_Syntax_Syntax.sigopts =
                                    FStar_Pervasives_Native.None
                                } in
                              (sig_bndle, tcs2, datas2)))))
let (early_prims_inductives : Prims.string Prims.list) =
  ["empty"; "trivial"; "equals"; "pair"; "sum"]
let (mk_discriminator_and_indexed_projectors :
  FStar_Syntax_Syntax.qualifier Prims.list ->
    FStar_Syntax_Syntax.attribute Prims.list ->
      FStar_Syntax_Syntax.fv_qual ->
        Prims.bool ->
          FStar_TypeChecker_Env.env ->
            FStar_Ident.lident ->
              FStar_Ident.lident ->
                FStar_Syntax_Syntax.univ_names ->
                  FStar_Syntax_Syntax.binders ->
                    FStar_Syntax_Syntax.binders ->
                      FStar_Syntax_Syntax.binders ->
                        Prims.bool -> FStar_Syntax_Syntax.sigelt Prims.list)
  =
  fun iquals ->
    fun attrs ->
      fun fvq ->
        fun refine_domain ->
          fun env ->
            fun tc ->
              fun lid ->
                fun uvs ->
                  fun inductive_tps ->
                    fun indices ->
                      fun fields ->
                        fun erasable ->
                          let p = FStar_Ident.range_of_lid lid in
                          let pos q = FStar_Syntax_Syntax.withinfo q p in
                          let projectee ptyp =
                            FStar_Syntax_Syntax.gen_bv "projectee"
                              (FStar_Pervasives_Native.Some p) ptyp in
                          let inst_univs =
                            FStar_Compiler_List.map
                              (fun u -> FStar_Syntax_Syntax.U_name u) uvs in
                          let tps = inductive_tps in
                          let arg_typ =
                            let inst_tc =
                              let uu___ =
                                let uu___1 =
                                  let uu___2 =
                                    let uu___3 =
                                      FStar_Syntax_Syntax.lid_as_fv tc
                                        FStar_Syntax_Syntax.delta_constant
                                        FStar_Pervasives_Native.None in
                                    FStar_Syntax_Syntax.fv_to_tm uu___3 in
                                  (uu___2, inst_univs) in
                                FStar_Syntax_Syntax.Tm_uinst uu___1 in
                              FStar_Syntax_Syntax.mk uu___ p in
                            let args =
                              FStar_Compiler_Effect.op_Bar_Greater
                                (FStar_Compiler_List.op_At tps indices)
                                (FStar_Compiler_List.map
                                   FStar_Syntax_Util.arg_of_non_null_binder) in
                            FStar_Syntax_Syntax.mk_Tm_app inst_tc args p in
                          let unrefined_arg_binder =
                            let uu___ = projectee arg_typ in
                            FStar_Syntax_Syntax.mk_binder uu___ in
                          let arg_binder =
                            if Prims.op_Negation refine_domain
                            then unrefined_arg_binder
                            else
                              (let disc_name =
                                 FStar_Syntax_Util.mk_discriminator lid in
                               let x =
                                 FStar_Syntax_Syntax.new_bv
                                   (FStar_Pervasives_Native.Some p) arg_typ in
                               let sort =
                                 let disc_fvar =
                                   let uu___1 =
                                     FStar_Ident.set_lid_range disc_name p in
                                   FStar_Syntax_Syntax.fvar uu___1
                                     (FStar_Syntax_Syntax.Delta_equational_at_level
                                        Prims.int_one)
                                     FStar_Pervasives_Native.None in
                                 let uu___1 =
                                   let uu___2 =
                                     let uu___3 =
                                       FStar_Syntax_Syntax.mk_Tm_uinst
                                         disc_fvar inst_univs in
                                     let uu___4 =
                                       let uu___5 =
                                         let uu___6 =
                                           FStar_Syntax_Syntax.bv_to_name x in
                                         FStar_Compiler_Effect.op_Less_Bar
                                           FStar_Syntax_Syntax.as_arg uu___6 in
                                       [uu___5] in
                                     FStar_Syntax_Syntax.mk_Tm_app uu___3
                                       uu___4 p in
                                   FStar_Syntax_Util.b2t uu___2 in
                                 FStar_Syntax_Util.refine x uu___1 in
                               let uu___1 =
                                 let uu___2 = projectee arg_typ in
                                 {
                                   FStar_Syntax_Syntax.ppname =
                                     (uu___2.FStar_Syntax_Syntax.ppname);
                                   FStar_Syntax_Syntax.index =
                                     (uu___2.FStar_Syntax_Syntax.index);
                                   FStar_Syntax_Syntax.sort = sort
                                 } in
                               FStar_Syntax_Syntax.mk_binder uu___1) in
                          let ntps = FStar_Compiler_List.length tps in
                          let all_params =
                            let uu___ =
                              FStar_Compiler_List.map
                                (fun b ->
                                   {
                                     FStar_Syntax_Syntax.binder_bv =
                                       (b.FStar_Syntax_Syntax.binder_bv);
                                     FStar_Syntax_Syntax.binder_qual =
                                       (FStar_Pervasives_Native.Some
                                          FStar_Syntax_Syntax.imp_tag);
                                     FStar_Syntax_Syntax.binder_attrs =
                                       (b.FStar_Syntax_Syntax.binder_attrs)
                                   }) tps in
                            FStar_Compiler_List.op_At uu___ fields in
                          let imp_binders =
                            FStar_Compiler_Effect.op_Bar_Greater
                              (FStar_Compiler_List.op_At tps indices)
                              (FStar_Compiler_List.map
                                 (fun b ->
                                    {
                                      FStar_Syntax_Syntax.binder_bv =
                                        (b.FStar_Syntax_Syntax.binder_bv);
                                      FStar_Syntax_Syntax.binder_qual =
                                        (FStar_Pervasives_Native.Some
                                           FStar_Syntax_Syntax.imp_tag);
                                      FStar_Syntax_Syntax.binder_attrs =
                                        (b.FStar_Syntax_Syntax.binder_attrs)
                                    })) in
                          let early_prims_inductive =
                            (let uu___ =
                               FStar_TypeChecker_Env.current_module env in
                             FStar_Ident.lid_equals
                               FStar_Parser_Const.prims_lid uu___)
                              &&
                              (FStar_Compiler_List.existsb
                                 (fun s ->
                                    let uu___ =
                                      let uu___1 =
                                        FStar_Ident.ident_of_lid tc in
                                      FStar_Ident.string_of_id uu___1 in
                                    s = uu___) early_prims_inductives) in
                          let discriminator_ses =
                            if fvq <> FStar_Syntax_Syntax.Data_ctor
                            then []
                            else
                              (let discriminator_name =
                                 FStar_Syntax_Util.mk_discriminator lid in
                               let no_decl = false in
                               let only_decl =
                                 early_prims_inductive ||
                                   (FStar_Syntax_Util.has_attribute attrs
                                      FStar_Parser_Const.no_auto_projectors_attr) in
                               let quals =
                                 let uu___1 =
                                   FStar_Compiler_List.filter
                                     (fun uu___2 ->
                                        match uu___2 with
                                        | FStar_Syntax_Syntax.Inline_for_extraction
                                            -> true
                                        | FStar_Syntax_Syntax.NoExtract ->
                                            true
                                        | FStar_Syntax_Syntax.Private -> true
                                        | uu___3 -> false) iquals in
                                 FStar_Compiler_List.op_At
                                   ((FStar_Syntax_Syntax.Discriminator lid)
                                   ::
                                   (if only_decl
                                    then
                                      [FStar_Syntax_Syntax.Logic;
                                      FStar_Syntax_Syntax.Assumption]
                                    else [])) uu___1 in
                               let binders =
                                 FStar_Compiler_List.op_At imp_binders
                                   [unrefined_arg_binder] in
                               let t =
                                 let bool_typ =
                                   if erasable
                                   then
                                     FStar_Syntax_Syntax.mk_GTotal
                                       FStar_Syntax_Util.t_bool
                                   else
                                     FStar_Syntax_Syntax.mk_Total
                                       FStar_Syntax_Util.t_bool in
                                 let uu___1 =
                                   FStar_Syntax_Util.arrow binders bool_typ in
                                 FStar_Compiler_Effect.op_Less_Bar
                                   (FStar_Syntax_Subst.close_univ_vars uvs)
                                   uu___1 in
                               let decl =
                                 let uu___1 =
                                   FStar_Ident.range_of_lid
                                     discriminator_name in
                                 {
                                   FStar_Syntax_Syntax.sigel =
                                     (FStar_Syntax_Syntax.Sig_declare_typ
                                        (discriminator_name, uvs, t));
                                   FStar_Syntax_Syntax.sigrng = uu___1;
                                   FStar_Syntax_Syntax.sigquals = quals;
                                   FStar_Syntax_Syntax.sigmeta =
                                     FStar_Syntax_Syntax.default_sigmeta;
                                   FStar_Syntax_Syntax.sigattrs = attrs;
                                   FStar_Syntax_Syntax.sigopts =
                                     FStar_Pervasives_Native.None
                                 } in
                               (let uu___2 =
                                  FStar_TypeChecker_Env.debug env
                                    (FStar_Options.Other "LogTypes") in
                                if uu___2
                                then
                                  let uu___3 =
                                    FStar_Syntax_Print.sigelt_to_string decl in
                                  FStar_Compiler_Util.print1
                                    "Declaration of a discriminator %s\n"
                                    uu___3
                                else ());
                               if only_decl
                               then [decl]
                               else
                                 (let body =
                                    if Prims.op_Negation refine_domain
                                    then FStar_Syntax_Util.exp_true_bool
                                    else
                                      (let arg_pats =
                                         FStar_Compiler_Effect.op_Bar_Greater
                                           all_params
                                           (FStar_Compiler_List.mapi
                                              (fun j ->
                                                 fun uu___4 ->
                                                   match uu___4 with
                                                   | {
                                                       FStar_Syntax_Syntax.binder_bv
                                                         = x;
                                                       FStar_Syntax_Syntax.binder_qual
                                                         = imp;
                                                       FStar_Syntax_Syntax.binder_attrs
                                                         = uu___5;_}
                                                       ->
                                                       let b =
                                                         FStar_Syntax_Syntax.is_bqual_implicit
                                                           imp in
                                                       if b && (j < ntps)
                                                       then
                                                         let uu___6 =
                                                           let uu___7 =
                                                             let uu___8 =
                                                               let uu___9 =
                                                                 let uu___10
                                                                   =
                                                                   FStar_Ident.string_of_id
                                                                    x.FStar_Syntax_Syntax.ppname in
                                                                 FStar_Syntax_Syntax.gen_bv
                                                                   uu___10
                                                                   FStar_Pervasives_Native.None
                                                                   FStar_Syntax_Syntax.tun in
                                                               (uu___9,
                                                                 FStar_Syntax_Syntax.tun) in
                                                             FStar_Syntax_Syntax.Pat_dot_term
                                                               uu___8 in
                                                           pos uu___7 in
                                                         (uu___6, b)
                                                       else
                                                         (let uu___7 =
                                                            let uu___8 =
                                                              let uu___9 =
                                                                let uu___10 =
                                                                  FStar_Ident.string_of_id
                                                                    x.FStar_Syntax_Syntax.ppname in
                                                                FStar_Syntax_Syntax.gen_bv
                                                                  uu___10
                                                                  FStar_Pervasives_Native.None
                                                                  FStar_Syntax_Syntax.tun in
                                                              FStar_Syntax_Syntax.Pat_wild
                                                                uu___9 in
                                                            pos uu___8 in
                                                          (uu___7, b)))) in
                                       let pat_true =
                                         let uu___4 =
                                           let uu___5 =
                                             let uu___6 =
                                               let uu___7 =
                                                 FStar_Syntax_Syntax.lid_as_fv
                                                   lid
                                                   FStar_Syntax_Syntax.delta_constant
                                                   (FStar_Pervasives_Native.Some
                                                      fvq) in
                                               (uu___7, arg_pats) in
                                             FStar_Syntax_Syntax.Pat_cons
                                               uu___6 in
                                           pos uu___5 in
                                         (uu___4,
                                           FStar_Pervasives_Native.None,
                                           FStar_Syntax_Util.exp_true_bool) in
                                       let pat_false =
                                         let uu___4 =
                                           let uu___5 =
                                             let uu___6 =
                                               FStar_Syntax_Syntax.new_bv
                                                 FStar_Pervasives_Native.None
                                                 FStar_Syntax_Syntax.tun in
                                             FStar_Syntax_Syntax.Pat_wild
                                               uu___6 in
                                           pos uu___5 in
                                         (uu___4,
                                           FStar_Pervasives_Native.None,
                                           FStar_Syntax_Util.exp_false_bool) in
                                       let arg_exp =
                                         FStar_Syntax_Syntax.bv_to_name
                                           unrefined_arg_binder.FStar_Syntax_Syntax.binder_bv in
                                       let uu___4 =
                                         let uu___5 =
                                           let uu___6 =
                                             let uu___7 =
                                               FStar_Syntax_Util.branch
                                                 pat_true in
                                             let uu___8 =
                                               let uu___9 =
                                                 FStar_Syntax_Util.branch
                                                   pat_false in
                                               [uu___9] in
                                             uu___7 :: uu___8 in
                                           (arg_exp,
                                             FStar_Pervasives_Native.None,
                                             uu___6,
                                             FStar_Pervasives_Native.None) in
                                         FStar_Syntax_Syntax.Tm_match uu___5 in
                                       FStar_Syntax_Syntax.mk uu___4 p) in
                                  let dd =
                                    FStar_Syntax_Syntax.Delta_equational_at_level
                                      Prims.int_one in
                                  let imp =
                                    FStar_Syntax_Util.abs binders body
                                      FStar_Pervasives_Native.None in
                                  let lbtyp =
                                    if no_decl
                                    then t
                                    else FStar_Syntax_Syntax.tun in
                                  let lb =
                                    let uu___3 =
                                      let uu___4 =
                                        FStar_Syntax_Syntax.lid_as_fv
                                          discriminator_name dd
                                          FStar_Pervasives_Native.None in
                                      FStar_Pervasives.Inr uu___4 in
                                    let uu___4 =
                                      FStar_Syntax_Subst.close_univ_vars uvs
                                        imp in
                                    FStar_Syntax_Util.mk_letbinding uu___3
                                      uvs lbtyp
                                      FStar_Parser_Const.effect_Tot_lid
                                      uu___4 []
                                      FStar_Compiler_Range.dummyRange in
                                  let impl =
                                    let uu___3 =
                                      let uu___4 =
                                        let uu___5 =
                                          let uu___6 =
                                            let uu___7 =
                                              FStar_Compiler_Effect.op_Bar_Greater
                                                lb.FStar_Syntax_Syntax.lbname
                                                FStar_Compiler_Util.right in
                                            FStar_Compiler_Effect.op_Bar_Greater
                                              uu___7
                                              (fun fv ->
                                                 (fv.FStar_Syntax_Syntax.fv_name).FStar_Syntax_Syntax.v) in
                                          [uu___6] in
                                        ((false, [lb]), uu___5) in
                                      FStar_Syntax_Syntax.Sig_let uu___4 in
                                    {
                                      FStar_Syntax_Syntax.sigel = uu___3;
                                      FStar_Syntax_Syntax.sigrng = p;
                                      FStar_Syntax_Syntax.sigquals = quals;
                                      FStar_Syntax_Syntax.sigmeta =
                                        FStar_Syntax_Syntax.default_sigmeta;
                                      FStar_Syntax_Syntax.sigattrs = attrs;
                                      FStar_Syntax_Syntax.sigopts =
                                        FStar_Pervasives_Native.None
                                    } in
                                  (let uu___4 =
                                     FStar_TypeChecker_Env.debug env
                                       (FStar_Options.Other "LogTypes") in
                                   if uu___4
                                   then
                                     let uu___5 =
                                       FStar_Syntax_Print.sigelt_to_string
                                         impl in
                                     FStar_Compiler_Util.print1
                                       "Implementation of a discriminator %s\n"
                                       uu___5
                                   else ());
                                  [decl; impl])) in
                          let arg_exp =
                            FStar_Syntax_Syntax.bv_to_name
                              arg_binder.FStar_Syntax_Syntax.binder_bv in
                          let binders =
                            FStar_Compiler_List.op_At imp_binders
                              [arg_binder] in
                          let arg =
                            FStar_Syntax_Util.arg_of_non_null_binder
                              arg_binder in
                          let subst =
                            FStar_Compiler_Effect.op_Bar_Greater fields
                              (FStar_Compiler_List.mapi
                                 (fun i ->
                                    fun uu___ ->
                                      match uu___ with
                                      | { FStar_Syntax_Syntax.binder_bv = a;
                                          FStar_Syntax_Syntax.binder_qual =
                                            uu___1;
                                          FStar_Syntax_Syntax.binder_attrs =
                                            uu___2;_}
                                          ->
                                          let field_name =
                                            FStar_Syntax_Util.mk_field_projector_name
                                              lid a i in
                                          let field_proj_tm =
                                            let uu___3 =
                                              let uu___4 =
                                                FStar_Syntax_Syntax.lid_as_fv
                                                  field_name
                                                  (FStar_Syntax_Syntax.Delta_equational_at_level
                                                     Prims.int_one)
                                                  FStar_Pervasives_Native.None in
                                              FStar_Syntax_Syntax.fv_to_tm
                                                uu___4 in
                                            FStar_Syntax_Syntax.mk_Tm_uinst
                                              uu___3 inst_univs in
                                          let proj =
                                            FStar_Syntax_Syntax.mk_Tm_app
                                              field_proj_tm [arg] p in
                                          FStar_Syntax_Syntax.NT (a, proj))) in
                          let projectors_ses =
                            let uu___ =
                              FStar_Compiler_Effect.op_Bar_Greater fields
                                (FStar_Compiler_List.mapi
                                   (fun i ->
                                      fun uu___1 ->
                                        match uu___1 with
                                        | {
                                            FStar_Syntax_Syntax.binder_bv = x;
                                            FStar_Syntax_Syntax.binder_qual =
                                              uu___2;
                                            FStar_Syntax_Syntax.binder_attrs
                                              = uu___3;_}
                                            ->
                                            let p1 =
                                              FStar_Syntax_Syntax.range_of_bv
                                                x in
                                            let field_name =
                                              FStar_Syntax_Util.mk_field_projector_name
                                                lid x i in
                                            let result_comp =
                                              let t =
                                                FStar_Syntax_Subst.subst
                                                  subst
                                                  x.FStar_Syntax_Syntax.sort in
                                              if erasable
                                              then
                                                FStar_Syntax_Syntax.mk_GTotal
                                                  t
                                              else
                                                FStar_Syntax_Syntax.mk_Total
                                                  t in
                                            let t =
                                              let uu___4 =
                                                FStar_Syntax_Util.arrow
                                                  binders result_comp in
                                              FStar_Compiler_Effect.op_Less_Bar
                                                (FStar_Syntax_Subst.close_univ_vars
                                                   uvs) uu___4 in
                                            let only_decl =
                                              early_prims_inductive ||
                                                (FStar_Syntax_Util.has_attribute
                                                   attrs
                                                   FStar_Parser_Const.no_auto_projectors_attr) in
                                            let no_decl = false in
                                            let quals q =
                                              if only_decl
                                              then
                                                FStar_Syntax_Syntax.Assumption
                                                :: q
                                              else q in
                                            let quals1 =
                                              let iquals1 =
                                                FStar_Compiler_Effect.op_Bar_Greater
                                                  iquals
                                                  (FStar_Compiler_List.filter
                                                     (fun uu___4 ->
                                                        match uu___4 with
                                                        | FStar_Syntax_Syntax.Inline_for_extraction
                                                            -> true
                                                        | FStar_Syntax_Syntax.NoExtract
                                                            -> true
                                                        | FStar_Syntax_Syntax.Private
                                                            -> true
                                                        | uu___5 -> false)) in
                                              quals
                                                ((FStar_Syntax_Syntax.Projector
                                                    (lid,
                                                      (x.FStar_Syntax_Syntax.ppname)))
                                                :: iquals1) in
                                            let attrs1 =
                                              FStar_Compiler_List.op_At
                                                (if only_decl
                                                 then []
                                                 else
                                                   [FStar_Syntax_Util.attr_substitute])
                                                attrs in
                                            let decl =
                                              let uu___4 =
                                                FStar_Ident.range_of_lid
                                                  field_name in
                                              {
                                                FStar_Syntax_Syntax.sigel =
                                                  (FStar_Syntax_Syntax.Sig_declare_typ
                                                     (field_name, uvs, t));
                                                FStar_Syntax_Syntax.sigrng =
                                                  uu___4;
                                                FStar_Syntax_Syntax.sigquals
                                                  = quals1;
                                                FStar_Syntax_Syntax.sigmeta =
                                                  FStar_Syntax_Syntax.default_sigmeta;
                                                FStar_Syntax_Syntax.sigattrs
                                                  = attrs1;
                                                FStar_Syntax_Syntax.sigopts =
                                                  FStar_Pervasives_Native.None
                                              } in
                                            ((let uu___5 =
                                                FStar_TypeChecker_Env.debug
                                                  env
                                                  (FStar_Options.Other
                                                     "LogTypes") in
                                              if uu___5
                                              then
                                                let uu___6 =
                                                  FStar_Syntax_Print.sigelt_to_string
                                                    decl in
                                                FStar_Compiler_Util.print1
                                                  "Declaration of a projector %s\n"
                                                  uu___6
                                              else ());
                                             if only_decl
                                             then [decl]
                                             else
                                               (let projection =
                                                  let uu___6 =
                                                    FStar_Ident.string_of_id
                                                      x.FStar_Syntax_Syntax.ppname in
                                                  FStar_Syntax_Syntax.gen_bv
                                                    uu___6
                                                    FStar_Pervasives_Native.None
                                                    FStar_Syntax_Syntax.tun in
                                                let arg_pats =
                                                  FStar_Compiler_Effect.op_Bar_Greater
                                                    all_params
                                                    (FStar_Compiler_List.mapi
                                                       (fun j ->
                                                          fun uu___6 ->
                                                            match uu___6 with
                                                            | {
                                                                FStar_Syntax_Syntax.binder_bv
                                                                  = x1;
                                                                FStar_Syntax_Syntax.binder_qual
                                                                  = imp;
                                                                FStar_Syntax_Syntax.binder_attrs
                                                                  = uu___7;_}
                                                                ->
                                                                let b =
                                                                  FStar_Syntax_Syntax.is_bqual_implicit
                                                                    imp in
                                                                if
                                                                  (i + ntps)
                                                                    = j
                                                                then
                                                                  let uu___8
                                                                    =
                                                                    pos
                                                                    (FStar_Syntax_Syntax.Pat_var
                                                                    projection) in
                                                                  (uu___8, b)
                                                                else
                                                                  if
                                                                    b &&
                                                                    (j < ntps)
                                                                  then
                                                                    (
                                                                    let uu___9
                                                                    =
                                                                    let uu___10
                                                                    =
                                                                    let uu___11
                                                                    =
                                                                    let uu___12
                                                                    =
                                                                    let uu___13
                                                                    =
                                                                    FStar_Ident.string_of_id
                                                                    x1.FStar_Syntax_Syntax.ppname in
                                                                    FStar_Syntax_Syntax.gen_bv
                                                                    uu___13
                                                                    FStar_Pervasives_Native.None
                                                                    FStar_Syntax_Syntax.tun in
                                                                    (uu___12,
                                                                    FStar_Syntax_Syntax.tun) in
                                                                    FStar_Syntax_Syntax.Pat_dot_term
                                                                    uu___11 in
                                                                    pos
                                                                    uu___10 in
                                                                    (uu___9,
                                                                    b))
                                                                  else
                                                                    (
                                                                    let uu___10
                                                                    =
                                                                    let uu___11
                                                                    =
                                                                    let uu___12
                                                                    =
                                                                    let uu___13
                                                                    =
                                                                    FStar_Ident.string_of_id
                                                                    x1.FStar_Syntax_Syntax.ppname in
                                                                    FStar_Syntax_Syntax.gen_bv
                                                                    uu___13
                                                                    FStar_Pervasives_Native.None
                                                                    FStar_Syntax_Syntax.tun in
                                                                    FStar_Syntax_Syntax.Pat_wild
                                                                    uu___12 in
                                                                    pos
                                                                    uu___11 in
                                                                    (uu___10,
                                                                    b)))) in
                                                let pat =
                                                  let uu___6 =
                                                    let uu___7 =
                                                      let uu___8 =
                                                        let uu___9 =
                                                          FStar_Syntax_Syntax.lid_as_fv
                                                            lid
                                                            FStar_Syntax_Syntax.delta_constant
                                                            (FStar_Pervasives_Native.Some
                                                               fvq) in
                                                        (uu___9, arg_pats) in
                                                      FStar_Syntax_Syntax.Pat_cons
                                                        uu___8 in
                                                    pos uu___7 in
                                                  let uu___7 =
                                                    FStar_Syntax_Syntax.bv_to_name
                                                      projection in
                                                  (uu___6,
                                                    FStar_Pervasives_Native.None,
                                                    uu___7) in
                                                let body =
                                                  let return_bv =
                                                    FStar_Syntax_Syntax.gen_bv
                                                      "proj_ret"
                                                      (FStar_Pervasives_Native.Some
                                                         p1)
                                                      FStar_Syntax_Syntax.tun in
                                                  let result_typ =
                                                    let uu___6 =
                                                      let uu___7 =
                                                        FStar_Compiler_Effect.op_Bar_Greater
                                                          result_comp
                                                          FStar_Syntax_Util.comp_result in
                                                      let uu___8 =
                                                        let uu___9 =
                                                          let uu___10 =
                                                            let uu___11 =
                                                              let uu___12 =
                                                                FStar_Syntax_Syntax.bv_to_name
                                                                  return_bv in
                                                              ((arg_binder.FStar_Syntax_Syntax.binder_bv),
                                                                uu___12) in
                                                            FStar_Syntax_Syntax.NT
                                                              uu___11 in
                                                          [uu___10] in
                                                        FStar_Syntax_Subst.subst
                                                          uu___9 in
                                                      FStar_Compiler_Effect.op_Bar_Greater
                                                        uu___7 uu___8 in
                                                    let uu___7 =
                                                      let uu___8 =
                                                        let uu___9 =
                                                          FStar_Syntax_Syntax.mk_binder
                                                            return_bv in
                                                        [uu___9] in
                                                      FStar_Syntax_Subst.close
                                                        uu___8 in
                                                    FStar_Compiler_Effect.op_Bar_Greater
                                                      uu___6 uu___7 in
                                                  let return_binder =
                                                    let uu___6 =
                                                      let uu___7 =
                                                        let uu___8 =
                                                          FStar_Syntax_Syntax.mk_binder
                                                            return_bv in
                                                        [uu___8] in
                                                      FStar_Syntax_Subst.close_binders
                                                        uu___7 in
                                                    FStar_Compiler_List.hd
                                                      uu___6 in
                                                  let returns_annotation =
                                                    let use_eq = true in
                                                    FStar_Pervasives_Native.Some
                                                      (return_binder,
                                                        ((FStar_Pervasives.Inl
                                                            result_typ),
                                                          FStar_Pervasives_Native.None,
                                                          use_eq)) in
                                                  let uu___6 =
                                                    let uu___7 =
                                                      let uu___8 =
                                                        let uu___9 =
                                                          FStar_Syntax_Util.branch
                                                            pat in
                                                        [uu___9] in
                                                      (arg_exp,
                                                        returns_annotation,
                                                        uu___8,
                                                        FStar_Pervasives_Native.None) in
                                                    FStar_Syntax_Syntax.Tm_match
                                                      uu___7 in
                                                  FStar_Syntax_Syntax.mk
                                                    uu___6 p1 in
                                                let imp =
                                                  FStar_Syntax_Util.abs
                                                    binders body
                                                    FStar_Pervasives_Native.None in
                                                let dd =
                                                  FStar_Syntax_Syntax.Delta_equational_at_level
                                                    Prims.int_one in
                                                let lbtyp =
                                                  if no_decl
                                                  then t
                                                  else
                                                    FStar_Syntax_Syntax.tun in
                                                let lb =
                                                  let uu___6 =
                                                    let uu___7 =
                                                      FStar_Syntax_Syntax.lid_as_fv
                                                        field_name dd
                                                        FStar_Pervasives_Native.None in
                                                    FStar_Pervasives.Inr
                                                      uu___7 in
                                                  let uu___7 =
                                                    FStar_Syntax_Subst.close_univ_vars
                                                      uvs imp in
                                                  {
                                                    FStar_Syntax_Syntax.lbname
                                                      = uu___6;
                                                    FStar_Syntax_Syntax.lbunivs
                                                      = uvs;
                                                    FStar_Syntax_Syntax.lbtyp
                                                      = lbtyp;
                                                    FStar_Syntax_Syntax.lbeff
                                                      =
                                                      FStar_Parser_Const.effect_Tot_lid;
                                                    FStar_Syntax_Syntax.lbdef
                                                      = uu___7;
                                                    FStar_Syntax_Syntax.lbattrs
                                                      = [];
                                                    FStar_Syntax_Syntax.lbpos
                                                      =
                                                      FStar_Compiler_Range.dummyRange
                                                  } in
                                                let impl =
                                                  let uu___6 =
                                                    let uu___7 =
                                                      let uu___8 =
                                                        let uu___9 =
                                                          let uu___10 =
                                                            FStar_Compiler_Effect.op_Bar_Greater
                                                              lb.FStar_Syntax_Syntax.lbname
                                                              FStar_Compiler_Util.right in
                                                          FStar_Compiler_Effect.op_Bar_Greater
                                                            uu___10
                                                            (fun fv ->
                                                               (fv.FStar_Syntax_Syntax.fv_name).FStar_Syntax_Syntax.v) in
                                                        [uu___9] in
                                                      ((false, [lb]), uu___8) in
                                                    FStar_Syntax_Syntax.Sig_let
                                                      uu___7 in
                                                  {
                                                    FStar_Syntax_Syntax.sigel
                                                      = uu___6;
                                                    FStar_Syntax_Syntax.sigrng
                                                      = p1;
                                                    FStar_Syntax_Syntax.sigquals
                                                      = quals1;
                                                    FStar_Syntax_Syntax.sigmeta
                                                      =
                                                      FStar_Syntax_Syntax.default_sigmeta;
                                                    FStar_Syntax_Syntax.sigattrs
                                                      = attrs1;
                                                    FStar_Syntax_Syntax.sigopts
                                                      =
                                                      FStar_Pervasives_Native.None
                                                  } in
                                                (let uu___7 =
                                                   FStar_TypeChecker_Env.debug
                                                     env
                                                     (FStar_Options.Other
                                                        "LogTypes") in
                                                 if uu___7
                                                 then
                                                   let uu___8 =
                                                     FStar_Syntax_Print.sigelt_to_string
                                                       impl in
                                                   FStar_Compiler_Util.print1
                                                     "Implementation of a projector %s\n"
                                                     uu___8
                                                 else ());
                                                if no_decl
                                                then [impl]
                                                else [decl; impl])))) in
                            FStar_Compiler_Effect.op_Bar_Greater uu___
                              FStar_Compiler_List.flatten in
                          FStar_Compiler_List.op_At discriminator_ses
                            projectors_ses
let (mk_data_operations :
  FStar_Syntax_Syntax.qualifier Prims.list ->
    FStar_Syntax_Syntax.attribute Prims.list ->
      FStar_TypeChecker_Env.env ->
        FStar_Syntax_Syntax.sigelt Prims.list ->
          FStar_Syntax_Syntax.sigelt -> FStar_Syntax_Syntax.sigelt Prims.list)
  =
  fun iquals ->
    fun attrs ->
      fun env ->
        fun tcs ->
          fun se ->
            match se.FStar_Syntax_Syntax.sigel with
            | FStar_Syntax_Syntax.Sig_datacon
                (constr_lid, uvs, t, typ_lid, n_typars, uu___) ->
                let uu___1 = FStar_Syntax_Subst.univ_var_opening uvs in
                (match uu___1 with
                 | (univ_opening, uvs1) ->
                     let t1 = FStar_Syntax_Subst.subst univ_opening t in
                     let uu___2 = FStar_Syntax_Util.arrow_formals t1 in
                     (match uu___2 with
                      | (formals, uu___3) ->
                          let uu___4 =
                            let tps_opt =
                              FStar_Compiler_Util.find_map tcs
                                (fun se1 ->
                                   let uu___5 =
                                     let uu___6 =
                                       let uu___7 =
                                         FStar_Syntax_Util.lid_of_sigelt se1 in
                                       FStar_Compiler_Util.must uu___7 in
                                     FStar_Ident.lid_equals typ_lid uu___6 in
                                   if uu___5
                                   then
                                     match se1.FStar_Syntax_Syntax.sigel with
                                     | FStar_Syntax_Syntax.Sig_inductive_typ
                                         (uu___6, uvs', tps, typ0, uu___7,
                                          constrs)
                                         ->
                                         FStar_Pervasives_Native.Some
                                           (tps, typ0,
                                             ((FStar_Compiler_List.length
                                                 constrs)
                                                > Prims.int_one))
                                     | uu___6 -> failwith "Impossible"
                                   else FStar_Pervasives_Native.None) in
                            match tps_opt with
                            | FStar_Pervasives_Native.Some x -> x
                            | FStar_Pervasives_Native.None ->
                                let uu___5 =
                                  FStar_Ident.lid_equals typ_lid
                                    FStar_Parser_Const.exn_lid in
                                if uu___5
                                then ([], FStar_Syntax_Util.ktype0, true)
                                else
                                  FStar_Errors.raise_error
                                    (FStar_Errors.Fatal_UnexpectedDataConstructor,
                                      "Unexpected data constructor")
                                    se.FStar_Syntax_Syntax.sigrng in
                          (match uu___4 with
                           | (inductive_tps, typ0, should_refine) ->
                               let inductive_tps1 =
                                 FStar_Syntax_Subst.subst_binders
                                   univ_opening inductive_tps in
                               let typ01 =
                                 let uu___5 =
                                   FStar_Syntax_Subst.shift_subst
                                     (FStar_Compiler_List.length
                                        inductive_tps1) univ_opening in
                                 FStar_Syntax_Subst.subst uu___5 typ0 in
                               let uu___5 =
                                 FStar_Syntax_Util.arrow_formals typ01 in
                               (match uu___5 with
                                | (indices, uu___6) ->
                                    let refine_domain =
                                      let uu___7 =
                                        FStar_Compiler_Effect.op_Bar_Greater
                                          se.FStar_Syntax_Syntax.sigquals
                                          (FStar_Compiler_Util.for_some
                                             (fun uu___8 ->
                                                match uu___8 with
                                                | FStar_Syntax_Syntax.RecordConstructor
                                                    uu___9 -> true
                                                | uu___9 -> false)) in
                                      if uu___7 then false else should_refine in
                                    let fv_qual =
                                      let filter_records uu___7 =
                                        match uu___7 with
                                        | FStar_Syntax_Syntax.RecordConstructor
                                            (uu___8, fns) ->
                                            FStar_Pervasives_Native.Some
                                              (FStar_Syntax_Syntax.Record_ctor
                                                 (typ_lid, fns))
                                        | uu___8 ->
                                            FStar_Pervasives_Native.None in
                                      let uu___7 =
                                        FStar_Compiler_Util.find_map
                                          se.FStar_Syntax_Syntax.sigquals
                                          filter_records in
                                      match uu___7 with
                                      | FStar_Pervasives_Native.None ->
                                          FStar_Syntax_Syntax.Data_ctor
                                      | FStar_Pervasives_Native.Some q -> q in
                                    let fields =
                                      let uu___7 =
                                        FStar_Compiler_Util.first_N n_typars
                                          formals in
                                      match uu___7 with
                                      | (imp_tps, fields1) ->
                                          let rename =
                                            FStar_Compiler_List.map2
                                              (fun uu___8 ->
                                                 fun uu___9 ->
                                                   match (uu___8, uu___9)
                                                   with
                                                   | ({
                                                        FStar_Syntax_Syntax.binder_bv
                                                          = x;
                                                        FStar_Syntax_Syntax.binder_qual
                                                          = uu___10;
                                                        FStar_Syntax_Syntax.binder_attrs
                                                          = uu___11;_},
                                                      {
                                                        FStar_Syntax_Syntax.binder_bv
                                                          = x';
                                                        FStar_Syntax_Syntax.binder_qual
                                                          = uu___12;
                                                        FStar_Syntax_Syntax.binder_attrs
                                                          = uu___13;_})
                                                       ->
                                                       let uu___14 =
                                                         let uu___15 =
                                                           FStar_Syntax_Syntax.bv_to_name
                                                             x' in
                                                         (x, uu___15) in
                                                       FStar_Syntax_Syntax.NT
                                                         uu___14) imp_tps
                                              inductive_tps1 in
                                          FStar_Syntax_Subst.subst_binders
                                            rename fields1 in
                                    let erasable =
                                      FStar_Syntax_Util.has_attribute
                                        se.FStar_Syntax_Syntax.sigattrs
                                        FStar_Parser_Const.erasable_attr in
                                    mk_discriminator_and_indexed_projectors
                                      iquals attrs fv_qual refine_domain env
                                      typ_lid constr_lid uvs1 inductive_tps1
                                      indices fields erasable))))
            | uu___ -> []<|MERGE_RESOLUTION|>--- conflicted
+++ resolved
@@ -601,121 +601,7 @@
                                                    (let t2 =
                                                       let uu___11 =
                                                         let uu___12 =
-<<<<<<< HEAD
-                                                          FStar_Syntax_Subst.compress
-                                                            head in
-                                                        uu___12.FStar_Syntax_Syntax.n in
-                                                      match uu___11 with
-                                                      | FStar_Syntax_Syntax.Tm_uinst
-                                                          ({
-                                                             FStar_Syntax_Syntax.n
-                                                               =
-                                                               FStar_Syntax_Syntax.Tm_fvar
-                                                               fv;
-                                                             FStar_Syntax_Syntax.pos
-                                                               = uu___12;
-                                                             FStar_Syntax_Syntax.vars
-                                                               = uu___13;
-                                                             FStar_Syntax_Syntax.hash_code
-                                                               = uu___14;_},
-                                                           tuvs)
-                                                          when
-                                                          FStar_Syntax_Syntax.fv_eq_lid
-                                                            fv tc_lid
-                                                          ->
-                                                          if
-                                                            (FStar_List.length
-                                                               _uvs1)
-                                                              =
-                                                              (FStar_List.length
-                                                                 tuvs)
-                                                          then
-                                                            FStar_List.fold_left2
-                                                              (fun g ->
-                                                                 fun u1 ->
-                                                                   fun u2 ->
-                                                                    let uu___15
-                                                                    =
-                                                                    let uu___16
-                                                                    =
-                                                                    FStar_Syntax_Syntax.mk
-                                                                    (FStar_Syntax_Syntax.Tm_type
-                                                                    u1)
-                                                                    FStar_Range.dummyRange in
-                                                                    let uu___17
-                                                                    =
-                                                                    FStar_Syntax_Syntax.mk
-                                                                    (FStar_Syntax_Syntax.Tm_type
-                                                                    (FStar_Syntax_Syntax.U_name
-                                                                    u2))
-                                                                    FStar_Range.dummyRange in
-                                                                    FStar_TypeChecker_Rel.teq
-                                                                    env'1
-                                                                    uu___16
-                                                                    uu___17 in
-                                                                    FStar_TypeChecker_Env.conj_guard
-                                                                    g uu___15)
-                                                              FStar_TypeChecker_Env.trivial_guard
-                                                              tuvs _uvs1
-                                                          else
-                                                            FStar_Errors.raise_error
-                                                              (FStar_Errors.Fatal_UnexpectedConstructorType,
-                                                                "Length of annotated universes does not match inferred universes")
-                                                              se.FStar_Syntax_Syntax.sigrng
-                                                      | FStar_Syntax_Syntax.Tm_fvar
-                                                          fv when
-                                                          FStar_Syntax_Syntax.fv_eq_lid
-                                                            fv tc_lid
-                                                          ->
-                                                          FStar_TypeChecker_Env.trivial_guard
-                                                      | uu___12 ->
-                                                          let uu___13 =
-                                                            let uu___14 =
-                                                              let uu___15 =
-                                                                FStar_Syntax_Print.lid_to_string
-                                                                  tc_lid in
-                                                              let uu___16 =
-                                                                FStar_Syntax_Print.term_to_string
-                                                                  head in
-                                                              FStar_Util.format2
-                                                                "Expected a constructor of type %s; got %s"
-                                                                uu___15
-                                                                uu___16 in
-                                                            (FStar_Errors.Fatal_UnexpectedConstructorType,
-                                                              uu___14) in
-                                                          FStar_Errors.raise_error
-                                                            uu___13
-                                                            se.FStar_Syntax_Syntax.sigrng in
-                                                    let g =
-                                                      FStar_List.fold_left2
-                                                        (fun g1 ->
-                                                           fun uu___11 ->
-                                                             fun u_x ->
-                                                               match uu___11
-                                                               with
-                                                               | {
-                                                                   FStar_Syntax_Syntax.binder_bv
-                                                                    = x;
-                                                                   FStar_Syntax_Syntax.binder_qual
-                                                                    = uu___12;
-                                                                   FStar_Syntax_Syntax.binder_attrs
-                                                                    = uu___13;_}
-                                                                   ->
-                                                                   let uu___14
-                                                                    =
-                                                                    FStar_TypeChecker_Rel.universe_inequality
-                                                                    u_x u_tc in
-                                                                   FStar_TypeChecker_Env.conj_guard
-                                                                    g1
-                                                                    uu___14)
-                                                        g_uvs arguments1 us in
-                                                    let t2 =
-                                                      let uu___11 =
-                                                        let uu___12 =
-                                                          FStar_All.pipe_right
-=======
                                                           FStar_Compiler_Effect.op_Bar_Greater
->>>>>>> a46a208c
                                                             tps
                                                             (FStar_Compiler_List.map
                                                                (fun b ->
@@ -1156,13 +1042,7 @@
                        FStar_Syntax_Syntax.pos =
                          (fml.FStar_Syntax_Syntax.pos);
                        FStar_Syntax_Syntax.vars =
-<<<<<<< HEAD
-                         (uu___2.FStar_Syntax_Syntax.vars);
-                       FStar_Syntax_Syntax.hash_code =
-                         (uu___2.FStar_Syntax_Syntax.hash_code)
-=======
                          (fml.FStar_Syntax_Syntax.vars)
->>>>>>> a46a208c
                      } in
                    let fml2 =
                      FStar_Compiler_List.fold_right
@@ -1639,13 +1519,7 @@
                            FStar_Syntax_Syntax.pos =
                              (fml.FStar_Syntax_Syntax.pos);
                            FStar_Syntax_Syntax.vars =
-<<<<<<< HEAD
-                             (uu___2.FStar_Syntax_Syntax.vars);
-                           FStar_Syntax_Syntax.hash_code =
-                             (uu___2.FStar_Syntax_Syntax.hash_code)
-=======
                              (fml.FStar_Syntax_Syntax.vars)
->>>>>>> a46a208c
                          } in
                        let fml2 =
                          FStar_Compiler_List.fold_right
