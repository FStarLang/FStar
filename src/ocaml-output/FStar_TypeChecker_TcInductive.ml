--- conflicted
+++ resolved
@@ -1,2021 +1,5 @@
 
 open Prims
-<<<<<<< HEAD
-open FStar_Pervasives
-
-let tc_tycon : FStar_TypeChecker_Env.env_t  ->  FStar_Syntax_Syntax.sigelt  ->  (FStar_TypeChecker_Env.env_t * FStar_Syntax_Syntax.sigelt * FStar_Syntax_Syntax.universe * FStar_TypeChecker_Env.guard_t) = (fun env s -> (match (s.FStar_Syntax_Syntax.sigel) with
-| FStar_Syntax_Syntax.Sig_inductive_typ (tc, uvs, tps, k, mutuals, data) -> begin
-(
-
-let uu____42 = (FStar_Syntax_Subst.open_term tps k)
-in (match (uu____42) with
-| (tps1, k1) -> begin
-(
-
-let uu____57 = (FStar_TypeChecker_TcTerm.tc_binders env tps1)
-in (match (uu____57) with
-| (tps2, env_tps, guard_params, us) -> begin
-(
-
-let k2 = (FStar_TypeChecker_Normalize.unfold_whnf env k1)
-in (
-
-let uu____79 = (FStar_Syntax_Util.arrow_formals k2)
-in (match (uu____79) with
-| (indices, t) -> begin
-(
-
-let uu____118 = (FStar_TypeChecker_TcTerm.tc_binders env_tps indices)
-in (match (uu____118) with
-| (indices1, env', guard_indices, us') -> begin
-(
-
-let uu____139 = (
-
-let uu____144 = (FStar_TypeChecker_TcTerm.tc_tot_or_gtot_term env' t)
-in (match (uu____144) with
-| (t1, uu____156, g) -> begin
-(
-
-let uu____158 = (
-
-let uu____159 = (
-
-let uu____160 = (FStar_TypeChecker_Rel.conj_guard guard_indices g)
-in (FStar_TypeChecker_Rel.conj_guard guard_params uu____160))
-in (FStar_TypeChecker_Rel.discharge_guard env' uu____159))
-in ((t1), (uu____158)))
-end))
-in (match (uu____139) with
-| (t1, guard) -> begin
-(
-
-let k3 = (
-
-let uu____174 = (FStar_Syntax_Syntax.mk_Total t1)
-in (FStar_Syntax_Util.arrow indices1 uu____174))
-in (
-
-let uu____177 = (FStar_Syntax_Util.type_u ())
-in (match (uu____177) with
-| (t_type, u) -> begin
-((
-
-let uu____193 = (FStar_TypeChecker_Rel.teq env' t1 t_type)
-in (FStar_TypeChecker_Rel.force_trivial_guard env' uu____193));
-(
-
-let t_tc = (
-
-let uu____197 = (FStar_Syntax_Syntax.mk_Total t1)
-in (FStar_Syntax_Util.arrow (FStar_List.append tps2 indices1) uu____197))
-in (
-
-let tps3 = (FStar_Syntax_Subst.close_binders tps2)
-in (
-
-let k4 = (FStar_Syntax_Subst.close tps3 k3)
-in (
-
-let fv_tc = (FStar_Syntax_Syntax.lid_as_fv tc FStar_Syntax_Syntax.Delta_constant FStar_Pervasives_Native.None)
-in (
-
-let uu____207 = (FStar_TypeChecker_Env.push_let_binding env (FStar_Util.Inr (fv_tc)) (([]), (t_tc)))
-in ((uu____207), ((
-
-let uu___117_213 = s
-in {FStar_Syntax_Syntax.sigel = FStar_Syntax_Syntax.Sig_inductive_typ (((tc), ([]), (tps3), (k4), (mutuals), (data))); FStar_Syntax_Syntax.sigrng = uu___117_213.FStar_Syntax_Syntax.sigrng; FStar_Syntax_Syntax.sigquals = uu___117_213.FStar_Syntax_Syntax.sigquals; FStar_Syntax_Syntax.sigmeta = uu___117_213.FStar_Syntax_Syntax.sigmeta; FStar_Syntax_Syntax.sigattrs = uu___117_213.FStar_Syntax_Syntax.sigattrs})), (u), (guard)))))));
-)
-end)))
-end))
-end))
-end)))
-end))
-end))
-end
-| uu____220 -> begin
-(failwith "impossible")
-end))
-
-
-let tc_data : FStar_TypeChecker_Env.env_t  ->  (FStar_Syntax_Syntax.sigelt * FStar_Syntax_Syntax.universe) Prims.list  ->  FStar_Syntax_Syntax.sigelt  ->  (FStar_Syntax_Syntax.sigelt * FStar_TypeChecker_Env.guard_t) = (fun env tcs se -> (match (se.FStar_Syntax_Syntax.sigel) with
-| FStar_Syntax_Syntax.Sig_datacon (c, _uvs, t, tc_lid, ntps, _mutual_tcs) -> begin
-(
-
-let uu____279 = (
-
-let tps_u_opt = (FStar_Util.find_map tcs (fun uu____318 -> (match (uu____318) with
-| (se1, u_tc) -> begin
-(
-
-let uu____333 = (
-
-let uu____334 = (
-
-let uu____335 = (FStar_Syntax_Util.lid_of_sigelt se1)
-in (FStar_Util.must uu____335))
-in (FStar_Ident.lid_equals tc_lid uu____334))
-in (match (uu____333) with
-| true -> begin
-(match (se1.FStar_Syntax_Syntax.sigel) with
-| FStar_Syntax_Syntax.Sig_inductive_typ (uu____354, uu____355, tps, uu____357, uu____358, uu____359) -> begin
-(
-
-let tps1 = (FStar_All.pipe_right tps (FStar_List.map (fun uu____398 -> (match (uu____398) with
-| (x, uu____410) -> begin
-((x), (FStar_Pervasives_Native.Some (FStar_Syntax_Syntax.imp_tag)))
-end))))
-in (
-
-let tps2 = (FStar_Syntax_Subst.open_binders tps1)
-in (
-
-let uu____414 = (
-
-let uu____421 = (FStar_TypeChecker_Env.push_binders env tps2)
-in ((uu____421), (tps2), (u_tc)))
-in FStar_Pervasives_Native.Some (uu____414))))
-end
-| uu____428 -> begin
-(failwith "Impossible")
-end)
-end
-| uu____437 -> begin
-FStar_Pervasives_Native.None
-end))
-end)))
-in (match (tps_u_opt) with
-| FStar_Pervasives_Native.Some (x) -> begin
-x
-end
-| FStar_Pervasives_Native.None -> begin
-(match ((FStar_Ident.lid_equals tc_lid FStar_Parser_Const.exn_lid)) with
-| true -> begin
-((env), ([]), (FStar_Syntax_Syntax.U_zero))
-end
-| uu____485 -> begin
-(FStar_Exn.raise (FStar_Errors.Error ((("Unexpected data constructor"), (se.FStar_Syntax_Syntax.sigrng)))))
-end)
-end))
-in (match (uu____279) with
-| (env1, tps, u_tc) -> begin
-(
-
-let uu____499 = (
-
-let t1 = (FStar_TypeChecker_Normalize.unfold_whnf env1 t)
-in (
-
-let uu____513 = (
-
-let uu____514 = (FStar_Syntax_Subst.compress t1)
-in uu____514.FStar_Syntax_Syntax.n)
-in (match (uu____513) with
-| FStar_Syntax_Syntax.Tm_arrow (bs, res) -> begin
-(
-
-let uu____547 = (FStar_Util.first_N ntps bs)
-in (match (uu____547) with
-| (uu____580, bs') -> begin
-(
-
-let t2 = (FStar_Syntax_Syntax.mk (FStar_Syntax_Syntax.Tm_arrow (((bs'), (res)))) FStar_Pervasives_Native.None t1.FStar_Syntax_Syntax.pos)
-in (
-
-let subst1 = (FStar_All.pipe_right tps (FStar_List.mapi (fun i uu____631 -> (match (uu____631) with
-| (x, uu____637) -> begin
-FStar_Syntax_Syntax.DB ((((ntps - ((Prims.parse_int "1") + i))), (x)))
-end))))
-in (
-
-let uu____638 = (FStar_Syntax_Subst.subst subst1 t2)
-in (FStar_Syntax_Util.arrow_formals uu____638))))
-end))
-end
-| uu____639 -> begin
-(([]), (t1))
-end)))
-in (match (uu____499) with
-| (arguments, result) -> begin
-((
-
-let uu____673 = (FStar_TypeChecker_Env.debug env1 FStar_Options.Low)
-in (match (uu____673) with
-| true -> begin
-(
-
-let uu____674 = (FStar_Syntax_Print.lid_to_string c)
-in (
-
-let uu____675 = (FStar_Syntax_Print.binders_to_string "->" arguments)
-in (
-
-let uu____676 = (FStar_Syntax_Print.term_to_string result)
-in (FStar_Util.print3 "Checking datacon  %s : %s -> %s \n" uu____674 uu____675 uu____676))))
-end
-| uu____677 -> begin
-()
-end));
-(
-
-let uu____678 = (FStar_TypeChecker_TcTerm.tc_tparams env1 arguments)
-in (match (uu____678) with
-| (arguments1, env', us) -> begin
-(
-
-let uu____692 = (FStar_TypeChecker_TcTerm.tc_trivial_guard env' result)
-in (match (uu____692) with
-| (result1, res_lcomp) -> begin
-((
-
-let uu____704 = (
-
-let uu____705 = (FStar_Syntax_Subst.compress res_lcomp.FStar_Syntax_Syntax.res_typ)
-in uu____705.FStar_Syntax_Syntax.n)
-in (match (uu____704) with
-| FStar_Syntax_Syntax.Tm_type (uu____708) -> begin
-()
-end
-| ty -> begin
-(
-
-let uu____710 = (
-
-let uu____711 = (
-
-let uu____716 = (
-
-let uu____717 = (FStar_Syntax_Print.term_to_string result1)
-in (
-
-let uu____718 = (FStar_Syntax_Print.term_to_string res_lcomp.FStar_Syntax_Syntax.res_typ)
-in (FStar_Util.format2 "The type of %s is %s, but since this is the result type of a constructor its type should be Type" uu____717 uu____718)))
-in ((uu____716), (se.FStar_Syntax_Syntax.sigrng)))
-in FStar_Errors.Error (uu____711))
-in (FStar_Exn.raise uu____710))
-end));
-(
-
-let uu____719 = (FStar_Syntax_Util.head_and_args result1)
-in (match (uu____719) with
-| (head1, uu____739) -> begin
-((
-
-let uu____761 = (
-
-let uu____762 = (FStar_Syntax_Subst.compress head1)
-in uu____762.FStar_Syntax_Syntax.n)
-in (match (uu____761) with
-| FStar_Syntax_Syntax.Tm_fvar (fv) when (FStar_Syntax_Syntax.fv_eq_lid fv tc_lid) -> begin
-()
-end
-| uu____766 -> begin
-(
-
-let uu____767 = (
-
-let uu____768 = (
-
-let uu____773 = (
-
-let uu____774 = (FStar_Syntax_Print.lid_to_string tc_lid)
-in (
-
-let uu____775 = (FStar_Syntax_Print.term_to_string head1)
-in (FStar_Util.format2 "Expected a constructor of type %s; got %s" uu____774 uu____775)))
-in ((uu____773), (se.FStar_Syntax_Syntax.sigrng)))
-in FStar_Errors.Error (uu____768))
-in (FStar_Exn.raise uu____767))
-end));
-(
-
-let g = (FStar_List.fold_left2 (fun g uu____788 u_x -> (match (uu____788) with
-| (x, uu____795) -> begin
-(
-
-let uu____796 = (FStar_TypeChecker_Rel.universe_inequality u_x u_tc)
-in (FStar_TypeChecker_Rel.conj_guard g uu____796))
-end)) FStar_TypeChecker_Rel.trivial_guard arguments1 us)
-in (
-
-let t1 = (
-
-let uu____800 = (
-
-let uu____807 = (FStar_All.pipe_right tps (FStar_List.map (fun uu____837 -> (match (uu____837) with
-| (x, uu____849) -> begin
-((x), (FStar_Pervasives_Native.Some (FStar_Syntax_Syntax.Implicit (true))))
-end))))
-in (FStar_List.append uu____807 arguments1))
-in (
-
-let uu____858 = (FStar_Syntax_Syntax.mk_Total result1)
-in (FStar_Syntax_Util.arrow uu____800 uu____858)))
-in (((
-
-let uu___118_862 = se
-in {FStar_Syntax_Syntax.sigel = FStar_Syntax_Syntax.Sig_datacon (((c), ([]), (t1), (tc_lid), (ntps), ([]))); FStar_Syntax_Syntax.sigrng = uu___118_862.FStar_Syntax_Syntax.sigrng; FStar_Syntax_Syntax.sigquals = uu___118_862.FStar_Syntax_Syntax.sigquals; FStar_Syntax_Syntax.sigmeta = uu___118_862.FStar_Syntax_Syntax.sigmeta; FStar_Syntax_Syntax.sigattrs = uu___118_862.FStar_Syntax_Syntax.sigattrs})), (g))));
-)
-end));
-)
-end))
-end));
-)
-end))
-end))
-end
-| uu____869 -> begin
-(failwith "impossible")
-end))
-
-
-let generalize_and_inst_within : FStar_TypeChecker_Env.env_t  ->  FStar_TypeChecker_Env.guard_t  ->  (FStar_Syntax_Syntax.sigelt * FStar_Syntax_Syntax.universe) Prims.list  ->  FStar_Syntax_Syntax.sigelt Prims.list  ->  (FStar_Syntax_Syntax.sigelt Prims.list * FStar_Syntax_Syntax.sigelt Prims.list) = (fun env g tcs datas -> (
-
-let tc_universe_vars = (FStar_List.map FStar_Pervasives_Native.snd tcs)
-in (
-
-let g1 = (
-
-let uu___119_930 = g
-in {FStar_TypeChecker_Env.guard_f = uu___119_930.FStar_TypeChecker_Env.guard_f; FStar_TypeChecker_Env.deferred = uu___119_930.FStar_TypeChecker_Env.deferred; FStar_TypeChecker_Env.univ_ineqs = ((tc_universe_vars), ((FStar_Pervasives_Native.snd g.FStar_TypeChecker_Env.univ_ineqs))); FStar_TypeChecker_Env.implicits = uu___119_930.FStar_TypeChecker_Env.implicits})
-in ((
-
-let uu____940 = (FStar_All.pipe_left (FStar_TypeChecker_Env.debug env) (FStar_Options.Other ("GenUniverses")))
-in (match (uu____940) with
-| true -> begin
-(
-
-let uu____941 = (FStar_TypeChecker_Rel.guard_to_string env g1)
-in (FStar_Util.print1 "@@@@@@Guard before generalization: %s\n" uu____941))
-end
-| uu____942 -> begin
-()
-end));
-(FStar_TypeChecker_Rel.force_trivial_guard env g1);
-(
-
-let binders = (FStar_All.pipe_right tcs (FStar_List.map (fun uu____969 -> (match (uu____969) with
-| (se, uu____975) -> begin
-(match (se.FStar_Syntax_Syntax.sigel) with
-| FStar_Syntax_Syntax.Sig_inductive_typ (uu____976, uu____977, tps, k, uu____980, uu____981) -> begin
-(
-
-let uu____990 = (
-
-let uu____991 = (FStar_Syntax_Syntax.mk_Total k)
-in (FStar_All.pipe_left (FStar_Syntax_Util.arrow tps) uu____991))
-in (FStar_Syntax_Syntax.null_binder uu____990))
-end
-| uu____998 -> begin
-(failwith "Impossible")
-end)
-end))))
-in (
-
-let binders' = (FStar_All.pipe_right datas (FStar_List.map (fun se -> (match (se.FStar_Syntax_Syntax.sigel) with
-| FStar_Syntax_Syntax.Sig_datacon (uu____1014, uu____1015, t, uu____1017, uu____1018, uu____1019) -> begin
-(FStar_Syntax_Syntax.null_binder t)
-end
-| uu____1024 -> begin
-(failwith "Impossible")
-end))))
-in (
-
-let t = (
-
-let uu____1028 = (FStar_Syntax_Syntax.mk_Total FStar_Syntax_Syntax.t_unit)
-in (FStar_Syntax_Util.arrow (FStar_List.append binders binders') uu____1028))
-in ((
-
-let uu____1032 = (FStar_All.pipe_left (FStar_TypeChecker_Env.debug env) (FStar_Options.Other ("GenUniverses")))
-in (match (uu____1032) with
-| true -> begin
-(
-
-let uu____1033 = (FStar_TypeChecker_Normalize.term_to_string env t)
-in (FStar_Util.print1 "@@@@@@Trying to generalize universes in %s\n" uu____1033))
-end
-| uu____1034 -> begin
-()
-end));
-(
-
-let uu____1035 = (FStar_TypeChecker_Util.generalize_universes env t)
-in (match (uu____1035) with
-| (uvs, t1) -> begin
-((
-
-let uu____1051 = (FStar_All.pipe_left (FStar_TypeChecker_Env.debug env) (FStar_Options.Other ("GenUniverses")))
-in (match (uu____1051) with
-| true -> begin
-(
-
-let uu____1052 = (
-
-let uu____1053 = (FStar_All.pipe_right uvs (FStar_List.map (fun u -> u.FStar_Ident.idText)))
-in (FStar_All.pipe_right uu____1053 (FStar_String.concat ", ")))
-in (
-
-let uu____1064 = (FStar_Syntax_Print.term_to_string t1)
-in (FStar_Util.print2 "@@@@@@Generalized to (%s, %s)\n" uu____1052 uu____1064)))
-end
-| uu____1065 -> begin
-()
-end));
-(
-
-let uu____1066 = (FStar_Syntax_Subst.open_univ_vars uvs t1)
-in (match (uu____1066) with
-| (uvs1, t2) -> begin
-(
-
-let uu____1081 = (FStar_Syntax_Util.arrow_formals t2)
-in (match (uu____1081) with
-| (args, uu____1103) -> begin
-(
-
-let uu____1120 = (FStar_Util.first_N (FStar_List.length binders) args)
-in (match (uu____1120) with
-| (tc_types, data_types) -> begin
-(
-
-let tcs1 = (FStar_List.map2 (fun uu____1203 uu____1204 -> (match (((uu____1203), (uu____1204))) with
-| ((x, uu____1222), (se, uu____1224)) -> begin
-(match (se.FStar_Syntax_Syntax.sigel) with
-| FStar_Syntax_Syntax.Sig_inductive_typ (tc, uu____1234, tps, uu____1236, mutuals, datas1) -> begin
-(
-
-let ty = (FStar_Syntax_Subst.close_univ_vars uvs1 x.FStar_Syntax_Syntax.sort)
-in (
-
-let uu____1248 = (
-
-let uu____1261 = (
-
-let uu____1262 = (FStar_Syntax_Subst.compress ty)
-in uu____1262.FStar_Syntax_Syntax.n)
-in (match (uu____1261) with
-| FStar_Syntax_Syntax.Tm_arrow (binders1, c) -> begin
-(
-
-let uu____1295 = (FStar_Util.first_N (FStar_List.length tps) binders1)
-in (match (uu____1295) with
-| (tps1, rest) -> begin
-(
-
-let t3 = (match (rest) with
-| [] -> begin
-(FStar_Syntax_Util.comp_result c)
-end
-| uu____1367 -> begin
-(FStar_Syntax_Syntax.mk (FStar_Syntax_Syntax.Tm_arrow (((rest), (c)))) FStar_Pervasives_Native.None x.FStar_Syntax_Syntax.sort.FStar_Syntax_Syntax.pos)
-end)
-in ((tps1), (t3)))
-end))
-end
-| uu____1390 -> begin
-(([]), (ty))
-end))
-in (match (uu____1248) with
-| (tps1, t3) -> begin
-(
-
-let uu___120_1419 = se
-in {FStar_Syntax_Syntax.sigel = FStar_Syntax_Syntax.Sig_inductive_typ (((tc), (uvs1), (tps1), (t3), (mutuals), (datas1))); FStar_Syntax_Syntax.sigrng = uu___120_1419.FStar_Syntax_Syntax.sigrng; FStar_Syntax_Syntax.sigquals = uu___120_1419.FStar_Syntax_Syntax.sigquals; FStar_Syntax_Syntax.sigmeta = uu___120_1419.FStar_Syntax_Syntax.sigmeta; FStar_Syntax_Syntax.sigattrs = uu___120_1419.FStar_Syntax_Syntax.sigattrs})
-end)))
-end
-| uu____1432 -> begin
-(failwith "Impossible")
-end)
-end)) tc_types tcs)
-in (
-
-let datas1 = (match (uvs1) with
-| [] -> begin
-datas
-end
-| uu____1438 -> begin
-(
-
-let uvs_universes = (FStar_All.pipe_right uvs1 (FStar_List.map (fun _0_40 -> FStar_Syntax_Syntax.U_name (_0_40))))
-in (
-
-let tc_insts = (FStar_All.pipe_right tcs1 (FStar_List.map (fun uu___113_1480 -> (match (uu___113_1480) with
-| {FStar_Syntax_Syntax.sigel = FStar_Syntax_Syntax.Sig_inductive_typ (tc, uu____1488, uu____1489, uu____1490, uu____1491, uu____1492); FStar_Syntax_Syntax.sigrng = uu____1493; FStar_Syntax_Syntax.sigquals = uu____1494; FStar_Syntax_Syntax.sigmeta = uu____1495; FStar_Syntax_Syntax.sigattrs = uu____1496} -> begin
-((tc), (uvs_universes))
-end
-| uu____1511 -> begin
-(failwith "Impossible")
-end))))
-in (FStar_List.map2 (fun uu____1534 d -> (match (uu____1534) with
-| (t3, uu____1541) -> begin
-(match (d.FStar_Syntax_Syntax.sigel) with
-| FStar_Syntax_Syntax.Sig_datacon (l, uu____1543, uu____1544, tc, ntps, mutuals) -> begin
-(
-
-let ty = (
-
-let uu____1553 = (FStar_Syntax_InstFV.instantiate tc_insts t3.FStar_Syntax_Syntax.sort)
-in (FStar_All.pipe_right uu____1553 (FStar_Syntax_Subst.close_univ_vars uvs1)))
-in (
-
-let uu___121_1554 = d
-in {FStar_Syntax_Syntax.sigel = FStar_Syntax_Syntax.Sig_datacon (((l), (uvs1), (ty), (tc), (ntps), (mutuals))); FStar_Syntax_Syntax.sigrng = uu___121_1554.FStar_Syntax_Syntax.sigrng; FStar_Syntax_Syntax.sigquals = uu___121_1554.FStar_Syntax_Syntax.sigquals; FStar_Syntax_Syntax.sigmeta = uu___121_1554.FStar_Syntax_Syntax.sigmeta; FStar_Syntax_Syntax.sigattrs = uu___121_1554.FStar_Syntax_Syntax.sigattrs}))
-end
-| uu____1557 -> begin
-(failwith "Impossible")
-end)
-end)) data_types datas)))
-end)
-in ((tcs1), (datas1))))
-end))
-end))
-end));
-)
-end));
-))));
-))))
-
-
-let debug_log : FStar_TypeChecker_Env.env_t  ->  Prims.string  ->  Prims.unit = (fun env s -> (
-
-let uu____1570 = (FStar_All.pipe_left (FStar_TypeChecker_Env.debug env) (FStar_Options.Other ("Positivity")))
-in (match (uu____1570) with
-| true -> begin
-(FStar_Util.print_string (Prims.strcat "Positivity::" (Prims.strcat s "\n")))
-end
-| uu____1571 -> begin
-()
-end)))
-
-
-let ty_occurs_in : FStar_Ident.lident  ->  FStar_Syntax_Syntax.term  ->  Prims.bool = (fun ty_lid t -> (
-
-let uu____1580 = (FStar_Syntax_Free.fvars t)
-in (FStar_Util.set_mem ty_lid uu____1580)))
-
-
-let try_get_fv : FStar_Syntax_Syntax.term  ->  (FStar_Syntax_Syntax.fv * FStar_Syntax_Syntax.universes) = (fun t -> (
-
-let uu____1595 = (
-
-let uu____1596 = (FStar_Syntax_Subst.compress t)
-in uu____1596.FStar_Syntax_Syntax.n)
-in (match (uu____1595) with
-| FStar_Syntax_Syntax.Tm_fvar (fv) -> begin
-((fv), ([]))
-end
-| FStar_Syntax_Syntax.Tm_uinst (t1, us) -> begin
-(match (t1.FStar_Syntax_Syntax.n) with
-| FStar_Syntax_Syntax.Tm_fvar (fv) -> begin
-((fv), (us))
-end
-| uu____1617 -> begin
-(failwith "Node is a Tm_uinst, but Tm_uinst is not an fvar")
-end)
-end
-| uu____1622 -> begin
-(failwith "Node is not an fvar or a Tm_uinst")
-end)))
-
-
-type unfolded_memo_elt =
-(FStar_Ident.lident * FStar_Syntax_Syntax.args) Prims.list
-
-
-type unfolded_memo_t =
-unfolded_memo_elt FStar_ST.ref
-
-
-let already_unfolded : FStar_Ident.lident  ->  FStar_Syntax_Syntax.args  ->  unfolded_memo_t  ->  FStar_TypeChecker_Env.env_t  ->  Prims.bool = (fun ilid arrghs unfolded env -> (
-
-let uu____1663 = (FStar_ST.op_Bang unfolded)
-in (FStar_List.existsML (fun uu____1747 -> (match (uu____1747) with
-| (lid, l) -> begin
-((FStar_Ident.lid_equals lid ilid) && (
-
-let args = (
-
-let uu____1782 = (FStar_List.splitAt (FStar_List.length l) arrghs)
-in (FStar_Pervasives_Native.fst uu____1782))
-in (FStar_List.fold_left2 (fun b a a' -> (b && (FStar_TypeChecker_Rel.teq_nosmt env (FStar_Pervasives_Native.fst a) (FStar_Pervasives_Native.fst a')))) true args l)))
-end)) uu____1663)))
-
-
-let rec ty_strictly_positive_in_type : FStar_Ident.lident  ->  FStar_Syntax_Syntax.term  ->  unfolded_memo_t  ->  FStar_TypeChecker_Env.env_t  ->  Prims.bool = (fun ty_lid btype unfolded env -> ((
-
-let uu____1934 = (
-
-let uu____1935 = (FStar_Syntax_Print.term_to_string btype)
-in (Prims.strcat "Checking strict positivity in type: " uu____1935))
-in (debug_log env uu____1934));
-(
-
-let btype1 = (FStar_TypeChecker_Normalize.normalize ((FStar_TypeChecker_Normalize.Beta)::(FStar_TypeChecker_Normalize.Eager_unfolding)::(FStar_TypeChecker_Normalize.UnfoldUntil (FStar_Syntax_Syntax.Delta_constant))::(FStar_TypeChecker_Normalize.Iota)::(FStar_TypeChecker_Normalize.Zeta)::(FStar_TypeChecker_Normalize.AllowUnboundUniverses)::[]) env btype)
-in ((
-
-let uu____1938 = (
-
-let uu____1939 = (FStar_Syntax_Print.term_to_string btype1)
-in (Prims.strcat "Checking strict positivity in type, after normalization: " uu____1939))
-in (debug_log env uu____1938));
-((
-
-let uu____1942 = (ty_occurs_in ty_lid btype1)
-in (not (uu____1942))) || ((debug_log env "ty does occur in this type, pressing ahead");
-(
-
-let uu____1952 = (
-
-let uu____1953 = (FStar_Syntax_Subst.compress btype1)
-in uu____1953.FStar_Syntax_Syntax.n)
-in (match (uu____1952) with
-| FStar_Syntax_Syntax.Tm_app (t, args) -> begin
-(
-
-let uu____1978 = (try_get_fv t)
-in (match (uu____1978) with
-| (fv, us) -> begin
-(match ((FStar_Ident.lid_equals fv.FStar_Syntax_Syntax.fv_name.FStar_Syntax_Syntax.v ty_lid)) with
-| true -> begin
-((debug_log env "Checking strict positivity in the Tm_app node where head lid is ty itself, checking that ty does not occur in the arguments");
-(FStar_List.for_all (fun uu____1994 -> (match (uu____1994) with
-| (t1, uu____2000) -> begin
-(
-
-let uu____2001 = (ty_occurs_in ty_lid t1)
-in (not (uu____2001)))
-end)) args);
-)
-end
-| uu____2002 -> begin
-((debug_log env "Checking strict positivity in the Tm_app node, head lid is not ty, so checking nested positivity");
-(ty_nested_positive_in_inductive ty_lid fv.FStar_Syntax_Syntax.fv_name.FStar_Syntax_Syntax.v us args unfolded env);
-)
-end)
-end))
-end
-| FStar_Syntax_Syntax.Tm_arrow (sbs, c) -> begin
-((debug_log env "Checking strict positivity in Tm_arrow");
-(
-
-let uu____2035 = (
-
-let uu____2036 = (FStar_Syntax_Util.is_pure_or_ghost_comp c)
-in (not (uu____2036)))
-in (match (uu____2035) with
-| true -> begin
-((debug_log env "Checking strict positivity , the arrow is impure, so return true");
-true;
-)
-end
-| uu____2038 -> begin
-((debug_log env "Checking struict positivity, Pure arrow, checking that ty does not occur in the binders, and that it is strictly positive in the return type");
-((FStar_List.for_all (fun uu____2048 -> (match (uu____2048) with
-| (b, uu____2054) -> begin
-(
-
-let uu____2055 = (ty_occurs_in ty_lid b.FStar_Syntax_Syntax.sort)
-in (not (uu____2055)))
-end)) sbs) && (
-
-let uu____2060 = (FStar_Syntax_Subst.open_term sbs (FStar_Syntax_Util.comp_result c))
-in (match (uu____2060) with
-| (uu____2065, return_type) -> begin
-(
-
-let uu____2067 = (FStar_TypeChecker_Env.push_binders env sbs)
-in (ty_strictly_positive_in_type ty_lid return_type unfolded uu____2067))
-end)));
-)
-end));
-)
-end
-| FStar_Syntax_Syntax.Tm_fvar (uu____2080) -> begin
-((debug_log env "Checking strict positivity in an fvar, return true");
-true;
-)
-end
-| FStar_Syntax_Syntax.Tm_type (uu____2082) -> begin
-((debug_log env "Checking strict positivity in an Tm_type, return true");
-true;
-)
-end
-| FStar_Syntax_Syntax.Tm_uinst (t, uu____2085) -> begin
-((debug_log env "Checking strict positivity in an Tm_uinst, recur on the term inside (mostly it should be the same inductive)");
-(ty_strictly_positive_in_type ty_lid t unfolded env);
-)
-end
-| FStar_Syntax_Syntax.Tm_refine (bv, uu____2104) -> begin
-((debug_log env "Checking strict positivity in an Tm_refine, recur in the bv sort)");
-(ty_strictly_positive_in_type ty_lid bv.FStar_Syntax_Syntax.sort unfolded env);
-)
-end
-| FStar_Syntax_Syntax.Tm_match (uu____2122, branches) -> begin
-((debug_log env "Checking strict positivity in an Tm_match, recur in the branches)");
-(FStar_List.for_all (fun uu____2180 -> (match (uu____2180) with
-| (p, uu____2192, t) -> begin
-(
-
-let bs = (
-
-let uu____2205 = (FStar_Syntax_Syntax.pat_bvs p)
-in (FStar_List.map FStar_Syntax_Syntax.mk_binder uu____2205))
-in (
-
-let uu____2208 = (FStar_Syntax_Subst.open_term bs t)
-in (match (uu____2208) with
-| (bs1, t1) -> begin
-(
-
-let uu____2215 = (FStar_TypeChecker_Env.push_binders env bs1)
-in (ty_strictly_positive_in_type ty_lid t1 unfolded uu____2215))
-end)))
-end)) branches);
-)
-end
-| FStar_Syntax_Syntax.Tm_ascribed (t, uu____2229, uu____2230) -> begin
-((debug_log env "Checking strict positivity in an Tm_ascribed, recur)");
-(ty_strictly_positive_in_type ty_lid t unfolded env);
-)
-end
-| uu____2284 -> begin
-((
-
-let uu____2286 = (
-
-let uu____2287 = (
-
-let uu____2288 = (FStar_Syntax_Print.tag_of_term btype1)
-in (
-
-let uu____2289 = (
-
-let uu____2290 = (FStar_Syntax_Print.term_to_string btype1)
-in (Prims.strcat " and term: " uu____2290))
-in (Prims.strcat uu____2288 uu____2289)))
-in (Prims.strcat "Checking strict positivity, unexpected tag: " uu____2287))
-in (debug_log env uu____2286));
-false;
-)
-end));
-));
-));
-))
-and ty_nested_positive_in_inductive : FStar_Ident.lident  ->  FStar_Ident.lident  ->  FStar_Syntax_Syntax.universes  ->  FStar_Syntax_Syntax.args  ->  unfolded_memo_t  ->  FStar_TypeChecker_Env.env_t  ->  Prims.bool = (fun ty_lid ilid us args unfolded env -> ((
-
-let uu____2304 = (
-
-let uu____2305 = (
-
-let uu____2306 = (
-
-let uu____2307 = (FStar_Syntax_Print.args_to_string args)
-in (Prims.strcat " applied to arguments: " uu____2307))
-in (Prims.strcat ilid.FStar_Ident.str uu____2306))
-in (Prims.strcat "Checking nested positivity in the inductive " uu____2305))
-in (debug_log env uu____2304));
-(
-
-let uu____2308 = (FStar_TypeChecker_Env.datacons_of_typ env ilid)
-in (match (uu____2308) with
-| (b, idatas) -> begin
-(match ((not (b))) with
-| true -> begin
-((debug_log env "Checking nested positivity, not an inductive, return false");
-false;
-)
-end
-| uu____2322 -> begin
-(
-
-let uu____2323 = (already_unfolded ilid args unfolded env)
-in (match (uu____2323) with
-| true -> begin
-((debug_log env "Checking nested positivity, we have already unfolded this inductive with these args");
-true;
-)
-end
-| uu____2337 -> begin
-(
-
-let num_ibs = (FStar_TypeChecker_Env.num_inductive_ty_params env ilid)
-in ((
-
-let uu____2340 = (
-
-let uu____2341 = (
-
-let uu____2342 = (FStar_Util.string_of_int num_ibs)
-in (Prims.strcat uu____2342 ", also adding to the memo table"))
-in (Prims.strcat "Checking nested positivity, number of type parameters is " uu____2341))
-in (debug_log env uu____2340));
-(
-
-let uu____2344 = (
-
-let uu____2345 = (FStar_ST.op_Bang unfolded)
-in (
-
-let uu____2410 = (
-
-let uu____2417 = (
-
-let uu____2430 = (
-
-let uu____2439 = (FStar_List.splitAt num_ibs args)
-in (FStar_Pervasives_Native.fst uu____2439))
-in ((ilid), (uu____2430)))
-in (uu____2417)::[])
-in (FStar_List.append uu____2345 uu____2410)))
-in (FStar_ST.op_Colon_Equals unfolded uu____2344));
-(FStar_List.for_all (fun d -> (ty_nested_positive_in_dlid ty_lid d ilid us args num_ibs unfolded env)) idatas);
-))
-end))
-end)
-end));
-))
-and ty_nested_positive_in_dlid : FStar_Ident.lident  ->  FStar_Ident.lident  ->  FStar_Ident.lident  ->  FStar_Syntax_Syntax.universes  ->  FStar_Syntax_Syntax.args  ->  Prims.int  ->  unfolded_memo_t  ->  FStar_TypeChecker_Env.env_t  ->  Prims.bool = (fun ty_lid dlid ilid us args num_ibs unfolded env -> ((debug_log env (Prims.strcat "Checking nested positivity in data constructor " (Prims.strcat dlid.FStar_Ident.str (Prims.strcat " of the inductive " ilid.FStar_Ident.str))));
-(
-
-let uu____2605 = (FStar_TypeChecker_Env.lookup_datacon env dlid)
-in (match (uu____2605) with
-| (univ_unif_vars, dt) -> begin
-((FStar_List.iter2 (fun u' u -> (match (u') with
-| FStar_Syntax_Syntax.U_unif (u'') -> begin
-(FStar_Syntax_Unionfind.univ_change u'' u)
-end
-| uu____2627 -> begin
-(failwith "Impossible! Expected universe unification variables")
-end)) univ_unif_vars us);
-(
-
-let dt1 = (FStar_TypeChecker_Normalize.normalize ((FStar_TypeChecker_Normalize.Beta)::(FStar_TypeChecker_Normalize.Eager_unfolding)::(FStar_TypeChecker_Normalize.UnfoldUntil (FStar_Syntax_Syntax.Delta_constant))::(FStar_TypeChecker_Normalize.Iota)::(FStar_TypeChecker_Normalize.Zeta)::(FStar_TypeChecker_Normalize.AllowUnboundUniverses)::[]) env dt)
-in ((
-
-let uu____2630 = (
-
-let uu____2631 = (FStar_Syntax_Print.term_to_string dt1)
-in (Prims.strcat "Checking nested positivity in the data constructor type: " uu____2631))
-in (debug_log env uu____2630));
-(
-
-let uu____2632 = (
-
-let uu____2633 = (FStar_Syntax_Subst.compress dt1)
-in uu____2633.FStar_Syntax_Syntax.n)
-in (match (uu____2632) with
-| FStar_Syntax_Syntax.Tm_arrow (dbs, c) -> begin
-((debug_log env "Checked nested positivity in Tm_arrow data constructor type");
-(
-
-let uu____2655 = (FStar_List.splitAt num_ibs dbs)
-in (match (uu____2655) with
-| (ibs, dbs1) -> begin
-(
-
-let ibs1 = (FStar_Syntax_Subst.open_binders ibs)
-in (
-
-let dbs2 = (
-
-let uu____2704 = (FStar_Syntax_Subst.opening_of_binders ibs1)
-in (FStar_Syntax_Subst.subst_binders uu____2704 dbs1))
-in (
-
-let c1 = (
-
-let uu____2708 = (FStar_Syntax_Subst.opening_of_binders ibs1)
-in (FStar_Syntax_Subst.subst_comp uu____2708 c))
-in (
-
-let uu____2711 = (FStar_List.splitAt num_ibs args)
-in (match (uu____2711) with
-| (args1, uu____2739) -> begin
-(
-
-let subst1 = (FStar_List.fold_left2 (fun subst1 ib arg -> (FStar_List.append subst1 ((FStar_Syntax_Syntax.NT ((((FStar_Pervasives_Native.fst ib)), ((FStar_Pervasives_Native.fst arg)))))::[]))) [] ibs1 args1)
-in (
-
-let dbs3 = (FStar_Syntax_Subst.subst_binders subst1 dbs2)
-in (
-
-let c2 = (
-
-let uu____2811 = (FStar_Syntax_Subst.shift_subst (FStar_List.length dbs3) subst1)
-in (FStar_Syntax_Subst.subst_comp uu____2811 c1))
-in ((
-
-let uu____2819 = (
-
-let uu____2820 = (
-
-let uu____2821 = (FStar_Syntax_Print.binders_to_string "; " dbs3)
-in (
-
-let uu____2822 = (
-
-let uu____2823 = (FStar_Syntax_Print.comp_to_string c2)
-in (Prims.strcat ", and c: " uu____2823))
-in (Prims.strcat uu____2821 uu____2822)))
-in (Prims.strcat "Checking nested positivity in the unfolded data constructor binders as: " uu____2820))
-in (debug_log env uu____2819));
-(ty_nested_positive_in_type ty_lid (FStar_Syntax_Syntax.Tm_arrow (((dbs3), (c2)))) ilid num_ibs unfolded env);
-))))
-end)))))
-end));
-)
-end
-| uu____2836 -> begin
-((debug_log env "Checking nested positivity in the data constructor type that is not an arrow");
-(
-
-let uu____2838 = (
-
-let uu____2839 = (FStar_Syntax_Subst.compress dt1)
-in uu____2839.FStar_Syntax_Syntax.n)
-in (ty_nested_positive_in_type ty_lid uu____2838 ilid num_ibs unfolded env));
-)
-end));
-));
-)
-end));
-))
-and ty_nested_positive_in_type : FStar_Ident.lident  ->  FStar_Syntax_Syntax.term'  ->  FStar_Ident.lident  ->  Prims.int  ->  unfolded_memo_t  ->  FStar_TypeChecker_Env.env_t  ->  Prims.bool = (fun ty_lid t ilid num_ibs unfolded env -> (match (t) with
-| FStar_Syntax_Syntax.Tm_app (t1, args) -> begin
-((debug_log env "Checking nested positivity in an Tm_app node, which is expected to be the ilid itself");
-(
-
-let uu____2889 = (try_get_fv t1)
-in (match (uu____2889) with
-| (fv, uu____2895) -> begin
-(match ((FStar_Ident.lid_equals fv.FStar_Syntax_Syntax.fv_name.FStar_Syntax_Syntax.v ilid)) with
-| true -> begin
-true
-end
-| uu____2896 -> begin
-(failwith "Impossible, expected the type to be ilid")
-end)
-end));
-)
-end
-| FStar_Syntax_Syntax.Tm_arrow (sbs, c) -> begin
-((
-
-let uu____2916 = (
-
-let uu____2917 = (FStar_Syntax_Print.binders_to_string "; " sbs)
-in (Prims.strcat "Checking nested positivity in an Tm_arrow node, with binders as: " uu____2917))
-in (debug_log env uu____2916));
-(
-
-let sbs1 = (FStar_Syntax_Subst.open_binders sbs)
-in (
-
-let uu____2919 = (FStar_List.fold_left (fun uu____2936 b -> (match (uu____2936) with
-| (r, env1) -> begin
-(match ((not (r))) with
-| true -> begin
-((r), (env1))
-end
-| uu____2956 -> begin
-(
-
-let uu____2957 = (ty_strictly_positive_in_type ty_lid (FStar_Pervasives_Native.fst b).FStar_Syntax_Syntax.sort unfolded env1)
-in (
-
-let uu____2970 = (FStar_TypeChecker_Env.push_binders env1 ((b)::[]))
-in ((uu____2957), (uu____2970))))
-end)
-end)) ((true), (env)) sbs1)
-in (match (uu____2919) with
-| (b, uu____2980) -> begin
-b
-end)));
-)
-end
-| uu____2981 -> begin
-(failwith "Nested positive check, unhandled case")
-end))
-
-
-let ty_positive_in_datacon : FStar_Ident.lident  ->  FStar_Ident.lident  ->  FStar_Syntax_Syntax.binders  ->  FStar_Syntax_Syntax.universes  ->  unfolded_memo_t  ->  FStar_TypeChecker_Env.env  ->  Prims.bool = (fun ty_lid dlid ty_bs us unfolded env -> (
-
-let uu____3018 = (FStar_TypeChecker_Env.lookup_datacon env dlid)
-in (match (uu____3018) with
-| (univ_unif_vars, dt) -> begin
-((FStar_List.iter2 (fun u' u -> (match (u') with
-| FStar_Syntax_Syntax.U_unif (u'') -> begin
-(FStar_Syntax_Unionfind.univ_change u'' u)
-end
-| uu____3040 -> begin
-(failwith "Impossible! Expected universe unification variables")
-end)) univ_unif_vars us);
-(
-
-let uu____3042 = (
-
-let uu____3043 = (FStar_Syntax_Print.term_to_string dt)
-in (Prims.strcat "Checking data constructor type: " uu____3043))
-in (debug_log env uu____3042));
-(
-
-let uu____3044 = (
-
-let uu____3045 = (FStar_Syntax_Subst.compress dt)
-in uu____3045.FStar_Syntax_Syntax.n)
-in (match (uu____3044) with
-| FStar_Syntax_Syntax.Tm_fvar (uu____3048) -> begin
-((debug_log env "Data constructor type is simply an fvar, returning true");
-true;
-)
-end
-| FStar_Syntax_Syntax.Tm_arrow (dbs, uu____3051) -> begin
-(
-
-let dbs1 = (
-
-let uu____3075 = (FStar_List.splitAt (FStar_List.length ty_bs) dbs)
-in (FStar_Pervasives_Native.snd uu____3075))
-in (
-
-let dbs2 = (
-
-let uu____3113 = (FStar_Syntax_Subst.opening_of_binders ty_bs)
-in (FStar_Syntax_Subst.subst_binders uu____3113 dbs1))
-in (
-
-let dbs3 = (FStar_Syntax_Subst.open_binders dbs2)
-in ((
-
-let uu____3118 = (
-
-let uu____3119 = (
-
-let uu____3120 = (FStar_Util.string_of_int (FStar_List.length dbs3))
-in (Prims.strcat uu____3120 " binders"))
-in (Prims.strcat "Data constructor type is an arrow type, so checking strict positivity in " uu____3119))
-in (debug_log env uu____3118));
-(
-
-let uu____3125 = (FStar_List.fold_left (fun uu____3142 b -> (match (uu____3142) with
-| (r, env1) -> begin
-(match ((not (r))) with
-| true -> begin
-((r), (env1))
-end
-| uu____3162 -> begin
-(
-
-let uu____3163 = (ty_strictly_positive_in_type ty_lid (FStar_Pervasives_Native.fst b).FStar_Syntax_Syntax.sort unfolded env1)
-in (
-
-let uu____3176 = (FStar_TypeChecker_Env.push_binders env1 ((b)::[]))
-in ((uu____3163), (uu____3176))))
-end)
-end)) ((true), (env)) dbs3)
-in (match (uu____3125) with
-| (b, uu____3186) -> begin
-b
-end));
-))))
-end
-| FStar_Syntax_Syntax.Tm_app (uu____3187, uu____3188) -> begin
-((debug_log env "Data constructor type is a Tm_app, so returning true");
-true;
-)
-end
-| FStar_Syntax_Syntax.Tm_uinst (t, univs1) -> begin
-((debug_log env "Data constructor type is a Tm_uinst, so recursing in the base type");
-(ty_strictly_positive_in_type ty_lid t unfolded env);
-)
-end
-| uu____3229 -> begin
-(failwith "Unexpected data constructor type when checking positivity")
-end));
-)
-end)))
-
-
-let check_positivity : FStar_Syntax_Syntax.sigelt  ->  FStar_TypeChecker_Env.env  ->  Prims.bool = (fun ty env -> (
-
-let unfolded_inductives = (FStar_Util.mk_ref [])
-in (
-
-let uu____3257 = (match (ty.FStar_Syntax_Syntax.sigel) with
-| FStar_Syntax_Syntax.Sig_inductive_typ (lid, us, bs, uu____3273, uu____3274, uu____3275) -> begin
-((lid), (us), (bs))
-end
-| uu____3284 -> begin
-(failwith "Impossible!")
-end)
-in (match (uu____3257) with
-| (ty_lid, ty_us, ty_bs) -> begin
-(
-
-let uu____3294 = (FStar_Syntax_Subst.univ_var_opening ty_us)
-in (match (uu____3294) with
-| (ty_usubst, ty_us1) -> begin
-(
-
-let env1 = (FStar_TypeChecker_Env.push_univ_vars env ty_us1)
-in (
-
-let env2 = (FStar_TypeChecker_Env.push_binders env1 ty_bs)
-in (
-
-let ty_bs1 = (FStar_Syntax_Subst.subst_binders ty_usubst ty_bs)
-in (
-
-let ty_bs2 = (FStar_Syntax_Subst.open_binders ty_bs1)
-in (
-
-let uu____3317 = (
-
-let uu____3320 = (FStar_TypeChecker_Env.datacons_of_typ env2 ty_lid)
-in (FStar_Pervasives_Native.snd uu____3320))
-in (FStar_List.for_all (fun d -> (
-
-let uu____3332 = (FStar_List.map (fun s -> FStar_Syntax_Syntax.U_name (s)) ty_us1)
-in (ty_positive_in_datacon ty_lid d ty_bs2 uu____3332 unfolded_inductives env2))) uu____3317))))))
-end))
-end))))
-
-
-let datacon_typ : FStar_Syntax_Syntax.sigelt  ->  FStar_Syntax_Syntax.term = (fun data -> (match (data.FStar_Syntax_Syntax.sigel) with
-| FStar_Syntax_Syntax.Sig_datacon (uu____3353, uu____3354, t, uu____3356, uu____3357, uu____3358) -> begin
-t
-end
-| uu____3363 -> begin
-(failwith "Impossible!")
-end))
-
-
-let optimized_haseq_soundness_for_data : FStar_Ident.lident  ->  FStar_Syntax_Syntax.sigelt  ->  FStar_Syntax_Syntax.subst_elt Prims.list  ->  FStar_Syntax_Syntax.binders  ->  FStar_Syntax_Syntax.term = (fun ty_lid data usubst bs -> (
-
-let dt = (datacon_typ data)
-in (
-
-let dt1 = (FStar_Syntax_Subst.subst usubst dt)
-in (
-
-let uu____3386 = (
-
-let uu____3387 = (FStar_Syntax_Subst.compress dt1)
-in uu____3387.FStar_Syntax_Syntax.n)
-in (match (uu____3386) with
-| FStar_Syntax_Syntax.Tm_arrow (dbs, uu____3391) -> begin
-(
-
-let dbs1 = (
-
-let uu____3415 = (FStar_List.splitAt (FStar_List.length bs) dbs)
-in (FStar_Pervasives_Native.snd uu____3415))
-in (
-
-let dbs2 = (
-
-let uu____3453 = (FStar_Syntax_Subst.opening_of_binders bs)
-in (FStar_Syntax_Subst.subst_binders uu____3453 dbs1))
-in (
-
-let dbs3 = (FStar_Syntax_Subst.open_binders dbs2)
-in (
-
-let cond = (FStar_List.fold_left (fun t b -> (
-
-let haseq_b = (
-
-let uu____3468 = (
-
-let uu____3469 = (
-
-let uu____3470 = (FStar_Syntax_Syntax.as_arg (FStar_Pervasives_Native.fst b).FStar_Syntax_Syntax.sort)
-in (uu____3470)::[])
-in (FStar_Syntax_Syntax.mk_Tm_app FStar_Syntax_Util.t_haseq uu____3469))
-in (uu____3468 FStar_Pervasives_Native.None FStar_Range.dummyRange))
-in (
-
-let sort_range = (FStar_Pervasives_Native.fst b).FStar_Syntax_Syntax.sort.FStar_Syntax_Syntax.pos
-in (
-
-let haseq_b1 = (
-
-let uu____3475 = (FStar_Util.format1 "Failed to prove that the type \'%s\' supports decidable equality because of this argument; add either the \'noeq\' or \'unopteq\' qualifier" ty_lid.FStar_Ident.str)
-in (FStar_TypeChecker_Util.label uu____3475 sort_range haseq_b))
-in (FStar_Syntax_Util.mk_conj t haseq_b1))))) FStar_Syntax_Util.t_true dbs3)
-in (FStar_List.fold_right (fun b t -> (
-
-let uu____3483 = (
-
-let uu____3484 = (
-
-let uu____3485 = (
-
-let uu____3486 = (
-
-let uu____3487 = (FStar_Syntax_Subst.close ((b)::[]) t)
-in (FStar_Syntax_Util.abs (((((FStar_Pervasives_Native.fst b)), (FStar_Pervasives_Native.None)))::[]) uu____3487 FStar_Pervasives_Native.None))
-in (FStar_Syntax_Syntax.as_arg uu____3486))
-in (uu____3485)::[])
-in (FStar_Syntax_Syntax.mk_Tm_app FStar_Syntax_Util.tforall uu____3484))
-in (uu____3483 FStar_Pervasives_Native.None FStar_Range.dummyRange))) dbs3 cond)))))
-end
-| uu____3504 -> begin
-FStar_Syntax_Util.t_true
-end)))))
-
-
-let optimized_haseq_ty : FStar_Syntax_Syntax.sigelts  ->  FStar_Syntax_Syntax.subst_elt Prims.list  ->  FStar_Syntax_Syntax.univ_name Prims.list  ->  ((FStar_Ident.lident * FStar_Syntax_Syntax.term) Prims.list * FStar_TypeChecker_Env.env * FStar_Syntax_Syntax.term * FStar_Syntax_Syntax.term)  ->  FStar_Syntax_Syntax.sigelt  ->  ((FStar_Ident.lident * FStar_Syntax_Syntax.term) Prims.list * FStar_TypeChecker_Env.env * FStar_Syntax_Syntax.term' FStar_Syntax_Syntax.syntax * FStar_Syntax_Syntax.term' FStar_Syntax_Syntax.syntax) = (fun all_datas_in_the_bundle usubst us acc ty -> (
-
-let uu____3579 = (match (ty.FStar_Syntax_Syntax.sigel) with
-| FStar_Syntax_Syntax.Sig_inductive_typ (lid, uu____3601, bs, t, uu____3604, d_lids) -> begin
-((lid), (bs), (t), (d_lids))
-end
-| uu____3616 -> begin
-(failwith "Impossible!")
-end)
-in (match (uu____3579) with
-| (lid, bs, t, d_lids) -> begin
-(
-
-let bs1 = (FStar_Syntax_Subst.subst_binders usubst bs)
-in (
-
-let t1 = (
-
-let uu____3655 = (FStar_Syntax_Subst.shift_subst (FStar_List.length bs1) usubst)
-in (FStar_Syntax_Subst.subst uu____3655 t))
-in (
-
-let uu____3662 = (FStar_Syntax_Subst.open_term bs1 t1)
-in (match (uu____3662) with
-| (bs2, t2) -> begin
-(
-
-let ibs = (
-
-let uu____3694 = (
-
-let uu____3695 = (FStar_Syntax_Subst.compress t2)
-in uu____3695.FStar_Syntax_Syntax.n)
-in (match (uu____3694) with
-| FStar_Syntax_Syntax.Tm_arrow (ibs, uu____3705) -> begin
-ibs
-end
-| uu____3722 -> begin
-[]
-end))
-in (
-
-let ibs1 = (FStar_Syntax_Subst.open_binders ibs)
-in (
-
-let ind = (
-
-let uu____3729 = (FStar_Syntax_Syntax.fvar lid FStar_Syntax_Syntax.Delta_constant FStar_Pervasives_Native.None)
-in (
-
-let uu____3730 = (FStar_List.map (fun u -> FStar_Syntax_Syntax.U_name (u)) us)
-in (FStar_Syntax_Syntax.mk_Tm_uinst uu____3729 uu____3730)))
-in (
-
-let ind1 = (
-
-let uu____3736 = (
-
-let uu____3737 = (FStar_List.map (fun uu____3750 -> (match (uu____3750) with
-| (bv, aq) -> begin
-(
-
-let uu____3761 = (FStar_Syntax_Syntax.bv_to_name bv)
-in ((uu____3761), (aq)))
-end)) bs2)
-in (FStar_Syntax_Syntax.mk_Tm_app ind uu____3737))
-in (uu____3736 FStar_Pervasives_Native.None FStar_Range.dummyRange))
-in (
-
-let ind2 = (
-
-let uu____3767 = (
-
-let uu____3768 = (FStar_List.map (fun uu____3781 -> (match (uu____3781) with
-| (bv, aq) -> begin
-(
-
-let uu____3792 = (FStar_Syntax_Syntax.bv_to_name bv)
-in ((uu____3792), (aq)))
-end)) ibs1)
-in (FStar_Syntax_Syntax.mk_Tm_app ind1 uu____3768))
-in (uu____3767 FStar_Pervasives_Native.None FStar_Range.dummyRange))
-in (
-
-let haseq_ind = (
-
-let uu____3798 = (
-
-let uu____3799 = (
-
-let uu____3800 = (FStar_Syntax_Syntax.as_arg ind2)
-in (uu____3800)::[])
-in (FStar_Syntax_Syntax.mk_Tm_app FStar_Syntax_Util.t_haseq uu____3799))
-in (uu____3798 FStar_Pervasives_Native.None FStar_Range.dummyRange))
-in (
-
-let bs' = (FStar_List.filter (fun b -> (
-
-let uu____3826 = acc
-in (match (uu____3826) with
-| (uu____3841, en, uu____3843, uu____3844) -> begin
-(
-
-let opt = (
-
-let uu____3860 = (
-
-let uu____3861 = (FStar_Syntax_Util.type_u ())
-in (FStar_Pervasives_Native.fst uu____3861))
-in (FStar_TypeChecker_Rel.try_subtype' en (FStar_Pervasives_Native.fst b).FStar_Syntax_Syntax.sort uu____3860 false))
-in (match (opt) with
-| FStar_Pervasives_Native.None -> begin
-false
-end
-| FStar_Pervasives_Native.Some (uu____3866) -> begin
-true
-end))
-end))) bs2)
-in (
-
-let haseq_bs = (FStar_List.fold_left (fun t3 b -> (
-
-let uu____3873 = (
-
-let uu____3874 = (
-
-let uu____3875 = (
-
-let uu____3876 = (
-
-let uu____3877 = (FStar_Syntax_Syntax.bv_to_name (FStar_Pervasives_Native.fst b))
-in (FStar_Syntax_Syntax.as_arg uu____3877))
-in (uu____3876)::[])
-in (FStar_Syntax_Syntax.mk_Tm_app FStar_Syntax_Util.t_haseq uu____3875))
-in (uu____3874 FStar_Pervasives_Native.None FStar_Range.dummyRange))
-in (FStar_Syntax_Util.mk_conj t3 uu____3873))) FStar_Syntax_Util.t_true bs')
-in (
-
-let fml = (FStar_Syntax_Util.mk_imp haseq_bs haseq_ind)
-in (
-
-let fml1 = (
-
-let uu___122_3884 = fml
-in (
-
-let uu____3885 = (
-
-let uu____3886 = (
-
-let uu____3893 = (
-
-let uu____3894 = (
-
-let uu____3905 = (
-
-let uu____3908 = (FStar_Syntax_Syntax.as_arg haseq_ind)
-in (uu____3908)::[])
-in (uu____3905)::[])
-in FStar_Syntax_Syntax.Meta_pattern (uu____3894))
-in ((fml), (uu____3893)))
-in FStar_Syntax_Syntax.Tm_meta (uu____3886))
-in {FStar_Syntax_Syntax.n = uu____3885; FStar_Syntax_Syntax.pos = uu___122_3884.FStar_Syntax_Syntax.pos; FStar_Syntax_Syntax.vars = uu___122_3884.FStar_Syntax_Syntax.vars}))
-in (
-
-let fml2 = (FStar_List.fold_right (fun b t3 -> (
-
-let uu____3921 = (
-
-let uu____3922 = (
-
-let uu____3923 = (
-
-let uu____3924 = (
-
-let uu____3925 = (FStar_Syntax_Subst.close ((b)::[]) t3)
-in (FStar_Syntax_Util.abs (((((FStar_Pervasives_Native.fst b)), (FStar_Pervasives_Native.None)))::[]) uu____3925 FStar_Pervasives_Native.None))
-in (FStar_Syntax_Syntax.as_arg uu____3924))
-in (uu____3923)::[])
-in (FStar_Syntax_Syntax.mk_Tm_app FStar_Syntax_Util.tforall uu____3922))
-in (uu____3921 FStar_Pervasives_Native.None FStar_Range.dummyRange))) ibs1 fml1)
-in (
-
-let fml3 = (FStar_List.fold_right (fun b t3 -> (
-
-let uu____3950 = (
-
-let uu____3951 = (
-
-let uu____3952 = (
-
-let uu____3953 = (
-
-let uu____3954 = (FStar_Syntax_Subst.close ((b)::[]) t3)
-in (FStar_Syntax_Util.abs (((((FStar_Pervasives_Native.fst b)), (FStar_Pervasives_Native.None)))::[]) uu____3954 FStar_Pervasives_Native.None))
-in (FStar_Syntax_Syntax.as_arg uu____3953))
-in (uu____3952)::[])
-in (FStar_Syntax_Syntax.mk_Tm_app FStar_Syntax_Util.tforall uu____3951))
-in (uu____3950 FStar_Pervasives_Native.None FStar_Range.dummyRange))) bs2 fml2)
-in (
-
-let guard = (FStar_Syntax_Util.mk_conj haseq_bs fml3)
-in (
-
-let uu____3974 = acc
-in (match (uu____3974) with
-| (l_axioms, env, guard', cond') -> begin
-(
-
-let env1 = (FStar_TypeChecker_Env.push_binders env bs2)
-in (
-
-let env2 = (FStar_TypeChecker_Env.push_binders env1 ibs1)
-in (
-
-let t_datas = (FStar_List.filter (fun s -> (match (s.FStar_Syntax_Syntax.sigel) with
-| FStar_Syntax_Syntax.Sig_datacon (uu____4036, uu____4037, uu____4038, t_lid, uu____4040, uu____4041) -> begin
-(Prims.op_Equality t_lid lid)
-end
-| uu____4046 -> begin
-(failwith "Impossible")
-end)) all_datas_in_the_bundle)
-in (
-
-let cond = (FStar_List.fold_left (fun acc1 d -> (
-
-let uu____4053 = (optimized_haseq_soundness_for_data lid d usubst bs2)
-in (FStar_Syntax_Util.mk_conj acc1 uu____4053))) FStar_Syntax_Util.t_true t_datas)
-in (
-
-let axiom_lid = (FStar_Ident.lid_of_ids (FStar_List.append lid.FStar_Ident.ns (((FStar_Ident.id_of_text (Prims.strcat lid.FStar_Ident.ident.FStar_Ident.idText "_haseq")))::[])))
-in (
-
-let uu____4055 = (FStar_Syntax_Util.mk_conj guard' guard)
-in (
-
-let uu____4058 = (FStar_Syntax_Util.mk_conj cond' cond)
-in (((FStar_List.append l_axioms ((((axiom_lid), (fml3)))::[]))), (env2), (uu____4055), (uu____4058)))))))))
-end)))))))))))))))
-end))))
-end)))
-
-
-let optimized_haseq_scheme : FStar_Syntax_Syntax.sigelt  ->  FStar_Syntax_Syntax.sigelt Prims.list  ->  FStar_Syntax_Syntax.sigelt Prims.list  ->  FStar_TypeChecker_Env.env_t  ->  (FStar_TypeChecker_Env.env_t  ->  FStar_Ident.lident  ->  FStar_Syntax_Syntax.formula  ->  FStar_Syntax_Syntax.qualifier Prims.list  ->  FStar_Range.range  ->  FStar_Syntax_Syntax.sigelt)  ->  FStar_Syntax_Syntax.sigelt Prims.list = (fun sig_bndle tcs datas env0 tc_assume -> (
-
-let us = (
-
-let ty = (FStar_List.hd tcs)
-in (match (ty.FStar_Syntax_Syntax.sigel) with
-| FStar_Syntax_Syntax.Sig_inductive_typ (uu____4146, us, uu____4148, uu____4149, uu____4150, uu____4151) -> begin
-us
-end
-| uu____4160 -> begin
-(failwith "Impossible!")
-end))
-in (
-
-let uu____4161 = (FStar_Syntax_Subst.univ_var_opening us)
-in (match (uu____4161) with
-| (usubst, us1) -> begin
-(
-
-let env = (FStar_TypeChecker_Env.push_sigelt env0 sig_bndle)
-in ((env.FStar_TypeChecker_Env.solver.FStar_TypeChecker_Env.push "haseq");
-(env.FStar_TypeChecker_Env.solver.FStar_TypeChecker_Env.encode_sig env sig_bndle);
-(
-
-let env1 = (FStar_TypeChecker_Env.push_univ_vars env us1)
-in (
-
-let uu____4186 = (FStar_List.fold_left (optimized_haseq_ty datas usubst us1) (([]), (env1), (FStar_Syntax_Util.t_true), (FStar_Syntax_Util.t_true)) tcs)
-in (match (uu____4186) with
-| (axioms, env2, guard, cond) -> begin
-(
-
-let phi = (FStar_Syntax_Util.mk_imp guard cond)
-in (
-
-let uu____4244 = (FStar_TypeChecker_TcTerm.tc_trivial_guard env2 phi)
-in (match (uu____4244) with
-| (phi1, uu____4252) -> begin
-((
-
-let uu____4254 = (FStar_TypeChecker_Env.should_verify env2)
-in (match (uu____4254) with
-| true -> begin
-(
-
-let uu____4255 = (FStar_TypeChecker_Rel.guard_of_guard_formula (FStar_TypeChecker_Common.NonTrivial (phi1)))
-in (FStar_TypeChecker_Rel.force_trivial_guard env2 uu____4255))
-end
-| uu____4256 -> begin
-()
-end));
-(
-
-let ses = (FStar_List.fold_left (fun l uu____4272 -> (match (uu____4272) with
-| (lid, fml) -> begin
-(
-
-let se = (tc_assume env2 lid fml [] FStar_Range.dummyRange)
-in (FStar_List.append l ((se)::[])))
-end)) [] axioms)
-in ((env2.FStar_TypeChecker_Env.solver.FStar_TypeChecker_Env.pop "haseq");
-ses;
-));
-)
-end)))
-end)));
-))
-end))))
-
-
-let unoptimized_haseq_data : FStar_Syntax_Syntax.subst_elt Prims.list  ->  FStar_Syntax_Syntax.binders  ->  FStar_Syntax_Syntax.term  ->  FStar_Ident.lident Prims.list  ->  FStar_Syntax_Syntax.term  ->  FStar_Syntax_Syntax.sigelt  ->  FStar_Syntax_Syntax.term' FStar_Syntax_Syntax.syntax = (fun usubst bs haseq_ind mutuals acc data -> (
-
-let rec is_mutual = (fun t -> (
-
-let uu____4330 = (
-
-let uu____4331 = (FStar_Syntax_Subst.compress t)
-in uu____4331.FStar_Syntax_Syntax.n)
-in (match (uu____4330) with
-| FStar_Syntax_Syntax.Tm_fvar (fv) -> begin
-(FStar_List.existsb (fun lid -> (FStar_Ident.lid_equals lid fv.FStar_Syntax_Syntax.fv_name.FStar_Syntax_Syntax.v)) mutuals)
-end
-| FStar_Syntax_Syntax.Tm_uinst (t', uu____4338) -> begin
-(is_mutual t')
-end
-| FStar_Syntax_Syntax.Tm_refine (bv, t') -> begin
-(is_mutual bv.FStar_Syntax_Syntax.sort)
-end
-| FStar_Syntax_Syntax.Tm_app (t', args) -> begin
-(
-
-let uu____4371 = (is_mutual t')
-in (match (uu____4371) with
-| true -> begin
-true
-end
-| uu____4372 -> begin
-(
-
-let uu____4373 = (FStar_List.map FStar_Pervasives_Native.fst args)
-in (exists_mutual uu____4373))
-end))
-end
-| FStar_Syntax_Syntax.Tm_meta (t', uu____4389) -> begin
-(is_mutual t')
-end
-| uu____4394 -> begin
-false
-end)))
-and exists_mutual = (fun uu___114_4395 -> (match (uu___114_4395) with
-| [] -> begin
-false
-end
-| (hd1)::tl1 -> begin
-((is_mutual hd1) || (exists_mutual tl1))
-end))
-in (
-
-let dt = (datacon_typ data)
-in (
-
-let dt1 = (FStar_Syntax_Subst.subst usubst dt)
-in (
-
-let uu____4414 = (
-
-let uu____4415 = (FStar_Syntax_Subst.compress dt1)
-in uu____4415.FStar_Syntax_Syntax.n)
-in (match (uu____4414) with
-| FStar_Syntax_Syntax.Tm_arrow (dbs, uu____4421) -> begin
-(
-
-let dbs1 = (
-
-let uu____4445 = (FStar_List.splitAt (FStar_List.length bs) dbs)
-in (FStar_Pervasives_Native.snd uu____4445))
-in (
-
-let dbs2 = (
-
-let uu____4483 = (FStar_Syntax_Subst.opening_of_binders bs)
-in (FStar_Syntax_Subst.subst_binders uu____4483 dbs1))
-in (
-
-let dbs3 = (FStar_Syntax_Subst.open_binders dbs2)
-in (
-
-let cond = (FStar_List.fold_left (fun t b -> (
-
-let sort = (FStar_Pervasives_Native.fst b).FStar_Syntax_Syntax.sort
-in (
-
-let haseq_sort = (
-
-let uu____4501 = (
-
-let uu____4502 = (
-
-let uu____4503 = (FStar_Syntax_Syntax.as_arg (FStar_Pervasives_Native.fst b).FStar_Syntax_Syntax.sort)
-in (uu____4503)::[])
-in (FStar_Syntax_Syntax.mk_Tm_app FStar_Syntax_Util.t_haseq uu____4502))
-in (uu____4501 FStar_Pervasives_Native.None FStar_Range.dummyRange))
-in (
-
-let haseq_sort1 = (
-
-let uu____4507 = (is_mutual sort)
-in (match (uu____4507) with
-| true -> begin
-(FStar_Syntax_Util.mk_imp haseq_ind haseq_sort)
-end
-| uu____4508 -> begin
-haseq_sort
-end))
-in (FStar_Syntax_Util.mk_conj t haseq_sort1))))) FStar_Syntax_Util.t_true dbs3)
-in (
-
-let cond1 = (FStar_List.fold_right (fun b t -> (
-
-let uu____4517 = (
-
-let uu____4518 = (
-
-let uu____4519 = (
-
-let uu____4520 = (
-
-let uu____4521 = (FStar_Syntax_Subst.close ((b)::[]) t)
-in (FStar_Syntax_Util.abs (((((FStar_Pervasives_Native.fst b)), (FStar_Pervasives_Native.None)))::[]) uu____4521 FStar_Pervasives_Native.None))
-in (FStar_Syntax_Syntax.as_arg uu____4520))
-in (uu____4519)::[])
-in (FStar_Syntax_Syntax.mk_Tm_app FStar_Syntax_Util.tforall uu____4518))
-in (uu____4517 FStar_Pervasives_Native.None FStar_Range.dummyRange))) dbs3 cond)
-in (FStar_Syntax_Util.mk_conj acc cond1))))))
-end
-| uu____4538 -> begin
-acc
-end))))))
-
-
-let unoptimized_haseq_ty : FStar_Syntax_Syntax.sigelt Prims.list  ->  FStar_Ident.lident Prims.list  ->  FStar_Syntax_Syntax.subst_elt Prims.list  ->  FStar_Syntax_Syntax.univ_name Prims.list  ->  FStar_Syntax_Syntax.term  ->  FStar_Syntax_Syntax.sigelt  ->  FStar_Syntax_Syntax.term' FStar_Syntax_Syntax.syntax = (fun all_datas_in_the_bundle mutuals usubst us acc ty -> (
-
-let uu____4581 = (match (ty.FStar_Syntax_Syntax.sigel) with
-| FStar_Syntax_Syntax.Sig_inductive_typ (lid, uu____4603, bs, t, uu____4606, d_lids) -> begin
-((lid), (bs), (t), (d_lids))
-end
-| uu____4618 -> begin
-(failwith "Impossible!")
-end)
-in (match (uu____4581) with
-| (lid, bs, t, d_lids) -> begin
-(
-
-let bs1 = (FStar_Syntax_Subst.subst_binders usubst bs)
-in (
-
-let t1 = (
-
-let uu____4641 = (FStar_Syntax_Subst.shift_subst (FStar_List.length bs1) usubst)
-in (FStar_Syntax_Subst.subst uu____4641 t))
-in (
-
-let uu____4648 = (FStar_Syntax_Subst.open_term bs1 t1)
-in (match (uu____4648) with
-| (bs2, t2) -> begin
-(
-
-let ibs = (
-
-let uu____4664 = (
-
-let uu____4665 = (FStar_Syntax_Subst.compress t2)
-in uu____4665.FStar_Syntax_Syntax.n)
-in (match (uu____4664) with
-| FStar_Syntax_Syntax.Tm_arrow (ibs, uu____4675) -> begin
-ibs
-end
-| uu____4692 -> begin
-[]
-end))
-in (
-
-let ibs1 = (FStar_Syntax_Subst.open_binders ibs)
-in (
-
-let ind = (
-
-let uu____4699 = (FStar_Syntax_Syntax.fvar lid FStar_Syntax_Syntax.Delta_constant FStar_Pervasives_Native.None)
-in (
-
-let uu____4700 = (FStar_List.map (fun u -> FStar_Syntax_Syntax.U_name (u)) us)
-in (FStar_Syntax_Syntax.mk_Tm_uinst uu____4699 uu____4700)))
-in (
-
-let ind1 = (
-
-let uu____4706 = (
-
-let uu____4707 = (FStar_List.map (fun uu____4720 -> (match (uu____4720) with
-| (bv, aq) -> begin
-(
-
-let uu____4731 = (FStar_Syntax_Syntax.bv_to_name bv)
-in ((uu____4731), (aq)))
-end)) bs2)
-in (FStar_Syntax_Syntax.mk_Tm_app ind uu____4707))
-in (uu____4706 FStar_Pervasives_Native.None FStar_Range.dummyRange))
-in (
-
-let ind2 = (
-
-let uu____4737 = (
-
-let uu____4738 = (FStar_List.map (fun uu____4751 -> (match (uu____4751) with
-| (bv, aq) -> begin
-(
-
-let uu____4762 = (FStar_Syntax_Syntax.bv_to_name bv)
-in ((uu____4762), (aq)))
-end)) ibs1)
-in (FStar_Syntax_Syntax.mk_Tm_app ind1 uu____4738))
-in (uu____4737 FStar_Pervasives_Native.None FStar_Range.dummyRange))
-in (
-
-let haseq_ind = (
-
-let uu____4768 = (
-
-let uu____4769 = (
-
-let uu____4770 = (FStar_Syntax_Syntax.as_arg ind2)
-in (uu____4770)::[])
-in (FStar_Syntax_Syntax.mk_Tm_app FStar_Syntax_Util.t_haseq uu____4769))
-in (uu____4768 FStar_Pervasives_Native.None FStar_Range.dummyRange))
-in (
-
-let t_datas = (FStar_List.filter (fun s -> (match (s.FStar_Syntax_Syntax.sigel) with
-| FStar_Syntax_Syntax.Sig_datacon (uu____4784, uu____4785, uu____4786, t_lid, uu____4788, uu____4789) -> begin
-(Prims.op_Equality t_lid lid)
-end
-| uu____4794 -> begin
-(failwith "Impossible")
-end)) all_datas_in_the_bundle)
-in (
-
-let data_cond = (FStar_List.fold_left (unoptimized_haseq_data usubst bs2 haseq_ind mutuals) FStar_Syntax_Util.t_true t_datas)
-in (
-
-let fml = (FStar_Syntax_Util.mk_imp data_cond haseq_ind)
-in (
-
-let fml1 = (
-
-let uu___123_4800 = fml
-in (
-
-let uu____4801 = (
-
-let uu____4802 = (
-
-let uu____4809 = (
-
-let uu____4810 = (
-
-let uu____4821 = (
-
-let uu____4824 = (FStar_Syntax_Syntax.as_arg haseq_ind)
-in (uu____4824)::[])
-in (uu____4821)::[])
-in FStar_Syntax_Syntax.Meta_pattern (uu____4810))
-in ((fml), (uu____4809)))
-in FStar_Syntax_Syntax.Tm_meta (uu____4802))
-in {FStar_Syntax_Syntax.n = uu____4801; FStar_Syntax_Syntax.pos = uu___123_4800.FStar_Syntax_Syntax.pos; FStar_Syntax_Syntax.vars = uu___123_4800.FStar_Syntax_Syntax.vars}))
-in (
-
-let fml2 = (FStar_List.fold_right (fun b t3 -> (
-
-let uu____4837 = (
-
-let uu____4838 = (
-
-let uu____4839 = (
-
-let uu____4840 = (
-
-let uu____4841 = (FStar_Syntax_Subst.close ((b)::[]) t3)
-in (FStar_Syntax_Util.abs (((((FStar_Pervasives_Native.fst b)), (FStar_Pervasives_Native.None)))::[]) uu____4841 FStar_Pervasives_Native.None))
-in (FStar_Syntax_Syntax.as_arg uu____4840))
-in (uu____4839)::[])
-in (FStar_Syntax_Syntax.mk_Tm_app FStar_Syntax_Util.tforall uu____4838))
-in (uu____4837 FStar_Pervasives_Native.None FStar_Range.dummyRange))) ibs1 fml1)
-in (
-
-let fml3 = (FStar_List.fold_right (fun b t3 -> (
-
-let uu____4866 = (
-
-let uu____4867 = (
-
-let uu____4868 = (
-
-let uu____4869 = (
-
-let uu____4870 = (FStar_Syntax_Subst.close ((b)::[]) t3)
-in (FStar_Syntax_Util.abs (((((FStar_Pervasives_Native.fst b)), (FStar_Pervasives_Native.None)))::[]) uu____4870 FStar_Pervasives_Native.None))
-in (FStar_Syntax_Syntax.as_arg uu____4869))
-in (uu____4868)::[])
-in (FStar_Syntax_Syntax.mk_Tm_app FStar_Syntax_Util.tforall uu____4867))
-in (uu____4866 FStar_Pervasives_Native.None FStar_Range.dummyRange))) bs2 fml2)
-in (FStar_Syntax_Util.mk_conj acc fml3)))))))))))))
-end))))
-end)))
-
-
-let unoptimized_haseq_scheme : FStar_Syntax_Syntax.sigelt  ->  FStar_Syntax_Syntax.sigelt Prims.list  ->  FStar_Syntax_Syntax.sigelt Prims.list  ->  FStar_TypeChecker_Env.env_t  ->  (FStar_TypeChecker_Env.env_t  ->  FStar_Ident.lident  ->  FStar_Syntax_Syntax.formula  ->  FStar_Syntax_Syntax.qualifier Prims.list  ->  FStar_Range.range  ->  FStar_Syntax_Syntax.sigelt)  ->  FStar_Syntax_Syntax.sigelt Prims.list = (fun sig_bndle tcs datas env0 tc_assume -> (
-
-let mutuals = (FStar_List.map (fun ty -> (match (ty.FStar_Syntax_Syntax.sigel) with
-| FStar_Syntax_Syntax.Sig_inductive_typ (lid, uu____4960, uu____4961, uu____4962, uu____4963, uu____4964) -> begin
-lid
-end
-| uu____4973 -> begin
-(failwith "Impossible!")
-end)) tcs)
-in (
-
-let uu____4974 = (
-
-let ty = (FStar_List.hd tcs)
-in (match (ty.FStar_Syntax_Syntax.sigel) with
-| FStar_Syntax_Syntax.Sig_inductive_typ (lid, us, uu____4986, uu____4987, uu____4988, uu____4989) -> begin
-((lid), (us))
-end
-| uu____4998 -> begin
-(failwith "Impossible!")
-end))
-in (match (uu____4974) with
-| (lid, us) -> begin
-(
-
-let uu____5007 = (FStar_Syntax_Subst.univ_var_opening us)
-in (match (uu____5007) with
-| (usubst, us1) -> begin
-(
-
-let fml = (FStar_List.fold_left (unoptimized_haseq_ty datas mutuals usubst us1) FStar_Syntax_Util.t_true tcs)
-in (
-
-let env = (FStar_TypeChecker_Env.push_sigelt env0 sig_bndle)
-in ((env.FStar_TypeChecker_Env.solver.FStar_TypeChecker_Env.push "haseq");
-(env.FStar_TypeChecker_Env.solver.FStar_TypeChecker_Env.encode_sig env sig_bndle);
-(
-
-let env1 = (FStar_TypeChecker_Env.push_univ_vars env us1)
-in (
-
-let se = (
-
-let uu____5034 = (FStar_Ident.lid_of_ids (FStar_List.append lid.FStar_Ident.ns (((FStar_Ident.id_of_text (Prims.strcat lid.FStar_Ident.ident.FStar_Ident.idText "_haseq")))::[])))
-in (tc_assume env1 uu____5034 fml [] FStar_Range.dummyRange))
-in ((env1.FStar_TypeChecker_Env.solver.FStar_TypeChecker_Env.pop "haseq");
-(se)::[];
-)));
-)))
-end))
-end))))
-
-
-let check_inductive_well_typedness : FStar_TypeChecker_Env.env_t  ->  FStar_Syntax_Syntax.sigelt Prims.list  ->  FStar_Syntax_Syntax.qualifier Prims.list  ->  FStar_Ident.lident Prims.list  ->  (FStar_Syntax_Syntax.sigelt * FStar_Syntax_Syntax.sigelt Prims.list * FStar_Syntax_Syntax.sigelt Prims.list) = (fun env ses quals lids -> (
-
-let uu____5084 = (FStar_All.pipe_right ses (FStar_List.partition (fun uu___115_5109 -> (match (uu___115_5109) with
-| {FStar_Syntax_Syntax.sigel = FStar_Syntax_Syntax.Sig_inductive_typ (uu____5110); FStar_Syntax_Syntax.sigrng = uu____5111; FStar_Syntax_Syntax.sigquals = uu____5112; FStar_Syntax_Syntax.sigmeta = uu____5113; FStar_Syntax_Syntax.sigattrs = uu____5114} -> begin
-true
-end
-| uu____5135 -> begin
-false
-end))))
-in (match (uu____5084) with
-| (tys, datas) -> begin
-((
-
-let uu____5157 = (FStar_All.pipe_right datas (FStar_Util.for_some (fun uu___116_5166 -> (match (uu___116_5166) with
-| {FStar_Syntax_Syntax.sigel = FStar_Syntax_Syntax.Sig_datacon (uu____5167); FStar_Syntax_Syntax.sigrng = uu____5168; FStar_Syntax_Syntax.sigquals = uu____5169; FStar_Syntax_Syntax.sigmeta = uu____5170; FStar_Syntax_Syntax.sigattrs = uu____5171} -> begin
-false
-end
-| uu____5190 -> begin
-true
-end))))
-in (match (uu____5157) with
-| true -> begin
-(
-
-let uu____5191 = (
-
-let uu____5192 = (
-
-let uu____5197 = (FStar_TypeChecker_Env.get_range env)
-in (("Mutually defined type contains a non-inductive element"), (uu____5197)))
-in FStar_Errors.Error (uu____5192))
-in (FStar_Exn.raise uu____5191))
-end
-| uu____5198 -> begin
-()
-end));
-(
-
-let env0 = env
-in (
-
-let uu____5200 = (FStar_List.fold_right (fun tc uu____5239 -> (match (uu____5239) with
-| (env1, all_tcs, g) -> begin
-(
-
-let uu____5279 = (tc_tycon env1 tc)
-in (match (uu____5279) with
-| (env2, tc1, tc_u, guard) -> begin
-(
-
-let g' = (FStar_TypeChecker_Rel.universe_inequality FStar_Syntax_Syntax.U_zero tc_u)
-in ((
-
-let uu____5306 = (FStar_TypeChecker_Env.debug env2 FStar_Options.Low)
-in (match (uu____5306) with
-| true -> begin
-(
-
-let uu____5307 = (FStar_Syntax_Print.sigelt_to_string tc1)
-in (FStar_Util.print1 "Checked inductive: %s\n" uu____5307))
-end
-| uu____5308 -> begin
-()
-end));
-(
-
-let uu____5309 = (
-
-let uu____5310 = (FStar_TypeChecker_Rel.conj_guard guard g')
-in (FStar_TypeChecker_Rel.conj_guard g uu____5310))
-in ((env2), ((((tc1), (tc_u)))::all_tcs), (uu____5309)));
-))
-end))
-end)) tys ((env), ([]), (FStar_TypeChecker_Rel.trivial_guard)))
-in (match (uu____5200) with
-| (env1, tcs, g) -> begin
-(
-
-let uu____5356 = (FStar_List.fold_right (fun se uu____5378 -> (match (uu____5378) with
-| (datas1, g1) -> begin
-(
-
-let uu____5397 = (
-
-let uu____5402 = (tc_data env1 tcs)
-in (uu____5402 se))
-in (match (uu____5397) with
-| (data, g') -> begin
-(
-
-let uu____5417 = (FStar_TypeChecker_Rel.conj_guard g1 g')
-in (((data)::datas1), (uu____5417)))
-end))
-end)) datas (([]), (g)))
-in (match (uu____5356) with
-| (datas1, g1) -> begin
-(
-
-let uu____5438 = (generalize_and_inst_within env0 g1 tcs datas1)
-in (match (uu____5438) with
-| (tcs1, datas2) -> begin
-(
-
-let sig_bndle = (
-
-let uu____5468 = (FStar_TypeChecker_Env.get_range env0)
-in (
-
-let uu____5469 = (FStar_List.collect (fun s -> s.FStar_Syntax_Syntax.sigattrs) ses)
-in {FStar_Syntax_Syntax.sigel = FStar_Syntax_Syntax.Sig_bundle ((((FStar_List.append tcs1 datas2)), (lids))); FStar_Syntax_Syntax.sigrng = uu____5468; FStar_Syntax_Syntax.sigquals = quals; FStar_Syntax_Syntax.sigmeta = FStar_Syntax_Syntax.default_sigmeta; FStar_Syntax_Syntax.sigattrs = uu____5469}))
-in ((sig_bndle), (tcs1), (datas2)))
-end))
-end))
-end)));
-)
-end)))
-
-
-
-=======
 let tc_tycon:
   FStar_TypeChecker_Env.env_t ->
     FStar_Syntax_Syntax.sigelt ->
@@ -4102,5 +2086,4 @@
                                                   fail expected_typ1
                                                     inferred_typ)
                                        | uu____5534 -> ()));
-                               (sig_bndle, tcs1, datas2))))))
->>>>>>> 484a43b6
+                               (sig_bndle, tcs1, datas2))))))