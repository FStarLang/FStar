
open Prims
<<<<<<< HEAD
let tc_tycon:
  FStar_TypeChecker_Env.env_t ->
    FStar_Syntax_Syntax.sigelt ->
      (FStar_TypeChecker_Env.env_t* FStar_Syntax_Syntax.sigelt*
        FStar_Syntax_Syntax.universe* FStar_TypeChecker_Env.guard_t)
  =
  fun env  ->
    fun s  ->
      match s.FStar_Syntax_Syntax.sigel with
      | FStar_Syntax_Syntax.Sig_inductive_typ
          (tc,uvs,tps,k,mutuals,data,quals) ->
          let uu____33 = FStar_Syntax_Subst.open_term tps k in
          (match uu____33 with
           | (tps1,k1) ->
               let uu____42 = FStar_TypeChecker_TcTerm.tc_binders env tps1 in
               (match uu____42 with
                | (tps2,env_tps,guard_params,us) ->
                    let uu____55 = FStar_Syntax_Util.arrow_formals k1 in
                    (match uu____55 with
                     | (indices,t) ->
                         let uu____79 =
                           FStar_TypeChecker_TcTerm.tc_binders env_tps
                             indices in
                         (match uu____79 with
                          | (indices1,env',guard_indices,us') ->
                              let uu____92 =
                                let uu____95 =
                                  FStar_TypeChecker_TcTerm.tc_tot_or_gtot_term
                                    env' t in
                                match uu____95 with
                                | (t1,uu____102,g) ->
                                    let uu____104 =
                                      let uu____105 =
                                        let uu____106 =
                                          FStar_TypeChecker_Rel.conj_guard
                                            guard_indices g in
                                        FStar_TypeChecker_Rel.conj_guard
                                          guard_params uu____106 in
                                      FStar_TypeChecker_Rel.discharge_guard
                                        env' uu____105 in
                                    (t1, uu____104) in
                              (match uu____92 with
                               | (t1,guard) ->
                                   let k2 =
                                     let uu____116 =
                                       FStar_Syntax_Syntax.mk_Total t1 in
                                     FStar_Syntax_Util.arrow indices1
                                       uu____116 in
                                   let uu____119 =
                                     FStar_Syntax_Util.type_u () in
                                   (match uu____119 with
                                    | (t_type,u) ->
                                        ((let uu____129 =
                                            FStar_TypeChecker_Rel.teq env' t1
                                              t_type in
                                          FStar_TypeChecker_Rel.force_trivial_guard
                                            env' uu____129);
                                         (let t_tc =
                                            let uu____133 =
                                              FStar_Syntax_Syntax.mk_Total t1 in
                                            FStar_Syntax_Util.arrow
                                              (FStar_List.append tps2
                                                 indices1) uu____133 in
                                          let tps3 =
                                            FStar_Syntax_Subst.close_binders
                                              tps2 in
                                          let k3 =
                                            FStar_Syntax_Subst.close tps3 k2 in
                                          let fv_tc =
                                            FStar_Syntax_Syntax.lid_as_fv tc
                                              FStar_Syntax_Syntax.Delta_constant
                                              None in
                                          let uu____141 =
                                            FStar_TypeChecker_Env.push_let_binding
                                              env (FStar_Util.Inr fv_tc)
                                              ([], t_tc) in
                                          (uu____141,
                                            (let uu___81_145 = s in
                                             {
                                               FStar_Syntax_Syntax.sigel =
                                                 (FStar_Syntax_Syntax.Sig_inductive_typ
                                                    (tc, [], tps3, k3,
                                                      mutuals, data, quals));
                                               FStar_Syntax_Syntax.sigrng =
                                                 (uu___81_145.FStar_Syntax_Syntax.sigrng)
                                             }), u, guard)))))))))
      | uu____150 -> failwith "impossible"
let tc_data:
  FStar_TypeChecker_Env.env_t ->
    (FStar_Syntax_Syntax.sigelt* FStar_Syntax_Syntax.universe) Prims.list ->
      FStar_Syntax_Syntax.sigelt ->
        (FStar_Syntax_Syntax.sigelt* FStar_TypeChecker_Env.guard_t)
  =
  fun env  ->
    fun tcs  ->
      fun se  ->
        match se.FStar_Syntax_Syntax.sigel with
        | FStar_Syntax_Syntax.Sig_datacon
            (c,_uvs,t,tc_lid,ntps,quals,_mutual_tcs) ->
            let uu____190 =
              let tps_u_opt =
                FStar_Util.find_map tcs
                  (fun uu____204  ->
                     match uu____204 with
                     | (se1,u_tc) ->
                         let uu____213 =
                           let uu____214 =
                             let uu____215 =
                               FStar_Syntax_Util.lid_of_sigelt se1 in
                             FStar_Util.must uu____215 in
                           FStar_Ident.lid_equals tc_lid uu____214 in
                         if uu____213
                         then
                           (match se1.FStar_Syntax_Syntax.sigel with
                            | FStar_Syntax_Syntax.Sig_inductive_typ
                                (uu____225,uu____226,tps,uu____228,uu____229,uu____230,uu____231)
                                ->
                                let tps1 =
                                  FStar_All.pipe_right tps
                                    (FStar_List.map
                                       (fun uu____252  ->
                                          match uu____252 with
                                          | (x,uu____259) ->
                                              (x,
                                                (Some
                                                   FStar_Syntax_Syntax.imp_tag)))) in
                                let tps2 =
                                  FStar_Syntax_Subst.open_binders tps1 in
                                let uu____262 =
                                  let uu____266 =
                                    FStar_TypeChecker_Env.push_binders env
                                      tps2 in
                                  (uu____266, tps2, u_tc) in
                                Some uu____262
                            | uu____270 -> failwith "Impossible")
                         else None) in
              match tps_u_opt with
              | Some x -> x
              | None  ->
                  if FStar_Ident.lid_equals tc_lid FStar_Syntax_Const.exn_lid
                  then (env, [], FStar_Syntax_Syntax.U_zero)
                  else
                    Prims.raise
                      (FStar_Errors.Error
                         ("Unexpected data constructor",
                           (se.FStar_Syntax_Syntax.sigrng))) in
            (match uu____190 with
             | (env1,tps,u_tc) ->
                 let uu____309 =
                   let uu____317 =
                     let uu____318 = FStar_Syntax_Subst.compress t in
                     uu____318.FStar_Syntax_Syntax.n in
                   match uu____317 with
                   | FStar_Syntax_Syntax.Tm_arrow (bs,res) ->
                       let uu____340 = FStar_Util.first_N ntps bs in
                       (match uu____340 with
                        | (uu____358,bs') ->
                            let t1 =
                              (FStar_Syntax_Syntax.mk
                                 (FStar_Syntax_Syntax.Tm_arrow (bs', res)))
                                None t.FStar_Syntax_Syntax.pos in
                            let subst1 =
                              FStar_All.pipe_right tps
                                (FStar_List.mapi
                                   (fun i  ->
                                      fun uu____394  ->
                                        match uu____394 with
                                        | (x,uu____398) ->
                                            FStar_Syntax_Syntax.DB
                                              ((ntps -
                                                  ((Prims.parse_int "1") + i)),
                                                x))) in
                            let uu____399 =
                              FStar_Syntax_Subst.subst subst1 t1 in
                            FStar_Syntax_Util.arrow_formals uu____399)
                   | uu____400 -> ([], t) in
                 (match uu____309 with
                  | (arguments,result) ->
                      ((let uu____421 =
                          FStar_TypeChecker_Env.debug env1 FStar_Options.Low in
                        if uu____421
                        then
                          let uu____422 = FStar_Syntax_Print.lid_to_string c in
                          let uu____423 =
                            FStar_Syntax_Print.binders_to_string "->"
                              arguments in
                          let uu____424 =
                            FStar_Syntax_Print.term_to_string result in
                          FStar_Util.print3
                            "Checking datacon  %s : %s -> %s \n" uu____422
                            uu____423 uu____424
                        else ());
                       (let uu____426 =
                          FStar_TypeChecker_TcTerm.tc_tparams env1 arguments in
                        match uu____426 with
                        | (arguments1,env',us) ->
                            let uu____435 =
                              FStar_TypeChecker_TcTerm.tc_trivial_guard env'
                                result in
                            (match uu____435 with
                             | (result1,res_lcomp) ->
                                 ((let uu____443 =
                                     let uu____444 =
                                       FStar_Syntax_Subst.compress
                                         res_lcomp.FStar_Syntax_Syntax.res_typ in
                                     uu____444.FStar_Syntax_Syntax.n in
                                   match uu____443 with
                                   | FStar_Syntax_Syntax.Tm_type uu____447 ->
                                       ()
                                   | ty ->
                                       let uu____449 =
                                         let uu____450 =
                                           let uu____453 =
                                             let uu____454 =
                                               FStar_Syntax_Print.term_to_string
                                                 result1 in
                                             let uu____455 =
                                               FStar_Syntax_Print.term_to_string
                                                 res_lcomp.FStar_Syntax_Syntax.res_typ in
                                             FStar_Util.format2
                                               "The type of %s is %s, but since this is the result type of a constructor its type should be Type"
                                               uu____454 uu____455 in
                                           (uu____453,
                                             (se.FStar_Syntax_Syntax.sigrng)) in
                                         FStar_Errors.Error uu____450 in
                                       Prims.raise uu____449);
                                  (let uu____456 =
                                     FStar_Syntax_Util.head_and_args result1 in
                                   match uu____456 with
                                   | (head1,uu____469) ->
                                       ((let uu____485 =
                                           let uu____486 =
                                             FStar_Syntax_Subst.compress
                                               head1 in
                                           uu____486.FStar_Syntax_Syntax.n in
                                         match uu____485 with
                                         | FStar_Syntax_Syntax.Tm_fvar fv
                                             when
                                             FStar_Syntax_Syntax.fv_eq_lid fv
                                               tc_lid
                                             -> ()
                                         | uu____490 ->
                                             let uu____491 =
                                               let uu____492 =
                                                 let uu____495 =
                                                   let uu____496 =
                                                     FStar_Syntax_Print.lid_to_string
                                                       tc_lid in
                                                   let uu____497 =
                                                     FStar_Syntax_Print.term_to_string
                                                       head1 in
                                                   FStar_Util.format2
                                                     "Expected a constructor of type %s; got %s"
                                                     uu____496 uu____497 in
                                                 (uu____495,
                                                   (se.FStar_Syntax_Syntax.sigrng)) in
                                               FStar_Errors.Error uu____492 in
                                             Prims.raise uu____491);
                                        (let g =
                                           FStar_List.fold_left2
                                             (fun g  ->
                                                fun uu____502  ->
                                                  fun u_x  ->
                                                    match uu____502 with
                                                    | (x,uu____507) ->
                                                        let uu____508 =
                                                          FStar_TypeChecker_Rel.universe_inequality
                                                            u_x u_tc in
                                                        FStar_TypeChecker_Rel.conj_guard
                                                          g uu____508)
                                             FStar_TypeChecker_Rel.trivial_guard
                                             arguments1 us in
                                         let t1 =
                                           let uu____512 =
                                             let uu____516 =
                                               FStar_All.pipe_right tps
                                                 (FStar_List.map
                                                    (fun uu____530  ->
                                                       match uu____530 with
                                                       | (x,uu____537) ->
                                                           (x,
                                                             (Some
                                                                (FStar_Syntax_Syntax.Implicit
                                                                   true))))) in
                                             FStar_List.append uu____516
                                               arguments1 in
                                           let uu____542 =
                                             FStar_Syntax_Syntax.mk_Total
                                               result1 in
                                           FStar_Syntax_Util.arrow uu____512
                                             uu____542 in
                                         ((let uu___82_545 = se in
                                           {
                                             FStar_Syntax_Syntax.sigel =
                                               (FStar_Syntax_Syntax.Sig_datacon
                                                  (c, [], t1, tc_lid, ntps,
                                                    quals, []));
                                             FStar_Syntax_Syntax.sigrng =
                                               (uu___82_545.FStar_Syntax_Syntax.sigrng)
                                           }), g))))))))))
        | uu____551 -> failwith "impossible"
let generalize_and_inst_within:
  FStar_TypeChecker_Env.env_t ->
    FStar_TypeChecker_Env.guard_t ->
      (FStar_Syntax_Syntax.sigelt* FStar_Syntax_Syntax.universe) Prims.list
        ->
        FStar_Syntax_Syntax.sigelt Prims.list ->
          (FStar_Syntax_Syntax.sigelt Prims.list* FStar_Syntax_Syntax.sigelt
            Prims.list)
  =
  fun env  ->
    fun g  ->
      fun tcs  ->
        fun datas  ->
          let tc_universe_vars = FStar_List.map Prims.snd tcs in
          let g1 =
            let uu___83_587 = g in
            {
              FStar_TypeChecker_Env.guard_f =
                (uu___83_587.FStar_TypeChecker_Env.guard_f);
              FStar_TypeChecker_Env.deferred =
                (uu___83_587.FStar_TypeChecker_Env.deferred);
              FStar_TypeChecker_Env.univ_ineqs =
                (tc_universe_vars,
                  (Prims.snd g.FStar_TypeChecker_Env.univ_ineqs));
              FStar_TypeChecker_Env.implicits =
                (uu___83_587.FStar_TypeChecker_Env.implicits)
            } in
          (let uu____593 =
             FStar_All.pipe_left (FStar_TypeChecker_Env.debug env)
               (FStar_Options.Other "GenUniverses") in
           if uu____593
           then
             let uu____594 = FStar_TypeChecker_Rel.guard_to_string env g1 in
             FStar_Util.print1 "@@@@@@Guard before generalization: %s\n"
               uu____594
           else ());
          FStar_TypeChecker_Rel.force_trivial_guard env g1;
          (let binders =
             FStar_All.pipe_right tcs
               (FStar_List.map
                  (fun uu____605  ->
                     match uu____605 with
                     | (se,uu____609) ->
                         (match se.FStar_Syntax_Syntax.sigel with
                          | FStar_Syntax_Syntax.Sig_inductive_typ
                              (uu____610,uu____611,tps,k,uu____614,uu____615,uu____616)
                              ->
                              let uu____623 =
                                let uu____624 =
                                  FStar_Syntax_Syntax.mk_Total k in
                                FStar_All.pipe_left
                                  (FStar_Syntax_Util.arrow tps) uu____624 in
                              FStar_Syntax_Syntax.null_binder uu____623
                          | uu____631 -> failwith "Impossible"))) in
           let binders' =
             FStar_All.pipe_right datas
               (FStar_List.map
                  (fun se  ->
                     match se.FStar_Syntax_Syntax.sigel with
                     | FStar_Syntax_Syntax.Sig_datacon
                         (uu____637,uu____638,t,uu____640,uu____641,uu____642,uu____643)
                         -> FStar_Syntax_Syntax.null_binder t
                     | uu____648 -> failwith "Impossible")) in
           let t =
             let uu____652 =
               FStar_Syntax_Syntax.mk_Total FStar_TypeChecker_Common.t_unit in
             FStar_Syntax_Util.arrow (FStar_List.append binders binders')
               uu____652 in
           (let uu____656 =
              FStar_All.pipe_left (FStar_TypeChecker_Env.debug env)
                (FStar_Options.Other "GenUniverses") in
            if uu____656
            then
              let uu____657 =
                FStar_TypeChecker_Normalize.term_to_string env t in
              FStar_Util.print1
                "@@@@@@Trying to generalize universes in %s\n" uu____657
            else ());
           (let uu____659 = FStar_TypeChecker_Util.generalize_universes env t in
            match uu____659 with
            | (uvs,t1) ->
                ((let uu____669 =
                    FStar_All.pipe_left (FStar_TypeChecker_Env.debug env)
                      (FStar_Options.Other "GenUniverses") in
                  if uu____669
                  then
                    let uu____670 =
                      let uu____671 =
                        FStar_All.pipe_right uvs
                          (FStar_List.map (fun u  -> u.FStar_Ident.idText)) in
                      FStar_All.pipe_right uu____671
                        (FStar_String.concat ", ") in
                    let uu____677 = FStar_Syntax_Print.term_to_string t1 in
                    FStar_Util.print2 "@@@@@@Generalized to (%s, %s)\n"
                      uu____670 uu____677
                  else ());
                 (let uu____679 = FStar_Syntax_Subst.open_univ_vars uvs t1 in
                  match uu____679 with
                  | (uvs1,t2) ->
                      let uu____688 = FStar_Syntax_Util.arrow_formals t2 in
                      (match uu____688 with
                       | (args,uu____701) ->
                           let uu____712 =
                             FStar_Util.first_N (FStar_List.length binders)
                               args in
                           (match uu____712 with
                            | (tc_types,data_types) ->
                                let tcs1 =
                                  FStar_List.map2
                                    (fun uu____749  ->
                                       fun uu____750  ->
                                         match (uu____749, uu____750) with
                                         | ((x,uu____760),(se,uu____762)) ->
                                             (match se.FStar_Syntax_Syntax.sigel
                                              with
                                              | FStar_Syntax_Syntax.Sig_inductive_typ
                                                  (tc,uu____768,tps,uu____770,mutuals,datas1,quals)
                                                  ->
                                                  let ty =
                                                    FStar_Syntax_Subst.close_univ_vars
                                                      uvs1
                                                      x.FStar_Syntax_Syntax.sort in
                                                  let uu____781 =
                                                    let uu____789 =
                                                      let uu____790 =
                                                        FStar_Syntax_Subst.compress
                                                          ty in
                                                      uu____790.FStar_Syntax_Syntax.n in
                                                    match uu____789 with
                                                    | FStar_Syntax_Syntax.Tm_arrow
                                                        (binders1,c) ->
                                                        let uu____812 =
                                                          FStar_Util.first_N
                                                            (FStar_List.length
                                                               tps) binders1 in
                                                        (match uu____812 with
                                                         | (tps1,rest) ->
                                                             let t3 =
                                                               match rest
                                                               with
                                                               | [] ->
                                                                   FStar_Syntax_Util.comp_result
                                                                    c
                                                               | uu____855 ->
                                                                   let uu____859
                                                                    =
                                                                    FStar_ST.read
                                                                    (x.FStar_Syntax_Syntax.sort).FStar_Syntax_Syntax.tk in
                                                                   (FStar_Syntax_Syntax.mk
                                                                    (FStar_Syntax_Syntax.Tm_arrow
                                                                    (rest, c)))
                                                                    uu____859
                                                                    (x.FStar_Syntax_Syntax.sort).FStar_Syntax_Syntax.pos in
                                                             (tps1, t3))
                                                    | uu____882 -> ([], ty) in
                                                  (match uu____781 with
                                                   | (tps1,t3) ->
                                                       let uu___84_900 = se in
                                                       {
                                                         FStar_Syntax_Syntax.sigel
                                                           =
                                                           (FStar_Syntax_Syntax.Sig_inductive_typ
                                                              (tc, uvs1,
                                                                tps1, t3,
                                                                mutuals,
                                                                datas1,
                                                                quals));
                                                         FStar_Syntax_Syntax.sigrng
                                                           =
                                                           (uu___84_900.FStar_Syntax_Syntax.sigrng)
                                                       })
                                              | uu____909 ->
                                                  failwith "Impossible"))
                                    tc_types tcs in
                                let datas1 =
                                  match uvs1 with
                                  | [] -> datas
                                  | uu____913 ->
                                      let uvs_universes =
                                        FStar_All.pipe_right uvs1
                                          (FStar_List.map
                                             (fun _0_28  ->
                                                FStar_Syntax_Syntax.U_name
                                                  _0_28)) in
                                      let tc_insts =
                                        FStar_All.pipe_right tcs1
                                          (FStar_List.map
                                             (fun uu___77_930  ->
                                                match uu___77_930 with
                                                | {
                                                    FStar_Syntax_Syntax.sigel
                                                      =
                                                      FStar_Syntax_Syntax.Sig_inductive_typ
                                                      (tc,uu____935,uu____936,uu____937,uu____938,uu____939,uu____940);
                                                    FStar_Syntax_Syntax.sigrng
                                                      = uu____941;_}
                                                    -> (tc, uvs_universes)
                                                | uu____949 ->
                                                    failwith "Impossible")) in
                                      FStar_List.map2
                                        (fun uu____955  ->
                                           fun d  ->
                                             match uu____955 with
                                             | (t3,uu____960) ->
                                                 (match d.FStar_Syntax_Syntax.sigel
                                                  with
                                                  | FStar_Syntax_Syntax.Sig_datacon
                                                      (l,uu____962,uu____963,tc,ntps,quals,mutuals)
                                                      ->
                                                      let ty =
                                                        let uu____973 =
                                                          FStar_Syntax_InstFV.instantiate
                                                            tc_insts
                                                            t3.FStar_Syntax_Syntax.sort in
                                                        FStar_All.pipe_right
                                                          uu____973
                                                          (FStar_Syntax_Subst.close_univ_vars
                                                             uvs1) in
                                                      let uu___85_974 = d in
                                                      {
                                                        FStar_Syntax_Syntax.sigel
                                                          =
                                                          (FStar_Syntax_Syntax.Sig_datacon
                                                             (l, uvs1, ty,
                                                               tc, ntps,
                                                               quals,
                                                               mutuals));
                                                        FStar_Syntax_Syntax.sigrng
                                                          =
                                                          (uu___85_974.FStar_Syntax_Syntax.sigrng)
                                                      }
                                                  | uu____977 ->
                                                      failwith "Impossible"))
                                        data_types datas in
                                (tcs1, datas1)))))))
let debug_log: FStar_TypeChecker_Env.env_t -> Prims.string -> Prims.unit =
  fun env  ->
    fun s  ->
      let uu____986 =
        FStar_All.pipe_left (FStar_TypeChecker_Env.debug env)
          (FStar_Options.Other "Positivity") in
      if uu____986
      then
        FStar_Util.print_string
          (Prims.strcat "Positivity::" (Prims.strcat s "\n"))
      else ()
let ty_occurs_in:
  FStar_Ident.lident -> FStar_Syntax_Syntax.term -> Prims.bool =
  fun ty_lid  ->
    fun t  ->
      let uu____994 = FStar_Syntax_Free.fvars t in
      FStar_Util.set_mem ty_lid uu____994
let try_get_fv:
  FStar_Syntax_Syntax.term ->
    (FStar_Syntax_Syntax.fv* FStar_Syntax_Syntax.universes)
  =
  fun t  ->
    let uu____1003 =
      let uu____1004 = FStar_Syntax_Subst.compress t in
      uu____1004.FStar_Syntax_Syntax.n in
    match uu____1003 with
    | FStar_Syntax_Syntax.Tm_fvar fv -> (fv, [])
    | FStar_Syntax_Syntax.Tm_uinst (t1,us) ->
        (match t1.FStar_Syntax_Syntax.n with
         | FStar_Syntax_Syntax.Tm_fvar fv -> (fv, us)
         | uu____1020 ->
             failwith "Node is a Tm_uinst, but Tm_uinst is not an fvar")
    | uu____1023 -> failwith "Node is not an fvar or a Tm_uinst"
type unfolded_memo_elt =
  (FStar_Ident.lident* FStar_Syntax_Syntax.args) Prims.list
type unfolded_memo_t = unfolded_memo_elt FStar_ST.ref
let already_unfolded:
  FStar_Ident.lident ->
    FStar_Syntax_Syntax.args ->
      unfolded_memo_t -> FStar_TypeChecker_Env.env_t -> Prims.bool
  =
  fun ilid  ->
    fun arrghs  ->
      fun unfolded  ->
        fun env  ->
          let uu____1042 = FStar_ST.read unfolded in
          FStar_List.existsML
            (fun uu____1054  ->
               match uu____1054 with
               | (lid,l) ->
                   (FStar_Ident.lid_equals lid ilid) &&
                     (let args =
                        let uu____1074 =
                          FStar_List.splitAt (FStar_List.length l) arrghs in
                        Prims.fst uu____1074 in
                      FStar_List.fold_left2
                        (fun b  ->
                           fun a  ->
                             fun a'  ->
                               b &&
                                 (FStar_TypeChecker_Rel.teq_nosmt env
                                    (Prims.fst a) (Prims.fst a'))) true args
                        l)) uu____1042
let rec ty_strictly_positive_in_type:
  FStar_Ident.lident ->
    FStar_Syntax_Syntax.term ->
      unfolded_memo_t -> FStar_TypeChecker_Env.env_t -> Prims.bool
  =
  fun ty_lid  ->
    fun btype  ->
      fun unfolded  ->
        fun env  ->
          (let uu____1169 =
             let uu____1170 = FStar_Syntax_Print.term_to_string btype in
             Prims.strcat "Checking strict positivity in type: " uu____1170 in
           debug_log env uu____1169);
          (let btype1 =
             FStar_TypeChecker_Normalize.normalize
               [FStar_TypeChecker_Normalize.Beta;
               FStar_TypeChecker_Normalize.Eager_unfolding;
               FStar_TypeChecker_Normalize.UnfoldUntil
                 FStar_Syntax_Syntax.Delta_constant;
               FStar_TypeChecker_Normalize.Iota;
               FStar_TypeChecker_Normalize.Zeta;
               FStar_TypeChecker_Normalize.AllowUnboundUniverses] env btype in
           (let uu____1173 =
              let uu____1174 = FStar_Syntax_Print.term_to_string btype1 in
              Prims.strcat
                "Checking strict positivity in type, after normalization: "
                uu____1174 in
            debug_log env uu____1173);
           (let uu____1175 = ty_occurs_in ty_lid btype1 in
            Prims.op_Negation uu____1175) ||
             ((debug_log env "ty does occur in this type, pressing ahead";
               (let uu____1177 =
                  let uu____1178 = FStar_Syntax_Subst.compress btype1 in
                  uu____1178.FStar_Syntax_Syntax.n in
                match uu____1177 with
                | FStar_Syntax_Syntax.Tm_app (t,args) ->
                    let uu____1197 = try_get_fv t in
                    (match uu____1197 with
                     | (fv,us) ->
                         if
                           FStar_Ident.lid_equals
                             (fv.FStar_Syntax_Syntax.fv_name).FStar_Syntax_Syntax.v
                             ty_lid
                         then
                           (debug_log env
                              "Checking strict positivity in the Tm_app node where head lid is ty itself, checking that ty does not occur in the arguments";
                            FStar_List.for_all
                              (fun uu____1209  ->
                                 match uu____1209 with
                                 | (t1,uu____1213) ->
                                     let uu____1214 = ty_occurs_in ty_lid t1 in
                                     Prims.op_Negation uu____1214) args)
                         else
                           (debug_log env
                              "Checking strict positivity in the Tm_app node, head lid is not ty, so checking nested positivity";
                            ty_nested_positive_in_inductive ty_lid
                              (fv.FStar_Syntax_Syntax.fv_name).FStar_Syntax_Syntax.v
                              us args unfolded env))
                | FStar_Syntax_Syntax.Tm_arrow (sbs,c) ->
                    (debug_log env "Checking strict positivity in Tm_arrow";
                     (let uu____1234 =
                        let uu____1235 =
                          FStar_Syntax_Util.is_pure_or_ghost_comp c in
                        Prims.op_Negation uu____1235 in
                      if uu____1234
                      then
                        (debug_log env
                           "Checking strict positivity , the arrow is impure, so return true";
                         true)
                      else
                        (debug_log env
                           "Checking struict positivity, Pure arrow, checking that ty does not occur in the binders, and that it is strictly positive in the return type";
                         (FStar_List.for_all
                            (fun uu____1241  ->
                               match uu____1241 with
                               | (b,uu____1245) ->
                                   let uu____1246 =
                                     ty_occurs_in ty_lid
                                       b.FStar_Syntax_Syntax.sort in
                                   Prims.op_Negation uu____1246) sbs)
                           &&
                           ((let uu____1247 =
                               FStar_Syntax_Subst.open_term sbs
                                 (FStar_Syntax_Util.comp_result c) in
                             match uu____1247 with
                             | (uu____1250,return_type) ->
                                 let uu____1252 =
                                   FStar_TypeChecker_Env.push_binders env sbs in
                                 ty_strictly_positive_in_type ty_lid
                                   return_type unfolded uu____1252)))))
                | FStar_Syntax_Syntax.Tm_fvar uu____1253 ->
                    (debug_log env
                       "Checking strict positivity in an fvar, return true";
                     true)
                | FStar_Syntax_Syntax.Tm_type uu____1255 ->
                    (debug_log env
                       "Checking strict positivity in an Tm_type, return true";
                     true)
                | FStar_Syntax_Syntax.Tm_uinst (t,uu____1258) ->
                    (debug_log env
                       "Checking strict positivity in an Tm_uinst, recur on the term inside (mostly it should be the same inductive)";
                     ty_strictly_positive_in_type ty_lid t unfolded env)
                | FStar_Syntax_Syntax.Tm_refine (bv,uu____1265) ->
                    (debug_log env
                       "Checking strict positivity in an Tm_refine, recur in the bv sort)";
                     ty_strictly_positive_in_type ty_lid
                       bv.FStar_Syntax_Syntax.sort unfolded env)
                | FStar_Syntax_Syntax.Tm_match (uu____1271,branches) ->
                    (debug_log env
                       "Checking strict positivity in an Tm_match, recur in the branches)";
                     FStar_List.for_all
                       (fun uu____1306  ->
                          match uu____1306 with
                          | (p,uu____1314,t) ->
                              let bs =
                                let uu____1324 =
                                  FStar_Syntax_Syntax.pat_bvs p in
                                FStar_List.map FStar_Syntax_Syntax.mk_binder
                                  uu____1324 in
                              let uu____1326 =
                                FStar_Syntax_Subst.open_term bs t in
                              (match uu____1326 with
                               | (bs1,t1) ->
                                   let uu____1331 =
                                     FStar_TypeChecker_Env.push_binders env
                                       bs1 in
                                   ty_strictly_positive_in_type ty_lid t1
                                     unfolded uu____1331)) branches)
                | FStar_Syntax_Syntax.Tm_ascribed (t,uu____1333,uu____1334)
                    ->
                    (debug_log env
                       "Checking strict positivity in an Tm_ascribed, recur)";
                     ty_strictly_positive_in_type ty_lid t unfolded env)
                | uu____1364 ->
                    ((let uu____1366 =
                        let uu____1367 =
                          let uu____1368 =
                            FStar_Syntax_Print.tag_of_term btype1 in
                          let uu____1369 =
                            let uu____1370 =
                              FStar_Syntax_Print.term_to_string btype1 in
                            Prims.strcat " and term: " uu____1370 in
                          Prims.strcat uu____1368 uu____1369 in
                        Prims.strcat
                          "Checking strict positivity, unexpected tag: "
                          uu____1367 in
                      debug_log env uu____1366);
                     false)))))
and ty_nested_positive_in_inductive:
  FStar_Ident.lident ->
    FStar_Ident.lident ->
      FStar_Syntax_Syntax.universes ->
        FStar_Syntax_Syntax.args ->
          unfolded_memo_t -> FStar_TypeChecker_Env.env_t -> Prims.bool
  =
  fun ty_lid  ->
    fun ilid  ->
      fun us  ->
        fun args  ->
          fun unfolded  ->
            fun env  ->
              (let uu____1378 =
                 let uu____1379 =
                   let uu____1380 =
                     let uu____1381 = FStar_Syntax_Print.args_to_string args in
                     Prims.strcat " applied to arguments: " uu____1381 in
                   Prims.strcat ilid.FStar_Ident.str uu____1380 in
                 Prims.strcat "Checking nested positivity in the inductive "
                   uu____1379 in
               debug_log env uu____1378);
              (let uu____1382 =
                 FStar_TypeChecker_Env.datacons_of_typ env ilid in
               match uu____1382 with
               | (b,idatas) ->
                   if Prims.op_Negation b
                   then
                     (debug_log env
                        "Checking nested positivity, not an inductive, return false";
                      false)
                   else
                     (let uu____1392 =
                        already_unfolded ilid args unfolded env in
                      if uu____1392
                      then
                        (debug_log env
                           "Checking nested positivity, we have already unfolded this inductive with these args";
                         true)
                      else
                        (let num_ibs =
                           FStar_TypeChecker_Env.num_inductive_ty_params env
                             ilid in
                         (let uu____1397 =
                            let uu____1398 =
                              let uu____1399 =
                                FStar_Util.string_of_int num_ibs in
                              Prims.strcat uu____1399
                                ", also adding to the memo table" in
                            Prims.strcat
                              "Checking nested positivity, number of type parameters is "
                              uu____1398 in
                          debug_log env uu____1397);
                         (let uu____1401 =
                            let uu____1402 = FStar_ST.read unfolded in
                            let uu____1406 =
                              let uu____1410 =
                                let uu____1418 =
                                  let uu____1424 =
                                    FStar_List.splitAt num_ibs args in
                                  Prims.fst uu____1424 in
                                (ilid, uu____1418) in
                              [uu____1410] in
                            FStar_List.append uu____1402 uu____1406 in
                          FStar_ST.write unfolded uu____1401);
                         FStar_List.for_all
                           (fun d  ->
                              ty_nested_positive_in_dlid ty_lid d ilid us
                                args num_ibs unfolded env) idatas)))
and ty_nested_positive_in_dlid:
  FStar_Ident.lident ->
    FStar_Ident.lident ->
      FStar_Ident.lident ->
        FStar_Syntax_Syntax.universes ->
          FStar_Syntax_Syntax.args ->
            Prims.int ->
              unfolded_memo_t -> FStar_TypeChecker_Env.env_t -> Prims.bool
  =
  fun ty_lid  ->
    fun dlid  ->
      fun ilid  ->
        fun us  ->
          fun args  ->
            fun num_ibs  ->
              fun unfolded  ->
                fun env  ->
                  debug_log env
                    (Prims.strcat
                       "Checking nested positivity in data constructor "
                       (Prims.strcat dlid.FStar_Ident.str
                          (Prims.strcat " of the inductive "
                             ilid.FStar_Ident.str)));
                  (let uu____1482 =
                     FStar_TypeChecker_Env.lookup_datacon env dlid in
                   match uu____1482 with
                   | (univ_unif_vars,dt) ->
                       (FStar_List.iter2
                          (fun u'  ->
                             fun u  ->
                               match u' with
                               | FStar_Syntax_Syntax.U_unif u'' ->
                                   FStar_Unionfind.change u'' (Some u)
                               | uu____1494 ->
                                   failwith
                                     "Impossible! Expected universe unification variables")
                          univ_unif_vars us;
                        (let dt1 =
                           FStar_TypeChecker_Normalize.normalize
                             [FStar_TypeChecker_Normalize.Beta;
                             FStar_TypeChecker_Normalize.Eager_unfolding;
                             FStar_TypeChecker_Normalize.UnfoldUntil
                               FStar_Syntax_Syntax.Delta_constant;
                             FStar_TypeChecker_Normalize.Iota;
                             FStar_TypeChecker_Normalize.Zeta;
                             FStar_TypeChecker_Normalize.AllowUnboundUniverses]
                             env dt in
                         (let uu____1497 =
                            let uu____1498 =
                              FStar_Syntax_Print.term_to_string dt1 in
                            Prims.strcat
                              "Checking nested positivity in the data constructor type: "
                              uu____1498 in
                          debug_log env uu____1497);
                         (let uu____1499 =
                            let uu____1500 = FStar_Syntax_Subst.compress dt1 in
                            uu____1500.FStar_Syntax_Syntax.n in
                          match uu____1499 with
                          | FStar_Syntax_Syntax.Tm_arrow (dbs,c) ->
                              (debug_log env
                                 "Checked nested positivity in Tm_arrow data constructor type";
                               (let uu____1516 =
                                  FStar_List.splitAt num_ibs dbs in
                                match uu____1516 with
                                | (ibs,dbs1) ->
                                    let ibs1 =
                                      FStar_Syntax_Subst.open_binders ibs in
                                    let dbs2 =
                                      let uu____1543 =
                                        FStar_Syntax_Subst.opening_of_binders
                                          ibs1 in
                                      FStar_Syntax_Subst.subst_binders
                                        uu____1543 dbs1 in
                                    let c1 =
                                      let uu____1546 =
                                        FStar_Syntax_Subst.opening_of_binders
                                          ibs1 in
                                      FStar_Syntax_Subst.subst_comp
                                        uu____1546 c in
                                    let uu____1548 =
                                      FStar_List.splitAt num_ibs args in
                                    (match uu____1548 with
                                     | (args1,uu____1566) ->
                                         let subst1 =
                                           FStar_List.fold_left2
                                             (fun subst1  ->
                                                fun ib  ->
                                                  fun arg  ->
                                                    FStar_List.append subst1
                                                      [FStar_Syntax_Syntax.NT
                                                         ((Prims.fst ib),
                                                           (Prims.fst arg))])
                                             [] ibs1 args1 in
                                         let dbs3 =
                                           FStar_Syntax_Subst.subst_binders
                                             subst1 dbs2 in
                                         let c2 =
                                           let uu____1612 =
                                             FStar_Syntax_Subst.shift_subst
                                               (FStar_List.length dbs3)
                                               subst1 in
                                           FStar_Syntax_Subst.subst_comp
                                             uu____1612 c1 in
                                         ((let uu____1620 =
                                             let uu____1621 =
                                               let uu____1622 =
                                                 FStar_Syntax_Print.binders_to_string
                                                   "; " dbs3 in
                                               let uu____1623 =
                                                 let uu____1624 =
                                                   FStar_Syntax_Print.comp_to_string
                                                     c2 in
                                                 Prims.strcat ", and c: "
                                                   uu____1624 in
                                               Prims.strcat uu____1622
                                                 uu____1623 in
                                             Prims.strcat
                                               "Checking nested positivity in the unfolded data constructor binders as: "
                                               uu____1621 in
                                           debug_log env uu____1620);
                                          ty_nested_positive_in_type ty_lid
                                            (FStar_Syntax_Syntax.Tm_arrow
                                               (dbs3, c2)) ilid num_ibs
                                            unfolded env))))
                          | uu____1625 ->
                              (debug_log env
                                 "Checking nested positivity in the data constructor type that is not an arrow";
                               (let uu____1627 =
                                  let uu____1628 =
                                    FStar_Syntax_Subst.compress dt1 in
                                  uu____1628.FStar_Syntax_Syntax.n in
                                ty_nested_positive_in_type ty_lid uu____1627
                                  ilid num_ibs unfolded env))))))
and ty_nested_positive_in_type:
  FStar_Ident.lident ->
    FStar_Syntax_Syntax.term' ->
      FStar_Ident.lident ->
        Prims.int ->
          unfolded_memo_t -> FStar_TypeChecker_Env.env_t -> Prims.bool
  =
  fun ty_lid  ->
    fun t  ->
      fun ilid  ->
        fun num_ibs  ->
          fun unfolded  ->
            fun env  ->
              match t with
              | FStar_Syntax_Syntax.Tm_app (t1,args) ->
                  (debug_log env
                     "Checking nested positivity in an Tm_app node, which is expected to be the ilid itself";
                   (let uu____1654 = try_get_fv t1 in
                    match uu____1654 with
                    | (fv,uu____1658) ->
                        if
                          FStar_Ident.lid_equals
                            (fv.FStar_Syntax_Syntax.fv_name).FStar_Syntax_Syntax.v
                            ilid
                        then true
                        else
                          failwith "Impossible, expected the type to be ilid"))
              | FStar_Syntax_Syntax.Tm_arrow (sbs,c) ->
                  ((let uu____1677 =
                      let uu____1678 =
                        FStar_Syntax_Print.binders_to_string "; " sbs in
                      Prims.strcat
                        "Checking nested positivity in an Tm_arrow node, with binders as: "
                        uu____1678 in
                    debug_log env uu____1677);
                   (let sbs1 = FStar_Syntax_Subst.open_binders sbs in
                    let uu____1680 =
                      FStar_List.fold_left
                        (fun uu____1687  ->
                           fun b  ->
                             match uu____1687 with
                             | (r,env1) ->
                                 if Prims.op_Negation r
                                 then (r, env1)
                                 else
                                   (let uu____1700 =
                                      ty_strictly_positive_in_type ty_lid
                                        (Prims.fst b).FStar_Syntax_Syntax.sort
                                        unfolded env1 in
                                    let uu____1701 =
                                      FStar_TypeChecker_Env.push_binders env1
                                        [b] in
                                    (uu____1700, uu____1701))) (true, env)
                        sbs1 in
                    match uu____1680 with | (b,uu____1707) -> b))
              | uu____1708 ->
                  failwith "Nested positive check, unhandled case"
let ty_positive_in_datacon:
  FStar_Ident.lident ->
    FStar_Ident.lident ->
      FStar_Syntax_Syntax.binders ->
        FStar_Syntax_Syntax.universes ->
          unfolded_memo_t -> FStar_TypeChecker_Env.env -> Prims.bool
  =
  fun ty_lid  ->
    fun dlid  ->
      fun ty_bs  ->
        fun us  ->
          fun unfolded  ->
            fun env  ->
              let uu____1727 = FStar_TypeChecker_Env.lookup_datacon env dlid in
              match uu____1727 with
              | (univ_unif_vars,dt) ->
                  (FStar_List.iter2
                     (fun u'  ->
                        fun u  ->
                          match u' with
                          | FStar_Syntax_Syntax.U_unif u'' ->
                              FStar_Unionfind.change u'' (Some u)
                          | uu____1739 ->
                              failwith
                                "Impossible! Expected universe unification variables")
                     univ_unif_vars us;
                   (let uu____1741 =
                      let uu____1742 = FStar_Syntax_Print.term_to_string dt in
                      Prims.strcat "Checking data constructor type: "
                        uu____1742 in
                    debug_log env uu____1741);
                   (let uu____1743 =
                      let uu____1744 = FStar_Syntax_Subst.compress dt in
                      uu____1744.FStar_Syntax_Syntax.n in
                    match uu____1743 with
                    | FStar_Syntax_Syntax.Tm_fvar uu____1747 ->
                        (debug_log env
                           "Data constructor type is simply an fvar, returning true";
                         true)
                    | FStar_Syntax_Syntax.Tm_arrow (dbs,uu____1750) ->
                        let dbs1 =
                          let uu____1765 =
                            FStar_List.splitAt (FStar_List.length ty_bs) dbs in
                          Prims.snd uu____1765 in
                        let dbs2 =
                          let uu____1787 =
                            FStar_Syntax_Subst.opening_of_binders ty_bs in
                          FStar_Syntax_Subst.subst_binders uu____1787 dbs1 in
                        let dbs3 = FStar_Syntax_Subst.open_binders dbs2 in
                        ((let uu____1791 =
                            let uu____1792 =
                              let uu____1793 =
                                FStar_Util.string_of_int
                                  (FStar_List.length dbs3) in
                              Prims.strcat uu____1793 " binders" in
                            Prims.strcat
                              "Data constructor type is an arrow type, so checking strict positivity in "
                              uu____1792 in
                          debug_log env uu____1791);
                         (let uu____1799 =
                            FStar_List.fold_left
                              (fun uu____1806  ->
                                 fun b  ->
                                   match uu____1806 with
                                   | (r,env1) ->
                                       if Prims.op_Negation r
                                       then (r, env1)
                                       else
                                         (let uu____1819 =
                                            ty_strictly_positive_in_type
                                              ty_lid
                                              (Prims.fst b).FStar_Syntax_Syntax.sort
                                              unfolded env1 in
                                          let uu____1820 =
                                            FStar_TypeChecker_Env.push_binders
                                              env1 [b] in
                                          (uu____1819, uu____1820)))
                              (true, env) dbs3 in
                          match uu____1799 with | (b,uu____1826) -> b))
                    | FStar_Syntax_Syntax.Tm_app (uu____1827,uu____1828) ->
                        (debug_log env
                           "Data constructor type is a Tm_app, so returning true";
                         true)
                    | uu____1844 ->
                        failwith
                          "Unexpected data constructor type when checking positivity"))
let check_positivity:
  FStar_Syntax_Syntax.sigelt -> FStar_TypeChecker_Env.env_t -> Prims.bool =
  fun ty  ->
    fun env  ->
      let unfolded_inductives = FStar_Util.mk_ref [] in
      let uu____1862 =
        match ty.FStar_Syntax_Syntax.sigel with
        | FStar_Syntax_Syntax.Sig_inductive_typ
            (lid,us,bs,uu____1872,uu____1873,uu____1874,uu____1875) ->
            (lid, us, bs)
        | uu____1882 -> failwith "Impossible!" in
      match uu____1862 with
      | (ty_lid,ty_us,ty_bs) ->
          let uu____1889 = FStar_Syntax_Subst.univ_var_opening ty_us in
          (match uu____1889 with
           | (ty_usubst,ty_us1) ->
               let env1 = FStar_TypeChecker_Env.push_univ_vars env ty_us1 in
               let env2 = FStar_TypeChecker_Env.push_binders env1 ty_bs in
               let ty_bs1 = FStar_Syntax_Subst.subst_binders ty_usubst ty_bs in
               let ty_bs2 = FStar_Syntax_Subst.open_binders ty_bs1 in
               let uu____1904 =
                 let uu____1906 =
                   FStar_TypeChecker_Env.datacons_of_typ env2 ty_lid in
                 Prims.snd uu____1906 in
               FStar_List.for_all
                 (fun d  ->
                    let uu____1912 =
                      FStar_List.map (fun s  -> FStar_Syntax_Syntax.U_name s)
                        ty_us1 in
                    ty_positive_in_datacon ty_lid d ty_bs2 uu____1912
                      unfolded_inductives env2) uu____1904)
let datacon_typ: FStar_Syntax_Syntax.sigelt -> FStar_Syntax_Syntax.term =
  fun data  ->
    match data.FStar_Syntax_Syntax.sigel with
    | FStar_Syntax_Syntax.Sig_datacon
        (uu____1919,uu____1920,t,uu____1922,uu____1923,uu____1924,uu____1925)
        -> t
    | uu____1930 -> failwith "Impossible!"
let optimized_haseq_soundness_for_data:
  FStar_Ident.lident ->
    FStar_Syntax_Syntax.sigelt ->
      FStar_Syntax_Syntax.subst_elt Prims.list ->
        FStar_Syntax_Syntax.binders -> FStar_Syntax_Syntax.term
  =
  fun ty_lid  ->
    fun data  ->
      fun usubst  ->
        fun bs  ->
          let dt = datacon_typ data in
          let dt1 = FStar_Syntax_Subst.subst usubst dt in
          let uu____1947 =
            let uu____1948 = FStar_Syntax_Subst.compress dt1 in
            uu____1948.FStar_Syntax_Syntax.n in
          match uu____1947 with
          | FStar_Syntax_Syntax.Tm_arrow (dbs,uu____1952) ->
              let dbs1 =
                let uu____1967 =
                  FStar_List.splitAt (FStar_List.length bs) dbs in
                Prims.snd uu____1967 in
              let dbs2 =
                let uu____1989 = FStar_Syntax_Subst.opening_of_binders bs in
                FStar_Syntax_Subst.subst_binders uu____1989 dbs1 in
              let dbs3 = FStar_Syntax_Subst.open_binders dbs2 in
              let cond =
                FStar_List.fold_left
                  (fun t  ->
                     fun b  ->
                       let haseq_b =
                         let uu____1998 =
                           let uu____1999 =
                             let uu____2000 =
                               FStar_Syntax_Syntax.as_arg
                                 (Prims.fst b).FStar_Syntax_Syntax.sort in
                             [uu____2000] in
                           FStar_Syntax_Syntax.mk_Tm_app
                             FStar_Syntax_Util.t_haseq uu____1999 in
                         uu____1998 None FStar_Range.dummyRange in
                       let sort_range =
                         ((Prims.fst b).FStar_Syntax_Syntax.sort).FStar_Syntax_Syntax.pos in
                       let haseq_b1 =
                         let uu____2007 =
                           FStar_Util.format1
                             "Failed to prove that the type '%s' supports decidable equality because of this argument; add the 'noeq' qualifier"
                             ty_lid.FStar_Ident.str in
                         FStar_TypeChecker_Util.label uu____2007 sort_range
                           haseq_b in
                       FStar_Syntax_Util.mk_conj t haseq_b1)
                  FStar_Syntax_Util.t_true dbs3 in
              FStar_List.fold_right
                (fun b  ->
                   fun t  ->
                     let uu____2012 =
                       let uu____2013 =
                         let uu____2014 =
                           let uu____2015 =
                             let uu____2016 = FStar_Syntax_Subst.close [b] t in
                             FStar_Syntax_Util.abs [((Prims.fst b), None)]
                               uu____2016 None in
                           FStar_Syntax_Syntax.as_arg uu____2015 in
                         [uu____2014] in
                       FStar_Syntax_Syntax.mk_Tm_app
                         FStar_Syntax_Util.tforall uu____2013 in
                     uu____2012 None FStar_Range.dummyRange) dbs3 cond
          | uu____2033 -> FStar_Syntax_Util.t_true
let optimized_haseq_ty all_datas_in_the_bundle usubst us acc ty =
  let uu____2092 =
    match ty.FStar_Syntax_Syntax.sigel with
    | FStar_Syntax_Syntax.Sig_inductive_typ
        (lid,uu____2104,bs,t,uu____2107,d_lids,uu____2109) ->
        (lid, bs, t, d_lids)
    | uu____2117 -> failwith "Impossible!" in
  match uu____2092 with
  | (lid,bs,t,d_lids) ->
      let bs1 = FStar_Syntax_Subst.subst_binders usubst bs in
      let t1 =
        let uu____2142 =
          FStar_Syntax_Subst.shift_subst (FStar_List.length bs1) usubst in
        FStar_Syntax_Subst.subst uu____2142 t in
      let uu____2149 = FStar_Syntax_Subst.open_term bs1 t1 in
      (match uu____2149 with
       | (bs2,t2) ->
           let ibs =
             let uu____2169 =
               let uu____2170 = FStar_Syntax_Subst.compress t2 in
               uu____2170.FStar_Syntax_Syntax.n in
             match uu____2169 with
             | FStar_Syntax_Syntax.Tm_arrow (ibs,uu____2177) -> ibs
             | uu____2188 -> [] in
           let ibs1 = FStar_Syntax_Subst.open_binders ibs in
           let ind =
             let uu____2193 =
               FStar_Syntax_Syntax.fvar lid
                 FStar_Syntax_Syntax.Delta_constant None in
             let uu____2194 =
               FStar_List.map (fun u  -> FStar_Syntax_Syntax.U_name u) us in
             FStar_Syntax_Syntax.mk_Tm_uinst uu____2193 uu____2194 in
           let ind1 =
             let uu____2199 =
               let uu____2200 =
                 FStar_List.map
                   (fun uu____2205  ->
                      match uu____2205 with
                      | (bv,aq) ->
                          let uu____2212 = FStar_Syntax_Syntax.bv_to_name bv in
                          (uu____2212, aq)) bs2 in
               FStar_Syntax_Syntax.mk_Tm_app ind uu____2200 in
             uu____2199 None FStar_Range.dummyRange in
           let ind2 =
             let uu____2220 =
               let uu____2221 =
                 FStar_List.map
                   (fun uu____2226  ->
                      match uu____2226 with
                      | (bv,aq) ->
                          let uu____2233 = FStar_Syntax_Syntax.bv_to_name bv in
                          (uu____2233, aq)) ibs1 in
               FStar_Syntax_Syntax.mk_Tm_app ind1 uu____2221 in
             uu____2220 None FStar_Range.dummyRange in
           let haseq_ind =
             let uu____2241 =
               let uu____2242 =
                 let uu____2243 = FStar_Syntax_Syntax.as_arg ind2 in
                 [uu____2243] in
               FStar_Syntax_Syntax.mk_Tm_app FStar_Syntax_Util.t_haseq
                 uu____2242 in
             uu____2241 None FStar_Range.dummyRange in
           let bs' =
             FStar_List.filter
               (fun b  ->
                  let uu____2257 = acc in
                  match uu____2257 with
                  | (uu____2265,en,uu____2267,uu____2268) ->
                      let opt =
                        let uu____2277 =
                          let uu____2278 = FStar_Syntax_Util.type_u () in
                          Prims.fst uu____2278 in
                        FStar_TypeChecker_Rel.try_subtype' en
                          (Prims.fst b).FStar_Syntax_Syntax.sort uu____2277
                          false in
                      (match opt with
                       | None  -> false
                       | Some uu____2281 -> true)) bs2 in
           let haseq_bs =
             FStar_List.fold_left
               (fun t3  ->
                  fun b  ->
                    let uu____2285 =
                      let uu____2286 =
                        let uu____2287 =
                          let uu____2288 =
                            let uu____2289 =
                              FStar_Syntax_Syntax.bv_to_name (Prims.fst b) in
                            FStar_Syntax_Syntax.as_arg uu____2289 in
                          [uu____2288] in
                        FStar_Syntax_Syntax.mk_Tm_app
                          FStar_Syntax_Util.t_haseq uu____2287 in
                      uu____2286 None FStar_Range.dummyRange in
                    FStar_Syntax_Util.mk_conj t3 uu____2285)
               FStar_Syntax_Util.t_true bs' in
           let fml = FStar_Syntax_Util.mk_imp haseq_bs haseq_ind in
           let fml1 =
             let uu___86_2298 = fml in
             let uu____2299 =
               let uu____2300 =
                 let uu____2305 =
                   let uu____2306 =
                     let uu____2313 =
                       let uu____2315 = FStar_Syntax_Syntax.as_arg haseq_ind in
                       [uu____2315] in
                     [uu____2313] in
                   FStar_Syntax_Syntax.Meta_pattern uu____2306 in
                 (fml, uu____2305) in
               FStar_Syntax_Syntax.Tm_meta uu____2300 in
             {
               FStar_Syntax_Syntax.n = uu____2299;
               FStar_Syntax_Syntax.tk = (uu___86_2298.FStar_Syntax_Syntax.tk);
               FStar_Syntax_Syntax.pos =
                 (uu___86_2298.FStar_Syntax_Syntax.pos);
               FStar_Syntax_Syntax.vars =
                 (uu___86_2298.FStar_Syntax_Syntax.vars)
             } in
           let fml2 =
             FStar_List.fold_right
               (fun b  ->
                  fun t3  ->
                    let uu____2327 =
                      let uu____2328 =
                        let uu____2329 =
                          let uu____2330 =
                            let uu____2331 = FStar_Syntax_Subst.close [b] t3 in
                            FStar_Syntax_Util.abs [((Prims.fst b), None)]
                              uu____2331 None in
                          FStar_Syntax_Syntax.as_arg uu____2330 in
                        [uu____2329] in
                      FStar_Syntax_Syntax.mk_Tm_app FStar_Syntax_Util.tforall
                        uu____2328 in
                    uu____2327 None FStar_Range.dummyRange) ibs1 fml1 in
           let fml3 =
             FStar_List.fold_right
               (fun b  ->
                  fun t3  ->
                    let uu____2353 =
                      let uu____2354 =
                        let uu____2355 =
                          let uu____2356 =
                            let uu____2357 = FStar_Syntax_Subst.close [b] t3 in
                            FStar_Syntax_Util.abs [((Prims.fst b), None)]
                              uu____2357 None in
                          FStar_Syntax_Syntax.as_arg uu____2356 in
                        [uu____2355] in
                      FStar_Syntax_Syntax.mk_Tm_app FStar_Syntax_Util.tforall
                        uu____2354 in
                    uu____2353 None FStar_Range.dummyRange) bs2 fml2 in
           let guard = FStar_Syntax_Util.mk_conj haseq_bs fml3 in
           let uu____2377 = acc in
           (match uu____2377 with
            | (l_axioms,env,guard',cond') ->
                let env1 = FStar_TypeChecker_Env.push_binders env bs2 in
                let env2 = FStar_TypeChecker_Env.push_binders env1 ibs1 in
                let t_datas =
                  FStar_List.filter
                    (fun s  ->
                       match s.FStar_Syntax_Syntax.sigel with
                       | FStar_Syntax_Syntax.Sig_datacon
                           (uu____2411,uu____2412,uu____2413,t_lid,uu____2415,uu____2416,uu____2417)
                           -> t_lid = lid
                       | uu____2422 -> failwith "Impossible")
                    all_datas_in_the_bundle in
                let cond =
                  FStar_List.fold_left
                    (fun acc1  ->
                       fun d  ->
                         let uu____2426 =
                           optimized_haseq_soundness_for_data lid d usubst
                             bs2 in
                         FStar_Syntax_Util.mk_conj acc1 uu____2426)
                    FStar_Syntax_Util.t_true t_datas in
                let axiom_lid =
                  FStar_Ident.lid_of_ids
                    (FStar_List.append lid.FStar_Ident.ns
                       [FStar_Ident.id_of_text
                          (Prims.strcat
                             (lid.FStar_Ident.ident).FStar_Ident.idText
                             "_haseq")]) in
                let uu____2428 = FStar_Syntax_Util.mk_conj guard' guard in
                let uu____2431 = FStar_Syntax_Util.mk_conj cond' cond in
                ((FStar_List.append l_axioms [(axiom_lid, fml3)]), env2,
                  uu____2428, uu____2431)))
let optimized_haseq_scheme:
  FStar_Syntax_Syntax.sigelt ->
    FStar_Syntax_Syntax.sigelt Prims.list ->
      FStar_Syntax_Syntax.sigelt Prims.list ->
        FStar_TypeChecker_Env.env_t ->
          (FStar_TypeChecker_Env.env_t ->
             FStar_Ident.lident ->
               FStar_Syntax_Syntax.formula ->
                 FStar_Syntax_Syntax.qualifier Prims.list ->
                   FStar_Range.range -> FStar_Syntax_Syntax.sigelt)
            -> FStar_Syntax_Syntax.sigelt Prims.list
  =
  fun sig_bndle  ->
    fun tcs  ->
      fun datas  ->
        fun env0  ->
          fun tc_assume  ->
            let us =
              let ty = FStar_List.hd tcs in
              match ty.FStar_Syntax_Syntax.sigel with
              | FStar_Syntax_Syntax.Sig_inductive_typ
                  (uu____2497,us,uu____2499,uu____2500,uu____2501,uu____2502,uu____2503)
                  -> us
              | uu____2510 -> failwith "Impossible!" in
            let uu____2511 = FStar_Syntax_Subst.univ_var_opening us in
            match uu____2511 with
            | (usubst,us1) ->
                let env = FStar_TypeChecker_Env.push_sigelt env0 sig_bndle in
                ((env.FStar_TypeChecker_Env.solver).FStar_TypeChecker_Env.push
                   "haseq";
                 (env.FStar_TypeChecker_Env.solver).FStar_TypeChecker_Env.encode_sig
                   env sig_bndle;
                 (let env1 = FStar_TypeChecker_Env.push_univ_vars env us1 in
                  let uu____2527 =
                    FStar_List.fold_left
                      (optimized_haseq_ty datas usubst us1)
                      ([], env1, FStar_Syntax_Util.t_true,
                        FStar_Syntax_Util.t_true) tcs in
                  match uu____2527 with
                  | (axioms,env2,guard,cond) ->
                      let phi = FStar_Syntax_Util.mk_imp guard cond in
                      let uu____2559 =
                        FStar_TypeChecker_TcTerm.tc_trivial_guard env2 phi in
                      (match uu____2559 with
                       | (phi1,uu____2564) ->
                           ((let uu____2566 =
                               FStar_TypeChecker_Env.should_verify env2 in
                             if uu____2566
                             then
                               let uu____2567 =
                                 FStar_TypeChecker_Rel.guard_of_guard_formula
                                   (FStar_TypeChecker_Common.NonTrivial phi1) in
                               FStar_TypeChecker_Rel.force_trivial_guard env2
                                 uu____2567
                             else ());
                            (let ses =
                               FStar_List.fold_left
                                 (fun l  ->
                                    fun uu____2575  ->
                                      match uu____2575 with
                                      | (lid,fml) ->
                                          let se =
                                            tc_assume env2 lid fml []
                                              FStar_Range.dummyRange in
                                          FStar_List.append l [se]) [] axioms in
                             (env2.FStar_TypeChecker_Env.solver).FStar_TypeChecker_Env.pop
                               "haseq";
                             ses)))))
let unoptimized_haseq_data:
  FStar_Syntax_Syntax.subst_elt Prims.list ->
    FStar_Syntax_Syntax.binders ->
      FStar_Syntax_Syntax.term ->
        FStar_Ident.lident Prims.list ->
          FStar_Syntax_Syntax.term ->
            FStar_Syntax_Syntax.sigelt ->
              (FStar_Syntax_Syntax.term',FStar_Syntax_Syntax.term')
                FStar_Syntax_Syntax.syntax
  =
  fun usubst  ->
    fun bs  ->
      fun haseq_ind  ->
        fun mutuals  ->
          fun acc  ->
            fun data  ->
              let rec is_mutual t =
                let uu____2618 =
                  let uu____2619 = FStar_Syntax_Subst.compress t in
                  uu____2619.FStar_Syntax_Syntax.n in
                match uu____2618 with
                | FStar_Syntax_Syntax.Tm_fvar fv ->
                    FStar_List.existsb
                      (fun lid  ->
                         FStar_Ident.lid_equals lid
                           (fv.FStar_Syntax_Syntax.fv_name).FStar_Syntax_Syntax.v)
                      mutuals
                | FStar_Syntax_Syntax.Tm_uinst (t',uu____2629) ->
                    is_mutual t'
                | FStar_Syntax_Syntax.Tm_refine (bv,t') ->
                    is_mutual bv.FStar_Syntax_Syntax.sort
                | FStar_Syntax_Syntax.Tm_app (t',args) ->
                    let uu____2656 = is_mutual t' in
                    if uu____2656
                    then true
                    else
                      (let uu____2658 = FStar_List.map Prims.fst args in
                       exists_mutual uu____2658)
                | FStar_Syntax_Syntax.Tm_meta (t',uu____2671) -> is_mutual t'
                | uu____2676 -> false
              and exists_mutual uu___78_2677 =
                match uu___78_2677 with
                | [] -> false
                | hd1::tl1 -> (is_mutual hd1) || (exists_mutual tl1) in
              let dt = datacon_typ data in
              let dt1 = FStar_Syntax_Subst.subst usubst dt in
              let uu____2694 =
                let uu____2695 = FStar_Syntax_Subst.compress dt1 in
                uu____2695.FStar_Syntax_Syntax.n in
              match uu____2694 with
              | FStar_Syntax_Syntax.Tm_arrow (dbs,uu____2701) ->
                  let dbs1 =
                    let uu____2716 =
                      FStar_List.splitAt (FStar_List.length bs) dbs in
                    Prims.snd uu____2716 in
                  let dbs2 =
                    let uu____2738 = FStar_Syntax_Subst.opening_of_binders bs in
                    FStar_Syntax_Subst.subst_binders uu____2738 dbs1 in
                  let dbs3 = FStar_Syntax_Subst.open_binders dbs2 in
                  let cond =
                    FStar_List.fold_left
                      (fun t  ->
                         fun b  ->
                           let sort = (Prims.fst b).FStar_Syntax_Syntax.sort in
                           let haseq_sort =
                             let uu____2750 =
                               let uu____2751 =
                                 let uu____2752 =
                                   FStar_Syntax_Syntax.as_arg
                                     (Prims.fst b).FStar_Syntax_Syntax.sort in
                                 [uu____2752] in
                               FStar_Syntax_Syntax.mk_Tm_app
                                 FStar_Syntax_Util.t_haseq uu____2751 in
                             uu____2750 None FStar_Range.dummyRange in
                           let haseq_sort1 =
                             let uu____2758 = is_mutual sort in
                             if uu____2758
                             then
                               FStar_Syntax_Util.mk_imp haseq_ind haseq_sort
                             else haseq_sort in
                           FStar_Syntax_Util.mk_conj t haseq_sort1)
                      FStar_Syntax_Util.t_true dbs3 in
                  let cond1 =
                    FStar_List.fold_right
                      (fun b  ->
                         fun t  ->
                           let uu____2765 =
                             let uu____2766 =
                               let uu____2767 =
                                 let uu____2768 =
                                   let uu____2769 =
                                     FStar_Syntax_Subst.close [b] t in
                                   FStar_Syntax_Util.abs
                                     [((Prims.fst b), None)] uu____2769 None in
                                 FStar_Syntax_Syntax.as_arg uu____2768 in
                               [uu____2767] in
                             FStar_Syntax_Syntax.mk_Tm_app
                               FStar_Syntax_Util.tforall uu____2766 in
                           uu____2765 None FStar_Range.dummyRange) dbs3 cond in
                  FStar_Syntax_Util.mk_conj acc cond1
              | uu____2786 -> acc
let unoptimized_haseq_ty all_datas_in_the_bundle mutuals usubst us acc ty =
  let uu____2829 =
    match ty.FStar_Syntax_Syntax.sigel with
    | FStar_Syntax_Syntax.Sig_inductive_typ
        (lid,uu____2841,bs,t,uu____2844,d_lids,uu____2846) ->
        (lid, bs, t, d_lids)
    | uu____2854 -> failwith "Impossible!" in
  match uu____2829 with
  | (lid,bs,t,d_lids) ->
      let bs1 = FStar_Syntax_Subst.subst_binders usubst bs in
      let t1 =
        let uu____2870 =
          FStar_Syntax_Subst.shift_subst (FStar_List.length bs1) usubst in
        FStar_Syntax_Subst.subst uu____2870 t in
      let uu____2877 = FStar_Syntax_Subst.open_term bs1 t1 in
      (match uu____2877 with
       | (bs2,t2) ->
           let ibs =
             let uu____2888 =
               let uu____2889 = FStar_Syntax_Subst.compress t2 in
               uu____2889.FStar_Syntax_Syntax.n in
             match uu____2888 with
             | FStar_Syntax_Syntax.Tm_arrow (ibs,uu____2896) -> ibs
             | uu____2907 -> [] in
           let ibs1 = FStar_Syntax_Subst.open_binders ibs in
           let ind =
             let uu____2912 =
               FStar_Syntax_Syntax.fvar lid
                 FStar_Syntax_Syntax.Delta_constant None in
             let uu____2913 =
               FStar_List.map (fun u  -> FStar_Syntax_Syntax.U_name u) us in
             FStar_Syntax_Syntax.mk_Tm_uinst uu____2912 uu____2913 in
           let ind1 =
             let uu____2918 =
               let uu____2919 =
                 FStar_List.map
                   (fun uu____2924  ->
                      match uu____2924 with
                      | (bv,aq) ->
                          let uu____2931 = FStar_Syntax_Syntax.bv_to_name bv in
                          (uu____2931, aq)) bs2 in
               FStar_Syntax_Syntax.mk_Tm_app ind uu____2919 in
             uu____2918 None FStar_Range.dummyRange in
           let ind2 =
             let uu____2939 =
               let uu____2940 =
                 FStar_List.map
                   (fun uu____2945  ->
                      match uu____2945 with
                      | (bv,aq) ->
                          let uu____2952 = FStar_Syntax_Syntax.bv_to_name bv in
                          (uu____2952, aq)) ibs1 in
               FStar_Syntax_Syntax.mk_Tm_app ind1 uu____2940 in
             uu____2939 None FStar_Range.dummyRange in
           let haseq_ind =
             let uu____2960 =
               let uu____2961 =
                 let uu____2962 = FStar_Syntax_Syntax.as_arg ind2 in
                 [uu____2962] in
               FStar_Syntax_Syntax.mk_Tm_app FStar_Syntax_Util.t_haseq
                 uu____2961 in
             uu____2960 None FStar_Range.dummyRange in
           let t_datas =
             FStar_List.filter
               (fun s  ->
                  match s.FStar_Syntax_Syntax.sigel with
                  | FStar_Syntax_Syntax.Sig_datacon
                      (uu____2970,uu____2971,uu____2972,t_lid,uu____2974,uu____2975,uu____2976)
                      -> t_lid = lid
                  | uu____2981 -> failwith "Impossible")
               all_datas_in_the_bundle in
           let data_cond =
             FStar_List.fold_left
               (unoptimized_haseq_data usubst bs2 haseq_ind mutuals)
               FStar_Syntax_Util.t_true t_datas in
           let fml = FStar_Syntax_Util.mk_imp data_cond haseq_ind in
           let fml1 =
             let uu___87_2987 = fml in
             let uu____2988 =
               let uu____2989 =
                 let uu____2994 =
                   let uu____2995 =
                     let uu____3002 =
                       let uu____3004 = FStar_Syntax_Syntax.as_arg haseq_ind in
                       [uu____3004] in
                     [uu____3002] in
                   FStar_Syntax_Syntax.Meta_pattern uu____2995 in
                 (fml, uu____2994) in
               FStar_Syntax_Syntax.Tm_meta uu____2989 in
             {
               FStar_Syntax_Syntax.n = uu____2988;
               FStar_Syntax_Syntax.tk = (uu___87_2987.FStar_Syntax_Syntax.tk);
               FStar_Syntax_Syntax.pos =
                 (uu___87_2987.FStar_Syntax_Syntax.pos);
               FStar_Syntax_Syntax.vars =
                 (uu___87_2987.FStar_Syntax_Syntax.vars)
             } in
           let fml2 =
             FStar_List.fold_right
               (fun b  ->
                  fun t3  ->
                    let uu____3016 =
                      let uu____3017 =
                        let uu____3018 =
                          let uu____3019 =
                            let uu____3020 = FStar_Syntax_Subst.close [b] t3 in
                            FStar_Syntax_Util.abs [((Prims.fst b), None)]
                              uu____3020 None in
                          FStar_Syntax_Syntax.as_arg uu____3019 in
                        [uu____3018] in
                      FStar_Syntax_Syntax.mk_Tm_app FStar_Syntax_Util.tforall
                        uu____3017 in
                    uu____3016 None FStar_Range.dummyRange) ibs1 fml1 in
           let fml3 =
             FStar_List.fold_right
               (fun b  ->
                  fun t3  ->
                    let uu____3042 =
                      let uu____3043 =
                        let uu____3044 =
                          let uu____3045 =
                            let uu____3046 = FStar_Syntax_Subst.close [b] t3 in
                            FStar_Syntax_Util.abs [((Prims.fst b), None)]
                              uu____3046 None in
                          FStar_Syntax_Syntax.as_arg uu____3045 in
                        [uu____3044] in
                      FStar_Syntax_Syntax.mk_Tm_app FStar_Syntax_Util.tforall
                        uu____3043 in
                    uu____3042 None FStar_Range.dummyRange) bs2 fml2 in
           FStar_Syntax_Util.mk_conj acc fml3)
let unoptimized_haseq_scheme:
  FStar_Syntax_Syntax.sigelt ->
    FStar_Syntax_Syntax.sigelt Prims.list ->
      FStar_Syntax_Syntax.sigelt Prims.list ->
        FStar_TypeChecker_Env.env_t ->
          (FStar_TypeChecker_Env.env_t ->
             FStar_Ident.lident ->
               FStar_Syntax_Syntax.formula ->
                 FStar_Syntax_Syntax.qualifier Prims.list ->
                   FStar_Range.range -> FStar_Syntax_Syntax.sigelt)
            -> FStar_Syntax_Syntax.sigelt Prims.list
  =
  fun sig_bndle  ->
    fun tcs  ->
      fun datas  ->
        fun env0  ->
          fun tc_assume  ->
            let mutuals =
              FStar_List.map
                (fun ty  ->
                   match ty.FStar_Syntax_Syntax.sigel with
                   | FStar_Syntax_Syntax.Sig_inductive_typ
                       (lid,uu____3115,uu____3116,uu____3117,uu____3118,uu____3119,uu____3120)
                       -> lid
                   | uu____3127 -> failwith "Impossible!") tcs in
            let uu____3128 =
              let ty = FStar_List.hd tcs in
              match ty.FStar_Syntax_Syntax.sigel with
              | FStar_Syntax_Syntax.Sig_inductive_typ
                  (lid,us,uu____3136,uu____3137,uu____3138,uu____3139,uu____3140)
                  -> (lid, us)
              | uu____3147 -> failwith "Impossible!" in
            match uu____3128 with
            | (lid,us) ->
                let uu____3153 = FStar_Syntax_Subst.univ_var_opening us in
                (match uu____3153 with
                 | (usubst,us1) ->
                     let fml =
                       FStar_List.fold_left
                         (unoptimized_haseq_ty datas mutuals usubst us1)
                         FStar_Syntax_Util.t_true tcs in
                     let env =
                       FStar_TypeChecker_Env.push_sigelt env0 sig_bndle in
                     ((env.FStar_TypeChecker_Env.solver).FStar_TypeChecker_Env.push
                        "haseq";
                      (env.FStar_TypeChecker_Env.solver).FStar_TypeChecker_Env.encode_sig
                        env sig_bndle;
                      (let env1 =
                         FStar_TypeChecker_Env.push_univ_vars env us1 in
                       let se =
                         let uu____3171 =
                           FStar_Ident.lid_of_ids
                             (FStar_List.append lid.FStar_Ident.ns
                                [FStar_Ident.id_of_text
                                   (Prims.strcat
                                      (lid.FStar_Ident.ident).FStar_Ident.idText
                                      "_haseq")]) in
                         tc_assume env1 uu____3171 fml []
                           FStar_Range.dummyRange in
                       (env1.FStar_TypeChecker_Env.solver).FStar_TypeChecker_Env.pop
                         "haseq";
                       [se])))
let check_inductive_well_typedness:
  FStar_TypeChecker_Env.env_t ->
    FStar_Syntax_Syntax.sigelt Prims.list ->
      FStar_Syntax_Syntax.qualifier Prims.list ->
        FStar_Ident.lident Prims.list ->
          (FStar_Syntax_Syntax.sigelt* FStar_Syntax_Syntax.sigelt Prims.list*
            FStar_Syntax_Syntax.sigelt Prims.list)
  =
  fun env  ->
    fun ses  ->
      fun quals  ->
        fun lids  ->
          let uu____3201 =
            FStar_All.pipe_right ses
              (FStar_List.partition
                 (fun uu___79_3211  ->
                    match uu___79_3211 with
                    | {
                        FStar_Syntax_Syntax.sigel =
                          FStar_Syntax_Syntax.Sig_inductive_typ uu____3212;
                        FStar_Syntax_Syntax.sigrng = uu____3213;_} -> true
                    | uu____3224 -> false)) in
          match uu____3201 with
          | (tys,datas) ->
              ((let uu____3237 =
                  FStar_All.pipe_right datas
                    (FStar_Util.for_some
                       (fun uu___80_3239  ->
                          match uu___80_3239 with
                          | {
                              FStar_Syntax_Syntax.sigel =
                                FStar_Syntax_Syntax.Sig_datacon uu____3240;
                              FStar_Syntax_Syntax.sigrng = uu____3241;_} ->
                              false
                          | uu____3251 -> true)) in
                if uu____3237
                then
                  let uu____3252 =
                    let uu____3253 =
                      let uu____3256 = FStar_TypeChecker_Env.get_range env in
                      ("Mutually defined type contains a non-inductive element",
                        uu____3256) in
                    FStar_Errors.Error uu____3253 in
                  Prims.raise uu____3252
                else ());
               (let env0 = env in
                let uu____3259 =
                  FStar_List.fold_right
                    (fun tc  ->
                       fun uu____3273  ->
                         match uu____3273 with
                         | (env1,all_tcs,g) ->
                             let uu____3295 = tc_tycon env1 tc in
                             (match uu____3295 with
                              | (env2,tc1,tc_u,guard) ->
                                  let g' =
                                    FStar_TypeChecker_Rel.universe_inequality
                                      FStar_Syntax_Syntax.U_zero tc_u in
                                  ((let uu____3312 =
                                      FStar_TypeChecker_Env.debug env2
                                        FStar_Options.Low in
                                    if uu____3312
                                    then
                                      let uu____3313 =
                                        FStar_Syntax_Print.sigelt_to_string
                                          tc1 in
                                      FStar_Util.print1
                                        "Checked inductive: %s\n" uu____3313
                                    else ());
                                   (let uu____3315 =
                                      let uu____3316 =
                                        FStar_TypeChecker_Rel.conj_guard
                                          guard g' in
                                      FStar_TypeChecker_Rel.conj_guard g
                                        uu____3316 in
                                    (env2, ((tc1, tc_u) :: all_tcs),
                                      uu____3315))))) tys
                    (env, [], FStar_TypeChecker_Rel.trivial_guard) in
                match uu____3259 with
                | (env1,tcs,g) ->
                    let uu____3341 =
                      FStar_List.fold_right
                        (fun se  ->
                           fun uu____3349  ->
                             match uu____3349 with
                             | (datas1,g1) ->
                                 let uu____3360 =
                                   let uu____3363 = tc_data env1 tcs in
                                   uu____3363 se in
                                 (match uu____3360 with
                                  | (data,g') ->
                                      let uu____3373 =
                                        FStar_TypeChecker_Rel.conj_guard g1
                                          g' in
                                      ((data :: datas1), uu____3373))) datas
                        ([], g) in
                    (match uu____3341 with
                     | (datas1,g1) ->
                         let uu____3385 =
                           generalize_and_inst_within env0 g1 tcs datas1 in
                         (match uu____3385 with
                          | (tcs1,datas2) ->
                              let sig_bndle =
                                let uu____3402 =
                                  FStar_TypeChecker_Env.get_range env0 in
                                {
                                  FStar_Syntax_Syntax.sigel =
                                    (FStar_Syntax_Syntax.Sig_bundle
                                       ((FStar_List.append tcs1 datas2),
                                         quals, lids));
                                  FStar_Syntax_Syntax.sigrng = uu____3402
                                } in
                              (sig_bndle, tcs1, datas2)))))
=======

let tc_tycon : FStar_TypeChecker_Env.env_t  ->  FStar_Syntax_Syntax.sigelt  ->  (FStar_TypeChecker_Env.env_t * FStar_Syntax_Syntax.sigelt * FStar_Syntax_Syntax.universe * FStar_TypeChecker_Env.guard_t) = (fun env s -> (match (s.FStar_Syntax_Syntax.sigel) with
| FStar_Syntax_Syntax.Sig_inductive_typ (tc, uvs, tps, k, mutuals, data, quals) -> begin
(

let uu____33 = (FStar_Syntax_Subst.open_term tps k)
in (match (uu____33) with
| (tps1, k1) -> begin
(

let uu____42 = (FStar_TypeChecker_TcTerm.tc_binders env tps1)
in (match (uu____42) with
| (tps2, env_tps, guard_params, us) -> begin
(

let uu____55 = (FStar_Syntax_Util.arrow_formals k1)
in (match (uu____55) with
| (indices, t) -> begin
(

let uu____79 = (FStar_TypeChecker_TcTerm.tc_binders env_tps indices)
in (match (uu____79) with
| (indices1, env', guard_indices, us') -> begin
(

let uu____92 = (

let uu____95 = (FStar_TypeChecker_TcTerm.tc_tot_or_gtot_term env' t)
in (match (uu____95) with
| (t1, uu____102, g) -> begin
(

let uu____104 = (

let uu____105 = (

let uu____106 = (FStar_TypeChecker_Rel.conj_guard guard_indices g)
in (FStar_TypeChecker_Rel.conj_guard guard_params uu____106))
in (FStar_TypeChecker_Rel.discharge_guard env' uu____105))
in ((t1), (uu____104)))
end))
in (match (uu____92) with
| (t1, guard) -> begin
(

let k2 = (

let uu____116 = (FStar_Syntax_Syntax.mk_Total t1)
in (FStar_Syntax_Util.arrow indices1 uu____116))
in (

let uu____119 = (FStar_Syntax_Util.type_u ())
in (match (uu____119) with
| (t_type, u) -> begin
((

let uu____129 = (FStar_TypeChecker_Rel.teq env' t1 t_type)
in (FStar_TypeChecker_Rel.force_trivial_guard env' uu____129));
(

let t_tc = (

let uu____133 = (FStar_Syntax_Syntax.mk_Total t1)
in (FStar_Syntax_Util.arrow (FStar_List.append tps2 indices1) uu____133))
in (

let tps3 = (FStar_Syntax_Subst.close_binders tps2)
in (

let k3 = (FStar_Syntax_Subst.close tps3 k2)
in (

let fv_tc = (FStar_Syntax_Syntax.lid_as_fv tc FStar_Syntax_Syntax.Delta_constant None)
in (

let uu____141 = (FStar_TypeChecker_Env.push_let_binding env (FStar_Util.Inr (fv_tc)) (([]), (t_tc)))
in ((uu____141), ((

let uu___81_145 = s
in {FStar_Syntax_Syntax.sigel = FStar_Syntax_Syntax.Sig_inductive_typ (((tc), ([]), (tps3), (k3), (mutuals), (data), (quals))); FStar_Syntax_Syntax.sigrng = uu___81_145.FStar_Syntax_Syntax.sigrng})), (u), (guard)))))));
)
end)))
end))
end))
end))
end))
end))
end
| uu____150 -> begin
(failwith "impossible")
end))


let tc_data : FStar_TypeChecker_Env.env_t  ->  (FStar_Syntax_Syntax.sigelt * FStar_Syntax_Syntax.universe) Prims.list  ->  FStar_Syntax_Syntax.sigelt  ->  (FStar_Syntax_Syntax.sigelt * FStar_TypeChecker_Env.guard_t) = (fun env tcs se -> (match (se.FStar_Syntax_Syntax.sigel) with
| FStar_Syntax_Syntax.Sig_datacon (c, _uvs, t, tc_lid, ntps, quals, _mutual_tcs) -> begin
(

let uu____190 = (

let tps_u_opt = (FStar_Util.find_map tcs (fun uu____204 -> (match (uu____204) with
| (se1, u_tc) -> begin
(

let uu____213 = (

let uu____214 = (

let uu____215 = (FStar_Syntax_Util.lid_of_sigelt se1)
in (FStar_Util.must uu____215))
in (FStar_Ident.lid_equals tc_lid uu____214))
in (match (uu____213) with
| true -> begin
(match (se1.FStar_Syntax_Syntax.sigel) with
| FStar_Syntax_Syntax.Sig_inductive_typ (uu____225, uu____226, tps, uu____228, uu____229, uu____230, uu____231) -> begin
(

let tps1 = (FStar_All.pipe_right tps (FStar_List.map (fun uu____252 -> (match (uu____252) with
| (x, uu____259) -> begin
((x), (Some (FStar_Syntax_Syntax.imp_tag)))
end))))
in (

let tps2 = (FStar_Syntax_Subst.open_binders tps1)
in (

let uu____262 = (

let uu____266 = (FStar_TypeChecker_Env.push_binders env tps2)
in ((uu____266), (tps2), (u_tc)))
in Some (uu____262))))
end
| uu____270 -> begin
(failwith "Impossible")
end)
end
| uu____275 -> begin
None
end))
end)))
in (match (tps_u_opt) with
| Some (x) -> begin
x
end
| None -> begin
(match ((FStar_Ident.lid_equals tc_lid FStar_Syntax_Const.exn_lid)) with
| true -> begin
((env), ([]), (FStar_Syntax_Syntax.U_zero))
end
| uu____300 -> begin
(Prims.raise (FStar_Errors.Error ((("Unexpected data constructor"), (se.FStar_Syntax_Syntax.sigrng)))))
end)
end))
in (match (uu____190) with
| (env1, tps, u_tc) -> begin
(

let uu____309 = (

let uu____317 = (

let uu____318 = (FStar_Syntax_Subst.compress t)
in uu____318.FStar_Syntax_Syntax.n)
in (match (uu____317) with
| FStar_Syntax_Syntax.Tm_arrow (bs, res) -> begin
(

let uu____340 = (FStar_Util.first_N ntps bs)
in (match (uu____340) with
| (uu____358, bs') -> begin
(

let t1 = ((FStar_Syntax_Syntax.mk (FStar_Syntax_Syntax.Tm_arrow (((bs'), (res))))) None t.FStar_Syntax_Syntax.pos)
in (

let subst1 = (FStar_All.pipe_right tps (FStar_List.mapi (fun i uu____394 -> (match (uu____394) with
| (x, uu____398) -> begin
FStar_Syntax_Syntax.DB ((((ntps - ((Prims.parse_int "1") + i))), (x)))
end))))
in (

let uu____399 = (FStar_Syntax_Subst.subst subst1 t1)
in (FStar_Syntax_Util.arrow_formals uu____399))))
end))
end
| uu____400 -> begin
(([]), (t))
end))
in (match (uu____309) with
| (arguments, result) -> begin
((

let uu____421 = (FStar_TypeChecker_Env.debug env1 FStar_Options.Low)
in (match (uu____421) with
| true -> begin
(

let uu____422 = (FStar_Syntax_Print.lid_to_string c)
in (

let uu____423 = (FStar_Syntax_Print.binders_to_string "->" arguments)
in (

let uu____424 = (FStar_Syntax_Print.term_to_string result)
in (FStar_Util.print3 "Checking datacon  %s : %s -> %s \n" uu____422 uu____423 uu____424))))
end
| uu____425 -> begin
()
end));
(

let uu____426 = (FStar_TypeChecker_TcTerm.tc_tparams env1 arguments)
in (match (uu____426) with
| (arguments1, env', us) -> begin
(

let uu____435 = (FStar_TypeChecker_TcTerm.tc_trivial_guard env' result)
in (match (uu____435) with
| (result1, res_lcomp) -> begin
(

let norm_whnf = (FStar_TypeChecker_Normalize.normalize ((FStar_TypeChecker_Normalize.Beta)::(FStar_TypeChecker_Normalize.WHNF)::(FStar_TypeChecker_Normalize.UnfoldUntil (FStar_Syntax_Syntax.Delta_constant))::[]) env')
in ((

let uu____446 = (

let uu____447 = (norm_whnf res_lcomp.FStar_Syntax_Syntax.res_typ)
in uu____447.FStar_Syntax_Syntax.n)
in (match (uu____446) with
| FStar_Syntax_Syntax.Tm_type (uu____450) -> begin
()
end
| ty -> begin
(

let uu____452 = (

let uu____453 = (

let uu____456 = (

let uu____457 = (FStar_Syntax_Print.term_to_string result1)
in (

let uu____458 = (FStar_Syntax_Print.term_to_string res_lcomp.FStar_Syntax_Syntax.res_typ)
in (FStar_Util.format2 "The type of %s is %s, but since this is the result type of a constructor its type should be Type" uu____457 uu____458)))
in ((uu____456), (se.FStar_Syntax_Syntax.sigrng)))
in FStar_Errors.Error (uu____453))
in (Prims.raise uu____452))
end));
(

let uu____459 = (FStar_Syntax_Util.head_and_args result1)
in (match (uu____459) with
| (head1, uu____472) -> begin
((

let uu____488 = (

let uu____489 = (FStar_Syntax_Subst.compress head1)
in uu____489.FStar_Syntax_Syntax.n)
in (match (uu____488) with
| FStar_Syntax_Syntax.Tm_fvar (fv) when (FStar_Syntax_Syntax.fv_eq_lid fv tc_lid) -> begin
()
end
| uu____493 -> begin
(

let uu____494 = (

let uu____495 = (

let uu____498 = (

let uu____499 = (FStar_Syntax_Print.lid_to_string tc_lid)
in (

let uu____500 = (FStar_Syntax_Print.term_to_string head1)
in (FStar_Util.format2 "Expected a constructor of type %s; got %s" uu____499 uu____500)))
in ((uu____498), (se.FStar_Syntax_Syntax.sigrng)))
in FStar_Errors.Error (uu____495))
in (Prims.raise uu____494))
end));
(

let g = (FStar_List.fold_left2 (fun g uu____505 u_x -> (match (uu____505) with
| (x, uu____510) -> begin
(

let uu____511 = (FStar_TypeChecker_Rel.universe_inequality u_x u_tc)
in (FStar_TypeChecker_Rel.conj_guard g uu____511))
end)) FStar_TypeChecker_Rel.trivial_guard arguments1 us)
in (

let t1 = (

let uu____515 = (

let uu____519 = (FStar_All.pipe_right tps (FStar_List.map (fun uu____533 -> (match (uu____533) with
| (x, uu____540) -> begin
((x), (Some (FStar_Syntax_Syntax.Implicit (true))))
end))))
in (FStar_List.append uu____519 arguments1))
in (

let uu____545 = (FStar_Syntax_Syntax.mk_Total result1)
in (FStar_Syntax_Util.arrow uu____515 uu____545)))
in (((

let uu___82_548 = se
in {FStar_Syntax_Syntax.sigel = FStar_Syntax_Syntax.Sig_datacon (((c), ([]), (t1), (tc_lid), (ntps), (quals), ([]))); FStar_Syntax_Syntax.sigrng = uu___82_548.FStar_Syntax_Syntax.sigrng})), (g))));
)
end));
))
end))
end));
)
end))
end))
end
| uu____554 -> begin
(failwith "impossible")
end))


let generalize_and_inst_within : FStar_TypeChecker_Env.env_t  ->  FStar_TypeChecker_Env.guard_t  ->  (FStar_Syntax_Syntax.sigelt * FStar_Syntax_Syntax.universe) Prims.list  ->  FStar_Syntax_Syntax.sigelt Prims.list  ->  (FStar_Syntax_Syntax.sigelt Prims.list * FStar_Syntax_Syntax.sigelt Prims.list) = (fun env g tcs datas -> (

let tc_universe_vars = (FStar_List.map Prims.snd tcs)
in (

let g1 = (

let uu___83_590 = g
in {FStar_TypeChecker_Env.guard_f = uu___83_590.FStar_TypeChecker_Env.guard_f; FStar_TypeChecker_Env.deferred = uu___83_590.FStar_TypeChecker_Env.deferred; FStar_TypeChecker_Env.univ_ineqs = ((tc_universe_vars), ((Prims.snd g.FStar_TypeChecker_Env.univ_ineqs))); FStar_TypeChecker_Env.implicits = uu___83_590.FStar_TypeChecker_Env.implicits})
in ((

let uu____596 = (FStar_All.pipe_left (FStar_TypeChecker_Env.debug env) (FStar_Options.Other ("GenUniverses")))
in (match (uu____596) with
| true -> begin
(

let uu____597 = (FStar_TypeChecker_Rel.guard_to_string env g1)
in (FStar_Util.print1 "@@@@@@Guard before generalization: %s\n" uu____597))
end
| uu____598 -> begin
()
end));
(FStar_TypeChecker_Rel.force_trivial_guard env g1);
(

let binders = (FStar_All.pipe_right tcs (FStar_List.map (fun uu____608 -> (match (uu____608) with
| (se, uu____612) -> begin
(match (se.FStar_Syntax_Syntax.sigel) with
| FStar_Syntax_Syntax.Sig_inductive_typ (uu____613, uu____614, tps, k, uu____617, uu____618, uu____619) -> begin
(

let uu____626 = (

let uu____627 = (FStar_Syntax_Syntax.mk_Total k)
in (FStar_All.pipe_left (FStar_Syntax_Util.arrow tps) uu____627))
in (FStar_Syntax_Syntax.null_binder uu____626))
end
| uu____634 -> begin
(failwith "Impossible")
end)
end))))
in (

let binders' = (FStar_All.pipe_right datas (FStar_List.map (fun se -> (match (se.FStar_Syntax_Syntax.sigel) with
| FStar_Syntax_Syntax.Sig_datacon (uu____640, uu____641, t, uu____643, uu____644, uu____645, uu____646) -> begin
(FStar_Syntax_Syntax.null_binder t)
end
| uu____651 -> begin
(failwith "Impossible")
end))))
in (

let t = (

let uu____655 = (FStar_Syntax_Syntax.mk_Total FStar_TypeChecker_Common.t_unit)
in (FStar_Syntax_Util.arrow (FStar_List.append binders binders') uu____655))
in ((

let uu____659 = (FStar_All.pipe_left (FStar_TypeChecker_Env.debug env) (FStar_Options.Other ("GenUniverses")))
in (match (uu____659) with
| true -> begin
(

let uu____660 = (FStar_TypeChecker_Normalize.term_to_string env t)
in (FStar_Util.print1 "@@@@@@Trying to generalize universes in %s\n" uu____660))
end
| uu____661 -> begin
()
end));
(

let uu____662 = (FStar_TypeChecker_Util.generalize_universes env t)
in (match (uu____662) with
| (uvs, t1) -> begin
((

let uu____672 = (FStar_All.pipe_left (FStar_TypeChecker_Env.debug env) (FStar_Options.Other ("GenUniverses")))
in (match (uu____672) with
| true -> begin
(

let uu____673 = (

let uu____674 = (FStar_All.pipe_right uvs (FStar_List.map (fun u -> u.FStar_Ident.idText)))
in (FStar_All.pipe_right uu____674 (FStar_String.concat ", ")))
in (

let uu____680 = (FStar_Syntax_Print.term_to_string t1)
in (FStar_Util.print2 "@@@@@@Generalized to (%s, %s)\n" uu____673 uu____680)))
end
| uu____681 -> begin
()
end));
(

let uu____682 = (FStar_Syntax_Subst.open_univ_vars uvs t1)
in (match (uu____682) with
| (uvs1, t2) -> begin
(

let uu____691 = (FStar_Syntax_Util.arrow_formals t2)
in (match (uu____691) with
| (args, uu____704) -> begin
(

let uu____715 = (FStar_Util.first_N (FStar_List.length binders) args)
in (match (uu____715) with
| (tc_types, data_types) -> begin
(

let tcs1 = (FStar_List.map2 (fun uu____752 uu____753 -> (match (((uu____752), (uu____753))) with
| ((x, uu____763), (se, uu____765)) -> begin
(match (se.FStar_Syntax_Syntax.sigel) with
| FStar_Syntax_Syntax.Sig_inductive_typ (tc, uu____771, tps, uu____773, mutuals, datas1, quals) -> begin
(

let ty = (FStar_Syntax_Subst.close_univ_vars uvs1 x.FStar_Syntax_Syntax.sort)
in (

let uu____784 = (

let uu____792 = (

let uu____793 = (FStar_Syntax_Subst.compress ty)
in uu____793.FStar_Syntax_Syntax.n)
in (match (uu____792) with
| FStar_Syntax_Syntax.Tm_arrow (binders1, c) -> begin
(

let uu____815 = (FStar_Util.first_N (FStar_List.length tps) binders1)
in (match (uu____815) with
| (tps1, rest) -> begin
(

let t3 = (match (rest) with
| [] -> begin
(FStar_Syntax_Util.comp_result c)
end
| uu____858 -> begin
(

let uu____862 = (FStar_ST.read x.FStar_Syntax_Syntax.sort.FStar_Syntax_Syntax.tk)
in ((FStar_Syntax_Syntax.mk (FStar_Syntax_Syntax.Tm_arrow (((rest), (c))))) uu____862 x.FStar_Syntax_Syntax.sort.FStar_Syntax_Syntax.pos))
end)
in ((tps1), (t3)))
end))
end
| uu____885 -> begin
(([]), (ty))
end))
in (match (uu____784) with
| (tps1, t3) -> begin
(

let uu___84_903 = se
in {FStar_Syntax_Syntax.sigel = FStar_Syntax_Syntax.Sig_inductive_typ (((tc), (uvs1), (tps1), (t3), (mutuals), (datas1), (quals))); FStar_Syntax_Syntax.sigrng = uu___84_903.FStar_Syntax_Syntax.sigrng})
end)))
end
| uu____912 -> begin
(failwith "Impossible")
end)
end)) tc_types tcs)
in (

let datas1 = (match (uvs1) with
| [] -> begin
datas
end
| uu____916 -> begin
(

let uvs_universes = (FStar_All.pipe_right uvs1 (FStar_List.map (fun _0_28 -> FStar_Syntax_Syntax.U_name (_0_28))))
in (

let tc_insts = (FStar_All.pipe_right tcs1 (FStar_List.map (fun uu___77_933 -> (match (uu___77_933) with
| {FStar_Syntax_Syntax.sigel = FStar_Syntax_Syntax.Sig_inductive_typ (tc, uu____938, uu____939, uu____940, uu____941, uu____942, uu____943); FStar_Syntax_Syntax.sigrng = uu____944} -> begin
((tc), (uvs_universes))
end
| uu____952 -> begin
(failwith "Impossible")
end))))
in (FStar_List.map2 (fun uu____958 d -> (match (uu____958) with
| (t3, uu____963) -> begin
(match (d.FStar_Syntax_Syntax.sigel) with
| FStar_Syntax_Syntax.Sig_datacon (l, uu____965, uu____966, tc, ntps, quals, mutuals) -> begin
(

let ty = (

let uu____976 = (FStar_Syntax_InstFV.instantiate tc_insts t3.FStar_Syntax_Syntax.sort)
in (FStar_All.pipe_right uu____976 (FStar_Syntax_Subst.close_univ_vars uvs1)))
in (

let uu___85_977 = d
in {FStar_Syntax_Syntax.sigel = FStar_Syntax_Syntax.Sig_datacon (((l), (uvs1), (ty), (tc), (ntps), (quals), (mutuals))); FStar_Syntax_Syntax.sigrng = uu___85_977.FStar_Syntax_Syntax.sigrng}))
end
| uu____980 -> begin
(failwith "Impossible")
end)
end)) data_types datas)))
end)
in ((tcs1), (datas1))))
end))
end))
end));
)
end));
))));
))))


let debug_log : FStar_TypeChecker_Env.env_t  ->  Prims.string  ->  Prims.unit = (fun env s -> (

let uu____989 = (FStar_All.pipe_left (FStar_TypeChecker_Env.debug env) (FStar_Options.Other ("Positivity")))
in (match (uu____989) with
| true -> begin
(FStar_Util.print_string (Prims.strcat "Positivity::" (Prims.strcat s "\n")))
end
| uu____990 -> begin
()
end)))


let ty_occurs_in : FStar_Ident.lident  ->  FStar_Syntax_Syntax.term  ->  Prims.bool = (fun ty_lid t -> (

let uu____997 = (FStar_Syntax_Free.fvars t)
in (FStar_Util.set_mem ty_lid uu____997)))


let try_get_fv : FStar_Syntax_Syntax.term  ->  (FStar_Syntax_Syntax.fv * FStar_Syntax_Syntax.universes) = (fun t -> (

let uu____1006 = (

let uu____1007 = (FStar_Syntax_Subst.compress t)
in uu____1007.FStar_Syntax_Syntax.n)
in (match (uu____1006) with
| FStar_Syntax_Syntax.Tm_fvar (fv) -> begin
((fv), ([]))
end
| FStar_Syntax_Syntax.Tm_uinst (t1, us) -> begin
(match (t1.FStar_Syntax_Syntax.n) with
| FStar_Syntax_Syntax.Tm_fvar (fv) -> begin
((fv), (us))
end
| uu____1023 -> begin
(failwith "Node is a Tm_uinst, but Tm_uinst is not an fvar")
end)
end
| uu____1026 -> begin
(failwith "Node is not an fvar or a Tm_uinst")
end)))


type unfolded_memo_elt =
(FStar_Ident.lident * FStar_Syntax_Syntax.args) Prims.list


type unfolded_memo_t =
unfolded_memo_elt FStar_ST.ref


let already_unfolded : FStar_Ident.lident  ->  FStar_Syntax_Syntax.args  ->  unfolded_memo_t  ->  FStar_TypeChecker_Env.env_t  ->  Prims.bool = (fun ilid arrghs unfolded env -> (

let uu____1045 = (FStar_ST.read unfolded)
in (FStar_List.existsML (fun uu____1057 -> (match (uu____1057) with
| (lid, l) -> begin
((FStar_Ident.lid_equals lid ilid) && (

let args = (

let uu____1077 = (FStar_List.splitAt (FStar_List.length l) arrghs)
in (Prims.fst uu____1077))
in (FStar_List.fold_left2 (fun b a a' -> (b && (FStar_TypeChecker_Rel.teq_nosmt env (Prims.fst a) (Prims.fst a')))) true args l)))
end)) uu____1045)))


let rec ty_strictly_positive_in_type : FStar_Ident.lident  ->  FStar_Syntax_Syntax.term  ->  unfolded_memo_t  ->  FStar_TypeChecker_Env.env_t  ->  Prims.bool = (fun ty_lid btype unfolded env -> ((

let uu____1172 = (

let uu____1173 = (FStar_Syntax_Print.term_to_string btype)
in (Prims.strcat "Checking strict positivity in type: " uu____1173))
in (debug_log env uu____1172));
(

let btype1 = (FStar_TypeChecker_Normalize.normalize ((FStar_TypeChecker_Normalize.Beta)::(FStar_TypeChecker_Normalize.Eager_unfolding)::(FStar_TypeChecker_Normalize.UnfoldUntil (FStar_Syntax_Syntax.Delta_constant))::(FStar_TypeChecker_Normalize.Iota)::(FStar_TypeChecker_Normalize.Zeta)::(FStar_TypeChecker_Normalize.AllowUnboundUniverses)::[]) env btype)
in ((

let uu____1176 = (

let uu____1177 = (FStar_Syntax_Print.term_to_string btype1)
in (Prims.strcat "Checking strict positivity in type, after normalization: " uu____1177))
in (debug_log env uu____1176));
((

let uu____1178 = (ty_occurs_in ty_lid btype1)
in (not (uu____1178))) || ((debug_log env "ty does occur in this type, pressing ahead");
(

let uu____1180 = (

let uu____1181 = (FStar_Syntax_Subst.compress btype1)
in uu____1181.FStar_Syntax_Syntax.n)
in (match (uu____1180) with
| FStar_Syntax_Syntax.Tm_app (t, args) -> begin
(

let uu____1200 = (try_get_fv t)
in (match (uu____1200) with
| (fv, us) -> begin
(match ((FStar_Ident.lid_equals fv.FStar_Syntax_Syntax.fv_name.FStar_Syntax_Syntax.v ty_lid)) with
| true -> begin
((debug_log env "Checking strict positivity in the Tm_app node where head lid is ty itself, checking that ty does not occur in the arguments");
(FStar_List.for_all (fun uu____1212 -> (match (uu____1212) with
| (t1, uu____1216) -> begin
(

let uu____1217 = (ty_occurs_in ty_lid t1)
in (not (uu____1217)))
end)) args);
)
end
| uu____1218 -> begin
((debug_log env "Checking strict positivity in the Tm_app node, head lid is not ty, so checking nested positivity");
(ty_nested_positive_in_inductive ty_lid fv.FStar_Syntax_Syntax.fv_name.FStar_Syntax_Syntax.v us args unfolded env);
)
end)
end))
end
| FStar_Syntax_Syntax.Tm_arrow (sbs, c) -> begin
((debug_log env "Checking strict positivity in Tm_arrow");
(

let uu____1237 = (

let uu____1238 = (FStar_Syntax_Util.is_pure_or_ghost_comp c)
in (not (uu____1238)))
in (match (uu____1237) with
| true -> begin
((debug_log env "Checking strict positivity , the arrow is impure, so return true");
true;
)
end
| uu____1240 -> begin
((debug_log env "Checking struict positivity, Pure arrow, checking that ty does not occur in the binders, and that it is strictly positive in the return type");
((FStar_List.for_all (fun uu____1244 -> (match (uu____1244) with
| (b, uu____1248) -> begin
(

let uu____1249 = (ty_occurs_in ty_lid b.FStar_Syntax_Syntax.sort)
in (not (uu____1249)))
end)) sbs) && (

let uu____1250 = (FStar_Syntax_Subst.open_term sbs (FStar_Syntax_Util.comp_result c))
in (match (uu____1250) with
| (uu____1253, return_type) -> begin
(

let uu____1255 = (FStar_TypeChecker_Env.push_binders env sbs)
in (ty_strictly_positive_in_type ty_lid return_type unfolded uu____1255))
end)));
)
end));
)
end
| FStar_Syntax_Syntax.Tm_fvar (uu____1256) -> begin
((debug_log env "Checking strict positivity in an fvar, return true");
true;
)
end
| FStar_Syntax_Syntax.Tm_type (uu____1258) -> begin
((debug_log env "Checking strict positivity in an Tm_type, return true");
true;
)
end
| FStar_Syntax_Syntax.Tm_uinst (t, uu____1261) -> begin
((debug_log env "Checking strict positivity in an Tm_uinst, recur on the term inside (mostly it should be the same inductive)");
(ty_strictly_positive_in_type ty_lid t unfolded env);
)
end
| FStar_Syntax_Syntax.Tm_refine (bv, uu____1268) -> begin
((debug_log env "Checking strict positivity in an Tm_refine, recur in the bv sort)");
(ty_strictly_positive_in_type ty_lid bv.FStar_Syntax_Syntax.sort unfolded env);
)
end
| FStar_Syntax_Syntax.Tm_match (uu____1274, branches) -> begin
((debug_log env "Checking strict positivity in an Tm_match, recur in the branches)");
(FStar_List.for_all (fun uu____1309 -> (match (uu____1309) with
| (p, uu____1317, t) -> begin
(

let bs = (

let uu____1327 = (FStar_Syntax_Syntax.pat_bvs p)
in (FStar_List.map FStar_Syntax_Syntax.mk_binder uu____1327))
in (

let uu____1329 = (FStar_Syntax_Subst.open_term bs t)
in (match (uu____1329) with
| (bs1, t1) -> begin
(

let uu____1334 = (FStar_TypeChecker_Env.push_binders env bs1)
in (ty_strictly_positive_in_type ty_lid t1 unfolded uu____1334))
end)))
end)) branches);
)
end
| FStar_Syntax_Syntax.Tm_ascribed (t, uu____1336, uu____1337) -> begin
((debug_log env "Checking strict positivity in an Tm_ascribed, recur)");
(ty_strictly_positive_in_type ty_lid t unfolded env);
)
end
| uu____1367 -> begin
((

let uu____1369 = (

let uu____1370 = (

let uu____1371 = (FStar_Syntax_Print.tag_of_term btype1)
in (

let uu____1372 = (

let uu____1373 = (FStar_Syntax_Print.term_to_string btype1)
in (Prims.strcat " and term: " uu____1373))
in (Prims.strcat uu____1371 uu____1372)))
in (Prims.strcat "Checking strict positivity, unexpected tag: " uu____1370))
in (debug_log env uu____1369));
false;
)
end));
));
));
))
and ty_nested_positive_in_inductive : FStar_Ident.lident  ->  FStar_Ident.lident  ->  FStar_Syntax_Syntax.universes  ->  FStar_Syntax_Syntax.args  ->  unfolded_memo_t  ->  FStar_TypeChecker_Env.env_t  ->  Prims.bool = (fun ty_lid ilid us args unfolded env -> ((

let uu____1381 = (

let uu____1382 = (

let uu____1383 = (

let uu____1384 = (FStar_Syntax_Print.args_to_string args)
in (Prims.strcat " applied to arguments: " uu____1384))
in (Prims.strcat ilid.FStar_Ident.str uu____1383))
in (Prims.strcat "Checking nested positivity in the inductive " uu____1382))
in (debug_log env uu____1381));
(

let uu____1385 = (FStar_TypeChecker_Env.datacons_of_typ env ilid)
in (match (uu____1385) with
| (b, idatas) -> begin
(match ((not (b))) with
| true -> begin
((debug_log env "Checking nested positivity, not an inductive, return false");
false;
)
end
| uu____1394 -> begin
(

let uu____1395 = (already_unfolded ilid args unfolded env)
in (match (uu____1395) with
| true -> begin
((debug_log env "Checking nested positivity, we have already unfolded this inductive with these args");
true;
)
end
| uu____1397 -> begin
(

let num_ibs = (FStar_TypeChecker_Env.num_inductive_ty_params env ilid)
in ((

let uu____1400 = (

let uu____1401 = (

let uu____1402 = (FStar_Util.string_of_int num_ibs)
in (Prims.strcat uu____1402 ", also adding to the memo table"))
in (Prims.strcat "Checking nested positivity, number of type parameters is " uu____1401))
in (debug_log env uu____1400));
(

let uu____1404 = (

let uu____1405 = (FStar_ST.read unfolded)
in (

let uu____1409 = (

let uu____1413 = (

let uu____1421 = (

let uu____1427 = (FStar_List.splitAt num_ibs args)
in (Prims.fst uu____1427))
in ((ilid), (uu____1421)))
in (uu____1413)::[])
in (FStar_List.append uu____1405 uu____1409)))
in (FStar_ST.write unfolded uu____1404));
(FStar_List.for_all (fun d -> (ty_nested_positive_in_dlid ty_lid d ilid us args num_ibs unfolded env)) idatas);
))
end))
end)
end));
))
and ty_nested_positive_in_dlid : FStar_Ident.lident  ->  FStar_Ident.lident  ->  FStar_Ident.lident  ->  FStar_Syntax_Syntax.universes  ->  FStar_Syntax_Syntax.args  ->  Prims.int  ->  unfolded_memo_t  ->  FStar_TypeChecker_Env.env_t  ->  Prims.bool = (fun ty_lid dlid ilid us args num_ibs unfolded env -> ((debug_log env (Prims.strcat "Checking nested positivity in data constructor " (Prims.strcat dlid.FStar_Ident.str (Prims.strcat " of the inductive " ilid.FStar_Ident.str))));
(

let uu____1485 = (FStar_TypeChecker_Env.lookup_datacon env dlid)
in (match (uu____1485) with
| (univ_unif_vars, dt) -> begin
((FStar_List.iter2 (fun u' u -> (match (u') with
| FStar_Syntax_Syntax.U_unif (u'') -> begin
(FStar_Unionfind.change u'' (Some (u)))
end
| uu____1497 -> begin
(failwith "Impossible! Expected universe unification variables")
end)) univ_unif_vars us);
(

let dt1 = (FStar_TypeChecker_Normalize.normalize ((FStar_TypeChecker_Normalize.Beta)::(FStar_TypeChecker_Normalize.Eager_unfolding)::(FStar_TypeChecker_Normalize.UnfoldUntil (FStar_Syntax_Syntax.Delta_constant))::(FStar_TypeChecker_Normalize.Iota)::(FStar_TypeChecker_Normalize.Zeta)::(FStar_TypeChecker_Normalize.AllowUnboundUniverses)::[]) env dt)
in ((

let uu____1500 = (

let uu____1501 = (FStar_Syntax_Print.term_to_string dt1)
in (Prims.strcat "Checking nested positivity in the data constructor type: " uu____1501))
in (debug_log env uu____1500));
(

let uu____1502 = (

let uu____1503 = (FStar_Syntax_Subst.compress dt1)
in uu____1503.FStar_Syntax_Syntax.n)
in (match (uu____1502) with
| FStar_Syntax_Syntax.Tm_arrow (dbs, c) -> begin
((debug_log env "Checked nested positivity in Tm_arrow data constructor type");
(

let uu____1519 = (FStar_List.splitAt num_ibs dbs)
in (match (uu____1519) with
| (ibs, dbs1) -> begin
(

let ibs1 = (FStar_Syntax_Subst.open_binders ibs)
in (

let dbs2 = (

let uu____1546 = (FStar_Syntax_Subst.opening_of_binders ibs1)
in (FStar_Syntax_Subst.subst_binders uu____1546 dbs1))
in (

let c1 = (

let uu____1549 = (FStar_Syntax_Subst.opening_of_binders ibs1)
in (FStar_Syntax_Subst.subst_comp uu____1549 c))
in (

let uu____1551 = (FStar_List.splitAt num_ibs args)
in (match (uu____1551) with
| (args1, uu____1569) -> begin
(

let subst1 = (FStar_List.fold_left2 (fun subst1 ib arg -> (FStar_List.append subst1 ((FStar_Syntax_Syntax.NT ((((Prims.fst ib)), ((Prims.fst arg)))))::[]))) [] ibs1 args1)
in (

let dbs3 = (FStar_Syntax_Subst.subst_binders subst1 dbs2)
in (

let c2 = (

let uu____1615 = (FStar_Syntax_Subst.shift_subst (FStar_List.length dbs3) subst1)
in (FStar_Syntax_Subst.subst_comp uu____1615 c1))
in ((

let uu____1623 = (

let uu____1624 = (

let uu____1625 = (FStar_Syntax_Print.binders_to_string "; " dbs3)
in (

let uu____1626 = (

let uu____1627 = (FStar_Syntax_Print.comp_to_string c2)
in (Prims.strcat ", and c: " uu____1627))
in (Prims.strcat uu____1625 uu____1626)))
in (Prims.strcat "Checking nested positivity in the unfolded data constructor binders as: " uu____1624))
in (debug_log env uu____1623));
(ty_nested_positive_in_type ty_lid (FStar_Syntax_Syntax.Tm_arrow (((dbs3), (c2)))) ilid num_ibs unfolded env);
))))
end)))))
end));
)
end
| uu____1628 -> begin
((debug_log env "Checking nested positivity in the data constructor type that is not an arrow");
(

let uu____1630 = (

let uu____1631 = (FStar_Syntax_Subst.compress dt1)
in uu____1631.FStar_Syntax_Syntax.n)
in (ty_nested_positive_in_type ty_lid uu____1630 ilid num_ibs unfolded env));
)
end));
));
)
end));
))
and ty_nested_positive_in_type : FStar_Ident.lident  ->  FStar_Syntax_Syntax.term'  ->  FStar_Ident.lident  ->  Prims.int  ->  unfolded_memo_t  ->  FStar_TypeChecker_Env.env_t  ->  Prims.bool = (fun ty_lid t ilid num_ibs unfolded env -> (match (t) with
| FStar_Syntax_Syntax.Tm_app (t1, args) -> begin
((debug_log env "Checking nested positivity in an Tm_app node, which is expected to be the ilid itself");
(

let uu____1657 = (try_get_fv t1)
in (match (uu____1657) with
| (fv, uu____1661) -> begin
(match ((FStar_Ident.lid_equals fv.FStar_Syntax_Syntax.fv_name.FStar_Syntax_Syntax.v ilid)) with
| true -> begin
true
end
| uu____1666 -> begin
(failwith "Impossible, expected the type to be ilid")
end)
end));
)
end
| FStar_Syntax_Syntax.Tm_arrow (sbs, c) -> begin
((

let uu____1680 = (

let uu____1681 = (FStar_Syntax_Print.binders_to_string "; " sbs)
in (Prims.strcat "Checking nested positivity in an Tm_arrow node, with binders as: " uu____1681))
in (debug_log env uu____1680));
(

let sbs1 = (FStar_Syntax_Subst.open_binders sbs)
in (

let uu____1683 = (FStar_List.fold_left (fun uu____1690 b -> (match (uu____1690) with
| (r, env1) -> begin
(match ((not (r))) with
| true -> begin
((r), (env1))
end
| uu____1702 -> begin
(

let uu____1703 = (ty_strictly_positive_in_type ty_lid (Prims.fst b).FStar_Syntax_Syntax.sort unfolded env1)
in (

let uu____1704 = (FStar_TypeChecker_Env.push_binders env1 ((b)::[]))
in ((uu____1703), (uu____1704))))
end)
end)) ((true), (env)) sbs1)
in (match (uu____1683) with
| (b, uu____1710) -> begin
b
end)));
)
end
| uu____1711 -> begin
(failwith "Nested positive check, unhandled case")
end))


let ty_positive_in_datacon : FStar_Ident.lident  ->  FStar_Ident.lident  ->  FStar_Syntax_Syntax.binders  ->  FStar_Syntax_Syntax.universes  ->  unfolded_memo_t  ->  FStar_TypeChecker_Env.env  ->  Prims.bool = (fun ty_lid dlid ty_bs us unfolded env -> (

let uu____1730 = (FStar_TypeChecker_Env.lookup_datacon env dlid)
in (match (uu____1730) with
| (univ_unif_vars, dt) -> begin
((FStar_List.iter2 (fun u' u -> (match (u') with
| FStar_Syntax_Syntax.U_unif (u'') -> begin
(FStar_Unionfind.change u'' (Some (u)))
end
| uu____1742 -> begin
(failwith "Impossible! Expected universe unification variables")
end)) univ_unif_vars us);
(

let uu____1744 = (

let uu____1745 = (FStar_Syntax_Print.term_to_string dt)
in (Prims.strcat "Checking data constructor type: " uu____1745))
in (debug_log env uu____1744));
(

let uu____1746 = (

let uu____1747 = (FStar_Syntax_Subst.compress dt)
in uu____1747.FStar_Syntax_Syntax.n)
in (match (uu____1746) with
| FStar_Syntax_Syntax.Tm_fvar (uu____1750) -> begin
((debug_log env "Data constructor type is simply an fvar, returning true");
true;
)
end
| FStar_Syntax_Syntax.Tm_arrow (dbs, uu____1753) -> begin
(

let dbs1 = (

let uu____1768 = (FStar_List.splitAt (FStar_List.length ty_bs) dbs)
in (Prims.snd uu____1768))
in (

let dbs2 = (

let uu____1790 = (FStar_Syntax_Subst.opening_of_binders ty_bs)
in (FStar_Syntax_Subst.subst_binders uu____1790 dbs1))
in (

let dbs3 = (FStar_Syntax_Subst.open_binders dbs2)
in ((

let uu____1794 = (

let uu____1795 = (

let uu____1796 = (FStar_Util.string_of_int (FStar_List.length dbs3))
in (Prims.strcat uu____1796 " binders"))
in (Prims.strcat "Data constructor type is an arrow type, so checking strict positivity in " uu____1795))
in (debug_log env uu____1794));
(

let uu____1802 = (FStar_List.fold_left (fun uu____1809 b -> (match (uu____1809) with
| (r, env1) -> begin
(match ((not (r))) with
| true -> begin
((r), (env1))
end
| uu____1821 -> begin
(

let uu____1822 = (ty_strictly_positive_in_type ty_lid (Prims.fst b).FStar_Syntax_Syntax.sort unfolded env1)
in (

let uu____1823 = (FStar_TypeChecker_Env.push_binders env1 ((b)::[]))
in ((uu____1822), (uu____1823))))
end)
end)) ((true), (env)) dbs3)
in (match (uu____1802) with
| (b, uu____1829) -> begin
b
end));
))))
end
| FStar_Syntax_Syntax.Tm_app (uu____1830, uu____1831) -> begin
((debug_log env "Data constructor type is a Tm_app, so returning true");
true;
)
end
| uu____1847 -> begin
(failwith "Unexpected data constructor type when checking positivity")
end));
)
end)))


let check_positivity : FStar_Syntax_Syntax.sigelt  ->  FStar_TypeChecker_Env.env  ->  Prims.bool = (fun ty env -> (

let unfolded_inductives = (FStar_Util.mk_ref [])
in (

let uu____1865 = (match (ty.FStar_Syntax_Syntax.sigel) with
| FStar_Syntax_Syntax.Sig_inductive_typ (lid, us, bs, uu____1875, uu____1876, uu____1877, uu____1878) -> begin
((lid), (us), (bs))
end
| uu____1885 -> begin
(failwith "Impossible!")
end)
in (match (uu____1865) with
| (ty_lid, ty_us, ty_bs) -> begin
(

let uu____1892 = (FStar_Syntax_Subst.univ_var_opening ty_us)
in (match (uu____1892) with
| (ty_usubst, ty_us1) -> begin
(

let env1 = (FStar_TypeChecker_Env.push_univ_vars env ty_us1)
in (

let env2 = (FStar_TypeChecker_Env.push_binders env1 ty_bs)
in (

let ty_bs1 = (FStar_Syntax_Subst.subst_binders ty_usubst ty_bs)
in (

let ty_bs2 = (FStar_Syntax_Subst.open_binders ty_bs1)
in (

let uu____1907 = (

let uu____1909 = (FStar_TypeChecker_Env.datacons_of_typ env2 ty_lid)
in (Prims.snd uu____1909))
in (FStar_List.for_all (fun d -> (

let uu____1915 = (FStar_List.map (fun s -> FStar_Syntax_Syntax.U_name (s)) ty_us1)
in (ty_positive_in_datacon ty_lid d ty_bs2 uu____1915 unfolded_inductives env2))) uu____1907))))))
end))
end))))


let datacon_typ : FStar_Syntax_Syntax.sigelt  ->  FStar_Syntax_Syntax.term = (fun data -> (match (data.FStar_Syntax_Syntax.sigel) with
| FStar_Syntax_Syntax.Sig_datacon (uu____1922, uu____1923, t, uu____1925, uu____1926, uu____1927, uu____1928) -> begin
t
end
| uu____1933 -> begin
(failwith "Impossible!")
end))


let optimized_haseq_soundness_for_data : FStar_Ident.lident  ->  FStar_Syntax_Syntax.sigelt  ->  FStar_Syntax_Syntax.subst_elt Prims.list  ->  FStar_Syntax_Syntax.binders  ->  FStar_Syntax_Syntax.term = (fun ty_lid data usubst bs -> (

let dt = (datacon_typ data)
in (

let dt1 = (FStar_Syntax_Subst.subst usubst dt)
in (

let uu____1950 = (

let uu____1951 = (FStar_Syntax_Subst.compress dt1)
in uu____1951.FStar_Syntax_Syntax.n)
in (match (uu____1950) with
| FStar_Syntax_Syntax.Tm_arrow (dbs, uu____1955) -> begin
(

let dbs1 = (

let uu____1970 = (FStar_List.splitAt (FStar_List.length bs) dbs)
in (Prims.snd uu____1970))
in (

let dbs2 = (

let uu____1992 = (FStar_Syntax_Subst.opening_of_binders bs)
in (FStar_Syntax_Subst.subst_binders uu____1992 dbs1))
in (

let dbs3 = (FStar_Syntax_Subst.open_binders dbs2)
in (

let cond = (FStar_List.fold_left (fun t b -> (

let haseq_b = (

let uu____2001 = (

let uu____2002 = (

let uu____2003 = (FStar_Syntax_Syntax.as_arg (Prims.fst b).FStar_Syntax_Syntax.sort)
in (uu____2003)::[])
in (FStar_Syntax_Syntax.mk_Tm_app FStar_Syntax_Util.t_haseq uu____2002))
in (uu____2001 None FStar_Range.dummyRange))
in (

let sort_range = (Prims.fst b).FStar_Syntax_Syntax.sort.FStar_Syntax_Syntax.pos
in (

let haseq_b1 = (

let uu____2010 = (FStar_Util.format1 "Failed to prove that the type \'%s\' supports decidable equality because of this argument; add the \'noeq\' qualifier" ty_lid.FStar_Ident.str)
in (FStar_TypeChecker_Util.label uu____2010 sort_range haseq_b))
in (FStar_Syntax_Util.mk_conj t haseq_b1))))) FStar_Syntax_Util.t_true dbs3)
in (FStar_List.fold_right (fun b t -> (

let uu____2015 = (

let uu____2016 = (

let uu____2017 = (

let uu____2018 = (

let uu____2019 = (FStar_Syntax_Subst.close ((b)::[]) t)
in (FStar_Syntax_Util.abs (((((Prims.fst b)), (None)))::[]) uu____2019 None))
in (FStar_Syntax_Syntax.as_arg uu____2018))
in (uu____2017)::[])
in (FStar_Syntax_Syntax.mk_Tm_app FStar_Syntax_Util.tforall uu____2016))
in (uu____2015 None FStar_Range.dummyRange))) dbs3 cond)))))
end
| uu____2036 -> begin
FStar_Syntax_Util.t_true
end)))))


let optimized_haseq_ty = (fun all_datas_in_the_bundle usubst us acc ty -> (

let uu____2095 = (match (ty.FStar_Syntax_Syntax.sigel) with
| FStar_Syntax_Syntax.Sig_inductive_typ (lid, uu____2107, bs, t, uu____2110, d_lids, uu____2112) -> begin
((lid), (bs), (t), (d_lids))
end
| uu____2120 -> begin
(failwith "Impossible!")
end)
in (match (uu____2095) with
| (lid, bs, t, d_lids) -> begin
(

let bs1 = (FStar_Syntax_Subst.subst_binders usubst bs)
in (

let t1 = (

let uu____2145 = (FStar_Syntax_Subst.shift_subst (FStar_List.length bs1) usubst)
in (FStar_Syntax_Subst.subst uu____2145 t))
in (

let uu____2152 = (FStar_Syntax_Subst.open_term bs1 t1)
in (match (uu____2152) with
| (bs2, t2) -> begin
(

let ibs = (

let uu____2172 = (

let uu____2173 = (FStar_Syntax_Subst.compress t2)
in uu____2173.FStar_Syntax_Syntax.n)
in (match (uu____2172) with
| FStar_Syntax_Syntax.Tm_arrow (ibs, uu____2180) -> begin
ibs
end
| uu____2191 -> begin
[]
end))
in (

let ibs1 = (FStar_Syntax_Subst.open_binders ibs)
in (

let ind = (

let uu____2196 = (FStar_Syntax_Syntax.fvar lid FStar_Syntax_Syntax.Delta_constant None)
in (

let uu____2197 = (FStar_List.map (fun u -> FStar_Syntax_Syntax.U_name (u)) us)
in (FStar_Syntax_Syntax.mk_Tm_uinst uu____2196 uu____2197)))
in (

let ind1 = (

let uu____2202 = (

let uu____2203 = (FStar_List.map (fun uu____2208 -> (match (uu____2208) with
| (bv, aq) -> begin
(

let uu____2215 = (FStar_Syntax_Syntax.bv_to_name bv)
in ((uu____2215), (aq)))
end)) bs2)
in (FStar_Syntax_Syntax.mk_Tm_app ind uu____2203))
in (uu____2202 None FStar_Range.dummyRange))
in (

let ind2 = (

let uu____2223 = (

let uu____2224 = (FStar_List.map (fun uu____2229 -> (match (uu____2229) with
| (bv, aq) -> begin
(

let uu____2236 = (FStar_Syntax_Syntax.bv_to_name bv)
in ((uu____2236), (aq)))
end)) ibs1)
in (FStar_Syntax_Syntax.mk_Tm_app ind1 uu____2224))
in (uu____2223 None FStar_Range.dummyRange))
in (

let haseq_ind = (

let uu____2244 = (

let uu____2245 = (

let uu____2246 = (FStar_Syntax_Syntax.as_arg ind2)
in (uu____2246)::[])
in (FStar_Syntax_Syntax.mk_Tm_app FStar_Syntax_Util.t_haseq uu____2245))
in (uu____2244 None FStar_Range.dummyRange))
in (

let bs' = (FStar_List.filter (fun b -> (

let uu____2260 = acc
in (match (uu____2260) with
| (uu____2268, en, uu____2270, uu____2271) -> begin
(

let opt = (

let uu____2280 = (

let uu____2281 = (FStar_Syntax_Util.type_u ())
in (Prims.fst uu____2281))
in (FStar_TypeChecker_Rel.try_subtype' en (Prims.fst b).FStar_Syntax_Syntax.sort uu____2280 false))
in (match (opt) with
| None -> begin
false
end
| Some (uu____2284) -> begin
true
end))
end))) bs2)
in (

let haseq_bs = (FStar_List.fold_left (fun t3 b -> (

let uu____2288 = (

let uu____2289 = (

let uu____2290 = (

let uu____2291 = (

let uu____2292 = (FStar_Syntax_Syntax.bv_to_name (Prims.fst b))
in (FStar_Syntax_Syntax.as_arg uu____2292))
in (uu____2291)::[])
in (FStar_Syntax_Syntax.mk_Tm_app FStar_Syntax_Util.t_haseq uu____2290))
in (uu____2289 None FStar_Range.dummyRange))
in (FStar_Syntax_Util.mk_conj t3 uu____2288))) FStar_Syntax_Util.t_true bs')
in (

let fml = (FStar_Syntax_Util.mk_imp haseq_bs haseq_ind)
in (

let fml1 = (

let uu___86_2301 = fml
in (

let uu____2302 = (

let uu____2303 = (

let uu____2308 = (

let uu____2309 = (

let uu____2316 = (

let uu____2318 = (FStar_Syntax_Syntax.as_arg haseq_ind)
in (uu____2318)::[])
in (uu____2316)::[])
in FStar_Syntax_Syntax.Meta_pattern (uu____2309))
in ((fml), (uu____2308)))
in FStar_Syntax_Syntax.Tm_meta (uu____2303))
in {FStar_Syntax_Syntax.n = uu____2302; FStar_Syntax_Syntax.tk = uu___86_2301.FStar_Syntax_Syntax.tk; FStar_Syntax_Syntax.pos = uu___86_2301.FStar_Syntax_Syntax.pos; FStar_Syntax_Syntax.vars = uu___86_2301.FStar_Syntax_Syntax.vars}))
in (

let fml2 = (FStar_List.fold_right (fun b t3 -> (

let uu____2330 = (

let uu____2331 = (

let uu____2332 = (

let uu____2333 = (

let uu____2334 = (FStar_Syntax_Subst.close ((b)::[]) t3)
in (FStar_Syntax_Util.abs (((((Prims.fst b)), (None)))::[]) uu____2334 None))
in (FStar_Syntax_Syntax.as_arg uu____2333))
in (uu____2332)::[])
in (FStar_Syntax_Syntax.mk_Tm_app FStar_Syntax_Util.tforall uu____2331))
in (uu____2330 None FStar_Range.dummyRange))) ibs1 fml1)
in (

let fml3 = (FStar_List.fold_right (fun b t3 -> (

let uu____2356 = (

let uu____2357 = (

let uu____2358 = (

let uu____2359 = (

let uu____2360 = (FStar_Syntax_Subst.close ((b)::[]) t3)
in (FStar_Syntax_Util.abs (((((Prims.fst b)), (None)))::[]) uu____2360 None))
in (FStar_Syntax_Syntax.as_arg uu____2359))
in (uu____2358)::[])
in (FStar_Syntax_Syntax.mk_Tm_app FStar_Syntax_Util.tforall uu____2357))
in (uu____2356 None FStar_Range.dummyRange))) bs2 fml2)
in (

let guard = (FStar_Syntax_Util.mk_conj haseq_bs fml3)
in (

let uu____2380 = acc
in (match (uu____2380) with
| (l_axioms, env, guard', cond') -> begin
(

let env1 = (FStar_TypeChecker_Env.push_binders env bs2)
in (

let env2 = (FStar_TypeChecker_Env.push_binders env1 ibs1)
in (

let t_datas = (FStar_List.filter (fun s -> (match (s.FStar_Syntax_Syntax.sigel) with
| FStar_Syntax_Syntax.Sig_datacon (uu____2414, uu____2415, uu____2416, t_lid, uu____2418, uu____2419, uu____2420) -> begin
(t_lid = lid)
end
| uu____2425 -> begin
(failwith "Impossible")
end)) all_datas_in_the_bundle)
in (

let cond = (FStar_List.fold_left (fun acc1 d -> (

let uu____2429 = (optimized_haseq_soundness_for_data lid d usubst bs2)
in (FStar_Syntax_Util.mk_conj acc1 uu____2429))) FStar_Syntax_Util.t_true t_datas)
in (

let axiom_lid = (FStar_Ident.lid_of_ids (FStar_List.append lid.FStar_Ident.ns (((FStar_Ident.id_of_text (Prims.strcat lid.FStar_Ident.ident.FStar_Ident.idText "_haseq")))::[])))
in (

let uu____2431 = (FStar_Syntax_Util.mk_conj guard' guard)
in (

let uu____2434 = (FStar_Syntax_Util.mk_conj cond' cond)
in (((FStar_List.append l_axioms ((((axiom_lid), (fml3)))::[]))), (env2), (uu____2431), (uu____2434)))))))))
end)))))))))))))))
end))))
end)))


let optimized_haseq_scheme : FStar_Syntax_Syntax.sigelt  ->  FStar_Syntax_Syntax.sigelt Prims.list  ->  FStar_Syntax_Syntax.sigelt Prims.list  ->  FStar_TypeChecker_Env.env_t  ->  (FStar_TypeChecker_Env.env_t  ->  FStar_Ident.lident  ->  FStar_Syntax_Syntax.formula  ->  FStar_Syntax_Syntax.qualifier Prims.list  ->  FStar_Range.range  ->  FStar_Syntax_Syntax.sigelt)  ->  FStar_Syntax_Syntax.sigelt Prims.list = (fun sig_bndle tcs datas env0 tc_assume -> (

let us = (

let ty = (FStar_List.hd tcs)
in (match (ty.FStar_Syntax_Syntax.sigel) with
| FStar_Syntax_Syntax.Sig_inductive_typ (uu____2500, us, uu____2502, uu____2503, uu____2504, uu____2505, uu____2506) -> begin
us
end
| uu____2513 -> begin
(failwith "Impossible!")
end))
in (

let uu____2514 = (FStar_Syntax_Subst.univ_var_opening us)
in (match (uu____2514) with
| (usubst, us1) -> begin
(

let env = (FStar_TypeChecker_Env.push_sigelt env0 sig_bndle)
in ((env.FStar_TypeChecker_Env.solver.FStar_TypeChecker_Env.push "haseq");
(env.FStar_TypeChecker_Env.solver.FStar_TypeChecker_Env.encode_sig env sig_bndle);
(

let env1 = (FStar_TypeChecker_Env.push_univ_vars env us1)
in (

let uu____2530 = (FStar_List.fold_left (optimized_haseq_ty datas usubst us1) (([]), (env1), (FStar_Syntax_Util.t_true), (FStar_Syntax_Util.t_true)) tcs)
in (match (uu____2530) with
| (axioms, env2, guard, cond) -> begin
(

let phi = (FStar_Syntax_Util.mk_imp guard cond)
in (

let uu____2562 = (FStar_TypeChecker_TcTerm.tc_trivial_guard env2 phi)
in (match (uu____2562) with
| (phi1, uu____2567) -> begin
((

let uu____2569 = (FStar_TypeChecker_Env.should_verify env2)
in (match (uu____2569) with
| true -> begin
(

let uu____2570 = (FStar_TypeChecker_Rel.guard_of_guard_formula (FStar_TypeChecker_Common.NonTrivial (phi1)))
in (FStar_TypeChecker_Rel.force_trivial_guard env2 uu____2570))
end
| uu____2571 -> begin
()
end));
(

let ses = (FStar_List.fold_left (fun l uu____2578 -> (match (uu____2578) with
| (lid, fml) -> begin
(

let se = (tc_assume env2 lid fml [] FStar_Range.dummyRange)
in (FStar_List.append l ((se)::[])))
end)) [] axioms)
in ((env2.FStar_TypeChecker_Env.solver.FStar_TypeChecker_Env.pop "haseq");
ses;
));
)
end)))
end)));
))
end))))


let unoptimized_haseq_data : FStar_Syntax_Syntax.subst_elt Prims.list  ->  FStar_Syntax_Syntax.binders  ->  FStar_Syntax_Syntax.term  ->  FStar_Ident.lident Prims.list  ->  FStar_Syntax_Syntax.term  ->  FStar_Syntax_Syntax.sigelt  ->  (FStar_Syntax_Syntax.term', FStar_Syntax_Syntax.term') FStar_Syntax_Syntax.syntax = (fun usubst bs haseq_ind mutuals acc data -> (

let rec is_mutual = (fun t -> (

let uu____2621 = (

let uu____2622 = (FStar_Syntax_Subst.compress t)
in uu____2622.FStar_Syntax_Syntax.n)
in (match (uu____2621) with
| FStar_Syntax_Syntax.Tm_fvar (fv) -> begin
(FStar_List.existsb (fun lid -> (FStar_Ident.lid_equals lid fv.FStar_Syntax_Syntax.fv_name.FStar_Syntax_Syntax.v)) mutuals)
end
| FStar_Syntax_Syntax.Tm_uinst (t', uu____2632) -> begin
(is_mutual t')
end
| FStar_Syntax_Syntax.Tm_refine (bv, t') -> begin
(is_mutual bv.FStar_Syntax_Syntax.sort)
end
| FStar_Syntax_Syntax.Tm_app (t', args) -> begin
(

let uu____2659 = (is_mutual t')
in (match (uu____2659) with
| true -> begin
true
end
| uu____2660 -> begin
(

let uu____2661 = (FStar_List.map Prims.fst args)
in (exists_mutual uu____2661))
end))
end
| FStar_Syntax_Syntax.Tm_meta (t', uu____2674) -> begin
(is_mutual t')
end
| uu____2679 -> begin
false
end)))
and exists_mutual = (fun uu___78_2680 -> (match (uu___78_2680) with
| [] -> begin
false
end
| (hd1)::tl1 -> begin
((is_mutual hd1) || (exists_mutual tl1))
end))
in (

let dt = (datacon_typ data)
in (

let dt1 = (FStar_Syntax_Subst.subst usubst dt)
in (

let uu____2697 = (

let uu____2698 = (FStar_Syntax_Subst.compress dt1)
in uu____2698.FStar_Syntax_Syntax.n)
in (match (uu____2697) with
| FStar_Syntax_Syntax.Tm_arrow (dbs, uu____2704) -> begin
(

let dbs1 = (

let uu____2719 = (FStar_List.splitAt (FStar_List.length bs) dbs)
in (Prims.snd uu____2719))
in (

let dbs2 = (

let uu____2741 = (FStar_Syntax_Subst.opening_of_binders bs)
in (FStar_Syntax_Subst.subst_binders uu____2741 dbs1))
in (

let dbs3 = (FStar_Syntax_Subst.open_binders dbs2)
in (

let cond = (FStar_List.fold_left (fun t b -> (

let sort = (Prims.fst b).FStar_Syntax_Syntax.sort
in (

let haseq_sort = (

let uu____2753 = (

let uu____2754 = (

let uu____2755 = (FStar_Syntax_Syntax.as_arg (Prims.fst b).FStar_Syntax_Syntax.sort)
in (uu____2755)::[])
in (FStar_Syntax_Syntax.mk_Tm_app FStar_Syntax_Util.t_haseq uu____2754))
in (uu____2753 None FStar_Range.dummyRange))
in (

let haseq_sort1 = (

let uu____2761 = (is_mutual sort)
in (match (uu____2761) with
| true -> begin
(FStar_Syntax_Util.mk_imp haseq_ind haseq_sort)
end
| uu____2762 -> begin
haseq_sort
end))
in (FStar_Syntax_Util.mk_conj t haseq_sort1))))) FStar_Syntax_Util.t_true dbs3)
in (

let cond1 = (FStar_List.fold_right (fun b t -> (

let uu____2768 = (

let uu____2769 = (

let uu____2770 = (

let uu____2771 = (

let uu____2772 = (FStar_Syntax_Subst.close ((b)::[]) t)
in (FStar_Syntax_Util.abs (((((Prims.fst b)), (None)))::[]) uu____2772 None))
in (FStar_Syntax_Syntax.as_arg uu____2771))
in (uu____2770)::[])
in (FStar_Syntax_Syntax.mk_Tm_app FStar_Syntax_Util.tforall uu____2769))
in (uu____2768 None FStar_Range.dummyRange))) dbs3 cond)
in (FStar_Syntax_Util.mk_conj acc cond1))))))
end
| uu____2789 -> begin
acc
end))))))


let unoptimized_haseq_ty = (fun all_datas_in_the_bundle mutuals usubst us acc ty -> (

let uu____2832 = (match (ty.FStar_Syntax_Syntax.sigel) with
| FStar_Syntax_Syntax.Sig_inductive_typ (lid, uu____2844, bs, t, uu____2847, d_lids, uu____2849) -> begin
((lid), (bs), (t), (d_lids))
end
| uu____2857 -> begin
(failwith "Impossible!")
end)
in (match (uu____2832) with
| (lid, bs, t, d_lids) -> begin
(

let bs1 = (FStar_Syntax_Subst.subst_binders usubst bs)
in (

let t1 = (

let uu____2873 = (FStar_Syntax_Subst.shift_subst (FStar_List.length bs1) usubst)
in (FStar_Syntax_Subst.subst uu____2873 t))
in (

let uu____2880 = (FStar_Syntax_Subst.open_term bs1 t1)
in (match (uu____2880) with
| (bs2, t2) -> begin
(

let ibs = (

let uu____2891 = (

let uu____2892 = (FStar_Syntax_Subst.compress t2)
in uu____2892.FStar_Syntax_Syntax.n)
in (match (uu____2891) with
| FStar_Syntax_Syntax.Tm_arrow (ibs, uu____2899) -> begin
ibs
end
| uu____2910 -> begin
[]
end))
in (

let ibs1 = (FStar_Syntax_Subst.open_binders ibs)
in (

let ind = (

let uu____2915 = (FStar_Syntax_Syntax.fvar lid FStar_Syntax_Syntax.Delta_constant None)
in (

let uu____2916 = (FStar_List.map (fun u -> FStar_Syntax_Syntax.U_name (u)) us)
in (FStar_Syntax_Syntax.mk_Tm_uinst uu____2915 uu____2916)))
in (

let ind1 = (

let uu____2921 = (

let uu____2922 = (FStar_List.map (fun uu____2927 -> (match (uu____2927) with
| (bv, aq) -> begin
(

let uu____2934 = (FStar_Syntax_Syntax.bv_to_name bv)
in ((uu____2934), (aq)))
end)) bs2)
in (FStar_Syntax_Syntax.mk_Tm_app ind uu____2922))
in (uu____2921 None FStar_Range.dummyRange))
in (

let ind2 = (

let uu____2942 = (

let uu____2943 = (FStar_List.map (fun uu____2948 -> (match (uu____2948) with
| (bv, aq) -> begin
(

let uu____2955 = (FStar_Syntax_Syntax.bv_to_name bv)
in ((uu____2955), (aq)))
end)) ibs1)
in (FStar_Syntax_Syntax.mk_Tm_app ind1 uu____2943))
in (uu____2942 None FStar_Range.dummyRange))
in (

let haseq_ind = (

let uu____2963 = (

let uu____2964 = (

let uu____2965 = (FStar_Syntax_Syntax.as_arg ind2)
in (uu____2965)::[])
in (FStar_Syntax_Syntax.mk_Tm_app FStar_Syntax_Util.t_haseq uu____2964))
in (uu____2963 None FStar_Range.dummyRange))
in (

let t_datas = (FStar_List.filter (fun s -> (match (s.FStar_Syntax_Syntax.sigel) with
| FStar_Syntax_Syntax.Sig_datacon (uu____2973, uu____2974, uu____2975, t_lid, uu____2977, uu____2978, uu____2979) -> begin
(t_lid = lid)
end
| uu____2984 -> begin
(failwith "Impossible")
end)) all_datas_in_the_bundle)
in (

let data_cond = (FStar_List.fold_left (unoptimized_haseq_data usubst bs2 haseq_ind mutuals) FStar_Syntax_Util.t_true t_datas)
in (

let fml = (FStar_Syntax_Util.mk_imp data_cond haseq_ind)
in (

let fml1 = (

let uu___87_2990 = fml
in (

let uu____2991 = (

let uu____2992 = (

let uu____2997 = (

let uu____2998 = (

let uu____3005 = (

let uu____3007 = (FStar_Syntax_Syntax.as_arg haseq_ind)
in (uu____3007)::[])
in (uu____3005)::[])
in FStar_Syntax_Syntax.Meta_pattern (uu____2998))
in ((fml), (uu____2997)))
in FStar_Syntax_Syntax.Tm_meta (uu____2992))
in {FStar_Syntax_Syntax.n = uu____2991; FStar_Syntax_Syntax.tk = uu___87_2990.FStar_Syntax_Syntax.tk; FStar_Syntax_Syntax.pos = uu___87_2990.FStar_Syntax_Syntax.pos; FStar_Syntax_Syntax.vars = uu___87_2990.FStar_Syntax_Syntax.vars}))
in (

let fml2 = (FStar_List.fold_right (fun b t3 -> (

let uu____3019 = (

let uu____3020 = (

let uu____3021 = (

let uu____3022 = (

let uu____3023 = (FStar_Syntax_Subst.close ((b)::[]) t3)
in (FStar_Syntax_Util.abs (((((Prims.fst b)), (None)))::[]) uu____3023 None))
in (FStar_Syntax_Syntax.as_arg uu____3022))
in (uu____3021)::[])
in (FStar_Syntax_Syntax.mk_Tm_app FStar_Syntax_Util.tforall uu____3020))
in (uu____3019 None FStar_Range.dummyRange))) ibs1 fml1)
in (

let fml3 = (FStar_List.fold_right (fun b t3 -> (

let uu____3045 = (

let uu____3046 = (

let uu____3047 = (

let uu____3048 = (

let uu____3049 = (FStar_Syntax_Subst.close ((b)::[]) t3)
in (FStar_Syntax_Util.abs (((((Prims.fst b)), (None)))::[]) uu____3049 None))
in (FStar_Syntax_Syntax.as_arg uu____3048))
in (uu____3047)::[])
in (FStar_Syntax_Syntax.mk_Tm_app FStar_Syntax_Util.tforall uu____3046))
in (uu____3045 None FStar_Range.dummyRange))) bs2 fml2)
in (FStar_Syntax_Util.mk_conj acc fml3)))))))))))))
end))))
end)))


let unoptimized_haseq_scheme : FStar_Syntax_Syntax.sigelt  ->  FStar_Syntax_Syntax.sigelt Prims.list  ->  FStar_Syntax_Syntax.sigelt Prims.list  ->  FStar_TypeChecker_Env.env_t  ->  (FStar_TypeChecker_Env.env_t  ->  FStar_Ident.lident  ->  FStar_Syntax_Syntax.formula  ->  FStar_Syntax_Syntax.qualifier Prims.list  ->  FStar_Range.range  ->  FStar_Syntax_Syntax.sigelt)  ->  FStar_Syntax_Syntax.sigelt Prims.list = (fun sig_bndle tcs datas env0 tc_assume -> (

let mutuals = (FStar_List.map (fun ty -> (match (ty.FStar_Syntax_Syntax.sigel) with
| FStar_Syntax_Syntax.Sig_inductive_typ (lid, uu____3118, uu____3119, uu____3120, uu____3121, uu____3122, uu____3123) -> begin
lid
end
| uu____3130 -> begin
(failwith "Impossible!")
end)) tcs)
in (

let uu____3131 = (

let ty = (FStar_List.hd tcs)
in (match (ty.FStar_Syntax_Syntax.sigel) with
| FStar_Syntax_Syntax.Sig_inductive_typ (lid, us, uu____3139, uu____3140, uu____3141, uu____3142, uu____3143) -> begin
((lid), (us))
end
| uu____3150 -> begin
(failwith "Impossible!")
end))
in (match (uu____3131) with
| (lid, us) -> begin
(

let uu____3156 = (FStar_Syntax_Subst.univ_var_opening us)
in (match (uu____3156) with
| (usubst, us1) -> begin
(

let fml = (FStar_List.fold_left (unoptimized_haseq_ty datas mutuals usubst us1) FStar_Syntax_Util.t_true tcs)
in (

let env = (FStar_TypeChecker_Env.push_sigelt env0 sig_bndle)
in ((env.FStar_TypeChecker_Env.solver.FStar_TypeChecker_Env.push "haseq");
(env.FStar_TypeChecker_Env.solver.FStar_TypeChecker_Env.encode_sig env sig_bndle);
(

let env1 = (FStar_TypeChecker_Env.push_univ_vars env us1)
in (

let se = (

let uu____3174 = (FStar_Ident.lid_of_ids (FStar_List.append lid.FStar_Ident.ns (((FStar_Ident.id_of_text (Prims.strcat lid.FStar_Ident.ident.FStar_Ident.idText "_haseq")))::[])))
in (tc_assume env1 uu____3174 fml [] FStar_Range.dummyRange))
in ((env1.FStar_TypeChecker_Env.solver.FStar_TypeChecker_Env.pop "haseq");
(se)::[];
)));
)))
end))
end))))


let check_inductive_well_typedness : FStar_TypeChecker_Env.env_t  ->  FStar_Syntax_Syntax.sigelt Prims.list  ->  FStar_Syntax_Syntax.qualifier Prims.list  ->  FStar_Ident.lident Prims.list  ->  (FStar_Syntax_Syntax.sigelt * FStar_Syntax_Syntax.sigelt Prims.list * FStar_Syntax_Syntax.sigelt Prims.list) = (fun env ses quals lids -> (

let uu____3204 = (FStar_All.pipe_right ses (FStar_List.partition (fun uu___79_3214 -> (match (uu___79_3214) with
| {FStar_Syntax_Syntax.sigel = FStar_Syntax_Syntax.Sig_inductive_typ (uu____3215); FStar_Syntax_Syntax.sigrng = uu____3216} -> begin
true
end
| uu____3227 -> begin
false
end))))
in (match (uu____3204) with
| (tys, datas) -> begin
((

let uu____3240 = (FStar_All.pipe_right datas (FStar_Util.for_some (fun uu___80_3242 -> (match (uu___80_3242) with
| {FStar_Syntax_Syntax.sigel = FStar_Syntax_Syntax.Sig_datacon (uu____3243); FStar_Syntax_Syntax.sigrng = uu____3244} -> begin
false
end
| uu____3254 -> begin
true
end))))
in (match (uu____3240) with
| true -> begin
(

let uu____3255 = (

let uu____3256 = (

let uu____3259 = (FStar_TypeChecker_Env.get_range env)
in (("Mutually defined type contains a non-inductive element"), (uu____3259)))
in FStar_Errors.Error (uu____3256))
in (Prims.raise uu____3255))
end
| uu____3260 -> begin
()
end));
(

let env0 = env
in (

let uu____3262 = (FStar_List.fold_right (fun tc uu____3276 -> (match (uu____3276) with
| (env1, all_tcs, g) -> begin
(

let uu____3298 = (tc_tycon env1 tc)
in (match (uu____3298) with
| (env2, tc1, tc_u, guard) -> begin
(

let g' = (FStar_TypeChecker_Rel.universe_inequality FStar_Syntax_Syntax.U_zero tc_u)
in ((

let uu____3315 = (FStar_TypeChecker_Env.debug env2 FStar_Options.Low)
in (match (uu____3315) with
| true -> begin
(

let uu____3316 = (FStar_Syntax_Print.sigelt_to_string tc1)
in (FStar_Util.print1 "Checked inductive: %s\n" uu____3316))
end
| uu____3317 -> begin
()
end));
(

let uu____3318 = (

let uu____3319 = (FStar_TypeChecker_Rel.conj_guard guard g')
in (FStar_TypeChecker_Rel.conj_guard g uu____3319))
in ((env2), ((((tc1), (tc_u)))::all_tcs), (uu____3318)));
))
end))
end)) tys ((env), ([]), (FStar_TypeChecker_Rel.trivial_guard)))
in (match (uu____3262) with
| (env1, tcs, g) -> begin
(

let uu____3344 = (FStar_List.fold_right (fun se uu____3352 -> (match (uu____3352) with
| (datas1, g1) -> begin
(

let uu____3363 = (

let uu____3366 = (tc_data env1 tcs)
in (uu____3366 se))
in (match (uu____3363) with
| (data, g') -> begin
(

let uu____3376 = (FStar_TypeChecker_Rel.conj_guard g1 g')
in (((data)::datas1), (uu____3376)))
end))
end)) datas (([]), (g)))
in (match (uu____3344) with
| (datas1, g1) -> begin
(

let uu____3388 = (generalize_and_inst_within env0 g1 tcs datas1)
in (match (uu____3388) with
| (tcs1, datas2) -> begin
(

let sig_bndle = (

let uu____3405 = (FStar_TypeChecker_Env.get_range env0)
in {FStar_Syntax_Syntax.sigel = FStar_Syntax_Syntax.Sig_bundle ((((FStar_List.append tcs1 datas2)), (quals), (lids))); FStar_Syntax_Syntax.sigrng = uu____3405})
in ((sig_bndle), (tcs1), (datas2)))
end))
end))
end)));
)
end)))



>>>>>>> 54787939
<|MERGE_RESOLUTION|>--- conflicted
+++ resolved
@@ -1,1861 +1,5 @@
 
 open Prims
-<<<<<<< HEAD
-let tc_tycon:
-  FStar_TypeChecker_Env.env_t ->
-    FStar_Syntax_Syntax.sigelt ->
-      (FStar_TypeChecker_Env.env_t* FStar_Syntax_Syntax.sigelt*
-        FStar_Syntax_Syntax.universe* FStar_TypeChecker_Env.guard_t)
-  =
-  fun env  ->
-    fun s  ->
-      match s.FStar_Syntax_Syntax.sigel with
-      | FStar_Syntax_Syntax.Sig_inductive_typ
-          (tc,uvs,tps,k,mutuals,data,quals) ->
-          let uu____33 = FStar_Syntax_Subst.open_term tps k in
-          (match uu____33 with
-           | (tps1,k1) ->
-               let uu____42 = FStar_TypeChecker_TcTerm.tc_binders env tps1 in
-               (match uu____42 with
-                | (tps2,env_tps,guard_params,us) ->
-                    let uu____55 = FStar_Syntax_Util.arrow_formals k1 in
-                    (match uu____55 with
-                     | (indices,t) ->
-                         let uu____79 =
-                           FStar_TypeChecker_TcTerm.tc_binders env_tps
-                             indices in
-                         (match uu____79 with
-                          | (indices1,env',guard_indices,us') ->
-                              let uu____92 =
-                                let uu____95 =
-                                  FStar_TypeChecker_TcTerm.tc_tot_or_gtot_term
-                                    env' t in
-                                match uu____95 with
-                                | (t1,uu____102,g) ->
-                                    let uu____104 =
-                                      let uu____105 =
-                                        let uu____106 =
-                                          FStar_TypeChecker_Rel.conj_guard
-                                            guard_indices g in
-                                        FStar_TypeChecker_Rel.conj_guard
-                                          guard_params uu____106 in
-                                      FStar_TypeChecker_Rel.discharge_guard
-                                        env' uu____105 in
-                                    (t1, uu____104) in
-                              (match uu____92 with
-                               | (t1,guard) ->
-                                   let k2 =
-                                     let uu____116 =
-                                       FStar_Syntax_Syntax.mk_Total t1 in
-                                     FStar_Syntax_Util.arrow indices1
-                                       uu____116 in
-                                   let uu____119 =
-                                     FStar_Syntax_Util.type_u () in
-                                   (match uu____119 with
-                                    | (t_type,u) ->
-                                        ((let uu____129 =
-                                            FStar_TypeChecker_Rel.teq env' t1
-                                              t_type in
-                                          FStar_TypeChecker_Rel.force_trivial_guard
-                                            env' uu____129);
-                                         (let t_tc =
-                                            let uu____133 =
-                                              FStar_Syntax_Syntax.mk_Total t1 in
-                                            FStar_Syntax_Util.arrow
-                                              (FStar_List.append tps2
-                                                 indices1) uu____133 in
-                                          let tps3 =
-                                            FStar_Syntax_Subst.close_binders
-                                              tps2 in
-                                          let k3 =
-                                            FStar_Syntax_Subst.close tps3 k2 in
-                                          let fv_tc =
-                                            FStar_Syntax_Syntax.lid_as_fv tc
-                                              FStar_Syntax_Syntax.Delta_constant
-                                              None in
-                                          let uu____141 =
-                                            FStar_TypeChecker_Env.push_let_binding
-                                              env (FStar_Util.Inr fv_tc)
-                                              ([], t_tc) in
-                                          (uu____141,
-                                            (let uu___81_145 = s in
-                                             {
-                                               FStar_Syntax_Syntax.sigel =
-                                                 (FStar_Syntax_Syntax.Sig_inductive_typ
-                                                    (tc, [], tps3, k3,
-                                                      mutuals, data, quals));
-                                               FStar_Syntax_Syntax.sigrng =
-                                                 (uu___81_145.FStar_Syntax_Syntax.sigrng)
-                                             }), u, guard)))))))))
-      | uu____150 -> failwith "impossible"
-let tc_data:
-  FStar_TypeChecker_Env.env_t ->
-    (FStar_Syntax_Syntax.sigelt* FStar_Syntax_Syntax.universe) Prims.list ->
-      FStar_Syntax_Syntax.sigelt ->
-        (FStar_Syntax_Syntax.sigelt* FStar_TypeChecker_Env.guard_t)
-  =
-  fun env  ->
-    fun tcs  ->
-      fun se  ->
-        match se.FStar_Syntax_Syntax.sigel with
-        | FStar_Syntax_Syntax.Sig_datacon
-            (c,_uvs,t,tc_lid,ntps,quals,_mutual_tcs) ->
-            let uu____190 =
-              let tps_u_opt =
-                FStar_Util.find_map tcs
-                  (fun uu____204  ->
-                     match uu____204 with
-                     | (se1,u_tc) ->
-                         let uu____213 =
-                           let uu____214 =
-                             let uu____215 =
-                               FStar_Syntax_Util.lid_of_sigelt se1 in
-                             FStar_Util.must uu____215 in
-                           FStar_Ident.lid_equals tc_lid uu____214 in
-                         if uu____213
-                         then
-                           (match se1.FStar_Syntax_Syntax.sigel with
-                            | FStar_Syntax_Syntax.Sig_inductive_typ
-                                (uu____225,uu____226,tps,uu____228,uu____229,uu____230,uu____231)
-                                ->
-                                let tps1 =
-                                  FStar_All.pipe_right tps
-                                    (FStar_List.map
-                                       (fun uu____252  ->
-                                          match uu____252 with
-                                          | (x,uu____259) ->
-                                              (x,
-                                                (Some
-                                                   FStar_Syntax_Syntax.imp_tag)))) in
-                                let tps2 =
-                                  FStar_Syntax_Subst.open_binders tps1 in
-                                let uu____262 =
-                                  let uu____266 =
-                                    FStar_TypeChecker_Env.push_binders env
-                                      tps2 in
-                                  (uu____266, tps2, u_tc) in
-                                Some uu____262
-                            | uu____270 -> failwith "Impossible")
-                         else None) in
-              match tps_u_opt with
-              | Some x -> x
-              | None  ->
-                  if FStar_Ident.lid_equals tc_lid FStar_Syntax_Const.exn_lid
-                  then (env, [], FStar_Syntax_Syntax.U_zero)
-                  else
-                    Prims.raise
-                      (FStar_Errors.Error
-                         ("Unexpected data constructor",
-                           (se.FStar_Syntax_Syntax.sigrng))) in
-            (match uu____190 with
-             | (env1,tps,u_tc) ->
-                 let uu____309 =
-                   let uu____317 =
-                     let uu____318 = FStar_Syntax_Subst.compress t in
-                     uu____318.FStar_Syntax_Syntax.n in
-                   match uu____317 with
-                   | FStar_Syntax_Syntax.Tm_arrow (bs,res) ->
-                       let uu____340 = FStar_Util.first_N ntps bs in
-                       (match uu____340 with
-                        | (uu____358,bs') ->
-                            let t1 =
-                              (FStar_Syntax_Syntax.mk
-                                 (FStar_Syntax_Syntax.Tm_arrow (bs', res)))
-                                None t.FStar_Syntax_Syntax.pos in
-                            let subst1 =
-                              FStar_All.pipe_right tps
-                                (FStar_List.mapi
-                                   (fun i  ->
-                                      fun uu____394  ->
-                                        match uu____394 with
-                                        | (x,uu____398) ->
-                                            FStar_Syntax_Syntax.DB
-                                              ((ntps -
-                                                  ((Prims.parse_int "1") + i)),
-                                                x))) in
-                            let uu____399 =
-                              FStar_Syntax_Subst.subst subst1 t1 in
-                            FStar_Syntax_Util.arrow_formals uu____399)
-                   | uu____400 -> ([], t) in
-                 (match uu____309 with
-                  | (arguments,result) ->
-                      ((let uu____421 =
-                          FStar_TypeChecker_Env.debug env1 FStar_Options.Low in
-                        if uu____421
-                        then
-                          let uu____422 = FStar_Syntax_Print.lid_to_string c in
-                          let uu____423 =
-                            FStar_Syntax_Print.binders_to_string "->"
-                              arguments in
-                          let uu____424 =
-                            FStar_Syntax_Print.term_to_string result in
-                          FStar_Util.print3
-                            "Checking datacon  %s : %s -> %s \n" uu____422
-                            uu____423 uu____424
-                        else ());
-                       (let uu____426 =
-                          FStar_TypeChecker_TcTerm.tc_tparams env1 arguments in
-                        match uu____426 with
-                        | (arguments1,env',us) ->
-                            let uu____435 =
-                              FStar_TypeChecker_TcTerm.tc_trivial_guard env'
-                                result in
-                            (match uu____435 with
-                             | (result1,res_lcomp) ->
-                                 ((let uu____443 =
-                                     let uu____444 =
-                                       FStar_Syntax_Subst.compress
-                                         res_lcomp.FStar_Syntax_Syntax.res_typ in
-                                     uu____444.FStar_Syntax_Syntax.n in
-                                   match uu____443 with
-                                   | FStar_Syntax_Syntax.Tm_type uu____447 ->
-                                       ()
-                                   | ty ->
-                                       let uu____449 =
-                                         let uu____450 =
-                                           let uu____453 =
-                                             let uu____454 =
-                                               FStar_Syntax_Print.term_to_string
-                                                 result1 in
-                                             let uu____455 =
-                                               FStar_Syntax_Print.term_to_string
-                                                 res_lcomp.FStar_Syntax_Syntax.res_typ in
-                                             FStar_Util.format2
-                                               "The type of %s is %s, but since this is the result type of a constructor its type should be Type"
-                                               uu____454 uu____455 in
-                                           (uu____453,
-                                             (se.FStar_Syntax_Syntax.sigrng)) in
-                                         FStar_Errors.Error uu____450 in
-                                       Prims.raise uu____449);
-                                  (let uu____456 =
-                                     FStar_Syntax_Util.head_and_args result1 in
-                                   match uu____456 with
-                                   | (head1,uu____469) ->
-                                       ((let uu____485 =
-                                           let uu____486 =
-                                             FStar_Syntax_Subst.compress
-                                               head1 in
-                                           uu____486.FStar_Syntax_Syntax.n in
-                                         match uu____485 with
-                                         | FStar_Syntax_Syntax.Tm_fvar fv
-                                             when
-                                             FStar_Syntax_Syntax.fv_eq_lid fv
-                                               tc_lid
-                                             -> ()
-                                         | uu____490 ->
-                                             let uu____491 =
-                                               let uu____492 =
-                                                 let uu____495 =
-                                                   let uu____496 =
-                                                     FStar_Syntax_Print.lid_to_string
-                                                       tc_lid in
-                                                   let uu____497 =
-                                                     FStar_Syntax_Print.term_to_string
-                                                       head1 in
-                                                   FStar_Util.format2
-                                                     "Expected a constructor of type %s; got %s"
-                                                     uu____496 uu____497 in
-                                                 (uu____495,
-                                                   (se.FStar_Syntax_Syntax.sigrng)) in
-                                               FStar_Errors.Error uu____492 in
-                                             Prims.raise uu____491);
-                                        (let g =
-                                           FStar_List.fold_left2
-                                             (fun g  ->
-                                                fun uu____502  ->
-                                                  fun u_x  ->
-                                                    match uu____502 with
-                                                    | (x,uu____507) ->
-                                                        let uu____508 =
-                                                          FStar_TypeChecker_Rel.universe_inequality
-                                                            u_x u_tc in
-                                                        FStar_TypeChecker_Rel.conj_guard
-                                                          g uu____508)
-                                             FStar_TypeChecker_Rel.trivial_guard
-                                             arguments1 us in
-                                         let t1 =
-                                           let uu____512 =
-                                             let uu____516 =
-                                               FStar_All.pipe_right tps
-                                                 (FStar_List.map
-                                                    (fun uu____530  ->
-                                                       match uu____530 with
-                                                       | (x,uu____537) ->
-                                                           (x,
-                                                             (Some
-                                                                (FStar_Syntax_Syntax.Implicit
-                                                                   true))))) in
-                                             FStar_List.append uu____516
-                                               arguments1 in
-                                           let uu____542 =
-                                             FStar_Syntax_Syntax.mk_Total
-                                               result1 in
-                                           FStar_Syntax_Util.arrow uu____512
-                                             uu____542 in
-                                         ((let uu___82_545 = se in
-                                           {
-                                             FStar_Syntax_Syntax.sigel =
-                                               (FStar_Syntax_Syntax.Sig_datacon
-                                                  (c, [], t1, tc_lid, ntps,
-                                                    quals, []));
-                                             FStar_Syntax_Syntax.sigrng =
-                                               (uu___82_545.FStar_Syntax_Syntax.sigrng)
-                                           }), g))))))))))
-        | uu____551 -> failwith "impossible"
-let generalize_and_inst_within:
-  FStar_TypeChecker_Env.env_t ->
-    FStar_TypeChecker_Env.guard_t ->
-      (FStar_Syntax_Syntax.sigelt* FStar_Syntax_Syntax.universe) Prims.list
-        ->
-        FStar_Syntax_Syntax.sigelt Prims.list ->
-          (FStar_Syntax_Syntax.sigelt Prims.list* FStar_Syntax_Syntax.sigelt
-            Prims.list)
-  =
-  fun env  ->
-    fun g  ->
-      fun tcs  ->
-        fun datas  ->
-          let tc_universe_vars = FStar_List.map Prims.snd tcs in
-          let g1 =
-            let uu___83_587 = g in
-            {
-              FStar_TypeChecker_Env.guard_f =
-                (uu___83_587.FStar_TypeChecker_Env.guard_f);
-              FStar_TypeChecker_Env.deferred =
-                (uu___83_587.FStar_TypeChecker_Env.deferred);
-              FStar_TypeChecker_Env.univ_ineqs =
-                (tc_universe_vars,
-                  (Prims.snd g.FStar_TypeChecker_Env.univ_ineqs));
-              FStar_TypeChecker_Env.implicits =
-                (uu___83_587.FStar_TypeChecker_Env.implicits)
-            } in
-          (let uu____593 =
-             FStar_All.pipe_left (FStar_TypeChecker_Env.debug env)
-               (FStar_Options.Other "GenUniverses") in
-           if uu____593
-           then
-             let uu____594 = FStar_TypeChecker_Rel.guard_to_string env g1 in
-             FStar_Util.print1 "@@@@@@Guard before generalization: %s\n"
-               uu____594
-           else ());
-          FStar_TypeChecker_Rel.force_trivial_guard env g1;
-          (let binders =
-             FStar_All.pipe_right tcs
-               (FStar_List.map
-                  (fun uu____605  ->
-                     match uu____605 with
-                     | (se,uu____609) ->
-                         (match se.FStar_Syntax_Syntax.sigel with
-                          | FStar_Syntax_Syntax.Sig_inductive_typ
-                              (uu____610,uu____611,tps,k,uu____614,uu____615,uu____616)
-                              ->
-                              let uu____623 =
-                                let uu____624 =
-                                  FStar_Syntax_Syntax.mk_Total k in
-                                FStar_All.pipe_left
-                                  (FStar_Syntax_Util.arrow tps) uu____624 in
-                              FStar_Syntax_Syntax.null_binder uu____623
-                          | uu____631 -> failwith "Impossible"))) in
-           let binders' =
-             FStar_All.pipe_right datas
-               (FStar_List.map
-                  (fun se  ->
-                     match se.FStar_Syntax_Syntax.sigel with
-                     | FStar_Syntax_Syntax.Sig_datacon
-                         (uu____637,uu____638,t,uu____640,uu____641,uu____642,uu____643)
-                         -> FStar_Syntax_Syntax.null_binder t
-                     | uu____648 -> failwith "Impossible")) in
-           let t =
-             let uu____652 =
-               FStar_Syntax_Syntax.mk_Total FStar_TypeChecker_Common.t_unit in
-             FStar_Syntax_Util.arrow (FStar_List.append binders binders')
-               uu____652 in
-           (let uu____656 =
-              FStar_All.pipe_left (FStar_TypeChecker_Env.debug env)
-                (FStar_Options.Other "GenUniverses") in
-            if uu____656
-            then
-              let uu____657 =
-                FStar_TypeChecker_Normalize.term_to_string env t in
-              FStar_Util.print1
-                "@@@@@@Trying to generalize universes in %s\n" uu____657
-            else ());
-           (let uu____659 = FStar_TypeChecker_Util.generalize_universes env t in
-            match uu____659 with
-            | (uvs,t1) ->
-                ((let uu____669 =
-                    FStar_All.pipe_left (FStar_TypeChecker_Env.debug env)
-                      (FStar_Options.Other "GenUniverses") in
-                  if uu____669
-                  then
-                    let uu____670 =
-                      let uu____671 =
-                        FStar_All.pipe_right uvs
-                          (FStar_List.map (fun u  -> u.FStar_Ident.idText)) in
-                      FStar_All.pipe_right uu____671
-                        (FStar_String.concat ", ") in
-                    let uu____677 = FStar_Syntax_Print.term_to_string t1 in
-                    FStar_Util.print2 "@@@@@@Generalized to (%s, %s)\n"
-                      uu____670 uu____677
-                  else ());
-                 (let uu____679 = FStar_Syntax_Subst.open_univ_vars uvs t1 in
-                  match uu____679 with
-                  | (uvs1,t2) ->
-                      let uu____688 = FStar_Syntax_Util.arrow_formals t2 in
-                      (match uu____688 with
-                       | (args,uu____701) ->
-                           let uu____712 =
-                             FStar_Util.first_N (FStar_List.length binders)
-                               args in
-                           (match uu____712 with
-                            | (tc_types,data_types) ->
-                                let tcs1 =
-                                  FStar_List.map2
-                                    (fun uu____749  ->
-                                       fun uu____750  ->
-                                         match (uu____749, uu____750) with
-                                         | ((x,uu____760),(se,uu____762)) ->
-                                             (match se.FStar_Syntax_Syntax.sigel
-                                              with
-                                              | FStar_Syntax_Syntax.Sig_inductive_typ
-                                                  (tc,uu____768,tps,uu____770,mutuals,datas1,quals)
-                                                  ->
-                                                  let ty =
-                                                    FStar_Syntax_Subst.close_univ_vars
-                                                      uvs1
-                                                      x.FStar_Syntax_Syntax.sort in
-                                                  let uu____781 =
-                                                    let uu____789 =
-                                                      let uu____790 =
-                                                        FStar_Syntax_Subst.compress
-                                                          ty in
-                                                      uu____790.FStar_Syntax_Syntax.n in
-                                                    match uu____789 with
-                                                    | FStar_Syntax_Syntax.Tm_arrow
-                                                        (binders1,c) ->
-                                                        let uu____812 =
-                                                          FStar_Util.first_N
-                                                            (FStar_List.length
-                                                               tps) binders1 in
-                                                        (match uu____812 with
-                                                         | (tps1,rest) ->
-                                                             let t3 =
-                                                               match rest
-                                                               with
-                                                               | [] ->
-                                                                   FStar_Syntax_Util.comp_result
-                                                                    c
-                                                               | uu____855 ->
-                                                                   let uu____859
-                                                                    =
-                                                                    FStar_ST.read
-                                                                    (x.FStar_Syntax_Syntax.sort).FStar_Syntax_Syntax.tk in
-                                                                   (FStar_Syntax_Syntax.mk
-                                                                    (FStar_Syntax_Syntax.Tm_arrow
-                                                                    (rest, c)))
-                                                                    uu____859
-                                                                    (x.FStar_Syntax_Syntax.sort).FStar_Syntax_Syntax.pos in
-                                                             (tps1, t3))
-                                                    | uu____882 -> ([], ty) in
-                                                  (match uu____781 with
-                                                   | (tps1,t3) ->
-                                                       let uu___84_900 = se in
-                                                       {
-                                                         FStar_Syntax_Syntax.sigel
-                                                           =
-                                                           (FStar_Syntax_Syntax.Sig_inductive_typ
-                                                              (tc, uvs1,
-                                                                tps1, t3,
-                                                                mutuals,
-                                                                datas1,
-                                                                quals));
-                                                         FStar_Syntax_Syntax.sigrng
-                                                           =
-                                                           (uu___84_900.FStar_Syntax_Syntax.sigrng)
-                                                       })
-                                              | uu____909 ->
-                                                  failwith "Impossible"))
-                                    tc_types tcs in
-                                let datas1 =
-                                  match uvs1 with
-                                  | [] -> datas
-                                  | uu____913 ->
-                                      let uvs_universes =
-                                        FStar_All.pipe_right uvs1
-                                          (FStar_List.map
-                                             (fun _0_28  ->
-                                                FStar_Syntax_Syntax.U_name
-                                                  _0_28)) in
-                                      let tc_insts =
-                                        FStar_All.pipe_right tcs1
-                                          (FStar_List.map
-                                             (fun uu___77_930  ->
-                                                match uu___77_930 with
-                                                | {
-                                                    FStar_Syntax_Syntax.sigel
-                                                      =
-                                                      FStar_Syntax_Syntax.Sig_inductive_typ
-                                                      (tc,uu____935,uu____936,uu____937,uu____938,uu____939,uu____940);
-                                                    FStar_Syntax_Syntax.sigrng
-                                                      = uu____941;_}
-                                                    -> (tc, uvs_universes)
-                                                | uu____949 ->
-                                                    failwith "Impossible")) in
-                                      FStar_List.map2
-                                        (fun uu____955  ->
-                                           fun d  ->
-                                             match uu____955 with
-                                             | (t3,uu____960) ->
-                                                 (match d.FStar_Syntax_Syntax.sigel
-                                                  with
-                                                  | FStar_Syntax_Syntax.Sig_datacon
-                                                      (l,uu____962,uu____963,tc,ntps,quals,mutuals)
-                                                      ->
-                                                      let ty =
-                                                        let uu____973 =
-                                                          FStar_Syntax_InstFV.instantiate
-                                                            tc_insts
-                                                            t3.FStar_Syntax_Syntax.sort in
-                                                        FStar_All.pipe_right
-                                                          uu____973
-                                                          (FStar_Syntax_Subst.close_univ_vars
-                                                             uvs1) in
-                                                      let uu___85_974 = d in
-                                                      {
-                                                        FStar_Syntax_Syntax.sigel
-                                                          =
-                                                          (FStar_Syntax_Syntax.Sig_datacon
-                                                             (l, uvs1, ty,
-                                                               tc, ntps,
-                                                               quals,
-                                                               mutuals));
-                                                        FStar_Syntax_Syntax.sigrng
-                                                          =
-                                                          (uu___85_974.FStar_Syntax_Syntax.sigrng)
-                                                      }
-                                                  | uu____977 ->
-                                                      failwith "Impossible"))
-                                        data_types datas in
-                                (tcs1, datas1)))))))
-let debug_log: FStar_TypeChecker_Env.env_t -> Prims.string -> Prims.unit =
-  fun env  ->
-    fun s  ->
-      let uu____986 =
-        FStar_All.pipe_left (FStar_TypeChecker_Env.debug env)
-          (FStar_Options.Other "Positivity") in
-      if uu____986
-      then
-        FStar_Util.print_string
-          (Prims.strcat "Positivity::" (Prims.strcat s "\n"))
-      else ()
-let ty_occurs_in:
-  FStar_Ident.lident -> FStar_Syntax_Syntax.term -> Prims.bool =
-  fun ty_lid  ->
-    fun t  ->
-      let uu____994 = FStar_Syntax_Free.fvars t in
-      FStar_Util.set_mem ty_lid uu____994
-let try_get_fv:
-  FStar_Syntax_Syntax.term ->
-    (FStar_Syntax_Syntax.fv* FStar_Syntax_Syntax.universes)
-  =
-  fun t  ->
-    let uu____1003 =
-      let uu____1004 = FStar_Syntax_Subst.compress t in
-      uu____1004.FStar_Syntax_Syntax.n in
-    match uu____1003 with
-    | FStar_Syntax_Syntax.Tm_fvar fv -> (fv, [])
-    | FStar_Syntax_Syntax.Tm_uinst (t1,us) ->
-        (match t1.FStar_Syntax_Syntax.n with
-         | FStar_Syntax_Syntax.Tm_fvar fv -> (fv, us)
-         | uu____1020 ->
-             failwith "Node is a Tm_uinst, but Tm_uinst is not an fvar")
-    | uu____1023 -> failwith "Node is not an fvar or a Tm_uinst"
-type unfolded_memo_elt =
-  (FStar_Ident.lident* FStar_Syntax_Syntax.args) Prims.list
-type unfolded_memo_t = unfolded_memo_elt FStar_ST.ref
-let already_unfolded:
-  FStar_Ident.lident ->
-    FStar_Syntax_Syntax.args ->
-      unfolded_memo_t -> FStar_TypeChecker_Env.env_t -> Prims.bool
-  =
-  fun ilid  ->
-    fun arrghs  ->
-      fun unfolded  ->
-        fun env  ->
-          let uu____1042 = FStar_ST.read unfolded in
-          FStar_List.existsML
-            (fun uu____1054  ->
-               match uu____1054 with
-               | (lid,l) ->
-                   (FStar_Ident.lid_equals lid ilid) &&
-                     (let args =
-                        let uu____1074 =
-                          FStar_List.splitAt (FStar_List.length l) arrghs in
-                        Prims.fst uu____1074 in
-                      FStar_List.fold_left2
-                        (fun b  ->
-                           fun a  ->
-                             fun a'  ->
-                               b &&
-                                 (FStar_TypeChecker_Rel.teq_nosmt env
-                                    (Prims.fst a) (Prims.fst a'))) true args
-                        l)) uu____1042
-let rec ty_strictly_positive_in_type:
-  FStar_Ident.lident ->
-    FStar_Syntax_Syntax.term ->
-      unfolded_memo_t -> FStar_TypeChecker_Env.env_t -> Prims.bool
-  =
-  fun ty_lid  ->
-    fun btype  ->
-      fun unfolded  ->
-        fun env  ->
-          (let uu____1169 =
-             let uu____1170 = FStar_Syntax_Print.term_to_string btype in
-             Prims.strcat "Checking strict positivity in type: " uu____1170 in
-           debug_log env uu____1169);
-          (let btype1 =
-             FStar_TypeChecker_Normalize.normalize
-               [FStar_TypeChecker_Normalize.Beta;
-               FStar_TypeChecker_Normalize.Eager_unfolding;
-               FStar_TypeChecker_Normalize.UnfoldUntil
-                 FStar_Syntax_Syntax.Delta_constant;
-               FStar_TypeChecker_Normalize.Iota;
-               FStar_TypeChecker_Normalize.Zeta;
-               FStar_TypeChecker_Normalize.AllowUnboundUniverses] env btype in
-           (let uu____1173 =
-              let uu____1174 = FStar_Syntax_Print.term_to_string btype1 in
-              Prims.strcat
-                "Checking strict positivity in type, after normalization: "
-                uu____1174 in
-            debug_log env uu____1173);
-           (let uu____1175 = ty_occurs_in ty_lid btype1 in
-            Prims.op_Negation uu____1175) ||
-             ((debug_log env "ty does occur in this type, pressing ahead";
-               (let uu____1177 =
-                  let uu____1178 = FStar_Syntax_Subst.compress btype1 in
-                  uu____1178.FStar_Syntax_Syntax.n in
-                match uu____1177 with
-                | FStar_Syntax_Syntax.Tm_app (t,args) ->
-                    let uu____1197 = try_get_fv t in
-                    (match uu____1197 with
-                     | (fv,us) ->
-                         if
-                           FStar_Ident.lid_equals
-                             (fv.FStar_Syntax_Syntax.fv_name).FStar_Syntax_Syntax.v
-                             ty_lid
-                         then
-                           (debug_log env
-                              "Checking strict positivity in the Tm_app node where head lid is ty itself, checking that ty does not occur in the arguments";
-                            FStar_List.for_all
-                              (fun uu____1209  ->
-                                 match uu____1209 with
-                                 | (t1,uu____1213) ->
-                                     let uu____1214 = ty_occurs_in ty_lid t1 in
-                                     Prims.op_Negation uu____1214) args)
-                         else
-                           (debug_log env
-                              "Checking strict positivity in the Tm_app node, head lid is not ty, so checking nested positivity";
-                            ty_nested_positive_in_inductive ty_lid
-                              (fv.FStar_Syntax_Syntax.fv_name).FStar_Syntax_Syntax.v
-                              us args unfolded env))
-                | FStar_Syntax_Syntax.Tm_arrow (sbs,c) ->
-                    (debug_log env "Checking strict positivity in Tm_arrow";
-                     (let uu____1234 =
-                        let uu____1235 =
-                          FStar_Syntax_Util.is_pure_or_ghost_comp c in
-                        Prims.op_Negation uu____1235 in
-                      if uu____1234
-                      then
-                        (debug_log env
-                           "Checking strict positivity , the arrow is impure, so return true";
-                         true)
-                      else
-                        (debug_log env
-                           "Checking struict positivity, Pure arrow, checking that ty does not occur in the binders, and that it is strictly positive in the return type";
-                         (FStar_List.for_all
-                            (fun uu____1241  ->
-                               match uu____1241 with
-                               | (b,uu____1245) ->
-                                   let uu____1246 =
-                                     ty_occurs_in ty_lid
-                                       b.FStar_Syntax_Syntax.sort in
-                                   Prims.op_Negation uu____1246) sbs)
-                           &&
-                           ((let uu____1247 =
-                               FStar_Syntax_Subst.open_term sbs
-                                 (FStar_Syntax_Util.comp_result c) in
-                             match uu____1247 with
-                             | (uu____1250,return_type) ->
-                                 let uu____1252 =
-                                   FStar_TypeChecker_Env.push_binders env sbs in
-                                 ty_strictly_positive_in_type ty_lid
-                                   return_type unfolded uu____1252)))))
-                | FStar_Syntax_Syntax.Tm_fvar uu____1253 ->
-                    (debug_log env
-                       "Checking strict positivity in an fvar, return true";
-                     true)
-                | FStar_Syntax_Syntax.Tm_type uu____1255 ->
-                    (debug_log env
-                       "Checking strict positivity in an Tm_type, return true";
-                     true)
-                | FStar_Syntax_Syntax.Tm_uinst (t,uu____1258) ->
-                    (debug_log env
-                       "Checking strict positivity in an Tm_uinst, recur on the term inside (mostly it should be the same inductive)";
-                     ty_strictly_positive_in_type ty_lid t unfolded env)
-                | FStar_Syntax_Syntax.Tm_refine (bv,uu____1265) ->
-                    (debug_log env
-                       "Checking strict positivity in an Tm_refine, recur in the bv sort)";
-                     ty_strictly_positive_in_type ty_lid
-                       bv.FStar_Syntax_Syntax.sort unfolded env)
-                | FStar_Syntax_Syntax.Tm_match (uu____1271,branches) ->
-                    (debug_log env
-                       "Checking strict positivity in an Tm_match, recur in the branches)";
-                     FStar_List.for_all
-                       (fun uu____1306  ->
-                          match uu____1306 with
-                          | (p,uu____1314,t) ->
-                              let bs =
-                                let uu____1324 =
-                                  FStar_Syntax_Syntax.pat_bvs p in
-                                FStar_List.map FStar_Syntax_Syntax.mk_binder
-                                  uu____1324 in
-                              let uu____1326 =
-                                FStar_Syntax_Subst.open_term bs t in
-                              (match uu____1326 with
-                               | (bs1,t1) ->
-                                   let uu____1331 =
-                                     FStar_TypeChecker_Env.push_binders env
-                                       bs1 in
-                                   ty_strictly_positive_in_type ty_lid t1
-                                     unfolded uu____1331)) branches)
-                | FStar_Syntax_Syntax.Tm_ascribed (t,uu____1333,uu____1334)
-                    ->
-                    (debug_log env
-                       "Checking strict positivity in an Tm_ascribed, recur)";
-                     ty_strictly_positive_in_type ty_lid t unfolded env)
-                | uu____1364 ->
-                    ((let uu____1366 =
-                        let uu____1367 =
-                          let uu____1368 =
-                            FStar_Syntax_Print.tag_of_term btype1 in
-                          let uu____1369 =
-                            let uu____1370 =
-                              FStar_Syntax_Print.term_to_string btype1 in
-                            Prims.strcat " and term: " uu____1370 in
-                          Prims.strcat uu____1368 uu____1369 in
-                        Prims.strcat
-                          "Checking strict positivity, unexpected tag: "
-                          uu____1367 in
-                      debug_log env uu____1366);
-                     false)))))
-and ty_nested_positive_in_inductive:
-  FStar_Ident.lident ->
-    FStar_Ident.lident ->
-      FStar_Syntax_Syntax.universes ->
-        FStar_Syntax_Syntax.args ->
-          unfolded_memo_t -> FStar_TypeChecker_Env.env_t -> Prims.bool
-  =
-  fun ty_lid  ->
-    fun ilid  ->
-      fun us  ->
-        fun args  ->
-          fun unfolded  ->
-            fun env  ->
-              (let uu____1378 =
-                 let uu____1379 =
-                   let uu____1380 =
-                     let uu____1381 = FStar_Syntax_Print.args_to_string args in
-                     Prims.strcat " applied to arguments: " uu____1381 in
-                   Prims.strcat ilid.FStar_Ident.str uu____1380 in
-                 Prims.strcat "Checking nested positivity in the inductive "
-                   uu____1379 in
-               debug_log env uu____1378);
-              (let uu____1382 =
-                 FStar_TypeChecker_Env.datacons_of_typ env ilid in
-               match uu____1382 with
-               | (b,idatas) ->
-                   if Prims.op_Negation b
-                   then
-                     (debug_log env
-                        "Checking nested positivity, not an inductive, return false";
-                      false)
-                   else
-                     (let uu____1392 =
-                        already_unfolded ilid args unfolded env in
-                      if uu____1392
-                      then
-                        (debug_log env
-                           "Checking nested positivity, we have already unfolded this inductive with these args";
-                         true)
-                      else
-                        (let num_ibs =
-                           FStar_TypeChecker_Env.num_inductive_ty_params env
-                             ilid in
-                         (let uu____1397 =
-                            let uu____1398 =
-                              let uu____1399 =
-                                FStar_Util.string_of_int num_ibs in
-                              Prims.strcat uu____1399
-                                ", also adding to the memo table" in
-                            Prims.strcat
-                              "Checking nested positivity, number of type parameters is "
-                              uu____1398 in
-                          debug_log env uu____1397);
-                         (let uu____1401 =
-                            let uu____1402 = FStar_ST.read unfolded in
-                            let uu____1406 =
-                              let uu____1410 =
-                                let uu____1418 =
-                                  let uu____1424 =
-                                    FStar_List.splitAt num_ibs args in
-                                  Prims.fst uu____1424 in
-                                (ilid, uu____1418) in
-                              [uu____1410] in
-                            FStar_List.append uu____1402 uu____1406 in
-                          FStar_ST.write unfolded uu____1401);
-                         FStar_List.for_all
-                           (fun d  ->
-                              ty_nested_positive_in_dlid ty_lid d ilid us
-                                args num_ibs unfolded env) idatas)))
-and ty_nested_positive_in_dlid:
-  FStar_Ident.lident ->
-    FStar_Ident.lident ->
-      FStar_Ident.lident ->
-        FStar_Syntax_Syntax.universes ->
-          FStar_Syntax_Syntax.args ->
-            Prims.int ->
-              unfolded_memo_t -> FStar_TypeChecker_Env.env_t -> Prims.bool
-  =
-  fun ty_lid  ->
-    fun dlid  ->
-      fun ilid  ->
-        fun us  ->
-          fun args  ->
-            fun num_ibs  ->
-              fun unfolded  ->
-                fun env  ->
-                  debug_log env
-                    (Prims.strcat
-                       "Checking nested positivity in data constructor "
-                       (Prims.strcat dlid.FStar_Ident.str
-                          (Prims.strcat " of the inductive "
-                             ilid.FStar_Ident.str)));
-                  (let uu____1482 =
-                     FStar_TypeChecker_Env.lookup_datacon env dlid in
-                   match uu____1482 with
-                   | (univ_unif_vars,dt) ->
-                       (FStar_List.iter2
-                          (fun u'  ->
-                             fun u  ->
-                               match u' with
-                               | FStar_Syntax_Syntax.U_unif u'' ->
-                                   FStar_Unionfind.change u'' (Some u)
-                               | uu____1494 ->
-                                   failwith
-                                     "Impossible! Expected universe unification variables")
-                          univ_unif_vars us;
-                        (let dt1 =
-                           FStar_TypeChecker_Normalize.normalize
-                             [FStar_TypeChecker_Normalize.Beta;
-                             FStar_TypeChecker_Normalize.Eager_unfolding;
-                             FStar_TypeChecker_Normalize.UnfoldUntil
-                               FStar_Syntax_Syntax.Delta_constant;
-                             FStar_TypeChecker_Normalize.Iota;
-                             FStar_TypeChecker_Normalize.Zeta;
-                             FStar_TypeChecker_Normalize.AllowUnboundUniverses]
-                             env dt in
-                         (let uu____1497 =
-                            let uu____1498 =
-                              FStar_Syntax_Print.term_to_string dt1 in
-                            Prims.strcat
-                              "Checking nested positivity in the data constructor type: "
-                              uu____1498 in
-                          debug_log env uu____1497);
-                         (let uu____1499 =
-                            let uu____1500 = FStar_Syntax_Subst.compress dt1 in
-                            uu____1500.FStar_Syntax_Syntax.n in
-                          match uu____1499 with
-                          | FStar_Syntax_Syntax.Tm_arrow (dbs,c) ->
-                              (debug_log env
-                                 "Checked nested positivity in Tm_arrow data constructor type";
-                               (let uu____1516 =
-                                  FStar_List.splitAt num_ibs dbs in
-                                match uu____1516 with
-                                | (ibs,dbs1) ->
-                                    let ibs1 =
-                                      FStar_Syntax_Subst.open_binders ibs in
-                                    let dbs2 =
-                                      let uu____1543 =
-                                        FStar_Syntax_Subst.opening_of_binders
-                                          ibs1 in
-                                      FStar_Syntax_Subst.subst_binders
-                                        uu____1543 dbs1 in
-                                    let c1 =
-                                      let uu____1546 =
-                                        FStar_Syntax_Subst.opening_of_binders
-                                          ibs1 in
-                                      FStar_Syntax_Subst.subst_comp
-                                        uu____1546 c in
-                                    let uu____1548 =
-                                      FStar_List.splitAt num_ibs args in
-                                    (match uu____1548 with
-                                     | (args1,uu____1566) ->
-                                         let subst1 =
-                                           FStar_List.fold_left2
-                                             (fun subst1  ->
-                                                fun ib  ->
-                                                  fun arg  ->
-                                                    FStar_List.append subst1
-                                                      [FStar_Syntax_Syntax.NT
-                                                         ((Prims.fst ib),
-                                                           (Prims.fst arg))])
-                                             [] ibs1 args1 in
-                                         let dbs3 =
-                                           FStar_Syntax_Subst.subst_binders
-                                             subst1 dbs2 in
-                                         let c2 =
-                                           let uu____1612 =
-                                             FStar_Syntax_Subst.shift_subst
-                                               (FStar_List.length dbs3)
-                                               subst1 in
-                                           FStar_Syntax_Subst.subst_comp
-                                             uu____1612 c1 in
-                                         ((let uu____1620 =
-                                             let uu____1621 =
-                                               let uu____1622 =
-                                                 FStar_Syntax_Print.binders_to_string
-                                                   "; " dbs3 in
-                                               let uu____1623 =
-                                                 let uu____1624 =
-                                                   FStar_Syntax_Print.comp_to_string
-                                                     c2 in
-                                                 Prims.strcat ", and c: "
-                                                   uu____1624 in
-                                               Prims.strcat uu____1622
-                                                 uu____1623 in
-                                             Prims.strcat
-                                               "Checking nested positivity in the unfolded data constructor binders as: "
-                                               uu____1621 in
-                                           debug_log env uu____1620);
-                                          ty_nested_positive_in_type ty_lid
-                                            (FStar_Syntax_Syntax.Tm_arrow
-                                               (dbs3, c2)) ilid num_ibs
-                                            unfolded env))))
-                          | uu____1625 ->
-                              (debug_log env
-                                 "Checking nested positivity in the data constructor type that is not an arrow";
-                               (let uu____1627 =
-                                  let uu____1628 =
-                                    FStar_Syntax_Subst.compress dt1 in
-                                  uu____1628.FStar_Syntax_Syntax.n in
-                                ty_nested_positive_in_type ty_lid uu____1627
-                                  ilid num_ibs unfolded env))))))
-and ty_nested_positive_in_type:
-  FStar_Ident.lident ->
-    FStar_Syntax_Syntax.term' ->
-      FStar_Ident.lident ->
-        Prims.int ->
-          unfolded_memo_t -> FStar_TypeChecker_Env.env_t -> Prims.bool
-  =
-  fun ty_lid  ->
-    fun t  ->
-      fun ilid  ->
-        fun num_ibs  ->
-          fun unfolded  ->
-            fun env  ->
-              match t with
-              | FStar_Syntax_Syntax.Tm_app (t1,args) ->
-                  (debug_log env
-                     "Checking nested positivity in an Tm_app node, which is expected to be the ilid itself";
-                   (let uu____1654 = try_get_fv t1 in
-                    match uu____1654 with
-                    | (fv,uu____1658) ->
-                        if
-                          FStar_Ident.lid_equals
-                            (fv.FStar_Syntax_Syntax.fv_name).FStar_Syntax_Syntax.v
-                            ilid
-                        then true
-                        else
-                          failwith "Impossible, expected the type to be ilid"))
-              | FStar_Syntax_Syntax.Tm_arrow (sbs,c) ->
-                  ((let uu____1677 =
-                      let uu____1678 =
-                        FStar_Syntax_Print.binders_to_string "; " sbs in
-                      Prims.strcat
-                        "Checking nested positivity in an Tm_arrow node, with binders as: "
-                        uu____1678 in
-                    debug_log env uu____1677);
-                   (let sbs1 = FStar_Syntax_Subst.open_binders sbs in
-                    let uu____1680 =
-                      FStar_List.fold_left
-                        (fun uu____1687  ->
-                           fun b  ->
-                             match uu____1687 with
-                             | (r,env1) ->
-                                 if Prims.op_Negation r
-                                 then (r, env1)
-                                 else
-                                   (let uu____1700 =
-                                      ty_strictly_positive_in_type ty_lid
-                                        (Prims.fst b).FStar_Syntax_Syntax.sort
-                                        unfolded env1 in
-                                    let uu____1701 =
-                                      FStar_TypeChecker_Env.push_binders env1
-                                        [b] in
-                                    (uu____1700, uu____1701))) (true, env)
-                        sbs1 in
-                    match uu____1680 with | (b,uu____1707) -> b))
-              | uu____1708 ->
-                  failwith "Nested positive check, unhandled case"
-let ty_positive_in_datacon:
-  FStar_Ident.lident ->
-    FStar_Ident.lident ->
-      FStar_Syntax_Syntax.binders ->
-        FStar_Syntax_Syntax.universes ->
-          unfolded_memo_t -> FStar_TypeChecker_Env.env -> Prims.bool
-  =
-  fun ty_lid  ->
-    fun dlid  ->
-      fun ty_bs  ->
-        fun us  ->
-          fun unfolded  ->
-            fun env  ->
-              let uu____1727 = FStar_TypeChecker_Env.lookup_datacon env dlid in
-              match uu____1727 with
-              | (univ_unif_vars,dt) ->
-                  (FStar_List.iter2
-                     (fun u'  ->
-                        fun u  ->
-                          match u' with
-                          | FStar_Syntax_Syntax.U_unif u'' ->
-                              FStar_Unionfind.change u'' (Some u)
-                          | uu____1739 ->
-                              failwith
-                                "Impossible! Expected universe unification variables")
-                     univ_unif_vars us;
-                   (let uu____1741 =
-                      let uu____1742 = FStar_Syntax_Print.term_to_string dt in
-                      Prims.strcat "Checking data constructor type: "
-                        uu____1742 in
-                    debug_log env uu____1741);
-                   (let uu____1743 =
-                      let uu____1744 = FStar_Syntax_Subst.compress dt in
-                      uu____1744.FStar_Syntax_Syntax.n in
-                    match uu____1743 with
-                    | FStar_Syntax_Syntax.Tm_fvar uu____1747 ->
-                        (debug_log env
-                           "Data constructor type is simply an fvar, returning true";
-                         true)
-                    | FStar_Syntax_Syntax.Tm_arrow (dbs,uu____1750) ->
-                        let dbs1 =
-                          let uu____1765 =
-                            FStar_List.splitAt (FStar_List.length ty_bs) dbs in
-                          Prims.snd uu____1765 in
-                        let dbs2 =
-                          let uu____1787 =
-                            FStar_Syntax_Subst.opening_of_binders ty_bs in
-                          FStar_Syntax_Subst.subst_binders uu____1787 dbs1 in
-                        let dbs3 = FStar_Syntax_Subst.open_binders dbs2 in
-                        ((let uu____1791 =
-                            let uu____1792 =
-                              let uu____1793 =
-                                FStar_Util.string_of_int
-                                  (FStar_List.length dbs3) in
-                              Prims.strcat uu____1793 " binders" in
-                            Prims.strcat
-                              "Data constructor type is an arrow type, so checking strict positivity in "
-                              uu____1792 in
-                          debug_log env uu____1791);
-                         (let uu____1799 =
-                            FStar_List.fold_left
-                              (fun uu____1806  ->
-                                 fun b  ->
-                                   match uu____1806 with
-                                   | (r,env1) ->
-                                       if Prims.op_Negation r
-                                       then (r, env1)
-                                       else
-                                         (let uu____1819 =
-                                            ty_strictly_positive_in_type
-                                              ty_lid
-                                              (Prims.fst b).FStar_Syntax_Syntax.sort
-                                              unfolded env1 in
-                                          let uu____1820 =
-                                            FStar_TypeChecker_Env.push_binders
-                                              env1 [b] in
-                                          (uu____1819, uu____1820)))
-                              (true, env) dbs3 in
-                          match uu____1799 with | (b,uu____1826) -> b))
-                    | FStar_Syntax_Syntax.Tm_app (uu____1827,uu____1828) ->
-                        (debug_log env
-                           "Data constructor type is a Tm_app, so returning true";
-                         true)
-                    | uu____1844 ->
-                        failwith
-                          "Unexpected data constructor type when checking positivity"))
-let check_positivity:
-  FStar_Syntax_Syntax.sigelt -> FStar_TypeChecker_Env.env_t -> Prims.bool =
-  fun ty  ->
-    fun env  ->
-      let unfolded_inductives = FStar_Util.mk_ref [] in
-      let uu____1862 =
-        match ty.FStar_Syntax_Syntax.sigel with
-        | FStar_Syntax_Syntax.Sig_inductive_typ
-            (lid,us,bs,uu____1872,uu____1873,uu____1874,uu____1875) ->
-            (lid, us, bs)
-        | uu____1882 -> failwith "Impossible!" in
-      match uu____1862 with
-      | (ty_lid,ty_us,ty_bs) ->
-          let uu____1889 = FStar_Syntax_Subst.univ_var_opening ty_us in
-          (match uu____1889 with
-           | (ty_usubst,ty_us1) ->
-               let env1 = FStar_TypeChecker_Env.push_univ_vars env ty_us1 in
-               let env2 = FStar_TypeChecker_Env.push_binders env1 ty_bs in
-               let ty_bs1 = FStar_Syntax_Subst.subst_binders ty_usubst ty_bs in
-               let ty_bs2 = FStar_Syntax_Subst.open_binders ty_bs1 in
-               let uu____1904 =
-                 let uu____1906 =
-                   FStar_TypeChecker_Env.datacons_of_typ env2 ty_lid in
-                 Prims.snd uu____1906 in
-               FStar_List.for_all
-                 (fun d  ->
-                    let uu____1912 =
-                      FStar_List.map (fun s  -> FStar_Syntax_Syntax.U_name s)
-                        ty_us1 in
-                    ty_positive_in_datacon ty_lid d ty_bs2 uu____1912
-                      unfolded_inductives env2) uu____1904)
-let datacon_typ: FStar_Syntax_Syntax.sigelt -> FStar_Syntax_Syntax.term =
-  fun data  ->
-    match data.FStar_Syntax_Syntax.sigel with
-    | FStar_Syntax_Syntax.Sig_datacon
-        (uu____1919,uu____1920,t,uu____1922,uu____1923,uu____1924,uu____1925)
-        -> t
-    | uu____1930 -> failwith "Impossible!"
-let optimized_haseq_soundness_for_data:
-  FStar_Ident.lident ->
-    FStar_Syntax_Syntax.sigelt ->
-      FStar_Syntax_Syntax.subst_elt Prims.list ->
-        FStar_Syntax_Syntax.binders -> FStar_Syntax_Syntax.term
-  =
-  fun ty_lid  ->
-    fun data  ->
-      fun usubst  ->
-        fun bs  ->
-          let dt = datacon_typ data in
-          let dt1 = FStar_Syntax_Subst.subst usubst dt in
-          let uu____1947 =
-            let uu____1948 = FStar_Syntax_Subst.compress dt1 in
-            uu____1948.FStar_Syntax_Syntax.n in
-          match uu____1947 with
-          | FStar_Syntax_Syntax.Tm_arrow (dbs,uu____1952) ->
-              let dbs1 =
-                let uu____1967 =
-                  FStar_List.splitAt (FStar_List.length bs) dbs in
-                Prims.snd uu____1967 in
-              let dbs2 =
-                let uu____1989 = FStar_Syntax_Subst.opening_of_binders bs in
-                FStar_Syntax_Subst.subst_binders uu____1989 dbs1 in
-              let dbs3 = FStar_Syntax_Subst.open_binders dbs2 in
-              let cond =
-                FStar_List.fold_left
-                  (fun t  ->
-                     fun b  ->
-                       let haseq_b =
-                         let uu____1998 =
-                           let uu____1999 =
-                             let uu____2000 =
-                               FStar_Syntax_Syntax.as_arg
-                                 (Prims.fst b).FStar_Syntax_Syntax.sort in
-                             [uu____2000] in
-                           FStar_Syntax_Syntax.mk_Tm_app
-                             FStar_Syntax_Util.t_haseq uu____1999 in
-                         uu____1998 None FStar_Range.dummyRange in
-                       let sort_range =
-                         ((Prims.fst b).FStar_Syntax_Syntax.sort).FStar_Syntax_Syntax.pos in
-                       let haseq_b1 =
-                         let uu____2007 =
-                           FStar_Util.format1
-                             "Failed to prove that the type '%s' supports decidable equality because of this argument; add the 'noeq' qualifier"
-                             ty_lid.FStar_Ident.str in
-                         FStar_TypeChecker_Util.label uu____2007 sort_range
-                           haseq_b in
-                       FStar_Syntax_Util.mk_conj t haseq_b1)
-                  FStar_Syntax_Util.t_true dbs3 in
-              FStar_List.fold_right
-                (fun b  ->
-                   fun t  ->
-                     let uu____2012 =
-                       let uu____2013 =
-                         let uu____2014 =
-                           let uu____2015 =
-                             let uu____2016 = FStar_Syntax_Subst.close [b] t in
-                             FStar_Syntax_Util.abs [((Prims.fst b), None)]
-                               uu____2016 None in
-                           FStar_Syntax_Syntax.as_arg uu____2015 in
-                         [uu____2014] in
-                       FStar_Syntax_Syntax.mk_Tm_app
-                         FStar_Syntax_Util.tforall uu____2013 in
-                     uu____2012 None FStar_Range.dummyRange) dbs3 cond
-          | uu____2033 -> FStar_Syntax_Util.t_true
-let optimized_haseq_ty all_datas_in_the_bundle usubst us acc ty =
-  let uu____2092 =
-    match ty.FStar_Syntax_Syntax.sigel with
-    | FStar_Syntax_Syntax.Sig_inductive_typ
-        (lid,uu____2104,bs,t,uu____2107,d_lids,uu____2109) ->
-        (lid, bs, t, d_lids)
-    | uu____2117 -> failwith "Impossible!" in
-  match uu____2092 with
-  | (lid,bs,t,d_lids) ->
-      let bs1 = FStar_Syntax_Subst.subst_binders usubst bs in
-      let t1 =
-        let uu____2142 =
-          FStar_Syntax_Subst.shift_subst (FStar_List.length bs1) usubst in
-        FStar_Syntax_Subst.subst uu____2142 t in
-      let uu____2149 = FStar_Syntax_Subst.open_term bs1 t1 in
-      (match uu____2149 with
-       | (bs2,t2) ->
-           let ibs =
-             let uu____2169 =
-               let uu____2170 = FStar_Syntax_Subst.compress t2 in
-               uu____2170.FStar_Syntax_Syntax.n in
-             match uu____2169 with
-             | FStar_Syntax_Syntax.Tm_arrow (ibs,uu____2177) -> ibs
-             | uu____2188 -> [] in
-           let ibs1 = FStar_Syntax_Subst.open_binders ibs in
-           let ind =
-             let uu____2193 =
-               FStar_Syntax_Syntax.fvar lid
-                 FStar_Syntax_Syntax.Delta_constant None in
-             let uu____2194 =
-               FStar_List.map (fun u  -> FStar_Syntax_Syntax.U_name u) us in
-             FStar_Syntax_Syntax.mk_Tm_uinst uu____2193 uu____2194 in
-           let ind1 =
-             let uu____2199 =
-               let uu____2200 =
-                 FStar_List.map
-                   (fun uu____2205  ->
-                      match uu____2205 with
-                      | (bv,aq) ->
-                          let uu____2212 = FStar_Syntax_Syntax.bv_to_name bv in
-                          (uu____2212, aq)) bs2 in
-               FStar_Syntax_Syntax.mk_Tm_app ind uu____2200 in
-             uu____2199 None FStar_Range.dummyRange in
-           let ind2 =
-             let uu____2220 =
-               let uu____2221 =
-                 FStar_List.map
-                   (fun uu____2226  ->
-                      match uu____2226 with
-                      | (bv,aq) ->
-                          let uu____2233 = FStar_Syntax_Syntax.bv_to_name bv in
-                          (uu____2233, aq)) ibs1 in
-               FStar_Syntax_Syntax.mk_Tm_app ind1 uu____2221 in
-             uu____2220 None FStar_Range.dummyRange in
-           let haseq_ind =
-             let uu____2241 =
-               let uu____2242 =
-                 let uu____2243 = FStar_Syntax_Syntax.as_arg ind2 in
-                 [uu____2243] in
-               FStar_Syntax_Syntax.mk_Tm_app FStar_Syntax_Util.t_haseq
-                 uu____2242 in
-             uu____2241 None FStar_Range.dummyRange in
-           let bs' =
-             FStar_List.filter
-               (fun b  ->
-                  let uu____2257 = acc in
-                  match uu____2257 with
-                  | (uu____2265,en,uu____2267,uu____2268) ->
-                      let opt =
-                        let uu____2277 =
-                          let uu____2278 = FStar_Syntax_Util.type_u () in
-                          Prims.fst uu____2278 in
-                        FStar_TypeChecker_Rel.try_subtype' en
-                          (Prims.fst b).FStar_Syntax_Syntax.sort uu____2277
-                          false in
-                      (match opt with
-                       | None  -> false
-                       | Some uu____2281 -> true)) bs2 in
-           let haseq_bs =
-             FStar_List.fold_left
-               (fun t3  ->
-                  fun b  ->
-                    let uu____2285 =
-                      let uu____2286 =
-                        let uu____2287 =
-                          let uu____2288 =
-                            let uu____2289 =
-                              FStar_Syntax_Syntax.bv_to_name (Prims.fst b) in
-                            FStar_Syntax_Syntax.as_arg uu____2289 in
-                          [uu____2288] in
-                        FStar_Syntax_Syntax.mk_Tm_app
-                          FStar_Syntax_Util.t_haseq uu____2287 in
-                      uu____2286 None FStar_Range.dummyRange in
-                    FStar_Syntax_Util.mk_conj t3 uu____2285)
-               FStar_Syntax_Util.t_true bs' in
-           let fml = FStar_Syntax_Util.mk_imp haseq_bs haseq_ind in
-           let fml1 =
-             let uu___86_2298 = fml in
-             let uu____2299 =
-               let uu____2300 =
-                 let uu____2305 =
-                   let uu____2306 =
-                     let uu____2313 =
-                       let uu____2315 = FStar_Syntax_Syntax.as_arg haseq_ind in
-                       [uu____2315] in
-                     [uu____2313] in
-                   FStar_Syntax_Syntax.Meta_pattern uu____2306 in
-                 (fml, uu____2305) in
-               FStar_Syntax_Syntax.Tm_meta uu____2300 in
-             {
-               FStar_Syntax_Syntax.n = uu____2299;
-               FStar_Syntax_Syntax.tk = (uu___86_2298.FStar_Syntax_Syntax.tk);
-               FStar_Syntax_Syntax.pos =
-                 (uu___86_2298.FStar_Syntax_Syntax.pos);
-               FStar_Syntax_Syntax.vars =
-                 (uu___86_2298.FStar_Syntax_Syntax.vars)
-             } in
-           let fml2 =
-             FStar_List.fold_right
-               (fun b  ->
-                  fun t3  ->
-                    let uu____2327 =
-                      let uu____2328 =
-                        let uu____2329 =
-                          let uu____2330 =
-                            let uu____2331 = FStar_Syntax_Subst.close [b] t3 in
-                            FStar_Syntax_Util.abs [((Prims.fst b), None)]
-                              uu____2331 None in
-                          FStar_Syntax_Syntax.as_arg uu____2330 in
-                        [uu____2329] in
-                      FStar_Syntax_Syntax.mk_Tm_app FStar_Syntax_Util.tforall
-                        uu____2328 in
-                    uu____2327 None FStar_Range.dummyRange) ibs1 fml1 in
-           let fml3 =
-             FStar_List.fold_right
-               (fun b  ->
-                  fun t3  ->
-                    let uu____2353 =
-                      let uu____2354 =
-                        let uu____2355 =
-                          let uu____2356 =
-                            let uu____2357 = FStar_Syntax_Subst.close [b] t3 in
-                            FStar_Syntax_Util.abs [((Prims.fst b), None)]
-                              uu____2357 None in
-                          FStar_Syntax_Syntax.as_arg uu____2356 in
-                        [uu____2355] in
-                      FStar_Syntax_Syntax.mk_Tm_app FStar_Syntax_Util.tforall
-                        uu____2354 in
-                    uu____2353 None FStar_Range.dummyRange) bs2 fml2 in
-           let guard = FStar_Syntax_Util.mk_conj haseq_bs fml3 in
-           let uu____2377 = acc in
-           (match uu____2377 with
-            | (l_axioms,env,guard',cond') ->
-                let env1 = FStar_TypeChecker_Env.push_binders env bs2 in
-                let env2 = FStar_TypeChecker_Env.push_binders env1 ibs1 in
-                let t_datas =
-                  FStar_List.filter
-                    (fun s  ->
-                       match s.FStar_Syntax_Syntax.sigel with
-                       | FStar_Syntax_Syntax.Sig_datacon
-                           (uu____2411,uu____2412,uu____2413,t_lid,uu____2415,uu____2416,uu____2417)
-                           -> t_lid = lid
-                       | uu____2422 -> failwith "Impossible")
-                    all_datas_in_the_bundle in
-                let cond =
-                  FStar_List.fold_left
-                    (fun acc1  ->
-                       fun d  ->
-                         let uu____2426 =
-                           optimized_haseq_soundness_for_data lid d usubst
-                             bs2 in
-                         FStar_Syntax_Util.mk_conj acc1 uu____2426)
-                    FStar_Syntax_Util.t_true t_datas in
-                let axiom_lid =
-                  FStar_Ident.lid_of_ids
-                    (FStar_List.append lid.FStar_Ident.ns
-                       [FStar_Ident.id_of_text
-                          (Prims.strcat
-                             (lid.FStar_Ident.ident).FStar_Ident.idText
-                             "_haseq")]) in
-                let uu____2428 = FStar_Syntax_Util.mk_conj guard' guard in
-                let uu____2431 = FStar_Syntax_Util.mk_conj cond' cond in
-                ((FStar_List.append l_axioms [(axiom_lid, fml3)]), env2,
-                  uu____2428, uu____2431)))
-let optimized_haseq_scheme:
-  FStar_Syntax_Syntax.sigelt ->
-    FStar_Syntax_Syntax.sigelt Prims.list ->
-      FStar_Syntax_Syntax.sigelt Prims.list ->
-        FStar_TypeChecker_Env.env_t ->
-          (FStar_TypeChecker_Env.env_t ->
-             FStar_Ident.lident ->
-               FStar_Syntax_Syntax.formula ->
-                 FStar_Syntax_Syntax.qualifier Prims.list ->
-                   FStar_Range.range -> FStar_Syntax_Syntax.sigelt)
-            -> FStar_Syntax_Syntax.sigelt Prims.list
-  =
-  fun sig_bndle  ->
-    fun tcs  ->
-      fun datas  ->
-        fun env0  ->
-          fun tc_assume  ->
-            let us =
-              let ty = FStar_List.hd tcs in
-              match ty.FStar_Syntax_Syntax.sigel with
-              | FStar_Syntax_Syntax.Sig_inductive_typ
-                  (uu____2497,us,uu____2499,uu____2500,uu____2501,uu____2502,uu____2503)
-                  -> us
-              | uu____2510 -> failwith "Impossible!" in
-            let uu____2511 = FStar_Syntax_Subst.univ_var_opening us in
-            match uu____2511 with
-            | (usubst,us1) ->
-                let env = FStar_TypeChecker_Env.push_sigelt env0 sig_bndle in
-                ((env.FStar_TypeChecker_Env.solver).FStar_TypeChecker_Env.push
-                   "haseq";
-                 (env.FStar_TypeChecker_Env.solver).FStar_TypeChecker_Env.encode_sig
-                   env sig_bndle;
-                 (let env1 = FStar_TypeChecker_Env.push_univ_vars env us1 in
-                  let uu____2527 =
-                    FStar_List.fold_left
-                      (optimized_haseq_ty datas usubst us1)
-                      ([], env1, FStar_Syntax_Util.t_true,
-                        FStar_Syntax_Util.t_true) tcs in
-                  match uu____2527 with
-                  | (axioms,env2,guard,cond) ->
-                      let phi = FStar_Syntax_Util.mk_imp guard cond in
-                      let uu____2559 =
-                        FStar_TypeChecker_TcTerm.tc_trivial_guard env2 phi in
-                      (match uu____2559 with
-                       | (phi1,uu____2564) ->
-                           ((let uu____2566 =
-                               FStar_TypeChecker_Env.should_verify env2 in
-                             if uu____2566
-                             then
-                               let uu____2567 =
-                                 FStar_TypeChecker_Rel.guard_of_guard_formula
-                                   (FStar_TypeChecker_Common.NonTrivial phi1) in
-                               FStar_TypeChecker_Rel.force_trivial_guard env2
-                                 uu____2567
-                             else ());
-                            (let ses =
-                               FStar_List.fold_left
-                                 (fun l  ->
-                                    fun uu____2575  ->
-                                      match uu____2575 with
-                                      | (lid,fml) ->
-                                          let se =
-                                            tc_assume env2 lid fml []
-                                              FStar_Range.dummyRange in
-                                          FStar_List.append l [se]) [] axioms in
-                             (env2.FStar_TypeChecker_Env.solver).FStar_TypeChecker_Env.pop
-                               "haseq";
-                             ses)))))
-let unoptimized_haseq_data:
-  FStar_Syntax_Syntax.subst_elt Prims.list ->
-    FStar_Syntax_Syntax.binders ->
-      FStar_Syntax_Syntax.term ->
-        FStar_Ident.lident Prims.list ->
-          FStar_Syntax_Syntax.term ->
-            FStar_Syntax_Syntax.sigelt ->
-              (FStar_Syntax_Syntax.term',FStar_Syntax_Syntax.term')
-                FStar_Syntax_Syntax.syntax
-  =
-  fun usubst  ->
-    fun bs  ->
-      fun haseq_ind  ->
-        fun mutuals  ->
-          fun acc  ->
-            fun data  ->
-              let rec is_mutual t =
-                let uu____2618 =
-                  let uu____2619 = FStar_Syntax_Subst.compress t in
-                  uu____2619.FStar_Syntax_Syntax.n in
-                match uu____2618 with
-                | FStar_Syntax_Syntax.Tm_fvar fv ->
-                    FStar_List.existsb
-                      (fun lid  ->
-                         FStar_Ident.lid_equals lid
-                           (fv.FStar_Syntax_Syntax.fv_name).FStar_Syntax_Syntax.v)
-                      mutuals
-                | FStar_Syntax_Syntax.Tm_uinst (t',uu____2629) ->
-                    is_mutual t'
-                | FStar_Syntax_Syntax.Tm_refine (bv,t') ->
-                    is_mutual bv.FStar_Syntax_Syntax.sort
-                | FStar_Syntax_Syntax.Tm_app (t',args) ->
-                    let uu____2656 = is_mutual t' in
-                    if uu____2656
-                    then true
-                    else
-                      (let uu____2658 = FStar_List.map Prims.fst args in
-                       exists_mutual uu____2658)
-                | FStar_Syntax_Syntax.Tm_meta (t',uu____2671) -> is_mutual t'
-                | uu____2676 -> false
-              and exists_mutual uu___78_2677 =
-                match uu___78_2677 with
-                | [] -> false
-                | hd1::tl1 -> (is_mutual hd1) || (exists_mutual tl1) in
-              let dt = datacon_typ data in
-              let dt1 = FStar_Syntax_Subst.subst usubst dt in
-              let uu____2694 =
-                let uu____2695 = FStar_Syntax_Subst.compress dt1 in
-                uu____2695.FStar_Syntax_Syntax.n in
-              match uu____2694 with
-              | FStar_Syntax_Syntax.Tm_arrow (dbs,uu____2701) ->
-                  let dbs1 =
-                    let uu____2716 =
-                      FStar_List.splitAt (FStar_List.length bs) dbs in
-                    Prims.snd uu____2716 in
-                  let dbs2 =
-                    let uu____2738 = FStar_Syntax_Subst.opening_of_binders bs in
-                    FStar_Syntax_Subst.subst_binders uu____2738 dbs1 in
-                  let dbs3 = FStar_Syntax_Subst.open_binders dbs2 in
-                  let cond =
-                    FStar_List.fold_left
-                      (fun t  ->
-                         fun b  ->
-                           let sort = (Prims.fst b).FStar_Syntax_Syntax.sort in
-                           let haseq_sort =
-                             let uu____2750 =
-                               let uu____2751 =
-                                 let uu____2752 =
-                                   FStar_Syntax_Syntax.as_arg
-                                     (Prims.fst b).FStar_Syntax_Syntax.sort in
-                                 [uu____2752] in
-                               FStar_Syntax_Syntax.mk_Tm_app
-                                 FStar_Syntax_Util.t_haseq uu____2751 in
-                             uu____2750 None FStar_Range.dummyRange in
-                           let haseq_sort1 =
-                             let uu____2758 = is_mutual sort in
-                             if uu____2758
-                             then
-                               FStar_Syntax_Util.mk_imp haseq_ind haseq_sort
-                             else haseq_sort in
-                           FStar_Syntax_Util.mk_conj t haseq_sort1)
-                      FStar_Syntax_Util.t_true dbs3 in
-                  let cond1 =
-                    FStar_List.fold_right
-                      (fun b  ->
-                         fun t  ->
-                           let uu____2765 =
-                             let uu____2766 =
-                               let uu____2767 =
-                                 let uu____2768 =
-                                   let uu____2769 =
-                                     FStar_Syntax_Subst.close [b] t in
-                                   FStar_Syntax_Util.abs
-                                     [((Prims.fst b), None)] uu____2769 None in
-                                 FStar_Syntax_Syntax.as_arg uu____2768 in
-                               [uu____2767] in
-                             FStar_Syntax_Syntax.mk_Tm_app
-                               FStar_Syntax_Util.tforall uu____2766 in
-                           uu____2765 None FStar_Range.dummyRange) dbs3 cond in
-                  FStar_Syntax_Util.mk_conj acc cond1
-              | uu____2786 -> acc
-let unoptimized_haseq_ty all_datas_in_the_bundle mutuals usubst us acc ty =
-  let uu____2829 =
-    match ty.FStar_Syntax_Syntax.sigel with
-    | FStar_Syntax_Syntax.Sig_inductive_typ
-        (lid,uu____2841,bs,t,uu____2844,d_lids,uu____2846) ->
-        (lid, bs, t, d_lids)
-    | uu____2854 -> failwith "Impossible!" in
-  match uu____2829 with
-  | (lid,bs,t,d_lids) ->
-      let bs1 = FStar_Syntax_Subst.subst_binders usubst bs in
-      let t1 =
-        let uu____2870 =
-          FStar_Syntax_Subst.shift_subst (FStar_List.length bs1) usubst in
-        FStar_Syntax_Subst.subst uu____2870 t in
-      let uu____2877 = FStar_Syntax_Subst.open_term bs1 t1 in
-      (match uu____2877 with
-       | (bs2,t2) ->
-           let ibs =
-             let uu____2888 =
-               let uu____2889 = FStar_Syntax_Subst.compress t2 in
-               uu____2889.FStar_Syntax_Syntax.n in
-             match uu____2888 with
-             | FStar_Syntax_Syntax.Tm_arrow (ibs,uu____2896) -> ibs
-             | uu____2907 -> [] in
-           let ibs1 = FStar_Syntax_Subst.open_binders ibs in
-           let ind =
-             let uu____2912 =
-               FStar_Syntax_Syntax.fvar lid
-                 FStar_Syntax_Syntax.Delta_constant None in
-             let uu____2913 =
-               FStar_List.map (fun u  -> FStar_Syntax_Syntax.U_name u) us in
-             FStar_Syntax_Syntax.mk_Tm_uinst uu____2912 uu____2913 in
-           let ind1 =
-             let uu____2918 =
-               let uu____2919 =
-                 FStar_List.map
-                   (fun uu____2924  ->
-                      match uu____2924 with
-                      | (bv,aq) ->
-                          let uu____2931 = FStar_Syntax_Syntax.bv_to_name bv in
-                          (uu____2931, aq)) bs2 in
-               FStar_Syntax_Syntax.mk_Tm_app ind uu____2919 in
-             uu____2918 None FStar_Range.dummyRange in
-           let ind2 =
-             let uu____2939 =
-               let uu____2940 =
-                 FStar_List.map
-                   (fun uu____2945  ->
-                      match uu____2945 with
-                      | (bv,aq) ->
-                          let uu____2952 = FStar_Syntax_Syntax.bv_to_name bv in
-                          (uu____2952, aq)) ibs1 in
-               FStar_Syntax_Syntax.mk_Tm_app ind1 uu____2940 in
-             uu____2939 None FStar_Range.dummyRange in
-           let haseq_ind =
-             let uu____2960 =
-               let uu____2961 =
-                 let uu____2962 = FStar_Syntax_Syntax.as_arg ind2 in
-                 [uu____2962] in
-               FStar_Syntax_Syntax.mk_Tm_app FStar_Syntax_Util.t_haseq
-                 uu____2961 in
-             uu____2960 None FStar_Range.dummyRange in
-           let t_datas =
-             FStar_List.filter
-               (fun s  ->
-                  match s.FStar_Syntax_Syntax.sigel with
-                  | FStar_Syntax_Syntax.Sig_datacon
-                      (uu____2970,uu____2971,uu____2972,t_lid,uu____2974,uu____2975,uu____2976)
-                      -> t_lid = lid
-                  | uu____2981 -> failwith "Impossible")
-               all_datas_in_the_bundle in
-           let data_cond =
-             FStar_List.fold_left
-               (unoptimized_haseq_data usubst bs2 haseq_ind mutuals)
-               FStar_Syntax_Util.t_true t_datas in
-           let fml = FStar_Syntax_Util.mk_imp data_cond haseq_ind in
-           let fml1 =
-             let uu___87_2987 = fml in
-             let uu____2988 =
-               let uu____2989 =
-                 let uu____2994 =
-                   let uu____2995 =
-                     let uu____3002 =
-                       let uu____3004 = FStar_Syntax_Syntax.as_arg haseq_ind in
-                       [uu____3004] in
-                     [uu____3002] in
-                   FStar_Syntax_Syntax.Meta_pattern uu____2995 in
-                 (fml, uu____2994) in
-               FStar_Syntax_Syntax.Tm_meta uu____2989 in
-             {
-               FStar_Syntax_Syntax.n = uu____2988;
-               FStar_Syntax_Syntax.tk = (uu___87_2987.FStar_Syntax_Syntax.tk);
-               FStar_Syntax_Syntax.pos =
-                 (uu___87_2987.FStar_Syntax_Syntax.pos);
-               FStar_Syntax_Syntax.vars =
-                 (uu___87_2987.FStar_Syntax_Syntax.vars)
-             } in
-           let fml2 =
-             FStar_List.fold_right
-               (fun b  ->
-                  fun t3  ->
-                    let uu____3016 =
-                      let uu____3017 =
-                        let uu____3018 =
-                          let uu____3019 =
-                            let uu____3020 = FStar_Syntax_Subst.close [b] t3 in
-                            FStar_Syntax_Util.abs [((Prims.fst b), None)]
-                              uu____3020 None in
-                          FStar_Syntax_Syntax.as_arg uu____3019 in
-                        [uu____3018] in
-                      FStar_Syntax_Syntax.mk_Tm_app FStar_Syntax_Util.tforall
-                        uu____3017 in
-                    uu____3016 None FStar_Range.dummyRange) ibs1 fml1 in
-           let fml3 =
-             FStar_List.fold_right
-               (fun b  ->
-                  fun t3  ->
-                    let uu____3042 =
-                      let uu____3043 =
-                        let uu____3044 =
-                          let uu____3045 =
-                            let uu____3046 = FStar_Syntax_Subst.close [b] t3 in
-                            FStar_Syntax_Util.abs [((Prims.fst b), None)]
-                              uu____3046 None in
-                          FStar_Syntax_Syntax.as_arg uu____3045 in
-                        [uu____3044] in
-                      FStar_Syntax_Syntax.mk_Tm_app FStar_Syntax_Util.tforall
-                        uu____3043 in
-                    uu____3042 None FStar_Range.dummyRange) bs2 fml2 in
-           FStar_Syntax_Util.mk_conj acc fml3)
-let unoptimized_haseq_scheme:
-  FStar_Syntax_Syntax.sigelt ->
-    FStar_Syntax_Syntax.sigelt Prims.list ->
-      FStar_Syntax_Syntax.sigelt Prims.list ->
-        FStar_TypeChecker_Env.env_t ->
-          (FStar_TypeChecker_Env.env_t ->
-             FStar_Ident.lident ->
-               FStar_Syntax_Syntax.formula ->
-                 FStar_Syntax_Syntax.qualifier Prims.list ->
-                   FStar_Range.range -> FStar_Syntax_Syntax.sigelt)
-            -> FStar_Syntax_Syntax.sigelt Prims.list
-  =
-  fun sig_bndle  ->
-    fun tcs  ->
-      fun datas  ->
-        fun env0  ->
-          fun tc_assume  ->
-            let mutuals =
-              FStar_List.map
-                (fun ty  ->
-                   match ty.FStar_Syntax_Syntax.sigel with
-                   | FStar_Syntax_Syntax.Sig_inductive_typ
-                       (lid,uu____3115,uu____3116,uu____3117,uu____3118,uu____3119,uu____3120)
-                       -> lid
-                   | uu____3127 -> failwith "Impossible!") tcs in
-            let uu____3128 =
-              let ty = FStar_List.hd tcs in
-              match ty.FStar_Syntax_Syntax.sigel with
-              | FStar_Syntax_Syntax.Sig_inductive_typ
-                  (lid,us,uu____3136,uu____3137,uu____3138,uu____3139,uu____3140)
-                  -> (lid, us)
-              | uu____3147 -> failwith "Impossible!" in
-            match uu____3128 with
-            | (lid,us) ->
-                let uu____3153 = FStar_Syntax_Subst.univ_var_opening us in
-                (match uu____3153 with
-                 | (usubst,us1) ->
-                     let fml =
-                       FStar_List.fold_left
-                         (unoptimized_haseq_ty datas mutuals usubst us1)
-                         FStar_Syntax_Util.t_true tcs in
-                     let env =
-                       FStar_TypeChecker_Env.push_sigelt env0 sig_bndle in
-                     ((env.FStar_TypeChecker_Env.solver).FStar_TypeChecker_Env.push
-                        "haseq";
-                      (env.FStar_TypeChecker_Env.solver).FStar_TypeChecker_Env.encode_sig
-                        env sig_bndle;
-                      (let env1 =
-                         FStar_TypeChecker_Env.push_univ_vars env us1 in
-                       let se =
-                         let uu____3171 =
-                           FStar_Ident.lid_of_ids
-                             (FStar_List.append lid.FStar_Ident.ns
-                                [FStar_Ident.id_of_text
-                                   (Prims.strcat
-                                      (lid.FStar_Ident.ident).FStar_Ident.idText
-                                      "_haseq")]) in
-                         tc_assume env1 uu____3171 fml []
-                           FStar_Range.dummyRange in
-                       (env1.FStar_TypeChecker_Env.solver).FStar_TypeChecker_Env.pop
-                         "haseq";
-                       [se])))
-let check_inductive_well_typedness:
-  FStar_TypeChecker_Env.env_t ->
-    FStar_Syntax_Syntax.sigelt Prims.list ->
-      FStar_Syntax_Syntax.qualifier Prims.list ->
-        FStar_Ident.lident Prims.list ->
-          (FStar_Syntax_Syntax.sigelt* FStar_Syntax_Syntax.sigelt Prims.list*
-            FStar_Syntax_Syntax.sigelt Prims.list)
-  =
-  fun env  ->
-    fun ses  ->
-      fun quals  ->
-        fun lids  ->
-          let uu____3201 =
-            FStar_All.pipe_right ses
-              (FStar_List.partition
-                 (fun uu___79_3211  ->
-                    match uu___79_3211 with
-                    | {
-                        FStar_Syntax_Syntax.sigel =
-                          FStar_Syntax_Syntax.Sig_inductive_typ uu____3212;
-                        FStar_Syntax_Syntax.sigrng = uu____3213;_} -> true
-                    | uu____3224 -> false)) in
-          match uu____3201 with
-          | (tys,datas) ->
-              ((let uu____3237 =
-                  FStar_All.pipe_right datas
-                    (FStar_Util.for_some
-                       (fun uu___80_3239  ->
-                          match uu___80_3239 with
-                          | {
-                              FStar_Syntax_Syntax.sigel =
-                                FStar_Syntax_Syntax.Sig_datacon uu____3240;
-                              FStar_Syntax_Syntax.sigrng = uu____3241;_} ->
-                              false
-                          | uu____3251 -> true)) in
-                if uu____3237
-                then
-                  let uu____3252 =
-                    let uu____3253 =
-                      let uu____3256 = FStar_TypeChecker_Env.get_range env in
-                      ("Mutually defined type contains a non-inductive element",
-                        uu____3256) in
-                    FStar_Errors.Error uu____3253 in
-                  Prims.raise uu____3252
-                else ());
-               (let env0 = env in
-                let uu____3259 =
-                  FStar_List.fold_right
-                    (fun tc  ->
-                       fun uu____3273  ->
-                         match uu____3273 with
-                         | (env1,all_tcs,g) ->
-                             let uu____3295 = tc_tycon env1 tc in
-                             (match uu____3295 with
-                              | (env2,tc1,tc_u,guard) ->
-                                  let g' =
-                                    FStar_TypeChecker_Rel.universe_inequality
-                                      FStar_Syntax_Syntax.U_zero tc_u in
-                                  ((let uu____3312 =
-                                      FStar_TypeChecker_Env.debug env2
-                                        FStar_Options.Low in
-                                    if uu____3312
-                                    then
-                                      let uu____3313 =
-                                        FStar_Syntax_Print.sigelt_to_string
-                                          tc1 in
-                                      FStar_Util.print1
-                                        "Checked inductive: %s\n" uu____3313
-                                    else ());
-                                   (let uu____3315 =
-                                      let uu____3316 =
-                                        FStar_TypeChecker_Rel.conj_guard
-                                          guard g' in
-                                      FStar_TypeChecker_Rel.conj_guard g
-                                        uu____3316 in
-                                    (env2, ((tc1, tc_u) :: all_tcs),
-                                      uu____3315))))) tys
-                    (env, [], FStar_TypeChecker_Rel.trivial_guard) in
-                match uu____3259 with
-                | (env1,tcs,g) ->
-                    let uu____3341 =
-                      FStar_List.fold_right
-                        (fun se  ->
-                           fun uu____3349  ->
-                             match uu____3349 with
-                             | (datas1,g1) ->
-                                 let uu____3360 =
-                                   let uu____3363 = tc_data env1 tcs in
-                                   uu____3363 se in
-                                 (match uu____3360 with
-                                  | (data,g') ->
-                                      let uu____3373 =
-                                        FStar_TypeChecker_Rel.conj_guard g1
-                                          g' in
-                                      ((data :: datas1), uu____3373))) datas
-                        ([], g) in
-                    (match uu____3341 with
-                     | (datas1,g1) ->
-                         let uu____3385 =
-                           generalize_and_inst_within env0 g1 tcs datas1 in
-                         (match uu____3385 with
-                          | (tcs1,datas2) ->
-                              let sig_bndle =
-                                let uu____3402 =
-                                  FStar_TypeChecker_Env.get_range env0 in
-                                {
-                                  FStar_Syntax_Syntax.sigel =
-                                    (FStar_Syntax_Syntax.Sig_bundle
-                                       ((FStar_List.append tcs1 datas2),
-                                         quals, lids));
-                                  FStar_Syntax_Syntax.sigrng = uu____3402
-                                } in
-                              (sig_bndle, tcs1, datas2)))))
-=======
 
 let tc_tycon : FStar_TypeChecker_Env.env_t  ->  FStar_Syntax_Syntax.sigelt  ->  (FStar_TypeChecker_Env.env_t * FStar_Syntax_Syntax.sigelt * FStar_Syntax_Syntax.universe * FStar_TypeChecker_Env.guard_t) = (fun env s -> (match (s.FStar_Syntax_Syntax.sigel) with
 | FStar_Syntax_Syntax.Sig_inductive_typ (tc, uvs, tps, k, mutuals, data, quals) -> begin
@@ -3861,4 +2005,3 @@
 
 
 
->>>>>>> 54787939
