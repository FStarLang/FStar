
open Prims
<<<<<<< HEAD
open FStar_Pervasives

let tc_tycon : FStar_TypeChecker_Env.env_t  ->  FStar_Syntax_Syntax.sigelt  ->  (FStar_TypeChecker_Env.env_t * FStar_Syntax_Syntax.sigelt * FStar_Syntax_Syntax.universe * FStar_TypeChecker_Env.guard_t) = (fun env s -> (match (s.FStar_Syntax_Syntax.sigel) with
| FStar_Syntax_Syntax.Sig_inductive_typ (tc, uvs, tps, k, mutuals, data) -> begin
(

let uu____30 = (FStar_Syntax_Subst.open_term tps k)
in (match (uu____30) with
| (tps1, k1) -> begin
(

let uu____39 = (FStar_TypeChecker_TcTerm.tc_binders env tps1)
in (match (uu____39) with
| (tps2, env_tps, guard_params, us) -> begin
(

let k2 = (FStar_TypeChecker_Normalize.unfold_whnf env k1)
in (

let uu____53 = (FStar_Syntax_Util.arrow_formals k2)
in (match (uu____53) with
| (indices, t) -> begin
(

let uu____77 = (FStar_TypeChecker_TcTerm.tc_binders env_tps indices)
in (match (uu____77) with
| (indices1, env', guard_indices, us') -> begin
(

let uu____90 = (

let uu____93 = (FStar_TypeChecker_TcTerm.tc_tot_or_gtot_term env' t)
in (match (uu____93) with
| (t1, uu____100, g) -> begin
(

let uu____102 = (

let uu____103 = (

let uu____104 = (FStar_TypeChecker_Rel.conj_guard guard_indices g)
in (FStar_TypeChecker_Rel.conj_guard guard_params uu____104))
in (FStar_TypeChecker_Rel.discharge_guard env' uu____103))
in ((t1), (uu____102)))
end))
in (match (uu____90) with
| (t1, guard) -> begin
(

let k3 = (

let uu____114 = (FStar_Syntax_Syntax.mk_Total t1)
in (FStar_Syntax_Util.arrow indices1 uu____114))
in (

let uu____117 = (FStar_Syntax_Util.type_u ())
in (match (uu____117) with
| (t_type, u) -> begin
((

let uu____127 = (FStar_TypeChecker_Rel.teq env' t1 t_type)
in (FStar_TypeChecker_Rel.force_trivial_guard env' uu____127));
(

let t_tc = (

let uu____131 = (FStar_Syntax_Syntax.mk_Total t1)
in (FStar_Syntax_Util.arrow (FStar_List.append tps2 indices1) uu____131))
in (

let tps3 = (FStar_Syntax_Subst.close_binders tps2)
in (

let k4 = (FStar_Syntax_Subst.close tps3 k3)
in (

let fv_tc = (FStar_Syntax_Syntax.lid_as_fv tc FStar_Syntax_Syntax.Delta_constant FStar_Pervasives_Native.None)
in (

let uu____139 = (FStar_TypeChecker_Env.push_let_binding env (FStar_Util.Inr (fv_tc)) (([]), (t_tc)))
in ((uu____139), ((

let uu___84_143 = s
in {FStar_Syntax_Syntax.sigel = FStar_Syntax_Syntax.Sig_inductive_typ (((tc), ([]), (tps3), (k4), (mutuals), (data))); FStar_Syntax_Syntax.sigrng = uu___84_143.FStar_Syntax_Syntax.sigrng; FStar_Syntax_Syntax.sigquals = uu___84_143.FStar_Syntax_Syntax.sigquals; FStar_Syntax_Syntax.sigmeta = uu___84_143.FStar_Syntax_Syntax.sigmeta})), (u), (guard)))))));
)
end)))
end))
end))
end)))
end))
end))
end
| uu____147 -> begin
(failwith "impossible")
end))


let tc_data : FStar_TypeChecker_Env.env_t  ->  (FStar_Syntax_Syntax.sigelt * FStar_Syntax_Syntax.universe) Prims.list  ->  FStar_Syntax_Syntax.sigelt  ->  (FStar_Syntax_Syntax.sigelt * FStar_TypeChecker_Env.guard_t) = (fun env tcs se -> (match (se.FStar_Syntax_Syntax.sigel) with
| FStar_Syntax_Syntax.Sig_datacon (c, _uvs, t, tc_lid, ntps, _mutual_tcs) -> begin
(

let uu____184 = (

let tps_u_opt = (FStar_Util.find_map tcs (fun uu____198 -> (match (uu____198) with
| (se1, u_tc) -> begin
(

let uu____207 = (

let uu____208 = (

let uu____209 = (FStar_Syntax_Util.lid_of_sigelt se1)
in (FStar_Util.must uu____209))
in (FStar_Ident.lid_equals tc_lid uu____208))
in (match (uu____207) with
| true -> begin
(match (se1.FStar_Syntax_Syntax.sigel) with
| FStar_Syntax_Syntax.Sig_inductive_typ (uu____219, uu____220, tps, uu____222, uu____223, uu____224) -> begin
(

let tps1 = (FStar_All.pipe_right tps (FStar_List.map (fun uu____243 -> (match (uu____243) with
| (x, uu____250) -> begin
((x), (FStar_Pervasives_Native.Some (FStar_Syntax_Syntax.imp_tag)))
end))))
in (

let tps2 = (FStar_Syntax_Subst.open_binders tps1)
in (

let uu____253 = (

let uu____257 = (FStar_TypeChecker_Env.push_binders env tps2)
in ((uu____257), (tps2), (u_tc)))
in FStar_Pervasives_Native.Some (uu____253))))
end
| uu____261 -> begin
(failwith "Impossible")
end)
end
| uu____266 -> begin
FStar_Pervasives_Native.None
end))
end)))
in (match (tps_u_opt) with
| FStar_Pervasives_Native.Some (x) -> begin
x
end
| FStar_Pervasives_Native.None -> begin
(match ((FStar_Ident.lid_equals tc_lid FStar_Parser_Const.exn_lid)) with
| true -> begin
((env), ([]), (FStar_Syntax_Syntax.U_zero))
end
| uu____291 -> begin
(FStar_Pervasives.raise (FStar_Errors.Error ((("Unexpected data constructor"), (se.FStar_Syntax_Syntax.sigrng)))))
end)
end))
in (match (uu____184) with
| (env1, tps, u_tc) -> begin
(

let uu____300 = (

let t1 = (FStar_TypeChecker_Normalize.unfold_whnf env1 t)
in (

let uu____309 = (

let uu____310 = (FStar_Syntax_Subst.compress t1)
in uu____310.FStar_Syntax_Syntax.n)
in (match (uu____309) with
| FStar_Syntax_Syntax.Tm_arrow (bs, res) -> begin
(

let uu____332 = (FStar_Util.first_N ntps bs)
in (match (uu____332) with
| (uu____350, bs') -> begin
(

let t2 = (FStar_Syntax_Syntax.mk (FStar_Syntax_Syntax.Tm_arrow (((bs'), (res)))) FStar_Pervasives_Native.None t1.FStar_Syntax_Syntax.pos)
in (

let subst1 = (FStar_All.pipe_right tps (FStar_List.mapi (fun i uu____382 -> (match (uu____382) with
| (x, uu____386) -> begin
FStar_Syntax_Syntax.DB ((((ntps - ((Prims.parse_int "1") + i))), (x)))
end))))
in (

let uu____387 = (FStar_Syntax_Subst.subst subst1 t2)
in (FStar_Syntax_Util.arrow_formals uu____387))))
end))
end
| uu____388 -> begin
(([]), (t1))
end)))
in (match (uu____300) with
| (arguments, result) -> begin
((

let uu____409 = (FStar_TypeChecker_Env.debug env1 FStar_Options.Low)
in (match (uu____409) with
| true -> begin
(

let uu____410 = (FStar_Syntax_Print.lid_to_string c)
in (

let uu____411 = (FStar_Syntax_Print.binders_to_string "->" arguments)
in (

let uu____412 = (FStar_Syntax_Print.term_to_string result)
in (FStar_Util.print3 "Checking datacon  %s : %s -> %s \n" uu____410 uu____411 uu____412))))
end
| uu____413 -> begin
()
end));
(

let uu____414 = (FStar_TypeChecker_TcTerm.tc_tparams env1 arguments)
in (match (uu____414) with
| (arguments1, env', us) -> begin
(

let uu____423 = (FStar_TypeChecker_TcTerm.tc_trivial_guard env' result)
in (match (uu____423) with
| (result1, res_lcomp) -> begin
((

let uu____431 = (

let uu____432 = (FStar_Syntax_Subst.compress res_lcomp.FStar_Syntax_Syntax.res_typ)
in uu____432.FStar_Syntax_Syntax.n)
in (match (uu____431) with
| FStar_Syntax_Syntax.Tm_type (uu____435) -> begin
()
end
| ty -> begin
(

let uu____437 = (

let uu____438 = (

let uu____441 = (

let uu____442 = (FStar_Syntax_Print.term_to_string result1)
in (

let uu____443 = (FStar_Syntax_Print.term_to_string res_lcomp.FStar_Syntax_Syntax.res_typ)
in (FStar_Util.format2 "The type of %s is %s, but since this is the result type of a constructor its type should be Type" uu____442 uu____443)))
in ((uu____441), (se.FStar_Syntax_Syntax.sigrng)))
in FStar_Errors.Error (uu____438))
in (FStar_Pervasives.raise uu____437))
end));
(

let uu____444 = (FStar_Syntax_Util.head_and_args result1)
in (match (uu____444) with
| (head1, uu____457) -> begin
((

let uu____473 = (

let uu____474 = (FStar_Syntax_Subst.compress head1)
in uu____474.FStar_Syntax_Syntax.n)
in (match (uu____473) with
| FStar_Syntax_Syntax.Tm_fvar (fv) when (FStar_Syntax_Syntax.fv_eq_lid fv tc_lid) -> begin
()
end
| uu____478 -> begin
(

let uu____479 = (

let uu____480 = (

let uu____483 = (

let uu____484 = (FStar_Syntax_Print.lid_to_string tc_lid)
in (

let uu____485 = (FStar_Syntax_Print.term_to_string head1)
in (FStar_Util.format2 "Expected a constructor of type %s; got %s" uu____484 uu____485)))
in ((uu____483), (se.FStar_Syntax_Syntax.sigrng)))
in FStar_Errors.Error (uu____480))
in (FStar_Pervasives.raise uu____479))
end));
(

let g = (FStar_List.fold_left2 (fun g uu____490 u_x -> (match (uu____490) with
| (x, uu____495) -> begin
(

let uu____496 = (FStar_TypeChecker_Rel.universe_inequality u_x u_tc)
in (FStar_TypeChecker_Rel.conj_guard g uu____496))
end)) FStar_TypeChecker_Rel.trivial_guard arguments1 us)
in (

let t1 = (

let uu____500 = (

let uu____504 = (FStar_All.pipe_right tps (FStar_List.map (fun uu____518 -> (match (uu____518) with
| (x, uu____525) -> begin
((x), (FStar_Pervasives_Native.Some (FStar_Syntax_Syntax.Implicit (true))))
end))))
in (FStar_List.append uu____504 arguments1))
in (

let uu____530 = (FStar_Syntax_Syntax.mk_Total result1)
in (FStar_Syntax_Util.arrow uu____500 uu____530)))
in (((

let uu___85_533 = se
in {FStar_Syntax_Syntax.sigel = FStar_Syntax_Syntax.Sig_datacon (((c), ([]), (t1), (tc_lid), (ntps), ([]))); FStar_Syntax_Syntax.sigrng = uu___85_533.FStar_Syntax_Syntax.sigrng; FStar_Syntax_Syntax.sigquals = uu___85_533.FStar_Syntax_Syntax.sigquals; FStar_Syntax_Syntax.sigmeta = uu___85_533.FStar_Syntax_Syntax.sigmeta})), (g))));
)
end));
)
end))
end));
)
end))
end))
end
| uu____538 -> begin
(failwith "impossible")
end))


let generalize_and_inst_within : FStar_TypeChecker_Env.env_t  ->  FStar_TypeChecker_Env.guard_t  ->  (FStar_Syntax_Syntax.sigelt * FStar_Syntax_Syntax.universe) Prims.list  ->  FStar_Syntax_Syntax.sigelt Prims.list  ->  (FStar_Syntax_Syntax.sigelt Prims.list * FStar_Syntax_Syntax.sigelt Prims.list) = (fun env g tcs datas -> (

let tc_universe_vars = (FStar_List.map FStar_Pervasives_Native.snd tcs)
in (

let g1 = (

let uu___86_574 = g
in {FStar_TypeChecker_Env.guard_f = uu___86_574.FStar_TypeChecker_Env.guard_f; FStar_TypeChecker_Env.deferred = uu___86_574.FStar_TypeChecker_Env.deferred; FStar_TypeChecker_Env.univ_ineqs = ((tc_universe_vars), ((FStar_Pervasives_Native.snd g.FStar_TypeChecker_Env.univ_ineqs))); FStar_TypeChecker_Env.implicits = uu___86_574.FStar_TypeChecker_Env.implicits})
in ((

let uu____580 = (FStar_All.pipe_left (FStar_TypeChecker_Env.debug env) (FStar_Options.Other ("GenUniverses")))
in (match (uu____580) with
| true -> begin
(

let uu____581 = (FStar_TypeChecker_Rel.guard_to_string env g1)
in (FStar_Util.print1 "@@@@@@Guard before generalization: %s\n" uu____581))
end
| uu____582 -> begin
()
end));
(FStar_TypeChecker_Rel.force_trivial_guard env g1);
(

let binders = (FStar_All.pipe_right tcs (FStar_List.map (fun uu____592 -> (match (uu____592) with
| (se, uu____596) -> begin
(match (se.FStar_Syntax_Syntax.sigel) with
| FStar_Syntax_Syntax.Sig_inductive_typ (uu____597, uu____598, tps, k, uu____601, uu____602) -> begin
(

let uu____607 = (

let uu____608 = (FStar_Syntax_Syntax.mk_Total k)
in (FStar_All.pipe_left (FStar_Syntax_Util.arrow tps) uu____608))
in (FStar_Syntax_Syntax.null_binder uu____607))
end
| uu____615 -> begin
(failwith "Impossible")
end)
end))))
in (

let binders' = (FStar_All.pipe_right datas (FStar_List.map (fun se -> (match (se.FStar_Syntax_Syntax.sigel) with
| FStar_Syntax_Syntax.Sig_datacon (uu____621, uu____622, t, uu____624, uu____625, uu____626) -> begin
(FStar_Syntax_Syntax.null_binder t)
end
| uu____629 -> begin
(failwith "Impossible")
end))))
in (

let t = (

let uu____633 = (FStar_Syntax_Syntax.mk_Total FStar_TypeChecker_Common.t_unit)
in (FStar_Syntax_Util.arrow (FStar_List.append binders binders') uu____633))
in ((

let uu____637 = (FStar_All.pipe_left (FStar_TypeChecker_Env.debug env) (FStar_Options.Other ("GenUniverses")))
in (match (uu____637) with
| true -> begin
(

let uu____638 = (FStar_TypeChecker_Normalize.term_to_string env t)
in (FStar_Util.print1 "@@@@@@Trying to generalize universes in %s\n" uu____638))
end
| uu____639 -> begin
()
end));
(

let uu____640 = (FStar_TypeChecker_Util.generalize_universes env t)
in (match (uu____640) with
| (uvs, t1) -> begin
((

let uu____650 = (FStar_All.pipe_left (FStar_TypeChecker_Env.debug env) (FStar_Options.Other ("GenUniverses")))
in (match (uu____650) with
| true -> begin
(

let uu____651 = (

let uu____652 = (FStar_All.pipe_right uvs (FStar_List.map (fun u -> u.FStar_Ident.idText)))
in (FStar_All.pipe_right uu____652 (FStar_String.concat ", ")))
in (

let uu____658 = (FStar_Syntax_Print.term_to_string t1)
in (FStar_Util.print2 "@@@@@@Generalized to (%s, %s)\n" uu____651 uu____658)))
end
| uu____659 -> begin
()
end));
(

let uu____660 = (FStar_Syntax_Subst.open_univ_vars uvs t1)
in (match (uu____660) with
| (uvs1, t2) -> begin
(

let uu____669 = (FStar_Syntax_Util.arrow_formals t2)
in (match (uu____669) with
| (args, uu____682) -> begin
(

let uu____693 = (FStar_Util.first_N (FStar_List.length binders) args)
in (match (uu____693) with
| (tc_types, data_types) -> begin
(

let tcs1 = (FStar_List.map2 (fun uu____730 uu____731 -> (match (((uu____730), (uu____731))) with
| ((x, uu____741), (se, uu____743)) -> begin
(match (se.FStar_Syntax_Syntax.sigel) with
| FStar_Syntax_Syntax.Sig_inductive_typ (tc, uu____749, tps, uu____751, mutuals, datas1) -> begin
(

let ty = (FStar_Syntax_Subst.close_univ_vars uvs1 x.FStar_Syntax_Syntax.sort)
in (

let uu____759 = (

let uu____767 = (

let uu____768 = (FStar_Syntax_Subst.compress ty)
in uu____768.FStar_Syntax_Syntax.n)
in (match (uu____767) with
| FStar_Syntax_Syntax.Tm_arrow (binders1, c) -> begin
(

let uu____790 = (FStar_Util.first_N (FStar_List.length tps) binders1)
in (match (uu____790) with
| (tps1, rest) -> begin
(

let t3 = (match (rest) with
| [] -> begin
(FStar_Syntax_Util.comp_result c)
end
| uu____833 -> begin
(

let uu____837 = (FStar_ST.read x.FStar_Syntax_Syntax.sort.FStar_Syntax_Syntax.tk)
in (FStar_Syntax_Syntax.mk (FStar_Syntax_Syntax.Tm_arrow (((rest), (c)))) uu____837 x.FStar_Syntax_Syntax.sort.FStar_Syntax_Syntax.pos))
end)
in ((tps1), (t3)))
end))
end
| uu____856 -> begin
(([]), (ty))
end))
in (match (uu____759) with
| (tps1, t3) -> begin
(

let uu___87_874 = se
in {FStar_Syntax_Syntax.sigel = FStar_Syntax_Syntax.Sig_inductive_typ (((tc), (uvs1), (tps1), (t3), (mutuals), (datas1))); FStar_Syntax_Syntax.sigrng = uu___87_874.FStar_Syntax_Syntax.sigrng; FStar_Syntax_Syntax.sigquals = uu___87_874.FStar_Syntax_Syntax.sigquals; FStar_Syntax_Syntax.sigmeta = uu___87_874.FStar_Syntax_Syntax.sigmeta})
end)))
end
| uu____882 -> begin
(failwith "Impossible")
end)
end)) tc_types tcs)
in (

let datas1 = (match (uvs1) with
| [] -> begin
datas
end
| uu____886 -> begin
(

let uvs_universes = (FStar_All.pipe_right uvs1 (FStar_List.map (fun _0_29 -> FStar_Syntax_Syntax.U_name (_0_29))))
in (

let tc_insts = (FStar_All.pipe_right tcs1 (FStar_List.map (fun uu___80_903 -> (match (uu___80_903) with
| {FStar_Syntax_Syntax.sigel = FStar_Syntax_Syntax.Sig_inductive_typ (tc, uu____908, uu____909, uu____910, uu____911, uu____912); FStar_Syntax_Syntax.sigrng = uu____913; FStar_Syntax_Syntax.sigquals = uu____914; FStar_Syntax_Syntax.sigmeta = uu____915} -> begin
((tc), (uvs_universes))
end
| uu____922 -> begin
(failwith "Impossible")
end))))
in (FStar_List.map2 (fun uu____928 d -> (match (uu____928) with
| (t3, uu____933) -> begin
(match (d.FStar_Syntax_Syntax.sigel) with
| FStar_Syntax_Syntax.Sig_datacon (l, uu____935, uu____936, tc, ntps, mutuals) -> begin
(

let ty = (

let uu____943 = (FStar_Syntax_InstFV.instantiate tc_insts t3.FStar_Syntax_Syntax.sort)
in (FStar_All.pipe_right uu____943 (FStar_Syntax_Subst.close_univ_vars uvs1)))
in (

let uu___88_944 = d
in {FStar_Syntax_Syntax.sigel = FStar_Syntax_Syntax.Sig_datacon (((l), (uvs1), (ty), (tc), (ntps), (mutuals))); FStar_Syntax_Syntax.sigrng = uu___88_944.FStar_Syntax_Syntax.sigrng; FStar_Syntax_Syntax.sigquals = uu___88_944.FStar_Syntax_Syntax.sigquals; FStar_Syntax_Syntax.sigmeta = uu___88_944.FStar_Syntax_Syntax.sigmeta}))
end
| uu____946 -> begin
(failwith "Impossible")
end)
end)) data_types datas)))
end)
in ((tcs1), (datas1))))
end))
end))
end));
)
end));
))));
))))


let debug_log : FStar_TypeChecker_Env.env_t  ->  Prims.string  ->  Prims.unit = (fun env s -> (

let uu____955 = (FStar_All.pipe_left (FStar_TypeChecker_Env.debug env) (FStar_Options.Other ("Positivity")))
in (match (uu____955) with
| true -> begin
(FStar_Util.print_string (Prims.strcat "Positivity::" (Prims.strcat s "\n")))
end
| uu____956 -> begin
()
end)))


let ty_occurs_in : FStar_Ident.lident  ->  FStar_Syntax_Syntax.term  ->  Prims.bool = (fun ty_lid t -> (

let uu____963 = (FStar_Syntax_Free.fvars t)
in (FStar_Util.set_mem ty_lid uu____963)))


let try_get_fv : FStar_Syntax_Syntax.term  ->  (FStar_Syntax_Syntax.fv * FStar_Syntax_Syntax.universes) = (fun t -> (

let uu____972 = (

let uu____973 = (FStar_Syntax_Subst.compress t)
in uu____973.FStar_Syntax_Syntax.n)
in (match (uu____972) with
| FStar_Syntax_Syntax.Tm_fvar (fv) -> begin
((fv), ([]))
end
| FStar_Syntax_Syntax.Tm_uinst (t1, us) -> begin
(match (t1.FStar_Syntax_Syntax.n) with
| FStar_Syntax_Syntax.Tm_fvar (fv) -> begin
((fv), (us))
end
| uu____989 -> begin
(failwith "Node is a Tm_uinst, but Tm_uinst is not an fvar")
end)
end
| uu____992 -> begin
(failwith "Node is not an fvar or a Tm_uinst")
end)))


type unfolded_memo_elt =
(FStar_Ident.lident * FStar_Syntax_Syntax.args) Prims.list


type unfolded_memo_t =
unfolded_memo_elt FStar_ST.ref


let already_unfolded : FStar_Ident.lident  ->  FStar_Syntax_Syntax.args  ->  unfolded_memo_t  ->  FStar_TypeChecker_Env.env_t  ->  Prims.bool = (fun ilid arrghs unfolded env -> (

let uu____1011 = (FStar_ST.read unfolded)
in (FStar_List.existsML (fun uu____1023 -> (match (uu____1023) with
| (lid, l) -> begin
((FStar_Ident.lid_equals lid ilid) && (

let args = (

let uu____1043 = (FStar_List.splitAt (FStar_List.length l) arrghs)
in (FStar_Pervasives_Native.fst uu____1043))
in (FStar_List.fold_left2 (fun b a a' -> (b && (FStar_TypeChecker_Rel.teq_nosmt env (FStar_Pervasives_Native.fst a) (FStar_Pervasives_Native.fst a')))) true args l)))
end)) uu____1011)))


let rec ty_strictly_positive_in_type : FStar_Ident.lident  ->  FStar_Syntax_Syntax.term  ->  unfolded_memo_t  ->  FStar_TypeChecker_Env.env_t  ->  Prims.bool = (fun ty_lid btype unfolded env -> ((

let uu____1138 = (

let uu____1139 = (FStar_Syntax_Print.term_to_string btype)
in (Prims.strcat "Checking strict positivity in type: " uu____1139))
in (debug_log env uu____1138));
(

let btype1 = (FStar_TypeChecker_Normalize.normalize ((FStar_TypeChecker_Normalize.Beta)::(FStar_TypeChecker_Normalize.Eager_unfolding)::(FStar_TypeChecker_Normalize.UnfoldUntil (FStar_Syntax_Syntax.Delta_constant))::(FStar_TypeChecker_Normalize.Iota)::(FStar_TypeChecker_Normalize.Zeta)::(FStar_TypeChecker_Normalize.AllowUnboundUniverses)::[]) env btype)
in ((

let uu____1142 = (

let uu____1143 = (FStar_Syntax_Print.term_to_string btype1)
in (Prims.strcat "Checking strict positivity in type, after normalization: " uu____1143))
in (debug_log env uu____1142));
((

let uu____1144 = (ty_occurs_in ty_lid btype1)
in (not (uu____1144))) || ((debug_log env "ty does occur in this type, pressing ahead");
(

let uu____1146 = (

let uu____1147 = (FStar_Syntax_Subst.compress btype1)
in uu____1147.FStar_Syntax_Syntax.n)
in (match (uu____1146) with
| FStar_Syntax_Syntax.Tm_app (t, args) -> begin
(

let uu____1166 = (try_get_fv t)
in (match (uu____1166) with
| (fv, us) -> begin
(match ((FStar_Ident.lid_equals fv.FStar_Syntax_Syntax.fv_name.FStar_Syntax_Syntax.v ty_lid)) with
| true -> begin
((debug_log env "Checking strict positivity in the Tm_app node where head lid is ty itself, checking that ty does not occur in the arguments");
(FStar_List.for_all (fun uu____1178 -> (match (uu____1178) with
| (t1, uu____1182) -> begin
(

let uu____1183 = (ty_occurs_in ty_lid t1)
in (not (uu____1183)))
end)) args);
)
end
| uu____1184 -> begin
((debug_log env "Checking strict positivity in the Tm_app node, head lid is not ty, so checking nested positivity");
(ty_nested_positive_in_inductive ty_lid fv.FStar_Syntax_Syntax.fv_name.FStar_Syntax_Syntax.v us args unfolded env);
)
end)
end))
end
| FStar_Syntax_Syntax.Tm_arrow (sbs, c) -> begin
((debug_log env "Checking strict positivity in Tm_arrow");
(

let uu____1203 = (

let uu____1204 = (FStar_Syntax_Util.is_pure_or_ghost_comp c)
in (not (uu____1204)))
in (match (uu____1203) with
| true -> begin
((debug_log env "Checking strict positivity , the arrow is impure, so return true");
true;
)
end
| uu____1206 -> begin
((debug_log env "Checking struict positivity, Pure arrow, checking that ty does not occur in the binders, and that it is strictly positive in the return type");
((FStar_List.for_all (fun uu____1210 -> (match (uu____1210) with
| (b, uu____1214) -> begin
(

let uu____1215 = (ty_occurs_in ty_lid b.FStar_Syntax_Syntax.sort)
in (not (uu____1215)))
end)) sbs) && (

let uu____1216 = (FStar_Syntax_Subst.open_term sbs (FStar_Syntax_Util.comp_result c))
in (match (uu____1216) with
| (uu____1219, return_type) -> begin
(

let uu____1221 = (FStar_TypeChecker_Env.push_binders env sbs)
in (ty_strictly_positive_in_type ty_lid return_type unfolded uu____1221))
end)));
)
end));
)
end
| FStar_Syntax_Syntax.Tm_fvar (uu____1222) -> begin
((debug_log env "Checking strict positivity in an fvar, return true");
true;
)
end
| FStar_Syntax_Syntax.Tm_type (uu____1224) -> begin
((debug_log env "Checking strict positivity in an Tm_type, return true");
true;
)
end
| FStar_Syntax_Syntax.Tm_uinst (t, uu____1227) -> begin
((debug_log env "Checking strict positivity in an Tm_uinst, recur on the term inside (mostly it should be the same inductive)");
(ty_strictly_positive_in_type ty_lid t unfolded env);
)
end
| FStar_Syntax_Syntax.Tm_refine (bv, uu____1234) -> begin
((debug_log env "Checking strict positivity in an Tm_refine, recur in the bv sort)");
(ty_strictly_positive_in_type ty_lid bv.FStar_Syntax_Syntax.sort unfolded env);
)
end
| FStar_Syntax_Syntax.Tm_match (uu____1240, branches) -> begin
((debug_log env "Checking strict positivity in an Tm_match, recur in the branches)");
(FStar_List.for_all (fun uu____1275 -> (match (uu____1275) with
| (p, uu____1283, t) -> begin
(

let bs = (

let uu____1293 = (FStar_Syntax_Syntax.pat_bvs p)
in (FStar_List.map FStar_Syntax_Syntax.mk_binder uu____1293))
in (

let uu____1295 = (FStar_Syntax_Subst.open_term bs t)
in (match (uu____1295) with
| (bs1, t1) -> begin
(

let uu____1300 = (FStar_TypeChecker_Env.push_binders env bs1)
in (ty_strictly_positive_in_type ty_lid t1 unfolded uu____1300))
end)))
end)) branches);
)
end
| FStar_Syntax_Syntax.Tm_ascribed (t, uu____1302, uu____1303) -> begin
((debug_log env "Checking strict positivity in an Tm_ascribed, recur)");
(ty_strictly_positive_in_type ty_lid t unfolded env);
)
end
| uu____1333 -> begin
((

let uu____1335 = (

let uu____1336 = (

let uu____1337 = (FStar_Syntax_Print.tag_of_term btype1)
in (

let uu____1338 = (

let uu____1339 = (FStar_Syntax_Print.term_to_string btype1)
in (Prims.strcat " and term: " uu____1339))
in (Prims.strcat uu____1337 uu____1338)))
in (Prims.strcat "Checking strict positivity, unexpected tag: " uu____1336))
in (debug_log env uu____1335));
false;
)
end));
));
));
))
and ty_nested_positive_in_inductive : FStar_Ident.lident  ->  FStar_Ident.lident  ->  FStar_Syntax_Syntax.universes  ->  FStar_Syntax_Syntax.args  ->  unfolded_memo_t  ->  FStar_TypeChecker_Env.env_t  ->  Prims.bool = (fun ty_lid ilid us args unfolded env -> ((

let uu____1347 = (

let uu____1348 = (

let uu____1349 = (

let uu____1350 = (FStar_Syntax_Print.args_to_string args)
in (Prims.strcat " applied to arguments: " uu____1350))
in (Prims.strcat ilid.FStar_Ident.str uu____1349))
in (Prims.strcat "Checking nested positivity in the inductive " uu____1348))
in (debug_log env uu____1347));
(

let uu____1351 = (FStar_TypeChecker_Env.datacons_of_typ env ilid)
in (match (uu____1351) with
| (b, idatas) -> begin
(match ((not (b))) with
| true -> begin
((debug_log env "Checking nested positivity, not an inductive, return false");
false;
)
end
| uu____1360 -> begin
(

let uu____1361 = (already_unfolded ilid args unfolded env)
in (match (uu____1361) with
| true -> begin
((debug_log env "Checking nested positivity, we have already unfolded this inductive with these args");
true;
)
end
| uu____1363 -> begin
(

let num_ibs = (FStar_TypeChecker_Env.num_inductive_ty_params env ilid)
in ((

let uu____1366 = (

let uu____1367 = (

let uu____1368 = (FStar_Util.string_of_int num_ibs)
in (Prims.strcat uu____1368 ", also adding to the memo table"))
in (Prims.strcat "Checking nested positivity, number of type parameters is " uu____1367))
in (debug_log env uu____1366));
(

let uu____1370 = (

let uu____1371 = (FStar_ST.read unfolded)
in (

let uu____1375 = (

let uu____1379 = (

let uu____1387 = (

let uu____1393 = (FStar_List.splitAt num_ibs args)
in (FStar_Pervasives_Native.fst uu____1393))
in ((ilid), (uu____1387)))
in (uu____1379)::[])
in (FStar_List.append uu____1371 uu____1375)))
in (FStar_ST.write unfolded uu____1370));
(FStar_List.for_all (fun d -> (ty_nested_positive_in_dlid ty_lid d ilid us args num_ibs unfolded env)) idatas);
))
end))
end)
end));
))
and ty_nested_positive_in_dlid : FStar_Ident.lident  ->  FStar_Ident.lident  ->  FStar_Ident.lident  ->  FStar_Syntax_Syntax.universes  ->  FStar_Syntax_Syntax.args  ->  Prims.int  ->  unfolded_memo_t  ->  FStar_TypeChecker_Env.env_t  ->  Prims.bool = (fun ty_lid dlid ilid us args num_ibs unfolded env -> ((debug_log env (Prims.strcat "Checking nested positivity in data constructor " (Prims.strcat dlid.FStar_Ident.str (Prims.strcat " of the inductive " ilid.FStar_Ident.str))));
(

let uu____1451 = (FStar_TypeChecker_Env.lookup_datacon env dlid)
in (match (uu____1451) with
| (univ_unif_vars, dt) -> begin
((FStar_List.iter2 (fun u' u -> (match (u') with
| FStar_Syntax_Syntax.U_unif (u'') -> begin
(FStar_Unionfind.change u'' (FStar_Pervasives_Native.Some (u)))
end
| uu____1463 -> begin
(failwith "Impossible! Expected universe unification variables")
end)) univ_unif_vars us);
(

let dt1 = (FStar_TypeChecker_Normalize.normalize ((FStar_TypeChecker_Normalize.Beta)::(FStar_TypeChecker_Normalize.Eager_unfolding)::(FStar_TypeChecker_Normalize.UnfoldUntil (FStar_Syntax_Syntax.Delta_constant))::(FStar_TypeChecker_Normalize.Iota)::(FStar_TypeChecker_Normalize.Zeta)::(FStar_TypeChecker_Normalize.AllowUnboundUniverses)::[]) env dt)
in ((

let uu____1466 = (

let uu____1467 = (FStar_Syntax_Print.term_to_string dt1)
in (Prims.strcat "Checking nested positivity in the data constructor type: " uu____1467))
in (debug_log env uu____1466));
(

let uu____1468 = (

let uu____1469 = (FStar_Syntax_Subst.compress dt1)
in uu____1469.FStar_Syntax_Syntax.n)
in (match (uu____1468) with
| FStar_Syntax_Syntax.Tm_arrow (dbs, c) -> begin
((debug_log env "Checked nested positivity in Tm_arrow data constructor type");
(

let uu____1485 = (FStar_List.splitAt num_ibs dbs)
in (match (uu____1485) with
| (ibs, dbs1) -> begin
(

let ibs1 = (FStar_Syntax_Subst.open_binders ibs)
in (

let dbs2 = (

let uu____1512 = (FStar_Syntax_Subst.opening_of_binders ibs1)
in (FStar_Syntax_Subst.subst_binders uu____1512 dbs1))
in (

let c1 = (

let uu____1515 = (FStar_Syntax_Subst.opening_of_binders ibs1)
in (FStar_Syntax_Subst.subst_comp uu____1515 c))
in (

let uu____1517 = (FStar_List.splitAt num_ibs args)
in (match (uu____1517) with
| (args1, uu____1535) -> begin
(

let subst1 = (FStar_List.fold_left2 (fun subst1 ib arg -> (FStar_List.append subst1 ((FStar_Syntax_Syntax.NT ((((FStar_Pervasives_Native.fst ib)), ((FStar_Pervasives_Native.fst arg)))))::[]))) [] ibs1 args1)
in (

let dbs3 = (FStar_Syntax_Subst.subst_binders subst1 dbs2)
in (

let c2 = (

let uu____1581 = (FStar_Syntax_Subst.shift_subst (FStar_List.length dbs3) subst1)
in (FStar_Syntax_Subst.subst_comp uu____1581 c1))
in ((

let uu____1589 = (

let uu____1590 = (

let uu____1591 = (FStar_Syntax_Print.binders_to_string "; " dbs3)
in (

let uu____1592 = (

let uu____1593 = (FStar_Syntax_Print.comp_to_string c2)
in (Prims.strcat ", and c: " uu____1593))
in (Prims.strcat uu____1591 uu____1592)))
in (Prims.strcat "Checking nested positivity in the unfolded data constructor binders as: " uu____1590))
in (debug_log env uu____1589));
(ty_nested_positive_in_type ty_lid (FStar_Syntax_Syntax.Tm_arrow (((dbs3), (c2)))) ilid num_ibs unfolded env);
))))
end)))))
end));
)
end
| uu____1594 -> begin
((debug_log env "Checking nested positivity in the data constructor type that is not an arrow");
(

let uu____1596 = (

let uu____1597 = (FStar_Syntax_Subst.compress dt1)
in uu____1597.FStar_Syntax_Syntax.n)
in (ty_nested_positive_in_type ty_lid uu____1596 ilid num_ibs unfolded env));
)
end));
));
)
end));
))
and ty_nested_positive_in_type : FStar_Ident.lident  ->  FStar_Syntax_Syntax.term'  ->  FStar_Ident.lident  ->  Prims.int  ->  unfolded_memo_t  ->  FStar_TypeChecker_Env.env_t  ->  Prims.bool = (fun ty_lid t ilid num_ibs unfolded env -> (match (t) with
| FStar_Syntax_Syntax.Tm_app (t1, args) -> begin
((debug_log env "Checking nested positivity in an Tm_app node, which is expected to be the ilid itself");
(

let uu____1623 = (try_get_fv t1)
in (match (uu____1623) with
| (fv, uu____1627) -> begin
(match ((FStar_Ident.lid_equals fv.FStar_Syntax_Syntax.fv_name.FStar_Syntax_Syntax.v ilid)) with
| true -> begin
true
end
| uu____1632 -> begin
(failwith "Impossible, expected the type to be ilid")
end)
end));
)
end
| FStar_Syntax_Syntax.Tm_arrow (sbs, c) -> begin
((

let uu____1646 = (

let uu____1647 = (FStar_Syntax_Print.binders_to_string "; " sbs)
in (Prims.strcat "Checking nested positivity in an Tm_arrow node, with binders as: " uu____1647))
in (debug_log env uu____1646));
(

let sbs1 = (FStar_Syntax_Subst.open_binders sbs)
in (

let uu____1649 = (FStar_List.fold_left (fun uu____1656 b -> (match (uu____1656) with
| (r, env1) -> begin
(match ((not (r))) with
| true -> begin
((r), (env1))
end
| uu____1668 -> begin
(

let uu____1669 = (ty_strictly_positive_in_type ty_lid (FStar_Pervasives_Native.fst b).FStar_Syntax_Syntax.sort unfolded env1)
in (

let uu____1670 = (FStar_TypeChecker_Env.push_binders env1 ((b)::[]))
in ((uu____1669), (uu____1670))))
end)
end)) ((true), (env)) sbs1)
in (match (uu____1649) with
| (b, uu____1676) -> begin
b
end)));
)
end
| uu____1677 -> begin
(failwith "Nested positive check, unhandled case")
end))


let ty_positive_in_datacon : FStar_Ident.lident  ->  FStar_Ident.lident  ->  FStar_Syntax_Syntax.binders  ->  FStar_Syntax_Syntax.universes  ->  unfolded_memo_t  ->  FStar_TypeChecker_Env.env  ->  Prims.bool = (fun ty_lid dlid ty_bs us unfolded env -> (

let uu____1696 = (FStar_TypeChecker_Env.lookup_datacon env dlid)
in (match (uu____1696) with
| (univ_unif_vars, dt) -> begin
((FStar_List.iter2 (fun u' u -> (match (u') with
| FStar_Syntax_Syntax.U_unif (u'') -> begin
(FStar_Unionfind.change u'' (FStar_Pervasives_Native.Some (u)))
end
| uu____1708 -> begin
(failwith "Impossible! Expected universe unification variables")
end)) univ_unif_vars us);
(

let uu____1710 = (

let uu____1711 = (FStar_Syntax_Print.term_to_string dt)
in (Prims.strcat "Checking data constructor type: " uu____1711))
in (debug_log env uu____1710));
(

let uu____1712 = (

let uu____1713 = (FStar_Syntax_Subst.compress dt)
in uu____1713.FStar_Syntax_Syntax.n)
in (match (uu____1712) with
| FStar_Syntax_Syntax.Tm_fvar (uu____1716) -> begin
((debug_log env "Data constructor type is simply an fvar, returning true");
true;
)
end
| FStar_Syntax_Syntax.Tm_arrow (dbs, uu____1719) -> begin
(

let dbs1 = (

let uu____1734 = (FStar_List.splitAt (FStar_List.length ty_bs) dbs)
in (FStar_Pervasives_Native.snd uu____1734))
in (

let dbs2 = (

let uu____1756 = (FStar_Syntax_Subst.opening_of_binders ty_bs)
in (FStar_Syntax_Subst.subst_binders uu____1756 dbs1))
in (

let dbs3 = (FStar_Syntax_Subst.open_binders dbs2)
in ((

let uu____1760 = (

let uu____1761 = (

let uu____1762 = (FStar_Util.string_of_int (FStar_List.length dbs3))
in (Prims.strcat uu____1762 " binders"))
in (Prims.strcat "Data constructor type is an arrow type, so checking strict positivity in " uu____1761))
in (debug_log env uu____1760));
(

let uu____1768 = (FStar_List.fold_left (fun uu____1775 b -> (match (uu____1775) with
| (r, env1) -> begin
(match ((not (r))) with
| true -> begin
((r), (env1))
end
| uu____1787 -> begin
(

let uu____1788 = (ty_strictly_positive_in_type ty_lid (FStar_Pervasives_Native.fst b).FStar_Syntax_Syntax.sort unfolded env1)
in (

let uu____1789 = (FStar_TypeChecker_Env.push_binders env1 ((b)::[]))
in ((uu____1788), (uu____1789))))
end)
end)) ((true), (env)) dbs3)
in (match (uu____1768) with
| (b, uu____1795) -> begin
b
end));
))))
end
| FStar_Syntax_Syntax.Tm_app (uu____1796, uu____1797) -> begin
((debug_log env "Data constructor type is a Tm_app, so returning true");
true;
)
end
| uu____1813 -> begin
(failwith "Unexpected data constructor type when checking positivity")
end));
)
end)))


let check_positivity : FStar_Syntax_Syntax.sigelt  ->  FStar_TypeChecker_Env.env  ->  Prims.bool = (fun ty env -> (

let unfolded_inductives = (FStar_Util.mk_ref [])
in (

let uu____1831 = (match (ty.FStar_Syntax_Syntax.sigel) with
| FStar_Syntax_Syntax.Sig_inductive_typ (lid, us, bs, uu____1841, uu____1842, uu____1843) -> begin
((lid), (us), (bs))
end
| uu____1848 -> begin
(failwith "Impossible!")
end)
in (match (uu____1831) with
| (ty_lid, ty_us, ty_bs) -> begin
(

let uu____1855 = (FStar_Syntax_Subst.univ_var_opening ty_us)
in (match (uu____1855) with
| (ty_usubst, ty_us1) -> begin
(

let env1 = (FStar_TypeChecker_Env.push_univ_vars env ty_us1)
in (

let env2 = (FStar_TypeChecker_Env.push_binders env1 ty_bs)
in (

let ty_bs1 = (FStar_Syntax_Subst.subst_binders ty_usubst ty_bs)
in (

let ty_bs2 = (FStar_Syntax_Subst.open_binders ty_bs1)
in (

let uu____1870 = (

let uu____1872 = (FStar_TypeChecker_Env.datacons_of_typ env2 ty_lid)
in (FStar_Pervasives_Native.snd uu____1872))
in (FStar_List.for_all (fun d -> (

let uu____1878 = (FStar_List.map (fun s -> FStar_Syntax_Syntax.U_name (s)) ty_us1)
in (ty_positive_in_datacon ty_lid d ty_bs2 uu____1878 unfolded_inductives env2))) uu____1870))))))
end))
end))))


let datacon_typ : FStar_Syntax_Syntax.sigelt  ->  FStar_Syntax_Syntax.term = (fun data -> (match (data.FStar_Syntax_Syntax.sigel) with
| FStar_Syntax_Syntax.Sig_datacon (uu____1885, uu____1886, t, uu____1888, uu____1889, uu____1890) -> begin
t
end
| uu____1893 -> begin
(failwith "Impossible!")
end))


let optimized_haseq_soundness_for_data : FStar_Ident.lident  ->  FStar_Syntax_Syntax.sigelt  ->  FStar_Syntax_Syntax.subst_elt Prims.list  ->  FStar_Syntax_Syntax.binders  ->  FStar_Syntax_Syntax.term = (fun ty_lid data usubst bs -> (

let dt = (datacon_typ data)
in (

let dt1 = (FStar_Syntax_Subst.subst usubst dt)
in (

let uu____1910 = (

let uu____1911 = (FStar_Syntax_Subst.compress dt1)
in uu____1911.FStar_Syntax_Syntax.n)
in (match (uu____1910) with
| FStar_Syntax_Syntax.Tm_arrow (dbs, uu____1915) -> begin
(

let dbs1 = (

let uu____1930 = (FStar_List.splitAt (FStar_List.length bs) dbs)
in (FStar_Pervasives_Native.snd uu____1930))
in (

let dbs2 = (

let uu____1952 = (FStar_Syntax_Subst.opening_of_binders bs)
in (FStar_Syntax_Subst.subst_binders uu____1952 dbs1))
in (

let dbs3 = (FStar_Syntax_Subst.open_binders dbs2)
in (

let cond = (FStar_List.fold_left (fun t b -> (

let haseq_b = (

let uu____1961 = (

let uu____1962 = (

let uu____1963 = (FStar_Syntax_Syntax.as_arg (FStar_Pervasives_Native.fst b).FStar_Syntax_Syntax.sort)
in (uu____1963)::[])
in (FStar_Syntax_Syntax.mk_Tm_app FStar_Syntax_Util.t_haseq uu____1962))
in (uu____1961 FStar_Pervasives_Native.None FStar_Range.dummyRange))
in (

let sort_range = (FStar_Pervasives_Native.fst b).FStar_Syntax_Syntax.sort.FStar_Syntax_Syntax.pos
in (

let haseq_b1 = (

let uu____1970 = (FStar_Util.format1 "Failed to prove that the type \'%s\' supports decidable equality because of this argument; add either the \'noeq\' or \'unopteq\' qualifier" ty_lid.FStar_Ident.str)
in (FStar_TypeChecker_Util.label uu____1970 sort_range haseq_b))
in (FStar_Syntax_Util.mk_conj t haseq_b1))))) FStar_Syntax_Util.t_true dbs3)
in (FStar_List.fold_right (fun b t -> (

let uu____1975 = (

let uu____1976 = (

let uu____1977 = (

let uu____1978 = (

let uu____1979 = (FStar_Syntax_Subst.close ((b)::[]) t)
in (FStar_Syntax_Util.abs (((((FStar_Pervasives_Native.fst b)), (FStar_Pervasives_Native.None)))::[]) uu____1979 FStar_Pervasives_Native.None))
in (FStar_Syntax_Syntax.as_arg uu____1978))
in (uu____1977)::[])
in (FStar_Syntax_Syntax.mk_Tm_app FStar_Syntax_Util.tforall uu____1976))
in (uu____1975 FStar_Pervasives_Native.None FStar_Range.dummyRange))) dbs3 cond)))))
end
| uu____1996 -> begin
FStar_Syntax_Util.t_true
end)))))


let optimized_haseq_ty = (fun all_datas_in_the_bundle usubst us acc ty -> (

let uu____2055 = (match (ty.FStar_Syntax_Syntax.sigel) with
| FStar_Syntax_Syntax.Sig_inductive_typ (lid, uu____2067, bs, t, uu____2070, d_lids) -> begin
((lid), (bs), (t), (d_lids))
end
| uu____2077 -> begin
(failwith "Impossible!")
end)
in (match (uu____2055) with
| (lid, bs, t, d_lids) -> begin
(

let bs1 = (FStar_Syntax_Subst.subst_binders usubst bs)
in (

let t1 = (

let uu____2102 = (FStar_Syntax_Subst.shift_subst (FStar_List.length bs1) usubst)
in (FStar_Syntax_Subst.subst uu____2102 t))
in (

let uu____2109 = (FStar_Syntax_Subst.open_term bs1 t1)
in (match (uu____2109) with
| (bs2, t2) -> begin
(

let ibs = (

let uu____2129 = (

let uu____2130 = (FStar_Syntax_Subst.compress t2)
in uu____2130.FStar_Syntax_Syntax.n)
in (match (uu____2129) with
| FStar_Syntax_Syntax.Tm_arrow (ibs, uu____2137) -> begin
ibs
end
| uu____2148 -> begin
[]
end))
in (

let ibs1 = (FStar_Syntax_Subst.open_binders ibs)
in (

let ind = (

let uu____2153 = (FStar_Syntax_Syntax.fvar lid FStar_Syntax_Syntax.Delta_constant FStar_Pervasives_Native.None)
in (

let uu____2154 = (FStar_List.map (fun u -> FStar_Syntax_Syntax.U_name (u)) us)
in (FStar_Syntax_Syntax.mk_Tm_uinst uu____2153 uu____2154)))
in (

let ind1 = (

let uu____2159 = (

let uu____2160 = (FStar_List.map (fun uu____2165 -> (match (uu____2165) with
| (bv, aq) -> begin
(

let uu____2172 = (FStar_Syntax_Syntax.bv_to_name bv)
in ((uu____2172), (aq)))
end)) bs2)
in (FStar_Syntax_Syntax.mk_Tm_app ind uu____2160))
in (uu____2159 FStar_Pervasives_Native.None FStar_Range.dummyRange))
in (

let ind2 = (

let uu____2180 = (

let uu____2181 = (FStar_List.map (fun uu____2186 -> (match (uu____2186) with
| (bv, aq) -> begin
(

let uu____2193 = (FStar_Syntax_Syntax.bv_to_name bv)
in ((uu____2193), (aq)))
end)) ibs1)
in (FStar_Syntax_Syntax.mk_Tm_app ind1 uu____2181))
in (uu____2180 FStar_Pervasives_Native.None FStar_Range.dummyRange))
in (

let haseq_ind = (

let uu____2201 = (

let uu____2202 = (

let uu____2203 = (FStar_Syntax_Syntax.as_arg ind2)
in (uu____2203)::[])
in (FStar_Syntax_Syntax.mk_Tm_app FStar_Syntax_Util.t_haseq uu____2202))
in (uu____2201 FStar_Pervasives_Native.None FStar_Range.dummyRange))
in (

let bs' = (FStar_List.filter (fun b -> (

let uu____2217 = acc
in (match (uu____2217) with
| (uu____2225, en, uu____2227, uu____2228) -> begin
(

let opt = (

let uu____2237 = (

let uu____2238 = (FStar_Syntax_Util.type_u ())
in (FStar_Pervasives_Native.fst uu____2238))
in (FStar_TypeChecker_Rel.try_subtype' en (FStar_Pervasives_Native.fst b).FStar_Syntax_Syntax.sort uu____2237 false))
in (match (opt) with
| FStar_Pervasives_Native.None -> begin
false
end
| FStar_Pervasives_Native.Some (uu____2241) -> begin
true
end))
end))) bs2)
in (

let haseq_bs = (FStar_List.fold_left (fun t3 b -> (

let uu____2245 = (

let uu____2246 = (

let uu____2247 = (

let uu____2248 = (

let uu____2249 = (FStar_Syntax_Syntax.bv_to_name (FStar_Pervasives_Native.fst b))
in (FStar_Syntax_Syntax.as_arg uu____2249))
in (uu____2248)::[])
in (FStar_Syntax_Syntax.mk_Tm_app FStar_Syntax_Util.t_haseq uu____2247))
in (uu____2246 FStar_Pervasives_Native.None FStar_Range.dummyRange))
in (FStar_Syntax_Util.mk_conj t3 uu____2245))) FStar_Syntax_Util.t_true bs')
in (

let fml = (FStar_Syntax_Util.mk_imp haseq_bs haseq_ind)
in (

let fml1 = (

let uu___89_2258 = fml
in (

let uu____2259 = (

let uu____2260 = (

let uu____2265 = (

let uu____2266 = (

let uu____2273 = (

let uu____2275 = (FStar_Syntax_Syntax.as_arg haseq_ind)
in (uu____2275)::[])
in (uu____2273)::[])
in FStar_Syntax_Syntax.Meta_pattern (uu____2266))
in ((fml), (uu____2265)))
in FStar_Syntax_Syntax.Tm_meta (uu____2260))
in {FStar_Syntax_Syntax.n = uu____2259; FStar_Syntax_Syntax.tk = uu___89_2258.FStar_Syntax_Syntax.tk; FStar_Syntax_Syntax.pos = uu___89_2258.FStar_Syntax_Syntax.pos; FStar_Syntax_Syntax.vars = uu___89_2258.FStar_Syntax_Syntax.vars}))
in (

let fml2 = (FStar_List.fold_right (fun b t3 -> (

let uu____2287 = (

let uu____2288 = (

let uu____2289 = (

let uu____2290 = (

let uu____2291 = (FStar_Syntax_Subst.close ((b)::[]) t3)
in (FStar_Syntax_Util.abs (((((FStar_Pervasives_Native.fst b)), (FStar_Pervasives_Native.None)))::[]) uu____2291 FStar_Pervasives_Native.None))
in (FStar_Syntax_Syntax.as_arg uu____2290))
in (uu____2289)::[])
in (FStar_Syntax_Syntax.mk_Tm_app FStar_Syntax_Util.tforall uu____2288))
in (uu____2287 FStar_Pervasives_Native.None FStar_Range.dummyRange))) ibs1 fml1)
in (

let fml3 = (FStar_List.fold_right (fun b t3 -> (

let uu____2313 = (

let uu____2314 = (

let uu____2315 = (

let uu____2316 = (

let uu____2317 = (FStar_Syntax_Subst.close ((b)::[]) t3)
in (FStar_Syntax_Util.abs (((((FStar_Pervasives_Native.fst b)), (FStar_Pervasives_Native.None)))::[]) uu____2317 FStar_Pervasives_Native.None))
in (FStar_Syntax_Syntax.as_arg uu____2316))
in (uu____2315)::[])
in (FStar_Syntax_Syntax.mk_Tm_app FStar_Syntax_Util.tforall uu____2314))
in (uu____2313 FStar_Pervasives_Native.None FStar_Range.dummyRange))) bs2 fml2)
in (

let guard = (FStar_Syntax_Util.mk_conj haseq_bs fml3)
in (

let uu____2337 = acc
in (match (uu____2337) with
| (l_axioms, env, guard', cond') -> begin
(

let env1 = (FStar_TypeChecker_Env.push_binders env bs2)
in (

let env2 = (FStar_TypeChecker_Env.push_binders env1 ibs1)
in (

let t_datas = (FStar_List.filter (fun s -> (match (s.FStar_Syntax_Syntax.sigel) with
| FStar_Syntax_Syntax.Sig_datacon (uu____2371, uu____2372, uu____2373, t_lid, uu____2375, uu____2376) -> begin
(t_lid = lid)
end
| uu____2379 -> begin
(failwith "Impossible")
end)) all_datas_in_the_bundle)
in (

let cond = (FStar_List.fold_left (fun acc1 d -> (

let uu____2383 = (optimized_haseq_soundness_for_data lid d usubst bs2)
in (FStar_Syntax_Util.mk_conj acc1 uu____2383))) FStar_Syntax_Util.t_true t_datas)
in (

let axiom_lid = (FStar_Ident.lid_of_ids (FStar_List.append lid.FStar_Ident.ns (((FStar_Ident.id_of_text (Prims.strcat lid.FStar_Ident.ident.FStar_Ident.idText "_haseq")))::[])))
in (

let uu____2385 = (FStar_Syntax_Util.mk_conj guard' guard)
in (

let uu____2388 = (FStar_Syntax_Util.mk_conj cond' cond)
in (((FStar_List.append l_axioms ((((axiom_lid), (fml3)))::[]))), (env2), (uu____2385), (uu____2388)))))))))
end)))))))))))))))
end))))
end)))


let optimized_haseq_scheme : FStar_Syntax_Syntax.sigelt  ->  FStar_Syntax_Syntax.sigelt Prims.list  ->  FStar_Syntax_Syntax.sigelt Prims.list  ->  FStar_TypeChecker_Env.env_t  ->  (FStar_TypeChecker_Env.env_t  ->  FStar_Ident.lident  ->  FStar_Syntax_Syntax.formula  ->  FStar_Syntax_Syntax.qualifier Prims.list  ->  FStar_Range.range  ->  FStar_Syntax_Syntax.sigelt)  ->  FStar_Syntax_Syntax.sigelt Prims.list = (fun sig_bndle tcs datas env0 tc_assume -> (

let us = (

let ty = (FStar_List.hd tcs)
in (match (ty.FStar_Syntax_Syntax.sigel) with
| FStar_Syntax_Syntax.Sig_inductive_typ (uu____2454, us, uu____2456, uu____2457, uu____2458, uu____2459) -> begin
us
end
| uu____2464 -> begin
(failwith "Impossible!")
end))
in (

let uu____2465 = (FStar_Syntax_Subst.univ_var_opening us)
in (match (uu____2465) with
| (usubst, us1) -> begin
(

let env = (FStar_TypeChecker_Env.push_sigelt env0 sig_bndle)
in ((env.FStar_TypeChecker_Env.solver.FStar_TypeChecker_Env.push "haseq");
(env.FStar_TypeChecker_Env.solver.FStar_TypeChecker_Env.encode_sig env sig_bndle);
(

let env1 = (FStar_TypeChecker_Env.push_univ_vars env us1)
in (

let uu____2481 = (FStar_List.fold_left (optimized_haseq_ty datas usubst us1) (([]), (env1), (FStar_Syntax_Util.t_true), (FStar_Syntax_Util.t_true)) tcs)
in (match (uu____2481) with
| (axioms, env2, guard, cond) -> begin
(

let phi = (FStar_Syntax_Util.mk_imp guard cond)
in (

let uu____2513 = (FStar_TypeChecker_TcTerm.tc_trivial_guard env2 phi)
in (match (uu____2513) with
| (phi1, uu____2518) -> begin
((

let uu____2520 = (FStar_TypeChecker_Env.should_verify env2)
in (match (uu____2520) with
| true -> begin
(

let uu____2521 = (FStar_TypeChecker_Rel.guard_of_guard_formula (FStar_TypeChecker_Common.NonTrivial (phi1)))
in (FStar_TypeChecker_Rel.force_trivial_guard env2 uu____2521))
end
| uu____2522 -> begin
()
end));
(

let ses = (FStar_List.fold_left (fun l uu____2529 -> (match (uu____2529) with
| (lid, fml) -> begin
(

let se = (tc_assume env2 lid fml [] FStar_Range.dummyRange)
in (FStar_List.append l ((se)::[])))
end)) [] axioms)
in ((env2.FStar_TypeChecker_Env.solver.FStar_TypeChecker_Env.pop "haseq");
ses;
));
)
end)))
end)));
))
end))))


let unoptimized_haseq_data : FStar_Syntax_Syntax.subst_elt Prims.list  ->  FStar_Syntax_Syntax.binders  ->  FStar_Syntax_Syntax.term  ->  FStar_Ident.lident Prims.list  ->  FStar_Syntax_Syntax.term  ->  FStar_Syntax_Syntax.sigelt  ->  (FStar_Syntax_Syntax.term', FStar_Syntax_Syntax.term') FStar_Syntax_Syntax.syntax = (fun usubst bs haseq_ind mutuals acc data -> (

let rec is_mutual = (fun t -> (

let uu____2572 = (

let uu____2573 = (FStar_Syntax_Subst.compress t)
in uu____2573.FStar_Syntax_Syntax.n)
in (match (uu____2572) with
| FStar_Syntax_Syntax.Tm_fvar (fv) -> begin
(FStar_List.existsb (fun lid -> (FStar_Ident.lid_equals lid fv.FStar_Syntax_Syntax.fv_name.FStar_Syntax_Syntax.v)) mutuals)
end
| FStar_Syntax_Syntax.Tm_uinst (t', uu____2583) -> begin
(is_mutual t')
end
| FStar_Syntax_Syntax.Tm_refine (bv, t') -> begin
(is_mutual bv.FStar_Syntax_Syntax.sort)
end
| FStar_Syntax_Syntax.Tm_app (t', args) -> begin
(

let uu____2610 = (is_mutual t')
in (match (uu____2610) with
| true -> begin
true
end
| uu____2611 -> begin
(

let uu____2612 = (FStar_List.map FStar_Pervasives_Native.fst args)
in (exists_mutual uu____2612))
end))
end
| FStar_Syntax_Syntax.Tm_meta (t', uu____2625) -> begin
(is_mutual t')
end
| uu____2630 -> begin
false
end)))
and exists_mutual = (fun uu___81_2631 -> (match (uu___81_2631) with
| [] -> begin
false
end
| (hd1)::tl1 -> begin
((is_mutual hd1) || (exists_mutual tl1))
end))
in (

let dt = (datacon_typ data)
in (

let dt1 = (FStar_Syntax_Subst.subst usubst dt)
in (

let uu____2648 = (

let uu____2649 = (FStar_Syntax_Subst.compress dt1)
in uu____2649.FStar_Syntax_Syntax.n)
in (match (uu____2648) with
| FStar_Syntax_Syntax.Tm_arrow (dbs, uu____2655) -> begin
(

let dbs1 = (

let uu____2670 = (FStar_List.splitAt (FStar_List.length bs) dbs)
in (FStar_Pervasives_Native.snd uu____2670))
in (

let dbs2 = (

let uu____2692 = (FStar_Syntax_Subst.opening_of_binders bs)
in (FStar_Syntax_Subst.subst_binders uu____2692 dbs1))
in (

let dbs3 = (FStar_Syntax_Subst.open_binders dbs2)
in (

let cond = (FStar_List.fold_left (fun t b -> (

let sort = (FStar_Pervasives_Native.fst b).FStar_Syntax_Syntax.sort
in (

let haseq_sort = (

let uu____2704 = (

let uu____2705 = (

let uu____2706 = (FStar_Syntax_Syntax.as_arg (FStar_Pervasives_Native.fst b).FStar_Syntax_Syntax.sort)
in (uu____2706)::[])
in (FStar_Syntax_Syntax.mk_Tm_app FStar_Syntax_Util.t_haseq uu____2705))
in (uu____2704 FStar_Pervasives_Native.None FStar_Range.dummyRange))
in (

let haseq_sort1 = (

let uu____2712 = (is_mutual sort)
in (match (uu____2712) with
| true -> begin
(FStar_Syntax_Util.mk_imp haseq_ind haseq_sort)
end
| uu____2713 -> begin
haseq_sort
end))
in (FStar_Syntax_Util.mk_conj t haseq_sort1))))) FStar_Syntax_Util.t_true dbs3)
in (

let cond1 = (FStar_List.fold_right (fun b t -> (

let uu____2719 = (

let uu____2720 = (

let uu____2721 = (

let uu____2722 = (

let uu____2723 = (FStar_Syntax_Subst.close ((b)::[]) t)
in (FStar_Syntax_Util.abs (((((FStar_Pervasives_Native.fst b)), (FStar_Pervasives_Native.None)))::[]) uu____2723 FStar_Pervasives_Native.None))
in (FStar_Syntax_Syntax.as_arg uu____2722))
in (uu____2721)::[])
in (FStar_Syntax_Syntax.mk_Tm_app FStar_Syntax_Util.tforall uu____2720))
in (uu____2719 FStar_Pervasives_Native.None FStar_Range.dummyRange))) dbs3 cond)
in (FStar_Syntax_Util.mk_conj acc cond1))))))
end
| uu____2740 -> begin
acc
end))))))


let unoptimized_haseq_ty = (fun all_datas_in_the_bundle mutuals usubst us acc ty -> (

let uu____2783 = (match (ty.FStar_Syntax_Syntax.sigel) with
| FStar_Syntax_Syntax.Sig_inductive_typ (lid, uu____2795, bs, t, uu____2798, d_lids) -> begin
((lid), (bs), (t), (d_lids))
end
| uu____2805 -> begin
(failwith "Impossible!")
end)
in (match (uu____2783) with
| (lid, bs, t, d_lids) -> begin
(

let bs1 = (FStar_Syntax_Subst.subst_binders usubst bs)
in (

let t1 = (

let uu____2821 = (FStar_Syntax_Subst.shift_subst (FStar_List.length bs1) usubst)
in (FStar_Syntax_Subst.subst uu____2821 t))
in (

let uu____2828 = (FStar_Syntax_Subst.open_term bs1 t1)
in (match (uu____2828) with
| (bs2, t2) -> begin
(

let ibs = (

let uu____2839 = (

let uu____2840 = (FStar_Syntax_Subst.compress t2)
in uu____2840.FStar_Syntax_Syntax.n)
in (match (uu____2839) with
| FStar_Syntax_Syntax.Tm_arrow (ibs, uu____2847) -> begin
ibs
end
| uu____2858 -> begin
[]
end))
in (

let ibs1 = (FStar_Syntax_Subst.open_binders ibs)
in (

let ind = (

let uu____2863 = (FStar_Syntax_Syntax.fvar lid FStar_Syntax_Syntax.Delta_constant FStar_Pervasives_Native.None)
in (

let uu____2864 = (FStar_List.map (fun u -> FStar_Syntax_Syntax.U_name (u)) us)
in (FStar_Syntax_Syntax.mk_Tm_uinst uu____2863 uu____2864)))
in (

let ind1 = (

let uu____2869 = (

let uu____2870 = (FStar_List.map (fun uu____2875 -> (match (uu____2875) with
| (bv, aq) -> begin
(

let uu____2882 = (FStar_Syntax_Syntax.bv_to_name bv)
in ((uu____2882), (aq)))
end)) bs2)
in (FStar_Syntax_Syntax.mk_Tm_app ind uu____2870))
in (uu____2869 FStar_Pervasives_Native.None FStar_Range.dummyRange))
in (

let ind2 = (

let uu____2890 = (

let uu____2891 = (FStar_List.map (fun uu____2896 -> (match (uu____2896) with
| (bv, aq) -> begin
(

let uu____2903 = (FStar_Syntax_Syntax.bv_to_name bv)
in ((uu____2903), (aq)))
end)) ibs1)
in (FStar_Syntax_Syntax.mk_Tm_app ind1 uu____2891))
in (uu____2890 FStar_Pervasives_Native.None FStar_Range.dummyRange))
in (

let haseq_ind = (

let uu____2911 = (

let uu____2912 = (

let uu____2913 = (FStar_Syntax_Syntax.as_arg ind2)
in (uu____2913)::[])
in (FStar_Syntax_Syntax.mk_Tm_app FStar_Syntax_Util.t_haseq uu____2912))
in (uu____2911 FStar_Pervasives_Native.None FStar_Range.dummyRange))
in (

let t_datas = (FStar_List.filter (fun s -> (match (s.FStar_Syntax_Syntax.sigel) with
| FStar_Syntax_Syntax.Sig_datacon (uu____2921, uu____2922, uu____2923, t_lid, uu____2925, uu____2926) -> begin
(t_lid = lid)
end
| uu____2929 -> begin
(failwith "Impossible")
end)) all_datas_in_the_bundle)
in (

let data_cond = (FStar_List.fold_left (unoptimized_haseq_data usubst bs2 haseq_ind mutuals) FStar_Syntax_Util.t_true t_datas)
in (

let fml = (FStar_Syntax_Util.mk_imp data_cond haseq_ind)
in (

let fml1 = (

let uu___90_2935 = fml
in (

let uu____2936 = (

let uu____2937 = (

let uu____2942 = (

let uu____2943 = (

let uu____2950 = (

let uu____2952 = (FStar_Syntax_Syntax.as_arg haseq_ind)
in (uu____2952)::[])
in (uu____2950)::[])
in FStar_Syntax_Syntax.Meta_pattern (uu____2943))
in ((fml), (uu____2942)))
in FStar_Syntax_Syntax.Tm_meta (uu____2937))
in {FStar_Syntax_Syntax.n = uu____2936; FStar_Syntax_Syntax.tk = uu___90_2935.FStar_Syntax_Syntax.tk; FStar_Syntax_Syntax.pos = uu___90_2935.FStar_Syntax_Syntax.pos; FStar_Syntax_Syntax.vars = uu___90_2935.FStar_Syntax_Syntax.vars}))
in (

let fml2 = (FStar_List.fold_right (fun b t3 -> (

let uu____2964 = (

let uu____2965 = (

let uu____2966 = (

let uu____2967 = (

let uu____2968 = (FStar_Syntax_Subst.close ((b)::[]) t3)
in (FStar_Syntax_Util.abs (((((FStar_Pervasives_Native.fst b)), (FStar_Pervasives_Native.None)))::[]) uu____2968 FStar_Pervasives_Native.None))
in (FStar_Syntax_Syntax.as_arg uu____2967))
in (uu____2966)::[])
in (FStar_Syntax_Syntax.mk_Tm_app FStar_Syntax_Util.tforall uu____2965))
in (uu____2964 FStar_Pervasives_Native.None FStar_Range.dummyRange))) ibs1 fml1)
in (

let fml3 = (FStar_List.fold_right (fun b t3 -> (

let uu____2990 = (

let uu____2991 = (

let uu____2992 = (

let uu____2993 = (

let uu____2994 = (FStar_Syntax_Subst.close ((b)::[]) t3)
in (FStar_Syntax_Util.abs (((((FStar_Pervasives_Native.fst b)), (FStar_Pervasives_Native.None)))::[]) uu____2994 FStar_Pervasives_Native.None))
in (FStar_Syntax_Syntax.as_arg uu____2993))
in (uu____2992)::[])
in (FStar_Syntax_Syntax.mk_Tm_app FStar_Syntax_Util.tforall uu____2991))
in (uu____2990 FStar_Pervasives_Native.None FStar_Range.dummyRange))) bs2 fml2)
in (FStar_Syntax_Util.mk_conj acc fml3)))))))))))))
end))))
end)))


let unoptimized_haseq_scheme : FStar_Syntax_Syntax.sigelt  ->  FStar_Syntax_Syntax.sigelt Prims.list  ->  FStar_Syntax_Syntax.sigelt Prims.list  ->  FStar_TypeChecker_Env.env_t  ->  (FStar_TypeChecker_Env.env_t  ->  FStar_Ident.lident  ->  FStar_Syntax_Syntax.formula  ->  FStar_Syntax_Syntax.qualifier Prims.list  ->  FStar_Range.range  ->  FStar_Syntax_Syntax.sigelt)  ->  FStar_Syntax_Syntax.sigelt Prims.list = (fun sig_bndle tcs datas env0 tc_assume -> (

let mutuals = (FStar_List.map (fun ty -> (match (ty.FStar_Syntax_Syntax.sigel) with
| FStar_Syntax_Syntax.Sig_inductive_typ (lid, uu____3063, uu____3064, uu____3065, uu____3066, uu____3067) -> begin
lid
end
| uu____3072 -> begin
(failwith "Impossible!")
end)) tcs)
in (

let uu____3073 = (

let ty = (FStar_List.hd tcs)
in (match (ty.FStar_Syntax_Syntax.sigel) with
| FStar_Syntax_Syntax.Sig_inductive_typ (lid, us, uu____3081, uu____3082, uu____3083, uu____3084) -> begin
((lid), (us))
end
| uu____3089 -> begin
(failwith "Impossible!")
end))
in (match (uu____3073) with
| (lid, us) -> begin
(

let uu____3095 = (FStar_Syntax_Subst.univ_var_opening us)
in (match (uu____3095) with
| (usubst, us1) -> begin
(

let fml = (FStar_List.fold_left (unoptimized_haseq_ty datas mutuals usubst us1) FStar_Syntax_Util.t_true tcs)
in (

let env = (FStar_TypeChecker_Env.push_sigelt env0 sig_bndle)
in ((env.FStar_TypeChecker_Env.solver.FStar_TypeChecker_Env.push "haseq");
(env.FStar_TypeChecker_Env.solver.FStar_TypeChecker_Env.encode_sig env sig_bndle);
(

let env1 = (FStar_TypeChecker_Env.push_univ_vars env us1)
in (

let se = (

let uu____3113 = (FStar_Ident.lid_of_ids (FStar_List.append lid.FStar_Ident.ns (((FStar_Ident.id_of_text (Prims.strcat lid.FStar_Ident.ident.FStar_Ident.idText "_haseq")))::[])))
in (tc_assume env1 uu____3113 fml [] FStar_Range.dummyRange))
in ((env1.FStar_TypeChecker_Env.solver.FStar_TypeChecker_Env.pop "haseq");
(se)::[];
)));
)))
end))
end))))


let check_inductive_well_typedness : FStar_TypeChecker_Env.env_t  ->  FStar_Syntax_Syntax.sigelt Prims.list  ->  FStar_Syntax_Syntax.qualifier Prims.list  ->  FStar_Ident.lident Prims.list  ->  (FStar_Syntax_Syntax.sigelt * FStar_Syntax_Syntax.sigelt Prims.list * FStar_Syntax_Syntax.sigelt Prims.list) = (fun env ses quals lids -> (

let uu____3143 = (FStar_All.pipe_right ses (FStar_List.partition (fun uu___82_3153 -> (match (uu___82_3153) with
| {FStar_Syntax_Syntax.sigel = FStar_Syntax_Syntax.Sig_inductive_typ (uu____3154); FStar_Syntax_Syntax.sigrng = uu____3155; FStar_Syntax_Syntax.sigquals = uu____3156; FStar_Syntax_Syntax.sigmeta = uu____3157} -> begin
true
end
| uu____3167 -> begin
false
end))))
in (match (uu____3143) with
| (tys, datas) -> begin
((

let uu____3180 = (FStar_All.pipe_right datas (FStar_Util.for_some (fun uu___83_3182 -> (match (uu___83_3182) with
| {FStar_Syntax_Syntax.sigel = FStar_Syntax_Syntax.Sig_datacon (uu____3183); FStar_Syntax_Syntax.sigrng = uu____3184; FStar_Syntax_Syntax.sigquals = uu____3185; FStar_Syntax_Syntax.sigmeta = uu____3186} -> begin
false
end
| uu____3195 -> begin
true
end))))
in (match (uu____3180) with
| true -> begin
(

let uu____3196 = (

let uu____3197 = (

let uu____3200 = (FStar_TypeChecker_Env.get_range env)
in (("Mutually defined type contains a non-inductive element"), (uu____3200)))
in FStar_Errors.Error (uu____3197))
in (FStar_Pervasives.raise uu____3196))
end
| uu____3201 -> begin
()
end));
(

let env0 = env
in (

let uu____3203 = (FStar_List.fold_right (fun tc uu____3217 -> (match (uu____3217) with
| (env1, all_tcs, g) -> begin
(

let uu____3239 = (tc_tycon env1 tc)
in (match (uu____3239) with
| (env2, tc1, tc_u, guard) -> begin
(

let g' = (FStar_TypeChecker_Rel.universe_inequality FStar_Syntax_Syntax.U_zero tc_u)
in ((

let uu____3256 = (FStar_TypeChecker_Env.debug env2 FStar_Options.Low)
in (match (uu____3256) with
| true -> begin
(

let uu____3257 = (FStar_Syntax_Print.sigelt_to_string tc1)
in (FStar_Util.print1 "Checked inductive: %s\n" uu____3257))
end
| uu____3258 -> begin
()
end));
(

let uu____3259 = (

let uu____3260 = (FStar_TypeChecker_Rel.conj_guard guard g')
in (FStar_TypeChecker_Rel.conj_guard g uu____3260))
in ((env2), ((((tc1), (tc_u)))::all_tcs), (uu____3259)));
))
end))
end)) tys ((env), ([]), (FStar_TypeChecker_Rel.trivial_guard)))
in (match (uu____3203) with
| (env1, tcs, g) -> begin
(

let uu____3285 = (FStar_List.fold_right (fun se uu____3293 -> (match (uu____3293) with
| (datas1, g1) -> begin
(

let uu____3304 = (

let uu____3307 = (tc_data env1 tcs)
in (uu____3307 se))
in (match (uu____3304) with
| (data, g') -> begin
(

let uu____3317 = (FStar_TypeChecker_Rel.conj_guard g1 g')
in (((data)::datas1), (uu____3317)))
end))
end)) datas (([]), (g)))
in (match (uu____3285) with
| (datas1, g1) -> begin
(

let uu____3329 = (generalize_and_inst_within env0 g1 tcs datas1)
in (match (uu____3329) with
| (tcs1, datas2) -> begin
(

let sig_bndle = (

let uu____3346 = (FStar_TypeChecker_Env.get_range env0)
in {FStar_Syntax_Syntax.sigel = FStar_Syntax_Syntax.Sig_bundle ((((FStar_List.append tcs1 datas2)), (lids))); FStar_Syntax_Syntax.sigrng = uu____3346; FStar_Syntax_Syntax.sigquals = quals; FStar_Syntax_Syntax.sigmeta = FStar_Syntax_Syntax.default_sigmeta})
in ((sig_bndle), (tcs1), (datas2)))
end))
end))
end)));
)
end)))



=======
let tc_tycon:
  FStar_TypeChecker_Env.env_t ->
    FStar_Syntax_Syntax.sigelt ->
      (FStar_TypeChecker_Env.env_t,FStar_Syntax_Syntax.sigelt,FStar_Syntax_Syntax.universe,
        FStar_TypeChecker_Env.guard_t) FStar_Pervasives_Native.tuple4
  =
  fun env  ->
    fun s  ->
      match s.FStar_Syntax_Syntax.sigel with
      | FStar_Syntax_Syntax.Sig_inductive_typ (tc,uvs,tps,k,mutuals,data) ->
          let uu____42 = FStar_Syntax_Subst.open_term tps k in
          (match uu____42 with
           | (tps1,k1) ->
               let uu____57 = FStar_TypeChecker_TcTerm.tc_binders env tps1 in
               (match uu____57 with
                | (tps2,env_tps,guard_params,us) ->
                    let k2 = FStar_TypeChecker_Normalize.unfold_whnf env k1 in
                    let uu____79 = FStar_Syntax_Util.arrow_formals k2 in
                    (match uu____79 with
                     | (indices,t) ->
                         let uu____118 =
                           FStar_TypeChecker_TcTerm.tc_binders env_tps
                             indices in
                         (match uu____118 with
                          | (indices1,env',guard_indices,us') ->
                              let uu____139 =
                                let uu____144 =
                                  FStar_TypeChecker_TcTerm.tc_tot_or_gtot_term
                                    env' t in
                                match uu____144 with
                                | (t1,uu____156,g) ->
                                    let uu____158 =
                                      let uu____159 =
                                        let uu____160 =
                                          FStar_TypeChecker_Rel.conj_guard
                                            guard_indices g in
                                        FStar_TypeChecker_Rel.conj_guard
                                          guard_params uu____160 in
                                      FStar_TypeChecker_Rel.discharge_guard
                                        env' uu____159 in
                                    (t1, uu____158) in
                              (match uu____139 with
                               | (t1,guard) ->
                                   let k3 =
                                     let uu____174 =
                                       FStar_Syntax_Syntax.mk_Total t1 in
                                     FStar_Syntax_Util.arrow indices1
                                       uu____174 in
                                   let uu____177 =
                                     FStar_Syntax_Util.type_u () in
                                   (match uu____177 with
                                    | (t_type,u) ->
                                        ((let uu____193 =
                                            FStar_TypeChecker_Rel.teq env' t1
                                              t_type in
                                          FStar_TypeChecker_Rel.force_trivial_guard
                                            env' uu____193);
                                         (let t_tc =
                                            let uu____197 =
                                              FStar_Syntax_Syntax.mk_Total t1 in
                                            FStar_Syntax_Util.arrow
                                              (FStar_List.append tps2
                                                 indices1) uu____197 in
                                          let tps3 =
                                            FStar_Syntax_Subst.close_binders
                                              tps2 in
                                          let k4 =
                                            FStar_Syntax_Subst.close tps3 k3 in
                                          let fv_tc =
                                            FStar_Syntax_Syntax.lid_as_fv tc
                                              FStar_Syntax_Syntax.Delta_constant
                                              FStar_Pervasives_Native.None in
                                          let uu____207 =
                                            FStar_TypeChecker_Env.push_let_binding
                                              env (FStar_Util.Inr fv_tc)
                                              ([], t_tc) in
                                          (uu____207,
                                            (let uu___90_213 = s in
                                             {
                                               FStar_Syntax_Syntax.sigel =
                                                 (FStar_Syntax_Syntax.Sig_inductive_typ
                                                    (tc, [], tps3, k4,
                                                      mutuals, data));
                                               FStar_Syntax_Syntax.sigrng =
                                                 (uu___90_213.FStar_Syntax_Syntax.sigrng);
                                               FStar_Syntax_Syntax.sigquals =
                                                 (uu___90_213.FStar_Syntax_Syntax.sigquals);
                                               FStar_Syntax_Syntax.sigmeta =
                                                 (uu___90_213.FStar_Syntax_Syntax.sigmeta);
                                               FStar_Syntax_Syntax.sigattrs =
                                                 (uu___90_213.FStar_Syntax_Syntax.sigattrs)
                                             }), u, guard)))))))))
      | uu____220 -> failwith "impossible"
let tc_data:
  FStar_TypeChecker_Env.env_t ->
    (FStar_Syntax_Syntax.sigelt,FStar_Syntax_Syntax.universe)
      FStar_Pervasives_Native.tuple2 Prims.list ->
      FStar_Syntax_Syntax.sigelt ->
        (FStar_Syntax_Syntax.sigelt,FStar_TypeChecker_Env.guard_t)
          FStar_Pervasives_Native.tuple2
  =
  fun env  ->
    fun tcs  ->
      fun se  ->
        match se.FStar_Syntax_Syntax.sigel with
        | FStar_Syntax_Syntax.Sig_datacon (c,_uvs,t,tc_lid,ntps,_mutual_tcs)
            ->
            let uu____279 =
              let tps_u_opt =
                FStar_Util.find_map tcs
                  (fun uu____318  ->
                     match uu____318 with
                     | (se1,u_tc) ->
                         let uu____333 =
                           let uu____334 =
                             let uu____335 =
                               FStar_Syntax_Util.lid_of_sigelt se1 in
                             FStar_Util.must uu____335 in
                           FStar_Ident.lid_equals tc_lid uu____334 in
                         if uu____333
                         then
                           (match se1.FStar_Syntax_Syntax.sigel with
                            | FStar_Syntax_Syntax.Sig_inductive_typ
                                (uu____354,uu____355,tps,uu____357,uu____358,uu____359)
                                ->
                                let tps1 =
                                  FStar_All.pipe_right tps
                                    (FStar_List.map
                                       (fun uu____398  ->
                                          match uu____398 with
                                          | (x,uu____410) ->
                                              (x,
                                                (FStar_Pervasives_Native.Some
                                                   FStar_Syntax_Syntax.imp_tag)))) in
                                let tps2 =
                                  FStar_Syntax_Subst.open_binders tps1 in
                                let uu____414 =
                                  let uu____421 =
                                    FStar_TypeChecker_Env.push_binders env
                                      tps2 in
                                  (uu____421, tps2, u_tc) in
                                FStar_Pervasives_Native.Some uu____414
                            | uu____428 -> failwith "Impossible")
                         else FStar_Pervasives_Native.None) in
              match tps_u_opt with
              | FStar_Pervasives_Native.Some x -> x
              | FStar_Pervasives_Native.None  ->
                  if FStar_Ident.lid_equals tc_lid FStar_Parser_Const.exn_lid
                  then (env, [], FStar_Syntax_Syntax.U_zero)
                  else
                    FStar_Exn.raise
                      (FStar_Errors.Error
                         ("Unexpected data constructor",
                           (se.FStar_Syntax_Syntax.sigrng))) in
            (match uu____279 with
             | (env1,tps,u_tc) ->
                 let uu____499 =
                   let t1 = FStar_TypeChecker_Normalize.unfold_whnf env1 t in
                   let uu____513 =
                     let uu____514 = FStar_Syntax_Subst.compress t1 in
                     uu____514.FStar_Syntax_Syntax.n in
                   match uu____513 with
                   | FStar_Syntax_Syntax.Tm_arrow (bs,res) ->
                       let uu____547 = FStar_Util.first_N ntps bs in
                       (match uu____547 with
                        | (uu____580,bs') ->
                            let t2 =
                              FStar_Syntax_Syntax.mk
                                (FStar_Syntax_Syntax.Tm_arrow (bs', res))
                                FStar_Pervasives_Native.None
                                t1.FStar_Syntax_Syntax.pos in
                            let subst1 =
                              FStar_All.pipe_right tps
                                (FStar_List.mapi
                                   (fun i  ->
                                      fun uu____631  ->
                                        match uu____631 with
                                        | (x,uu____637) ->
                                            FStar_Syntax_Syntax.DB
                                              ((ntps -
                                                  ((Prims.parse_int "1") + i)),
                                                x))) in
                            let uu____638 =
                              FStar_Syntax_Subst.subst subst1 t2 in
                            FStar_Syntax_Util.arrow_formals uu____638)
                   | uu____639 -> ([], t1) in
                 (match uu____499 with
                  | (arguments,result) ->
                      ((let uu____673 =
                          FStar_TypeChecker_Env.debug env1 FStar_Options.Low in
                        if uu____673
                        then
                          let uu____674 = FStar_Syntax_Print.lid_to_string c in
                          let uu____675 =
                            FStar_Syntax_Print.binders_to_string "->"
                              arguments in
                          let uu____676 =
                            FStar_Syntax_Print.term_to_string result in
                          FStar_Util.print3
                            "Checking datacon  %s : %s -> %s \n" uu____674
                            uu____675 uu____676
                        else ());
                       (let uu____678 =
                          FStar_TypeChecker_TcTerm.tc_tparams env1 arguments in
                        match uu____678 with
                        | (arguments1,env',us) ->
                            let uu____692 =
                              FStar_TypeChecker_TcTerm.tc_trivial_guard env'
                                result in
                            (match uu____692 with
                             | (result1,res_lcomp) ->
                                 ((let uu____704 =
                                     let uu____705 =
                                       FStar_Syntax_Subst.compress
                                         res_lcomp.FStar_Syntax_Syntax.res_typ in
                                     uu____705.FStar_Syntax_Syntax.n in
                                   match uu____704 with
                                   | FStar_Syntax_Syntax.Tm_type uu____708 ->
                                       ()
                                   | ty ->
                                       let uu____710 =
                                         let uu____711 =
                                           let uu____716 =
                                             let uu____717 =
                                               FStar_Syntax_Print.term_to_string
                                                 result1 in
                                             let uu____718 =
                                               FStar_Syntax_Print.term_to_string
                                                 res_lcomp.FStar_Syntax_Syntax.res_typ in
                                             FStar_Util.format2
                                               "The type of %s is %s, but since this is the result type of a constructor its type should be Type"
                                               uu____717 uu____718 in
                                           (uu____716,
                                             (se.FStar_Syntax_Syntax.sigrng)) in
                                         FStar_Errors.Error uu____711 in
                                       FStar_Exn.raise uu____710);
                                  (let uu____719 =
                                     FStar_Syntax_Util.head_and_args result1 in
                                   match uu____719 with
                                   | (head1,uu____739) ->
                                       ((let uu____761 =
                                           let uu____762 =
                                             FStar_Syntax_Subst.compress
                                               head1 in
                                           uu____762.FStar_Syntax_Syntax.n in
                                         match uu____761 with
                                         | FStar_Syntax_Syntax.Tm_fvar fv
                                             when
                                             FStar_Syntax_Syntax.fv_eq_lid fv
                                               tc_lid
                                             -> ()
                                         | uu____766 ->
                                             let uu____767 =
                                               let uu____768 =
                                                 let uu____773 =
                                                   let uu____774 =
                                                     FStar_Syntax_Print.lid_to_string
                                                       tc_lid in
                                                   let uu____775 =
                                                     FStar_Syntax_Print.term_to_string
                                                       head1 in
                                                   FStar_Util.format2
                                                     "Expected a constructor of type %s; got %s"
                                                     uu____774 uu____775 in
                                                 (uu____773,
                                                   (se.FStar_Syntax_Syntax.sigrng)) in
                                               FStar_Errors.Error uu____768 in
                                             FStar_Exn.raise uu____767);
                                        (let g =
                                           FStar_List.fold_left2
                                             (fun g  ->
                                                fun uu____788  ->
                                                  fun u_x  ->
                                                    match uu____788 with
                                                    | (x,uu____795) ->
                                                        let uu____796 =
                                                          FStar_TypeChecker_Rel.universe_inequality
                                                            u_x u_tc in
                                                        FStar_TypeChecker_Rel.conj_guard
                                                          g uu____796)
                                             FStar_TypeChecker_Rel.trivial_guard
                                             arguments1 us in
                                         let t1 =
                                           let uu____800 =
                                             let uu____807 =
                                               FStar_All.pipe_right tps
                                                 (FStar_List.map
                                                    (fun uu____837  ->
                                                       match uu____837 with
                                                       | (x,uu____849) ->
                                                           (x,
                                                             (FStar_Pervasives_Native.Some
                                                                (FStar_Syntax_Syntax.Implicit
                                                                   true))))) in
                                             FStar_List.append uu____807
                                               arguments1 in
                                           let uu____858 =
                                             FStar_Syntax_Syntax.mk_Total
                                               result1 in
                                           FStar_Syntax_Util.arrow uu____800
                                             uu____858 in
                                         ((let uu___91_862 = se in
                                           {
                                             FStar_Syntax_Syntax.sigel =
                                               (FStar_Syntax_Syntax.Sig_datacon
                                                  (c, [], t1, tc_lid, ntps,
                                                    []));
                                             FStar_Syntax_Syntax.sigrng =
                                               (uu___91_862.FStar_Syntax_Syntax.sigrng);
                                             FStar_Syntax_Syntax.sigquals =
                                               (uu___91_862.FStar_Syntax_Syntax.sigquals);
                                             FStar_Syntax_Syntax.sigmeta =
                                               (uu___91_862.FStar_Syntax_Syntax.sigmeta);
                                             FStar_Syntax_Syntax.sigattrs =
                                               (uu___91_862.FStar_Syntax_Syntax.sigattrs)
                                           }), g))))))))))
        | uu____869 -> failwith "impossible"
let generalize_and_inst_within:
  FStar_TypeChecker_Env.env_t ->
    FStar_TypeChecker_Env.guard_t ->
      (FStar_Syntax_Syntax.sigelt,FStar_Syntax_Syntax.universe)
        FStar_Pervasives_Native.tuple2 Prims.list ->
        FStar_Syntax_Syntax.sigelt Prims.list ->
          (FStar_Syntax_Syntax.sigelt Prims.list,FStar_Syntax_Syntax.sigelt
                                                   Prims.list)
            FStar_Pervasives_Native.tuple2
  =
  fun env  ->
    fun g  ->
      fun tcs  ->
        fun datas  ->
          let tc_universe_vars =
            FStar_List.map FStar_Pervasives_Native.snd tcs in
          let g1 =
            let uu___92_930 = g in
            {
              FStar_TypeChecker_Env.guard_f =
                (uu___92_930.FStar_TypeChecker_Env.guard_f);
              FStar_TypeChecker_Env.deferred =
                (uu___92_930.FStar_TypeChecker_Env.deferred);
              FStar_TypeChecker_Env.univ_ineqs =
                (tc_universe_vars,
                  (FStar_Pervasives_Native.snd
                     g.FStar_TypeChecker_Env.univ_ineqs));
              FStar_TypeChecker_Env.implicits =
                (uu___92_930.FStar_TypeChecker_Env.implicits)
            } in
          (let uu____940 =
             FStar_All.pipe_left (FStar_TypeChecker_Env.debug env)
               (FStar_Options.Other "GenUniverses") in
           if uu____940
           then
             let uu____941 = FStar_TypeChecker_Rel.guard_to_string env g1 in
             FStar_Util.print1 "@@@@@@Guard before generalization: %s\n"
               uu____941
           else ());
          FStar_TypeChecker_Rel.force_trivial_guard env g1;
          (let binders =
             FStar_All.pipe_right tcs
               (FStar_List.map
                  (fun uu____969  ->
                     match uu____969 with
                     | (se,uu____975) ->
                         (match se.FStar_Syntax_Syntax.sigel with
                          | FStar_Syntax_Syntax.Sig_inductive_typ
                              (uu____976,uu____977,tps,k,uu____980,uu____981)
                              ->
                              let uu____990 =
                                let uu____991 =
                                  FStar_Syntax_Syntax.mk_Total k in
                                FStar_All.pipe_left
                                  (FStar_Syntax_Util.arrow tps) uu____991 in
                              FStar_Syntax_Syntax.null_binder uu____990
                          | uu____998 -> failwith "Impossible"))) in
           let binders' =
             FStar_All.pipe_right datas
               (FStar_List.map
                  (fun se  ->
                     match se.FStar_Syntax_Syntax.sigel with
                     | FStar_Syntax_Syntax.Sig_datacon
                         (uu____1014,uu____1015,t,uu____1017,uu____1018,uu____1019)
                         -> FStar_Syntax_Syntax.null_binder t
                     | uu____1024 -> failwith "Impossible")) in
           let t =
             let uu____1028 =
               FStar_Syntax_Syntax.mk_Total FStar_Syntax_Syntax.t_unit in
             FStar_Syntax_Util.arrow (FStar_List.append binders binders')
               uu____1028 in
           (let uu____1032 =
              FStar_All.pipe_left (FStar_TypeChecker_Env.debug env)
                (FStar_Options.Other "GenUniverses") in
            if uu____1032
            then
              let uu____1033 =
                FStar_TypeChecker_Normalize.term_to_string env t in
              FStar_Util.print1
                "@@@@@@Trying to generalize universes in %s\n" uu____1033
            else ());
           (let uu____1035 =
              FStar_TypeChecker_Util.generalize_universes env t in
            match uu____1035 with
            | (uvs,t1) ->
                ((let uu____1051 =
                    FStar_All.pipe_left (FStar_TypeChecker_Env.debug env)
                      (FStar_Options.Other "GenUniverses") in
                  if uu____1051
                  then
                    let uu____1052 =
                      let uu____1053 =
                        FStar_All.pipe_right uvs
                          (FStar_List.map (fun u  -> u.FStar_Ident.idText)) in
                      FStar_All.pipe_right uu____1053
                        (FStar_String.concat ", ") in
                    let uu____1064 = FStar_Syntax_Print.term_to_string t1 in
                    FStar_Util.print2 "@@@@@@Generalized to (%s, %s)\n"
                      uu____1052 uu____1064
                  else ());
                 (let uu____1066 = FStar_Syntax_Subst.open_univ_vars uvs t1 in
                  match uu____1066 with
                  | (uvs1,t2) ->
                      let uu____1081 = FStar_Syntax_Util.arrow_formals t2 in
                      (match uu____1081 with
                       | (args,uu____1103) ->
                           let uu____1120 =
                             FStar_Util.first_N (FStar_List.length binders)
                               args in
                           (match uu____1120 with
                            | (tc_types,data_types) ->
                                let tcs1 =
                                  FStar_List.map2
                                    (fun uu____1203  ->
                                       fun uu____1204  ->
                                         match (uu____1203, uu____1204) with
                                         | ((x,uu____1222),(se,uu____1224))
                                             ->
                                             (match se.FStar_Syntax_Syntax.sigel
                                              with
                                              | FStar_Syntax_Syntax.Sig_inductive_typ
                                                  (tc,uu____1234,tps,uu____1236,mutuals,datas1)
                                                  ->
                                                  let ty =
                                                    FStar_Syntax_Subst.close_univ_vars
                                                      uvs1
                                                      x.FStar_Syntax_Syntax.sort in
                                                  let uu____1248 =
                                                    let uu____1261 =
                                                      let uu____1262 =
                                                        FStar_Syntax_Subst.compress
                                                          ty in
                                                      uu____1262.FStar_Syntax_Syntax.n in
                                                    match uu____1261 with
                                                    | FStar_Syntax_Syntax.Tm_arrow
                                                        (binders1,c) ->
                                                        let uu____1295 =
                                                          FStar_Util.first_N
                                                            (FStar_List.length
                                                               tps) binders1 in
                                                        (match uu____1295
                                                         with
                                                         | (tps1,rest) ->
                                                             let t3 =
                                                               match rest
                                                               with
                                                               | [] ->
                                                                   FStar_Syntax_Util.comp_result
                                                                    c
                                                               | uu____1367
                                                                   ->
                                                                   FStar_Syntax_Syntax.mk
                                                                    (FStar_Syntax_Syntax.Tm_arrow
                                                                    (rest, c))
                                                                    FStar_Pervasives_Native.None
                                                                    (x.FStar_Syntax_Syntax.sort).FStar_Syntax_Syntax.pos in
                                                             (tps1, t3))
                                                    | uu____1390 -> ([], ty) in
                                                  (match uu____1248 with
                                                   | (tps1,t3) ->
                                                       let uu___93_1419 = se in
                                                       {
                                                         FStar_Syntax_Syntax.sigel
                                                           =
                                                           (FStar_Syntax_Syntax.Sig_inductive_typ
                                                              (tc, uvs1,
                                                                tps1, t3,
                                                                mutuals,
                                                                datas1));
                                                         FStar_Syntax_Syntax.sigrng
                                                           =
                                                           (uu___93_1419.FStar_Syntax_Syntax.sigrng);
                                                         FStar_Syntax_Syntax.sigquals
                                                           =
                                                           (uu___93_1419.FStar_Syntax_Syntax.sigquals);
                                                         FStar_Syntax_Syntax.sigmeta
                                                           =
                                                           (uu___93_1419.FStar_Syntax_Syntax.sigmeta);
                                                         FStar_Syntax_Syntax.sigattrs
                                                           =
                                                           (uu___93_1419.FStar_Syntax_Syntax.sigattrs)
                                                       })
                                              | uu____1432 ->
                                                  failwith "Impossible"))
                                    tc_types tcs in
                                let datas1 =
                                  match uvs1 with
                                  | [] -> datas
                                  | uu____1438 ->
                                      let uvs_universes =
                                        FStar_All.pipe_right uvs1
                                          (FStar_List.map
                                             (fun _0_41  ->
                                                FStar_Syntax_Syntax.U_name
                                                  _0_41)) in
                                      let tc_insts =
                                        FStar_All.pipe_right tcs1
                                          (FStar_List.map
                                             (fun uu___86_1480  ->
                                                match uu___86_1480 with
                                                | {
                                                    FStar_Syntax_Syntax.sigel
                                                      =
                                                      FStar_Syntax_Syntax.Sig_inductive_typ
                                                      (tc,uu____1488,uu____1489,uu____1490,uu____1491,uu____1492);
                                                    FStar_Syntax_Syntax.sigrng
                                                      = uu____1493;
                                                    FStar_Syntax_Syntax.sigquals
                                                      = uu____1494;
                                                    FStar_Syntax_Syntax.sigmeta
                                                      = uu____1495;
                                                    FStar_Syntax_Syntax.sigattrs
                                                      = uu____1496;_}
                                                    -> (tc, uvs_universes)
                                                | uu____1511 ->
                                                    failwith "Impossible")) in
                                      FStar_List.map2
                                        (fun uu____1534  ->
                                           fun d  ->
                                             match uu____1534 with
                                             | (t3,uu____1541) ->
                                                 (match d.FStar_Syntax_Syntax.sigel
                                                  with
                                                  | FStar_Syntax_Syntax.Sig_datacon
                                                      (l,uu____1543,uu____1544,tc,ntps,mutuals)
                                                      ->
                                                      let ty =
                                                        let uu____1553 =
                                                          FStar_Syntax_InstFV.instantiate
                                                            tc_insts
                                                            t3.FStar_Syntax_Syntax.sort in
                                                        FStar_All.pipe_right
                                                          uu____1553
                                                          (FStar_Syntax_Subst.close_univ_vars
                                                             uvs1) in
                                                      let uu___94_1554 = d in
                                                      {
                                                        FStar_Syntax_Syntax.sigel
                                                          =
                                                          (FStar_Syntax_Syntax.Sig_datacon
                                                             (l, uvs1, ty,
                                                               tc, ntps,
                                                               mutuals));
                                                        FStar_Syntax_Syntax.sigrng
                                                          =
                                                          (uu___94_1554.FStar_Syntax_Syntax.sigrng);
                                                        FStar_Syntax_Syntax.sigquals
                                                          =
                                                          (uu___94_1554.FStar_Syntax_Syntax.sigquals);
                                                        FStar_Syntax_Syntax.sigmeta
                                                          =
                                                          (uu___94_1554.FStar_Syntax_Syntax.sigmeta);
                                                        FStar_Syntax_Syntax.sigattrs
                                                          =
                                                          (uu___94_1554.FStar_Syntax_Syntax.sigattrs)
                                                      }
                                                  | uu____1557 ->
                                                      failwith "Impossible"))
                                        data_types datas in
                                (tcs1, datas1)))))))
let debug_log: FStar_TypeChecker_Env.env_t -> Prims.string -> Prims.unit =
  fun env  ->
    fun s  ->
      let uu____1570 =
        FStar_All.pipe_left (FStar_TypeChecker_Env.debug env)
          (FStar_Options.Other "Positivity") in
      if uu____1570
      then
        FStar_Util.print_string
          (Prims.strcat "Positivity::" (Prims.strcat s "\n"))
      else ()
let ty_occurs_in:
  FStar_Ident.lident -> FStar_Syntax_Syntax.term -> Prims.bool =
  fun ty_lid  ->
    fun t  ->
      let uu____1580 = FStar_Syntax_Free.fvars t in
      FStar_Util.set_mem ty_lid uu____1580
let try_get_fv:
  FStar_Syntax_Syntax.term ->
    (FStar_Syntax_Syntax.fv,FStar_Syntax_Syntax.universes)
      FStar_Pervasives_Native.tuple2
  =
  fun t  ->
    let uu____1595 =
      let uu____1596 = FStar_Syntax_Subst.compress t in
      uu____1596.FStar_Syntax_Syntax.n in
    match uu____1595 with
    | FStar_Syntax_Syntax.Tm_fvar fv -> (fv, [])
    | FStar_Syntax_Syntax.Tm_uinst (t1,us) ->
        (match t1.FStar_Syntax_Syntax.n with
         | FStar_Syntax_Syntax.Tm_fvar fv -> (fv, us)
         | uu____1617 ->
             failwith "Node is a Tm_uinst, but Tm_uinst is not an fvar")
    | uu____1622 -> failwith "Node is not an fvar or a Tm_uinst"
type unfolded_memo_elt =
  (FStar_Ident.lident,FStar_Syntax_Syntax.args)
    FStar_Pervasives_Native.tuple2 Prims.list
type unfolded_memo_t = unfolded_memo_elt FStar_ST.ref
let already_unfolded:
  FStar_Ident.lident ->
    FStar_Syntax_Syntax.args ->
      unfolded_memo_t -> FStar_TypeChecker_Env.env_t -> Prims.bool
  =
  fun ilid  ->
    fun arrghs  ->
      fun unfolded  ->
        fun env  ->
          let uu____1663 = FStar_ST.op_Bang unfolded in
          FStar_List.existsML
            (fun uu____1711  ->
               match uu____1711 with
               | (lid,l) ->
                   (FStar_Ident.lid_equals lid ilid) &&
                     (let args =
                        let uu____1746 =
                          FStar_List.splitAt (FStar_List.length l) arrghs in
                        FStar_Pervasives_Native.fst uu____1746 in
                      FStar_List.fold_left2
                        (fun b  ->
                           fun a  ->
                             fun a'  ->
                               b &&
                                 (FStar_TypeChecker_Rel.teq_nosmt env
                                    (FStar_Pervasives_Native.fst a)
                                    (FStar_Pervasives_Native.fst a'))) true
                        args l)) uu____1663
let rec ty_strictly_positive_in_type:
  FStar_Ident.lident ->
    FStar_Syntax_Syntax.term ->
      unfolded_memo_t -> FStar_TypeChecker_Env.env_t -> Prims.bool
  =
  fun ty_lid  ->
    fun btype  ->
      fun unfolded  ->
        fun env  ->
          (let uu____1898 =
             let uu____1899 = FStar_Syntax_Print.term_to_string btype in
             Prims.strcat "Checking strict positivity in type: " uu____1899 in
           debug_log env uu____1898);
          (let btype1 =
             FStar_TypeChecker_Normalize.normalize
               [FStar_TypeChecker_Normalize.Beta;
               FStar_TypeChecker_Normalize.Eager_unfolding;
               FStar_TypeChecker_Normalize.UnfoldUntil
                 FStar_Syntax_Syntax.Delta_constant;
               FStar_TypeChecker_Normalize.Iota;
               FStar_TypeChecker_Normalize.Zeta;
               FStar_TypeChecker_Normalize.AllowUnboundUniverses] env btype in
           (let uu____1902 =
              let uu____1903 = FStar_Syntax_Print.term_to_string btype1 in
              Prims.strcat
                "Checking strict positivity in type, after normalization: "
                uu____1903 in
            debug_log env uu____1902);
           (let uu____1906 = ty_occurs_in ty_lid btype1 in
            Prims.op_Negation uu____1906) ||
             ((debug_log env "ty does occur in this type, pressing ahead";
               (let uu____1916 =
                  let uu____1917 = FStar_Syntax_Subst.compress btype1 in
                  uu____1917.FStar_Syntax_Syntax.n in
                match uu____1916 with
                | FStar_Syntax_Syntax.Tm_app (t,args) ->
                    let uu____1942 = try_get_fv t in
                    (match uu____1942 with
                     | (fv,us) ->
                         if
                           FStar_Ident.lid_equals
                             (fv.FStar_Syntax_Syntax.fv_name).FStar_Syntax_Syntax.v
                             ty_lid
                         then
                           (debug_log env
                              "Checking strict positivity in the Tm_app node where head lid is ty itself, checking that ty does not occur in the arguments";
                            FStar_List.for_all
                              (fun uu____1958  ->
                                 match uu____1958 with
                                 | (t1,uu____1964) ->
                                     let uu____1965 = ty_occurs_in ty_lid t1 in
                                     Prims.op_Negation uu____1965) args)
                         else
                           (debug_log env
                              "Checking strict positivity in the Tm_app node, head lid is not ty, so checking nested positivity";
                            ty_nested_positive_in_inductive ty_lid
                              (fv.FStar_Syntax_Syntax.fv_name).FStar_Syntax_Syntax.v
                              us args unfolded env))
                | FStar_Syntax_Syntax.Tm_arrow (sbs,c) ->
                    (debug_log env "Checking strict positivity in Tm_arrow";
                     (let uu____1999 =
                        let uu____2000 =
                          FStar_Syntax_Util.is_pure_or_ghost_comp c in
                        Prims.op_Negation uu____2000 in
                      if uu____1999
                      then
                        (debug_log env
                           "Checking strict positivity , the arrow is impure, so return true";
                         true)
                      else
                        (debug_log env
                           "Checking struict positivity, Pure arrow, checking that ty does not occur in the binders, and that it is strictly positive in the return type";
                         (FStar_List.for_all
                            (fun uu____2012  ->
                               match uu____2012 with
                               | (b,uu____2018) ->
                                   let uu____2019 =
                                     ty_occurs_in ty_lid
                                       b.FStar_Syntax_Syntax.sort in
                                   Prims.op_Negation uu____2019) sbs)
                           &&
                           ((let uu____2024 =
                               FStar_Syntax_Subst.open_term sbs
                                 (FStar_Syntax_Util.comp_result c) in
                             match uu____2024 with
                             | (uu____2029,return_type) ->
                                 let uu____2031 =
                                   FStar_TypeChecker_Env.push_binders env sbs in
                                 ty_strictly_positive_in_type ty_lid
                                   return_type unfolded uu____2031)))))
                | FStar_Syntax_Syntax.Tm_fvar uu____2044 ->
                    (debug_log env
                       "Checking strict positivity in an fvar, return true";
                     true)
                | FStar_Syntax_Syntax.Tm_type uu____2046 ->
                    (debug_log env
                       "Checking strict positivity in an Tm_type, return true";
                     true)
                | FStar_Syntax_Syntax.Tm_uinst (t,uu____2049) ->
                    (debug_log env
                       "Checking strict positivity in an Tm_uinst, recur on the term inside (mostly it should be the same inductive)";
                     ty_strictly_positive_in_type ty_lid t unfolded env)
                | FStar_Syntax_Syntax.Tm_refine (bv,uu____2068) ->
                    (debug_log env
                       "Checking strict positivity in an Tm_refine, recur in the bv sort)";
                     ty_strictly_positive_in_type ty_lid
                       bv.FStar_Syntax_Syntax.sort unfolded env)
                | FStar_Syntax_Syntax.Tm_match (uu____2086,branches) ->
                    (debug_log env
                       "Checking strict positivity in an Tm_match, recur in the branches)";
                     FStar_List.for_all
                       (fun uu____2144  ->
                          match uu____2144 with
                          | (p,uu____2156,t) ->
                              let bs =
                                let uu____2169 =
                                  FStar_Syntax_Syntax.pat_bvs p in
                                FStar_List.map FStar_Syntax_Syntax.mk_binder
                                  uu____2169 in
                              let uu____2172 =
                                FStar_Syntax_Subst.open_term bs t in
                              (match uu____2172 with
                               | (bs1,t1) ->
                                   let uu____2179 =
                                     FStar_TypeChecker_Env.push_binders env
                                       bs1 in
                                   ty_strictly_positive_in_type ty_lid t1
                                     unfolded uu____2179)) branches)
                | FStar_Syntax_Syntax.Tm_ascribed (t,uu____2193,uu____2194)
                    ->
                    (debug_log env
                       "Checking strict positivity in an Tm_ascribed, recur)";
                     ty_strictly_positive_in_type ty_lid t unfolded env)
                | uu____2248 ->
                    ((let uu____2250 =
                        let uu____2251 =
                          let uu____2252 =
                            FStar_Syntax_Print.tag_of_term btype1 in
                          let uu____2253 =
                            let uu____2254 =
                              FStar_Syntax_Print.term_to_string btype1 in
                            Prims.strcat " and term: " uu____2254 in
                          Prims.strcat uu____2252 uu____2253 in
                        Prims.strcat
                          "Checking strict positivity, unexpected tag: "
                          uu____2251 in
                      debug_log env uu____2250);
                     false)))))
and ty_nested_positive_in_inductive:
  FStar_Ident.lident ->
    FStar_Ident.lident ->
      FStar_Syntax_Syntax.universes ->
        FStar_Syntax_Syntax.args ->
          unfolded_memo_t -> FStar_TypeChecker_Env.env_t -> Prims.bool
  =
  fun ty_lid  ->
    fun ilid  ->
      fun us  ->
        fun args  ->
          fun unfolded  ->
            fun env  ->
              (let uu____2268 =
                 let uu____2269 =
                   let uu____2270 =
                     let uu____2271 = FStar_Syntax_Print.args_to_string args in
                     Prims.strcat " applied to arguments: " uu____2271 in
                   Prims.strcat ilid.FStar_Ident.str uu____2270 in
                 Prims.strcat "Checking nested positivity in the inductive "
                   uu____2269 in
               debug_log env uu____2268);
              (let uu____2272 =
                 FStar_TypeChecker_Env.datacons_of_typ env ilid in
               match uu____2272 with
               | (b,idatas) ->
                   if Prims.op_Negation b
                   then
                     (debug_log env
                        "Checking nested positivity, not an inductive, return false";
                      false)
                   else
                     (let uu____2287 =
                        already_unfolded ilid args unfolded env in
                      if uu____2287
                      then
                        (debug_log env
                           "Checking nested positivity, we have already unfolded this inductive with these args";
                         true)
                      else
                        (let num_ibs =
                           FStar_TypeChecker_Env.num_inductive_ty_params env
                             ilid in
                         (let uu____2304 =
                            let uu____2305 =
                              let uu____2306 =
                                FStar_Util.string_of_int num_ibs in
                              Prims.strcat uu____2306
                                ", also adding to the memo table" in
                            Prims.strcat
                              "Checking nested positivity, number of type parameters is "
                              uu____2305 in
                          debug_log env uu____2304);
                         (let uu____2308 =
                            let uu____2309 = FStar_ST.op_Bang unfolded in
                            let uu____2338 =
                              let uu____2345 =
                                let uu____2358 =
                                  let uu____2367 =
                                    FStar_List.splitAt num_ibs args in
                                  FStar_Pervasives_Native.fst uu____2367 in
                                (ilid, uu____2358) in
                              [uu____2345] in
                            FStar_List.append uu____2309 uu____2338 in
                          FStar_ST.op_Colon_Equals unfolded uu____2308);
                         FStar_List.for_all
                           (fun d  ->
                              ty_nested_positive_in_dlid ty_lid d ilid us
                                args num_ibs unfolded env) idatas)))
and ty_nested_positive_in_dlid:
  FStar_Ident.lident ->
    FStar_Ident.lident ->
      FStar_Ident.lident ->
        FStar_Syntax_Syntax.universes ->
          FStar_Syntax_Syntax.args ->
            Prims.int ->
              unfolded_memo_t -> FStar_TypeChecker_Env.env_t -> Prims.bool
  =
  fun ty_lid  ->
    fun dlid  ->
      fun ilid  ->
        fun us  ->
          fun args  ->
            fun num_ibs  ->
              fun unfolded  ->
                fun env  ->
                  debug_log env
                    (Prims.strcat
                       "Checking nested positivity in data constructor "
                       (Prims.strcat dlid.FStar_Ident.str
                          (Prims.strcat " of the inductive "
                             ilid.FStar_Ident.str)));
                  (let uu____2497 =
                     FStar_TypeChecker_Env.lookup_datacon env dlid in
                   match uu____2497 with
                   | (univ_unif_vars,dt) ->
                       (FStar_List.iter2
                          (fun u'  ->
                             fun u  ->
                               match u' with
                               | FStar_Syntax_Syntax.U_unif u'' ->
                                   FStar_Syntax_Unionfind.univ_change u'' u
                               | uu____2519 ->
                                   failwith
                                     "Impossible! Expected universe unification variables")
                          univ_unif_vars us;
                        (let dt1 =
                           FStar_TypeChecker_Normalize.normalize
                             [FStar_TypeChecker_Normalize.Beta;
                             FStar_TypeChecker_Normalize.Eager_unfolding;
                             FStar_TypeChecker_Normalize.UnfoldUntil
                               FStar_Syntax_Syntax.Delta_constant;
                             FStar_TypeChecker_Normalize.Iota;
                             FStar_TypeChecker_Normalize.Zeta;
                             FStar_TypeChecker_Normalize.AllowUnboundUniverses]
                             env dt in
                         (let uu____2522 =
                            let uu____2523 =
                              FStar_Syntax_Print.term_to_string dt1 in
                            Prims.strcat
                              "Checking nested positivity in the data constructor type: "
                              uu____2523 in
                          debug_log env uu____2522);
                         (let uu____2524 =
                            let uu____2525 = FStar_Syntax_Subst.compress dt1 in
                            uu____2525.FStar_Syntax_Syntax.n in
                          match uu____2524 with
                          | FStar_Syntax_Syntax.Tm_arrow (dbs,c) ->
                              (debug_log env
                                 "Checked nested positivity in Tm_arrow data constructor type";
                               (let uu____2547 =
                                  FStar_List.splitAt num_ibs dbs in
                                match uu____2547 with
                                | (ibs,dbs1) ->
                                    let ibs1 =
                                      FStar_Syntax_Subst.open_binders ibs in
                                    let dbs2 =
                                      let uu____2596 =
                                        FStar_Syntax_Subst.opening_of_binders
                                          ibs1 in
                                      FStar_Syntax_Subst.subst_binders
                                        uu____2596 dbs1 in
                                    let c1 =
                                      let uu____2600 =
                                        FStar_Syntax_Subst.opening_of_binders
                                          ibs1 in
                                      FStar_Syntax_Subst.subst_comp
                                        uu____2600 c in
                                    let uu____2603 =
                                      FStar_List.splitAt num_ibs args in
                                    (match uu____2603 with
                                     | (args1,uu____2631) ->
                                         let subst1 =
                                           FStar_List.fold_left2
                                             (fun subst1  ->
                                                fun ib  ->
                                                  fun arg  ->
                                                    FStar_List.append subst1
                                                      [FStar_Syntax_Syntax.NT
                                                         ((FStar_Pervasives_Native.fst
                                                             ib),
                                                           (FStar_Pervasives_Native.fst
                                                              arg))]) [] ibs1
                                             args1 in
                                         let dbs3 =
                                           FStar_Syntax_Subst.subst_binders
                                             subst1 dbs2 in
                                         let c2 =
                                           let uu____2703 =
                                             FStar_Syntax_Subst.shift_subst
                                               (FStar_List.length dbs3)
                                               subst1 in
                                           FStar_Syntax_Subst.subst_comp
                                             uu____2703 c1 in
                                         ((let uu____2711 =
                                             let uu____2712 =
                                               let uu____2713 =
                                                 FStar_Syntax_Print.binders_to_string
                                                   "; " dbs3 in
                                               let uu____2714 =
                                                 let uu____2715 =
                                                   FStar_Syntax_Print.comp_to_string
                                                     c2 in
                                                 Prims.strcat ", and c: "
                                                   uu____2715 in
                                               Prims.strcat uu____2713
                                                 uu____2714 in
                                             Prims.strcat
                                               "Checking nested positivity in the unfolded data constructor binders as: "
                                               uu____2712 in
                                           debug_log env uu____2711);
                                          ty_nested_positive_in_type ty_lid
                                            (FStar_Syntax_Syntax.Tm_arrow
                                               (dbs3, c2)) ilid num_ibs
                                            unfolded env))))
                          | uu____2728 ->
                              (debug_log env
                                 "Checking nested positivity in the data constructor type that is not an arrow";
                               (let uu____2730 =
                                  let uu____2731 =
                                    FStar_Syntax_Subst.compress dt1 in
                                  uu____2731.FStar_Syntax_Syntax.n in
                                ty_nested_positive_in_type ty_lid uu____2730
                                  ilid num_ibs unfolded env))))))
and ty_nested_positive_in_type:
  FStar_Ident.lident ->
    FStar_Syntax_Syntax.term' ->
      FStar_Ident.lident ->
        Prims.int ->
          unfolded_memo_t -> FStar_TypeChecker_Env.env_t -> Prims.bool
  =
  fun ty_lid  ->
    fun t  ->
      fun ilid  ->
        fun num_ibs  ->
          fun unfolded  ->
            fun env  ->
              match t with
              | FStar_Syntax_Syntax.Tm_app (t1,args) ->
                  (debug_log env
                     "Checking nested positivity in an Tm_app node, which is expected to be the ilid itself";
                   (let uu____2781 = try_get_fv t1 in
                    match uu____2781 with
                    | (fv,uu____2787) ->
                        if
                          FStar_Ident.lid_equals
                            (fv.FStar_Syntax_Syntax.fv_name).FStar_Syntax_Syntax.v
                            ilid
                        then true
                        else
                          failwith "Impossible, expected the type to be ilid"))
              | FStar_Syntax_Syntax.Tm_arrow (sbs,c) ->
                  ((let uu____2808 =
                      let uu____2809 =
                        FStar_Syntax_Print.binders_to_string "; " sbs in
                      Prims.strcat
                        "Checking nested positivity in an Tm_arrow node, with binders as: "
                        uu____2809 in
                    debug_log env uu____2808);
                   (let sbs1 = FStar_Syntax_Subst.open_binders sbs in
                    let uu____2811 =
                      FStar_List.fold_left
                        (fun uu____2828  ->
                           fun b  ->
                             match uu____2828 with
                             | (r,env1) ->
                                 if Prims.op_Negation r
                                 then (r, env1)
                                 else
                                   (let uu____2849 =
                                      ty_strictly_positive_in_type ty_lid
                                        (FStar_Pervasives_Native.fst b).FStar_Syntax_Syntax.sort
                                        unfolded env1 in
                                    let uu____2862 =
                                      FStar_TypeChecker_Env.push_binders env1
                                        [b] in
                                    (uu____2849, uu____2862))) (true, env)
                        sbs1 in
                    match uu____2811 with | (b,uu____2872) -> b))
              | uu____2873 ->
                  failwith "Nested positive check, unhandled case"
let ty_positive_in_datacon:
  FStar_Ident.lident ->
    FStar_Ident.lident ->
      FStar_Syntax_Syntax.binders ->
        FStar_Syntax_Syntax.universes ->
          unfolded_memo_t -> FStar_TypeChecker_Env.env -> Prims.bool
  =
  fun ty_lid  ->
    fun dlid  ->
      fun ty_bs  ->
        fun us  ->
          fun unfolded  ->
            fun env  ->
              let uu____2910 = FStar_TypeChecker_Env.lookup_datacon env dlid in
              match uu____2910 with
              | (univ_unif_vars,dt) ->
                  (FStar_List.iter2
                     (fun u'  ->
                        fun u  ->
                          match u' with
                          | FStar_Syntax_Syntax.U_unif u'' ->
                              FStar_Syntax_Unionfind.univ_change u'' u
                          | uu____2932 ->
                              failwith
                                "Impossible! Expected universe unification variables")
                     univ_unif_vars us;
                   (let uu____2934 =
                      let uu____2935 = FStar_Syntax_Print.term_to_string dt in
                      Prims.strcat "Checking data constructor type: "
                        uu____2935 in
                    debug_log env uu____2934);
                   (let uu____2936 =
                      let uu____2937 = FStar_Syntax_Subst.compress dt in
                      uu____2937.FStar_Syntax_Syntax.n in
                    match uu____2936 with
                    | FStar_Syntax_Syntax.Tm_fvar uu____2940 ->
                        (debug_log env
                           "Data constructor type is simply an fvar, returning true";
                         true)
                    | FStar_Syntax_Syntax.Tm_arrow (dbs,uu____2943) ->
                        let dbs1 =
                          let uu____2967 =
                            FStar_List.splitAt (FStar_List.length ty_bs) dbs in
                          FStar_Pervasives_Native.snd uu____2967 in
                        let dbs2 =
                          let uu____3005 =
                            FStar_Syntax_Subst.opening_of_binders ty_bs in
                          FStar_Syntax_Subst.subst_binders uu____3005 dbs1 in
                        let dbs3 = FStar_Syntax_Subst.open_binders dbs2 in
                        ((let uu____3010 =
                            let uu____3011 =
                              let uu____3012 =
                                FStar_Util.string_of_int
                                  (FStar_List.length dbs3) in
                              Prims.strcat uu____3012 " binders" in
                            Prims.strcat
                              "Data constructor type is an arrow type, so checking strict positivity in "
                              uu____3011 in
                          debug_log env uu____3010);
                         (let uu____3017 =
                            FStar_List.fold_left
                              (fun uu____3034  ->
                                 fun b  ->
                                   match uu____3034 with
                                   | (r,env1) ->
                                       if Prims.op_Negation r
                                       then (r, env1)
                                       else
                                         (let uu____3055 =
                                            ty_strictly_positive_in_type
                                              ty_lid
                                              (FStar_Pervasives_Native.fst b).FStar_Syntax_Syntax.sort
                                              unfolded env1 in
                                          let uu____3068 =
                                            FStar_TypeChecker_Env.push_binders
                                              env1 [b] in
                                          (uu____3055, uu____3068)))
                              (true, env) dbs3 in
                          match uu____3017 with | (b,uu____3078) -> b))
                    | FStar_Syntax_Syntax.Tm_app (uu____3079,uu____3080) ->
                        (debug_log env
                           "Data constructor type is a Tm_app, so returning true";
                         true)
                    | uu____3102 ->
                        failwith
                          "Unexpected data constructor type when checking positivity"))
let check_positivity:
  FStar_Syntax_Syntax.sigelt -> FStar_TypeChecker_Env.env -> Prims.bool =
  fun ty  ->
    fun env  ->
      let unfolded_inductives = FStar_Util.mk_ref [] in
      let uu____3130 =
        match ty.FStar_Syntax_Syntax.sigel with
        | FStar_Syntax_Syntax.Sig_inductive_typ
            (lid,us,bs,uu____3146,uu____3147,uu____3148) -> (lid, us, bs)
        | uu____3157 -> failwith "Impossible!" in
      match uu____3130 with
      | (ty_lid,ty_us,ty_bs) ->
          let uu____3167 = FStar_Syntax_Subst.univ_var_opening ty_us in
          (match uu____3167 with
           | (ty_usubst,ty_us1) ->
               let env1 = FStar_TypeChecker_Env.push_univ_vars env ty_us1 in
               let env2 = FStar_TypeChecker_Env.push_binders env1 ty_bs in
               let ty_bs1 = FStar_Syntax_Subst.subst_binders ty_usubst ty_bs in
               let ty_bs2 = FStar_Syntax_Subst.open_binders ty_bs1 in
               let uu____3190 =
                 let uu____3193 =
                   FStar_TypeChecker_Env.datacons_of_typ env2 ty_lid in
                 FStar_Pervasives_Native.snd uu____3193 in
               FStar_List.for_all
                 (fun d  ->
                    let uu____3205 =
                      FStar_List.map (fun s  -> FStar_Syntax_Syntax.U_name s)
                        ty_us1 in
                    ty_positive_in_datacon ty_lid d ty_bs2 uu____3205
                      unfolded_inductives env2) uu____3190)
let datacon_typ: FStar_Syntax_Syntax.sigelt -> FStar_Syntax_Syntax.term =
  fun data  ->
    match data.FStar_Syntax_Syntax.sigel with
    | FStar_Syntax_Syntax.Sig_datacon
        (uu____3226,uu____3227,t,uu____3229,uu____3230,uu____3231) -> t
    | uu____3236 -> failwith "Impossible!"
let optimized_haseq_soundness_for_data:
  FStar_Ident.lident ->
    FStar_Syntax_Syntax.sigelt ->
      FStar_Syntax_Syntax.subst_elt Prims.list ->
        FStar_Syntax_Syntax.binders -> FStar_Syntax_Syntax.term
  =
  fun ty_lid  ->
    fun data  ->
      fun usubst  ->
        fun bs  ->
          let dt = datacon_typ data in
          let dt1 = FStar_Syntax_Subst.subst usubst dt in
          let uu____3259 =
            let uu____3260 = FStar_Syntax_Subst.compress dt1 in
            uu____3260.FStar_Syntax_Syntax.n in
          match uu____3259 with
          | FStar_Syntax_Syntax.Tm_arrow (dbs,uu____3264) ->
              let dbs1 =
                let uu____3288 =
                  FStar_List.splitAt (FStar_List.length bs) dbs in
                FStar_Pervasives_Native.snd uu____3288 in
              let dbs2 =
                let uu____3326 = FStar_Syntax_Subst.opening_of_binders bs in
                FStar_Syntax_Subst.subst_binders uu____3326 dbs1 in
              let dbs3 = FStar_Syntax_Subst.open_binders dbs2 in
              let cond =
                FStar_List.fold_left
                  (fun t  ->
                     fun b  ->
                       let haseq_b =
                         let uu____3341 =
                           let uu____3342 =
                             let uu____3343 =
                               FStar_Syntax_Syntax.as_arg
                                 (FStar_Pervasives_Native.fst b).FStar_Syntax_Syntax.sort in
                             [uu____3343] in
                           FStar_Syntax_Syntax.mk_Tm_app
                             FStar_Syntax_Util.t_haseq uu____3342 in
                         uu____3341 FStar_Pervasives_Native.None
                           FStar_Range.dummyRange in
                       let sort_range =
                         ((FStar_Pervasives_Native.fst b).FStar_Syntax_Syntax.sort).FStar_Syntax_Syntax.pos in
                       let haseq_b1 =
                         let uu____3348 =
                           FStar_Util.format1
                             "Failed to prove that the type '%s' supports decidable equality because of this argument; add either the 'noeq' or 'unopteq' qualifier"
                             ty_lid.FStar_Ident.str in
                         FStar_TypeChecker_Util.label uu____3348 sort_range
                           haseq_b in
                       FStar_Syntax_Util.mk_conj t haseq_b1)
                  FStar_Syntax_Util.t_true dbs3 in
              FStar_List.fold_right
                (fun b  ->
                   fun t  ->
                     let uu____3356 =
                       let uu____3357 =
                         let uu____3358 =
                           let uu____3359 =
                             let uu____3360 = FStar_Syntax_Subst.close [b] t in
                             FStar_Syntax_Util.abs
                               [((FStar_Pervasives_Native.fst b),
                                  FStar_Pervasives_Native.None)] uu____3360
                               FStar_Pervasives_Native.None in
                           FStar_Syntax_Syntax.as_arg uu____3359 in
                         [uu____3358] in
                       FStar_Syntax_Syntax.mk_Tm_app
                         FStar_Syntax_Util.tforall uu____3357 in
                     uu____3356 FStar_Pervasives_Native.None
                       FStar_Range.dummyRange) dbs3 cond
          | uu____3377 -> FStar_Syntax_Util.t_true
let optimized_haseq_ty:
  FStar_Syntax_Syntax.sigelts ->
    FStar_Syntax_Syntax.subst_elt Prims.list ->
      FStar_Syntax_Syntax.univ_name Prims.list ->
        ((FStar_Ident.lident,FStar_Syntax_Syntax.term)
           FStar_Pervasives_Native.tuple2 Prims.list,FStar_TypeChecker_Env.env,
          FStar_Syntax_Syntax.term,FStar_Syntax_Syntax.term)
          FStar_Pervasives_Native.tuple4 ->
          FStar_Syntax_Syntax.sigelt ->
            ((FStar_Ident.lident,FStar_Syntax_Syntax.term)
               FStar_Pervasives_Native.tuple2 Prims.list,FStar_TypeChecker_Env.env,
              FStar_Syntax_Syntax.term' FStar_Syntax_Syntax.syntax,FStar_Syntax_Syntax.term'
                                                                    FStar_Syntax_Syntax.syntax)
              FStar_Pervasives_Native.tuple4
  =
  fun all_datas_in_the_bundle  ->
    fun usubst  ->
      fun us  ->
        fun acc  ->
          fun ty  ->
            let uu____3452 =
              match ty.FStar_Syntax_Syntax.sigel with
              | FStar_Syntax_Syntax.Sig_inductive_typ
                  (lid,uu____3474,bs,t,uu____3477,d_lids) ->
                  (lid, bs, t, d_lids)
              | uu____3489 -> failwith "Impossible!" in
            match uu____3452 with
            | (lid,bs,t,d_lids) ->
                let bs1 = FStar_Syntax_Subst.subst_binders usubst bs in
                let t1 =
                  let uu____3528 =
                    FStar_Syntax_Subst.shift_subst (FStar_List.length bs1)
                      usubst in
                  FStar_Syntax_Subst.subst uu____3528 t in
                let uu____3535 = FStar_Syntax_Subst.open_term bs1 t1 in
                (match uu____3535 with
                 | (bs2,t2) ->
                     let ibs =
                       let uu____3567 =
                         let uu____3568 = FStar_Syntax_Subst.compress t2 in
                         uu____3568.FStar_Syntax_Syntax.n in
                       match uu____3567 with
                       | FStar_Syntax_Syntax.Tm_arrow (ibs,uu____3578) -> ibs
                       | uu____3595 -> [] in
                     let ibs1 = FStar_Syntax_Subst.open_binders ibs in
                     let ind =
                       let uu____3602 =
                         FStar_Syntax_Syntax.fvar lid
                           FStar_Syntax_Syntax.Delta_constant
                           FStar_Pervasives_Native.None in
                       let uu____3603 =
                         FStar_List.map
                           (fun u  -> FStar_Syntax_Syntax.U_name u) us in
                       FStar_Syntax_Syntax.mk_Tm_uinst uu____3602 uu____3603 in
                     let ind1 =
                       let uu____3609 =
                         let uu____3610 =
                           FStar_List.map
                             (fun uu____3623  ->
                                match uu____3623 with
                                | (bv,aq) ->
                                    let uu____3634 =
                                      FStar_Syntax_Syntax.bv_to_name bv in
                                    (uu____3634, aq)) bs2 in
                         FStar_Syntax_Syntax.mk_Tm_app ind uu____3610 in
                       uu____3609 FStar_Pervasives_Native.None
                         FStar_Range.dummyRange in
                     let ind2 =
                       let uu____3640 =
                         let uu____3641 =
                           FStar_List.map
                             (fun uu____3654  ->
                                match uu____3654 with
                                | (bv,aq) ->
                                    let uu____3665 =
                                      FStar_Syntax_Syntax.bv_to_name bv in
                                    (uu____3665, aq)) ibs1 in
                         FStar_Syntax_Syntax.mk_Tm_app ind1 uu____3641 in
                       uu____3640 FStar_Pervasives_Native.None
                         FStar_Range.dummyRange in
                     let haseq_ind =
                       let uu____3671 =
                         let uu____3672 =
                           let uu____3673 = FStar_Syntax_Syntax.as_arg ind2 in
                           [uu____3673] in
                         FStar_Syntax_Syntax.mk_Tm_app
                           FStar_Syntax_Util.t_haseq uu____3672 in
                       uu____3671 FStar_Pervasives_Native.None
                         FStar_Range.dummyRange in
                     let bs' =
                       FStar_List.filter
                         (fun b  ->
                            let uu____3699 = acc in
                            match uu____3699 with
                            | (uu____3714,en,uu____3716,uu____3717) ->
                                let opt =
                                  let uu____3733 =
                                    let uu____3734 =
                                      FStar_Syntax_Util.type_u () in
                                    FStar_Pervasives_Native.fst uu____3734 in
                                  FStar_TypeChecker_Rel.try_subtype' en
                                    (FStar_Pervasives_Native.fst b).FStar_Syntax_Syntax.sort
                                    uu____3733 false in
                                (match opt with
                                 | FStar_Pervasives_Native.None  -> false
                                 | FStar_Pervasives_Native.Some uu____3739 ->
                                     true)) bs2 in
                     let haseq_bs =
                       FStar_List.fold_left
                         (fun t3  ->
                            fun b  ->
                              let uu____3746 =
                                let uu____3747 =
                                  let uu____3748 =
                                    let uu____3749 =
                                      let uu____3750 =
                                        FStar_Syntax_Syntax.bv_to_name
                                          (FStar_Pervasives_Native.fst b) in
                                      FStar_Syntax_Syntax.as_arg uu____3750 in
                                    [uu____3749] in
                                  FStar_Syntax_Syntax.mk_Tm_app
                                    FStar_Syntax_Util.t_haseq uu____3748 in
                                uu____3747 FStar_Pervasives_Native.None
                                  FStar_Range.dummyRange in
                              FStar_Syntax_Util.mk_conj t3 uu____3746)
                         FStar_Syntax_Util.t_true bs' in
                     let fml = FStar_Syntax_Util.mk_imp haseq_bs haseq_ind in
                     let fml1 =
                       let uu___95_3757 = fml in
                       let uu____3758 =
                         let uu____3759 =
                           let uu____3766 =
                             let uu____3767 =
                               let uu____3778 =
                                 let uu____3781 =
                                   FStar_Syntax_Syntax.as_arg haseq_ind in
                                 [uu____3781] in
                               [uu____3778] in
                             FStar_Syntax_Syntax.Meta_pattern uu____3767 in
                           (fml, uu____3766) in
                         FStar_Syntax_Syntax.Tm_meta uu____3759 in
                       {
                         FStar_Syntax_Syntax.n = uu____3758;
                         FStar_Syntax_Syntax.pos =
                           (uu___95_3757.FStar_Syntax_Syntax.pos);
                         FStar_Syntax_Syntax.vars =
                           (uu___95_3757.FStar_Syntax_Syntax.vars)
                       } in
                     let fml2 =
                       FStar_List.fold_right
                         (fun b  ->
                            fun t3  ->
                              let uu____3794 =
                                let uu____3795 =
                                  let uu____3796 =
                                    let uu____3797 =
                                      let uu____3798 =
                                        FStar_Syntax_Subst.close [b] t3 in
                                      FStar_Syntax_Util.abs
                                        [((FStar_Pervasives_Native.fst b),
                                           FStar_Pervasives_Native.None)]
                                        uu____3798
                                        FStar_Pervasives_Native.None in
                                    FStar_Syntax_Syntax.as_arg uu____3797 in
                                  [uu____3796] in
                                FStar_Syntax_Syntax.mk_Tm_app
                                  FStar_Syntax_Util.tforall uu____3795 in
                              uu____3794 FStar_Pervasives_Native.None
                                FStar_Range.dummyRange) ibs1 fml1 in
                     let fml3 =
                       FStar_List.fold_right
                         (fun b  ->
                            fun t3  ->
                              let uu____3823 =
                                let uu____3824 =
                                  let uu____3825 =
                                    let uu____3826 =
                                      let uu____3827 =
                                        FStar_Syntax_Subst.close [b] t3 in
                                      FStar_Syntax_Util.abs
                                        [((FStar_Pervasives_Native.fst b),
                                           FStar_Pervasives_Native.None)]
                                        uu____3827
                                        FStar_Pervasives_Native.None in
                                    FStar_Syntax_Syntax.as_arg uu____3826 in
                                  [uu____3825] in
                                FStar_Syntax_Syntax.mk_Tm_app
                                  FStar_Syntax_Util.tforall uu____3824 in
                              uu____3823 FStar_Pervasives_Native.None
                                FStar_Range.dummyRange) bs2 fml2 in
                     let guard = FStar_Syntax_Util.mk_conj haseq_bs fml3 in
                     let uu____3847 = acc in
                     (match uu____3847 with
                      | (l_axioms,env,guard',cond') ->
                          let env1 =
                            FStar_TypeChecker_Env.push_binders env bs2 in
                          let env2 =
                            FStar_TypeChecker_Env.push_binders env1 ibs1 in
                          let t_datas =
                            FStar_List.filter
                              (fun s  ->
                                 match s.FStar_Syntax_Syntax.sigel with
                                 | FStar_Syntax_Syntax.Sig_datacon
                                     (uu____3909,uu____3910,uu____3911,t_lid,uu____3913,uu____3914)
                                     -> t_lid = lid
                                 | uu____3919 -> failwith "Impossible")
                              all_datas_in_the_bundle in
                          let cond =
                            FStar_List.fold_left
                              (fun acc1  ->
                                 fun d  ->
                                   let uu____3926 =
                                     optimized_haseq_soundness_for_data lid d
                                       usubst bs2 in
                                   FStar_Syntax_Util.mk_conj acc1 uu____3926)
                              FStar_Syntax_Util.t_true t_datas in
                          let axiom_lid =
                            FStar_Ident.lid_of_ids
                              (FStar_List.append lid.FStar_Ident.ns
                                 [FStar_Ident.id_of_text
                                    (Prims.strcat
                                       (lid.FStar_Ident.ident).FStar_Ident.idText
                                       "_haseq")]) in
                          let uu____3928 =
                            FStar_Syntax_Util.mk_conj guard' guard in
                          let uu____3931 =
                            FStar_Syntax_Util.mk_conj cond' cond in
                          ((FStar_List.append l_axioms [(axiom_lid, fml3)]),
                            env2, uu____3928, uu____3931)))
let optimized_haseq_scheme:
  FStar_Syntax_Syntax.sigelt ->
    FStar_Syntax_Syntax.sigelt Prims.list ->
      FStar_Syntax_Syntax.sigelt Prims.list ->
        FStar_TypeChecker_Env.env_t ->
          (FStar_TypeChecker_Env.env_t ->
             FStar_Ident.lident ->
               FStar_Syntax_Syntax.formula ->
                 FStar_Syntax_Syntax.qualifier Prims.list ->
                   FStar_Range.range -> FStar_Syntax_Syntax.sigelt)
            -> FStar_Syntax_Syntax.sigelt Prims.list
  =
  fun sig_bndle  ->
    fun tcs  ->
      fun datas  ->
        fun env0  ->
          fun tc_assume  ->
            let us =
              let ty = FStar_List.hd tcs in
              match ty.FStar_Syntax_Syntax.sigel with
              | FStar_Syntax_Syntax.Sig_inductive_typ
                  (uu____4019,us,uu____4021,uu____4022,uu____4023,uu____4024)
                  -> us
              | uu____4033 -> failwith "Impossible!" in
            let uu____4034 = FStar_Syntax_Subst.univ_var_opening us in
            match uu____4034 with
            | (usubst,us1) ->
                let env = FStar_TypeChecker_Env.push_sigelt env0 sig_bndle in
                ((env.FStar_TypeChecker_Env.solver).FStar_TypeChecker_Env.push
                   "haseq";
                 (env.FStar_TypeChecker_Env.solver).FStar_TypeChecker_Env.encode_sig
                   env sig_bndle;
                 (let env1 = FStar_TypeChecker_Env.push_univ_vars env us1 in
                  let uu____4059 =
                    FStar_List.fold_left
                      (optimized_haseq_ty datas usubst us1)
                      ([], env1, FStar_Syntax_Util.t_true,
                        FStar_Syntax_Util.t_true) tcs in
                  match uu____4059 with
                  | (axioms,env2,guard,cond) ->
                      let phi = FStar_Syntax_Util.mk_imp guard cond in
                      let uu____4117 =
                        FStar_TypeChecker_TcTerm.tc_trivial_guard env2 phi in
                      (match uu____4117 with
                       | (phi1,uu____4125) ->
                           ((let uu____4127 =
                               FStar_TypeChecker_Env.should_verify env2 in
                             if uu____4127
                             then
                               let uu____4128 =
                                 FStar_TypeChecker_Rel.guard_of_guard_formula
                                   (FStar_TypeChecker_Common.NonTrivial phi1) in
                               FStar_TypeChecker_Rel.force_trivial_guard env2
                                 uu____4128
                             else ());
                            (let ses =
                               FStar_List.fold_left
                                 (fun l  ->
                                    fun uu____4145  ->
                                      match uu____4145 with
                                      | (lid,fml) ->
                                          let se =
                                            tc_assume env2 lid fml []
                                              FStar_Range.dummyRange in
                                          FStar_List.append l [se]) [] axioms in
                             (env2.FStar_TypeChecker_Env.solver).FStar_TypeChecker_Env.pop
                               "haseq";
                             ses)))))
let unoptimized_haseq_data:
  FStar_Syntax_Syntax.subst_elt Prims.list ->
    FStar_Syntax_Syntax.binders ->
      FStar_Syntax_Syntax.term ->
        FStar_Ident.lident Prims.list ->
          FStar_Syntax_Syntax.term ->
            FStar_Syntax_Syntax.sigelt ->
              FStar_Syntax_Syntax.term' FStar_Syntax_Syntax.syntax
  =
  fun usubst  ->
    fun bs  ->
      fun haseq_ind  ->
        fun mutuals  ->
          fun acc  ->
            fun data  ->
              let rec is_mutual t =
                let uu____4203 =
                  let uu____4204 = FStar_Syntax_Subst.compress t in
                  uu____4204.FStar_Syntax_Syntax.n in
                match uu____4203 with
                | FStar_Syntax_Syntax.Tm_fvar fv ->
                    FStar_List.existsb
                      (fun lid  ->
                         FStar_Ident.lid_equals lid
                           (fv.FStar_Syntax_Syntax.fv_name).FStar_Syntax_Syntax.v)
                      mutuals
                | FStar_Syntax_Syntax.Tm_uinst (t',uu____4211) ->
                    is_mutual t'
                | FStar_Syntax_Syntax.Tm_refine (bv,t') ->
                    is_mutual bv.FStar_Syntax_Syntax.sort
                | FStar_Syntax_Syntax.Tm_app (t',args) ->
                    let uu____4244 = is_mutual t' in
                    if uu____4244
                    then true
                    else
                      (let uu____4246 =
                         FStar_List.map FStar_Pervasives_Native.fst args in
                       exists_mutual uu____4246)
                | FStar_Syntax_Syntax.Tm_meta (t',uu____4262) -> is_mutual t'
                | uu____4267 -> false
              and exists_mutual uu___87_4268 =
                match uu___87_4268 with
                | [] -> false
                | hd1::tl1 -> (is_mutual hd1) || (exists_mutual tl1) in
              let dt = datacon_typ data in
              let dt1 = FStar_Syntax_Subst.subst usubst dt in
              let uu____4287 =
                let uu____4288 = FStar_Syntax_Subst.compress dt1 in
                uu____4288.FStar_Syntax_Syntax.n in
              match uu____4287 with
              | FStar_Syntax_Syntax.Tm_arrow (dbs,uu____4294) ->
                  let dbs1 =
                    let uu____4318 =
                      FStar_List.splitAt (FStar_List.length bs) dbs in
                    FStar_Pervasives_Native.snd uu____4318 in
                  let dbs2 =
                    let uu____4356 = FStar_Syntax_Subst.opening_of_binders bs in
                    FStar_Syntax_Subst.subst_binders uu____4356 dbs1 in
                  let dbs3 = FStar_Syntax_Subst.open_binders dbs2 in
                  let cond =
                    FStar_List.fold_left
                      (fun t  ->
                         fun b  ->
                           let sort =
                             (FStar_Pervasives_Native.fst b).FStar_Syntax_Syntax.sort in
                           let haseq_sort =
                             let uu____4374 =
                               let uu____4375 =
                                 let uu____4376 =
                                   FStar_Syntax_Syntax.as_arg
                                     (FStar_Pervasives_Native.fst b).FStar_Syntax_Syntax.sort in
                                 [uu____4376] in
                               FStar_Syntax_Syntax.mk_Tm_app
                                 FStar_Syntax_Util.t_haseq uu____4375 in
                             uu____4374 FStar_Pervasives_Native.None
                               FStar_Range.dummyRange in
                           let haseq_sort1 =
                             let uu____4380 = is_mutual sort in
                             if uu____4380
                             then
                               FStar_Syntax_Util.mk_imp haseq_ind haseq_sort
                             else haseq_sort in
                           FStar_Syntax_Util.mk_conj t haseq_sort1)
                      FStar_Syntax_Util.t_true dbs3 in
                  let cond1 =
                    FStar_List.fold_right
                      (fun b  ->
                         fun t  ->
                           let uu____4390 =
                             let uu____4391 =
                               let uu____4392 =
                                 let uu____4393 =
                                   let uu____4394 =
                                     FStar_Syntax_Subst.close [b] t in
                                   FStar_Syntax_Util.abs
                                     [((FStar_Pervasives_Native.fst b),
                                        FStar_Pervasives_Native.None)]
                                     uu____4394 FStar_Pervasives_Native.None in
                                 FStar_Syntax_Syntax.as_arg uu____4393 in
                               [uu____4392] in
                             FStar_Syntax_Syntax.mk_Tm_app
                               FStar_Syntax_Util.tforall uu____4391 in
                           uu____4390 FStar_Pervasives_Native.None
                             FStar_Range.dummyRange) dbs3 cond in
                  FStar_Syntax_Util.mk_conj acc cond1
              | uu____4411 -> acc
let unoptimized_haseq_ty:
  FStar_Syntax_Syntax.sigelt Prims.list ->
    FStar_Ident.lident Prims.list ->
      FStar_Syntax_Syntax.subst_elt Prims.list ->
        FStar_Syntax_Syntax.univ_name Prims.list ->
          FStar_Syntax_Syntax.term ->
            FStar_Syntax_Syntax.sigelt ->
              FStar_Syntax_Syntax.term' FStar_Syntax_Syntax.syntax
  =
  fun all_datas_in_the_bundle  ->
    fun mutuals  ->
      fun usubst  ->
        fun us  ->
          fun acc  ->
            fun ty  ->
              let uu____4454 =
                match ty.FStar_Syntax_Syntax.sigel with
                | FStar_Syntax_Syntax.Sig_inductive_typ
                    (lid,uu____4476,bs,t,uu____4479,d_lids) ->
                    (lid, bs, t, d_lids)
                | uu____4491 -> failwith "Impossible!" in
              match uu____4454 with
              | (lid,bs,t,d_lids) ->
                  let bs1 = FStar_Syntax_Subst.subst_binders usubst bs in
                  let t1 =
                    let uu____4514 =
                      FStar_Syntax_Subst.shift_subst (FStar_List.length bs1)
                        usubst in
                    FStar_Syntax_Subst.subst uu____4514 t in
                  let uu____4521 = FStar_Syntax_Subst.open_term bs1 t1 in
                  (match uu____4521 with
                   | (bs2,t2) ->
                       let ibs =
                         let uu____4537 =
                           let uu____4538 = FStar_Syntax_Subst.compress t2 in
                           uu____4538.FStar_Syntax_Syntax.n in
                         match uu____4537 with
                         | FStar_Syntax_Syntax.Tm_arrow (ibs,uu____4548) ->
                             ibs
                         | uu____4565 -> [] in
                       let ibs1 = FStar_Syntax_Subst.open_binders ibs in
                       let ind =
                         let uu____4572 =
                           FStar_Syntax_Syntax.fvar lid
                             FStar_Syntax_Syntax.Delta_constant
                             FStar_Pervasives_Native.None in
                         let uu____4573 =
                           FStar_List.map
                             (fun u  -> FStar_Syntax_Syntax.U_name u) us in
                         FStar_Syntax_Syntax.mk_Tm_uinst uu____4572
                           uu____4573 in
                       let ind1 =
                         let uu____4579 =
                           let uu____4580 =
                             FStar_List.map
                               (fun uu____4593  ->
                                  match uu____4593 with
                                  | (bv,aq) ->
                                      let uu____4604 =
                                        FStar_Syntax_Syntax.bv_to_name bv in
                                      (uu____4604, aq)) bs2 in
                           FStar_Syntax_Syntax.mk_Tm_app ind uu____4580 in
                         uu____4579 FStar_Pervasives_Native.None
                           FStar_Range.dummyRange in
                       let ind2 =
                         let uu____4610 =
                           let uu____4611 =
                             FStar_List.map
                               (fun uu____4624  ->
                                  match uu____4624 with
                                  | (bv,aq) ->
                                      let uu____4635 =
                                        FStar_Syntax_Syntax.bv_to_name bv in
                                      (uu____4635, aq)) ibs1 in
                           FStar_Syntax_Syntax.mk_Tm_app ind1 uu____4611 in
                         uu____4610 FStar_Pervasives_Native.None
                           FStar_Range.dummyRange in
                       let haseq_ind =
                         let uu____4641 =
                           let uu____4642 =
                             let uu____4643 = FStar_Syntax_Syntax.as_arg ind2 in
                             [uu____4643] in
                           FStar_Syntax_Syntax.mk_Tm_app
                             FStar_Syntax_Util.t_haseq uu____4642 in
                         uu____4641 FStar_Pervasives_Native.None
                           FStar_Range.dummyRange in
                       let t_datas =
                         FStar_List.filter
                           (fun s  ->
                              match s.FStar_Syntax_Syntax.sigel with
                              | FStar_Syntax_Syntax.Sig_datacon
                                  (uu____4657,uu____4658,uu____4659,t_lid,uu____4661,uu____4662)
                                  -> t_lid = lid
                              | uu____4667 -> failwith "Impossible")
                           all_datas_in_the_bundle in
                       let data_cond =
                         FStar_List.fold_left
                           (unoptimized_haseq_data usubst bs2 haseq_ind
                              mutuals) FStar_Syntax_Util.t_true t_datas in
                       let fml = FStar_Syntax_Util.mk_imp data_cond haseq_ind in
                       let fml1 =
                         let uu___96_4673 = fml in
                         let uu____4674 =
                           let uu____4675 =
                             let uu____4682 =
                               let uu____4683 =
                                 let uu____4694 =
                                   let uu____4697 =
                                     FStar_Syntax_Syntax.as_arg haseq_ind in
                                   [uu____4697] in
                                 [uu____4694] in
                               FStar_Syntax_Syntax.Meta_pattern uu____4683 in
                             (fml, uu____4682) in
                           FStar_Syntax_Syntax.Tm_meta uu____4675 in
                         {
                           FStar_Syntax_Syntax.n = uu____4674;
                           FStar_Syntax_Syntax.pos =
                             (uu___96_4673.FStar_Syntax_Syntax.pos);
                           FStar_Syntax_Syntax.vars =
                             (uu___96_4673.FStar_Syntax_Syntax.vars)
                         } in
                       let fml2 =
                         FStar_List.fold_right
                           (fun b  ->
                              fun t3  ->
                                let uu____4710 =
                                  let uu____4711 =
                                    let uu____4712 =
                                      let uu____4713 =
                                        let uu____4714 =
                                          FStar_Syntax_Subst.close [b] t3 in
                                        FStar_Syntax_Util.abs
                                          [((FStar_Pervasives_Native.fst b),
                                             FStar_Pervasives_Native.None)]
                                          uu____4714
                                          FStar_Pervasives_Native.None in
                                      FStar_Syntax_Syntax.as_arg uu____4713 in
                                    [uu____4712] in
                                  FStar_Syntax_Syntax.mk_Tm_app
                                    FStar_Syntax_Util.tforall uu____4711 in
                                uu____4710 FStar_Pervasives_Native.None
                                  FStar_Range.dummyRange) ibs1 fml1 in
                       let fml3 =
                         FStar_List.fold_right
                           (fun b  ->
                              fun t3  ->
                                let uu____4739 =
                                  let uu____4740 =
                                    let uu____4741 =
                                      let uu____4742 =
                                        let uu____4743 =
                                          FStar_Syntax_Subst.close [b] t3 in
                                        FStar_Syntax_Util.abs
                                          [((FStar_Pervasives_Native.fst b),
                                             FStar_Pervasives_Native.None)]
                                          uu____4743
                                          FStar_Pervasives_Native.None in
                                      FStar_Syntax_Syntax.as_arg uu____4742 in
                                    [uu____4741] in
                                  FStar_Syntax_Syntax.mk_Tm_app
                                    FStar_Syntax_Util.tforall uu____4740 in
                                uu____4739 FStar_Pervasives_Native.None
                                  FStar_Range.dummyRange) bs2 fml2 in
                       FStar_Syntax_Util.mk_conj acc fml3)
let unoptimized_haseq_scheme:
  FStar_Syntax_Syntax.sigelt ->
    FStar_Syntax_Syntax.sigelt Prims.list ->
      FStar_Syntax_Syntax.sigelt Prims.list ->
        FStar_TypeChecker_Env.env_t ->
          (FStar_TypeChecker_Env.env_t ->
             FStar_Ident.lident ->
               FStar_Syntax_Syntax.formula ->
                 FStar_Syntax_Syntax.qualifier Prims.list ->
                   FStar_Range.range -> FStar_Syntax_Syntax.sigelt)
            -> FStar_Syntax_Syntax.sigelt Prims.list
  =
  fun sig_bndle  ->
    fun tcs  ->
      fun datas  ->
        fun env0  ->
          fun tc_assume  ->
            let mutuals =
              FStar_List.map
                (fun ty  ->
                   match ty.FStar_Syntax_Syntax.sigel with
                   | FStar_Syntax_Syntax.Sig_inductive_typ
                       (lid,uu____4833,uu____4834,uu____4835,uu____4836,uu____4837)
                       -> lid
                   | uu____4846 -> failwith "Impossible!") tcs in
            let uu____4847 =
              let ty = FStar_List.hd tcs in
              match ty.FStar_Syntax_Syntax.sigel with
              | FStar_Syntax_Syntax.Sig_inductive_typ
                  (lid,us,uu____4859,uu____4860,uu____4861,uu____4862) ->
                  (lid, us)
              | uu____4871 -> failwith "Impossible!" in
            match uu____4847 with
            | (lid,us) ->
                let uu____4880 = FStar_Syntax_Subst.univ_var_opening us in
                (match uu____4880 with
                 | (usubst,us1) ->
                     let fml =
                       FStar_List.fold_left
                         (unoptimized_haseq_ty datas mutuals usubst us1)
                         FStar_Syntax_Util.t_true tcs in
                     let env =
                       FStar_TypeChecker_Env.push_sigelt env0 sig_bndle in
                     ((env.FStar_TypeChecker_Env.solver).FStar_TypeChecker_Env.push
                        "haseq";
                      (env.FStar_TypeChecker_Env.solver).FStar_TypeChecker_Env.encode_sig
                        env sig_bndle;
                      (let env1 =
                         FStar_TypeChecker_Env.push_univ_vars env us1 in
                       let se =
                         let uu____4907 =
                           FStar_Ident.lid_of_ids
                             (FStar_List.append lid.FStar_Ident.ns
                                [FStar_Ident.id_of_text
                                   (Prims.strcat
                                      (lid.FStar_Ident.ident).FStar_Ident.idText
                                      "_haseq")]) in
                         tc_assume env1 uu____4907 fml []
                           FStar_Range.dummyRange in
                       (env1.FStar_TypeChecker_Env.solver).FStar_TypeChecker_Env.pop
                         "haseq";
                       [se])))
let check_inductive_well_typedness:
  FStar_TypeChecker_Env.env_t ->
    FStar_Syntax_Syntax.sigelt Prims.list ->
      FStar_Syntax_Syntax.qualifier Prims.list ->
        FStar_Ident.lident Prims.list ->
          (FStar_Syntax_Syntax.sigelt,FStar_Syntax_Syntax.sigelt Prims.list,
            FStar_Syntax_Syntax.sigelt Prims.list)
            FStar_Pervasives_Native.tuple3
  =
  fun env  ->
    fun ses  ->
      fun quals  ->
        fun lids  ->
          let uu____4957 =
            FStar_All.pipe_right ses
              (FStar_List.partition
                 (fun uu___88_4982  ->
                    match uu___88_4982 with
                    | {
                        FStar_Syntax_Syntax.sigel =
                          FStar_Syntax_Syntax.Sig_inductive_typ uu____4983;
                        FStar_Syntax_Syntax.sigrng = uu____4984;
                        FStar_Syntax_Syntax.sigquals = uu____4985;
                        FStar_Syntax_Syntax.sigmeta = uu____4986;
                        FStar_Syntax_Syntax.sigattrs = uu____4987;_} -> true
                    | uu____5008 -> false)) in
          match uu____4957 with
          | (tys,datas) ->
              ((let uu____5030 =
                  FStar_All.pipe_right datas
                    (FStar_Util.for_some
                       (fun uu___89_5039  ->
                          match uu___89_5039 with
                          | {
                              FStar_Syntax_Syntax.sigel =
                                FStar_Syntax_Syntax.Sig_datacon uu____5040;
                              FStar_Syntax_Syntax.sigrng = uu____5041;
                              FStar_Syntax_Syntax.sigquals = uu____5042;
                              FStar_Syntax_Syntax.sigmeta = uu____5043;
                              FStar_Syntax_Syntax.sigattrs = uu____5044;_} ->
                              false
                          | uu____5063 -> true)) in
                if uu____5030
                then
                  let uu____5064 =
                    let uu____5065 =
                      let uu____5070 = FStar_TypeChecker_Env.get_range env in
                      ("Mutually defined type contains a non-inductive element",
                        uu____5070) in
                    FStar_Errors.Error uu____5065 in
                  FStar_Exn.raise uu____5064
                else ());
               (let env0 = env in
                let uu____5073 =
                  FStar_List.fold_right
                    (fun tc  ->
                       fun uu____5112  ->
                         match uu____5112 with
                         | (env1,all_tcs,g) ->
                             let uu____5152 = tc_tycon env1 tc in
                             (match uu____5152 with
                              | (env2,tc1,tc_u,guard) ->
                                  let g' =
                                    FStar_TypeChecker_Rel.universe_inequality
                                      FStar_Syntax_Syntax.U_zero tc_u in
                                  ((let uu____5179 =
                                      FStar_TypeChecker_Env.debug env2
                                        FStar_Options.Low in
                                    if uu____5179
                                    then
                                      let uu____5180 =
                                        FStar_Syntax_Print.sigelt_to_string
                                          tc1 in
                                      FStar_Util.print1
                                        "Checked inductive: %s\n" uu____5180
                                    else ());
                                   (let uu____5182 =
                                      let uu____5183 =
                                        FStar_TypeChecker_Rel.conj_guard
                                          guard g' in
                                      FStar_TypeChecker_Rel.conj_guard g
                                        uu____5183 in
                                    (env2, ((tc1, tc_u) :: all_tcs),
                                      uu____5182))))) tys
                    (env, [], FStar_TypeChecker_Rel.trivial_guard) in
                match uu____5073 with
                | (env1,tcs,g) ->
                    let uu____5229 =
                      FStar_List.fold_right
                        (fun se  ->
                           fun uu____5251  ->
                             match uu____5251 with
                             | (datas1,g1) ->
                                 let uu____5270 =
                                   let uu____5275 = tc_data env1 tcs in
                                   uu____5275 se in
                                 (match uu____5270 with
                                  | (data,g') ->
                                      let uu____5290 =
                                        FStar_TypeChecker_Rel.conj_guard g1
                                          g' in
                                      ((data :: datas1), uu____5290))) datas
                        ([], g) in
                    (match uu____5229 with
                     | (datas1,g1) ->
                         let uu____5311 =
                           generalize_and_inst_within env0 g1 tcs datas1 in
                         (match uu____5311 with
                          | (tcs1,datas2) ->
                              let sig_bndle =
                                let uu____5341 =
                                  FStar_TypeChecker_Env.get_range env0 in
                                let uu____5342 =
                                  FStar_List.collect
                                    (fun s  -> s.FStar_Syntax_Syntax.sigattrs)
                                    ses in
                                {
                                  FStar_Syntax_Syntax.sigel =
                                    (FStar_Syntax_Syntax.Sig_bundle
                                       ((FStar_List.append tcs1 datas2),
                                         lids));
                                  FStar_Syntax_Syntax.sigrng = uu____5341;
                                  FStar_Syntax_Syntax.sigquals = quals;
                                  FStar_Syntax_Syntax.sigmeta =
                                    FStar_Syntax_Syntax.default_sigmeta;
                                  FStar_Syntax_Syntax.sigattrs = uu____5342
                                } in
                              (sig_bndle, tcs1, datas2)))))
>>>>>>> 0a4ecc34
<|MERGE_RESOLUTION|>--- conflicted
+++ resolved
@@ -1,2016 +1,4 @@
-
 open Prims
-<<<<<<< HEAD
-open FStar_Pervasives
-
-let tc_tycon : FStar_TypeChecker_Env.env_t  ->  FStar_Syntax_Syntax.sigelt  ->  (FStar_TypeChecker_Env.env_t * FStar_Syntax_Syntax.sigelt * FStar_Syntax_Syntax.universe * FStar_TypeChecker_Env.guard_t) = (fun env s -> (match (s.FStar_Syntax_Syntax.sigel) with
-| FStar_Syntax_Syntax.Sig_inductive_typ (tc, uvs, tps, k, mutuals, data) -> begin
-(
-
-let uu____30 = (FStar_Syntax_Subst.open_term tps k)
-in (match (uu____30) with
-| (tps1, k1) -> begin
-(
-
-let uu____39 = (FStar_TypeChecker_TcTerm.tc_binders env tps1)
-in (match (uu____39) with
-| (tps2, env_tps, guard_params, us) -> begin
-(
-
-let k2 = (FStar_TypeChecker_Normalize.unfold_whnf env k1)
-in (
-
-let uu____53 = (FStar_Syntax_Util.arrow_formals k2)
-in (match (uu____53) with
-| (indices, t) -> begin
-(
-
-let uu____77 = (FStar_TypeChecker_TcTerm.tc_binders env_tps indices)
-in (match (uu____77) with
-| (indices1, env', guard_indices, us') -> begin
-(
-
-let uu____90 = (
-
-let uu____93 = (FStar_TypeChecker_TcTerm.tc_tot_or_gtot_term env' t)
-in (match (uu____93) with
-| (t1, uu____100, g) -> begin
-(
-
-let uu____102 = (
-
-let uu____103 = (
-
-let uu____104 = (FStar_TypeChecker_Rel.conj_guard guard_indices g)
-in (FStar_TypeChecker_Rel.conj_guard guard_params uu____104))
-in (FStar_TypeChecker_Rel.discharge_guard env' uu____103))
-in ((t1), (uu____102)))
-end))
-in (match (uu____90) with
-| (t1, guard) -> begin
-(
-
-let k3 = (
-
-let uu____114 = (FStar_Syntax_Syntax.mk_Total t1)
-in (FStar_Syntax_Util.arrow indices1 uu____114))
-in (
-
-let uu____117 = (FStar_Syntax_Util.type_u ())
-in (match (uu____117) with
-| (t_type, u) -> begin
-((
-
-let uu____127 = (FStar_TypeChecker_Rel.teq env' t1 t_type)
-in (FStar_TypeChecker_Rel.force_trivial_guard env' uu____127));
-(
-
-let t_tc = (
-
-let uu____131 = (FStar_Syntax_Syntax.mk_Total t1)
-in (FStar_Syntax_Util.arrow (FStar_List.append tps2 indices1) uu____131))
-in (
-
-let tps3 = (FStar_Syntax_Subst.close_binders tps2)
-in (
-
-let k4 = (FStar_Syntax_Subst.close tps3 k3)
-in (
-
-let fv_tc = (FStar_Syntax_Syntax.lid_as_fv tc FStar_Syntax_Syntax.Delta_constant FStar_Pervasives_Native.None)
-in (
-
-let uu____139 = (FStar_TypeChecker_Env.push_let_binding env (FStar_Util.Inr (fv_tc)) (([]), (t_tc)))
-in ((uu____139), ((
-
-let uu___84_143 = s
-in {FStar_Syntax_Syntax.sigel = FStar_Syntax_Syntax.Sig_inductive_typ (((tc), ([]), (tps3), (k4), (mutuals), (data))); FStar_Syntax_Syntax.sigrng = uu___84_143.FStar_Syntax_Syntax.sigrng; FStar_Syntax_Syntax.sigquals = uu___84_143.FStar_Syntax_Syntax.sigquals; FStar_Syntax_Syntax.sigmeta = uu___84_143.FStar_Syntax_Syntax.sigmeta})), (u), (guard)))))));
-)
-end)))
-end))
-end))
-end)))
-end))
-end))
-end
-| uu____147 -> begin
-(failwith "impossible")
-end))
-
-
-let tc_data : FStar_TypeChecker_Env.env_t  ->  (FStar_Syntax_Syntax.sigelt * FStar_Syntax_Syntax.universe) Prims.list  ->  FStar_Syntax_Syntax.sigelt  ->  (FStar_Syntax_Syntax.sigelt * FStar_TypeChecker_Env.guard_t) = (fun env tcs se -> (match (se.FStar_Syntax_Syntax.sigel) with
-| FStar_Syntax_Syntax.Sig_datacon (c, _uvs, t, tc_lid, ntps, _mutual_tcs) -> begin
-(
-
-let uu____184 = (
-
-let tps_u_opt = (FStar_Util.find_map tcs (fun uu____198 -> (match (uu____198) with
-| (se1, u_tc) -> begin
-(
-
-let uu____207 = (
-
-let uu____208 = (
-
-let uu____209 = (FStar_Syntax_Util.lid_of_sigelt se1)
-in (FStar_Util.must uu____209))
-in (FStar_Ident.lid_equals tc_lid uu____208))
-in (match (uu____207) with
-| true -> begin
-(match (se1.FStar_Syntax_Syntax.sigel) with
-| FStar_Syntax_Syntax.Sig_inductive_typ (uu____219, uu____220, tps, uu____222, uu____223, uu____224) -> begin
-(
-
-let tps1 = (FStar_All.pipe_right tps (FStar_List.map (fun uu____243 -> (match (uu____243) with
-| (x, uu____250) -> begin
-((x), (FStar_Pervasives_Native.Some (FStar_Syntax_Syntax.imp_tag)))
-end))))
-in (
-
-let tps2 = (FStar_Syntax_Subst.open_binders tps1)
-in (
-
-let uu____253 = (
-
-let uu____257 = (FStar_TypeChecker_Env.push_binders env tps2)
-in ((uu____257), (tps2), (u_tc)))
-in FStar_Pervasives_Native.Some (uu____253))))
-end
-| uu____261 -> begin
-(failwith "Impossible")
-end)
-end
-| uu____266 -> begin
-FStar_Pervasives_Native.None
-end))
-end)))
-in (match (tps_u_opt) with
-| FStar_Pervasives_Native.Some (x) -> begin
-x
-end
-| FStar_Pervasives_Native.None -> begin
-(match ((FStar_Ident.lid_equals tc_lid FStar_Parser_Const.exn_lid)) with
-| true -> begin
-((env), ([]), (FStar_Syntax_Syntax.U_zero))
-end
-| uu____291 -> begin
-(FStar_Pervasives.raise (FStar_Errors.Error ((("Unexpected data constructor"), (se.FStar_Syntax_Syntax.sigrng)))))
-end)
-end))
-in (match (uu____184) with
-| (env1, tps, u_tc) -> begin
-(
-
-let uu____300 = (
-
-let t1 = (FStar_TypeChecker_Normalize.unfold_whnf env1 t)
-in (
-
-let uu____309 = (
-
-let uu____310 = (FStar_Syntax_Subst.compress t1)
-in uu____310.FStar_Syntax_Syntax.n)
-in (match (uu____309) with
-| FStar_Syntax_Syntax.Tm_arrow (bs, res) -> begin
-(
-
-let uu____332 = (FStar_Util.first_N ntps bs)
-in (match (uu____332) with
-| (uu____350, bs') -> begin
-(
-
-let t2 = (FStar_Syntax_Syntax.mk (FStar_Syntax_Syntax.Tm_arrow (((bs'), (res)))) FStar_Pervasives_Native.None t1.FStar_Syntax_Syntax.pos)
-in (
-
-let subst1 = (FStar_All.pipe_right tps (FStar_List.mapi (fun i uu____382 -> (match (uu____382) with
-| (x, uu____386) -> begin
-FStar_Syntax_Syntax.DB ((((ntps - ((Prims.parse_int "1") + i))), (x)))
-end))))
-in (
-
-let uu____387 = (FStar_Syntax_Subst.subst subst1 t2)
-in (FStar_Syntax_Util.arrow_formals uu____387))))
-end))
-end
-| uu____388 -> begin
-(([]), (t1))
-end)))
-in (match (uu____300) with
-| (arguments, result) -> begin
-((
-
-let uu____409 = (FStar_TypeChecker_Env.debug env1 FStar_Options.Low)
-in (match (uu____409) with
-| true -> begin
-(
-
-let uu____410 = (FStar_Syntax_Print.lid_to_string c)
-in (
-
-let uu____411 = (FStar_Syntax_Print.binders_to_string "->" arguments)
-in (
-
-let uu____412 = (FStar_Syntax_Print.term_to_string result)
-in (FStar_Util.print3 "Checking datacon  %s : %s -> %s \n" uu____410 uu____411 uu____412))))
-end
-| uu____413 -> begin
-()
-end));
-(
-
-let uu____414 = (FStar_TypeChecker_TcTerm.tc_tparams env1 arguments)
-in (match (uu____414) with
-| (arguments1, env', us) -> begin
-(
-
-let uu____423 = (FStar_TypeChecker_TcTerm.tc_trivial_guard env' result)
-in (match (uu____423) with
-| (result1, res_lcomp) -> begin
-((
-
-let uu____431 = (
-
-let uu____432 = (FStar_Syntax_Subst.compress res_lcomp.FStar_Syntax_Syntax.res_typ)
-in uu____432.FStar_Syntax_Syntax.n)
-in (match (uu____431) with
-| FStar_Syntax_Syntax.Tm_type (uu____435) -> begin
-()
-end
-| ty -> begin
-(
-
-let uu____437 = (
-
-let uu____438 = (
-
-let uu____441 = (
-
-let uu____442 = (FStar_Syntax_Print.term_to_string result1)
-in (
-
-let uu____443 = (FStar_Syntax_Print.term_to_string res_lcomp.FStar_Syntax_Syntax.res_typ)
-in (FStar_Util.format2 "The type of %s is %s, but since this is the result type of a constructor its type should be Type" uu____442 uu____443)))
-in ((uu____441), (se.FStar_Syntax_Syntax.sigrng)))
-in FStar_Errors.Error (uu____438))
-in (FStar_Pervasives.raise uu____437))
-end));
-(
-
-let uu____444 = (FStar_Syntax_Util.head_and_args result1)
-in (match (uu____444) with
-| (head1, uu____457) -> begin
-((
-
-let uu____473 = (
-
-let uu____474 = (FStar_Syntax_Subst.compress head1)
-in uu____474.FStar_Syntax_Syntax.n)
-in (match (uu____473) with
-| FStar_Syntax_Syntax.Tm_fvar (fv) when (FStar_Syntax_Syntax.fv_eq_lid fv tc_lid) -> begin
-()
-end
-| uu____478 -> begin
-(
-
-let uu____479 = (
-
-let uu____480 = (
-
-let uu____483 = (
-
-let uu____484 = (FStar_Syntax_Print.lid_to_string tc_lid)
-in (
-
-let uu____485 = (FStar_Syntax_Print.term_to_string head1)
-in (FStar_Util.format2 "Expected a constructor of type %s; got %s" uu____484 uu____485)))
-in ((uu____483), (se.FStar_Syntax_Syntax.sigrng)))
-in FStar_Errors.Error (uu____480))
-in (FStar_Pervasives.raise uu____479))
-end));
-(
-
-let g = (FStar_List.fold_left2 (fun g uu____490 u_x -> (match (uu____490) with
-| (x, uu____495) -> begin
-(
-
-let uu____496 = (FStar_TypeChecker_Rel.universe_inequality u_x u_tc)
-in (FStar_TypeChecker_Rel.conj_guard g uu____496))
-end)) FStar_TypeChecker_Rel.trivial_guard arguments1 us)
-in (
-
-let t1 = (
-
-let uu____500 = (
-
-let uu____504 = (FStar_All.pipe_right tps (FStar_List.map (fun uu____518 -> (match (uu____518) with
-| (x, uu____525) -> begin
-((x), (FStar_Pervasives_Native.Some (FStar_Syntax_Syntax.Implicit (true))))
-end))))
-in (FStar_List.append uu____504 arguments1))
-in (
-
-let uu____530 = (FStar_Syntax_Syntax.mk_Total result1)
-in (FStar_Syntax_Util.arrow uu____500 uu____530)))
-in (((
-
-let uu___85_533 = se
-in {FStar_Syntax_Syntax.sigel = FStar_Syntax_Syntax.Sig_datacon (((c), ([]), (t1), (tc_lid), (ntps), ([]))); FStar_Syntax_Syntax.sigrng = uu___85_533.FStar_Syntax_Syntax.sigrng; FStar_Syntax_Syntax.sigquals = uu___85_533.FStar_Syntax_Syntax.sigquals; FStar_Syntax_Syntax.sigmeta = uu___85_533.FStar_Syntax_Syntax.sigmeta})), (g))));
-)
-end));
-)
-end))
-end));
-)
-end))
-end))
-end
-| uu____538 -> begin
-(failwith "impossible")
-end))
-
-
-let generalize_and_inst_within : FStar_TypeChecker_Env.env_t  ->  FStar_TypeChecker_Env.guard_t  ->  (FStar_Syntax_Syntax.sigelt * FStar_Syntax_Syntax.universe) Prims.list  ->  FStar_Syntax_Syntax.sigelt Prims.list  ->  (FStar_Syntax_Syntax.sigelt Prims.list * FStar_Syntax_Syntax.sigelt Prims.list) = (fun env g tcs datas -> (
-
-let tc_universe_vars = (FStar_List.map FStar_Pervasives_Native.snd tcs)
-in (
-
-let g1 = (
-
-let uu___86_574 = g
-in {FStar_TypeChecker_Env.guard_f = uu___86_574.FStar_TypeChecker_Env.guard_f; FStar_TypeChecker_Env.deferred = uu___86_574.FStar_TypeChecker_Env.deferred; FStar_TypeChecker_Env.univ_ineqs = ((tc_universe_vars), ((FStar_Pervasives_Native.snd g.FStar_TypeChecker_Env.univ_ineqs))); FStar_TypeChecker_Env.implicits = uu___86_574.FStar_TypeChecker_Env.implicits})
-in ((
-
-let uu____580 = (FStar_All.pipe_left (FStar_TypeChecker_Env.debug env) (FStar_Options.Other ("GenUniverses")))
-in (match (uu____580) with
-| true -> begin
-(
-
-let uu____581 = (FStar_TypeChecker_Rel.guard_to_string env g1)
-in (FStar_Util.print1 "@@@@@@Guard before generalization: %s\n" uu____581))
-end
-| uu____582 -> begin
-()
-end));
-(FStar_TypeChecker_Rel.force_trivial_guard env g1);
-(
-
-let binders = (FStar_All.pipe_right tcs (FStar_List.map (fun uu____592 -> (match (uu____592) with
-| (se, uu____596) -> begin
-(match (se.FStar_Syntax_Syntax.sigel) with
-| FStar_Syntax_Syntax.Sig_inductive_typ (uu____597, uu____598, tps, k, uu____601, uu____602) -> begin
-(
-
-let uu____607 = (
-
-let uu____608 = (FStar_Syntax_Syntax.mk_Total k)
-in (FStar_All.pipe_left (FStar_Syntax_Util.arrow tps) uu____608))
-in (FStar_Syntax_Syntax.null_binder uu____607))
-end
-| uu____615 -> begin
-(failwith "Impossible")
-end)
-end))))
-in (
-
-let binders' = (FStar_All.pipe_right datas (FStar_List.map (fun se -> (match (se.FStar_Syntax_Syntax.sigel) with
-| FStar_Syntax_Syntax.Sig_datacon (uu____621, uu____622, t, uu____624, uu____625, uu____626) -> begin
-(FStar_Syntax_Syntax.null_binder t)
-end
-| uu____629 -> begin
-(failwith "Impossible")
-end))))
-in (
-
-let t = (
-
-let uu____633 = (FStar_Syntax_Syntax.mk_Total FStar_TypeChecker_Common.t_unit)
-in (FStar_Syntax_Util.arrow (FStar_List.append binders binders') uu____633))
-in ((
-
-let uu____637 = (FStar_All.pipe_left (FStar_TypeChecker_Env.debug env) (FStar_Options.Other ("GenUniverses")))
-in (match (uu____637) with
-| true -> begin
-(
-
-let uu____638 = (FStar_TypeChecker_Normalize.term_to_string env t)
-in (FStar_Util.print1 "@@@@@@Trying to generalize universes in %s\n" uu____638))
-end
-| uu____639 -> begin
-()
-end));
-(
-
-let uu____640 = (FStar_TypeChecker_Util.generalize_universes env t)
-in (match (uu____640) with
-| (uvs, t1) -> begin
-((
-
-let uu____650 = (FStar_All.pipe_left (FStar_TypeChecker_Env.debug env) (FStar_Options.Other ("GenUniverses")))
-in (match (uu____650) with
-| true -> begin
-(
-
-let uu____651 = (
-
-let uu____652 = (FStar_All.pipe_right uvs (FStar_List.map (fun u -> u.FStar_Ident.idText)))
-in (FStar_All.pipe_right uu____652 (FStar_String.concat ", ")))
-in (
-
-let uu____658 = (FStar_Syntax_Print.term_to_string t1)
-in (FStar_Util.print2 "@@@@@@Generalized to (%s, %s)\n" uu____651 uu____658)))
-end
-| uu____659 -> begin
-()
-end));
-(
-
-let uu____660 = (FStar_Syntax_Subst.open_univ_vars uvs t1)
-in (match (uu____660) with
-| (uvs1, t2) -> begin
-(
-
-let uu____669 = (FStar_Syntax_Util.arrow_formals t2)
-in (match (uu____669) with
-| (args, uu____682) -> begin
-(
-
-let uu____693 = (FStar_Util.first_N (FStar_List.length binders) args)
-in (match (uu____693) with
-| (tc_types, data_types) -> begin
-(
-
-let tcs1 = (FStar_List.map2 (fun uu____730 uu____731 -> (match (((uu____730), (uu____731))) with
-| ((x, uu____741), (se, uu____743)) -> begin
-(match (se.FStar_Syntax_Syntax.sigel) with
-| FStar_Syntax_Syntax.Sig_inductive_typ (tc, uu____749, tps, uu____751, mutuals, datas1) -> begin
-(
-
-let ty = (FStar_Syntax_Subst.close_univ_vars uvs1 x.FStar_Syntax_Syntax.sort)
-in (
-
-let uu____759 = (
-
-let uu____767 = (
-
-let uu____768 = (FStar_Syntax_Subst.compress ty)
-in uu____768.FStar_Syntax_Syntax.n)
-in (match (uu____767) with
-| FStar_Syntax_Syntax.Tm_arrow (binders1, c) -> begin
-(
-
-let uu____790 = (FStar_Util.first_N (FStar_List.length tps) binders1)
-in (match (uu____790) with
-| (tps1, rest) -> begin
-(
-
-let t3 = (match (rest) with
-| [] -> begin
-(FStar_Syntax_Util.comp_result c)
-end
-| uu____833 -> begin
-(
-
-let uu____837 = (FStar_ST.read x.FStar_Syntax_Syntax.sort.FStar_Syntax_Syntax.tk)
-in (FStar_Syntax_Syntax.mk (FStar_Syntax_Syntax.Tm_arrow (((rest), (c)))) uu____837 x.FStar_Syntax_Syntax.sort.FStar_Syntax_Syntax.pos))
-end)
-in ((tps1), (t3)))
-end))
-end
-| uu____856 -> begin
-(([]), (ty))
-end))
-in (match (uu____759) with
-| (tps1, t3) -> begin
-(
-
-let uu___87_874 = se
-in {FStar_Syntax_Syntax.sigel = FStar_Syntax_Syntax.Sig_inductive_typ (((tc), (uvs1), (tps1), (t3), (mutuals), (datas1))); FStar_Syntax_Syntax.sigrng = uu___87_874.FStar_Syntax_Syntax.sigrng; FStar_Syntax_Syntax.sigquals = uu___87_874.FStar_Syntax_Syntax.sigquals; FStar_Syntax_Syntax.sigmeta = uu___87_874.FStar_Syntax_Syntax.sigmeta})
-end)))
-end
-| uu____882 -> begin
-(failwith "Impossible")
-end)
-end)) tc_types tcs)
-in (
-
-let datas1 = (match (uvs1) with
-| [] -> begin
-datas
-end
-| uu____886 -> begin
-(
-
-let uvs_universes = (FStar_All.pipe_right uvs1 (FStar_List.map (fun _0_29 -> FStar_Syntax_Syntax.U_name (_0_29))))
-in (
-
-let tc_insts = (FStar_All.pipe_right tcs1 (FStar_List.map (fun uu___80_903 -> (match (uu___80_903) with
-| {FStar_Syntax_Syntax.sigel = FStar_Syntax_Syntax.Sig_inductive_typ (tc, uu____908, uu____909, uu____910, uu____911, uu____912); FStar_Syntax_Syntax.sigrng = uu____913; FStar_Syntax_Syntax.sigquals = uu____914; FStar_Syntax_Syntax.sigmeta = uu____915} -> begin
-((tc), (uvs_universes))
-end
-| uu____922 -> begin
-(failwith "Impossible")
-end))))
-in (FStar_List.map2 (fun uu____928 d -> (match (uu____928) with
-| (t3, uu____933) -> begin
-(match (d.FStar_Syntax_Syntax.sigel) with
-| FStar_Syntax_Syntax.Sig_datacon (l, uu____935, uu____936, tc, ntps, mutuals) -> begin
-(
-
-let ty = (
-
-let uu____943 = (FStar_Syntax_InstFV.instantiate tc_insts t3.FStar_Syntax_Syntax.sort)
-in (FStar_All.pipe_right uu____943 (FStar_Syntax_Subst.close_univ_vars uvs1)))
-in (
-
-let uu___88_944 = d
-in {FStar_Syntax_Syntax.sigel = FStar_Syntax_Syntax.Sig_datacon (((l), (uvs1), (ty), (tc), (ntps), (mutuals))); FStar_Syntax_Syntax.sigrng = uu___88_944.FStar_Syntax_Syntax.sigrng; FStar_Syntax_Syntax.sigquals = uu___88_944.FStar_Syntax_Syntax.sigquals; FStar_Syntax_Syntax.sigmeta = uu___88_944.FStar_Syntax_Syntax.sigmeta}))
-end
-| uu____946 -> begin
-(failwith "Impossible")
-end)
-end)) data_types datas)))
-end)
-in ((tcs1), (datas1))))
-end))
-end))
-end));
-)
-end));
-))));
-))))
-
-
-let debug_log : FStar_TypeChecker_Env.env_t  ->  Prims.string  ->  Prims.unit = (fun env s -> (
-
-let uu____955 = (FStar_All.pipe_left (FStar_TypeChecker_Env.debug env) (FStar_Options.Other ("Positivity")))
-in (match (uu____955) with
-| true -> begin
-(FStar_Util.print_string (Prims.strcat "Positivity::" (Prims.strcat s "\n")))
-end
-| uu____956 -> begin
-()
-end)))
-
-
-let ty_occurs_in : FStar_Ident.lident  ->  FStar_Syntax_Syntax.term  ->  Prims.bool = (fun ty_lid t -> (
-
-let uu____963 = (FStar_Syntax_Free.fvars t)
-in (FStar_Util.set_mem ty_lid uu____963)))
-
-
-let try_get_fv : FStar_Syntax_Syntax.term  ->  (FStar_Syntax_Syntax.fv * FStar_Syntax_Syntax.universes) = (fun t -> (
-
-let uu____972 = (
-
-let uu____973 = (FStar_Syntax_Subst.compress t)
-in uu____973.FStar_Syntax_Syntax.n)
-in (match (uu____972) with
-| FStar_Syntax_Syntax.Tm_fvar (fv) -> begin
-((fv), ([]))
-end
-| FStar_Syntax_Syntax.Tm_uinst (t1, us) -> begin
-(match (t1.FStar_Syntax_Syntax.n) with
-| FStar_Syntax_Syntax.Tm_fvar (fv) -> begin
-((fv), (us))
-end
-| uu____989 -> begin
-(failwith "Node is a Tm_uinst, but Tm_uinst is not an fvar")
-end)
-end
-| uu____992 -> begin
-(failwith "Node is not an fvar or a Tm_uinst")
-end)))
-
-
-type unfolded_memo_elt =
-(FStar_Ident.lident * FStar_Syntax_Syntax.args) Prims.list
-
-
-type unfolded_memo_t =
-unfolded_memo_elt FStar_ST.ref
-
-
-let already_unfolded : FStar_Ident.lident  ->  FStar_Syntax_Syntax.args  ->  unfolded_memo_t  ->  FStar_TypeChecker_Env.env_t  ->  Prims.bool = (fun ilid arrghs unfolded env -> (
-
-let uu____1011 = (FStar_ST.read unfolded)
-in (FStar_List.existsML (fun uu____1023 -> (match (uu____1023) with
-| (lid, l) -> begin
-((FStar_Ident.lid_equals lid ilid) && (
-
-let args = (
-
-let uu____1043 = (FStar_List.splitAt (FStar_List.length l) arrghs)
-in (FStar_Pervasives_Native.fst uu____1043))
-in (FStar_List.fold_left2 (fun b a a' -> (b && (FStar_TypeChecker_Rel.teq_nosmt env (FStar_Pervasives_Native.fst a) (FStar_Pervasives_Native.fst a')))) true args l)))
-end)) uu____1011)))
-
-
-let rec ty_strictly_positive_in_type : FStar_Ident.lident  ->  FStar_Syntax_Syntax.term  ->  unfolded_memo_t  ->  FStar_TypeChecker_Env.env_t  ->  Prims.bool = (fun ty_lid btype unfolded env -> ((
-
-let uu____1138 = (
-
-let uu____1139 = (FStar_Syntax_Print.term_to_string btype)
-in (Prims.strcat "Checking strict positivity in type: " uu____1139))
-in (debug_log env uu____1138));
-(
-
-let btype1 = (FStar_TypeChecker_Normalize.normalize ((FStar_TypeChecker_Normalize.Beta)::(FStar_TypeChecker_Normalize.Eager_unfolding)::(FStar_TypeChecker_Normalize.UnfoldUntil (FStar_Syntax_Syntax.Delta_constant))::(FStar_TypeChecker_Normalize.Iota)::(FStar_TypeChecker_Normalize.Zeta)::(FStar_TypeChecker_Normalize.AllowUnboundUniverses)::[]) env btype)
-in ((
-
-let uu____1142 = (
-
-let uu____1143 = (FStar_Syntax_Print.term_to_string btype1)
-in (Prims.strcat "Checking strict positivity in type, after normalization: " uu____1143))
-in (debug_log env uu____1142));
-((
-
-let uu____1144 = (ty_occurs_in ty_lid btype1)
-in (not (uu____1144))) || ((debug_log env "ty does occur in this type, pressing ahead");
-(
-
-let uu____1146 = (
-
-let uu____1147 = (FStar_Syntax_Subst.compress btype1)
-in uu____1147.FStar_Syntax_Syntax.n)
-in (match (uu____1146) with
-| FStar_Syntax_Syntax.Tm_app (t, args) -> begin
-(
-
-let uu____1166 = (try_get_fv t)
-in (match (uu____1166) with
-| (fv, us) -> begin
-(match ((FStar_Ident.lid_equals fv.FStar_Syntax_Syntax.fv_name.FStar_Syntax_Syntax.v ty_lid)) with
-| true -> begin
-((debug_log env "Checking strict positivity in the Tm_app node where head lid is ty itself, checking that ty does not occur in the arguments");
-(FStar_List.for_all (fun uu____1178 -> (match (uu____1178) with
-| (t1, uu____1182) -> begin
-(
-
-let uu____1183 = (ty_occurs_in ty_lid t1)
-in (not (uu____1183)))
-end)) args);
-)
-end
-| uu____1184 -> begin
-((debug_log env "Checking strict positivity in the Tm_app node, head lid is not ty, so checking nested positivity");
-(ty_nested_positive_in_inductive ty_lid fv.FStar_Syntax_Syntax.fv_name.FStar_Syntax_Syntax.v us args unfolded env);
-)
-end)
-end))
-end
-| FStar_Syntax_Syntax.Tm_arrow (sbs, c) -> begin
-((debug_log env "Checking strict positivity in Tm_arrow");
-(
-
-let uu____1203 = (
-
-let uu____1204 = (FStar_Syntax_Util.is_pure_or_ghost_comp c)
-in (not (uu____1204)))
-in (match (uu____1203) with
-| true -> begin
-((debug_log env "Checking strict positivity , the arrow is impure, so return true");
-true;
-)
-end
-| uu____1206 -> begin
-((debug_log env "Checking struict positivity, Pure arrow, checking that ty does not occur in the binders, and that it is strictly positive in the return type");
-((FStar_List.for_all (fun uu____1210 -> (match (uu____1210) with
-| (b, uu____1214) -> begin
-(
-
-let uu____1215 = (ty_occurs_in ty_lid b.FStar_Syntax_Syntax.sort)
-in (not (uu____1215)))
-end)) sbs) && (
-
-let uu____1216 = (FStar_Syntax_Subst.open_term sbs (FStar_Syntax_Util.comp_result c))
-in (match (uu____1216) with
-| (uu____1219, return_type) -> begin
-(
-
-let uu____1221 = (FStar_TypeChecker_Env.push_binders env sbs)
-in (ty_strictly_positive_in_type ty_lid return_type unfolded uu____1221))
-end)));
-)
-end));
-)
-end
-| FStar_Syntax_Syntax.Tm_fvar (uu____1222) -> begin
-((debug_log env "Checking strict positivity in an fvar, return true");
-true;
-)
-end
-| FStar_Syntax_Syntax.Tm_type (uu____1224) -> begin
-((debug_log env "Checking strict positivity in an Tm_type, return true");
-true;
-)
-end
-| FStar_Syntax_Syntax.Tm_uinst (t, uu____1227) -> begin
-((debug_log env "Checking strict positivity in an Tm_uinst, recur on the term inside (mostly it should be the same inductive)");
-(ty_strictly_positive_in_type ty_lid t unfolded env);
-)
-end
-| FStar_Syntax_Syntax.Tm_refine (bv, uu____1234) -> begin
-((debug_log env "Checking strict positivity in an Tm_refine, recur in the bv sort)");
-(ty_strictly_positive_in_type ty_lid bv.FStar_Syntax_Syntax.sort unfolded env);
-)
-end
-| FStar_Syntax_Syntax.Tm_match (uu____1240, branches) -> begin
-((debug_log env "Checking strict positivity in an Tm_match, recur in the branches)");
-(FStar_List.for_all (fun uu____1275 -> (match (uu____1275) with
-| (p, uu____1283, t) -> begin
-(
-
-let bs = (
-
-let uu____1293 = (FStar_Syntax_Syntax.pat_bvs p)
-in (FStar_List.map FStar_Syntax_Syntax.mk_binder uu____1293))
-in (
-
-let uu____1295 = (FStar_Syntax_Subst.open_term bs t)
-in (match (uu____1295) with
-| (bs1, t1) -> begin
-(
-
-let uu____1300 = (FStar_TypeChecker_Env.push_binders env bs1)
-in (ty_strictly_positive_in_type ty_lid t1 unfolded uu____1300))
-end)))
-end)) branches);
-)
-end
-| FStar_Syntax_Syntax.Tm_ascribed (t, uu____1302, uu____1303) -> begin
-((debug_log env "Checking strict positivity in an Tm_ascribed, recur)");
-(ty_strictly_positive_in_type ty_lid t unfolded env);
-)
-end
-| uu____1333 -> begin
-((
-
-let uu____1335 = (
-
-let uu____1336 = (
-
-let uu____1337 = (FStar_Syntax_Print.tag_of_term btype1)
-in (
-
-let uu____1338 = (
-
-let uu____1339 = (FStar_Syntax_Print.term_to_string btype1)
-in (Prims.strcat " and term: " uu____1339))
-in (Prims.strcat uu____1337 uu____1338)))
-in (Prims.strcat "Checking strict positivity, unexpected tag: " uu____1336))
-in (debug_log env uu____1335));
-false;
-)
-end));
-));
-));
-))
-and ty_nested_positive_in_inductive : FStar_Ident.lident  ->  FStar_Ident.lident  ->  FStar_Syntax_Syntax.universes  ->  FStar_Syntax_Syntax.args  ->  unfolded_memo_t  ->  FStar_TypeChecker_Env.env_t  ->  Prims.bool = (fun ty_lid ilid us args unfolded env -> ((
-
-let uu____1347 = (
-
-let uu____1348 = (
-
-let uu____1349 = (
-
-let uu____1350 = (FStar_Syntax_Print.args_to_string args)
-in (Prims.strcat " applied to arguments: " uu____1350))
-in (Prims.strcat ilid.FStar_Ident.str uu____1349))
-in (Prims.strcat "Checking nested positivity in the inductive " uu____1348))
-in (debug_log env uu____1347));
-(
-
-let uu____1351 = (FStar_TypeChecker_Env.datacons_of_typ env ilid)
-in (match (uu____1351) with
-| (b, idatas) -> begin
-(match ((not (b))) with
-| true -> begin
-((debug_log env "Checking nested positivity, not an inductive, return false");
-false;
-)
-end
-| uu____1360 -> begin
-(
-
-let uu____1361 = (already_unfolded ilid args unfolded env)
-in (match (uu____1361) with
-| true -> begin
-((debug_log env "Checking nested positivity, we have already unfolded this inductive with these args");
-true;
-)
-end
-| uu____1363 -> begin
-(
-
-let num_ibs = (FStar_TypeChecker_Env.num_inductive_ty_params env ilid)
-in ((
-
-let uu____1366 = (
-
-let uu____1367 = (
-
-let uu____1368 = (FStar_Util.string_of_int num_ibs)
-in (Prims.strcat uu____1368 ", also adding to the memo table"))
-in (Prims.strcat "Checking nested positivity, number of type parameters is " uu____1367))
-in (debug_log env uu____1366));
-(
-
-let uu____1370 = (
-
-let uu____1371 = (FStar_ST.read unfolded)
-in (
-
-let uu____1375 = (
-
-let uu____1379 = (
-
-let uu____1387 = (
-
-let uu____1393 = (FStar_List.splitAt num_ibs args)
-in (FStar_Pervasives_Native.fst uu____1393))
-in ((ilid), (uu____1387)))
-in (uu____1379)::[])
-in (FStar_List.append uu____1371 uu____1375)))
-in (FStar_ST.write unfolded uu____1370));
-(FStar_List.for_all (fun d -> (ty_nested_positive_in_dlid ty_lid d ilid us args num_ibs unfolded env)) idatas);
-))
-end))
-end)
-end));
-))
-and ty_nested_positive_in_dlid : FStar_Ident.lident  ->  FStar_Ident.lident  ->  FStar_Ident.lident  ->  FStar_Syntax_Syntax.universes  ->  FStar_Syntax_Syntax.args  ->  Prims.int  ->  unfolded_memo_t  ->  FStar_TypeChecker_Env.env_t  ->  Prims.bool = (fun ty_lid dlid ilid us args num_ibs unfolded env -> ((debug_log env (Prims.strcat "Checking nested positivity in data constructor " (Prims.strcat dlid.FStar_Ident.str (Prims.strcat " of the inductive " ilid.FStar_Ident.str))));
-(
-
-let uu____1451 = (FStar_TypeChecker_Env.lookup_datacon env dlid)
-in (match (uu____1451) with
-| (univ_unif_vars, dt) -> begin
-((FStar_List.iter2 (fun u' u -> (match (u') with
-| FStar_Syntax_Syntax.U_unif (u'') -> begin
-(FStar_Unionfind.change u'' (FStar_Pervasives_Native.Some (u)))
-end
-| uu____1463 -> begin
-(failwith "Impossible! Expected universe unification variables")
-end)) univ_unif_vars us);
-(
-
-let dt1 = (FStar_TypeChecker_Normalize.normalize ((FStar_TypeChecker_Normalize.Beta)::(FStar_TypeChecker_Normalize.Eager_unfolding)::(FStar_TypeChecker_Normalize.UnfoldUntil (FStar_Syntax_Syntax.Delta_constant))::(FStar_TypeChecker_Normalize.Iota)::(FStar_TypeChecker_Normalize.Zeta)::(FStar_TypeChecker_Normalize.AllowUnboundUniverses)::[]) env dt)
-in ((
-
-let uu____1466 = (
-
-let uu____1467 = (FStar_Syntax_Print.term_to_string dt1)
-in (Prims.strcat "Checking nested positivity in the data constructor type: " uu____1467))
-in (debug_log env uu____1466));
-(
-
-let uu____1468 = (
-
-let uu____1469 = (FStar_Syntax_Subst.compress dt1)
-in uu____1469.FStar_Syntax_Syntax.n)
-in (match (uu____1468) with
-| FStar_Syntax_Syntax.Tm_arrow (dbs, c) -> begin
-((debug_log env "Checked nested positivity in Tm_arrow data constructor type");
-(
-
-let uu____1485 = (FStar_List.splitAt num_ibs dbs)
-in (match (uu____1485) with
-| (ibs, dbs1) -> begin
-(
-
-let ibs1 = (FStar_Syntax_Subst.open_binders ibs)
-in (
-
-let dbs2 = (
-
-let uu____1512 = (FStar_Syntax_Subst.opening_of_binders ibs1)
-in (FStar_Syntax_Subst.subst_binders uu____1512 dbs1))
-in (
-
-let c1 = (
-
-let uu____1515 = (FStar_Syntax_Subst.opening_of_binders ibs1)
-in (FStar_Syntax_Subst.subst_comp uu____1515 c))
-in (
-
-let uu____1517 = (FStar_List.splitAt num_ibs args)
-in (match (uu____1517) with
-| (args1, uu____1535) -> begin
-(
-
-let subst1 = (FStar_List.fold_left2 (fun subst1 ib arg -> (FStar_List.append subst1 ((FStar_Syntax_Syntax.NT ((((FStar_Pervasives_Native.fst ib)), ((FStar_Pervasives_Native.fst arg)))))::[]))) [] ibs1 args1)
-in (
-
-let dbs3 = (FStar_Syntax_Subst.subst_binders subst1 dbs2)
-in (
-
-let c2 = (
-
-let uu____1581 = (FStar_Syntax_Subst.shift_subst (FStar_List.length dbs3) subst1)
-in (FStar_Syntax_Subst.subst_comp uu____1581 c1))
-in ((
-
-let uu____1589 = (
-
-let uu____1590 = (
-
-let uu____1591 = (FStar_Syntax_Print.binders_to_string "; " dbs3)
-in (
-
-let uu____1592 = (
-
-let uu____1593 = (FStar_Syntax_Print.comp_to_string c2)
-in (Prims.strcat ", and c: " uu____1593))
-in (Prims.strcat uu____1591 uu____1592)))
-in (Prims.strcat "Checking nested positivity in the unfolded data constructor binders as: " uu____1590))
-in (debug_log env uu____1589));
-(ty_nested_positive_in_type ty_lid (FStar_Syntax_Syntax.Tm_arrow (((dbs3), (c2)))) ilid num_ibs unfolded env);
-))))
-end)))))
-end));
-)
-end
-| uu____1594 -> begin
-((debug_log env "Checking nested positivity in the data constructor type that is not an arrow");
-(
-
-let uu____1596 = (
-
-let uu____1597 = (FStar_Syntax_Subst.compress dt1)
-in uu____1597.FStar_Syntax_Syntax.n)
-in (ty_nested_positive_in_type ty_lid uu____1596 ilid num_ibs unfolded env));
-)
-end));
-));
-)
-end));
-))
-and ty_nested_positive_in_type : FStar_Ident.lident  ->  FStar_Syntax_Syntax.term'  ->  FStar_Ident.lident  ->  Prims.int  ->  unfolded_memo_t  ->  FStar_TypeChecker_Env.env_t  ->  Prims.bool = (fun ty_lid t ilid num_ibs unfolded env -> (match (t) with
-| FStar_Syntax_Syntax.Tm_app (t1, args) -> begin
-((debug_log env "Checking nested positivity in an Tm_app node, which is expected to be the ilid itself");
-(
-
-let uu____1623 = (try_get_fv t1)
-in (match (uu____1623) with
-| (fv, uu____1627) -> begin
-(match ((FStar_Ident.lid_equals fv.FStar_Syntax_Syntax.fv_name.FStar_Syntax_Syntax.v ilid)) with
-| true -> begin
-true
-end
-| uu____1632 -> begin
-(failwith "Impossible, expected the type to be ilid")
-end)
-end));
-)
-end
-| FStar_Syntax_Syntax.Tm_arrow (sbs, c) -> begin
-((
-
-let uu____1646 = (
-
-let uu____1647 = (FStar_Syntax_Print.binders_to_string "; " sbs)
-in (Prims.strcat "Checking nested positivity in an Tm_arrow node, with binders as: " uu____1647))
-in (debug_log env uu____1646));
-(
-
-let sbs1 = (FStar_Syntax_Subst.open_binders sbs)
-in (
-
-let uu____1649 = (FStar_List.fold_left (fun uu____1656 b -> (match (uu____1656) with
-| (r, env1) -> begin
-(match ((not (r))) with
-| true -> begin
-((r), (env1))
-end
-| uu____1668 -> begin
-(
-
-let uu____1669 = (ty_strictly_positive_in_type ty_lid (FStar_Pervasives_Native.fst b).FStar_Syntax_Syntax.sort unfolded env1)
-in (
-
-let uu____1670 = (FStar_TypeChecker_Env.push_binders env1 ((b)::[]))
-in ((uu____1669), (uu____1670))))
-end)
-end)) ((true), (env)) sbs1)
-in (match (uu____1649) with
-| (b, uu____1676) -> begin
-b
-end)));
-)
-end
-| uu____1677 -> begin
-(failwith "Nested positive check, unhandled case")
-end))
-
-
-let ty_positive_in_datacon : FStar_Ident.lident  ->  FStar_Ident.lident  ->  FStar_Syntax_Syntax.binders  ->  FStar_Syntax_Syntax.universes  ->  unfolded_memo_t  ->  FStar_TypeChecker_Env.env  ->  Prims.bool = (fun ty_lid dlid ty_bs us unfolded env -> (
-
-let uu____1696 = (FStar_TypeChecker_Env.lookup_datacon env dlid)
-in (match (uu____1696) with
-| (univ_unif_vars, dt) -> begin
-((FStar_List.iter2 (fun u' u -> (match (u') with
-| FStar_Syntax_Syntax.U_unif (u'') -> begin
-(FStar_Unionfind.change u'' (FStar_Pervasives_Native.Some (u)))
-end
-| uu____1708 -> begin
-(failwith "Impossible! Expected universe unification variables")
-end)) univ_unif_vars us);
-(
-
-let uu____1710 = (
-
-let uu____1711 = (FStar_Syntax_Print.term_to_string dt)
-in (Prims.strcat "Checking data constructor type: " uu____1711))
-in (debug_log env uu____1710));
-(
-
-let uu____1712 = (
-
-let uu____1713 = (FStar_Syntax_Subst.compress dt)
-in uu____1713.FStar_Syntax_Syntax.n)
-in (match (uu____1712) with
-| FStar_Syntax_Syntax.Tm_fvar (uu____1716) -> begin
-((debug_log env "Data constructor type is simply an fvar, returning true");
-true;
-)
-end
-| FStar_Syntax_Syntax.Tm_arrow (dbs, uu____1719) -> begin
-(
-
-let dbs1 = (
-
-let uu____1734 = (FStar_List.splitAt (FStar_List.length ty_bs) dbs)
-in (FStar_Pervasives_Native.snd uu____1734))
-in (
-
-let dbs2 = (
-
-let uu____1756 = (FStar_Syntax_Subst.opening_of_binders ty_bs)
-in (FStar_Syntax_Subst.subst_binders uu____1756 dbs1))
-in (
-
-let dbs3 = (FStar_Syntax_Subst.open_binders dbs2)
-in ((
-
-let uu____1760 = (
-
-let uu____1761 = (
-
-let uu____1762 = (FStar_Util.string_of_int (FStar_List.length dbs3))
-in (Prims.strcat uu____1762 " binders"))
-in (Prims.strcat "Data constructor type is an arrow type, so checking strict positivity in " uu____1761))
-in (debug_log env uu____1760));
-(
-
-let uu____1768 = (FStar_List.fold_left (fun uu____1775 b -> (match (uu____1775) with
-| (r, env1) -> begin
-(match ((not (r))) with
-| true -> begin
-((r), (env1))
-end
-| uu____1787 -> begin
-(
-
-let uu____1788 = (ty_strictly_positive_in_type ty_lid (FStar_Pervasives_Native.fst b).FStar_Syntax_Syntax.sort unfolded env1)
-in (
-
-let uu____1789 = (FStar_TypeChecker_Env.push_binders env1 ((b)::[]))
-in ((uu____1788), (uu____1789))))
-end)
-end)) ((true), (env)) dbs3)
-in (match (uu____1768) with
-| (b, uu____1795) -> begin
-b
-end));
-))))
-end
-| FStar_Syntax_Syntax.Tm_app (uu____1796, uu____1797) -> begin
-((debug_log env "Data constructor type is a Tm_app, so returning true");
-true;
-)
-end
-| uu____1813 -> begin
-(failwith "Unexpected data constructor type when checking positivity")
-end));
-)
-end)))
-
-
-let check_positivity : FStar_Syntax_Syntax.sigelt  ->  FStar_TypeChecker_Env.env  ->  Prims.bool = (fun ty env -> (
-
-let unfolded_inductives = (FStar_Util.mk_ref [])
-in (
-
-let uu____1831 = (match (ty.FStar_Syntax_Syntax.sigel) with
-| FStar_Syntax_Syntax.Sig_inductive_typ (lid, us, bs, uu____1841, uu____1842, uu____1843) -> begin
-((lid), (us), (bs))
-end
-| uu____1848 -> begin
-(failwith "Impossible!")
-end)
-in (match (uu____1831) with
-| (ty_lid, ty_us, ty_bs) -> begin
-(
-
-let uu____1855 = (FStar_Syntax_Subst.univ_var_opening ty_us)
-in (match (uu____1855) with
-| (ty_usubst, ty_us1) -> begin
-(
-
-let env1 = (FStar_TypeChecker_Env.push_univ_vars env ty_us1)
-in (
-
-let env2 = (FStar_TypeChecker_Env.push_binders env1 ty_bs)
-in (
-
-let ty_bs1 = (FStar_Syntax_Subst.subst_binders ty_usubst ty_bs)
-in (
-
-let ty_bs2 = (FStar_Syntax_Subst.open_binders ty_bs1)
-in (
-
-let uu____1870 = (
-
-let uu____1872 = (FStar_TypeChecker_Env.datacons_of_typ env2 ty_lid)
-in (FStar_Pervasives_Native.snd uu____1872))
-in (FStar_List.for_all (fun d -> (
-
-let uu____1878 = (FStar_List.map (fun s -> FStar_Syntax_Syntax.U_name (s)) ty_us1)
-in (ty_positive_in_datacon ty_lid d ty_bs2 uu____1878 unfolded_inductives env2))) uu____1870))))))
-end))
-end))))
-
-
-let datacon_typ : FStar_Syntax_Syntax.sigelt  ->  FStar_Syntax_Syntax.term = (fun data -> (match (data.FStar_Syntax_Syntax.sigel) with
-| FStar_Syntax_Syntax.Sig_datacon (uu____1885, uu____1886, t, uu____1888, uu____1889, uu____1890) -> begin
-t
-end
-| uu____1893 -> begin
-(failwith "Impossible!")
-end))
-
-
-let optimized_haseq_soundness_for_data : FStar_Ident.lident  ->  FStar_Syntax_Syntax.sigelt  ->  FStar_Syntax_Syntax.subst_elt Prims.list  ->  FStar_Syntax_Syntax.binders  ->  FStar_Syntax_Syntax.term = (fun ty_lid data usubst bs -> (
-
-let dt = (datacon_typ data)
-in (
-
-let dt1 = (FStar_Syntax_Subst.subst usubst dt)
-in (
-
-let uu____1910 = (
-
-let uu____1911 = (FStar_Syntax_Subst.compress dt1)
-in uu____1911.FStar_Syntax_Syntax.n)
-in (match (uu____1910) with
-| FStar_Syntax_Syntax.Tm_arrow (dbs, uu____1915) -> begin
-(
-
-let dbs1 = (
-
-let uu____1930 = (FStar_List.splitAt (FStar_List.length bs) dbs)
-in (FStar_Pervasives_Native.snd uu____1930))
-in (
-
-let dbs2 = (
-
-let uu____1952 = (FStar_Syntax_Subst.opening_of_binders bs)
-in (FStar_Syntax_Subst.subst_binders uu____1952 dbs1))
-in (
-
-let dbs3 = (FStar_Syntax_Subst.open_binders dbs2)
-in (
-
-let cond = (FStar_List.fold_left (fun t b -> (
-
-let haseq_b = (
-
-let uu____1961 = (
-
-let uu____1962 = (
-
-let uu____1963 = (FStar_Syntax_Syntax.as_arg (FStar_Pervasives_Native.fst b).FStar_Syntax_Syntax.sort)
-in (uu____1963)::[])
-in (FStar_Syntax_Syntax.mk_Tm_app FStar_Syntax_Util.t_haseq uu____1962))
-in (uu____1961 FStar_Pervasives_Native.None FStar_Range.dummyRange))
-in (
-
-let sort_range = (FStar_Pervasives_Native.fst b).FStar_Syntax_Syntax.sort.FStar_Syntax_Syntax.pos
-in (
-
-let haseq_b1 = (
-
-let uu____1970 = (FStar_Util.format1 "Failed to prove that the type \'%s\' supports decidable equality because of this argument; add either the \'noeq\' or \'unopteq\' qualifier" ty_lid.FStar_Ident.str)
-in (FStar_TypeChecker_Util.label uu____1970 sort_range haseq_b))
-in (FStar_Syntax_Util.mk_conj t haseq_b1))))) FStar_Syntax_Util.t_true dbs3)
-in (FStar_List.fold_right (fun b t -> (
-
-let uu____1975 = (
-
-let uu____1976 = (
-
-let uu____1977 = (
-
-let uu____1978 = (
-
-let uu____1979 = (FStar_Syntax_Subst.close ((b)::[]) t)
-in (FStar_Syntax_Util.abs (((((FStar_Pervasives_Native.fst b)), (FStar_Pervasives_Native.None)))::[]) uu____1979 FStar_Pervasives_Native.None))
-in (FStar_Syntax_Syntax.as_arg uu____1978))
-in (uu____1977)::[])
-in (FStar_Syntax_Syntax.mk_Tm_app FStar_Syntax_Util.tforall uu____1976))
-in (uu____1975 FStar_Pervasives_Native.None FStar_Range.dummyRange))) dbs3 cond)))))
-end
-| uu____1996 -> begin
-FStar_Syntax_Util.t_true
-end)))))
-
-
-let optimized_haseq_ty = (fun all_datas_in_the_bundle usubst us acc ty -> (
-
-let uu____2055 = (match (ty.FStar_Syntax_Syntax.sigel) with
-| FStar_Syntax_Syntax.Sig_inductive_typ (lid, uu____2067, bs, t, uu____2070, d_lids) -> begin
-((lid), (bs), (t), (d_lids))
-end
-| uu____2077 -> begin
-(failwith "Impossible!")
-end)
-in (match (uu____2055) with
-| (lid, bs, t, d_lids) -> begin
-(
-
-let bs1 = (FStar_Syntax_Subst.subst_binders usubst bs)
-in (
-
-let t1 = (
-
-let uu____2102 = (FStar_Syntax_Subst.shift_subst (FStar_List.length bs1) usubst)
-in (FStar_Syntax_Subst.subst uu____2102 t))
-in (
-
-let uu____2109 = (FStar_Syntax_Subst.open_term bs1 t1)
-in (match (uu____2109) with
-| (bs2, t2) -> begin
-(
-
-let ibs = (
-
-let uu____2129 = (
-
-let uu____2130 = (FStar_Syntax_Subst.compress t2)
-in uu____2130.FStar_Syntax_Syntax.n)
-in (match (uu____2129) with
-| FStar_Syntax_Syntax.Tm_arrow (ibs, uu____2137) -> begin
-ibs
-end
-| uu____2148 -> begin
-[]
-end))
-in (
-
-let ibs1 = (FStar_Syntax_Subst.open_binders ibs)
-in (
-
-let ind = (
-
-let uu____2153 = (FStar_Syntax_Syntax.fvar lid FStar_Syntax_Syntax.Delta_constant FStar_Pervasives_Native.None)
-in (
-
-let uu____2154 = (FStar_List.map (fun u -> FStar_Syntax_Syntax.U_name (u)) us)
-in (FStar_Syntax_Syntax.mk_Tm_uinst uu____2153 uu____2154)))
-in (
-
-let ind1 = (
-
-let uu____2159 = (
-
-let uu____2160 = (FStar_List.map (fun uu____2165 -> (match (uu____2165) with
-| (bv, aq) -> begin
-(
-
-let uu____2172 = (FStar_Syntax_Syntax.bv_to_name bv)
-in ((uu____2172), (aq)))
-end)) bs2)
-in (FStar_Syntax_Syntax.mk_Tm_app ind uu____2160))
-in (uu____2159 FStar_Pervasives_Native.None FStar_Range.dummyRange))
-in (
-
-let ind2 = (
-
-let uu____2180 = (
-
-let uu____2181 = (FStar_List.map (fun uu____2186 -> (match (uu____2186) with
-| (bv, aq) -> begin
-(
-
-let uu____2193 = (FStar_Syntax_Syntax.bv_to_name bv)
-in ((uu____2193), (aq)))
-end)) ibs1)
-in (FStar_Syntax_Syntax.mk_Tm_app ind1 uu____2181))
-in (uu____2180 FStar_Pervasives_Native.None FStar_Range.dummyRange))
-in (
-
-let haseq_ind = (
-
-let uu____2201 = (
-
-let uu____2202 = (
-
-let uu____2203 = (FStar_Syntax_Syntax.as_arg ind2)
-in (uu____2203)::[])
-in (FStar_Syntax_Syntax.mk_Tm_app FStar_Syntax_Util.t_haseq uu____2202))
-in (uu____2201 FStar_Pervasives_Native.None FStar_Range.dummyRange))
-in (
-
-let bs' = (FStar_List.filter (fun b -> (
-
-let uu____2217 = acc
-in (match (uu____2217) with
-| (uu____2225, en, uu____2227, uu____2228) -> begin
-(
-
-let opt = (
-
-let uu____2237 = (
-
-let uu____2238 = (FStar_Syntax_Util.type_u ())
-in (FStar_Pervasives_Native.fst uu____2238))
-in (FStar_TypeChecker_Rel.try_subtype' en (FStar_Pervasives_Native.fst b).FStar_Syntax_Syntax.sort uu____2237 false))
-in (match (opt) with
-| FStar_Pervasives_Native.None -> begin
-false
-end
-| FStar_Pervasives_Native.Some (uu____2241) -> begin
-true
-end))
-end))) bs2)
-in (
-
-let haseq_bs = (FStar_List.fold_left (fun t3 b -> (
-
-let uu____2245 = (
-
-let uu____2246 = (
-
-let uu____2247 = (
-
-let uu____2248 = (
-
-let uu____2249 = (FStar_Syntax_Syntax.bv_to_name (FStar_Pervasives_Native.fst b))
-in (FStar_Syntax_Syntax.as_arg uu____2249))
-in (uu____2248)::[])
-in (FStar_Syntax_Syntax.mk_Tm_app FStar_Syntax_Util.t_haseq uu____2247))
-in (uu____2246 FStar_Pervasives_Native.None FStar_Range.dummyRange))
-in (FStar_Syntax_Util.mk_conj t3 uu____2245))) FStar_Syntax_Util.t_true bs')
-in (
-
-let fml = (FStar_Syntax_Util.mk_imp haseq_bs haseq_ind)
-in (
-
-let fml1 = (
-
-let uu___89_2258 = fml
-in (
-
-let uu____2259 = (
-
-let uu____2260 = (
-
-let uu____2265 = (
-
-let uu____2266 = (
-
-let uu____2273 = (
-
-let uu____2275 = (FStar_Syntax_Syntax.as_arg haseq_ind)
-in (uu____2275)::[])
-in (uu____2273)::[])
-in FStar_Syntax_Syntax.Meta_pattern (uu____2266))
-in ((fml), (uu____2265)))
-in FStar_Syntax_Syntax.Tm_meta (uu____2260))
-in {FStar_Syntax_Syntax.n = uu____2259; FStar_Syntax_Syntax.tk = uu___89_2258.FStar_Syntax_Syntax.tk; FStar_Syntax_Syntax.pos = uu___89_2258.FStar_Syntax_Syntax.pos; FStar_Syntax_Syntax.vars = uu___89_2258.FStar_Syntax_Syntax.vars}))
-in (
-
-let fml2 = (FStar_List.fold_right (fun b t3 -> (
-
-let uu____2287 = (
-
-let uu____2288 = (
-
-let uu____2289 = (
-
-let uu____2290 = (
-
-let uu____2291 = (FStar_Syntax_Subst.close ((b)::[]) t3)
-in (FStar_Syntax_Util.abs (((((FStar_Pervasives_Native.fst b)), (FStar_Pervasives_Native.None)))::[]) uu____2291 FStar_Pervasives_Native.None))
-in (FStar_Syntax_Syntax.as_arg uu____2290))
-in (uu____2289)::[])
-in (FStar_Syntax_Syntax.mk_Tm_app FStar_Syntax_Util.tforall uu____2288))
-in (uu____2287 FStar_Pervasives_Native.None FStar_Range.dummyRange))) ibs1 fml1)
-in (
-
-let fml3 = (FStar_List.fold_right (fun b t3 -> (
-
-let uu____2313 = (
-
-let uu____2314 = (
-
-let uu____2315 = (
-
-let uu____2316 = (
-
-let uu____2317 = (FStar_Syntax_Subst.close ((b)::[]) t3)
-in (FStar_Syntax_Util.abs (((((FStar_Pervasives_Native.fst b)), (FStar_Pervasives_Native.None)))::[]) uu____2317 FStar_Pervasives_Native.None))
-in (FStar_Syntax_Syntax.as_arg uu____2316))
-in (uu____2315)::[])
-in (FStar_Syntax_Syntax.mk_Tm_app FStar_Syntax_Util.tforall uu____2314))
-in (uu____2313 FStar_Pervasives_Native.None FStar_Range.dummyRange))) bs2 fml2)
-in (
-
-let guard = (FStar_Syntax_Util.mk_conj haseq_bs fml3)
-in (
-
-let uu____2337 = acc
-in (match (uu____2337) with
-| (l_axioms, env, guard', cond') -> begin
-(
-
-let env1 = (FStar_TypeChecker_Env.push_binders env bs2)
-in (
-
-let env2 = (FStar_TypeChecker_Env.push_binders env1 ibs1)
-in (
-
-let t_datas = (FStar_List.filter (fun s -> (match (s.FStar_Syntax_Syntax.sigel) with
-| FStar_Syntax_Syntax.Sig_datacon (uu____2371, uu____2372, uu____2373, t_lid, uu____2375, uu____2376) -> begin
-(t_lid = lid)
-end
-| uu____2379 -> begin
-(failwith "Impossible")
-end)) all_datas_in_the_bundle)
-in (
-
-let cond = (FStar_List.fold_left (fun acc1 d -> (
-
-let uu____2383 = (optimized_haseq_soundness_for_data lid d usubst bs2)
-in (FStar_Syntax_Util.mk_conj acc1 uu____2383))) FStar_Syntax_Util.t_true t_datas)
-in (
-
-let axiom_lid = (FStar_Ident.lid_of_ids (FStar_List.append lid.FStar_Ident.ns (((FStar_Ident.id_of_text (Prims.strcat lid.FStar_Ident.ident.FStar_Ident.idText "_haseq")))::[])))
-in (
-
-let uu____2385 = (FStar_Syntax_Util.mk_conj guard' guard)
-in (
-
-let uu____2388 = (FStar_Syntax_Util.mk_conj cond' cond)
-in (((FStar_List.append l_axioms ((((axiom_lid), (fml3)))::[]))), (env2), (uu____2385), (uu____2388)))))))))
-end)))))))))))))))
-end))))
-end)))
-
-
-let optimized_haseq_scheme : FStar_Syntax_Syntax.sigelt  ->  FStar_Syntax_Syntax.sigelt Prims.list  ->  FStar_Syntax_Syntax.sigelt Prims.list  ->  FStar_TypeChecker_Env.env_t  ->  (FStar_TypeChecker_Env.env_t  ->  FStar_Ident.lident  ->  FStar_Syntax_Syntax.formula  ->  FStar_Syntax_Syntax.qualifier Prims.list  ->  FStar_Range.range  ->  FStar_Syntax_Syntax.sigelt)  ->  FStar_Syntax_Syntax.sigelt Prims.list = (fun sig_bndle tcs datas env0 tc_assume -> (
-
-let us = (
-
-let ty = (FStar_List.hd tcs)
-in (match (ty.FStar_Syntax_Syntax.sigel) with
-| FStar_Syntax_Syntax.Sig_inductive_typ (uu____2454, us, uu____2456, uu____2457, uu____2458, uu____2459) -> begin
-us
-end
-| uu____2464 -> begin
-(failwith "Impossible!")
-end))
-in (
-
-let uu____2465 = (FStar_Syntax_Subst.univ_var_opening us)
-in (match (uu____2465) with
-| (usubst, us1) -> begin
-(
-
-let env = (FStar_TypeChecker_Env.push_sigelt env0 sig_bndle)
-in ((env.FStar_TypeChecker_Env.solver.FStar_TypeChecker_Env.push "haseq");
-(env.FStar_TypeChecker_Env.solver.FStar_TypeChecker_Env.encode_sig env sig_bndle);
-(
-
-let env1 = (FStar_TypeChecker_Env.push_univ_vars env us1)
-in (
-
-let uu____2481 = (FStar_List.fold_left (optimized_haseq_ty datas usubst us1) (([]), (env1), (FStar_Syntax_Util.t_true), (FStar_Syntax_Util.t_true)) tcs)
-in (match (uu____2481) with
-| (axioms, env2, guard, cond) -> begin
-(
-
-let phi = (FStar_Syntax_Util.mk_imp guard cond)
-in (
-
-let uu____2513 = (FStar_TypeChecker_TcTerm.tc_trivial_guard env2 phi)
-in (match (uu____2513) with
-| (phi1, uu____2518) -> begin
-((
-
-let uu____2520 = (FStar_TypeChecker_Env.should_verify env2)
-in (match (uu____2520) with
-| true -> begin
-(
-
-let uu____2521 = (FStar_TypeChecker_Rel.guard_of_guard_formula (FStar_TypeChecker_Common.NonTrivial (phi1)))
-in (FStar_TypeChecker_Rel.force_trivial_guard env2 uu____2521))
-end
-| uu____2522 -> begin
-()
-end));
-(
-
-let ses = (FStar_List.fold_left (fun l uu____2529 -> (match (uu____2529) with
-| (lid, fml) -> begin
-(
-
-let se = (tc_assume env2 lid fml [] FStar_Range.dummyRange)
-in (FStar_List.append l ((se)::[])))
-end)) [] axioms)
-in ((env2.FStar_TypeChecker_Env.solver.FStar_TypeChecker_Env.pop "haseq");
-ses;
-));
-)
-end)))
-end)));
-))
-end))))
-
-
-let unoptimized_haseq_data : FStar_Syntax_Syntax.subst_elt Prims.list  ->  FStar_Syntax_Syntax.binders  ->  FStar_Syntax_Syntax.term  ->  FStar_Ident.lident Prims.list  ->  FStar_Syntax_Syntax.term  ->  FStar_Syntax_Syntax.sigelt  ->  (FStar_Syntax_Syntax.term', FStar_Syntax_Syntax.term') FStar_Syntax_Syntax.syntax = (fun usubst bs haseq_ind mutuals acc data -> (
-
-let rec is_mutual = (fun t -> (
-
-let uu____2572 = (
-
-let uu____2573 = (FStar_Syntax_Subst.compress t)
-in uu____2573.FStar_Syntax_Syntax.n)
-in (match (uu____2572) with
-| FStar_Syntax_Syntax.Tm_fvar (fv) -> begin
-(FStar_List.existsb (fun lid -> (FStar_Ident.lid_equals lid fv.FStar_Syntax_Syntax.fv_name.FStar_Syntax_Syntax.v)) mutuals)
-end
-| FStar_Syntax_Syntax.Tm_uinst (t', uu____2583) -> begin
-(is_mutual t')
-end
-| FStar_Syntax_Syntax.Tm_refine (bv, t') -> begin
-(is_mutual bv.FStar_Syntax_Syntax.sort)
-end
-| FStar_Syntax_Syntax.Tm_app (t', args) -> begin
-(
-
-let uu____2610 = (is_mutual t')
-in (match (uu____2610) with
-| true -> begin
-true
-end
-| uu____2611 -> begin
-(
-
-let uu____2612 = (FStar_List.map FStar_Pervasives_Native.fst args)
-in (exists_mutual uu____2612))
-end))
-end
-| FStar_Syntax_Syntax.Tm_meta (t', uu____2625) -> begin
-(is_mutual t')
-end
-| uu____2630 -> begin
-false
-end)))
-and exists_mutual = (fun uu___81_2631 -> (match (uu___81_2631) with
-| [] -> begin
-false
-end
-| (hd1)::tl1 -> begin
-((is_mutual hd1) || (exists_mutual tl1))
-end))
-in (
-
-let dt = (datacon_typ data)
-in (
-
-let dt1 = (FStar_Syntax_Subst.subst usubst dt)
-in (
-
-let uu____2648 = (
-
-let uu____2649 = (FStar_Syntax_Subst.compress dt1)
-in uu____2649.FStar_Syntax_Syntax.n)
-in (match (uu____2648) with
-| FStar_Syntax_Syntax.Tm_arrow (dbs, uu____2655) -> begin
-(
-
-let dbs1 = (
-
-let uu____2670 = (FStar_List.splitAt (FStar_List.length bs) dbs)
-in (FStar_Pervasives_Native.snd uu____2670))
-in (
-
-let dbs2 = (
-
-let uu____2692 = (FStar_Syntax_Subst.opening_of_binders bs)
-in (FStar_Syntax_Subst.subst_binders uu____2692 dbs1))
-in (
-
-let dbs3 = (FStar_Syntax_Subst.open_binders dbs2)
-in (
-
-let cond = (FStar_List.fold_left (fun t b -> (
-
-let sort = (FStar_Pervasives_Native.fst b).FStar_Syntax_Syntax.sort
-in (
-
-let haseq_sort = (
-
-let uu____2704 = (
-
-let uu____2705 = (
-
-let uu____2706 = (FStar_Syntax_Syntax.as_arg (FStar_Pervasives_Native.fst b).FStar_Syntax_Syntax.sort)
-in (uu____2706)::[])
-in (FStar_Syntax_Syntax.mk_Tm_app FStar_Syntax_Util.t_haseq uu____2705))
-in (uu____2704 FStar_Pervasives_Native.None FStar_Range.dummyRange))
-in (
-
-let haseq_sort1 = (
-
-let uu____2712 = (is_mutual sort)
-in (match (uu____2712) with
-| true -> begin
-(FStar_Syntax_Util.mk_imp haseq_ind haseq_sort)
-end
-| uu____2713 -> begin
-haseq_sort
-end))
-in (FStar_Syntax_Util.mk_conj t haseq_sort1))))) FStar_Syntax_Util.t_true dbs3)
-in (
-
-let cond1 = (FStar_List.fold_right (fun b t -> (
-
-let uu____2719 = (
-
-let uu____2720 = (
-
-let uu____2721 = (
-
-let uu____2722 = (
-
-let uu____2723 = (FStar_Syntax_Subst.close ((b)::[]) t)
-in (FStar_Syntax_Util.abs (((((FStar_Pervasives_Native.fst b)), (FStar_Pervasives_Native.None)))::[]) uu____2723 FStar_Pervasives_Native.None))
-in (FStar_Syntax_Syntax.as_arg uu____2722))
-in (uu____2721)::[])
-in (FStar_Syntax_Syntax.mk_Tm_app FStar_Syntax_Util.tforall uu____2720))
-in (uu____2719 FStar_Pervasives_Native.None FStar_Range.dummyRange))) dbs3 cond)
-in (FStar_Syntax_Util.mk_conj acc cond1))))))
-end
-| uu____2740 -> begin
-acc
-end))))))
-
-
-let unoptimized_haseq_ty = (fun all_datas_in_the_bundle mutuals usubst us acc ty -> (
-
-let uu____2783 = (match (ty.FStar_Syntax_Syntax.sigel) with
-| FStar_Syntax_Syntax.Sig_inductive_typ (lid, uu____2795, bs, t, uu____2798, d_lids) -> begin
-((lid), (bs), (t), (d_lids))
-end
-| uu____2805 -> begin
-(failwith "Impossible!")
-end)
-in (match (uu____2783) with
-| (lid, bs, t, d_lids) -> begin
-(
-
-let bs1 = (FStar_Syntax_Subst.subst_binders usubst bs)
-in (
-
-let t1 = (
-
-let uu____2821 = (FStar_Syntax_Subst.shift_subst (FStar_List.length bs1) usubst)
-in (FStar_Syntax_Subst.subst uu____2821 t))
-in (
-
-let uu____2828 = (FStar_Syntax_Subst.open_term bs1 t1)
-in (match (uu____2828) with
-| (bs2, t2) -> begin
-(
-
-let ibs = (
-
-let uu____2839 = (
-
-let uu____2840 = (FStar_Syntax_Subst.compress t2)
-in uu____2840.FStar_Syntax_Syntax.n)
-in (match (uu____2839) with
-| FStar_Syntax_Syntax.Tm_arrow (ibs, uu____2847) -> begin
-ibs
-end
-| uu____2858 -> begin
-[]
-end))
-in (
-
-let ibs1 = (FStar_Syntax_Subst.open_binders ibs)
-in (
-
-let ind = (
-
-let uu____2863 = (FStar_Syntax_Syntax.fvar lid FStar_Syntax_Syntax.Delta_constant FStar_Pervasives_Native.None)
-in (
-
-let uu____2864 = (FStar_List.map (fun u -> FStar_Syntax_Syntax.U_name (u)) us)
-in (FStar_Syntax_Syntax.mk_Tm_uinst uu____2863 uu____2864)))
-in (
-
-let ind1 = (
-
-let uu____2869 = (
-
-let uu____2870 = (FStar_List.map (fun uu____2875 -> (match (uu____2875) with
-| (bv, aq) -> begin
-(
-
-let uu____2882 = (FStar_Syntax_Syntax.bv_to_name bv)
-in ((uu____2882), (aq)))
-end)) bs2)
-in (FStar_Syntax_Syntax.mk_Tm_app ind uu____2870))
-in (uu____2869 FStar_Pervasives_Native.None FStar_Range.dummyRange))
-in (
-
-let ind2 = (
-
-let uu____2890 = (
-
-let uu____2891 = (FStar_List.map (fun uu____2896 -> (match (uu____2896) with
-| (bv, aq) -> begin
-(
-
-let uu____2903 = (FStar_Syntax_Syntax.bv_to_name bv)
-in ((uu____2903), (aq)))
-end)) ibs1)
-in (FStar_Syntax_Syntax.mk_Tm_app ind1 uu____2891))
-in (uu____2890 FStar_Pervasives_Native.None FStar_Range.dummyRange))
-in (
-
-let haseq_ind = (
-
-let uu____2911 = (
-
-let uu____2912 = (
-
-let uu____2913 = (FStar_Syntax_Syntax.as_arg ind2)
-in (uu____2913)::[])
-in (FStar_Syntax_Syntax.mk_Tm_app FStar_Syntax_Util.t_haseq uu____2912))
-in (uu____2911 FStar_Pervasives_Native.None FStar_Range.dummyRange))
-in (
-
-let t_datas = (FStar_List.filter (fun s -> (match (s.FStar_Syntax_Syntax.sigel) with
-| FStar_Syntax_Syntax.Sig_datacon (uu____2921, uu____2922, uu____2923, t_lid, uu____2925, uu____2926) -> begin
-(t_lid = lid)
-end
-| uu____2929 -> begin
-(failwith "Impossible")
-end)) all_datas_in_the_bundle)
-in (
-
-let data_cond = (FStar_List.fold_left (unoptimized_haseq_data usubst bs2 haseq_ind mutuals) FStar_Syntax_Util.t_true t_datas)
-in (
-
-let fml = (FStar_Syntax_Util.mk_imp data_cond haseq_ind)
-in (
-
-let fml1 = (
-
-let uu___90_2935 = fml
-in (
-
-let uu____2936 = (
-
-let uu____2937 = (
-
-let uu____2942 = (
-
-let uu____2943 = (
-
-let uu____2950 = (
-
-let uu____2952 = (FStar_Syntax_Syntax.as_arg haseq_ind)
-in (uu____2952)::[])
-in (uu____2950)::[])
-in FStar_Syntax_Syntax.Meta_pattern (uu____2943))
-in ((fml), (uu____2942)))
-in FStar_Syntax_Syntax.Tm_meta (uu____2937))
-in {FStar_Syntax_Syntax.n = uu____2936; FStar_Syntax_Syntax.tk = uu___90_2935.FStar_Syntax_Syntax.tk; FStar_Syntax_Syntax.pos = uu___90_2935.FStar_Syntax_Syntax.pos; FStar_Syntax_Syntax.vars = uu___90_2935.FStar_Syntax_Syntax.vars}))
-in (
-
-let fml2 = (FStar_List.fold_right (fun b t3 -> (
-
-let uu____2964 = (
-
-let uu____2965 = (
-
-let uu____2966 = (
-
-let uu____2967 = (
-
-let uu____2968 = (FStar_Syntax_Subst.close ((b)::[]) t3)
-in (FStar_Syntax_Util.abs (((((FStar_Pervasives_Native.fst b)), (FStar_Pervasives_Native.None)))::[]) uu____2968 FStar_Pervasives_Native.None))
-in (FStar_Syntax_Syntax.as_arg uu____2967))
-in (uu____2966)::[])
-in (FStar_Syntax_Syntax.mk_Tm_app FStar_Syntax_Util.tforall uu____2965))
-in (uu____2964 FStar_Pervasives_Native.None FStar_Range.dummyRange))) ibs1 fml1)
-in (
-
-let fml3 = (FStar_List.fold_right (fun b t3 -> (
-
-let uu____2990 = (
-
-let uu____2991 = (
-
-let uu____2992 = (
-
-let uu____2993 = (
-
-let uu____2994 = (FStar_Syntax_Subst.close ((b)::[]) t3)
-in (FStar_Syntax_Util.abs (((((FStar_Pervasives_Native.fst b)), (FStar_Pervasives_Native.None)))::[]) uu____2994 FStar_Pervasives_Native.None))
-in (FStar_Syntax_Syntax.as_arg uu____2993))
-in (uu____2992)::[])
-in (FStar_Syntax_Syntax.mk_Tm_app FStar_Syntax_Util.tforall uu____2991))
-in (uu____2990 FStar_Pervasives_Native.None FStar_Range.dummyRange))) bs2 fml2)
-in (FStar_Syntax_Util.mk_conj acc fml3)))))))))))))
-end))))
-end)))
-
-
-let unoptimized_haseq_scheme : FStar_Syntax_Syntax.sigelt  ->  FStar_Syntax_Syntax.sigelt Prims.list  ->  FStar_Syntax_Syntax.sigelt Prims.list  ->  FStar_TypeChecker_Env.env_t  ->  (FStar_TypeChecker_Env.env_t  ->  FStar_Ident.lident  ->  FStar_Syntax_Syntax.formula  ->  FStar_Syntax_Syntax.qualifier Prims.list  ->  FStar_Range.range  ->  FStar_Syntax_Syntax.sigelt)  ->  FStar_Syntax_Syntax.sigelt Prims.list = (fun sig_bndle tcs datas env0 tc_assume -> (
-
-let mutuals = (FStar_List.map (fun ty -> (match (ty.FStar_Syntax_Syntax.sigel) with
-| FStar_Syntax_Syntax.Sig_inductive_typ (lid, uu____3063, uu____3064, uu____3065, uu____3066, uu____3067) -> begin
-lid
-end
-| uu____3072 -> begin
-(failwith "Impossible!")
-end)) tcs)
-in (
-
-let uu____3073 = (
-
-let ty = (FStar_List.hd tcs)
-in (match (ty.FStar_Syntax_Syntax.sigel) with
-| FStar_Syntax_Syntax.Sig_inductive_typ (lid, us, uu____3081, uu____3082, uu____3083, uu____3084) -> begin
-((lid), (us))
-end
-| uu____3089 -> begin
-(failwith "Impossible!")
-end))
-in (match (uu____3073) with
-| (lid, us) -> begin
-(
-
-let uu____3095 = (FStar_Syntax_Subst.univ_var_opening us)
-in (match (uu____3095) with
-| (usubst, us1) -> begin
-(
-
-let fml = (FStar_List.fold_left (unoptimized_haseq_ty datas mutuals usubst us1) FStar_Syntax_Util.t_true tcs)
-in (
-
-let env = (FStar_TypeChecker_Env.push_sigelt env0 sig_bndle)
-in ((env.FStar_TypeChecker_Env.solver.FStar_TypeChecker_Env.push "haseq");
-(env.FStar_TypeChecker_Env.solver.FStar_TypeChecker_Env.encode_sig env sig_bndle);
-(
-
-let env1 = (FStar_TypeChecker_Env.push_univ_vars env us1)
-in (
-
-let se = (
-
-let uu____3113 = (FStar_Ident.lid_of_ids (FStar_List.append lid.FStar_Ident.ns (((FStar_Ident.id_of_text (Prims.strcat lid.FStar_Ident.ident.FStar_Ident.idText "_haseq")))::[])))
-in (tc_assume env1 uu____3113 fml [] FStar_Range.dummyRange))
-in ((env1.FStar_TypeChecker_Env.solver.FStar_TypeChecker_Env.pop "haseq");
-(se)::[];
-)));
-)))
-end))
-end))))
-
-
-let check_inductive_well_typedness : FStar_TypeChecker_Env.env_t  ->  FStar_Syntax_Syntax.sigelt Prims.list  ->  FStar_Syntax_Syntax.qualifier Prims.list  ->  FStar_Ident.lident Prims.list  ->  (FStar_Syntax_Syntax.sigelt * FStar_Syntax_Syntax.sigelt Prims.list * FStar_Syntax_Syntax.sigelt Prims.list) = (fun env ses quals lids -> (
-
-let uu____3143 = (FStar_All.pipe_right ses (FStar_List.partition (fun uu___82_3153 -> (match (uu___82_3153) with
-| {FStar_Syntax_Syntax.sigel = FStar_Syntax_Syntax.Sig_inductive_typ (uu____3154); FStar_Syntax_Syntax.sigrng = uu____3155; FStar_Syntax_Syntax.sigquals = uu____3156; FStar_Syntax_Syntax.sigmeta = uu____3157} -> begin
-true
-end
-| uu____3167 -> begin
-false
-end))))
-in (match (uu____3143) with
-| (tys, datas) -> begin
-((
-
-let uu____3180 = (FStar_All.pipe_right datas (FStar_Util.for_some (fun uu___83_3182 -> (match (uu___83_3182) with
-| {FStar_Syntax_Syntax.sigel = FStar_Syntax_Syntax.Sig_datacon (uu____3183); FStar_Syntax_Syntax.sigrng = uu____3184; FStar_Syntax_Syntax.sigquals = uu____3185; FStar_Syntax_Syntax.sigmeta = uu____3186} -> begin
-false
-end
-| uu____3195 -> begin
-true
-end))))
-in (match (uu____3180) with
-| true -> begin
-(
-
-let uu____3196 = (
-
-let uu____3197 = (
-
-let uu____3200 = (FStar_TypeChecker_Env.get_range env)
-in (("Mutually defined type contains a non-inductive element"), (uu____3200)))
-in FStar_Errors.Error (uu____3197))
-in (FStar_Pervasives.raise uu____3196))
-end
-| uu____3201 -> begin
-()
-end));
-(
-
-let env0 = env
-in (
-
-let uu____3203 = (FStar_List.fold_right (fun tc uu____3217 -> (match (uu____3217) with
-| (env1, all_tcs, g) -> begin
-(
-
-let uu____3239 = (tc_tycon env1 tc)
-in (match (uu____3239) with
-| (env2, tc1, tc_u, guard) -> begin
-(
-
-let g' = (FStar_TypeChecker_Rel.universe_inequality FStar_Syntax_Syntax.U_zero tc_u)
-in ((
-
-let uu____3256 = (FStar_TypeChecker_Env.debug env2 FStar_Options.Low)
-in (match (uu____3256) with
-| true -> begin
-(
-
-let uu____3257 = (FStar_Syntax_Print.sigelt_to_string tc1)
-in (FStar_Util.print1 "Checked inductive: %s\n" uu____3257))
-end
-| uu____3258 -> begin
-()
-end));
-(
-
-let uu____3259 = (
-
-let uu____3260 = (FStar_TypeChecker_Rel.conj_guard guard g')
-in (FStar_TypeChecker_Rel.conj_guard g uu____3260))
-in ((env2), ((((tc1), (tc_u)))::all_tcs), (uu____3259)));
-))
-end))
-end)) tys ((env), ([]), (FStar_TypeChecker_Rel.trivial_guard)))
-in (match (uu____3203) with
-| (env1, tcs, g) -> begin
-(
-
-let uu____3285 = (FStar_List.fold_right (fun se uu____3293 -> (match (uu____3293) with
-| (datas1, g1) -> begin
-(
-
-let uu____3304 = (
-
-let uu____3307 = (tc_data env1 tcs)
-in (uu____3307 se))
-in (match (uu____3304) with
-| (data, g') -> begin
-(
-
-let uu____3317 = (FStar_TypeChecker_Rel.conj_guard g1 g')
-in (((data)::datas1), (uu____3317)))
-end))
-end)) datas (([]), (g)))
-in (match (uu____3285) with
-| (datas1, g1) -> begin
-(
-
-let uu____3329 = (generalize_and_inst_within env0 g1 tcs datas1)
-in (match (uu____3329) with
-| (tcs1, datas2) -> begin
-(
-
-let sig_bndle = (
-
-let uu____3346 = (FStar_TypeChecker_Env.get_range env0)
-in {FStar_Syntax_Syntax.sigel = FStar_Syntax_Syntax.Sig_bundle ((((FStar_List.append tcs1 datas2)), (lids))); FStar_Syntax_Syntax.sigrng = uu____3346; FStar_Syntax_Syntax.sigquals = quals; FStar_Syntax_Syntax.sigmeta = FStar_Syntax_Syntax.default_sigmeta})
-in ((sig_bndle), (tcs1), (datas2)))
-end))
-end))
-end)));
-)
-end)))
-
-
-
-=======
 let tc_tycon:
   FStar_TypeChecker_Env.env_t ->
     FStar_Syntax_Syntax.sigelt ->
@@ -4011,5 +1999,4 @@
                                     FStar_Syntax_Syntax.default_sigmeta;
                                   FStar_Syntax_Syntax.sigattrs = uu____5342
                                 } in
-                              (sig_bndle, tcs1, datas2)))))
->>>>>>> 0a4ecc34
+                              (sig_bndle, tcs1, datas2)))))