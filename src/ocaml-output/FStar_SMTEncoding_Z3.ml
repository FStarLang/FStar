--- conflicted
+++ resolved
@@ -1,30 +1,27 @@
 open Prims
 type z3version =
-  | Z3V_Unknown of Prims.string 
-  | Z3V of (Prims.int * Prims.int * Prims.int) 
-let uu___is_Z3V_Unknown : z3version -> Prims.bool =
+  | Z3V_Unknown of Prims.string
+  | Z3V of (Prims.int* Prims.int* Prims.int)
+let uu___is_Z3V_Unknown: z3version -> Prims.bool =
   fun projectee  ->
     match projectee with | Z3V_Unknown _0 -> true | uu____14 -> false
-  
-let __proj__Z3V_Unknown__item___0 : z3version -> Prims.string =
-  fun projectee  -> match projectee with | Z3V_Unknown _0 -> _0 
-let uu___is_Z3V : z3version -> Prims.bool =
-  fun projectee  -> match projectee with | Z3V _0 -> true | uu____29 -> false 
-let __proj__Z3V__item___0 : z3version -> (Prims.int * Prims.int * Prims.int)
-  = fun projectee  -> match projectee with | Z3V _0 -> _0 
-let z3version_as_string : z3version -> Prims.string =
+let __proj__Z3V_Unknown__item___0: z3version -> Prims.string =
+  fun projectee  -> match projectee with | Z3V_Unknown _0 -> _0
+let uu___is_Z3V: z3version -> Prims.bool =
+  fun projectee  -> match projectee with | Z3V _0 -> true | uu____29 -> false
+let __proj__Z3V__item___0: z3version -> (Prims.int* Prims.int* Prims.int) =
+  fun projectee  -> match projectee with | Z3V _0 -> _0
+let z3version_as_string: z3version -> Prims.string =
   fun uu___96_48  ->
     match uu___96_48 with
     | Z3V_Unknown s -> FStar_Util.format1 "unknown version: %s" s
     | Z3V (i,j,k) ->
-        let uu____53 = FStar_Util.string_of_int i  in
-        let uu____54 = FStar_Util.string_of_int j  in
-        let uu____55 = FStar_Util.string_of_int k  in
+        let uu____53 = FStar_Util.string_of_int i in
+        let uu____54 = FStar_Util.string_of_int j in
+        let uu____55 = FStar_Util.string_of_int k in
         FStar_Util.format3 "%s.%s.%s" uu____53 uu____54 uu____55
-  
-let z3v_compare :
-  z3version -> (Prims.int * Prims.int * Prims.int) -> Prims.int Prims.option
-  =
+let z3v_compare:
+  z3version -> (Prims.int* Prims.int* Prims.int) -> Prims.int Prims.option =
   fun known  ->
     fun uu____65  ->
       match uu____65 with
@@ -36,25 +33,23 @@
                  (if k1 <> w1
                   then w1 - k1
                   else if k2 <> w2 then w2 - k2 else w3 - k3))
-  
-let z3v_le : z3version -> (Prims.int * Prims.int * Prims.int) -> Prims.bool =
+let z3v_le: z3version -> (Prims.int* Prims.int* Prims.int) -> Prims.bool =
   fun known  ->
     fun wanted  ->
       match z3v_compare known wanted with
       | None  -> false
       | Some i -> i >= (Prims.parse_int "0")
-  
-let _z3version : z3version Prims.option FStar_ST.ref = FStar_Util.mk_ref None 
-let get_z3version : Prims.unit -> z3version =
+let _z3version: z3version Prims.option FStar_ST.ref = FStar_Util.mk_ref None
+let get_z3version: Prims.unit -> z3version =
   fun uu____100  ->
-    let prefix1 = "Z3 version "  in
-    let uu____102 = FStar_ST.read _z3version  in
+    let prefix1 = "Z3 version " in
+    let uu____102 = FStar_ST.read _z3version in
     match uu____102 with
     | Some version -> version
     | None  ->
         let uu____108 =
-          let uu____112 = FStar_Options.z3_exe ()  in
-          FStar_Util.run_proc uu____112 "-version" ""  in
+          let uu____112 = FStar_Options.z3_exe () in
+          FStar_Util.run_proc uu____112 "-version" "" in
         (match uu____108 with
          | (uu____113,out,uu____115) ->
              let out1 =
@@ -63,39 +58,35 @@
                    let x1 =
                      let uu____121 =
                        FStar_Util.substring_from x
-                         (FStar_String.length prefix1)
-                        in
-                     FStar_Util.trim_string uu____121  in
+                         (FStar_String.length prefix1) in
+                     FStar_Util.trim_string uu____121 in
                    let x2 =
                      try
                        FStar_List.map FStar_Util.int_of_string
                          (FStar_Util.split x1 ".")
-                     with | uu____131 -> []  in
+                     with | uu____131 -> [] in
                    (match x2 with
                     | i1::i2::i3::[] -> Z3V (i1, i2, i3)
                     | uu____135 -> Z3V_Unknown out)
-               | uu____137 -> Z3V_Unknown out  in
+               | uu____137 -> Z3V_Unknown out in
              (FStar_ST.write _z3version (Some out1); out1))
-  
-let ini_params : Prims.unit -> Prims.string =
+let ini_params: Prims.unit -> Prims.string =
   fun uu____145  ->
-    let z3_v = get_z3version ()  in
+    let z3_v = get_z3version () in
     (let uu____148 =
-       let uu____149 = get_z3version ()  in
+       let uu____149 = get_z3version () in
        z3v_le uu____149
          ((Prims.parse_int "4"), (Prims.parse_int "4"),
-           (Prims.parse_int "0"))
-        in
+           (Prims.parse_int "0")) in
      if uu____148
      then
        let uu____150 =
          let uu____151 =
-           let uu____152 = z3version_as_string z3_v  in
+           let uu____152 = z3version_as_string z3_v in
            FStar_Util.format1
              "Z3 4.5.0 recommended; at least Z3 v4.4.1 required; got %s\n"
-             uu____152
-            in
-         FStar_Util.Failure uu____151  in
+             uu____152 in
+         FStar_Util.Failure uu____151 in
        FStar_All.pipe_left Prims.raise uu____150
      else ());
     (let uu____154 =
@@ -103,76 +94,46 @@
          let uu____158 =
            let uu____160 =
              let uu____161 =
-               let uu____162 = FStar_Options.z3_seed ()  in
-               FStar_Util.string_of_int uu____162  in
-             FStar_Util.format1 "smt.random_seed=%s" uu____161  in
-           [uu____160]  in
+               let uu____162 = FStar_Options.z3_seed () in
+               FStar_Util.string_of_int uu____162 in
+             FStar_Util.format1 "smt.random_seed=%s" uu____161 in
+           [uu____160] in
          "-smt2 -in auto_config=false model=true smt.relevancy=2" ::
-           uu____158
-          in
-       let uu____163 = FStar_Options.z3_cliopt ()  in
-       FStar_List.append uu____156 uu____163  in
+           uu____158 in
+       let uu____163 = FStar_Options.z3_cliopt () in
+       FStar_List.append uu____156 uu____163 in
      FStar_String.concat " " uu____154)
-  
 type label = Prims.string
 type unsat_core = Prims.string Prims.list Prims.option
 type z3status =
-  | UNSAT of unsat_core 
-  | SAT of label Prims.list 
-  | UNKNOWN of label Prims.list 
-  | TIMEOUT of label Prims.list 
-  | KILLED 
-let uu___is_UNSAT : z3status -> Prims.bool =
+  | UNSAT of unsat_core
+  | SAT of label Prims.list
+  | UNKNOWN of label Prims.list
+  | TIMEOUT of label Prims.list
+  | KILLED
+let uu___is_UNSAT: z3status -> Prims.bool =
   fun projectee  ->
     match projectee with | UNSAT _0 -> true | uu____186 -> false
-  
-let __proj__UNSAT__item___0 : z3status -> unsat_core =
-  fun projectee  -> match projectee with | UNSAT _0 -> _0 
-let uu___is_SAT : z3status -> Prims.bool =
+let __proj__UNSAT__item___0: z3status -> unsat_core =
+  fun projectee  -> match projectee with | UNSAT _0 -> _0
+let uu___is_SAT: z3status -> Prims.bool =
   fun projectee  ->
     match projectee with | SAT _0 -> true | uu____199 -> false
-  
-let __proj__SAT__item___0 : z3status -> label Prims.list =
-  fun projectee  -> match projectee with | SAT _0 -> _0 
-let uu___is_UNKNOWN : z3status -> Prims.bool =
+let __proj__SAT__item___0: z3status -> label Prims.list =
+  fun projectee  -> match projectee with | SAT _0 -> _0
+let uu___is_UNKNOWN: z3status -> Prims.bool =
   fun projectee  ->
     match projectee with | UNKNOWN _0 -> true | uu____215 -> false
-  
-let __proj__UNKNOWN__item___0 : z3status -> label Prims.list =
-  fun projectee  -> match projectee with | UNKNOWN _0 -> _0 
-let uu___is_TIMEOUT : z3status -> Prims.bool =
+let __proj__UNKNOWN__item___0: z3status -> label Prims.list =
+  fun projectee  -> match projectee with | UNKNOWN _0 -> _0
+let uu___is_TIMEOUT: z3status -> Prims.bool =
   fun projectee  ->
     match projectee with | TIMEOUT _0 -> true | uu____231 -> false
-  
-let __proj__TIMEOUT__item___0 : z3status -> label Prims.list =
-  fun projectee  -> match projectee with | TIMEOUT _0 -> _0 
-let uu___is_KILLED : z3status -> Prims.bool =
+let __proj__TIMEOUT__item___0: z3status -> label Prims.list =
+  fun projectee  -> match projectee with | TIMEOUT _0 -> _0
+let uu___is_KILLED: z3status -> Prims.bool =
   fun projectee  ->
     match projectee with | KILLED  -> true | uu____245 -> false
-<<<<<<< HEAD
-  
-let status_to_string : z3status -> Prims.string =
-  fun uu___97_248  ->
-    match uu___97_248 with
-    | SAT uu____249 -> "sat"
-    | UNSAT uu____251 -> "unsat"
-    | UNKNOWN uu____252 -> "unknown"
-    | TIMEOUT uu____254 -> "timeout"
-    | KILLED  -> "killed"
-  
-let tid : Prims.unit -> Prims.string =
-  fun uu____258  ->
-    let uu____259 = FStar_Util.current_tid ()  in
-    FStar_All.pipe_right uu____259 FStar_Util.string_of_int
-  
-let new_z3proc : Prims.string -> FStar_Util.proc =
-  fun id  ->
-    let cond pid s = let x = (FStar_Util.trim_string s) = "Done!"  in x  in
-    let uu____271 = FStar_Options.z3_exe ()  in
-    let uu____272 = ini_params ()  in
-    FStar_Util.start_process id uu____271 uu____272 cond
-  
-=======
 type z3statistics = Prims.string FStar_Util.smap
 let status_to_string: z3status -> Prims.string =
   fun uu___97_249  ->
@@ -192,81 +153,14 @@
     let uu____272 = FStar_Options.z3_exe () in
     let uu____273 = ini_params () in
     FStar_Util.start_process id uu____272 uu____273 cond
->>>>>>> b9b6b862
 type bgproc =
   {
-  grab: Prims.unit -> FStar_Util.proc ;
-  release: Prims.unit -> Prims.unit ;
-  refresh: Prims.unit -> Prims.unit ;
-  restart: Prims.unit -> Prims.unit }
+  grab: Prims.unit -> FStar_Util.proc;
+  release: Prims.unit -> Prims.unit;
+  refresh: Prims.unit -> Prims.unit;
+  restart: Prims.unit -> Prims.unit;}
 type query_log =
   {
-<<<<<<< HEAD
-  get_module_name: Prims.unit -> Prims.string ;
-  set_module_name: Prims.string -> Prims.unit ;
-  write_to_log: Prims.string -> Prims.unit ;
-  close_log: Prims.unit -> Prims.unit ;
-  log_file_name: Prims.unit -> Prims.string }
-let query_logging : query_log =
-  let query_number = FStar_Util.mk_ref (Prims.parse_int "0")  in
-  let log_file_opt = FStar_Util.mk_ref None  in
-  let used_file_names = FStar_Util.mk_ref []  in
-  let current_module_name = FStar_Util.mk_ref None  in
-  let current_file_name = FStar_Util.mk_ref None  in
-  let set_module_name n1 = FStar_ST.write current_module_name (Some n1)  in
-  let get_module_name uu____438 =
-    let uu____439 = FStar_ST.read current_module_name  in
-    match uu____439 with
-    | None  -> failwith "Module name not set"
-    | Some n1 -> n1  in
-  let new_log_file uu____448 =
-    let uu____449 = FStar_ST.read current_module_name  in
-    match uu____449 with
-    | None  -> failwith "current module not set"
-    | Some n1 ->
-        let file_name =
-          let uu____456 =
-            let uu____460 = FStar_ST.read used_file_names  in
-            FStar_List.tryFind
-              (fun uu____471  ->
-                 match uu____471 with | (m,uu____475) -> n1 = m) uu____460
-             in
-          match uu____456 with
-          | None  ->
-              ((let uu____479 =
-                  let uu____483 = FStar_ST.read used_file_names  in
-                  (n1, (Prims.parse_int "0")) :: uu____483  in
-                FStar_ST.write used_file_names uu____479);
-               n1)
-          | Some (uu____499,k) ->
-              ((let uu____504 =
-                  let uu____508 = FStar_ST.read used_file_names  in
-                  (n1, (k + (Prims.parse_int "1"))) :: uu____508  in
-                FStar_ST.write used_file_names uu____504);
-               (let uu____524 =
-                  FStar_Util.string_of_int (k + (Prims.parse_int "1"))  in
-                FStar_Util.format2 "%s-%s" n1 uu____524))
-           in
-        let file_name1 = FStar_Util.format1 "queries-%s.smt2" file_name  in
-        (FStar_ST.write current_file_name (Some file_name1);
-         (let fh = FStar_Util.open_file_for_writing file_name1  in
-          FStar_ST.write log_file_opt (Some fh); fh))
-     in
-  let get_log_file uu____538 =
-    let uu____539 = FStar_ST.read log_file_opt  in
-    match uu____539 with | None  -> new_log_file () | Some fh -> fh  in
-  let append_to_log str =
-    let uu____549 = get_log_file ()  in
-    FStar_Util.append_to_file uu____549 str  in
-  let write_to_new_log str =
-    let dir_name =
-      let uu____555 = FStar_ST.read current_file_name  in
-      match uu____555 with
-      | None  ->
-          let dir_name =
-            let uu____561 = FStar_ST.read current_module_name  in
-            match uu____561 with
-=======
   get_module_name: Prims.unit -> Prims.string;
   set_module_name: Prims.string -> Prims.unit;
   write_to_log: Prims.string -> Prims.unit;
@@ -328,41 +222,11 @@
           let dir_name =
             let uu____562 = FStar_ST.read current_module_name in
             match uu____562 with
->>>>>>> b9b6b862
             | None  -> failwith "current module not set"
-            | Some n1 -> FStar_Util.format1 "queries-%s" n1  in
+            | Some n1 -> FStar_Util.format1 "queries-%s" n1 in
           (FStar_Util.mkdir true dir_name;
            FStar_ST.write current_file_name (Some dir_name);
            dir_name)
-<<<<<<< HEAD
-      | Some n1 -> n1  in
-    let qnum = FStar_ST.read query_number  in
-    (let uu____577 =
-       let uu____578 = FStar_ST.read query_number  in
-       uu____578 + (Prims.parse_int "1")  in
-     FStar_ST.write query_number uu____577);
-    (let file_name =
-       let uu____584 = FStar_Util.string_of_int qnum  in
-       FStar_Util.format1 "query-%s.smt2" uu____584  in
-     let file_name1 = FStar_Util.concat_dir_filename dir_name file_name  in
-     FStar_Util.write_file file_name1 str)
-     in
-  let write_to_log str =
-    let uu____590 =
-      let uu____591 = FStar_Options.n_cores ()  in
-      uu____591 > (Prims.parse_int "1")  in
-    if uu____590 then write_to_new_log str else append_to_log str  in
-  let close_log uu____596 =
-    let uu____597 = FStar_ST.read log_file_opt  in
-    match uu____597 with
-    | None  -> ()
-    | Some fh -> (FStar_Util.close_file fh; FStar_ST.write log_file_opt None)
-     in
-  let log_file_name uu____610 =
-    let uu____611 = FStar_ST.read current_file_name  in
-    match uu____611 with | None  -> failwith "no log file" | Some n1 -> n1
-     in
-=======
       | Some n1 -> n1 in
     let qnum = FStar_ST.read query_number in
     (let uu____578 =
@@ -387,63 +251,11 @@
   let log_file_name uu____611 =
     let uu____612 = FStar_ST.read current_file_name in
     match uu____612 with | None  -> failwith "no log file" | Some n1 -> n1 in
->>>>>>> b9b6b862
   { get_module_name; set_module_name; write_to_log; close_log; log_file_name
-  } 
-let bg_z3_proc : bgproc =
-  let the_z3proc = FStar_Util.mk_ref None  in
+  }
+let bg_z3_proc: bgproc =
+  let the_z3proc = FStar_Util.mk_ref None in
   let new_proc =
-<<<<<<< HEAD
-    let ctr = FStar_Util.mk_ref (~- (Prims.parse_int "1"))  in
-    fun uu____628  ->
-      let uu____629 =
-        let uu____630 =
-          FStar_Util.incr ctr;
-          (let uu____635 = FStar_ST.read ctr  in
-           FStar_All.pipe_right uu____635 FStar_Util.string_of_int)
-           in
-        FStar_Util.format1 "bg-%s" uu____630  in
-      new_z3proc uu____629
-     in
-  let z3proc uu____641 =
-    (let uu____643 =
-       let uu____644 = FStar_ST.read the_z3proc  in uu____644 = None  in
-     if uu____643
-     then
-       let uu____650 = let uu____652 = new_proc ()  in Some uu____652  in
-       FStar_ST.write the_z3proc uu____650
-     else ());
-    (let uu____657 = FStar_ST.read the_z3proc  in FStar_Util.must uu____657)
-     in
-  let x = []  in
-  let grab uu____667 = FStar_Util.monitor_enter x; z3proc ()  in
-  let release uu____673 = FStar_Util.monitor_exit x  in
-  let refresh uu____678 =
-    let proc = grab ()  in
-    FStar_Util.kill_process proc;
-    (let uu____682 = let uu____684 = new_proc ()  in Some uu____684  in
-     FStar_ST.write the_z3proc uu____682);
-    query_logging.close_log ();
-    release ()  in
-  let restart uu____692 =
-    FStar_Util.monitor_enter ();
-    query_logging.close_log ();
-    FStar_ST.write the_z3proc None;
-    (let uu____700 = let uu____702 = new_proc ()  in Some uu____702  in
-     FStar_ST.write the_z3proc uu____700);
-    FStar_Util.monitor_exit ()  in
-  { grab; release; refresh; restart } 
-let at_log_file : Prims.unit -> Prims.string =
-  fun uu____708  ->
-    let uu____709 = FStar_Options.log_queries ()  in
-    if uu____709
-    then
-      let uu____710 = query_logging.log_file_name ()  in
-      Prims.strcat "@" uu____710
-    else ""
-  
-let doZ3Exe' : Prims.bool -> Prims.string -> z3status =
-=======
     let ctr = FStar_Util.mk_ref (- (Prims.parse_int "1")) in
     fun uu____629  ->
       let uu____630 =
@@ -489,62 +301,11 @@
       Prims.strcat "@" uu____711
     else ""
 let doZ3Exe': Prims.bool -> Prims.string -> (z3status* z3statistics) =
->>>>>>> b9b6b862
   fun fresh1  ->
     fun input  ->
       let parse z3out =
         let lines =
           FStar_All.pipe_right (FStar_String.split ['\n'] z3out)
-<<<<<<< HEAD
-            (FStar_List.map FStar_Util.trim_string)
-           in
-        let print_stats lines1 =
-          let starts_with1 c s =
-            ((FStar_String.length s) >= (Prims.parse_int "1")) &&
-              (let uu____742 = FStar_String.get s (Prims.parse_int "0")  in
-               uu____742 = c)
-             in
-          let ends_with1 c s =
-            ((FStar_String.length s) >= (Prims.parse_int "1")) &&
-              (let uu____753 =
-                 FStar_String.get s
-                   ((FStar_String.length s) - (Prims.parse_int "1"))
-                  in
-               uu____753 = c)
-             in
-          let last1 l =
-            FStar_List.nth l ((FStar_List.length l) - (Prims.parse_int "1"))
-             in
-          let uu____766 = FStar_Options.print_z3_statistics ()  in
-          if uu____766
-          then
-            let uu____767 =
-              (((FStar_List.length lines1) >= (Prims.parse_int "2")) &&
-                 (let uu____771 = FStar_List.hd lines1  in
-                  starts_with1 '(' uu____771))
-                &&
-                (let uu____772 = last1 lines1  in ends_with1 ')' uu____772)
-               in
-            (if uu____767
-             then
-               ((let uu____774 =
-                   let uu____775 =
-                     let uu____776 = query_logging.get_module_name ()  in
-                     FStar_Util.format1 "BEGIN-STATS %s\n" uu____776  in
-                   let uu____777 = at_log_file ()  in
-                   Prims.strcat uu____775 uu____777  in
-                 FStar_Util.print_string uu____774);
-                FStar_List.iter
-                  (fun s  ->
-                     let uu____780 = FStar_Util.format1 "%s\n" s  in
-                     FStar_Util.print_string uu____780) lines1;
-                FStar_Util.print_string "END-STATS\n")
-             else
-               failwith
-                 "Unexpected output from Z3: could not find statistics\n")
-          else ()  in
-        let unsat_core lines1 =
-=======
             (FStar_List.map FStar_Util.trim_string) in
         let print_stats statistics =
           (let uu____740 =
@@ -564,96 +325,16 @@
           FStar_Util.print_string ")\n";
           FStar_Util.print_string "END-STATS\n" in
         let get_data lines1 =
->>>>>>> b9b6b862
           let parse_core s =
-            let s1 = FStar_Util.trim_string s  in
+            let s1 = FStar_Util.trim_string s in
             let s2 =
               FStar_Util.substring s1 (Prims.parse_int "1")
-                ((FStar_String.length s1) - (Prims.parse_int "2"))
-               in
+                ((FStar_String.length s1) - (Prims.parse_int "2")) in
             if FStar_Util.starts_with s2 "error"
             then None
             else
               (let uu____773 =
                  FStar_All.pipe_right (FStar_Util.split s2 " ")
-<<<<<<< HEAD
-                   (FStar_Util.sort_with FStar_String.compare)
-                  in
-               FStar_All.pipe_right uu____809 (fun _0_27  -> Some _0_27))
-             in
-          match lines1 with
-          | "<unsat-core>"::core::"</unsat-core>"::rest ->
-              let uu____825 = parse_core core  in (uu____825, lines1)
-          | uu____831 -> (None, lines1)  in
-        let rec lblnegs lines1 succeeded =
-          match lines1 with
-          | lname::"false"::rest when FStar_Util.starts_with lname "label_"
-              ->
-              let uu____851 = lblnegs rest succeeded  in lname :: uu____851
-          | lname::uu____854::rest when FStar_Util.starts_with lname "label_"
-              -> lblnegs rest succeeded
-          | uu____857 -> (if succeeded then print_stats lines1 else (); [])
-           in
-        let unsat_core_and_lblnegs lines1 succeeded =
-          let uu____875 = unsat_core lines1  in
-          match uu____875 with
-          | (core_opt,rest) ->
-              let uu____894 = lblnegs rest succeeded  in
-              (core_opt, uu____894)
-           in
-        let rec result x =
-          match x with
-          | "timeout"::tl1 -> TIMEOUT []
-          | "unknown"::tl1 ->
-              let uu____909 =
-                let uu____911 = unsat_core_and_lblnegs tl1 false  in
-                Prims.snd uu____911  in
-              UNKNOWN uu____909
-          | "sat"::tl1 ->
-              let uu____922 =
-                let uu____924 = unsat_core_and_lblnegs tl1 false  in
-                Prims.snd uu____924  in
-              SAT uu____922
-          | "unsat"::tl1 ->
-              let uu____935 =
-                let uu____936 = unsat_core_and_lblnegs tl1 true  in
-                Prims.fst uu____936  in
-              UNSAT uu____935
-          | "killed"::tl1 -> (bg_z3_proc.restart (); KILLED)
-          | hd1::tl1 ->
-              ((let uu____952 =
-                  let uu____953 = query_logging.get_module_name ()  in
-                  FStar_Util.format2 "%s: Unexpected output from Z3: %s\n"
-                    uu____953 hd1
-                   in
-                FStar_Errors.warn FStar_Range.dummyRange uu____952);
-               result tl1)
-          | uu____954 ->
-              let uu____956 =
-                let uu____957 =
-                  let uu____958 =
-                    FStar_List.map
-                      (fun l  ->
-                         FStar_Util.format1 "<%s>" (FStar_Util.trim_string l))
-                      lines
-                     in
-                  FStar_String.concat "\n" uu____958  in
-                FStar_Util.format1
-                  "Unexpected output from Z3: got output lines: %s\n"
-                  uu____957
-                 in
-              FStar_All.pipe_left failwith uu____956
-           in
-        result lines  in
-      let cond pid s = let x = (FStar_Util.trim_string s) = "Done!"  in x  in
-      let stdout1 =
-        if fresh1
-        then
-          let uu____970 = tid ()  in
-          let uu____971 = FStar_Options.z3_exe ()  in
-          let uu____972 = ini_params ()  in
-          FStar_Util.launch_process uu____970 uu____971 uu____972 input cond
-=======
                    (FStar_Util.sort_with FStar_String.compare) in
                FStar_All.pipe_right uu____773 (fun _0_27  -> Some _0_27)) in
           let core = FStar_Util.mk_ref None in
@@ -767,54 +448,25 @@
           let uu____963 = FStar_Options.z3_exe () in
           let uu____964 = ini_params () in
           FStar_Util.launch_process uu____962 uu____963 uu____964 input cond
->>>>>>> b9b6b862
         else
-          (let proc = bg_z3_proc.grab ()  in
-           let stdout1 = FStar_Util.ask_process proc input  in
-           bg_z3_proc.release (); stdout1)
-         in
+          (let proc = bg_z3_proc.grab () in
+           let stdout1 = FStar_Util.ask_process proc input in
+           bg_z3_proc.release (); stdout1) in
       parse (FStar_Util.trim_string stdout1)
-<<<<<<< HEAD
-  
-let doZ3Exe : Prims.bool -> Prims.string -> z3status =
-  fun fresh1  -> fun input  -> doZ3Exe' fresh1 input 
-let z3_options : Prims.unit -> Prims.string =
-  fun uu____985  ->
-=======
 let doZ3Exe: Prims.bool -> Prims.string -> (z3status* z3statistics) =
   fun fresh1  -> fun input  -> doZ3Exe' fresh1 input
 let z3_options: Prims.unit -> Prims.string =
   fun uu____979  ->
->>>>>>> b9b6b862
     "(set-option :global-decls false)\n(set-option :smt.mbqi false)\n(set-option :auto_config false)\n(set-option :produce-unsat-cores true)\n"
-  
 type 'a job = {
-  job: Prims.unit -> 'a ;
-  callback: 'a -> Prims.unit }
+  job: Prims.unit -> 'a;
+  callback: 'a -> Prims.unit;}
 type error_kind =
-  | Timeout 
-  | Kill 
-  | Default 
-let uu___is_Timeout : error_kind -> Prims.bool =
+  | Timeout
+  | Kill
+  | Default
+let uu___is_Timeout: error_kind -> Prims.bool =
   fun projectee  ->
-<<<<<<< HEAD
-    match projectee with | Timeout  -> true | uu____1036 -> false
-  
-let uu___is_Kill : error_kind -> Prims.bool =
-  fun projectee  ->
-    match projectee with | Kill  -> true | uu____1040 -> false
-  
-let uu___is_Default : error_kind -> Prims.bool =
-  fun projectee  ->
-    match projectee with | Default  -> true | uu____1044 -> false
-  
-type z3job =
-  ((unsat_core,(FStar_SMTEncoding_Term.error_labels * error_kind))
-    FStar_Util.either * Prims.int) job
-let job_queue : z3job Prims.list FStar_ST.ref = FStar_Util.mk_ref [] 
-let pending_jobs : Prims.int FStar_ST.ref =
-  FStar_Util.mk_ref (Prims.parse_int "0") 
-=======
     match projectee with | Timeout  -> true | uu____1030 -> false
 let uu___is_Kill: error_kind -> Prims.bool =
   fun projectee  ->
@@ -828,23 +480,17 @@
 let job_queue: z3job Prims.list FStar_ST.ref = FStar_Util.mk_ref []
 let pending_jobs: Prims.int FStar_ST.ref =
   FStar_Util.mk_ref (Prims.parse_int "0")
->>>>>>> b9b6b862
 let with_monitor m f =
   FStar_Util.monitor_enter m;
-  (let res = f ()  in FStar_Util.monitor_exit m; res) 
-let z3_job :
+  (let res = f () in FStar_Util.monitor_exit m; res)
+let z3_job:
   Prims.bool ->
-    ((label * FStar_SMTEncoding_Term.sort) * Prims.string *
-      FStar_Range.range) Prims.list ->
+    ((label* FStar_SMTEncoding_Term.sort)* Prims.string* FStar_Range.range)
+      Prims.list ->
       Prims.string ->
         Prims.unit ->
-<<<<<<< HEAD
-          ((unsat_core,(FStar_SMTEncoding_Term.error_labels * error_kind))
-            FStar_Util.either * Prims.int)
-=======
           ((unsat_core,(FStar_SMTEncoding_Term.error_labels* error_kind))
             FStar_Util.either* Prims.int* z3statistics)
->>>>>>> b9b6b862
   =
   fun fresh1  ->
     fun label_messages  ->
@@ -855,62 +501,6 @@
             | TIMEOUT uu____1119 -> Timeout
             | SAT _|UNKNOWN _ -> Default
             | KILLED  -> Kill
-<<<<<<< HEAD
-            | uu____1126 -> failwith "Impossible"  in
-          let start = FStar_Util.now ()  in
-          let status = doZ3Exe fresh1 input  in
-          let uu____1129 =
-            let uu____1132 = FStar_Util.now ()  in
-            FStar_Util.time_diff start uu____1132  in
-          match uu____1129 with
-          | (uu____1139,elapsed_time) ->
-              let result =
-                match status with
-                | UNSAT core -> ((FStar_Util.Inl core), elapsed_time)
-                | KILLED  -> ((FStar_Util.Inr ([], Kill)), elapsed_time)
-                | TIMEOUT lblnegs|SAT lblnegs|UNKNOWN lblnegs ->
-                    ((let uu____1219 = FStar_Options.debug_any ()  in
-                      if uu____1219
-                      then
-                        let uu____1220 =
-                          FStar_Util.format1 "Z3 says: %s\n"
-                            (status_to_string status)
-                           in
-                        FStar_All.pipe_left FStar_Util.print_string
-                          uu____1220
-                      else ());
-                     (let failing_assertions =
-                        FStar_All.pipe_right lblnegs
-                          (FStar_List.collect
-                             (fun l  ->
-                                let uu____1242 =
-                                  FStar_All.pipe_right label_messages
-                                    (FStar_List.tryFind
-                                       (fun uu____1266  ->
-                                          match uu____1266 with
-                                          | (m,uu____1273,uu____1274) ->
-                                              (Prims.fst m) = l))
-                                   in
-                                match uu____1242 with
-                                | None  -> []
-                                | Some (lbl,msg,r) -> [(lbl, msg, r)]))
-                         in
-                      let uu____1319 =
-                        let uu____1330 =
-                          let uu____1339 = ekind status  in
-                          (failing_assertions, uu____1339)  in
-                        FStar_Util.Inr uu____1330  in
-                      (uu____1319, elapsed_time)))
-                 in
-              result
-  
-let running : Prims.bool FStar_ST.ref = FStar_Util.mk_ref false 
-let rec dequeue' : Prims.unit -> Prims.unit =
-  fun uu____1373  ->
-    let j =
-      let uu____1375 = FStar_ST.read job_queue  in
-      match uu____1375 with
-=======
             | uu____1123 -> failwith "Impossible" in
           let start = FStar_Util.now () in
           let uu____1125 = doZ3Exe fresh1 input in
@@ -965,98 +555,47 @@
     let j =
       let uu____1386 = FStar_ST.read job_queue in
       match uu____1386 with
->>>>>>> b9b6b862
       | [] -> failwith "Impossible"
-      | hd1::tl1 -> (FStar_ST.write job_queue tl1; hd1)  in
+      | hd1::tl1 -> (FStar_ST.write job_queue tl1; hd1) in
     FStar_Util.incr pending_jobs;
     FStar_Util.monitor_exit job_queue;
     run_job j;
     with_monitor job_queue (fun uu____1413  -> FStar_Util.decr pending_jobs);
     dequeue ()
-<<<<<<< HEAD
-
-and dequeue : Prims.unit -> Prims.unit =
-  fun uu____1407  ->
-    let uu____1408 = FStar_ST.read running  in
-    if uu____1408
-=======
 and dequeue: Prims.unit -> Prims.unit =
   fun uu____1418  ->
     let uu____1419 = FStar_ST.read running in
     if uu____1419
->>>>>>> b9b6b862
     then
       let rec aux uu____1425 =
         FStar_Util.monitor_enter job_queue;
-<<<<<<< HEAD
-        (let uu____1420 = FStar_ST.read job_queue  in
-         match uu____1420 with
-=======
         (let uu____1431 = FStar_ST.read job_queue in
          match uu____1431 with
->>>>>>> b9b6b862
          | [] ->
              (FStar_Util.monitor_exit job_queue;
               FStar_Util.sleep (Prims.parse_int "50");
               aux ())
-<<<<<<< HEAD
-         | uu____1431 -> dequeue' ())
-         in
-=======
          | uu____1442 -> dequeue' ()) in
->>>>>>> b9b6b862
       aux ()
     else ()
-
-and run_job : z3job -> Prims.unit =
+and run_job: z3job -> Prims.unit =
   fun j  ->
-<<<<<<< HEAD
-    let uu____1434 = j.job ()  in FStar_All.pipe_left j.callback uu____1434
-
-let init : Prims.unit -> Prims.unit =
-  fun uu____1461  ->
-=======
     let uu____1445 = j.job () in FStar_All.pipe_left j.callback uu____1445
 let init: Prims.unit -> Prims.unit =
   fun uu____1476  ->
->>>>>>> b9b6b862
     FStar_ST.write running true;
-    (let n_cores1 = FStar_Options.n_cores ()  in
+    (let n_cores1 = FStar_Options.n_cores () in
      if n_cores1 > (Prims.parse_int "1")
      then
        let rec aux n1 =
          if n1 = (Prims.parse_int "0")
          then ()
-         else (FStar_Util.spawn dequeue; aux (n1 - (Prims.parse_int "1")))
-          in
+         else (FStar_Util.spawn dequeue; aux (n1 - (Prims.parse_int "1"))) in
        aux n_cores1
      else ())
-  
-let enqueue : z3job -> Prims.unit =
+let enqueue: z3job -> Prims.unit =
   fun j  ->
     FStar_Util.monitor_enter job_queue;
-<<<<<<< HEAD
-    (let uu____1482 =
-       let uu____1484 = FStar_ST.read job_queue  in
-       FStar_List.append uu____1484 [j]  in
-     FStar_ST.write job_queue uu____1482);
-    FStar_Util.monitor_pulse job_queue;
-    FStar_Util.monitor_exit job_queue
-  
-let finish : Prims.unit -> Prims.unit =
-  fun uu____1503  ->
-    let rec aux uu____1507 =
-      let uu____1508 =
-        with_monitor job_queue
-          (fun uu____1517  ->
-             let uu____1518 = FStar_ST.read pending_jobs  in
-             let uu____1521 =
-               let uu____1522 = FStar_ST.read job_queue  in
-               FStar_List.length uu____1522  in
-             (uu____1518, uu____1521))
-         in
-      match uu____1508 with
-=======
     (let uu____1497 =
        let uu____1499 = FStar_ST.read job_queue in
        FStar_List.append uu____1499 [j] in
@@ -1075,51 +614,19 @@
                FStar_List.length uu____1537 in
              (uu____1533, uu____1536)) in
       match uu____1523 with
->>>>>>> b9b6b862
       | (n1,m) ->
           if (n1 + m) = (Prims.parse_int "0")
           then FStar_ST.write running false
-          else (FStar_Util.sleep (Prims.parse_int "500"); aux ())
-       in
+          else (FStar_Util.sleep (Prims.parse_int "500"); aux ()) in
     aux ()
-  
 type scope_t = FStar_SMTEncoding_Term.decl Prims.list Prims.list
-let fresh_scope :
+let fresh_scope:
   FStar_SMTEncoding_Term.decl Prims.list Prims.list FStar_ST.ref =
-  FStar_Util.mk_ref [[]] 
-let bg_scope : FStar_SMTEncoding_Term.decl Prims.list FStar_ST.ref =
-  FStar_Util.mk_ref [] 
-let push : Prims.string -> Prims.unit =
+  FStar_Util.mk_ref [[]]
+let bg_scope: FStar_SMTEncoding_Term.decl Prims.list FStar_ST.ref =
+  FStar_Util.mk_ref []
+let push: Prims.string -> Prims.unit =
   fun msg  ->
-<<<<<<< HEAD
-    (let uu____1558 =
-       let uu____1561 = FStar_ST.read fresh_scope  in
-       [FStar_SMTEncoding_Term.Caption msg; FStar_SMTEncoding_Term.Push] ::
-         uu____1561
-        in
-     FStar_ST.write fresh_scope uu____1558);
-    (let uu____1573 =
-       let uu____1575 = FStar_ST.read bg_scope  in
-       FStar_List.append uu____1575
-         [FStar_SMTEncoding_Term.Push; FStar_SMTEncoding_Term.Caption msg]
-        in
-     FStar_ST.write bg_scope uu____1573)
-  
-let pop : Prims.string -> Prims.unit =
-  fun msg  ->
-    (let uu____1587 =
-       let uu____1590 = FStar_ST.read fresh_scope  in
-       FStar_List.tl uu____1590  in
-     FStar_ST.write fresh_scope uu____1587);
-    (let uu____1602 =
-       let uu____1604 = FStar_ST.read bg_scope  in
-       FStar_List.append uu____1604
-         [FStar_SMTEncoding_Term.Caption msg; FStar_SMTEncoding_Term.Pop]
-        in
-     FStar_ST.write bg_scope uu____1602)
-  
-let giveZ3 : FStar_SMTEncoding_Term.decl Prims.list -> Prims.unit =
-=======
     (let uu____1573 =
        let uu____1576 = FStar_ST.read fresh_scope in
        [FStar_SMTEncoding_Term.Caption msg; FStar_SMTEncoding_Term.Push] ::
@@ -1141,7 +648,6 @@
          [FStar_SMTEncoding_Term.Caption msg; FStar_SMTEncoding_Term.Pop] in
      FStar_ST.write bg_scope uu____1617)
 let giveZ3: FStar_SMTEncoding_Term.decl Prims.list -> Prims.unit =
->>>>>>> b9b6b862
   fun decls  ->
     FStar_All.pipe_right decls
       (FStar_List.iter
@@ -1149,41 +655,6 @@
             match uu___99_1634 with
             | FStar_SMTEncoding_Term.Push |FStar_SMTEncoding_Term.Pop  ->
                 failwith "Unexpected push/pop"
-<<<<<<< HEAD
-            | uu____1620 -> ()));
-    (let uu____1622 = FStar_ST.read fresh_scope  in
-     match uu____1622 with
-     | hd1::tl1 ->
-         FStar_ST.write fresh_scope ((FStar_List.append hd1 decls) :: tl1)
-     | uu____1640 -> failwith "Impossible");
-    (let uu____1643 =
-       let uu____1645 = FStar_ST.read bg_scope  in
-       FStar_List.append uu____1645 decls  in
-     FStar_ST.write bg_scope uu____1643)
-  
-let refresh : Prims.unit -> Prims.unit =
-  fun uu____1655  ->
-    (let uu____1657 =
-       let uu____1658 = FStar_Options.n_cores ()  in
-       uu____1658 < (Prims.parse_int "2")  in
-     if uu____1657 then bg_z3_proc.refresh () else ());
-    (let uu____1660 =
-       let uu____1662 =
-         let uu____1665 = FStar_ST.read fresh_scope  in
-         FStar_List.rev uu____1665  in
-       FStar_List.flatten uu____1662  in
-     FStar_ST.write bg_scope uu____1660)
-  
-let mark : Prims.string -> Prims.unit = fun msg  -> push msg 
-let reset_mark : Prims.string -> Prims.unit = fun msg  -> pop msg; refresh () 
-let commit_mark msg =
-  let uu____1690 = FStar_ST.read fresh_scope  in
-  match uu____1690 with
-  | hd1::s::tl1 ->
-      FStar_ST.write fresh_scope ((FStar_List.append hd1 s) :: tl1)
-  | uu____1711 -> failwith "Impossible" 
-let filter_assertions :
-=======
             | uu____1635 -> ()));
     (let uu____1637 = FStar_ST.read fresh_scope in
      match uu____1637 with
@@ -1215,10 +686,9 @@
       FStar_ST.write fresh_scope ((FStar_List.append hd1 s) :: tl1)
   | uu____1726 -> failwith "Impossible"
 let filter_assertions:
->>>>>>> b9b6b862
   Prims.string Prims.list Prims.option ->
     FStar_SMTEncoding_Term.decl Prims.list ->
-      (FStar_SMTEncoding_Term.decl Prims.list * Prims.bool)
+      (FStar_SMTEncoding_Term.decl Prims.list* Prims.bool)
   =
   fun core  ->
     fun theory  ->
@@ -1247,14 +717,8 @@
                                   (n_pruned + (Prims.parse_int "1")))
                         | uu____1796 ->
                             ((d :: theory1), n_retained, n_pruned))) theory
-<<<<<<< HEAD
-              ([], (Prims.parse_int "0"), (Prims.parse_int "0"))
-             in
-          (match uu____1737 with
-=======
               ([], (Prims.parse_int "0"), (Prims.parse_int "0")) in
           (match uu____1752 with
->>>>>>> b9b6b862
            | (theory',n_retained,n_pruned) ->
                let missed_assertions th core2 =
                  let missed =
@@ -1270,20 +734,10 @@
                                        | FStar_SMTEncoding_Term.Assume
                                            (uu____1827,uu____1828,nm') ->
                                            nm = nm'
-<<<<<<< HEAD
-                                       | uu____1815 -> false))
-                                in
-                             FStar_All.pipe_right uu____1809
-                               Prims.op_Negation))
-                      in
-                   FStar_All.pipe_right uu____1804 (FStar_String.concat ", ")
-                    in
-=======
                                        | uu____1830 -> false)) in
                              FStar_All.pipe_right uu____1824
                                Prims.op_Negation)) in
                    FStar_All.pipe_right uu____1819 (FStar_String.concat ", ") in
->>>>>>> b9b6b862
                  let included =
                    let uu____1833 =
                      FStar_All.pipe_right th
@@ -1291,21 +745,6 @@
                           (fun uu___101_1837  ->
                              match uu___101_1837 with
                              | FStar_SMTEncoding_Term.Assume
-<<<<<<< HEAD
-                                 (uu____1824,uu____1825,nm) -> [nm]
-                             | uu____1827 -> []))
-                      in
-                   FStar_All.pipe_right uu____1818 (FStar_String.concat ", ")
-                    in
-                 FStar_Util.format2 "missed={%s}; included={%s}" missed
-                   included
-                  in
-               ((let uu____1830 =
-                   (FStar_Options.hint_info ()) &&
-                     (FStar_Options.debug_any ())
-                    in
-                 if uu____1830
-=======
                                  (uu____1839,uu____1840,nm) -> [nm]
                              | uu____1842 -> [])) in
                    FStar_All.pipe_right uu____1833 (FStar_String.concat ", ") in
@@ -1315,25 +754,11 @@
                    (FStar_Options.hint_info ()) &&
                      (FStar_Options.debug_any ()) in
                  if uu____1845
->>>>>>> b9b6b862
                  then
-                   let n1 = FStar_List.length core1  in
+                   let n1 = FStar_List.length core1 in
                    let missed =
                      if n1 <> n_retained
                      then missed_assertions theory' core1
-<<<<<<< HEAD
-                     else ""  in
-                   let uu____1837 = FStar_Util.string_of_int n_retained  in
-                   let uu____1838 =
-                     if n1 <> n_retained
-                     then
-                       let uu____1841 = FStar_Util.string_of_int n1  in
-                       FStar_Util.format2
-                         " (expected %s (%s); replay may be inaccurate)"
-                         uu____1841 missed
-                     else ""  in
-                   let uu____1846 = FStar_Util.string_of_int n_pruned  in
-=======
                      else "" in
                    let uu____1852 = FStar_Util.string_of_int n_retained in
                    let uu____1853 =
@@ -1345,7 +770,6 @@
                          uu____1856 missed
                      else "" in
                    let uu____1861 = FStar_Util.string_of_int n_pruned in
->>>>>>> b9b6b862
                    FStar_Util.print3
                      "\tHint-info: Retained %s assertions%s and pruned %s assertions using recorded unsat core\n"
                      uu____1852 uu____1853 uu____1861
@@ -1356,28 +780,6 @@
                        let uu____1868 =
                          let uu____1869 =
                            FStar_All.pipe_right core1
-<<<<<<< HEAD
-                             (FStar_String.concat ", ")
-                            in
-                         Prims.strcat "UNSAT CORE: " uu____1854  in
-                       FStar_SMTEncoding_Term.Caption uu____1853  in
-                     [uu____1852]  in
-                   FStar_List.append theory' uu____1850  in
-                 (uu____1848, true))))
-  
-let mk_cb used_unsat_core cb uu____1898 =
-  match uu____1898 with
-  | (uc_errs,time) ->
-      if used_unsat_core
-      then
-        (match uc_errs with
-         | FStar_Util.Inl uu____1927 -> cb (uc_errs, time)
-         | FStar_Util.Inr (uu____1936,ek) ->
-             cb ((FStar_Util.Inr ([], ek)), time))
-      else cb (uc_errs, time)
-  
-let mk_input : FStar_SMTEncoding_Term.decl Prims.list -> Prims.string =
-=======
                              (FStar_String.concat ", ") in
                          Prims.strcat "UNSAT CORE: " uu____1869 in
                        FStar_SMTEncoding_Term.Caption uu____1868 in
@@ -1395,37 +797,22 @@
              cb ((FStar_Util.Inr ([], ek)), time, statistics))
       else cb (uc_errs, time, statistics)
 let mk_input: FStar_SMTEncoding_Term.decl Prims.list -> Prims.string =
->>>>>>> b9b6b862
   fun theory  ->
     let r =
       let uu____1986 =
         FStar_List.map (FStar_SMTEncoding_Term.declToSmt (z3_options ()))
-<<<<<<< HEAD
-          theory
-         in
-      FStar_All.pipe_right uu____1964 (FStar_String.concat "\n")  in
-    (let uu____1968 = FStar_Options.log_queries ()  in
-     if uu____1968 then query_logging.write_to_log r else ());
-=======
           theory in
       FStar_All.pipe_right uu____1986 (FStar_String.concat "\n") in
     (let uu____1990 = FStar_Options.log_queries () in
      if uu____1990 then query_logging.write_to_log r else ());
->>>>>>> b9b6b862
     r
-  
-let ask_1_core :
+let ask_1_core:
   unsat_core ->
-    ((label * FStar_SMTEncoding_Term.sort) * Prims.string *
-      FStar_Range.range) Prims.list ->
+    ((label* FStar_SMTEncoding_Term.sort)* Prims.string* FStar_Range.range)
+      Prims.list ->
       FStar_SMTEncoding_Term.decl Prims.list ->
-<<<<<<< HEAD
-        (((unsat_core,(FStar_SMTEncoding_Term.error_labels * error_kind))
-           FStar_Util.either * Prims.int) -> Prims.unit)
-=======
         (((unsat_core,(FStar_SMTEncoding_Term.error_labels* error_kind))
            FStar_Util.either* Prims.int* z3statistics) -> Prims.unit)
->>>>>>> b9b6b862
           -> Prims.unit
   =
   fun core  ->
@@ -1433,43 +820,27 @@
       fun qry  ->
         fun cb  ->
           let theory =
-<<<<<<< HEAD
-            let uu____2015 = FStar_ST.read bg_scope  in
-            FStar_List.append uu____2015
-              (FStar_List.append [FStar_SMTEncoding_Term.Push]
-                 (FStar_List.append qry [FStar_SMTEncoding_Term.Pop]))
-             in
-          let uu____2020 = filter_assertions core theory  in
-          match uu____2020 with
-=======
             let uu____2039 = FStar_ST.read bg_scope in
             FStar_List.append uu____2039
               (FStar_List.append [FStar_SMTEncoding_Term.Push]
                  (FStar_List.append qry [FStar_SMTEncoding_Term.Pop])) in
           let uu____2044 = filter_assertions core theory in
           match uu____2044 with
->>>>>>> b9b6b862
           | (theory1,used_unsat_core) ->
-              let cb1 = mk_cb used_unsat_core cb  in
-              let input = mk_input theory1  in
+              let cb1 = mk_cb used_unsat_core cb in
+              let input = mk_input theory1 in
               (FStar_ST.write bg_scope [];
                run_job
                  { job = (z3_job false label_messages input); callback = cb1
                  })
-  
-let ask_n_cores :
+let ask_n_cores:
   unsat_core ->
-    ((label * FStar_SMTEncoding_Term.sort) * Prims.string *
-      FStar_Range.range) Prims.list ->
+    ((label* FStar_SMTEncoding_Term.sort)* Prims.string* FStar_Range.range)
+      Prims.list ->
       FStar_SMTEncoding_Term.decl Prims.list ->
         scope_t Prims.option ->
-<<<<<<< HEAD
-          (((unsat_core,(FStar_SMTEncoding_Term.error_labels * error_kind))
-             FStar_Util.either * Prims.int) -> Prims.unit)
-=======
           (((unsat_core,(FStar_SMTEncoding_Term.error_labels* error_kind))
              FStar_Util.either* Prims.int* z3statistics) -> Prims.unit)
->>>>>>> b9b6b862
             -> Prims.unit
   =
   fun core  ->
@@ -1483,19 +854,6 @@
                 | Some s -> FStar_List.rev s
                 | None  ->
                     (FStar_ST.write bg_scope [];
-<<<<<<< HEAD
-                     (let uu____2110 = FStar_ST.read fresh_scope  in
-                      FStar_List.rev uu____2110))
-                 in
-              FStar_List.flatten uu____2099  in
-            let theory1 =
-              FStar_List.append theory
-                (FStar_List.append [FStar_SMTEncoding_Term.Push]
-                   (FStar_List.append qry [FStar_SMTEncoding_Term.Pop]))
-               in
-            let uu____2120 = filter_assertions core theory1  in
-            match uu____2120 with
-=======
                      (let uu____2138 = FStar_ST.read fresh_scope in
                       FStar_List.rev uu____2138)) in
               FStar_List.flatten uu____2127 in
@@ -1505,27 +863,20 @@
                    (FStar_List.append qry [FStar_SMTEncoding_Term.Pop])) in
             let uu____2148 = filter_assertions core theory1 in
             match uu____2148 with
->>>>>>> b9b6b862
             | (theory2,used_unsat_core) ->
-                let cb1 = mk_cb used_unsat_core cb  in
-                let input = mk_input theory2  in
+                let cb1 = mk_cb used_unsat_core cb in
+                let input = mk_input theory2 in
                 enqueue
                   { job = (z3_job true label_messages input); callback = cb1
                   }
-  
-let ask :
+let ask:
   unsat_core ->
-    ((label * FStar_SMTEncoding_Term.sort) * Prims.string *
-      FStar_Range.range) Prims.list ->
+    ((label* FStar_SMTEncoding_Term.sort)* Prims.string* FStar_Range.range)
+      Prims.list ->
       FStar_SMTEncoding_Term.decl Prims.list ->
         scope_t Prims.option ->
-<<<<<<< HEAD
-          (((unsat_core,(FStar_SMTEncoding_Term.error_labels * error_kind))
-             FStar_Util.either * Prims.int) -> Prims.unit)
-=======
           (((unsat_core,(FStar_SMTEncoding_Term.error_labels* error_kind))
              FStar_Util.either* Prims.int* z3statistics) -> Prims.unit)
->>>>>>> b9b6b862
             -> Prims.unit
   =
   fun core  ->
@@ -1533,17 +884,9 @@
       fun qry  ->
         fun scope  ->
           fun cb  ->
-<<<<<<< HEAD
-            let uu____2193 =
-              let uu____2194 = FStar_Options.n_cores ()  in
-              uu____2194 = (Prims.parse_int "1")  in
-            if uu____2193
-=======
             let uu____2225 =
               let uu____2226 = FStar_Options.n_cores () in
               uu____2226 = (Prims.parse_int "1") in
             if uu____2225
->>>>>>> b9b6b862
             then ask_1_core core label_messages qry cb
-            else ask_n_cores core label_messages qry scope cb
-  +            else ask_n_cores core label_messages qry scope cb