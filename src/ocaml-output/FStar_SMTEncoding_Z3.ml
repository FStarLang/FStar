
open Prims
<<<<<<< HEAD
open FStar_Pervasives

let _z3hash_checked : Prims.bool FStar_ST.ref = (FStar_Util.mk_ref false)


let _z3hash_expected : Prims.string = "1f29cebd4df6"


let _z3url : Prims.string = "https://github.com/FStarLang/binaries/tree/master/z3-tested"


let parse_z3_version_lines : Prims.string  ->  Prims.string FStar_Pervasives_Native.option = (fun out -> (match ((FStar_Util.splitlines out)) with
| (x)::uu____19 -> begin
(

let trimmed = (FStar_Util.trim_string x)
in (

let parts = (FStar_Util.split trimmed " ")
in (

let rec aux = (fun uu___124_33 -> (match (uu___124_33) with
| (hash)::[] -> begin
(

let n1 = (Prims.min (FStar_String.strlen _z3hash_expected) (FStar_String.strlen hash))
in (

let hash_prefix = (FStar_String.substring hash (Prims.parse_int "0") n1)
in (match ((Prims.op_Equality hash_prefix _z3hash_expected)) with
| true -> begin
((

let uu____44 = (FStar_Options.debug_any ())
in (match (uu____44) with
| true -> begin
(

let msg = (FStar_Util.format1 "Successfully found expected Z3 commit hash %s" hash)
in (FStar_Util.print_string msg))
end
| uu____46 -> begin
()
end));
FStar_Pervasives_Native.None;
)
end
| uu____47 -> begin
(

let msg = (FStar_Util.format2 "Expected Z3 commit hash \"%s\", got \"%s\"" _z3hash_expected trimmed)
in FStar_Pervasives_Native.Some (msg))
end)))
end
| (uu____49)::q -> begin
(aux q)
end
| uu____53 -> begin
FStar_Pervasives_Native.Some ("No Z3 commit hash found")
end))
in (aux parts))))
end
| uu____56 -> begin
FStar_Pervasives_Native.Some ("No Z3 version string found")
end))


let z3hash_warning_message : Prims.unit  ->  (FStar_Errors.issue_level * Prims.string) FStar_Pervasives_Native.option = (fun uu____68 -> (

let run_proc_result = (FStar_All.try_with (fun uu___130_88 -> (match (()) with
| () -> begin
(

let uu____97 = (

let uu____104 = (FStar_Options.z3_exe ())
in (FStar_Util.run_proc uu____104 "-version" ""))
in FStar_Pervasives_Native.Some (uu____97))
end)) (fun uu___129_113 -> (match (uu___129_113) with
| uu____122 -> begin
FStar_Pervasives_Native.None
end)))
in (match (run_proc_result) with
| FStar_Pervasives_Native.None -> begin
FStar_Pervasives_Native.Some (((FStar_Errors.EError), ("Could not run Z3")))
end
| FStar_Pervasives_Native.Some (uu____145, out, uu____147) -> begin
(

let uu____154 = (parse_z3_version_lines out)
in (match (uu____154) with
| FStar_Pervasives_Native.None -> begin
FStar_Pervasives_Native.None
end
| FStar_Pervasives_Native.Some (msg) -> begin
FStar_Pervasives_Native.Some (((FStar_Errors.EWarning), (msg)))
end))
end)))


let check_z3hash : Prims.unit  ->  Prims.unit = (fun uu____175 -> (

let uu____176 = (

let uu____177 = (FStar_ST.op_Bang _z3hash_checked)
in (not (uu____177)))
in (match (uu____176) with
| true -> begin
((FStar_ST.op_Colon_Equals _z3hash_checked true);
(

let uu____271 = (z3hash_warning_message ())
in (match (uu____271) with
| FStar_Pervasives_Native.None -> begin
()
end
| FStar_Pervasives_Native.Some (level, msg) -> begin
(

let msg1 = (FStar_Util.format4 "%s\n%s\n%s\n%s\n" msg "Please download the version of Z3 corresponding to your platform from:" _z3url "and add the bin/ subdirectory into your PATH")
in (FStar_Errors.add_one (FStar_Errors.mk_issue level FStar_Pervasives_Native.None msg1)))
end));
)
end
| uu____289 -> begin
()
end)))


let ini_params : Prims.unit  ->  Prims.string = (fun uu____293 -> ((check_z3hash ());
(

let uu____295 = (

let uu____298 = (

let uu____301 = (

let uu____304 = (

let uu____305 = (

let uu____306 = (FStar_Options.z3_seed ())
in (FStar_Util.string_of_int uu____306))
in (FStar_Util.format1 "smt.random_seed=%s" uu____305))
in (uu____304)::[])
in ("-smt2 -in auto_config=false model=true smt.relevancy=2")::uu____301)
in (

let uu____307 = (FStar_Options.z3_cliopt ())
in (FStar_List.append uu____298 uu____307)))
in (FStar_String.concat " " uu____295));
))


type label =
Prims.string


type unsat_core =
Prims.string Prims.list FStar_Pervasives_Native.option

type z3status =
| UNSAT of unsat_core
| SAT of (FStar_SMTEncoding_Term.error_labels * Prims.string FStar_Pervasives_Native.option)
| UNKNOWN of (FStar_SMTEncoding_Term.error_labels * Prims.string FStar_Pervasives_Native.option)
| TIMEOUT of (FStar_SMTEncoding_Term.error_labels * Prims.string FStar_Pervasives_Native.option)
| KILLED


let uu___is_UNSAT : z3status  ->  Prims.bool = (fun projectee -> (match (projectee) with
| UNSAT (_0) -> begin
true
end
| uu____353 -> begin
false
end))


let __proj__UNSAT__item___0 : z3status  ->  unsat_core = (fun projectee -> (match (projectee) with
| UNSAT (_0) -> begin
_0
end))


let uu___is_SAT : z3status  ->  Prims.bool = (fun projectee -> (match (projectee) with
| SAT (_0) -> begin
true
end
| uu____373 -> begin
false
end))


let __proj__SAT__item___0 : z3status  ->  (FStar_SMTEncoding_Term.error_labels * Prims.string FStar_Pervasives_Native.option) = (fun projectee -> (match (projectee) with
| SAT (_0) -> begin
_0
end))


let uu___is_UNKNOWN : z3status  ->  Prims.bool = (fun projectee -> (match (projectee) with
| UNKNOWN (_0) -> begin
true
end
| uu____411 -> begin
false
end))


let __proj__UNKNOWN__item___0 : z3status  ->  (FStar_SMTEncoding_Term.error_labels * Prims.string FStar_Pervasives_Native.option) = (fun projectee -> (match (projectee) with
| UNKNOWN (_0) -> begin
_0
end))


let uu___is_TIMEOUT : z3status  ->  Prims.bool = (fun projectee -> (match (projectee) with
| TIMEOUT (_0) -> begin
true
end
| uu____449 -> begin
false
end))


let __proj__TIMEOUT__item___0 : z3status  ->  (FStar_SMTEncoding_Term.error_labels * Prims.string FStar_Pervasives_Native.option) = (fun projectee -> (match (projectee) with
| TIMEOUT (_0) -> begin
_0
end))


let uu___is_KILLED : z3status  ->  Prims.bool = (fun projectee -> (match (projectee) with
| KILLED -> begin
true
end
| uu____480 -> begin
false
end))


type z3statistics =
Prims.string FStar_Util.smap


let status_tag : z3status  ->  Prims.string = (fun uu___125_486 -> (match (uu___125_486) with
| SAT (uu____487) -> begin
"sat"
end
| UNSAT (uu____494) -> begin
"unsat"
end
| UNKNOWN (uu____495) -> begin
"unknown"
end
| TIMEOUT (uu____502) -> begin
"timeout"
end
| KILLED -> begin
"killed"
end))


let status_string_and_errors : z3status  ->  (Prims.string * FStar_SMTEncoding_Term.error_labels) = (fun s -> (match (s) with
| KILLED -> begin
(((status_tag s)), ([]))
end
| UNSAT (uu____523) -> begin
(((status_tag s)), ([]))
end
| SAT (errs, msg) -> begin
(

let uu____532 = (FStar_Util.format2 "%s%s" (status_tag s) (match (msg) with
| FStar_Pervasives_Native.None -> begin
""
end
| FStar_Pervasives_Native.Some (msg1) -> begin
(Prims.strcat " because " msg1)
end))
in ((uu____532), (errs)))
end
| UNKNOWN (errs, msg) -> begin
(

let uu____540 = (FStar_Util.format2 "%s%s" (status_tag s) (match (msg) with
| FStar_Pervasives_Native.None -> begin
""
end
| FStar_Pervasives_Native.Some (msg1) -> begin
(Prims.strcat " because " msg1)
end))
in ((uu____540), (errs)))
end
| TIMEOUT (errs, msg) -> begin
(

let uu____548 = (FStar_Util.format2 "%s%s" (status_tag s) (match (msg) with
| FStar_Pervasives_Native.None -> begin
""
end
| FStar_Pervasives_Native.Some (msg1) -> begin
(Prims.strcat " because " msg1)
end))
in ((uu____548), (errs)))
end))


let tid : Prims.unit  ->  Prims.string = (fun uu____553 -> (

let uu____554 = (FStar_Util.current_tid ())
in (FStar_All.pipe_right uu____554 FStar_Util.string_of_int)))


let new_z3proc : Prims.string  ->  FStar_Util.proc = (fun id -> (

let cond = (fun pid s -> (

let x = (Prims.op_Equality (FStar_Util.trim_string s) "Done!")
in x))
in (

let uu____567 = (FStar_Options.z3_exe ())
in (

let uu____568 = (ini_params ())
in (FStar_Util.start_process false id uu____567 uu____568 cond)))))

=======
let _z3hash_checked: Prims.bool FStar_ST.ref = FStar_Util.mk_ref false
let _z3hash_expected: Prims.string = "1f29cebd4df6"
let _z3url: Prims.string =
  "https://github.com/FStarLang/binaries/tree/master/z3-tested"
let parse_z3_version_lines:
  Prims.string -> Prims.string FStar_Pervasives_Native.option =
  fun out  ->
    match FStar_Util.splitlines out with
    | x::uu____18 ->
        let trimmed = FStar_Util.trim_string x in
        let parts = FStar_Util.split trimmed " " in
        let rec aux uu___76_32 =
          match uu___76_32 with
          | hash::[] ->
              let n1 =
                Prims.min (FStar_String.strlen _z3hash_expected)
                  (FStar_String.strlen hash) in
              let hash_prefix =
                FStar_String.substring hash (Prims.parse_int "0") n1 in
              if hash_prefix = _z3hash_expected
              then
                ((let uu____43 = FStar_Options.debug_any () in
                  if uu____43
                  then
                    let msg =
                      FStar_Util.format1
                        "Successfully found expected Z3 commit hash %s\n"
                        hash in
                    FStar_Util.print_string msg
                  else ());
                 FStar_Pervasives_Native.None)
              else
                (let msg =
                   FStar_Util.format2
                     "Expected Z3 commit hash \"%s\", got \"%s\""
                     _z3hash_expected trimmed in
                 FStar_Pervasives_Native.Some msg)
          | uu____48::q -> aux q
          | uu____52 ->
              FStar_Pervasives_Native.Some "No Z3 commit hash found" in
        aux parts
    | uu____55 -> FStar_Pervasives_Native.Some "No Z3 version string found"
let z3hash_warning_message:
  Prims.unit ->
    (FStar_Errors.issue_level,Prims.string) FStar_Pervasives_Native.tuple2
      FStar_Pervasives_Native.option
  =
  fun uu____66  ->
    let run_proc_result =
      try
        let uu____95 =
          let uu____102 = FStar_Options.z3_exe () in
          FStar_Util.run_proc uu____102 "-version" "" in
        FStar_Pervasives_Native.Some uu____95
      with | uu____120 -> FStar_Pervasives_Native.None in
    match run_proc_result with
    | FStar_Pervasives_Native.None  ->
        FStar_Pervasives_Native.Some
          (FStar_Errors.EError, "Could not run Z3")
    | FStar_Pervasives_Native.Some (uu____143,out,uu____145) ->
        let uu____152 = parse_z3_version_lines out in
        (match uu____152 with
         | FStar_Pervasives_Native.None  -> FStar_Pervasives_Native.None
         | FStar_Pervasives_Native.Some msg ->
             FStar_Pervasives_Native.Some (FStar_Errors.EWarning, msg))
let check_z3hash: Prims.unit -> Prims.unit =
  fun uu____172  ->
    let uu____173 =
      let uu____174 = FStar_ST.op_Bang _z3hash_checked in
      Prims.op_Negation uu____174 in
    if uu____173
    then
      (FStar_ST.op_Colon_Equals _z3hash_checked true;
       (let uu____268 = z3hash_warning_message () in
        match uu____268 with
        | FStar_Pervasives_Native.None  -> ()
        | FStar_Pervasives_Native.Some (level,msg) ->
            let msg1 =
              FStar_Util.format4 "%s\n%s\n%s\n%s\n" msg
                "Please download the version of Z3 corresponding to your platform from:"
                _z3url "and add the bin/ subdirectory into your PATH" in
            FStar_Errors.add_one
              (FStar_Errors.mk_issue level FStar_Pervasives_Native.None msg1)))
    else ()
let ini_params: Prims.unit -> Prims.string =
  fun uu____289  ->
    check_z3hash ();
    (let uu____291 =
       let uu____294 =
         let uu____297 =
           let uu____300 =
             let uu____301 =
               let uu____302 = FStar_Options.z3_seed () in
               FStar_Util.string_of_int uu____302 in
             FStar_Util.format1 "smt.random_seed=%s" uu____301 in
           [uu____300] in
         "-smt2 -in auto_config=false model=true smt.relevancy=2" ::
           uu____297 in
       let uu____303 = FStar_Options.z3_cliopt () in
       FStar_List.append uu____294 uu____303 in
     FStar_String.concat " " uu____291)
type label = Prims.string[@@deriving show]
type unsat_core = Prims.string Prims.list FStar_Pervasives_Native.option
[@@deriving show]
type z3status =
  | UNSAT of unsat_core
  | SAT of
  (FStar_SMTEncoding_Term.error_labels,Prims.string
                                         FStar_Pervasives_Native.option)
  FStar_Pervasives_Native.tuple2
  | UNKNOWN of
  (FStar_SMTEncoding_Term.error_labels,Prims.string
                                         FStar_Pervasives_Native.option)
  FStar_Pervasives_Native.tuple2
  | TIMEOUT of
  (FStar_SMTEncoding_Term.error_labels,Prims.string
                                         FStar_Pervasives_Native.option)
  FStar_Pervasives_Native.tuple2
  | KILLED[@@deriving show]
let uu___is_UNSAT: z3status -> Prims.bool =
  fun projectee  ->
    match projectee with | UNSAT _0 -> true | uu____348 -> false
let __proj__UNSAT__item___0: z3status -> unsat_core =
  fun projectee  -> match projectee with | UNSAT _0 -> _0
let uu___is_SAT: z3status -> Prims.bool =
  fun projectee  ->
    match projectee with | SAT _0 -> true | uu____366 -> false
let __proj__SAT__item___0:
  z3status ->
    (FStar_SMTEncoding_Term.error_labels,Prims.string
                                           FStar_Pervasives_Native.option)
      FStar_Pervasives_Native.tuple2
  = fun projectee  -> match projectee with | SAT _0 -> _0
let uu___is_UNKNOWN: z3status -> Prims.bool =
  fun projectee  ->
    match projectee with | UNKNOWN _0 -> true | uu____402 -> false
let __proj__UNKNOWN__item___0:
  z3status ->
    (FStar_SMTEncoding_Term.error_labels,Prims.string
                                           FStar_Pervasives_Native.option)
      FStar_Pervasives_Native.tuple2
  = fun projectee  -> match projectee with | UNKNOWN _0 -> _0
let uu___is_TIMEOUT: z3status -> Prims.bool =
  fun projectee  ->
    match projectee with | TIMEOUT _0 -> true | uu____438 -> false
let __proj__TIMEOUT__item___0:
  z3status ->
    (FStar_SMTEncoding_Term.error_labels,Prims.string
                                           FStar_Pervasives_Native.option)
      FStar_Pervasives_Native.tuple2
  = fun projectee  -> match projectee with | TIMEOUT _0 -> _0
let uu___is_KILLED: z3status -> Prims.bool =
  fun projectee  ->
    match projectee with | KILLED  -> true | uu____467 -> false
type z3statistics = Prims.string FStar_Util.smap[@@deriving show]
let status_tag: z3status -> Prims.string =
  fun uu___77_472  ->
    match uu___77_472 with
    | SAT uu____473 -> "sat"
    | UNSAT uu____480 -> "unsat"
    | UNKNOWN uu____481 -> "unknown"
    | TIMEOUT uu____488 -> "timeout"
    | KILLED  -> "killed"
let status_string_and_errors:
  z3status ->
    (Prims.string,FStar_SMTEncoding_Term.error_labels)
      FStar_Pervasives_Native.tuple2
  =
  fun s  ->
    match s with
    | KILLED  -> ((status_tag s), [])
    | UNSAT uu____508 -> ((status_tag s), [])
    | SAT (errs,msg) ->
        let uu____517 =
          FStar_Util.format2 "%s%s" (status_tag s)
            (match msg with
             | FStar_Pervasives_Native.None  -> ""
             | FStar_Pervasives_Native.Some msg1 ->
                 Prims.strcat " because " msg1) in
        (uu____517, errs)
    | UNKNOWN (errs,msg) ->
        let uu____525 =
          FStar_Util.format2 "%s%s" (status_tag s)
            (match msg with
             | FStar_Pervasives_Native.None  -> ""
             | FStar_Pervasives_Native.Some msg1 ->
                 Prims.strcat " because " msg1) in
        (uu____525, errs)
    | TIMEOUT (errs,msg) ->
        let uu____533 =
          FStar_Util.format2 "%s%s" (status_tag s)
            (match msg with
             | FStar_Pervasives_Native.None  -> ""
             | FStar_Pervasives_Native.Some msg1 ->
                 Prims.strcat " because " msg1) in
        (uu____533, errs)
let tid: Prims.unit -> Prims.string =
  fun uu____537  ->
    let uu____538 = FStar_Util.current_tid () in
    FStar_All.pipe_right uu____538 FStar_Util.string_of_int
let new_z3proc: Prims.string -> FStar_Util.proc =
  fun id1  ->
    let cond pid s = let x = (FStar_Util.trim_string s) = "Done!" in x in
    let uu____550 = FStar_Options.z3_exe () in
    let uu____551 = ini_params () in
    FStar_Util.start_process false id1 uu____550 uu____551 cond
>>>>>>> 484a43b6
type bgproc =
{grab : Prims.unit  ->  FStar_Util.proc; release : Prims.unit  ->  Prims.unit; refresh : Prims.unit  ->  Prims.unit; restart : Prims.unit  ->  Prims.unit}


let __proj__Mkbgproc__item__grab : bgproc  ->  Prims.unit  ->  FStar_Util.proc = (fun projectee -> (match (projectee) with
| {grab = __fname__grab; release = __fname__release; refresh = __fname__refresh; restart = __fname__restart} -> begin
__fname__grab
end))


let __proj__Mkbgproc__item__release : bgproc  ->  Prims.unit  ->  Prims.unit = (fun projectee -> (match (projectee) with
| {grab = __fname__grab; release = __fname__release; refresh = __fname__refresh; restart = __fname__restart} -> begin
__fname__release
end))


let __proj__Mkbgproc__item__refresh : bgproc  ->  Prims.unit  ->  Prims.unit = (fun projectee -> (match (projectee) with
| {grab = __fname__grab; release = __fname__release; refresh = __fname__refresh; restart = __fname__restart} -> begin
__fname__refresh
end))


let __proj__Mkbgproc__item__restart : bgproc  ->  Prims.unit  ->  Prims.unit = (fun projectee -> (match (projectee) with
| {grab = __fname__grab; release = __fname__release; refresh = __fname__refresh; restart = __fname__restart} -> begin
__fname__restart
end))

type query_log =
<<<<<<< HEAD
{get_module_name : Prims.unit  ->  Prims.string; set_module_name : Prims.string  ->  Prims.unit; write_to_log : Prims.string  ->  Prims.unit; close_log : Prims.unit  ->  Prims.unit; log_file_name : Prims.unit  ->  Prims.string}


let __proj__Mkquery_log__item__get_module_name : query_log  ->  Prims.unit  ->  Prims.string = (fun projectee -> (match (projectee) with
| {get_module_name = __fname__get_module_name; set_module_name = __fname__set_module_name; write_to_log = __fname__write_to_log; close_log = __fname__close_log; log_file_name = __fname__log_file_name} -> begin
__fname__get_module_name
end))


let __proj__Mkquery_log__item__set_module_name : query_log  ->  Prims.string  ->  Prims.unit = (fun projectee -> (match (projectee) with
| {get_module_name = __fname__get_module_name; set_module_name = __fname__set_module_name; write_to_log = __fname__write_to_log; close_log = __fname__close_log; log_file_name = __fname__log_file_name} -> begin
__fname__set_module_name
end))


let __proj__Mkquery_log__item__write_to_log : query_log  ->  Prims.string  ->  Prims.unit = (fun projectee -> (match (projectee) with
| {get_module_name = __fname__get_module_name; set_module_name = __fname__set_module_name; write_to_log = __fname__write_to_log; close_log = __fname__close_log; log_file_name = __fname__log_file_name} -> begin
__fname__write_to_log
end))


let __proj__Mkquery_log__item__close_log : query_log  ->  Prims.unit  ->  Prims.unit = (fun projectee -> (match (projectee) with
| {get_module_name = __fname__get_module_name; set_module_name = __fname__set_module_name; write_to_log = __fname__write_to_log; close_log = __fname__close_log; log_file_name = __fname__log_file_name} -> begin
__fname__close_log
end))


let __proj__Mkquery_log__item__log_file_name : query_log  ->  Prims.unit  ->  Prims.string = (fun projectee -> (match (projectee) with
| {get_module_name = __fname__get_module_name; set_module_name = __fname__set_module_name; write_to_log = __fname__write_to_log; close_log = __fname__close_log; log_file_name = __fname__log_file_name} -> begin
__fname__log_file_name
end))


let query_logging : query_log = (

let query_number = (FStar_Util.mk_ref (Prims.parse_int "0"))
in (

let log_file_opt = (FStar_Util.mk_ref FStar_Pervasives_Native.None)
in (

let used_file_names = (FStar_Util.mk_ref [])
in (

let current_module_name = (FStar_Util.mk_ref FStar_Pervasives_Native.None)
in (

let current_file_name = (FStar_Util.mk_ref FStar_Pervasives_Native.None)
in (

let set_module_name = (fun n1 -> (FStar_ST.op_Colon_Equals current_module_name (FStar_Pervasives_Native.Some (n1))))
in (

let get_module_name = (fun uu____959 -> (

let uu____960 = (FStar_ST.op_Bang current_module_name)
in (match (uu____960) with
| FStar_Pervasives_Native.None -> begin
(failwith "Module name not set")
end
| FStar_Pervasives_Native.Some (n1) -> begin
n1
end)))
in (

let new_log_file = (fun uu____1031 -> (

let uu____1032 = (FStar_ST.op_Bang current_module_name)
in (match (uu____1032) with
| FStar_Pervasives_Native.None -> begin
(failwith "current module not set")
end
| FStar_Pervasives_Native.Some (n1) -> begin
(

let file_name = (

let uu____1101 = (

let uu____1108 = (FStar_ST.op_Bang used_file_names)
in (FStar_List.tryFind (fun uu____1194 -> (match (uu____1194) with
| (m, uu____1200) -> begin
(Prims.op_Equality n1 m)
end)) uu____1108))
in (match (uu____1101) with
| FStar_Pervasives_Native.None -> begin
((

let uu____1206 = (

let uu____1213 = (FStar_ST.op_Bang used_file_names)
in (((n1), ((Prims.parse_int "0"))))::uu____1213)
in (FStar_ST.op_Colon_Equals used_file_names uu____1206));
n1;
)
end
| FStar_Pervasives_Native.Some (uu____1368, k) -> begin
((

let uu____1375 = (

let uu____1382 = (FStar_ST.op_Bang used_file_names)
in (((n1), ((k + (Prims.parse_int "1")))))::uu____1382)
in (FStar_ST.op_Colon_Equals used_file_names uu____1375));
(

let uu____1537 = (FStar_Util.string_of_int (k + (Prims.parse_int "1")))
in (FStar_Util.format2 "%s-%s" n1 uu____1537));
)
end))
in (

let file_name1 = (FStar_Util.format1 "queries-%s.smt2" file_name)
in ((FStar_ST.op_Colon_Equals current_file_name (FStar_Pervasives_Native.Some (file_name1)));
(

let fh = (FStar_Util.open_file_for_writing file_name1)
in ((FStar_ST.op_Colon_Equals log_file_opt (FStar_Pervasives_Native.Some (fh)));
fh;
));
)))
end)))
in (

let get_log_file = (fun uu____1673 -> (

let uu____1674 = (FStar_ST.op_Bang log_file_opt)
in (match (uu____1674) with
| FStar_Pervasives_Native.None -> begin
(new_log_file ())
end
| FStar_Pervasives_Native.Some (fh) -> begin
fh
end)))
in (

let append_to_log = (fun str -> (

let uu____1746 = (get_log_file ())
in (FStar_Util.append_to_file uu____1746 str)))
in (

let write_to_new_log = (fun str -> (

let dir_name = (

let uu____1752 = (FStar_ST.op_Bang current_file_name)
in (match (uu____1752) with
| FStar_Pervasives_Native.None -> begin
(

let dir_name = (

let uu____1820 = (FStar_ST.op_Bang current_module_name)
in (match (uu____1820) with
| FStar_Pervasives_Native.None -> begin
(failwith "current module not set")
end
| FStar_Pervasives_Native.Some (n1) -> begin
(FStar_Util.format1 "queries-%s" n1)
end))
in ((FStar_Util.mkdir true dir_name);
(FStar_ST.op_Colon_Equals current_file_name (FStar_Pervasives_Native.Some (dir_name)));
dir_name;
))
end
| FStar_Pervasives_Native.Some (n1) -> begin
n1
end))
in (

let qnum = (FStar_ST.op_Bang query_number)
in ((

let uu____2017 = (

let uu____2018 = (FStar_ST.op_Bang query_number)
in (uu____2018 + (Prims.parse_int "1")))
in (FStar_ST.op_Colon_Equals query_number uu____2017));
(

let file_name = (

let uu____2140 = (FStar_Util.string_of_int qnum)
in (FStar_Util.format1 "query-%s.smt2" uu____2140))
in (

let file_name1 = (FStar_Util.concat_dir_filename dir_name file_name)
in (FStar_Util.write_file file_name1 str)));
))))
in (

let write_to_log = (fun str -> (

let uu____2146 = (

let uu____2147 = (FStar_Options.n_cores ())
in (uu____2147 > (Prims.parse_int "1")))
in (match (uu____2146) with
| true -> begin
(write_to_new_log str)
end
| uu____2148 -> begin
(append_to_log str)
end)))
in (

let close_log = (fun uu____2152 -> (

let uu____2153 = (FStar_ST.op_Bang log_file_opt)
in (match (uu____2153) with
| FStar_Pervasives_Native.None -> begin
()
end
| FStar_Pervasives_Native.Some (fh) -> begin
((FStar_Util.close_file fh);
(FStar_ST.op_Colon_Equals log_file_opt FStar_Pervasives_Native.None);
)
end)))
in (

let log_file_name = (fun uu____2289 -> (

let uu____2290 = (FStar_ST.op_Bang current_file_name)
in (match (uu____2290) with
| FStar_Pervasives_Native.None -> begin
(failwith "no log file")
end
| FStar_Pervasives_Native.Some (n1) -> begin
n1
end)))
in {get_module_name = get_module_name; set_module_name = set_module_name; write_to_log = write_to_log; close_log = close_log; log_file_name = log_file_name}))))))))))))))


let bg_z3_proc : bgproc = (

let the_z3proc = (FStar_Util.mk_ref FStar_Pervasives_Native.None)
in (

let new_proc = (

let ctr = (FStar_Util.mk_ref (~- ((Prims.parse_int "1"))))
in (fun uu____2371 -> (

let uu____2372 = (

let uu____2373 = ((FStar_Util.incr ctr);
(

let uu____2396 = (FStar_ST.op_Bang ctr)
in (FStar_All.pipe_right uu____2396 FStar_Util.string_of_int));
)
in (FStar_Util.format1 "bg-%s" uu____2373))
in (new_z3proc uu____2372))))
in (

let z3proc = (fun uu____2460 -> ((

let uu____2462 = (

let uu____2463 = (FStar_ST.op_Bang the_z3proc)
in (Prims.op_Equality uu____2463 FStar_Pervasives_Native.None))
in (match (uu____2462) with
| true -> begin
(

let uu____2532 = (

let uu____2535 = (new_proc ())
in FStar_Pervasives_Native.Some (uu____2535))
in (FStar_ST.op_Colon_Equals the_z3proc uu____2532))
end
| uu____2600 -> begin
()
end));
(

let uu____2601 = (FStar_ST.op_Bang the_z3proc)
in (FStar_Util.must uu____2601));
))
in (

let x = []
in (

let grab = (fun uu____2674 -> ((FStar_Util.monitor_enter x);
(z3proc ());
))
in (

let release = (fun uu____2681 -> (FStar_Util.monitor_exit x))
in (

let refresh = (fun uu____2687 -> (

let proc = (grab ())
in ((FStar_Util.kill_process proc);
(

let uu____2691 = (

let uu____2694 = (new_proc ())
in FStar_Pervasives_Native.Some (uu____2694))
in (FStar_ST.op_Colon_Equals the_z3proc uu____2691));
(query_logging.close_log ());
(release ());
)))
in (

let restart = (fun uu____2763 -> ((FStar_Util.monitor_enter ());
(query_logging.close_log ());
(FStar_ST.op_Colon_Equals the_z3proc FStar_Pervasives_Native.None);
(

let uu____2832 = (

let uu____2835 = (new_proc ())
in FStar_Pervasives_Native.Some (uu____2835))
in (FStar_ST.op_Colon_Equals the_z3proc uu____2832));
(FStar_Util.monitor_exit ());
))
in {grab = grab; release = release; refresh = refresh; restart = restart}))))))))


let at_log_file : Prims.unit  ->  Prims.string = (fun uu____2903 -> (

let uu____2904 = (FStar_Options.log_queries ())
in (match (uu____2904) with
| true -> begin
(

let uu____2905 = (query_logging.log_file_name ())
in (Prims.strcat "@" uu____2905))
end
| uu____2906 -> begin
""
end)))


type smt_output_section =
Prims.string Prims.list

type smt_output =
{smt_result : smt_output_section; smt_reason_unknown : smt_output_section FStar_Pervasives_Native.option; smt_unsat_core : smt_output_section FStar_Pervasives_Native.option; smt_statistics : smt_output_section FStar_Pervasives_Native.option; smt_labels : smt_output_section FStar_Pervasives_Native.option}


let __proj__Mksmt_output__item__smt_result : smt_output  ->  smt_output_section = (fun projectee -> (match (projectee) with
| {smt_result = __fname__smt_result; smt_reason_unknown = __fname__smt_reason_unknown; smt_unsat_core = __fname__smt_unsat_core; smt_statistics = __fname__smt_statistics; smt_labels = __fname__smt_labels} -> begin
__fname__smt_result
end))


let __proj__Mksmt_output__item__smt_reason_unknown : smt_output  ->  smt_output_section FStar_Pervasives_Native.option = (fun projectee -> (match (projectee) with
| {smt_result = __fname__smt_result; smt_reason_unknown = __fname__smt_reason_unknown; smt_unsat_core = __fname__smt_unsat_core; smt_statistics = __fname__smt_statistics; smt_labels = __fname__smt_labels} -> begin
__fname__smt_reason_unknown
end))


let __proj__Mksmt_output__item__smt_unsat_core : smt_output  ->  smt_output_section FStar_Pervasives_Native.option = (fun projectee -> (match (projectee) with
| {smt_result = __fname__smt_result; smt_reason_unknown = __fname__smt_reason_unknown; smt_unsat_core = __fname__smt_unsat_core; smt_statistics = __fname__smt_statistics; smt_labels = __fname__smt_labels} -> begin
__fname__smt_unsat_core
end))


let __proj__Mksmt_output__item__smt_statistics : smt_output  ->  smt_output_section FStar_Pervasives_Native.option = (fun projectee -> (match (projectee) with
| {smt_result = __fname__smt_result; smt_reason_unknown = __fname__smt_reason_unknown; smt_unsat_core = __fname__smt_unsat_core; smt_statistics = __fname__smt_statistics; smt_labels = __fname__smt_labels} -> begin
__fname__smt_statistics
end))


let __proj__Mksmt_output__item__smt_labels : smt_output  ->  smt_output_section FStar_Pervasives_Native.option = (fun projectee -> (match (projectee) with
| {smt_result = __fname__smt_result; smt_reason_unknown = __fname__smt_reason_unknown; smt_unsat_core = __fname__smt_unsat_core; smt_statistics = __fname__smt_statistics; smt_labels = __fname__smt_labels} -> begin
__fname__smt_labels
end))


let smt_output_sections : Prims.string Prims.list  ->  smt_output = (fun lines -> (

let rec until = (fun tag lines1 -> (match (lines1) with
| [] -> begin
FStar_Pervasives_Native.None
end
| (l)::lines2 -> begin
(match ((Prims.op_Equality tag l)) with
| true -> begin
FStar_Pervasives_Native.Some ((([]), (lines2)))
end
| uu____3111 -> begin
(

let uu____3112 = (until tag lines2)
in (FStar_Util.map_opt uu____3112 (fun uu____3142 -> (match (uu____3142) with
| (until_tag, rest) -> begin
(((l)::until_tag), (rest))
end))))
end)
end))
in (

let start_tag = (fun tag -> (Prims.strcat "<" (Prims.strcat tag ">")))
in (

let end_tag = (fun tag -> (Prims.strcat "</" (Prims.strcat tag ">")))
in (

let find_section = (fun tag lines1 -> (

let uu____3212 = (until (start_tag tag) lines1)
in (match (uu____3212) with
| FStar_Pervasives_Native.None -> begin
((FStar_Pervasives_Native.None), (lines1))
end
| FStar_Pervasives_Native.Some (prefix1, suffix) -> begin
(

let uu____3267 = (until (end_tag tag) suffix)
in (match (uu____3267) with
| FStar_Pervasives_Native.None -> begin
(failwith (Prims.strcat "Parse error: " (Prims.strcat (end_tag tag) " not found")))
end
| FStar_Pervasives_Native.Some (section, suffix1) -> begin
((FStar_Pervasives_Native.Some (section)), ((FStar_List.append prefix1 suffix1)))
end))
end)))
in (

let uu____3332 = (find_section "result" lines)
in (match (uu____3332) with
| (result_opt, lines1) -> begin
(

let result = (FStar_Util.must result_opt)
in (

let uu____3362 = (find_section "reason-unknown" lines1)
in (match (uu____3362) with
| (reason_unknown, lines2) -> begin
(

let uu____3387 = (find_section "unsat-core" lines2)
in (match (uu____3387) with
| (unsat_core, lines3) -> begin
(

let uu____3412 = (find_section "statistics" lines3)
in (match (uu____3412) with
| (statistics, lines4) -> begin
(

let uu____3437 = (find_section "labels" lines4)
in (match (uu____3437) with
| (labels, lines5) -> begin
(

let remaining = (

let uu____3465 = (until "Done!" lines5)
in (match (uu____3465) with
| FStar_Pervasives_Native.None -> begin
lines5
end
| FStar_Pervasives_Native.Some (prefix1, suffix) -> begin
(FStar_List.append prefix1 suffix)
end))
in ((match (remaining) with
| [] -> begin
()
end
| uu____3505 -> begin
(

let uu____3508 = (

let uu____3509 = (query_logging.get_module_name ())
in (FStar_Util.format2 "%s: Unexpected output from Z3: %s\n" uu____3509 (FStar_String.concat "\n" remaining)))
in (FStar_Errors.warn FStar_Range.dummyRange uu____3508))
end);
(

let uu____3510 = (FStar_Util.must result_opt)
in {smt_result = uu____3510; smt_reason_unknown = reason_unknown; smt_unsat_core = unsat_core; smt_statistics = statistics; smt_labels = labels});
))
end))
end))
end))
end)))
end)))))))


let doZ3Exe : Prims.bool  ->  Prims.string  ->  FStar_SMTEncoding_Term.error_labels  ->  (z3status * z3statistics) = (fun fresh1 input label_messages -> (

let parse = (fun z3out -> (

let lines = (FStar_All.pipe_right (FStar_String.split ((10)::[]) z3out) (FStar_List.map FStar_Util.trim_string))
in (

let smt_output = (smt_output_sections lines)
in (

let unsat_core = (match (smt_output.smt_unsat_core) with
| FStar_Pervasives_Native.None -> begin
FStar_Pervasives_Native.None
end
| FStar_Pervasives_Native.Some (s) -> begin
(

let s1 = (FStar_Util.trim_string (FStar_String.concat " " s))
in (

let s2 = (FStar_Util.substring s1 (Prims.parse_int "1") ((FStar_String.length s1) - (Prims.parse_int "2")))
in (match ((FStar_Util.starts_with s2 "error")) with
| true -> begin
FStar_Pervasives_Native.None
end
| uu____3569 -> begin
(

let uu____3570 = (FStar_All.pipe_right (FStar_Util.split s2 " ") (FStar_Util.sort_with FStar_String.compare))
in FStar_Pervasives_Native.Some (uu____3570))
end)))
end)
in (

let labels = (match (smt_output.smt_labels) with
| FStar_Pervasives_Native.None -> begin
[]
end
| FStar_Pervasives_Native.Some (lines1) -> begin
(

let rec lblnegs = (fun lines2 -> (match (lines2) with
| (lname)::("false")::rest when (FStar_Util.starts_with lname "label_") -> begin
(

let uu____3631 = (lblnegs rest)
in (lname)::uu____3631)
end
| (lname)::(uu____3635)::rest when (FStar_Util.starts_with lname "label_") -> begin
(lblnegs rest)
end
| uu____3639 -> begin
[]
end))
in (

let lblnegs1 = (lblnegs lines1)
in (FStar_All.pipe_right lblnegs1 (FStar_List.collect (fun l -> (

let uu____3672 = (FStar_All.pipe_right label_messages (FStar_List.tryFind (fun uu____3711 -> (match (uu____3711) with
| (m, uu____3723, uu____3724) -> begin
(Prims.op_Equality (FStar_Pervasives_Native.fst m) l)
end))))
in (match (uu____3672) with
| FStar_Pervasives_Native.None -> begin
[]
end
| FStar_Pervasives_Native.Some (lbl, msg, r) -> begin
(((lbl), (msg), (r)))::[]
end)))))))
end)
in (

let statistics = (

let statistics = (FStar_Util.smap_create (Prims.parse_int "0"))
in (match (smt_output.smt_statistics) with
| FStar_Pervasives_Native.None -> begin
statistics
end
| FStar_Pervasives_Native.Some (lines1) -> begin
(

let parse_line = (fun line -> (

let pline = (FStar_Util.split (FStar_Util.trim_string line) ":")
in (match (pline) with
| ("(")::(entry)::[] -> begin
(

let tokens = (FStar_Util.split entry " ")
in (

let key = (FStar_List.hd tokens)
in (

let ltok = (FStar_List.nth tokens ((FStar_List.length tokens) - (Prims.parse_int "1")))
in (

let value = (match ((FStar_Util.ends_with ltok ")")) with
| true -> begin
(FStar_Util.substring ltok (Prims.parse_int "0") ((FStar_String.length ltok) - (Prims.parse_int "1")))
end
| uu____3827 -> begin
ltok
end)
in (FStar_Util.smap_add statistics key value)))))
end
| ("")::(entry)::[] -> begin
(

let tokens = (FStar_Util.split entry " ")
in (

let key = (FStar_List.hd tokens)
in (

let ltok = (FStar_List.nth tokens ((FStar_List.length tokens) - (Prims.parse_int "1")))
in (

let value = (match ((FStar_Util.ends_with ltok ")")) with
| true -> begin
(FStar_Util.substring ltok (Prims.parse_int "0") ((FStar_String.length ltok) - (Prims.parse_int "1")))
end
| uu____3835 -> begin
ltok
end)
in (FStar_Util.smap_add statistics key value)))))
end
| uu____3836 -> begin
()
end)))
in ((FStar_List.iter parse_line lines1);
statistics;
))
end))
in (

let reason_unknown = (FStar_Util.map_opt smt_output.smt_reason_unknown (fun x -> (

let ru = (FStar_String.concat " " x)
in (match ((FStar_Util.starts_with ru "(:reason-unknown \"")) with
| true -> begin
(

let reason = (FStar_Util.substring_from ru (FStar_String.length "(:reason-unknown \""))
in (

let res = (FStar_String.substring reason (Prims.parse_int "0") ((FStar_String.length reason) - (Prims.parse_int "2")))
in res))
end
| uu____3851 -> begin
ru
end))))
in (

let status = ((

let uu____3854 = (FStar_Options.debug_any ())
in (match (uu____3854) with
| true -> begin
(

let uu____3855 = (FStar_Util.format1 "Z3 says: %s\n" (FStar_String.concat "\n" smt_output.smt_result))
in (FStar_All.pipe_left FStar_Util.print_string uu____3855))
end
| uu____3856 -> begin
()
end));
(match (smt_output.smt_result) with
| ("unsat")::[] -> begin
UNSAT (unsat_core)
end
| ("sat")::[] -> begin
SAT (((labels), (reason_unknown)))
end
| ("unknown")::[] -> begin
UNKNOWN (((labels), (reason_unknown)))
end
| ("timeout")::[] -> begin
TIMEOUT (((labels), (reason_unknown)))
end
| ("killed")::[] -> begin
((bg_z3_proc.restart ());
KILLED;
)
end
| uu____3900 -> begin
(

let uu____3901 = (FStar_Util.format1 "Unexpected output from Z3: got output result: %s\n" (FStar_String.concat "\n" smt_output.smt_result))
in (failwith uu____3901))
end);
)
in ((status), (statistics))))))))))
in (

let cond = (fun pid s -> (

let x = (Prims.op_Equality (FStar_Util.trim_string s) "Done!")
in x))
in (

let stdout1 = (match (fresh1) with
| true -> begin
(

let uu____3911 = (tid ())
in (

let uu____3912 = (FStar_Options.z3_exe ())
in (

let uu____3913 = (ini_params ())
in (FStar_Util.launch_process false uu____3911 uu____3912 uu____3913 input cond))))
end
| uu____3914 -> begin
(

let proc = (bg_z3_proc.grab ())
in (

let stdout1 = (FStar_Util.ask_process proc input)
in ((bg_z3_proc.release ());
stdout1;
)))
end)
in (parse (FStar_Util.trim_string stdout1))))))


let z3_options : Prims.unit  ->  Prims.string = (fun uu____3921 -> "(set-option :global-decls false)\n(set-option :smt.mbqi false)\n(set-option :auto_config false)\n(set-option :produce-unsat-cores true)\n")

type 'a job =
{job : Prims.unit  ->  'a; callback : 'a  ->  Prims.unit}


let __proj__Mkjob__item__job : 'a . 'a job  ->  Prims.unit  ->  'a = (fun projectee -> (match (projectee) with
| {job = __fname__job; callback = __fname__callback} -> begin
__fname__job
end))


let __proj__Mkjob__item__callback : 'a . 'a job  ->  'a  ->  Prims.unit = (fun projectee -> (match (projectee) with
| {job = __fname__job; callback = __fname__callback} -> begin
__fname__callback
end))

type z3result =
{z3result_status : z3status; z3result_time : Prims.int; z3result_statistics : z3statistics; z3result_query_hash : Prims.string FStar_Pervasives_Native.option}


let __proj__Mkz3result__item__z3result_status : z3result  ->  z3status = (fun projectee -> (match (projectee) with
| {z3result_status = __fname__z3result_status; z3result_time = __fname__z3result_time; z3result_statistics = __fname__z3result_statistics; z3result_query_hash = __fname__z3result_query_hash} -> begin
__fname__z3result_status
end))


let __proj__Mkz3result__item__z3result_time : z3result  ->  Prims.int = (fun projectee -> (match (projectee) with
| {z3result_status = __fname__z3result_status; z3result_time = __fname__z3result_time; z3result_statistics = __fname__z3result_statistics; z3result_query_hash = __fname__z3result_query_hash} -> begin
__fname__z3result_time
end))


let __proj__Mkz3result__item__z3result_statistics : z3result  ->  z3statistics = (fun projectee -> (match (projectee) with
| {z3result_status = __fname__z3result_status; z3result_time = __fname__z3result_time; z3result_statistics = __fname__z3result_statistics; z3result_query_hash = __fname__z3result_query_hash} -> begin
__fname__z3result_statistics
end))


let __proj__Mkz3result__item__z3result_query_hash : z3result  ->  Prims.string FStar_Pervasives_Native.option = (fun projectee -> (match (projectee) with
| {z3result_status = __fname__z3result_status; z3result_time = __fname__z3result_time; z3result_statistics = __fname__z3result_statistics; z3result_query_hash = __fname__z3result_query_hash} -> begin
__fname__z3result_query_hash
end))


type z3job =
z3result job


let job_queue : z3job Prims.list FStar_ST.ref = (FStar_Util.mk_ref [])


let pending_jobs : Prims.int FStar_ST.ref = (FStar_Util.mk_ref (Prims.parse_int "0"))


let with_monitor : 'Auu____4080 'Auu____4081 . 'Auu____4081  ->  (Prims.unit  ->  'Auu____4080)  ->  'Auu____4080 = (fun m f -> ((FStar_Util.monitor_enter m);
(

let res = (f ())
in ((FStar_Util.monitor_exit m);
res;
));
))


let z3_job : Prims.bool  ->  FStar_SMTEncoding_Term.error_labels  ->  Prims.string  ->  Prims.string FStar_Pervasives_Native.option  ->  Prims.unit  ->  z3result = (fun fresh1 label_messages input qhash uu____4119 -> (

let start = (FStar_Util.now ())
in (

let uu____4123 = (FStar_All.try_with (fun uu___132_4133 -> (match (()) with
| () -> begin
(doZ3Exe fresh1 input label_messages)
end)) (fun uu___131_4142 -> (match (uu___131_4142) with
| uu____4147 when (

let uu____4148 = (FStar_Options.trace_error ())
in (not (uu____4148))) -> begin
((bg_z3_proc.refresh ());
(

let uu____4150 = (FStar_Util.smap_create (Prims.parse_int "0"))
in ((UNKNOWN ((([]), (FStar_Pervasives_Native.Some ("Z3 raised an exception"))))), (uu____4150)));
)
end)))
in (match (uu____4123) with
| (status, statistics) -> begin
(

let uu____4161 = (

let uu____4166 = (FStar_Util.now ())
in (FStar_Util.time_diff start uu____4166))
in (match (uu____4161) with
| (uu____4167, elapsed_time) -> begin
{z3result_status = status; z3result_time = elapsed_time; z3result_statistics = statistics; z3result_query_hash = qhash}
end))
end))))


let running : Prims.bool FStar_ST.ref = (FStar_Util.mk_ref false)


let rec dequeue' : Prims.unit  ->  Prims.unit = (fun uu____4184 -> (

let j = (

let uu____4186 = (FStar_ST.op_Bang job_queue)
in (match (uu____4186) with
| [] -> begin
(failwith "Impossible")
end
| (hd1)::tl1 -> begin
((FStar_ST.op_Colon_Equals job_queue tl1);
hd1;
)
end))
in ((FStar_Util.incr pending_jobs);
(FStar_Util.monitor_exit job_queue);
(run_job j);
(with_monitor job_queue (fun uu____4307 -> (FStar_Util.decr pending_jobs)));
(dequeue ());
)))
and dequeue : Prims.unit  ->  Prims.unit = (fun uu____4309 -> (

let uu____4310 = (FStar_ST.op_Bang running)
in if uu____4310 then begin
(

let rec aux = (fun uu____4360 -> ((FStar_Util.monitor_enter job_queue);
(

let uu____4366 = (FStar_ST.op_Bang job_queue)
in (match (uu____4366) with
| [] -> begin
((FStar_Util.monitor_exit job_queue);
(FStar_Util.sleep (Prims.parse_int "50"));
(aux ());
)
end
| uu____4425 -> begin
(dequeue' ())
end));
))
in (aux ()))
end else begin
()
end))
and run_job : z3job  ->  Prims.unit = (fun j -> (

let uu____4429 = (j.job ())
in (FStar_All.pipe_left j.callback uu____4429)))


let init : Prims.unit  ->  Prims.unit = (fun uu____4433 -> ((FStar_ST.op_Colon_Equals running true);
(

let n_cores1 = (FStar_Options.n_cores ())
in (match ((n_cores1 > (Prims.parse_int "1"))) with
| true -> begin
(

let rec aux = (fun n1 -> (match ((Prims.op_Equality n1 (Prims.parse_int "0"))) with
| true -> begin
()
end
| uu____4486 -> begin
((FStar_Util.spawn dequeue);
(aux (n1 - (Prims.parse_int "1")));
)
end))
in (aux n_cores1))
end
| uu____4488 -> begin
()
end));
))


let enqueue : z3job  ->  Prims.unit = (fun j -> ((FStar_Util.monitor_enter job_queue);
(

let uu____4499 = (

let uu____4502 = (FStar_ST.op_Bang job_queue)
in (FStar_List.append uu____4502 ((j)::[])))
in (FStar_ST.op_Colon_Equals job_queue uu____4499));
(FStar_Util.monitor_pulse job_queue);
(FStar_Util.monitor_exit job_queue);
))


let finish : Prims.unit  ->  Prims.unit = (fun uu____4617 -> (

let rec aux = (fun uu____4621 -> (

let uu____4622 = (with_monitor job_queue (fun uu____4638 -> (

let uu____4639 = (FStar_ST.op_Bang pending_jobs)
in (

let uu____4686 = (

let uu____4687 = (FStar_ST.op_Bang job_queue)
in (FStar_List.length uu____4687))
in ((uu____4639), (uu____4686))))))
in (match (uu____4622) with
| (n1, m) -> begin
(match ((Prims.op_Equality (n1 + m) (Prims.parse_int "0"))) with
| true -> begin
(FStar_ST.op_Colon_Equals running false)
end
| uu____4796 -> begin
((FStar_Util.sleep (Prims.parse_int "500"));
(aux ());
)
end)
end)))
in (aux ())))


type scope_t =
FStar_SMTEncoding_Term.decl Prims.list Prims.list


let fresh_scope : FStar_SMTEncoding_Term.decl Prims.list Prims.list FStar_ST.ref = (FStar_Util.mk_ref (([])::[]))


let mk_fresh_scope : Prims.unit  ->  scope_t = (fun uu____4826 -> (FStar_ST.op_Bang fresh_scope))


let bg_scope : FStar_SMTEncoding_Term.decl Prims.list FStar_ST.ref = (FStar_Util.mk_ref [])


let push : Prims.string  ->  Prims.unit = (fun msg -> ((

let uu____4899 = (

let uu____4904 = (FStar_ST.op_Bang fresh_scope)
in ((FStar_SMTEncoding_Term.Caption (msg))::(FStar_SMTEncoding_Term.Push)::[])::uu____4904)
in (FStar_ST.op_Colon_Equals fresh_scope uu____4899));
(

let uu____5019 = (

let uu____5022 = (FStar_ST.op_Bang bg_scope)
in (FStar_List.append uu____5022 ((FStar_SMTEncoding_Term.Push)::(FStar_SMTEncoding_Term.Caption (msg))::[])))
in (FStar_ST.op_Colon_Equals bg_scope uu____5019));
))


let pop : Prims.string  ->  Prims.unit = (fun msg -> ((

let uu____5130 = (

let uu____5135 = (FStar_ST.op_Bang fresh_scope)
in (FStar_List.tl uu____5135))
in (FStar_ST.op_Colon_Equals fresh_scope uu____5130));
(

let uu____5250 = (

let uu____5253 = (FStar_ST.op_Bang bg_scope)
in (FStar_List.append uu____5253 ((FStar_SMTEncoding_Term.Caption (msg))::(FStar_SMTEncoding_Term.Pop)::[])))
in (FStar_ST.op_Colon_Equals bg_scope uu____5250));
))


let giveZ3 : FStar_SMTEncoding_Term.decl Prims.list  ->  Prims.unit = (fun decls -> ((FStar_All.pipe_right decls (FStar_List.iter (fun uu___126_5368 -> (match (uu___126_5368) with
| FStar_SMTEncoding_Term.Push -> begin
(failwith "Unexpected push/pop")
end
| FStar_SMTEncoding_Term.Pop -> begin
(failwith "Unexpected push/pop")
end
| uu____5369 -> begin
()
end))));
(

let uu____5371 = (FStar_ST.op_Bang fresh_scope)
in (match (uu____5371) with
| (hd1)::tl1 -> begin
(FStar_ST.op_Colon_Equals fresh_scope (((FStar_List.append hd1 decls))::tl1))
end
| uu____5496 -> begin
(failwith "Impossible")
end));
(

let uu____5501 = (

let uu____5504 = (FStar_ST.op_Bang bg_scope)
in (FStar_List.append uu____5504 decls))
in (FStar_ST.op_Colon_Equals bg_scope uu____5501));
))


let refresh : Prims.unit  ->  Prims.unit = (fun uu____5610 -> ((

let uu____5612 = (

let uu____5613 = (FStar_Options.n_cores ())
in (uu____5613 < (Prims.parse_int "2")))
in (match (uu____5612) with
| true -> begin
(bg_z3_proc.refresh ())
end
| uu____5614 -> begin
()
end));
(

let uu____5615 = (

let uu____5618 = (

let uu____5623 = (FStar_ST.op_Bang fresh_scope)
in (FStar_List.rev uu____5623))
in (FStar_List.flatten uu____5618))
in (FStar_ST.op_Colon_Equals bg_scope uu____5615));
))


let mk_input : FStar_SMTEncoding_Term.decl Prims.list  ->  (Prims.string * Prims.string FStar_Pervasives_Native.option) = (fun theory -> (

let options = (z3_options ())
in (

let uu____5749 = (

let uu____5756 = ((FStar_Options.record_hints ()) || ((FStar_Options.use_hints ()) && (FStar_Options.use_hint_hashes ())))
in (match (uu____5756) with
| true -> begin
(

let uu____5763 = (

let uu____5774 = (FStar_All.pipe_right theory (FStar_Util.prefix_until (fun uu___127_5802 -> (match (uu___127_5802) with
| FStar_SMTEncoding_Term.CheckSat -> begin
true
end
| uu____5803 -> begin
false
end))))
in (FStar_All.pipe_right uu____5774 FStar_Option.get))
in (match (uu____5763) with
| (prefix1, check_sat, suffix) -> begin
(

let pp = (FStar_List.map (FStar_SMTEncoding_Term.declToSmt options))
in (

let pp_no_cap = (FStar_List.map (FStar_SMTEncoding_Term.declToSmt_no_caps options))
in (

let suffix1 = (check_sat)::suffix
in (

let ps_lines = (pp prefix1)
in (

let ss_lines = (pp suffix1)
in (

let ps = (FStar_String.concat "\n" ps_lines)
in (

let ss = (FStar_String.concat "\n" ss_lines)
in (

let uncaption = (fun uu___128_5881 -> (match (uu___128_5881) with
| FStar_SMTEncoding_Term.Caption (uu____5882) -> begin
FStar_SMTEncoding_Term.Caption ("")
end
| FStar_SMTEncoding_Term.Assume (a) -> begin
FStar_SMTEncoding_Term.Assume ((

let uu___133_5886 = a
in {FStar_SMTEncoding_Term.assumption_term = uu___133_5886.FStar_SMTEncoding_Term.assumption_term; FStar_SMTEncoding_Term.assumption_caption = FStar_Pervasives_Native.None; FStar_SMTEncoding_Term.assumption_name = uu___133_5886.FStar_SMTEncoding_Term.assumption_name; FStar_SMTEncoding_Term.assumption_fact_ids = uu___133_5886.FStar_SMTEncoding_Term.assumption_fact_ids}))
end
| FStar_SMTEncoding_Term.DeclFun (n1, a, s, uu____5890) -> begin
FStar_SMTEncoding_Term.DeclFun (((n1), (a), (s), (FStar_Pervasives_Native.None)))
end
| FStar_SMTEncoding_Term.DefineFun (n1, a, s, b, uu____5903) -> begin
FStar_SMTEncoding_Term.DefineFun (((n1), (a), (s), (b), (FStar_Pervasives_Native.None)))
end
| d -> begin
d
end))
in (

let hs = (

let uu____5914 = (

let uu____5917 = (

let uu____5920 = (FStar_All.pipe_right prefix1 (FStar_List.map uncaption))
in (FStar_All.pipe_right uu____5920 pp_no_cap))
in (FStar_All.pipe_right uu____5917 (FStar_List.filter (fun s -> (Prims.op_disEquality s "")))))
in (FStar_All.pipe_right uu____5914 (FStar_String.concat "\n")))
in (

let uu____5939 = (

let uu____5942 = (FStar_Util.digest_of_string hs)
in FStar_Pervasives_Native.Some (uu____5942))
in (((Prims.strcat ps (Prims.strcat "\n" ss))), (uu____5939))))))))))))
end))
end
| uu____5945 -> begin
(

let uu____5946 = (

let uu____5947 = (FStar_List.map (FStar_SMTEncoding_Term.declToSmt options) theory)
in (FStar_All.pipe_right uu____5947 (FStar_String.concat "\n")))
in ((uu____5946), (FStar_Pervasives_Native.None)))
end))
in (match (uu____5749) with
| (r, hash) -> begin
((

let uu____5967 = (FStar_Options.log_queries ())
in (match (uu____5967) with
| true -> begin
(query_logging.write_to_log r)
end
| uu____5968 -> begin
()
end));
((r), (hash));
)
end))))


type cb =
z3result  ->  Prims.unit


let cache_hit : (Prims.string FStar_Pervasives_Native.option * unsat_core)  ->  Prims.string FStar_Pervasives_Native.option  ->  cb  ->  Prims.bool = (fun cache qhash cb -> (

let uu____6003 = ((FStar_Options.use_hints ()) && (FStar_Options.use_hint_hashes ()))
in (match (uu____6003) with
| true -> begin
(match (qhash) with
| FStar_Pervasives_Native.Some (x) when (Prims.op_Equality qhash (FStar_Pervasives_Native.fst cache)) -> begin
(

let stats = (FStar_Util.smap_create (Prims.parse_int "0"))
in ((FStar_Util.smap_add stats "fstar_cache_hit" "1");
(

let result = {z3result_status = UNSAT ((FStar_Pervasives_Native.snd cache)); z3result_time = (Prims.parse_int "0"); z3result_statistics = stats; z3result_query_hash = qhash}
in ((cb result);
true;
));
))
end
| uu____6016 -> begin
false
end)
end
| uu____6019 -> begin
false
end)))


let ask_1_core : (FStar_SMTEncoding_Term.decls_t  ->  (FStar_SMTEncoding_Term.decls_t * Prims.bool))  ->  (Prims.string FStar_Pervasives_Native.option * unsat_core)  ->  FStar_SMTEncoding_Term.error_labels  ->  FStar_SMTEncoding_Term.decls_t  ->  cb  ->  Prims.unit = (fun filter_theory cache label_messages qry cb -> (

let theory = (

let uu____6070 = (FStar_ST.op_Bang bg_scope)
in (FStar_List.append uu____6070 (FStar_List.append ((FStar_SMTEncoding_Term.Push)::[]) (FStar_List.append qry ((FStar_SMTEncoding_Term.Pop)::[])))))
in (

let uu____6123 = (filter_theory theory)
in (match (uu____6123) with
| (theory1, used_unsat_core) -> begin
(

let uu____6130 = (mk_input theory1)
in (match (uu____6130) with
| (input, qhash) -> begin
((FStar_ST.op_Colon_Equals bg_scope []);
(

let uu____6194 = (

let uu____6195 = (cache_hit cache qhash cb)
in (not (uu____6195)))
in (match (uu____6194) with
| true -> begin
(run_job {job = (z3_job false label_messages input qhash); callback = cb})
end
| uu____6200 -> begin
()
end));
)
end))
end))))


let ask_n_cores : (FStar_SMTEncoding_Term.decls_t  ->  (FStar_SMTEncoding_Term.decls_t * Prims.bool))  ->  (Prims.string FStar_Pervasives_Native.option * unsat_core)  ->  FStar_SMTEncoding_Term.error_labels  ->  FStar_SMTEncoding_Term.decls_t  ->  scope_t FStar_Pervasives_Native.option  ->  cb  ->  Prims.unit = (fun filter_theory cache label_messages qry scope cb -> (

let theory = (

let uu____6259 = (match (scope) with
| FStar_Pervasives_Native.Some (s) -> begin
(FStar_List.rev s)
end
| FStar_Pervasives_Native.None -> begin
((FStar_ST.op_Colon_Equals bg_scope []);
(

let uu____6322 = (FStar_ST.op_Bang fresh_scope)
in (FStar_List.rev uu____6322));
)
end)
in (FStar_List.flatten uu____6259))
in (

let theory1 = (FStar_List.append theory (FStar_List.append ((FStar_SMTEncoding_Term.Push)::[]) (FStar_List.append qry ((FStar_SMTEncoding_Term.Pop)::[]))))
in (

let uu____6386 = (filter_theory theory1)
in (match (uu____6386) with
| (theory2, used_unsat_core) -> begin
(

let uu____6393 = (mk_input theory2)
in (match (uu____6393) with
| (input, qhash) -> begin
(

let uu____6406 = (

let uu____6407 = (cache_hit cache qhash cb)
in (not (uu____6407)))
in (match (uu____6406) with
| true -> begin
(enqueue {job = (z3_job true label_messages input qhash); callback = cb})
end
| uu____6412 -> begin
()
end))
end))
end)))))


let ask : (FStar_SMTEncoding_Term.decls_t  ->  (FStar_SMTEncoding_Term.decls_t * Prims.bool))  ->  (Prims.string FStar_Pervasives_Native.option * unsat_core)  ->  FStar_SMTEncoding_Term.error_labels  ->  FStar_SMTEncoding_Term.decl Prims.list  ->  scope_t FStar_Pervasives_Native.option  ->  cb  ->  Prims.unit = (fun filter1 cache label_messages qry scope cb -> (

let uu____6470 = (

let uu____6471 = (FStar_Options.n_cores ())
in (Prims.op_Equality uu____6471 (Prims.parse_int "1")))
in (match (uu____6470) with
| true -> begin
(ask_1_core filter1 cache label_messages qry cb)
end
| uu____6474 -> begin
(ask_n_cores filter1 cache label_messages qry scope cb)
end)))



=======
  {
  get_module_name: Prims.unit -> Prims.string;
  set_module_name: Prims.string -> Prims.unit;
  write_to_log: Prims.string -> Prims.unit;
  close_log: Prims.unit -> Prims.unit;
  log_file_name: Prims.unit -> Prims.string;}[@@deriving show]
let __proj__Mkquery_log__item__get_module_name:
  query_log -> Prims.unit -> Prims.string =
  fun projectee  ->
    match projectee with
    | { get_module_name = __fname__get_module_name;
        set_module_name = __fname__set_module_name;
        write_to_log = __fname__write_to_log; close_log = __fname__close_log;
        log_file_name = __fname__log_file_name;_} -> __fname__get_module_name
let __proj__Mkquery_log__item__set_module_name:
  query_log -> Prims.string -> Prims.unit =
  fun projectee  ->
    match projectee with
    | { get_module_name = __fname__get_module_name;
        set_module_name = __fname__set_module_name;
        write_to_log = __fname__write_to_log; close_log = __fname__close_log;
        log_file_name = __fname__log_file_name;_} -> __fname__set_module_name
let __proj__Mkquery_log__item__write_to_log:
  query_log -> Prims.string -> Prims.unit =
  fun projectee  ->
    match projectee with
    | { get_module_name = __fname__get_module_name;
        set_module_name = __fname__set_module_name;
        write_to_log = __fname__write_to_log; close_log = __fname__close_log;
        log_file_name = __fname__log_file_name;_} -> __fname__write_to_log
let __proj__Mkquery_log__item__close_log:
  query_log -> Prims.unit -> Prims.unit =
  fun projectee  ->
    match projectee with
    | { get_module_name = __fname__get_module_name;
        set_module_name = __fname__set_module_name;
        write_to_log = __fname__write_to_log; close_log = __fname__close_log;
        log_file_name = __fname__log_file_name;_} -> __fname__close_log
let __proj__Mkquery_log__item__log_file_name:
  query_log -> Prims.unit -> Prims.string =
  fun projectee  ->
    match projectee with
    | { get_module_name = __fname__get_module_name;
        set_module_name = __fname__set_module_name;
        write_to_log = __fname__write_to_log; close_log = __fname__close_log;
        log_file_name = __fname__log_file_name;_} -> __fname__log_file_name
let query_logging: query_log =
  let query_number = FStar_Util.mk_ref (Prims.parse_int "0") in
  let log_file_opt = FStar_Util.mk_ref FStar_Pervasives_Native.None in
  let used_file_names = FStar_Util.mk_ref [] in
  let current_module_name = FStar_Util.mk_ref FStar_Pervasives_Native.None in
  let current_file_name = FStar_Util.mk_ref FStar_Pervasives_Native.None in
  let set_module_name n1 =
    FStar_ST.op_Colon_Equals current_module_name
      (FStar_Pervasives_Native.Some n1) in
  let get_module_name uu____924 =
    let uu____925 = FStar_ST.op_Bang current_module_name in
    match uu____925 with
    | FStar_Pervasives_Native.None  -> failwith "Module name not set"
    | FStar_Pervasives_Native.Some n1 -> n1 in
  let new_log_file uu____996 =
    let uu____997 = FStar_ST.op_Bang current_module_name in
    match uu____997 with
    | FStar_Pervasives_Native.None  -> failwith "current module not set"
    | FStar_Pervasives_Native.Some n1 ->
        let file_name =
          let uu____1066 =
            let uu____1073 = FStar_ST.op_Bang used_file_names in
            FStar_List.tryFind
              (fun uu____1159  ->
                 match uu____1159 with | (m,uu____1165) -> n1 = m) uu____1073 in
          match uu____1066 with
          | FStar_Pervasives_Native.None  ->
              ((let uu____1171 =
                  let uu____1178 = FStar_ST.op_Bang used_file_names in
                  (n1, (Prims.parse_int "0")) :: uu____1178 in
                FStar_ST.op_Colon_Equals used_file_names uu____1171);
               n1)
          | FStar_Pervasives_Native.Some (uu____1333,k) ->
              ((let uu____1340 =
                  let uu____1347 = FStar_ST.op_Bang used_file_names in
                  (n1, (k + (Prims.parse_int "1"))) :: uu____1347 in
                FStar_ST.op_Colon_Equals used_file_names uu____1340);
               (let uu____1502 =
                  FStar_Util.string_of_int (k + (Prims.parse_int "1")) in
                FStar_Util.format2 "%s-%s" n1 uu____1502)) in
        let file_name1 = FStar_Util.format1 "queries-%s.smt2" file_name in
        (FStar_ST.op_Colon_Equals current_file_name
           (FStar_Pervasives_Native.Some file_name1);
         (let fh = FStar_Util.open_file_for_writing file_name1 in
          FStar_ST.op_Colon_Equals log_file_opt
            (FStar_Pervasives_Native.Some fh);
          fh)) in
  let get_log_file uu____1638 =
    let uu____1639 = FStar_ST.op_Bang log_file_opt in
    match uu____1639 with
    | FStar_Pervasives_Native.None  -> new_log_file ()
    | FStar_Pervasives_Native.Some fh -> fh in
  let append_to_log str =
    let uu____1711 = get_log_file () in
    FStar_Util.append_to_file uu____1711 str in
  let write_to_new_log str =
    let dir_name =
      let uu____1717 = FStar_ST.op_Bang current_file_name in
      match uu____1717 with
      | FStar_Pervasives_Native.None  ->
          let dir_name =
            let uu____1785 = FStar_ST.op_Bang current_module_name in
            match uu____1785 with
            | FStar_Pervasives_Native.None  ->
                failwith "current module not set"
            | FStar_Pervasives_Native.Some n1 ->
                FStar_Util.format1 "queries-%s" n1 in
          (FStar_Util.mkdir true dir_name;
           FStar_ST.op_Colon_Equals current_file_name
             (FStar_Pervasives_Native.Some dir_name);
           dir_name)
      | FStar_Pervasives_Native.Some n1 -> n1 in
    let qnum = FStar_ST.op_Bang query_number in
    (let uu____1982 =
       let uu____1983 = FStar_ST.op_Bang query_number in
       uu____1983 + (Prims.parse_int "1") in
     FStar_ST.op_Colon_Equals query_number uu____1982);
    (let file_name =
       let uu____2105 = FStar_Util.string_of_int qnum in
       FStar_Util.format1 "query-%s.smt2" uu____2105 in
     let file_name1 = FStar_Util.concat_dir_filename dir_name file_name in
     FStar_Util.write_file file_name1 str) in
  let write_to_log str =
    let uu____2111 =
      let uu____2112 = FStar_Options.n_cores () in
      uu____2112 > (Prims.parse_int "1") in
    if uu____2111 then write_to_new_log str else append_to_log str in
  let close_log uu____2117 =
    let uu____2118 = FStar_ST.op_Bang log_file_opt in
    match uu____2118 with
    | FStar_Pervasives_Native.None  -> ()
    | FStar_Pervasives_Native.Some fh ->
        (FStar_Util.close_file fh;
         FStar_ST.op_Colon_Equals log_file_opt FStar_Pervasives_Native.None) in
  let log_file_name uu____2254 =
    let uu____2255 = FStar_ST.op_Bang current_file_name in
    match uu____2255 with
    | FStar_Pervasives_Native.None  -> failwith "no log file"
    | FStar_Pervasives_Native.Some n1 -> n1 in
  { get_module_name; set_module_name; write_to_log; close_log; log_file_name
  }
let bg_z3_proc: bgproc =
  let the_z3proc = FStar_Util.mk_ref FStar_Pervasives_Native.None in
  let new_proc =
    let ctr = FStar_Util.mk_ref (- (Prims.parse_int "1")) in
    fun uu____2336  ->
      let uu____2337 =
        let uu____2338 =
          FStar_Util.incr ctr;
          (let uu____2361 = FStar_ST.op_Bang ctr in
           FStar_All.pipe_right uu____2361 FStar_Util.string_of_int) in
        FStar_Util.format1 "bg-%s" uu____2338 in
      new_z3proc uu____2337 in
  let z3proc uu____2425 =
    (let uu____2427 =
       let uu____2428 = FStar_ST.op_Bang the_z3proc in
       uu____2428 = FStar_Pervasives_Native.None in
     if uu____2427
     then
       let uu____2497 =
         let uu____2500 = new_proc () in
         FStar_Pervasives_Native.Some uu____2500 in
       FStar_ST.op_Colon_Equals the_z3proc uu____2497
     else ());
    (let uu____2566 = FStar_ST.op_Bang the_z3proc in
     FStar_Util.must uu____2566) in
  let x = [] in
  let grab uu____2639 = FStar_Util.monitor_enter x; z3proc () in
  let release uu____2646 = FStar_Util.monitor_exit x in
  let refresh uu____2652 =
    let proc = grab () in
    FStar_Util.kill_process proc;
    (let uu____2656 =
       let uu____2659 = new_proc () in
       FStar_Pervasives_Native.Some uu____2659 in
     FStar_ST.op_Colon_Equals the_z3proc uu____2656);
    query_logging.close_log ();
    release () in
  let restart uu____2728 =
    FStar_Util.monitor_enter ();
    query_logging.close_log ();
    FStar_ST.op_Colon_Equals the_z3proc FStar_Pervasives_Native.None;
    (let uu____2797 =
       let uu____2800 = new_proc () in
       FStar_Pervasives_Native.Some uu____2800 in
     FStar_ST.op_Colon_Equals the_z3proc uu____2797);
    FStar_Util.monitor_exit () in
  { grab; release; refresh; restart }
let at_log_file: Prims.unit -> Prims.string =
  fun uu____2867  ->
    let uu____2868 = FStar_Options.log_queries () in
    if uu____2868
    then
      let uu____2869 = query_logging.log_file_name () in
      Prims.strcat "@" uu____2869
    else ""
type smt_output_section = Prims.string Prims.list[@@deriving show]
type smt_output =
  {
  smt_result: smt_output_section;
  smt_reason_unknown: smt_output_section FStar_Pervasives_Native.option;
  smt_unsat_core: smt_output_section FStar_Pervasives_Native.option;
  smt_statistics: smt_output_section FStar_Pervasives_Native.option;
  smt_labels: smt_output_section FStar_Pervasives_Native.option;}[@@deriving
                                                                   show]
let __proj__Mksmt_output__item__smt_result: smt_output -> smt_output_section
  =
  fun projectee  ->
    match projectee with
    | { smt_result = __fname__smt_result;
        smt_reason_unknown = __fname__smt_reason_unknown;
        smt_unsat_core = __fname__smt_unsat_core;
        smt_statistics = __fname__smt_statistics;
        smt_labels = __fname__smt_labels;_} -> __fname__smt_result
let __proj__Mksmt_output__item__smt_reason_unknown:
  smt_output -> smt_output_section FStar_Pervasives_Native.option =
  fun projectee  ->
    match projectee with
    | { smt_result = __fname__smt_result;
        smt_reason_unknown = __fname__smt_reason_unknown;
        smt_unsat_core = __fname__smt_unsat_core;
        smt_statistics = __fname__smt_statistics;
        smt_labels = __fname__smt_labels;_} -> __fname__smt_reason_unknown
let __proj__Mksmt_output__item__smt_unsat_core:
  smt_output -> smt_output_section FStar_Pervasives_Native.option =
  fun projectee  ->
    match projectee with
    | { smt_result = __fname__smt_result;
        smt_reason_unknown = __fname__smt_reason_unknown;
        smt_unsat_core = __fname__smt_unsat_core;
        smt_statistics = __fname__smt_statistics;
        smt_labels = __fname__smt_labels;_} -> __fname__smt_unsat_core
let __proj__Mksmt_output__item__smt_statistics:
  smt_output -> smt_output_section FStar_Pervasives_Native.option =
  fun projectee  ->
    match projectee with
    | { smt_result = __fname__smt_result;
        smt_reason_unknown = __fname__smt_reason_unknown;
        smt_unsat_core = __fname__smt_unsat_core;
        smt_statistics = __fname__smt_statistics;
        smt_labels = __fname__smt_labels;_} -> __fname__smt_statistics
let __proj__Mksmt_output__item__smt_labels:
  smt_output -> smt_output_section FStar_Pervasives_Native.option =
  fun projectee  ->
    match projectee with
    | { smt_result = __fname__smt_result;
        smt_reason_unknown = __fname__smt_reason_unknown;
        smt_unsat_core = __fname__smt_unsat_core;
        smt_statistics = __fname__smt_statistics;
        smt_labels = __fname__smt_labels;_} -> __fname__smt_labels
let smt_output_sections: Prims.string Prims.list -> smt_output =
  fun lines  ->
    let rec until tag lines1 =
      match lines1 with
      | [] -> FStar_Pervasives_Native.None
      | l::lines2 ->
          if tag = l
          then FStar_Pervasives_Native.Some ([], lines2)
          else
            (let uu____3070 = until tag lines2 in
             FStar_Util.map_opt uu____3070
               (fun uu____3100  ->
                  match uu____3100 with
                  | (until_tag,rest) -> ((l :: until_tag), rest))) in
    let start_tag tag = Prims.strcat "<" (Prims.strcat tag ">") in
    let end_tag tag = Prims.strcat "</" (Prims.strcat tag ">") in
    let find_section tag lines1 =
      let uu____3170 = until (start_tag tag) lines1 in
      match uu____3170 with
      | FStar_Pervasives_Native.None  ->
          (FStar_Pervasives_Native.None, lines1)
      | FStar_Pervasives_Native.Some (prefix1,suffix) ->
          let uu____3225 = until (end_tag tag) suffix in
          (match uu____3225 with
           | FStar_Pervasives_Native.None  ->
               failwith
                 (Prims.strcat "Parse error: "
                    (Prims.strcat (end_tag tag) " not found"))
           | FStar_Pervasives_Native.Some (section,suffix1) ->
               ((FStar_Pervasives_Native.Some section),
                 (FStar_List.append prefix1 suffix1))) in
    let uu____3290 = find_section "result" lines in
    match uu____3290 with
    | (result_opt,lines1) ->
        let result = FStar_Util.must result_opt in
        let uu____3320 = find_section "reason-unknown" lines1 in
        (match uu____3320 with
         | (reason_unknown,lines2) ->
             let uu____3345 = find_section "unsat-core" lines2 in
             (match uu____3345 with
              | (unsat_core,lines3) ->
                  let uu____3370 = find_section "statistics" lines3 in
                  (match uu____3370 with
                   | (statistics,lines4) ->
                       let uu____3395 = find_section "labels" lines4 in
                       (match uu____3395 with
                        | (labels,lines5) ->
                            let remaining =
                              let uu____3423 = until "Done!" lines5 in
                              match uu____3423 with
                              | FStar_Pervasives_Native.None  -> lines5
                              | FStar_Pervasives_Native.Some (prefix1,suffix)
                                  -> FStar_List.append prefix1 suffix in
                            ((match remaining with
                              | [] -> ()
                              | uu____3463 ->
                                  let uu____3466 =
                                    let uu____3467 =
                                      query_logging.get_module_name () in
                                    FStar_Util.format2
                                      "%s: Unexpected output from Z3: %s\n"
                                      uu____3467
                                      (FStar_String.concat "\n" remaining) in
                                  FStar_Errors.warn FStar_Range.dummyRange
                                    uu____3466);
                             (let uu____3468 = FStar_Util.must result_opt in
                              {
                                smt_result = uu____3468;
                                smt_reason_unknown = reason_unknown;
                                smt_unsat_core = unsat_core;
                                smt_statistics = statistics;
                                smt_labels = labels
                              }))))))
let doZ3Exe:
  Prims.bool ->
    Prims.string ->
      FStar_SMTEncoding_Term.error_labels ->
        (z3status,z3statistics) FStar_Pervasives_Native.tuple2
  =
  fun fresh  ->
    fun input  ->
      fun label_messages  ->
        let parse z3out =
          let lines =
            FStar_All.pipe_right (FStar_String.split [10] z3out)
              (FStar_List.map FStar_Util.trim_string) in
          let smt_output = smt_output_sections lines in
          let unsat_core =
            match smt_output.smt_unsat_core with
            | FStar_Pervasives_Native.None  -> FStar_Pervasives_Native.None
            | FStar_Pervasives_Native.Some s ->
                let s1 = FStar_Util.trim_string (FStar_String.concat " " s) in
                let s2 =
                  FStar_Util.substring s1 (Prims.parse_int "1")
                    ((FStar_String.length s1) - (Prims.parse_int "2")) in
                if FStar_Util.starts_with s2 "error"
                then FStar_Pervasives_Native.None
                else
                  (let uu____3528 =
                     FStar_All.pipe_right (FStar_Util.split s2 " ")
                       (FStar_Util.sort_with FStar_String.compare) in
                   FStar_Pervasives_Native.Some uu____3528) in
          let labels =
            match smt_output.smt_labels with
            | FStar_Pervasives_Native.None  -> []
            | FStar_Pervasives_Native.Some lines1 ->
                let rec lblnegs lines2 =
                  match lines2 with
                  | lname::"false"::rest when
                      FStar_Util.starts_with lname "label_" ->
                      let uu____3589 = lblnegs rest in lname :: uu____3589
                  | lname::uu____3593::rest when
                      FStar_Util.starts_with lname "label_" -> lblnegs rest
                  | uu____3597 -> [] in
                let lblnegs1 = lblnegs lines1 in
                FStar_All.pipe_right lblnegs1
                  (FStar_List.collect
                     (fun l  ->
                        let uu____3630 =
                          FStar_All.pipe_right label_messages
                            (FStar_List.tryFind
                               (fun uu____3669  ->
                                  match uu____3669 with
                                  | (m,uu____3681,uu____3682) ->
                                      (FStar_Pervasives_Native.fst m) = l)) in
                        match uu____3630 with
                        | FStar_Pervasives_Native.None  -> []
                        | FStar_Pervasives_Native.Some (lbl,msg,r) ->
                            [(lbl, msg, r)])) in
          let statistics =
            let statistics = FStar_Util.smap_create (Prims.parse_int "0") in
            match smt_output.smt_statistics with
            | FStar_Pervasives_Native.None  -> statistics
            | FStar_Pervasives_Native.Some lines1 ->
                let parse_line line =
                  let pline =
                    FStar_Util.split (FStar_Util.trim_string line) ":" in
                  match pline with
                  | "("::entry::[] ->
                      let tokens = FStar_Util.split entry " " in
                      let key = FStar_List.hd tokens in
                      let ltok =
                        FStar_List.nth tokens
                          ((FStar_List.length tokens) - (Prims.parse_int "1")) in
                      let value =
                        if FStar_Util.ends_with ltok ")"
                        then
                          FStar_Util.substring ltok (Prims.parse_int "0")
                            ((FStar_String.length ltok) -
                               (Prims.parse_int "1"))
                        else ltok in
                      FStar_Util.smap_add statistics key value
                  | ""::entry::[] ->
                      let tokens = FStar_Util.split entry " " in
                      let key = FStar_List.hd tokens in
                      let ltok =
                        FStar_List.nth tokens
                          ((FStar_List.length tokens) - (Prims.parse_int "1")) in
                      let value =
                        if FStar_Util.ends_with ltok ")"
                        then
                          FStar_Util.substring ltok (Prims.parse_int "0")
                            ((FStar_String.length ltok) -
                               (Prims.parse_int "1"))
                        else ltok in
                      FStar_Util.smap_add statistics key value
                  | uu____3794 -> () in
                (FStar_List.iter parse_line lines1; statistics) in
          let reason_unknown =
            FStar_Util.map_opt smt_output.smt_reason_unknown
              (fun x  ->
                 let ru = FStar_String.concat " " x in
                 if FStar_Util.starts_with ru "(:reason-unknown \""
                 then
                   let reason =
                     FStar_Util.substring_from ru
                       (FStar_String.length "(:reason-unknown \"") in
                   let res =
                     FStar_String.substring reason (Prims.parse_int "0")
                       ((FStar_String.length reason) - (Prims.parse_int "2")) in
                   res
                 else ru) in
          let status =
            (let uu____3812 = FStar_Options.debug_any () in
             if uu____3812
             then
               let uu____3813 =
                 FStar_Util.format1 "Z3 says: %s\n"
                   (FStar_String.concat "\n" smt_output.smt_result) in
               FStar_All.pipe_left FStar_Util.print_string uu____3813
             else ());
            (match smt_output.smt_result with
             | "unsat"::[] -> UNSAT unsat_core
             | "sat"::[] -> SAT (labels, reason_unknown)
             | "unknown"::[] -> UNKNOWN (labels, reason_unknown)
             | "timeout"::[] -> TIMEOUT (labels, reason_unknown)
             | "killed"::[] -> (bg_z3_proc.restart (); KILLED)
             | uu____3858 ->
                 let uu____3859 =
                   FStar_Util.format1
                     "Unexpected output from Z3: got output result: %s\n"
                     (FStar_String.concat "\n" smt_output.smt_result) in
                 failwith uu____3859) in
          (status, statistics) in
        let cond pid s = let x = (FStar_Util.trim_string s) = "Done!" in x in
        let stdout1 =
          if fresh
          then
            let uu____3869 = tid () in
            let uu____3870 = FStar_Options.z3_exe () in
            let uu____3871 = ini_params () in
            FStar_Util.launch_process false uu____3869 uu____3870 uu____3871
              input cond
          else
            (let proc = bg_z3_proc.grab () in
             let stdout1 = FStar_Util.ask_process proc input in
             bg_z3_proc.release (); stdout1) in
        parse (FStar_Util.trim_string stdout1)
let z3_options: Prims.unit -> Prims.string =
  fun uu____3878  ->
    "(set-option :global-decls false)\n(set-option :smt.mbqi false)\n(set-option :auto_config false)\n(set-option :produce-unsat-cores true)\n"
type 'a job = {
  job: Prims.unit -> 'a;
  callback: 'a -> Prims.unit;}[@@deriving show]
let __proj__Mkjob__item__job: 'a . 'a job -> Prims.unit -> 'a =
  fun projectee  ->
    match projectee with
    | { job = __fname__job; callback = __fname__callback;_} -> __fname__job
let __proj__Mkjob__item__callback: 'a . 'a job -> 'a -> Prims.unit =
  fun projectee  ->
    match projectee with
    | { job = __fname__job; callback = __fname__callback;_} ->
        __fname__callback
type z3result =
  {
  z3result_status: z3status;
  z3result_time: Prims.int;
  z3result_statistics: z3statistics;
  z3result_query_hash: Prims.string FStar_Pervasives_Native.option;}[@@deriving
                                                                    show]
let __proj__Mkz3result__item__z3result_status: z3result -> z3status =
  fun projectee  ->
    match projectee with
    | { z3result_status = __fname__z3result_status;
        z3result_time = __fname__z3result_time;
        z3result_statistics = __fname__z3result_statistics;
        z3result_query_hash = __fname__z3result_query_hash;_} ->
        __fname__z3result_status
let __proj__Mkz3result__item__z3result_time: z3result -> Prims.int =
  fun projectee  ->
    match projectee with
    | { z3result_status = __fname__z3result_status;
        z3result_time = __fname__z3result_time;
        z3result_statistics = __fname__z3result_statistics;
        z3result_query_hash = __fname__z3result_query_hash;_} ->
        __fname__z3result_time
let __proj__Mkz3result__item__z3result_statistics: z3result -> z3statistics =
  fun projectee  ->
    match projectee with
    | { z3result_status = __fname__z3result_status;
        z3result_time = __fname__z3result_time;
        z3result_statistics = __fname__z3result_statistics;
        z3result_query_hash = __fname__z3result_query_hash;_} ->
        __fname__z3result_statistics
let __proj__Mkz3result__item__z3result_query_hash:
  z3result -> Prims.string FStar_Pervasives_Native.option =
  fun projectee  ->
    match projectee with
    | { z3result_status = __fname__z3result_status;
        z3result_time = __fname__z3result_time;
        z3result_statistics = __fname__z3result_statistics;
        z3result_query_hash = __fname__z3result_query_hash;_} ->
        __fname__z3result_query_hash
type z3job = z3result job[@@deriving show]
let job_queue: z3job Prims.list FStar_ST.ref = FStar_Util.mk_ref []
let pending_jobs: Prims.int FStar_ST.ref =
  FStar_Util.mk_ref (Prims.parse_int "0")
let with_monitor:
  'Auu____4023 'Auu____4024 .
    'Auu____4024 -> (Prims.unit -> 'Auu____4023) -> 'Auu____4023
  =
  fun m  ->
    fun f  ->
      FStar_Util.monitor_enter m;
      (let res = f () in FStar_Util.monitor_exit m; res)
let z3_job:
  Prims.bool ->
    FStar_SMTEncoding_Term.error_labels ->
      Prims.string ->
        Prims.string FStar_Pervasives_Native.option -> Prims.unit -> z3result
  =
  fun fresh  ->
    fun label_messages  ->
      fun input  ->
        fun qhash  ->
          fun uu____4057  ->
            let start = FStar_Util.now () in
            let uu____4061 =
              try doZ3Exe fresh input label_messages
              with
              | uu____4085 when
                  let uu____4086 = FStar_Options.trace_error () in
                  Prims.op_Negation uu____4086 ->
                  (bg_z3_proc.refresh ();
                   (let uu____4088 =
                      FStar_Util.smap_create (Prims.parse_int "0") in
                    ((UNKNOWN
                        ([],
                          (FStar_Pervasives_Native.Some
                             "Z3 raised an exception"))), uu____4088))) in
            match uu____4061 with
            | (status,statistics) ->
                let uu____4099 =
                  let uu____4104 = FStar_Util.now () in
                  FStar_Util.time_diff start uu____4104 in
                (match uu____4099 with
                 | (uu____4105,elapsed_time) ->
                     {
                       z3result_status = status;
                       z3result_time = elapsed_time;
                       z3result_statistics = statistics;
                       z3result_query_hash = qhash
                     })
let running: Prims.bool FStar_ST.ref = FStar_Util.mk_ref false
let rec dequeue': Prims.unit -> Prims.unit =
  fun uu____4122  ->
    let j =
      let uu____4124 = FStar_ST.op_Bang job_queue in
      match uu____4124 with
      | [] -> failwith "Impossible"
      | hd1::tl1 -> (FStar_ST.op_Colon_Equals job_queue tl1; hd1) in
    FStar_Util.incr pending_jobs;
    FStar_Util.monitor_exit job_queue;
    run_job j;
    with_monitor job_queue (fun uu____4245  -> FStar_Util.decr pending_jobs);
    dequeue ()
and dequeue: Prims.unit -> Prims.unit =
  fun uu____4247  ->
    let uu____4248 = FStar_ST.op_Bang running in
    if uu____4248
    then
      let rec aux uu____4298 =
        FStar_Util.monitor_enter job_queue;
        (let uu____4304 = FStar_ST.op_Bang job_queue in
         match uu____4304 with
         | [] ->
             (FStar_Util.monitor_exit job_queue;
              FStar_Util.sleep (Prims.parse_int "50");
              aux ())
         | uu____4363 -> dequeue' ()) in
      aux ()
    else ()
and run_job: z3job -> Prims.unit =
  fun j  ->
    let uu____4367 = j.job () in FStar_All.pipe_left j.callback uu____4367
let init: Prims.unit -> Prims.unit =
  fun uu____4370  ->
    FStar_ST.op_Colon_Equals running true;
    (let n_cores1 = FStar_Options.n_cores () in
     if n_cores1 > (Prims.parse_int "1")
     then
       let rec aux n1 =
         if n1 = (Prims.parse_int "0")
         then ()
         else (FStar_Util.spawn dequeue; aux (n1 - (Prims.parse_int "1"))) in
       aux n_cores1
     else ())
let enqueue: z3job -> Prims.unit =
  fun j  ->
    FStar_Util.monitor_enter job_queue;
    (let uu____4435 =
       let uu____4438 = FStar_ST.op_Bang job_queue in
       FStar_List.append uu____4438 [j] in
     FStar_ST.op_Colon_Equals job_queue uu____4435);
    FStar_Util.monitor_pulse job_queue;
    FStar_Util.monitor_exit job_queue
let finish: Prims.unit -> Prims.unit =
  fun uu____4552  ->
    let rec aux uu____4556 =
      let uu____4557 =
        with_monitor job_queue
          (fun uu____4573  ->
             let uu____4574 = FStar_ST.op_Bang pending_jobs in
             let uu____4621 =
               let uu____4622 = FStar_ST.op_Bang job_queue in
               FStar_List.length uu____4622 in
             (uu____4574, uu____4621)) in
      match uu____4557 with
      | (n1,m) ->
          if (n1 + m) = (Prims.parse_int "0")
          then FStar_ST.op_Colon_Equals running false
          else (FStar_Util.sleep (Prims.parse_int "500"); aux ()) in
    aux ()
type scope_t = FStar_SMTEncoding_Term.decl Prims.list Prims.list[@@deriving
                                                                  show]
let fresh_scope:
  FStar_SMTEncoding_Term.decl Prims.list Prims.list FStar_ST.ref =
  FStar_Util.mk_ref [[]]
let mk_fresh_scope: Prims.unit -> scope_t =
  fun uu____4760  -> FStar_ST.op_Bang fresh_scope
let bg_scope: FStar_SMTEncoding_Term.decl Prims.list FStar_ST.ref =
  FStar_Util.mk_ref []
let push: Prims.string -> Prims.unit =
  fun msg  ->
    (let uu____4832 =
       let uu____4837 = FStar_ST.op_Bang fresh_scope in
       [FStar_SMTEncoding_Term.Caption msg; FStar_SMTEncoding_Term.Push] ::
         uu____4837 in
     FStar_ST.op_Colon_Equals fresh_scope uu____4832);
    (let uu____4952 =
       let uu____4955 = FStar_ST.op_Bang bg_scope in
       FStar_List.append uu____4955
         [FStar_SMTEncoding_Term.Push; FStar_SMTEncoding_Term.Caption msg] in
     FStar_ST.op_Colon_Equals bg_scope uu____4952)
let pop: Prims.string -> Prims.unit =
  fun msg  ->
    (let uu____5062 =
       let uu____5067 = FStar_ST.op_Bang fresh_scope in
       FStar_List.tl uu____5067 in
     FStar_ST.op_Colon_Equals fresh_scope uu____5062);
    (let uu____5182 =
       let uu____5185 = FStar_ST.op_Bang bg_scope in
       FStar_List.append uu____5185
         [FStar_SMTEncoding_Term.Caption msg; FStar_SMTEncoding_Term.Pop] in
     FStar_ST.op_Colon_Equals bg_scope uu____5182)
let giveZ3: FStar_SMTEncoding_Term.decl Prims.list -> Prims.unit =
  fun decls  ->
    FStar_All.pipe_right decls
      (FStar_List.iter
         (fun uu___78_5299  ->
            match uu___78_5299 with
            | FStar_SMTEncoding_Term.Push  -> failwith "Unexpected push/pop"
            | FStar_SMTEncoding_Term.Pop  -> failwith "Unexpected push/pop"
            | uu____5300 -> ()));
    (let uu____5302 = FStar_ST.op_Bang fresh_scope in
     match uu____5302 with
     | hd1::tl1 ->
         FStar_ST.op_Colon_Equals fresh_scope ((FStar_List.append hd1 decls)
           :: tl1)
     | uu____5427 -> failwith "Impossible");
    (let uu____5432 =
       let uu____5435 = FStar_ST.op_Bang bg_scope in
       FStar_List.append uu____5435 decls in
     FStar_ST.op_Colon_Equals bg_scope uu____5432)
let refresh: Prims.unit -> Prims.unit =
  fun uu____5540  ->
    (let uu____5542 =
       let uu____5543 = FStar_Options.n_cores () in
       uu____5543 < (Prims.parse_int "2") in
     if uu____5542 then bg_z3_proc.refresh () else ());
    (let uu____5545 =
       let uu____5548 =
         let uu____5553 = FStar_ST.op_Bang fresh_scope in
         FStar_List.rev uu____5553 in
       FStar_List.flatten uu____5548 in
     FStar_ST.op_Colon_Equals bg_scope uu____5545)
let mk_input:
  FStar_SMTEncoding_Term.decl Prims.list ->
    (Prims.string,Prims.string FStar_Pervasives_Native.option)
      FStar_Pervasives_Native.tuple2
  =
  fun theory  ->
    let options = z3_options () in
    let uu____5678 =
      let uu____5685 =
        (FStar_Options.record_hints ()) ||
          ((FStar_Options.use_hints ()) && (FStar_Options.use_hint_hashes ())) in
      if uu____5685
      then
        let uu____5692 =
          let uu____5703 =
            FStar_All.pipe_right theory
              (FStar_Util.prefix_until
                 (fun uu___79_5731  ->
                    match uu___79_5731 with
                    | FStar_SMTEncoding_Term.CheckSat  -> true
                    | uu____5732 -> false)) in
          FStar_All.pipe_right uu____5703 FStar_Option.get in
        match uu____5692 with
        | (prefix1,check_sat,suffix) ->
            let pp =
              FStar_List.map (FStar_SMTEncoding_Term.declToSmt options) in
            let pp_no_cap =
              FStar_List.map
                (FStar_SMTEncoding_Term.declToSmt_no_caps options) in
            let suffix1 = check_sat :: suffix in
            let ps_lines = pp prefix1 in
            let ss_lines = pp suffix1 in
            let ps = FStar_String.concat "\n" ps_lines in
            let ss = FStar_String.concat "\n" ss_lines in
            let uncaption uu___80_5810 =
              match uu___80_5810 with
              | FStar_SMTEncoding_Term.Caption uu____5811 ->
                  FStar_SMTEncoding_Term.Caption ""
              | FStar_SMTEncoding_Term.Assume a ->
                  FStar_SMTEncoding_Term.Assume
                    (let uu___85_5815 = a in
                     {
                       FStar_SMTEncoding_Term.assumption_term =
                         (uu___85_5815.FStar_SMTEncoding_Term.assumption_term);
                       FStar_SMTEncoding_Term.assumption_caption =
                         FStar_Pervasives_Native.None;
                       FStar_SMTEncoding_Term.assumption_name =
                         (uu___85_5815.FStar_SMTEncoding_Term.assumption_name);
                       FStar_SMTEncoding_Term.assumption_fact_ids =
                         (uu___85_5815.FStar_SMTEncoding_Term.assumption_fact_ids)
                     })
              | FStar_SMTEncoding_Term.DeclFun (n1,a,s,uu____5819) ->
                  FStar_SMTEncoding_Term.DeclFun
                    (n1, a, s, FStar_Pervasives_Native.None)
              | FStar_SMTEncoding_Term.DefineFun (n1,a,s,b,uu____5832) ->
                  FStar_SMTEncoding_Term.DefineFun
                    (n1, a, s, b, FStar_Pervasives_Native.None)
              | d -> d in
            let hs =
              let uu____5843 =
                let uu____5846 =
                  let uu____5849 =
                    FStar_All.pipe_right prefix1 (FStar_List.map uncaption) in
                  FStar_All.pipe_right uu____5849 pp_no_cap in
                FStar_All.pipe_right uu____5846
                  (FStar_List.filter (fun s  -> s <> "")) in
              FStar_All.pipe_right uu____5843 (FStar_String.concat "\n") in
            let uu____5868 =
              let uu____5871 = FStar_Util.digest_of_string hs in
              FStar_Pervasives_Native.Some uu____5871 in
            ((Prims.strcat ps (Prims.strcat "\n" ss)), uu____5868)
      else
        (let uu____5875 =
           let uu____5876 =
             FStar_List.map (FStar_SMTEncoding_Term.declToSmt options) theory in
           FStar_All.pipe_right uu____5876 (FStar_String.concat "\n") in
         (uu____5875, FStar_Pervasives_Native.None)) in
    match uu____5678 with
    | (r,hash) ->
        ((let uu____5896 = FStar_Options.log_queries () in
          if uu____5896 then query_logging.write_to_log r else ());
         (r, hash))
type cb = z3result -> Prims.unit[@@deriving show]
let cache_hit:
  Prims.string FStar_Pervasives_Native.option ->
    Prims.string FStar_Pervasives_Native.option -> cb -> Prims.bool
  =
  fun cache  ->
    fun qhash  ->
      fun cb  ->
        let uu____5921 =
          (FStar_Options.use_hints ()) && (FStar_Options.use_hint_hashes ()) in
        if uu____5921
        then
          match qhash with
          | FStar_Pervasives_Native.Some x when qhash = cache ->
              let stats = FStar_Util.smap_create (Prims.parse_int "0") in
              (FStar_Util.smap_add stats "fstar_cache_hit" "1";
               (let result =
                  {
                    z3result_status = (UNSAT FStar_Pervasives_Native.None);
                    z3result_time = (Prims.parse_int "0");
                    z3result_statistics = stats;
                    z3result_query_hash = qhash
                  } in
                cb result; true))
          | uu____5932 -> false
        else false
let ask_1_core:
  (FStar_SMTEncoding_Term.decls_t ->
     (FStar_SMTEncoding_Term.decls_t,Prims.bool)
       FStar_Pervasives_Native.tuple2)
    ->
    Prims.string FStar_Pervasives_Native.option ->
      FStar_SMTEncoding_Term.error_labels ->
        FStar_SMTEncoding_Term.decls_t -> cb -> Prims.unit
  =
  fun filter_theory  ->
    fun cache  ->
      fun label_messages  ->
        fun qry  ->
          fun cb  ->
            let theory =
              let uu____5973 = FStar_ST.op_Bang bg_scope in
              FStar_List.append uu____5973
                (FStar_List.append [FStar_SMTEncoding_Term.Push]
                   (FStar_List.append qry [FStar_SMTEncoding_Term.Pop])) in
            let uu____6026 = filter_theory theory in
            match uu____6026 with
            | (theory1,used_unsat_core) ->
                let uu____6033 = mk_input theory1 in
                (match uu____6033 with
                 | (input,qhash) ->
                     (FStar_ST.op_Colon_Equals bg_scope [];
                      (let uu____6097 =
                         let uu____6098 = cache_hit cache qhash cb in
                         Prims.op_Negation uu____6098 in
                       if uu____6097
                       then
                         run_job
                           {
                             job = (z3_job false label_messages input qhash);
                             callback = cb
                           }
                       else ())))
let ask_n_cores:
  (FStar_SMTEncoding_Term.decls_t ->
     (FStar_SMTEncoding_Term.decls_t,Prims.bool)
       FStar_Pervasives_Native.tuple2)
    ->
    Prims.string FStar_Pervasives_Native.option ->
      FStar_SMTEncoding_Term.error_labels ->
        FStar_SMTEncoding_Term.decls_t ->
          scope_t FStar_Pervasives_Native.option -> cb -> Prims.unit
  =
  fun filter_theory  ->
    fun cache  ->
      fun label_messages  ->
        fun qry  ->
          fun scope  ->
            fun cb  ->
              let theory =
                let uu____6148 =
                  match scope with
                  | FStar_Pervasives_Native.Some s -> FStar_List.rev s
                  | FStar_Pervasives_Native.None  ->
                      (FStar_ST.op_Colon_Equals bg_scope [];
                       (let uu____6211 = FStar_ST.op_Bang fresh_scope in
                        FStar_List.rev uu____6211)) in
                FStar_List.flatten uu____6148 in
              let theory1 =
                FStar_List.append theory
                  (FStar_List.append [FStar_SMTEncoding_Term.Push]
                     (FStar_List.append qry [FStar_SMTEncoding_Term.Pop])) in
              let uu____6275 = filter_theory theory1 in
              match uu____6275 with
              | (theory2,used_unsat_core) ->
                  let uu____6282 = mk_input theory2 in
                  (match uu____6282 with
                   | (input,qhash) ->
                       let uu____6295 =
                         let uu____6296 = cache_hit cache qhash cb in
                         Prims.op_Negation uu____6296 in
                       if uu____6295
                       then
                         enqueue
                           {
                             job = (z3_job true label_messages input qhash);
                             callback = cb
                           }
                       else ())
let ask:
  (FStar_SMTEncoding_Term.decls_t ->
     (FStar_SMTEncoding_Term.decls_t,Prims.bool)
       FStar_Pervasives_Native.tuple2)
    ->
    Prims.string FStar_Pervasives_Native.option ->
      FStar_SMTEncoding_Term.error_labels ->
        FStar_SMTEncoding_Term.decl Prims.list ->
          scope_t FStar_Pervasives_Native.option -> cb -> Prims.unit
  =
  fun filter1  ->
    fun cache  ->
      fun label_messages  ->
        fun qry  ->
          fun scope  ->
            fun cb  ->
              let uu____6345 =
                let uu____6346 = FStar_Options.n_cores () in
                uu____6346 = (Prims.parse_int "1") in
              if uu____6345
              then ask_1_core filter1 cache label_messages qry cb
              else ask_n_cores filter1 cache label_messages qry scope cb
>>>>>>> 484a43b6
<|MERGE_RESOLUTION|>--- conflicted
+++ resolved
@@ -1,333 +1,5 @@
 
 open Prims
-<<<<<<< HEAD
-open FStar_Pervasives
-
-let _z3hash_checked : Prims.bool FStar_ST.ref = (FStar_Util.mk_ref false)
-
-
-let _z3hash_expected : Prims.string = "1f29cebd4df6"
-
-
-let _z3url : Prims.string = "https://github.com/FStarLang/binaries/tree/master/z3-tested"
-
-
-let parse_z3_version_lines : Prims.string  ->  Prims.string FStar_Pervasives_Native.option = (fun out -> (match ((FStar_Util.splitlines out)) with
-| (x)::uu____19 -> begin
-(
-
-let trimmed = (FStar_Util.trim_string x)
-in (
-
-let parts = (FStar_Util.split trimmed " ")
-in (
-
-let rec aux = (fun uu___124_33 -> (match (uu___124_33) with
-| (hash)::[] -> begin
-(
-
-let n1 = (Prims.min (FStar_String.strlen _z3hash_expected) (FStar_String.strlen hash))
-in (
-
-let hash_prefix = (FStar_String.substring hash (Prims.parse_int "0") n1)
-in (match ((Prims.op_Equality hash_prefix _z3hash_expected)) with
-| true -> begin
-((
-
-let uu____44 = (FStar_Options.debug_any ())
-in (match (uu____44) with
-| true -> begin
-(
-
-let msg = (FStar_Util.format1 "Successfully found expected Z3 commit hash %s" hash)
-in (FStar_Util.print_string msg))
-end
-| uu____46 -> begin
-()
-end));
-FStar_Pervasives_Native.None;
-)
-end
-| uu____47 -> begin
-(
-
-let msg = (FStar_Util.format2 "Expected Z3 commit hash \"%s\", got \"%s\"" _z3hash_expected trimmed)
-in FStar_Pervasives_Native.Some (msg))
-end)))
-end
-| (uu____49)::q -> begin
-(aux q)
-end
-| uu____53 -> begin
-FStar_Pervasives_Native.Some ("No Z3 commit hash found")
-end))
-in (aux parts))))
-end
-| uu____56 -> begin
-FStar_Pervasives_Native.Some ("No Z3 version string found")
-end))
-
-
-let z3hash_warning_message : Prims.unit  ->  (FStar_Errors.issue_level * Prims.string) FStar_Pervasives_Native.option = (fun uu____68 -> (
-
-let run_proc_result = (FStar_All.try_with (fun uu___130_88 -> (match (()) with
-| () -> begin
-(
-
-let uu____97 = (
-
-let uu____104 = (FStar_Options.z3_exe ())
-in (FStar_Util.run_proc uu____104 "-version" ""))
-in FStar_Pervasives_Native.Some (uu____97))
-end)) (fun uu___129_113 -> (match (uu___129_113) with
-| uu____122 -> begin
-FStar_Pervasives_Native.None
-end)))
-in (match (run_proc_result) with
-| FStar_Pervasives_Native.None -> begin
-FStar_Pervasives_Native.Some (((FStar_Errors.EError), ("Could not run Z3")))
-end
-| FStar_Pervasives_Native.Some (uu____145, out, uu____147) -> begin
-(
-
-let uu____154 = (parse_z3_version_lines out)
-in (match (uu____154) with
-| FStar_Pervasives_Native.None -> begin
-FStar_Pervasives_Native.None
-end
-| FStar_Pervasives_Native.Some (msg) -> begin
-FStar_Pervasives_Native.Some (((FStar_Errors.EWarning), (msg)))
-end))
-end)))
-
-
-let check_z3hash : Prims.unit  ->  Prims.unit = (fun uu____175 -> (
-
-let uu____176 = (
-
-let uu____177 = (FStar_ST.op_Bang _z3hash_checked)
-in (not (uu____177)))
-in (match (uu____176) with
-| true -> begin
-((FStar_ST.op_Colon_Equals _z3hash_checked true);
-(
-
-let uu____271 = (z3hash_warning_message ())
-in (match (uu____271) with
-| FStar_Pervasives_Native.None -> begin
-()
-end
-| FStar_Pervasives_Native.Some (level, msg) -> begin
-(
-
-let msg1 = (FStar_Util.format4 "%s\n%s\n%s\n%s\n" msg "Please download the version of Z3 corresponding to your platform from:" _z3url "and add the bin/ subdirectory into your PATH")
-in (FStar_Errors.add_one (FStar_Errors.mk_issue level FStar_Pervasives_Native.None msg1)))
-end));
-)
-end
-| uu____289 -> begin
-()
-end)))
-
-
-let ini_params : Prims.unit  ->  Prims.string = (fun uu____293 -> ((check_z3hash ());
-(
-
-let uu____295 = (
-
-let uu____298 = (
-
-let uu____301 = (
-
-let uu____304 = (
-
-let uu____305 = (
-
-let uu____306 = (FStar_Options.z3_seed ())
-in (FStar_Util.string_of_int uu____306))
-in (FStar_Util.format1 "smt.random_seed=%s" uu____305))
-in (uu____304)::[])
-in ("-smt2 -in auto_config=false model=true smt.relevancy=2")::uu____301)
-in (
-
-let uu____307 = (FStar_Options.z3_cliopt ())
-in (FStar_List.append uu____298 uu____307)))
-in (FStar_String.concat " " uu____295));
-))
-
-
-type label =
-Prims.string
-
-
-type unsat_core =
-Prims.string Prims.list FStar_Pervasives_Native.option
-
-type z3status =
-| UNSAT of unsat_core
-| SAT of (FStar_SMTEncoding_Term.error_labels * Prims.string FStar_Pervasives_Native.option)
-| UNKNOWN of (FStar_SMTEncoding_Term.error_labels * Prims.string FStar_Pervasives_Native.option)
-| TIMEOUT of (FStar_SMTEncoding_Term.error_labels * Prims.string FStar_Pervasives_Native.option)
-| KILLED
-
-
-let uu___is_UNSAT : z3status  ->  Prims.bool = (fun projectee -> (match (projectee) with
-| UNSAT (_0) -> begin
-true
-end
-| uu____353 -> begin
-false
-end))
-
-
-let __proj__UNSAT__item___0 : z3status  ->  unsat_core = (fun projectee -> (match (projectee) with
-| UNSAT (_0) -> begin
-_0
-end))
-
-
-let uu___is_SAT : z3status  ->  Prims.bool = (fun projectee -> (match (projectee) with
-| SAT (_0) -> begin
-true
-end
-| uu____373 -> begin
-false
-end))
-
-
-let __proj__SAT__item___0 : z3status  ->  (FStar_SMTEncoding_Term.error_labels * Prims.string FStar_Pervasives_Native.option) = (fun projectee -> (match (projectee) with
-| SAT (_0) -> begin
-_0
-end))
-
-
-let uu___is_UNKNOWN : z3status  ->  Prims.bool = (fun projectee -> (match (projectee) with
-| UNKNOWN (_0) -> begin
-true
-end
-| uu____411 -> begin
-false
-end))
-
-
-let __proj__UNKNOWN__item___0 : z3status  ->  (FStar_SMTEncoding_Term.error_labels * Prims.string FStar_Pervasives_Native.option) = (fun projectee -> (match (projectee) with
-| UNKNOWN (_0) -> begin
-_0
-end))
-
-
-let uu___is_TIMEOUT : z3status  ->  Prims.bool = (fun projectee -> (match (projectee) with
-| TIMEOUT (_0) -> begin
-true
-end
-| uu____449 -> begin
-false
-end))
-
-
-let __proj__TIMEOUT__item___0 : z3status  ->  (FStar_SMTEncoding_Term.error_labels * Prims.string FStar_Pervasives_Native.option) = (fun projectee -> (match (projectee) with
-| TIMEOUT (_0) -> begin
-_0
-end))
-
-
-let uu___is_KILLED : z3status  ->  Prims.bool = (fun projectee -> (match (projectee) with
-| KILLED -> begin
-true
-end
-| uu____480 -> begin
-false
-end))
-
-
-type z3statistics =
-Prims.string FStar_Util.smap
-
-
-let status_tag : z3status  ->  Prims.string = (fun uu___125_486 -> (match (uu___125_486) with
-| SAT (uu____487) -> begin
-"sat"
-end
-| UNSAT (uu____494) -> begin
-"unsat"
-end
-| UNKNOWN (uu____495) -> begin
-"unknown"
-end
-| TIMEOUT (uu____502) -> begin
-"timeout"
-end
-| KILLED -> begin
-"killed"
-end))
-
-
-let status_string_and_errors : z3status  ->  (Prims.string * FStar_SMTEncoding_Term.error_labels) = (fun s -> (match (s) with
-| KILLED -> begin
-(((status_tag s)), ([]))
-end
-| UNSAT (uu____523) -> begin
-(((status_tag s)), ([]))
-end
-| SAT (errs, msg) -> begin
-(
-
-let uu____532 = (FStar_Util.format2 "%s%s" (status_tag s) (match (msg) with
-| FStar_Pervasives_Native.None -> begin
-""
-end
-| FStar_Pervasives_Native.Some (msg1) -> begin
-(Prims.strcat " because " msg1)
-end))
-in ((uu____532), (errs)))
-end
-| UNKNOWN (errs, msg) -> begin
-(
-
-let uu____540 = (FStar_Util.format2 "%s%s" (status_tag s) (match (msg) with
-| FStar_Pervasives_Native.None -> begin
-""
-end
-| FStar_Pervasives_Native.Some (msg1) -> begin
-(Prims.strcat " because " msg1)
-end))
-in ((uu____540), (errs)))
-end
-| TIMEOUT (errs, msg) -> begin
-(
-
-let uu____548 = (FStar_Util.format2 "%s%s" (status_tag s) (match (msg) with
-| FStar_Pervasives_Native.None -> begin
-""
-end
-| FStar_Pervasives_Native.Some (msg1) -> begin
-(Prims.strcat " because " msg1)
-end))
-in ((uu____548), (errs)))
-end))
-
-
-let tid : Prims.unit  ->  Prims.string = (fun uu____553 -> (
-
-let uu____554 = (FStar_Util.current_tid ())
-in (FStar_All.pipe_right uu____554 FStar_Util.string_of_int)))
-
-
-let new_z3proc : Prims.string  ->  FStar_Util.proc = (fun id -> (
-
-let cond = (fun pid s -> (
-
-let x = (Prims.op_Equality (FStar_Util.trim_string s) "Done!")
-in x))
-in (
-
-let uu____567 = (FStar_Options.z3_exe ())
-in (
-
-let uu____568 = (ini_params ())
-in (FStar_Util.start_process false id uu____567 uu____568 cond)))))
-
-=======
 let _z3hash_checked: Prims.bool FStar_ST.ref = FStar_Util.mk_ref false
 let _z3hash_expected: Prims.string = "1f29cebd4df6"
 let _z3url: Prims.string =
@@ -534,7 +206,6 @@
     let uu____550 = FStar_Options.z3_exe () in
     let uu____551 = ini_params () in
     FStar_Util.start_process false id1 uu____550 uu____551 cond
->>>>>>> 484a43b6
 type bgproc =
 {grab : Prims.unit  ->  FStar_Util.proc; release : Prims.unit  ->  Prims.unit; refresh : Prims.unit  ->  Prims.unit; restart : Prims.unit  ->  Prims.unit}
 
@@ -563,1294 +234,6 @@
 end))
 
 type query_log =
-<<<<<<< HEAD
-{get_module_name : Prims.unit  ->  Prims.string; set_module_name : Prims.string  ->  Prims.unit; write_to_log : Prims.string  ->  Prims.unit; close_log : Prims.unit  ->  Prims.unit; log_file_name : Prims.unit  ->  Prims.string}
-
-
-let __proj__Mkquery_log__item__get_module_name : query_log  ->  Prims.unit  ->  Prims.string = (fun projectee -> (match (projectee) with
-| {get_module_name = __fname__get_module_name; set_module_name = __fname__set_module_name; write_to_log = __fname__write_to_log; close_log = __fname__close_log; log_file_name = __fname__log_file_name} -> begin
-__fname__get_module_name
-end))
-
-
-let __proj__Mkquery_log__item__set_module_name : query_log  ->  Prims.string  ->  Prims.unit = (fun projectee -> (match (projectee) with
-| {get_module_name = __fname__get_module_name; set_module_name = __fname__set_module_name; write_to_log = __fname__write_to_log; close_log = __fname__close_log; log_file_name = __fname__log_file_name} -> begin
-__fname__set_module_name
-end))
-
-
-let __proj__Mkquery_log__item__write_to_log : query_log  ->  Prims.string  ->  Prims.unit = (fun projectee -> (match (projectee) with
-| {get_module_name = __fname__get_module_name; set_module_name = __fname__set_module_name; write_to_log = __fname__write_to_log; close_log = __fname__close_log; log_file_name = __fname__log_file_name} -> begin
-__fname__write_to_log
-end))
-
-
-let __proj__Mkquery_log__item__close_log : query_log  ->  Prims.unit  ->  Prims.unit = (fun projectee -> (match (projectee) with
-| {get_module_name = __fname__get_module_name; set_module_name = __fname__set_module_name; write_to_log = __fname__write_to_log; close_log = __fname__close_log; log_file_name = __fname__log_file_name} -> begin
-__fname__close_log
-end))
-
-
-let __proj__Mkquery_log__item__log_file_name : query_log  ->  Prims.unit  ->  Prims.string = (fun projectee -> (match (projectee) with
-| {get_module_name = __fname__get_module_name; set_module_name = __fname__set_module_name; write_to_log = __fname__write_to_log; close_log = __fname__close_log; log_file_name = __fname__log_file_name} -> begin
-__fname__log_file_name
-end))
-
-
-let query_logging : query_log = (
-
-let query_number = (FStar_Util.mk_ref (Prims.parse_int "0"))
-in (
-
-let log_file_opt = (FStar_Util.mk_ref FStar_Pervasives_Native.None)
-in (
-
-let used_file_names = (FStar_Util.mk_ref [])
-in (
-
-let current_module_name = (FStar_Util.mk_ref FStar_Pervasives_Native.None)
-in (
-
-let current_file_name = (FStar_Util.mk_ref FStar_Pervasives_Native.None)
-in (
-
-let set_module_name = (fun n1 -> (FStar_ST.op_Colon_Equals current_module_name (FStar_Pervasives_Native.Some (n1))))
-in (
-
-let get_module_name = (fun uu____959 -> (
-
-let uu____960 = (FStar_ST.op_Bang current_module_name)
-in (match (uu____960) with
-| FStar_Pervasives_Native.None -> begin
-(failwith "Module name not set")
-end
-| FStar_Pervasives_Native.Some (n1) -> begin
-n1
-end)))
-in (
-
-let new_log_file = (fun uu____1031 -> (
-
-let uu____1032 = (FStar_ST.op_Bang current_module_name)
-in (match (uu____1032) with
-| FStar_Pervasives_Native.None -> begin
-(failwith "current module not set")
-end
-| FStar_Pervasives_Native.Some (n1) -> begin
-(
-
-let file_name = (
-
-let uu____1101 = (
-
-let uu____1108 = (FStar_ST.op_Bang used_file_names)
-in (FStar_List.tryFind (fun uu____1194 -> (match (uu____1194) with
-| (m, uu____1200) -> begin
-(Prims.op_Equality n1 m)
-end)) uu____1108))
-in (match (uu____1101) with
-| FStar_Pervasives_Native.None -> begin
-((
-
-let uu____1206 = (
-
-let uu____1213 = (FStar_ST.op_Bang used_file_names)
-in (((n1), ((Prims.parse_int "0"))))::uu____1213)
-in (FStar_ST.op_Colon_Equals used_file_names uu____1206));
-n1;
-)
-end
-| FStar_Pervasives_Native.Some (uu____1368, k) -> begin
-((
-
-let uu____1375 = (
-
-let uu____1382 = (FStar_ST.op_Bang used_file_names)
-in (((n1), ((k + (Prims.parse_int "1")))))::uu____1382)
-in (FStar_ST.op_Colon_Equals used_file_names uu____1375));
-(
-
-let uu____1537 = (FStar_Util.string_of_int (k + (Prims.parse_int "1")))
-in (FStar_Util.format2 "%s-%s" n1 uu____1537));
-)
-end))
-in (
-
-let file_name1 = (FStar_Util.format1 "queries-%s.smt2" file_name)
-in ((FStar_ST.op_Colon_Equals current_file_name (FStar_Pervasives_Native.Some (file_name1)));
-(
-
-let fh = (FStar_Util.open_file_for_writing file_name1)
-in ((FStar_ST.op_Colon_Equals log_file_opt (FStar_Pervasives_Native.Some (fh)));
-fh;
-));
-)))
-end)))
-in (
-
-let get_log_file = (fun uu____1673 -> (
-
-let uu____1674 = (FStar_ST.op_Bang log_file_opt)
-in (match (uu____1674) with
-| FStar_Pervasives_Native.None -> begin
-(new_log_file ())
-end
-| FStar_Pervasives_Native.Some (fh) -> begin
-fh
-end)))
-in (
-
-let append_to_log = (fun str -> (
-
-let uu____1746 = (get_log_file ())
-in (FStar_Util.append_to_file uu____1746 str)))
-in (
-
-let write_to_new_log = (fun str -> (
-
-let dir_name = (
-
-let uu____1752 = (FStar_ST.op_Bang current_file_name)
-in (match (uu____1752) with
-| FStar_Pervasives_Native.None -> begin
-(
-
-let dir_name = (
-
-let uu____1820 = (FStar_ST.op_Bang current_module_name)
-in (match (uu____1820) with
-| FStar_Pervasives_Native.None -> begin
-(failwith "current module not set")
-end
-| FStar_Pervasives_Native.Some (n1) -> begin
-(FStar_Util.format1 "queries-%s" n1)
-end))
-in ((FStar_Util.mkdir true dir_name);
-(FStar_ST.op_Colon_Equals current_file_name (FStar_Pervasives_Native.Some (dir_name)));
-dir_name;
-))
-end
-| FStar_Pervasives_Native.Some (n1) -> begin
-n1
-end))
-in (
-
-let qnum = (FStar_ST.op_Bang query_number)
-in ((
-
-let uu____2017 = (
-
-let uu____2018 = (FStar_ST.op_Bang query_number)
-in (uu____2018 + (Prims.parse_int "1")))
-in (FStar_ST.op_Colon_Equals query_number uu____2017));
-(
-
-let file_name = (
-
-let uu____2140 = (FStar_Util.string_of_int qnum)
-in (FStar_Util.format1 "query-%s.smt2" uu____2140))
-in (
-
-let file_name1 = (FStar_Util.concat_dir_filename dir_name file_name)
-in (FStar_Util.write_file file_name1 str)));
-))))
-in (
-
-let write_to_log = (fun str -> (
-
-let uu____2146 = (
-
-let uu____2147 = (FStar_Options.n_cores ())
-in (uu____2147 > (Prims.parse_int "1")))
-in (match (uu____2146) with
-| true -> begin
-(write_to_new_log str)
-end
-| uu____2148 -> begin
-(append_to_log str)
-end)))
-in (
-
-let close_log = (fun uu____2152 -> (
-
-let uu____2153 = (FStar_ST.op_Bang log_file_opt)
-in (match (uu____2153) with
-| FStar_Pervasives_Native.None -> begin
-()
-end
-| FStar_Pervasives_Native.Some (fh) -> begin
-((FStar_Util.close_file fh);
-(FStar_ST.op_Colon_Equals log_file_opt FStar_Pervasives_Native.None);
-)
-end)))
-in (
-
-let log_file_name = (fun uu____2289 -> (
-
-let uu____2290 = (FStar_ST.op_Bang current_file_name)
-in (match (uu____2290) with
-| FStar_Pervasives_Native.None -> begin
-(failwith "no log file")
-end
-| FStar_Pervasives_Native.Some (n1) -> begin
-n1
-end)))
-in {get_module_name = get_module_name; set_module_name = set_module_name; write_to_log = write_to_log; close_log = close_log; log_file_name = log_file_name}))))))))))))))
-
-
-let bg_z3_proc : bgproc = (
-
-let the_z3proc = (FStar_Util.mk_ref FStar_Pervasives_Native.None)
-in (
-
-let new_proc = (
-
-let ctr = (FStar_Util.mk_ref (~- ((Prims.parse_int "1"))))
-in (fun uu____2371 -> (
-
-let uu____2372 = (
-
-let uu____2373 = ((FStar_Util.incr ctr);
-(
-
-let uu____2396 = (FStar_ST.op_Bang ctr)
-in (FStar_All.pipe_right uu____2396 FStar_Util.string_of_int));
-)
-in (FStar_Util.format1 "bg-%s" uu____2373))
-in (new_z3proc uu____2372))))
-in (
-
-let z3proc = (fun uu____2460 -> ((
-
-let uu____2462 = (
-
-let uu____2463 = (FStar_ST.op_Bang the_z3proc)
-in (Prims.op_Equality uu____2463 FStar_Pervasives_Native.None))
-in (match (uu____2462) with
-| true -> begin
-(
-
-let uu____2532 = (
-
-let uu____2535 = (new_proc ())
-in FStar_Pervasives_Native.Some (uu____2535))
-in (FStar_ST.op_Colon_Equals the_z3proc uu____2532))
-end
-| uu____2600 -> begin
-()
-end));
-(
-
-let uu____2601 = (FStar_ST.op_Bang the_z3proc)
-in (FStar_Util.must uu____2601));
-))
-in (
-
-let x = []
-in (
-
-let grab = (fun uu____2674 -> ((FStar_Util.monitor_enter x);
-(z3proc ());
-))
-in (
-
-let release = (fun uu____2681 -> (FStar_Util.monitor_exit x))
-in (
-
-let refresh = (fun uu____2687 -> (
-
-let proc = (grab ())
-in ((FStar_Util.kill_process proc);
-(
-
-let uu____2691 = (
-
-let uu____2694 = (new_proc ())
-in FStar_Pervasives_Native.Some (uu____2694))
-in (FStar_ST.op_Colon_Equals the_z3proc uu____2691));
-(query_logging.close_log ());
-(release ());
-)))
-in (
-
-let restart = (fun uu____2763 -> ((FStar_Util.monitor_enter ());
-(query_logging.close_log ());
-(FStar_ST.op_Colon_Equals the_z3proc FStar_Pervasives_Native.None);
-(
-
-let uu____2832 = (
-
-let uu____2835 = (new_proc ())
-in FStar_Pervasives_Native.Some (uu____2835))
-in (FStar_ST.op_Colon_Equals the_z3proc uu____2832));
-(FStar_Util.monitor_exit ());
-))
-in {grab = grab; release = release; refresh = refresh; restart = restart}))))))))
-
-
-let at_log_file : Prims.unit  ->  Prims.string = (fun uu____2903 -> (
-
-let uu____2904 = (FStar_Options.log_queries ())
-in (match (uu____2904) with
-| true -> begin
-(
-
-let uu____2905 = (query_logging.log_file_name ())
-in (Prims.strcat "@" uu____2905))
-end
-| uu____2906 -> begin
-""
-end)))
-
-
-type smt_output_section =
-Prims.string Prims.list
-
-type smt_output =
-{smt_result : smt_output_section; smt_reason_unknown : smt_output_section FStar_Pervasives_Native.option; smt_unsat_core : smt_output_section FStar_Pervasives_Native.option; smt_statistics : smt_output_section FStar_Pervasives_Native.option; smt_labels : smt_output_section FStar_Pervasives_Native.option}
-
-
-let __proj__Mksmt_output__item__smt_result : smt_output  ->  smt_output_section = (fun projectee -> (match (projectee) with
-| {smt_result = __fname__smt_result; smt_reason_unknown = __fname__smt_reason_unknown; smt_unsat_core = __fname__smt_unsat_core; smt_statistics = __fname__smt_statistics; smt_labels = __fname__smt_labels} -> begin
-__fname__smt_result
-end))
-
-
-let __proj__Mksmt_output__item__smt_reason_unknown : smt_output  ->  smt_output_section FStar_Pervasives_Native.option = (fun projectee -> (match (projectee) with
-| {smt_result = __fname__smt_result; smt_reason_unknown = __fname__smt_reason_unknown; smt_unsat_core = __fname__smt_unsat_core; smt_statistics = __fname__smt_statistics; smt_labels = __fname__smt_labels} -> begin
-__fname__smt_reason_unknown
-end))
-
-
-let __proj__Mksmt_output__item__smt_unsat_core : smt_output  ->  smt_output_section FStar_Pervasives_Native.option = (fun projectee -> (match (projectee) with
-| {smt_result = __fname__smt_result; smt_reason_unknown = __fname__smt_reason_unknown; smt_unsat_core = __fname__smt_unsat_core; smt_statistics = __fname__smt_statistics; smt_labels = __fname__smt_labels} -> begin
-__fname__smt_unsat_core
-end))
-
-
-let __proj__Mksmt_output__item__smt_statistics : smt_output  ->  smt_output_section FStar_Pervasives_Native.option = (fun projectee -> (match (projectee) with
-| {smt_result = __fname__smt_result; smt_reason_unknown = __fname__smt_reason_unknown; smt_unsat_core = __fname__smt_unsat_core; smt_statistics = __fname__smt_statistics; smt_labels = __fname__smt_labels} -> begin
-__fname__smt_statistics
-end))
-
-
-let __proj__Mksmt_output__item__smt_labels : smt_output  ->  smt_output_section FStar_Pervasives_Native.option = (fun projectee -> (match (projectee) with
-| {smt_result = __fname__smt_result; smt_reason_unknown = __fname__smt_reason_unknown; smt_unsat_core = __fname__smt_unsat_core; smt_statistics = __fname__smt_statistics; smt_labels = __fname__smt_labels} -> begin
-__fname__smt_labels
-end))
-
-
-let smt_output_sections : Prims.string Prims.list  ->  smt_output = (fun lines -> (
-
-let rec until = (fun tag lines1 -> (match (lines1) with
-| [] -> begin
-FStar_Pervasives_Native.None
-end
-| (l)::lines2 -> begin
-(match ((Prims.op_Equality tag l)) with
-| true -> begin
-FStar_Pervasives_Native.Some ((([]), (lines2)))
-end
-| uu____3111 -> begin
-(
-
-let uu____3112 = (until tag lines2)
-in (FStar_Util.map_opt uu____3112 (fun uu____3142 -> (match (uu____3142) with
-| (until_tag, rest) -> begin
-(((l)::until_tag), (rest))
-end))))
-end)
-end))
-in (
-
-let start_tag = (fun tag -> (Prims.strcat "<" (Prims.strcat tag ">")))
-in (
-
-let end_tag = (fun tag -> (Prims.strcat "</" (Prims.strcat tag ">")))
-in (
-
-let find_section = (fun tag lines1 -> (
-
-let uu____3212 = (until (start_tag tag) lines1)
-in (match (uu____3212) with
-| FStar_Pervasives_Native.None -> begin
-((FStar_Pervasives_Native.None), (lines1))
-end
-| FStar_Pervasives_Native.Some (prefix1, suffix) -> begin
-(
-
-let uu____3267 = (until (end_tag tag) suffix)
-in (match (uu____3267) with
-| FStar_Pervasives_Native.None -> begin
-(failwith (Prims.strcat "Parse error: " (Prims.strcat (end_tag tag) " not found")))
-end
-| FStar_Pervasives_Native.Some (section, suffix1) -> begin
-((FStar_Pervasives_Native.Some (section)), ((FStar_List.append prefix1 suffix1)))
-end))
-end)))
-in (
-
-let uu____3332 = (find_section "result" lines)
-in (match (uu____3332) with
-| (result_opt, lines1) -> begin
-(
-
-let result = (FStar_Util.must result_opt)
-in (
-
-let uu____3362 = (find_section "reason-unknown" lines1)
-in (match (uu____3362) with
-| (reason_unknown, lines2) -> begin
-(
-
-let uu____3387 = (find_section "unsat-core" lines2)
-in (match (uu____3387) with
-| (unsat_core, lines3) -> begin
-(
-
-let uu____3412 = (find_section "statistics" lines3)
-in (match (uu____3412) with
-| (statistics, lines4) -> begin
-(
-
-let uu____3437 = (find_section "labels" lines4)
-in (match (uu____3437) with
-| (labels, lines5) -> begin
-(
-
-let remaining = (
-
-let uu____3465 = (until "Done!" lines5)
-in (match (uu____3465) with
-| FStar_Pervasives_Native.None -> begin
-lines5
-end
-| FStar_Pervasives_Native.Some (prefix1, suffix) -> begin
-(FStar_List.append prefix1 suffix)
-end))
-in ((match (remaining) with
-| [] -> begin
-()
-end
-| uu____3505 -> begin
-(
-
-let uu____3508 = (
-
-let uu____3509 = (query_logging.get_module_name ())
-in (FStar_Util.format2 "%s: Unexpected output from Z3: %s\n" uu____3509 (FStar_String.concat "\n" remaining)))
-in (FStar_Errors.warn FStar_Range.dummyRange uu____3508))
-end);
-(
-
-let uu____3510 = (FStar_Util.must result_opt)
-in {smt_result = uu____3510; smt_reason_unknown = reason_unknown; smt_unsat_core = unsat_core; smt_statistics = statistics; smt_labels = labels});
-))
-end))
-end))
-end))
-end)))
-end)))))))
-
-
-let doZ3Exe : Prims.bool  ->  Prims.string  ->  FStar_SMTEncoding_Term.error_labels  ->  (z3status * z3statistics) = (fun fresh1 input label_messages -> (
-
-let parse = (fun z3out -> (
-
-let lines = (FStar_All.pipe_right (FStar_String.split ((10)::[]) z3out) (FStar_List.map FStar_Util.trim_string))
-in (
-
-let smt_output = (smt_output_sections lines)
-in (
-
-let unsat_core = (match (smt_output.smt_unsat_core) with
-| FStar_Pervasives_Native.None -> begin
-FStar_Pervasives_Native.None
-end
-| FStar_Pervasives_Native.Some (s) -> begin
-(
-
-let s1 = (FStar_Util.trim_string (FStar_String.concat " " s))
-in (
-
-let s2 = (FStar_Util.substring s1 (Prims.parse_int "1") ((FStar_String.length s1) - (Prims.parse_int "2")))
-in (match ((FStar_Util.starts_with s2 "error")) with
-| true -> begin
-FStar_Pervasives_Native.None
-end
-| uu____3569 -> begin
-(
-
-let uu____3570 = (FStar_All.pipe_right (FStar_Util.split s2 " ") (FStar_Util.sort_with FStar_String.compare))
-in FStar_Pervasives_Native.Some (uu____3570))
-end)))
-end)
-in (
-
-let labels = (match (smt_output.smt_labels) with
-| FStar_Pervasives_Native.None -> begin
-[]
-end
-| FStar_Pervasives_Native.Some (lines1) -> begin
-(
-
-let rec lblnegs = (fun lines2 -> (match (lines2) with
-| (lname)::("false")::rest when (FStar_Util.starts_with lname "label_") -> begin
-(
-
-let uu____3631 = (lblnegs rest)
-in (lname)::uu____3631)
-end
-| (lname)::(uu____3635)::rest when (FStar_Util.starts_with lname "label_") -> begin
-(lblnegs rest)
-end
-| uu____3639 -> begin
-[]
-end))
-in (
-
-let lblnegs1 = (lblnegs lines1)
-in (FStar_All.pipe_right lblnegs1 (FStar_List.collect (fun l -> (
-
-let uu____3672 = (FStar_All.pipe_right label_messages (FStar_List.tryFind (fun uu____3711 -> (match (uu____3711) with
-| (m, uu____3723, uu____3724) -> begin
-(Prims.op_Equality (FStar_Pervasives_Native.fst m) l)
-end))))
-in (match (uu____3672) with
-| FStar_Pervasives_Native.None -> begin
-[]
-end
-| FStar_Pervasives_Native.Some (lbl, msg, r) -> begin
-(((lbl), (msg), (r)))::[]
-end)))))))
-end)
-in (
-
-let statistics = (
-
-let statistics = (FStar_Util.smap_create (Prims.parse_int "0"))
-in (match (smt_output.smt_statistics) with
-| FStar_Pervasives_Native.None -> begin
-statistics
-end
-| FStar_Pervasives_Native.Some (lines1) -> begin
-(
-
-let parse_line = (fun line -> (
-
-let pline = (FStar_Util.split (FStar_Util.trim_string line) ":")
-in (match (pline) with
-| ("(")::(entry)::[] -> begin
-(
-
-let tokens = (FStar_Util.split entry " ")
-in (
-
-let key = (FStar_List.hd tokens)
-in (
-
-let ltok = (FStar_List.nth tokens ((FStar_List.length tokens) - (Prims.parse_int "1")))
-in (
-
-let value = (match ((FStar_Util.ends_with ltok ")")) with
-| true -> begin
-(FStar_Util.substring ltok (Prims.parse_int "0") ((FStar_String.length ltok) - (Prims.parse_int "1")))
-end
-| uu____3827 -> begin
-ltok
-end)
-in (FStar_Util.smap_add statistics key value)))))
-end
-| ("")::(entry)::[] -> begin
-(
-
-let tokens = (FStar_Util.split entry " ")
-in (
-
-let key = (FStar_List.hd tokens)
-in (
-
-let ltok = (FStar_List.nth tokens ((FStar_List.length tokens) - (Prims.parse_int "1")))
-in (
-
-let value = (match ((FStar_Util.ends_with ltok ")")) with
-| true -> begin
-(FStar_Util.substring ltok (Prims.parse_int "0") ((FStar_String.length ltok) - (Prims.parse_int "1")))
-end
-| uu____3835 -> begin
-ltok
-end)
-in (FStar_Util.smap_add statistics key value)))))
-end
-| uu____3836 -> begin
-()
-end)))
-in ((FStar_List.iter parse_line lines1);
-statistics;
-))
-end))
-in (
-
-let reason_unknown = (FStar_Util.map_opt smt_output.smt_reason_unknown (fun x -> (
-
-let ru = (FStar_String.concat " " x)
-in (match ((FStar_Util.starts_with ru "(:reason-unknown \"")) with
-| true -> begin
-(
-
-let reason = (FStar_Util.substring_from ru (FStar_String.length "(:reason-unknown \""))
-in (
-
-let res = (FStar_String.substring reason (Prims.parse_int "0") ((FStar_String.length reason) - (Prims.parse_int "2")))
-in res))
-end
-| uu____3851 -> begin
-ru
-end))))
-in (
-
-let status = ((
-
-let uu____3854 = (FStar_Options.debug_any ())
-in (match (uu____3854) with
-| true -> begin
-(
-
-let uu____3855 = (FStar_Util.format1 "Z3 says: %s\n" (FStar_String.concat "\n" smt_output.smt_result))
-in (FStar_All.pipe_left FStar_Util.print_string uu____3855))
-end
-| uu____3856 -> begin
-()
-end));
-(match (smt_output.smt_result) with
-| ("unsat")::[] -> begin
-UNSAT (unsat_core)
-end
-| ("sat")::[] -> begin
-SAT (((labels), (reason_unknown)))
-end
-| ("unknown")::[] -> begin
-UNKNOWN (((labels), (reason_unknown)))
-end
-| ("timeout")::[] -> begin
-TIMEOUT (((labels), (reason_unknown)))
-end
-| ("killed")::[] -> begin
-((bg_z3_proc.restart ());
-KILLED;
-)
-end
-| uu____3900 -> begin
-(
-
-let uu____3901 = (FStar_Util.format1 "Unexpected output from Z3: got output result: %s\n" (FStar_String.concat "\n" smt_output.smt_result))
-in (failwith uu____3901))
-end);
-)
-in ((status), (statistics))))))))))
-in (
-
-let cond = (fun pid s -> (
-
-let x = (Prims.op_Equality (FStar_Util.trim_string s) "Done!")
-in x))
-in (
-
-let stdout1 = (match (fresh1) with
-| true -> begin
-(
-
-let uu____3911 = (tid ())
-in (
-
-let uu____3912 = (FStar_Options.z3_exe ())
-in (
-
-let uu____3913 = (ini_params ())
-in (FStar_Util.launch_process false uu____3911 uu____3912 uu____3913 input cond))))
-end
-| uu____3914 -> begin
-(
-
-let proc = (bg_z3_proc.grab ())
-in (
-
-let stdout1 = (FStar_Util.ask_process proc input)
-in ((bg_z3_proc.release ());
-stdout1;
-)))
-end)
-in (parse (FStar_Util.trim_string stdout1))))))
-
-
-let z3_options : Prims.unit  ->  Prims.string = (fun uu____3921 -> "(set-option :global-decls false)\n(set-option :smt.mbqi false)\n(set-option :auto_config false)\n(set-option :produce-unsat-cores true)\n")
-
-type 'a job =
-{job : Prims.unit  ->  'a; callback : 'a  ->  Prims.unit}
-
-
-let __proj__Mkjob__item__job : 'a . 'a job  ->  Prims.unit  ->  'a = (fun projectee -> (match (projectee) with
-| {job = __fname__job; callback = __fname__callback} -> begin
-__fname__job
-end))
-
-
-let __proj__Mkjob__item__callback : 'a . 'a job  ->  'a  ->  Prims.unit = (fun projectee -> (match (projectee) with
-| {job = __fname__job; callback = __fname__callback} -> begin
-__fname__callback
-end))
-
-type z3result =
-{z3result_status : z3status; z3result_time : Prims.int; z3result_statistics : z3statistics; z3result_query_hash : Prims.string FStar_Pervasives_Native.option}
-
-
-let __proj__Mkz3result__item__z3result_status : z3result  ->  z3status = (fun projectee -> (match (projectee) with
-| {z3result_status = __fname__z3result_status; z3result_time = __fname__z3result_time; z3result_statistics = __fname__z3result_statistics; z3result_query_hash = __fname__z3result_query_hash} -> begin
-__fname__z3result_status
-end))
-
-
-let __proj__Mkz3result__item__z3result_time : z3result  ->  Prims.int = (fun projectee -> (match (projectee) with
-| {z3result_status = __fname__z3result_status; z3result_time = __fname__z3result_time; z3result_statistics = __fname__z3result_statistics; z3result_query_hash = __fname__z3result_query_hash} -> begin
-__fname__z3result_time
-end))
-
-
-let __proj__Mkz3result__item__z3result_statistics : z3result  ->  z3statistics = (fun projectee -> (match (projectee) with
-| {z3result_status = __fname__z3result_status; z3result_time = __fname__z3result_time; z3result_statistics = __fname__z3result_statistics; z3result_query_hash = __fname__z3result_query_hash} -> begin
-__fname__z3result_statistics
-end))
-
-
-let __proj__Mkz3result__item__z3result_query_hash : z3result  ->  Prims.string FStar_Pervasives_Native.option = (fun projectee -> (match (projectee) with
-| {z3result_status = __fname__z3result_status; z3result_time = __fname__z3result_time; z3result_statistics = __fname__z3result_statistics; z3result_query_hash = __fname__z3result_query_hash} -> begin
-__fname__z3result_query_hash
-end))
-
-
-type z3job =
-z3result job
-
-
-let job_queue : z3job Prims.list FStar_ST.ref = (FStar_Util.mk_ref [])
-
-
-let pending_jobs : Prims.int FStar_ST.ref = (FStar_Util.mk_ref (Prims.parse_int "0"))
-
-
-let with_monitor : 'Auu____4080 'Auu____4081 . 'Auu____4081  ->  (Prims.unit  ->  'Auu____4080)  ->  'Auu____4080 = (fun m f -> ((FStar_Util.monitor_enter m);
-(
-
-let res = (f ())
-in ((FStar_Util.monitor_exit m);
-res;
-));
-))
-
-
-let z3_job : Prims.bool  ->  FStar_SMTEncoding_Term.error_labels  ->  Prims.string  ->  Prims.string FStar_Pervasives_Native.option  ->  Prims.unit  ->  z3result = (fun fresh1 label_messages input qhash uu____4119 -> (
-
-let start = (FStar_Util.now ())
-in (
-
-let uu____4123 = (FStar_All.try_with (fun uu___132_4133 -> (match (()) with
-| () -> begin
-(doZ3Exe fresh1 input label_messages)
-end)) (fun uu___131_4142 -> (match (uu___131_4142) with
-| uu____4147 when (
-
-let uu____4148 = (FStar_Options.trace_error ())
-in (not (uu____4148))) -> begin
-((bg_z3_proc.refresh ());
-(
-
-let uu____4150 = (FStar_Util.smap_create (Prims.parse_int "0"))
-in ((UNKNOWN ((([]), (FStar_Pervasives_Native.Some ("Z3 raised an exception"))))), (uu____4150)));
-)
-end)))
-in (match (uu____4123) with
-| (status, statistics) -> begin
-(
-
-let uu____4161 = (
-
-let uu____4166 = (FStar_Util.now ())
-in (FStar_Util.time_diff start uu____4166))
-in (match (uu____4161) with
-| (uu____4167, elapsed_time) -> begin
-{z3result_status = status; z3result_time = elapsed_time; z3result_statistics = statistics; z3result_query_hash = qhash}
-end))
-end))))
-
-
-let running : Prims.bool FStar_ST.ref = (FStar_Util.mk_ref false)
-
-
-let rec dequeue' : Prims.unit  ->  Prims.unit = (fun uu____4184 -> (
-
-let j = (
-
-let uu____4186 = (FStar_ST.op_Bang job_queue)
-in (match (uu____4186) with
-| [] -> begin
-(failwith "Impossible")
-end
-| (hd1)::tl1 -> begin
-((FStar_ST.op_Colon_Equals job_queue tl1);
-hd1;
-)
-end))
-in ((FStar_Util.incr pending_jobs);
-(FStar_Util.monitor_exit job_queue);
-(run_job j);
-(with_monitor job_queue (fun uu____4307 -> (FStar_Util.decr pending_jobs)));
-(dequeue ());
-)))
-and dequeue : Prims.unit  ->  Prims.unit = (fun uu____4309 -> (
-
-let uu____4310 = (FStar_ST.op_Bang running)
-in if uu____4310 then begin
-(
-
-let rec aux = (fun uu____4360 -> ((FStar_Util.monitor_enter job_queue);
-(
-
-let uu____4366 = (FStar_ST.op_Bang job_queue)
-in (match (uu____4366) with
-| [] -> begin
-((FStar_Util.monitor_exit job_queue);
-(FStar_Util.sleep (Prims.parse_int "50"));
-(aux ());
-)
-end
-| uu____4425 -> begin
-(dequeue' ())
-end));
-))
-in (aux ()))
-end else begin
-()
-end))
-and run_job : z3job  ->  Prims.unit = (fun j -> (
-
-let uu____4429 = (j.job ())
-in (FStar_All.pipe_left j.callback uu____4429)))
-
-
-let init : Prims.unit  ->  Prims.unit = (fun uu____4433 -> ((FStar_ST.op_Colon_Equals running true);
-(
-
-let n_cores1 = (FStar_Options.n_cores ())
-in (match ((n_cores1 > (Prims.parse_int "1"))) with
-| true -> begin
-(
-
-let rec aux = (fun n1 -> (match ((Prims.op_Equality n1 (Prims.parse_int "0"))) with
-| true -> begin
-()
-end
-| uu____4486 -> begin
-((FStar_Util.spawn dequeue);
-(aux (n1 - (Prims.parse_int "1")));
-)
-end))
-in (aux n_cores1))
-end
-| uu____4488 -> begin
-()
-end));
-))
-
-
-let enqueue : z3job  ->  Prims.unit = (fun j -> ((FStar_Util.monitor_enter job_queue);
-(
-
-let uu____4499 = (
-
-let uu____4502 = (FStar_ST.op_Bang job_queue)
-in (FStar_List.append uu____4502 ((j)::[])))
-in (FStar_ST.op_Colon_Equals job_queue uu____4499));
-(FStar_Util.monitor_pulse job_queue);
-(FStar_Util.monitor_exit job_queue);
-))
-
-
-let finish : Prims.unit  ->  Prims.unit = (fun uu____4617 -> (
-
-let rec aux = (fun uu____4621 -> (
-
-let uu____4622 = (with_monitor job_queue (fun uu____4638 -> (
-
-let uu____4639 = (FStar_ST.op_Bang pending_jobs)
-in (
-
-let uu____4686 = (
-
-let uu____4687 = (FStar_ST.op_Bang job_queue)
-in (FStar_List.length uu____4687))
-in ((uu____4639), (uu____4686))))))
-in (match (uu____4622) with
-| (n1, m) -> begin
-(match ((Prims.op_Equality (n1 + m) (Prims.parse_int "0"))) with
-| true -> begin
-(FStar_ST.op_Colon_Equals running false)
-end
-| uu____4796 -> begin
-((FStar_Util.sleep (Prims.parse_int "500"));
-(aux ());
-)
-end)
-end)))
-in (aux ())))
-
-
-type scope_t =
-FStar_SMTEncoding_Term.decl Prims.list Prims.list
-
-
-let fresh_scope : FStar_SMTEncoding_Term.decl Prims.list Prims.list FStar_ST.ref = (FStar_Util.mk_ref (([])::[]))
-
-
-let mk_fresh_scope : Prims.unit  ->  scope_t = (fun uu____4826 -> (FStar_ST.op_Bang fresh_scope))
-
-
-let bg_scope : FStar_SMTEncoding_Term.decl Prims.list FStar_ST.ref = (FStar_Util.mk_ref [])
-
-
-let push : Prims.string  ->  Prims.unit = (fun msg -> ((
-
-let uu____4899 = (
-
-let uu____4904 = (FStar_ST.op_Bang fresh_scope)
-in ((FStar_SMTEncoding_Term.Caption (msg))::(FStar_SMTEncoding_Term.Push)::[])::uu____4904)
-in (FStar_ST.op_Colon_Equals fresh_scope uu____4899));
-(
-
-let uu____5019 = (
-
-let uu____5022 = (FStar_ST.op_Bang bg_scope)
-in (FStar_List.append uu____5022 ((FStar_SMTEncoding_Term.Push)::(FStar_SMTEncoding_Term.Caption (msg))::[])))
-in (FStar_ST.op_Colon_Equals bg_scope uu____5019));
-))
-
-
-let pop : Prims.string  ->  Prims.unit = (fun msg -> ((
-
-let uu____5130 = (
-
-let uu____5135 = (FStar_ST.op_Bang fresh_scope)
-in (FStar_List.tl uu____5135))
-in (FStar_ST.op_Colon_Equals fresh_scope uu____5130));
-(
-
-let uu____5250 = (
-
-let uu____5253 = (FStar_ST.op_Bang bg_scope)
-in (FStar_List.append uu____5253 ((FStar_SMTEncoding_Term.Caption (msg))::(FStar_SMTEncoding_Term.Pop)::[])))
-in (FStar_ST.op_Colon_Equals bg_scope uu____5250));
-))
-
-
-let giveZ3 : FStar_SMTEncoding_Term.decl Prims.list  ->  Prims.unit = (fun decls -> ((FStar_All.pipe_right decls (FStar_List.iter (fun uu___126_5368 -> (match (uu___126_5368) with
-| FStar_SMTEncoding_Term.Push -> begin
-(failwith "Unexpected push/pop")
-end
-| FStar_SMTEncoding_Term.Pop -> begin
-(failwith "Unexpected push/pop")
-end
-| uu____5369 -> begin
-()
-end))));
-(
-
-let uu____5371 = (FStar_ST.op_Bang fresh_scope)
-in (match (uu____5371) with
-| (hd1)::tl1 -> begin
-(FStar_ST.op_Colon_Equals fresh_scope (((FStar_List.append hd1 decls))::tl1))
-end
-| uu____5496 -> begin
-(failwith "Impossible")
-end));
-(
-
-let uu____5501 = (
-
-let uu____5504 = (FStar_ST.op_Bang bg_scope)
-in (FStar_List.append uu____5504 decls))
-in (FStar_ST.op_Colon_Equals bg_scope uu____5501));
-))
-
-
-let refresh : Prims.unit  ->  Prims.unit = (fun uu____5610 -> ((
-
-let uu____5612 = (
-
-let uu____5613 = (FStar_Options.n_cores ())
-in (uu____5613 < (Prims.parse_int "2")))
-in (match (uu____5612) with
-| true -> begin
-(bg_z3_proc.refresh ())
-end
-| uu____5614 -> begin
-()
-end));
-(
-
-let uu____5615 = (
-
-let uu____5618 = (
-
-let uu____5623 = (FStar_ST.op_Bang fresh_scope)
-in (FStar_List.rev uu____5623))
-in (FStar_List.flatten uu____5618))
-in (FStar_ST.op_Colon_Equals bg_scope uu____5615));
-))
-
-
-let mk_input : FStar_SMTEncoding_Term.decl Prims.list  ->  (Prims.string * Prims.string FStar_Pervasives_Native.option) = (fun theory -> (
-
-let options = (z3_options ())
-in (
-
-let uu____5749 = (
-
-let uu____5756 = ((FStar_Options.record_hints ()) || ((FStar_Options.use_hints ()) && (FStar_Options.use_hint_hashes ())))
-in (match (uu____5756) with
-| true -> begin
-(
-
-let uu____5763 = (
-
-let uu____5774 = (FStar_All.pipe_right theory (FStar_Util.prefix_until (fun uu___127_5802 -> (match (uu___127_5802) with
-| FStar_SMTEncoding_Term.CheckSat -> begin
-true
-end
-| uu____5803 -> begin
-false
-end))))
-in (FStar_All.pipe_right uu____5774 FStar_Option.get))
-in (match (uu____5763) with
-| (prefix1, check_sat, suffix) -> begin
-(
-
-let pp = (FStar_List.map (FStar_SMTEncoding_Term.declToSmt options))
-in (
-
-let pp_no_cap = (FStar_List.map (FStar_SMTEncoding_Term.declToSmt_no_caps options))
-in (
-
-let suffix1 = (check_sat)::suffix
-in (
-
-let ps_lines = (pp prefix1)
-in (
-
-let ss_lines = (pp suffix1)
-in (
-
-let ps = (FStar_String.concat "\n" ps_lines)
-in (
-
-let ss = (FStar_String.concat "\n" ss_lines)
-in (
-
-let uncaption = (fun uu___128_5881 -> (match (uu___128_5881) with
-| FStar_SMTEncoding_Term.Caption (uu____5882) -> begin
-FStar_SMTEncoding_Term.Caption ("")
-end
-| FStar_SMTEncoding_Term.Assume (a) -> begin
-FStar_SMTEncoding_Term.Assume ((
-
-let uu___133_5886 = a
-in {FStar_SMTEncoding_Term.assumption_term = uu___133_5886.FStar_SMTEncoding_Term.assumption_term; FStar_SMTEncoding_Term.assumption_caption = FStar_Pervasives_Native.None; FStar_SMTEncoding_Term.assumption_name = uu___133_5886.FStar_SMTEncoding_Term.assumption_name; FStar_SMTEncoding_Term.assumption_fact_ids = uu___133_5886.FStar_SMTEncoding_Term.assumption_fact_ids}))
-end
-| FStar_SMTEncoding_Term.DeclFun (n1, a, s, uu____5890) -> begin
-FStar_SMTEncoding_Term.DeclFun (((n1), (a), (s), (FStar_Pervasives_Native.None)))
-end
-| FStar_SMTEncoding_Term.DefineFun (n1, a, s, b, uu____5903) -> begin
-FStar_SMTEncoding_Term.DefineFun (((n1), (a), (s), (b), (FStar_Pervasives_Native.None)))
-end
-| d -> begin
-d
-end))
-in (
-
-let hs = (
-
-let uu____5914 = (
-
-let uu____5917 = (
-
-let uu____5920 = (FStar_All.pipe_right prefix1 (FStar_List.map uncaption))
-in (FStar_All.pipe_right uu____5920 pp_no_cap))
-in (FStar_All.pipe_right uu____5917 (FStar_List.filter (fun s -> (Prims.op_disEquality s "")))))
-in (FStar_All.pipe_right uu____5914 (FStar_String.concat "\n")))
-in (
-
-let uu____5939 = (
-
-let uu____5942 = (FStar_Util.digest_of_string hs)
-in FStar_Pervasives_Native.Some (uu____5942))
-in (((Prims.strcat ps (Prims.strcat "\n" ss))), (uu____5939))))))))))))
-end))
-end
-| uu____5945 -> begin
-(
-
-let uu____5946 = (
-
-let uu____5947 = (FStar_List.map (FStar_SMTEncoding_Term.declToSmt options) theory)
-in (FStar_All.pipe_right uu____5947 (FStar_String.concat "\n")))
-in ((uu____5946), (FStar_Pervasives_Native.None)))
-end))
-in (match (uu____5749) with
-| (r, hash) -> begin
-((
-
-let uu____5967 = (FStar_Options.log_queries ())
-in (match (uu____5967) with
-| true -> begin
-(query_logging.write_to_log r)
-end
-| uu____5968 -> begin
-()
-end));
-((r), (hash));
-)
-end))))
-
-
-type cb =
-z3result  ->  Prims.unit
-
-
-let cache_hit : (Prims.string FStar_Pervasives_Native.option * unsat_core)  ->  Prims.string FStar_Pervasives_Native.option  ->  cb  ->  Prims.bool = (fun cache qhash cb -> (
-
-let uu____6003 = ((FStar_Options.use_hints ()) && (FStar_Options.use_hint_hashes ()))
-in (match (uu____6003) with
-| true -> begin
-(match (qhash) with
-| FStar_Pervasives_Native.Some (x) when (Prims.op_Equality qhash (FStar_Pervasives_Native.fst cache)) -> begin
-(
-
-let stats = (FStar_Util.smap_create (Prims.parse_int "0"))
-in ((FStar_Util.smap_add stats "fstar_cache_hit" "1");
-(
-
-let result = {z3result_status = UNSAT ((FStar_Pervasives_Native.snd cache)); z3result_time = (Prims.parse_int "0"); z3result_statistics = stats; z3result_query_hash = qhash}
-in ((cb result);
-true;
-));
-))
-end
-| uu____6016 -> begin
-false
-end)
-end
-| uu____6019 -> begin
-false
-end)))
-
-
-let ask_1_core : (FStar_SMTEncoding_Term.decls_t  ->  (FStar_SMTEncoding_Term.decls_t * Prims.bool))  ->  (Prims.string FStar_Pervasives_Native.option * unsat_core)  ->  FStar_SMTEncoding_Term.error_labels  ->  FStar_SMTEncoding_Term.decls_t  ->  cb  ->  Prims.unit = (fun filter_theory cache label_messages qry cb -> (
-
-let theory = (
-
-let uu____6070 = (FStar_ST.op_Bang bg_scope)
-in (FStar_List.append uu____6070 (FStar_List.append ((FStar_SMTEncoding_Term.Push)::[]) (FStar_List.append qry ((FStar_SMTEncoding_Term.Pop)::[])))))
-in (
-
-let uu____6123 = (filter_theory theory)
-in (match (uu____6123) with
-| (theory1, used_unsat_core) -> begin
-(
-
-let uu____6130 = (mk_input theory1)
-in (match (uu____6130) with
-| (input, qhash) -> begin
-((FStar_ST.op_Colon_Equals bg_scope []);
-(
-
-let uu____6194 = (
-
-let uu____6195 = (cache_hit cache qhash cb)
-in (not (uu____6195)))
-in (match (uu____6194) with
-| true -> begin
-(run_job {job = (z3_job false label_messages input qhash); callback = cb})
-end
-| uu____6200 -> begin
-()
-end));
-)
-end))
-end))))
-
-
-let ask_n_cores : (FStar_SMTEncoding_Term.decls_t  ->  (FStar_SMTEncoding_Term.decls_t * Prims.bool))  ->  (Prims.string FStar_Pervasives_Native.option * unsat_core)  ->  FStar_SMTEncoding_Term.error_labels  ->  FStar_SMTEncoding_Term.decls_t  ->  scope_t FStar_Pervasives_Native.option  ->  cb  ->  Prims.unit = (fun filter_theory cache label_messages qry scope cb -> (
-
-let theory = (
-
-let uu____6259 = (match (scope) with
-| FStar_Pervasives_Native.Some (s) -> begin
-(FStar_List.rev s)
-end
-| FStar_Pervasives_Native.None -> begin
-((FStar_ST.op_Colon_Equals bg_scope []);
-(
-
-let uu____6322 = (FStar_ST.op_Bang fresh_scope)
-in (FStar_List.rev uu____6322));
-)
-end)
-in (FStar_List.flatten uu____6259))
-in (
-
-let theory1 = (FStar_List.append theory (FStar_List.append ((FStar_SMTEncoding_Term.Push)::[]) (FStar_List.append qry ((FStar_SMTEncoding_Term.Pop)::[]))))
-in (
-
-let uu____6386 = (filter_theory theory1)
-in (match (uu____6386) with
-| (theory2, used_unsat_core) -> begin
-(
-
-let uu____6393 = (mk_input theory2)
-in (match (uu____6393) with
-| (input, qhash) -> begin
-(
-
-let uu____6406 = (
-
-let uu____6407 = (cache_hit cache qhash cb)
-in (not (uu____6407)))
-in (match (uu____6406) with
-| true -> begin
-(enqueue {job = (z3_job true label_messages input qhash); callback = cb})
-end
-| uu____6412 -> begin
-()
-end))
-end))
-end)))))
-
-
-let ask : (FStar_SMTEncoding_Term.decls_t  ->  (FStar_SMTEncoding_Term.decls_t * Prims.bool))  ->  (Prims.string FStar_Pervasives_Native.option * unsat_core)  ->  FStar_SMTEncoding_Term.error_labels  ->  FStar_SMTEncoding_Term.decl Prims.list  ->  scope_t FStar_Pervasives_Native.option  ->  cb  ->  Prims.unit = (fun filter1 cache label_messages qry scope cb -> (
-
-let uu____6470 = (
-
-let uu____6471 = (FStar_Options.n_cores ())
-in (Prims.op_Equality uu____6471 (Prims.parse_int "1")))
-in (match (uu____6470) with
-| true -> begin
-(ask_1_core filter1 cache label_messages qry cb)
-end
-| uu____6474 -> begin
-(ask_n_cores filter1 cache label_messages qry scope cb)
-end)))
-
-
-
-=======
   {
   get_module_name: Prims.unit -> Prims.string;
   set_module_name: Prims.string -> Prims.unit;
@@ -2775,5 +1158,4 @@
                 uu____6346 = (Prims.parse_int "1") in
               if uu____6345
               then ask_1_core filter1 cache label_messages qry cb
-              else ask_n_cores filter1 cache label_messages qry scope cb
->>>>>>> 484a43b6
+              else ask_n_cores filter1 cache label_messages qry scope cb