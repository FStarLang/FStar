open Prims
let (_z3hash_checked : Prims.bool FStar_ST.ref) = FStar_Util.mk_ref false 
let (_z3hash_expected : Prims.string) = "1f29cebd4df6" 
let (_z3url : Prims.string) =
  "https://github.com/FStarLang/binaries/tree/master/z3-tested" 
let (parse_z3_version_lines :
  Prims.string -> Prims.string FStar_Pervasives_Native.option) =
  fun out  ->
    match FStar_Util.splitlines out with
    | x::uu____22 ->
<<<<<<< HEAD
        let trimmed = FStar_Util.trim_string x  in
        let parts = FStar_Util.split trimmed " "  in
        let rec aux uu___35_36 =
          match uu___35_36 with
=======
        let trimmed = FStar_Util.trim_string x in
        let parts = FStar_Util.split trimmed " " in
        let rec aux uu___36_36 =
          match uu___36_36 with
>>>>>>> 5b12fe7d
          | hash::[] ->
              let n1 =
                Prims.min (FStar_String.strlen _z3hash_expected)
                  (FStar_String.strlen hash)
                 in
              let hash_prefix =
                FStar_String.substring hash (Prims.parse_int "0") n1  in
              if hash_prefix = _z3hash_expected
              then
                ((let uu____47 = FStar_Options.debug_any ()  in
                  if uu____47
                  then
                    let msg =
                      FStar_Util.format1
                        "Successfully found expected Z3 commit hash %s\n"
                        hash
                       in
                    FStar_Util.print_string msg
                  else ());
                 FStar_Pervasives_Native.None)
              else
                (let msg =
                   FStar_Util.format2
                     "Expected Z3 commit hash \"%s\", got \"%s\""
                     _z3hash_expected trimmed
                    in
                 FStar_Pervasives_Native.Some msg)
          | uu____52::q -> aux q
          | uu____56 ->
              FStar_Pervasives_Native.Some "No Z3 commit hash found"
           in
        aux parts
    | uu____59 -> FStar_Pervasives_Native.Some "No Z3 version string found"
  
let (z3hash_warning_message :
  Prims.unit ->
    (FStar_Errors.raw_error,Prims.string) FStar_Pervasives_Native.tuple2
      FStar_Pervasives_Native.option)
  =
  fun uu____70  ->
    let run_proc_result =
      try
        let uu____99 =
          let uu____106 = FStar_Options.z3_exe ()  in
          FStar_Util.run_proc uu____106 "-version" ""  in
        FStar_Pervasives_Native.Some uu____99
      with | uu____124 -> FStar_Pervasives_Native.None  in
    match run_proc_result with
    | FStar_Pervasives_Native.None  ->
        FStar_Pervasives_Native.Some
          (FStar_Errors.Error_Z3InvocationError, "Could not run Z3")
    | FStar_Pervasives_Native.Some (uu____147,out,uu____149) ->
        let uu____156 = parse_z3_version_lines out  in
        (match uu____156 with
         | FStar_Pervasives_Native.None  -> FStar_Pervasives_Native.None
         | FStar_Pervasives_Native.Some msg ->
             FStar_Pervasives_Native.Some
               (FStar_Errors.Warning_Z3InvocationWarning, msg))
  
let (check_z3hash : Prims.unit -> Prims.unit) =
  fun uu____176  ->
    let uu____177 =
      let uu____178 = FStar_ST.op_Bang _z3hash_checked  in
      Prims.op_Negation uu____178  in
    if uu____177
    then
      (FStar_ST.op_Colon_Equals _z3hash_checked true;
       (let uu____218 = z3hash_warning_message ()  in
        match uu____218 with
        | FStar_Pervasives_Native.None  -> ()
        | FStar_Pervasives_Native.Some (e,msg) ->
            let msg1 =
              FStar_Util.format4 "%s\n%s\n%s\n%s\n" msg
                "Please download the version of Z3 corresponding to your platform from:"
                _z3url "and add the bin/ subdirectory into your PATH"
               in
            FStar_Errors.log_issue FStar_Range.dummyRange (e, msg1)))
    else ()
  
let (ini_params : Prims.unit -> Prims.string) =
  fun uu____239  ->
    check_z3hash ();
    (let uu____241 =
       let uu____244 =
         let uu____247 =
           let uu____250 =
             let uu____251 =
               let uu____252 = FStar_Options.z3_seed ()  in
               FStar_Util.string_of_int uu____252  in
             FStar_Util.format1 "smt.random_seed=%s" uu____251  in
           [uu____250]  in
         "-smt2 -in auto_config=false model=true smt.relevancy=2 smt.case_split=3"
           :: uu____247
          in
       let uu____253 = FStar_Options.z3_cliopt ()  in
       FStar_List.append uu____244 uu____253  in
     FStar_String.concat " " uu____241)
  
type label = Prims.string[@@deriving show]
type unsat_core = Prims.string Prims.list FStar_Pervasives_Native.option
[@@deriving show]
type z3status =
  | UNSAT of unsat_core 
  | SAT of
  (FStar_SMTEncoding_Term.error_labels,Prims.string
                                         FStar_Pervasives_Native.option)
  FStar_Pervasives_Native.tuple2 
  | UNKNOWN of
  (FStar_SMTEncoding_Term.error_labels,Prims.string
                                         FStar_Pervasives_Native.option)
  FStar_Pervasives_Native.tuple2 
  | TIMEOUT of
  (FStar_SMTEncoding_Term.error_labels,Prims.string
                                         FStar_Pervasives_Native.option)
  FStar_Pervasives_Native.tuple2 
  | KILLED [@@deriving show]
let (uu___is_UNSAT : z3status -> Prims.bool) =
  fun projectee  ->
    match projectee with | UNSAT _0 -> true | uu____298 -> false
  
let (__proj__UNSAT__item___0 : z3status -> unsat_core) =
  fun projectee  -> match projectee with | UNSAT _0 -> _0 
let (uu___is_SAT : z3status -> Prims.bool) =
  fun projectee  ->
    match projectee with | SAT _0 -> true | uu____316 -> false
  
let (__proj__SAT__item___0 :
  z3status ->
    (FStar_SMTEncoding_Term.error_labels,Prims.string
                                           FStar_Pervasives_Native.option)
      FStar_Pervasives_Native.tuple2)
  = fun projectee  -> match projectee with | SAT _0 -> _0 
let (uu___is_UNKNOWN : z3status -> Prims.bool) =
  fun projectee  ->
    match projectee with | UNKNOWN _0 -> true | uu____352 -> false
  
let (__proj__UNKNOWN__item___0 :
  z3status ->
    (FStar_SMTEncoding_Term.error_labels,Prims.string
                                           FStar_Pervasives_Native.option)
      FStar_Pervasives_Native.tuple2)
  = fun projectee  -> match projectee with | UNKNOWN _0 -> _0 
let (uu___is_TIMEOUT : z3status -> Prims.bool) =
  fun projectee  ->
    match projectee with | TIMEOUT _0 -> true | uu____388 -> false
  
let (__proj__TIMEOUT__item___0 :
  z3status ->
    (FStar_SMTEncoding_Term.error_labels,Prims.string
                                           FStar_Pervasives_Native.option)
      FStar_Pervasives_Native.tuple2)
  = fun projectee  -> match projectee with | TIMEOUT _0 -> _0 
let (uu___is_KILLED : z3status -> Prims.bool) =
  fun projectee  ->
    match projectee with | KILLED  -> true | uu____417 -> false
  
type z3statistics = Prims.string FStar_Util.smap[@@deriving show]
<<<<<<< HEAD
let (status_tag : z3status -> Prims.string) =
  fun uu___36_422  ->
    match uu___36_422 with
=======
let status_tag: z3status -> Prims.string =
  fun uu___37_422  ->
    match uu___37_422 with
>>>>>>> 5b12fe7d
    | SAT uu____423 -> "sat"
    | UNSAT uu____430 -> "unsat"
    | UNKNOWN uu____431 -> "unknown"
    | TIMEOUT uu____438 -> "timeout"
    | KILLED  -> "killed"
  
let (status_string_and_errors :
  z3status ->
    (Prims.string,FStar_SMTEncoding_Term.error_labels)
      FStar_Pervasives_Native.tuple2)
  =
  fun s  ->
    match s with
    | KILLED  -> ((status_tag s), [])
    | UNSAT uu____458 -> ((status_tag s), [])
    | SAT (errs,msg) ->
        let uu____467 =
          FStar_Util.format2 "%s%s" (status_tag s)
            (match msg with
             | FStar_Pervasives_Native.None  -> ""
             | FStar_Pervasives_Native.Some msg1 ->
                 Prims.strcat " because " msg1)
           in
        (uu____467, errs)
    | UNKNOWN (errs,msg) ->
        let uu____475 =
          FStar_Util.format2 "%s%s" (status_tag s)
            (match msg with
             | FStar_Pervasives_Native.None  -> ""
             | FStar_Pervasives_Native.Some msg1 ->
                 Prims.strcat " because " msg1)
           in
        (uu____475, errs)
    | TIMEOUT (errs,msg) ->
        let uu____483 =
          FStar_Util.format2 "%s%s" (status_tag s)
            (match msg with
             | FStar_Pervasives_Native.None  -> ""
             | FStar_Pervasives_Native.Some msg1 ->
                 Prims.strcat " because " msg1)
           in
        (uu____483, errs)
  
let (tid : Prims.unit -> Prims.string) =
  fun uu____487  ->
    let uu____488 = FStar_Util.current_tid ()  in
    FStar_All.pipe_right uu____488 FStar_Util.string_of_int
  
let (new_z3proc : Prims.string -> FStar_Util.proc) =
  fun id1  ->
    let cond pid s = let x = (FStar_Util.trim_string s) = "Done!"  in x  in
    let uu____500 = FStar_Options.z3_exe ()  in
    let uu____501 = ini_params ()  in
    FStar_Util.start_process false id1 uu____500 uu____501 cond
  
type bgproc =
  {
  grab: Prims.unit -> FStar_Util.proc ;
  release: Prims.unit -> Prims.unit ;
  refresh: Prims.unit -> Prims.unit ;
  restart: Prims.unit -> Prims.unit }[@@deriving show]
let (__proj__Mkbgproc__item__grab : bgproc -> Prims.unit -> FStar_Util.proc)
  =
  fun projectee  ->
    match projectee with
    | { grab = __fname__grab; release = __fname__release;
        refresh = __fname__refresh; restart = __fname__restart;_} ->
        __fname__grab
  
let (__proj__Mkbgproc__item__release : bgproc -> Prims.unit -> Prims.unit) =
  fun projectee  ->
    match projectee with
    | { grab = __fname__grab; release = __fname__release;
        refresh = __fname__refresh; restart = __fname__restart;_} ->
        __fname__release
  
let (__proj__Mkbgproc__item__refresh : bgproc -> Prims.unit -> Prims.unit) =
  fun projectee  ->
    match projectee with
    | { grab = __fname__grab; release = __fname__release;
        refresh = __fname__refresh; restart = __fname__restart;_} ->
        __fname__refresh
  
let (__proj__Mkbgproc__item__restart : bgproc -> Prims.unit -> Prims.unit) =
  fun projectee  ->
    match projectee with
    | { grab = __fname__grab; release = __fname__release;
        refresh = __fname__refresh; restart = __fname__restart;_} ->
        __fname__restart
  
type query_log =
  {
  get_module_name: Prims.unit -> Prims.string ;
  set_module_name: Prims.string -> Prims.unit ;
  write_to_log: Prims.string -> Prims.unit ;
  close_log: Prims.unit -> Prims.unit ;
  log_file_name: Prims.unit -> Prims.string }[@@deriving show]
let (__proj__Mkquery_log__item__get_module_name :
  query_log -> Prims.unit -> Prims.string) =
  fun projectee  ->
    match projectee with
    | { get_module_name = __fname__get_module_name;
        set_module_name = __fname__set_module_name;
        write_to_log = __fname__write_to_log; close_log = __fname__close_log;
        log_file_name = __fname__log_file_name;_} -> __fname__get_module_name
  
let (__proj__Mkquery_log__item__set_module_name :
  query_log -> Prims.string -> Prims.unit) =
  fun projectee  ->
    match projectee with
    | { get_module_name = __fname__get_module_name;
        set_module_name = __fname__set_module_name;
        write_to_log = __fname__write_to_log; close_log = __fname__close_log;
        log_file_name = __fname__log_file_name;_} -> __fname__set_module_name
  
let (__proj__Mkquery_log__item__write_to_log :
  query_log -> Prims.string -> Prims.unit) =
  fun projectee  ->
    match projectee with
    | { get_module_name = __fname__get_module_name;
        set_module_name = __fname__set_module_name;
        write_to_log = __fname__write_to_log; close_log = __fname__close_log;
        log_file_name = __fname__log_file_name;_} -> __fname__write_to_log
  
let (__proj__Mkquery_log__item__close_log :
  query_log -> Prims.unit -> Prims.unit) =
  fun projectee  ->
    match projectee with
    | { get_module_name = __fname__get_module_name;
        set_module_name = __fname__set_module_name;
        write_to_log = __fname__write_to_log; close_log = __fname__close_log;
        log_file_name = __fname__log_file_name;_} -> __fname__close_log
  
let (__proj__Mkquery_log__item__log_file_name :
  query_log -> Prims.unit -> Prims.string) =
  fun projectee  ->
    match projectee with
    | { get_module_name = __fname__get_module_name;
        set_module_name = __fname__set_module_name;
        write_to_log = __fname__write_to_log; close_log = __fname__close_log;
        log_file_name = __fname__log_file_name;_} -> __fname__log_file_name
  
let (query_logging : query_log) =
  let query_number = FStar_Util.mk_ref (Prims.parse_int "0")  in
  let log_file_opt = FStar_Util.mk_ref FStar_Pervasives_Native.None  in
  let used_file_names = FStar_Util.mk_ref []  in
  let current_module_name = FStar_Util.mk_ref FStar_Pervasives_Native.None
     in
  let current_file_name = FStar_Util.mk_ref FStar_Pervasives_Native.None  in
  let set_module_name n1 =
    FStar_ST.op_Colon_Equals current_module_name
      (FStar_Pervasives_Native.Some n1)
     in
  let get_module_name uu____855 =
    let uu____856 = FStar_ST.op_Bang current_module_name  in
    match uu____856 with
    | FStar_Pervasives_Native.None  -> failwith "Module name not set"
    | FStar_Pervasives_Native.Some n1 -> n1  in
  let new_log_file uu____908 =
    let uu____909 = FStar_ST.op_Bang current_module_name  in
    match uu____909 with
    | FStar_Pervasives_Native.None  -> failwith "current module not set"
    | FStar_Pervasives_Native.Some n1 ->
        let file_name =
          let uu____959 =
            let uu____966 = FStar_ST.op_Bang used_file_names  in
            FStar_List.tryFind
              (fun uu____1033  ->
                 match uu____1033 with | (m,uu____1039) -> n1 = m) uu____966
             in
          match uu____959 with
          | FStar_Pervasives_Native.None  ->
              ((let uu____1045 =
                  let uu____1052 = FStar_ST.op_Bang used_file_names  in
                  (n1, (Prims.parse_int "0")) :: uu____1052  in
                FStar_ST.op_Colon_Equals used_file_names uu____1045);
               n1)
          | FStar_Pervasives_Native.Some (uu____1169,k) ->
              ((let uu____1176 =
                  let uu____1183 = FStar_ST.op_Bang used_file_names  in
                  (n1, (k + (Prims.parse_int "1"))) :: uu____1183  in
                FStar_ST.op_Colon_Equals used_file_names uu____1176);
               (let uu____1300 =
                  FStar_Util.string_of_int (k + (Prims.parse_int "1"))  in
                FStar_Util.format2 "%s-%s" n1 uu____1300))
           in
        let file_name1 = FStar_Util.format1 "queries-%s.smt2" file_name  in
        (FStar_ST.op_Colon_Equals current_file_name
           (FStar_Pervasives_Native.Some file_name1);
         (let fh = FStar_Util.open_file_for_writing file_name1  in
          FStar_ST.op_Colon_Equals log_file_opt
            (FStar_Pervasives_Native.Some fh);
          fh))
     in
  let get_log_file uu____1398 =
    let uu____1399 = FStar_ST.op_Bang log_file_opt  in
    match uu____1399 with
    | FStar_Pervasives_Native.None  -> new_log_file ()
    | FStar_Pervasives_Native.Some fh -> fh  in
  let append_to_log str =
    let uu____1452 = get_log_file ()  in
    FStar_Util.append_to_file uu____1452 str  in
  let write_to_new_log str =
    let dir_name =
      let uu____1458 = FStar_ST.op_Bang current_file_name  in
      match uu____1458 with
      | FStar_Pervasives_Native.None  ->
          let dir_name =
            let uu____1507 = FStar_ST.op_Bang current_module_name  in
            match uu____1507 with
            | FStar_Pervasives_Native.None  ->
                failwith "current module not set"
            | FStar_Pervasives_Native.Some n1 ->
                FStar_Util.format1 "queries-%s" n1
             in
          (FStar_Util.mkdir true dir_name;
           FStar_ST.op_Colon_Equals current_file_name
             (FStar_Pervasives_Native.Some dir_name);
           dir_name)
      | FStar_Pervasives_Native.Some n1 -> n1  in
    let qnum = FStar_ST.op_Bang query_number  in
    (let uu____1647 =
       let uu____1648 = FStar_ST.op_Bang query_number  in
       uu____1648 + (Prims.parse_int "1")  in
     FStar_ST.op_Colon_Equals query_number uu____1647);
    (let file_name =
       let uu____1732 = FStar_Util.string_of_int qnum  in
       FStar_Util.format1 "query-%s.smt2" uu____1732  in
     let file_name1 = FStar_Util.concat_dir_filename dir_name file_name  in
     FStar_Util.write_file file_name1 str)
     in
  let write_to_log str =
    let uu____1738 =
      let uu____1739 = FStar_Options.n_cores ()  in
      uu____1739 > (Prims.parse_int "1")  in
    if uu____1738 then write_to_new_log str else append_to_log str  in
  let close_log uu____1744 =
    let uu____1745 = FStar_ST.op_Bang log_file_opt  in
    match uu____1745 with
    | FStar_Pervasives_Native.None  -> ()
    | FStar_Pervasives_Native.Some fh ->
        (FStar_Util.close_file fh;
         FStar_ST.op_Colon_Equals log_file_opt FStar_Pervasives_Native.None)
     in
  let log_file_name uu____1843 =
    let uu____1844 = FStar_ST.op_Bang current_file_name  in
    match uu____1844 with
    | FStar_Pervasives_Native.None  -> failwith "no log file"
    | FStar_Pervasives_Native.Some n1 -> n1  in
  { get_module_name; set_module_name; write_to_log; close_log; log_file_name
  } 
let (bg_z3_proc : bgproc) =
  let the_z3proc = FStar_Util.mk_ref FStar_Pervasives_Native.None  in
  let new_proc =
    let ctr = FStar_Util.mk_ref (~- (Prims.parse_int "1"))  in
    fun uu____1906  ->
      let uu____1907 =
        let uu____1908 =
          FStar_Util.incr ctr;
          (let uu____1943 = FStar_ST.op_Bang ctr  in
           FStar_All.pipe_right uu____1943 FStar_Util.string_of_int)
           in
        FStar_Util.format1 "bg-%s" uu____1908  in
      new_z3proc uu____1907
     in
  let z3proc uu____1988 =
    (let uu____1990 =
       let uu____1991 = FStar_ST.op_Bang the_z3proc  in
       uu____1991 = FStar_Pervasives_Native.None  in
     if uu____1990
     then
       let uu____2041 =
         let uu____2044 = new_proc ()  in
         FStar_Pervasives_Native.Some uu____2044  in
       FStar_ST.op_Colon_Equals the_z3proc uu____2041
     else ());
    (let uu____2091 = FStar_ST.op_Bang the_z3proc  in
     FStar_Util.must uu____2091)
     in
  let x = []  in
  let grab uu____2145 = FStar_Util.monitor_enter x; z3proc ()  in
  let release uu____2152 = FStar_Util.monitor_exit x  in
  let refresh uu____2158 =
    let proc = grab ()  in
    FStar_Util.kill_process proc;
    (let uu____2162 =
       let uu____2165 = new_proc ()  in
       FStar_Pervasives_Native.Some uu____2165  in
     FStar_ST.op_Colon_Equals the_z3proc uu____2162);
    query_logging.close_log ();
    release ()  in
  let restart uu____2215 =
    FStar_Util.monitor_enter ();
    query_logging.close_log ();
    FStar_ST.op_Colon_Equals the_z3proc FStar_Pervasives_Native.None;
    (let uu____2265 =
       let uu____2268 = new_proc ()  in
       FStar_Pervasives_Native.Some uu____2268  in
     FStar_ST.op_Colon_Equals the_z3proc uu____2265);
    FStar_Util.monitor_exit ()  in
  { grab; release; refresh; restart } 
let (at_log_file : Prims.unit -> Prims.string) =
  fun uu____2316  ->
    let uu____2317 = FStar_Options.log_queries ()  in
    if uu____2317
    then
      let uu____2318 = query_logging.log_file_name ()  in
      Prims.strcat "@" uu____2318
    else ""
  
type smt_output_section = Prims.string Prims.list[@@deriving show]
type smt_output =
  {
  smt_result: smt_output_section ;
  smt_reason_unknown: smt_output_section FStar_Pervasives_Native.option ;
  smt_unsat_core: smt_output_section FStar_Pervasives_Native.option ;
  smt_statistics: smt_output_section FStar_Pervasives_Native.option ;
  smt_labels: smt_output_section FStar_Pervasives_Native.option }[@@deriving
                                                                   show]
let (__proj__Mksmt_output__item__smt_result :
  smt_output -> smt_output_section) =
  fun projectee  ->
    match projectee with
    | { smt_result = __fname__smt_result;
        smt_reason_unknown = __fname__smt_reason_unknown;
        smt_unsat_core = __fname__smt_unsat_core;
        smt_statistics = __fname__smt_statistics;
        smt_labels = __fname__smt_labels;_} -> __fname__smt_result
  
let (__proj__Mksmt_output__item__smt_reason_unknown :
  smt_output -> smt_output_section FStar_Pervasives_Native.option) =
  fun projectee  ->
    match projectee with
    | { smt_result = __fname__smt_result;
        smt_reason_unknown = __fname__smt_reason_unknown;
        smt_unsat_core = __fname__smt_unsat_core;
        smt_statistics = __fname__smt_statistics;
        smt_labels = __fname__smt_labels;_} -> __fname__smt_reason_unknown
  
let (__proj__Mksmt_output__item__smt_unsat_core :
  smt_output -> smt_output_section FStar_Pervasives_Native.option) =
  fun projectee  ->
    match projectee with
    | { smt_result = __fname__smt_result;
        smt_reason_unknown = __fname__smt_reason_unknown;
        smt_unsat_core = __fname__smt_unsat_core;
        smt_statistics = __fname__smt_statistics;
        smt_labels = __fname__smt_labels;_} -> __fname__smt_unsat_core
  
let (__proj__Mksmt_output__item__smt_statistics :
  smt_output -> smt_output_section FStar_Pervasives_Native.option) =
  fun projectee  ->
    match projectee with
    | { smt_result = __fname__smt_result;
        smt_reason_unknown = __fname__smt_reason_unknown;
        smt_unsat_core = __fname__smt_unsat_core;
        smt_statistics = __fname__smt_statistics;
        smt_labels = __fname__smt_labels;_} -> __fname__smt_statistics
  
let (__proj__Mksmt_output__item__smt_labels :
  smt_output -> smt_output_section FStar_Pervasives_Native.option) =
  fun projectee  ->
    match projectee with
    | { smt_result = __fname__smt_result;
        smt_reason_unknown = __fname__smt_reason_unknown;
        smt_unsat_core = __fname__smt_unsat_core;
        smt_statistics = __fname__smt_statistics;
        smt_labels = __fname__smt_labels;_} -> __fname__smt_labels
  
let (smt_output_sections : Prims.string Prims.list -> smt_output) =
  fun lines  ->
    let rec until tag lines1 =
      match lines1 with
      | [] -> FStar_Pervasives_Native.None
      | l::lines2 ->
          if tag = l
          then FStar_Pervasives_Native.Some ([], lines2)
          else
            (let uu____2519 = until tag lines2  in
             FStar_Util.map_opt uu____2519
               (fun uu____2549  ->
                  match uu____2549 with
                  | (until_tag,rest) -> ((l :: until_tag), rest)))
       in
    let start_tag tag = Prims.strcat "<" (Prims.strcat tag ">")  in
    let end_tag tag = Prims.strcat "</" (Prims.strcat tag ">")  in
    let find_section tag lines1 =
      let uu____2619 = until (start_tag tag) lines1  in
      match uu____2619 with
      | FStar_Pervasives_Native.None  ->
          (FStar_Pervasives_Native.None, lines1)
      | FStar_Pervasives_Native.Some (prefix1,suffix) ->
          let uu____2674 = until (end_tag tag) suffix  in
          (match uu____2674 with
           | FStar_Pervasives_Native.None  ->
               failwith
                 (Prims.strcat "Parse error: "
                    (Prims.strcat (end_tag tag) " not found"))
           | FStar_Pervasives_Native.Some (section,suffix1) ->
               ((FStar_Pervasives_Native.Some section),
                 (FStar_List.append prefix1 suffix1)))
       in
    let uu____2739 = find_section "result" lines  in
    match uu____2739 with
    | (result_opt,lines1) ->
        let result = FStar_Util.must result_opt  in
        let uu____2769 = find_section "reason-unknown" lines1  in
        (match uu____2769 with
         | (reason_unknown,lines2) ->
             let uu____2794 = find_section "unsat-core" lines2  in
             (match uu____2794 with
              | (unsat_core,lines3) ->
                  let uu____2819 = find_section "statistics" lines3  in
                  (match uu____2819 with
                   | (statistics,lines4) ->
                       let uu____2844 = find_section "labels" lines4  in
                       (match uu____2844 with
                        | (labels,lines5) ->
                            let remaining =
                              let uu____2872 = until "Done!" lines5  in
                              match uu____2872 with
                              | FStar_Pervasives_Native.None  -> lines5
                              | FStar_Pervasives_Native.Some (prefix1,suffix)
                                  -> FStar_List.append prefix1 suffix
                               in
                            ((match remaining with
                              | [] -> ()
                              | uu____2912 ->
                                  let uu____2915 =
                                    let uu____2920 =
                                      let uu____2921 =
                                        query_logging.get_module_name ()  in
                                      FStar_Util.format2
                                        "%s: Unexpected output from Z3: %s\n"
                                        uu____2921
                                        (FStar_String.concat "\n" remaining)
                                       in
                                    (FStar_Errors.Warning_UnexpectedZ3Output,
                                      uu____2920)
                                     in
                                  FStar_Errors.log_issue
                                    FStar_Range.dummyRange uu____2915);
                             (let uu____2922 = FStar_Util.must result_opt  in
                              {
                                smt_result = uu____2922;
                                smt_reason_unknown = reason_unknown;
                                smt_unsat_core = unsat_core;
                                smt_statistics = statistics;
                                smt_labels = labels
                              }))))))
  
let (doZ3Exe :
  Prims.bool ->
    Prims.string ->
      FStar_SMTEncoding_Term.error_labels ->
        (z3status,z3statistics) FStar_Pervasives_Native.tuple2)
  =
  fun fresh  ->
    fun input  ->
      fun label_messages  ->
        let parse z3out =
          let lines =
            FStar_All.pipe_right (FStar_String.split [10] z3out)
              (FStar_List.map FStar_Util.trim_string)
             in
          let smt_output = smt_output_sections lines  in
          let unsat_core =
            match smt_output.smt_unsat_core with
            | FStar_Pervasives_Native.None  -> FStar_Pervasives_Native.None
            | FStar_Pervasives_Native.Some s ->
                let s1 = FStar_Util.trim_string (FStar_String.concat " " s)
                   in
                let s2 =
                  FStar_Util.substring s1 (Prims.parse_int "1")
                    ((FStar_String.length s1) - (Prims.parse_int "2"))
                   in
                if FStar_Util.starts_with s2 "error"
                then FStar_Pervasives_Native.None
                else
                  (let uu____2982 =
                     FStar_All.pipe_right (FStar_Util.split s2 " ")
                       (FStar_Util.sort_with FStar_String.compare)
                      in
                   FStar_Pervasives_Native.Some uu____2982)
             in
          let labels =
            match smt_output.smt_labels with
            | FStar_Pervasives_Native.None  -> []
            | FStar_Pervasives_Native.Some lines1 ->
                let rec lblnegs lines2 =
                  match lines2 with
                  | lname::"false"::rest when
                      FStar_Util.starts_with lname "label_" ->
                      let uu____3043 = lblnegs rest  in lname :: uu____3043
                  | lname::uu____3047::rest when
                      FStar_Util.starts_with lname "label_" -> lblnegs rest
                  | uu____3051 -> []  in
                let lblnegs1 = lblnegs lines1  in
                FStar_All.pipe_right lblnegs1
                  (FStar_List.collect
                     (fun l  ->
                        let uu____3084 =
                          FStar_All.pipe_right label_messages
                            (FStar_List.tryFind
                               (fun uu____3123  ->
                                  match uu____3123 with
                                  | (m,uu____3135,uu____3136) ->
                                      (FStar_Pervasives_Native.fst m) = l))
                           in
                        match uu____3084 with
                        | FStar_Pervasives_Native.None  -> []
                        | FStar_Pervasives_Native.Some (lbl,msg,r) ->
                            [(lbl, msg, r)]))
             in
          let statistics =
            let statistics = FStar_Util.smap_create (Prims.parse_int "0")  in
            match smt_output.smt_statistics with
            | FStar_Pervasives_Native.None  -> statistics
            | FStar_Pervasives_Native.Some lines1 ->
                let parse_line line =
                  let pline =
                    FStar_Util.split (FStar_Util.trim_string line) ":"  in
                  match pline with
                  | "("::entry::[] ->
                      let tokens = FStar_Util.split entry " "  in
                      let key = FStar_List.hd tokens  in
                      let ltok =
                        FStar_List.nth tokens
                          ((FStar_List.length tokens) - (Prims.parse_int "1"))
                         in
                      let value =
                        if FStar_Util.ends_with ltok ")"
                        then
                          FStar_Util.substring ltok (Prims.parse_int "0")
                            ((FStar_String.length ltok) -
                               (Prims.parse_int "1"))
                        else ltok  in
                      FStar_Util.smap_add statistics key value
                  | ""::entry::[] ->
                      let tokens = FStar_Util.split entry " "  in
                      let key = FStar_List.hd tokens  in
                      let ltok =
                        FStar_List.nth tokens
                          ((FStar_List.length tokens) - (Prims.parse_int "1"))
                         in
                      let value =
                        if FStar_Util.ends_with ltok ")"
                        then
                          FStar_Util.substring ltok (Prims.parse_int "0")
                            ((FStar_String.length ltok) -
                               (Prims.parse_int "1"))
                        else ltok  in
                      FStar_Util.smap_add statistics key value
                  | uu____3248 -> ()  in
                (FStar_List.iter parse_line lines1; statistics)
             in
          let reason_unknown =
            FStar_Util.map_opt smt_output.smt_reason_unknown
              (fun x  ->
                 let ru = FStar_String.concat " " x  in
                 if FStar_Util.starts_with ru "(:reason-unknown \""
                 then
                   let reason =
                     FStar_Util.substring_from ru
                       (FStar_String.length "(:reason-unknown \"")
                      in
                   let res =
                     FStar_String.substring reason (Prims.parse_int "0")
                       ((FStar_String.length reason) - (Prims.parse_int "2"))
                      in
                   res
                 else ru)
             in
          let status =
            (let uu____3266 = FStar_Options.debug_any ()  in
             if uu____3266
             then
               let uu____3267 =
                 FStar_Util.format1 "Z3 says: %s\n"
                   (FStar_String.concat "\n" smt_output.smt_result)
                  in
               FStar_All.pipe_left FStar_Util.print_string uu____3267
             else ());
            (match smt_output.smt_result with
             | "unsat"::[] -> UNSAT unsat_core
             | "sat"::[] -> SAT (labels, reason_unknown)
             | "unknown"::[] -> UNKNOWN (labels, reason_unknown)
             | "timeout"::[] -> TIMEOUT (labels, reason_unknown)
             | "killed"::[] -> (bg_z3_proc.restart (); KILLED)
             | uu____3312 ->
                 let uu____3313 =
                   FStar_Util.format1
                     "Unexpected output from Z3: got output result: %s\n"
                     (FStar_String.concat "\n" smt_output.smt_result)
                    in
                 failwith uu____3313)
             in
          (status, statistics)  in
        let cond pid s = let x = (FStar_Util.trim_string s) = "Done!"  in x
           in
        let stdout1 =
          if fresh
          then
            let uu____3323 = tid ()  in
            let uu____3324 = FStar_Options.z3_exe ()  in
            let uu____3325 = ini_params ()  in
            FStar_Util.launch_process false uu____3323 uu____3324 uu____3325
              input cond
          else
            (let proc = bg_z3_proc.grab ()  in
             let stdout1 = FStar_Util.ask_process proc input  in
             bg_z3_proc.release (); stdout1)
           in
        parse (FStar_Util.trim_string stdout1)
  
let (z3_options : Prims.unit -> Prims.string) =
  fun uu____3332  ->
    "(set-option :global-decls false)\n(set-option :smt.mbqi false)\n(set-option :auto_config false)\n(set-option :produce-unsat-cores true)\n"
  
type 'a job = {
  job: Prims.unit -> 'a ;
  callback: 'a -> Prims.unit }[@@deriving show]
let __proj__Mkjob__item__job : 'a . 'a job -> Prims.unit -> 'a =
  fun projectee  ->
    match projectee with
    | { job = __fname__job; callback = __fname__callback;_} -> __fname__job
  
let __proj__Mkjob__item__callback : 'a . 'a job -> 'a -> Prims.unit =
  fun projectee  ->
    match projectee with
    | { job = __fname__job; callback = __fname__callback;_} ->
        __fname__callback
  
type z3result =
  {
  z3result_status: z3status ;
  z3result_time: Prims.int ;
  z3result_statistics: z3statistics ;
  z3result_query_hash: Prims.string FStar_Pervasives_Native.option }[@@deriving
                                                                    show]
let (__proj__Mkz3result__item__z3result_status : z3result -> z3status) =
  fun projectee  ->
    match projectee with
    | { z3result_status = __fname__z3result_status;
        z3result_time = __fname__z3result_time;
        z3result_statistics = __fname__z3result_statistics;
        z3result_query_hash = __fname__z3result_query_hash;_} ->
        __fname__z3result_status
  
let (__proj__Mkz3result__item__z3result_time : z3result -> Prims.int) =
  fun projectee  ->
    match projectee with
    | { z3result_status = __fname__z3result_status;
        z3result_time = __fname__z3result_time;
        z3result_statistics = __fname__z3result_statistics;
        z3result_query_hash = __fname__z3result_query_hash;_} ->
        __fname__z3result_time
  
let (__proj__Mkz3result__item__z3result_statistics :
  z3result -> z3statistics) =
  fun projectee  ->
    match projectee with
    | { z3result_status = __fname__z3result_status;
        z3result_time = __fname__z3result_time;
        z3result_statistics = __fname__z3result_statistics;
        z3result_query_hash = __fname__z3result_query_hash;_} ->
        __fname__z3result_statistics
  
let (__proj__Mkz3result__item__z3result_query_hash :
  z3result -> Prims.string FStar_Pervasives_Native.option) =
  fun projectee  ->
    match projectee with
    | { z3result_status = __fname__z3result_status;
        z3result_time = __fname__z3result_time;
        z3result_statistics = __fname__z3result_statistics;
        z3result_query_hash = __fname__z3result_query_hash;_} ->
        __fname__z3result_query_hash
  
type z3job = z3result job[@@deriving show]
let (job_queue : z3job Prims.list FStar_ST.ref) = FStar_Util.mk_ref [] 
let (pending_jobs : Prims.int FStar_ST.ref) =
  FStar_Util.mk_ref (Prims.parse_int "0") 
let with_monitor :
  'Auu____3485 'Auu____3486 .
    'Auu____3486 -> (Prims.unit -> 'Auu____3485) -> 'Auu____3485
  =
  fun m  ->
    fun f  ->
      FStar_Util.monitor_enter m;
      (let res = f ()  in FStar_Util.monitor_exit m; res)
  
let (z3_job :
  Prims.bool ->
    FStar_SMTEncoding_Term.error_labels ->
      Prims.string ->
        Prims.string FStar_Pervasives_Native.option -> Prims.unit -> z3result)
  =
  fun fresh  ->
    fun label_messages  ->
      fun input  ->
        fun qhash  ->
          fun uu____3519  ->
            let start = FStar_Util.now ()  in
            let uu____3523 =
              try doZ3Exe fresh input label_messages
              with
              | uu____3547 when
                  let uu____3548 = FStar_Options.trace_error ()  in
                  Prims.op_Negation uu____3548 ->
                  (bg_z3_proc.refresh ();
                   (let uu____3550 =
                      FStar_Util.smap_create (Prims.parse_int "0")  in
                    ((UNKNOWN
                        ([],
                          (FStar_Pervasives_Native.Some
                             "Z3 raised an exception"))), uu____3550)))
               in
            match uu____3523 with
            | (status,statistics) ->
                let uu____3561 =
                  let uu____3566 = FStar_Util.now ()  in
                  FStar_Util.time_diff start uu____3566  in
                (match uu____3561 with
                 | (uu____3567,elapsed_time) ->
                     {
                       z3result_status = status;
                       z3result_time = elapsed_time;
                       z3result_statistics = statistics;
                       z3result_query_hash = qhash
                     })
  
let (running : Prims.bool FStar_ST.ref) = FStar_Util.mk_ref false 
let rec (dequeue' : Prims.unit -> Prims.unit) =
  fun uu____3588  ->
    let j =
      let uu____3590 = FStar_ST.op_Bang job_queue  in
      match uu____3590 with
      | [] -> failwith "Impossible"
      | hd1::tl1 -> (FStar_ST.op_Colon_Equals job_queue tl1; hd1)  in
    FStar_Util.incr pending_jobs;
    FStar_Util.monitor_exit job_queue;
    run_job j;
    with_monitor job_queue (fun uu____3657  -> FStar_Util.decr pending_jobs);
    dequeue ()

and (dequeue : Prims.unit -> Prims.unit) =
  fun uu____3659  ->
    let uu____3660 = FStar_ST.op_Bang running  in
    if uu____3660
    then
      let rec aux uu____3683 =
        FStar_Util.monitor_enter job_queue;
        (let uu____3689 = FStar_ST.op_Bang job_queue  in
         match uu____3689 with
         | [] ->
             (FStar_Util.monitor_exit job_queue;
              FStar_Util.sleep (Prims.parse_int "50");
              aux ())
         | uu____3721 -> dequeue' ())
         in
      aux ()
    else ()

and (run_job : z3job -> Prims.unit) =
  fun j  ->
    let uu____3725 = j.job ()  in FStar_All.pipe_left j.callback uu____3725

let (init : Prims.unit -> Prims.unit) =
  fun uu____3728  ->
    FStar_ST.op_Colon_Equals running true;
    (let n_cores1 = FStar_Options.n_cores ()  in
     if n_cores1 > (Prims.parse_int "1")
     then
       let rec aux n1 =
         if n1 = (Prims.parse_int "0")
         then ()
         else (FStar_Util.spawn dequeue; aux (n1 - (Prims.parse_int "1")))
          in
       aux n_cores1
     else ())
  
let (enqueue : z3job -> Prims.unit) =
  fun j  ->
    FStar_Util.monitor_enter job_queue;
    (let uu____3766 =
       let uu____3769 = FStar_ST.op_Bang job_queue  in
       FStar_List.append uu____3769 [j]  in
     FStar_ST.op_Colon_Equals job_queue uu____3766);
    FStar_Util.monitor_pulse job_queue;
    FStar_Util.monitor_exit job_queue
  
let (finish : Prims.unit -> Prims.unit) =
  fun uu____3829  ->
    let rec aux uu____3833 =
      let uu____3834 =
        with_monitor job_queue
          (fun uu____3850  ->
             let uu____3851 = FStar_ST.op_Bang pending_jobs  in
             let uu____3871 =
               let uu____3872 = FStar_ST.op_Bang job_queue  in
               FStar_List.length uu____3872  in
             (uu____3851, uu____3871))
         in
      match uu____3834 with
      | (n1,m) ->
          if (n1 + m) = (Prims.parse_int "0")
          then FStar_ST.op_Colon_Equals running false
          else (FStar_Util.sleep (Prims.parse_int "500"); aux ())
       in
    aux ()
  
type scope_t = FStar_SMTEncoding_Term.decl Prims.list Prims.list[@@deriving
                                                                  show]
let (fresh_scope :
  FStar_SMTEncoding_Term.decl Prims.list Prims.list FStar_ST.ref) =
  FStar_Util.mk_ref [[]] 
let (mk_fresh_scope : Prims.unit -> scope_t) =
  fun uu____3960  -> FStar_ST.op_Bang fresh_scope 
let (bg_scope : FStar_SMTEncoding_Term.decl Prims.list FStar_ST.ref) =
  FStar_Util.mk_ref [] 
let (push : Prims.string -> Prims.unit) =
  fun msg  ->
    (let uu____4009 =
       let uu____4014 = FStar_ST.op_Bang fresh_scope  in
       [FStar_SMTEncoding_Term.Caption msg; FStar_SMTEncoding_Term.Push] ::
         uu____4014
        in
     FStar_ST.op_Colon_Equals fresh_scope uu____4009);
    (let uu____4075 =
       let uu____4078 = FStar_ST.op_Bang bg_scope  in
       FStar_List.append uu____4078
         [FStar_SMTEncoding_Term.Push; FStar_SMTEncoding_Term.Caption msg]
        in
     FStar_ST.op_Colon_Equals bg_scope uu____4075)
  
let (pop : Prims.string -> Prims.unit) =
  fun msg  ->
    (let uu____4131 =
       let uu____4136 = FStar_ST.op_Bang fresh_scope  in
       FStar_List.tl uu____4136  in
     FStar_ST.op_Colon_Equals fresh_scope uu____4131);
    (let uu____4197 =
       let uu____4200 = FStar_ST.op_Bang bg_scope  in
       FStar_List.append uu____4200
         [FStar_SMTEncoding_Term.Caption msg; FStar_SMTEncoding_Term.Pop]
        in
     FStar_ST.op_Colon_Equals bg_scope uu____4197)
  
let (giveZ3 : FStar_SMTEncoding_Term.decl Prims.list -> Prims.unit) =
  fun decls  ->
    FStar_All.pipe_right decls
      (FStar_List.iter
         (fun uu___38_4260  ->
            match uu___38_4260 with
            | FStar_SMTEncoding_Term.Push  -> failwith "Unexpected push/pop"
            | FStar_SMTEncoding_Term.Pop  -> failwith "Unexpected push/pop"
            | uu____4261 -> ()));
    (let uu____4263 = FStar_ST.op_Bang fresh_scope  in
     match uu____4263 with
     | hd1::tl1 ->
         FStar_ST.op_Colon_Equals fresh_scope ((FStar_List.append hd1 decls)
           :: tl1)
     | uu____4334 -> failwith "Impossible");
    (let uu____4339 =
       let uu____4342 = FStar_ST.op_Bang bg_scope  in
       FStar_List.append uu____4342 decls  in
     FStar_ST.op_Colon_Equals bg_scope uu____4339)
  
let (refresh : Prims.unit -> Prims.unit) =
  fun uu____4393  ->
    (let uu____4395 =
       let uu____4396 = FStar_Options.n_cores ()  in
       uu____4396 < (Prims.parse_int "2")  in
     if uu____4395 then bg_z3_proc.refresh () else ());
    (let uu____4398 =
       let uu____4401 =
         let uu____4406 = FStar_ST.op_Bang fresh_scope  in
         FStar_List.rev uu____4406  in
       FStar_List.flatten uu____4401  in
     FStar_ST.op_Colon_Equals bg_scope uu____4398)
  
let (mk_input :
  FStar_SMTEncoding_Term.decl Prims.list ->
    (Prims.string,Prims.string FStar_Pervasives_Native.option)
      FStar_Pervasives_Native.tuple2)
  =
  fun theory  ->
    let options = z3_options ()  in
    let uu____4477 =
      let uu____4484 =
        (FStar_Options.record_hints ()) ||
          ((FStar_Options.use_hints ()) && (FStar_Options.use_hint_hashes ()))
         in
      if uu____4484
      then
        let uu____4491 =
          let uu____4502 =
            FStar_All.pipe_right theory
              (FStar_Util.prefix_until
                 (fun uu___39_4530  ->
                    match uu___39_4530 with
                    | FStar_SMTEncoding_Term.CheckSat  -> true
                    | uu____4531 -> false))
             in
          FStar_All.pipe_right uu____4502 FStar_Option.get  in
        match uu____4491 with
        | (prefix1,check_sat,suffix) ->
            let pp =
              FStar_List.map (FStar_SMTEncoding_Term.declToSmt options)  in
            let pp_no_cap =
              FStar_List.map
<<<<<<< HEAD
                (FStar_SMTEncoding_Term.declToSmt_no_caps options)
               in
            let suffix1 = check_sat :: suffix  in
            let ps_lines = pp prefix1  in
            let ss_lines = pp suffix1  in
            let ps = FStar_String.concat "\n" ps_lines  in
            let ss = FStar_String.concat "\n" ss_lines  in
            let uncaption uu___39_4609 =
              match uu___39_4609 with
=======
                (FStar_SMTEncoding_Term.declToSmt_no_caps options) in
            let suffix1 = check_sat :: suffix in
            let ps_lines = pp prefix1 in
            let ss_lines = pp suffix1 in
            let ps = FStar_String.concat "\n" ps_lines in
            let ss = FStar_String.concat "\n" ss_lines in
            let uncaption uu___40_4609 =
              match uu___40_4609 with
>>>>>>> 5b12fe7d
              | FStar_SMTEncoding_Term.Caption uu____4610 ->
                  FStar_SMTEncoding_Term.Caption ""
              | FStar_SMTEncoding_Term.Assume a ->
                  FStar_SMTEncoding_Term.Assume
<<<<<<< HEAD
                    (let uu___44_4614 = a  in
=======
                    (let uu___45_4614 = a in
>>>>>>> 5b12fe7d
                     {
                       FStar_SMTEncoding_Term.assumption_term =
                         (uu___45_4614.FStar_SMTEncoding_Term.assumption_term);
                       FStar_SMTEncoding_Term.assumption_caption =
                         FStar_Pervasives_Native.None;
                       FStar_SMTEncoding_Term.assumption_name =
                         (uu___45_4614.FStar_SMTEncoding_Term.assumption_name);
                       FStar_SMTEncoding_Term.assumption_fact_ids =
                         (uu___45_4614.FStar_SMTEncoding_Term.assumption_fact_ids)
                     })
              | FStar_SMTEncoding_Term.DeclFun (n1,a,s,uu____4618) ->
                  FStar_SMTEncoding_Term.DeclFun
                    (n1, a, s, FStar_Pervasives_Native.None)
              | FStar_SMTEncoding_Term.DefineFun (n1,a,s,b,uu____4631) ->
                  FStar_SMTEncoding_Term.DefineFun
                    (n1, a, s, b, FStar_Pervasives_Native.None)
              | d -> d  in
            let hs =
              let uu____4642 =
                let uu____4645 =
                  let uu____4648 =
                    FStar_All.pipe_right prefix1 (FStar_List.map uncaption)
                     in
                  FStar_All.pipe_right uu____4648 pp_no_cap  in
                FStar_All.pipe_right uu____4645
                  (FStar_List.filter (fun s  -> s <> ""))
                 in
              FStar_All.pipe_right uu____4642 (FStar_String.concat "\n")  in
            let uu____4667 =
              let uu____4670 = FStar_Util.digest_of_string hs  in
              FStar_Pervasives_Native.Some uu____4670  in
            ((Prims.strcat ps (Prims.strcat "\n" ss)), uu____4667)
      else
        (let uu____4674 =
           let uu____4675 =
             FStar_List.map (FStar_SMTEncoding_Term.declToSmt options) theory
              in
           FStar_All.pipe_right uu____4675 (FStar_String.concat "\n")  in
         (uu____4674, FStar_Pervasives_Native.None))
       in
    match uu____4477 with
    | (r,hash) ->
        ((let uu____4695 = FStar_Options.log_queries ()  in
          if uu____4695 then query_logging.write_to_log r else ());
         (r, hash))
  
type cb = z3result -> Prims.unit[@@deriving show]
let (cache_hit :
  Prims.string FStar_Pervasives_Native.option ->
    Prims.string FStar_Pervasives_Native.option -> cb -> Prims.bool)
  =
  fun cache  ->
    fun qhash  ->
      fun cb  ->
        let uu____4720 =
          (FStar_Options.use_hints ()) && (FStar_Options.use_hint_hashes ())
           in
        if uu____4720
        then
          match qhash with
          | FStar_Pervasives_Native.Some x when qhash = cache ->
              let stats = FStar_Util.smap_create (Prims.parse_int "0")  in
              (FStar_Util.smap_add stats "fstar_cache_hit" "1";
               (let result =
                  {
                    z3result_status = (UNSAT FStar_Pervasives_Native.None);
                    z3result_time = (Prims.parse_int "0");
                    z3result_statistics = stats;
                    z3result_query_hash = qhash
                  }  in
                cb result; true))
          | uu____4731 -> false
        else false
  
let (ask_1_core :
  (FStar_SMTEncoding_Term.decls_t ->
     (FStar_SMTEncoding_Term.decls_t,Prims.bool)
       FStar_Pervasives_Native.tuple2)
    ->
    Prims.string FStar_Pervasives_Native.option ->
      FStar_SMTEncoding_Term.error_labels ->
        FStar_SMTEncoding_Term.decls_t -> cb -> Prims.unit)
  =
  fun filter_theory  ->
    fun cache  ->
      fun label_messages  ->
        fun qry  ->
          fun cb  ->
            let theory =
              let uu____4772 = FStar_ST.op_Bang bg_scope  in
              FStar_List.append uu____4772
                (FStar_List.append [FStar_SMTEncoding_Term.Push]
                   (FStar_List.append qry [FStar_SMTEncoding_Term.Pop]))
               in
            let uu____4798 = filter_theory theory  in
            match uu____4798 with
            | (theory1,used_unsat_core) ->
                let uu____4805 = mk_input theory1  in
                (match uu____4805 with
                 | (input,qhash) ->
                     (FStar_ST.op_Colon_Equals bg_scope [];
                      (let uu____4842 =
                         let uu____4843 = cache_hit cache qhash cb  in
                         Prims.op_Negation uu____4843  in
                       if uu____4842
                       then
                         run_job
                           {
                             job = (z3_job false label_messages input qhash);
                             callback = cb
                           }
                       else ())))
  
let (ask_n_cores :
  (FStar_SMTEncoding_Term.decls_t ->
     (FStar_SMTEncoding_Term.decls_t,Prims.bool)
       FStar_Pervasives_Native.tuple2)
    ->
    Prims.string FStar_Pervasives_Native.option ->
      FStar_SMTEncoding_Term.error_labels ->
        FStar_SMTEncoding_Term.decls_t ->
          scope_t FStar_Pervasives_Native.option -> cb -> Prims.unit)
  =
  fun filter_theory  ->
    fun cache  ->
      fun label_messages  ->
        fun qry  ->
          fun scope  ->
            fun cb  ->
              let theory =
                let uu____4893 =
                  match scope with
                  | FStar_Pervasives_Native.Some s -> FStar_List.rev s
                  | FStar_Pervasives_Native.None  ->
                      (FStar_ST.op_Colon_Equals bg_scope [];
                       (let uu____4929 = FStar_ST.op_Bang fresh_scope  in
                        FStar_List.rev uu____4929))
                   in
                FStar_List.flatten uu____4893  in
              let theory1 =
                FStar_List.append theory
                  (FStar_List.append [FStar_SMTEncoding_Term.Push]
                     (FStar_List.append qry [FStar_SMTEncoding_Term.Pop]))
                 in
              let uu____4966 = filter_theory theory1  in
              match uu____4966 with
              | (theory2,used_unsat_core) ->
                  let uu____4973 = mk_input theory2  in
                  (match uu____4973 with
                   | (input,qhash) ->
                       let uu____4986 =
                         let uu____4987 = cache_hit cache qhash cb  in
                         Prims.op_Negation uu____4987  in
                       if uu____4986
                       then
                         enqueue
                           {
                             job = (z3_job true label_messages input qhash);
                             callback = cb
                           }
                       else ())
  
let (ask :
  (FStar_SMTEncoding_Term.decls_t ->
     (FStar_SMTEncoding_Term.decls_t,Prims.bool)
       FStar_Pervasives_Native.tuple2)
    ->
    Prims.string FStar_Pervasives_Native.option ->
      FStar_SMTEncoding_Term.error_labels ->
        FStar_SMTEncoding_Term.decl Prims.list ->
          scope_t FStar_Pervasives_Native.option -> cb -> Prims.unit)
  =
  fun filter1  ->
    fun cache  ->
      fun label_messages  ->
        fun qry  ->
          fun scope  ->
            fun cb  ->
              let uu____5036 =
                let uu____5037 = FStar_Options.n_cores ()  in
                uu____5037 = (Prims.parse_int "1")  in
              if uu____5036
              then ask_1_core filter1 cache label_messages qry cb
              else ask_n_cores filter1 cache label_messages qry scope cb
  <|MERGE_RESOLUTION|>--- conflicted
+++ resolved
@@ -1,41 +1,32 @@
 open Prims
-let (_z3hash_checked : Prims.bool FStar_ST.ref) = FStar_Util.mk_ref false 
-let (_z3hash_expected : Prims.string) = "1f29cebd4df6" 
-let (_z3url : Prims.string) =
-  "https://github.com/FStarLang/binaries/tree/master/z3-tested" 
-let (parse_z3_version_lines :
-  Prims.string -> Prims.string FStar_Pervasives_Native.option) =
+let _z3hash_checked: Prims.bool FStar_ST.ref = FStar_Util.mk_ref false
+let _z3hash_expected: Prims.string = "1f29cebd4df6"
+let _z3url: Prims.string =
+  "https://github.com/FStarLang/binaries/tree/master/z3-tested"
+let parse_z3_version_lines:
+  Prims.string -> Prims.string FStar_Pervasives_Native.option =
   fun out  ->
     match FStar_Util.splitlines out with
     | x::uu____22 ->
-<<<<<<< HEAD
-        let trimmed = FStar_Util.trim_string x  in
-        let parts = FStar_Util.split trimmed " "  in
-        let rec aux uu___35_36 =
-          match uu___35_36 with
-=======
         let trimmed = FStar_Util.trim_string x in
         let parts = FStar_Util.split trimmed " " in
         let rec aux uu___36_36 =
           match uu___36_36 with
->>>>>>> 5b12fe7d
           | hash::[] ->
               let n1 =
                 Prims.min (FStar_String.strlen _z3hash_expected)
-                  (FStar_String.strlen hash)
-                 in
+                  (FStar_String.strlen hash) in
               let hash_prefix =
-                FStar_String.substring hash (Prims.parse_int "0") n1  in
+                FStar_String.substring hash (Prims.parse_int "0") n1 in
               if hash_prefix = _z3hash_expected
               then
-                ((let uu____47 = FStar_Options.debug_any ()  in
+                ((let uu____47 = FStar_Options.debug_any () in
                   if uu____47
                   then
                     let msg =
                       FStar_Util.format1
                         "Successfully found expected Z3 commit hash %s\n"
-                        hash
-                       in
+                        hash in
                     FStar_Util.print_string msg
                   else ());
                  FStar_Pervasives_Native.None)
@@ -43,62 +34,56 @@
                 (let msg =
                    FStar_Util.format2
                      "Expected Z3 commit hash \"%s\", got \"%s\""
-                     _z3hash_expected trimmed
-                    in
+                     _z3hash_expected trimmed in
                  FStar_Pervasives_Native.Some msg)
           | uu____52::q -> aux q
           | uu____56 ->
-              FStar_Pervasives_Native.Some "No Z3 commit hash found"
-           in
+              FStar_Pervasives_Native.Some "No Z3 commit hash found" in
         aux parts
     | uu____59 -> FStar_Pervasives_Native.Some "No Z3 version string found"
-  
-let (z3hash_warning_message :
+let z3hash_warning_message:
   Prims.unit ->
     (FStar_Errors.raw_error,Prims.string) FStar_Pervasives_Native.tuple2
-      FStar_Pervasives_Native.option)
+      FStar_Pervasives_Native.option
   =
   fun uu____70  ->
     let run_proc_result =
       try
         let uu____99 =
-          let uu____106 = FStar_Options.z3_exe ()  in
-          FStar_Util.run_proc uu____106 "-version" ""  in
+          let uu____106 = FStar_Options.z3_exe () in
+          FStar_Util.run_proc uu____106 "-version" "" in
         FStar_Pervasives_Native.Some uu____99
-      with | uu____124 -> FStar_Pervasives_Native.None  in
+      with | uu____124 -> FStar_Pervasives_Native.None in
     match run_proc_result with
     | FStar_Pervasives_Native.None  ->
         FStar_Pervasives_Native.Some
           (FStar_Errors.Error_Z3InvocationError, "Could not run Z3")
     | FStar_Pervasives_Native.Some (uu____147,out,uu____149) ->
-        let uu____156 = parse_z3_version_lines out  in
+        let uu____156 = parse_z3_version_lines out in
         (match uu____156 with
          | FStar_Pervasives_Native.None  -> FStar_Pervasives_Native.None
          | FStar_Pervasives_Native.Some msg ->
              FStar_Pervasives_Native.Some
                (FStar_Errors.Warning_Z3InvocationWarning, msg))
-  
-let (check_z3hash : Prims.unit -> Prims.unit) =
+let check_z3hash: Prims.unit -> Prims.unit =
   fun uu____176  ->
     let uu____177 =
-      let uu____178 = FStar_ST.op_Bang _z3hash_checked  in
-      Prims.op_Negation uu____178  in
+      let uu____178 = FStar_ST.op_Bang _z3hash_checked in
+      Prims.op_Negation uu____178 in
     if uu____177
     then
       (FStar_ST.op_Colon_Equals _z3hash_checked true;
-       (let uu____218 = z3hash_warning_message ()  in
+       (let uu____218 = z3hash_warning_message () in
         match uu____218 with
         | FStar_Pervasives_Native.None  -> ()
         | FStar_Pervasives_Native.Some (e,msg) ->
             let msg1 =
               FStar_Util.format4 "%s\n%s\n%s\n%s\n" msg
                 "Please download the version of Z3 corresponding to your platform from:"
-                _z3url "and add the bin/ subdirectory into your PATH"
-               in
+                _z3url "and add the bin/ subdirectory into your PATH" in
             FStar_Errors.log_issue FStar_Range.dummyRange (e, msg1)))
     else ()
-  
-let (ini_params : Prims.unit -> Prims.string) =
+let ini_params: Prims.unit -> Prims.string =
   fun uu____239  ->
     check_z3hash ();
     (let uu____241 =
@@ -106,95 +91,81 @@
          let uu____247 =
            let uu____250 =
              let uu____251 =
-               let uu____252 = FStar_Options.z3_seed ()  in
-               FStar_Util.string_of_int uu____252  in
-             FStar_Util.format1 "smt.random_seed=%s" uu____251  in
-           [uu____250]  in
+               let uu____252 = FStar_Options.z3_seed () in
+               FStar_Util.string_of_int uu____252 in
+             FStar_Util.format1 "smt.random_seed=%s" uu____251 in
+           [uu____250] in
          "-smt2 -in auto_config=false model=true smt.relevancy=2 smt.case_split=3"
-           :: uu____247
-          in
-       let uu____253 = FStar_Options.z3_cliopt ()  in
-       FStar_List.append uu____244 uu____253  in
+           :: uu____247 in
+       let uu____253 = FStar_Options.z3_cliopt () in
+       FStar_List.append uu____244 uu____253 in
      FStar_String.concat " " uu____241)
-  
 type label = Prims.string[@@deriving show]
 type unsat_core = Prims.string Prims.list FStar_Pervasives_Native.option
 [@@deriving show]
 type z3status =
-  | UNSAT of unsat_core 
+  | UNSAT of unsat_core
   | SAT of
   (FStar_SMTEncoding_Term.error_labels,Prims.string
                                          FStar_Pervasives_Native.option)
-  FStar_Pervasives_Native.tuple2 
+  FStar_Pervasives_Native.tuple2
   | UNKNOWN of
   (FStar_SMTEncoding_Term.error_labels,Prims.string
                                          FStar_Pervasives_Native.option)
-  FStar_Pervasives_Native.tuple2 
+  FStar_Pervasives_Native.tuple2
   | TIMEOUT of
   (FStar_SMTEncoding_Term.error_labels,Prims.string
                                          FStar_Pervasives_Native.option)
-  FStar_Pervasives_Native.tuple2 
-  | KILLED [@@deriving show]
-let (uu___is_UNSAT : z3status -> Prims.bool) =
+  FStar_Pervasives_Native.tuple2
+  | KILLED[@@deriving show]
+let uu___is_UNSAT: z3status -> Prims.bool =
   fun projectee  ->
     match projectee with | UNSAT _0 -> true | uu____298 -> false
-  
-let (__proj__UNSAT__item___0 : z3status -> unsat_core) =
-  fun projectee  -> match projectee with | UNSAT _0 -> _0 
-let (uu___is_SAT : z3status -> Prims.bool) =
+let __proj__UNSAT__item___0: z3status -> unsat_core =
+  fun projectee  -> match projectee with | UNSAT _0 -> _0
+let uu___is_SAT: z3status -> Prims.bool =
   fun projectee  ->
     match projectee with | SAT _0 -> true | uu____316 -> false
-  
-let (__proj__SAT__item___0 :
+let __proj__SAT__item___0:
   z3status ->
     (FStar_SMTEncoding_Term.error_labels,Prims.string
                                            FStar_Pervasives_Native.option)
-      FStar_Pervasives_Native.tuple2)
-  = fun projectee  -> match projectee with | SAT _0 -> _0 
-let (uu___is_UNKNOWN : z3status -> Prims.bool) =
+      FStar_Pervasives_Native.tuple2
+  = fun projectee  -> match projectee with | SAT _0 -> _0
+let uu___is_UNKNOWN: z3status -> Prims.bool =
   fun projectee  ->
     match projectee with | UNKNOWN _0 -> true | uu____352 -> false
-  
-let (__proj__UNKNOWN__item___0 :
+let __proj__UNKNOWN__item___0:
   z3status ->
     (FStar_SMTEncoding_Term.error_labels,Prims.string
                                            FStar_Pervasives_Native.option)
-      FStar_Pervasives_Native.tuple2)
-  = fun projectee  -> match projectee with | UNKNOWN _0 -> _0 
-let (uu___is_TIMEOUT : z3status -> Prims.bool) =
+      FStar_Pervasives_Native.tuple2
+  = fun projectee  -> match projectee with | UNKNOWN _0 -> _0
+let uu___is_TIMEOUT: z3status -> Prims.bool =
   fun projectee  ->
     match projectee with | TIMEOUT _0 -> true | uu____388 -> false
-  
-let (__proj__TIMEOUT__item___0 :
+let __proj__TIMEOUT__item___0:
   z3status ->
     (FStar_SMTEncoding_Term.error_labels,Prims.string
                                            FStar_Pervasives_Native.option)
-      FStar_Pervasives_Native.tuple2)
-  = fun projectee  -> match projectee with | TIMEOUT _0 -> _0 
-let (uu___is_KILLED : z3status -> Prims.bool) =
+      FStar_Pervasives_Native.tuple2
+  = fun projectee  -> match projectee with | TIMEOUT _0 -> _0
+let uu___is_KILLED: z3status -> Prims.bool =
   fun projectee  ->
     match projectee with | KILLED  -> true | uu____417 -> false
-  
 type z3statistics = Prims.string FStar_Util.smap[@@deriving show]
-<<<<<<< HEAD
-let (status_tag : z3status -> Prims.string) =
-  fun uu___36_422  ->
-    match uu___36_422 with
-=======
 let status_tag: z3status -> Prims.string =
   fun uu___37_422  ->
     match uu___37_422 with
->>>>>>> 5b12fe7d
     | SAT uu____423 -> "sat"
     | UNSAT uu____430 -> "unsat"
     | UNKNOWN uu____431 -> "unknown"
     | TIMEOUT uu____438 -> "timeout"
     | KILLED  -> "killed"
-  
-let (status_string_and_errors :
+let status_string_and_errors:
   z3status ->
     (Prims.string,FStar_SMTEncoding_Term.error_labels)
-      FStar_Pervasives_Native.tuple2)
+      FStar_Pervasives_Native.tuple2
   =
   fun s  ->
     match s with
@@ -206,8 +177,7 @@
             (match msg with
              | FStar_Pervasives_Native.None  -> ""
              | FStar_Pervasives_Native.Some msg1 ->
-                 Prims.strcat " because " msg1)
-           in
+                 Prims.strcat " because " msg1) in
         (uu____467, errs)
     | UNKNOWN (errs,msg) ->
         let uu____475 =
@@ -215,8 +185,7 @@
             (match msg with
              | FStar_Pervasives_Native.None  -> ""
              | FStar_Pervasives_Native.Some msg1 ->
-                 Prims.strcat " because " msg1)
-           in
+                 Prims.strcat " because " msg1) in
         (uu____475, errs)
     | TIMEOUT (errs,msg) ->
         let uu____483 =
@@ -224,288 +193,262 @@
             (match msg with
              | FStar_Pervasives_Native.None  -> ""
              | FStar_Pervasives_Native.Some msg1 ->
-                 Prims.strcat " because " msg1)
-           in
+                 Prims.strcat " because " msg1) in
         (uu____483, errs)
-  
-let (tid : Prims.unit -> Prims.string) =
+let tid: Prims.unit -> Prims.string =
   fun uu____487  ->
-    let uu____488 = FStar_Util.current_tid ()  in
+    let uu____488 = FStar_Util.current_tid () in
     FStar_All.pipe_right uu____488 FStar_Util.string_of_int
-  
-let (new_z3proc : Prims.string -> FStar_Util.proc) =
+let new_z3proc: Prims.string -> FStar_Util.proc =
   fun id1  ->
-    let cond pid s = let x = (FStar_Util.trim_string s) = "Done!"  in x  in
-    let uu____500 = FStar_Options.z3_exe ()  in
-    let uu____501 = ini_params ()  in
+    let cond pid s = let x = (FStar_Util.trim_string s) = "Done!" in x in
+    let uu____500 = FStar_Options.z3_exe () in
+    let uu____501 = ini_params () in
     FStar_Util.start_process false id1 uu____500 uu____501 cond
-  
 type bgproc =
   {
-  grab: Prims.unit -> FStar_Util.proc ;
-  release: Prims.unit -> Prims.unit ;
-  refresh: Prims.unit -> Prims.unit ;
-  restart: Prims.unit -> Prims.unit }[@@deriving show]
-let (__proj__Mkbgproc__item__grab : bgproc -> Prims.unit -> FStar_Util.proc)
-  =
+  grab: Prims.unit -> FStar_Util.proc;
+  release: Prims.unit -> Prims.unit;
+  refresh: Prims.unit -> Prims.unit;
+  restart: Prims.unit -> Prims.unit;}[@@deriving show]
+let __proj__Mkbgproc__item__grab: bgproc -> Prims.unit -> FStar_Util.proc =
   fun projectee  ->
     match projectee with
     | { grab = __fname__grab; release = __fname__release;
         refresh = __fname__refresh; restart = __fname__restart;_} ->
         __fname__grab
-  
-let (__proj__Mkbgproc__item__release : bgproc -> Prims.unit -> Prims.unit) =
+let __proj__Mkbgproc__item__release: bgproc -> Prims.unit -> Prims.unit =
   fun projectee  ->
     match projectee with
     | { grab = __fname__grab; release = __fname__release;
         refresh = __fname__refresh; restart = __fname__restart;_} ->
         __fname__release
-  
-let (__proj__Mkbgproc__item__refresh : bgproc -> Prims.unit -> Prims.unit) =
+let __proj__Mkbgproc__item__refresh: bgproc -> Prims.unit -> Prims.unit =
   fun projectee  ->
     match projectee with
     | { grab = __fname__grab; release = __fname__release;
         refresh = __fname__refresh; restart = __fname__restart;_} ->
         __fname__refresh
-  
-let (__proj__Mkbgproc__item__restart : bgproc -> Prims.unit -> Prims.unit) =
+let __proj__Mkbgproc__item__restart: bgproc -> Prims.unit -> Prims.unit =
   fun projectee  ->
     match projectee with
     | { grab = __fname__grab; release = __fname__release;
         refresh = __fname__refresh; restart = __fname__restart;_} ->
         __fname__restart
-  
 type query_log =
   {
-  get_module_name: Prims.unit -> Prims.string ;
-  set_module_name: Prims.string -> Prims.unit ;
-  write_to_log: Prims.string -> Prims.unit ;
-  close_log: Prims.unit -> Prims.unit ;
-  log_file_name: Prims.unit -> Prims.string }[@@deriving show]
-let (__proj__Mkquery_log__item__get_module_name :
-  query_log -> Prims.unit -> Prims.string) =
+  get_module_name: Prims.unit -> Prims.string;
+  set_module_name: Prims.string -> Prims.unit;
+  write_to_log: Prims.string -> Prims.unit;
+  close_log: Prims.unit -> Prims.unit;
+  log_file_name: Prims.unit -> Prims.string;}[@@deriving show]
+let __proj__Mkquery_log__item__get_module_name:
+  query_log -> Prims.unit -> Prims.string =
   fun projectee  ->
     match projectee with
     | { get_module_name = __fname__get_module_name;
         set_module_name = __fname__set_module_name;
         write_to_log = __fname__write_to_log; close_log = __fname__close_log;
         log_file_name = __fname__log_file_name;_} -> __fname__get_module_name
-  
-let (__proj__Mkquery_log__item__set_module_name :
-  query_log -> Prims.string -> Prims.unit) =
+let __proj__Mkquery_log__item__set_module_name:
+  query_log -> Prims.string -> Prims.unit =
   fun projectee  ->
     match projectee with
     | { get_module_name = __fname__get_module_name;
         set_module_name = __fname__set_module_name;
         write_to_log = __fname__write_to_log; close_log = __fname__close_log;
         log_file_name = __fname__log_file_name;_} -> __fname__set_module_name
-  
-let (__proj__Mkquery_log__item__write_to_log :
-  query_log -> Prims.string -> Prims.unit) =
+let __proj__Mkquery_log__item__write_to_log:
+  query_log -> Prims.string -> Prims.unit =
   fun projectee  ->
     match projectee with
     | { get_module_name = __fname__get_module_name;
         set_module_name = __fname__set_module_name;
         write_to_log = __fname__write_to_log; close_log = __fname__close_log;
         log_file_name = __fname__log_file_name;_} -> __fname__write_to_log
-  
-let (__proj__Mkquery_log__item__close_log :
-  query_log -> Prims.unit -> Prims.unit) =
+let __proj__Mkquery_log__item__close_log:
+  query_log -> Prims.unit -> Prims.unit =
   fun projectee  ->
     match projectee with
     | { get_module_name = __fname__get_module_name;
         set_module_name = __fname__set_module_name;
         write_to_log = __fname__write_to_log; close_log = __fname__close_log;
         log_file_name = __fname__log_file_name;_} -> __fname__close_log
-  
-let (__proj__Mkquery_log__item__log_file_name :
-  query_log -> Prims.unit -> Prims.string) =
+let __proj__Mkquery_log__item__log_file_name:
+  query_log -> Prims.unit -> Prims.string =
   fun projectee  ->
     match projectee with
     | { get_module_name = __fname__get_module_name;
         set_module_name = __fname__set_module_name;
         write_to_log = __fname__write_to_log; close_log = __fname__close_log;
         log_file_name = __fname__log_file_name;_} -> __fname__log_file_name
-  
-let (query_logging : query_log) =
-  let query_number = FStar_Util.mk_ref (Prims.parse_int "0")  in
-  let log_file_opt = FStar_Util.mk_ref FStar_Pervasives_Native.None  in
-  let used_file_names = FStar_Util.mk_ref []  in
-  let current_module_name = FStar_Util.mk_ref FStar_Pervasives_Native.None
-     in
-  let current_file_name = FStar_Util.mk_ref FStar_Pervasives_Native.None  in
+let query_logging: query_log =
+  let query_number = FStar_Util.mk_ref (Prims.parse_int "0") in
+  let log_file_opt = FStar_Util.mk_ref FStar_Pervasives_Native.None in
+  let used_file_names = FStar_Util.mk_ref [] in
+  let current_module_name = FStar_Util.mk_ref FStar_Pervasives_Native.None in
+  let current_file_name = FStar_Util.mk_ref FStar_Pervasives_Native.None in
   let set_module_name n1 =
     FStar_ST.op_Colon_Equals current_module_name
-      (FStar_Pervasives_Native.Some n1)
-     in
+      (FStar_Pervasives_Native.Some n1) in
   let get_module_name uu____855 =
-    let uu____856 = FStar_ST.op_Bang current_module_name  in
+    let uu____856 = FStar_ST.op_Bang current_module_name in
     match uu____856 with
     | FStar_Pervasives_Native.None  -> failwith "Module name not set"
-    | FStar_Pervasives_Native.Some n1 -> n1  in
+    | FStar_Pervasives_Native.Some n1 -> n1 in
   let new_log_file uu____908 =
-    let uu____909 = FStar_ST.op_Bang current_module_name  in
+    let uu____909 = FStar_ST.op_Bang current_module_name in
     match uu____909 with
     | FStar_Pervasives_Native.None  -> failwith "current module not set"
     | FStar_Pervasives_Native.Some n1 ->
         let file_name =
           let uu____959 =
-            let uu____966 = FStar_ST.op_Bang used_file_names  in
+            let uu____966 = FStar_ST.op_Bang used_file_names in
             FStar_List.tryFind
               (fun uu____1033  ->
-                 match uu____1033 with | (m,uu____1039) -> n1 = m) uu____966
-             in
+                 match uu____1033 with | (m,uu____1039) -> n1 = m) uu____966 in
           match uu____959 with
           | FStar_Pervasives_Native.None  ->
               ((let uu____1045 =
-                  let uu____1052 = FStar_ST.op_Bang used_file_names  in
-                  (n1, (Prims.parse_int "0")) :: uu____1052  in
+                  let uu____1052 = FStar_ST.op_Bang used_file_names in
+                  (n1, (Prims.parse_int "0")) :: uu____1052 in
                 FStar_ST.op_Colon_Equals used_file_names uu____1045);
                n1)
           | FStar_Pervasives_Native.Some (uu____1169,k) ->
               ((let uu____1176 =
-                  let uu____1183 = FStar_ST.op_Bang used_file_names  in
-                  (n1, (k + (Prims.parse_int "1"))) :: uu____1183  in
+                  let uu____1183 = FStar_ST.op_Bang used_file_names in
+                  (n1, (k + (Prims.parse_int "1"))) :: uu____1183 in
                 FStar_ST.op_Colon_Equals used_file_names uu____1176);
                (let uu____1300 =
-                  FStar_Util.string_of_int (k + (Prims.parse_int "1"))  in
-                FStar_Util.format2 "%s-%s" n1 uu____1300))
-           in
-        let file_name1 = FStar_Util.format1 "queries-%s.smt2" file_name  in
+                  FStar_Util.string_of_int (k + (Prims.parse_int "1")) in
+                FStar_Util.format2 "%s-%s" n1 uu____1300)) in
+        let file_name1 = FStar_Util.format1 "queries-%s.smt2" file_name in
         (FStar_ST.op_Colon_Equals current_file_name
            (FStar_Pervasives_Native.Some file_name1);
-         (let fh = FStar_Util.open_file_for_writing file_name1  in
+         (let fh = FStar_Util.open_file_for_writing file_name1 in
           FStar_ST.op_Colon_Equals log_file_opt
             (FStar_Pervasives_Native.Some fh);
-          fh))
-     in
+          fh)) in
   let get_log_file uu____1398 =
-    let uu____1399 = FStar_ST.op_Bang log_file_opt  in
+    let uu____1399 = FStar_ST.op_Bang log_file_opt in
     match uu____1399 with
     | FStar_Pervasives_Native.None  -> new_log_file ()
-    | FStar_Pervasives_Native.Some fh -> fh  in
+    | FStar_Pervasives_Native.Some fh -> fh in
   let append_to_log str =
-    let uu____1452 = get_log_file ()  in
-    FStar_Util.append_to_file uu____1452 str  in
+    let uu____1452 = get_log_file () in
+    FStar_Util.append_to_file uu____1452 str in
   let write_to_new_log str =
     let dir_name =
-      let uu____1458 = FStar_ST.op_Bang current_file_name  in
+      let uu____1458 = FStar_ST.op_Bang current_file_name in
       match uu____1458 with
       | FStar_Pervasives_Native.None  ->
           let dir_name =
-            let uu____1507 = FStar_ST.op_Bang current_module_name  in
+            let uu____1507 = FStar_ST.op_Bang current_module_name in
             match uu____1507 with
             | FStar_Pervasives_Native.None  ->
                 failwith "current module not set"
             | FStar_Pervasives_Native.Some n1 ->
-                FStar_Util.format1 "queries-%s" n1
-             in
+                FStar_Util.format1 "queries-%s" n1 in
           (FStar_Util.mkdir true dir_name;
            FStar_ST.op_Colon_Equals current_file_name
              (FStar_Pervasives_Native.Some dir_name);
            dir_name)
-      | FStar_Pervasives_Native.Some n1 -> n1  in
-    let qnum = FStar_ST.op_Bang query_number  in
+      | FStar_Pervasives_Native.Some n1 -> n1 in
+    let qnum = FStar_ST.op_Bang query_number in
     (let uu____1647 =
-       let uu____1648 = FStar_ST.op_Bang query_number  in
-       uu____1648 + (Prims.parse_int "1")  in
+       let uu____1648 = FStar_ST.op_Bang query_number in
+       uu____1648 + (Prims.parse_int "1") in
      FStar_ST.op_Colon_Equals query_number uu____1647);
     (let file_name =
-       let uu____1732 = FStar_Util.string_of_int qnum  in
-       FStar_Util.format1 "query-%s.smt2" uu____1732  in
-     let file_name1 = FStar_Util.concat_dir_filename dir_name file_name  in
-     FStar_Util.write_file file_name1 str)
-     in
+       let uu____1732 = FStar_Util.string_of_int qnum in
+       FStar_Util.format1 "query-%s.smt2" uu____1732 in
+     let file_name1 = FStar_Util.concat_dir_filename dir_name file_name in
+     FStar_Util.write_file file_name1 str) in
   let write_to_log str =
     let uu____1738 =
-      let uu____1739 = FStar_Options.n_cores ()  in
-      uu____1739 > (Prims.parse_int "1")  in
-    if uu____1738 then write_to_new_log str else append_to_log str  in
+      let uu____1739 = FStar_Options.n_cores () in
+      uu____1739 > (Prims.parse_int "1") in
+    if uu____1738 then write_to_new_log str else append_to_log str in
   let close_log uu____1744 =
-    let uu____1745 = FStar_ST.op_Bang log_file_opt  in
+    let uu____1745 = FStar_ST.op_Bang log_file_opt in
     match uu____1745 with
     | FStar_Pervasives_Native.None  -> ()
     | FStar_Pervasives_Native.Some fh ->
         (FStar_Util.close_file fh;
-         FStar_ST.op_Colon_Equals log_file_opt FStar_Pervasives_Native.None)
-     in
+         FStar_ST.op_Colon_Equals log_file_opt FStar_Pervasives_Native.None) in
   let log_file_name uu____1843 =
-    let uu____1844 = FStar_ST.op_Bang current_file_name  in
+    let uu____1844 = FStar_ST.op_Bang current_file_name in
     match uu____1844 with
     | FStar_Pervasives_Native.None  -> failwith "no log file"
-    | FStar_Pervasives_Native.Some n1 -> n1  in
+    | FStar_Pervasives_Native.Some n1 -> n1 in
   { get_module_name; set_module_name; write_to_log; close_log; log_file_name
-  } 
-let (bg_z3_proc : bgproc) =
-  let the_z3proc = FStar_Util.mk_ref FStar_Pervasives_Native.None  in
+  }
+let bg_z3_proc: bgproc =
+  let the_z3proc = FStar_Util.mk_ref FStar_Pervasives_Native.None in
   let new_proc =
-    let ctr = FStar_Util.mk_ref (~- (Prims.parse_int "1"))  in
+    let ctr = FStar_Util.mk_ref (- (Prims.parse_int "1")) in
     fun uu____1906  ->
       let uu____1907 =
         let uu____1908 =
           FStar_Util.incr ctr;
-          (let uu____1943 = FStar_ST.op_Bang ctr  in
-           FStar_All.pipe_right uu____1943 FStar_Util.string_of_int)
-           in
-        FStar_Util.format1 "bg-%s" uu____1908  in
-      new_z3proc uu____1907
-     in
+          (let uu____1943 = FStar_ST.op_Bang ctr in
+           FStar_All.pipe_right uu____1943 FStar_Util.string_of_int) in
+        FStar_Util.format1 "bg-%s" uu____1908 in
+      new_z3proc uu____1907 in
   let z3proc uu____1988 =
     (let uu____1990 =
-       let uu____1991 = FStar_ST.op_Bang the_z3proc  in
-       uu____1991 = FStar_Pervasives_Native.None  in
+       let uu____1991 = FStar_ST.op_Bang the_z3proc in
+       uu____1991 = FStar_Pervasives_Native.None in
      if uu____1990
      then
        let uu____2041 =
-         let uu____2044 = new_proc ()  in
-         FStar_Pervasives_Native.Some uu____2044  in
+         let uu____2044 = new_proc () in
+         FStar_Pervasives_Native.Some uu____2044 in
        FStar_ST.op_Colon_Equals the_z3proc uu____2041
      else ());
-    (let uu____2091 = FStar_ST.op_Bang the_z3proc  in
-     FStar_Util.must uu____2091)
-     in
-  let x = []  in
-  let grab uu____2145 = FStar_Util.monitor_enter x; z3proc ()  in
-  let release uu____2152 = FStar_Util.monitor_exit x  in
+    (let uu____2091 = FStar_ST.op_Bang the_z3proc in
+     FStar_Util.must uu____2091) in
+  let x = [] in
+  let grab uu____2145 = FStar_Util.monitor_enter x; z3proc () in
+  let release uu____2152 = FStar_Util.monitor_exit x in
   let refresh uu____2158 =
-    let proc = grab ()  in
+    let proc = grab () in
     FStar_Util.kill_process proc;
     (let uu____2162 =
-       let uu____2165 = new_proc ()  in
-       FStar_Pervasives_Native.Some uu____2165  in
+       let uu____2165 = new_proc () in
+       FStar_Pervasives_Native.Some uu____2165 in
      FStar_ST.op_Colon_Equals the_z3proc uu____2162);
     query_logging.close_log ();
-    release ()  in
+    release () in
   let restart uu____2215 =
     FStar_Util.monitor_enter ();
     query_logging.close_log ();
     FStar_ST.op_Colon_Equals the_z3proc FStar_Pervasives_Native.None;
     (let uu____2265 =
-       let uu____2268 = new_proc ()  in
-       FStar_Pervasives_Native.Some uu____2268  in
+       let uu____2268 = new_proc () in
+       FStar_Pervasives_Native.Some uu____2268 in
      FStar_ST.op_Colon_Equals the_z3proc uu____2265);
-    FStar_Util.monitor_exit ()  in
-  { grab; release; refresh; restart } 
-let (at_log_file : Prims.unit -> Prims.string) =
+    FStar_Util.monitor_exit () in
+  { grab; release; refresh; restart }
+let at_log_file: Prims.unit -> Prims.string =
   fun uu____2316  ->
-    let uu____2317 = FStar_Options.log_queries ()  in
+    let uu____2317 = FStar_Options.log_queries () in
     if uu____2317
     then
-      let uu____2318 = query_logging.log_file_name ()  in
+      let uu____2318 = query_logging.log_file_name () in
       Prims.strcat "@" uu____2318
     else ""
-  
 type smt_output_section = Prims.string Prims.list[@@deriving show]
 type smt_output =
   {
-  smt_result: smt_output_section ;
-  smt_reason_unknown: smt_output_section FStar_Pervasives_Native.option ;
-  smt_unsat_core: smt_output_section FStar_Pervasives_Native.option ;
-  smt_statistics: smt_output_section FStar_Pervasives_Native.option ;
-  smt_labels: smt_output_section FStar_Pervasives_Native.option }[@@deriving
+  smt_result: smt_output_section;
+  smt_reason_unknown: smt_output_section FStar_Pervasives_Native.option;
+  smt_unsat_core: smt_output_section FStar_Pervasives_Native.option;
+  smt_statistics: smt_output_section FStar_Pervasives_Native.option;
+  smt_labels: smt_output_section FStar_Pervasives_Native.option;}[@@deriving
                                                                    show]
-let (__proj__Mksmt_output__item__smt_result :
-  smt_output -> smt_output_section) =
+let __proj__Mksmt_output__item__smt_result: smt_output -> smt_output_section
+  =
   fun projectee  ->
     match projectee with
     | { smt_result = __fname__smt_result;
@@ -513,9 +456,8 @@
         smt_unsat_core = __fname__smt_unsat_core;
         smt_statistics = __fname__smt_statistics;
         smt_labels = __fname__smt_labels;_} -> __fname__smt_result
-  
-let (__proj__Mksmt_output__item__smt_reason_unknown :
-  smt_output -> smt_output_section FStar_Pervasives_Native.option) =
+let __proj__Mksmt_output__item__smt_reason_unknown:
+  smt_output -> smt_output_section FStar_Pervasives_Native.option =
   fun projectee  ->
     match projectee with
     | { smt_result = __fname__smt_result;
@@ -523,9 +465,8 @@
         smt_unsat_core = __fname__smt_unsat_core;
         smt_statistics = __fname__smt_statistics;
         smt_labels = __fname__smt_labels;_} -> __fname__smt_reason_unknown
-  
-let (__proj__Mksmt_output__item__smt_unsat_core :
-  smt_output -> smt_output_section FStar_Pervasives_Native.option) =
+let __proj__Mksmt_output__item__smt_unsat_core:
+  smt_output -> smt_output_section FStar_Pervasives_Native.option =
   fun projectee  ->
     match projectee with
     | { smt_result = __fname__smt_result;
@@ -533,9 +474,8 @@
         smt_unsat_core = __fname__smt_unsat_core;
         smt_statistics = __fname__smt_statistics;
         smt_labels = __fname__smt_labels;_} -> __fname__smt_unsat_core
-  
-let (__proj__Mksmt_output__item__smt_statistics :
-  smt_output -> smt_output_section FStar_Pervasives_Native.option) =
+let __proj__Mksmt_output__item__smt_statistics:
+  smt_output -> smt_output_section FStar_Pervasives_Native.option =
   fun projectee  ->
     match projectee with
     | { smt_result = __fname__smt_result;
@@ -543,9 +483,8 @@
         smt_unsat_core = __fname__smt_unsat_core;
         smt_statistics = __fname__smt_statistics;
         smt_labels = __fname__smt_labels;_} -> __fname__smt_statistics
-  
-let (__proj__Mksmt_output__item__smt_labels :
-  smt_output -> smt_output_section FStar_Pervasives_Native.option) =
+let __proj__Mksmt_output__item__smt_labels:
+  smt_output -> smt_output_section FStar_Pervasives_Native.option =
   fun projectee  ->
     match projectee with
     | { smt_result = __fname__smt_result;
@@ -553,8 +492,7 @@
         smt_unsat_core = __fname__smt_unsat_core;
         smt_statistics = __fname__smt_statistics;
         smt_labels = __fname__smt_labels;_} -> __fname__smt_labels
-  
-let (smt_output_sections : Prims.string Prims.list -> smt_output) =
+let smt_output_sections: Prims.string Prims.list -> smt_output =
   fun lines  ->
     let rec until tag lines1 =
       match lines1 with
@@ -563,21 +501,20 @@
           if tag = l
           then FStar_Pervasives_Native.Some ([], lines2)
           else
-            (let uu____2519 = until tag lines2  in
+            (let uu____2519 = until tag lines2 in
              FStar_Util.map_opt uu____2519
                (fun uu____2549  ->
                   match uu____2549 with
-                  | (until_tag,rest) -> ((l :: until_tag), rest)))
-       in
-    let start_tag tag = Prims.strcat "<" (Prims.strcat tag ">")  in
-    let end_tag tag = Prims.strcat "</" (Prims.strcat tag ">")  in
+                  | (until_tag,rest) -> ((l :: until_tag), rest))) in
+    let start_tag tag = Prims.strcat "<" (Prims.strcat tag ">") in
+    let end_tag tag = Prims.strcat "</" (Prims.strcat tag ">") in
     let find_section tag lines1 =
-      let uu____2619 = until (start_tag tag) lines1  in
+      let uu____2619 = until (start_tag tag) lines1 in
       match uu____2619 with
       | FStar_Pervasives_Native.None  ->
           (FStar_Pervasives_Native.None, lines1)
       | FStar_Pervasives_Native.Some (prefix1,suffix) ->
-          let uu____2674 = until (end_tag tag) suffix  in
+          let uu____2674 = until (end_tag tag) suffix in
           (match uu____2674 with
            | FStar_Pervasives_Native.None  ->
                failwith
@@ -585,49 +522,45 @@
                     (Prims.strcat (end_tag tag) " not found"))
            | FStar_Pervasives_Native.Some (section,suffix1) ->
                ((FStar_Pervasives_Native.Some section),
-                 (FStar_List.append prefix1 suffix1)))
-       in
-    let uu____2739 = find_section "result" lines  in
+                 (FStar_List.append prefix1 suffix1))) in
+    let uu____2739 = find_section "result" lines in
     match uu____2739 with
     | (result_opt,lines1) ->
-        let result = FStar_Util.must result_opt  in
-        let uu____2769 = find_section "reason-unknown" lines1  in
+        let result = FStar_Util.must result_opt in
+        let uu____2769 = find_section "reason-unknown" lines1 in
         (match uu____2769 with
          | (reason_unknown,lines2) ->
-             let uu____2794 = find_section "unsat-core" lines2  in
+             let uu____2794 = find_section "unsat-core" lines2 in
              (match uu____2794 with
               | (unsat_core,lines3) ->
-                  let uu____2819 = find_section "statistics" lines3  in
+                  let uu____2819 = find_section "statistics" lines3 in
                   (match uu____2819 with
                    | (statistics,lines4) ->
-                       let uu____2844 = find_section "labels" lines4  in
+                       let uu____2844 = find_section "labels" lines4 in
                        (match uu____2844 with
                         | (labels,lines5) ->
                             let remaining =
-                              let uu____2872 = until "Done!" lines5  in
+                              let uu____2872 = until "Done!" lines5 in
                               match uu____2872 with
                               | FStar_Pervasives_Native.None  -> lines5
                               | FStar_Pervasives_Native.Some (prefix1,suffix)
-                                  -> FStar_List.append prefix1 suffix
-                               in
+                                  -> FStar_List.append prefix1 suffix in
                             ((match remaining with
                               | [] -> ()
                               | uu____2912 ->
                                   let uu____2915 =
                                     let uu____2920 =
                                       let uu____2921 =
-                                        query_logging.get_module_name ()  in
+                                        query_logging.get_module_name () in
                                       FStar_Util.format2
                                         "%s: Unexpected output from Z3: %s\n"
                                         uu____2921
-                                        (FStar_String.concat "\n" remaining)
-                                       in
+                                        (FStar_String.concat "\n" remaining) in
                                     (FStar_Errors.Warning_UnexpectedZ3Output,
-                                      uu____2920)
-                                     in
+                                      uu____2920) in
                                   FStar_Errors.log_issue
                                     FStar_Range.dummyRange uu____2915);
-                             (let uu____2922 = FStar_Util.must result_opt  in
+                             (let uu____2922 = FStar_Util.must result_opt in
                               {
                                 smt_result = uu____2922;
                                 smt_reason_unknown = reason_unknown;
@@ -635,12 +568,11 @@
                                 smt_statistics = statistics;
                                 smt_labels = labels
                               }))))))
-  
-let (doZ3Exe :
+let doZ3Exe:
   Prims.bool ->
     Prims.string ->
       FStar_SMTEncoding_Term.error_labels ->
-        (z3status,z3statistics) FStar_Pervasives_Native.tuple2)
+        (z3status,z3statistics) FStar_Pervasives_Native.tuple2
   =
   fun fresh  ->
     fun input  ->
@@ -648,28 +580,23 @@
         let parse z3out =
           let lines =
             FStar_All.pipe_right (FStar_String.split [10] z3out)
-              (FStar_List.map FStar_Util.trim_string)
-             in
-          let smt_output = smt_output_sections lines  in
+              (FStar_List.map FStar_Util.trim_string) in
+          let smt_output = smt_output_sections lines in
           let unsat_core =
             match smt_output.smt_unsat_core with
             | FStar_Pervasives_Native.None  -> FStar_Pervasives_Native.None
             | FStar_Pervasives_Native.Some s ->
-                let s1 = FStar_Util.trim_string (FStar_String.concat " " s)
-                   in
+                let s1 = FStar_Util.trim_string (FStar_String.concat " " s) in
                 let s2 =
                   FStar_Util.substring s1 (Prims.parse_int "1")
-                    ((FStar_String.length s1) - (Prims.parse_int "2"))
-                   in
+                    ((FStar_String.length s1) - (Prims.parse_int "2")) in
                 if FStar_Util.starts_with s2 "error"
                 then FStar_Pervasives_Native.None
                 else
                   (let uu____2982 =
                      FStar_All.pipe_right (FStar_Util.split s2 " ")
-                       (FStar_Util.sort_with FStar_String.compare)
-                      in
-                   FStar_Pervasives_Native.Some uu____2982)
-             in
+                       (FStar_Util.sort_with FStar_String.compare) in
+                   FStar_Pervasives_Native.Some uu____2982) in
           let labels =
             match smt_output.smt_labels with
             | FStar_Pervasives_Native.None  -> []
@@ -678,11 +605,11 @@
                   match lines2 with
                   | lname::"false"::rest when
                       FStar_Util.starts_with lname "label_" ->
-                      let uu____3043 = lblnegs rest  in lname :: uu____3043
+                      let uu____3043 = lblnegs rest in lname :: uu____3043
                   | lname::uu____3047::rest when
                       FStar_Util.starts_with lname "label_" -> lblnegs rest
-                  | uu____3051 -> []  in
-                let lblnegs1 = lblnegs lines1  in
+                  | uu____3051 -> [] in
+                let lblnegs1 = lblnegs lines1 in
                 FStar_All.pipe_right lblnegs1
                   (FStar_List.collect
                      (fun l  ->
@@ -692,80 +619,71 @@
                                (fun uu____3123  ->
                                   match uu____3123 with
                                   | (m,uu____3135,uu____3136) ->
-                                      (FStar_Pervasives_Native.fst m) = l))
-                           in
+                                      (FStar_Pervasives_Native.fst m) = l)) in
                         match uu____3084 with
                         | FStar_Pervasives_Native.None  -> []
                         | FStar_Pervasives_Native.Some (lbl,msg,r) ->
-                            [(lbl, msg, r)]))
-             in
+                            [(lbl, msg, r)])) in
           let statistics =
-            let statistics = FStar_Util.smap_create (Prims.parse_int "0")  in
+            let statistics = FStar_Util.smap_create (Prims.parse_int "0") in
             match smt_output.smt_statistics with
             | FStar_Pervasives_Native.None  -> statistics
             | FStar_Pervasives_Native.Some lines1 ->
                 let parse_line line =
                   let pline =
-                    FStar_Util.split (FStar_Util.trim_string line) ":"  in
+                    FStar_Util.split (FStar_Util.trim_string line) ":" in
                   match pline with
                   | "("::entry::[] ->
-                      let tokens = FStar_Util.split entry " "  in
-                      let key = FStar_List.hd tokens  in
+                      let tokens = FStar_Util.split entry " " in
+                      let key = FStar_List.hd tokens in
                       let ltok =
                         FStar_List.nth tokens
-                          ((FStar_List.length tokens) - (Prims.parse_int "1"))
-                         in
+                          ((FStar_List.length tokens) - (Prims.parse_int "1")) in
                       let value =
                         if FStar_Util.ends_with ltok ")"
                         then
                           FStar_Util.substring ltok (Prims.parse_int "0")
                             ((FStar_String.length ltok) -
                                (Prims.parse_int "1"))
-                        else ltok  in
+                        else ltok in
                       FStar_Util.smap_add statistics key value
                   | ""::entry::[] ->
-                      let tokens = FStar_Util.split entry " "  in
-                      let key = FStar_List.hd tokens  in
+                      let tokens = FStar_Util.split entry " " in
+                      let key = FStar_List.hd tokens in
                       let ltok =
                         FStar_List.nth tokens
-                          ((FStar_List.length tokens) - (Prims.parse_int "1"))
-                         in
+                          ((FStar_List.length tokens) - (Prims.parse_int "1")) in
                       let value =
                         if FStar_Util.ends_with ltok ")"
                         then
                           FStar_Util.substring ltok (Prims.parse_int "0")
                             ((FStar_String.length ltok) -
                                (Prims.parse_int "1"))
-                        else ltok  in
+                        else ltok in
                       FStar_Util.smap_add statistics key value
-                  | uu____3248 -> ()  in
-                (FStar_List.iter parse_line lines1; statistics)
-             in
+                  | uu____3248 -> () in
+                (FStar_List.iter parse_line lines1; statistics) in
           let reason_unknown =
             FStar_Util.map_opt smt_output.smt_reason_unknown
               (fun x  ->
-                 let ru = FStar_String.concat " " x  in
+                 let ru = FStar_String.concat " " x in
                  if FStar_Util.starts_with ru "(:reason-unknown \""
                  then
                    let reason =
                      FStar_Util.substring_from ru
-                       (FStar_String.length "(:reason-unknown \"")
-                      in
+                       (FStar_String.length "(:reason-unknown \"") in
                    let res =
                      FStar_String.substring reason (Prims.parse_int "0")
-                       ((FStar_String.length reason) - (Prims.parse_int "2"))
-                      in
+                       ((FStar_String.length reason) - (Prims.parse_int "2")) in
                    res
-                 else ru)
-             in
+                 else ru) in
           let status =
-            (let uu____3266 = FStar_Options.debug_any ()  in
+            (let uu____3266 = FStar_Options.debug_any () in
              if uu____3266
              then
                let uu____3267 =
                  FStar_Util.format1 "Z3 says: %s\n"
-                   (FStar_String.concat "\n" smt_output.smt_result)
-                  in
+                   (FStar_String.concat "\n" smt_output.smt_result) in
                FStar_All.pipe_left FStar_Util.print_string uu____3267
              else ());
             (match smt_output.smt_result with
@@ -778,54 +696,46 @@
                  let uu____3313 =
                    FStar_Util.format1
                      "Unexpected output from Z3: got output result: %s\n"
-                     (FStar_String.concat "\n" smt_output.smt_result)
-                    in
-                 failwith uu____3313)
-             in
-          (status, statistics)  in
-        let cond pid s = let x = (FStar_Util.trim_string s) = "Done!"  in x
-           in
+                     (FStar_String.concat "\n" smt_output.smt_result) in
+                 failwith uu____3313) in
+          (status, statistics) in
+        let cond pid s = let x = (FStar_Util.trim_string s) = "Done!" in x in
         let stdout1 =
           if fresh
           then
-            let uu____3323 = tid ()  in
-            let uu____3324 = FStar_Options.z3_exe ()  in
-            let uu____3325 = ini_params ()  in
+            let uu____3323 = tid () in
+            let uu____3324 = FStar_Options.z3_exe () in
+            let uu____3325 = ini_params () in
             FStar_Util.launch_process false uu____3323 uu____3324 uu____3325
               input cond
           else
-            (let proc = bg_z3_proc.grab ()  in
-             let stdout1 = FStar_Util.ask_process proc input  in
-             bg_z3_proc.release (); stdout1)
-           in
+            (let proc = bg_z3_proc.grab () in
+             let stdout1 = FStar_Util.ask_process proc input in
+             bg_z3_proc.release (); stdout1) in
         parse (FStar_Util.trim_string stdout1)
-  
-let (z3_options : Prims.unit -> Prims.string) =
+let z3_options: Prims.unit -> Prims.string =
   fun uu____3332  ->
     "(set-option :global-decls false)\n(set-option :smt.mbqi false)\n(set-option :auto_config false)\n(set-option :produce-unsat-cores true)\n"
-  
 type 'a job = {
-  job: Prims.unit -> 'a ;
-  callback: 'a -> Prims.unit }[@@deriving show]
-let __proj__Mkjob__item__job : 'a . 'a job -> Prims.unit -> 'a =
+  job: Prims.unit -> 'a;
+  callback: 'a -> Prims.unit;}[@@deriving show]
+let __proj__Mkjob__item__job: 'a . 'a job -> Prims.unit -> 'a =
   fun projectee  ->
     match projectee with
     | { job = __fname__job; callback = __fname__callback;_} -> __fname__job
-  
-let __proj__Mkjob__item__callback : 'a . 'a job -> 'a -> Prims.unit =
+let __proj__Mkjob__item__callback: 'a . 'a job -> 'a -> Prims.unit =
   fun projectee  ->
     match projectee with
     | { job = __fname__job; callback = __fname__callback;_} ->
         __fname__callback
-  
 type z3result =
   {
-  z3result_status: z3status ;
-  z3result_time: Prims.int ;
-  z3result_statistics: z3statistics ;
-  z3result_query_hash: Prims.string FStar_Pervasives_Native.option }[@@deriving
+  z3result_status: z3status;
+  z3result_time: Prims.int;
+  z3result_statistics: z3statistics;
+  z3result_query_hash: Prims.string FStar_Pervasives_Native.option;}[@@deriving
                                                                     show]
-let (__proj__Mkz3result__item__z3result_status : z3result -> z3status) =
+let __proj__Mkz3result__item__z3result_status: z3result -> z3status =
   fun projectee  ->
     match projectee with
     | { z3result_status = __fname__z3result_status;
@@ -833,8 +743,7 @@
         z3result_statistics = __fname__z3result_statistics;
         z3result_query_hash = __fname__z3result_query_hash;_} ->
         __fname__z3result_status
-  
-let (__proj__Mkz3result__item__z3result_time : z3result -> Prims.int) =
+let __proj__Mkz3result__item__z3result_time: z3result -> Prims.int =
   fun projectee  ->
     match projectee with
     | { z3result_status = __fname__z3result_status;
@@ -842,9 +751,7 @@
         z3result_statistics = __fname__z3result_statistics;
         z3result_query_hash = __fname__z3result_query_hash;_} ->
         __fname__z3result_time
-  
-let (__proj__Mkz3result__item__z3result_statistics :
-  z3result -> z3statistics) =
+let __proj__Mkz3result__item__z3result_statistics: z3result -> z3statistics =
   fun projectee  ->
     match projectee with
     | { z3result_status = __fname__z3result_status;
@@ -852,9 +759,8 @@
         z3result_statistics = __fname__z3result_statistics;
         z3result_query_hash = __fname__z3result_query_hash;_} ->
         __fname__z3result_statistics
-  
-let (__proj__Mkz3result__item__z3result_query_hash :
-  z3result -> Prims.string FStar_Pervasives_Native.option) =
+let __proj__Mkz3result__item__z3result_query_hash:
+  z3result -> Prims.string FStar_Pervasives_Native.option =
   fun projectee  ->
     match projectee with
     | { z3result_status = __fname__z3result_status;
@@ -862,51 +768,48 @@
         z3result_statistics = __fname__z3result_statistics;
         z3result_query_hash = __fname__z3result_query_hash;_} ->
         __fname__z3result_query_hash
-  
 type z3job = z3result job[@@deriving show]
-let (job_queue : z3job Prims.list FStar_ST.ref) = FStar_Util.mk_ref [] 
-let (pending_jobs : Prims.int FStar_ST.ref) =
-  FStar_Util.mk_ref (Prims.parse_int "0") 
-let with_monitor :
+let job_queue: z3job Prims.list FStar_ST.ref = FStar_Util.mk_ref []
+let pending_jobs: Prims.int FStar_ST.ref =
+  FStar_Util.mk_ref (Prims.parse_int "0")
+let with_monitor:
   'Auu____3485 'Auu____3486 .
     'Auu____3486 -> (Prims.unit -> 'Auu____3485) -> 'Auu____3485
   =
   fun m  ->
     fun f  ->
       FStar_Util.monitor_enter m;
-      (let res = f ()  in FStar_Util.monitor_exit m; res)
-  
-let (z3_job :
+      (let res = f () in FStar_Util.monitor_exit m; res)
+let z3_job:
   Prims.bool ->
     FStar_SMTEncoding_Term.error_labels ->
       Prims.string ->
-        Prims.string FStar_Pervasives_Native.option -> Prims.unit -> z3result)
+        Prims.string FStar_Pervasives_Native.option -> Prims.unit -> z3result
   =
   fun fresh  ->
     fun label_messages  ->
       fun input  ->
         fun qhash  ->
           fun uu____3519  ->
-            let start = FStar_Util.now ()  in
+            let start = FStar_Util.now () in
             let uu____3523 =
               try doZ3Exe fresh input label_messages
               with
               | uu____3547 when
-                  let uu____3548 = FStar_Options.trace_error ()  in
+                  let uu____3548 = FStar_Options.trace_error () in
                   Prims.op_Negation uu____3548 ->
                   (bg_z3_proc.refresh ();
                    (let uu____3550 =
-                      FStar_Util.smap_create (Prims.parse_int "0")  in
+                      FStar_Util.smap_create (Prims.parse_int "0") in
                     ((UNKNOWN
                         ([],
                           (FStar_Pervasives_Native.Some
-                             "Z3 raised an exception"))), uu____3550)))
-               in
+                             "Z3 raised an exception"))), uu____3550))) in
             match uu____3523 with
             | (status,statistics) ->
                 let uu____3561 =
-                  let uu____3566 = FStar_Util.now ()  in
-                  FStar_Util.time_diff start uu____3566  in
+                  let uu____3566 = FStar_Util.now () in
+                  FStar_Util.time_diff start uu____3566 in
                 (match uu____3561 with
                  | (uu____3567,elapsed_time) ->
                      {
@@ -915,125 +818,109 @@
                        z3result_statistics = statistics;
                        z3result_query_hash = qhash
                      })
-  
-let (running : Prims.bool FStar_ST.ref) = FStar_Util.mk_ref false 
-let rec (dequeue' : Prims.unit -> Prims.unit) =
+let running: Prims.bool FStar_ST.ref = FStar_Util.mk_ref false
+let rec dequeue': Prims.unit -> Prims.unit =
   fun uu____3588  ->
     let j =
-      let uu____3590 = FStar_ST.op_Bang job_queue  in
+      let uu____3590 = FStar_ST.op_Bang job_queue in
       match uu____3590 with
       | [] -> failwith "Impossible"
-      | hd1::tl1 -> (FStar_ST.op_Colon_Equals job_queue tl1; hd1)  in
+      | hd1::tl1 -> (FStar_ST.op_Colon_Equals job_queue tl1; hd1) in
     FStar_Util.incr pending_jobs;
     FStar_Util.monitor_exit job_queue;
     run_job j;
     with_monitor job_queue (fun uu____3657  -> FStar_Util.decr pending_jobs);
     dequeue ()
-
-and (dequeue : Prims.unit -> Prims.unit) =
+and dequeue: Prims.unit -> Prims.unit =
   fun uu____3659  ->
-    let uu____3660 = FStar_ST.op_Bang running  in
+    let uu____3660 = FStar_ST.op_Bang running in
     if uu____3660
     then
       let rec aux uu____3683 =
         FStar_Util.monitor_enter job_queue;
-        (let uu____3689 = FStar_ST.op_Bang job_queue  in
+        (let uu____3689 = FStar_ST.op_Bang job_queue in
          match uu____3689 with
          | [] ->
              (FStar_Util.monitor_exit job_queue;
               FStar_Util.sleep (Prims.parse_int "50");
               aux ())
-         | uu____3721 -> dequeue' ())
-         in
+         | uu____3721 -> dequeue' ()) in
       aux ()
     else ()
-
-and (run_job : z3job -> Prims.unit) =
+and run_job: z3job -> Prims.unit =
   fun j  ->
-    let uu____3725 = j.job ()  in FStar_All.pipe_left j.callback uu____3725
-
-let (init : Prims.unit -> Prims.unit) =
+    let uu____3725 = j.job () in FStar_All.pipe_left j.callback uu____3725
+let init: Prims.unit -> Prims.unit =
   fun uu____3728  ->
     FStar_ST.op_Colon_Equals running true;
-    (let n_cores1 = FStar_Options.n_cores ()  in
+    (let n_cores1 = FStar_Options.n_cores () in
      if n_cores1 > (Prims.parse_int "1")
      then
        let rec aux n1 =
          if n1 = (Prims.parse_int "0")
          then ()
-         else (FStar_Util.spawn dequeue; aux (n1 - (Prims.parse_int "1")))
-          in
+         else (FStar_Util.spawn dequeue; aux (n1 - (Prims.parse_int "1"))) in
        aux n_cores1
      else ())
-  
-let (enqueue : z3job -> Prims.unit) =
+let enqueue: z3job -> Prims.unit =
   fun j  ->
     FStar_Util.monitor_enter job_queue;
     (let uu____3766 =
-       let uu____3769 = FStar_ST.op_Bang job_queue  in
-       FStar_List.append uu____3769 [j]  in
+       let uu____3769 = FStar_ST.op_Bang job_queue in
+       FStar_List.append uu____3769 [j] in
      FStar_ST.op_Colon_Equals job_queue uu____3766);
     FStar_Util.monitor_pulse job_queue;
     FStar_Util.monitor_exit job_queue
-  
-let (finish : Prims.unit -> Prims.unit) =
+let finish: Prims.unit -> Prims.unit =
   fun uu____3829  ->
     let rec aux uu____3833 =
       let uu____3834 =
         with_monitor job_queue
           (fun uu____3850  ->
-             let uu____3851 = FStar_ST.op_Bang pending_jobs  in
+             let uu____3851 = FStar_ST.op_Bang pending_jobs in
              let uu____3871 =
-               let uu____3872 = FStar_ST.op_Bang job_queue  in
-               FStar_List.length uu____3872  in
-             (uu____3851, uu____3871))
-         in
+               let uu____3872 = FStar_ST.op_Bang job_queue in
+               FStar_List.length uu____3872 in
+             (uu____3851, uu____3871)) in
       match uu____3834 with
       | (n1,m) ->
           if (n1 + m) = (Prims.parse_int "0")
           then FStar_ST.op_Colon_Equals running false
-          else (FStar_Util.sleep (Prims.parse_int "500"); aux ())
-       in
+          else (FStar_Util.sleep (Prims.parse_int "500"); aux ()) in
     aux ()
-  
 type scope_t = FStar_SMTEncoding_Term.decl Prims.list Prims.list[@@deriving
                                                                   show]
-let (fresh_scope :
-  FStar_SMTEncoding_Term.decl Prims.list Prims.list FStar_ST.ref) =
-  FStar_Util.mk_ref [[]] 
-let (mk_fresh_scope : Prims.unit -> scope_t) =
-  fun uu____3960  -> FStar_ST.op_Bang fresh_scope 
-let (bg_scope : FStar_SMTEncoding_Term.decl Prims.list FStar_ST.ref) =
-  FStar_Util.mk_ref [] 
-let (push : Prims.string -> Prims.unit) =
+let fresh_scope:
+  FStar_SMTEncoding_Term.decl Prims.list Prims.list FStar_ST.ref =
+  FStar_Util.mk_ref [[]]
+let mk_fresh_scope: Prims.unit -> scope_t =
+  fun uu____3960  -> FStar_ST.op_Bang fresh_scope
+let bg_scope: FStar_SMTEncoding_Term.decl Prims.list FStar_ST.ref =
+  FStar_Util.mk_ref []
+let push: Prims.string -> Prims.unit =
   fun msg  ->
     (let uu____4009 =
-       let uu____4014 = FStar_ST.op_Bang fresh_scope  in
+       let uu____4014 = FStar_ST.op_Bang fresh_scope in
        [FStar_SMTEncoding_Term.Caption msg; FStar_SMTEncoding_Term.Push] ::
-         uu____4014
-        in
+         uu____4014 in
      FStar_ST.op_Colon_Equals fresh_scope uu____4009);
     (let uu____4075 =
-       let uu____4078 = FStar_ST.op_Bang bg_scope  in
+       let uu____4078 = FStar_ST.op_Bang bg_scope in
        FStar_List.append uu____4078
-         [FStar_SMTEncoding_Term.Push; FStar_SMTEncoding_Term.Caption msg]
-        in
+         [FStar_SMTEncoding_Term.Push; FStar_SMTEncoding_Term.Caption msg] in
      FStar_ST.op_Colon_Equals bg_scope uu____4075)
-  
-let (pop : Prims.string -> Prims.unit) =
+let pop: Prims.string -> Prims.unit =
   fun msg  ->
     (let uu____4131 =
-       let uu____4136 = FStar_ST.op_Bang fresh_scope  in
-       FStar_List.tl uu____4136  in
+       let uu____4136 = FStar_ST.op_Bang fresh_scope in
+       FStar_List.tl uu____4136 in
      FStar_ST.op_Colon_Equals fresh_scope uu____4131);
     (let uu____4197 =
-       let uu____4200 = FStar_ST.op_Bang bg_scope  in
+       let uu____4200 = FStar_ST.op_Bang bg_scope in
        FStar_List.append uu____4200
-         [FStar_SMTEncoding_Term.Caption msg; FStar_SMTEncoding_Term.Pop]
-        in
+         [FStar_SMTEncoding_Term.Caption msg; FStar_SMTEncoding_Term.Pop] in
      FStar_ST.op_Colon_Equals bg_scope uu____4197)
-  
-let (giveZ3 : FStar_SMTEncoding_Term.decl Prims.list -> Prims.unit) =
+let giveZ3: FStar_SMTEncoding_Term.decl Prims.list -> Prims.unit =
   fun decls  ->
     FStar_All.pipe_right decls
       (FStar_List.iter
@@ -1042,42 +929,39 @@
             | FStar_SMTEncoding_Term.Push  -> failwith "Unexpected push/pop"
             | FStar_SMTEncoding_Term.Pop  -> failwith "Unexpected push/pop"
             | uu____4261 -> ()));
-    (let uu____4263 = FStar_ST.op_Bang fresh_scope  in
+    (let uu____4263 = FStar_ST.op_Bang fresh_scope in
      match uu____4263 with
      | hd1::tl1 ->
          FStar_ST.op_Colon_Equals fresh_scope ((FStar_List.append hd1 decls)
            :: tl1)
      | uu____4334 -> failwith "Impossible");
     (let uu____4339 =
-       let uu____4342 = FStar_ST.op_Bang bg_scope  in
-       FStar_List.append uu____4342 decls  in
+       let uu____4342 = FStar_ST.op_Bang bg_scope in
+       FStar_List.append uu____4342 decls in
      FStar_ST.op_Colon_Equals bg_scope uu____4339)
-  
-let (refresh : Prims.unit -> Prims.unit) =
+let refresh: Prims.unit -> Prims.unit =
   fun uu____4393  ->
     (let uu____4395 =
-       let uu____4396 = FStar_Options.n_cores ()  in
-       uu____4396 < (Prims.parse_int "2")  in
+       let uu____4396 = FStar_Options.n_cores () in
+       uu____4396 < (Prims.parse_int "2") in
      if uu____4395 then bg_z3_proc.refresh () else ());
     (let uu____4398 =
        let uu____4401 =
-         let uu____4406 = FStar_ST.op_Bang fresh_scope  in
-         FStar_List.rev uu____4406  in
-       FStar_List.flatten uu____4401  in
+         let uu____4406 = FStar_ST.op_Bang fresh_scope in
+         FStar_List.rev uu____4406 in
+       FStar_List.flatten uu____4401 in
      FStar_ST.op_Colon_Equals bg_scope uu____4398)
-  
-let (mk_input :
+let mk_input:
   FStar_SMTEncoding_Term.decl Prims.list ->
     (Prims.string,Prims.string FStar_Pervasives_Native.option)
-      FStar_Pervasives_Native.tuple2)
+      FStar_Pervasives_Native.tuple2
   =
   fun theory  ->
-    let options = z3_options ()  in
+    let options = z3_options () in
     let uu____4477 =
       let uu____4484 =
         (FStar_Options.record_hints ()) ||
-          ((FStar_Options.use_hints ()) && (FStar_Options.use_hint_hashes ()))
-         in
+          ((FStar_Options.use_hints ()) && (FStar_Options.use_hint_hashes ())) in
       if uu____4484
       then
         let uu____4491 =
@@ -1087,26 +971,14 @@
                  (fun uu___39_4530  ->
                     match uu___39_4530 with
                     | FStar_SMTEncoding_Term.CheckSat  -> true
-                    | uu____4531 -> false))
-             in
-          FStar_All.pipe_right uu____4502 FStar_Option.get  in
+                    | uu____4531 -> false)) in
+          FStar_All.pipe_right uu____4502 FStar_Option.get in
         match uu____4491 with
         | (prefix1,check_sat,suffix) ->
             let pp =
-              FStar_List.map (FStar_SMTEncoding_Term.declToSmt options)  in
+              FStar_List.map (FStar_SMTEncoding_Term.declToSmt options) in
             let pp_no_cap =
               FStar_List.map
-<<<<<<< HEAD
-                (FStar_SMTEncoding_Term.declToSmt_no_caps options)
-               in
-            let suffix1 = check_sat :: suffix  in
-            let ps_lines = pp prefix1  in
-            let ss_lines = pp suffix1  in
-            let ps = FStar_String.concat "\n" ps_lines  in
-            let ss = FStar_String.concat "\n" ss_lines  in
-            let uncaption uu___39_4609 =
-              match uu___39_4609 with
-=======
                 (FStar_SMTEncoding_Term.declToSmt_no_caps options) in
             let suffix1 = check_sat :: suffix in
             let ps_lines = pp prefix1 in
@@ -1115,16 +987,11 @@
             let ss = FStar_String.concat "\n" ss_lines in
             let uncaption uu___40_4609 =
               match uu___40_4609 with
->>>>>>> 5b12fe7d
               | FStar_SMTEncoding_Term.Caption uu____4610 ->
                   FStar_SMTEncoding_Term.Caption ""
               | FStar_SMTEncoding_Term.Assume a ->
                   FStar_SMTEncoding_Term.Assume
-<<<<<<< HEAD
-                    (let uu___44_4614 = a  in
-=======
                     (let uu___45_4614 = a in
->>>>>>> 5b12fe7d
                      {
                        FStar_SMTEncoding_Term.assumption_term =
                          (uu___45_4614.FStar_SMTEncoding_Term.assumption_term);
@@ -1141,52 +1008,46 @@
               | FStar_SMTEncoding_Term.DefineFun (n1,a,s,b,uu____4631) ->
                   FStar_SMTEncoding_Term.DefineFun
                     (n1, a, s, b, FStar_Pervasives_Native.None)
-              | d -> d  in
+              | d -> d in
             let hs =
               let uu____4642 =
                 let uu____4645 =
                   let uu____4648 =
-                    FStar_All.pipe_right prefix1 (FStar_List.map uncaption)
-                     in
-                  FStar_All.pipe_right uu____4648 pp_no_cap  in
+                    FStar_All.pipe_right prefix1 (FStar_List.map uncaption) in
+                  FStar_All.pipe_right uu____4648 pp_no_cap in
                 FStar_All.pipe_right uu____4645
-                  (FStar_List.filter (fun s  -> s <> ""))
-                 in
-              FStar_All.pipe_right uu____4642 (FStar_String.concat "\n")  in
+                  (FStar_List.filter (fun s  -> s <> "")) in
+              FStar_All.pipe_right uu____4642 (FStar_String.concat "\n") in
             let uu____4667 =
-              let uu____4670 = FStar_Util.digest_of_string hs  in
-              FStar_Pervasives_Native.Some uu____4670  in
+              let uu____4670 = FStar_Util.digest_of_string hs in
+              FStar_Pervasives_Native.Some uu____4670 in
             ((Prims.strcat ps (Prims.strcat "\n" ss)), uu____4667)
       else
         (let uu____4674 =
            let uu____4675 =
-             FStar_List.map (FStar_SMTEncoding_Term.declToSmt options) theory
-              in
-           FStar_All.pipe_right uu____4675 (FStar_String.concat "\n")  in
-         (uu____4674, FStar_Pervasives_Native.None))
-       in
+             FStar_List.map (FStar_SMTEncoding_Term.declToSmt options) theory in
+           FStar_All.pipe_right uu____4675 (FStar_String.concat "\n") in
+         (uu____4674, FStar_Pervasives_Native.None)) in
     match uu____4477 with
     | (r,hash) ->
-        ((let uu____4695 = FStar_Options.log_queries ()  in
+        ((let uu____4695 = FStar_Options.log_queries () in
           if uu____4695 then query_logging.write_to_log r else ());
          (r, hash))
-  
 type cb = z3result -> Prims.unit[@@deriving show]
-let (cache_hit :
+let cache_hit:
   Prims.string FStar_Pervasives_Native.option ->
-    Prims.string FStar_Pervasives_Native.option -> cb -> Prims.bool)
+    Prims.string FStar_Pervasives_Native.option -> cb -> Prims.bool
   =
   fun cache  ->
     fun qhash  ->
       fun cb  ->
         let uu____4720 =
-          (FStar_Options.use_hints ()) && (FStar_Options.use_hint_hashes ())
-           in
+          (FStar_Options.use_hints ()) && (FStar_Options.use_hint_hashes ()) in
         if uu____4720
         then
           match qhash with
           | FStar_Pervasives_Native.Some x when qhash = cache ->
-              let stats = FStar_Util.smap_create (Prims.parse_int "0")  in
+              let stats = FStar_Util.smap_create (Prims.parse_int "0") in
               (FStar_Util.smap_add stats "fstar_cache_hit" "1";
                (let result =
                   {
@@ -1194,19 +1055,18 @@
                     z3result_time = (Prims.parse_int "0");
                     z3result_statistics = stats;
                     z3result_query_hash = qhash
-                  }  in
+                  } in
                 cb result; true))
           | uu____4731 -> false
         else false
-  
-let (ask_1_core :
+let ask_1_core:
   (FStar_SMTEncoding_Term.decls_t ->
      (FStar_SMTEncoding_Term.decls_t,Prims.bool)
        FStar_Pervasives_Native.tuple2)
     ->
     Prims.string FStar_Pervasives_Native.option ->
       FStar_SMTEncoding_Term.error_labels ->
-        FStar_SMTEncoding_Term.decls_t -> cb -> Prims.unit)
+        FStar_SMTEncoding_Term.decls_t -> cb -> Prims.unit
   =
   fun filter_theory  ->
     fun cache  ->
@@ -1214,21 +1074,20 @@
         fun qry  ->
           fun cb  ->
             let theory =
-              let uu____4772 = FStar_ST.op_Bang bg_scope  in
+              let uu____4772 = FStar_ST.op_Bang bg_scope in
               FStar_List.append uu____4772
                 (FStar_List.append [FStar_SMTEncoding_Term.Push]
-                   (FStar_List.append qry [FStar_SMTEncoding_Term.Pop]))
-               in
-            let uu____4798 = filter_theory theory  in
+                   (FStar_List.append qry [FStar_SMTEncoding_Term.Pop])) in
+            let uu____4798 = filter_theory theory in
             match uu____4798 with
             | (theory1,used_unsat_core) ->
-                let uu____4805 = mk_input theory1  in
+                let uu____4805 = mk_input theory1 in
                 (match uu____4805 with
                  | (input,qhash) ->
                      (FStar_ST.op_Colon_Equals bg_scope [];
                       (let uu____4842 =
-                         let uu____4843 = cache_hit cache qhash cb  in
-                         Prims.op_Negation uu____4843  in
+                         let uu____4843 = cache_hit cache qhash cb in
+                         Prims.op_Negation uu____4843 in
                        if uu____4842
                        then
                          run_job
@@ -1237,8 +1096,7 @@
                              callback = cb
                            }
                        else ())))
-  
-let (ask_n_cores :
+let ask_n_cores:
   (FStar_SMTEncoding_Term.decls_t ->
      (FStar_SMTEncoding_Term.decls_t,Prims.bool)
        FStar_Pervasives_Native.tuple2)
@@ -1246,7 +1104,7 @@
     Prims.string FStar_Pervasives_Native.option ->
       FStar_SMTEncoding_Term.error_labels ->
         FStar_SMTEncoding_Term.decls_t ->
-          scope_t FStar_Pervasives_Native.option -> cb -> Prims.unit)
+          scope_t FStar_Pervasives_Native.option -> cb -> Prims.unit
   =
   fun filter_theory  ->
     fun cache  ->
@@ -1260,24 +1118,22 @@
                   | FStar_Pervasives_Native.Some s -> FStar_List.rev s
                   | FStar_Pervasives_Native.None  ->
                       (FStar_ST.op_Colon_Equals bg_scope [];
-                       (let uu____4929 = FStar_ST.op_Bang fresh_scope  in
-                        FStar_List.rev uu____4929))
-                   in
-                FStar_List.flatten uu____4893  in
+                       (let uu____4929 = FStar_ST.op_Bang fresh_scope in
+                        FStar_List.rev uu____4929)) in
+                FStar_List.flatten uu____4893 in
               let theory1 =
                 FStar_List.append theory
                   (FStar_List.append [FStar_SMTEncoding_Term.Push]
-                     (FStar_List.append qry [FStar_SMTEncoding_Term.Pop]))
-                 in
-              let uu____4966 = filter_theory theory1  in
+                     (FStar_List.append qry [FStar_SMTEncoding_Term.Pop])) in
+              let uu____4966 = filter_theory theory1 in
               match uu____4966 with
               | (theory2,used_unsat_core) ->
-                  let uu____4973 = mk_input theory2  in
+                  let uu____4973 = mk_input theory2 in
                   (match uu____4973 with
                    | (input,qhash) ->
                        let uu____4986 =
-                         let uu____4987 = cache_hit cache qhash cb  in
-                         Prims.op_Negation uu____4987  in
+                         let uu____4987 = cache_hit cache qhash cb in
+                         Prims.op_Negation uu____4987 in
                        if uu____4986
                        then
                          enqueue
@@ -1286,8 +1142,7 @@
                              callback = cb
                            }
                        else ())
-  
-let (ask :
+let ask:
   (FStar_SMTEncoding_Term.decls_t ->
      (FStar_SMTEncoding_Term.decls_t,Prims.bool)
        FStar_Pervasives_Native.tuple2)
@@ -1295,7 +1150,7 @@
     Prims.string FStar_Pervasives_Native.option ->
       FStar_SMTEncoding_Term.error_labels ->
         FStar_SMTEncoding_Term.decl Prims.list ->
-          scope_t FStar_Pervasives_Native.option -> cb -> Prims.unit)
+          scope_t FStar_Pervasives_Native.option -> cb -> Prims.unit
   =
   fun filter1  ->
     fun cache  ->
@@ -1304,9 +1159,8 @@
           fun scope  ->
             fun cb  ->
               let uu____5036 =
-                let uu____5037 = FStar_Options.n_cores ()  in
-                uu____5037 = (Prims.parse_int "1")  in
+                let uu____5037 = FStar_Options.n_cores () in
+                uu____5037 = (Prims.parse_int "1") in
               if uu____5036
               then ask_1_core filter1 cache label_messages qry cb
-              else ask_n_cores filter1 cache label_messages qry scope cb
-  +              else ask_n_cores filter1 cache label_messages qry scope cb