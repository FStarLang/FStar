open Prims
let (_z3hash_checked : Prims.bool FStar_ST.ref) = FStar_Util.mk_ref false 
let (_z3hash_expected : Prims.string) = "1f29cebd4df6" 
let (_z3url : Prims.string) =
  "https://github.com/FStarLang/binaries/tree/master/z3-tested" 
let (parse_z3_version_lines :
  Prims.string -> Prims.string FStar_Pervasives_Native.option) =
  fun out  ->
    match FStar_Util.splitlines out with
    | x::uu____38 ->
        let trimmed = FStar_Util.trim_string x  in
        let parts = FStar_Util.split trimmed " "  in
<<<<<<< HEAD
        let rec aux uu___45_62 =
          match uu___45_62 with
=======
        let rec aux uu___46_62 =
          match uu___46_62 with
>>>>>>> 7a04d132
          | hash::[] ->
              let n1 =
                Prims.min (FStar_String.strlen _z3hash_expected)
                  (FStar_String.strlen hash)
                 in
              let hash_prefix =
                FStar_String.substring hash (Prims.parse_int "0") n1  in
              if hash_prefix = _z3hash_expected
              then
                ((let uu____84 = FStar_Options.debug_any ()  in
                  if uu____84
                  then
                    let msg =
                      FStar_Util.format1
                        "Successfully found expected Z3 commit hash %s\n"
                        hash
                       in
                    FStar_Util.print_string msg
                  else ());
                 FStar_Pervasives_Native.None)
              else
                (let msg =
                   FStar_Util.format2
                     "Expected Z3 commit hash \"%s\", got \"%s\""
                     _z3hash_expected trimmed
                    in
                 FStar_Pervasives_Native.Some msg)
          | uu____99::q -> aux q
          | uu____106 ->
              FStar_Pervasives_Native.Some "No Z3 commit hash found"
           in
        aux parts
    | uu____112 -> FStar_Pervasives_Native.Some "No Z3 version string found"
  
let (z3hash_warning_message :
  unit ->
    (FStar_Errors.raw_error * Prims.string) FStar_Pervasives_Native.option)
  =
  fun uu____130  ->
    let run_proc_result =
      try
<<<<<<< HEAD
        (fun uu___51_140  ->
=======
        (fun uu___52_140  ->
>>>>>>> 7a04d132
           match () with
           | () ->
               let uu____144 =
                 let uu____146 = FStar_Options.z3_exe ()  in
                 FStar_Util.run_process "z3_version" uu____146 ["-version"]
                   FStar_Pervasives_Native.None
                  in
               FStar_Pervasives_Native.Some uu____144) ()
<<<<<<< HEAD
      with | uu___50_155 -> FStar_Pervasives_Native.None  in
=======
      with | uu___51_155 -> FStar_Pervasives_Native.None  in
>>>>>>> 7a04d132
    match run_proc_result with
    | FStar_Pervasives_Native.None  ->
        FStar_Pervasives_Native.Some
          (FStar_Errors.Error_Z3InvocationError, "Could not run Z3")
    | FStar_Pervasives_Native.Some out ->
        let uu____178 = parse_z3_version_lines out  in
        (match uu____178 with
         | FStar_Pervasives_Native.None  -> FStar_Pervasives_Native.None
         | FStar_Pervasives_Native.Some msg ->
             FStar_Pervasives_Native.Some
               (FStar_Errors.Warning_Z3InvocationWarning, msg))
  
let (check_z3hash : unit -> unit) =
  fun uu____209  ->
    let uu____210 =
      let uu____212 = FStar_ST.op_Bang _z3hash_checked  in
      Prims.op_Negation uu____212  in
    if uu____210
    then
      (FStar_ST.op_Colon_Equals _z3hash_checked true;
       (let uu____259 = z3hash_warning_message ()  in
        match uu____259 with
        | FStar_Pervasives_Native.None  -> ()
        | FStar_Pervasives_Native.Some (e,msg) ->
            let msg1 =
              FStar_Util.format4 "%s\n%s\n%s\n%s\n" msg
                "Please download the version of Z3 corresponding to your platform from:"
                _z3url "and add the bin/ subdirectory into your PATH"
               in
            FStar_Errors.log_issue FStar_Range.dummyRange (e, msg1)))
    else ()
  
let (ini_params : unit -> Prims.string Prims.list) =
  fun uu____297  ->
    check_z3hash ();
    (let uu____299 =
       let uu____303 =
         let uu____307 =
           let uu____311 =
             let uu____313 =
               let uu____315 = FStar_Options.z3_seed ()  in
               FStar_Util.string_of_int uu____315  in
             FStar_Util.format1 "smt.random_seed=%s" uu____313  in
           [uu____311]  in
         "-in" :: uu____307  in
       "-smt2" :: uu____303  in
     let uu____324 = FStar_Options.z3_cliopt ()  in
     FStar_List.append uu____299 uu____324)
  
type label = Prims.string
type unsat_core = Prims.string Prims.list FStar_Pervasives_Native.option
type z3status =
  | UNSAT of unsat_core 
  | SAT of (FStar_SMTEncoding_Term.error_labels * Prims.string
  FStar_Pervasives_Native.option) 
  | UNKNOWN of (FStar_SMTEncoding_Term.error_labels * Prims.string
  FStar_Pervasives_Native.option) 
  | TIMEOUT of (FStar_SMTEncoding_Term.error_labels * Prims.string
  FStar_Pervasives_Native.option) 
  | KILLED 
let (uu___is_UNSAT : z3status -> Prims.bool) =
  fun projectee  ->
    match projectee with | UNSAT _0 -> true | uu____388 -> false
  
let (__proj__UNSAT__item___0 : z3status -> unsat_core) =
  fun projectee  -> match projectee with | UNSAT _0 -> _0 
let (uu___is_SAT : z3status -> Prims.bool) =
  fun projectee  ->
    match projectee with | SAT _0 -> true | uu____415 -> false
  
let (__proj__SAT__item___0 :
  z3status ->
    (FStar_SMTEncoding_Term.error_labels * Prims.string
      FStar_Pervasives_Native.option))
  = fun projectee  -> match projectee with | SAT _0 -> _0 
let (uu___is_UNKNOWN : z3status -> Prims.bool) =
  fun projectee  ->
    match projectee with | UNKNOWN _0 -> true | uu____463 -> false
  
let (__proj__UNKNOWN__item___0 :
  z3status ->
    (FStar_SMTEncoding_Term.error_labels * Prims.string
      FStar_Pervasives_Native.option))
  = fun projectee  -> match projectee with | UNKNOWN _0 -> _0 
let (uu___is_TIMEOUT : z3status -> Prims.bool) =
  fun projectee  ->
    match projectee with | TIMEOUT _0 -> true | uu____511 -> false
  
let (__proj__TIMEOUT__item___0 :
  z3status ->
    (FStar_SMTEncoding_Term.error_labels * Prims.string
      FStar_Pervasives_Native.option))
  = fun projectee  -> match projectee with | TIMEOUT _0 -> _0 
let (uu___is_KILLED : z3status -> Prims.bool) =
  fun projectee  ->
    match projectee with | KILLED  -> true | uu____551 -> false
  
type z3statistics = Prims.string FStar_Util.smap
let (status_tag : z3status -> Prims.string) =
<<<<<<< HEAD
  fun uu___46_562  ->
    match uu___46_562 with
=======
  fun uu___47_562  ->
    match uu___47_562 with
>>>>>>> 7a04d132
    | SAT uu____564 -> "sat"
    | UNSAT uu____573 -> "unsat"
    | UNKNOWN uu____575 -> "unknown"
    | TIMEOUT uu____584 -> "timeout"
    | KILLED  -> "killed"
  
let (status_string_and_errors :
  z3status -> (Prims.string * FStar_SMTEncoding_Term.error_labels)) =
  fun s  ->
    match s with
    | KILLED  -> ((status_tag s), [])
    | UNSAT uu____611 -> ((status_tag s), [])
    | SAT (errs,msg) ->
        let uu____621 =
          FStar_Util.format2 "%s%s" (status_tag s)
            (match msg with
             | FStar_Pervasives_Native.None  -> ""
             | FStar_Pervasives_Native.Some msg1 ->
                 Prims.op_Hat " because " msg1)
           in
        (uu____621, errs)
    | UNKNOWN (errs,msg) ->
        let uu____640 =
          FStar_Util.format2 "%s%s" (status_tag s)
            (match msg with
             | FStar_Pervasives_Native.None  -> ""
             | FStar_Pervasives_Native.Some msg1 ->
                 Prims.op_Hat " because " msg1)
           in
        (uu____640, errs)
    | TIMEOUT (errs,msg) ->
        let uu____659 =
          FStar_Util.format2 "%s%s" (status_tag s)
            (match msg with
             | FStar_Pervasives_Native.None  -> ""
             | FStar_Pervasives_Native.Some msg1 ->
                 Prims.op_Hat " because " msg1)
           in
        (uu____659, errs)
  
let (tid : unit -> Prims.string) =
  fun uu____676  ->
    let uu____677 = FStar_Util.current_tid ()  in
    FStar_All.pipe_right uu____677 FStar_Util.string_of_int
  
let (new_z3proc : Prims.string -> FStar_Util.proc) =
  fun id1  ->
    let uu____689 = FStar_Options.z3_exe ()  in
    let uu____691 = ini_params ()  in
    FStar_Util.start_process id1 uu____689 uu____691 (fun s  -> s = "Done!")
  
let (new_z3proc_with_id : unit -> FStar_Util.proc) =
  let ctr = FStar_Util.mk_ref (~- (Prims.parse_int "1"))  in
  fun uu____711  ->
    let uu____712 =
      let uu____714 =
        FStar_Util.incr ctr;
        (let uu____750 = FStar_ST.op_Bang ctr  in
         FStar_All.pipe_right uu____750 FStar_Util.string_of_int)
         in
      FStar_Util.format1 "bg-%s" uu____714  in
    new_z3proc uu____712
  
type bgproc =
  {
  ask: Prims.string -> Prims.string ;
  refresh: unit -> unit ;
  restart: unit -> unit }
let (__proj__Mkbgproc__item__ask : bgproc -> Prims.string -> Prims.string) =
  fun projectee  -> match projectee with | { ask; refresh; restart;_} -> ask 
let (__proj__Mkbgproc__item__refresh : bgproc -> unit -> unit) =
  fun projectee  ->
    match projectee with | { ask; refresh; restart;_} -> refresh
  
let (__proj__Mkbgproc__item__restart : bgproc -> unit -> unit) =
  fun projectee  ->
    match projectee with | { ask; refresh; restart;_} -> restart
  
type query_log =
  {
  get_module_name: unit -> Prims.string ;
  set_module_name: Prims.string -> unit ;
  write_to_log: Prims.bool -> Prims.string -> Prims.string ;
  close_log: unit -> unit }
let (__proj__Mkquery_log__item__get_module_name :
  query_log -> unit -> Prims.string) =
  fun projectee  ->
    match projectee with
    | { get_module_name; set_module_name; write_to_log; close_log;_} ->
        get_module_name
  
let (__proj__Mkquery_log__item__set_module_name :
  query_log -> Prims.string -> unit) =
  fun projectee  ->
    match projectee with
    | { get_module_name; set_module_name; write_to_log; close_log;_} ->
        set_module_name
  
let (__proj__Mkquery_log__item__write_to_log :
  query_log -> Prims.bool -> Prims.string -> Prims.string) =
  fun projectee  ->
    match projectee with
    | { get_module_name; set_module_name; write_to_log; close_log;_} ->
        write_to_log
  
let (__proj__Mkquery_log__item__close_log : query_log -> unit -> unit) =
  fun projectee  ->
    match projectee with
    | { get_module_name; set_module_name; write_to_log; close_log;_} ->
        close_log
  
let (query_logging : query_log) =
  let query_number = FStar_Util.mk_ref (Prims.parse_int "0")  in
  let log_file_opt = FStar_Util.mk_ref FStar_Pervasives_Native.None  in
  let used_file_names = FStar_Util.mk_ref []  in
  let current_module_name = FStar_Util.mk_ref FStar_Pervasives_Native.None
     in
  let current_file_name = FStar_Util.mk_ref FStar_Pervasives_Native.None  in
  let set_module_name n1 =
    FStar_ST.op_Colon_Equals current_module_name
      (FStar_Pervasives_Native.Some n1)
     in
  let get_module_name uu____1266 =
    let uu____1267 = FStar_ST.op_Bang current_module_name  in
    match uu____1267 with
    | FStar_Pervasives_Native.None  -> failwith "Module name not set"
    | FStar_Pervasives_Native.Some n1 -> n1  in
  let next_file_name uu____1331 =
    let n1 = get_module_name ()  in
    let file_name =
      let uu____1336 =
        let uu____1345 = FStar_ST.op_Bang used_file_names  in
        FStar_List.tryFind
          (fun uu____1420  ->
             match uu____1420 with | (m,uu____1429) -> n1 = m) uu____1345
         in
      match uu____1336 with
      | FStar_Pervasives_Native.None  ->
          ((let uu____1443 =
              let uu____1452 = FStar_ST.op_Bang used_file_names  in
              (n1, (Prims.parse_int "0")) :: uu____1452  in
            FStar_ST.op_Colon_Equals used_file_names uu____1443);
           n1)
      | FStar_Pervasives_Native.Some (uu____1584,k) ->
          ((let uu____1597 =
              let uu____1606 = FStar_ST.op_Bang used_file_names  in
              (n1, (k + (Prims.parse_int "1"))) :: uu____1606  in
            FStar_ST.op_Colon_Equals used_file_names uu____1597);
           (let uu____1738 =
              FStar_Util.string_of_int (k + (Prims.parse_int "1"))  in
            FStar_Util.format2 "%s-%s" n1 uu____1738))
       in
    FStar_Util.format1 "queries-%s.smt2" file_name  in
  let new_log_file uu____1753 =
    let file_name = next_file_name ()  in
    FStar_ST.op_Colon_Equals current_file_name
      (FStar_Pervasives_Native.Some file_name);
    (let fh = FStar_Util.open_file_for_writing file_name  in
     FStar_ST.op_Colon_Equals log_file_opt
       (FStar_Pervasives_Native.Some (fh, file_name));
     (fh, file_name))
     in
  let get_log_file uu____1879 =
    let uu____1880 = FStar_ST.op_Bang log_file_opt  in
    match uu____1880 with
    | FStar_Pervasives_Native.None  -> new_log_file ()
    | FStar_Pervasives_Native.Some fh -> fh  in
  let append_to_log str =
    let uu____1973 = get_log_file ()  in
    match uu____1973 with | (f,nm) -> (FStar_Util.append_to_file f str; nm)
     in
  let write_to_new_log str =
    let file_name = next_file_name ()  in
    FStar_Util.write_file file_name str; file_name  in
  let write_to_log fresh str =
    let uu____2013 =
      fresh ||
        (let uu____2016 = FStar_Options.n_cores ()  in
         uu____2016 > (Prims.parse_int "1"))
       in
    if uu____2013 then write_to_new_log str else append_to_log str  in
  let close_log uu____2028 =
    let uu____2029 = FStar_ST.op_Bang log_file_opt  in
    match uu____2029 with
    | FStar_Pervasives_Native.None  -> ()
    | FStar_Pervasives_Native.Some (fh,uu____2098) ->
        (FStar_Util.close_file fh;
         FStar_ST.op_Colon_Equals log_file_opt FStar_Pervasives_Native.None)
     in
  let log_file_name uu____2173 =
    let uu____2174 = FStar_ST.op_Bang current_file_name  in
    match uu____2174 with
    | FStar_Pervasives_Native.None  -> failwith "no log file"
    | FStar_Pervasives_Native.Some n1 -> n1  in
  { get_module_name; set_module_name; write_to_log; close_log } 
let (bg_z3_proc : bgproc FStar_ST.ref) =
  let the_z3proc = FStar_Util.mk_ref FStar_Pervasives_Native.None  in
  let z3proc uu____2258 =
    (let uu____2260 =
       let uu____2262 = FStar_ST.op_Bang the_z3proc  in
       uu____2262 = FStar_Pervasives_Native.None  in
     if uu____2260
     then
       let uu____2313 =
         let uu____2316 = new_z3proc_with_id ()  in
         FStar_Pervasives_Native.Some uu____2316  in
       FStar_ST.op_Colon_Equals the_z3proc uu____2313
     else ());
    (let uu____2364 = FStar_ST.op_Bang the_z3proc  in
     FStar_Util.must uu____2364)
     in
  let x = []  in
  let ask input =
    let kill_handler uu____2430 = "\nkilled\n"  in
    let uu____2432 = z3proc ()  in
    FStar_Util.ask_process uu____2432 input kill_handler  in
  let refresh uu____2438 =
    (let uu____2440 = z3proc ()  in FStar_Util.kill_process uu____2440);
    (let uu____2442 =
       let uu____2445 = new_z3proc_with_id ()  in
       FStar_Pervasives_Native.Some uu____2445  in
     FStar_ST.op_Colon_Equals the_z3proc uu____2442);
    query_logging.close_log ()  in
  let restart uu____2496 =
    query_logging.close_log ();
    FStar_ST.op_Colon_Equals the_z3proc FStar_Pervasives_Native.None;
    (let uu____2544 =
       let uu____2547 = new_z3proc_with_id ()  in
       FStar_Pervasives_Native.Some uu____2547  in
     FStar_ST.op_Colon_Equals the_z3proc uu____2544)
     in
  FStar_Util.mk_ref
    {
      ask = (FStar_Util.with_monitor x ask);
      refresh = (FStar_Util.with_monitor x refresh);
      restart = (FStar_Util.with_monitor x restart)
    }
  
let (set_bg_z3_proc : bgproc -> unit) =
  fun bgp  -> FStar_ST.op_Colon_Equals bg_z3_proc bgp 
type smt_output_section = Prims.string Prims.list
type smt_output =
  {
  smt_result: smt_output_section ;
  smt_reason_unknown: smt_output_section FStar_Pervasives_Native.option ;
  smt_unsat_core: smt_output_section FStar_Pervasives_Native.option ;
  smt_statistics: smt_output_section FStar_Pervasives_Native.option ;
  smt_labels: smt_output_section FStar_Pervasives_Native.option }
let (__proj__Mksmt_output__item__smt_result :
  smt_output -> smt_output_section) =
  fun projectee  ->
    match projectee with
    | { smt_result; smt_reason_unknown; smt_unsat_core; smt_statistics;
        smt_labels;_} -> smt_result
  
let (__proj__Mksmt_output__item__smt_reason_unknown :
  smt_output -> smt_output_section FStar_Pervasives_Native.option) =
  fun projectee  ->
    match projectee with
    | { smt_result; smt_reason_unknown; smt_unsat_core; smt_statistics;
        smt_labels;_} -> smt_reason_unknown
  
let (__proj__Mksmt_output__item__smt_unsat_core :
  smt_output -> smt_output_section FStar_Pervasives_Native.option) =
  fun projectee  ->
    match projectee with
    | { smt_result; smt_reason_unknown; smt_unsat_core; smt_statistics;
        smt_labels;_} -> smt_unsat_core
  
let (__proj__Mksmt_output__item__smt_statistics :
  smt_output -> smt_output_section FStar_Pervasives_Native.option) =
  fun projectee  ->
    match projectee with
    | { smt_result; smt_reason_unknown; smt_unsat_core; smt_statistics;
        smt_labels;_} -> smt_statistics
  
let (__proj__Mksmt_output__item__smt_labels :
  smt_output -> smt_output_section FStar_Pervasives_Native.option) =
  fun projectee  ->
    match projectee with
    | { smt_result; smt_reason_unknown; smt_unsat_core; smt_statistics;
        smt_labels;_} -> smt_labels
  
let (smt_output_sections :
  Prims.string FStar_Pervasives_Native.option ->
    FStar_Range.range -> Prims.string Prims.list -> smt_output)
  =
  fun log_file  ->
    fun r  ->
      fun lines  ->
        let rec until tag lines1 =
          match lines1 with
          | [] -> FStar_Pervasives_Native.None
          | l::lines2 ->
              if tag = l
              then FStar_Pervasives_Native.Some ([], lines2)
              else
                (let uu____2895 = until tag lines2  in
                 FStar_Util.map_opt uu____2895
                   (fun uu____2931  ->
                      match uu____2931 with
                      | (until_tag,rest) -> ((l :: until_tag), rest)))
           in
        let start_tag tag = Prims.op_Hat "<" (Prims.op_Hat tag ">")  in
        let end_tag tag = Prims.op_Hat "</" (Prims.op_Hat tag ">")  in
        let find_section tag lines1 =
          let uu____3038 = until (start_tag tag) lines1  in
          match uu____3038 with
          | FStar_Pervasives_Native.None  ->
              (FStar_Pervasives_Native.None, lines1)
          | FStar_Pervasives_Native.Some (prefix1,suffix) ->
              let uu____3108 = until (end_tag tag) suffix  in
              (match uu____3108 with
               | FStar_Pervasives_Native.None  ->
                   failwith
                     (Prims.op_Hat "Parse error: "
                        (Prims.op_Hat (end_tag tag) " not found"))
               | FStar_Pervasives_Native.Some (section,suffix1) ->
                   ((FStar_Pervasives_Native.Some section),
                     (FStar_List.append prefix1 suffix1)))
           in
        let uu____3193 = find_section "result" lines  in
        match uu____3193 with
        | (result_opt,lines1) ->
            let result = FStar_Util.must result_opt  in
            let uu____3232 = find_section "reason-unknown" lines1  in
            (match uu____3232 with
             | (reason_unknown,lines2) ->
                 let uu____3264 = find_section "unsat-core" lines2  in
                 (match uu____3264 with
                  | (unsat_core,lines3) ->
                      let uu____3296 = find_section "statistics" lines3  in
                      (match uu____3296 with
                       | (statistics,lines4) ->
                           let uu____3328 = find_section "labels" lines4  in
                           (match uu____3328 with
                            | (labels,lines5) ->
                                let remaining =
                                  let uu____3364 = until "Done!" lines5  in
                                  match uu____3364 with
                                  | FStar_Pervasives_Native.None  -> lines5
                                  | FStar_Pervasives_Native.Some
                                      (prefix1,suffix) ->
                                      FStar_List.append prefix1 suffix
                                   in
                                ((match remaining with
                                  | [] -> ()
                                  | uu____3418 ->
                                      let msg =
                                        FStar_Util.format2
                                          "%sUnexpected output from Z3: %s\n"
                                          (match log_file with
                                           | FStar_Pervasives_Native.None  ->
                                               ""
                                           | FStar_Pervasives_Native.Some f
                                               -> Prims.op_Hat f ": ")
                                          (FStar_String.concat "\n" remaining)
                                         in
                                      FStar_Errors.log_issue r
                                        (FStar_Errors.Warning_UnexpectedZ3Output,
                                          msg));
                                 (let uu____3434 = FStar_Util.must result_opt
                                     in
                                  {
                                    smt_result = uu____3434;
                                    smt_reason_unknown = reason_unknown;
                                    smt_unsat_core = unsat_core;
                                    smt_statistics = statistics;
                                    smt_labels = labels
                                  }))))))
  
let (doZ3Exe :
  Prims.string FStar_Pervasives_Native.option ->
    FStar_Range.range ->
      Prims.bool ->
        Prims.string ->
          FStar_SMTEncoding_Term.error_labels -> (z3status * z3statistics))
  =
  fun log_file  ->
    fun r  ->
      fun fresh  ->
        fun input  ->
          fun label_messages  ->
            let parse z3out =
              let lines =
                FStar_All.pipe_right (FStar_String.split [10] z3out)
                  (FStar_List.map FStar_Util.trim_string)
                 in
              let smt_output = smt_output_sections log_file r lines  in
              let unsat_core =
                match smt_output.smt_unsat_core with
                | FStar_Pervasives_Native.None  ->
                    FStar_Pervasives_Native.None
                | FStar_Pervasives_Native.Some s ->
                    let s1 =
                      FStar_Util.trim_string (FStar_String.concat " " s)  in
                    let s2 =
                      FStar_Util.substring s1 (Prims.parse_int "1")
                        ((FStar_String.length s1) - (Prims.parse_int "2"))
                       in
                    if FStar_Util.starts_with s2 "error"
                    then FStar_Pervasives_Native.None
                    else
                      (let uu____3529 =
                         FStar_All.pipe_right (FStar_Util.split s2 " ")
                           (FStar_Util.sort_with FStar_String.compare)
                          in
                       FStar_Pervasives_Native.Some uu____3529)
                 in
              let labels =
                match smt_output.smt_labels with
                | FStar_Pervasives_Native.None  -> []
                | FStar_Pervasives_Native.Some lines1 ->
                    let rec lblnegs lines2 =
                      match lines2 with
                      | lname::"false"::rest when
                          FStar_Util.starts_with lname "label_" ->
                          let uu____3574 = lblnegs rest  in lname ::
                            uu____3574
                      | lname::uu____3580::rest when
                          FStar_Util.starts_with lname "label_" ->
                          lblnegs rest
                      | uu____3590 -> []  in
                    let lblnegs1 = lblnegs lines1  in
                    FStar_All.pipe_right lblnegs1
                      (FStar_List.collect
                         (fun l  ->
                            let uu____3614 =
                              FStar_All.pipe_right label_messages
                                (FStar_List.tryFind
                                   (fun uu____3654  ->
                                      match uu____3654 with
                                      | (m,uu____3664,uu____3665) ->
                                          let uu____3668 =
                                            FStar_SMTEncoding_Term.fv_name m
                                             in
                                          uu____3668 = l))
                               in
                            match uu____3614 with
                            | FStar_Pervasives_Native.None  -> []
                            | FStar_Pervasives_Native.Some (lbl,msg,r1) ->
                                [(lbl, msg, r1)]))
                 in
              let statistics =
                let statistics = FStar_Util.smap_create (Prims.parse_int "0")
                   in
                match smt_output.smt_statistics with
                | FStar_Pervasives_Native.None  -> statistics
                | FStar_Pervasives_Native.Some lines1 ->
                    let parse_line line =
                      let pline =
                        FStar_Util.split (FStar_Util.trim_string line) ":"
                         in
                      match pline with
                      | "("::entry::[] ->
                          let tokens = FStar_Util.split entry " "  in
                          let key = FStar_List.hd tokens  in
                          let ltok =
                            FStar_List.nth tokens
                              ((FStar_List.length tokens) -
                                 (Prims.parse_int "1"))
                             in
                          let value =
                            if FStar_Util.ends_with ltok ")"
                            then
                              FStar_Util.substring ltok (Prims.parse_int "0")
                                ((FStar_String.length ltok) -
                                   (Prims.parse_int "1"))
                            else ltok  in
                          FStar_Util.smap_add statistics key value
                      | ""::entry::[] ->
                          let tokens = FStar_Util.split entry " "  in
                          let key = FStar_List.hd tokens  in
                          let ltok =
                            FStar_List.nth tokens
                              ((FStar_List.length tokens) -
                                 (Prims.parse_int "1"))
                             in
                          let value =
                            if FStar_Util.ends_with ltok ")"
                            then
                              FStar_Util.substring ltok (Prims.parse_int "0")
                                ((FStar_String.length ltok) -
                                   (Prims.parse_int "1"))
                            else ltok  in
                          FStar_Util.smap_add statistics key value
                      | uu____3797 -> ()  in
                    (FStar_List.iter parse_line lines1; statistics)
                 in
              let reason_unknown =
                FStar_Util.map_opt smt_output.smt_reason_unknown
                  (fun x  ->
                     let ru = FStar_String.concat " " x  in
                     if FStar_Util.starts_with ru "(:reason-unknown \""
                     then
                       let reason =
                         FStar_Util.substring_from ru
                           (FStar_String.length "(:reason-unknown \"")
                          in
                       let res =
                         FStar_String.substring reason (Prims.parse_int "0")
                           ((FStar_String.length reason) -
                              (Prims.parse_int "2"))
                          in
                       res
                     else ru)
                 in
              let status =
                (let uu____3830 = FStar_Options.debug_any ()  in
                 if uu____3830
                 then
                   let uu____3833 =
                     FStar_Util.format1 "Z3 says: %s\n"
                       (FStar_String.concat "\n" smt_output.smt_result)
                      in
                   FStar_All.pipe_left FStar_Util.print_string uu____3833
                 else ());
                (match smt_output.smt_result with
                 | "unsat"::[] -> UNSAT unsat_core
                 | "sat"::[] -> SAT (labels, reason_unknown)
                 | "unknown"::[] -> UNKNOWN (labels, reason_unknown)
                 | "timeout"::[] -> TIMEOUT (labels, reason_unknown)
                 | "killed"::[] ->
                     ((let uu____3865 =
                         let uu____3870 = FStar_ST.op_Bang bg_z3_proc  in
                         uu____3870.restart  in
                       uu____3865 ());
                      KILLED)
                 | uu____3890 ->
                     let uu____3891 =
                       FStar_Util.format1
                         "Unexpected output from Z3: got output result: %s\n"
                         (FStar_String.concat "\n" smt_output.smt_result)
                        in
                     failwith uu____3891)
                 in
              (status, statistics)  in
            let stdout1 =
              if fresh
              then
                let proc = new_z3proc_with_id ()  in
                let kill_handler uu____3906 = "\nkilled\n"  in
                let out = FStar_Util.ask_process proc input kill_handler  in
                (FStar_Util.kill_process proc; out)
              else
                (let uu____3913 =
                   let uu____3920 = FStar_ST.op_Bang bg_z3_proc  in
                   uu____3920.ask  in
                 uu____3913 input)
               in
            parse (FStar_Util.trim_string stdout1)
  
let (z3_options : Prims.string FStar_ST.ref) =
  FStar_Util.mk_ref
    "(set-option :global-decls false)\n(set-option :smt.mbqi false)\n(set-option :auto_config false)\n(set-option :produce-unsat-cores true)\n(set-option :model true)\n(set-option :smt.case_split 3)\n(set-option :smt.relevancy 2)\n"
  
let (set_z3_options : Prims.string -> unit) =
  fun opts  -> FStar_ST.op_Colon_Equals z3_options opts 
type 'a job_t = {
  job: unit -> 'a ;
  callback: 'a -> unit }
let __proj__Mkjob_t__item__job : 'a . 'a job_t -> unit -> 'a =
  fun projectee  -> match projectee with | { job; callback;_} -> job 
let __proj__Mkjob_t__item__callback : 'a . 'a job_t -> 'a -> unit =
  fun projectee  -> match projectee with | { job; callback;_} -> callback 
type z3result =
  {
  z3result_status: z3status ;
  z3result_time: Prims.int ;
  z3result_statistics: z3statistics ;
  z3result_query_hash: Prims.string FStar_Pervasives_Native.option ;
  z3result_log_file: Prims.string FStar_Pervasives_Native.option }
let (__proj__Mkz3result__item__z3result_status : z3result -> z3status) =
  fun projectee  ->
    match projectee with
    | { z3result_status; z3result_time; z3result_statistics;
        z3result_query_hash; z3result_log_file;_} -> z3result_status
  
let (__proj__Mkz3result__item__z3result_time : z3result -> Prims.int) =
  fun projectee  ->
    match projectee with
    | { z3result_status; z3result_time; z3result_statistics;
        z3result_query_hash; z3result_log_file;_} -> z3result_time
  
let (__proj__Mkz3result__item__z3result_statistics :
  z3result -> z3statistics) =
  fun projectee  ->
    match projectee with
    | { z3result_status; z3result_time; z3result_statistics;
        z3result_query_hash; z3result_log_file;_} -> z3result_statistics
  
let (__proj__Mkz3result__item__z3result_query_hash :
  z3result -> Prims.string FStar_Pervasives_Native.option) =
  fun projectee  ->
    match projectee with
    | { z3result_status; z3result_time; z3result_statistics;
        z3result_query_hash; z3result_log_file;_} -> z3result_query_hash
  
let (__proj__Mkz3result__item__z3result_log_file :
  z3result -> Prims.string FStar_Pervasives_Native.option) =
  fun projectee  ->
    match projectee with
    | { z3result_status; z3result_time; z3result_statistics;
        z3result_query_hash; z3result_log_file;_} -> z3result_log_file
  
type z3job = z3result job_t
let (job_queue : z3job Prims.list FStar_ST.ref) = FStar_Util.mk_ref [] 
let (pending_jobs : Prims.int FStar_ST.ref) =
  FStar_Util.mk_ref (Prims.parse_int "0") 
let (z3_job :
  Prims.string FStar_Pervasives_Native.option ->
    FStar_Range.range ->
      Prims.bool ->
        FStar_SMTEncoding_Term.error_labels ->
          Prims.string ->
            Prims.string FStar_Pervasives_Native.option -> unit -> z3result)
  =
  fun log_file  ->
    fun r  ->
      fun fresh  ->
        fun label_messages  ->
          fun input  ->
            fun qhash  ->
              fun uu____4280  ->
                let start = FStar_Util.now ()  in
                let uu____4290 =
                  try
<<<<<<< HEAD
                    (fun uu___53_4300  ->
=======
                    (fun uu___54_4300  ->
>>>>>>> 7a04d132
                       match () with
                       | () -> doZ3Exe log_file r fresh input label_messages)
                      ()
                  with
<<<<<<< HEAD
                  | uu___52_4307 ->
=======
                  | uu___53_4307 ->
>>>>>>> 7a04d132
                      if
                        let uu____4312 = FStar_Options.trace_error ()  in
                        Prims.op_Negation uu____4312
                      then
                        Obj.magic
                          (Obj.repr
                             ((let uu____4315 =
                                 let uu____4320 = FStar_ST.op_Bang bg_z3_proc
                                    in
                                 uu____4320.refresh  in
                               uu____4315 ());
<<<<<<< HEAD
                              FStar_Exn.raise uu___52_4307))
=======
                              FStar_Exn.raise uu___53_4307))
>>>>>>> 7a04d132
                      else Obj.magic (Obj.repr (failwith "unreachable"))
                   in
                match uu____4290 with
                | (status,statistics) ->
                    let uu____4346 =
                      let uu____4352 = FStar_Util.now ()  in
                      FStar_Util.time_diff start uu____4352  in
                    (match uu____4346 with
                     | (uu____4353,elapsed_time) ->
                         {
                           z3result_status = status;
                           z3result_time = elapsed_time;
                           z3result_statistics = statistics;
                           z3result_query_hash = qhash;
                           z3result_log_file = log_file
                         })
  
let (running : Prims.bool FStar_ST.ref) = FStar_Util.mk_ref false 
let rec (dequeue' : unit -> unit) =
  fun uu____4387  ->
    let j =
      let uu____4389 = FStar_ST.op_Bang job_queue  in
      match uu____4389 with
      | [] -> failwith "Impossible"
      | hd1::tl1 -> (FStar_ST.op_Colon_Equals job_queue tl1; hd1)  in
    FStar_Util.incr pending_jobs;
    FStar_Util.monitor_exit job_queue;
    run_job j;
    FStar_Util.with_monitor job_queue
      (fun uu____4457  -> FStar_Util.decr pending_jobs) ();
    dequeue ()

and (dequeue : unit -> unit) =
  fun uu____4459  ->
    let uu____4460 = FStar_ST.op_Bang running  in
    if uu____4460
    then
      let rec aux uu____4488 =
        FStar_Util.monitor_enter job_queue;
        (let uu____4494 = FStar_ST.op_Bang job_queue  in
         match uu____4494 with
         | [] ->
             (FStar_Util.monitor_exit job_queue;
              FStar_Util.sleep (Prims.parse_int "50");
              aux ())
         | uu____4527 -> dequeue' ())
         in
      aux ()
    else ()

and (run_job : z3job -> unit) =
  fun j  ->
    let uu____4531 = j.job ()  in FStar_All.pipe_left j.callback uu____4531

let (init : unit -> unit) =
  fun uu____4537  ->
    FStar_ST.op_Colon_Equals running true;
    (let n_cores1 = FStar_Options.n_cores ()  in
     if n_cores1 > (Prims.parse_int "1")
     then
       let rec aux n1 =
         if n1 = (Prims.parse_int "0")
         then ()
         else (FStar_Util.spawn dequeue; aux (n1 - (Prims.parse_int "1")))
          in
       aux n_cores1
     else ())
  
let (enqueue : z3job -> unit) =
  fun j  ->
    FStar_Util.with_monitor job_queue
      (fun uu____4594  ->
         (let uu____4596 =
            let uu____4599 = FStar_ST.op_Bang job_queue  in
            FStar_List.append uu____4599 [j]  in
          FStar_ST.op_Colon_Equals job_queue uu____4596);
         FStar_Util.monitor_pulse job_queue) ()
  
let (finish : unit -> unit) =
  fun uu____4657  ->
    let rec aux uu____4663 =
      let uu____4664 =
        FStar_Util.with_monitor job_queue
          (fun uu____4682  ->
             let uu____4683 = FStar_ST.op_Bang pending_jobs  in
             let uu____4706 =
               let uu____4707 = FStar_ST.op_Bang job_queue  in
               FStar_List.length uu____4707  in
             (uu____4683, uu____4706)) ()
         in
      match uu____4664 with
      | (n1,m) ->
          if (n1 + m) = (Prims.parse_int "0")
          then FStar_ST.op_Colon_Equals running false
          else (FStar_Util.sleep (Prims.parse_int "500"); aux ())
       in
    aux ()
  
type scope_t = FStar_SMTEncoding_Term.decl Prims.list Prims.list
let (fresh_scope : scope_t FStar_ST.ref) = FStar_Util.mk_ref [[]] 
let (mk_fresh_scope : unit -> scope_t) =
  fun uu____4802  -> FStar_ST.op_Bang fresh_scope 
let (flatten_fresh_scope : unit -> FStar_SMTEncoding_Term.decl Prims.list) =
  fun uu____4829  ->
    let uu____4830 =
      let uu____4835 = FStar_ST.op_Bang fresh_scope  in
      FStar_List.rev uu____4835  in
    FStar_List.flatten uu____4830
  
let (bg_scope : FStar_SMTEncoding_Term.decl Prims.list FStar_ST.ref) =
  FStar_Util.mk_ref [] 
let (push : Prims.string -> unit) =
  fun msg  ->
    FStar_Util.atomically
      (fun uu____4890  ->
         (let uu____4892 =
            let uu____4893 = FStar_ST.op_Bang fresh_scope  in
            [FStar_SMTEncoding_Term.Caption msg; FStar_SMTEncoding_Term.Push]
              :: uu____4893
             in
          FStar_ST.op_Colon_Equals fresh_scope uu____4892);
         (let uu____4938 =
            let uu____4941 = FStar_ST.op_Bang bg_scope  in
            FStar_List.append uu____4941
              [FStar_SMTEncoding_Term.Push;
              FStar_SMTEncoding_Term.Caption msg]
             in
          FStar_ST.op_Colon_Equals bg_scope uu____4938))
  
let (pop : Prims.string -> unit) =
  fun msg  ->
    FStar_Util.atomically
      (fun uu____5001  ->
         (let uu____5003 =
            let uu____5004 = FStar_ST.op_Bang fresh_scope  in
            FStar_List.tl uu____5004  in
          FStar_ST.op_Colon_Equals fresh_scope uu____5003);
         (let uu____5049 =
            let uu____5052 = FStar_ST.op_Bang bg_scope  in
            FStar_List.append uu____5052
              [FStar_SMTEncoding_Term.Caption msg;
              FStar_SMTEncoding_Term.Pop]
             in
          FStar_ST.op_Colon_Equals bg_scope uu____5049))
  
let (snapshot : Prims.string -> (Prims.int * unit)) =
  fun msg  -> FStar_Common.snapshot push fresh_scope msg 
let (rollback :
  Prims.string -> Prims.int FStar_Pervasives_Native.option -> unit) =
  fun msg  ->
    fun depth  ->
      FStar_Common.rollback (fun uu____5139  -> pop msg) fresh_scope depth
  
let (giveZ3 : FStar_SMTEncoding_Term.decl Prims.list -> unit) =
  fun decls  ->
    FStar_All.pipe_right decls
      (FStar_List.iter
<<<<<<< HEAD
         (fun uu___47_5154  ->
            match uu___47_5154 with
=======
         (fun uu___48_5154  ->
            match uu___48_5154 with
>>>>>>> 7a04d132
            | FStar_SMTEncoding_Term.Push  -> failwith "Unexpected push/pop"
            | FStar_SMTEncoding_Term.Pop  -> failwith "Unexpected push/pop"
            | uu____5157 -> ()));
    (let uu____5159 = FStar_ST.op_Bang fresh_scope  in
     match uu____5159 with
     | hd1::tl1 ->
         FStar_ST.op_Colon_Equals fresh_scope ((FStar_List.append hd1 decls)
           :: tl1)
     | uu____5210 -> failwith "Impossible");
    (let uu____5212 =
       let uu____5215 = FStar_ST.op_Bang bg_scope  in
       FStar_List.append uu____5215 decls  in
     FStar_ST.op_Colon_Equals bg_scope uu____5212)
  
let (refresh : unit -> unit) =
  fun uu____5269  ->
    (let uu____5271 =
       let uu____5273 = FStar_Options.n_cores ()  in
       uu____5273 < (Prims.parse_int "2")  in
     if uu____5271
     then
       let uu____5277 =
         let uu____5282 = FStar_ST.op_Bang bg_z3_proc  in uu____5282.refresh
          in
       uu____5277 ()
     else ());
    (let uu____5304 = flatten_fresh_scope ()  in
     FStar_ST.op_Colon_Equals bg_scope uu____5304)
  
let (context_profile : FStar_SMTEncoding_Term.decl Prims.list -> unit) =
  fun theory  ->
    let uu____5340 =
      FStar_List.fold_left
        (fun uu____5373  ->
           fun d  ->
             match uu____5373 with
             | (out,_total) ->
                 (match d with
                  | FStar_SMTEncoding_Term.Module (name,decls) ->
                      let decls1 =
                        FStar_List.filter
<<<<<<< HEAD
                          (fun uu___48_5442  ->
                             match uu___48_5442 with
=======
                          (fun uu___49_5442  ->
                             match uu___49_5442 with
>>>>>>> 7a04d132
                             | FStar_SMTEncoding_Term.Assume uu____5444 ->
                                 true
                             | uu____5446 -> false) decls
                         in
                      let n1 = FStar_List.length decls1  in
                      (((name, n1) :: out), (n1 + _total))
                  | uu____5473 -> (out, _total))) ([], (Prims.parse_int "0"))
        theory
       in
    match uu____5340 with
    | (modules,total_decls) ->
        let modules1 =
          FStar_List.sortWith
            (fun uu____5535  ->
               fun uu____5536  ->
                 match (uu____5535, uu____5536) with
                 | ((uu____5562,n1),(uu____5564,m)) -> m - n1) modules
           in
        (if modules1 <> []
         then
           (let uu____5602 = FStar_Util.string_of_int total_decls  in
            FStar_Util.print1
              "Z3 Proof Stats: context_profile with %s assertions\n"
              uu____5602)
         else ();
         FStar_List.iter
           (fun uu____5617  ->
              match uu____5617 with
              | (m,n1) ->
                  if n1 <> (Prims.parse_int "0")
                  then
                    let uu____5633 = FStar_Util.string_of_int n1  in
                    FStar_Util.print2
                      "Z3 Proof Stats: %s produced %s SMT decls\n" m
                      uu____5633
                  else ()) modules1)
  
let (mk_input :
  Prims.bool ->
    FStar_SMTEncoding_Term.decl Prims.list ->
      (Prims.string * Prims.string FStar_Pervasives_Native.option *
        Prims.string FStar_Pervasives_Native.option))
  =
  fun fresh  ->
    fun theory  ->
      let options = FStar_ST.op_Bang z3_options  in
      (let uu____5692 = FStar_Options.print_z3_statistics ()  in
       if uu____5692 then context_profile theory else ());
      (let uu____5697 =
         let uu____5706 =
           (FStar_Options.record_hints ()) ||
             ((FStar_Options.use_hints ()) &&
                (FStar_Options.use_hint_hashes ()))
            in
         if uu____5706
         then
           let uu____5717 =
             let uu____5728 =
               FStar_All.pipe_right theory
                 (FStar_Util.prefix_until
<<<<<<< HEAD
                    (fun uu___49_5756  ->
                       match uu___49_5756 with
=======
                    (fun uu___50_5756  ->
                       match uu___50_5756 with
>>>>>>> 7a04d132
                       | FStar_SMTEncoding_Term.CheckSat  -> true
                       | uu____5759 -> false))
                in
             FStar_All.pipe_right uu____5728 FStar_Option.get  in
           match uu____5717 with
           | (prefix1,check_sat,suffix) ->
               let pp =
                 FStar_List.map (FStar_SMTEncoding_Term.declToSmt options)
                  in
               let suffix1 = check_sat :: suffix  in
               let ps_lines = pp prefix1  in
               let ss_lines = pp suffix1  in
               let ps = FStar_String.concat "\n" ps_lines  in
               let ss = FStar_String.concat "\n" ss_lines  in
               let hs =
                 let uu____5842 = FStar_Options.keep_query_captions ()  in
                 if uu____5842
                 then
                   let uu____5846 =
                     FStar_All.pipe_right prefix1
                       (FStar_List.map
                          (FStar_SMTEncoding_Term.declToSmt_no_caps options))
                      in
                   FStar_All.pipe_right uu____5846 (FStar_String.concat "\n")
                 else ps  in
               let uu____5863 =
                 let uu____5867 = FStar_Util.digest_of_string hs  in
                 FStar_Pervasives_Native.Some uu____5867  in
               ((Prims.op_Hat ps (Prims.op_Hat "\n" ss)), uu____5863)
         else
           (let uu____5877 =
              let uu____5879 =
                FStar_List.map (FStar_SMTEncoding_Term.declToSmt options)
                  theory
                 in
              FStar_All.pipe_right uu____5879 (FStar_String.concat "\n")  in
            (uu____5877, FStar_Pervasives_Native.None))
          in
       match uu____5697 with
       | (r,hash) ->
           let log_file_name =
             let uu____5921 = FStar_Options.log_queries ()  in
             if uu____5921
             then
               let uu____5927 = query_logging.write_to_log fresh r  in
               FStar_Pervasives_Native.Some uu____5927
             else FStar_Pervasives_Native.None  in
           (r, hash, log_file_name))
  
type cb = z3result -> unit
let (cache_hit :
  Prims.string FStar_Pervasives_Native.option ->
    Prims.string FStar_Pervasives_Native.option ->
      Prims.string FStar_Pervasives_Native.option -> cb -> Prims.bool)
  =
  fun log_file  ->
    fun cache  ->
      fun qhash  ->
        fun cb  ->
          let uu____5987 =
            (FStar_Options.use_hints ()) &&
              (FStar_Options.use_hint_hashes ())
             in
          if uu____5987
          then
            match qhash with
            | FStar_Pervasives_Native.Some x when qhash = cache ->
                let stats = FStar_Util.smap_create (Prims.parse_int "0")  in
                (FStar_Util.smap_add stats "fstar_cache_hit" "1";
                 (let result =
                    {
                      z3result_status = (UNSAT FStar_Pervasives_Native.None);
                      z3result_time = (Prims.parse_int "0");
                      z3result_statistics = stats;
                      z3result_query_hash = qhash;
                      z3result_log_file = log_file
                    }  in
                  cb result; true))
            | uu____6013 -> false
          else false
  
let (ask_1_core :
  FStar_Range.range ->
    (FStar_SMTEncoding_Term.decl Prims.list ->
       (FStar_SMTEncoding_Term.decl Prims.list * Prims.bool))
      ->
      Prims.string FStar_Pervasives_Native.option ->
        FStar_SMTEncoding_Term.error_labels ->
          FStar_SMTEncoding_Term.decl Prims.list -> cb -> Prims.bool -> unit)
  =
  fun r  ->
    fun filter_theory  ->
      fun cache  ->
        fun label_messages  ->
          fun qry  ->
            fun cb  ->
              fun fresh  ->
                let theory =
                  if fresh
                  then flatten_fresh_scope ()
                  else
                    (let theory = FStar_ST.op_Bang bg_scope  in
                     FStar_ST.op_Colon_Equals bg_scope []; theory)
                   in
                let theory1 =
                  FStar_List.append theory
                    (FStar_List.append [FStar_SMTEncoding_Term.Push]
                       (FStar_List.append qry [FStar_SMTEncoding_Term.Pop]))
                   in
                let uu____6157 = filter_theory theory1  in
                match uu____6157 with
                | (theory2,_used_unsat_core) ->
                    let uu____6173 = mk_input fresh theory2  in
                    (match uu____6173 with
                     | (input,qhash,log_file_name) ->
                         let uu____6204 =
                           let uu____6206 =
                             fresh &&
                               (cache_hit log_file_name cache qhash cb)
                              in
                           Prims.op_Negation uu____6206  in
                         if uu____6204
                         then
                           run_job
                             {
                               job =
                                 (z3_job log_file_name r fresh label_messages
                                    input qhash);
                               callback = cb
                             }
                         else ())
  
let (ask_n_cores :
  FStar_Range.range ->
    (FStar_SMTEncoding_Term.decl Prims.list ->
       (FStar_SMTEncoding_Term.decl Prims.list * Prims.bool))
      ->
      Prims.string FStar_Pervasives_Native.option ->
        FStar_SMTEncoding_Term.error_labels ->
          FStar_SMTEncoding_Term.decl Prims.list ->
            scope_t FStar_Pervasives_Native.option -> cb -> unit)
  =
  fun r  ->
    fun filter_theory  ->
      fun cache  ->
        fun label_messages  ->
          fun qry  ->
            fun scope  ->
              fun cb  ->
                let theory =
                  let uu____6295 =
                    match scope with
                    | FStar_Pervasives_Native.Some s -> FStar_List.rev s
                    | FStar_Pervasives_Native.None  ->
                        (FStar_ST.op_Colon_Equals bg_scope [];
                         (let uu____6331 = FStar_ST.op_Bang fresh_scope  in
                          FStar_List.rev uu____6331))
                     in
                  FStar_List.flatten uu____6295  in
                let theory1 =
                  FStar_List.append theory
                    (FStar_List.append [FStar_SMTEncoding_Term.Push]
                       (FStar_List.append qry [FStar_SMTEncoding_Term.Pop]))
                   in
                let uu____6360 = filter_theory theory1  in
                match uu____6360 with
                | (theory2,used_unsat_core) ->
                    let uu____6376 = mk_input true theory2  in
                    (match uu____6376 with
                     | (input,qhash,log_file_name) ->
                         let uu____6408 =
                           let uu____6410 =
                             cache_hit log_file_name cache qhash cb  in
                           Prims.op_Negation uu____6410  in
                         if uu____6408
                         then
                           enqueue
                             {
                               job =
                                 (z3_job log_file_name r true label_messages
                                    input qhash);
                               callback = cb
                             }
                         else ())
  
let (ask :
  FStar_Range.range ->
    (FStar_SMTEncoding_Term.decl Prims.list ->
       (FStar_SMTEncoding_Term.decl Prims.list * Prims.bool))
      ->
      Prims.string FStar_Pervasives_Native.option ->
        FStar_SMTEncoding_Term.error_labels ->
          FStar_SMTEncoding_Term.decl Prims.list ->
            scope_t FStar_Pervasives_Native.option ->
              cb -> Prims.bool -> unit)
  =
  fun r  ->
    fun filter1  ->
      fun cache  ->
        fun label_messages  ->
          fun qry  ->
            fun scope  ->
              fun cb  ->
                fun fresh  ->
                  let uu____6504 =
                    let uu____6506 = FStar_Options.n_cores ()  in
                    uu____6506 = (Prims.parse_int "1")  in
                  if uu____6504
                  then ask_1_core r filter1 cache label_messages qry cb fresh
                  else
                    ask_n_cores r filter1 cache label_messages qry scope cb
  <|MERGE_RESOLUTION|>--- conflicted
+++ resolved
@@ -10,13 +10,8 @@
     | x::uu____38 ->
         let trimmed = FStar_Util.trim_string x  in
         let parts = FStar_Util.split trimmed " "  in
-<<<<<<< HEAD
-        let rec aux uu___45_62 =
-          match uu___45_62 with
-=======
         let rec aux uu___46_62 =
           match uu___46_62 with
->>>>>>> 7a04d132
           | hash::[] ->
               let n1 =
                 Prims.min (FStar_String.strlen _z3hash_expected)
@@ -58,11 +53,7 @@
   fun uu____130  ->
     let run_proc_result =
       try
-<<<<<<< HEAD
-        (fun uu___51_140  ->
-=======
         (fun uu___52_140  ->
->>>>>>> 7a04d132
            match () with
            | () ->
                let uu____144 =
@@ -71,11 +62,7 @@
                    FStar_Pervasives_Native.None
                   in
                FStar_Pervasives_Native.Some uu____144) ()
-<<<<<<< HEAD
-      with | uu___50_155 -> FStar_Pervasives_Native.None  in
-=======
       with | uu___51_155 -> FStar_Pervasives_Native.None  in
->>>>>>> 7a04d132
     match run_proc_result with
     | FStar_Pervasives_Native.None  ->
         FStar_Pervasives_Native.Some
@@ -175,13 +162,8 @@
   
 type z3statistics = Prims.string FStar_Util.smap
 let (status_tag : z3status -> Prims.string) =
-<<<<<<< HEAD
-  fun uu___46_562  ->
-    match uu___46_562 with
-=======
   fun uu___47_562  ->
     match uu___47_562 with
->>>>>>> 7a04d132
     | SAT uu____564 -> "sat"
     | UNSAT uu____573 -> "unsat"
     | UNKNOWN uu____575 -> "unknown"
@@ -809,20 +791,12 @@
                 let start = FStar_Util.now ()  in
                 let uu____4290 =
                   try
-<<<<<<< HEAD
-                    (fun uu___53_4300  ->
-=======
                     (fun uu___54_4300  ->
->>>>>>> 7a04d132
                        match () with
                        | () -> doZ3Exe log_file r fresh input label_messages)
                       ()
                   with
-<<<<<<< HEAD
-                  | uu___52_4307 ->
-=======
                   | uu___53_4307 ->
->>>>>>> 7a04d132
                       if
                         let uu____4312 = FStar_Options.trace_error ()  in
                         Prims.op_Negation uu____4312
@@ -834,11 +808,7 @@
                                     in
                                  uu____4320.refresh  in
                                uu____4315 ());
-<<<<<<< HEAD
-                              FStar_Exn.raise uu___52_4307))
-=======
                               FStar_Exn.raise uu___53_4307))
->>>>>>> 7a04d132
                       else Obj.magic (Obj.repr (failwith "unreachable"))
                    in
                 match uu____4290 with
@@ -996,13 +966,8 @@
   fun decls  ->
     FStar_All.pipe_right decls
       (FStar_List.iter
-<<<<<<< HEAD
-         (fun uu___47_5154  ->
-            match uu___47_5154 with
-=======
          (fun uu___48_5154  ->
             match uu___48_5154 with
->>>>>>> 7a04d132
             | FStar_SMTEncoding_Term.Push  -> failwith "Unexpected push/pop"
             | FStar_SMTEncoding_Term.Pop  -> failwith "Unexpected push/pop"
             | uu____5157 -> ()));
@@ -1044,13 +1009,8 @@
                   | FStar_SMTEncoding_Term.Module (name,decls) ->
                       let decls1 =
                         FStar_List.filter
-<<<<<<< HEAD
-                          (fun uu___48_5442  ->
-                             match uu___48_5442 with
-=======
                           (fun uu___49_5442  ->
                              match uu___49_5442 with
->>>>>>> 7a04d132
                              | FStar_SMTEncoding_Term.Assume uu____5444 ->
                                  true
                              | uu____5446 -> false) decls
@@ -1111,13 +1071,8 @@
              let uu____5728 =
                FStar_All.pipe_right theory
                  (FStar_Util.prefix_until
-<<<<<<< HEAD
-                    (fun uu___49_5756  ->
-                       match uu___49_5756 with
-=======
                     (fun uu___50_5756  ->
                        match uu___50_5756 with
->>>>>>> 7a04d132
                        | FStar_SMTEncoding_Term.CheckSat  -> true
                        | uu____5759 -> false))
                 in
