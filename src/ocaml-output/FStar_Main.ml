open Prims
<<<<<<< HEAD
let uu___221: Prims.unit = FStar_Version.dummy ()
let process_args:
  Prims.unit -> (FStar_Getopt.parse_cmdline_res* Prims.string Prims.list) =
  fun uu____6  -> FStar_Options.parse_cmd_line ()
let cleanup: Prims.unit -> Prims.unit =
  fun uu____12  -> FStar_Util.kill_all ()
let finished_message:
  ((Prims.bool* FStar_Ident.lident)* Prims.int) Prims.list ->
=======
let uu___220 : Prims.unit = FStar_Version.dummy () 
let process_args :
  Prims.unit -> (FStar_Getopt.parse_cmdline_res * Prims.string Prims.list) =
  fun uu____6  -> FStar_Options.parse_cmd_line () 
let cleanup : Prims.unit -> Prims.unit =
  fun uu____12  -> FStar_Util.kill_all () 
let finished_message :
  ((Prims.bool * FStar_Ident.lident) * Prims.int) Prims.list ->
>>>>>>> dff96af3
    Prims.int -> Prims.unit
  =
  fun fmods  ->
    fun errs  ->
      let print_to =
        if errs > (Prims.parse_int "0")
        then FStar_Util.print_error
<<<<<<< HEAD
        else FStar_Util.print_string in
      let uu____35 =
        let uu____36 = FStar_Options.silent () in Prims.op_Negation uu____36 in
=======
        else FStar_Util.print_string  in
      let uu____35 =
        let uu____36 = FStar_Options.silent ()  in Prims.op_Negation uu____36
         in
>>>>>>> dff96af3
      if uu____35
      then
        (FStar_All.pipe_right fmods
           (FStar_List.iter
              (fun uu____47  ->
                 match uu____47 with
                 | ((iface,name),time) ->
                     let tag =
<<<<<<< HEAD
                       if iface then "i'face (or impl+i'face)" else "module" in
                     let uu____59 =
                       FStar_Options.should_print_message
                         name.FStar_Ident.str in
=======
                       if iface then "i'face (or impl+i'face)" else "module"
                        in
                     let uu____59 =
                       FStar_Options.should_print_message
                         name.FStar_Ident.str
                        in
>>>>>>> dff96af3
                     if uu____59
                     then
                       (if time >= (Prims.parse_int "0")
                        then
                          let uu____60 =
<<<<<<< HEAD
                            let uu____61 = FStar_Util.string_of_int time in
                            FStar_Util.format3
                              "Verified %s: %s (%s milliseconds)\n" tag
                              (FStar_Ident.text_of_lid name) uu____61 in
=======
                            let uu____61 = FStar_Util.string_of_int time  in
                            FStar_Util.format3
                              "Verified %s: %s (%s milliseconds)\n" tag
                              (FStar_Ident.text_of_lid name) uu____61
                             in
>>>>>>> dff96af3
                          print_to uu____60
                        else
                          (let uu____63 =
                             FStar_Util.format2 "Verified %s: %s\n" tag
<<<<<<< HEAD
                               (FStar_Ident.text_of_lid name) in
=======
                               (FStar_Ident.text_of_lid name)
                              in
>>>>>>> dff96af3
                           print_to uu____63))
                     else ()));
         if errs > (Prims.parse_int "0")
         then
           (if errs = (Prims.parse_int "1")
            then FStar_Util.print_error "1 error was reported (see above)\n"
            else
<<<<<<< HEAD
              (let uu____66 = FStar_Util.string_of_int errs in
=======
              (let uu____66 = FStar_Util.string_of_int errs  in
>>>>>>> dff96af3
               FStar_Util.print1_error
                 "%s errors were reported (see above)\n" uu____66))
         else
           (let uu____68 =
              let uu____69 =
                FStar_Util.colorize_bold
<<<<<<< HEAD
                  "All verification conditions discharged successfully" in
              FStar_Util.format1 "%s\n" uu____69 in
            FStar_Util.print_string uu____68))
      else ()
let report_errors:
  ((Prims.bool* FStar_Ident.lident)* Prims.int) Prims.list -> Prims.unit =
  fun fmods  ->
    let errs = FStar_Errors.get_err_count () in
    if errs > (Prims.parse_int "0")
    then (finished_message fmods errs; FStar_All.exit (Prims.parse_int "1"))
    else ()
let codegen:
  (FStar_Syntax_Syntax.modul Prims.list* FStar_TypeChecker_Env.env) ->
=======
                  "All verification conditions discharged successfully"
                 in
              FStar_Util.format1 "%s\n" uu____69  in
            FStar_Util.print_string uu____68))
      else ()
  
let report_errors :
  ((Prims.bool * FStar_Ident.lident) * Prims.int) Prims.list -> Prims.unit =
  fun fmods  ->
    let errs = FStar_Errors.get_err_count ()  in
    if errs > (Prims.parse_int "0")
    then (finished_message fmods errs; FStar_All.exit (Prims.parse_int "1"))
    else ()
  
let codegen :
  (FStar_Syntax_Syntax.modul Prims.list * FStar_TypeChecker_Env.env) ->
>>>>>>> dff96af3
    Prims.unit
  =
  fun uu____92  ->
    match uu____92 with
    | (umods,env) ->
<<<<<<< HEAD
        let opt = FStar_Options.codegen () in
=======
        let opt = FStar_Options.codegen ()  in
>>>>>>> dff96af3
        if opt <> None
        then
          let mllibs =
            let uu____106 =
<<<<<<< HEAD
              let uu____111 = FStar_Extraction_ML_UEnv.mkContext env in
              FStar_Util.fold_map FStar_Extraction_ML_Modul.extract uu____111
                umods in
            FStar_All.pipe_left Prims.snd uu____106 in
          let mllibs1 = FStar_List.flatten mllibs in
=======
              let uu____111 = FStar_Extraction_ML_UEnv.mkContext env  in
              FStar_Util.fold_map FStar_Extraction_ML_Modul.extract uu____111
                umods
               in
            FStar_All.pipe_left Prims.snd uu____106  in
          let mllibs1 = FStar_List.flatten mllibs  in
>>>>>>> dff96af3
          let ext =
            match opt with
            | Some "FSharp" -> ".fs"
            | Some "OCaml" -> ".ml"
            | Some "Kremlin" -> ".krml"
<<<<<<< HEAD
            | uu____124 -> failwith "Unrecognized option" in
          (match opt with
           | Some "FSharp"|Some "OCaml" ->
               let outdir = FStar_Options.output_dir () in
=======
            | uu____124 -> failwith "Unrecognized option"  in
          (match opt with
           | Some "FSharp"|Some "OCaml" ->
               let outdir = FStar_Options.output_dir ()  in
>>>>>>> dff96af3
               FStar_List.iter (FStar_Extraction_ML_PrintML.print outdir ext)
                 mllibs1
           | Some "Kremlin" ->
               let programs =
                 let uu____130 =
<<<<<<< HEAD
                   FStar_List.map FStar_Extraction_Kremlin.translate mllibs1 in
                 FStar_List.flatten uu____130 in
               let bin = (FStar_Extraction_Kremlin.current_version, programs) in
               let uu____136 = FStar_Options.prepend_output_dir "out.krml" in
               FStar_Util.save_value_to_file uu____136 bin
           | uu____137 -> failwith "Unrecognized option")
        else ()
let go uu____146 =
  let uu____147 = process_args () in
=======
                   FStar_List.map FStar_Extraction_Kremlin.translate mllibs1
                    in
                 FStar_List.flatten uu____130  in
               let bin = (FStar_Extraction_Kremlin.current_version, programs)
                  in
               let uu____136 = FStar_Options.prepend_output_dir "out.krml"
                  in
               FStar_Util.save_value_to_file uu____136 bin
           | uu____137 -> failwith "Unrecognized option")
        else ()
  
let go uu____146 =
  let uu____147 = process_args ()  in
>>>>>>> dff96af3
  match uu____147 with
  | (res,filenames) ->
      (match res with
       | FStar_Getopt.Help  ->
           (FStar_Options.display_usage ();
            FStar_All.exit (Prims.parse_int "0"))
       | FStar_Getopt.Error msg -> FStar_Util.print_string msg
       | FStar_Getopt.Success  ->
           let uu____157 =
<<<<<<< HEAD
             let uu____158 = FStar_Options.dep () in uu____158 <> None in
           if uu____157
           then
             let uu____161 =
               FStar_Parser_Dep.collect FStar_Parser_Dep.VerifyAll filenames in
             FStar_Parser_Dep.print uu____161
           else
             (let uu____176 = FStar_Options.interactive () in
              if uu____176
              then
                ((let uu____178 = FStar_Options.explicit_deps () in
=======
             let uu____158 = FStar_Options.dep ()  in uu____158 <> None  in
           if uu____157
           then
             let uu____161 =
               FStar_Parser_Dep.collect FStar_Parser_Dep.VerifyAll filenames
                in
             FStar_Parser_Dep.print uu____161
           else
             (let uu____176 = FStar_Options.interactive ()  in
              if uu____176
              then
                ((let uu____178 = FStar_Options.explicit_deps ()  in
>>>>>>> dff96af3
                  if uu____178
                  then
                    (FStar_Util.print_error
                       "--explicit_deps incompatible with --in|n";
                     FStar_All.exit (Prims.parse_int "1"))
                  else ());
                 if (FStar_List.length filenames) <> (Prims.parse_int "1")
                 then
                   (FStar_Util.print_error
                      "fstar-mode.el should pass the current filename to F*\n";
                    FStar_All.exit (Prims.parse_int "1"))
                 else ();
<<<<<<< HEAD
                 (let filename = FStar_List.hd filenames in
                  (let uu____188 =
                     let uu____189 = FStar_Options.verify_module () in
                     uu____189 <> [] in
=======
                 (let filename = FStar_List.hd filenames  in
                  (let uu____188 =
                     let uu____189 = FStar_Options.verify_module ()  in
                     uu____189 <> []  in
>>>>>>> dff96af3
                   if uu____188
                   then
                     FStar_Util.print_warning
                       "Interactive mode; ignoring --verify_module"
                   else ());
                  FStar_Interactive.interactive_mode filename))
              else
<<<<<<< HEAD
                (let uu____194 = FStar_Options.doc () in
                 if uu____194
                 then FStar_Fsdoc_Generator.generate filenames
                 else
                   (let uu____196 = FStar_Options.indent () in
=======
                (let uu____194 = FStar_Options.doc ()  in
                 if uu____194
                 then FStar_Fsdoc_Generator.generate filenames
                 else
                   (let uu____196 = FStar_Options.indent ()  in
>>>>>>> dff96af3
                    if uu____196
                    then
                      (if FStar_Platform.is_fstar_compiler_using_ocaml
                       then FStar_Indent.generate filenames
                       else
                         failwith
                           "You seem to be using the F#-generated version ofthe compiler ; reindenting is not known to work yet with this version")
                    else
                      if
                        (FStar_List.length filenames) >=
                          (Prims.parse_int "1")
                      then
                        (let verify_mode =
<<<<<<< HEAD
                           let uu____203 = FStar_Options.verify_all () in
=======
                           let uu____203 = FStar_Options.verify_all ()  in
>>>>>>> dff96af3
                           if uu____203
                           then
                             ((let uu____205 =
                                 let uu____206 =
<<<<<<< HEAD
                                   FStar_Options.verify_module () in
                                 uu____206 <> [] in
=======
                                   FStar_Options.verify_module ()  in
                                 uu____206 <> []  in
>>>>>>> dff96af3
                               if uu____205
                               then
                                 (FStar_Util.print_error
                                    "--verify_module is incompatible with --verify_all";
                                  FStar_All.exit (Prims.parse_int "1"))
                               else ());
                              FStar_Parser_Dep.VerifyAll)
                           else
                             (let uu____212 =
                                let uu____213 =
<<<<<<< HEAD
                                  FStar_Options.verify_module () in
                                uu____213 <> [] in
                              if uu____212
                              then FStar_Parser_Dep.VerifyUserList
                              else FStar_Parser_Dep.VerifyFigureItOut) in
                         let filenames1 =
                           FStar_Dependencies.find_deps_if_needed verify_mode
                             filenames in
                         let uu____219 =
                           FStar_Universal.batch_mode_tc filenames1 in
=======
                                  FStar_Options.verify_module ()  in
                                uu____213 <> []  in
                              if uu____212
                              then FStar_Parser_Dep.VerifyUserList
                              else FStar_Parser_Dep.VerifyFigureItOut)
                            in
                         let filenames1 =
                           FStar_Dependencies.find_deps_if_needed verify_mode
                             filenames
                            in
                         let uu____219 =
                           FStar_Universal.batch_mode_tc filenames1  in
>>>>>>> dff96af3
                         match uu____219 with
                         | (fmods,dsenv,env) ->
                             let module_names_and_times =
                               FStar_All.pipe_right fmods
                                 (FStar_List.map
                                    (fun uu____255  ->
                                       match uu____255 with
                                       | (x,t) ->
                                           ((FStar_Universal.module_or_interface_name
<<<<<<< HEAD
                                               x), t))) in
=======
                                               x), t)))
                                in
>>>>>>> dff96af3
                             (report_errors module_names_and_times;
                              (let uu____268 =
                                 let uu____272 =
                                   FStar_All.pipe_right fmods
<<<<<<< HEAD
                                     (FStar_List.map Prims.fst) in
                                 (uu____272, env) in
=======
                                     (FStar_List.map Prims.fst)
                                    in
                                 (uu____272, env)  in
>>>>>>> dff96af3
                               codegen uu____268);
                              finished_message module_names_and_times
                                (Prims.parse_int "0")))
                      else FStar_Util.print_error "no file provided\n"))))
<<<<<<< HEAD
=======
  
>>>>>>> dff96af3
let main uu____288 =
  try go (); cleanup (); FStar_All.exit (Prims.parse_int "0")
  with
  | e ->
<<<<<<< HEAD
      let trace = FStar_Util.trace_of_exn e in
      (if FStar_Errors.handleable e
       then FStar_Errors.handle_err false e
       else ();
       (let uu____298 = FStar_Options.trace_error () in
        if uu____298
        then
          let uu____299 = FStar_Util.message_of_exn e in
=======
      let trace = FStar_Util.trace_of_exn e  in
      (if FStar_Errors.handleable e
       then FStar_Errors.handle_err false e
       else ();
       (let uu____298 = FStar_Options.trace_error ()  in
        if uu____298
        then
          let uu____299 = FStar_Util.message_of_exn e  in
>>>>>>> dff96af3
          FStar_Util.print2_error "Unexpected error\n%s\n%s\n" uu____299
            trace
        else
          if Prims.op_Negation (FStar_Errors.handleable e)
          then
<<<<<<< HEAD
            (let uu____301 = FStar_Util.message_of_exn e in
=======
            (let uu____301 = FStar_Util.message_of_exn e  in
>>>>>>> dff96af3
             FStar_Util.print1_error
               "Unexpected error; please file a bug report, ideally with a minimized version of the source program that triggered the error.\n%s\n"
               uu____301)
          else ());
       cleanup ();
<<<<<<< HEAD
       (let uu____305 = FStar_Errors.report_all () in
        FStar_All.pipe_right uu____305 Prims.ignore);
       report_errors [];
       FStar_All.exit (Prims.parse_int "1"))
=======
       (let uu____305 = FStar_Errors.report_all ()  in
        FStar_All.pipe_right uu____305 Prims.ignore);
       report_errors [];
       FStar_All.exit (Prims.parse_int "1"))
  
>>>>>>> dff96af3
<|MERGE_RESOLUTION|>--- conflicted
+++ resolved
@@ -1,14 +1,4 @@
 open Prims
-<<<<<<< HEAD
-let uu___221: Prims.unit = FStar_Version.dummy ()
-let process_args:
-  Prims.unit -> (FStar_Getopt.parse_cmdline_res* Prims.string Prims.list) =
-  fun uu____6  -> FStar_Options.parse_cmd_line ()
-let cleanup: Prims.unit -> Prims.unit =
-  fun uu____12  -> FStar_Util.kill_all ()
-let finished_message:
-  ((Prims.bool* FStar_Ident.lident)* Prims.int) Prims.list ->
-=======
 let uu___220 : Prims.unit = FStar_Version.dummy () 
 let process_args :
   Prims.unit -> (FStar_Getopt.parse_cmdline_res * Prims.string Prims.list) =
@@ -17,7 +7,6 @@
   fun uu____12  -> FStar_Util.kill_all () 
 let finished_message :
   ((Prims.bool * FStar_Ident.lident) * Prims.int) Prims.list ->
->>>>>>> dff96af3
     Prims.int -> Prims.unit
   =
   fun fmods  ->
@@ -25,16 +14,10 @@
       let print_to =
         if errs > (Prims.parse_int "0")
         then FStar_Util.print_error
-<<<<<<< HEAD
-        else FStar_Util.print_string in
-      let uu____35 =
-        let uu____36 = FStar_Options.silent () in Prims.op_Negation uu____36 in
-=======
         else FStar_Util.print_string  in
       let uu____35 =
         let uu____36 = FStar_Options.silent ()  in Prims.op_Negation uu____36
          in
->>>>>>> dff96af3
       if uu____35
       then
         (FStar_All.pipe_right fmods
@@ -43,46 +26,28 @@
                  match uu____47 with
                  | ((iface,name),time) ->
                      let tag =
-<<<<<<< HEAD
-                       if iface then "i'face (or impl+i'face)" else "module" in
-                     let uu____59 =
-                       FStar_Options.should_print_message
-                         name.FStar_Ident.str in
-=======
                        if iface then "i'face (or impl+i'face)" else "module"
                         in
                      let uu____59 =
                        FStar_Options.should_print_message
                          name.FStar_Ident.str
                         in
->>>>>>> dff96af3
                      if uu____59
                      then
                        (if time >= (Prims.parse_int "0")
                         then
                           let uu____60 =
-<<<<<<< HEAD
-                            let uu____61 = FStar_Util.string_of_int time in
-                            FStar_Util.format3
-                              "Verified %s: %s (%s milliseconds)\n" tag
-                              (FStar_Ident.text_of_lid name) uu____61 in
-=======
                             let uu____61 = FStar_Util.string_of_int time  in
                             FStar_Util.format3
                               "Verified %s: %s (%s milliseconds)\n" tag
                               (FStar_Ident.text_of_lid name) uu____61
                              in
->>>>>>> dff96af3
                           print_to uu____60
                         else
                           (let uu____63 =
                              FStar_Util.format2 "Verified %s: %s\n" tag
-<<<<<<< HEAD
-                               (FStar_Ident.text_of_lid name) in
-=======
                                (FStar_Ident.text_of_lid name)
                               in
->>>>>>> dff96af3
                            print_to uu____63))
                      else ()));
          if errs > (Prims.parse_int "0")
@@ -90,32 +55,13 @@
            (if errs = (Prims.parse_int "1")
             then FStar_Util.print_error "1 error was reported (see above)\n"
             else
-<<<<<<< HEAD
-              (let uu____66 = FStar_Util.string_of_int errs in
-=======
               (let uu____66 = FStar_Util.string_of_int errs  in
->>>>>>> dff96af3
                FStar_Util.print1_error
                  "%s errors were reported (see above)\n" uu____66))
          else
            (let uu____68 =
               let uu____69 =
                 FStar_Util.colorize_bold
-<<<<<<< HEAD
-                  "All verification conditions discharged successfully" in
-              FStar_Util.format1 "%s\n" uu____69 in
-            FStar_Util.print_string uu____68))
-      else ()
-let report_errors:
-  ((Prims.bool* FStar_Ident.lident)* Prims.int) Prims.list -> Prims.unit =
-  fun fmods  ->
-    let errs = FStar_Errors.get_err_count () in
-    if errs > (Prims.parse_int "0")
-    then (finished_message fmods errs; FStar_All.exit (Prims.parse_int "1"))
-    else ()
-let codegen:
-  (FStar_Syntax_Syntax.modul Prims.list* FStar_TypeChecker_Env.env) ->
-=======
                   "All verification conditions discharged successfully"
                  in
               FStar_Util.format1 "%s\n" uu____69  in
@@ -132,67 +78,36 @@
   
 let codegen :
   (FStar_Syntax_Syntax.modul Prims.list * FStar_TypeChecker_Env.env) ->
->>>>>>> dff96af3
     Prims.unit
   =
   fun uu____92  ->
     match uu____92 with
     | (umods,env) ->
-<<<<<<< HEAD
-        let opt = FStar_Options.codegen () in
-=======
         let opt = FStar_Options.codegen ()  in
->>>>>>> dff96af3
         if opt <> None
         then
           let mllibs =
             let uu____106 =
-<<<<<<< HEAD
-              let uu____111 = FStar_Extraction_ML_UEnv.mkContext env in
-              FStar_Util.fold_map FStar_Extraction_ML_Modul.extract uu____111
-                umods in
-            FStar_All.pipe_left Prims.snd uu____106 in
-          let mllibs1 = FStar_List.flatten mllibs in
-=======
               let uu____111 = FStar_Extraction_ML_UEnv.mkContext env  in
               FStar_Util.fold_map FStar_Extraction_ML_Modul.extract uu____111
                 umods
                in
             FStar_All.pipe_left Prims.snd uu____106  in
           let mllibs1 = FStar_List.flatten mllibs  in
->>>>>>> dff96af3
           let ext =
             match opt with
             | Some "FSharp" -> ".fs"
             | Some "OCaml" -> ".ml"
             | Some "Kremlin" -> ".krml"
-<<<<<<< HEAD
-            | uu____124 -> failwith "Unrecognized option" in
-          (match opt with
-           | Some "FSharp"|Some "OCaml" ->
-               let outdir = FStar_Options.output_dir () in
-=======
             | uu____124 -> failwith "Unrecognized option"  in
           (match opt with
            | Some "FSharp"|Some "OCaml" ->
                let outdir = FStar_Options.output_dir ()  in
->>>>>>> dff96af3
                FStar_List.iter (FStar_Extraction_ML_PrintML.print outdir ext)
                  mllibs1
            | Some "Kremlin" ->
                let programs =
                  let uu____130 =
-<<<<<<< HEAD
-                   FStar_List.map FStar_Extraction_Kremlin.translate mllibs1 in
-                 FStar_List.flatten uu____130 in
-               let bin = (FStar_Extraction_Kremlin.current_version, programs) in
-               let uu____136 = FStar_Options.prepend_output_dir "out.krml" in
-               FStar_Util.save_value_to_file uu____136 bin
-           | uu____137 -> failwith "Unrecognized option")
-        else ()
-let go uu____146 =
-  let uu____147 = process_args () in
-=======
                    FStar_List.map FStar_Extraction_Kremlin.translate mllibs1
                     in
                  FStar_List.flatten uu____130  in
@@ -206,7 +121,6 @@
   
 let go uu____146 =
   let uu____147 = process_args ()  in
->>>>>>> dff96af3
   match uu____147 with
   | (res,filenames) ->
       (match res with
@@ -216,19 +130,6 @@
        | FStar_Getopt.Error msg -> FStar_Util.print_string msg
        | FStar_Getopt.Success  ->
            let uu____157 =
-<<<<<<< HEAD
-             let uu____158 = FStar_Options.dep () in uu____158 <> None in
-           if uu____157
-           then
-             let uu____161 =
-               FStar_Parser_Dep.collect FStar_Parser_Dep.VerifyAll filenames in
-             FStar_Parser_Dep.print uu____161
-           else
-             (let uu____176 = FStar_Options.interactive () in
-              if uu____176
-              then
-                ((let uu____178 = FStar_Options.explicit_deps () in
-=======
              let uu____158 = FStar_Options.dep ()  in uu____158 <> None  in
            if uu____157
            then
@@ -241,7 +142,6 @@
               if uu____176
               then
                 ((let uu____178 = FStar_Options.explicit_deps ()  in
->>>>>>> dff96af3
                   if uu____178
                   then
                     (FStar_Util.print_error
@@ -254,17 +154,10 @@
                       "fstar-mode.el should pass the current filename to F*\n";
                     FStar_All.exit (Prims.parse_int "1"))
                  else ();
-<<<<<<< HEAD
-                 (let filename = FStar_List.hd filenames in
-                  (let uu____188 =
-                     let uu____189 = FStar_Options.verify_module () in
-                     uu____189 <> [] in
-=======
                  (let filename = FStar_List.hd filenames  in
                   (let uu____188 =
                      let uu____189 = FStar_Options.verify_module ()  in
                      uu____189 <> []  in
->>>>>>> dff96af3
                    if uu____188
                    then
                      FStar_Util.print_warning
@@ -272,19 +165,11 @@
                    else ());
                   FStar_Interactive.interactive_mode filename))
               else
-<<<<<<< HEAD
-                (let uu____194 = FStar_Options.doc () in
-                 if uu____194
-                 then FStar_Fsdoc_Generator.generate filenames
-                 else
-                   (let uu____196 = FStar_Options.indent () in
-=======
                 (let uu____194 = FStar_Options.doc ()  in
                  if uu____194
                  then FStar_Fsdoc_Generator.generate filenames
                  else
                    (let uu____196 = FStar_Options.indent ()  in
->>>>>>> dff96af3
                     if uu____196
                     then
                       (if FStar_Platform.is_fstar_compiler_using_ocaml
@@ -298,22 +183,13 @@
                           (Prims.parse_int "1")
                       then
                         (let verify_mode =
-<<<<<<< HEAD
-                           let uu____203 = FStar_Options.verify_all () in
-=======
                            let uu____203 = FStar_Options.verify_all ()  in
->>>>>>> dff96af3
                            if uu____203
                            then
                              ((let uu____205 =
                                  let uu____206 =
-<<<<<<< HEAD
-                                   FStar_Options.verify_module () in
-                                 uu____206 <> [] in
-=======
                                    FStar_Options.verify_module ()  in
                                  uu____206 <> []  in
->>>>>>> dff96af3
                                if uu____205
                                then
                                  (FStar_Util.print_error
@@ -324,18 +200,6 @@
                            else
                              (let uu____212 =
                                 let uu____213 =
-<<<<<<< HEAD
-                                  FStar_Options.verify_module () in
-                                uu____213 <> [] in
-                              if uu____212
-                              then FStar_Parser_Dep.VerifyUserList
-                              else FStar_Parser_Dep.VerifyFigureItOut) in
-                         let filenames1 =
-                           FStar_Dependencies.find_deps_if_needed verify_mode
-                             filenames in
-                         let uu____219 =
-                           FStar_Universal.batch_mode_tc filenames1 in
-=======
                                   FStar_Options.verify_module ()  in
                                 uu____213 <> []  in
                               if uu____212
@@ -348,7 +212,6 @@
                             in
                          let uu____219 =
                            FStar_Universal.batch_mode_tc filenames1  in
->>>>>>> dff96af3
                          match uu____219 with
                          | (fmods,dsenv,env) ->
                              let module_names_and_times =
@@ -358,46 +221,24 @@
                                        match uu____255 with
                                        | (x,t) ->
                                            ((FStar_Universal.module_or_interface_name
-<<<<<<< HEAD
-                                               x), t))) in
-=======
                                                x), t)))
                                 in
->>>>>>> dff96af3
                              (report_errors module_names_and_times;
                               (let uu____268 =
                                  let uu____272 =
                                    FStar_All.pipe_right fmods
-<<<<<<< HEAD
-                                     (FStar_List.map Prims.fst) in
-                                 (uu____272, env) in
-=======
                                      (FStar_List.map Prims.fst)
                                     in
                                  (uu____272, env)  in
->>>>>>> dff96af3
                                codegen uu____268);
                               finished_message module_names_and_times
                                 (Prims.parse_int "0")))
                       else FStar_Util.print_error "no file provided\n"))))
-<<<<<<< HEAD
-=======
-  
->>>>>>> dff96af3
+  
 let main uu____288 =
   try go (); cleanup (); FStar_All.exit (Prims.parse_int "0")
   with
   | e ->
-<<<<<<< HEAD
-      let trace = FStar_Util.trace_of_exn e in
-      (if FStar_Errors.handleable e
-       then FStar_Errors.handle_err false e
-       else ();
-       (let uu____298 = FStar_Options.trace_error () in
-        if uu____298
-        then
-          let uu____299 = FStar_Util.message_of_exn e in
-=======
       let trace = FStar_Util.trace_of_exn e  in
       (if FStar_Errors.handleable e
        then FStar_Errors.handle_err false e
@@ -406,31 +247,19 @@
         if uu____298
         then
           let uu____299 = FStar_Util.message_of_exn e  in
->>>>>>> dff96af3
           FStar_Util.print2_error "Unexpected error\n%s\n%s\n" uu____299
             trace
         else
           if Prims.op_Negation (FStar_Errors.handleable e)
           then
-<<<<<<< HEAD
-            (let uu____301 = FStar_Util.message_of_exn e in
-=======
             (let uu____301 = FStar_Util.message_of_exn e  in
->>>>>>> dff96af3
              FStar_Util.print1_error
                "Unexpected error; please file a bug report, ideally with a minimized version of the source program that triggered the error.\n%s\n"
                uu____301)
           else ());
        cleanup ();
-<<<<<<< HEAD
-       (let uu____305 = FStar_Errors.report_all () in
-        FStar_All.pipe_right uu____305 Prims.ignore);
-       report_errors [];
-       FStar_All.exit (Prims.parse_int "1"))
-=======
        (let uu____305 = FStar_Errors.report_all ()  in
         FStar_All.pipe_right uu____305 Prims.ignore);
        report_errors [];
        FStar_All.exit (Prims.parse_int "1"))
-  
->>>>>>> dff96af3
+  