--- conflicted
+++ resolved
@@ -1,411 +1,5 @@
 
 open Prims
-<<<<<<< HEAD
-
-let uu___220 : Prims.unit = (FStar_Version.dummy ())
-
-
-let process_args : Prims.unit  ->  (FStar_Getopt.parse_cmdline_res * Prims.string Prims.list) = (fun uu____6 -> (FStar_Options.parse_cmd_line ()))
-
-
-let cleanup : Prims.unit  ->  Prims.unit = (fun uu____12 -> (FStar_Util.kill_all ()))
-
-
-let finished_message : ((Prims.bool * FStar_Ident.lident) * Prims.int) Prims.list  ->  Prims.int  ->  Prims.unit = (fun fmods errs -> (
-
-let print_to = (match ((errs > (Prims.parse_int "0"))) with
-| true -> begin
-FStar_Util.print_error
-end
-| uu____34 -> begin
-FStar_Util.print_string
-end)
-in (
-
-let uu____35 = (
-
-let uu____36 = (FStar_Options.silent ())
-in (not (uu____36)))
-in (match (uu____35) with
-| true -> begin
-((FStar_All.pipe_right fmods (FStar_List.iter (fun uu____47 -> (match (uu____47) with
-| ((iface, name), time) -> begin
-(
-
-let tag = (match (iface) with
-| true -> begin
-"i\'face (or impl+i\'face)"
-end
-| uu____58 -> begin
-"module"
-end)
-in (
-
-let uu____59 = (FStar_Options.should_print_message name.FStar_Ident.str)
-in (match (uu____59) with
-| true -> begin
-(match ((time >= (Prims.parse_int "0"))) with
-| true -> begin
-(
-
-let uu____60 = (
-
-let uu____61 = (FStar_Util.string_of_int time)
-in (FStar_Util.format3 "Verified %s: %s (%s milliseconds)\n" tag (FStar_Ident.text_of_lid name) uu____61))
-in (print_to uu____60))
-end
-| uu____62 -> begin
-(
-
-let uu____63 = (FStar_Util.format2 "Verified %s: %s\n" tag (FStar_Ident.text_of_lid name))
-in (print_to uu____63))
-end)
-end
-| uu____64 -> begin
-()
-end)))
-end))));
-(match ((errs > (Prims.parse_int "0"))) with
-| true -> begin
-(match ((errs = (Prims.parse_int "1"))) with
-| true -> begin
-(FStar_Util.print_error "1 error was reported (see above)\n")
-end
-| uu____65 -> begin
-(
-
-let uu____66 = (FStar_Util.string_of_int errs)
-in (FStar_Util.print1_error "%s errors were reported (see above)\n" uu____66))
-end)
-end
-| uu____67 -> begin
-(
-
-let uu____68 = (
-
-let uu____69 = (FStar_Util.colorize_bold "All verification conditions discharged successfully")
-in (FStar_Util.format1 "%s\n" uu____69))
-in (FStar_Util.print_string uu____68))
-end);
-)
-end
-| uu____70 -> begin
-()
-end))))
-
-
-let report_errors : ((Prims.bool * FStar_Ident.lident) * Prims.int) Prims.list  ->  Prims.unit = (fun fmods -> (
-
-let errs = (FStar_Errors.get_err_count ())
-in (match ((errs > (Prims.parse_int "0"))) with
-| true -> begin
-((finished_message fmods errs);
-(FStar_All.exit (Prims.parse_int "1"));
-)
-end
-| uu____86 -> begin
-()
-end)))
-
-
-let codegen : (FStar_Syntax_Syntax.modul Prims.list * FStar_TypeChecker_Env.env)  ->  Prims.unit = (fun uu____92 -> (match (uu____92) with
-| (umods, env) -> begin
-(
-
-let opt = (FStar_Options.codegen ())
-in (match ((opt <> None)) with
-| true -> begin
-(
-
-let mllibs = (
-
-let uu____106 = (
-
-let uu____111 = (FStar_Extraction_ML_UEnv.mkContext env)
-in (FStar_Util.fold_map FStar_Extraction_ML_Modul.extract uu____111 umods))
-in (FStar_All.pipe_left Prims.snd uu____106))
-in (
-
-let mllibs1 = (FStar_List.flatten mllibs)
-in (
-
-let ext = (match (opt) with
-| Some ("FSharp") -> begin
-".fs"
-end
-| Some ("OCaml") -> begin
-".ml"
-end
-| Some ("Kremlin") -> begin
-".krml"
-end
-| uu____124 -> begin
-(failwith "Unrecognized option")
-end)
-in (match (opt) with
-| (Some ("FSharp")) | (Some ("OCaml")) -> begin
-(
-
-let outdir = (FStar_Options.output_dir ())
-in (FStar_List.iter (FStar_Extraction_ML_PrintML.print outdir ext) mllibs1))
-end
-| Some ("Kremlin") -> begin
-(
-
-let programs = (
-
-let uu____130 = (FStar_List.map FStar_Extraction_Kremlin.translate mllibs1)
-in (FStar_List.flatten uu____130))
-in (
-
-let bin = ((FStar_Extraction_Kremlin.current_version), (programs))
-in (
-
-let uu____136 = (FStar_Options.prepend_output_dir "out.krml")
-in (FStar_Util.save_value_to_file uu____136 bin))))
-end
-| uu____137 -> begin
-(failwith "Unrecognized option")
-end))))
-end
-| uu____139 -> begin
-()
-end))
-end))
-
-
-let go = (fun uu____146 -> (
-
-let uu____147 = (process_args ())
-in (match (uu____147) with
-| (res, filenames) -> begin
-(match (res) with
-| FStar_Getopt.Help -> begin
-((FStar_Options.display_usage ());
-(FStar_All.exit (Prims.parse_int "0"));
-)
-end
-| FStar_Getopt.Error (msg) -> begin
-(FStar_Util.print_string msg)
-end
-| FStar_Getopt.Success -> begin
-(
-
-let uu____157 = (
-
-let uu____158 = (FStar_Options.dep ())
-in (uu____158 <> None))
-in (match (uu____157) with
-| true -> begin
-(
-
-let uu____161 = (FStar_Parser_Dep.collect FStar_Parser_Dep.VerifyAll filenames)
-in (FStar_Parser_Dep.print uu____161))
-end
-| uu____175 -> begin
-(
-
-let uu____176 = (FStar_Options.interactive ())
-in (match (uu____176) with
-| true -> begin
-((
-
-let uu____178 = (FStar_Options.explicit_deps ())
-in (match (uu____178) with
-| true -> begin
-((FStar_Util.print_error "--explicit_deps incompatible with --in|n");
-(FStar_All.exit (Prims.parse_int "1"));
-)
-end
-| uu____180 -> begin
-()
-end));
-(match (((FStar_List.length filenames) <> (Prims.parse_int "1"))) with
-| true -> begin
-((FStar_Util.print_error "fstar-mode.el should pass the current filename to F*\n");
-(FStar_All.exit (Prims.parse_int "1"));
-)
-end
-| uu____185 -> begin
-()
-end);
-(
-
-let filename = (FStar_List.hd filenames)
-in ((
-
-let uu____188 = (
-
-let uu____189 = (FStar_Options.verify_module ())
-in (uu____189 <> []))
-in (match (uu____188) with
-| true -> begin
-(FStar_Util.print_warning "Interactive mode; ignoring --verify_module")
-end
-| uu____192 -> begin
-()
-end));
-(FStar_Interactive.interactive_mode filename);
-));
-)
-end
-| uu____193 -> begin
-(
-
-let uu____194 = (FStar_Options.doc ())
-in (match (uu____194) with
-| true -> begin
-(FStar_Fsdoc_Generator.generate filenames)
-end
-| uu____195 -> begin
-(
-
-let uu____196 = (FStar_Options.indent ())
-in (match (uu____196) with
-| true -> begin
-(match (FStar_Platform.is_fstar_compiler_using_ocaml) with
-| true -> begin
-(FStar_Indent.generate filenames)
-end
-| uu____197 -> begin
-(failwith "You seem to be using the F#-generated version ofthe compiler ; reindenting is not known to work yet with this version")
-end)
-end
-| uu____198 -> begin
-(match (((FStar_List.length filenames) >= (Prims.parse_int "1"))) with
-| true -> begin
-(
-
-let verify_mode = (
-
-let uu____203 = (FStar_Options.verify_all ())
-in (match (uu____203) with
-| true -> begin
-((
-
-let uu____205 = (
-
-let uu____206 = (FStar_Options.verify_module ())
-in (uu____206 <> []))
-in (match (uu____205) with
-| true -> begin
-((FStar_Util.print_error "--verify_module is incompatible with --verify_all");
-(FStar_All.exit (Prims.parse_int "1"));
-)
-end
-| uu____210 -> begin
-()
-end));
-FStar_Parser_Dep.VerifyAll;
-)
-end
-| uu____211 -> begin
-(
-
-let uu____212 = (
-
-let uu____213 = (FStar_Options.verify_module ())
-in (uu____213 <> []))
-in (match (uu____212) with
-| true -> begin
-FStar_Parser_Dep.VerifyUserList
-end
-| uu____216 -> begin
-FStar_Parser_Dep.VerifyFigureItOut
-end))
-end))
-in (
-
-let filenames1 = (FStar_Dependencies.find_deps_if_needed verify_mode filenames)
-in (
-
-let uu____219 = (FStar_Universal.batch_mode_tc filenames1)
-in (match (uu____219) with
-| (fmods, dsenv, env) -> begin
-(
-
-let module_names_and_times = (FStar_All.pipe_right fmods (FStar_List.map (fun uu____255 -> (match (uu____255) with
-| (x, t) -> begin
-(((FStar_Universal.module_or_interface_name x)), (t))
-end))))
-in ((report_errors module_names_and_times);
-(
-
-let uu____268 = (
-
-let uu____272 = (FStar_All.pipe_right fmods (FStar_List.map Prims.fst))
-in ((uu____272), (env)))
-in (codegen uu____268));
-(finished_message module_names_and_times (Prims.parse_int "0"));
-))
-end))))
-end
-| uu____281 -> begin
-(FStar_Util.print_error "no file provided\n")
-end)
-end))
-end))
-end))
-end))
-end)
-end)))
-
-
-let main = (fun uu____288 -> try
-(match (()) with
-| () -> begin
-((go ());
-(cleanup ());
-(FStar_All.exit (Prims.parse_int "0"));
-)
-end)
-with
-| e -> begin
-(
-
-let trace = (FStar_Util.trace_of_exn e)
-in ((match ((FStar_Errors.handleable e)) with
-| true -> begin
-(FStar_Errors.handle_err false e)
-end
-| uu____297 -> begin
-()
-end);
-(
-
-let uu____298 = (FStar_Options.trace_error ())
-in (match (uu____298) with
-| true -> begin
-(
-
-let uu____299 = (FStar_Util.message_of_exn e)
-in (FStar_Util.print2_error "Unexpected error\n%s\n%s\n" uu____299 trace))
-end
-| uu____300 -> begin
-(match ((not ((FStar_Errors.handleable e)))) with
-| true -> begin
-(
-
-let uu____301 = (FStar_Util.message_of_exn e)
-in (FStar_Util.print1_error "Unexpected error; please file a bug report, ideally with a minimized version of the source program that triggered the error.\n%s\n" uu____301))
-end
-| uu____302 -> begin
-()
-end)
-end));
-(cleanup ());
-(
-
-let uu____305 = (FStar_Errors.report_all ())
-in (FStar_All.pipe_right uu____305 Prims.ignore));
-(report_errors []);
-(FStar_All.exit (Prims.parse_int "1"));
-))
-end)
-
-
-
-=======
 let uu___220 : Prims.unit = FStar_Version.dummy () 
 let process_args :
   Prims.unit -> (FStar_Getopt.parse_cmdline_res * Prims.string Prims.list) =
@@ -669,5 +263,4 @@
         FStar_All.pipe_right uu____305 Prims.ignore);
        report_errors [];
        FStar_All.exit (Prims.parse_int "1"))
-  
->>>>>>> 210da3bf
+  