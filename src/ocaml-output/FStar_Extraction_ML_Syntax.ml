--- conflicted
+++ resolved
@@ -40,36 +40,17 @@
 in (
 
 let n_resets = (FStar_Util.mk_ref (Prims.parse_int "0"))
-<<<<<<< HEAD
-in {gensym = (fun _73_15 -> (match (()) with
-| () -> begin
-(let _173_34 = (let _173_33 = (let _173_32 = (let _173_28 = (FStar_ST.read n_resets)
-in (FStar_Util.string_of_int _173_28))
-in (let _173_31 = (let _173_30 = (let _173_29 = (
-
-let _73_16 = (FStar_Util.incr ctr)
-in (FStar_ST.read ctr))
-in (FStar_Util.string_of_int _173_29))
-in (Prims.strcat "_" _173_30))
-in (Prims.strcat _173_32 _173_31)))
-in (Prims.strcat "_" _173_33))
-in ((_173_34), ((Prims.parse_int "0"))))
-end)); reset = (fun _73_18 -> (match (()) with
-| () -> begin
-(
-=======
 in {gensym = (fun uu____57 -> ((FStar_Util.incr ctr);
-(let _0_163 = (let _0_162 = (let _0_161 = (FStar_Util.string_of_int (FStar_ST.read n_resets))
-in (let _0_160 = (let _0_159 = (FStar_Util.string_of_int (FStar_ST.read ctr))
-in (Prims.strcat "_" _0_159))
-in (Prims.strcat _0_161 _0_160)))
-in (Prims.strcat "_" _0_162))
-in ((_0_163), ((Prims.parse_int "0"))));
+(let _0_328 = (let _0_327 = (let _0_326 = (FStar_Util.string_of_int (FStar_ST.read n_resets))
+in (let _0_325 = (let _0_324 = (FStar_Util.string_of_int (FStar_ST.read ctr))
+in (Prims.strcat "_" _0_324))
+in (Prims.strcat _0_326 _0_325)))
+in (Prims.strcat "_" _0_327))
+in ((_0_328), ((Prims.parse_int "0"))));
 )); reset = (fun uu____66 -> ((FStar_ST.write ctr (Prims.parse_int "0"));
 (FStar_Util.incr n_resets);
 ))}))
 
->>>>>>> 1915064d
 
 let gensym : Prims.unit  ->  mlident = (fun uu____75 -> (gs.gensym ()))
 
@@ -78,44 +59,24 @@
 
 
 let rec gensyms : Prims.int  ->  mlident Prims.list = (fun x -> (match (x) with
-<<<<<<< HEAD
-| _173_42 when (_173_42 = (Prims.parse_int "0")) -> begin
+| _0_329 when (_0_329 = (Prims.parse_int "0")) -> begin
 []
 end
 | n -> begin
-(let _173_44 = (gensym ())
-in (let _173_43 = (gensyms (n - (Prims.parse_int "1")))
-in (_173_44)::_173_43))
-=======
-| _0_164 when (_0_164 = (Prims.parse_int "0")) -> begin
-[]
-end
-| n -> begin
-(let _0_166 = (gensym ())
-in (let _0_165 = (gensyms (n - (Prims.parse_int "1")))
-in (_0_166)::_0_165))
->>>>>>> 1915064d
+(let _0_331 = (gensym ())
+in (let _0_330 = (gensyms (n - (Prims.parse_int "1")))
+in (_0_331)::_0_330))
 end))
 
 
 let mlpath_of_lident : FStar_Ident.lident  ->  mlpath = (fun x -> (match ((FStar_Ident.lid_equals x FStar_Syntax_Const.failwith_lid)) with
 | true -> begin
 (([]), (x.FStar_Ident.ident.FStar_Ident.idText))
-<<<<<<< HEAD
-end else begin
-(let _173_48 = (FStar_List.map (fun x -> x.FStar_Ident.idText) x.FStar_Ident.ns)
-in ((_173_48), (x.FStar_Ident.ident.FStar_Ident.idText)))
-end)
-
-
-let as_mlident = (fun x -> ((x.FStar_Absyn_Syntax.ppname.FStar_Ident.idText), ((Prims.parse_int "0"))))
-=======
 end
 | uu____89 -> begin
-(let _0_167 = (FStar_List.map (fun x -> x.FStar_Ident.idText) x.FStar_Ident.ns)
-in ((_0_167), (x.FStar_Ident.ident.FStar_Ident.idText)))
-end))
->>>>>>> 1915064d
+(let _0_332 = (FStar_List.map (fun x -> x.FStar_Ident.idText) x.FStar_Ident.ns)
+in ((_0_332), (x.FStar_Ident.ident.FStar_Ident.idText)))
+end))
 
 
 type mlidents =
@@ -1082,24 +1043,15 @@
 
 let bv_as_mlident : FStar_Syntax_Syntax.bv  ->  mlident = (fun x -> (
 
-<<<<<<< HEAD
-let bv_as_mlident : FStar_Syntax_Syntax.bv  ->  mlident = (fun x -> if (((FStar_Util.starts_with x.FStar_Syntax_Syntax.ppname.FStar_Ident.idText FStar_Ident.reserved_prefix) || (FStar_Syntax_Syntax.is_null_bv x)) || (is_reserved x.FStar_Syntax_Syntax.ppname.FStar_Ident.idText)) then begin
-(let _173_744 = (let _173_743 = (let _173_742 = (FStar_Util.string_of_int x.FStar_Syntax_Syntax.index)
-in (Prims.strcat "_" _173_742))
-in (Prims.strcat x.FStar_Syntax_Syntax.ppname.FStar_Ident.idText _173_743))
-in ((_173_744), ((Prims.parse_int "0"))))
-end else begin
-=======
 let uu____1459 = (((FStar_Util.starts_with x.FStar_Syntax_Syntax.ppname.FStar_Ident.idText FStar_Ident.reserved_prefix) || (FStar_Syntax_Syntax.is_null_bv x)) || (is_reserved x.FStar_Syntax_Syntax.ppname.FStar_Ident.idText))
 in (match (uu____1459) with
 | true -> begin
-(let _0_170 = (let _0_169 = (let _0_168 = (FStar_Util.string_of_int x.FStar_Syntax_Syntax.index)
-in (Prims.strcat "_" _0_168))
-in (Prims.strcat x.FStar_Syntax_Syntax.ppname.FStar_Ident.idText _0_169))
-in ((_0_170), ((Prims.parse_int "0"))))
+(let _0_335 = (let _0_334 = (let _0_333 = (FStar_Util.string_of_int x.FStar_Syntax_Syntax.index)
+in (Prims.strcat "_" _0_333))
+in (Prims.strcat x.FStar_Syntax_Syntax.ppname.FStar_Ident.idText _0_334))
+in ((_0_335), ((Prims.parse_int "0"))))
 end
 | uu____1460 -> begin
->>>>>>> 1915064d
 ((x.FStar_Syntax_Syntax.ppname.FStar_Ident.idText), ((Prims.parse_int "0")))
 end)))
 
