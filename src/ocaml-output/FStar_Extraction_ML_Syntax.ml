
open Prims
<<<<<<< HEAD
open FStar_Pervasives

type mlsymbol =
Prims.string


type mlident =
mlsymbol


type mlpath =
(mlsymbol Prims.list * mlsymbol)


let ocamlkeywords : Prims.string Prims.list = ("and")::("as")::("assert")::("asr")::("begin")::("class")::("constraint")::("do")::("done")::("downto")::("else")::("end")::("exception")::("external")::("false")::("for")::("fun")::("function")::("functor")::("if")::("in")::("include")::("inherit")::("initializer")::("land")::("lazy")::("let")::("lor")::("lsl")::("lsr")::("lxor")::("match")::("method")::("mod")::("module")::("mutable")::("new")::("object")::("of")::("open")::("or")::("private")::("rec")::("sig")::("struct")::("then")::("to")::("true")::("try")::("type")::("val")::("virtual")::("when")::("while")::("with")::("nonrec")::[]


let fsharpkeywords : Prims.string Prims.list = ("abstract")::("and")::("as")::("assert")::("base")::("begin")::("class")::("default")::("delegate")::("do")::("done")::("downcast")::("downto")::("elif")::("else")::("end")::("exception")::("extern")::("false")::("finally")::("fixed")::("for")::("fun")::("function")::("global")::("if")::("in")::("inherit")::("inline")::("interface")::("internal")::("lazy")::("let")::("let!")::("match")::("member")::("module")::("mutable")::("namespace")::("new")::("not")::("null")::("of")::("open")::("or")::("override")::("private")::("public")::("rec")::("return")::("return!")::("select")::("static")::("struct")::("then")::("to")::("true")::("try")::("type")::("upcast")::("use")::("use!")::("val")::("void")::("when")::("while")::("with")::("yield")::("yield!")::("asr")::("land")::("lor")::("lsl")::("lsr")::("lxor")::("mod")::("sig")::("atomic")::("break")::("checked")::("component")::("const")::("constraint")::("constructor")::("continue")::("eager")::("event")::("external")::("fixed")::("functor")::("include")::("method")::("mixin")::("object")::("parallel")::("process")::("protected")::("pure")::("sealed")::("tailcall")::("trait")::("virtual")::("volatile")::[]


let is_reserved : Prims.string  ->  Prims.bool = (fun k -> (

let reserved_keywords = (fun uu____23 -> (

let uu____24 = (

let uu____25 = (FStar_Options.codegen ())
in (Prims.op_Equality uu____25 (FStar_Pervasives_Native.Some (FStar_Options.FSharp))))
in (match (uu____24) with
| true -> begin
fsharpkeywords
end
| uu____32 -> begin
ocamlkeywords
end)))
in (

let uu____33 = (reserved_keywords ())
in (FStar_List.existsb (fun k' -> (Prims.op_Equality k' k)) uu____33))))


let string_of_mlpath : mlpath  ->  mlsymbol = (fun uu____42 -> (match (uu____42) with
| (p, s) -> begin
(FStar_String.concat "." (FStar_List.append p ((s)::[])))
end))

type gensym_t =
{gensym : unit  ->  mlident; reset : unit  ->  unit}


let __proj__Mkgensym_t__item__gensym : gensym_t  ->  unit  ->  mlident = (fun projectee -> (match (projectee) with
| {gensym = __fname__gensym; reset = __fname__reset} -> begin
__fname__gensym
end))


let __proj__Mkgensym_t__item__reset : gensym_t  ->  unit  ->  unit = (fun projectee -> (match (projectee) with
| {gensym = __fname__gensym; reset = __fname__reset} -> begin
__fname__reset
end))


let gs : gensym_t = (

let ctr = (FStar_Util.mk_ref (Prims.parse_int "0"))
in (

let n_resets = (FStar_Util.mk_ref (Prims.parse_int "0"))
in {gensym = (fun uu____121 -> ((FStar_Util.incr ctr);
(

let uu____228 = (

let uu____229 = (

let uu____230 = (FStar_ST.op_Bang n_resets)
in (FStar_Util.string_of_int uu____230))
in (

let uu____330 = (

let uu____331 = (

let uu____332 = (FStar_ST.op_Bang ctr)
in (FStar_Util.string_of_int uu____332))
in (Prims.strcat "_" uu____331))
in (Prims.strcat uu____229 uu____330)))
in (Prims.strcat "_" uu____228));
)); reset = (fun uu____434 -> ((FStar_ST.op_Colon_Equals ctr (Prims.parse_int "0"));
(FStar_Util.incr n_resets);
))}))


let gensym : unit  ->  mlident = (fun uu____644 -> (gs.gensym ()))


let reset_gensym : unit  ->  unit = (fun uu____649 -> (gs.reset ()))


let rec gensyms : Prims.int  ->  mlident Prims.list = (fun x -> (match (x) with
| _0_4 when (_0_4 = (Prims.parse_int "0")) -> begin
[]
end
| n1 -> begin
(

let uu____660 = (gensym ())
in (

let uu____661 = (gensyms (n1 - (Prims.parse_int "1")))
in (uu____660)::uu____661))
end))


let mlpath_of_lident : FStar_Ident.lident  ->  mlpath = (fun x -> (

let uu____669 = (FStar_Ident.lid_equals x FStar_Parser_Const.failwith_lid)
in (match (uu____669) with
| true -> begin
(([]), (x.FStar_Ident.ident.FStar_Ident.idText))
end
| uu____672 -> begin
(

let uu____673 = (FStar_List.map (fun x1 -> x1.FStar_Ident.idText) x.FStar_Ident.ns)
in ((uu____673), (x.FStar_Ident.ident.FStar_Ident.idText)))
end)))


type mlidents =
mlident Prims.list


type mlsymbols =
mlsymbol Prims.list

type e_tag =
| E_PURE
| E_GHOST
| E_IMPURE


let uu___is_E_PURE : e_tag  ->  Prims.bool = (fun projectee -> (match (projectee) with
| E_PURE -> begin
true
end
| uu____689 -> begin
false
end))


let uu___is_E_GHOST : e_tag  ->  Prims.bool = (fun projectee -> (match (projectee) with
| E_GHOST -> begin
true
end
| uu____695 -> begin
false
end))


let uu___is_E_IMPURE : e_tag  ->  Prims.bool = (fun projectee -> (match (projectee) with
| E_IMPURE -> begin
true
end
| uu____701 -> begin
false
end))


type mlloc =
(Prims.int * Prims.string)


let dummy_loc : (Prims.int * Prims.string) = (((Prims.parse_int "0")), (""))

type mlty =
| MLTY_Var of mlident
| MLTY_Fun of (mlty * e_tag * mlty)
| MLTY_Named of (mlty Prims.list * mlpath)
| MLTY_Tuple of mlty Prims.list
| MLTY_Top
| MLTY_Erased


let uu___is_MLTY_Var : mlty  ->  Prims.bool = (fun projectee -> (match (projectee) with
| MLTY_Var (_0) -> begin
true
end
| uu____750 -> begin
false
end))


let __proj__MLTY_Var__item___0 : mlty  ->  mlident = (fun projectee -> (match (projectee) with
| MLTY_Var (_0) -> begin
_0
end))


let uu___is_MLTY_Fun : mlty  ->  Prims.bool = (fun projectee -> (match (projectee) with
| MLTY_Fun (_0) -> begin
true
end
| uu____770 -> begin
false
end))


let __proj__MLTY_Fun__item___0 : mlty  ->  (mlty * e_tag * mlty) = (fun projectee -> (match (projectee) with
| MLTY_Fun (_0) -> begin
_0
end))


let uu___is_MLTY_Named : mlty  ->  Prims.bool = (fun projectee -> (match (projectee) with
| MLTY_Named (_0) -> begin
true
end
| uu____808 -> begin
false
end))


let __proj__MLTY_Named__item___0 : mlty  ->  (mlty Prims.list * mlpath) = (fun projectee -> (match (projectee) with
| MLTY_Named (_0) -> begin
_0
end))


let uu___is_MLTY_Tuple : mlty  ->  Prims.bool = (fun projectee -> (match (projectee) with
| MLTY_Tuple (_0) -> begin
true
end
| uu____842 -> begin
false
end))


let __proj__MLTY_Tuple__item___0 : mlty  ->  mlty Prims.list = (fun projectee -> (match (projectee) with
| MLTY_Tuple (_0) -> begin
_0
end))


let uu___is_MLTY_Top : mlty  ->  Prims.bool = (fun projectee -> (match (projectee) with
| MLTY_Top -> begin
true
end
| uu____861 -> begin
false
end))


let uu___is_MLTY_Erased : mlty  ->  Prims.bool = (fun projectee -> (match (projectee) with
| MLTY_Erased -> begin
true
end
| uu____867 -> begin
false
end))


type mltyscheme =
(mlidents * mlty)

type mlconstant =
| MLC_Unit
| MLC_Bool of Prims.bool
| MLC_Int of (Prims.string * (FStar_Const.signedness * FStar_Const.width) FStar_Pervasives_Native.option)
| MLC_Float of FStar_BaseTypes.float
| MLC_Char of FStar_BaseTypes.char
| MLC_String of Prims.string
| MLC_Bytes of FStar_BaseTypes.byte Prims.array


let uu___is_MLC_Unit : mlconstant  ->  Prims.bool = (fun projectee -> (match (projectee) with
| MLC_Unit -> begin
true
end
| uu____919 -> begin
false
end))


let uu___is_MLC_Bool : mlconstant  ->  Prims.bool = (fun projectee -> (match (projectee) with
| MLC_Bool (_0) -> begin
true
end
| uu____926 -> begin
false
end))


let __proj__MLC_Bool__item___0 : mlconstant  ->  Prims.bool = (fun projectee -> (match (projectee) with
| MLC_Bool (_0) -> begin
_0
end))


let uu___is_MLC_Int : mlconstant  ->  Prims.bool = (fun projectee -> (match (projectee) with
| MLC_Int (_0) -> begin
true
end
| uu____950 -> begin
false
end))


let __proj__MLC_Int__item___0 : mlconstant  ->  (Prims.string * (FStar_Const.signedness * FStar_Const.width) FStar_Pervasives_Native.option) = (fun projectee -> (match (projectee) with
| MLC_Int (_0) -> begin
_0
end))


let uu___is_MLC_Float : mlconstant  ->  Prims.bool = (fun projectee -> (match (projectee) with
| MLC_Float (_0) -> begin
true
end
| uu____994 -> begin
false
end))


let __proj__MLC_Float__item___0 : mlconstant  ->  FStar_BaseTypes.float = (fun projectee -> (match (projectee) with
| MLC_Float (_0) -> begin
_0
end))


let uu___is_MLC_Char : mlconstant  ->  Prims.bool = (fun projectee -> (match (projectee) with
| MLC_Char (_0) -> begin
true
end
| uu____1008 -> begin
false
end))


let __proj__MLC_Char__item___0 : mlconstant  ->  FStar_BaseTypes.char = (fun projectee -> (match (projectee) with
| MLC_Char (_0) -> begin
_0
end))


let uu___is_MLC_String : mlconstant  ->  Prims.bool = (fun projectee -> (match (projectee) with
| MLC_String (_0) -> begin
true
end
| uu____1022 -> begin
false
end))


let __proj__MLC_String__item___0 : mlconstant  ->  Prims.string = (fun projectee -> (match (projectee) with
| MLC_String (_0) -> begin
_0
end))


let uu___is_MLC_Bytes : mlconstant  ->  Prims.bool = (fun projectee -> (match (projectee) with
| MLC_Bytes (_0) -> begin
true
end
| uu____1038 -> begin
false
end))


let __proj__MLC_Bytes__item___0 : mlconstant  ->  FStar_BaseTypes.byte Prims.array = (fun projectee -> (match (projectee) with
| MLC_Bytes (_0) -> begin
_0
end))

type mlpattern =
| MLP_Wild
| MLP_Const of mlconstant
| MLP_Var of mlident
| MLP_CTor of (mlpath * mlpattern Prims.list)
| MLP_Branch of mlpattern Prims.list
| MLP_Record of (mlsymbol Prims.list * (mlsymbol * mlpattern) Prims.list)
| MLP_Tuple of mlpattern Prims.list


let uu___is_MLP_Wild : mlpattern  ->  Prims.bool = (fun projectee -> (match (projectee) with
| MLP_Wild -> begin
true
end
| uu____1109 -> begin
false
end))


let uu___is_MLP_Const : mlpattern  ->  Prims.bool = (fun projectee -> (match (projectee) with
| MLP_Const (_0) -> begin
true
end
| uu____1116 -> begin
false
end))


let __proj__MLP_Const__item___0 : mlpattern  ->  mlconstant = (fun projectee -> (match (projectee) with
| MLP_Const (_0) -> begin
_0
end))


let uu___is_MLP_Var : mlpattern  ->  Prims.bool = (fun projectee -> (match (projectee) with
| MLP_Var (_0) -> begin
true
end
| uu____1130 -> begin
false
end))


let __proj__MLP_Var__item___0 : mlpattern  ->  mlident = (fun projectee -> (match (projectee) with
| MLP_Var (_0) -> begin
_0
end))


let uu___is_MLP_CTor : mlpattern  ->  Prims.bool = (fun projectee -> (match (projectee) with
| MLP_CTor (_0) -> begin
true
end
| uu____1150 -> begin
false
end))


let __proj__MLP_CTor__item___0 : mlpattern  ->  (mlpath * mlpattern Prims.list) = (fun projectee -> (match (projectee) with
| MLP_CTor (_0) -> begin
_0
end))


let uu___is_MLP_Branch : mlpattern  ->  Prims.bool = (fun projectee -> (match (projectee) with
| MLP_Branch (_0) -> begin
true
end
| uu____1184 -> begin
false
end))


let __proj__MLP_Branch__item___0 : mlpattern  ->  mlpattern Prims.list = (fun projectee -> (match (projectee) with
| MLP_Branch (_0) -> begin
_0
end))


let uu___is_MLP_Record : mlpattern  ->  Prims.bool = (fun projectee -> (match (projectee) with
| MLP_Record (_0) -> begin
true
end
| uu____1216 -> begin
false
end))


let __proj__MLP_Record__item___0 : mlpattern  ->  (mlsymbol Prims.list * (mlsymbol * mlpattern) Prims.list) = (fun projectee -> (match (projectee) with
| MLP_Record (_0) -> begin
_0
end))


let uu___is_MLP_Tuple : mlpattern  ->  Prims.bool = (fun projectee -> (match (projectee) with
| MLP_Tuple (_0) -> begin
true
end
| uu____1268 -> begin
false
end))


let __proj__MLP_Tuple__item___0 : mlpattern  ->  mlpattern Prims.list = (fun projectee -> (match (projectee) with
| MLP_Tuple (_0) -> begin
_0
end))

type meta =
| Mutable
| Assumed
| Private
| NoExtract
| CInline
| Substitute
| GCType
| PpxDerivingShow
| PpxDerivingShowConstant of Prims.string
| Comment of Prims.string
| StackInline
| CPrologue of Prims.string
| CEpilogue of Prims.string
| CConst of Prims.string
| Erased


let uu___is_Mutable : meta  ->  Prims.bool = (fun projectee -> (match (projectee) with
| Mutable -> begin
true
end
| uu____1312 -> begin
false
end))


let uu___is_Assumed : meta  ->  Prims.bool = (fun projectee -> (match (projectee) with
| Assumed -> begin
true
end
| uu____1318 -> begin
false
end))


let uu___is_Private : meta  ->  Prims.bool = (fun projectee -> (match (projectee) with
| Private -> begin
true
end
| uu____1324 -> begin
false
end))


let uu___is_NoExtract : meta  ->  Prims.bool = (fun projectee -> (match (projectee) with
| NoExtract -> begin
true
end
| uu____1330 -> begin
false
end))


let uu___is_CInline : meta  ->  Prims.bool = (fun projectee -> (match (projectee) with
| CInline -> begin
true
end
| uu____1336 -> begin
false
end))


let uu___is_Substitute : meta  ->  Prims.bool = (fun projectee -> (match (projectee) with
| Substitute -> begin
true
end
| uu____1342 -> begin
false
end))


let uu___is_GCType : meta  ->  Prims.bool = (fun projectee -> (match (projectee) with
| GCType -> begin
true
end
| uu____1348 -> begin
false
end))


let uu___is_PpxDerivingShow : meta  ->  Prims.bool = (fun projectee -> (match (projectee) with
| PpxDerivingShow -> begin
true
end
| uu____1354 -> begin
false
end))


let uu___is_PpxDerivingShowConstant : meta  ->  Prims.bool = (fun projectee -> (match (projectee) with
| PpxDerivingShowConstant (_0) -> begin
true
end
| uu____1361 -> begin
false
end))


let __proj__PpxDerivingShowConstant__item___0 : meta  ->  Prims.string = (fun projectee -> (match (projectee) with
| PpxDerivingShowConstant (_0) -> begin
_0
end))


let uu___is_Comment : meta  ->  Prims.bool = (fun projectee -> (match (projectee) with
| Comment (_0) -> begin
true
end
| uu____1375 -> begin
false
end))


let __proj__Comment__item___0 : meta  ->  Prims.string = (fun projectee -> (match (projectee) with
| Comment (_0) -> begin
_0
end))


let uu___is_StackInline : meta  ->  Prims.bool = (fun projectee -> (match (projectee) with
| StackInline -> begin
true
end
| uu____1388 -> begin
false
end))


let uu___is_CPrologue : meta  ->  Prims.bool = (fun projectee -> (match (projectee) with
| CPrologue (_0) -> begin
true
end
| uu____1395 -> begin
false
end))


let __proj__CPrologue__item___0 : meta  ->  Prims.string = (fun projectee -> (match (projectee) with
| CPrologue (_0) -> begin
_0
end))


let uu___is_CEpilogue : meta  ->  Prims.bool = (fun projectee -> (match (projectee) with
| CEpilogue (_0) -> begin
true
end
| uu____1409 -> begin
false
end))


let __proj__CEpilogue__item___0 : meta  ->  Prims.string = (fun projectee -> (match (projectee) with
| CEpilogue (_0) -> begin
_0
end))


let uu___is_CConst : meta  ->  Prims.bool = (fun projectee -> (match (projectee) with
| CConst (_0) -> begin
true
end
| uu____1423 -> begin
false
end))


let __proj__CConst__item___0 : meta  ->  Prims.string = (fun projectee -> (match (projectee) with
| CConst (_0) -> begin
_0
end))


let uu___is_Erased : meta  ->  Prims.bool = (fun projectee -> (match (projectee) with
| Erased -> begin
true
end
| uu____1436 -> begin
false
end))


type metadata =
meta Prims.list

type mlletflavor =
| Rec
| NonRec


let uu___is_Rec : mlletflavor  ->  Prims.bool = (fun projectee -> (match (projectee) with
| Rec -> begin
true
end
| uu____1444 -> begin
false
end))


let uu___is_NonRec : mlletflavor  ->  Prims.bool = (fun projectee -> (match (projectee) with
| NonRec -> begin
true
end
| uu____1450 -> begin
false
end))

type mlexpr' =
| MLE_Const of mlconstant
| MLE_Var of mlident
| MLE_Name of mlpath
| MLE_Let of ((mlletflavor * mllb Prims.list) * mlexpr)
| MLE_App of (mlexpr * mlexpr Prims.list)
| MLE_TApp of (mlexpr * mlty Prims.list)
| MLE_Fun of ((mlident * mlty) Prims.list * mlexpr)
| MLE_Match of (mlexpr * (mlpattern * mlexpr FStar_Pervasives_Native.option * mlexpr) Prims.list)
| MLE_Coerce of (mlexpr * mlty * mlty)
| MLE_CTor of (mlpath * mlexpr Prims.list)
| MLE_Seq of mlexpr Prims.list
| MLE_Tuple of mlexpr Prims.list
| MLE_Record of (mlsymbol Prims.list * (mlsymbol * mlexpr) Prims.list)
| MLE_Proj of (mlexpr * mlpath)
| MLE_If of (mlexpr * mlexpr * mlexpr FStar_Pervasives_Native.option)
| MLE_Raise of (mlpath * mlexpr Prims.list)
| MLE_Try of (mlexpr * (mlpattern * mlexpr FStar_Pervasives_Native.option * mlexpr) Prims.list) 
 and mlexpr =
{expr : mlexpr'; mlty : mlty; loc : mlloc} 
 and mllb =
{mllb_name : mlident; mllb_tysc : mltyscheme FStar_Pervasives_Native.option; mllb_add_unit : Prims.bool; mllb_def : mlexpr; mllb_meta : metadata; print_typ : Prims.bool}


let uu___is_MLE_Const : mlexpr'  ->  Prims.bool = (fun projectee -> (match (projectee) with
| MLE_Const (_0) -> begin
true
end
| uu____1695 -> begin
false
end))


let __proj__MLE_Const__item___0 : mlexpr'  ->  mlconstant = (fun projectee -> (match (projectee) with
| MLE_Const (_0) -> begin
_0
end))


let uu___is_MLE_Var : mlexpr'  ->  Prims.bool = (fun projectee -> (match (projectee) with
| MLE_Var (_0) -> begin
true
end
| uu____1709 -> begin
false
end))


let __proj__MLE_Var__item___0 : mlexpr'  ->  mlident = (fun projectee -> (match (projectee) with
| MLE_Var (_0) -> begin
_0
end))


let uu___is_MLE_Name : mlexpr'  ->  Prims.bool = (fun projectee -> (match (projectee) with
| MLE_Name (_0) -> begin
true
end
| uu____1723 -> begin
false
end))


let __proj__MLE_Name__item___0 : mlexpr'  ->  mlpath = (fun projectee -> (match (projectee) with
| MLE_Name (_0) -> begin
_0
end))


let uu___is_MLE_Let : mlexpr'  ->  Prims.bool = (fun projectee -> (match (projectee) with
| MLE_Let (_0) -> begin
true
end
| uu____1747 -> begin
false
end))


let __proj__MLE_Let__item___0 : mlexpr'  ->  ((mlletflavor * mllb Prims.list) * mlexpr) = (fun projectee -> (match (projectee) with
| MLE_Let (_0) -> begin
_0
end))


let uu___is_MLE_App : mlexpr'  ->  Prims.bool = (fun projectee -> (match (projectee) with
| MLE_App (_0) -> begin
true
end
| uu____1797 -> begin
false
end))


let __proj__MLE_App__item___0 : mlexpr'  ->  (mlexpr * mlexpr Prims.list) = (fun projectee -> (match (projectee) with
| MLE_App (_0) -> begin
_0
end))


let uu___is_MLE_TApp : mlexpr'  ->  Prims.bool = (fun projectee -> (match (projectee) with
| MLE_TApp (_0) -> begin
true
end
| uu____1835 -> begin
false
end))


let __proj__MLE_TApp__item___0 : mlexpr'  ->  (mlexpr * mlty Prims.list) = (fun projectee -> (match (projectee) with
| MLE_TApp (_0) -> begin
_0
end))


let uu___is_MLE_Fun : mlexpr'  ->  Prims.bool = (fun projectee -> (match (projectee) with
| MLE_Fun (_0) -> begin
true
end
| uu____1877 -> begin
false
end))


let __proj__MLE_Fun__item___0 : mlexpr'  ->  ((mlident * mlty) Prims.list * mlexpr) = (fun projectee -> (match (projectee) with
| MLE_Fun (_0) -> begin
_0
end))


let uu___is_MLE_Match : mlexpr'  ->  Prims.bool = (fun projectee -> (match (projectee) with
| MLE_Match (_0) -> begin
true
end
| uu____1935 -> begin
false
end))


let __proj__MLE_Match__item___0 : mlexpr'  ->  (mlexpr * (mlpattern * mlexpr FStar_Pervasives_Native.option * mlexpr) Prims.list) = (fun projectee -> (match (projectee) with
| MLE_Match (_0) -> begin
_0
end))


let uu___is_MLE_Coerce : mlexpr'  ->  Prims.bool = (fun projectee -> (match (projectee) with
| MLE_Coerce (_0) -> begin
true
end
| uu____1997 -> begin
false
end))


let __proj__MLE_Coerce__item___0 : mlexpr'  ->  (mlexpr * mlty * mlty) = (fun projectee -> (match (projectee) with
| MLE_Coerce (_0) -> begin
_0
end))


let uu___is_MLE_CTor : mlexpr'  ->  Prims.bool = (fun projectee -> (match (projectee) with
| MLE_CTor (_0) -> begin
true
end
| uu____2035 -> begin
false
end))


let __proj__MLE_CTor__item___0 : mlexpr'  ->  (mlpath * mlexpr Prims.list) = (fun projectee -> (match (projectee) with
| MLE_CTor (_0) -> begin
_0
end))


let uu___is_MLE_Seq : mlexpr'  ->  Prims.bool = (fun projectee -> (match (projectee) with
| MLE_Seq (_0) -> begin
true
end
| uu____2069 -> begin
false
end))


let __proj__MLE_Seq__item___0 : mlexpr'  ->  mlexpr Prims.list = (fun projectee -> (match (projectee) with
| MLE_Seq (_0) -> begin
_0
end))


let uu___is_MLE_Tuple : mlexpr'  ->  Prims.bool = (fun projectee -> (match (projectee) with
| MLE_Tuple (_0) -> begin
true
end
| uu____2091 -> begin
false
end))


let __proj__MLE_Tuple__item___0 : mlexpr'  ->  mlexpr Prims.list = (fun projectee -> (match (projectee) with
| MLE_Tuple (_0) -> begin
_0
end))


let uu___is_MLE_Record : mlexpr'  ->  Prims.bool = (fun projectee -> (match (projectee) with
| MLE_Record (_0) -> begin
true
end
| uu____2123 -> begin
false
end))


let __proj__MLE_Record__item___0 : mlexpr'  ->  (mlsymbol Prims.list * (mlsymbol * mlexpr) Prims.list) = (fun projectee -> (match (projectee) with
| MLE_Record (_0) -> begin
_0
end))


let uu___is_MLE_Proj : mlexpr'  ->  Prims.bool = (fun projectee -> (match (projectee) with
| MLE_Proj (_0) -> begin
true
end
| uu____2177 -> begin
false
end))


let __proj__MLE_Proj__item___0 : mlexpr'  ->  (mlexpr * mlpath) = (fun projectee -> (match (projectee) with
| MLE_Proj (_0) -> begin
_0
end))


let uu___is_MLE_If : mlexpr'  ->  Prims.bool = (fun projectee -> (match (projectee) with
| MLE_If (_0) -> begin
true
end
| uu____2211 -> begin
false
end))


let __proj__MLE_If__item___0 : mlexpr'  ->  (mlexpr * mlexpr * mlexpr FStar_Pervasives_Native.option) = (fun projectee -> (match (projectee) with
| MLE_If (_0) -> begin
_0
end))


let uu___is_MLE_Raise : mlexpr'  ->  Prims.bool = (fun projectee -> (match (projectee) with
| MLE_Raise (_0) -> begin
true
end
| uu____2255 -> begin
false
end))


let __proj__MLE_Raise__item___0 : mlexpr'  ->  (mlpath * mlexpr Prims.list) = (fun projectee -> (match (projectee) with
| MLE_Raise (_0) -> begin
_0
end))


let uu___is_MLE_Try : mlexpr'  ->  Prims.bool = (fun projectee -> (match (projectee) with
| MLE_Try (_0) -> begin
true
end
| uu____2301 -> begin
false
end))


let __proj__MLE_Try__item___0 : mlexpr'  ->  (mlexpr * (mlpattern * mlexpr FStar_Pervasives_Native.option * mlexpr) Prims.list) = (fun projectee -> (match (projectee) with
| MLE_Try (_0) -> begin
_0
end))


let __proj__Mkmlexpr__item__expr : mlexpr  ->  mlexpr' = (fun projectee -> (match (projectee) with
| {expr = __fname__expr; mlty = __fname__mlty; loc = __fname__loc} -> begin
__fname__expr
end))


let __proj__Mkmlexpr__item__mlty : mlexpr  ->  mlty = (fun projectee -> (match (projectee) with
| {expr = __fname__expr; mlty = __fname__mlty; loc = __fname__loc} -> begin
__fname__mlty
end))


let __proj__Mkmlexpr__item__loc : mlexpr  ->  mlloc = (fun projectee -> (match (projectee) with
| {expr = __fname__expr; mlty = __fname__mlty; loc = __fname__loc} -> begin
__fname__loc
end))


let __proj__Mkmllb__item__mllb_name : mllb  ->  mlident = (fun projectee -> (match (projectee) with
| {mllb_name = __fname__mllb_name; mllb_tysc = __fname__mllb_tysc; mllb_add_unit = __fname__mllb_add_unit; mllb_def = __fname__mllb_def; mllb_meta = __fname__mllb_meta; print_typ = __fname__print_typ} -> begin
__fname__mllb_name
end))


let __proj__Mkmllb__item__mllb_tysc : mllb  ->  mltyscheme FStar_Pervasives_Native.option = (fun projectee -> (match (projectee) with
| {mllb_name = __fname__mllb_name; mllb_tysc = __fname__mllb_tysc; mllb_add_unit = __fname__mllb_add_unit; mllb_def = __fname__mllb_def; mllb_meta = __fname__mllb_meta; print_typ = __fname__print_typ} -> begin
__fname__mllb_tysc
end))


let __proj__Mkmllb__item__mllb_add_unit : mllb  ->  Prims.bool = (fun projectee -> (match (projectee) with
| {mllb_name = __fname__mllb_name; mllb_tysc = __fname__mllb_tysc; mllb_add_unit = __fname__mllb_add_unit; mllb_def = __fname__mllb_def; mllb_meta = __fname__mllb_meta; print_typ = __fname__print_typ} -> begin
__fname__mllb_add_unit
end))


let __proj__Mkmllb__item__mllb_def : mllb  ->  mlexpr = (fun projectee -> (match (projectee) with
| {mllb_name = __fname__mllb_name; mllb_tysc = __fname__mllb_tysc; mllb_add_unit = __fname__mllb_add_unit; mllb_def = __fname__mllb_def; mllb_meta = __fname__mllb_meta; print_typ = __fname__print_typ} -> begin
__fname__mllb_def
end))


let __proj__Mkmllb__item__mllb_meta : mllb  ->  metadata = (fun projectee -> (match (projectee) with
| {mllb_name = __fname__mllb_name; mllb_tysc = __fname__mllb_tysc; mllb_add_unit = __fname__mllb_add_unit; mllb_def = __fname__mllb_def; mllb_meta = __fname__mllb_meta; print_typ = __fname__print_typ} -> begin
__fname__mllb_meta
end))


let __proj__Mkmllb__item__print_typ : mllb  ->  Prims.bool = (fun projectee -> (match (projectee) with
| {mllb_name = __fname__mllb_name; mllb_tysc = __fname__mllb_tysc; mllb_add_unit = __fname__mllb_add_unit; mllb_def = __fname__mllb_def; mllb_meta = __fname__mllb_meta; print_typ = __fname__print_typ} -> begin
__fname__print_typ
end))


type mlbranch =
(mlpattern * mlexpr FStar_Pervasives_Native.option * mlexpr)


type mlletbinding =
(mlletflavor * mllb Prims.list)

type mltybody =
| MLTD_Abbrev of mlty
| MLTD_Record of (mlsymbol * mlty) Prims.list
| MLTD_DType of (mlsymbol * (mlsymbol * mlty) Prims.list) Prims.list


let uu___is_MLTD_Abbrev : mltybody  ->  Prims.bool = (fun projectee -> (match (projectee) with
| MLTD_Abbrev (_0) -> begin
true
end
| uu____2510 -> begin
false
end))


let __proj__MLTD_Abbrev__item___0 : mltybody  ->  mlty = (fun projectee -> (match (projectee) with
| MLTD_Abbrev (_0) -> begin
_0
end))


let uu___is_MLTD_Record : mltybody  ->  Prims.bool = (fun projectee -> (match (projectee) with
| MLTD_Record (_0) -> begin
true
end
| uu____2530 -> begin
false
end))


let __proj__MLTD_Record__item___0 : mltybody  ->  (mlsymbol * mlty) Prims.list = (fun projectee -> (match (projectee) with
| MLTD_Record (_0) -> begin
_0
end))


let uu___is_MLTD_DType : mltybody  ->  Prims.bool = (fun projectee -> (match (projectee) with
| MLTD_DType (_0) -> begin
true
end
| uu____2574 -> begin
false
end))


let __proj__MLTD_DType__item___0 : mltybody  ->  (mlsymbol * (mlsymbol * mlty) Prims.list) Prims.list = (fun projectee -> (match (projectee) with
| MLTD_DType (_0) -> begin
_0
end))


type one_mltydecl =
(Prims.bool * mlsymbol * mlsymbol FStar_Pervasives_Native.option * mlidents * metadata * mltybody FStar_Pervasives_Native.option)


type mltydecl =
one_mltydecl Prims.list

type mlmodule1 =
| MLM_Ty of mltydecl
| MLM_Let of mlletbinding
| MLM_Exn of (mlsymbol * (mlsymbol * mlty) Prims.list)
| MLM_Top of mlexpr
| MLM_Loc of mlloc


let uu___is_MLM_Ty : mlmodule1  ->  Prims.bool = (fun projectee -> (match (projectee) with
| MLM_Ty (_0) -> begin
true
end
| uu____2677 -> begin
false
end))


let __proj__MLM_Ty__item___0 : mlmodule1  ->  mltydecl = (fun projectee -> (match (projectee) with
| MLM_Ty (_0) -> begin
_0
end))


let uu___is_MLM_Let : mlmodule1  ->  Prims.bool = (fun projectee -> (match (projectee) with
| MLM_Let (_0) -> begin
true
end
| uu____2691 -> begin
false
end))


let __proj__MLM_Let__item___0 : mlmodule1  ->  mlletbinding = (fun projectee -> (match (projectee) with
| MLM_Let (_0) -> begin
_0
end))


let uu___is_MLM_Exn : mlmodule1  ->  Prims.bool = (fun projectee -> (match (projectee) with
| MLM_Exn (_0) -> begin
true
end
| uu____2715 -> begin
false
end))


let __proj__MLM_Exn__item___0 : mlmodule1  ->  (mlsymbol * (mlsymbol * mlty) Prims.list) = (fun projectee -> (match (projectee) with
| MLM_Exn (_0) -> begin
_0
end))


let uu___is_MLM_Top : mlmodule1  ->  Prims.bool = (fun projectee -> (match (projectee) with
| MLM_Top (_0) -> begin
true
end
| uu____2759 -> begin
false
end))


let __proj__MLM_Top__item___0 : mlmodule1  ->  mlexpr = (fun projectee -> (match (projectee) with
| MLM_Top (_0) -> begin
_0
end))


let uu___is_MLM_Loc : mlmodule1  ->  Prims.bool = (fun projectee -> (match (projectee) with
| MLM_Loc (_0) -> begin
true
end
| uu____2773 -> begin
false
end))


let __proj__MLM_Loc__item___0 : mlmodule1  ->  mlloc = (fun projectee -> (match (projectee) with
| MLM_Loc (_0) -> begin
_0
end))


type mlmodule =
mlmodule1 Prims.list

type mlsig1 =
| MLS_Mod of (mlsymbol * mlsig1 Prims.list)
| MLS_Ty of mltydecl
| MLS_Val of (mlsymbol * mltyscheme)
| MLS_Exn of (mlsymbol * mlty Prims.list)


let uu___is_MLS_Mod : mlsig1  ->  Prims.bool = (fun projectee -> (match (projectee) with
| MLS_Mod (_0) -> begin
true
end
| uu____2831 -> begin
false
end))


let __proj__MLS_Mod__item___0 : mlsig1  ->  (mlsymbol * mlsig1 Prims.list) = (fun projectee -> (match (projectee) with
| MLS_Mod (_0) -> begin
_0
end))


let uu___is_MLS_Ty : mlsig1  ->  Prims.bool = (fun projectee -> (match (projectee) with
| MLS_Ty (_0) -> begin
true
end
| uu____2863 -> begin
false
end))


let __proj__MLS_Ty__item___0 : mlsig1  ->  mltydecl = (fun projectee -> (match (projectee) with
| MLS_Ty (_0) -> begin
_0
end))


let uu___is_MLS_Val : mlsig1  ->  Prims.bool = (fun projectee -> (match (projectee) with
| MLS_Val (_0) -> begin
true
end
| uu____2881 -> begin
false
end))


let __proj__MLS_Val__item___0 : mlsig1  ->  (mlsymbol * mltyscheme) = (fun projectee -> (match (projectee) with
| MLS_Val (_0) -> begin
_0
end))


let uu___is_MLS_Exn : mlsig1  ->  Prims.bool = (fun projectee -> (match (projectee) with
| MLS_Exn (_0) -> begin
true
end
| uu____2913 -> begin
false
end))


let __proj__MLS_Exn__item___0 : mlsig1  ->  (mlsymbol * mlty Prims.list) = (fun projectee -> (match (projectee) with
| MLS_Exn (_0) -> begin
_0
end))


type mlsig =
mlsig1 Prims.list


let with_ty_loc : mlty  ->  mlexpr'  ->  mlloc  ->  mlexpr = (fun t e l -> {expr = e; mlty = t; loc = l})


let with_ty : mlty  ->  mlexpr'  ->  mlexpr = (fun t e -> (with_ty_loc t e dummy_loc))

type mllib =
| MLLib of (mlpath * (mlsig * mlmodule) FStar_Pervasives_Native.option * mllib) Prims.list


let uu___is_MLLib : mllib  ->  Prims.bool = (fun projectee -> true)


let __proj__MLLib__item___0 : mllib  ->  (mlpath * (mlsig * mlmodule) FStar_Pervasives_Native.option * mllib) Prims.list = (fun projectee -> (match (projectee) with
| MLLib (_0) -> begin
_0
end))


let ml_unit_ty : mlty = MLTY_Erased


let ml_bool_ty : mlty = MLTY_Named ((([]), (((("Prims")::[]), ("bool")))))


let ml_int_ty : mlty = MLTY_Named ((([]), (((("Prims")::[]), ("int")))))


let ml_string_ty : mlty = MLTY_Named ((([]), (((("Prims")::[]), ("string")))))


let ml_unit : mlexpr = (with_ty ml_unit_ty (MLE_Const (MLC_Unit)))


let mlp_lalloc : (Prims.string Prims.list * Prims.string) = ((("SST")::[]), ("lalloc"))


let apply_obj_repr : mlexpr  ->  mlty  ->  mlexpr = (fun x t -> (

let obj_ns = (

let uu____3087 = (

let uu____3088 = (FStar_Options.codegen ())
in (Prims.op_Equality uu____3088 (FStar_Pervasives_Native.Some (FStar_Options.FSharp))))
in (match (uu____3087) with
| true -> begin
"FSharp.Compatibility.OCaml.Obj"
end
| uu____3093 -> begin
"Obj"
end))
in (

let obj_repr = (with_ty (MLTY_Fun (((t), (E_PURE), (MLTY_Top)))) (MLE_Name ((((obj_ns)::[]), ("repr")))))
in (with_ty_loc MLTY_Top (MLE_App (((obj_repr), ((x)::[])))) x.loc))))


let avoid_keyword : Prims.string  ->  Prims.string = (fun s -> (

let uu____3104 = (is_reserved s)
in (match (uu____3104) with
| true -> begin
(Prims.strcat s "_")
end
| uu____3105 -> begin
s
end)))


let bv_as_mlident : FStar_Syntax_Syntax.bv  ->  mlident = (fun x -> (

let uu____3111 = (((FStar_Util.starts_with x.FStar_Syntax_Syntax.ppname.FStar_Ident.idText FStar_Ident.reserved_prefix) || (FStar_Syntax_Syntax.is_null_bv x)) || (is_reserved x.FStar_Syntax_Syntax.ppname.FStar_Ident.idText))
in (match (uu____3111) with
| true -> begin
(

let uu____3112 = (

let uu____3113 = (

let uu____3114 = (FStar_Util.string_of_int x.FStar_Syntax_Syntax.index)
in (Prims.strcat "_" uu____3114))
in (Prims.strcat x.FStar_Syntax_Syntax.ppname.FStar_Ident.idText uu____3113))
in (FStar_All.pipe_left avoid_keyword uu____3112))
end
| uu____3115 -> begin
(FStar_All.pipe_left avoid_keyword x.FStar_Syntax_Syntax.ppname.FStar_Ident.idText)
end)))


let push_unit : mltyscheme  ->  mltyscheme = (fun ts -> (

let uu____3121 = ts
in (match (uu____3121) with
| (vs, ty) -> begin
((vs), (MLTY_Fun (((ml_unit_ty), (E_PURE), (ty)))))
end)))


let pop_unit : mltyscheme  ->  mltyscheme = (fun ts -> (

let uu____3129 = ts
in (match (uu____3129) with
| (vs, ty) -> begin
(match (ty) with
| MLTY_Fun (l, E_PURE, t) -> begin
(match ((Prims.op_Equality l ml_unit_ty)) with
| true -> begin
((vs), (t))
end
| uu____3134 -> begin
(failwith "unexpected: pop_unit: domain was not unit")
end)
end
| uu____3135 -> begin
(failwith "unexpected: pop_unit: not a function type")
end)
end)))



=======
type mlsymbol = Prims.string
type mlident = mlsymbol
type mlpath = (mlsymbol Prims.list,mlsymbol) FStar_Pervasives_Native.tuple2
let (ocamlkeywords : Prims.string Prims.list) =
  ["and";
  "as";
  "assert";
  "asr";
  "begin";
  "class";
  "constraint";
  "do";
  "done";
  "downto";
  "else";
  "end";
  "exception";
  "external";
  "false";
  "for";
  "fun";
  "function";
  "functor";
  "if";
  "in";
  "include";
  "inherit";
  "initializer";
  "land";
  "lazy";
  "let";
  "lor";
  "lsl";
  "lsr";
  "lxor";
  "match";
  "method";
  "mod";
  "module";
  "mutable";
  "new";
  "object";
  "of";
  "open";
  "or";
  "private";
  "rec";
  "sig";
  "struct";
  "then";
  "to";
  "true";
  "try";
  "type";
  "val";
  "virtual";
  "when";
  "while";
  "with";
  "nonrec"] 
let (fsharpkeywords : Prims.string Prims.list) =
  ["abstract";
  "and";
  "as";
  "assert";
  "base";
  "begin";
  "class";
  "default";
  "delegate";
  "do";
  "done";
  "downcast";
  "downto";
  "elif";
  "else";
  "end";
  "exception";
  "extern";
  "false";
  "finally";
  "fixed";
  "for";
  "fun";
  "function";
  "global";
  "if";
  "in";
  "inherit";
  "inline";
  "interface";
  "internal";
  "lazy";
  "let";
  "let!";
  "match";
  "member";
  "module";
  "mutable";
  "namespace";
  "new";
  "not";
  "null";
  "of";
  "open";
  "or";
  "override";
  "private";
  "public";
  "rec";
  "return";
  "return!";
  "select";
  "static";
  "struct";
  "then";
  "to";
  "true";
  "try";
  "type";
  "upcast";
  "use";
  "use!";
  "val";
  "void";
  "when";
  "while";
  "with";
  "yield";
  "yield!";
  "asr";
  "land";
  "lor";
  "lsl";
  "lsr";
  "lxor";
  "mod";
  "sig";
  "atomic";
  "break";
  "checked";
  "component";
  "const";
  "constraint";
  "constructor";
  "continue";
  "eager";
  "event";
  "external";
  "fixed";
  "functor";
  "include";
  "method";
  "mixin";
  "object";
  "parallel";
  "process";
  "protected";
  "pure";
  "sealed";
  "tailcall";
  "trait";
  "virtual";
  "volatile"] 
let (is_reserved : Prims.string -> Prims.bool) =
  fun k  ->
    let reserved_keywords uu____23 =
      let uu____24 =
        let uu____25 = FStar_Options.codegen ()  in
        uu____25 = (FStar_Pervasives_Native.Some FStar_Options.FSharp)  in
      if uu____24 then fsharpkeywords else ocamlkeywords  in
    let uu____33 = reserved_keywords ()  in
    FStar_List.existsb (fun k'  -> k' = k) uu____33
  
let (string_of_mlpath : mlpath -> mlsymbol) =
  fun uu____42  ->
    match uu____42 with
    | (p,s) -> FStar_String.concat "." (FStar_List.append p [s])
  
type gensym_t = {
  gensym: unit -> mlident ;
  reset: unit -> unit }
let (__proj__Mkgensym_t__item__gensym : gensym_t -> unit -> mlident) =
  fun projectee  ->
    match projectee with
    | { gensym = __fname__gensym; reset = __fname__reset;_} ->
        __fname__gensym
  
let (__proj__Mkgensym_t__item__reset : gensym_t -> unit -> unit) =
  fun projectee  ->
    match projectee with
    | { gensym = __fname__gensym; reset = __fname__reset;_} -> __fname__reset
  
let (gs : gensym_t) =
  let ctr = FStar_Util.mk_ref (Prims.parse_int "0")  in
  let n_resets = FStar_Util.mk_ref (Prims.parse_int "0")  in
  {
    gensym =
      (fun uu____121  ->
         FStar_Util.incr ctr;
         (let uu____156 =
            let uu____157 =
              let uu____158 = FStar_ST.op_Bang n_resets  in
              FStar_Util.string_of_int uu____158  in
            let uu____204 =
              let uu____205 =
                let uu____206 = FStar_ST.op_Bang ctr  in
                FStar_Util.string_of_int uu____206  in
              Prims.strcat "_" uu____205  in
            Prims.strcat uu____157 uu____204  in
          Prims.strcat "_" uu____156));
    reset =
      (fun uu____254  ->
         FStar_ST.op_Colon_Equals ctr (Prims.parse_int "0");
         FStar_Util.incr n_resets)
  } 
let (gensym : unit -> mlident) = fun uu____338  -> gs.gensym () 
let (reset_gensym : unit -> unit) = fun uu____343  -> gs.reset () 
let rec (gensyms : Prims.int -> mlident Prims.list) =
  fun x  ->
    match x with
    | _0_4 when _0_4 = (Prims.parse_int "0") -> []
    | n1 ->
        let uu____354 = gensym ()  in
        let uu____355 = gensyms (n1 - (Prims.parse_int "1"))  in uu____354 ::
          uu____355
  
let (mlpath_of_lident : FStar_Ident.lident -> mlpath) =
  fun x  ->
    let uu____363 = FStar_Ident.lid_equals x FStar_Parser_Const.failwith_lid
       in
    if uu____363
    then ([], ((x.FStar_Ident.ident).FStar_Ident.idText))
    else
      (let uu____367 =
         FStar_List.map (fun x1  -> x1.FStar_Ident.idText) x.FStar_Ident.ns
          in
       (uu____367, ((x.FStar_Ident.ident).FStar_Ident.idText)))
  
type mlidents = mlident Prims.list
type mlsymbols = mlsymbol Prims.list
type e_tag =
  | E_PURE 
  | E_GHOST 
  | E_IMPURE 
let (uu___is_E_PURE : e_tag -> Prims.bool) =
  fun projectee  ->
    match projectee with | E_PURE  -> true | uu____383 -> false
  
let (uu___is_E_GHOST : e_tag -> Prims.bool) =
  fun projectee  ->
    match projectee with | E_GHOST  -> true | uu____389 -> false
  
let (uu___is_E_IMPURE : e_tag -> Prims.bool) =
  fun projectee  ->
    match projectee with | E_IMPURE  -> true | uu____395 -> false
  
type mlloc = (Prims.int,Prims.string) FStar_Pervasives_Native.tuple2
let (dummy_loc : mlloc) = ((Prims.parse_int "0"), "") 
type mlty =
  | MLTY_Var of mlident 
  | MLTY_Fun of (mlty,e_tag,mlty) FStar_Pervasives_Native.tuple3 
  | MLTY_Named of (mlty Prims.list,mlpath) FStar_Pervasives_Native.tuple2 
  | MLTY_Tuple of mlty Prims.list 
  | MLTY_Top 
  | MLTY_Erased 
let (uu___is_MLTY_Var : mlty -> Prims.bool) =
  fun projectee  ->
    match projectee with | MLTY_Var _0 -> true | uu____440 -> false
  
let (__proj__MLTY_Var__item___0 : mlty -> mlident) =
  fun projectee  -> match projectee with | MLTY_Var _0 -> _0 
let (uu___is_MLTY_Fun : mlty -> Prims.bool) =
  fun projectee  ->
    match projectee with | MLTY_Fun _0 -> true | uu____460 -> false
  
let (__proj__MLTY_Fun__item___0 :
  mlty -> (mlty,e_tag,mlty) FStar_Pervasives_Native.tuple3) =
  fun projectee  -> match projectee with | MLTY_Fun _0 -> _0 
let (uu___is_MLTY_Named : mlty -> Prims.bool) =
  fun projectee  ->
    match projectee with | MLTY_Named _0 -> true | uu____498 -> false
  
let (__proj__MLTY_Named__item___0 :
  mlty -> (mlty Prims.list,mlpath) FStar_Pervasives_Native.tuple2) =
  fun projectee  -> match projectee with | MLTY_Named _0 -> _0 
let (uu___is_MLTY_Tuple : mlty -> Prims.bool) =
  fun projectee  ->
    match projectee with | MLTY_Tuple _0 -> true | uu____532 -> false
  
let (__proj__MLTY_Tuple__item___0 : mlty -> mlty Prims.list) =
  fun projectee  -> match projectee with | MLTY_Tuple _0 -> _0 
let (uu___is_MLTY_Top : mlty -> Prims.bool) =
  fun projectee  ->
    match projectee with | MLTY_Top  -> true | uu____551 -> false
  
let (uu___is_MLTY_Erased : mlty -> Prims.bool) =
  fun projectee  ->
    match projectee with | MLTY_Erased  -> true | uu____557 -> false
  
type mltyscheme = (mlidents,mlty) FStar_Pervasives_Native.tuple2
type mlconstant =
  | MLC_Unit 
  | MLC_Bool of Prims.bool 
  | MLC_Int of
  (Prims.string,(FStar_Const.signedness,FStar_Const.width)
                  FStar_Pervasives_Native.tuple2
                  FStar_Pervasives_Native.option)
  FStar_Pervasives_Native.tuple2 
  | MLC_Float of FStar_BaseTypes.float 
  | MLC_Char of FStar_BaseTypes.char 
  | MLC_String of Prims.string 
  | MLC_Bytes of FStar_BaseTypes.byte Prims.array 
let (uu___is_MLC_Unit : mlconstant -> Prims.bool) =
  fun projectee  ->
    match projectee with | MLC_Unit  -> true | uu____609 -> false
  
let (uu___is_MLC_Bool : mlconstant -> Prims.bool) =
  fun projectee  ->
    match projectee with | MLC_Bool _0 -> true | uu____616 -> false
  
let (__proj__MLC_Bool__item___0 : mlconstant -> Prims.bool) =
  fun projectee  -> match projectee with | MLC_Bool _0 -> _0 
let (uu___is_MLC_Int : mlconstant -> Prims.bool) =
  fun projectee  ->
    match projectee with | MLC_Int _0 -> true | uu____640 -> false
  
let (__proj__MLC_Int__item___0 :
  mlconstant ->
    (Prims.string,(FStar_Const.signedness,FStar_Const.width)
                    FStar_Pervasives_Native.tuple2
                    FStar_Pervasives_Native.option)
      FStar_Pervasives_Native.tuple2)
  = fun projectee  -> match projectee with | MLC_Int _0 -> _0 
let (uu___is_MLC_Float : mlconstant -> Prims.bool) =
  fun projectee  ->
    match projectee with | MLC_Float _0 -> true | uu____684 -> false
  
let (__proj__MLC_Float__item___0 : mlconstant -> FStar_BaseTypes.float) =
  fun projectee  -> match projectee with | MLC_Float _0 -> _0 
let (uu___is_MLC_Char : mlconstant -> Prims.bool) =
  fun projectee  ->
    match projectee with | MLC_Char _0 -> true | uu____698 -> false
  
let (__proj__MLC_Char__item___0 : mlconstant -> FStar_BaseTypes.char) =
  fun projectee  -> match projectee with | MLC_Char _0 -> _0 
let (uu___is_MLC_String : mlconstant -> Prims.bool) =
  fun projectee  ->
    match projectee with | MLC_String _0 -> true | uu____712 -> false
  
let (__proj__MLC_String__item___0 : mlconstant -> Prims.string) =
  fun projectee  -> match projectee with | MLC_String _0 -> _0 
let (uu___is_MLC_Bytes : mlconstant -> Prims.bool) =
  fun projectee  ->
    match projectee with | MLC_Bytes _0 -> true | uu____728 -> false
  
let (__proj__MLC_Bytes__item___0 :
  mlconstant -> FStar_BaseTypes.byte Prims.array) =
  fun projectee  -> match projectee with | MLC_Bytes _0 -> _0 
type mlpattern =
  | MLP_Wild 
  | MLP_Const of mlconstant 
  | MLP_Var of mlident 
  | MLP_CTor of (mlpath,mlpattern Prims.list) FStar_Pervasives_Native.tuple2
  
  | MLP_Branch of mlpattern Prims.list 
  | MLP_Record of
  (mlsymbol Prims.list,(mlsymbol,mlpattern) FStar_Pervasives_Native.tuple2
                         Prims.list)
  FStar_Pervasives_Native.tuple2 
  | MLP_Tuple of mlpattern Prims.list 
let (uu___is_MLP_Wild : mlpattern -> Prims.bool) =
  fun projectee  ->
    match projectee with | MLP_Wild  -> true | uu____799 -> false
  
let (uu___is_MLP_Const : mlpattern -> Prims.bool) =
  fun projectee  ->
    match projectee with | MLP_Const _0 -> true | uu____806 -> false
  
let (__proj__MLP_Const__item___0 : mlpattern -> mlconstant) =
  fun projectee  -> match projectee with | MLP_Const _0 -> _0 
let (uu___is_MLP_Var : mlpattern -> Prims.bool) =
  fun projectee  ->
    match projectee with | MLP_Var _0 -> true | uu____820 -> false
  
let (__proj__MLP_Var__item___0 : mlpattern -> mlident) =
  fun projectee  -> match projectee with | MLP_Var _0 -> _0 
let (uu___is_MLP_CTor : mlpattern -> Prims.bool) =
  fun projectee  ->
    match projectee with | MLP_CTor _0 -> true | uu____840 -> false
  
let (__proj__MLP_CTor__item___0 :
  mlpattern -> (mlpath,mlpattern Prims.list) FStar_Pervasives_Native.tuple2)
  = fun projectee  -> match projectee with | MLP_CTor _0 -> _0 
let (uu___is_MLP_Branch : mlpattern -> Prims.bool) =
  fun projectee  ->
    match projectee with | MLP_Branch _0 -> true | uu____874 -> false
  
let (__proj__MLP_Branch__item___0 : mlpattern -> mlpattern Prims.list) =
  fun projectee  -> match projectee with | MLP_Branch _0 -> _0 
let (uu___is_MLP_Record : mlpattern -> Prims.bool) =
  fun projectee  ->
    match projectee with | MLP_Record _0 -> true | uu____906 -> false
  
let (__proj__MLP_Record__item___0 :
  mlpattern ->
    (mlsymbol Prims.list,(mlsymbol,mlpattern) FStar_Pervasives_Native.tuple2
                           Prims.list)
      FStar_Pervasives_Native.tuple2)
  = fun projectee  -> match projectee with | MLP_Record _0 -> _0 
let (uu___is_MLP_Tuple : mlpattern -> Prims.bool) =
  fun projectee  ->
    match projectee with | MLP_Tuple _0 -> true | uu____958 -> false
  
let (__proj__MLP_Tuple__item___0 : mlpattern -> mlpattern Prims.list) =
  fun projectee  -> match projectee with | MLP_Tuple _0 -> _0 
type meta =
  | Mutable 
  | Assumed 
  | Private 
  | NoExtract 
  | CInline 
  | Substitute 
  | GCType 
  | PpxDerivingShow 
  | PpxDerivingShowConstant of Prims.string 
  | PpxDerivingYoJson 
  | Comment of Prims.string 
  | StackInline 
  | CPrologue of Prims.string 
  | CEpilogue of Prims.string 
  | CConst of Prims.string 
  | Erased 
let (uu___is_Mutable : meta -> Prims.bool) =
  fun projectee  ->
    match projectee with | Mutable  -> true | uu____1002 -> false
  
let (uu___is_Assumed : meta -> Prims.bool) =
  fun projectee  ->
    match projectee with | Assumed  -> true | uu____1008 -> false
  
let (uu___is_Private : meta -> Prims.bool) =
  fun projectee  ->
    match projectee with | Private  -> true | uu____1014 -> false
  
let (uu___is_NoExtract : meta -> Prims.bool) =
  fun projectee  ->
    match projectee with | NoExtract  -> true | uu____1020 -> false
  
let (uu___is_CInline : meta -> Prims.bool) =
  fun projectee  ->
    match projectee with | CInline  -> true | uu____1026 -> false
  
let (uu___is_Substitute : meta -> Prims.bool) =
  fun projectee  ->
    match projectee with | Substitute  -> true | uu____1032 -> false
  
let (uu___is_GCType : meta -> Prims.bool) =
  fun projectee  ->
    match projectee with | GCType  -> true | uu____1038 -> false
  
let (uu___is_PpxDerivingShow : meta -> Prims.bool) =
  fun projectee  ->
    match projectee with | PpxDerivingShow  -> true | uu____1044 -> false
  
let (uu___is_PpxDerivingShowConstant : meta -> Prims.bool) =
  fun projectee  ->
    match projectee with
    | PpxDerivingShowConstant _0 -> true
    | uu____1051 -> false
  
let (__proj__PpxDerivingShowConstant__item___0 : meta -> Prims.string) =
  fun projectee  -> match projectee with | PpxDerivingShowConstant _0 -> _0 
let (uu___is_PpxDerivingYoJson : meta -> Prims.bool) =
  fun projectee  ->
    match projectee with | PpxDerivingYoJson  -> true | uu____1064 -> false
  
let (uu___is_Comment : meta -> Prims.bool) =
  fun projectee  ->
    match projectee with | Comment _0 -> true | uu____1071 -> false
  
let (__proj__Comment__item___0 : meta -> Prims.string) =
  fun projectee  -> match projectee with | Comment _0 -> _0 
let (uu___is_StackInline : meta -> Prims.bool) =
  fun projectee  ->
    match projectee with | StackInline  -> true | uu____1084 -> false
  
let (uu___is_CPrologue : meta -> Prims.bool) =
  fun projectee  ->
    match projectee with | CPrologue _0 -> true | uu____1091 -> false
  
let (__proj__CPrologue__item___0 : meta -> Prims.string) =
  fun projectee  -> match projectee with | CPrologue _0 -> _0 
let (uu___is_CEpilogue : meta -> Prims.bool) =
  fun projectee  ->
    match projectee with | CEpilogue _0 -> true | uu____1105 -> false
  
let (__proj__CEpilogue__item___0 : meta -> Prims.string) =
  fun projectee  -> match projectee with | CEpilogue _0 -> _0 
let (uu___is_CConst : meta -> Prims.bool) =
  fun projectee  ->
    match projectee with | CConst _0 -> true | uu____1119 -> false
  
let (__proj__CConst__item___0 : meta -> Prims.string) =
  fun projectee  -> match projectee with | CConst _0 -> _0 
let (uu___is_Erased : meta -> Prims.bool) =
  fun projectee  ->
    match projectee with | Erased  -> true | uu____1132 -> false
  
type metadata = meta Prims.list
type mlletflavor =
  | Rec 
  | NonRec 
let (uu___is_Rec : mlletflavor -> Prims.bool) =
  fun projectee  -> match projectee with | Rec  -> true | uu____1140 -> false 
let (uu___is_NonRec : mlletflavor -> Prims.bool) =
  fun projectee  ->
    match projectee with | NonRec  -> true | uu____1146 -> false
  
type mlexpr' =
  | MLE_Const of mlconstant 
  | MLE_Var of mlident 
  | MLE_Name of mlpath 
  | MLE_Let of
  ((mlletflavor,mllb Prims.list) FStar_Pervasives_Native.tuple2,mlexpr)
  FStar_Pervasives_Native.tuple2 
  | MLE_App of (mlexpr,mlexpr Prims.list) FStar_Pervasives_Native.tuple2 
  | MLE_TApp of (mlexpr,mlty Prims.list) FStar_Pervasives_Native.tuple2 
  | MLE_Fun of
  ((mlident,mlty) FStar_Pervasives_Native.tuple2 Prims.list,mlexpr)
  FStar_Pervasives_Native.tuple2 
  | MLE_Match of
  (mlexpr,(mlpattern,mlexpr FStar_Pervasives_Native.option,mlexpr)
            FStar_Pervasives_Native.tuple3 Prims.list)
  FStar_Pervasives_Native.tuple2 
  | MLE_Coerce of (mlexpr,mlty,mlty) FStar_Pervasives_Native.tuple3 
  | MLE_CTor of (mlpath,mlexpr Prims.list) FStar_Pervasives_Native.tuple2 
  | MLE_Seq of mlexpr Prims.list 
  | MLE_Tuple of mlexpr Prims.list 
  | MLE_Record of
  (mlsymbol Prims.list,(mlsymbol,mlexpr) FStar_Pervasives_Native.tuple2
                         Prims.list)
  FStar_Pervasives_Native.tuple2 
  | MLE_Proj of (mlexpr,mlpath) FStar_Pervasives_Native.tuple2 
  | MLE_If of (mlexpr,mlexpr,mlexpr FStar_Pervasives_Native.option)
  FStar_Pervasives_Native.tuple3 
  | MLE_Raise of (mlpath,mlexpr Prims.list) FStar_Pervasives_Native.tuple2 
  | MLE_Try of
  (mlexpr,(mlpattern,mlexpr FStar_Pervasives_Native.option,mlexpr)
            FStar_Pervasives_Native.tuple3 Prims.list)
  FStar_Pervasives_Native.tuple2 
and mlexpr = {
  expr: mlexpr' ;
  mlty: mlty ;
  loc: mlloc }
and mllb =
  {
  mllb_name: mlident ;
  mllb_tysc: mltyscheme FStar_Pervasives_Native.option ;
  mllb_add_unit: Prims.bool ;
  mllb_def: mlexpr ;
  mllb_meta: metadata ;
  print_typ: Prims.bool }
let (uu___is_MLE_Const : mlexpr' -> Prims.bool) =
  fun projectee  ->
    match projectee with | MLE_Const _0 -> true | uu____1391 -> false
  
let (__proj__MLE_Const__item___0 : mlexpr' -> mlconstant) =
  fun projectee  -> match projectee with | MLE_Const _0 -> _0 
let (uu___is_MLE_Var : mlexpr' -> Prims.bool) =
  fun projectee  ->
    match projectee with | MLE_Var _0 -> true | uu____1405 -> false
  
let (__proj__MLE_Var__item___0 : mlexpr' -> mlident) =
  fun projectee  -> match projectee with | MLE_Var _0 -> _0 
let (uu___is_MLE_Name : mlexpr' -> Prims.bool) =
  fun projectee  ->
    match projectee with | MLE_Name _0 -> true | uu____1419 -> false
  
let (__proj__MLE_Name__item___0 : mlexpr' -> mlpath) =
  fun projectee  -> match projectee with | MLE_Name _0 -> _0 
let (uu___is_MLE_Let : mlexpr' -> Prims.bool) =
  fun projectee  ->
    match projectee with | MLE_Let _0 -> true | uu____1443 -> false
  
let (__proj__MLE_Let__item___0 :
  mlexpr' ->
    ((mlletflavor,mllb Prims.list) FStar_Pervasives_Native.tuple2,mlexpr)
      FStar_Pervasives_Native.tuple2)
  = fun projectee  -> match projectee with | MLE_Let _0 -> _0 
let (uu___is_MLE_App : mlexpr' -> Prims.bool) =
  fun projectee  ->
    match projectee with | MLE_App _0 -> true | uu____1493 -> false
  
let (__proj__MLE_App__item___0 :
  mlexpr' -> (mlexpr,mlexpr Prims.list) FStar_Pervasives_Native.tuple2) =
  fun projectee  -> match projectee with | MLE_App _0 -> _0 
let (uu___is_MLE_TApp : mlexpr' -> Prims.bool) =
  fun projectee  ->
    match projectee with | MLE_TApp _0 -> true | uu____1531 -> false
  
let (__proj__MLE_TApp__item___0 :
  mlexpr' -> (mlexpr,mlty Prims.list) FStar_Pervasives_Native.tuple2) =
  fun projectee  -> match projectee with | MLE_TApp _0 -> _0 
let (uu___is_MLE_Fun : mlexpr' -> Prims.bool) =
  fun projectee  ->
    match projectee with | MLE_Fun _0 -> true | uu____1573 -> false
  
let (__proj__MLE_Fun__item___0 :
  mlexpr' ->
    ((mlident,mlty) FStar_Pervasives_Native.tuple2 Prims.list,mlexpr)
      FStar_Pervasives_Native.tuple2)
  = fun projectee  -> match projectee with | MLE_Fun _0 -> _0 
let (uu___is_MLE_Match : mlexpr' -> Prims.bool) =
  fun projectee  ->
    match projectee with | MLE_Match _0 -> true | uu____1631 -> false
  
let (__proj__MLE_Match__item___0 :
  mlexpr' ->
    (mlexpr,(mlpattern,mlexpr FStar_Pervasives_Native.option,mlexpr)
              FStar_Pervasives_Native.tuple3 Prims.list)
      FStar_Pervasives_Native.tuple2)
  = fun projectee  -> match projectee with | MLE_Match _0 -> _0 
let (uu___is_MLE_Coerce : mlexpr' -> Prims.bool) =
  fun projectee  ->
    match projectee with | MLE_Coerce _0 -> true | uu____1693 -> false
  
let (__proj__MLE_Coerce__item___0 :
  mlexpr' -> (mlexpr,mlty,mlty) FStar_Pervasives_Native.tuple3) =
  fun projectee  -> match projectee with | MLE_Coerce _0 -> _0 
let (uu___is_MLE_CTor : mlexpr' -> Prims.bool) =
  fun projectee  ->
    match projectee with | MLE_CTor _0 -> true | uu____1731 -> false
  
let (__proj__MLE_CTor__item___0 :
  mlexpr' -> (mlpath,mlexpr Prims.list) FStar_Pervasives_Native.tuple2) =
  fun projectee  -> match projectee with | MLE_CTor _0 -> _0 
let (uu___is_MLE_Seq : mlexpr' -> Prims.bool) =
  fun projectee  ->
    match projectee with | MLE_Seq _0 -> true | uu____1765 -> false
  
let (__proj__MLE_Seq__item___0 : mlexpr' -> mlexpr Prims.list) =
  fun projectee  -> match projectee with | MLE_Seq _0 -> _0 
let (uu___is_MLE_Tuple : mlexpr' -> Prims.bool) =
  fun projectee  ->
    match projectee with | MLE_Tuple _0 -> true | uu____1787 -> false
  
let (__proj__MLE_Tuple__item___0 : mlexpr' -> mlexpr Prims.list) =
  fun projectee  -> match projectee with | MLE_Tuple _0 -> _0 
let (uu___is_MLE_Record : mlexpr' -> Prims.bool) =
  fun projectee  ->
    match projectee with | MLE_Record _0 -> true | uu____1819 -> false
  
let (__proj__MLE_Record__item___0 :
  mlexpr' ->
    (mlsymbol Prims.list,(mlsymbol,mlexpr) FStar_Pervasives_Native.tuple2
                           Prims.list)
      FStar_Pervasives_Native.tuple2)
  = fun projectee  -> match projectee with | MLE_Record _0 -> _0 
let (uu___is_MLE_Proj : mlexpr' -> Prims.bool) =
  fun projectee  ->
    match projectee with | MLE_Proj _0 -> true | uu____1873 -> false
  
let (__proj__MLE_Proj__item___0 :
  mlexpr' -> (mlexpr,mlpath) FStar_Pervasives_Native.tuple2) =
  fun projectee  -> match projectee with | MLE_Proj _0 -> _0 
let (uu___is_MLE_If : mlexpr' -> Prims.bool) =
  fun projectee  ->
    match projectee with | MLE_If _0 -> true | uu____1907 -> false
  
let (__proj__MLE_If__item___0 :
  mlexpr' ->
    (mlexpr,mlexpr,mlexpr FStar_Pervasives_Native.option)
      FStar_Pervasives_Native.tuple3)
  = fun projectee  -> match projectee with | MLE_If _0 -> _0 
let (uu___is_MLE_Raise : mlexpr' -> Prims.bool) =
  fun projectee  ->
    match projectee with | MLE_Raise _0 -> true | uu____1951 -> false
  
let (__proj__MLE_Raise__item___0 :
  mlexpr' -> (mlpath,mlexpr Prims.list) FStar_Pervasives_Native.tuple2) =
  fun projectee  -> match projectee with | MLE_Raise _0 -> _0 
let (uu___is_MLE_Try : mlexpr' -> Prims.bool) =
  fun projectee  ->
    match projectee with | MLE_Try _0 -> true | uu____1997 -> false
  
let (__proj__MLE_Try__item___0 :
  mlexpr' ->
    (mlexpr,(mlpattern,mlexpr FStar_Pervasives_Native.option,mlexpr)
              FStar_Pervasives_Native.tuple3 Prims.list)
      FStar_Pervasives_Native.tuple2)
  = fun projectee  -> match projectee with | MLE_Try _0 -> _0 
let (__proj__Mkmlexpr__item__expr : mlexpr -> mlexpr') =
  fun projectee  ->
    match projectee with
    | { expr = __fname__expr; mlty = __fname__mlty; loc = __fname__loc;_} ->
        __fname__expr
  
let (__proj__Mkmlexpr__item__mlty : mlexpr -> mlty) =
  fun projectee  ->
    match projectee with
    | { expr = __fname__expr; mlty = __fname__mlty; loc = __fname__loc;_} ->
        __fname__mlty
  
let (__proj__Mkmlexpr__item__loc : mlexpr -> mlloc) =
  fun projectee  ->
    match projectee with
    | { expr = __fname__expr; mlty = __fname__mlty; loc = __fname__loc;_} ->
        __fname__loc
  
let (__proj__Mkmllb__item__mllb_name : mllb -> mlident) =
  fun projectee  ->
    match projectee with
    | { mllb_name = __fname__mllb_name; mllb_tysc = __fname__mllb_tysc;
        mllb_add_unit = __fname__mllb_add_unit; mllb_def = __fname__mllb_def;
        mllb_meta = __fname__mllb_meta; print_typ = __fname__print_typ;_} ->
        __fname__mllb_name
  
let (__proj__Mkmllb__item__mllb_tysc :
  mllb -> mltyscheme FStar_Pervasives_Native.option) =
  fun projectee  ->
    match projectee with
    | { mllb_name = __fname__mllb_name; mllb_tysc = __fname__mllb_tysc;
        mllb_add_unit = __fname__mllb_add_unit; mllb_def = __fname__mllb_def;
        mllb_meta = __fname__mllb_meta; print_typ = __fname__print_typ;_} ->
        __fname__mllb_tysc
  
let (__proj__Mkmllb__item__mllb_add_unit : mllb -> Prims.bool) =
  fun projectee  ->
    match projectee with
    | { mllb_name = __fname__mllb_name; mllb_tysc = __fname__mllb_tysc;
        mllb_add_unit = __fname__mllb_add_unit; mllb_def = __fname__mllb_def;
        mllb_meta = __fname__mllb_meta; print_typ = __fname__print_typ;_} ->
        __fname__mllb_add_unit
  
let (__proj__Mkmllb__item__mllb_def : mllb -> mlexpr) =
  fun projectee  ->
    match projectee with
    | { mllb_name = __fname__mllb_name; mllb_tysc = __fname__mllb_tysc;
        mllb_add_unit = __fname__mllb_add_unit; mllb_def = __fname__mllb_def;
        mllb_meta = __fname__mllb_meta; print_typ = __fname__print_typ;_} ->
        __fname__mllb_def
  
let (__proj__Mkmllb__item__mllb_meta : mllb -> metadata) =
  fun projectee  ->
    match projectee with
    | { mllb_name = __fname__mllb_name; mllb_tysc = __fname__mllb_tysc;
        mllb_add_unit = __fname__mllb_add_unit; mllb_def = __fname__mllb_def;
        mllb_meta = __fname__mllb_meta; print_typ = __fname__print_typ;_} ->
        __fname__mllb_meta
  
let (__proj__Mkmllb__item__print_typ : mllb -> Prims.bool) =
  fun projectee  ->
    match projectee with
    | { mllb_name = __fname__mllb_name; mllb_tysc = __fname__mllb_tysc;
        mllb_add_unit = __fname__mllb_add_unit; mllb_def = __fname__mllb_def;
        mllb_meta = __fname__mllb_meta; print_typ = __fname__print_typ;_} ->
        __fname__print_typ
  
type mlbranch =
  (mlpattern,mlexpr FStar_Pervasives_Native.option,mlexpr)
    FStar_Pervasives_Native.tuple3
type mlletbinding =
  (mlletflavor,mllb Prims.list) FStar_Pervasives_Native.tuple2
type mltybody =
  | MLTD_Abbrev of mlty 
  | MLTD_Record of (mlsymbol,mlty) FStar_Pervasives_Native.tuple2 Prims.list
  
  | MLTD_DType of
  (mlsymbol,(mlsymbol,mlty) FStar_Pervasives_Native.tuple2 Prims.list)
  FStar_Pervasives_Native.tuple2 Prims.list 
let (uu___is_MLTD_Abbrev : mltybody -> Prims.bool) =
  fun projectee  ->
    match projectee with | MLTD_Abbrev _0 -> true | uu____2206 -> false
  
let (__proj__MLTD_Abbrev__item___0 : mltybody -> mlty) =
  fun projectee  -> match projectee with | MLTD_Abbrev _0 -> _0 
let (uu___is_MLTD_Record : mltybody -> Prims.bool) =
  fun projectee  ->
    match projectee with | MLTD_Record _0 -> true | uu____2226 -> false
  
let (__proj__MLTD_Record__item___0 :
  mltybody -> (mlsymbol,mlty) FStar_Pervasives_Native.tuple2 Prims.list) =
  fun projectee  -> match projectee with | MLTD_Record _0 -> _0 
let (uu___is_MLTD_DType : mltybody -> Prims.bool) =
  fun projectee  ->
    match projectee with | MLTD_DType _0 -> true | uu____2270 -> false
  
let (__proj__MLTD_DType__item___0 :
  mltybody ->
    (mlsymbol,(mlsymbol,mlty) FStar_Pervasives_Native.tuple2 Prims.list)
      FStar_Pervasives_Native.tuple2 Prims.list)
  = fun projectee  -> match projectee with | MLTD_DType _0 -> _0 
type one_mltydecl =
  (Prims.bool,mlsymbol,mlsymbol FStar_Pervasives_Native.option,mlidents,
    metadata,mltybody FStar_Pervasives_Native.option)
    FStar_Pervasives_Native.tuple6
type mltydecl = one_mltydecl Prims.list
type mlmodule1 =
  | MLM_Ty of mltydecl 
  | MLM_Let of mlletbinding 
  | MLM_Exn of
  (mlsymbol,(mlsymbol,mlty) FStar_Pervasives_Native.tuple2 Prims.list)
  FStar_Pervasives_Native.tuple2 
  | MLM_Top of mlexpr 
  | MLM_Loc of mlloc 
let (uu___is_MLM_Ty : mlmodule1 -> Prims.bool) =
  fun projectee  ->
    match projectee with | MLM_Ty _0 -> true | uu____2373 -> false
  
let (__proj__MLM_Ty__item___0 : mlmodule1 -> mltydecl) =
  fun projectee  -> match projectee with | MLM_Ty _0 -> _0 
let (uu___is_MLM_Let : mlmodule1 -> Prims.bool) =
  fun projectee  ->
    match projectee with | MLM_Let _0 -> true | uu____2387 -> false
  
let (__proj__MLM_Let__item___0 : mlmodule1 -> mlletbinding) =
  fun projectee  -> match projectee with | MLM_Let _0 -> _0 
let (uu___is_MLM_Exn : mlmodule1 -> Prims.bool) =
  fun projectee  ->
    match projectee with | MLM_Exn _0 -> true | uu____2411 -> false
  
let (__proj__MLM_Exn__item___0 :
  mlmodule1 ->
    (mlsymbol,(mlsymbol,mlty) FStar_Pervasives_Native.tuple2 Prims.list)
      FStar_Pervasives_Native.tuple2)
  = fun projectee  -> match projectee with | MLM_Exn _0 -> _0 
let (uu___is_MLM_Top : mlmodule1 -> Prims.bool) =
  fun projectee  ->
    match projectee with | MLM_Top _0 -> true | uu____2455 -> false
  
let (__proj__MLM_Top__item___0 : mlmodule1 -> mlexpr) =
  fun projectee  -> match projectee with | MLM_Top _0 -> _0 
let (uu___is_MLM_Loc : mlmodule1 -> Prims.bool) =
  fun projectee  ->
    match projectee with | MLM_Loc _0 -> true | uu____2469 -> false
  
let (__proj__MLM_Loc__item___0 : mlmodule1 -> mlloc) =
  fun projectee  -> match projectee with | MLM_Loc _0 -> _0 
type mlmodule = mlmodule1 Prims.list
type mlsig1 =
  | MLS_Mod of (mlsymbol,mlsig1 Prims.list) FStar_Pervasives_Native.tuple2 
  | MLS_Ty of mltydecl 
  | MLS_Val of (mlsymbol,mltyscheme) FStar_Pervasives_Native.tuple2 
  | MLS_Exn of (mlsymbol,mlty Prims.list) FStar_Pervasives_Native.tuple2 
let (uu___is_MLS_Mod : mlsig1 -> Prims.bool) =
  fun projectee  ->
    match projectee with | MLS_Mod _0 -> true | uu____2527 -> false
  
let (__proj__MLS_Mod__item___0 :
  mlsig1 -> (mlsymbol,mlsig1 Prims.list) FStar_Pervasives_Native.tuple2) =
  fun projectee  -> match projectee with | MLS_Mod _0 -> _0 
let (uu___is_MLS_Ty : mlsig1 -> Prims.bool) =
  fun projectee  ->
    match projectee with | MLS_Ty _0 -> true | uu____2559 -> false
  
let (__proj__MLS_Ty__item___0 : mlsig1 -> mltydecl) =
  fun projectee  -> match projectee with | MLS_Ty _0 -> _0 
let (uu___is_MLS_Val : mlsig1 -> Prims.bool) =
  fun projectee  ->
    match projectee with | MLS_Val _0 -> true | uu____2577 -> false
  
let (__proj__MLS_Val__item___0 :
  mlsig1 -> (mlsymbol,mltyscheme) FStar_Pervasives_Native.tuple2) =
  fun projectee  -> match projectee with | MLS_Val _0 -> _0 
let (uu___is_MLS_Exn : mlsig1 -> Prims.bool) =
  fun projectee  ->
    match projectee with | MLS_Exn _0 -> true | uu____2609 -> false
  
let (__proj__MLS_Exn__item___0 :
  mlsig1 -> (mlsymbol,mlty Prims.list) FStar_Pervasives_Native.tuple2) =
  fun projectee  -> match projectee with | MLS_Exn _0 -> _0 
type mlsig = mlsig1 Prims.list
let (with_ty_loc : mlty -> mlexpr' -> mlloc -> mlexpr) =
  fun t  -> fun e  -> fun l  -> { expr = e; mlty = t; loc = l } 
let (with_ty : mlty -> mlexpr' -> mlexpr) =
  fun t  -> fun e  -> with_ty_loc t e dummy_loc 
type mllib =
  | MLLib of
  (mlpath,(mlsig,mlmodule) FStar_Pervasives_Native.tuple2
            FStar_Pervasives_Native.option,mllib)
  FStar_Pervasives_Native.tuple3 Prims.list 
let (uu___is_MLLib : mllib -> Prims.bool) = fun projectee  -> true 
let (__proj__MLLib__item___0 :
  mllib ->
    (mlpath,(mlsig,mlmodule) FStar_Pervasives_Native.tuple2
              FStar_Pervasives_Native.option,mllib)
      FStar_Pervasives_Native.tuple3 Prims.list)
  = fun projectee  -> match projectee with | MLLib _0 -> _0 
let (ml_unit_ty : mlty) = MLTY_Erased 
let (ml_bool_ty : mlty) = MLTY_Named ([], (["Prims"], "bool")) 
let (ml_int_ty : mlty) = MLTY_Named ([], (["Prims"], "int")) 
let (ml_string_ty : mlty) = MLTY_Named ([], (["Prims"], "string")) 
let (ml_unit : mlexpr) = with_ty ml_unit_ty (MLE_Const MLC_Unit) 
let (mlp_lalloc :
  (Prims.string Prims.list,Prims.string) FStar_Pervasives_Native.tuple2) =
  (["SST"], "lalloc") 
let (apply_obj_repr : mlexpr -> mlty -> mlexpr) =
  fun x  ->
    fun t  ->
      let obj_ns =
        let uu____2783 =
          let uu____2784 = FStar_Options.codegen ()  in
          uu____2784 = (FStar_Pervasives_Native.Some FStar_Options.FSharp)
           in
        if uu____2783 then "FSharp.Compatibility.OCaml.Obj" else "Obj"  in
      let obj_repr =
        with_ty (MLTY_Fun (t, E_PURE, MLTY_Top))
          (MLE_Name ([obj_ns], "repr"))
         in
      with_ty_loc MLTY_Top (MLE_App (obj_repr, [x])) x.loc
  
let (avoid_keyword : Prims.string -> Prims.string) =
  fun s  ->
    let uu____2800 = is_reserved s  in
    if uu____2800 then Prims.strcat s "_" else s
  
let (bv_as_mlident : FStar_Syntax_Syntax.bv -> mlident) =
  fun x  ->
    let uu____2807 =
      ((FStar_Util.starts_with
          (x.FStar_Syntax_Syntax.ppname).FStar_Ident.idText
          FStar_Ident.reserved_prefix)
         || (FStar_Syntax_Syntax.is_null_bv x))
        || (is_reserved (x.FStar_Syntax_Syntax.ppname).FStar_Ident.idText)
       in
    if uu____2807
    then
      let uu____2808 =
        let uu____2809 =
          let uu____2810 =
            FStar_Util.string_of_int x.FStar_Syntax_Syntax.index  in
          Prims.strcat "_" uu____2810  in
        Prims.strcat (x.FStar_Syntax_Syntax.ppname).FStar_Ident.idText
          uu____2809
         in
      FStar_All.pipe_left avoid_keyword uu____2808
    else
      FStar_All.pipe_left avoid_keyword
        (x.FStar_Syntax_Syntax.ppname).FStar_Ident.idText
  
let (push_unit : mltyscheme -> mltyscheme) =
  fun ts  ->
    let uu____2817 = ts  in
    match uu____2817 with
    | (vs,ty) -> (vs, (MLTY_Fun (ml_unit_ty, E_PURE, ty)))
  
let (pop_unit : mltyscheme -> mltyscheme) =
  fun ts  ->
    let uu____2825 = ts  in
    match uu____2825 with
    | (vs,ty) ->
        (match ty with
         | MLTY_Fun (l,E_PURE ,t) ->
             if l = ml_unit_ty
             then (vs, t)
             else failwith "unexpected: pop_unit: domain was not unit"
         | uu____2831 -> failwith "unexpected: pop_unit: not a function type")
  
>>>>>>> ca297a09
<|MERGE_RESOLUTION|>--- conflicted
+++ resolved
@@ -1,1372 +1,4 @@
-
 open Prims
-<<<<<<< HEAD
-open FStar_Pervasives
-
-type mlsymbol =
-Prims.string
-
-
-type mlident =
-mlsymbol
-
-
-type mlpath =
-(mlsymbol Prims.list * mlsymbol)
-
-
-let ocamlkeywords : Prims.string Prims.list = ("and")::("as")::("assert")::("asr")::("begin")::("class")::("constraint")::("do")::("done")::("downto")::("else")::("end")::("exception")::("external")::("false")::("for")::("fun")::("function")::("functor")::("if")::("in")::("include")::("inherit")::("initializer")::("land")::("lazy")::("let")::("lor")::("lsl")::("lsr")::("lxor")::("match")::("method")::("mod")::("module")::("mutable")::("new")::("object")::("of")::("open")::("or")::("private")::("rec")::("sig")::("struct")::("then")::("to")::("true")::("try")::("type")::("val")::("virtual")::("when")::("while")::("with")::("nonrec")::[]
-
-
-let fsharpkeywords : Prims.string Prims.list = ("abstract")::("and")::("as")::("assert")::("base")::("begin")::("class")::("default")::("delegate")::("do")::("done")::("downcast")::("downto")::("elif")::("else")::("end")::("exception")::("extern")::("false")::("finally")::("fixed")::("for")::("fun")::("function")::("global")::("if")::("in")::("inherit")::("inline")::("interface")::("internal")::("lazy")::("let")::("let!")::("match")::("member")::("module")::("mutable")::("namespace")::("new")::("not")::("null")::("of")::("open")::("or")::("override")::("private")::("public")::("rec")::("return")::("return!")::("select")::("static")::("struct")::("then")::("to")::("true")::("try")::("type")::("upcast")::("use")::("use!")::("val")::("void")::("when")::("while")::("with")::("yield")::("yield!")::("asr")::("land")::("lor")::("lsl")::("lsr")::("lxor")::("mod")::("sig")::("atomic")::("break")::("checked")::("component")::("const")::("constraint")::("constructor")::("continue")::("eager")::("event")::("external")::("fixed")::("functor")::("include")::("method")::("mixin")::("object")::("parallel")::("process")::("protected")::("pure")::("sealed")::("tailcall")::("trait")::("virtual")::("volatile")::[]
-
-
-let is_reserved : Prims.string  ->  Prims.bool = (fun k -> (
-
-let reserved_keywords = (fun uu____23 -> (
-
-let uu____24 = (
-
-let uu____25 = (FStar_Options.codegen ())
-in (Prims.op_Equality uu____25 (FStar_Pervasives_Native.Some (FStar_Options.FSharp))))
-in (match (uu____24) with
-| true -> begin
-fsharpkeywords
-end
-| uu____32 -> begin
-ocamlkeywords
-end)))
-in (
-
-let uu____33 = (reserved_keywords ())
-in (FStar_List.existsb (fun k' -> (Prims.op_Equality k' k)) uu____33))))
-
-
-let string_of_mlpath : mlpath  ->  mlsymbol = (fun uu____42 -> (match (uu____42) with
-| (p, s) -> begin
-(FStar_String.concat "." (FStar_List.append p ((s)::[])))
-end))
-
-type gensym_t =
-{gensym : unit  ->  mlident; reset : unit  ->  unit}
-
-
-let __proj__Mkgensym_t__item__gensym : gensym_t  ->  unit  ->  mlident = (fun projectee -> (match (projectee) with
-| {gensym = __fname__gensym; reset = __fname__reset} -> begin
-__fname__gensym
-end))
-
-
-let __proj__Mkgensym_t__item__reset : gensym_t  ->  unit  ->  unit = (fun projectee -> (match (projectee) with
-| {gensym = __fname__gensym; reset = __fname__reset} -> begin
-__fname__reset
-end))
-
-
-let gs : gensym_t = (
-
-let ctr = (FStar_Util.mk_ref (Prims.parse_int "0"))
-in (
-
-let n_resets = (FStar_Util.mk_ref (Prims.parse_int "0"))
-in {gensym = (fun uu____121 -> ((FStar_Util.incr ctr);
-(
-
-let uu____228 = (
-
-let uu____229 = (
-
-let uu____230 = (FStar_ST.op_Bang n_resets)
-in (FStar_Util.string_of_int uu____230))
-in (
-
-let uu____330 = (
-
-let uu____331 = (
-
-let uu____332 = (FStar_ST.op_Bang ctr)
-in (FStar_Util.string_of_int uu____332))
-in (Prims.strcat "_" uu____331))
-in (Prims.strcat uu____229 uu____330)))
-in (Prims.strcat "_" uu____228));
-)); reset = (fun uu____434 -> ((FStar_ST.op_Colon_Equals ctr (Prims.parse_int "0"));
-(FStar_Util.incr n_resets);
-))}))
-
-
-let gensym : unit  ->  mlident = (fun uu____644 -> (gs.gensym ()))
-
-
-let reset_gensym : unit  ->  unit = (fun uu____649 -> (gs.reset ()))
-
-
-let rec gensyms : Prims.int  ->  mlident Prims.list = (fun x -> (match (x) with
-| _0_4 when (_0_4 = (Prims.parse_int "0")) -> begin
-[]
-end
-| n1 -> begin
-(
-
-let uu____660 = (gensym ())
-in (
-
-let uu____661 = (gensyms (n1 - (Prims.parse_int "1")))
-in (uu____660)::uu____661))
-end))
-
-
-let mlpath_of_lident : FStar_Ident.lident  ->  mlpath = (fun x -> (
-
-let uu____669 = (FStar_Ident.lid_equals x FStar_Parser_Const.failwith_lid)
-in (match (uu____669) with
-| true -> begin
-(([]), (x.FStar_Ident.ident.FStar_Ident.idText))
-end
-| uu____672 -> begin
-(
-
-let uu____673 = (FStar_List.map (fun x1 -> x1.FStar_Ident.idText) x.FStar_Ident.ns)
-in ((uu____673), (x.FStar_Ident.ident.FStar_Ident.idText)))
-end)))
-
-
-type mlidents =
-mlident Prims.list
-
-
-type mlsymbols =
-mlsymbol Prims.list
-
-type e_tag =
-| E_PURE
-| E_GHOST
-| E_IMPURE
-
-
-let uu___is_E_PURE : e_tag  ->  Prims.bool = (fun projectee -> (match (projectee) with
-| E_PURE -> begin
-true
-end
-| uu____689 -> begin
-false
-end))
-
-
-let uu___is_E_GHOST : e_tag  ->  Prims.bool = (fun projectee -> (match (projectee) with
-| E_GHOST -> begin
-true
-end
-| uu____695 -> begin
-false
-end))
-
-
-let uu___is_E_IMPURE : e_tag  ->  Prims.bool = (fun projectee -> (match (projectee) with
-| E_IMPURE -> begin
-true
-end
-| uu____701 -> begin
-false
-end))
-
-
-type mlloc =
-(Prims.int * Prims.string)
-
-
-let dummy_loc : (Prims.int * Prims.string) = (((Prims.parse_int "0")), (""))
-
-type mlty =
-| MLTY_Var of mlident
-| MLTY_Fun of (mlty * e_tag * mlty)
-| MLTY_Named of (mlty Prims.list * mlpath)
-| MLTY_Tuple of mlty Prims.list
-| MLTY_Top
-| MLTY_Erased
-
-
-let uu___is_MLTY_Var : mlty  ->  Prims.bool = (fun projectee -> (match (projectee) with
-| MLTY_Var (_0) -> begin
-true
-end
-| uu____750 -> begin
-false
-end))
-
-
-let __proj__MLTY_Var__item___0 : mlty  ->  mlident = (fun projectee -> (match (projectee) with
-| MLTY_Var (_0) -> begin
-_0
-end))
-
-
-let uu___is_MLTY_Fun : mlty  ->  Prims.bool = (fun projectee -> (match (projectee) with
-| MLTY_Fun (_0) -> begin
-true
-end
-| uu____770 -> begin
-false
-end))
-
-
-let __proj__MLTY_Fun__item___0 : mlty  ->  (mlty * e_tag * mlty) = (fun projectee -> (match (projectee) with
-| MLTY_Fun (_0) -> begin
-_0
-end))
-
-
-let uu___is_MLTY_Named : mlty  ->  Prims.bool = (fun projectee -> (match (projectee) with
-| MLTY_Named (_0) -> begin
-true
-end
-| uu____808 -> begin
-false
-end))
-
-
-let __proj__MLTY_Named__item___0 : mlty  ->  (mlty Prims.list * mlpath) = (fun projectee -> (match (projectee) with
-| MLTY_Named (_0) -> begin
-_0
-end))
-
-
-let uu___is_MLTY_Tuple : mlty  ->  Prims.bool = (fun projectee -> (match (projectee) with
-| MLTY_Tuple (_0) -> begin
-true
-end
-| uu____842 -> begin
-false
-end))
-
-
-let __proj__MLTY_Tuple__item___0 : mlty  ->  mlty Prims.list = (fun projectee -> (match (projectee) with
-| MLTY_Tuple (_0) -> begin
-_0
-end))
-
-
-let uu___is_MLTY_Top : mlty  ->  Prims.bool = (fun projectee -> (match (projectee) with
-| MLTY_Top -> begin
-true
-end
-| uu____861 -> begin
-false
-end))
-
-
-let uu___is_MLTY_Erased : mlty  ->  Prims.bool = (fun projectee -> (match (projectee) with
-| MLTY_Erased -> begin
-true
-end
-| uu____867 -> begin
-false
-end))
-
-
-type mltyscheme =
-(mlidents * mlty)
-
-type mlconstant =
-| MLC_Unit
-| MLC_Bool of Prims.bool
-| MLC_Int of (Prims.string * (FStar_Const.signedness * FStar_Const.width) FStar_Pervasives_Native.option)
-| MLC_Float of FStar_BaseTypes.float
-| MLC_Char of FStar_BaseTypes.char
-| MLC_String of Prims.string
-| MLC_Bytes of FStar_BaseTypes.byte Prims.array
-
-
-let uu___is_MLC_Unit : mlconstant  ->  Prims.bool = (fun projectee -> (match (projectee) with
-| MLC_Unit -> begin
-true
-end
-| uu____919 -> begin
-false
-end))
-
-
-let uu___is_MLC_Bool : mlconstant  ->  Prims.bool = (fun projectee -> (match (projectee) with
-| MLC_Bool (_0) -> begin
-true
-end
-| uu____926 -> begin
-false
-end))
-
-
-let __proj__MLC_Bool__item___0 : mlconstant  ->  Prims.bool = (fun projectee -> (match (projectee) with
-| MLC_Bool (_0) -> begin
-_0
-end))
-
-
-let uu___is_MLC_Int : mlconstant  ->  Prims.bool = (fun projectee -> (match (projectee) with
-| MLC_Int (_0) -> begin
-true
-end
-| uu____950 -> begin
-false
-end))
-
-
-let __proj__MLC_Int__item___0 : mlconstant  ->  (Prims.string * (FStar_Const.signedness * FStar_Const.width) FStar_Pervasives_Native.option) = (fun projectee -> (match (projectee) with
-| MLC_Int (_0) -> begin
-_0
-end))
-
-
-let uu___is_MLC_Float : mlconstant  ->  Prims.bool = (fun projectee -> (match (projectee) with
-| MLC_Float (_0) -> begin
-true
-end
-| uu____994 -> begin
-false
-end))
-
-
-let __proj__MLC_Float__item___0 : mlconstant  ->  FStar_BaseTypes.float = (fun projectee -> (match (projectee) with
-| MLC_Float (_0) -> begin
-_0
-end))
-
-
-let uu___is_MLC_Char : mlconstant  ->  Prims.bool = (fun projectee -> (match (projectee) with
-| MLC_Char (_0) -> begin
-true
-end
-| uu____1008 -> begin
-false
-end))
-
-
-let __proj__MLC_Char__item___0 : mlconstant  ->  FStar_BaseTypes.char = (fun projectee -> (match (projectee) with
-| MLC_Char (_0) -> begin
-_0
-end))
-
-
-let uu___is_MLC_String : mlconstant  ->  Prims.bool = (fun projectee -> (match (projectee) with
-| MLC_String (_0) -> begin
-true
-end
-| uu____1022 -> begin
-false
-end))
-
-
-let __proj__MLC_String__item___0 : mlconstant  ->  Prims.string = (fun projectee -> (match (projectee) with
-| MLC_String (_0) -> begin
-_0
-end))
-
-
-let uu___is_MLC_Bytes : mlconstant  ->  Prims.bool = (fun projectee -> (match (projectee) with
-| MLC_Bytes (_0) -> begin
-true
-end
-| uu____1038 -> begin
-false
-end))
-
-
-let __proj__MLC_Bytes__item___0 : mlconstant  ->  FStar_BaseTypes.byte Prims.array = (fun projectee -> (match (projectee) with
-| MLC_Bytes (_0) -> begin
-_0
-end))
-
-type mlpattern =
-| MLP_Wild
-| MLP_Const of mlconstant
-| MLP_Var of mlident
-| MLP_CTor of (mlpath * mlpattern Prims.list)
-| MLP_Branch of mlpattern Prims.list
-| MLP_Record of (mlsymbol Prims.list * (mlsymbol * mlpattern) Prims.list)
-| MLP_Tuple of mlpattern Prims.list
-
-
-let uu___is_MLP_Wild : mlpattern  ->  Prims.bool = (fun projectee -> (match (projectee) with
-| MLP_Wild -> begin
-true
-end
-| uu____1109 -> begin
-false
-end))
-
-
-let uu___is_MLP_Const : mlpattern  ->  Prims.bool = (fun projectee -> (match (projectee) with
-| MLP_Const (_0) -> begin
-true
-end
-| uu____1116 -> begin
-false
-end))
-
-
-let __proj__MLP_Const__item___0 : mlpattern  ->  mlconstant = (fun projectee -> (match (projectee) with
-| MLP_Const (_0) -> begin
-_0
-end))
-
-
-let uu___is_MLP_Var : mlpattern  ->  Prims.bool = (fun projectee -> (match (projectee) with
-| MLP_Var (_0) -> begin
-true
-end
-| uu____1130 -> begin
-false
-end))
-
-
-let __proj__MLP_Var__item___0 : mlpattern  ->  mlident = (fun projectee -> (match (projectee) with
-| MLP_Var (_0) -> begin
-_0
-end))
-
-
-let uu___is_MLP_CTor : mlpattern  ->  Prims.bool = (fun projectee -> (match (projectee) with
-| MLP_CTor (_0) -> begin
-true
-end
-| uu____1150 -> begin
-false
-end))
-
-
-let __proj__MLP_CTor__item___0 : mlpattern  ->  (mlpath * mlpattern Prims.list) = (fun projectee -> (match (projectee) with
-| MLP_CTor (_0) -> begin
-_0
-end))
-
-
-let uu___is_MLP_Branch : mlpattern  ->  Prims.bool = (fun projectee -> (match (projectee) with
-| MLP_Branch (_0) -> begin
-true
-end
-| uu____1184 -> begin
-false
-end))
-
-
-let __proj__MLP_Branch__item___0 : mlpattern  ->  mlpattern Prims.list = (fun projectee -> (match (projectee) with
-| MLP_Branch (_0) -> begin
-_0
-end))
-
-
-let uu___is_MLP_Record : mlpattern  ->  Prims.bool = (fun projectee -> (match (projectee) with
-| MLP_Record (_0) -> begin
-true
-end
-| uu____1216 -> begin
-false
-end))
-
-
-let __proj__MLP_Record__item___0 : mlpattern  ->  (mlsymbol Prims.list * (mlsymbol * mlpattern) Prims.list) = (fun projectee -> (match (projectee) with
-| MLP_Record (_0) -> begin
-_0
-end))
-
-
-let uu___is_MLP_Tuple : mlpattern  ->  Prims.bool = (fun projectee -> (match (projectee) with
-| MLP_Tuple (_0) -> begin
-true
-end
-| uu____1268 -> begin
-false
-end))
-
-
-let __proj__MLP_Tuple__item___0 : mlpattern  ->  mlpattern Prims.list = (fun projectee -> (match (projectee) with
-| MLP_Tuple (_0) -> begin
-_0
-end))
-
-type meta =
-| Mutable
-| Assumed
-| Private
-| NoExtract
-| CInline
-| Substitute
-| GCType
-| PpxDerivingShow
-| PpxDerivingShowConstant of Prims.string
-| Comment of Prims.string
-| StackInline
-| CPrologue of Prims.string
-| CEpilogue of Prims.string
-| CConst of Prims.string
-| Erased
-
-
-let uu___is_Mutable : meta  ->  Prims.bool = (fun projectee -> (match (projectee) with
-| Mutable -> begin
-true
-end
-| uu____1312 -> begin
-false
-end))
-
-
-let uu___is_Assumed : meta  ->  Prims.bool = (fun projectee -> (match (projectee) with
-| Assumed -> begin
-true
-end
-| uu____1318 -> begin
-false
-end))
-
-
-let uu___is_Private : meta  ->  Prims.bool = (fun projectee -> (match (projectee) with
-| Private -> begin
-true
-end
-| uu____1324 -> begin
-false
-end))
-
-
-let uu___is_NoExtract : meta  ->  Prims.bool = (fun projectee -> (match (projectee) with
-| NoExtract -> begin
-true
-end
-| uu____1330 -> begin
-false
-end))
-
-
-let uu___is_CInline : meta  ->  Prims.bool = (fun projectee -> (match (projectee) with
-| CInline -> begin
-true
-end
-| uu____1336 -> begin
-false
-end))
-
-
-let uu___is_Substitute : meta  ->  Prims.bool = (fun projectee -> (match (projectee) with
-| Substitute -> begin
-true
-end
-| uu____1342 -> begin
-false
-end))
-
-
-let uu___is_GCType : meta  ->  Prims.bool = (fun projectee -> (match (projectee) with
-| GCType -> begin
-true
-end
-| uu____1348 -> begin
-false
-end))
-
-
-let uu___is_PpxDerivingShow : meta  ->  Prims.bool = (fun projectee -> (match (projectee) with
-| PpxDerivingShow -> begin
-true
-end
-| uu____1354 -> begin
-false
-end))
-
-
-let uu___is_PpxDerivingShowConstant : meta  ->  Prims.bool = (fun projectee -> (match (projectee) with
-| PpxDerivingShowConstant (_0) -> begin
-true
-end
-| uu____1361 -> begin
-false
-end))
-
-
-let __proj__PpxDerivingShowConstant__item___0 : meta  ->  Prims.string = (fun projectee -> (match (projectee) with
-| PpxDerivingShowConstant (_0) -> begin
-_0
-end))
-
-
-let uu___is_Comment : meta  ->  Prims.bool = (fun projectee -> (match (projectee) with
-| Comment (_0) -> begin
-true
-end
-| uu____1375 -> begin
-false
-end))
-
-
-let __proj__Comment__item___0 : meta  ->  Prims.string = (fun projectee -> (match (projectee) with
-| Comment (_0) -> begin
-_0
-end))
-
-
-let uu___is_StackInline : meta  ->  Prims.bool = (fun projectee -> (match (projectee) with
-| StackInline -> begin
-true
-end
-| uu____1388 -> begin
-false
-end))
-
-
-let uu___is_CPrologue : meta  ->  Prims.bool = (fun projectee -> (match (projectee) with
-| CPrologue (_0) -> begin
-true
-end
-| uu____1395 -> begin
-false
-end))
-
-
-let __proj__CPrologue__item___0 : meta  ->  Prims.string = (fun projectee -> (match (projectee) with
-| CPrologue (_0) -> begin
-_0
-end))
-
-
-let uu___is_CEpilogue : meta  ->  Prims.bool = (fun projectee -> (match (projectee) with
-| CEpilogue (_0) -> begin
-true
-end
-| uu____1409 -> begin
-false
-end))
-
-
-let __proj__CEpilogue__item___0 : meta  ->  Prims.string = (fun projectee -> (match (projectee) with
-| CEpilogue (_0) -> begin
-_0
-end))
-
-
-let uu___is_CConst : meta  ->  Prims.bool = (fun projectee -> (match (projectee) with
-| CConst (_0) -> begin
-true
-end
-| uu____1423 -> begin
-false
-end))
-
-
-let __proj__CConst__item___0 : meta  ->  Prims.string = (fun projectee -> (match (projectee) with
-| CConst (_0) -> begin
-_0
-end))
-
-
-let uu___is_Erased : meta  ->  Prims.bool = (fun projectee -> (match (projectee) with
-| Erased -> begin
-true
-end
-| uu____1436 -> begin
-false
-end))
-
-
-type metadata =
-meta Prims.list
-
-type mlletflavor =
-| Rec
-| NonRec
-
-
-let uu___is_Rec : mlletflavor  ->  Prims.bool = (fun projectee -> (match (projectee) with
-| Rec -> begin
-true
-end
-| uu____1444 -> begin
-false
-end))
-
-
-let uu___is_NonRec : mlletflavor  ->  Prims.bool = (fun projectee -> (match (projectee) with
-| NonRec -> begin
-true
-end
-| uu____1450 -> begin
-false
-end))
-
-type mlexpr' =
-| MLE_Const of mlconstant
-| MLE_Var of mlident
-| MLE_Name of mlpath
-| MLE_Let of ((mlletflavor * mllb Prims.list) * mlexpr)
-| MLE_App of (mlexpr * mlexpr Prims.list)
-| MLE_TApp of (mlexpr * mlty Prims.list)
-| MLE_Fun of ((mlident * mlty) Prims.list * mlexpr)
-| MLE_Match of (mlexpr * (mlpattern * mlexpr FStar_Pervasives_Native.option * mlexpr) Prims.list)
-| MLE_Coerce of (mlexpr * mlty * mlty)
-| MLE_CTor of (mlpath * mlexpr Prims.list)
-| MLE_Seq of mlexpr Prims.list
-| MLE_Tuple of mlexpr Prims.list
-| MLE_Record of (mlsymbol Prims.list * (mlsymbol * mlexpr) Prims.list)
-| MLE_Proj of (mlexpr * mlpath)
-| MLE_If of (mlexpr * mlexpr * mlexpr FStar_Pervasives_Native.option)
-| MLE_Raise of (mlpath * mlexpr Prims.list)
-| MLE_Try of (mlexpr * (mlpattern * mlexpr FStar_Pervasives_Native.option * mlexpr) Prims.list) 
- and mlexpr =
-{expr : mlexpr'; mlty : mlty; loc : mlloc} 
- and mllb =
-{mllb_name : mlident; mllb_tysc : mltyscheme FStar_Pervasives_Native.option; mllb_add_unit : Prims.bool; mllb_def : mlexpr; mllb_meta : metadata; print_typ : Prims.bool}
-
-
-let uu___is_MLE_Const : mlexpr'  ->  Prims.bool = (fun projectee -> (match (projectee) with
-| MLE_Const (_0) -> begin
-true
-end
-| uu____1695 -> begin
-false
-end))
-
-
-let __proj__MLE_Const__item___0 : mlexpr'  ->  mlconstant = (fun projectee -> (match (projectee) with
-| MLE_Const (_0) -> begin
-_0
-end))
-
-
-let uu___is_MLE_Var : mlexpr'  ->  Prims.bool = (fun projectee -> (match (projectee) with
-| MLE_Var (_0) -> begin
-true
-end
-| uu____1709 -> begin
-false
-end))
-
-
-let __proj__MLE_Var__item___0 : mlexpr'  ->  mlident = (fun projectee -> (match (projectee) with
-| MLE_Var (_0) -> begin
-_0
-end))
-
-
-let uu___is_MLE_Name : mlexpr'  ->  Prims.bool = (fun projectee -> (match (projectee) with
-| MLE_Name (_0) -> begin
-true
-end
-| uu____1723 -> begin
-false
-end))
-
-
-let __proj__MLE_Name__item___0 : mlexpr'  ->  mlpath = (fun projectee -> (match (projectee) with
-| MLE_Name (_0) -> begin
-_0
-end))
-
-
-let uu___is_MLE_Let : mlexpr'  ->  Prims.bool = (fun projectee -> (match (projectee) with
-| MLE_Let (_0) -> begin
-true
-end
-| uu____1747 -> begin
-false
-end))
-
-
-let __proj__MLE_Let__item___0 : mlexpr'  ->  ((mlletflavor * mllb Prims.list) * mlexpr) = (fun projectee -> (match (projectee) with
-| MLE_Let (_0) -> begin
-_0
-end))
-
-
-let uu___is_MLE_App : mlexpr'  ->  Prims.bool = (fun projectee -> (match (projectee) with
-| MLE_App (_0) -> begin
-true
-end
-| uu____1797 -> begin
-false
-end))
-
-
-let __proj__MLE_App__item___0 : mlexpr'  ->  (mlexpr * mlexpr Prims.list) = (fun projectee -> (match (projectee) with
-| MLE_App (_0) -> begin
-_0
-end))
-
-
-let uu___is_MLE_TApp : mlexpr'  ->  Prims.bool = (fun projectee -> (match (projectee) with
-| MLE_TApp (_0) -> begin
-true
-end
-| uu____1835 -> begin
-false
-end))
-
-
-let __proj__MLE_TApp__item___0 : mlexpr'  ->  (mlexpr * mlty Prims.list) = (fun projectee -> (match (projectee) with
-| MLE_TApp (_0) -> begin
-_0
-end))
-
-
-let uu___is_MLE_Fun : mlexpr'  ->  Prims.bool = (fun projectee -> (match (projectee) with
-| MLE_Fun (_0) -> begin
-true
-end
-| uu____1877 -> begin
-false
-end))
-
-
-let __proj__MLE_Fun__item___0 : mlexpr'  ->  ((mlident * mlty) Prims.list * mlexpr) = (fun projectee -> (match (projectee) with
-| MLE_Fun (_0) -> begin
-_0
-end))
-
-
-let uu___is_MLE_Match : mlexpr'  ->  Prims.bool = (fun projectee -> (match (projectee) with
-| MLE_Match (_0) -> begin
-true
-end
-| uu____1935 -> begin
-false
-end))
-
-
-let __proj__MLE_Match__item___0 : mlexpr'  ->  (mlexpr * (mlpattern * mlexpr FStar_Pervasives_Native.option * mlexpr) Prims.list) = (fun projectee -> (match (projectee) with
-| MLE_Match (_0) -> begin
-_0
-end))
-
-
-let uu___is_MLE_Coerce : mlexpr'  ->  Prims.bool = (fun projectee -> (match (projectee) with
-| MLE_Coerce (_0) -> begin
-true
-end
-| uu____1997 -> begin
-false
-end))
-
-
-let __proj__MLE_Coerce__item___0 : mlexpr'  ->  (mlexpr * mlty * mlty) = (fun projectee -> (match (projectee) with
-| MLE_Coerce (_0) -> begin
-_0
-end))
-
-
-let uu___is_MLE_CTor : mlexpr'  ->  Prims.bool = (fun projectee -> (match (projectee) with
-| MLE_CTor (_0) -> begin
-true
-end
-| uu____2035 -> begin
-false
-end))
-
-
-let __proj__MLE_CTor__item___0 : mlexpr'  ->  (mlpath * mlexpr Prims.list) = (fun projectee -> (match (projectee) with
-| MLE_CTor (_0) -> begin
-_0
-end))
-
-
-let uu___is_MLE_Seq : mlexpr'  ->  Prims.bool = (fun projectee -> (match (projectee) with
-| MLE_Seq (_0) -> begin
-true
-end
-| uu____2069 -> begin
-false
-end))
-
-
-let __proj__MLE_Seq__item___0 : mlexpr'  ->  mlexpr Prims.list = (fun projectee -> (match (projectee) with
-| MLE_Seq (_0) -> begin
-_0
-end))
-
-
-let uu___is_MLE_Tuple : mlexpr'  ->  Prims.bool = (fun projectee -> (match (projectee) with
-| MLE_Tuple (_0) -> begin
-true
-end
-| uu____2091 -> begin
-false
-end))
-
-
-let __proj__MLE_Tuple__item___0 : mlexpr'  ->  mlexpr Prims.list = (fun projectee -> (match (projectee) with
-| MLE_Tuple (_0) -> begin
-_0
-end))
-
-
-let uu___is_MLE_Record : mlexpr'  ->  Prims.bool = (fun projectee -> (match (projectee) with
-| MLE_Record (_0) -> begin
-true
-end
-| uu____2123 -> begin
-false
-end))
-
-
-let __proj__MLE_Record__item___0 : mlexpr'  ->  (mlsymbol Prims.list * (mlsymbol * mlexpr) Prims.list) = (fun projectee -> (match (projectee) with
-| MLE_Record (_0) -> begin
-_0
-end))
-
-
-let uu___is_MLE_Proj : mlexpr'  ->  Prims.bool = (fun projectee -> (match (projectee) with
-| MLE_Proj (_0) -> begin
-true
-end
-| uu____2177 -> begin
-false
-end))
-
-
-let __proj__MLE_Proj__item___0 : mlexpr'  ->  (mlexpr * mlpath) = (fun projectee -> (match (projectee) with
-| MLE_Proj (_0) -> begin
-_0
-end))
-
-
-let uu___is_MLE_If : mlexpr'  ->  Prims.bool = (fun projectee -> (match (projectee) with
-| MLE_If (_0) -> begin
-true
-end
-| uu____2211 -> begin
-false
-end))
-
-
-let __proj__MLE_If__item___0 : mlexpr'  ->  (mlexpr * mlexpr * mlexpr FStar_Pervasives_Native.option) = (fun projectee -> (match (projectee) with
-| MLE_If (_0) -> begin
-_0
-end))
-
-
-let uu___is_MLE_Raise : mlexpr'  ->  Prims.bool = (fun projectee -> (match (projectee) with
-| MLE_Raise (_0) -> begin
-true
-end
-| uu____2255 -> begin
-false
-end))
-
-
-let __proj__MLE_Raise__item___0 : mlexpr'  ->  (mlpath * mlexpr Prims.list) = (fun projectee -> (match (projectee) with
-| MLE_Raise (_0) -> begin
-_0
-end))
-
-
-let uu___is_MLE_Try : mlexpr'  ->  Prims.bool = (fun projectee -> (match (projectee) with
-| MLE_Try (_0) -> begin
-true
-end
-| uu____2301 -> begin
-false
-end))
-
-
-let __proj__MLE_Try__item___0 : mlexpr'  ->  (mlexpr * (mlpattern * mlexpr FStar_Pervasives_Native.option * mlexpr) Prims.list) = (fun projectee -> (match (projectee) with
-| MLE_Try (_0) -> begin
-_0
-end))
-
-
-let __proj__Mkmlexpr__item__expr : mlexpr  ->  mlexpr' = (fun projectee -> (match (projectee) with
-| {expr = __fname__expr; mlty = __fname__mlty; loc = __fname__loc} -> begin
-__fname__expr
-end))
-
-
-let __proj__Mkmlexpr__item__mlty : mlexpr  ->  mlty = (fun projectee -> (match (projectee) with
-| {expr = __fname__expr; mlty = __fname__mlty; loc = __fname__loc} -> begin
-__fname__mlty
-end))
-
-
-let __proj__Mkmlexpr__item__loc : mlexpr  ->  mlloc = (fun projectee -> (match (projectee) with
-| {expr = __fname__expr; mlty = __fname__mlty; loc = __fname__loc} -> begin
-__fname__loc
-end))
-
-
-let __proj__Mkmllb__item__mllb_name : mllb  ->  mlident = (fun projectee -> (match (projectee) with
-| {mllb_name = __fname__mllb_name; mllb_tysc = __fname__mllb_tysc; mllb_add_unit = __fname__mllb_add_unit; mllb_def = __fname__mllb_def; mllb_meta = __fname__mllb_meta; print_typ = __fname__print_typ} -> begin
-__fname__mllb_name
-end))
-
-
-let __proj__Mkmllb__item__mllb_tysc : mllb  ->  mltyscheme FStar_Pervasives_Native.option = (fun projectee -> (match (projectee) with
-| {mllb_name = __fname__mllb_name; mllb_tysc = __fname__mllb_tysc; mllb_add_unit = __fname__mllb_add_unit; mllb_def = __fname__mllb_def; mllb_meta = __fname__mllb_meta; print_typ = __fname__print_typ} -> begin
-__fname__mllb_tysc
-end))
-
-
-let __proj__Mkmllb__item__mllb_add_unit : mllb  ->  Prims.bool = (fun projectee -> (match (projectee) with
-| {mllb_name = __fname__mllb_name; mllb_tysc = __fname__mllb_tysc; mllb_add_unit = __fname__mllb_add_unit; mllb_def = __fname__mllb_def; mllb_meta = __fname__mllb_meta; print_typ = __fname__print_typ} -> begin
-__fname__mllb_add_unit
-end))
-
-
-let __proj__Mkmllb__item__mllb_def : mllb  ->  mlexpr = (fun projectee -> (match (projectee) with
-| {mllb_name = __fname__mllb_name; mllb_tysc = __fname__mllb_tysc; mllb_add_unit = __fname__mllb_add_unit; mllb_def = __fname__mllb_def; mllb_meta = __fname__mllb_meta; print_typ = __fname__print_typ} -> begin
-__fname__mllb_def
-end))
-
-
-let __proj__Mkmllb__item__mllb_meta : mllb  ->  metadata = (fun projectee -> (match (projectee) with
-| {mllb_name = __fname__mllb_name; mllb_tysc = __fname__mllb_tysc; mllb_add_unit = __fname__mllb_add_unit; mllb_def = __fname__mllb_def; mllb_meta = __fname__mllb_meta; print_typ = __fname__print_typ} -> begin
-__fname__mllb_meta
-end))
-
-
-let __proj__Mkmllb__item__print_typ : mllb  ->  Prims.bool = (fun projectee -> (match (projectee) with
-| {mllb_name = __fname__mllb_name; mllb_tysc = __fname__mllb_tysc; mllb_add_unit = __fname__mllb_add_unit; mllb_def = __fname__mllb_def; mllb_meta = __fname__mllb_meta; print_typ = __fname__print_typ} -> begin
-__fname__print_typ
-end))
-
-
-type mlbranch =
-(mlpattern * mlexpr FStar_Pervasives_Native.option * mlexpr)
-
-
-type mlletbinding =
-(mlletflavor * mllb Prims.list)
-
-type mltybody =
-| MLTD_Abbrev of mlty
-| MLTD_Record of (mlsymbol * mlty) Prims.list
-| MLTD_DType of (mlsymbol * (mlsymbol * mlty) Prims.list) Prims.list
-
-
-let uu___is_MLTD_Abbrev : mltybody  ->  Prims.bool = (fun projectee -> (match (projectee) with
-| MLTD_Abbrev (_0) -> begin
-true
-end
-| uu____2510 -> begin
-false
-end))
-
-
-let __proj__MLTD_Abbrev__item___0 : mltybody  ->  mlty = (fun projectee -> (match (projectee) with
-| MLTD_Abbrev (_0) -> begin
-_0
-end))
-
-
-let uu___is_MLTD_Record : mltybody  ->  Prims.bool = (fun projectee -> (match (projectee) with
-| MLTD_Record (_0) -> begin
-true
-end
-| uu____2530 -> begin
-false
-end))
-
-
-let __proj__MLTD_Record__item___0 : mltybody  ->  (mlsymbol * mlty) Prims.list = (fun projectee -> (match (projectee) with
-| MLTD_Record (_0) -> begin
-_0
-end))
-
-
-let uu___is_MLTD_DType : mltybody  ->  Prims.bool = (fun projectee -> (match (projectee) with
-| MLTD_DType (_0) -> begin
-true
-end
-| uu____2574 -> begin
-false
-end))
-
-
-let __proj__MLTD_DType__item___0 : mltybody  ->  (mlsymbol * (mlsymbol * mlty) Prims.list) Prims.list = (fun projectee -> (match (projectee) with
-| MLTD_DType (_0) -> begin
-_0
-end))
-
-
-type one_mltydecl =
-(Prims.bool * mlsymbol * mlsymbol FStar_Pervasives_Native.option * mlidents * metadata * mltybody FStar_Pervasives_Native.option)
-
-
-type mltydecl =
-one_mltydecl Prims.list
-
-type mlmodule1 =
-| MLM_Ty of mltydecl
-| MLM_Let of mlletbinding
-| MLM_Exn of (mlsymbol * (mlsymbol * mlty) Prims.list)
-| MLM_Top of mlexpr
-| MLM_Loc of mlloc
-
-
-let uu___is_MLM_Ty : mlmodule1  ->  Prims.bool = (fun projectee -> (match (projectee) with
-| MLM_Ty (_0) -> begin
-true
-end
-| uu____2677 -> begin
-false
-end))
-
-
-let __proj__MLM_Ty__item___0 : mlmodule1  ->  mltydecl = (fun projectee -> (match (projectee) with
-| MLM_Ty (_0) -> begin
-_0
-end))
-
-
-let uu___is_MLM_Let : mlmodule1  ->  Prims.bool = (fun projectee -> (match (projectee) with
-| MLM_Let (_0) -> begin
-true
-end
-| uu____2691 -> begin
-false
-end))
-
-
-let __proj__MLM_Let__item___0 : mlmodule1  ->  mlletbinding = (fun projectee -> (match (projectee) with
-| MLM_Let (_0) -> begin
-_0
-end))
-
-
-let uu___is_MLM_Exn : mlmodule1  ->  Prims.bool = (fun projectee -> (match (projectee) with
-| MLM_Exn (_0) -> begin
-true
-end
-| uu____2715 -> begin
-false
-end))
-
-
-let __proj__MLM_Exn__item___0 : mlmodule1  ->  (mlsymbol * (mlsymbol * mlty) Prims.list) = (fun projectee -> (match (projectee) with
-| MLM_Exn (_0) -> begin
-_0
-end))
-
-
-let uu___is_MLM_Top : mlmodule1  ->  Prims.bool = (fun projectee -> (match (projectee) with
-| MLM_Top (_0) -> begin
-true
-end
-| uu____2759 -> begin
-false
-end))
-
-
-let __proj__MLM_Top__item___0 : mlmodule1  ->  mlexpr = (fun projectee -> (match (projectee) with
-| MLM_Top (_0) -> begin
-_0
-end))
-
-
-let uu___is_MLM_Loc : mlmodule1  ->  Prims.bool = (fun projectee -> (match (projectee) with
-| MLM_Loc (_0) -> begin
-true
-end
-| uu____2773 -> begin
-false
-end))
-
-
-let __proj__MLM_Loc__item___0 : mlmodule1  ->  mlloc = (fun projectee -> (match (projectee) with
-| MLM_Loc (_0) -> begin
-_0
-end))
-
-
-type mlmodule =
-mlmodule1 Prims.list
-
-type mlsig1 =
-| MLS_Mod of (mlsymbol * mlsig1 Prims.list)
-| MLS_Ty of mltydecl
-| MLS_Val of (mlsymbol * mltyscheme)
-| MLS_Exn of (mlsymbol * mlty Prims.list)
-
-
-let uu___is_MLS_Mod : mlsig1  ->  Prims.bool = (fun projectee -> (match (projectee) with
-| MLS_Mod (_0) -> begin
-true
-end
-| uu____2831 -> begin
-false
-end))
-
-
-let __proj__MLS_Mod__item___0 : mlsig1  ->  (mlsymbol * mlsig1 Prims.list) = (fun projectee -> (match (projectee) with
-| MLS_Mod (_0) -> begin
-_0
-end))
-
-
-let uu___is_MLS_Ty : mlsig1  ->  Prims.bool = (fun projectee -> (match (projectee) with
-| MLS_Ty (_0) -> begin
-true
-end
-| uu____2863 -> begin
-false
-end))
-
-
-let __proj__MLS_Ty__item___0 : mlsig1  ->  mltydecl = (fun projectee -> (match (projectee) with
-| MLS_Ty (_0) -> begin
-_0
-end))
-
-
-let uu___is_MLS_Val : mlsig1  ->  Prims.bool = (fun projectee -> (match (projectee) with
-| MLS_Val (_0) -> begin
-true
-end
-| uu____2881 -> begin
-false
-end))
-
-
-let __proj__MLS_Val__item___0 : mlsig1  ->  (mlsymbol * mltyscheme) = (fun projectee -> (match (projectee) with
-| MLS_Val (_0) -> begin
-_0
-end))
-
-
-let uu___is_MLS_Exn : mlsig1  ->  Prims.bool = (fun projectee -> (match (projectee) with
-| MLS_Exn (_0) -> begin
-true
-end
-| uu____2913 -> begin
-false
-end))
-
-
-let __proj__MLS_Exn__item___0 : mlsig1  ->  (mlsymbol * mlty Prims.list) = (fun projectee -> (match (projectee) with
-| MLS_Exn (_0) -> begin
-_0
-end))
-
-
-type mlsig =
-mlsig1 Prims.list
-
-
-let with_ty_loc : mlty  ->  mlexpr'  ->  mlloc  ->  mlexpr = (fun t e l -> {expr = e; mlty = t; loc = l})
-
-
-let with_ty : mlty  ->  mlexpr'  ->  mlexpr = (fun t e -> (with_ty_loc t e dummy_loc))
-
-type mllib =
-| MLLib of (mlpath * (mlsig * mlmodule) FStar_Pervasives_Native.option * mllib) Prims.list
-
-
-let uu___is_MLLib : mllib  ->  Prims.bool = (fun projectee -> true)
-
-
-let __proj__MLLib__item___0 : mllib  ->  (mlpath * (mlsig * mlmodule) FStar_Pervasives_Native.option * mllib) Prims.list = (fun projectee -> (match (projectee) with
-| MLLib (_0) -> begin
-_0
-end))
-
-
-let ml_unit_ty : mlty = MLTY_Erased
-
-
-let ml_bool_ty : mlty = MLTY_Named ((([]), (((("Prims")::[]), ("bool")))))
-
-
-let ml_int_ty : mlty = MLTY_Named ((([]), (((("Prims")::[]), ("int")))))
-
-
-let ml_string_ty : mlty = MLTY_Named ((([]), (((("Prims")::[]), ("string")))))
-
-
-let ml_unit : mlexpr = (with_ty ml_unit_ty (MLE_Const (MLC_Unit)))
-
-
-let mlp_lalloc : (Prims.string Prims.list * Prims.string) = ((("SST")::[]), ("lalloc"))
-
-
-let apply_obj_repr : mlexpr  ->  mlty  ->  mlexpr = (fun x t -> (
-
-let obj_ns = (
-
-let uu____3087 = (
-
-let uu____3088 = (FStar_Options.codegen ())
-in (Prims.op_Equality uu____3088 (FStar_Pervasives_Native.Some (FStar_Options.FSharp))))
-in (match (uu____3087) with
-| true -> begin
-"FSharp.Compatibility.OCaml.Obj"
-end
-| uu____3093 -> begin
-"Obj"
-end))
-in (
-
-let obj_repr = (with_ty (MLTY_Fun (((t), (E_PURE), (MLTY_Top)))) (MLE_Name ((((obj_ns)::[]), ("repr")))))
-in (with_ty_loc MLTY_Top (MLE_App (((obj_repr), ((x)::[])))) x.loc))))
-
-
-let avoid_keyword : Prims.string  ->  Prims.string = (fun s -> (
-
-let uu____3104 = (is_reserved s)
-in (match (uu____3104) with
-| true -> begin
-(Prims.strcat s "_")
-end
-| uu____3105 -> begin
-s
-end)))
-
-
-let bv_as_mlident : FStar_Syntax_Syntax.bv  ->  mlident = (fun x -> (
-
-let uu____3111 = (((FStar_Util.starts_with x.FStar_Syntax_Syntax.ppname.FStar_Ident.idText FStar_Ident.reserved_prefix) || (FStar_Syntax_Syntax.is_null_bv x)) || (is_reserved x.FStar_Syntax_Syntax.ppname.FStar_Ident.idText))
-in (match (uu____3111) with
-| true -> begin
-(
-
-let uu____3112 = (
-
-let uu____3113 = (
-
-let uu____3114 = (FStar_Util.string_of_int x.FStar_Syntax_Syntax.index)
-in (Prims.strcat "_" uu____3114))
-in (Prims.strcat x.FStar_Syntax_Syntax.ppname.FStar_Ident.idText uu____3113))
-in (FStar_All.pipe_left avoid_keyword uu____3112))
-end
-| uu____3115 -> begin
-(FStar_All.pipe_left avoid_keyword x.FStar_Syntax_Syntax.ppname.FStar_Ident.idText)
-end)))
-
-
-let push_unit : mltyscheme  ->  mltyscheme = (fun ts -> (
-
-let uu____3121 = ts
-in (match (uu____3121) with
-| (vs, ty) -> begin
-((vs), (MLTY_Fun (((ml_unit_ty), (E_PURE), (ty)))))
-end)))
-
-
-let pop_unit : mltyscheme  ->  mltyscheme = (fun ts -> (
-
-let uu____3129 = ts
-in (match (uu____3129) with
-| (vs, ty) -> begin
-(match (ty) with
-| MLTY_Fun (l, E_PURE, t) -> begin
-(match ((Prims.op_Equality l ml_unit_ty)) with
-| true -> begin
-((vs), (t))
-end
-| uu____3134 -> begin
-(failwith "unexpected: pop_unit: domain was not unit")
-end)
-end
-| uu____3135 -> begin
-(failwith "unexpected: pop_unit: not a function type")
-end)
-end)))
-
-
-
-=======
 type mlsymbol = Prims.string
 type mlident = mlsymbol
 type mlpath = (mlsymbol Prims.list,mlsymbol) FStar_Pervasives_Native.tuple2
@@ -2325,5 +957,4 @@
              then (vs, t)
              else failwith "unexpected: pop_unit: domain was not unit"
          | uu____2831 -> failwith "unexpected: pop_unit: not a function type")
-  
->>>>>>> ca297a09
+  