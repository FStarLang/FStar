open Prims
type mlsymbol = Prims.string
type mlident = (mlsymbol,Prims.int) FStar_Pervasives_Native.tuple2
type mlpath = (mlsymbol Prims.list,mlsymbol) FStar_Pervasives_Native.tuple2
let ocamlkeywords: Prims.string Prims.list =
  ["and";
  "as";
  "assert";
  "asr";
  "begin";
  "class";
  "constraint";
  "do";
  "done";
  "downto";
  "else";
  "end";
  "exception";
  "external";
  "false";
  "for";
  "fun";
  "function";
  "functor";
  "if";
  "in";
  "include";
  "inherit";
  "initializer";
  "land";
  "lazy";
  "let";
  "lor";
  "lsl";
  "lsr";
  "lxor";
  "match";
  "method";
  "mod";
  "module";
  "mutable";
  "new";
  "object";
  "of";
  "open";
  "or";
  "private";
  "rec";
  "sig";
  "struct";
  "then";
  "to";
  "true";
  "try";
  "type";
  "val";
  "virtual";
  "when";
  "while";
  "with";
  "nonrec"]
let is_reserved: Prims.string -> Prims.bool =
  fun k  -> FStar_List.existsb (fun k'  -> k' = k) ocamlkeywords
let idsym: mlident -> mlsymbol =
<<<<<<< HEAD
  fun uu____16  -> match uu____16 with | (s,uu____18) -> s
let string_of_mlpath: mlpath -> mlsymbol =
  fun uu____22  ->
    match uu____22 with
=======
  fun uu____19  -> match uu____19 with | (s,uu____21) -> s
let string_of_mlpath: mlpath -> mlsymbol =
  fun uu____24  ->
    match uu____24 with
>>>>>>> c7f1cc4d
    | (p,s) -> FStar_String.concat "." (FStar_List.append p [s])
type gensym_t =
  {
  gensym: Prims.unit -> mlident;
  reset: Prims.unit -> Prims.unit;}
let __proj__Mkgensym_t__item__gensym: gensym_t -> Prims.unit -> mlident =
  fun projectee  ->
    match projectee with
    | { gensym = __fname__gensym; reset = __fname__reset;_} ->
        __fname__gensym
let __proj__Mkgensym_t__item__reset: gensym_t -> Prims.unit -> Prims.unit =
  fun projectee  ->
    match projectee with
    | { gensym = __fname__gensym; reset = __fname__reset;_} -> __fname__reset
let gs: gensym_t =
  let ctr = FStar_Util.mk_ref (Prims.parse_int "0") in
  let n_resets = FStar_Util.mk_ref (Prims.parse_int "0") in
  {
    gensym =
<<<<<<< HEAD
      (fun uu____85  ->
         FStar_Util.incr ctr;
         (let uu____90 =
            let uu____91 =
              let uu____92 =
                let uu____93 = FStar_ST.read n_resets in
                FStar_Util.string_of_int uu____93 in
              let uu____96 =
                let uu____97 =
                  let uu____98 = FStar_ST.read ctr in
                  FStar_Util.string_of_int uu____98 in
                Prims.strcat "_" uu____97 in
              Prims.strcat uu____92 uu____96 in
            Prims.strcat "_" uu____91 in
          (uu____90, (Prims.parse_int "0"))));
    reset =
      (fun uu____103  ->
         FStar_ST.write ctr (Prims.parse_int "0"); FStar_Util.incr n_resets)
  }
let gensym: Prims.unit -> mlident = fun uu____113  -> gs.gensym ()
let reset_gensym: Prims.unit -> Prims.unit = fun uu____117  -> gs.reset ()
=======
      (fun uu____69  ->
         FStar_Util.incr ctr;
         (let uu____74 =
            let uu____75 =
              let uu____76 =
                let uu____77 = FStar_ST.read n_resets in
                FStar_Util.string_of_int uu____77 in
              let uu____80 =
                let uu____81 =
                  let uu____82 = FStar_ST.read ctr in
                  FStar_Util.string_of_int uu____82 in
                Prims.strcat "_" uu____81 in
              Prims.strcat uu____76 uu____80 in
            Prims.strcat "_" uu____75 in
          (uu____74, (Prims.parse_int "0"))));
    reset =
      (fun uu____85  ->
         FStar_ST.write ctr (Prims.parse_int "0"); FStar_Util.incr n_resets)
  }
let gensym: Prims.unit -> mlident = fun uu____94  -> gs.gensym ()
let reset_gensym: Prims.unit -> Prims.unit = fun uu____97  -> gs.reset ()
>>>>>>> c7f1cc4d
let rec gensyms: Prims.int -> mlident Prims.list =
  fun x  ->
    match x with
    | _0_39 when _0_39 = (Prims.parse_int "0") -> []
    | n1 ->
<<<<<<< HEAD
        let uu____125 = gensym () in
        let uu____126 = gensyms (n1 - (Prims.parse_int "1")) in uu____125 ::
          uu____126
=======
        let uu____106 = gensym () in
        let uu____107 = gensyms (n1 - (Prims.parse_int "1")) in uu____106 ::
          uu____107
>>>>>>> c7f1cc4d
let mlpath_of_lident:
  FStar_Ident.lident ->
    (Prims.string Prims.list,Prims.string) FStar_Pervasives_Native.tuple2
  =
  fun x  ->
    if FStar_Ident.lid_equals x FStar_Parser_Const.failwith_lid
    then ([], ((x.FStar_Ident.ident).FStar_Ident.idText))
    else
<<<<<<< HEAD
      (let uu____134 =
         FStar_List.map (fun x1  -> x1.FStar_Ident.idText) x.FStar_Ident.ns in
       (uu____134, ((x.FStar_Ident.ident).FStar_Ident.idText)))
=======
      (let uu____116 =
         FStar_List.map (fun x1  -> x1.FStar_Ident.idText) x.FStar_Ident.ns in
       (uu____116, ((x.FStar_Ident.ident).FStar_Ident.idText)))
>>>>>>> c7f1cc4d
type mlidents = mlident Prims.list
type mlsymbols = mlsymbol Prims.list
type e_tag =
  | E_PURE
  | E_GHOST
  | E_IMPURE
let uu___is_E_PURE: e_tag -> Prims.bool =
  fun projectee  ->
<<<<<<< HEAD
    match projectee with | E_PURE  -> true | uu____145 -> false
let uu___is_E_GHOST: e_tag -> Prims.bool =
  fun projectee  ->
    match projectee with | E_GHOST  -> true | uu____150 -> false
let uu___is_E_IMPURE: e_tag -> Prims.bool =
  fun projectee  ->
    match projectee with | E_IMPURE  -> true | uu____155 -> false
=======
    match projectee with | E_PURE  -> true | uu____129 -> false
let uu___is_E_GHOST: e_tag -> Prims.bool =
  fun projectee  ->
    match projectee with | E_GHOST  -> true | uu____133 -> false
let uu___is_E_IMPURE: e_tag -> Prims.bool =
  fun projectee  ->
    match projectee with | E_IMPURE  -> true | uu____137 -> false
>>>>>>> c7f1cc4d
type mlloc = (Prims.int,Prims.string) FStar_Pervasives_Native.tuple2
let dummy_loc: (Prims.int,Prims.string) FStar_Pervasives_Native.tuple2 =
  ((Prims.parse_int "0"), "")
type mlty =
  | MLTY_Var of mlident
  | MLTY_Fun of (mlty,e_tag,mlty) FStar_Pervasives_Native.tuple3
  | MLTY_Named of (mlty Prims.list,mlpath) FStar_Pervasives_Native.tuple2
  | MLTY_Tuple of mlty Prims.list
  | MLTY_Top
let uu___is_MLTY_Var: mlty -> Prims.bool =
  fun projectee  ->
<<<<<<< HEAD
    match projectee with | MLTY_Var _0 -> true | uu____188 -> false
=======
    match projectee with | MLTY_Var _0 -> true | uu____180 -> false
>>>>>>> c7f1cc4d
let __proj__MLTY_Var__item___0: mlty -> mlident =
  fun projectee  -> match projectee with | MLTY_Var _0 -> _0
let uu___is_MLTY_Fun: mlty -> Prims.bool =
  fun projectee  ->
<<<<<<< HEAD
    match projectee with | MLTY_Fun _0 -> true | uu____205 -> false
=======
    match projectee with | MLTY_Fun _0 -> true | uu____198 -> false
>>>>>>> c7f1cc4d
let __proj__MLTY_Fun__item___0:
  mlty -> (mlty,e_tag,mlty) FStar_Pervasives_Native.tuple3 =
  fun projectee  -> match projectee with | MLTY_Fun _0 -> _0
let uu___is_MLTY_Named: mlty -> Prims.bool =
  fun projectee  ->
<<<<<<< HEAD
    match projectee with | MLTY_Named _0 -> true | uu____231 -> false
=======
    match projectee with | MLTY_Named _0 -> true | uu____234 -> false
>>>>>>> c7f1cc4d
let __proj__MLTY_Named__item___0:
  mlty -> (mlty Prims.list,mlpath) FStar_Pervasives_Native.tuple2 =
  fun projectee  -> match projectee with | MLTY_Named _0 -> _0
let uu___is_MLTY_Tuple: mlty -> Prims.bool =
  fun projectee  ->
<<<<<<< HEAD
    match projectee with | MLTY_Tuple _0 -> true | uu____255 -> false
=======
    match projectee with | MLTY_Tuple _0 -> true | uu____266 -> false
>>>>>>> c7f1cc4d
let __proj__MLTY_Tuple__item___0: mlty -> mlty Prims.list =
  fun projectee  -> match projectee with | MLTY_Tuple _0 -> _0
let uu___is_MLTY_Top: mlty -> Prims.bool =
  fun projectee  ->
<<<<<<< HEAD
    match projectee with | MLTY_Top  -> true | uu____271 -> false
=======
    match projectee with | MLTY_Top  -> true | uu____283 -> false
>>>>>>> c7f1cc4d
type mltyscheme = (mlidents,mlty) FStar_Pervasives_Native.tuple2
type mlconstant =
  | MLC_Unit
  | MLC_Bool of Prims.bool
  | MLC_Int of
  (Prims.string,(FStar_Const.signedness,FStar_Const.width)
                  FStar_Pervasives_Native.tuple2
                  FStar_Pervasives_Native.option)
  FStar_Pervasives_Native.tuple2
  | MLC_Float of FStar_BaseTypes.float
  | MLC_Char of FStar_BaseTypes.char
  | MLC_String of Prims.string
  | MLC_Bytes of FStar_BaseTypes.byte Prims.array
let uu___is_MLC_Unit: mlconstant -> Prims.bool =
  fun projectee  ->
<<<<<<< HEAD
    match projectee with | MLC_Unit  -> true | uu____308 -> false
let uu___is_MLC_Bool: mlconstant -> Prims.bool =
  fun projectee  ->
    match projectee with | MLC_Bool _0 -> true | uu____314 -> false
=======
    match projectee with | MLC_Unit  -> true | uu____327 -> false
let uu___is_MLC_Bool: mlconstant -> Prims.bool =
  fun projectee  ->
    match projectee with | MLC_Bool _0 -> true | uu____332 -> false
>>>>>>> c7f1cc4d
let __proj__MLC_Bool__item___0: mlconstant -> Prims.bool =
  fun projectee  -> match projectee with | MLC_Bool _0 -> _0
let uu___is_MLC_Int: mlconstant -> Prims.bool =
  fun projectee  ->
<<<<<<< HEAD
    match projectee with | MLC_Int _0 -> true | uu____333 -> false
=======
    match projectee with | MLC_Int _0 -> true | uu____354 -> false
>>>>>>> c7f1cc4d
let __proj__MLC_Int__item___0:
  mlconstant ->
    (Prims.string,(FStar_Const.signedness,FStar_Const.width)
                    FStar_Pervasives_Native.tuple2
                    FStar_Pervasives_Native.option)
      FStar_Pervasives_Native.tuple2
  = fun projectee  -> match projectee with | MLC_Int _0 -> _0
let uu___is_MLC_Float: mlconstant -> Prims.bool =
  fun projectee  ->
<<<<<<< HEAD
    match projectee with | MLC_Float _0 -> true | uu____362 -> false
=======
    match projectee with | MLC_Float _0 -> true | uu____396 -> false
>>>>>>> c7f1cc4d
let __proj__MLC_Float__item___0: mlconstant -> FStar_BaseTypes.float =
  fun projectee  -> match projectee with | MLC_Float _0 -> _0
let uu___is_MLC_Char: mlconstant -> Prims.bool =
  fun projectee  ->
<<<<<<< HEAD
    match projectee with | MLC_Char _0 -> true | uu____376 -> false
=======
    match projectee with | MLC_Char _0 -> true | uu____408 -> false
>>>>>>> c7f1cc4d
let __proj__MLC_Char__item___0: mlconstant -> FStar_BaseTypes.char =
  fun projectee  -> match projectee with | MLC_Char _0 -> _0
let uu___is_MLC_String: mlconstant -> Prims.bool =
  fun projectee  ->
<<<<<<< HEAD
    match projectee with | MLC_String _0 -> true | uu____390 -> false
=======
    match projectee with | MLC_String _0 -> true | uu____420 -> false
>>>>>>> c7f1cc4d
let __proj__MLC_String__item___0: mlconstant -> Prims.string =
  fun projectee  -> match projectee with | MLC_String _0 -> _0
let uu___is_MLC_Bytes: mlconstant -> Prims.bool =
  fun projectee  ->
<<<<<<< HEAD
    match projectee with | MLC_Bytes _0 -> true | uu____405 -> false
=======
    match projectee with | MLC_Bytes _0 -> true | uu____434 -> false
>>>>>>> c7f1cc4d
let __proj__MLC_Bytes__item___0:
  mlconstant -> FStar_BaseTypes.byte Prims.array =
  fun projectee  -> match projectee with | MLC_Bytes _0 -> _0
type mlpattern =
  | MLP_Wild
  | MLP_Const of mlconstant
  | MLP_Var of mlident
  | MLP_CTor of (mlpath,mlpattern Prims.list) FStar_Pervasives_Native.tuple2
  | MLP_Branch of mlpattern Prims.list
  | MLP_Record of
  (mlsymbol Prims.list,(mlsymbol,mlpattern) FStar_Pervasives_Native.tuple2
                         Prims.list)
  FStar_Pervasives_Native.tuple2
  | MLP_Tuple of mlpattern Prims.list
let uu___is_MLP_Wild: mlpattern -> Prims.bool =
  fun projectee  ->
<<<<<<< HEAD
    match projectee with | MLP_Wild  -> true | uu____456 -> false
let uu___is_MLP_Const: mlpattern -> Prims.bool =
  fun projectee  ->
    match projectee with | MLP_Const _0 -> true | uu____462 -> false
=======
    match projectee with | MLP_Wild  -> true | uu____497 -> false
let uu___is_MLP_Const: mlpattern -> Prims.bool =
  fun projectee  ->
    match projectee with | MLP_Const _0 -> true | uu____502 -> false
>>>>>>> c7f1cc4d
let __proj__MLP_Const__item___0: mlpattern -> mlconstant =
  fun projectee  -> match projectee with | MLP_Const _0 -> _0
let uu___is_MLP_Var: mlpattern -> Prims.bool =
  fun projectee  ->
<<<<<<< HEAD
    match projectee with | MLP_Var _0 -> true | uu____476 -> false
=======
    match projectee with | MLP_Var _0 -> true | uu____514 -> false
>>>>>>> c7f1cc4d
let __proj__MLP_Var__item___0: mlpattern -> mlident =
  fun projectee  -> match projectee with | MLP_Var _0 -> _0
let uu___is_MLP_CTor: mlpattern -> Prims.bool =
  fun projectee  ->
<<<<<<< HEAD
    match projectee with | MLP_CTor _0 -> true | uu____493 -> false
=======
    match projectee with | MLP_CTor _0 -> true | uu____532 -> false
>>>>>>> c7f1cc4d
let __proj__MLP_CTor__item___0:
  mlpattern -> (mlpath,mlpattern Prims.list) FStar_Pervasives_Native.tuple2 =
  fun projectee  -> match projectee with | MLP_CTor _0 -> _0
let uu___is_MLP_Branch: mlpattern -> Prims.bool =
  fun projectee  ->
<<<<<<< HEAD
    match projectee with | MLP_Branch _0 -> true | uu____517 -> false
=======
    match projectee with | MLP_Branch _0 -> true | uu____564 -> false
>>>>>>> c7f1cc4d
let __proj__MLP_Branch__item___0: mlpattern -> mlpattern Prims.list =
  fun projectee  -> match projectee with | MLP_Branch _0 -> _0
let uu___is_MLP_Record: mlpattern -> Prims.bool =
  fun projectee  ->
<<<<<<< HEAD
    match projectee with | MLP_Record _0 -> true | uu____540 -> false
=======
    match projectee with | MLP_Record _0 -> true | uu____594 -> false
>>>>>>> c7f1cc4d
let __proj__MLP_Record__item___0:
  mlpattern ->
    (mlsymbol Prims.list,(mlsymbol,mlpattern) FStar_Pervasives_Native.tuple2
                           Prims.list)
      FStar_Pervasives_Native.tuple2
  = fun projectee  -> match projectee with | MLP_Record _0 -> _0
let uu___is_MLP_Tuple: mlpattern -> Prims.bool =
  fun projectee  ->
<<<<<<< HEAD
    match projectee with | MLP_Tuple _0 -> true | uu____573 -> false
=======
    match projectee with | MLP_Tuple _0 -> true | uu____644 -> false
>>>>>>> c7f1cc4d
let __proj__MLP_Tuple__item___0: mlpattern -> mlpattern Prims.list =
  fun projectee  -> match projectee with | MLP_Tuple _0 -> _0
type c_flag =
  | Mutable
  | Assumed
  | Private
  | NoExtract
  | Attribute of Prims.string
let uu___is_Mutable: c_flag -> Prims.bool =
  fun projectee  ->
<<<<<<< HEAD
    match projectee with | Mutable  -> true | uu____593 -> false
let uu___is_Assumed: c_flag -> Prims.bool =
  fun projectee  ->
    match projectee with | Assumed  -> true | uu____598 -> false
let uu___is_Private: c_flag -> Prims.bool =
  fun projectee  ->
    match projectee with | Private  -> true | uu____603 -> false
let uu___is_NoExtract: c_flag -> Prims.bool =
  fun projectee  ->
    match projectee with | NoExtract  -> true | uu____608 -> false
let uu___is_Attribute: c_flag -> Prims.bool =
  fun projectee  ->
    match projectee with | Attribute _0 -> true | uu____614 -> false
=======
    match projectee with | Mutable  -> true | uu____665 -> false
let uu___is_Assumed: c_flag -> Prims.bool =
  fun projectee  ->
    match projectee with | Assumed  -> true | uu____669 -> false
let uu___is_Private: c_flag -> Prims.bool =
  fun projectee  ->
    match projectee with | Private  -> true | uu____673 -> false
let uu___is_NoExtract: c_flag -> Prims.bool =
  fun projectee  ->
    match projectee with | NoExtract  -> true | uu____677 -> false
let uu___is_Attribute: c_flag -> Prims.bool =
  fun projectee  ->
    match projectee with | Attribute _0 -> true | uu____682 -> false
>>>>>>> c7f1cc4d
let __proj__Attribute__item___0: c_flag -> Prims.string =
  fun projectee  -> match projectee with | Attribute _0 -> _0
type tyattr =
  | PpxDerivingShow
  | PpxDerivingShowConstant of Prims.string
let uu___is_PpxDerivingShow: tyattr -> Prims.bool =
  fun projectee  ->
    match projectee with | PpxDerivingShow  -> true | uu____631 -> false
let uu___is_PpxDerivingShowConstant: tyattr -> Prims.bool =
  fun projectee  ->
    match projectee with
    | PpxDerivingShowConstant _0 -> true
    | uu____637 -> false
let __proj__PpxDerivingShowConstant__item___0: tyattr -> Prims.string =
  fun projectee  -> match projectee with | PpxDerivingShowConstant _0 -> _0
type tyattrs = tyattr Prims.list
type mlletflavor =
  | Rec
  | NonRec
let uu___is_Rec: mlletflavor -> Prims.bool =
<<<<<<< HEAD
  fun projectee  -> match projectee with | Rec  -> true | uu____651 -> false
let uu___is_NonRec: mlletflavor -> Prims.bool =
  fun projectee  ->
    match projectee with | NonRec  -> true | uu____656 -> false
=======
  fun projectee  -> match projectee with | Rec  -> true | uu____693 -> false
let uu___is_NonRec: mlletflavor -> Prims.bool =
  fun projectee  ->
    match projectee with | NonRec  -> true | uu____697 -> false
>>>>>>> c7f1cc4d
type c_flags = c_flag Prims.list
type mlexpr' =
  | MLE_Const of mlconstant
  | MLE_Var of mlident
  | MLE_Name of mlpath
  | MLE_Let of
  ((mlletflavor,c_flags,mllb Prims.list) FStar_Pervasives_Native.tuple3,
  mlexpr) FStar_Pervasives_Native.tuple2
  | MLE_App of (mlexpr,mlexpr Prims.list) FStar_Pervasives_Native.tuple2
  | MLE_Fun of
  ((mlident,mlty) FStar_Pervasives_Native.tuple2 Prims.list,mlexpr)
  FStar_Pervasives_Native.tuple2
  | MLE_Match of
  (mlexpr,(mlpattern,mlexpr FStar_Pervasives_Native.option,mlexpr)
            FStar_Pervasives_Native.tuple3 Prims.list)
  FStar_Pervasives_Native.tuple2
  | MLE_Coerce of (mlexpr,mlty,mlty) FStar_Pervasives_Native.tuple3
  | MLE_CTor of (mlpath,mlexpr Prims.list) FStar_Pervasives_Native.tuple2
  | MLE_Seq of mlexpr Prims.list
  | MLE_Tuple of mlexpr Prims.list
  | MLE_Record of
  (mlsymbol Prims.list,(mlsymbol,mlexpr) FStar_Pervasives_Native.tuple2
                         Prims.list)
  FStar_Pervasives_Native.tuple2
  | MLE_Proj of (mlexpr,mlpath) FStar_Pervasives_Native.tuple2
  | MLE_If of (mlexpr,mlexpr,mlexpr FStar_Pervasives_Native.option)
  FStar_Pervasives_Native.tuple3
  | MLE_Raise of (mlpath,mlexpr Prims.list) FStar_Pervasives_Native.tuple2
  | MLE_Try of
  (mlexpr,(mlpattern,mlexpr FStar_Pervasives_Native.option,mlexpr)
            FStar_Pervasives_Native.tuple3 Prims.list)
  FStar_Pervasives_Native.tuple2
and mlexpr = {
  expr: mlexpr';
  mlty: mlty;
  loc: mlloc;}
and mllb =
  {
  mllb_name: mlident;
  mllb_tysc: mltyscheme FStar_Pervasives_Native.option;
  mllb_add_unit: Prims.bool;
  mllb_def: mlexpr;
  print_typ: Prims.bool;}
let uu___is_MLE_Const: mlexpr' -> Prims.bool =
  fun projectee  ->
<<<<<<< HEAD
    match projectee with | MLE_Const _0 -> true | uu____811 -> false
=======
    match projectee with | MLE_Const _0 -> true | uu____904 -> false
>>>>>>> c7f1cc4d
let __proj__MLE_Const__item___0: mlexpr' -> mlconstant =
  fun projectee  -> match projectee with | MLE_Const _0 -> _0
let uu___is_MLE_Var: mlexpr' -> Prims.bool =
  fun projectee  ->
<<<<<<< HEAD
    match projectee with | MLE_Var _0 -> true | uu____825 -> false
=======
    match projectee with | MLE_Var _0 -> true | uu____916 -> false
>>>>>>> c7f1cc4d
let __proj__MLE_Var__item___0: mlexpr' -> mlident =
  fun projectee  -> match projectee with | MLE_Var _0 -> _0
let uu___is_MLE_Name: mlexpr' -> Prims.bool =
  fun projectee  ->
<<<<<<< HEAD
    match projectee with | MLE_Name _0 -> true | uu____839 -> false
=======
    match projectee with | MLE_Name _0 -> true | uu____928 -> false
>>>>>>> c7f1cc4d
let __proj__MLE_Name__item___0: mlexpr' -> mlpath =
  fun projectee  -> match projectee with | MLE_Name _0 -> _0
let uu___is_MLE_Let: mlexpr' -> Prims.bool =
  fun projectee  ->
<<<<<<< HEAD
    match projectee with | MLE_Let _0 -> true | uu____859 -> false
=======
    match projectee with | MLE_Let _0 -> true | uu____952 -> false
>>>>>>> c7f1cc4d
let __proj__MLE_Let__item___0:
  mlexpr' ->
    ((mlletflavor,c_flags,mllb Prims.list) FStar_Pervasives_Native.tuple3,
      mlexpr) FStar_Pervasives_Native.tuple2
  = fun projectee  -> match projectee with | MLE_Let _0 -> _0
let uu___is_MLE_App: mlexpr' -> Prims.bool =
  fun projectee  ->
<<<<<<< HEAD
    match projectee with | MLE_App _0 -> true | uu____894 -> false
=======
    match projectee with | MLE_App _0 -> true | uu____1006 -> false
>>>>>>> c7f1cc4d
let __proj__MLE_App__item___0:
  mlexpr' -> (mlexpr,mlexpr Prims.list) FStar_Pervasives_Native.tuple2 =
  fun projectee  -> match projectee with | MLE_App _0 -> _0
let uu___is_MLE_Fun: mlexpr' -> Prims.bool =
  fun projectee  ->
<<<<<<< HEAD
    match projectee with | MLE_Fun _0 -> true | uu____922 -> false
=======
    match projectee with | MLE_Fun _0 -> true | uu____1046 -> false
>>>>>>> c7f1cc4d
let __proj__MLE_Fun__item___0:
  mlexpr' ->
    ((mlident,mlty) FStar_Pervasives_Native.tuple2 Prims.list,mlexpr)
      FStar_Pervasives_Native.tuple2
  = fun projectee  -> match projectee with | MLE_Fun _0 -> _0
let uu___is_MLE_Match: mlexpr' -> Prims.bool =
  fun projectee  ->
<<<<<<< HEAD
    match projectee with | MLE_Match _0 -> true | uu____958 -> false
=======
    match projectee with | MLE_Match _0 -> true | uu____1102 -> false
>>>>>>> c7f1cc4d
let __proj__MLE_Match__item___0:
  mlexpr' ->
    (mlexpr,(mlpattern,mlexpr FStar_Pervasives_Native.option,mlexpr)
              FStar_Pervasives_Native.tuple3 Prims.list)
      FStar_Pervasives_Native.tuple2
  = fun projectee  -> match projectee with | MLE_Match _0 -> _0
let uu___is_MLE_Coerce: mlexpr' -> Prims.bool =
  fun projectee  ->
<<<<<<< HEAD
    match projectee with | MLE_Coerce _0 -> true | uu____996 -> false
=======
    match projectee with | MLE_Coerce _0 -> true | uu____1162 -> false
>>>>>>> c7f1cc4d
let __proj__MLE_Coerce__item___0:
  mlexpr' -> (mlexpr,mlty,mlty) FStar_Pervasives_Native.tuple3 =
  fun projectee  -> match projectee with | MLE_Coerce _0 -> _0
let uu___is_MLE_CTor: mlexpr' -> Prims.bool =
  fun projectee  ->
<<<<<<< HEAD
    match projectee with | MLE_CTor _0 -> true | uu____1022 -> false
=======
    match projectee with | MLE_CTor _0 -> true | uu____1198 -> false
>>>>>>> c7f1cc4d
let __proj__MLE_CTor__item___0:
  mlexpr' -> (mlpath,mlexpr Prims.list) FStar_Pervasives_Native.tuple2 =
  fun projectee  -> match projectee with | MLE_CTor _0 -> _0
let uu___is_MLE_Seq: mlexpr' -> Prims.bool =
  fun projectee  ->
<<<<<<< HEAD
    match projectee with | MLE_Seq _0 -> true | uu____1046 -> false
=======
    match projectee with | MLE_Seq _0 -> true | uu____1230 -> false
>>>>>>> c7f1cc4d
let __proj__MLE_Seq__item___0: mlexpr' -> mlexpr Prims.list =
  fun projectee  -> match projectee with | MLE_Seq _0 -> _0
let uu___is_MLE_Tuple: mlexpr' -> Prims.bool =
  fun projectee  ->
<<<<<<< HEAD
    match projectee with | MLE_Tuple _0 -> true | uu____1064 -> false
=======
    match projectee with | MLE_Tuple _0 -> true | uu____1250 -> false
>>>>>>> c7f1cc4d
let __proj__MLE_Tuple__item___0: mlexpr' -> mlexpr Prims.list =
  fun projectee  -> match projectee with | MLE_Tuple _0 -> _0
let uu___is_MLE_Record: mlexpr' -> Prims.bool =
  fun projectee  ->
<<<<<<< HEAD
    match projectee with | MLE_Record _0 -> true | uu____1087 -> false
=======
    match projectee with | MLE_Record _0 -> true | uu____1280 -> false
>>>>>>> c7f1cc4d
let __proj__MLE_Record__item___0:
  mlexpr' ->
    (mlsymbol Prims.list,(mlsymbol,mlexpr) FStar_Pervasives_Native.tuple2
                           Prims.list)
      FStar_Pervasives_Native.tuple2
  = fun projectee  -> match projectee with | MLE_Record _0 -> _0
let uu___is_MLE_Proj: mlexpr' -> Prims.bool =
  fun projectee  ->
<<<<<<< HEAD
    match projectee with | MLE_Proj _0 -> true | uu____1121 -> false
=======
    match projectee with | MLE_Proj _0 -> true | uu____1332 -> false
>>>>>>> c7f1cc4d
let __proj__MLE_Proj__item___0:
  mlexpr' -> (mlexpr,mlpath) FStar_Pervasives_Native.tuple2 =
  fun projectee  -> match projectee with | MLE_Proj _0 -> _0
let uu___is_MLE_If: mlexpr' -> Prims.bool =
  fun projectee  ->
<<<<<<< HEAD
    match projectee with | MLE_If _0 -> true | uu____1145 -> false
=======
    match projectee with | MLE_If _0 -> true | uu____1364 -> false
>>>>>>> c7f1cc4d
let __proj__MLE_If__item___0:
  mlexpr' ->
    (mlexpr,mlexpr,mlexpr FStar_Pervasives_Native.option)
      FStar_Pervasives_Native.tuple3
  = fun projectee  -> match projectee with | MLE_If _0 -> _0
let uu___is_MLE_Raise: mlexpr' -> Prims.bool =
  fun projectee  ->
<<<<<<< HEAD
    match projectee with | MLE_Raise _0 -> true | uu____1174 -> false
=======
    match projectee with | MLE_Raise _0 -> true | uu____1406 -> false
>>>>>>> c7f1cc4d
let __proj__MLE_Raise__item___0:
  mlexpr' -> (mlpath,mlexpr Prims.list) FStar_Pervasives_Native.tuple2 =
  fun projectee  -> match projectee with | MLE_Raise _0 -> _0
let uu___is_MLE_Try: mlexpr' -> Prims.bool =
  fun projectee  ->
<<<<<<< HEAD
    match projectee with | MLE_Try _0 -> true | uu____1204 -> false
=======
    match projectee with | MLE_Try _0 -> true | uu____1450 -> false
>>>>>>> c7f1cc4d
let __proj__MLE_Try__item___0:
  mlexpr' ->
    (mlexpr,(mlpattern,mlexpr FStar_Pervasives_Native.option,mlexpr)
              FStar_Pervasives_Native.tuple3 Prims.list)
      FStar_Pervasives_Native.tuple2
  = fun projectee  -> match projectee with | MLE_Try _0 -> _0
let __proj__Mkmlexpr__item__expr: mlexpr -> mlexpr' =
  fun projectee  ->
    match projectee with
    | { expr = __fname__expr; mlty = __fname__mlty; loc = __fname__loc;_} ->
        __fname__expr
let __proj__Mkmlexpr__item__mlty: mlexpr -> mlty =
  fun projectee  ->
    match projectee with
    | { expr = __fname__expr; mlty = __fname__mlty; loc = __fname__loc;_} ->
        __fname__mlty
let __proj__Mkmlexpr__item__loc: mlexpr -> mlloc =
  fun projectee  ->
    match projectee with
    | { expr = __fname__expr; mlty = __fname__mlty; loc = __fname__loc;_} ->
        __fname__loc
let __proj__Mkmllb__item__mllb_name: mllb -> mlident =
  fun projectee  ->
    match projectee with
    | { mllb_name = __fname__mllb_name; mllb_tysc = __fname__mllb_tysc;
        mllb_add_unit = __fname__mllb_add_unit; mllb_def = __fname__mllb_def;
        print_typ = __fname__print_typ;_} -> __fname__mllb_name
let __proj__Mkmllb__item__mllb_tysc:
  mllb -> mltyscheme FStar_Pervasives_Native.option =
  fun projectee  ->
    match projectee with
    | { mllb_name = __fname__mllb_name; mllb_tysc = __fname__mllb_tysc;
        mllb_add_unit = __fname__mllb_add_unit; mllb_def = __fname__mllb_def;
        print_typ = __fname__print_typ;_} -> __fname__mllb_tysc
let __proj__Mkmllb__item__mllb_add_unit: mllb -> Prims.bool =
  fun projectee  ->
    match projectee with
    | { mllb_name = __fname__mllb_name; mllb_tysc = __fname__mllb_tysc;
        mllb_add_unit = __fname__mllb_add_unit; mllb_def = __fname__mllb_def;
        print_typ = __fname__print_typ;_} -> __fname__mllb_add_unit
let __proj__Mkmllb__item__mllb_def: mllb -> mlexpr =
  fun projectee  ->
    match projectee with
    | { mllb_name = __fname__mllb_name; mllb_tysc = __fname__mllb_tysc;
        mllb_add_unit = __fname__mllb_add_unit; mllb_def = __fname__mllb_def;
        print_typ = __fname__print_typ;_} -> __fname__mllb_def
let __proj__Mkmllb__item__print_typ: mllb -> Prims.bool =
  fun projectee  ->
    match projectee with
    | { mllb_name = __fname__mllb_name; mllb_tysc = __fname__mllb_tysc;
        mllb_add_unit = __fname__mllb_add_unit; mllb_def = __fname__mllb_def;
        print_typ = __fname__print_typ;_} -> __fname__print_typ
type mlbranch =
  (mlpattern,mlexpr FStar_Pervasives_Native.option,mlexpr)
    FStar_Pervasives_Native.tuple3
type mlletbinding =
  (mlletflavor,c_flags,mllb Prims.list) FStar_Pervasives_Native.tuple3
type mltybody =
  | MLTD_Abbrev of mlty
  | MLTD_Record of (mlsymbol,mlty) FStar_Pervasives_Native.tuple2 Prims.list
  | MLTD_DType of
  (mlsymbol,(mlsymbol,mlty) FStar_Pervasives_Native.tuple2 Prims.list)
  FStar_Pervasives_Native.tuple2 Prims.list
let uu___is_MLTD_Abbrev: mltybody -> Prims.bool =
  fun projectee  ->
<<<<<<< HEAD
    match projectee with | MLTD_Abbrev _0 -> true | uu____1341 -> false
=======
    match projectee with | MLTD_Abbrev _0 -> true | uu____1586 -> false
>>>>>>> c7f1cc4d
let __proj__MLTD_Abbrev__item___0: mltybody -> mlty =
  fun projectee  -> match projectee with | MLTD_Abbrev _0 -> _0
let uu___is_MLTD_Record: mltybody -> Prims.bool =
  fun projectee  ->
<<<<<<< HEAD
    match projectee with | MLTD_Record _0 -> true | uu____1358 -> false
=======
    match projectee with | MLTD_Record _0 -> true | uu____1604 -> false
>>>>>>> c7f1cc4d
let __proj__MLTD_Record__item___0:
  mltybody -> (mlsymbol,mlty) FStar_Pervasives_Native.tuple2 Prims.list =
  fun projectee  -> match projectee with | MLTD_Record _0 -> _0
let uu___is_MLTD_DType: mltybody -> Prims.bool =
  fun projectee  ->
<<<<<<< HEAD
    match projectee with | MLTD_DType _0 -> true | uu____1387 -> false
=======
    match projectee with | MLTD_DType _0 -> true | uu____1646 -> false
>>>>>>> c7f1cc4d
let __proj__MLTD_DType__item___0:
  mltybody ->
    (mlsymbol,(mlsymbol,mlty) FStar_Pervasives_Native.tuple2 Prims.list)
      FStar_Pervasives_Native.tuple2 Prims.list
  = fun projectee  -> match projectee with | MLTD_DType _0 -> _0
type one_mltydecl =
  (Prims.bool,mlsymbol,mlsymbol FStar_Pervasives_Native.option,mlidents,
    tyattrs,mltybody FStar_Pervasives_Native.option)
    FStar_Pervasives_Native.tuple6
type mltydecl = one_mltydecl Prims.list
type mlmodule1 =
  | MLM_Ty of mltydecl
  | MLM_Let of mlletbinding
  | MLM_Exn of
  (mlsymbol,(mlsymbol,mlty) FStar_Pervasives_Native.tuple2 Prims.list)
  FStar_Pervasives_Native.tuple2
  | MLM_Top of mlexpr
  | MLM_Loc of mlloc
let uu___is_MLM_Ty: mlmodule1 -> Prims.bool =
  fun projectee  ->
<<<<<<< HEAD
    match projectee with | MLM_Ty _0 -> true | uu____1453 -> false
=======
    match projectee with | MLM_Ty _0 -> true | uu____1740 -> false
>>>>>>> c7f1cc4d
let __proj__MLM_Ty__item___0: mlmodule1 -> mltydecl =
  fun projectee  -> match projectee with | MLM_Ty _0 -> _0
let uu___is_MLM_Let: mlmodule1 -> Prims.bool =
  fun projectee  ->
<<<<<<< HEAD
    match projectee with | MLM_Let _0 -> true | uu____1467 -> false
=======
    match projectee with | MLM_Let _0 -> true | uu____1752 -> false
>>>>>>> c7f1cc4d
let __proj__MLM_Let__item___0: mlmodule1 -> mlletbinding =
  fun projectee  -> match projectee with | MLM_Let _0 -> _0
let uu___is_MLM_Exn: mlmodule1 -> Prims.bool =
  fun projectee  ->
<<<<<<< HEAD
    match projectee with | MLM_Exn _0 -> true | uu____1486 -> false
=======
    match projectee with | MLM_Exn _0 -> true | uu____1774 -> false
>>>>>>> c7f1cc4d
let __proj__MLM_Exn__item___0:
  mlmodule1 ->
    (mlsymbol,(mlsymbol,mlty) FStar_Pervasives_Native.tuple2 Prims.list)
      FStar_Pervasives_Native.tuple2
  = fun projectee  -> match projectee with | MLM_Exn _0 -> _0
let uu___is_MLM_Top: mlmodule1 -> Prims.bool =
  fun projectee  ->
<<<<<<< HEAD
    match projectee with | MLM_Top _0 -> true | uu____1515 -> false
=======
    match projectee with | MLM_Top _0 -> true | uu____1816 -> false
>>>>>>> c7f1cc4d
let __proj__MLM_Top__item___0: mlmodule1 -> mlexpr =
  fun projectee  -> match projectee with | MLM_Top _0 -> _0
let uu___is_MLM_Loc: mlmodule1 -> Prims.bool =
  fun projectee  ->
<<<<<<< HEAD
    match projectee with | MLM_Loc _0 -> true | uu____1529 -> false
=======
    match projectee with | MLM_Loc _0 -> true | uu____1828 -> false
>>>>>>> c7f1cc4d
let __proj__MLM_Loc__item___0: mlmodule1 -> mlloc =
  fun projectee  -> match projectee with | MLM_Loc _0 -> _0
type mlmodule = mlmodule1 Prims.list
type mlsig1 =
  | MLS_Mod of (mlsymbol,mlsig1 Prims.list) FStar_Pervasives_Native.tuple2
  | MLS_Ty of mltydecl
  | MLS_Val of (mlsymbol,mltyscheme) FStar_Pervasives_Native.tuple2
  | MLS_Exn of (mlsymbol,mlty Prims.list) FStar_Pervasives_Native.tuple2
let uu___is_MLS_Mod: mlsig1 -> Prims.bool =
  fun projectee  ->
<<<<<<< HEAD
    match projectee with | MLS_Mod _0 -> true | uu____1571 -> false
=======
    match projectee with | MLS_Mod _0 -> true | uu____1880 -> false
>>>>>>> c7f1cc4d
let __proj__MLS_Mod__item___0:
  mlsig1 -> (mlsymbol,mlsig1 Prims.list) FStar_Pervasives_Native.tuple2 =
  fun projectee  -> match projectee with | MLS_Mod _0 -> _0
let uu___is_MLS_Ty: mlsig1 -> Prims.bool =
  fun projectee  ->
<<<<<<< HEAD
    match projectee with | MLS_Ty _0 -> true | uu____1594 -> false
=======
    match projectee with | MLS_Ty _0 -> true | uu____1910 -> false
>>>>>>> c7f1cc4d
let __proj__MLS_Ty__item___0: mlsig1 -> mltydecl =
  fun projectee  -> match projectee with | MLS_Ty _0 -> _0
let uu___is_MLS_Val: mlsig1 -> Prims.bool =
  fun projectee  ->
<<<<<<< HEAD
    match projectee with | MLS_Val _0 -> true | uu____1610 -> false
=======
    match projectee with | MLS_Val _0 -> true | uu____1926 -> false
>>>>>>> c7f1cc4d
let __proj__MLS_Val__item___0:
  mlsig1 -> (mlsymbol,mltyscheme) FStar_Pervasives_Native.tuple2 =
  fun projectee  -> match projectee with | MLS_Val _0 -> _0
let uu___is_MLS_Exn: mlsig1 -> Prims.bool =
  fun projectee  ->
<<<<<<< HEAD
    match projectee with | MLS_Exn _0 -> true | uu____1633 -> false
=======
    match projectee with | MLS_Exn _0 -> true | uu____1956 -> false
>>>>>>> c7f1cc4d
let __proj__MLS_Exn__item___0:
  mlsig1 -> (mlsymbol,mlty Prims.list) FStar_Pervasives_Native.tuple2 =
  fun projectee  -> match projectee with | MLS_Exn _0 -> _0
type mlsig = mlsig1 Prims.list
let with_ty_loc: mlty -> mlexpr' -> mlloc -> mlexpr =
  fun t  -> fun e  -> fun l  -> { expr = e; mlty = t; loc = l }
let with_ty: mlty -> mlexpr' -> mlexpr =
  fun t  -> fun e  -> with_ty_loc t e dummy_loc
type mllib =
  | MLLib of
  (mlpath,(mlsig,mlmodule) FStar_Pervasives_Native.tuple2
            FStar_Pervasives_Native.option,mllib)
  FStar_Pervasives_Native.tuple3 Prims.list
let uu___is_MLLib: mllib -> Prims.bool = fun projectee  -> true
let __proj__MLLib__item___0:
  mllib ->
    (mlpath,(mlsig,mlmodule) FStar_Pervasives_Native.tuple2
              FStar_Pervasives_Native.option,mllib)
      FStar_Pervasives_Native.tuple3 Prims.list
  = fun projectee  -> match projectee with | MLLib _0 -> _0
let ml_unit_ty: mlty = MLTY_Named ([], (["Prims"], "unit"))
let ml_bool_ty: mlty = MLTY_Named ([], (["Prims"], "bool"))
let ml_int_ty: mlty = MLTY_Named ([], (["Prims"], "int"))
let ml_string_ty: mlty = MLTY_Named ([], (["Prims"], "string"))
let ml_unit: mlexpr = with_ty ml_unit_ty (MLE_Const MLC_Unit)
let mlp_lalloc:
  (Prims.string Prims.list,Prims.string) FStar_Pervasives_Native.tuple2 =
  (["SST"], "lalloc")
let apply_obj_repr: mlexpr -> mlty -> mlexpr =
  fun x  ->
    fun t  ->
      let obj_repr =
        with_ty (MLTY_Fun (t, E_PURE, MLTY_Top)) (MLE_Name (["Obj"], "repr")) in
      with_ty_loc MLTY_Top (MLE_App (obj_repr, [x])) x.loc
let avoid_keyword: Prims.string -> Prims.string =
  fun s  -> if is_reserved s then Prims.strcat s "_" else s
let bv_as_mlident: FStar_Syntax_Syntax.bv -> mlident =
  fun x  ->
<<<<<<< HEAD
    let uu____1757 =
=======
    let uu____2132 =
>>>>>>> c7f1cc4d
      ((FStar_Util.starts_with
          (x.FStar_Syntax_Syntax.ppname).FStar_Ident.idText
          FStar_Ident.reserved_prefix)
         || (FStar_Syntax_Syntax.is_null_bv x))
        || (is_reserved (x.FStar_Syntax_Syntax.ppname).FStar_Ident.idText) in
<<<<<<< HEAD
    if uu____1757
    then
      let uu____1758 =
        let uu____1759 =
          let uu____1760 =
            FStar_Util.string_of_int x.FStar_Syntax_Syntax.index in
          Prims.strcat "_" uu____1760 in
        Prims.strcat (x.FStar_Syntax_Syntax.ppname).FStar_Ident.idText
          uu____1759 in
      (uu____1758, (Prims.parse_int "0"))
=======
    if uu____2132
    then
      let uu____2133 =
        let uu____2134 =
          let uu____2135 =
            FStar_Util.string_of_int x.FStar_Syntax_Syntax.index in
          Prims.strcat "_" uu____2135 in
        Prims.strcat (x.FStar_Syntax_Syntax.ppname).FStar_Ident.idText
          uu____2134 in
      (uu____2133, (Prims.parse_int "0"))
>>>>>>> c7f1cc4d
    else
      (((x.FStar_Syntax_Syntax.ppname).FStar_Ident.idText),
        (Prims.parse_int "0"))<|MERGE_RESOLUTION|>--- conflicted
+++ resolved
@@ -62,59 +62,20 @@
 let is_reserved: Prims.string -> Prims.bool =
   fun k  -> FStar_List.existsb (fun k'  -> k' = k) ocamlkeywords
 let idsym: mlident -> mlsymbol =
-<<<<<<< HEAD
-  fun uu____16  -> match uu____16 with | (s,uu____18) -> s
-let string_of_mlpath: mlpath -> mlsymbol =
-  fun uu____22  ->
-    match uu____22 with
-=======
   fun uu____19  -> match uu____19 with | (s,uu____21) -> s
 let string_of_mlpath: mlpath -> mlsymbol =
   fun uu____24  ->
     match uu____24 with
->>>>>>> c7f1cc4d
     | (p,s) -> FStar_String.concat "." (FStar_List.append p [s])
 type gensym_t =
   {
   gensym: Prims.unit -> mlident;
   reset: Prims.unit -> Prims.unit;}
-let __proj__Mkgensym_t__item__gensym: gensym_t -> Prims.unit -> mlident =
-  fun projectee  ->
-    match projectee with
-    | { gensym = __fname__gensym; reset = __fname__reset;_} ->
-        __fname__gensym
-let __proj__Mkgensym_t__item__reset: gensym_t -> Prims.unit -> Prims.unit =
-  fun projectee  ->
-    match projectee with
-    | { gensym = __fname__gensym; reset = __fname__reset;_} -> __fname__reset
 let gs: gensym_t =
   let ctr = FStar_Util.mk_ref (Prims.parse_int "0") in
   let n_resets = FStar_Util.mk_ref (Prims.parse_int "0") in
   {
     gensym =
-<<<<<<< HEAD
-      (fun uu____85  ->
-         FStar_Util.incr ctr;
-         (let uu____90 =
-            let uu____91 =
-              let uu____92 =
-                let uu____93 = FStar_ST.read n_resets in
-                FStar_Util.string_of_int uu____93 in
-              let uu____96 =
-                let uu____97 =
-                  let uu____98 = FStar_ST.read ctr in
-                  FStar_Util.string_of_int uu____98 in
-                Prims.strcat "_" uu____97 in
-              Prims.strcat uu____92 uu____96 in
-            Prims.strcat "_" uu____91 in
-          (uu____90, (Prims.parse_int "0"))));
-    reset =
-      (fun uu____103  ->
-         FStar_ST.write ctr (Prims.parse_int "0"); FStar_Util.incr n_resets)
-  }
-let gensym: Prims.unit -> mlident = fun uu____113  -> gs.gensym ()
-let reset_gensym: Prims.unit -> Prims.unit = fun uu____117  -> gs.reset ()
-=======
       (fun uu____69  ->
          FStar_Util.incr ctr;
          (let uu____74 =
@@ -136,21 +97,14 @@
   }
 let gensym: Prims.unit -> mlident = fun uu____94  -> gs.gensym ()
 let reset_gensym: Prims.unit -> Prims.unit = fun uu____97  -> gs.reset ()
->>>>>>> c7f1cc4d
 let rec gensyms: Prims.int -> mlident Prims.list =
   fun x  ->
     match x with
-    | _0_39 when _0_39 = (Prims.parse_int "0") -> []
+    | _0_29 when _0_29 = (Prims.parse_int "0") -> []
     | n1 ->
-<<<<<<< HEAD
-        let uu____125 = gensym () in
-        let uu____126 = gensyms (n1 - (Prims.parse_int "1")) in uu____125 ::
-          uu____126
-=======
         let uu____106 = gensym () in
         let uu____107 = gensyms (n1 - (Prims.parse_int "1")) in uu____106 ::
           uu____107
->>>>>>> c7f1cc4d
 let mlpath_of_lident:
   FStar_Ident.lident ->
     (Prims.string Prims.list,Prims.string) FStar_Pervasives_Native.tuple2
@@ -159,15 +113,9 @@
     if FStar_Ident.lid_equals x FStar_Parser_Const.failwith_lid
     then ([], ((x.FStar_Ident.ident).FStar_Ident.idText))
     else
-<<<<<<< HEAD
-      (let uu____134 =
-         FStar_List.map (fun x1  -> x1.FStar_Ident.idText) x.FStar_Ident.ns in
-       (uu____134, ((x.FStar_Ident.ident).FStar_Ident.idText)))
-=======
       (let uu____116 =
          FStar_List.map (fun x1  -> x1.FStar_Ident.idText) x.FStar_Ident.ns in
        (uu____116, ((x.FStar_Ident.ident).FStar_Ident.idText)))
->>>>>>> c7f1cc4d
 type mlidents = mlident Prims.list
 type mlsymbols = mlsymbol Prims.list
 type e_tag =
@@ -176,15 +124,6 @@
   | E_IMPURE
 let uu___is_E_PURE: e_tag -> Prims.bool =
   fun projectee  ->
-<<<<<<< HEAD
-    match projectee with | E_PURE  -> true | uu____145 -> false
-let uu___is_E_GHOST: e_tag -> Prims.bool =
-  fun projectee  ->
-    match projectee with | E_GHOST  -> true | uu____150 -> false
-let uu___is_E_IMPURE: e_tag -> Prims.bool =
-  fun projectee  ->
-    match projectee with | E_IMPURE  -> true | uu____155 -> false
-=======
     match projectee with | E_PURE  -> true | uu____129 -> false
 let uu___is_E_GHOST: e_tag -> Prims.bool =
   fun projectee  ->
@@ -192,7 +131,6 @@
 let uu___is_E_IMPURE: e_tag -> Prims.bool =
   fun projectee  ->
     match projectee with | E_IMPURE  -> true | uu____137 -> false
->>>>>>> c7f1cc4d
 type mlloc = (Prims.int,Prims.string) FStar_Pervasives_Native.tuple2
 let dummy_loc: (Prims.int,Prims.string) FStar_Pervasives_Native.tuple2 =
   ((Prims.parse_int "0"), "")
@@ -204,49 +142,29 @@
   | MLTY_Top
 let uu___is_MLTY_Var: mlty -> Prims.bool =
   fun projectee  ->
-<<<<<<< HEAD
-    match projectee with | MLTY_Var _0 -> true | uu____188 -> false
-=======
     match projectee with | MLTY_Var _0 -> true | uu____180 -> false
->>>>>>> c7f1cc4d
 let __proj__MLTY_Var__item___0: mlty -> mlident =
   fun projectee  -> match projectee with | MLTY_Var _0 -> _0
 let uu___is_MLTY_Fun: mlty -> Prims.bool =
   fun projectee  ->
-<<<<<<< HEAD
-    match projectee with | MLTY_Fun _0 -> true | uu____205 -> false
-=======
     match projectee with | MLTY_Fun _0 -> true | uu____198 -> false
->>>>>>> c7f1cc4d
 let __proj__MLTY_Fun__item___0:
   mlty -> (mlty,e_tag,mlty) FStar_Pervasives_Native.tuple3 =
   fun projectee  -> match projectee with | MLTY_Fun _0 -> _0
 let uu___is_MLTY_Named: mlty -> Prims.bool =
   fun projectee  ->
-<<<<<<< HEAD
-    match projectee with | MLTY_Named _0 -> true | uu____231 -> false
-=======
     match projectee with | MLTY_Named _0 -> true | uu____234 -> false
->>>>>>> c7f1cc4d
 let __proj__MLTY_Named__item___0:
   mlty -> (mlty Prims.list,mlpath) FStar_Pervasives_Native.tuple2 =
   fun projectee  -> match projectee with | MLTY_Named _0 -> _0
 let uu___is_MLTY_Tuple: mlty -> Prims.bool =
   fun projectee  ->
-<<<<<<< HEAD
-    match projectee with | MLTY_Tuple _0 -> true | uu____255 -> false
-=======
     match projectee with | MLTY_Tuple _0 -> true | uu____266 -> false
->>>>>>> c7f1cc4d
 let __proj__MLTY_Tuple__item___0: mlty -> mlty Prims.list =
   fun projectee  -> match projectee with | MLTY_Tuple _0 -> _0
 let uu___is_MLTY_Top: mlty -> Prims.bool =
   fun projectee  ->
-<<<<<<< HEAD
-    match projectee with | MLTY_Top  -> true | uu____271 -> false
-=======
     match projectee with | MLTY_Top  -> true | uu____283 -> false
->>>>>>> c7f1cc4d
 type mltyscheme = (mlidents,mlty) FStar_Pervasives_Native.tuple2
 type mlconstant =
   | MLC_Unit
@@ -262,26 +180,15 @@
   | MLC_Bytes of FStar_BaseTypes.byte Prims.array
 let uu___is_MLC_Unit: mlconstant -> Prims.bool =
   fun projectee  ->
-<<<<<<< HEAD
-    match projectee with | MLC_Unit  -> true | uu____308 -> false
-let uu___is_MLC_Bool: mlconstant -> Prims.bool =
-  fun projectee  ->
-    match projectee with | MLC_Bool _0 -> true | uu____314 -> false
-=======
     match projectee with | MLC_Unit  -> true | uu____327 -> false
 let uu___is_MLC_Bool: mlconstant -> Prims.bool =
   fun projectee  ->
     match projectee with | MLC_Bool _0 -> true | uu____332 -> false
->>>>>>> c7f1cc4d
 let __proj__MLC_Bool__item___0: mlconstant -> Prims.bool =
   fun projectee  -> match projectee with | MLC_Bool _0 -> _0
 let uu___is_MLC_Int: mlconstant -> Prims.bool =
   fun projectee  ->
-<<<<<<< HEAD
-    match projectee with | MLC_Int _0 -> true | uu____333 -> false
-=======
     match projectee with | MLC_Int _0 -> true | uu____354 -> false
->>>>>>> c7f1cc4d
 let __proj__MLC_Int__item___0:
   mlconstant ->
     (Prims.string,(FStar_Const.signedness,FStar_Const.width)
@@ -291,38 +198,22 @@
   = fun projectee  -> match projectee with | MLC_Int _0 -> _0
 let uu___is_MLC_Float: mlconstant -> Prims.bool =
   fun projectee  ->
-<<<<<<< HEAD
-    match projectee with | MLC_Float _0 -> true | uu____362 -> false
-=======
     match projectee with | MLC_Float _0 -> true | uu____396 -> false
->>>>>>> c7f1cc4d
 let __proj__MLC_Float__item___0: mlconstant -> FStar_BaseTypes.float =
   fun projectee  -> match projectee with | MLC_Float _0 -> _0
 let uu___is_MLC_Char: mlconstant -> Prims.bool =
   fun projectee  ->
-<<<<<<< HEAD
-    match projectee with | MLC_Char _0 -> true | uu____376 -> false
-=======
     match projectee with | MLC_Char _0 -> true | uu____408 -> false
->>>>>>> c7f1cc4d
 let __proj__MLC_Char__item___0: mlconstant -> FStar_BaseTypes.char =
   fun projectee  -> match projectee with | MLC_Char _0 -> _0
 let uu___is_MLC_String: mlconstant -> Prims.bool =
   fun projectee  ->
-<<<<<<< HEAD
-    match projectee with | MLC_String _0 -> true | uu____390 -> false
-=======
     match projectee with | MLC_String _0 -> true | uu____420 -> false
->>>>>>> c7f1cc4d
 let __proj__MLC_String__item___0: mlconstant -> Prims.string =
   fun projectee  -> match projectee with | MLC_String _0 -> _0
 let uu___is_MLC_Bytes: mlconstant -> Prims.bool =
   fun projectee  ->
-<<<<<<< HEAD
-    match projectee with | MLC_Bytes _0 -> true | uu____405 -> false
-=======
     match projectee with | MLC_Bytes _0 -> true | uu____434 -> false
->>>>>>> c7f1cc4d
 let __proj__MLC_Bytes__item___0:
   mlconstant -> FStar_BaseTypes.byte Prims.array =
   fun projectee  -> match projectee with | MLC_Bytes _0 -> _0
@@ -339,54 +230,31 @@
   | MLP_Tuple of mlpattern Prims.list
 let uu___is_MLP_Wild: mlpattern -> Prims.bool =
   fun projectee  ->
-<<<<<<< HEAD
-    match projectee with | MLP_Wild  -> true | uu____456 -> false
-let uu___is_MLP_Const: mlpattern -> Prims.bool =
-  fun projectee  ->
-    match projectee with | MLP_Const _0 -> true | uu____462 -> false
-=======
     match projectee with | MLP_Wild  -> true | uu____497 -> false
 let uu___is_MLP_Const: mlpattern -> Prims.bool =
   fun projectee  ->
     match projectee with | MLP_Const _0 -> true | uu____502 -> false
->>>>>>> c7f1cc4d
 let __proj__MLP_Const__item___0: mlpattern -> mlconstant =
   fun projectee  -> match projectee with | MLP_Const _0 -> _0
 let uu___is_MLP_Var: mlpattern -> Prims.bool =
   fun projectee  ->
-<<<<<<< HEAD
-    match projectee with | MLP_Var _0 -> true | uu____476 -> false
-=======
     match projectee with | MLP_Var _0 -> true | uu____514 -> false
->>>>>>> c7f1cc4d
 let __proj__MLP_Var__item___0: mlpattern -> mlident =
   fun projectee  -> match projectee with | MLP_Var _0 -> _0
 let uu___is_MLP_CTor: mlpattern -> Prims.bool =
   fun projectee  ->
-<<<<<<< HEAD
-    match projectee with | MLP_CTor _0 -> true | uu____493 -> false
-=======
     match projectee with | MLP_CTor _0 -> true | uu____532 -> false
->>>>>>> c7f1cc4d
 let __proj__MLP_CTor__item___0:
   mlpattern -> (mlpath,mlpattern Prims.list) FStar_Pervasives_Native.tuple2 =
   fun projectee  -> match projectee with | MLP_CTor _0 -> _0
 let uu___is_MLP_Branch: mlpattern -> Prims.bool =
   fun projectee  ->
-<<<<<<< HEAD
-    match projectee with | MLP_Branch _0 -> true | uu____517 -> false
-=======
     match projectee with | MLP_Branch _0 -> true | uu____564 -> false
->>>>>>> c7f1cc4d
 let __proj__MLP_Branch__item___0: mlpattern -> mlpattern Prims.list =
   fun projectee  -> match projectee with | MLP_Branch _0 -> _0
 let uu___is_MLP_Record: mlpattern -> Prims.bool =
   fun projectee  ->
-<<<<<<< HEAD
-    match projectee with | MLP_Record _0 -> true | uu____540 -> false
-=======
     match projectee with | MLP_Record _0 -> true | uu____594 -> false
->>>>>>> c7f1cc4d
 let __proj__MLP_Record__item___0:
   mlpattern ->
     (mlsymbol Prims.list,(mlsymbol,mlpattern) FStar_Pervasives_Native.tuple2
@@ -395,11 +263,7 @@
   = fun projectee  -> match projectee with | MLP_Record _0 -> _0
 let uu___is_MLP_Tuple: mlpattern -> Prims.bool =
   fun projectee  ->
-<<<<<<< HEAD
-    match projectee with | MLP_Tuple _0 -> true | uu____573 -> false
-=======
     match projectee with | MLP_Tuple _0 -> true | uu____644 -> false
->>>>>>> c7f1cc4d
 let __proj__MLP_Tuple__item___0: mlpattern -> mlpattern Prims.list =
   fun projectee  -> match projectee with | MLP_Tuple _0 -> _0
 type c_flag =
@@ -410,21 +274,6 @@
   | Attribute of Prims.string
 let uu___is_Mutable: c_flag -> Prims.bool =
   fun projectee  ->
-<<<<<<< HEAD
-    match projectee with | Mutable  -> true | uu____593 -> false
-let uu___is_Assumed: c_flag -> Prims.bool =
-  fun projectee  ->
-    match projectee with | Assumed  -> true | uu____598 -> false
-let uu___is_Private: c_flag -> Prims.bool =
-  fun projectee  ->
-    match projectee with | Private  -> true | uu____603 -> false
-let uu___is_NoExtract: c_flag -> Prims.bool =
-  fun projectee  ->
-    match projectee with | NoExtract  -> true | uu____608 -> false
-let uu___is_Attribute: c_flag -> Prims.bool =
-  fun projectee  ->
-    match projectee with | Attribute _0 -> true | uu____614 -> false
-=======
     match projectee with | Mutable  -> true | uu____665 -> false
 let uu___is_Assumed: c_flag -> Prims.bool =
   fun projectee  ->
@@ -438,38 +287,16 @@
 let uu___is_Attribute: c_flag -> Prims.bool =
   fun projectee  ->
     match projectee with | Attribute _0 -> true | uu____682 -> false
->>>>>>> c7f1cc4d
 let __proj__Attribute__item___0: c_flag -> Prims.string =
   fun projectee  -> match projectee with | Attribute _0 -> _0
-type tyattr =
-  | PpxDerivingShow
-  | PpxDerivingShowConstant of Prims.string
-let uu___is_PpxDerivingShow: tyattr -> Prims.bool =
-  fun projectee  ->
-    match projectee with | PpxDerivingShow  -> true | uu____631 -> false
-let uu___is_PpxDerivingShowConstant: tyattr -> Prims.bool =
-  fun projectee  ->
-    match projectee with
-    | PpxDerivingShowConstant _0 -> true
-    | uu____637 -> false
-let __proj__PpxDerivingShowConstant__item___0: tyattr -> Prims.string =
-  fun projectee  -> match projectee with | PpxDerivingShowConstant _0 -> _0
-type tyattrs = tyattr Prims.list
 type mlletflavor =
   | Rec
   | NonRec
 let uu___is_Rec: mlletflavor -> Prims.bool =
-<<<<<<< HEAD
-  fun projectee  -> match projectee with | Rec  -> true | uu____651 -> false
-let uu___is_NonRec: mlletflavor -> Prims.bool =
-  fun projectee  ->
-    match projectee with | NonRec  -> true | uu____656 -> false
-=======
   fun projectee  -> match projectee with | Rec  -> true | uu____693 -> false
 let uu___is_NonRec: mlletflavor -> Prims.bool =
   fun projectee  ->
     match projectee with | NonRec  -> true | uu____697 -> false
->>>>>>> c7f1cc4d
 type c_flags = c_flag Prims.list
 type mlexpr' =
   | MLE_Const of mlconstant
@@ -515,38 +342,22 @@
   print_typ: Prims.bool;}
 let uu___is_MLE_Const: mlexpr' -> Prims.bool =
   fun projectee  ->
-<<<<<<< HEAD
-    match projectee with | MLE_Const _0 -> true | uu____811 -> false
-=======
     match projectee with | MLE_Const _0 -> true | uu____904 -> false
->>>>>>> c7f1cc4d
 let __proj__MLE_Const__item___0: mlexpr' -> mlconstant =
   fun projectee  -> match projectee with | MLE_Const _0 -> _0
 let uu___is_MLE_Var: mlexpr' -> Prims.bool =
   fun projectee  ->
-<<<<<<< HEAD
-    match projectee with | MLE_Var _0 -> true | uu____825 -> false
-=======
     match projectee with | MLE_Var _0 -> true | uu____916 -> false
->>>>>>> c7f1cc4d
 let __proj__MLE_Var__item___0: mlexpr' -> mlident =
   fun projectee  -> match projectee with | MLE_Var _0 -> _0
 let uu___is_MLE_Name: mlexpr' -> Prims.bool =
   fun projectee  ->
-<<<<<<< HEAD
-    match projectee with | MLE_Name _0 -> true | uu____839 -> false
-=======
     match projectee with | MLE_Name _0 -> true | uu____928 -> false
->>>>>>> c7f1cc4d
 let __proj__MLE_Name__item___0: mlexpr' -> mlpath =
   fun projectee  -> match projectee with | MLE_Name _0 -> _0
 let uu___is_MLE_Let: mlexpr' -> Prims.bool =
   fun projectee  ->
-<<<<<<< HEAD
-    match projectee with | MLE_Let _0 -> true | uu____859 -> false
-=======
     match projectee with | MLE_Let _0 -> true | uu____952 -> false
->>>>>>> c7f1cc4d
 let __proj__MLE_Let__item___0:
   mlexpr' ->
     ((mlletflavor,c_flags,mllb Prims.list) FStar_Pervasives_Native.tuple3,
@@ -554,21 +365,13 @@
   = fun projectee  -> match projectee with | MLE_Let _0 -> _0
 let uu___is_MLE_App: mlexpr' -> Prims.bool =
   fun projectee  ->
-<<<<<<< HEAD
-    match projectee with | MLE_App _0 -> true | uu____894 -> false
-=======
     match projectee with | MLE_App _0 -> true | uu____1006 -> false
->>>>>>> c7f1cc4d
 let __proj__MLE_App__item___0:
   mlexpr' -> (mlexpr,mlexpr Prims.list) FStar_Pervasives_Native.tuple2 =
   fun projectee  -> match projectee with | MLE_App _0 -> _0
 let uu___is_MLE_Fun: mlexpr' -> Prims.bool =
   fun projectee  ->
-<<<<<<< HEAD
-    match projectee with | MLE_Fun _0 -> true | uu____922 -> false
-=======
     match projectee with | MLE_Fun _0 -> true | uu____1046 -> false
->>>>>>> c7f1cc4d
 let __proj__MLE_Fun__item___0:
   mlexpr' ->
     ((mlident,mlty) FStar_Pervasives_Native.tuple2 Prims.list,mlexpr)
@@ -576,11 +379,7 @@
   = fun projectee  -> match projectee with | MLE_Fun _0 -> _0
 let uu___is_MLE_Match: mlexpr' -> Prims.bool =
   fun projectee  ->
-<<<<<<< HEAD
-    match projectee with | MLE_Match _0 -> true | uu____958 -> false
-=======
     match projectee with | MLE_Match _0 -> true | uu____1102 -> false
->>>>>>> c7f1cc4d
 let __proj__MLE_Match__item___0:
   mlexpr' ->
     (mlexpr,(mlpattern,mlexpr FStar_Pervasives_Native.option,mlexpr)
@@ -589,49 +388,29 @@
   = fun projectee  -> match projectee with | MLE_Match _0 -> _0
 let uu___is_MLE_Coerce: mlexpr' -> Prims.bool =
   fun projectee  ->
-<<<<<<< HEAD
-    match projectee with | MLE_Coerce _0 -> true | uu____996 -> false
-=======
     match projectee with | MLE_Coerce _0 -> true | uu____1162 -> false
->>>>>>> c7f1cc4d
 let __proj__MLE_Coerce__item___0:
   mlexpr' -> (mlexpr,mlty,mlty) FStar_Pervasives_Native.tuple3 =
   fun projectee  -> match projectee with | MLE_Coerce _0 -> _0
 let uu___is_MLE_CTor: mlexpr' -> Prims.bool =
   fun projectee  ->
-<<<<<<< HEAD
-    match projectee with | MLE_CTor _0 -> true | uu____1022 -> false
-=======
     match projectee with | MLE_CTor _0 -> true | uu____1198 -> false
->>>>>>> c7f1cc4d
 let __proj__MLE_CTor__item___0:
   mlexpr' -> (mlpath,mlexpr Prims.list) FStar_Pervasives_Native.tuple2 =
   fun projectee  -> match projectee with | MLE_CTor _0 -> _0
 let uu___is_MLE_Seq: mlexpr' -> Prims.bool =
   fun projectee  ->
-<<<<<<< HEAD
-    match projectee with | MLE_Seq _0 -> true | uu____1046 -> false
-=======
     match projectee with | MLE_Seq _0 -> true | uu____1230 -> false
->>>>>>> c7f1cc4d
 let __proj__MLE_Seq__item___0: mlexpr' -> mlexpr Prims.list =
   fun projectee  -> match projectee with | MLE_Seq _0 -> _0
 let uu___is_MLE_Tuple: mlexpr' -> Prims.bool =
   fun projectee  ->
-<<<<<<< HEAD
-    match projectee with | MLE_Tuple _0 -> true | uu____1064 -> false
-=======
     match projectee with | MLE_Tuple _0 -> true | uu____1250 -> false
->>>>>>> c7f1cc4d
 let __proj__MLE_Tuple__item___0: mlexpr' -> mlexpr Prims.list =
   fun projectee  -> match projectee with | MLE_Tuple _0 -> _0
 let uu___is_MLE_Record: mlexpr' -> Prims.bool =
   fun projectee  ->
-<<<<<<< HEAD
-    match projectee with | MLE_Record _0 -> true | uu____1087 -> false
-=======
     match projectee with | MLE_Record _0 -> true | uu____1280 -> false
->>>>>>> c7f1cc4d
 let __proj__MLE_Record__item___0:
   mlexpr' ->
     (mlsymbol Prims.list,(mlsymbol,mlexpr) FStar_Pervasives_Native.tuple2
@@ -640,21 +419,13 @@
   = fun projectee  -> match projectee with | MLE_Record _0 -> _0
 let uu___is_MLE_Proj: mlexpr' -> Prims.bool =
   fun projectee  ->
-<<<<<<< HEAD
-    match projectee with | MLE_Proj _0 -> true | uu____1121 -> false
-=======
     match projectee with | MLE_Proj _0 -> true | uu____1332 -> false
->>>>>>> c7f1cc4d
 let __proj__MLE_Proj__item___0:
   mlexpr' -> (mlexpr,mlpath) FStar_Pervasives_Native.tuple2 =
   fun projectee  -> match projectee with | MLE_Proj _0 -> _0
 let uu___is_MLE_If: mlexpr' -> Prims.bool =
   fun projectee  ->
-<<<<<<< HEAD
-    match projectee with | MLE_If _0 -> true | uu____1145 -> false
-=======
     match projectee with | MLE_If _0 -> true | uu____1364 -> false
->>>>>>> c7f1cc4d
 let __proj__MLE_If__item___0:
   mlexpr' ->
     (mlexpr,mlexpr,mlexpr FStar_Pervasives_Native.option)
@@ -662,73 +433,19 @@
   = fun projectee  -> match projectee with | MLE_If _0 -> _0
 let uu___is_MLE_Raise: mlexpr' -> Prims.bool =
   fun projectee  ->
-<<<<<<< HEAD
-    match projectee with | MLE_Raise _0 -> true | uu____1174 -> false
-=======
     match projectee with | MLE_Raise _0 -> true | uu____1406 -> false
->>>>>>> c7f1cc4d
 let __proj__MLE_Raise__item___0:
   mlexpr' -> (mlpath,mlexpr Prims.list) FStar_Pervasives_Native.tuple2 =
   fun projectee  -> match projectee with | MLE_Raise _0 -> _0
 let uu___is_MLE_Try: mlexpr' -> Prims.bool =
   fun projectee  ->
-<<<<<<< HEAD
-    match projectee with | MLE_Try _0 -> true | uu____1204 -> false
-=======
     match projectee with | MLE_Try _0 -> true | uu____1450 -> false
->>>>>>> c7f1cc4d
 let __proj__MLE_Try__item___0:
   mlexpr' ->
     (mlexpr,(mlpattern,mlexpr FStar_Pervasives_Native.option,mlexpr)
               FStar_Pervasives_Native.tuple3 Prims.list)
       FStar_Pervasives_Native.tuple2
   = fun projectee  -> match projectee with | MLE_Try _0 -> _0
-let __proj__Mkmlexpr__item__expr: mlexpr -> mlexpr' =
-  fun projectee  ->
-    match projectee with
-    | { expr = __fname__expr; mlty = __fname__mlty; loc = __fname__loc;_} ->
-        __fname__expr
-let __proj__Mkmlexpr__item__mlty: mlexpr -> mlty =
-  fun projectee  ->
-    match projectee with
-    | { expr = __fname__expr; mlty = __fname__mlty; loc = __fname__loc;_} ->
-        __fname__mlty
-let __proj__Mkmlexpr__item__loc: mlexpr -> mlloc =
-  fun projectee  ->
-    match projectee with
-    | { expr = __fname__expr; mlty = __fname__mlty; loc = __fname__loc;_} ->
-        __fname__loc
-let __proj__Mkmllb__item__mllb_name: mllb -> mlident =
-  fun projectee  ->
-    match projectee with
-    | { mllb_name = __fname__mllb_name; mllb_tysc = __fname__mllb_tysc;
-        mllb_add_unit = __fname__mllb_add_unit; mllb_def = __fname__mllb_def;
-        print_typ = __fname__print_typ;_} -> __fname__mllb_name
-let __proj__Mkmllb__item__mllb_tysc:
-  mllb -> mltyscheme FStar_Pervasives_Native.option =
-  fun projectee  ->
-    match projectee with
-    | { mllb_name = __fname__mllb_name; mllb_tysc = __fname__mllb_tysc;
-        mllb_add_unit = __fname__mllb_add_unit; mllb_def = __fname__mllb_def;
-        print_typ = __fname__print_typ;_} -> __fname__mllb_tysc
-let __proj__Mkmllb__item__mllb_add_unit: mllb -> Prims.bool =
-  fun projectee  ->
-    match projectee with
-    | { mllb_name = __fname__mllb_name; mllb_tysc = __fname__mllb_tysc;
-        mllb_add_unit = __fname__mllb_add_unit; mllb_def = __fname__mllb_def;
-        print_typ = __fname__print_typ;_} -> __fname__mllb_add_unit
-let __proj__Mkmllb__item__mllb_def: mllb -> mlexpr =
-  fun projectee  ->
-    match projectee with
-    | { mllb_name = __fname__mllb_name; mllb_tysc = __fname__mllb_tysc;
-        mllb_add_unit = __fname__mllb_add_unit; mllb_def = __fname__mllb_def;
-        print_typ = __fname__print_typ;_} -> __fname__mllb_def
-let __proj__Mkmllb__item__print_typ: mllb -> Prims.bool =
-  fun projectee  ->
-    match projectee with
-    | { mllb_name = __fname__mllb_name; mllb_tysc = __fname__mllb_tysc;
-        mllb_add_unit = __fname__mllb_add_unit; mllb_def = __fname__mllb_def;
-        print_typ = __fname__print_typ;_} -> __fname__print_typ
 type mlbranch =
   (mlpattern,mlexpr FStar_Pervasives_Native.option,mlexpr)
     FStar_Pervasives_Native.tuple3
@@ -742,30 +459,18 @@
   FStar_Pervasives_Native.tuple2 Prims.list
 let uu___is_MLTD_Abbrev: mltybody -> Prims.bool =
   fun projectee  ->
-<<<<<<< HEAD
-    match projectee with | MLTD_Abbrev _0 -> true | uu____1341 -> false
-=======
     match projectee with | MLTD_Abbrev _0 -> true | uu____1586 -> false
->>>>>>> c7f1cc4d
 let __proj__MLTD_Abbrev__item___0: mltybody -> mlty =
   fun projectee  -> match projectee with | MLTD_Abbrev _0 -> _0
 let uu___is_MLTD_Record: mltybody -> Prims.bool =
   fun projectee  ->
-<<<<<<< HEAD
-    match projectee with | MLTD_Record _0 -> true | uu____1358 -> false
-=======
     match projectee with | MLTD_Record _0 -> true | uu____1604 -> false
->>>>>>> c7f1cc4d
 let __proj__MLTD_Record__item___0:
   mltybody -> (mlsymbol,mlty) FStar_Pervasives_Native.tuple2 Prims.list =
   fun projectee  -> match projectee with | MLTD_Record _0 -> _0
 let uu___is_MLTD_DType: mltybody -> Prims.bool =
   fun projectee  ->
-<<<<<<< HEAD
-    match projectee with | MLTD_DType _0 -> true | uu____1387 -> false
-=======
     match projectee with | MLTD_DType _0 -> true | uu____1646 -> false
->>>>>>> c7f1cc4d
 let __proj__MLTD_DType__item___0:
   mltybody ->
     (mlsymbol,(mlsymbol,mlty) FStar_Pervasives_Native.tuple2 Prims.list)
@@ -773,8 +478,7 @@
   = fun projectee  -> match projectee with | MLTD_DType _0 -> _0
 type one_mltydecl =
   (Prims.bool,mlsymbol,mlsymbol FStar_Pervasives_Native.option,mlidents,
-    tyattrs,mltybody FStar_Pervasives_Native.option)
-    FStar_Pervasives_Native.tuple6
+    mltybody FStar_Pervasives_Native.option) FStar_Pervasives_Native.tuple5
 type mltydecl = one_mltydecl Prims.list
 type mlmodule1 =
   | MLM_Ty of mltydecl
@@ -786,29 +490,17 @@
   | MLM_Loc of mlloc
 let uu___is_MLM_Ty: mlmodule1 -> Prims.bool =
   fun projectee  ->
-<<<<<<< HEAD
-    match projectee with | MLM_Ty _0 -> true | uu____1453 -> false
-=======
     match projectee with | MLM_Ty _0 -> true | uu____1740 -> false
->>>>>>> c7f1cc4d
 let __proj__MLM_Ty__item___0: mlmodule1 -> mltydecl =
   fun projectee  -> match projectee with | MLM_Ty _0 -> _0
 let uu___is_MLM_Let: mlmodule1 -> Prims.bool =
   fun projectee  ->
-<<<<<<< HEAD
-    match projectee with | MLM_Let _0 -> true | uu____1467 -> false
-=======
     match projectee with | MLM_Let _0 -> true | uu____1752 -> false
->>>>>>> c7f1cc4d
 let __proj__MLM_Let__item___0: mlmodule1 -> mlletbinding =
   fun projectee  -> match projectee with | MLM_Let _0 -> _0
 let uu___is_MLM_Exn: mlmodule1 -> Prims.bool =
   fun projectee  ->
-<<<<<<< HEAD
-    match projectee with | MLM_Exn _0 -> true | uu____1486 -> false
-=======
     match projectee with | MLM_Exn _0 -> true | uu____1774 -> false
->>>>>>> c7f1cc4d
 let __proj__MLM_Exn__item___0:
   mlmodule1 ->
     (mlsymbol,(mlsymbol,mlty) FStar_Pervasives_Native.tuple2 Prims.list)
@@ -816,20 +508,12 @@
   = fun projectee  -> match projectee with | MLM_Exn _0 -> _0
 let uu___is_MLM_Top: mlmodule1 -> Prims.bool =
   fun projectee  ->
-<<<<<<< HEAD
-    match projectee with | MLM_Top _0 -> true | uu____1515 -> false
-=======
     match projectee with | MLM_Top _0 -> true | uu____1816 -> false
->>>>>>> c7f1cc4d
 let __proj__MLM_Top__item___0: mlmodule1 -> mlexpr =
   fun projectee  -> match projectee with | MLM_Top _0 -> _0
 let uu___is_MLM_Loc: mlmodule1 -> Prims.bool =
   fun projectee  ->
-<<<<<<< HEAD
-    match projectee with | MLM_Loc _0 -> true | uu____1529 -> false
-=======
     match projectee with | MLM_Loc _0 -> true | uu____1828 -> false
->>>>>>> c7f1cc4d
 let __proj__MLM_Loc__item___0: mlmodule1 -> mlloc =
   fun projectee  -> match projectee with | MLM_Loc _0 -> _0
 type mlmodule = mlmodule1 Prims.list
@@ -840,40 +524,24 @@
   | MLS_Exn of (mlsymbol,mlty Prims.list) FStar_Pervasives_Native.tuple2
 let uu___is_MLS_Mod: mlsig1 -> Prims.bool =
   fun projectee  ->
-<<<<<<< HEAD
-    match projectee with | MLS_Mod _0 -> true | uu____1571 -> false
-=======
     match projectee with | MLS_Mod _0 -> true | uu____1880 -> false
->>>>>>> c7f1cc4d
 let __proj__MLS_Mod__item___0:
   mlsig1 -> (mlsymbol,mlsig1 Prims.list) FStar_Pervasives_Native.tuple2 =
   fun projectee  -> match projectee with | MLS_Mod _0 -> _0
 let uu___is_MLS_Ty: mlsig1 -> Prims.bool =
   fun projectee  ->
-<<<<<<< HEAD
-    match projectee with | MLS_Ty _0 -> true | uu____1594 -> false
-=======
     match projectee with | MLS_Ty _0 -> true | uu____1910 -> false
->>>>>>> c7f1cc4d
 let __proj__MLS_Ty__item___0: mlsig1 -> mltydecl =
   fun projectee  -> match projectee with | MLS_Ty _0 -> _0
 let uu___is_MLS_Val: mlsig1 -> Prims.bool =
   fun projectee  ->
-<<<<<<< HEAD
-    match projectee with | MLS_Val _0 -> true | uu____1610 -> false
-=======
     match projectee with | MLS_Val _0 -> true | uu____1926 -> false
->>>>>>> c7f1cc4d
 let __proj__MLS_Val__item___0:
   mlsig1 -> (mlsymbol,mltyscheme) FStar_Pervasives_Native.tuple2 =
   fun projectee  -> match projectee with | MLS_Val _0 -> _0
 let uu___is_MLS_Exn: mlsig1 -> Prims.bool =
   fun projectee  ->
-<<<<<<< HEAD
-    match projectee with | MLS_Exn _0 -> true | uu____1633 -> false
-=======
     match projectee with | MLS_Exn _0 -> true | uu____1956 -> false
->>>>>>> c7f1cc4d
 let __proj__MLS_Exn__item___0:
   mlsig1 -> (mlsymbol,mlty Prims.list) FStar_Pervasives_Native.tuple2 =
   fun projectee  -> match projectee with | MLS_Exn _0 -> _0
@@ -912,28 +580,12 @@
   fun s  -> if is_reserved s then Prims.strcat s "_" else s
 let bv_as_mlident: FStar_Syntax_Syntax.bv -> mlident =
   fun x  ->
-<<<<<<< HEAD
-    let uu____1757 =
-=======
     let uu____2132 =
->>>>>>> c7f1cc4d
       ((FStar_Util.starts_with
           (x.FStar_Syntax_Syntax.ppname).FStar_Ident.idText
           FStar_Ident.reserved_prefix)
          || (FStar_Syntax_Syntax.is_null_bv x))
         || (is_reserved (x.FStar_Syntax_Syntax.ppname).FStar_Ident.idText) in
-<<<<<<< HEAD
-    if uu____1757
-    then
-      let uu____1758 =
-        let uu____1759 =
-          let uu____1760 =
-            FStar_Util.string_of_int x.FStar_Syntax_Syntax.index in
-          Prims.strcat "_" uu____1760 in
-        Prims.strcat (x.FStar_Syntax_Syntax.ppname).FStar_Ident.idText
-          uu____1759 in
-      (uu____1758, (Prims.parse_int "0"))
-=======
     if uu____2132
     then
       let uu____2133 =
@@ -944,7 +596,6 @@
         Prims.strcat (x.FStar_Syntax_Syntax.ppname).FStar_Ident.idText
           uu____2134 in
       (uu____2133, (Prims.parse_int "0"))
->>>>>>> c7f1cc4d
     else
       (((x.FStar_Syntax_Syntax.ppname).FStar_Ident.idText),
         (Prims.parse_int "0"))