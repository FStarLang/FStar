
open Prims
let fail = (fun r msg -> (let _62_8 = (let _128_3 = (FStar_Absyn_Print.format_error r msg)
in (FStar_All.pipe_left FStar_Util.print_string _128_3))
in (FStar_All.exit 1)))

let err_uninst = (fun e -> (let _128_6 = (let _128_5 = (FStar_Absyn_Print.exp_to_string e)
in (FStar_Util.format1 "Variable %s has a polymorphic type; expected it to be fully instantiated" _128_5))
in (fail e.FStar_Absyn_Syntax.pos _128_6)))

let err_ill_typed_application = (fun e args t -> (let _128_12 = (let _128_11 = (FStar_Absyn_Print.exp_to_string e)
in (let _128_10 = (FStar_Absyn_Print.args_to_string args)
in (FStar_Util.format2 "Ill-typed application: application is %s \n remaining args are %s\n" _128_11 _128_10)))
in (fail e.FStar_Absyn_Syntax.pos _128_12)))

let err_value_restriction = (fun e -> (fail e.FStar_Absyn_Syntax.pos "Refusing to generalize because of the value restriction"))

let err_unexpected_eff = (fun e f0 f1 -> (let _128_18 = (let _128_17 = (FStar_Absyn_Print.exp_to_string e)
in (FStar_Util.format3 "for expression %s, Expected effect %s; got effect %s" _128_17 (FStar_Extraction_ML_Util.eff_to_string f0) (FStar_Extraction_ML_Util.eff_to_string f1)))
in (fail e.FStar_Absyn_Syntax.pos _128_18)))

let is_constructor = (fun e -> (match ((let _128_21 = (FStar_Absyn_Util.compress_exp e)
in _128_21.FStar_Absyn_Syntax.n)) with
| (FStar_Absyn_Syntax.Exp_fvar (_, Some (FStar_Absyn_Syntax.Data_ctor))) | (FStar_Absyn_Syntax.Exp_fvar (_, Some (FStar_Absyn_Syntax.Record_ctor (_)))) -> begin
true
end
| _62_34 -> begin
false
end))

let rec is_value_or_type_app = (fun e -> (match ((let _128_24 = (FStar_Absyn_Util.compress_exp e)
in _128_24.FStar_Absyn_Syntax.n)) with
| (FStar_Absyn_Syntax.Exp_constant (_)) | (FStar_Absyn_Syntax.Exp_bvar (_)) | (FStar_Absyn_Syntax.Exp_fvar (_)) | (FStar_Absyn_Syntax.Exp_abs (_)) -> begin
true
end
| FStar_Absyn_Syntax.Exp_app (head, args) -> begin
if (is_constructor head) then begin
(FStar_All.pipe_right args (FStar_List.for_all (fun _62_55 -> (match (_62_55) with
| (te, _62_54) -> begin
(match (te) with
| FStar_Util.Inl (_62_57) -> begin
true
end
| FStar_Util.Inr (e) -> begin
(is_value_or_type_app e)
end)
end))))
<<<<<<< HEAD
end
| false -> begin
(match ((let _128_26 = (FStar_Absyn_Util.compress_exp head)
in _128_26.FStar_Absyn_Syntax.n)) with
=======
end else begin
(match ((let _127_26 = (FStar_Absyn_Util.compress_exp head)
in _127_26.FStar_Absyn_Syntax.n)) with
>>>>>>> 3f538bfb
| (FStar_Absyn_Syntax.Exp_bvar (_)) | (FStar_Absyn_Syntax.Exp_fvar (_)) -> begin
(FStar_All.pipe_right args (FStar_List.for_all (fun _62_1 -> (match (_62_1) with
| (FStar_Util.Inl (te), _62_71) -> begin
true
end
| _62_74 -> begin
false
end))))
end
| _62_76 -> begin
false
end)
end
end
| (FStar_Absyn_Syntax.Exp_meta (FStar_Absyn_Syntax.Meta_desugared (e, _))) | (FStar_Absyn_Syntax.Exp_ascribed (e, _, _)) -> begin
(is_value_or_type_app e)
end
| _62_90 -> begin
false
end))

let rec is_ml_value = (fun e -> (match (e.FStar_Extraction_ML_Syntax.expr) with
| (FStar_Extraction_ML_Syntax.MLE_Const (_)) | (FStar_Extraction_ML_Syntax.MLE_Var (_)) | (FStar_Extraction_ML_Syntax.MLE_Name (_)) | (FStar_Extraction_ML_Syntax.MLE_Fun (_)) -> begin
true
end
| (FStar_Extraction_ML_Syntax.MLE_CTor (_, exps)) | (FStar_Extraction_ML_Syntax.MLE_Tuple (exps)) -> begin
(FStar_Util.for_all is_ml_value exps)
end
| FStar_Extraction_ML_Syntax.MLE_Record (_62_111, fields) -> begin
(FStar_Util.for_all (fun _62_118 -> (match (_62_118) with
| (_62_116, e) -> begin
(is_ml_value e)
end)) fields)
end
| _62_120 -> begin
false
end))

let translate_typ = (fun g t -> (let _128_35 = (FStar_Extraction_ML_ExtractTyp.extractTyp g t)
in (FStar_Extraction_ML_Util.eraseTypeDeep g _128_35)))

let translate_typ_of_arg = (fun g a -> (let _128_40 = (FStar_Extraction_ML_ExtractTyp.getTypeFromArg g a)
in (FStar_Extraction_ML_Util.eraseTypeDeep g _128_40)))

let instantiate = (fun s args -> (FStar_Extraction_ML_Util.subst s args))

let erasable = (fun g f t -> ((f = FStar_Extraction_ML_Syntax.E_GHOST) || ((f = FStar_Extraction_ML_Syntax.E_PURE) && (FStar_Extraction_ML_Util.erasableType g t))))

let erase = (fun g e f t -> if (erasable g f t) then begin
(let _62_135 = (FStar_Extraction_ML_Env.debug g (fun _62_134 -> (match (()) with
| () -> begin
(let _128_61 = (FStar_Extraction_ML_Code.string_of_mlexpr g e)
in (let _128_60 = (FStar_Extraction_ML_Code.string_of_mlty g t)
in (FStar_Util.fprint2 "Erasing %s at type %s\n" _128_61 _128_60)))
end)))
in (let e_val = if (FStar_Extraction_ML_Util.type_leq g t FStar_Extraction_ML_Syntax.ml_unit_ty) then begin
FStar_Extraction_ML_Syntax.ml_unit
end else begin
(FStar_All.pipe_left (FStar_Extraction_ML_Syntax.with_ty t) (FStar_Extraction_ML_Syntax.MLE_Coerce ((FStar_Extraction_ML_Syntax.ml_unit, FStar_Extraction_ML_Syntax.ml_unit_ty, t))))
end
in (e_val, f, t)))
end else begin
(e, f, t)
end)

let maybe_coerce = (fun g e tInferred etag tExpected -> (match ((FStar_Extraction_ML_Util.type_leq_c g (Some (e)) tInferred tExpected)) with
| (true, Some (e')) -> begin
e'
end
| _62_148 -> begin
(FStar_All.pipe_left (FStar_Extraction_ML_Syntax.with_ty tExpected) (FStar_Extraction_ML_Syntax.MLE_Coerce ((e, tInferred, tExpected))))
end))

let extract_pat = (fun g p -> (let rec extract_one_pat = (fun disj imp g p -> (match (p.FStar_Absyn_Syntax.v) with
| FStar_Absyn_Syntax.Pat_disj (_62_157) -> begin
(FStar_All.failwith "Impossible")
end
| FStar_Absyn_Syntax.Pat_constant (FStar_Absyn_Syntax.Const_int (c)) when (not ((FStar_ST.read FStar_Options.use_native_int))) -> begin
(let x = (let _128_84 = (FStar_Absyn_Util.new_bvd None)
in (FStar_Extraction_ML_Syntax.as_mlident _128_84))
in (let when_clause = (let _128_93 = (let _128_92 = (let _128_91 = (let _128_90 = (FStar_All.pipe_left (FStar_Extraction_ML_Syntax.with_ty FStar_Extraction_ML_Syntax.ml_int_ty) (FStar_Extraction_ML_Syntax.MLE_Var (x)))
in (let _128_89 = (let _128_88 = (let _128_87 = (let _128_86 = (FStar_Extraction_ML_Util.mlconst_of_const' p.FStar_Absyn_Syntax.p (FStar_Absyn_Syntax.Const_int (c)))
in (FStar_All.pipe_left (fun _128_85 -> FStar_Extraction_ML_Syntax.MLE_Const (_128_85)) _128_86))
in (FStar_All.pipe_left (FStar_Extraction_ML_Syntax.with_ty FStar_Extraction_ML_Syntax.ml_int_ty) _128_87))
in (_128_88)::[])
in (_128_90)::_128_89))
in (FStar_Extraction_ML_Util.prims_op_equality, _128_91))
in FStar_Extraction_ML_Syntax.MLE_App (_128_92))
in (FStar_All.pipe_left (FStar_Extraction_ML_Syntax.with_ty FStar_Extraction_ML_Syntax.ml_bool_ty) _128_93))
in (g, Some ((FStar_Extraction_ML_Syntax.MLP_Var (x), (when_clause)::[])))))
end
| FStar_Absyn_Syntax.Pat_constant (s) -> begin
(let _128_97 = (let _128_96 = (let _128_95 = (let _128_94 = (FStar_Extraction_ML_Util.mlconst_of_const' p.FStar_Absyn_Syntax.p s)
in FStar_Extraction_ML_Syntax.MLP_Const (_128_94))
in (_128_95, []))
in Some (_128_96))
in (g, _128_97))
end
| FStar_Absyn_Syntax.Pat_cons (f, q, pats) -> begin
(let _62_182 = (match ((FStar_Extraction_ML_Env.lookup_fv g f)) with
| ({FStar_Extraction_ML_Syntax.expr = FStar_Extraction_ML_Syntax.MLE_Name (n); FStar_Extraction_ML_Syntax.ty = _62_172}, ttys) -> begin
(n, ttys)
end
| _62_179 -> begin
(FStar_All.failwith "Expected a constructor")
end)
in (match (_62_182) with
| (d, tys) -> begin
(let nTyVars = (FStar_List.length (Prims.fst tys))
in (let _62_186 = (FStar_Util.first_N nTyVars pats)
in (match (_62_186) with
| (tysVarPats, restPats) -> begin
(let _62_193 = (FStar_Util.fold_map (fun g _62_190 -> (match (_62_190) with
| (p, imp) -> begin
(extract_one_pat disj true g p)
end)) g tysVarPats)
in (match (_62_193) with
| (g, tyMLPats) -> begin
(let _62_200 = (FStar_Util.fold_map (fun g _62_197 -> (match (_62_197) with
| (p, imp) -> begin
(extract_one_pat disj false g p)
end)) g restPats)
in (match (_62_200) with
| (g, restMLPats) -> begin
(let _62_208 = (let _128_103 = (FStar_All.pipe_right (FStar_List.append tyMLPats restMLPats) (FStar_List.collect (fun _62_2 -> (match (_62_2) with
| Some (x) -> begin
(x)::[]
end
| _62_205 -> begin
[]
end))))
in (FStar_All.pipe_right _128_103 FStar_List.split))
in (match (_62_208) with
| (mlPats, when_clauses) -> begin
(let _128_107 = (let _128_106 = (let _128_105 = (FStar_All.pipe_left (FStar_Extraction_ML_Util.resugar_pat q) (FStar_Extraction_ML_Syntax.MLP_CTor ((d, mlPats))))
in (let _128_104 = (FStar_All.pipe_right when_clauses FStar_List.flatten)
in (_128_105, _128_104)))
in Some (_128_106))
in (g, _128_107))
end))
end))
end))
end)))
end))
end
| FStar_Absyn_Syntax.Pat_var (x) -> begin
(let mlty = (translate_typ g x.FStar_Absyn_Syntax.sort)
in (let g = (FStar_Extraction_ML_Env.extend_bv g x ([], mlty) false imp)
in (g, if imp then begin
None
end else begin
Some ((FStar_Extraction_ML_Syntax.MLP_Var ((FStar_Extraction_ML_Syntax.as_mlident x.FStar_Absyn_Syntax.v)), []))
end)))
end
| FStar_Absyn_Syntax.Pat_wild (x) when disj -> begin
(g, Some ((FStar_Extraction_ML_Syntax.MLP_Wild, [])))
end
| FStar_Absyn_Syntax.Pat_wild (x) -> begin
(let mlty = (translate_typ g x.FStar_Absyn_Syntax.sort)
in (let g = (FStar_Extraction_ML_Env.extend_bv g x ([], mlty) false imp)
in (g, if imp then begin
None
end else begin
Some ((FStar_Extraction_ML_Syntax.MLP_Var ((FStar_Extraction_ML_Syntax.as_mlident x.FStar_Absyn_Syntax.v)), []))
end)))
end
| FStar_Absyn_Syntax.Pat_dot_term (_62_220) -> begin
(g, Some ((FStar_Extraction_ML_Syntax.MLP_Wild, [])))
end
| FStar_Absyn_Syntax.Pat_tvar (a) -> begin
(let mlty = FStar_Extraction_ML_Syntax.MLTY_Top
in (let g = (FStar_Extraction_ML_Env.extend_ty g a (Some (mlty)))
in (g, if imp then begin
None
end else begin
Some ((FStar_Extraction_ML_Syntax.MLP_Wild, []))
end)))
end
| (FStar_Absyn_Syntax.Pat_dot_typ (_)) | (FStar_Absyn_Syntax.Pat_twild (_)) -> begin
(g, None)
end))
in (let extract_one_pat = (fun disj g p -> (match ((extract_one_pat disj false g p)) with
| (g, Some (x, v)) -> begin
(g, (x, v))
end
| _62_243 -> begin
(FStar_All.failwith "Impossible")
end))
in (let mk_when_clause = (fun whens -> (match (whens) with
| [] -> begin
None
end
| hd::tl -> begin
(let _128_116 = (FStar_List.fold_left FStar_Extraction_ML_Util.conjoin hd tl)
in Some (_128_116))
end))
in (match (p.FStar_Absyn_Syntax.v) with
| FStar_Absyn_Syntax.Pat_disj ([]) -> begin
(FStar_All.failwith "Impossible")
end
| FStar_Absyn_Syntax.Pat_disj (p::pats) -> begin
(let _62_258 = (extract_one_pat true g p)
in (match (_62_258) with
| (g, p) -> begin
(let ps = (let _128_119 = (FStar_All.pipe_right pats (FStar_List.map (fun x -> (let _128_118 = (extract_one_pat true g x)
in (Prims.snd _128_118)))))
in (p)::_128_119)
in (let _62_274 = (FStar_All.pipe_right ps (FStar_List.partition (fun _62_3 -> (match (_62_3) with
| (_62_263, _62_267::_62_265) -> begin
true
end
| _62_271 -> begin
false
end))))
in (match (_62_274) with
| (ps_when, rest) -> begin
(let ps = (FStar_All.pipe_right ps_when (FStar_List.map (fun _62_277 -> (match (_62_277) with
| (x, whens) -> begin
(let _128_122 = (mk_when_clause whens)
in (x, _128_122))
end))))
in (let res = (match (rest) with
| [] -> begin
(g, ps)
end
| rest -> begin
(let _128_126 = (let _128_125 = (let _128_124 = (let _128_123 = (FStar_List.map Prims.fst rest)
in FStar_Extraction_ML_Syntax.MLP_Branch (_128_123))
in (_128_124, None))
in (_128_125)::ps)
in (g, _128_126))
end)
in res))
end)))
end))
end
| _62_283 -> begin
(let _62_288 = (extract_one_pat false g p)
in (match (_62_288) with
| (g, (p, whens)) -> begin
(let when_clause = (mk_when_clause whens)
in (g, ((p, when_clause))::[]))
end))
end)))))

let normalize_abs = (fun e0 -> (let rec aux = (fun bs e -> (let e = (FStar_Absyn_Util.compress_exp e)
in (match (e.FStar_Absyn_Syntax.n) with
| FStar_Absyn_Syntax.Exp_abs (bs', body) -> begin
(aux (FStar_List.append bs bs') body)
end
| _62_300 -> begin
(let e' = (FStar_Absyn_Util.unascribe e)
in if (FStar_Absyn_Util.is_fun e') then begin
(aux bs e')
end else begin
(FStar_Absyn_Syntax.mk_Exp_abs (bs, e) None e0.FStar_Absyn_Syntax.pos)
end)
end)))
in (aux [] e0)))

<<<<<<< HEAD
let ffi_mltuple_mlp = (fun n -> (let name = (match (((2 < n) && (n < 6))) with
| true -> begin
(let _128_135 = (FStar_Util.string_of_int n)
in (Prims.strcat "mktuple" _128_135))
end
| false -> begin
(match ((n = 2)) with
| true -> begin
=======
let ffi_mltuple_mlp = (fun n -> (let name = if ((2 < n) && (n < 6)) then begin
(let _127_135 = (FStar_Util.string_of_int n)
in (Prims.strcat "mktuple" _127_135))
end else begin
if (n = 2) then begin
>>>>>>> 3f538bfb
"mkpair"
end else begin
(FStar_All.failwith "NYI in runtime/allocator/camlstack.mli")
end
end
in (("Camlstack")::[], name)))

let fix_lalloc = (fun arg -> (match (arg.FStar_Extraction_ML_Syntax.expr) with
| FStar_Extraction_ML_Syntax.MLE_Tuple (args) -> begin
(FStar_All.failwith "unexpected. Prims.TupleN is not specially handled yet. So, F* tuples, which are sugar forPrims.TupleN,  were expected to be extracted as MLE_CTor")
end
| FStar_Extraction_ML_Syntax.MLE_Record (mlns, fields) -> begin
(let args = (FStar_List.map Prims.snd fields)
in (let tup = (let _128_142 = (let _128_141 = (let _128_140 = (let _128_139 = (let _128_138 = (ffi_mltuple_mlp (FStar_List.length args))
in FStar_Extraction_ML_Syntax.MLE_Name (_128_138))
in (FStar_All.pipe_left (FStar_Extraction_ML_Syntax.with_ty FStar_Extraction_ML_Syntax.MLTY_Top) _128_139))
in (_128_140, args))
in FStar_Extraction_ML_Syntax.MLE_App (_128_141))
in (FStar_All.pipe_left (FStar_Extraction_ML_Syntax.with_ty FStar_Extraction_ML_Syntax.MLTY_Top) _128_142))
in (let dummyTy = FStar_Extraction_ML_Syntax.ml_unit_ty
in (FStar_All.pipe_left (FStar_Extraction_ML_Syntax.with_ty dummyTy) (FStar_Extraction_ML_Syntax.MLE_Coerce ((tup, dummyTy, dummyTy)))))))
end
| FStar_Extraction_ML_Syntax.MLE_CTor (mlp, args) -> begin
(FStar_All.failwith "NYI: lalloc ctor")
end
| _62_319 -> begin
(FStar_All.failwith "for efficiency, the argument to lalloc should be a head normal form of the type. Extraction will then avoid creating this value on the heap.")
end))

let maybe_lalloc_eta_data = (fun g qual residualType mlAppExpr -> (let rec eta_args = (fun more_args t -> (match (t) with
| FStar_Extraction_ML_Syntax.MLTY_Fun (t0, _62_329, t1) -> begin
(let x = (let _128_155 = (FStar_Absyn_Util.gensym ())
in (_128_155, (- (1))))
in (let _128_158 = (let _128_157 = (let _128_156 = (FStar_All.pipe_left (FStar_Extraction_ML_Syntax.with_ty t0) (FStar_Extraction_ML_Syntax.MLE_Var (x)))
in ((x, t0), _128_156))
in (_128_157)::more_args)
in (eta_args _128_158 t1)))
end
| FStar_Extraction_ML_Syntax.MLTY_Named (_62_335, _62_337) -> begin
((FStar_List.rev more_args), t)
end
| _62_341 -> begin
(FStar_All.failwith "Impossible")
end))
in (let as_record = (fun qual e -> (match ((e.FStar_Extraction_ML_Syntax.expr, qual)) with
| (FStar_Extraction_ML_Syntax.MLE_CTor (_62_346, args), Some (FStar_Absyn_Syntax.Record_ctor (_62_351, fields))) -> begin
(let path = (FStar_Extraction_ML_Util.record_field_path fields)
in (let fields = (FStar_Extraction_ML_Util.record_fields fields args)
in (FStar_All.pipe_left (FStar_Extraction_ML_Syntax.with_ty e.FStar_Extraction_ML_Syntax.ty) (FStar_Extraction_ML_Syntax.MLE_Record ((path, fields))))))
end
| _62_360 -> begin
e
end))
in (let resugar_and_maybe_eta = (fun qual e -> (let _62_366 = (eta_args [] residualType)
in (match (_62_366) with
| (eargs, tres) -> begin
(match (eargs) with
| [] -> begin
(let _128_167 = (as_record qual e)
in (FStar_Extraction_ML_Util.resugar_exp _128_167))
end
| _62_369 -> begin
(let _62_372 = (FStar_List.unzip eargs)
in (match (_62_372) with
| (binders, eargs) -> begin
(match (e.FStar_Extraction_ML_Syntax.expr) with
| FStar_Extraction_ML_Syntax.MLE_CTor (head, args) -> begin
(let body = (let _128_169 = (let _128_168 = (FStar_All.pipe_left (FStar_Extraction_ML_Syntax.with_ty tres) (FStar_Extraction_ML_Syntax.MLE_CTor ((head, (FStar_List.append args eargs)))))
in (FStar_All.pipe_left (as_record qual) _128_168))
in (FStar_All.pipe_left FStar_Extraction_ML_Util.resugar_exp _128_169))
in (FStar_All.pipe_left (FStar_Extraction_ML_Syntax.with_ty e.FStar_Extraction_ML_Syntax.ty) (FStar_Extraction_ML_Syntax.MLE_Fun ((binders, body)))))
end
| _62_379 -> begin
(FStar_All.failwith "Impossible")
end)
end))
end)
end)))
in (match ((mlAppExpr.FStar_Extraction_ML_Syntax.expr, qual)) with
| (FStar_Extraction_ML_Syntax.MLE_App ({FStar_Extraction_ML_Syntax.expr = FStar_Extraction_ML_Syntax.MLE_Name (mlp); FStar_Extraction_ML_Syntax.ty = _62_381}, mlarg::[]), _62_390) when (mlp = FStar_Extraction_ML_Syntax.mlp_lalloc) -> begin
(let _62_393 = (FStar_Extraction_ML_Env.debug g (fun _62_392 -> (match (()) with
| () -> begin
(FStar_Util.print_string "need to do lalloc surgery here\n")
end)))
in (fix_lalloc mlarg))
end
| (_62_396, None) -> begin
mlAppExpr
end
| (FStar_Extraction_ML_Syntax.MLE_App ({FStar_Extraction_ML_Syntax.expr = FStar_Extraction_ML_Syntax.MLE_Name (mlp); FStar_Extraction_ML_Syntax.ty = _62_400}, mle::args), Some (FStar_Absyn_Syntax.Record_projector (f))) -> begin
(let fn = (FStar_Extraction_ML_Util.mlpath_of_lid f)
in (let proj = FStar_Extraction_ML_Syntax.MLE_Proj ((mle, fn))
in (let e = (match (args) with
| [] -> begin
proj
end
| _62_417 -> begin
(let _128_172 = (let _128_171 = (FStar_All.pipe_left (FStar_Extraction_ML_Syntax.with_ty FStar_Extraction_ML_Syntax.MLTY_Top) proj)
in (_128_171, args))
in FStar_Extraction_ML_Syntax.MLE_App (_128_172))
end)
in (FStar_Extraction_ML_Syntax.with_ty mlAppExpr.FStar_Extraction_ML_Syntax.ty e))))
end
| ((FStar_Extraction_ML_Syntax.MLE_App ({FStar_Extraction_ML_Syntax.expr = FStar_Extraction_ML_Syntax.MLE_Name (mlp); FStar_Extraction_ML_Syntax.ty = _}, mlargs), Some (FStar_Absyn_Syntax.Data_ctor))) | ((FStar_Extraction_ML_Syntax.MLE_App ({FStar_Extraction_ML_Syntax.expr = FStar_Extraction_ML_Syntax.MLE_Name (mlp); FStar_Extraction_ML_Syntax.ty = _}, mlargs), Some (FStar_Absyn_Syntax.Record_ctor (_)))) -> begin
(let _128_173 = (FStar_All.pipe_left (FStar_Extraction_ML_Syntax.with_ty mlAppExpr.FStar_Extraction_ML_Syntax.ty) (FStar_Extraction_ML_Syntax.MLE_CTor ((mlp, mlargs))))
in (FStar_All.pipe_left (resugar_and_maybe_eta qual) _128_173))
end
| ((FStar_Extraction_ML_Syntax.MLE_Name (mlp), Some (FStar_Absyn_Syntax.Data_ctor))) | ((FStar_Extraction_ML_Syntax.MLE_Name (mlp), Some (FStar_Absyn_Syntax.Record_ctor (_)))) -> begin
(let _128_174 = (FStar_All.pipe_left (FStar_Extraction_ML_Syntax.with_ty mlAppExpr.FStar_Extraction_ML_Syntax.ty) (FStar_Extraction_ML_Syntax.MLE_CTor ((mlp, []))))
in (FStar_All.pipe_left (resugar_and_maybe_eta qual) _128_174))
end
| _62_453 -> begin
mlAppExpr
end)))))

<<<<<<< HEAD
let rec check_exp = (fun g e f t -> (let _62_463 = (let _128_191 = (check_exp' g e f t)
in (erase g _128_191 f t))
=======
let check_pats_for_ite = (fun l -> (let def = (false, None, None)
in if ((FStar_List.length l) <> 2) then begin
def
end else begin
(let _62_459 = (FStar_List.hd l)
in (match (_62_459) with
| (p1, w1, e1) -> begin
(let _62_463 = (let _127_177 = (FStar_List.tl l)
in (FStar_List.hd _127_177))
>>>>>>> 3f538bfb
in (match (_62_463) with
| (p2, w2, e2) -> begin
(match ((w1, w2, p1.FStar_Absyn_Syntax.v, p2.FStar_Absyn_Syntax.v)) with
| (None, None, FStar_Absyn_Syntax.Pat_constant (FStar_Absyn_Syntax.Const_bool (true)), FStar_Absyn_Syntax.Pat_constant (FStar_Absyn_Syntax.Const_bool (false))) -> begin
(true, Some (e1), Some (e2))
end
| (None, None, FStar_Absyn_Syntax.Pat_constant (FStar_Absyn_Syntax.Const_bool (false)), FStar_Absyn_Syntax.Pat_constant (FStar_Absyn_Syntax.Const_bool (true))) -> begin
(true, Some (e2), Some (e1))
end
| _62_483 -> begin
def
end)
end))
end))
end))

let rec check_exp = (fun g e f t -> (let _62_493 = (let _127_194 = (check_exp' g e f t)
in (erase g _127_194 f t))
in (match (_62_493) with
| (e, _62_490, _62_492) -> begin
e
end)))
<<<<<<< HEAD
and check_exp' = (fun g e f t -> (match ((let _128_196 = (FStar_Absyn_Util.compress_exp e)
in _128_196.FStar_Absyn_Syntax.n)) with
=======
and check_exp' = (fun g e f t -> (match ((let _127_199 = (FStar_Absyn_Util.compress_exp e)
in _127_199.FStar_Absyn_Syntax.n)) with
>>>>>>> 3f538bfb
| FStar_Absyn_Syntax.Exp_match (scrutinee, pats) -> begin
(let _62_505 = (synth_exp g scrutinee)
in (match (_62_505) with
| (e, f_e, t_e) -> begin
(let _62_509 = (check_pats_for_ite pats)
in (match (_62_509) with
| (b, then_e, else_e) -> begin
(let e' = if b then begin
(match ((then_e, else_e)) with
| (Some (then_e), Some (else_e)) -> begin
(let then_mle = (check_exp g then_e f t)
in (let else_mle = (check_exp g else_e f t)
in FStar_Extraction_ML_Syntax.MLE_If ((e, then_mle, Some (else_mle)))))
end
| _62_518 -> begin
(FStar_All.failwith "ITE pats matched but then and else expressions not found?")
end)
end else begin
(let mlbranches = (FStar_All.pipe_right pats (FStar_List.collect (fun _62_522 -> (match (_62_522) with
| (pat, when_opt, branch) -> begin
(let _62_525 = (extract_pat g pat)
in (match (_62_525) with
| (env, p) -> begin
(let when_opt = (match (when_opt) with
| None -> begin
None
end
| Some (w) -> begin
<<<<<<< HEAD
(let _128_198 = (check_exp env w FStar_Extraction_ML_Syntax.E_IMPURE FStar_Extraction_ML_Syntax.ml_bool_ty)
in Some (_128_198))
=======
(let _127_201 = (check_exp env w FStar_Extraction_ML_Syntax.E_IMPURE FStar_Extraction_ML_Syntax.ml_bool_ty)
in Some (_127_201))
>>>>>>> 3f538bfb
end)
in (let branch = (check_exp env branch f t)
in (FStar_All.pipe_right p (FStar_List.map (fun _62_533 -> (match (_62_533) with
| (p, wopt) -> begin
(let when_clause = (FStar_Extraction_ML_Util.conjoin_opt wopt when_opt)
in (p, when_clause, branch))
end))))))
end))
end))))
in FStar_Extraction_ML_Syntax.MLE_Match ((e, mlbranches)))
end
in if (FStar_Extraction_ML_Util.eff_leq f_e f) then begin
(FStar_All.pipe_left (FStar_Extraction_ML_Syntax.with_ty t) e')
end else begin
(err_unexpected_eff scrutinee f f_e)
end)
end))
end))
end
| _62_538 -> begin
(let _62_542 = (synth_exp g e)
in (match (_62_542) with
| (e0, f0, t0) -> begin
if (FStar_Extraction_ML_Util.eff_leq f0 f) then begin
(maybe_coerce g e0 t0 f t)
end else begin
(err_unexpected_eff e f f0)
end
end))
end))
and synth_exp = (fun g e -> (let _62_548 = (synth_exp' g e)
in (match (_62_548) with
| (e, f, t) -> begin
(erase g e f t)
end)))
<<<<<<< HEAD
and synth_exp' = (fun g e -> (let _62_508 = (FStar_Extraction_ML_Env.debug g (fun u -> (let _128_206 = (let _128_205 = (FStar_Absyn_Print.exp_to_string e)
in (FStar_Util.format1 "now synthesizing expression :  %s \n" _128_205))
in (FStar_Util.print_string _128_206))))
in (match ((let _128_207 = (FStar_Absyn_Util.compress_exp e)
in _128_207.FStar_Absyn_Syntax.n)) with
| FStar_Absyn_Syntax.Exp_constant (c) -> begin
(let t = (FStar_Tc_Recheck.typing_const e.FStar_Absyn_Syntax.pos c)
in (let ml_ty = (translate_typ g t)
in (let _128_211 = (let _128_210 = (let _128_209 = (FStar_Extraction_ML_Util.mlconst_of_const' e.FStar_Absyn_Syntax.pos c)
in (FStar_All.pipe_left (fun _128_208 -> FStar_Extraction_ML_Syntax.MLE_Const (_128_208)) _128_209))
in (FStar_Extraction_ML_Syntax.with_ty ml_ty _128_210))
in (_128_211, FStar_Extraction_ML_Syntax.E_PURE, ml_ty))))
=======
and synth_exp' = (fun g e -> (let _62_552 = (FStar_Extraction_ML_Env.debug g (fun u -> (let _127_209 = (let _127_208 = (FStar_Absyn_Print.exp_to_string e)
in (FStar_Util.format1 "now synthesizing expression :  %s \n" _127_208))
in (FStar_Util.print_string _127_209))))
in (match ((let _127_210 = (FStar_Absyn_Util.compress_exp e)
in _127_210.FStar_Absyn_Syntax.n)) with
| FStar_Absyn_Syntax.Exp_constant (c) -> begin
(let t = (FStar_Tc_Recheck.typing_const e.FStar_Absyn_Syntax.pos c)
in (let ml_ty = (translate_typ g t)
in (let _127_214 = (let _127_213 = (let _127_212 = (FStar_Extraction_ML_Util.mlconst_of_const' e.FStar_Absyn_Syntax.pos c)
in (FStar_All.pipe_left (fun _127_211 -> FStar_Extraction_ML_Syntax.MLE_Const (_127_211)) _127_212))
in (FStar_Extraction_ML_Syntax.with_ty ml_ty _127_213))
in (_127_214, FStar_Extraction_ML_Syntax.E_PURE, ml_ty))))
>>>>>>> 3f538bfb
end
| FStar_Absyn_Syntax.Exp_ascribed (e0, t, f) -> begin
(let t = (translate_typ g t)
in (let f = (match (f) with
| None -> begin
(FStar_All.failwith "Ascription node with an empty effect label")
end
| Some (l) -> begin
(FStar_Extraction_ML_ExtractTyp.translate_eff g l)
end)
in (let e = (check_exp g e0 f t)
in (e, f, t))))
end
| (FStar_Absyn_Syntax.Exp_bvar (_)) | (FStar_Absyn_Syntax.Exp_fvar (_)) -> begin
(let _62_579 = (FStar_Extraction_ML_Env.lookup_var g e)
in (match (_62_579) with
| ((x, mltys), qual) -> begin
(match (mltys) with
| ([], t) -> begin
<<<<<<< HEAD
(let _128_212 = (maybe_lalloc_eta_data g qual t x)
in (_128_212, FStar_Extraction_ML_Syntax.E_PURE, t))
=======
(let _127_215 = (maybe_lalloc_eta_data g qual t x)
in (_127_215, FStar_Extraction_ML_Syntax.E_PURE, t))
>>>>>>> 3f538bfb
end
| _62_584 -> begin
(err_uninst e)
end)
end))
end
| FStar_Absyn_Syntax.Exp_app (head, args) -> begin
(let rec synth_app = (fun is_data _62_593 _62_596 restArgs -> (match ((_62_593, _62_596)) with
| ((mlhead, mlargs_f), (f, t)) -> begin
(match ((restArgs, t)) with
<<<<<<< HEAD
| ([], _62_556) -> begin
(let _62_567 = (match (((FStar_Absyn_Util.is_primop head) || (FStar_Extraction_ML_Util.codegen_fsharp ()))) with
| true -> begin
(let _128_221 = (FStar_All.pipe_right (FStar_List.rev mlargs_f) (FStar_List.map Prims.fst))
in ([], _128_221))
end
| false -> begin
(FStar_List.fold_left (fun _62_560 _62_563 -> (match ((_62_560, _62_563)) with
=======
| ([], _62_600) -> begin
(let _62_611 = if ((FStar_Absyn_Util.is_primop head) || (FStar_Extraction_ML_Util.codegen_fsharp ())) then begin
(let _127_224 = (FStar_All.pipe_right (FStar_List.rev mlargs_f) (FStar_List.map Prims.fst))
in ([], _127_224))
end else begin
(FStar_List.fold_left (fun _62_604 _62_607 -> (match ((_62_604, _62_607)) with
>>>>>>> 3f538bfb
| ((lbs, out_args), (arg, f)) -> begin
if ((f = FStar_Extraction_ML_Syntax.E_PURE) || (f = FStar_Extraction_ML_Syntax.E_GHOST)) then begin
(lbs, (arg)::out_args)
end else begin
(let x = (let _127_227 = (FStar_Absyn_Util.gensym ())
in (_127_227, (- (1))))
in (let _127_229 = (let _127_228 = (FStar_All.pipe_left (FStar_Extraction_ML_Syntax.with_ty arg.FStar_Extraction_ML_Syntax.ty) (FStar_Extraction_ML_Syntax.MLE_Var (x)))
in (_127_228)::out_args)
in (((x, arg))::lbs, _127_229)))
end
<<<<<<< HEAD
| false -> begin
(let x = (let _128_224 = (FStar_Absyn_Util.gensym ())
in (_128_224, (- (1))))
in (let _128_226 = (let _128_225 = (FStar_All.pipe_left (FStar_Extraction_ML_Syntax.with_ty arg.FStar_Extraction_ML_Syntax.ty) (FStar_Extraction_ML_Syntax.MLE_Var (x)))
in (_128_225)::out_args)
in (((x, arg))::lbs, _128_226)))
end)
=======
>>>>>>> 3f538bfb
end)) ([], []) mlargs_f)
end
in (match (_62_611) with
| (lbs, mlargs) -> begin
<<<<<<< HEAD
(let app = (let _128_227 = (FStar_All.pipe_left (FStar_Extraction_ML_Syntax.with_ty t) (FStar_Extraction_ML_Syntax.MLE_App ((mlhead, mlargs))))
in (FStar_All.pipe_left (maybe_lalloc_eta_data g is_data t) _128_227))
in (let l_app = (FStar_List.fold_right (fun _62_571 out -> (match (_62_571) with
=======
(let app = (let _127_230 = (FStar_All.pipe_left (FStar_Extraction_ML_Syntax.with_ty t) (FStar_Extraction_ML_Syntax.MLE_App ((mlhead, mlargs))))
in (FStar_All.pipe_left (maybe_lalloc_eta_data g is_data t) _127_230))
in (let l_app = (FStar_List.fold_right (fun _62_615 out -> (match (_62_615) with
>>>>>>> 3f538bfb
| (x, arg) -> begin
(FStar_All.pipe_left (FStar_Extraction_ML_Syntax.with_ty out.FStar_Extraction_ML_Syntax.ty) (FStar_Extraction_ML_Syntax.MLE_Let (((false, ({FStar_Extraction_ML_Syntax.mllb_name = x; FStar_Extraction_ML_Syntax.mllb_tysc = ([], arg.FStar_Extraction_ML_Syntax.ty); FStar_Extraction_ML_Syntax.mllb_add_unit = false; FStar_Extraction_ML_Syntax.mllb_def = arg})::[]), out))))
end)) lbs app)
in (l_app, f, t)))
end))
end
<<<<<<< HEAD
| ((FStar_Util.Inl (_62_576), _62_579)::rest, FStar_Extraction_ML_Syntax.MLTY_Fun (tunit, f', t)) -> begin
(match ((FStar_Extraction_ML_Util.type_leq g tunit FStar_Extraction_ML_Syntax.ml_unit_ty)) with
| true -> begin
(let _128_231 = (let _128_230 = (FStar_Extraction_ML_Util.join f f')
in (_128_230, t))
in (synth_app is_data (mlhead, ((FStar_Extraction_ML_Syntax.ml_unit, FStar_Extraction_ML_Syntax.E_PURE))::mlargs_f) _128_231 rest))
end
| false -> begin
=======
| ((FStar_Util.Inl (_62_620), _62_623)::rest, FStar_Extraction_ML_Syntax.MLTY_Fun (tunit, f', t)) -> begin
if (FStar_Extraction_ML_Util.type_leq g tunit FStar_Extraction_ML_Syntax.ml_unit_ty) then begin
(let _127_234 = (let _127_233 = (FStar_Extraction_ML_Util.join f f')
in (_127_233, t))
in (synth_app is_data (mlhead, ((FStar_Extraction_ML_Syntax.ml_unit, FStar_Extraction_ML_Syntax.E_PURE))::mlargs_f) _127_234 rest))
end else begin
>>>>>>> 3f538bfb
(FStar_All.failwith "Impossible: ill-typed application")
end
end
| ((FStar_Util.Inr (e0), _62_636)::rest, FStar_Extraction_ML_Syntax.MLTY_Fun (tExpected, f', t)) -> begin
(let _62_648 = (synth_exp g e0)
in (match (_62_648) with
| (e0, f0, tInferred) -> begin
(let e0 = (maybe_coerce g e0 tInferred f' tExpected)
<<<<<<< HEAD
in (let _128_233 = (let _128_232 = (FStar_Extraction_ML_Util.join_l ((f)::(f')::(f0)::[]))
in (_128_232, t))
in (synth_app is_data (mlhead, ((e0, f0))::mlargs_f) _128_233 rest)))
=======
in (let _127_236 = (let _127_235 = (FStar_Extraction_ML_Util.join_l ((f)::(f')::(f0)::[]))
in (_127_235, t))
in (synth_app is_data (mlhead, ((e0, f0))::mlargs_f) _127_236 rest)))
>>>>>>> 3f538bfb
end))
end
| _62_651 -> begin
(match ((FStar_Extraction_ML_Util.delta_unfold g t)) with
| Some (t) -> begin
(synth_app is_data (mlhead, mlargs_f) (f, t) restArgs)
end
| None -> begin
(err_ill_typed_application e restArgs t)
end)
end)
end))
in (let head = (FStar_Absyn_Util.compress_exp head)
in (match (head.FStar_Absyn_Syntax.n) with
| (FStar_Absyn_Syntax.Exp_bvar (_)) | (FStar_Absyn_Syntax.Exp_fvar (_)) -> begin
(let _62_668 = (FStar_Extraction_ML_Env.lookup_var g head)
in (match (_62_668) with
| ((head, (vars, t)), qual) -> begin
(let n = (FStar_List.length vars)
in if (n <= (FStar_List.length args)) then begin
(let _62_672 = (FStar_Util.first_N n args)
in (match (_62_672) with
| (prefix, rest) -> begin
(let prefixAsMLTypes = (FStar_List.map (translate_typ_of_arg g) prefix)
in (let t0 = t
in (let t = (instantiate (vars, t) prefixAsMLTypes)
in (let head = (match (head.FStar_Extraction_ML_Syntax.expr) with
| (FStar_Extraction_ML_Syntax.MLE_Name (_)) | (FStar_Extraction_ML_Syntax.MLE_Var (_)) -> begin
(let _62_682 = head
in {FStar_Extraction_ML_Syntax.expr = _62_682.FStar_Extraction_ML_Syntax.expr; FStar_Extraction_ML_Syntax.ty = t})
end
| FStar_Extraction_ML_Syntax.MLE_App (head, {FStar_Extraction_ML_Syntax.expr = FStar_Extraction_ML_Syntax.MLE_Const (FStar_Extraction_ML_Syntax.MLC_Unit); FStar_Extraction_ML_Syntax.ty = _62_686}::[]) -> begin
(FStar_All.pipe_right (FStar_Extraction_ML_Syntax.MLE_App (((let _62_693 = head
in {FStar_Extraction_ML_Syntax.expr = _62_693.FStar_Extraction_ML_Syntax.expr; FStar_Extraction_ML_Syntax.ty = FStar_Extraction_ML_Syntax.MLTY_Fun ((FStar_Extraction_ML_Syntax.ml_unit_ty, FStar_Extraction_ML_Syntax.E_PURE, t))}), (FStar_Extraction_ML_Syntax.ml_unit)::[]))) (FStar_Extraction_ML_Syntax.with_ty t))
end
| _62_696 -> begin
(FStar_All.failwith "Impossible")
end)
in (match (rest) with
| [] -> begin
<<<<<<< HEAD
(let _128_234 = (maybe_lalloc_eta_data g qual t head)
in (_128_234, FStar_Extraction_ML_Syntax.E_PURE, t))
=======
(let _127_237 = (maybe_lalloc_eta_data g qual t head)
in (_127_237, FStar_Extraction_ML_Syntax.E_PURE, t))
>>>>>>> 3f538bfb
end
| _62_700 -> begin
(synth_app qual (head, []) (FStar_Extraction_ML_Syntax.E_PURE, t) rest)
end)))))
end))
end else begin
(err_uninst e)
end)
end))
end
| _62_702 -> begin
(let _62_706 = (synth_exp g head)
in (match (_62_706) with
| (head, f, t) -> begin
(synth_app None (head, []) (f, t) args)
end))
end)))
end
| FStar_Absyn_Syntax.Exp_abs (bs, body) -> begin
(let _62_729 = (FStar_List.fold_left (fun _62_713 _62_717 -> (match ((_62_713, _62_717)) with
| ((ml_bs, env), (b, _62_716)) -> begin
(match (b) with
| FStar_Util.Inl (a) -> begin
(let env = (FStar_Extraction_ML_Env.extend_ty env a (Some (FStar_Extraction_ML_Syntax.MLTY_Top)))
<<<<<<< HEAD
in (let ml_b = (let _128_237 = (FStar_Extraction_ML_Env.btvar_as_mlTermVar a)
in (_128_237, FStar_Extraction_ML_Syntax.ml_unit_ty))
=======
in (let ml_b = (let _127_240 = (FStar_Extraction_ML_Env.btvar_as_mlTermVar a)
in (_127_240, FStar_Extraction_ML_Syntax.ml_unit_ty))
>>>>>>> 3f538bfb
in ((ml_b)::ml_bs, env)))
end
| FStar_Util.Inr (x) -> begin
(let t = (translate_typ env x.FStar_Absyn_Syntax.sort)
in (let env = (FStar_Extraction_ML_Env.extend_bv env x ([], t) false false)
in (let ml_b = ((FStar_Extraction_ML_Syntax.as_mlident x.FStar_Absyn_Syntax.v), t)
in ((ml_b)::ml_bs, env))))
end)
end)) ([], g) bs)
in (match (_62_729) with
| (ml_bs, env) -> begin
(let ml_bs = (FStar_List.rev ml_bs)
in (let _62_734 = (synth_exp env body)
in (match (_62_734) with
| (ml_body, f, t) -> begin
(let _62_744 = (FStar_List.fold_right (fun _62_738 _62_741 -> (match ((_62_738, _62_741)) with
| ((_62_736, targ), (f, t)) -> begin
(FStar_Extraction_ML_Syntax.E_PURE, FStar_Extraction_ML_Syntax.MLTY_Fun ((targ, f, t)))
end)) ml_bs (f, t))
in (match (_62_744) with
| (f, tfun) -> begin
<<<<<<< HEAD
(let _128_240 = (FStar_All.pipe_left (FStar_Extraction_ML_Syntax.with_ty tfun) (FStar_Extraction_ML_Syntax.MLE_Fun ((ml_bs, ml_body))))
in (_128_240, f, tfun))
=======
(let _127_243 = (FStar_All.pipe_left (FStar_Extraction_ML_Syntax.with_ty tfun) (FStar_Extraction_ML_Syntax.MLE_Fun ((ml_bs, ml_body))))
in (_127_243, f, tfun))
>>>>>>> 3f538bfb
end))
end)))
end))
end
| FStar_Absyn_Syntax.Exp_let ((is_rec, lbs), e') -> begin
(let maybe_generalize = (fun _62_756 -> (match (_62_756) with
| {FStar_Absyn_Syntax.lbname = lbname; FStar_Absyn_Syntax.lbtyp = t; FStar_Absyn_Syntax.lbeff = lbeff; FStar_Absyn_Syntax.lbdef = e} -> begin
(let f_e = (FStar_Extraction_ML_ExtractTyp.translate_eff g lbeff)
in (let t = (FStar_Absyn_Util.compress_typ t)
in (match (t.FStar_Absyn_Syntax.n) with
| FStar_Absyn_Syntax.Typ_fun (bs, c) when (FStar_Extraction_ML_Util.is_type_abstraction bs) -> begin
(let _62_780 = (match ((FStar_Util.prefix_until (fun _62_4 -> (match (_62_4) with
| (FStar_Util.Inr (_62_765), _62_768) -> begin
true
end
| _62_771 -> begin
false
end)) bs)) with
| None -> begin
(bs, (FStar_Absyn_Util.comp_result c))
end
| Some (bs, b, rest) -> begin
<<<<<<< HEAD
(let _128_244 = (FStar_Absyn_Syntax.mk_Typ_fun ((b)::rest, c) None c.FStar_Absyn_Syntax.pos)
in (bs, _128_244))
=======
(let _127_247 = (FStar_Absyn_Syntax.mk_Typ_fun ((b)::rest, c) None c.FStar_Absyn_Syntax.pos)
in (bs, _127_247))
>>>>>>> 3f538bfb
end)
in (match (_62_780) with
| (tbinders, tbody) -> begin
(let n = (FStar_List.length tbinders)
in (let e = (normalize_abs e)
in (match (e.FStar_Absyn_Syntax.n) with
| FStar_Absyn_Syntax.Exp_abs (bs, body) -> begin
if (n <= (FStar_List.length bs)) then begin
(let _62_789 = (FStar_Util.first_N n bs)
in (match (_62_789) with
| (targs, rest_args) -> begin
(let expected_t = (match ((FStar_Absyn_Util.mk_subst_binder targs tbinders)) with
| None -> begin
(FStar_All.failwith "Not enough type binders in the body of the let expression")
end
| Some (s) -> begin
(FStar_Absyn_Util.subst_typ s tbody)
end)
in (let targs = (FStar_All.pipe_right targs (FStar_List.map (fun _62_5 -> (match (_62_5) with
| (FStar_Util.Inl (a), _62_798) -> begin
a
end
| _62_801 -> begin
(FStar_All.failwith "Impossible")
end))))
in (let env = (FStar_List.fold_left (fun env a -> (FStar_Extraction_ML_Env.extend_ty env a None)) g targs)
in (let expected_t = (translate_typ env expected_t)
<<<<<<< HEAD
in (let polytype = (let _128_248 = (FStar_All.pipe_right targs (FStar_List.map FStar_Extraction_ML_Env.btvar_as_mltyvar))
in (_128_248, expected_t))
=======
in (let polytype = (let _127_251 = (FStar_All.pipe_right targs (FStar_List.map FStar_Extraction_ML_Env.btvar_as_mltyvar))
in (_127_251, expected_t))
>>>>>>> 3f538bfb
in (let add_unit = (match (rest_args) with
| [] -> begin
(not ((is_value_or_type_app body)))
end
| _62_810 -> begin
false
end)
in (let rest_args = if add_unit then begin
(FStar_Extraction_ML_Util.unit_binder)::rest_args
end else begin
rest_args
end
in (let body = (match (rest_args) with
| [] -> begin
body
end
| _62_815 -> begin
(FStar_Absyn_Syntax.mk_Exp_abs (rest_args, body) None e.FStar_Absyn_Syntax.pos)
end)
in (lbname, f_e, (t, (targs, polytype)), add_unit, body)))))))))
end))
end else begin
(FStar_All.failwith "Not enough type binders")
end
end
| _62_818 -> begin
(err_value_restriction e)
end)))
end))
end
| _62_820 -> begin
(let expected_t = (translate_typ g t)
in (lbname, f_e, (t, ([], ([], expected_t))), false, e))
end)))
end))
in (let check_lb = (fun env _62_835 -> (match (_62_835) with
| (nm, (lbname, f, (t, (targs, polytype)), add_unit, e)) -> begin
(let env = (FStar_List.fold_left (fun env a -> (FStar_Extraction_ML_Env.extend_ty env a None)) env targs)
in (let expected_t = if add_unit then begin
FStar_Extraction_ML_Syntax.MLTY_Fun ((FStar_Extraction_ML_Syntax.ml_unit_ty, FStar_Extraction_ML_Syntax.E_PURE, (Prims.snd polytype)))
end else begin
(Prims.snd polytype)
end
in (let e = (check_exp env e f expected_t)
in (f, {FStar_Extraction_ML_Syntax.mllb_name = nm; FStar_Extraction_ML_Syntax.mllb_tysc = polytype; FStar_Extraction_ML_Syntax.mllb_add_unit = add_unit; FStar_Extraction_ML_Syntax.mllb_def = e}))))
end))
in (let lbs = (FStar_All.pipe_right lbs (FStar_List.map maybe_generalize))
in (let _62_864 = (FStar_List.fold_right (fun lb _62_845 -> (match (_62_845) with
| (env, lbs) -> begin
(let _62_858 = lb
in (match (_62_858) with
| (lbname, _62_848, (t, (_62_851, polytype)), add_unit, _62_857) -> begin
(let _62_861 = (FStar_Extraction_ML_Env.extend_lb env lbname t polytype add_unit)
in (match (_62_861) with
| (env, nm) -> begin
(env, ((nm, lb))::lbs)
end))
end))
end)) lbs (g, []))
in (match (_62_864) with
| (env_body, lbs) -> begin
(let env_def = if is_rec then begin
env_body
end else begin
g
end
in (let lbs = (FStar_All.pipe_right lbs (FStar_List.map (check_lb env_def)))
in (let _62_870 = (synth_exp env_body e')
in (match (_62_870) with
| (e', f', t') -> begin
<<<<<<< HEAD
(let f = (let _128_258 = (let _128_257 = (FStar_List.map Prims.fst lbs)
in (f')::_128_257)
in (FStar_Extraction_ML_Util.join_l _128_258))
in (let _128_263 = (let _128_262 = (let _128_261 = (let _128_260 = (let _128_259 = (FStar_List.map Prims.snd lbs)
in (is_rec, _128_259))
in (_128_260, e'))
in FStar_Extraction_ML_Syntax.MLE_Let (_128_261))
in (FStar_All.pipe_left (FStar_Extraction_ML_Syntax.with_ty t') _128_262))
in (_128_263, f, t')))
=======
(let f = (let _127_261 = (let _127_260 = (FStar_List.map Prims.fst lbs)
in (f')::_127_260)
in (FStar_Extraction_ML_Util.join_l _127_261))
in (let _127_266 = (let _127_265 = (let _127_264 = (let _127_263 = (let _127_262 = (FStar_List.map Prims.snd lbs)
in (is_rec, _127_262))
in (_127_263, e'))
in FStar_Extraction_ML_Syntax.MLE_Let (_127_264))
in (FStar_All.pipe_left (FStar_Extraction_ML_Syntax.with_ty t') _127_265))
in (_127_266, f, t')))
>>>>>>> 3f538bfb
end))))
end)))))
end
| FStar_Absyn_Syntax.Exp_match (e, pats) -> begin
(FStar_All.failwith "Matches must be checked; missing a compiler-provided annotation")
end
| FStar_Absyn_Syntax.Exp_meta (FStar_Absyn_Syntax.Meta_desugared (e, _62_878)) -> begin
(synth_exp g e)
end
| (FStar_Absyn_Syntax.Exp_uvar (_)) | (FStar_Absyn_Syntax.Exp_delayed (_)) -> begin
(FStar_All.failwith "Unexpected expression")
end)))

let fresh = (let c = (FStar_Util.mk_ref 0)
<<<<<<< HEAD
in (fun x -> (let _62_846 = (FStar_Util.incr c)
in (let _128_266 = (FStar_ST.read c)
in (x, _128_266)))))

let ind_discriminator_body = (fun env discName constrName -> (let mlid = (fresh "_discr_")
in (let _62_855 = (let _128_273 = (FStar_Absyn_Util.fv constrName)
in (FStar_Extraction_ML_Env.lookup_fv env _128_273))
in (match (_62_855) with
| (_62_853, ts) -> begin
(let _62_867 = (match ((Prims.snd ts)) with
| FStar_Extraction_ML_Syntax.MLTY_Fun (_62_857, _62_859, t) -> begin
=======
in (fun x -> (let _62_890 = (FStar_Util.incr c)
in (let _127_269 = (FStar_ST.read c)
in (x, _127_269)))))

let ind_discriminator_body = (fun env discName constrName -> (let mlid = (fresh "_discr_")
in (let _62_899 = (let _127_276 = (FStar_Absyn_Util.fv constrName)
in (FStar_Extraction_ML_Env.lookup_fv env _127_276))
in (match (_62_899) with
| (_62_897, ts) -> begin
(let _62_911 = (match ((Prims.snd ts)) with
| FStar_Extraction_ML_Syntax.MLTY_Fun (_62_901, _62_903, t) -> begin
>>>>>>> 3f538bfb
((FStar_Extraction_ML_Syntax.MLP_Wild)::[], ((Prims.fst ts), t))
end
| _62_908 -> begin
([], ts)
end)
in (match (_62_911) with
| (arg_pat, ts) -> begin
(let rid = constrName
in (let targ = (Prims.snd ts)
in (let disc_ty = FStar_Extraction_ML_Syntax.MLTY_Fun ((targ, FStar_Extraction_ML_Syntax.E_PURE, FStar_Extraction_ML_Syntax.ml_bool_ty))
<<<<<<< HEAD
in (let discrBody = (let _128_288 = (let _128_287 = (let _128_286 = (let _128_285 = (let _128_284 = (let _128_283 = (FStar_All.pipe_left (FStar_Extraction_ML_Syntax.with_ty targ) (FStar_Extraction_ML_Syntax.MLE_Name (([], (FStar_Extraction_ML_Syntax.idsym mlid)))))
in (let _128_282 = (let _128_281 = (let _128_277 = (let _128_275 = (let _128_274 = (FStar_Extraction_ML_Syntax.mlpath_of_lident rid)
in (_128_274, arg_pat))
in FStar_Extraction_ML_Syntax.MLP_CTor (_128_275))
in (let _128_276 = (FStar_All.pipe_left (FStar_Extraction_ML_Syntax.with_ty FStar_Extraction_ML_Syntax.ml_bool_ty) (FStar_Extraction_ML_Syntax.MLE_Const (FStar_Extraction_ML_Syntax.MLC_Bool (true))))
in (_128_277, None, _128_276)))
in (let _128_280 = (let _128_279 = (let _128_278 = (FStar_All.pipe_left (FStar_Extraction_ML_Syntax.with_ty FStar_Extraction_ML_Syntax.ml_bool_ty) (FStar_Extraction_ML_Syntax.MLE_Const (FStar_Extraction_ML_Syntax.MLC_Bool (false))))
in (FStar_Extraction_ML_Syntax.MLP_Wild, None, _128_278))
in (_128_279)::[])
in (_128_281)::_128_280))
in (_128_283, _128_282)))
in FStar_Extraction_ML_Syntax.MLE_Match (_128_284))
in (FStar_All.pipe_left (FStar_Extraction_ML_Syntax.with_ty FStar_Extraction_ML_Syntax.ml_bool_ty) _128_285))
in (((mlid, targ))::[], _128_286))
in FStar_Extraction_ML_Syntax.MLE_Fun (_128_287))
in (FStar_All.pipe_left (FStar_Extraction_ML_Syntax.with_ty disc_ty) _128_288))
=======
in (let discrBody = (let _127_291 = (let _127_290 = (let _127_289 = (let _127_288 = (let _127_287 = (let _127_286 = (FStar_All.pipe_left (FStar_Extraction_ML_Syntax.with_ty targ) (FStar_Extraction_ML_Syntax.MLE_Name (([], (FStar_Extraction_ML_Syntax.idsym mlid)))))
in (let _127_285 = (let _127_284 = (let _127_280 = (let _127_278 = (let _127_277 = (FStar_Extraction_ML_Syntax.mlpath_of_lident rid)
in (_127_277, arg_pat))
in FStar_Extraction_ML_Syntax.MLP_CTor (_127_278))
in (let _127_279 = (FStar_All.pipe_left (FStar_Extraction_ML_Syntax.with_ty FStar_Extraction_ML_Syntax.ml_bool_ty) (FStar_Extraction_ML_Syntax.MLE_Const (FStar_Extraction_ML_Syntax.MLC_Bool (true))))
in (_127_280, None, _127_279)))
in (let _127_283 = (let _127_282 = (let _127_281 = (FStar_All.pipe_left (FStar_Extraction_ML_Syntax.with_ty FStar_Extraction_ML_Syntax.ml_bool_ty) (FStar_Extraction_ML_Syntax.MLE_Const (FStar_Extraction_ML_Syntax.MLC_Bool (false))))
in (FStar_Extraction_ML_Syntax.MLP_Wild, None, _127_281))
in (_127_282)::[])
in (_127_284)::_127_283))
in (_127_286, _127_285)))
in FStar_Extraction_ML_Syntax.MLE_Match (_127_287))
in (FStar_All.pipe_left (FStar_Extraction_ML_Syntax.with_ty FStar_Extraction_ML_Syntax.ml_bool_ty) _127_288))
in (((mlid, targ))::[], _127_289))
in FStar_Extraction_ML_Syntax.MLE_Fun (_127_290))
in (FStar_All.pipe_left (FStar_Extraction_ML_Syntax.with_ty disc_ty) _127_291))
>>>>>>> 3f538bfb
in FStar_Extraction_ML_Syntax.MLM_Let ((false, ({FStar_Extraction_ML_Syntax.mllb_name = (FStar_Extraction_ML_Env.convIdent discName.FStar_Absyn_Syntax.ident); FStar_Extraction_ML_Syntax.mllb_tysc = ((Prims.fst ts), disc_ty); FStar_Extraction_ML_Syntax.mllb_add_unit = false; FStar_Extraction_ML_Syntax.mllb_def = discrBody})::[]))))))
end))
end))))



<|MERGE_RESOLUTION|>--- conflicted
+++ resolved
@@ -45,16 +45,9 @@
 (is_value_or_type_app e)
 end)
 end))))
-<<<<<<< HEAD
-end
-| false -> begin
+end else begin
 (match ((let _128_26 = (FStar_Absyn_Util.compress_exp head)
 in _128_26.FStar_Absyn_Syntax.n)) with
-=======
-end else begin
-(match ((let _127_26 = (FStar_Absyn_Util.compress_exp head)
-in _127_26.FStar_Absyn_Syntax.n)) with
->>>>>>> 3f538bfb
 | (FStar_Absyn_Syntax.Exp_bvar (_)) | (FStar_Absyn_Syntax.Exp_fvar (_)) -> begin
 (FStar_All.pipe_right args (FStar_List.for_all (fun _62_1 -> (match (_62_1) with
 | (FStar_Util.Inl (te), _62_71) -> begin
@@ -315,22 +308,11 @@
 end)))
 in (aux [] e0)))
 
-<<<<<<< HEAD
-let ffi_mltuple_mlp = (fun n -> (let name = (match (((2 < n) && (n < 6))) with
-| true -> begin
+let ffi_mltuple_mlp = (fun n -> (let name = if ((2 < n) && (n < 6)) then begin
 (let _128_135 = (FStar_Util.string_of_int n)
 in (Prims.strcat "mktuple" _128_135))
-end
-| false -> begin
-(match ((n = 2)) with
-| true -> begin
-=======
-let ffi_mltuple_mlp = (fun n -> (let name = if ((2 < n) && (n < 6)) then begin
-(let _127_135 = (FStar_Util.string_of_int n)
-in (Prims.strcat "mktuple" _127_135))
 end else begin
 if (n = 2) then begin
->>>>>>> 3f538bfb
 "mkpair"
 end else begin
 (FStar_All.failwith "NYI in runtime/allocator/camlstack.mli")
@@ -446,10 +428,6 @@
 mlAppExpr
 end)))))
 
-<<<<<<< HEAD
-let rec check_exp = (fun g e f t -> (let _62_463 = (let _128_191 = (check_exp' g e f t)
-in (erase g _128_191 f t))
-=======
 let check_pats_for_ite = (fun l -> (let def = (false, None, None)
 in if ((FStar_List.length l) <> 2) then begin
 def
@@ -457,9 +435,8 @@
 (let _62_459 = (FStar_List.hd l)
 in (match (_62_459) with
 | (p1, w1, e1) -> begin
-(let _62_463 = (let _127_177 = (FStar_List.tl l)
-in (FStar_List.hd _127_177))
->>>>>>> 3f538bfb
+(let _62_463 = (let _128_177 = (FStar_List.tl l)
+in (FStar_List.hd _128_177))
 in (match (_62_463) with
 | (p2, w2, e2) -> begin
 (match ((w1, w2, p1.FStar_Absyn_Syntax.v, p2.FStar_Absyn_Syntax.v)) with
@@ -476,19 +453,14 @@
 end))
 end))
 
-let rec check_exp = (fun g e f t -> (let _62_493 = (let _127_194 = (check_exp' g e f t)
-in (erase g _127_194 f t))
+let rec check_exp = (fun g e f t -> (let _62_493 = (let _128_194 = (check_exp' g e f t)
+in (erase g _128_194 f t))
 in (match (_62_493) with
 | (e, _62_490, _62_492) -> begin
 e
 end)))
-<<<<<<< HEAD
-and check_exp' = (fun g e f t -> (match ((let _128_196 = (FStar_Absyn_Util.compress_exp e)
-in _128_196.FStar_Absyn_Syntax.n)) with
-=======
-and check_exp' = (fun g e f t -> (match ((let _127_199 = (FStar_Absyn_Util.compress_exp e)
-in _127_199.FStar_Absyn_Syntax.n)) with
->>>>>>> 3f538bfb
+and check_exp' = (fun g e f t -> (match ((let _128_199 = (FStar_Absyn_Util.compress_exp e)
+in _128_199.FStar_Absyn_Syntax.n)) with
 | FStar_Absyn_Syntax.Exp_match (scrutinee, pats) -> begin
 (let _62_505 = (synth_exp g scrutinee)
 in (match (_62_505) with
@@ -517,13 +489,8 @@
 None
 end
 | Some (w) -> begin
-<<<<<<< HEAD
-(let _128_198 = (check_exp env w FStar_Extraction_ML_Syntax.E_IMPURE FStar_Extraction_ML_Syntax.ml_bool_ty)
-in Some (_128_198))
-=======
-(let _127_201 = (check_exp env w FStar_Extraction_ML_Syntax.E_IMPURE FStar_Extraction_ML_Syntax.ml_bool_ty)
-in Some (_127_201))
->>>>>>> 3f538bfb
+(let _128_201 = (check_exp env w FStar_Extraction_ML_Syntax.E_IMPURE FStar_Extraction_ML_Syntax.ml_bool_ty)
+in Some (_128_201))
 end)
 in (let branch = (check_exp env branch f t)
 in (FStar_All.pipe_right p (FStar_List.map (fun _62_533 -> (match (_62_533) with
@@ -559,33 +526,18 @@
 | (e, f, t) -> begin
 (erase g e f t)
 end)))
-<<<<<<< HEAD
-and synth_exp' = (fun g e -> (let _62_508 = (FStar_Extraction_ML_Env.debug g (fun u -> (let _128_206 = (let _128_205 = (FStar_Absyn_Print.exp_to_string e)
-in (FStar_Util.format1 "now synthesizing expression :  %s \n" _128_205))
-in (FStar_Util.print_string _128_206))))
-in (match ((let _128_207 = (FStar_Absyn_Util.compress_exp e)
-in _128_207.FStar_Absyn_Syntax.n)) with
+and synth_exp' = (fun g e -> (let _62_552 = (FStar_Extraction_ML_Env.debug g (fun u -> (let _128_209 = (let _128_208 = (FStar_Absyn_Print.exp_to_string e)
+in (FStar_Util.format1 "now synthesizing expression :  %s \n" _128_208))
+in (FStar_Util.print_string _128_209))))
+in (match ((let _128_210 = (FStar_Absyn_Util.compress_exp e)
+in _128_210.FStar_Absyn_Syntax.n)) with
 | FStar_Absyn_Syntax.Exp_constant (c) -> begin
 (let t = (FStar_Tc_Recheck.typing_const e.FStar_Absyn_Syntax.pos c)
 in (let ml_ty = (translate_typ g t)
-in (let _128_211 = (let _128_210 = (let _128_209 = (FStar_Extraction_ML_Util.mlconst_of_const' e.FStar_Absyn_Syntax.pos c)
-in (FStar_All.pipe_left (fun _128_208 -> FStar_Extraction_ML_Syntax.MLE_Const (_128_208)) _128_209))
-in (FStar_Extraction_ML_Syntax.with_ty ml_ty _128_210))
-in (_128_211, FStar_Extraction_ML_Syntax.E_PURE, ml_ty))))
-=======
-and synth_exp' = (fun g e -> (let _62_552 = (FStar_Extraction_ML_Env.debug g (fun u -> (let _127_209 = (let _127_208 = (FStar_Absyn_Print.exp_to_string e)
-in (FStar_Util.format1 "now synthesizing expression :  %s \n" _127_208))
-in (FStar_Util.print_string _127_209))))
-in (match ((let _127_210 = (FStar_Absyn_Util.compress_exp e)
-in _127_210.FStar_Absyn_Syntax.n)) with
-| FStar_Absyn_Syntax.Exp_constant (c) -> begin
-(let t = (FStar_Tc_Recheck.typing_const e.FStar_Absyn_Syntax.pos c)
-in (let ml_ty = (translate_typ g t)
-in (let _127_214 = (let _127_213 = (let _127_212 = (FStar_Extraction_ML_Util.mlconst_of_const' e.FStar_Absyn_Syntax.pos c)
-in (FStar_All.pipe_left (fun _127_211 -> FStar_Extraction_ML_Syntax.MLE_Const (_127_211)) _127_212))
-in (FStar_Extraction_ML_Syntax.with_ty ml_ty _127_213))
-in (_127_214, FStar_Extraction_ML_Syntax.E_PURE, ml_ty))))
->>>>>>> 3f538bfb
+in (let _128_214 = (let _128_213 = (let _128_212 = (FStar_Extraction_ML_Util.mlconst_of_const' e.FStar_Absyn_Syntax.pos c)
+in (FStar_All.pipe_left (fun _128_211 -> FStar_Extraction_ML_Syntax.MLE_Const (_128_211)) _128_212))
+in (FStar_Extraction_ML_Syntax.with_ty ml_ty _128_213))
+in (_128_214, FStar_Extraction_ML_Syntax.E_PURE, ml_ty))))
 end
 | FStar_Absyn_Syntax.Exp_ascribed (e0, t, f) -> begin
 (let t = (translate_typ g t)
@@ -605,13 +557,8 @@
 | ((x, mltys), qual) -> begin
 (match (mltys) with
 | ([], t) -> begin
-<<<<<<< HEAD
-(let _128_212 = (maybe_lalloc_eta_data g qual t x)
-in (_128_212, FStar_Extraction_ML_Syntax.E_PURE, t))
-=======
-(let _127_215 = (maybe_lalloc_eta_data g qual t x)
-in (_127_215, FStar_Extraction_ML_Syntax.E_PURE, t))
->>>>>>> 3f538bfb
+(let _128_215 = (maybe_lalloc_eta_data g qual t x)
+in (_128_215, FStar_Extraction_ML_Syntax.E_PURE, t))
 end
 | _62_584 -> begin
 (err_uninst e)
@@ -622,79 +569,41 @@
 (let rec synth_app = (fun is_data _62_593 _62_596 restArgs -> (match ((_62_593, _62_596)) with
 | ((mlhead, mlargs_f), (f, t)) -> begin
 (match ((restArgs, t)) with
-<<<<<<< HEAD
-| ([], _62_556) -> begin
-(let _62_567 = (match (((FStar_Absyn_Util.is_primop head) || (FStar_Extraction_ML_Util.codegen_fsharp ()))) with
-| true -> begin
-(let _128_221 = (FStar_All.pipe_right (FStar_List.rev mlargs_f) (FStar_List.map Prims.fst))
-in ([], _128_221))
-end
-| false -> begin
-(FStar_List.fold_left (fun _62_560 _62_563 -> (match ((_62_560, _62_563)) with
-=======
 | ([], _62_600) -> begin
 (let _62_611 = if ((FStar_Absyn_Util.is_primop head) || (FStar_Extraction_ML_Util.codegen_fsharp ())) then begin
-(let _127_224 = (FStar_All.pipe_right (FStar_List.rev mlargs_f) (FStar_List.map Prims.fst))
-in ([], _127_224))
+(let _128_224 = (FStar_All.pipe_right (FStar_List.rev mlargs_f) (FStar_List.map Prims.fst))
+in ([], _128_224))
 end else begin
 (FStar_List.fold_left (fun _62_604 _62_607 -> (match ((_62_604, _62_607)) with
->>>>>>> 3f538bfb
 | ((lbs, out_args), (arg, f)) -> begin
 if ((f = FStar_Extraction_ML_Syntax.E_PURE) || (f = FStar_Extraction_ML_Syntax.E_GHOST)) then begin
 (lbs, (arg)::out_args)
 end else begin
-(let x = (let _127_227 = (FStar_Absyn_Util.gensym ())
-in (_127_227, (- (1))))
-in (let _127_229 = (let _127_228 = (FStar_All.pipe_left (FStar_Extraction_ML_Syntax.with_ty arg.FStar_Extraction_ML_Syntax.ty) (FStar_Extraction_ML_Syntax.MLE_Var (x)))
-in (_127_228)::out_args)
-in (((x, arg))::lbs, _127_229)))
-end
-<<<<<<< HEAD
-| false -> begin
-(let x = (let _128_224 = (FStar_Absyn_Util.gensym ())
-in (_128_224, (- (1))))
-in (let _128_226 = (let _128_225 = (FStar_All.pipe_left (FStar_Extraction_ML_Syntax.with_ty arg.FStar_Extraction_ML_Syntax.ty) (FStar_Extraction_ML_Syntax.MLE_Var (x)))
-in (_128_225)::out_args)
-in (((x, arg))::lbs, _128_226)))
-end)
-=======
->>>>>>> 3f538bfb
+(let x = (let _128_227 = (FStar_Absyn_Util.gensym ())
+in (_128_227, (- (1))))
+in (let _128_229 = (let _128_228 = (FStar_All.pipe_left (FStar_Extraction_ML_Syntax.with_ty arg.FStar_Extraction_ML_Syntax.ty) (FStar_Extraction_ML_Syntax.MLE_Var (x)))
+in (_128_228)::out_args)
+in (((x, arg))::lbs, _128_229)))
+end
 end)) ([], []) mlargs_f)
 end
 in (match (_62_611) with
 | (lbs, mlargs) -> begin
-<<<<<<< HEAD
-(let app = (let _128_227 = (FStar_All.pipe_left (FStar_Extraction_ML_Syntax.with_ty t) (FStar_Extraction_ML_Syntax.MLE_App ((mlhead, mlargs))))
-in (FStar_All.pipe_left (maybe_lalloc_eta_data g is_data t) _128_227))
-in (let l_app = (FStar_List.fold_right (fun _62_571 out -> (match (_62_571) with
-=======
-(let app = (let _127_230 = (FStar_All.pipe_left (FStar_Extraction_ML_Syntax.with_ty t) (FStar_Extraction_ML_Syntax.MLE_App ((mlhead, mlargs))))
-in (FStar_All.pipe_left (maybe_lalloc_eta_data g is_data t) _127_230))
+(let app = (let _128_230 = (FStar_All.pipe_left (FStar_Extraction_ML_Syntax.with_ty t) (FStar_Extraction_ML_Syntax.MLE_App ((mlhead, mlargs))))
+in (FStar_All.pipe_left (maybe_lalloc_eta_data g is_data t) _128_230))
 in (let l_app = (FStar_List.fold_right (fun _62_615 out -> (match (_62_615) with
->>>>>>> 3f538bfb
 | (x, arg) -> begin
 (FStar_All.pipe_left (FStar_Extraction_ML_Syntax.with_ty out.FStar_Extraction_ML_Syntax.ty) (FStar_Extraction_ML_Syntax.MLE_Let (((false, ({FStar_Extraction_ML_Syntax.mllb_name = x; FStar_Extraction_ML_Syntax.mllb_tysc = ([], arg.FStar_Extraction_ML_Syntax.ty); FStar_Extraction_ML_Syntax.mllb_add_unit = false; FStar_Extraction_ML_Syntax.mllb_def = arg})::[]), out))))
 end)) lbs app)
 in (l_app, f, t)))
 end))
 end
-<<<<<<< HEAD
-| ((FStar_Util.Inl (_62_576), _62_579)::rest, FStar_Extraction_ML_Syntax.MLTY_Fun (tunit, f', t)) -> begin
-(match ((FStar_Extraction_ML_Util.type_leq g tunit FStar_Extraction_ML_Syntax.ml_unit_ty)) with
-| true -> begin
-(let _128_231 = (let _128_230 = (FStar_Extraction_ML_Util.join f f')
-in (_128_230, t))
-in (synth_app is_data (mlhead, ((FStar_Extraction_ML_Syntax.ml_unit, FStar_Extraction_ML_Syntax.E_PURE))::mlargs_f) _128_231 rest))
-end
-| false -> begin
-=======
 | ((FStar_Util.Inl (_62_620), _62_623)::rest, FStar_Extraction_ML_Syntax.MLTY_Fun (tunit, f', t)) -> begin
 if (FStar_Extraction_ML_Util.type_leq g tunit FStar_Extraction_ML_Syntax.ml_unit_ty) then begin
-(let _127_234 = (let _127_233 = (FStar_Extraction_ML_Util.join f f')
-in (_127_233, t))
-in (synth_app is_data (mlhead, ((FStar_Extraction_ML_Syntax.ml_unit, FStar_Extraction_ML_Syntax.E_PURE))::mlargs_f) _127_234 rest))
-end else begin
->>>>>>> 3f538bfb
+(let _128_234 = (let _128_233 = (FStar_Extraction_ML_Util.join f f')
+in (_128_233, t))
+in (synth_app is_data (mlhead, ((FStar_Extraction_ML_Syntax.ml_unit, FStar_Extraction_ML_Syntax.E_PURE))::mlargs_f) _128_234 rest))
+end else begin
 (FStar_All.failwith "Impossible: ill-typed application")
 end
 end
@@ -703,15 +612,9 @@
 in (match (_62_648) with
 | (e0, f0, tInferred) -> begin
 (let e0 = (maybe_coerce g e0 tInferred f' tExpected)
-<<<<<<< HEAD
-in (let _128_233 = (let _128_232 = (FStar_Extraction_ML_Util.join_l ((f)::(f')::(f0)::[]))
-in (_128_232, t))
-in (synth_app is_data (mlhead, ((e0, f0))::mlargs_f) _128_233 rest)))
-=======
-in (let _127_236 = (let _127_235 = (FStar_Extraction_ML_Util.join_l ((f)::(f')::(f0)::[]))
-in (_127_235, t))
-in (synth_app is_data (mlhead, ((e0, f0))::mlargs_f) _127_236 rest)))
->>>>>>> 3f538bfb
+in (let _128_236 = (let _128_235 = (FStar_Extraction_ML_Util.join_l ((f)::(f')::(f0)::[]))
+in (_128_235, t))
+in (synth_app is_data (mlhead, ((e0, f0))::mlargs_f) _128_236 rest)))
 end))
 end
 | _62_651 -> begin
@@ -752,13 +655,8 @@
 end)
 in (match (rest) with
 | [] -> begin
-<<<<<<< HEAD
-(let _128_234 = (maybe_lalloc_eta_data g qual t head)
-in (_128_234, FStar_Extraction_ML_Syntax.E_PURE, t))
-=======
-(let _127_237 = (maybe_lalloc_eta_data g qual t head)
-in (_127_237, FStar_Extraction_ML_Syntax.E_PURE, t))
->>>>>>> 3f538bfb
+(let _128_237 = (maybe_lalloc_eta_data g qual t head)
+in (_128_237, FStar_Extraction_ML_Syntax.E_PURE, t))
 end
 | _62_700 -> begin
 (synth_app qual (head, []) (FStar_Extraction_ML_Syntax.E_PURE, t) rest)
@@ -783,13 +681,8 @@
 (match (b) with
 | FStar_Util.Inl (a) -> begin
 (let env = (FStar_Extraction_ML_Env.extend_ty env a (Some (FStar_Extraction_ML_Syntax.MLTY_Top)))
-<<<<<<< HEAD
-in (let ml_b = (let _128_237 = (FStar_Extraction_ML_Env.btvar_as_mlTermVar a)
-in (_128_237, FStar_Extraction_ML_Syntax.ml_unit_ty))
-=======
-in (let ml_b = (let _127_240 = (FStar_Extraction_ML_Env.btvar_as_mlTermVar a)
-in (_127_240, FStar_Extraction_ML_Syntax.ml_unit_ty))
->>>>>>> 3f538bfb
+in (let ml_b = (let _128_240 = (FStar_Extraction_ML_Env.btvar_as_mlTermVar a)
+in (_128_240, FStar_Extraction_ML_Syntax.ml_unit_ty))
 in ((ml_b)::ml_bs, env)))
 end
 | FStar_Util.Inr (x) -> begin
@@ -811,13 +704,8 @@
 end)) ml_bs (f, t))
 in (match (_62_744) with
 | (f, tfun) -> begin
-<<<<<<< HEAD
-(let _128_240 = (FStar_All.pipe_left (FStar_Extraction_ML_Syntax.with_ty tfun) (FStar_Extraction_ML_Syntax.MLE_Fun ((ml_bs, ml_body))))
-in (_128_240, f, tfun))
-=======
-(let _127_243 = (FStar_All.pipe_left (FStar_Extraction_ML_Syntax.with_ty tfun) (FStar_Extraction_ML_Syntax.MLE_Fun ((ml_bs, ml_body))))
-in (_127_243, f, tfun))
->>>>>>> 3f538bfb
+(let _128_243 = (FStar_All.pipe_left (FStar_Extraction_ML_Syntax.with_ty tfun) (FStar_Extraction_ML_Syntax.MLE_Fun ((ml_bs, ml_body))))
+in (_128_243, f, tfun))
 end))
 end)))
 end))
@@ -840,13 +728,8 @@
 (bs, (FStar_Absyn_Util.comp_result c))
 end
 | Some (bs, b, rest) -> begin
-<<<<<<< HEAD
-(let _128_244 = (FStar_Absyn_Syntax.mk_Typ_fun ((b)::rest, c) None c.FStar_Absyn_Syntax.pos)
-in (bs, _128_244))
-=======
-(let _127_247 = (FStar_Absyn_Syntax.mk_Typ_fun ((b)::rest, c) None c.FStar_Absyn_Syntax.pos)
-in (bs, _127_247))
->>>>>>> 3f538bfb
+(let _128_247 = (FStar_Absyn_Syntax.mk_Typ_fun ((b)::rest, c) None c.FStar_Absyn_Syntax.pos)
+in (bs, _128_247))
 end)
 in (match (_62_780) with
 | (tbinders, tbody) -> begin
@@ -874,13 +757,8 @@
 end))))
 in (let env = (FStar_List.fold_left (fun env a -> (FStar_Extraction_ML_Env.extend_ty env a None)) g targs)
 in (let expected_t = (translate_typ env expected_t)
-<<<<<<< HEAD
-in (let polytype = (let _128_248 = (FStar_All.pipe_right targs (FStar_List.map FStar_Extraction_ML_Env.btvar_as_mltyvar))
-in (_128_248, expected_t))
-=======
-in (let polytype = (let _127_251 = (FStar_All.pipe_right targs (FStar_List.map FStar_Extraction_ML_Env.btvar_as_mltyvar))
-in (_127_251, expected_t))
->>>>>>> 3f538bfb
+in (let polytype = (let _128_251 = (FStar_All.pipe_right targs (FStar_List.map FStar_Extraction_ML_Env.btvar_as_mltyvar))
+in (_128_251, expected_t))
 in (let add_unit = (match (rest_args) with
 | [] -> begin
 (not ((is_value_or_type_app body)))
@@ -951,27 +829,15 @@
 in (let _62_870 = (synth_exp env_body e')
 in (match (_62_870) with
 | (e', f', t') -> begin
-<<<<<<< HEAD
-(let f = (let _128_258 = (let _128_257 = (FStar_List.map Prims.fst lbs)
-in (f')::_128_257)
-in (FStar_Extraction_ML_Util.join_l _128_258))
-in (let _128_263 = (let _128_262 = (let _128_261 = (let _128_260 = (let _128_259 = (FStar_List.map Prims.snd lbs)
-in (is_rec, _128_259))
-in (_128_260, e'))
-in FStar_Extraction_ML_Syntax.MLE_Let (_128_261))
-in (FStar_All.pipe_left (FStar_Extraction_ML_Syntax.with_ty t') _128_262))
-in (_128_263, f, t')))
-=======
-(let f = (let _127_261 = (let _127_260 = (FStar_List.map Prims.fst lbs)
-in (f')::_127_260)
-in (FStar_Extraction_ML_Util.join_l _127_261))
-in (let _127_266 = (let _127_265 = (let _127_264 = (let _127_263 = (let _127_262 = (FStar_List.map Prims.snd lbs)
-in (is_rec, _127_262))
-in (_127_263, e'))
-in FStar_Extraction_ML_Syntax.MLE_Let (_127_264))
-in (FStar_All.pipe_left (FStar_Extraction_ML_Syntax.with_ty t') _127_265))
-in (_127_266, f, t')))
->>>>>>> 3f538bfb
+(let f = (let _128_261 = (let _128_260 = (FStar_List.map Prims.fst lbs)
+in (f')::_128_260)
+in (FStar_Extraction_ML_Util.join_l _128_261))
+in (let _128_266 = (let _128_265 = (let _128_264 = (let _128_263 = (let _128_262 = (FStar_List.map Prims.snd lbs)
+in (is_rec, _128_262))
+in (_128_263, e'))
+in FStar_Extraction_ML_Syntax.MLE_Let (_128_264))
+in (FStar_All.pipe_left (FStar_Extraction_ML_Syntax.with_ty t') _128_265))
+in (_128_266, f, t')))
 end))))
 end)))))
 end
@@ -986,31 +852,17 @@
 end)))
 
 let fresh = (let c = (FStar_Util.mk_ref 0)
-<<<<<<< HEAD
-in (fun x -> (let _62_846 = (FStar_Util.incr c)
-in (let _128_266 = (FStar_ST.read c)
-in (x, _128_266)))))
+in (fun x -> (let _62_890 = (FStar_Util.incr c)
+in (let _128_269 = (FStar_ST.read c)
+in (x, _128_269)))))
 
 let ind_discriminator_body = (fun env discName constrName -> (let mlid = (fresh "_discr_")
-in (let _62_855 = (let _128_273 = (FStar_Absyn_Util.fv constrName)
-in (FStar_Extraction_ML_Env.lookup_fv env _128_273))
-in (match (_62_855) with
-| (_62_853, ts) -> begin
-(let _62_867 = (match ((Prims.snd ts)) with
-| FStar_Extraction_ML_Syntax.MLTY_Fun (_62_857, _62_859, t) -> begin
-=======
-in (fun x -> (let _62_890 = (FStar_Util.incr c)
-in (let _127_269 = (FStar_ST.read c)
-in (x, _127_269)))))
-
-let ind_discriminator_body = (fun env discName constrName -> (let mlid = (fresh "_discr_")
-in (let _62_899 = (let _127_276 = (FStar_Absyn_Util.fv constrName)
-in (FStar_Extraction_ML_Env.lookup_fv env _127_276))
+in (let _62_899 = (let _128_276 = (FStar_Absyn_Util.fv constrName)
+in (FStar_Extraction_ML_Env.lookup_fv env _128_276))
 in (match (_62_899) with
 | (_62_897, ts) -> begin
 (let _62_911 = (match ((Prims.snd ts)) with
 | FStar_Extraction_ML_Syntax.MLTY_Fun (_62_901, _62_903, t) -> begin
->>>>>>> 3f538bfb
 ((FStar_Extraction_ML_Syntax.MLP_Wild)::[], ((Prims.fst ts), t))
 end
 | _62_908 -> begin
@@ -1021,41 +873,22 @@
 (let rid = constrName
 in (let targ = (Prims.snd ts)
 in (let disc_ty = FStar_Extraction_ML_Syntax.MLTY_Fun ((targ, FStar_Extraction_ML_Syntax.E_PURE, FStar_Extraction_ML_Syntax.ml_bool_ty))
-<<<<<<< HEAD
-in (let discrBody = (let _128_288 = (let _128_287 = (let _128_286 = (let _128_285 = (let _128_284 = (let _128_283 = (FStar_All.pipe_left (FStar_Extraction_ML_Syntax.with_ty targ) (FStar_Extraction_ML_Syntax.MLE_Name (([], (FStar_Extraction_ML_Syntax.idsym mlid)))))
-in (let _128_282 = (let _128_281 = (let _128_277 = (let _128_275 = (let _128_274 = (FStar_Extraction_ML_Syntax.mlpath_of_lident rid)
-in (_128_274, arg_pat))
-in FStar_Extraction_ML_Syntax.MLP_CTor (_128_275))
-in (let _128_276 = (FStar_All.pipe_left (FStar_Extraction_ML_Syntax.with_ty FStar_Extraction_ML_Syntax.ml_bool_ty) (FStar_Extraction_ML_Syntax.MLE_Const (FStar_Extraction_ML_Syntax.MLC_Bool (true))))
-in (_128_277, None, _128_276)))
-in (let _128_280 = (let _128_279 = (let _128_278 = (FStar_All.pipe_left (FStar_Extraction_ML_Syntax.with_ty FStar_Extraction_ML_Syntax.ml_bool_ty) (FStar_Extraction_ML_Syntax.MLE_Const (FStar_Extraction_ML_Syntax.MLC_Bool (false))))
-in (FStar_Extraction_ML_Syntax.MLP_Wild, None, _128_278))
-in (_128_279)::[])
-in (_128_281)::_128_280))
-in (_128_283, _128_282)))
-in FStar_Extraction_ML_Syntax.MLE_Match (_128_284))
-in (FStar_All.pipe_left (FStar_Extraction_ML_Syntax.with_ty FStar_Extraction_ML_Syntax.ml_bool_ty) _128_285))
-in (((mlid, targ))::[], _128_286))
-in FStar_Extraction_ML_Syntax.MLE_Fun (_128_287))
-in (FStar_All.pipe_left (FStar_Extraction_ML_Syntax.with_ty disc_ty) _128_288))
-=======
-in (let discrBody = (let _127_291 = (let _127_290 = (let _127_289 = (let _127_288 = (let _127_287 = (let _127_286 = (FStar_All.pipe_left (FStar_Extraction_ML_Syntax.with_ty targ) (FStar_Extraction_ML_Syntax.MLE_Name (([], (FStar_Extraction_ML_Syntax.idsym mlid)))))
-in (let _127_285 = (let _127_284 = (let _127_280 = (let _127_278 = (let _127_277 = (FStar_Extraction_ML_Syntax.mlpath_of_lident rid)
-in (_127_277, arg_pat))
-in FStar_Extraction_ML_Syntax.MLP_CTor (_127_278))
-in (let _127_279 = (FStar_All.pipe_left (FStar_Extraction_ML_Syntax.with_ty FStar_Extraction_ML_Syntax.ml_bool_ty) (FStar_Extraction_ML_Syntax.MLE_Const (FStar_Extraction_ML_Syntax.MLC_Bool (true))))
-in (_127_280, None, _127_279)))
-in (let _127_283 = (let _127_282 = (let _127_281 = (FStar_All.pipe_left (FStar_Extraction_ML_Syntax.with_ty FStar_Extraction_ML_Syntax.ml_bool_ty) (FStar_Extraction_ML_Syntax.MLE_Const (FStar_Extraction_ML_Syntax.MLC_Bool (false))))
-in (FStar_Extraction_ML_Syntax.MLP_Wild, None, _127_281))
-in (_127_282)::[])
-in (_127_284)::_127_283))
-in (_127_286, _127_285)))
-in FStar_Extraction_ML_Syntax.MLE_Match (_127_287))
-in (FStar_All.pipe_left (FStar_Extraction_ML_Syntax.with_ty FStar_Extraction_ML_Syntax.ml_bool_ty) _127_288))
-in (((mlid, targ))::[], _127_289))
-in FStar_Extraction_ML_Syntax.MLE_Fun (_127_290))
-in (FStar_All.pipe_left (FStar_Extraction_ML_Syntax.with_ty disc_ty) _127_291))
->>>>>>> 3f538bfb
+in (let discrBody = (let _128_291 = (let _128_290 = (let _128_289 = (let _128_288 = (let _128_287 = (let _128_286 = (FStar_All.pipe_left (FStar_Extraction_ML_Syntax.with_ty targ) (FStar_Extraction_ML_Syntax.MLE_Name (([], (FStar_Extraction_ML_Syntax.idsym mlid)))))
+in (let _128_285 = (let _128_284 = (let _128_280 = (let _128_278 = (let _128_277 = (FStar_Extraction_ML_Syntax.mlpath_of_lident rid)
+in (_128_277, arg_pat))
+in FStar_Extraction_ML_Syntax.MLP_CTor (_128_278))
+in (let _128_279 = (FStar_All.pipe_left (FStar_Extraction_ML_Syntax.with_ty FStar_Extraction_ML_Syntax.ml_bool_ty) (FStar_Extraction_ML_Syntax.MLE_Const (FStar_Extraction_ML_Syntax.MLC_Bool (true))))
+in (_128_280, None, _128_279)))
+in (let _128_283 = (let _128_282 = (let _128_281 = (FStar_All.pipe_left (FStar_Extraction_ML_Syntax.with_ty FStar_Extraction_ML_Syntax.ml_bool_ty) (FStar_Extraction_ML_Syntax.MLE_Const (FStar_Extraction_ML_Syntax.MLC_Bool (false))))
+in (FStar_Extraction_ML_Syntax.MLP_Wild, None, _128_281))
+in (_128_282)::[])
+in (_128_284)::_128_283))
+in (_128_286, _128_285)))
+in FStar_Extraction_ML_Syntax.MLE_Match (_128_287))
+in (FStar_All.pipe_left (FStar_Extraction_ML_Syntax.with_ty FStar_Extraction_ML_Syntax.ml_bool_ty) _128_288))
+in (((mlid, targ))::[], _128_289))
+in FStar_Extraction_ML_Syntax.MLE_Fun (_128_290))
+in (FStar_All.pipe_left (FStar_Extraction_ML_Syntax.with_ty disc_ty) _128_291))
 in FStar_Extraction_ML_Syntax.MLM_Let ((false, ({FStar_Extraction_ML_Syntax.mllb_name = (FStar_Extraction_ML_Env.convIdent discName.FStar_Absyn_Syntax.ident); FStar_Extraction_ML_Syntax.mllb_tysc = ((Prims.fst ts), disc_ty); FStar_Extraction_ML_Syntax.mllb_add_unit = false; FStar_Extraction_ML_Syntax.mllb_def = discrBody})::[]))))))
 end))
 end))))
