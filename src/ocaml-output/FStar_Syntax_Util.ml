
open Prims

let handle_err : Prims.bool  ->  Prims.exn  ->  Prims.unit = (fun warning e -> (match (e) with
| FStar_Syntax_Syntax.Error (msg, r) -> begin
(let _127_6 = (let _127_5 = (FStar_Range.string_of_range r)
in (_127_5)::(if warning then begin
"Warning"
end else begin
"Error"
end)::(msg)::[])
in (FStar_Util.fprint FStar_Util.stderr "%s : %s\n%s\n" _127_6))
end
| FStar_Util.NYI (s) -> begin
(FStar_Util.fprint FStar_Util.stderr "Feature not yet implemented: %s" ((s)::[]))
end
| FStar_Syntax_Syntax.Err (s) -> begin
(FStar_Util.fprint FStar_Util.stderr "Error: %s" ((s)::[]))
end
| _38_23 -> begin
(Prims.raise e)
end))


let handleable : Prims.exn  ->  Prims.bool = (fun _38_1 -> (match (_38_1) with
| (FStar_Syntax_Syntax.Error (_)) | (FStar_Util.NYI (_)) | (FStar_Syntax_Syntax.Err (_)) -> begin
true
end
| _38_35 -> begin
false
end))


let mk_discriminator : FStar_Ident.lident  ->  FStar_Ident.lident = (fun lid -> (FStar_Ident.lid_of_ids (FStar_List.append lid.FStar_Ident.ns (((FStar_Ident.mk_ident ((Prims.strcat "is_" lid.FStar_Ident.ident.FStar_Ident.idText), lid.FStar_Ident.ident.FStar_Ident.idRange)))::[]))))


let is_name : FStar_Ident.lident  ->  Prims.bool = (fun lid -> (

let c = (FStar_Util.char_at lid.FStar_Ident.ident.FStar_Ident.idText 0)
in (FStar_Util.is_upper c)))


let arg_of_non_null_binder = (fun _38_41 -> (match (_38_41) with
| (b, imp) -> begin
(let _127_14 = (FStar_Syntax_Syntax.bv_to_name b)
in (_127_14, imp))
end))


let args_of_non_null_binders : FStar_Syntax_Syntax.binders  ->  (FStar_Syntax_Syntax.term * FStar_Syntax_Syntax.arg_qualifier Prims.option) Prims.list = (fun binders -> (FStar_All.pipe_right binders (FStar_List.collect (fun b -> if (FStar_Syntax_Syntax.is_null_binder b) then begin
[]
end else begin
(let _127_18 = (arg_of_non_null_binder b)
in (_127_18)::[])
end))))


let args_of_binders : FStar_Syntax_Syntax.binders  ->  ((FStar_Syntax_Syntax.bv * FStar_Syntax_Syntax.arg_qualifier Prims.option) Prims.list * (FStar_Syntax_Syntax.term * FStar_Syntax_Syntax.arg_qualifier Prims.option) Prims.list) = (fun binders -> (let _127_25 = (FStar_All.pipe_right binders (FStar_List.map (fun b -> if (FStar_Syntax_Syntax.is_null_binder b) then begin
(

let b = (let _127_22 = (FStar_Syntax_Syntax.new_bv None (Prims.fst b).FStar_Syntax_Syntax.sort)
in (_127_22, (Prims.snd b)))
in (let _127_23 = (arg_of_non_null_binder b)
in (b, _127_23)))
end else begin
(let _127_24 = (arg_of_non_null_binder b)
in (b, _127_24))
end)))
in (FStar_All.pipe_right _127_25 FStar_List.unzip)))


let name_binders : FStar_Syntax_Syntax.binder Prims.list  ->  (FStar_Syntax_Syntax.bv * FStar_Syntax_Syntax.arg_qualifier Prims.option) Prims.list = (fun binders -> (FStar_All.pipe_right binders (FStar_List.mapi (fun i b -> if (FStar_Syntax_Syntax.is_null_binder b) then begin
(

let _38_52 = b
in (match (_38_52) with
| (a, imp) -> begin
(

let b = (let _127_31 = (let _127_30 = (FStar_Util.string_of_int i)
in (Prims.strcat "_" _127_30))
in (FStar_Ident.id_of_text _127_31))
in (

let b = {FStar_Syntax_Syntax.ppname = b; FStar_Syntax_Syntax.index = 0; FStar_Syntax_Syntax.sort = a.FStar_Syntax_Syntax.sort}
in (b, imp)))
end))
end else begin
b
end))))


let name_function_binders = (fun t -> (match (t.FStar_Syntax_Syntax.n) with
| FStar_Syntax_Syntax.Tm_arrow (binders, comp) -> begin
(let _127_35 = (let _127_34 = (let _127_33 = (name_binders binders)
in (_127_33, comp))
in FStar_Syntax_Syntax.Tm_arrow (_127_34))
in (FStar_Syntax_Syntax.mk _127_35 None t.FStar_Syntax_Syntax.pos))
end
| _38_61 -> begin
t
end))


let null_binders_of_tks : (FStar_Syntax_Syntax.typ * FStar_Syntax_Syntax.aqual) Prims.list  ->  (FStar_Syntax_Syntax.bv * FStar_Syntax_Syntax.aqual) Prims.list = (fun tks -> (FStar_All.pipe_right tks (FStar_List.map (fun _38_65 -> (match (_38_65) with
| (t, imp) -> begin
(let _127_40 = (let _127_39 = (FStar_Syntax_Syntax.null_binder t)
in (FStar_All.pipe_left Prims.fst _127_39))
in (_127_40, imp))
end)))))


let binders_of_tks : (FStar_Syntax_Syntax.typ * FStar_Syntax_Syntax.aqual) Prims.list  ->  (FStar_Syntax_Syntax.bv * FStar_Syntax_Syntax.aqual) Prims.list = (fun tks -> (FStar_All.pipe_right tks (FStar_List.map (fun _38_69 -> (match (_38_69) with
| (t, imp) -> begin
(let _127_44 = (FStar_Syntax_Syntax.new_bv (Some (t.FStar_Syntax_Syntax.pos)) t)
in (_127_44, imp))
end)))))


let binders_of_freevars : FStar_Syntax_Syntax.bv FStar_Util.set  ->  FStar_Syntax_Syntax.binder Prims.list = (fun fvs -> (let _127_47 = (FStar_Util.set_elements fvs)
in (FStar_All.pipe_right _127_47 (FStar_List.map FStar_Syntax_Syntax.mk_binder))))


let mk_subst = (fun s -> (s)::[])


let subst_of_list : FStar_Syntax_Syntax.binders  ->  FStar_Syntax_Syntax.args  ->  FStar_Syntax_Syntax.subst_t = (fun formals actuals -> if ((FStar_List.length formals) = (FStar_List.length actuals)) then begin
(let _127_57 = (FStar_List.fold_right2 (fun f a out -> (FStar_Syntax_Syntax.Name2Term (((Prims.fst f), (Prims.fst a))))::out) formals actuals [])
in (FStar_All.pipe_right _127_57 (fun _127_56 -> FStar_Syntax_Syntax.Instantiation (_127_56))))
end else begin
(FStar_All.failwith "Ill-formed substitution")
end)


let rename_binders : FStar_Syntax_Syntax.binders  ->  FStar_Syntax_Syntax.binders  ->  FStar_Syntax_Syntax.subst_t = (fun replace_xs with_ys -> if ((FStar_List.length replace_xs) = (FStar_List.length with_ys)) then begin
(let _127_65 = (FStar_List.map2 (fun _38_82 _38_86 -> (match ((_38_82, _38_86)) with
| ((x, _38_81), (y, _38_85)) -> begin
FStar_Syntax_Syntax.Name2Name ((x, y))
end)) replace_xs with_ys)
in (FStar_All.pipe_right _127_65 (fun _127_64 -> FStar_Syntax_Syntax.Renaming (_127_64))))
end else begin
(FStar_All.failwith "Ill-formed substitution")
end)


let rec unmeta : FStar_Syntax_Syntax.term  ->  FStar_Syntax_Syntax.term = (fun e -> (

let e = (FStar_Syntax_Subst.compress e)
in (match (e.FStar_Syntax_Syntax.n) with
| (FStar_Syntax_Syntax.Tm_meta (e, _)) | (FStar_Syntax_Syntax.Tm_ascribed (e, _, _)) -> begin
(unmeta e)
end
| _38_101 -> begin
e
end)))


let rec univ_kernel : FStar_Syntax_Syntax.universe  ->  (FStar_Syntax_Syntax.universe * Prims.int) = (fun u -> (match (u) with
| (FStar_Syntax_Syntax.U_unknown) | (FStar_Syntax_Syntax.U_name (_)) | (FStar_Syntax_Syntax.U_unif (_)) | (FStar_Syntax_Syntax.U_zero) -> begin
(u, 0)
end
| FStar_Syntax_Syntax.U_succ (u) -> begin
(

let _38_115 = (univ_kernel u)
in (match (_38_115) with
| (k, n) -> begin
(k, (n + 1))
end))
end
| (FStar_Syntax_Syntax.U_max (_)) | (FStar_Syntax_Syntax.U_bvar (_)) -> begin
(FStar_All.failwith "Imposible")
end))

<<<<<<< HEAD
# 130 "FStar.Syntax.Util.fst"
let constant_univ_as_nat : FStar_Syntax_Syntax.universe  ->  Prims.int = (fun u -> (let _127_72 = (univ_kernel u)
in (Prims.snd _127_72)))
=======

let constant_univ_as_nat : FStar_Syntax_Syntax.universe  ->  Prims.int = (fun u -> (let _127_70 = (univ_kernel u)
in (Prims.snd _127_70)))
>>>>>>> 698bfc72


let rec compare_univs : FStar_Syntax_Syntax.universe  ->  FStar_Syntax_Syntax.universe  ->  Prims.int = (fun u1 u2 -> (match ((u1, u2)) with
| ((FStar_Syntax_Syntax.U_bvar (_), _)) | ((_, FStar_Syntax_Syntax.U_bvar (_))) -> begin
(FStar_All.failwith "Impossible: compare_univs")
end
| (FStar_Syntax_Syntax.U_unknown, FStar_Syntax_Syntax.U_unknown) -> begin
0
end
| (FStar_Syntax_Syntax.U_unknown, _38_142) -> begin
(- (1))
end
| (_38_145, FStar_Syntax_Syntax.U_unknown) -> begin
1
end
| (FStar_Syntax_Syntax.U_zero, FStar_Syntax_Syntax.U_zero) -> begin
0
end
| (FStar_Syntax_Syntax.U_zero, _38_153) -> begin
(- (1))
end
| (_38_156, FStar_Syntax_Syntax.U_zero) -> begin
1
end
| (FStar_Syntax_Syntax.U_name (u1), FStar_Syntax_Syntax.U_name (u2)) -> begin
(FStar_String.compare u1.FStar_Ident.idText u2.FStar_Ident.idText)
end
| (FStar_Syntax_Syntax.U_name (_38_165), FStar_Syntax_Syntax.U_unif (_38_168)) -> begin
(- (1))
end
| (FStar_Syntax_Syntax.U_unif (_38_172), FStar_Syntax_Syntax.U_name (_38_175)) -> begin
1
end
| (FStar_Syntax_Syntax.U_unif (u1), FStar_Syntax_Syntax.U_unif (u2)) -> begin
((FStar_Unionfind.uvar_id u1) - (FStar_Unionfind.uvar_id u2))
end
| (FStar_Syntax_Syntax.U_max (us1), FStar_Syntax_Syntax.U_max (us2)) -> begin
(

let n1 = (FStar_List.length us1)
in (

let n2 = (FStar_List.length us2)
in if (n1 <> n2) then begin
(n1 - n2)
end else begin
(
<<<<<<< HEAD
# 161 "FStar.Syntax.Util.fst"
let copt = (let _127_78 = (FStar_List.zip us1 us2)
in (FStar_Util.find_map _127_78 (fun _38_192 -> (match (_38_192) with
=======

let copt = (let _127_76 = (FStar_List.zip us1 us2)
in (FStar_Util.find_map _127_76 (fun _38_192 -> (match (_38_192) with
>>>>>>> 698bfc72
| (u1, u2) -> begin
(

let c = (compare_univs u1 u2)
in if (c <> 0) then begin
Some (c)
end else begin
None
end)
end))))
in (match (copt) with
| None -> begin
0
end
| Some (c) -> begin
c
end))
end))
end
| (FStar_Syntax_Syntax.U_max (_38_199), _38_202) -> begin
(- (1))
end
| (_38_205, FStar_Syntax_Syntax.U_max (_38_207)) -> begin
1
end
| _38_211 -> begin
(

let _38_214 = (univ_kernel u1)
in (match (_38_214) with
| (k1, n1) -> begin
(

let _38_217 = (univ_kernel u2)
in (match (_38_217) with
| (k2, n2) -> begin
(

let r = (compare_univs k1 k2)
in if (r = 0) then begin
(n1 - n2)
end else begin
r
end)
end))
end))
end))


let eq_univs : FStar_Syntax_Syntax.universe  ->  FStar_Syntax_Syntax.universe  ->  Prims.bool = (fun u1 u2 -> ((compare_univs u1 u2) = 0))

<<<<<<< HEAD
# 188 "FStar.Syntax.Util.fst"
let ml_comp : FStar_Syntax_Syntax.typ  ->  FStar_Range.range  ->  FStar_Syntax_Syntax.comp = (fun t r -> (let _127_88 = (let _127_87 = (FStar_Ident.set_lid_range FStar_Syntax_Const.effect_ML_lid r)
in {FStar_Syntax_Syntax.effect_name = _127_87; FStar_Syntax_Syntax.result_typ = t; FStar_Syntax_Syntax.effect_args = []; FStar_Syntax_Syntax.flags = (FStar_Syntax_Syntax.MLEFFECT)::[]})
in (FStar_Syntax_Syntax.mk_Comp _127_88)))
=======

let ml_comp : FStar_Syntax_Syntax.typ  ->  FStar_Range.range  ->  FStar_Syntax_Syntax.comp = (fun t r -> (let _127_86 = (let _127_85 = (FStar_Ident.set_lid_range FStar_Syntax_Const.effect_ML_lid r)
in {FStar_Syntax_Syntax.effect_name = _127_85; FStar_Syntax_Syntax.result_typ = t; FStar_Syntax_Syntax.effect_args = []; FStar_Syntax_Syntax.flags = (FStar_Syntax_Syntax.MLEFFECT)::[]})
in (FStar_Syntax_Syntax.mk_Comp _127_86)))
>>>>>>> 698bfc72


let comp_set_flags : FStar_Syntax_Syntax.comp  ->  FStar_Syntax_Syntax.cflags Prims.list  ->  FStar_Syntax_Syntax.comp = (fun c f -> (match (c.FStar_Syntax_Syntax.n) with
| (FStar_Syntax_Syntax.Total (_)) | (FStar_Syntax_Syntax.GTotal (_)) -> begin
c
end
| FStar_Syntax_Syntax.Comp (ct) -> begin
(

let _38_233 = c
in {FStar_Syntax_Syntax.n = FStar_Syntax_Syntax.Comp ((

let _38_235 = ct
in {FStar_Syntax_Syntax.effect_name = _38_235.FStar_Syntax_Syntax.effect_name; FStar_Syntax_Syntax.result_typ = _38_235.FStar_Syntax_Syntax.result_typ; FStar_Syntax_Syntax.effect_args = _38_235.FStar_Syntax_Syntax.effect_args; FStar_Syntax_Syntax.flags = f})); FStar_Syntax_Syntax.tk = _38_233.FStar_Syntax_Syntax.tk; FStar_Syntax_Syntax.pos = _38_233.FStar_Syntax_Syntax.pos; FStar_Syntax_Syntax.vars = _38_233.FStar_Syntax_Syntax.vars})
end))


let comp_flags = (fun c -> (match (c.FStar_Syntax_Syntax.n) with
| FStar_Syntax_Syntax.Total (_38_239) -> begin
(FStar_Syntax_Syntax.TOTAL)::[]
end
| FStar_Syntax_Syntax.GTotal (_38_242) -> begin
(FStar_Syntax_Syntax.SOMETRIVIAL)::[]
end
| FStar_Syntax_Syntax.Comp (ct) -> begin
ct.FStar_Syntax_Syntax.flags
end))


let comp_effect_name = (fun c -> (match (c.FStar_Syntax_Syntax.n) with
| FStar_Syntax_Syntax.Comp (c) -> begin
c.FStar_Syntax_Syntax.effect_name
end
| FStar_Syntax_Syntax.Total (_38_250) -> begin
FStar_Syntax_Const.effect_Tot_lid
end
| FStar_Syntax_Syntax.GTotal (_38_253) -> begin
FStar_Syntax_Const.effect_GTot_lid
end))


let comp_to_comp_typ : FStar_Syntax_Syntax.comp  ->  FStar_Syntax_Syntax.comp_typ = (fun c -> (match (c.FStar_Syntax_Syntax.n) with
| FStar_Syntax_Syntax.Comp (c) -> begin
c
end
| FStar_Syntax_Syntax.Total (t) -> begin
{FStar_Syntax_Syntax.effect_name = FStar_Syntax_Const.effect_Tot_lid; FStar_Syntax_Syntax.result_typ = t; FStar_Syntax_Syntax.effect_args = []; FStar_Syntax_Syntax.flags = (FStar_Syntax_Syntax.TOTAL)::[]}
end
| FStar_Syntax_Syntax.GTotal (t) -> begin
{FStar_Syntax_Syntax.effect_name = FStar_Syntax_Const.effect_GTot_lid; FStar_Syntax_Syntax.result_typ = t; FStar_Syntax_Syntax.effect_args = []; FStar_Syntax_Syntax.flags = (FStar_Syntax_Syntax.SOMETRIVIAL)::[]}
end))


let is_total_comp = (fun c -> (FStar_All.pipe_right (comp_flags c) (FStar_Util.for_some (fun _38_2 -> (match (_38_2) with
| (FStar_Syntax_Syntax.TOTAL) | (FStar_Syntax_Syntax.RETURN) -> begin
true
end
| _38_267 -> begin
false
end)))))


let is_total_lcomp : FStar_Syntax_Syntax.lcomp  ->  Prims.bool = (fun c -> ((FStar_Ident.lid_equals c.FStar_Syntax_Syntax.eff_name FStar_Syntax_Const.effect_Tot_lid) || (FStar_All.pipe_right c.FStar_Syntax_Syntax.cflags (FStar_Util.for_some (fun _38_3 -> (match (_38_3) with
| (FStar_Syntax_Syntax.TOTAL) | (FStar_Syntax_Syntax.RETURN) -> begin
true
end
| _38_273 -> begin
false
end))))))


let is_tot_or_gtot_lcomp : FStar_Syntax_Syntax.lcomp  ->  Prims.bool = (fun c -> (((FStar_Ident.lid_equals c.FStar_Syntax_Syntax.eff_name FStar_Syntax_Const.effect_Tot_lid) || (FStar_Ident.lid_equals c.FStar_Syntax_Syntax.eff_name FStar_Syntax_Const.effect_GTot_lid)) || (FStar_All.pipe_right c.FStar_Syntax_Syntax.cflags (FStar_Util.for_some (fun _38_4 -> (match (_38_4) with
| (FStar_Syntax_Syntax.TOTAL) | (FStar_Syntax_Syntax.RETURN) -> begin
true
end
| _38_279 -> begin
false
end))))))


let is_partial_return = (fun c -> (FStar_All.pipe_right (comp_flags c) (FStar_Util.for_some (fun _38_5 -> (match (_38_5) with
| (FStar_Syntax_Syntax.RETURN) | (FStar_Syntax_Syntax.PARTIAL_RETURN) -> begin
true
end
| _38_285 -> begin
false
end)))))


let is_lcomp_partial_return : FStar_Syntax_Syntax.lcomp  ->  Prims.bool = (fun c -> (FStar_All.pipe_right c.FStar_Syntax_Syntax.cflags (FStar_Util.for_some (fun _38_6 -> (match (_38_6) with
| (FStar_Syntax_Syntax.RETURN) | (FStar_Syntax_Syntax.PARTIAL_RETURN) -> begin
true
end
| _38_291 -> begin
false
end)))))


let is_tot_or_gtot_comp = (fun c -> ((is_total_comp c) || (FStar_Ident.lid_equals FStar_Syntax_Const.effect_GTot_lid (comp_effect_name c))))


let is_pure_effect : FStar_Ident.lident  ->  Prims.bool = (fun l -> (((FStar_Ident.lid_equals l FStar_Syntax_Const.effect_Tot_lid) || (FStar_Ident.lid_equals l FStar_Syntax_Const.effect_PURE_lid)) || (FStar_Ident.lid_equals l FStar_Syntax_Const.effect_Pure_lid)))


let is_pure_comp = (fun c -> (match (c.FStar_Syntax_Syntax.n) with
| FStar_Syntax_Syntax.Total (_38_296) -> begin
true
end
| FStar_Syntax_Syntax.GTotal (_38_299) -> begin
false
end
| FStar_Syntax_Syntax.Comp (ct) -> begin
(((is_total_comp c) || (is_pure_effect ct.FStar_Syntax_Syntax.effect_name)) || (FStar_All.pipe_right ct.FStar_Syntax_Syntax.flags (FStar_Util.for_some (fun _38_7 -> (match (_38_7) with
| FStar_Syntax_Syntax.LEMMA -> begin
true
end
| _38_306 -> begin
false
end)))))
end))


let is_ghost_effect : FStar_Ident.lident  ->  Prims.bool = (fun l -> (((FStar_Ident.lid_equals FStar_Syntax_Const.effect_GTot_lid l) || (FStar_Ident.lid_equals FStar_Syntax_Const.effect_GHOST_lid l)) || (FStar_Ident.lid_equals FStar_Syntax_Const.effect_Ghost_lid l)))


let is_pure_or_ghost_comp = (fun c -> ((is_pure_comp c) || (is_ghost_effect (comp_effect_name c))))


let is_pure_lcomp : FStar_Syntax_Syntax.lcomp  ->  Prims.bool = (fun lc -> (((is_total_lcomp lc) || (is_pure_effect lc.FStar_Syntax_Syntax.eff_name)) || (FStar_All.pipe_right lc.FStar_Syntax_Syntax.cflags (FStar_Util.for_some (fun _38_8 -> (match (_38_8) with
| FStar_Syntax_Syntax.LEMMA -> begin
true
end
| _38_313 -> begin
false
end))))))


let is_pure_or_ghost_lcomp : FStar_Syntax_Syntax.lcomp  ->  Prims.bool = (fun lc -> ((is_pure_lcomp lc) || (is_ghost_effect lc.FStar_Syntax_Syntax.eff_name)))

<<<<<<< HEAD
# 269 "FStar.Syntax.Util.fst"
let is_pure_or_ghost_function : FStar_Syntax_Syntax.term  ->  Prims.bool = (fun t -> (match ((let _127_125 = (FStar_Syntax_Subst.compress t)
in _127_125.FStar_Syntax_Syntax.n)) with
=======

let is_pure_or_ghost_function : FStar_Syntax_Syntax.term  ->  Prims.bool = (fun t -> (match ((let _127_123 = (FStar_Syntax_Subst.compress t)
in _127_123.FStar_Syntax_Syntax.n)) with
>>>>>>> 698bfc72
| FStar_Syntax_Syntax.Tm_arrow (_38_317, c) -> begin
(is_pure_or_ghost_comp c)
end
| _38_322 -> begin
true
end))

<<<<<<< HEAD
# 273 "FStar.Syntax.Util.fst"
let is_lemma : FStar_Syntax_Syntax.term  ->  Prims.bool = (fun t -> (match ((let _127_128 = (FStar_Syntax_Subst.compress t)
in _127_128.FStar_Syntax_Syntax.n)) with
=======

let is_lemma : FStar_Syntax_Syntax.term  ->  Prims.bool = (fun t -> (match ((let _127_126 = (FStar_Syntax_Subst.compress t)
in _127_126.FStar_Syntax_Syntax.n)) with
>>>>>>> 698bfc72
| FStar_Syntax_Syntax.Tm_arrow (_38_325, c) -> begin
(match (c.FStar_Syntax_Syntax.n) with
| FStar_Syntax_Syntax.Comp (ct) -> begin
(FStar_Ident.lid_equals ct.FStar_Syntax_Syntax.effect_name FStar_Syntax_Const.effect_Lemma_lid)
end
| _38_332 -> begin
false
end)
end
| _38_334 -> begin
false
end))


let head_and_args : FStar_Syntax_Syntax.term  ->  (FStar_Syntax_Syntax.term * FStar_Syntax_Syntax.args) = (fun t -> (

let t = (FStar_Syntax_Subst.compress t)
in (match (t.FStar_Syntax_Syntax.n) with
| FStar_Syntax_Syntax.Tm_app (head, args) -> begin
(head, args)
end
| _38_342 -> begin
(t, [])
end)))


let un_uinst : FStar_Syntax_Syntax.term  ->  FStar_Syntax_Syntax.term = (fun t -> (

let t = (FStar_Syntax_Subst.compress t)
in (match (t.FStar_Syntax_Syntax.n) with
| FStar_Syntax_Syntax.Tm_uinst (t, _38_347) -> begin
(FStar_Syntax_Subst.compress t)
end
| _38_351 -> begin
t
end)))

<<<<<<< HEAD
# 294 "FStar.Syntax.Util.fst"
let is_smt_lemma : FStar_Syntax_Syntax.term  ->  Prims.bool = (fun t -> (match ((let _127_135 = (FStar_Syntax_Subst.compress t)
in _127_135.FStar_Syntax_Syntax.n)) with
=======

let is_smt_lemma : FStar_Syntax_Syntax.term  ->  Prims.bool = (fun t -> (match ((let _127_133 = (FStar_Syntax_Subst.compress t)
in _127_133.FStar_Syntax_Syntax.n)) with
>>>>>>> 698bfc72
| FStar_Syntax_Syntax.Tm_arrow (_38_354, c) -> begin
(match (c.FStar_Syntax_Syntax.n) with
| FStar_Syntax_Syntax.Comp (ct) when (FStar_Ident.lid_equals ct.FStar_Syntax_Syntax.effect_name FStar_Syntax_Const.effect_Lemma_lid) -> begin
(match (ct.FStar_Syntax_Syntax.effect_args) with
| _req::_ens::(pats, _38_364)::_38_361 -> begin
(

let pats' = (unmeta pats)
in (

let _38_375 = (head_and_args pats')
in (match (_38_375) with
| (head, _38_374) -> begin
(match ((let _127_136 = (un_uinst head)
in _127_136.FStar_Syntax_Syntax.n)) with
| FStar_Syntax_Syntax.Tm_fvar (fv) -> begin
(FStar_Syntax_Syntax.fv_eq_lid fv FStar_Syntax_Const.cons_lid)
end
| _38_379 -> begin
false
end)
end)))
end
| _38_381 -> begin
false
end)
end
| _38_383 -> begin
false
end)
end
| _38_385 -> begin
false
end))


let is_ml_comp = (fun c -> (match (c.FStar_Syntax_Syntax.n) with
| FStar_Syntax_Syntax.Comp (c) -> begin
((FStar_Ident.lid_equals c.FStar_Syntax_Syntax.effect_name FStar_Syntax_Const.effect_ML_lid) || (FStar_All.pipe_right c.FStar_Syntax_Syntax.flags (FStar_Util.for_some (fun _38_9 -> (match (_38_9) with
| FStar_Syntax_Syntax.MLEFFECT -> begin
true
end
| _38_392 -> begin
false
end)))))
end
| _38_394 -> begin
false
end))


let comp_result = (fun c -> (match (c.FStar_Syntax_Syntax.n) with
| (FStar_Syntax_Syntax.Total (t)) | (FStar_Syntax_Syntax.GTotal (t)) -> begin
t
end
| FStar_Syntax_Syntax.Comp (ct) -> begin
ct.FStar_Syntax_Syntax.result_typ
end))


let set_result_typ = (fun c t -> (match (c.FStar_Syntax_Syntax.n) with
| FStar_Syntax_Syntax.Total (_38_404) -> begin
(FStar_Syntax_Syntax.mk_Total t)
end
| FStar_Syntax_Syntax.GTotal (_38_407) -> begin
(FStar_Syntax_Syntax.mk_GTotal t)
end
| FStar_Syntax_Syntax.Comp (ct) -> begin
(FStar_Syntax_Syntax.mk_Comp (

let _38_411 = ct
in {FStar_Syntax_Syntax.effect_name = _38_411.FStar_Syntax_Syntax.effect_name; FStar_Syntax_Syntax.result_typ = t; FStar_Syntax_Syntax.effect_args = _38_411.FStar_Syntax_Syntax.effect_args; FStar_Syntax_Syntax.flags = _38_411.FStar_Syntax_Syntax.flags}))
end))


let is_trivial_wp = (fun c -> (FStar_All.pipe_right (comp_flags c) (FStar_Util.for_some (fun _38_10 -> (match (_38_10) with
| (FStar_Syntax_Syntax.TOTAL) | (FStar_Syntax_Syntax.RETURN) -> begin
true
end
| _38_418 -> begin
false
end)))))

<<<<<<< HEAD
# 331 "FStar.Syntax.Util.fst"
let rec non_informative : FStar_Syntax_Syntax.term  ->  Prims.bool = (fun t -> (match ((let _127_146 = (FStar_Syntax_Subst.compress t)
in _127_146.FStar_Syntax_Syntax.n)) with
=======

let rec non_informative : FStar_Syntax_Syntax.term  ->  Prims.bool = (fun t -> (match ((let _127_144 = (FStar_Syntax_Subst.compress t)
in _127_144.FStar_Syntax_Syntax.n)) with
>>>>>>> 698bfc72
| FStar_Syntax_Syntax.Tm_type (_38_421) -> begin
true
end
| FStar_Syntax_Syntax.Tm_fvar (fv) -> begin
(FStar_Syntax_Syntax.fv_eq_lid fv FStar_Syntax_Const.unit_lid)
end
| FStar_Syntax_Syntax.Tm_arrow (_38_426, c) -> begin
((is_tot_or_gtot_comp c) && (non_informative (comp_result c)))
end
| _38_431 -> begin
false
end))


let primops : FStar_Ident.lident Prims.list = (FStar_Syntax_Const.op_Eq)::(FStar_Syntax_Const.op_notEq)::(FStar_Syntax_Const.op_LT)::(FStar_Syntax_Const.op_LTE)::(FStar_Syntax_Const.op_GT)::(FStar_Syntax_Const.op_GTE)::(FStar_Syntax_Const.op_Subtraction)::(FStar_Syntax_Const.op_Minus)::(FStar_Syntax_Const.op_Addition)::(FStar_Syntax_Const.op_Multiply)::(FStar_Syntax_Const.op_Division)::(FStar_Syntax_Const.op_Modulus)::(FStar_Syntax_Const.op_And)::(FStar_Syntax_Const.op_Or)::(FStar_Syntax_Const.op_Negation)::[]


let is_primop_lid : FStar_Ident.lident  ->  Prims.bool = (fun l -> (FStar_All.pipe_right primops (FStar_Util.for_some (FStar_Ident.lid_equals l))))


let is_primop = (fun f -> (match (f.FStar_Syntax_Syntax.n) with
| FStar_Syntax_Syntax.Tm_fvar (fv) -> begin
(is_primop_lid fv.FStar_Syntax_Syntax.fv_name.FStar_Syntax_Syntax.v)
end
| _38_437 -> begin
false
end))


let rec unascribe : FStar_Syntax_Syntax.term  ->  FStar_Syntax_Syntax.term = (fun e -> (

let e = (FStar_Syntax_Subst.compress e)
in (match (e.FStar_Syntax_Syntax.n) with
| FStar_Syntax_Syntax.Tm_ascribed (e, _38_442, _38_444) -> begin
(unascribe e)
end
| _38_448 -> begin
e
end)))


let rec ascribe = (fun t k -> (match (t.FStar_Syntax_Syntax.n) with
| FStar_Syntax_Syntax.Tm_ascribed (t', _38_453, _38_455) -> begin
(ascribe t' k)
end
| _38_459 -> begin
(FStar_Syntax_Syntax.mk (FStar_Syntax_Syntax.Tm_ascribed ((t, k, None))) None t.FStar_Syntax_Syntax.pos)
end))


let rec unrefine : FStar_Syntax_Syntax.term  ->  FStar_Syntax_Syntax.term = (fun t -> (

let t = (FStar_Syntax_Subst.compress t)
in (match (t.FStar_Syntax_Syntax.n) with
| FStar_Syntax_Syntax.Tm_refine (x, _38_464) -> begin
(unrefine x.FStar_Syntax_Syntax.sort)
end
| FStar_Syntax_Syntax.Tm_ascribed (t, _38_469, _38_471) -> begin
(unrefine t)
end
| _38_475 -> begin
t
end)))

<<<<<<< HEAD
# 381 "FStar.Syntax.Util.fst"
let is_fun : FStar_Syntax_Syntax.term  ->  Prims.bool = (fun e -> (match ((let _127_158 = (FStar_Syntax_Subst.compress e)
in _127_158.FStar_Syntax_Syntax.n)) with
=======

let is_fun : FStar_Syntax_Syntax.term  ->  Prims.bool = (fun e -> (match ((let _127_156 = (FStar_Syntax_Subst.compress e)
in _127_156.FStar_Syntax_Syntax.n)) with
>>>>>>> 698bfc72
| FStar_Syntax_Syntax.Tm_abs (_38_478) -> begin
true
end
| _38_481 -> begin
false
end))

<<<<<<< HEAD
# 385 "FStar.Syntax.Util.fst"
let is_function_typ : FStar_Syntax_Syntax.term  ->  Prims.bool = (fun t -> (match ((let _127_161 = (FStar_Syntax_Subst.compress t)
in _127_161.FStar_Syntax_Syntax.n)) with
=======

let is_function_typ : FStar_Syntax_Syntax.term  ->  Prims.bool = (fun t -> (match ((let _127_159 = (FStar_Syntax_Subst.compress t)
in _127_159.FStar_Syntax_Syntax.n)) with
>>>>>>> 698bfc72
| FStar_Syntax_Syntax.Tm_arrow (_38_484) -> begin
true
end
| _38_487 -> begin
false
end))


let rec pre_typ : FStar_Syntax_Syntax.term  ->  FStar_Syntax_Syntax.term = (fun t -> (

let t = (FStar_Syntax_Subst.compress t)
in (match (t.FStar_Syntax_Syntax.n) with
| FStar_Syntax_Syntax.Tm_refine (x, _38_492) -> begin
(pre_typ x.FStar_Syntax_Syntax.sort)
end
| FStar_Syntax_Syntax.Tm_ascribed (t, _38_497, _38_499) -> begin
(pre_typ t)
end
| _38_503 -> begin
t
end)))


let destruct : FStar_Syntax_Syntax.term  ->  FStar_Ident.lident  ->  FStar_Syntax_Syntax.args Prims.option = (fun typ lid -> (

let typ = (FStar_Syntax_Subst.compress typ)
in (match ((let _127_168 = (un_uinst typ)
in _127_168.FStar_Syntax_Syntax.n)) with
| FStar_Syntax_Syntax.Tm_app (head, args) -> begin
(

let head = (un_uinst head)
in (match (head.FStar_Syntax_Syntax.n) with
| FStar_Syntax_Syntax.Tm_fvar (tc) when (FStar_Syntax_Syntax.fv_eq_lid tc lid) -> begin
Some (args)
end
| _38_515 -> begin
None
end))
end
| FStar_Syntax_Syntax.Tm_fvar (tc) when (FStar_Syntax_Syntax.fv_eq_lid tc lid) -> begin
Some ([])
end
| _38_519 -> begin
None
end)))


let rec lids_of_sigelt : FStar_Syntax_Syntax.sigelt  ->  FStar_Ident.lident Prims.list = (fun se -> (match (se) with
| (FStar_Syntax_Syntax.Sig_let (_, _, lids, _)) | (FStar_Syntax_Syntax.Sig_bundle (_, _, lids, _)) -> begin
lids
end
| (FStar_Syntax_Syntax.Sig_inductive_typ (lid, _, _, _, _, _, _, _)) | (FStar_Syntax_Syntax.Sig_effect_abbrev (lid, _, _, _, _, _)) | (FStar_Syntax_Syntax.Sig_datacon (lid, _, _, _, _, _, _, _)) | (FStar_Syntax_Syntax.Sig_declare_typ (lid, _, _, _, _)) | (FStar_Syntax_Syntax.Sig_assume (lid, _, _, _)) -> begin
(lid)::[]
end
| (FStar_Syntax_Syntax.Sig_new_effect_for_free (n, _)) | (FStar_Syntax_Syntax.Sig_new_effect (n, _)) -> begin
(n.FStar_Syntax_Syntax.mname)::[]
end
| (FStar_Syntax_Syntax.Sig_sub_effect (_)) | (FStar_Syntax_Syntax.Sig_pragma (_)) | (FStar_Syntax_Syntax.Sig_main (_)) -> begin
[]
end))


let lid_of_sigelt : FStar_Syntax_Syntax.sigelt  ->  FStar_Ident.lident Prims.option = (fun se -> (match ((lids_of_sigelt se)) with
| l::[] -> begin
Some (l)
end
| _38_623 -> begin
None
end))


let range_of_sigelt : FStar_Syntax_Syntax.sigelt  ->  FStar_Range.range = (fun x -> (match (x) with
| (FStar_Syntax_Syntax.Sig_bundle (_, _, _, r)) | (FStar_Syntax_Syntax.Sig_inductive_typ (_, _, _, _, _, _, _, r)) | (FStar_Syntax_Syntax.Sig_effect_abbrev (_, _, _, _, _, r)) | (FStar_Syntax_Syntax.Sig_datacon (_, _, _, _, _, _, _, r)) | (FStar_Syntax_Syntax.Sig_declare_typ (_, _, _, _, r)) | (FStar_Syntax_Syntax.Sig_assume (_, _, _, r)) | (FStar_Syntax_Syntax.Sig_let (_, r, _, _)) | (FStar_Syntax_Syntax.Sig_main (_, r)) | (FStar_Syntax_Syntax.Sig_pragma (_, r)) | (FStar_Syntax_Syntax.Sig_new_effect (_, r)) | (FStar_Syntax_Syntax.Sig_new_effect_for_free (_, r)) | (FStar_Syntax_Syntax.Sig_sub_effect (_, r)) -> begin
r
end))


let range_of_lb = (fun _38_11 -> (match (_38_11) with
| (FStar_Util.Inl (x), _38_728, _38_730) -> begin
(FStar_Syntax_Syntax.range_of_bv x)
end
| (FStar_Util.Inr (l), _38_735, _38_737) -> begin
(FStar_Ident.range_of_lid l)
end))


let range_of_arg = (fun _38_742 -> (match (_38_742) with
| (hd, _38_741) -> begin
hd.FStar_Syntax_Syntax.pos
end))


let range_of_args = (fun args r -> (FStar_All.pipe_right args (FStar_List.fold_left (fun r a -> (FStar_Range.union_ranges r (range_of_arg a))) r)))


let mk_app = (fun f args -> (

let r = (range_of_args args f.FStar_Syntax_Syntax.pos)
in (FStar_Syntax_Syntax.mk (FStar_Syntax_Syntax.Tm_app ((f, args))) None r)))


let mk_data = (fun l args -> (match (args) with
| [] -> begin
(let _127_187 = (let _127_186 = (let _127_185 = (FStar_Syntax_Syntax.fvar l FStar_Syntax_Syntax.Delta_constant (Some (FStar_Syntax_Syntax.Data_ctor)))
in (_127_185, FStar_Syntax_Syntax.Meta_desugared (FStar_Syntax_Syntax.Data_app)))
in FStar_Syntax_Syntax.Tm_meta (_127_186))
in (FStar_Syntax_Syntax.mk _127_187 None (FStar_Ident.range_of_lid l)))
end
| _38_754 -> begin
(
<<<<<<< HEAD
# 458 "FStar.Syntax.Util.fst"
let e = (let _127_188 = (FStar_Syntax_Syntax.fvar l FStar_Syntax_Syntax.Delta_constant (Some (FStar_Syntax_Syntax.Data_ctor)))
in (mk_app _127_188 args))
=======

let e = (let _127_186 = (FStar_Syntax_Syntax.fvar l FStar_Syntax_Syntax.Delta_constant (Some (FStar_Syntax_Syntax.Data_ctor)))
in (mk_app _127_186 args))
>>>>>>> 698bfc72
in (FStar_Syntax_Syntax.mk (FStar_Syntax_Syntax.Tm_meta ((e, FStar_Syntax_Syntax.Meta_desugared (FStar_Syntax_Syntax.Data_app)))) None e.FStar_Syntax_Syntax.pos))
end))


let mangle_field_name : FStar_Ident.ident  ->  FStar_Ident.ident = (fun x -> (FStar_Ident.mk_ident ((Prims.strcat "^fname^" x.FStar_Ident.idText), x.FStar_Ident.idRange)))


let unmangle_field_name : FStar_Ident.ident  ->  FStar_Ident.ident = (fun x -> if (FStar_Util.starts_with x.FStar_Ident.idText "^fname^") then begin
(let _127_194 = (let _127_193 = (FStar_Util.substring_from x.FStar_Ident.idText 7)
in (_127_193, x.FStar_Ident.idRange))
in (FStar_Ident.mk_ident _127_194))
end else begin
x
end)


let mk_field_projector_name : FStar_Ident.lident  ->  FStar_Syntax_Syntax.bv  ->  Prims.int  ->  (FStar_Ident.lident * FStar_Syntax_Syntax.bv) = (fun lid x i -> (

let nm = if (FStar_Syntax_Syntax.is_null_bv x) then begin
(let _127_204 = (let _127_203 = (let _127_201 = (FStar_Util.string_of_int i)
in (Prims.strcat "_" _127_201))
in (let _127_202 = (FStar_Syntax_Syntax.range_of_bv x)
in (_127_203, _127_202)))
in (FStar_Ident.mk_ident _127_204))
end else begin
x.FStar_Syntax_Syntax.ppname
end
in (

let y = (

let _38_762 = x
in {FStar_Syntax_Syntax.ppname = nm; FStar_Syntax_Syntax.index = _38_762.FStar_Syntax_Syntax.index; FStar_Syntax_Syntax.sort = _38_762.FStar_Syntax_Syntax.sort})
in (let _127_208 = (let _127_207 = (let _127_206 = (let _127_205 = (unmangle_field_name nm)
in (_127_205)::[])
in (FStar_List.append (FStar_Ident.ids_of_lid lid) _127_206))
in (FStar_Ident.lid_of_ids _127_207))
in (_127_208, y)))))


let set_uvar = (fun uv t -> (match ((FStar_Unionfind.find uv)) with
| FStar_Syntax_Syntax.Fixed (_38_768) -> begin
(let _127_213 = (let _127_212 = (let _127_211 = (FStar_Unionfind.uvar_id uv)
in (FStar_All.pipe_left FStar_Util.string_of_int _127_211))
in (FStar_Util.format1 "Changing a fixed uvar! ?%s\n" _127_212))
in (FStar_All.failwith _127_213))
end
| _38_771 -> begin
(FStar_Unionfind.change uv (FStar_Syntax_Syntax.Fixed (t)))
end))


let qualifier_equal : FStar_Syntax_Syntax.qualifier  ->  FStar_Syntax_Syntax.qualifier  ->  Prims.bool = (fun q1 q2 -> (match ((q1, q2)) with
| (FStar_Syntax_Syntax.Discriminator (l1), FStar_Syntax_Syntax.Discriminator (l2)) -> begin
(FStar_Ident.lid_equals l1 l2)
end
| (FStar_Syntax_Syntax.Projector (l1a, l1b), FStar_Syntax_Syntax.Projector (l2a, l2b)) -> begin
((FStar_Ident.lid_equals l1a l2a) && (l1b.FStar_Ident.idText = l2b.FStar_Ident.idText))
end
| ((FStar_Syntax_Syntax.RecordType (f1), FStar_Syntax_Syntax.RecordType (f2))) | ((FStar_Syntax_Syntax.RecordConstructor (f1), FStar_Syntax_Syntax.RecordConstructor (f2))) -> begin
(((FStar_List.length f1) = (FStar_List.length f2)) && (FStar_List.forall2 FStar_Ident.lid_equals f1 f2))
end
| _38_797 -> begin
(q1 = q2)
end))


let rec arrow_formals_comp : FStar_Syntax_Syntax.term  ->  ((FStar_Syntax_Syntax.bv * FStar_Syntax_Syntax.arg_qualifier Prims.option) Prims.list * FStar_Syntax_Syntax.comp) = (fun k -> (

let k = (FStar_Syntax_Subst.compress k)
in (match (k.FStar_Syntax_Syntax.n) with
| FStar_Syntax_Syntax.Tm_arrow (bs, c) -> begin
(

let _38_806 = (FStar_Syntax_Subst.open_comp bs c)
in (match (_38_806) with
| (bs, c) -> begin
if (is_tot_or_gtot_comp c) then begin
(

let _38_809 = (arrow_formals_comp (comp_result c))
in (match (_38_809) with
| (bs', k) -> begin
((FStar_List.append bs bs'), k)
end))
end else begin
(bs, c)
end
end))
end
| _38_811 -> begin
(let _127_220 = (FStar_Syntax_Syntax.mk_Total k)
in ([], _127_220))
end)))


let rec arrow_formals : FStar_Syntax_Syntax.term  ->  ((FStar_Syntax_Syntax.bv * FStar_Syntax_Syntax.arg_qualifier Prims.option) Prims.list * FStar_Syntax_Syntax.typ) = (fun k -> (

let _38_815 = (arrow_formals_comp k)
in (match (_38_815) with
| (bs, c) -> begin
(bs, (comp_result c))
end)))

<<<<<<< HEAD
# 505 "FStar.Syntax.Util.fst"
let rec abs_formals : FStar_Syntax_Syntax.term  ->  ((FStar_Syntax_Syntax.bv * FStar_Syntax_Syntax.arg_qualifier Prims.option) Prims.list * FStar_Syntax_Syntax.term) = (fun t -> (match ((let _127_225 = (FStar_Syntax_Subst.compress t)
in _127_225.FStar_Syntax_Syntax.n)) with
=======

let rec abs_formals : FStar_Syntax_Syntax.term  ->  ((FStar_Syntax_Syntax.bv * FStar_Syntax_Syntax.arg_qualifier Prims.option) Prims.list * FStar_Syntax_Syntax.term) = (fun t -> (match ((let _127_223 = (FStar_Syntax_Subst.compress t)
in _127_223.FStar_Syntax_Syntax.n)) with
>>>>>>> 698bfc72
| FStar_Syntax_Syntax.Tm_abs (bs, t, _38_820) -> begin
(

let _38_825 = (abs_formals t)
in (match (_38_825) with
| (bs', t) -> begin
(FStar_Syntax_Subst.open_term (FStar_List.append bs bs') t)
end))
end
| _38_827 -> begin
([], t)
end))


let abs : (FStar_Syntax_Syntax.bv * FStar_Syntax_Syntax.arg_qualifier Prims.option) Prims.list  ->  FStar_Syntax_Syntax.term  ->  (FStar_Syntax_Syntax.lcomp, FStar_Ident.lident) FStar_Util.either Prims.option  ->  FStar_Syntax_Syntax.term = (fun bs t lopt -> (match (bs) with
| [] -> begin
t
end
| _38_833 -> begin
(
<<<<<<< HEAD
# 514 "FStar.Syntax.Util.fst"
let body = (let _127_232 = (FStar_Syntax_Subst.close bs t)
in (FStar_Syntax_Subst.compress _127_232))
=======

let body = (let _127_230 = (FStar_Syntax_Subst.close bs t)
in (FStar_Syntax_Subst.compress _127_230))
>>>>>>> 698bfc72
in (match ((body.FStar_Syntax_Syntax.n, lopt)) with
| (FStar_Syntax_Syntax.Tm_abs (bs', t, lopt'), None) -> begin
(let _127_236 = (let _127_235 = (let _127_234 = (let _127_233 = (FStar_Syntax_Subst.close_binders bs)
in (FStar_List.append _127_233 bs'))
in (_127_234, t, lopt))
in FStar_Syntax_Syntax.Tm_abs (_127_235))
in (FStar_Syntax_Syntax.mk _127_236 None t.FStar_Syntax_Syntax.pos))
end
| _38_843 -> begin
(

let lopt = (match (lopt) with
| (None) | (Some (FStar_Util.Inr (_))) -> begin
lopt
end
| Some (FStar_Util.Inl (lc)) -> begin
(let _127_238 = (let _127_237 = (FStar_Syntax_Subst.close_lcomp bs lc)
in FStar_Util.Inl (_127_237))
in Some (_127_238))
end)
in (let _127_241 = (let _127_240 = (let _127_239 = (FStar_Syntax_Subst.close_binders bs)
in (_127_239, body, lopt))
in FStar_Syntax_Syntax.Tm_abs (_127_240))
in (FStar_Syntax_Syntax.mk _127_241 None t.FStar_Syntax_Syntax.pos)))
end))
end))


let arrow : (FStar_Syntax_Syntax.bv * FStar_Syntax_Syntax.arg_qualifier Prims.option) Prims.list  ->  (FStar_Syntax_Syntax.comp', Prims.unit) FStar_Syntax_Syntax.syntax  ->  FStar_Syntax_Syntax.typ = (fun bs c -> (match (bs) with
| [] -> begin
(comp_result c)
end
| _38_857 -> begin
(let _127_249 = (let _127_248 = (let _127_247 = (FStar_Syntax_Subst.close_binders bs)
in (let _127_246 = (FStar_Syntax_Subst.close_comp bs c)
in (_127_247, _127_246)))
in FStar_Syntax_Syntax.Tm_arrow (_127_248))
in (FStar_Syntax_Syntax.mk _127_249 None c.FStar_Syntax_Syntax.pos))
end))

<<<<<<< HEAD
# 528 "FStar.Syntax.Util.fst"
let refine : FStar_Syntax_Syntax.bv  ->  FStar_Syntax_Syntax.term  ->  (FStar_Syntax_Syntax.term', FStar_Syntax_Syntax.term') FStar_Syntax_Syntax.syntax = (fun b t -> (let _127_261 = (let _127_257 = (let _127_256 = (let _127_255 = (let _127_254 = (FStar_Syntax_Syntax.mk_binder b)
in (_127_254)::[])
in (FStar_Syntax_Subst.close _127_255 t))
in (b, _127_256))
in FStar_Syntax_Syntax.Tm_refine (_127_257))
in (let _127_260 = (FStar_ST.read b.FStar_Syntax_Syntax.sort.FStar_Syntax_Syntax.tk)
in (let _127_259 = (let _127_258 = (FStar_Syntax_Syntax.range_of_bv b)
in (FStar_Range.union_ranges _127_258 t.FStar_Syntax_Syntax.pos))
in (FStar_Syntax_Syntax.mk _127_261 _127_260 _127_259)))))
=======

let refine : FStar_Syntax_Syntax.bv  ->  FStar_Syntax_Syntax.term  ->  (FStar_Syntax_Syntax.term', FStar_Syntax_Syntax.term') FStar_Syntax_Syntax.syntax = (fun b t -> (let _127_259 = (let _127_255 = (let _127_254 = (let _127_253 = (let _127_252 = (FStar_Syntax_Syntax.mk_binder b)
in (_127_252)::[])
in (FStar_Syntax_Subst.close _127_253 t))
in (b, _127_254))
in FStar_Syntax_Syntax.Tm_refine (_127_255))
in (let _127_258 = (FStar_ST.read b.FStar_Syntax_Syntax.sort.FStar_Syntax_Syntax.tk)
in (let _127_257 = (let _127_256 = (FStar_Syntax_Syntax.range_of_bv b)
in (FStar_Range.union_ranges _127_256 t.FStar_Syntax_Syntax.pos))
in (FStar_Syntax_Syntax.mk _127_259 _127_258 _127_257)))))
>>>>>>> 698bfc72


let branch : FStar_Syntax_Syntax.branch  ->  FStar_Syntax_Syntax.branch = (fun b -> (FStar_Syntax_Subst.close_branch b))


let mk_letbinding : FStar_Syntax_Syntax.lbname  ->  FStar_Syntax_Syntax.univ_name Prims.list  ->  FStar_Syntax_Syntax.typ  ->  FStar_Ident.lident  ->  FStar_Syntax_Syntax.term  ->  FStar_Syntax_Syntax.letbinding = (fun lbname univ_vars typ eff def -> {FStar_Syntax_Syntax.lbname = lbname; FStar_Syntax_Syntax.lbunivs = univ_vars; FStar_Syntax_Syntax.lbtyp = typ; FStar_Syntax_Syntax.lbeff = eff; FStar_Syntax_Syntax.lbdef = def})


let close_univs_and_mk_letbinding : FStar_Syntax_Syntax.fv Prims.list Prims.option  ->  FStar_Syntax_Syntax.lbname  ->  FStar_Syntax_Syntax.univ_name Prims.list  ->  FStar_Syntax_Syntax.term  ->  FStar_Ident.lident  ->  FStar_Syntax_Syntax.term  ->  FStar_Syntax_Syntax.letbinding = (fun recs lbname univ_vars typ eff def -> (

let def = (match ((recs, univ_vars)) with
| ((None, _)) | ((_, [])) -> begin
def
end
| (Some (fvs), _38_883) -> begin
(
<<<<<<< HEAD
# 543 "FStar.Syntax.Util.fst"
let universes = (FStar_All.pipe_right univ_vars (FStar_List.map (fun _127_286 -> FStar_Syntax_Syntax.U_name (_127_286))))
=======

let universes = (FStar_All.pipe_right univ_vars (FStar_List.map (fun _127_284 -> FStar_Syntax_Syntax.U_name (_127_284))))
>>>>>>> 698bfc72
in (

let inst = (FStar_All.pipe_right fvs (FStar_List.map (fun fv -> (fv.FStar_Syntax_Syntax.fv_name.FStar_Syntax_Syntax.v, universes))))
in (FStar_Syntax_InstFV.instantiate inst def)))
end)
in (

let typ = (FStar_Syntax_Subst.close_univ_vars univ_vars typ)
in (

let def = (FStar_Syntax_Subst.close_univ_vars univ_vars def)
in (mk_letbinding lbname univ_vars typ eff def)))))


let open_univ_vars_binders_and_comp : FStar_Syntax_Syntax.univ_names  ->  (FStar_Syntax_Syntax.bv * FStar_Syntax_Syntax.arg_qualifier Prims.option) Prims.list  ->  FStar_Syntax_Syntax.comp  ->  (FStar_Syntax_Syntax.univ_names * (FStar_Syntax_Syntax.bv * FStar_Syntax_Syntax.arg_qualifier Prims.option) Prims.list * FStar_Syntax_Syntax.comp) = (fun uvs binders c -> (match (binders) with
| [] -> begin
(

let _38_897 = (FStar_Syntax_Subst.open_univ_vars_comp uvs c)
in (match (_38_897) with
| (uvs, c) -> begin
(uvs, [], c)
end))
end
| _38_899 -> begin
(

let t' = (arrow binders c)
in (

let _38_903 = (FStar_Syntax_Subst.open_univ_vars uvs t')
in (match (_38_903) with
| (uvs, t') -> begin
(match ((let _127_294 = (FStar_Syntax_Subst.compress t')
in _127_294.FStar_Syntax_Syntax.n)) with
| FStar_Syntax_Syntax.Tm_arrow (binders, c) -> begin
(uvs, binders, c)
end
| _38_909 -> begin
(FStar_All.failwith "Impossible")
end)
end)))
end))


let is_tuple_constructor : FStar_Syntax_Syntax.typ  ->  Prims.bool = (fun t -> (match (t.FStar_Syntax_Syntax.n) with
| FStar_Syntax_Syntax.Tm_fvar (fv) -> begin
(FStar_Util.starts_with fv.FStar_Syntax_Syntax.fv_name.FStar_Syntax_Syntax.v.FStar_Ident.str "Prims.tuple")
end
| _38_914 -> begin
false
end))


let mk_tuple_lid : Prims.int  ->  FStar_Range.range  ->  FStar_Ident.lident = (fun n r -> (
<<<<<<< HEAD
# 570 "FStar.Syntax.Util.fst"
let t = (let _127_301 = (FStar_Util.string_of_int n)
in (FStar_Util.format1 "tuple%s" _127_301))
in (let _127_302 = (FStar_Syntax_Const.pconst t)
in (FStar_Ident.set_lid_range _127_302 r))))
=======

let t = (let _127_299 = (FStar_Util.string_of_int n)
in (FStar_Util.format1 "tuple%s" _127_299))
in (let _127_300 = (FStar_Syntax_Const.pconst t)
in (FStar_Ident.set_lid_range _127_300 r))))
>>>>>>> 698bfc72


let mk_tuple_data_lid : Prims.int  ->  FStar_Range.range  ->  FStar_Ident.lident = (fun n r -> (
<<<<<<< HEAD
# 574 "FStar.Syntax.Util.fst"
let t = (let _127_307 = (FStar_Util.string_of_int n)
in (FStar_Util.format1 "Mktuple%s" _127_307))
in (let _127_308 = (FStar_Syntax_Const.pconst t)
in (FStar_Ident.set_lid_range _127_308 r))))

# 577 "FStar.Syntax.Util.fst"
let is_tuple_data_lid : FStar_Ident.lident  ->  Prims.int  ->  Prims.bool = (fun f n -> (let _127_313 = (mk_tuple_data_lid n FStar_Range.dummyRange)
in (FStar_Ident.lid_equals f _127_313)))
=======

let t = (let _127_305 = (FStar_Util.string_of_int n)
in (FStar_Util.format1 "Mktuple%s" _127_305))
in (let _127_306 = (FStar_Syntax_Const.pconst t)
in (FStar_Ident.set_lid_range _127_306 r))))


let is_tuple_data_lid : FStar_Ident.lident  ->  Prims.int  ->  Prims.bool = (fun f n -> (let _127_311 = (mk_tuple_data_lid n FStar_Range.dummyRange)
in (FStar_Ident.lid_equals f _127_311)))
>>>>>>> 698bfc72


let is_dtuple_constructor : FStar_Syntax_Syntax.typ  ->  Prims.bool = (fun t -> (match (t.FStar_Syntax_Syntax.n) with
| FStar_Syntax_Syntax.Tm_fvar (fv) -> begin
(FStar_Util.starts_with fv.FStar_Syntax_Syntax.fv_name.FStar_Syntax_Syntax.v.FStar_Ident.str "Prims.dtuple")
end
| _38_927 -> begin
false
end))


let mk_dtuple_lid : Prims.int  ->  FStar_Range.range  ->  FStar_Ident.lident = (fun n r -> (
<<<<<<< HEAD
# 585 "FStar.Syntax.Util.fst"
let t = (let _127_320 = (FStar_Util.string_of_int n)
in (FStar_Util.format1 "dtuple%s" _127_320))
in (let _127_321 = (FStar_Syntax_Const.pconst t)
in (FStar_Ident.set_lid_range _127_321 r))))
=======

let t = (let _127_318 = (FStar_Util.string_of_int n)
in (FStar_Util.format1 "dtuple%s" _127_318))
in (let _127_319 = (FStar_Syntax_Const.pconst t)
in (FStar_Ident.set_lid_range _127_319 r))))
>>>>>>> 698bfc72


let mk_dtuple_data_lid : Prims.int  ->  FStar_Range.range  ->  FStar_Ident.lident = (fun n r -> (
<<<<<<< HEAD
# 589 "FStar.Syntax.Util.fst"
let t = (let _127_326 = (FStar_Util.string_of_int n)
in (FStar_Util.format1 "Mkdtuple%s" _127_326))
in (let _127_327 = (FStar_Syntax_Const.pconst t)
in (FStar_Ident.set_lid_range _127_327 r))))
=======

let t = (let _127_324 = (FStar_Util.string_of_int n)
in (FStar_Util.format1 "Mkdtuple%s" _127_324))
in (let _127_325 = (FStar_Syntax_Const.pconst t)
in (FStar_Ident.set_lid_range _127_325 r))))
>>>>>>> 698bfc72


let is_lid_equality : FStar_Ident.lident  ->  Prims.bool = (fun x -> (FStar_Ident.lid_equals x FStar_Syntax_Const.eq2_lid))


let is_forall : FStar_Ident.lident  ->  Prims.bool = (fun lid -> (FStar_Ident.lid_equals lid FStar_Syntax_Const.forall_lid))


let is_exists : FStar_Ident.lident  ->  Prims.bool = (fun lid -> (FStar_Ident.lid_equals lid FStar_Syntax_Const.exists_lid))


let is_qlid : FStar_Ident.lident  ->  Prims.bool = (fun lid -> ((is_forall lid) || (is_exists lid)))


let is_equality = (fun x -> (is_lid_equality x.FStar_Syntax_Syntax.v))


let lid_is_connective : FStar_Ident.lident  ->  Prims.bool = (

let lst = (FStar_Syntax_Const.and_lid)::(FStar_Syntax_Const.or_lid)::(FStar_Syntax_Const.not_lid)::(FStar_Syntax_Const.iff_lid)::(FStar_Syntax_Const.imp_lid)::[]
in (fun lid -> (FStar_Util.for_some (FStar_Ident.lid_equals lid) lst)))

<<<<<<< HEAD
# 604 "FStar.Syntax.Util.fst"
let is_constructor : FStar_Syntax_Syntax.term  ->  FStar_Ident.lident  ->  Prims.bool = (fun t lid -> (match ((let _127_343 = (pre_typ t)
in _127_343.FStar_Syntax_Syntax.n)) with
=======

let is_constructor : FStar_Syntax_Syntax.term  ->  FStar_Ident.lident  ->  Prims.bool = (fun t lid -> (match ((let _127_341 = (pre_typ t)
in _127_341.FStar_Syntax_Syntax.n)) with
>>>>>>> 698bfc72
| FStar_Syntax_Syntax.Tm_fvar (tc) -> begin
(FStar_Ident.lid_equals tc.FStar_Syntax_Syntax.fv_name.FStar_Syntax_Syntax.v lid)
end
| _38_946 -> begin
false
end))

<<<<<<< HEAD
# 609 "FStar.Syntax.Util.fst"
let rec is_constructed_typ : FStar_Syntax_Syntax.term  ->  FStar_Ident.lident  ->  Prims.bool = (fun t lid -> (match ((let _127_348 = (pre_typ t)
in _127_348.FStar_Syntax_Syntax.n)) with
=======

let rec is_constructed_typ : FStar_Syntax_Syntax.term  ->  FStar_Ident.lident  ->  Prims.bool = (fun t lid -> (match ((let _127_346 = (pre_typ t)
in _127_346.FStar_Syntax_Syntax.n)) with
>>>>>>> 698bfc72
| FStar_Syntax_Syntax.Tm_fvar (_38_950) -> begin
(is_constructor t lid)
end
| FStar_Syntax_Syntax.Tm_app (t, _38_954) -> begin
(is_constructed_typ t lid)
end
| _38_958 -> begin
false
end))


let rec get_tycon : FStar_Syntax_Syntax.term  ->  FStar_Syntax_Syntax.term Prims.option = (fun t -> (

let t = (pre_typ t)
in (match (t.FStar_Syntax_Syntax.n) with
| (FStar_Syntax_Syntax.Tm_bvar (_)) | (FStar_Syntax_Syntax.Tm_name (_)) | (FStar_Syntax_Syntax.Tm_fvar (_)) -> begin
Some (t)
end
| FStar_Syntax_Syntax.Tm_app (t, _38_972) -> begin
(get_tycon t)
end
| _38_976 -> begin
None
end)))


let sortByFieldName = (fun fn_a_l -> (FStar_All.pipe_right fn_a_l (FStar_List.sortWith (fun _38_982 _38_986 -> (match ((_38_982, _38_986)) with
| ((fn1, _38_981), (fn2, _38_985)) -> begin
(FStar_String.compare (FStar_Ident.text_of_lid fn1) (FStar_Ident.text_of_lid fn2))
end)))))


let is_interpreted : FStar_Ident.lident  ->  Prims.bool = (fun l -> (

let theory_syms = (FStar_Syntax_Const.op_Eq)::(FStar_Syntax_Const.op_notEq)::(FStar_Syntax_Const.op_LT)::(FStar_Syntax_Const.op_LTE)::(FStar_Syntax_Const.op_GT)::(FStar_Syntax_Const.op_GTE)::(FStar_Syntax_Const.op_Subtraction)::(FStar_Syntax_Const.op_Minus)::(FStar_Syntax_Const.op_Addition)::(FStar_Syntax_Const.op_Multiply)::(FStar_Syntax_Const.op_Division)::(FStar_Syntax_Const.op_Modulus)::(FStar_Syntax_Const.op_And)::(FStar_Syntax_Const.op_Or)::(FStar_Syntax_Const.op_Negation)::[]
in (FStar_Util.for_some (FStar_Ident.lid_equals l) theory_syms)))


let ktype : (FStar_Syntax_Syntax.term', FStar_Syntax_Syntax.term') FStar_Syntax_Syntax.syntax = (FStar_Syntax_Syntax.mk (FStar_Syntax_Syntax.Tm_type (FStar_Syntax_Syntax.U_unknown)) None FStar_Range.dummyRange)


let ktype0 : (FStar_Syntax_Syntax.term', FStar_Syntax_Syntax.term') FStar_Syntax_Syntax.syntax = (FStar_Syntax_Syntax.mk (FStar_Syntax_Syntax.Tm_type (FStar_Syntax_Syntax.U_zero)) None FStar_Range.dummyRange)


let type_u : Prims.unit  ->  (FStar_Syntax_Syntax.typ * FStar_Syntax_Syntax.universe) = (fun _38_989 -> (match (()) with
| () -> begin
(
<<<<<<< HEAD
# 658 "FStar.Syntax.Util.fst"
let u = (let _127_359 = (FStar_Unionfind.fresh None)
in (FStar_All.pipe_left (fun _127_358 -> FStar_Syntax_Syntax.U_unif (_127_358)) _127_359))
in (let _127_360 = (FStar_Syntax_Syntax.mk (FStar_Syntax_Syntax.Tm_type (u)) None FStar_Range.dummyRange)
in (_127_360, u)))
=======

let u = (let _127_357 = (FStar_Unionfind.fresh None)
in (FStar_All.pipe_left (fun _127_356 -> FStar_Syntax_Syntax.U_unif (_127_356)) _127_357))
in (let _127_358 = (FStar_Syntax_Syntax.mk (FStar_Syntax_Syntax.Tm_type (u)) None FStar_Range.dummyRange)
in (_127_358, u)))
>>>>>>> 698bfc72
end))


let kt_kt : (FStar_Syntax_Syntax.term', FStar_Syntax_Syntax.term') FStar_Syntax_Syntax.syntax = (FStar_Syntax_Const.kunary ktype0 ktype0)


let kt_kt_kt : (FStar_Syntax_Syntax.term', FStar_Syntax_Syntax.term') FStar_Syntax_Syntax.syntax = (FStar_Syntax_Const.kbin ktype0 ktype0 ktype0)


let fvar_const : FStar_Ident.lident  ->  FStar_Syntax_Syntax.term = (fun l -> (FStar_Syntax_Syntax.fvar l FStar_Syntax_Syntax.Delta_constant None))


let tand : FStar_Syntax_Syntax.term = (fvar_const FStar_Syntax_Const.and_lid)


let tor : FStar_Syntax_Syntax.term = (fvar_const FStar_Syntax_Const.or_lid)


let timp : FStar_Syntax_Syntax.term = (fvar_const FStar_Syntax_Const.imp_lid)


let tiff : FStar_Syntax_Syntax.term = (fvar_const FStar_Syntax_Const.iff_lid)


let t_bool : FStar_Syntax_Syntax.term = (fvar_const FStar_Syntax_Const.bool_lid)


let t_false : FStar_Syntax_Syntax.term = (fvar_const FStar_Syntax_Const.false_lid)


let t_true : FStar_Syntax_Syntax.term = (fvar_const FStar_Syntax_Const.true_lid)


let b2t_v : FStar_Syntax_Syntax.term = (fvar_const FStar_Syntax_Const.b2t_lid)


let t_not : FStar_Syntax_Syntax.term = (fvar_const FStar_Syntax_Const.not_lid)


let mk_conj_opt : FStar_Syntax_Syntax.term Prims.option  ->  FStar_Syntax_Syntax.term  ->  FStar_Syntax_Syntax.term Prims.option = (fun phi1 phi2 -> (match (phi1) with
| None -> begin
Some (phi2)
end
| Some (phi1) -> begin
(let _127_374 = (let _127_373 = (let _127_371 = (let _127_370 = (let _127_369 = (FStar_Syntax_Syntax.as_arg phi1)
in (let _127_368 = (let _127_367 = (FStar_Syntax_Syntax.as_arg phi2)
in (_127_367)::[])
in (_127_369)::_127_368))
in (tand, _127_370))
in FStar_Syntax_Syntax.Tm_app (_127_371))
in (let _127_372 = (FStar_Range.union_ranges phi1.FStar_Syntax_Syntax.pos phi2.FStar_Syntax_Syntax.pos)
in (FStar_Syntax_Syntax.mk _127_373 None _127_372)))
in Some (_127_374))
end))

<<<<<<< HEAD
# 678 "FStar.Syntax.Util.fst"
let mk_binop = (fun op_t phi1 phi2 -> (let _127_384 = (let _127_382 = (let _127_381 = (let _127_380 = (FStar_Syntax_Syntax.as_arg phi1)
in (let _127_379 = (let _127_378 = (FStar_Syntax_Syntax.as_arg phi2)
in (_127_378)::[])
in (_127_380)::_127_379))
in (op_t, _127_381))
in FStar_Syntax_Syntax.Tm_app (_127_382))
in (let _127_383 = (FStar_Range.union_ranges phi1.FStar_Syntax_Syntax.pos phi2.FStar_Syntax_Syntax.pos)
in (FStar_Syntax_Syntax.mk _127_384 None _127_383))))

# 679 "FStar.Syntax.Util.fst"
let mk_neg = (fun phi -> (let _127_389 = (let _127_388 = (let _127_387 = (let _127_386 = (FStar_Syntax_Syntax.as_arg phi)
in (_127_386)::[])
in (t_not, _127_387))
in FStar_Syntax_Syntax.Tm_app (_127_388))
in (FStar_Syntax_Syntax.mk _127_389 None phi.FStar_Syntax_Syntax.pos)))
=======

let mk_binop = (fun op_t phi1 phi2 -> (let _127_382 = (let _127_380 = (let _127_379 = (let _127_378 = (FStar_Syntax_Syntax.as_arg phi1)
in (let _127_377 = (let _127_376 = (FStar_Syntax_Syntax.as_arg phi2)
in (_127_376)::[])
in (_127_378)::_127_377))
in (op_t, _127_379))
in FStar_Syntax_Syntax.Tm_app (_127_380))
in (let _127_381 = (FStar_Range.union_ranges phi1.FStar_Syntax_Syntax.pos phi2.FStar_Syntax_Syntax.pos)
in (FStar_Syntax_Syntax.mk _127_382 None _127_381))))


let mk_neg = (fun phi -> (let _127_387 = (let _127_386 = (let _127_385 = (let _127_384 = (FStar_Syntax_Syntax.as_arg phi)
in (_127_384)::[])
in (t_not, _127_385))
in FStar_Syntax_Syntax.Tm_app (_127_386))
in (FStar_Syntax_Syntax.mk _127_387 None phi.FStar_Syntax_Syntax.pos)))
>>>>>>> 698bfc72


let mk_conj = (fun phi1 phi2 -> (mk_binop tand phi1 phi2))


let mk_conj_l : FStar_Syntax_Syntax.term Prims.list  ->  FStar_Syntax_Syntax.term = (fun phi -> (match (phi) with
| [] -> begin
(FStar_Syntax_Syntax.fvar FStar_Syntax_Const.true_lid FStar_Syntax_Syntax.Delta_constant None)
end
| hd::tl -> begin
(FStar_List.fold_right mk_conj tl hd)
end))


let mk_disj = (fun phi1 phi2 -> (mk_binop tor phi1 phi2))


let mk_disj_l : FStar_Syntax_Syntax.term Prims.list  ->  FStar_Syntax_Syntax.term = (fun phi -> (match (phi) with
| [] -> begin
t_false
end
| hd::tl -> begin
(FStar_List.fold_right mk_disj tl hd)
end))

<<<<<<< HEAD
# 688 "FStar.Syntax.Util.fst"
let mk_imp : FStar_Syntax_Syntax.term  ->  FStar_Syntax_Syntax.term  ->  FStar_Syntax_Syntax.term = (fun phi1 phi2 -> (match ((let _127_402 = (FStar_Syntax_Subst.compress phi1)
in _127_402.FStar_Syntax_Syntax.n)) with
=======

let mk_imp : FStar_Syntax_Syntax.term  ->  FStar_Syntax_Syntax.term  ->  FStar_Syntax_Syntax.term = (fun phi1 phi2 -> (match ((let _127_400 = (FStar_Syntax_Subst.compress phi1)
in _127_400.FStar_Syntax_Syntax.n)) with
>>>>>>> 698bfc72
| FStar_Syntax_Syntax.Tm_fvar (tc) when (FStar_Syntax_Syntax.fv_eq_lid tc FStar_Syntax_Const.false_lid) -> begin
t_true
end
| FStar_Syntax_Syntax.Tm_fvar (tc) when (FStar_Syntax_Syntax.fv_eq_lid tc FStar_Syntax_Const.true_lid) -> begin
phi2
end
| _38_1022 -> begin
(match ((let _127_403 = (FStar_Syntax_Subst.compress phi2)
in _127_403.FStar_Syntax_Syntax.n)) with
| FStar_Syntax_Syntax.Tm_fvar (tc) when ((FStar_Syntax_Syntax.fv_eq_lid tc FStar_Syntax_Const.true_lid) || (FStar_Syntax_Syntax.fv_eq_lid tc FStar_Syntax_Const.false_lid)) -> begin
phi2
end
| _38_1026 -> begin
(mk_binop timp phi1 phi2)
end)
end))


let mk_iff = (fun phi1 phi2 -> (mk_binop tiff phi1 phi2))

<<<<<<< HEAD
# 699 "FStar.Syntax.Util.fst"
let b2t = (fun e -> (let _127_410 = (let _127_409 = (let _127_408 = (let _127_407 = (FStar_Syntax_Syntax.as_arg e)
in (_127_407)::[])
in (b2t_v, _127_408))
in FStar_Syntax_Syntax.Tm_app (_127_409))
in (FStar_Syntax_Syntax.mk _127_410 None e.FStar_Syntax_Syntax.pos)))
=======

let b2t = (fun e -> (let _127_408 = (let _127_407 = (let _127_406 = (let _127_405 = (FStar_Syntax_Syntax.as_arg e)
in (_127_405)::[])
in (b2t_v, _127_406))
in FStar_Syntax_Syntax.Tm_app (_127_407))
in (FStar_Syntax_Syntax.mk _127_408 None e.FStar_Syntax_Syntax.pos)))
>>>>>>> 698bfc72


let teq : FStar_Syntax_Syntax.term = (fvar_const FStar_Syntax_Const.eq2_lid)

<<<<<<< HEAD
# 703 "FStar.Syntax.Util.fst"
let mk_eq = (fun t1 t2 e1 e2 -> (let _127_421 = (let _127_419 = (let _127_418 = (let _127_417 = (FStar_Syntax_Syntax.as_arg e1)
in (let _127_416 = (let _127_415 = (FStar_Syntax_Syntax.as_arg e2)
in (_127_415)::[])
in (_127_417)::_127_416))
in (teq, _127_418))
in FStar_Syntax_Syntax.Tm_app (_127_419))
in (let _127_420 = (FStar_Range.union_ranges e1.FStar_Syntax_Syntax.pos e2.FStar_Syntax_Syntax.pos)
in (FStar_Syntax_Syntax.mk _127_421 None _127_420))))
=======

let mk_eq = (fun t1 t2 e1 e2 -> (let _127_419 = (let _127_417 = (let _127_416 = (let _127_415 = (FStar_Syntax_Syntax.as_arg e1)
in (let _127_414 = (let _127_413 = (FStar_Syntax_Syntax.as_arg e2)
in (_127_413)::[])
in (_127_415)::_127_414))
in (teq, _127_416))
in FStar_Syntax_Syntax.Tm_app (_127_417))
in (let _127_418 = (FStar_Range.union_ranges e1.FStar_Syntax_Syntax.pos e2.FStar_Syntax_Syntax.pos)
in (FStar_Syntax_Syntax.mk _127_419 None _127_418))))
>>>>>>> 698bfc72


let mk_has_type = (fun t x t' -> (

let t_has_type = (fvar_const FStar_Syntax_Const.has_type_lid)
in (

let t_has_type = (FStar_Syntax_Syntax.mk (FStar_Syntax_Syntax.Tm_uinst ((t_has_type, (FStar_Syntax_Syntax.U_zero)::(FStar_Syntax_Syntax.U_zero)::[]))) None FStar_Range.dummyRange)
in (let _127_432 = (let _127_431 = (let _127_430 = (let _127_429 = (FStar_Syntax_Syntax.iarg t)
in (let _127_428 = (let _127_427 = (FStar_Syntax_Syntax.as_arg x)
in (let _127_426 = (let _127_425 = (FStar_Syntax_Syntax.as_arg t')
in (_127_425)::[])
in (_127_427)::_127_426))
in (_127_429)::_127_428))
in (t_has_type, _127_430))
in FStar_Syntax_Syntax.Tm_app (_127_431))
in (FStar_Syntax_Syntax.mk _127_432 None FStar_Range.dummyRange)))))


let lex_t : FStar_Syntax_Syntax.term = (fvar_const FStar_Syntax_Const.lex_t_lid)


let lex_top : FStar_Syntax_Syntax.term = (FStar_Syntax_Syntax.fvar FStar_Syntax_Const.lextop_lid FStar_Syntax_Syntax.Delta_constant (Some (FStar_Syntax_Syntax.Data_ctor)))


let lex_pair : FStar_Syntax_Syntax.term = (FStar_Syntax_Syntax.fvar FStar_Syntax_Const.lexcons_lid FStar_Syntax_Syntax.Delta_constant (Some (FStar_Syntax_Syntax.Data_ctor)))


let tforall : FStar_Syntax_Syntax.term = (FStar_Syntax_Syntax.fvar FStar_Syntax_Const.forall_lid (FStar_Syntax_Syntax.Delta_unfoldable (1)) None)


let lcomp_of_comp : FStar_Syntax_Syntax.comp  ->  FStar_Syntax_Syntax.lcomp = (fun c0 -> (

let c = (comp_to_comp_typ c0)
in {FStar_Syntax_Syntax.eff_name = c.FStar_Syntax_Syntax.effect_name; FStar_Syntax_Syntax.res_typ = c.FStar_Syntax_Syntax.result_typ; FStar_Syntax_Syntax.cflags = c.FStar_Syntax_Syntax.flags; FStar_Syntax_Syntax.comp = (fun _38_1041 -> (match (()) with
| () -> begin
c0
end))}))

<<<<<<< HEAD
# 722 "FStar.Syntax.Util.fst"
let mk_forall : FStar_Syntax_Syntax.bv  ->  FStar_Syntax_Syntax.typ  ->  (FStar_Syntax_Syntax.term', FStar_Syntax_Syntax.term') FStar_Syntax_Syntax.syntax = (fun x body -> (let _127_450 = (let _127_449 = (let _127_448 = (let _127_447 = (let _127_446 = (let _127_445 = (let _127_440 = (FStar_Syntax_Syntax.mk_binder x)
in (_127_440)::[])
in (let _127_444 = (let _127_443 = (let _127_442 = (let _127_441 = (FStar_Syntax_Syntax.mk_Total ktype0)
in (FStar_All.pipe_left lcomp_of_comp _127_441))
in FStar_Util.Inl (_127_442))
in Some (_127_443))
in (abs _127_445 body _127_444)))
in (FStar_Syntax_Syntax.as_arg _127_446))
in (_127_447)::[])
in (tforall, _127_448))
in FStar_Syntax_Syntax.Tm_app (_127_449))
in (FStar_Syntax_Syntax.mk _127_450 None FStar_Range.dummyRange)))
=======

let mk_forall : FStar_Syntax_Syntax.bv  ->  FStar_Syntax_Syntax.typ  ->  (FStar_Syntax_Syntax.term', FStar_Syntax_Syntax.term') FStar_Syntax_Syntax.syntax = (fun x body -> (let _127_448 = (let _127_447 = (let _127_446 = (let _127_445 = (let _127_444 = (let _127_443 = (let _127_438 = (FStar_Syntax_Syntax.mk_binder x)
in (_127_438)::[])
in (let _127_442 = (let _127_441 = (let _127_440 = (let _127_439 = (FStar_Syntax_Syntax.mk_Total ktype0)
in (FStar_All.pipe_left lcomp_of_comp _127_439))
in FStar_Util.Inl (_127_440))
in Some (_127_441))
in (abs _127_443 body _127_442)))
in (FStar_Syntax_Syntax.as_arg _127_444))
in (_127_445)::[])
in (tforall, _127_446))
in FStar_Syntax_Syntax.Tm_app (_127_447))
in (FStar_Syntax_Syntax.mk _127_448 None FStar_Range.dummyRange)))
>>>>>>> 698bfc72


let rec close_forall : FStar_Syntax_Syntax.binder Prims.list  ->  FStar_Syntax_Syntax.typ  ->  FStar_Syntax_Syntax.typ = (fun bs f -> (FStar_List.fold_right (fun b f -> if (FStar_Syntax_Syntax.is_null_binder b) then begin
f
end else begin
(mk_forall (Prims.fst b) f)
end) bs f))


let rec is_wild_pat = (fun p -> (match (p.FStar_Syntax_Syntax.v) with
| FStar_Syntax_Syntax.Pat_wild (_38_1050) -> begin
true
end
| _38_1053 -> begin
false
end))


let if_then_else = (fun b t1 t2 -> (
<<<<<<< HEAD
# 734 "FStar.Syntax.Util.fst"
let then_branch = (let _127_461 = (FStar_Syntax_Syntax.withinfo (FStar_Syntax_Syntax.Pat_constant (FStar_Const.Const_bool (true))) FStar_Syntax_Syntax.tun.FStar_Syntax_Syntax.n t1.FStar_Syntax_Syntax.pos)
in (_127_461, None, t1))
in (
# 735 "FStar.Syntax.Util.fst"
let else_branch = (let _127_462 = (FStar_Syntax_Syntax.withinfo (FStar_Syntax_Syntax.Pat_constant (FStar_Const.Const_bool (false))) FStar_Syntax_Syntax.tun.FStar_Syntax_Syntax.n t2.FStar_Syntax_Syntax.pos)
in (_127_462, None, t2))
in (let _127_464 = (let _127_463 = (FStar_Range.union_ranges t1.FStar_Syntax_Syntax.pos t2.FStar_Syntax_Syntax.pos)
in (FStar_Range.union_ranges b.FStar_Syntax_Syntax.pos _127_463))
in (FStar_Syntax_Syntax.mk (FStar_Syntax_Syntax.Tm_match ((b, (then_branch)::(else_branch)::[]))) None _127_464)))))
=======

let then_branch = (let _127_459 = (FStar_Syntax_Syntax.withinfo (FStar_Syntax_Syntax.Pat_constant (FStar_Const.Const_bool (true))) FStar_Syntax_Syntax.tun.FStar_Syntax_Syntax.n t1.FStar_Syntax_Syntax.pos)
in (_127_459, None, t1))
in (

let else_branch = (let _127_460 = (FStar_Syntax_Syntax.withinfo (FStar_Syntax_Syntax.Pat_constant (FStar_Const.Const_bool (false))) FStar_Syntax_Syntax.tun.FStar_Syntax_Syntax.n t2.FStar_Syntax_Syntax.pos)
in (_127_460, None, t2))
in (let _127_462 = (let _127_461 = (FStar_Range.union_ranges t1.FStar_Syntax_Syntax.pos t2.FStar_Syntax_Syntax.pos)
in (FStar_Range.union_ranges b.FStar_Syntax_Syntax.pos _127_461))
in (FStar_Syntax_Syntax.mk (FStar_Syntax_Syntax.Tm_match ((b, (then_branch)::(else_branch)::[]))) None _127_462)))))
>>>>>>> 698bfc72


type qpats =
FStar_Syntax_Syntax.args Prims.list


type connective =
| QAll of (FStar_Syntax_Syntax.binders * qpats * FStar_Syntax_Syntax.typ)
| QEx of (FStar_Syntax_Syntax.binders * qpats * FStar_Syntax_Syntax.typ)
| BaseConn of (FStar_Ident.lident * FStar_Syntax_Syntax.args)


let is_QAll = (fun _discr_ -> (match (_discr_) with
| QAll (_) -> begin
true
end
| _ -> begin
false
end))


let is_QEx = (fun _discr_ -> (match (_discr_) with
| QEx (_) -> begin
true
end
| _ -> begin
false
end))


let is_BaseConn = (fun _discr_ -> (match (_discr_) with
| BaseConn (_) -> begin
true
end
| _ -> begin
false
end))


let ___QAll____0 = (fun projectee -> (match (projectee) with
| QAll (_38_1061) -> begin
_38_1061
end))


let ___QEx____0 = (fun projectee -> (match (projectee) with
| QEx (_38_1064) -> begin
_38_1064
end))


let ___BaseConn____0 = (fun projectee -> (match (projectee) with
| BaseConn (_38_1067) -> begin
_38_1067
end))


let destruct_typ_as_formula : FStar_Syntax_Syntax.term  ->  connective Prims.option = (fun f -> (

let destruct_base_conn = (fun f -> (

let connectives = ((FStar_Syntax_Const.true_lid, 0))::((FStar_Syntax_Const.false_lid, 0))::((FStar_Syntax_Const.and_lid, 2))::((FStar_Syntax_Const.or_lid, 2))::((FStar_Syntax_Const.imp_lid, 2))::((FStar_Syntax_Const.iff_lid, 2))::((FStar_Syntax_Const.ite_lid, 3))::((FStar_Syntax_Const.not_lid, 1))::((FStar_Syntax_Const.eq2_lid, 4))::((FStar_Syntax_Const.eq2_lid, 2))::[]
in (

let rec aux = (fun f _38_1076 -> (match (_38_1076) with
| (lid, arity) -> begin
(

let _38_1079 = (head_and_args f)
in (match (_38_1079) with
| (t, args) -> begin
(

let t = (un_uinst t)
in if ((is_constructor t lid) && ((FStar_List.length args) = arity)) then begin
Some (BaseConn ((lid, args)))
end else begin
None
end)
end))
end))
in (FStar_Util.find_map connectives (aux f)))))
in (

let patterns = (fun t -> (

let t = (FStar_Syntax_Subst.compress t)
in (match (t.FStar_Syntax_Syntax.n) with
| FStar_Syntax_Syntax.Tm_meta (t, FStar_Syntax_Syntax.Meta_pattern (pats)) -> begin
(let _127_517 = (FStar_Syntax_Subst.compress t)
in (pats, _127_517))
end
| _38_1090 -> begin
(let _127_518 = (FStar_Syntax_Subst.compress t)
in ([], _127_518))
end)))
in (

let destruct_q_conn = (fun t -> (

let is_q = (fun fa fv -> if fa then begin
(is_forall fv.FStar_Syntax_Syntax.fv_name.FStar_Syntax_Syntax.v)
end else begin
(is_exists fv.FStar_Syntax_Syntax.fv_name.FStar_Syntax_Syntax.v)
end)
in (

let flat = (fun t -> (

let _38_1100 = (head_and_args t)
in (match (_38_1100) with
| (t, args) -> begin
(let _127_530 = (un_uinst t)
in (let _127_529 = (FStar_All.pipe_right args (FStar_List.map (fun _38_1103 -> (match (_38_1103) with
| (t, imp) -> begin
(let _127_528 = (unascribe t)
in (_127_528, imp))
end))))
in (_127_530, _127_529)))
end)))
in (
<<<<<<< HEAD
# 780 "FStar.Syntax.Util.fst"
let rec aux = (fun qopt out t -> (match ((let _127_537 = (flat t)
in (qopt, _127_537))) with
=======

let rec aux = (fun qopt out t -> (match ((let _127_535 = (flat t)
in (qopt, _127_535))) with
>>>>>>> 698bfc72
| ((Some (fa), ({FStar_Syntax_Syntax.n = FStar_Syntax_Syntax.Tm_fvar (tc); FStar_Syntax_Syntax.tk = _; FStar_Syntax_Syntax.pos = _; FStar_Syntax_Syntax.vars = _}, ({FStar_Syntax_Syntax.n = FStar_Syntax_Syntax.Tm_abs (b::[], t2, _); FStar_Syntax_Syntax.tk = _; FStar_Syntax_Syntax.pos = _; FStar_Syntax_Syntax.vars = _}, _)::[]))) | ((Some (fa), ({FStar_Syntax_Syntax.n = FStar_Syntax_Syntax.Tm_fvar (tc); FStar_Syntax_Syntax.tk = _; FStar_Syntax_Syntax.pos = _; FStar_Syntax_Syntax.vars = _}, _::({FStar_Syntax_Syntax.n = FStar_Syntax_Syntax.Tm_abs (b::[], t2, _); FStar_Syntax_Syntax.tk = _; FStar_Syntax_Syntax.pos = _; FStar_Syntax_Syntax.vars = _}, _)::[]))) when (is_q fa tc) -> begin
(aux qopt ((b)::out) t2)
end
| ((None, ({FStar_Syntax_Syntax.n = FStar_Syntax_Syntax.Tm_fvar (tc); FStar_Syntax_Syntax.tk = _; FStar_Syntax_Syntax.pos = _; FStar_Syntax_Syntax.vars = _}, ({FStar_Syntax_Syntax.n = FStar_Syntax_Syntax.Tm_abs (b::[], t2, _); FStar_Syntax_Syntax.tk = _; FStar_Syntax_Syntax.pos = _; FStar_Syntax_Syntax.vars = _}, _)::[]))) | ((None, ({FStar_Syntax_Syntax.n = FStar_Syntax_Syntax.Tm_fvar (tc); FStar_Syntax_Syntax.tk = _; FStar_Syntax_Syntax.pos = _; FStar_Syntax_Syntax.vars = _}, _::({FStar_Syntax_Syntax.n = FStar_Syntax_Syntax.Tm_abs (b::[], t2, _); FStar_Syntax_Syntax.tk = _; FStar_Syntax_Syntax.pos = _; FStar_Syntax_Syntax.vars = _}, _)::[]))) when (is_qlid tc.FStar_Syntax_Syntax.fv_name.FStar_Syntax_Syntax.v) -> begin
(aux (Some ((is_forall tc.FStar_Syntax_Syntax.fv_name.FStar_Syntax_Syntax.v))) ((b)::out) t2)
end
| (Some (b), _38_1230) -> begin
(

let bs = (FStar_List.rev out)
in (

let _38_1235 = (FStar_Syntax_Subst.open_term bs t)
in (match (_38_1235) with
| (bs, t) -> begin
(

let _38_1238 = (patterns t)
in (match (_38_1238) with
| (pats, body) -> begin
if b then begin
Some (QAll ((bs, pats, body)))
end else begin
Some (QEx ((bs, pats, body)))
end
end))
end)))
end
| _38_1240 -> begin
None
end))
in (aux None [] t)))))
in (

let phi = (FStar_Syntax_Subst.compress f)
in (match ((destruct_base_conn phi)) with
| Some (b) -> begin
Some (b)
end
| None -> begin
(destruct_q_conn phi)
end))))))



<|MERGE_RESOLUTION|>--- conflicted
+++ resolved
@@ -172,15 +172,9 @@
 (FStar_All.failwith "Imposible")
 end))
 
-<<<<<<< HEAD
-# 130 "FStar.Syntax.Util.fst"
+
 let constant_univ_as_nat : FStar_Syntax_Syntax.universe  ->  Prims.int = (fun u -> (let _127_72 = (univ_kernel u)
 in (Prims.snd _127_72)))
-=======
-
-let constant_univ_as_nat : FStar_Syntax_Syntax.universe  ->  Prims.int = (fun u -> (let _127_70 = (univ_kernel u)
-in (Prims.snd _127_70)))
->>>>>>> 698bfc72
 
 
 let rec compare_univs : FStar_Syntax_Syntax.universe  ->  FStar_Syntax_Syntax.universe  ->  Prims.int = (fun u1 u2 -> (match ((u1, u2)) with
@@ -228,15 +222,9 @@
 (n1 - n2)
 end else begin
 (
-<<<<<<< HEAD
-# 161 "FStar.Syntax.Util.fst"
+
 let copt = (let _127_78 = (FStar_List.zip us1 us2)
 in (FStar_Util.find_map _127_78 (fun _38_192 -> (match (_38_192) with
-=======
-
-let copt = (let _127_76 = (FStar_List.zip us1 us2)
-in (FStar_Util.find_map _127_76 (fun _38_192 -> (match (_38_192) with
->>>>>>> 698bfc72
 | (u1, u2) -> begin
 (
 
@@ -288,17 +276,10 @@
 
 let eq_univs : FStar_Syntax_Syntax.universe  ->  FStar_Syntax_Syntax.universe  ->  Prims.bool = (fun u1 u2 -> ((compare_univs u1 u2) = 0))
 
-<<<<<<< HEAD
-# 188 "FStar.Syntax.Util.fst"
+
 let ml_comp : FStar_Syntax_Syntax.typ  ->  FStar_Range.range  ->  FStar_Syntax_Syntax.comp = (fun t r -> (let _127_88 = (let _127_87 = (FStar_Ident.set_lid_range FStar_Syntax_Const.effect_ML_lid r)
 in {FStar_Syntax_Syntax.effect_name = _127_87; FStar_Syntax_Syntax.result_typ = t; FStar_Syntax_Syntax.effect_args = []; FStar_Syntax_Syntax.flags = (FStar_Syntax_Syntax.MLEFFECT)::[]})
 in (FStar_Syntax_Syntax.mk_Comp _127_88)))
-=======
-
-let ml_comp : FStar_Syntax_Syntax.typ  ->  FStar_Range.range  ->  FStar_Syntax_Syntax.comp = (fun t r -> (let _127_86 = (let _127_85 = (FStar_Ident.set_lid_range FStar_Syntax_Const.effect_ML_lid r)
-in {FStar_Syntax_Syntax.effect_name = _127_85; FStar_Syntax_Syntax.result_typ = t; FStar_Syntax_Syntax.effect_args = []; FStar_Syntax_Syntax.flags = (FStar_Syntax_Syntax.MLEFFECT)::[]})
-in (FStar_Syntax_Syntax.mk_Comp _127_86)))
->>>>>>> 698bfc72
 
 
 let comp_set_flags : FStar_Syntax_Syntax.comp  ->  FStar_Syntax_Syntax.cflags Prims.list  ->  FStar_Syntax_Syntax.comp = (fun c f -> (match (c.FStar_Syntax_Syntax.n) with
@@ -438,15 +419,9 @@
 
 let is_pure_or_ghost_lcomp : FStar_Syntax_Syntax.lcomp  ->  Prims.bool = (fun lc -> ((is_pure_lcomp lc) || (is_ghost_effect lc.FStar_Syntax_Syntax.eff_name)))
 
-<<<<<<< HEAD
-# 269 "FStar.Syntax.Util.fst"
+
 let is_pure_or_ghost_function : FStar_Syntax_Syntax.term  ->  Prims.bool = (fun t -> (match ((let _127_125 = (FStar_Syntax_Subst.compress t)
 in _127_125.FStar_Syntax_Syntax.n)) with
-=======
-
-let is_pure_or_ghost_function : FStar_Syntax_Syntax.term  ->  Prims.bool = (fun t -> (match ((let _127_123 = (FStar_Syntax_Subst.compress t)
-in _127_123.FStar_Syntax_Syntax.n)) with
->>>>>>> 698bfc72
 | FStar_Syntax_Syntax.Tm_arrow (_38_317, c) -> begin
 (is_pure_or_ghost_comp c)
 end
@@ -454,15 +429,9 @@
 true
 end))
 
-<<<<<<< HEAD
-# 273 "FStar.Syntax.Util.fst"
+
 let is_lemma : FStar_Syntax_Syntax.term  ->  Prims.bool = (fun t -> (match ((let _127_128 = (FStar_Syntax_Subst.compress t)
 in _127_128.FStar_Syntax_Syntax.n)) with
-=======
-
-let is_lemma : FStar_Syntax_Syntax.term  ->  Prims.bool = (fun t -> (match ((let _127_126 = (FStar_Syntax_Subst.compress t)
-in _127_126.FStar_Syntax_Syntax.n)) with
->>>>>>> 698bfc72
 | FStar_Syntax_Syntax.Tm_arrow (_38_325, c) -> begin
 (match (c.FStar_Syntax_Syntax.n) with
 | FStar_Syntax_Syntax.Comp (ct) -> begin
@@ -500,15 +469,9 @@
 t
 end)))
 
-<<<<<<< HEAD
-# 294 "FStar.Syntax.Util.fst"
+
 let is_smt_lemma : FStar_Syntax_Syntax.term  ->  Prims.bool = (fun t -> (match ((let _127_135 = (FStar_Syntax_Subst.compress t)
 in _127_135.FStar_Syntax_Syntax.n)) with
-=======
-
-let is_smt_lemma : FStar_Syntax_Syntax.term  ->  Prims.bool = (fun t -> (match ((let _127_133 = (FStar_Syntax_Subst.compress t)
-in _127_133.FStar_Syntax_Syntax.n)) with
->>>>>>> 698bfc72
 | FStar_Syntax_Syntax.Tm_arrow (_38_354, c) -> begin
 (match (c.FStar_Syntax_Syntax.n) with
 | FStar_Syntax_Syntax.Comp (ct) when (FStar_Ident.lid_equals ct.FStar_Syntax_Syntax.effect_name FStar_Syntax_Const.effect_Lemma_lid) -> begin
@@ -592,15 +555,9 @@
 false
 end)))))
 
-<<<<<<< HEAD
-# 331 "FStar.Syntax.Util.fst"
+
 let rec non_informative : FStar_Syntax_Syntax.term  ->  Prims.bool = (fun t -> (match ((let _127_146 = (FStar_Syntax_Subst.compress t)
 in _127_146.FStar_Syntax_Syntax.n)) with
-=======
-
-let rec non_informative : FStar_Syntax_Syntax.term  ->  Prims.bool = (fun t -> (match ((let _127_144 = (FStar_Syntax_Subst.compress t)
-in _127_144.FStar_Syntax_Syntax.n)) with
->>>>>>> 698bfc72
 | FStar_Syntax_Syntax.Tm_type (_38_421) -> begin
 true
 end
@@ -665,15 +622,9 @@
 t
 end)))
 
-<<<<<<< HEAD
-# 381 "FStar.Syntax.Util.fst"
+
 let is_fun : FStar_Syntax_Syntax.term  ->  Prims.bool = (fun e -> (match ((let _127_158 = (FStar_Syntax_Subst.compress e)
 in _127_158.FStar_Syntax_Syntax.n)) with
-=======
-
-let is_fun : FStar_Syntax_Syntax.term  ->  Prims.bool = (fun e -> (match ((let _127_156 = (FStar_Syntax_Subst.compress e)
-in _127_156.FStar_Syntax_Syntax.n)) with
->>>>>>> 698bfc72
 | FStar_Syntax_Syntax.Tm_abs (_38_478) -> begin
 true
 end
@@ -681,15 +632,9 @@
 false
 end))
 
-<<<<<<< HEAD
-# 385 "FStar.Syntax.Util.fst"
+
 let is_function_typ : FStar_Syntax_Syntax.term  ->  Prims.bool = (fun t -> (match ((let _127_161 = (FStar_Syntax_Subst.compress t)
 in _127_161.FStar_Syntax_Syntax.n)) with
-=======
-
-let is_function_typ : FStar_Syntax_Syntax.term  ->  Prims.bool = (fun t -> (match ((let _127_159 = (FStar_Syntax_Subst.compress t)
-in _127_159.FStar_Syntax_Syntax.n)) with
->>>>>>> 698bfc72
 | FStar_Syntax_Syntax.Tm_arrow (_38_484) -> begin
 true
 end
@@ -801,15 +746,9 @@
 end
 | _38_754 -> begin
 (
-<<<<<<< HEAD
-# 458 "FStar.Syntax.Util.fst"
+
 let e = (let _127_188 = (FStar_Syntax_Syntax.fvar l FStar_Syntax_Syntax.Delta_constant (Some (FStar_Syntax_Syntax.Data_ctor)))
 in (mk_app _127_188 args))
-=======
-
-let e = (let _127_186 = (FStar_Syntax_Syntax.fvar l FStar_Syntax_Syntax.Delta_constant (Some (FStar_Syntax_Syntax.Data_ctor)))
-in (mk_app _127_186 args))
->>>>>>> 698bfc72
 in (FStar_Syntax_Syntax.mk (FStar_Syntax_Syntax.Tm_meta ((e, FStar_Syntax_Syntax.Meta_desugared (FStar_Syntax_Syntax.Data_app)))) None e.FStar_Syntax_Syntax.pos))
 end))
 
@@ -914,15 +853,9 @@
 (bs, (comp_result c))
 end)))
 
-<<<<<<< HEAD
-# 505 "FStar.Syntax.Util.fst"
+
 let rec abs_formals : FStar_Syntax_Syntax.term  ->  ((FStar_Syntax_Syntax.bv * FStar_Syntax_Syntax.arg_qualifier Prims.option) Prims.list * FStar_Syntax_Syntax.term) = (fun t -> (match ((let _127_225 = (FStar_Syntax_Subst.compress t)
 in _127_225.FStar_Syntax_Syntax.n)) with
-=======
-
-let rec abs_formals : FStar_Syntax_Syntax.term  ->  ((FStar_Syntax_Syntax.bv * FStar_Syntax_Syntax.arg_qualifier Prims.option) Prims.list * FStar_Syntax_Syntax.term) = (fun t -> (match ((let _127_223 = (FStar_Syntax_Subst.compress t)
-in _127_223.FStar_Syntax_Syntax.n)) with
->>>>>>> 698bfc72
 | FStar_Syntax_Syntax.Tm_abs (bs, t, _38_820) -> begin
 (
 
@@ -943,15 +876,9 @@
 end
 | _38_833 -> begin
 (
-<<<<<<< HEAD
-# 514 "FStar.Syntax.Util.fst"
+
 let body = (let _127_232 = (FStar_Syntax_Subst.close bs t)
 in (FStar_Syntax_Subst.compress _127_232))
-=======
-
-let body = (let _127_230 = (FStar_Syntax_Subst.close bs t)
-in (FStar_Syntax_Subst.compress _127_230))
->>>>>>> 698bfc72
 in (match ((body.FStar_Syntax_Syntax.n, lopt)) with
 | (FStar_Syntax_Syntax.Tm_abs (bs', t, lopt'), None) -> begin
 (let _127_236 = (let _127_235 = (let _127_234 = (let _127_233 = (FStar_Syntax_Subst.close_binders bs)
@@ -992,8 +919,7 @@
 in (FStar_Syntax_Syntax.mk _127_249 None c.FStar_Syntax_Syntax.pos))
 end))
 
-<<<<<<< HEAD
-# 528 "FStar.Syntax.Util.fst"
+
 let refine : FStar_Syntax_Syntax.bv  ->  FStar_Syntax_Syntax.term  ->  (FStar_Syntax_Syntax.term', FStar_Syntax_Syntax.term') FStar_Syntax_Syntax.syntax = (fun b t -> (let _127_261 = (let _127_257 = (let _127_256 = (let _127_255 = (let _127_254 = (FStar_Syntax_Syntax.mk_binder b)
 in (_127_254)::[])
 in (FStar_Syntax_Subst.close _127_255 t))
@@ -1003,18 +929,6 @@
 in (let _127_259 = (let _127_258 = (FStar_Syntax_Syntax.range_of_bv b)
 in (FStar_Range.union_ranges _127_258 t.FStar_Syntax_Syntax.pos))
 in (FStar_Syntax_Syntax.mk _127_261 _127_260 _127_259)))))
-=======
-
-let refine : FStar_Syntax_Syntax.bv  ->  FStar_Syntax_Syntax.term  ->  (FStar_Syntax_Syntax.term', FStar_Syntax_Syntax.term') FStar_Syntax_Syntax.syntax = (fun b t -> (let _127_259 = (let _127_255 = (let _127_254 = (let _127_253 = (let _127_252 = (FStar_Syntax_Syntax.mk_binder b)
-in (_127_252)::[])
-in (FStar_Syntax_Subst.close _127_253 t))
-in (b, _127_254))
-in FStar_Syntax_Syntax.Tm_refine (_127_255))
-in (let _127_258 = (FStar_ST.read b.FStar_Syntax_Syntax.sort.FStar_Syntax_Syntax.tk)
-in (let _127_257 = (let _127_256 = (FStar_Syntax_Syntax.range_of_bv b)
-in (FStar_Range.union_ranges _127_256 t.FStar_Syntax_Syntax.pos))
-in (FStar_Syntax_Syntax.mk _127_259 _127_258 _127_257)))))
->>>>>>> 698bfc72
 
 
 let branch : FStar_Syntax_Syntax.branch  ->  FStar_Syntax_Syntax.branch = (fun b -> (FStar_Syntax_Subst.close_branch b))
@@ -1031,13 +945,8 @@
 end
 | (Some (fvs), _38_883) -> begin
 (
-<<<<<<< HEAD
-# 543 "FStar.Syntax.Util.fst"
+
 let universes = (FStar_All.pipe_right univ_vars (FStar_List.map (fun _127_286 -> FStar_Syntax_Syntax.U_name (_127_286))))
-=======
-
-let universes = (FStar_All.pipe_right univ_vars (FStar_List.map (fun _127_284 -> FStar_Syntax_Syntax.U_name (_127_284))))
->>>>>>> 698bfc72
 in (
 
 let inst = (FStar_All.pipe_right fvs (FStar_List.map (fun fv -> (fv.FStar_Syntax_Syntax.fv_name.FStar_Syntax_Syntax.v, universes))))
@@ -1093,43 +1002,23 @@
 
 
 let mk_tuple_lid : Prims.int  ->  FStar_Range.range  ->  FStar_Ident.lident = (fun n r -> (
-<<<<<<< HEAD
-# 570 "FStar.Syntax.Util.fst"
+
 let t = (let _127_301 = (FStar_Util.string_of_int n)
 in (FStar_Util.format1 "tuple%s" _127_301))
 in (let _127_302 = (FStar_Syntax_Const.pconst t)
 in (FStar_Ident.set_lid_range _127_302 r))))
-=======
-
-let t = (let _127_299 = (FStar_Util.string_of_int n)
-in (FStar_Util.format1 "tuple%s" _127_299))
-in (let _127_300 = (FStar_Syntax_Const.pconst t)
-in (FStar_Ident.set_lid_range _127_300 r))))
->>>>>>> 698bfc72
 
 
 let mk_tuple_data_lid : Prims.int  ->  FStar_Range.range  ->  FStar_Ident.lident = (fun n r -> (
-<<<<<<< HEAD
-# 574 "FStar.Syntax.Util.fst"
+
 let t = (let _127_307 = (FStar_Util.string_of_int n)
 in (FStar_Util.format1 "Mktuple%s" _127_307))
 in (let _127_308 = (FStar_Syntax_Const.pconst t)
 in (FStar_Ident.set_lid_range _127_308 r))))
 
-# 577 "FStar.Syntax.Util.fst"
+
 let is_tuple_data_lid : FStar_Ident.lident  ->  Prims.int  ->  Prims.bool = (fun f n -> (let _127_313 = (mk_tuple_data_lid n FStar_Range.dummyRange)
 in (FStar_Ident.lid_equals f _127_313)))
-=======
-
-let t = (let _127_305 = (FStar_Util.string_of_int n)
-in (FStar_Util.format1 "Mktuple%s" _127_305))
-in (let _127_306 = (FStar_Syntax_Const.pconst t)
-in (FStar_Ident.set_lid_range _127_306 r))))
-
-
-let is_tuple_data_lid : FStar_Ident.lident  ->  Prims.int  ->  Prims.bool = (fun f n -> (let _127_311 = (mk_tuple_data_lid n FStar_Range.dummyRange)
-in (FStar_Ident.lid_equals f _127_311)))
->>>>>>> 698bfc72
 
 
 let is_dtuple_constructor : FStar_Syntax_Syntax.typ  ->  Prims.bool = (fun t -> (match (t.FStar_Syntax_Syntax.n) with
@@ -1142,35 +1031,19 @@
 
 
 let mk_dtuple_lid : Prims.int  ->  FStar_Range.range  ->  FStar_Ident.lident = (fun n r -> (
-<<<<<<< HEAD
-# 585 "FStar.Syntax.Util.fst"
+
 let t = (let _127_320 = (FStar_Util.string_of_int n)
 in (FStar_Util.format1 "dtuple%s" _127_320))
 in (let _127_321 = (FStar_Syntax_Const.pconst t)
 in (FStar_Ident.set_lid_range _127_321 r))))
-=======
-
-let t = (let _127_318 = (FStar_Util.string_of_int n)
-in (FStar_Util.format1 "dtuple%s" _127_318))
-in (let _127_319 = (FStar_Syntax_Const.pconst t)
-in (FStar_Ident.set_lid_range _127_319 r))))
->>>>>>> 698bfc72
 
 
 let mk_dtuple_data_lid : Prims.int  ->  FStar_Range.range  ->  FStar_Ident.lident = (fun n r -> (
-<<<<<<< HEAD
-# 589 "FStar.Syntax.Util.fst"
+
 let t = (let _127_326 = (FStar_Util.string_of_int n)
 in (FStar_Util.format1 "Mkdtuple%s" _127_326))
 in (let _127_327 = (FStar_Syntax_Const.pconst t)
 in (FStar_Ident.set_lid_range _127_327 r))))
-=======
-
-let t = (let _127_324 = (FStar_Util.string_of_int n)
-in (FStar_Util.format1 "Mkdtuple%s" _127_324))
-in (let _127_325 = (FStar_Syntax_Const.pconst t)
-in (FStar_Ident.set_lid_range _127_325 r))))
->>>>>>> 698bfc72
 
 
 let is_lid_equality : FStar_Ident.lident  ->  Prims.bool = (fun x -> (FStar_Ident.lid_equals x FStar_Syntax_Const.eq2_lid))
@@ -1193,15 +1066,9 @@
 let lst = (FStar_Syntax_Const.and_lid)::(FStar_Syntax_Const.or_lid)::(FStar_Syntax_Const.not_lid)::(FStar_Syntax_Const.iff_lid)::(FStar_Syntax_Const.imp_lid)::[]
 in (fun lid -> (FStar_Util.for_some (FStar_Ident.lid_equals lid) lst)))
 
-<<<<<<< HEAD
-# 604 "FStar.Syntax.Util.fst"
+
 let is_constructor : FStar_Syntax_Syntax.term  ->  FStar_Ident.lident  ->  Prims.bool = (fun t lid -> (match ((let _127_343 = (pre_typ t)
 in _127_343.FStar_Syntax_Syntax.n)) with
-=======
-
-let is_constructor : FStar_Syntax_Syntax.term  ->  FStar_Ident.lident  ->  Prims.bool = (fun t lid -> (match ((let _127_341 = (pre_typ t)
-in _127_341.FStar_Syntax_Syntax.n)) with
->>>>>>> 698bfc72
 | FStar_Syntax_Syntax.Tm_fvar (tc) -> begin
 (FStar_Ident.lid_equals tc.FStar_Syntax_Syntax.fv_name.FStar_Syntax_Syntax.v lid)
 end
@@ -1209,15 +1076,9 @@
 false
 end))
 
-<<<<<<< HEAD
-# 609 "FStar.Syntax.Util.fst"
+
 let rec is_constructed_typ : FStar_Syntax_Syntax.term  ->  FStar_Ident.lident  ->  Prims.bool = (fun t lid -> (match ((let _127_348 = (pre_typ t)
 in _127_348.FStar_Syntax_Syntax.n)) with
-=======
-
-let rec is_constructed_typ : FStar_Syntax_Syntax.term  ->  FStar_Ident.lident  ->  Prims.bool = (fun t lid -> (match ((let _127_346 = (pre_typ t)
-in _127_346.FStar_Syntax_Syntax.n)) with
->>>>>>> 698bfc72
 | FStar_Syntax_Syntax.Tm_fvar (_38_950) -> begin
 (is_constructor t lid)
 end
@@ -1265,19 +1126,11 @@
 let type_u : Prims.unit  ->  (FStar_Syntax_Syntax.typ * FStar_Syntax_Syntax.universe) = (fun _38_989 -> (match (()) with
 | () -> begin
 (
-<<<<<<< HEAD
-# 658 "FStar.Syntax.Util.fst"
+
 let u = (let _127_359 = (FStar_Unionfind.fresh None)
 in (FStar_All.pipe_left (fun _127_358 -> FStar_Syntax_Syntax.U_unif (_127_358)) _127_359))
 in (let _127_360 = (FStar_Syntax_Syntax.mk (FStar_Syntax_Syntax.Tm_type (u)) None FStar_Range.dummyRange)
 in (_127_360, u)))
-=======
-
-let u = (let _127_357 = (FStar_Unionfind.fresh None)
-in (FStar_All.pipe_left (fun _127_356 -> FStar_Syntax_Syntax.U_unif (_127_356)) _127_357))
-in (let _127_358 = (FStar_Syntax_Syntax.mk (FStar_Syntax_Syntax.Tm_type (u)) None FStar_Range.dummyRange)
-in (_127_358, u)))
->>>>>>> 698bfc72
 end))
 
 
@@ -1333,8 +1186,7 @@
 in Some (_127_374))
 end))
 
-<<<<<<< HEAD
-# 678 "FStar.Syntax.Util.fst"
+
 let mk_binop = (fun op_t phi1 phi2 -> (let _127_384 = (let _127_382 = (let _127_381 = (let _127_380 = (FStar_Syntax_Syntax.as_arg phi1)
 in (let _127_379 = (let _127_378 = (FStar_Syntax_Syntax.as_arg phi2)
 in (_127_378)::[])
@@ -1344,30 +1196,12 @@
 in (let _127_383 = (FStar_Range.union_ranges phi1.FStar_Syntax_Syntax.pos phi2.FStar_Syntax_Syntax.pos)
 in (FStar_Syntax_Syntax.mk _127_384 None _127_383))))
 
-# 679 "FStar.Syntax.Util.fst"
+
 let mk_neg = (fun phi -> (let _127_389 = (let _127_388 = (let _127_387 = (let _127_386 = (FStar_Syntax_Syntax.as_arg phi)
 in (_127_386)::[])
 in (t_not, _127_387))
 in FStar_Syntax_Syntax.Tm_app (_127_388))
 in (FStar_Syntax_Syntax.mk _127_389 None phi.FStar_Syntax_Syntax.pos)))
-=======
-
-let mk_binop = (fun op_t phi1 phi2 -> (let _127_382 = (let _127_380 = (let _127_379 = (let _127_378 = (FStar_Syntax_Syntax.as_arg phi1)
-in (let _127_377 = (let _127_376 = (FStar_Syntax_Syntax.as_arg phi2)
-in (_127_376)::[])
-in (_127_378)::_127_377))
-in (op_t, _127_379))
-in FStar_Syntax_Syntax.Tm_app (_127_380))
-in (let _127_381 = (FStar_Range.union_ranges phi1.FStar_Syntax_Syntax.pos phi2.FStar_Syntax_Syntax.pos)
-in (FStar_Syntax_Syntax.mk _127_382 None _127_381))))
-
-
-let mk_neg = (fun phi -> (let _127_387 = (let _127_386 = (let _127_385 = (let _127_384 = (FStar_Syntax_Syntax.as_arg phi)
-in (_127_384)::[])
-in (t_not, _127_385))
-in FStar_Syntax_Syntax.Tm_app (_127_386))
-in (FStar_Syntax_Syntax.mk _127_387 None phi.FStar_Syntax_Syntax.pos)))
->>>>>>> 698bfc72
 
 
 let mk_conj = (fun phi1 phi2 -> (mk_binop tand phi1 phi2))
@@ -1393,15 +1227,9 @@
 (FStar_List.fold_right mk_disj tl hd)
 end))
 
-<<<<<<< HEAD
-# 688 "FStar.Syntax.Util.fst"
+
 let mk_imp : FStar_Syntax_Syntax.term  ->  FStar_Syntax_Syntax.term  ->  FStar_Syntax_Syntax.term = (fun phi1 phi2 -> (match ((let _127_402 = (FStar_Syntax_Subst.compress phi1)
 in _127_402.FStar_Syntax_Syntax.n)) with
-=======
-
-let mk_imp : FStar_Syntax_Syntax.term  ->  FStar_Syntax_Syntax.term  ->  FStar_Syntax_Syntax.term = (fun phi1 phi2 -> (match ((let _127_400 = (FStar_Syntax_Subst.compress phi1)
-in _127_400.FStar_Syntax_Syntax.n)) with
->>>>>>> 698bfc72
 | FStar_Syntax_Syntax.Tm_fvar (tc) when (FStar_Syntax_Syntax.fv_eq_lid tc FStar_Syntax_Const.false_lid) -> begin
 t_true
 end
@@ -1422,27 +1250,17 @@
 
 let mk_iff = (fun phi1 phi2 -> (mk_binop tiff phi1 phi2))
 
-<<<<<<< HEAD
-# 699 "FStar.Syntax.Util.fst"
+
 let b2t = (fun e -> (let _127_410 = (let _127_409 = (let _127_408 = (let _127_407 = (FStar_Syntax_Syntax.as_arg e)
 in (_127_407)::[])
 in (b2t_v, _127_408))
 in FStar_Syntax_Syntax.Tm_app (_127_409))
 in (FStar_Syntax_Syntax.mk _127_410 None e.FStar_Syntax_Syntax.pos)))
-=======
-
-let b2t = (fun e -> (let _127_408 = (let _127_407 = (let _127_406 = (let _127_405 = (FStar_Syntax_Syntax.as_arg e)
-in (_127_405)::[])
-in (b2t_v, _127_406))
-in FStar_Syntax_Syntax.Tm_app (_127_407))
-in (FStar_Syntax_Syntax.mk _127_408 None e.FStar_Syntax_Syntax.pos)))
->>>>>>> 698bfc72
 
 
 let teq : FStar_Syntax_Syntax.term = (fvar_const FStar_Syntax_Const.eq2_lid)
 
-<<<<<<< HEAD
-# 703 "FStar.Syntax.Util.fst"
+
 let mk_eq = (fun t1 t2 e1 e2 -> (let _127_421 = (let _127_419 = (let _127_418 = (let _127_417 = (FStar_Syntax_Syntax.as_arg e1)
 in (let _127_416 = (let _127_415 = (FStar_Syntax_Syntax.as_arg e2)
 in (_127_415)::[])
@@ -1451,17 +1269,6 @@
 in FStar_Syntax_Syntax.Tm_app (_127_419))
 in (let _127_420 = (FStar_Range.union_ranges e1.FStar_Syntax_Syntax.pos e2.FStar_Syntax_Syntax.pos)
 in (FStar_Syntax_Syntax.mk _127_421 None _127_420))))
-=======
-
-let mk_eq = (fun t1 t2 e1 e2 -> (let _127_419 = (let _127_417 = (let _127_416 = (let _127_415 = (FStar_Syntax_Syntax.as_arg e1)
-in (let _127_414 = (let _127_413 = (FStar_Syntax_Syntax.as_arg e2)
-in (_127_413)::[])
-in (_127_415)::_127_414))
-in (teq, _127_416))
-in FStar_Syntax_Syntax.Tm_app (_127_417))
-in (let _127_418 = (FStar_Range.union_ranges e1.FStar_Syntax_Syntax.pos e2.FStar_Syntax_Syntax.pos)
-in (FStar_Syntax_Syntax.mk _127_419 None _127_418))))
->>>>>>> 698bfc72
 
 
 let mk_has_type = (fun t x t' -> (
@@ -1501,8 +1308,7 @@
 c0
 end))}))
 
-<<<<<<< HEAD
-# 722 "FStar.Syntax.Util.fst"
+
 let mk_forall : FStar_Syntax_Syntax.bv  ->  FStar_Syntax_Syntax.typ  ->  (FStar_Syntax_Syntax.term', FStar_Syntax_Syntax.term') FStar_Syntax_Syntax.syntax = (fun x body -> (let _127_450 = (let _127_449 = (let _127_448 = (let _127_447 = (let _127_446 = (let _127_445 = (let _127_440 = (FStar_Syntax_Syntax.mk_binder x)
 in (_127_440)::[])
 in (let _127_444 = (let _127_443 = (let _127_442 = (let _127_441 = (FStar_Syntax_Syntax.mk_Total ktype0)
@@ -1515,21 +1321,6 @@
 in (tforall, _127_448))
 in FStar_Syntax_Syntax.Tm_app (_127_449))
 in (FStar_Syntax_Syntax.mk _127_450 None FStar_Range.dummyRange)))
-=======
-
-let mk_forall : FStar_Syntax_Syntax.bv  ->  FStar_Syntax_Syntax.typ  ->  (FStar_Syntax_Syntax.term', FStar_Syntax_Syntax.term') FStar_Syntax_Syntax.syntax = (fun x body -> (let _127_448 = (let _127_447 = (let _127_446 = (let _127_445 = (let _127_444 = (let _127_443 = (let _127_438 = (FStar_Syntax_Syntax.mk_binder x)
-in (_127_438)::[])
-in (let _127_442 = (let _127_441 = (let _127_440 = (let _127_439 = (FStar_Syntax_Syntax.mk_Total ktype0)
-in (FStar_All.pipe_left lcomp_of_comp _127_439))
-in FStar_Util.Inl (_127_440))
-in Some (_127_441))
-in (abs _127_443 body _127_442)))
-in (FStar_Syntax_Syntax.as_arg _127_444))
-in (_127_445)::[])
-in (tforall, _127_446))
-in FStar_Syntax_Syntax.Tm_app (_127_447))
-in (FStar_Syntax_Syntax.mk _127_448 None FStar_Range.dummyRange)))
->>>>>>> 698bfc72
 
 
 let rec close_forall : FStar_Syntax_Syntax.binder Prims.list  ->  FStar_Syntax_Syntax.typ  ->  FStar_Syntax_Syntax.typ = (fun bs f -> (FStar_List.fold_right (fun b f -> if (FStar_Syntax_Syntax.is_null_binder b) then begin
@@ -1549,29 +1340,16 @@
 
 
 let if_then_else = (fun b t1 t2 -> (
-<<<<<<< HEAD
-# 734 "FStar.Syntax.Util.fst"
+
 let then_branch = (let _127_461 = (FStar_Syntax_Syntax.withinfo (FStar_Syntax_Syntax.Pat_constant (FStar_Const.Const_bool (true))) FStar_Syntax_Syntax.tun.FStar_Syntax_Syntax.n t1.FStar_Syntax_Syntax.pos)
 in (_127_461, None, t1))
 in (
-# 735 "FStar.Syntax.Util.fst"
+
 let else_branch = (let _127_462 = (FStar_Syntax_Syntax.withinfo (FStar_Syntax_Syntax.Pat_constant (FStar_Const.Const_bool (false))) FStar_Syntax_Syntax.tun.FStar_Syntax_Syntax.n t2.FStar_Syntax_Syntax.pos)
 in (_127_462, None, t2))
 in (let _127_464 = (let _127_463 = (FStar_Range.union_ranges t1.FStar_Syntax_Syntax.pos t2.FStar_Syntax_Syntax.pos)
 in (FStar_Range.union_ranges b.FStar_Syntax_Syntax.pos _127_463))
 in (FStar_Syntax_Syntax.mk (FStar_Syntax_Syntax.Tm_match ((b, (then_branch)::(else_branch)::[]))) None _127_464)))))
-=======
-
-let then_branch = (let _127_459 = (FStar_Syntax_Syntax.withinfo (FStar_Syntax_Syntax.Pat_constant (FStar_Const.Const_bool (true))) FStar_Syntax_Syntax.tun.FStar_Syntax_Syntax.n t1.FStar_Syntax_Syntax.pos)
-in (_127_459, None, t1))
-in (
-
-let else_branch = (let _127_460 = (FStar_Syntax_Syntax.withinfo (FStar_Syntax_Syntax.Pat_constant (FStar_Const.Const_bool (false))) FStar_Syntax_Syntax.tun.FStar_Syntax_Syntax.n t2.FStar_Syntax_Syntax.pos)
-in (_127_460, None, t2))
-in (let _127_462 = (let _127_461 = (FStar_Range.union_ranges t1.FStar_Syntax_Syntax.pos t2.FStar_Syntax_Syntax.pos)
-in (FStar_Range.union_ranges b.FStar_Syntax_Syntax.pos _127_461))
-in (FStar_Syntax_Syntax.mk (FStar_Syntax_Syntax.Tm_match ((b, (then_branch)::(else_branch)::[]))) None _127_462)))))
->>>>>>> 698bfc72
 
 
 type qpats =
@@ -1693,15 +1471,9 @@
 in (_127_530, _127_529)))
 end)))
 in (
-<<<<<<< HEAD
-# 780 "FStar.Syntax.Util.fst"
+
 let rec aux = (fun qopt out t -> (match ((let _127_537 = (flat t)
 in (qopt, _127_537))) with
-=======
-
-let rec aux = (fun qopt out t -> (match ((let _127_535 = (flat t)
-in (qopt, _127_535))) with
->>>>>>> 698bfc72
 | ((Some (fa), ({FStar_Syntax_Syntax.n = FStar_Syntax_Syntax.Tm_fvar (tc); FStar_Syntax_Syntax.tk = _; FStar_Syntax_Syntax.pos = _; FStar_Syntax_Syntax.vars = _}, ({FStar_Syntax_Syntax.n = FStar_Syntax_Syntax.Tm_abs (b::[], t2, _); FStar_Syntax_Syntax.tk = _; FStar_Syntax_Syntax.pos = _; FStar_Syntax_Syntax.vars = _}, _)::[]))) | ((Some (fa), ({FStar_Syntax_Syntax.n = FStar_Syntax_Syntax.Tm_fvar (tc); FStar_Syntax_Syntax.tk = _; FStar_Syntax_Syntax.pos = _; FStar_Syntax_Syntax.vars = _}, _::({FStar_Syntax_Syntax.n = FStar_Syntax_Syntax.Tm_abs (b::[], t2, _); FStar_Syntax_Syntax.tk = _; FStar_Syntax_Syntax.pos = _; FStar_Syntax_Syntax.vars = _}, _)::[]))) when (is_q fa tc) -> begin
 (aux qopt ((b)::out) t2)
 end
