
open Prims
<<<<<<< HEAD
open FStar_Pervasives

let qual_id : FStar_Ident.lident  ->  FStar_Ident.ident  ->  FStar_Ident.lident = (fun lid id -> (

let uu____7 = (FStar_Ident.lid_of_ids (FStar_List.append lid.FStar_Ident.ns ((lid.FStar_Ident.ident)::(id)::[])))
in (FStar_Ident.set_lid_range uu____7 id.FStar_Ident.idRange)))


let mk_discriminator : FStar_Ident.lident  ->  FStar_Ident.lident = (fun lid -> (FStar_Ident.lid_of_ids (FStar_List.append lid.FStar_Ident.ns (((FStar_Ident.mk_ident (((Prims.strcat FStar_Ident.reserved_prefix (Prims.strcat "is_" lid.FStar_Ident.ident.FStar_Ident.idText))), (lid.FStar_Ident.ident.FStar_Ident.idRange))))::[]))))


let is_name : FStar_Ident.lident  ->  Prims.bool = (fun lid -> (

let c = (FStar_Util.char_at lid.FStar_Ident.ident.FStar_Ident.idText (Prims.parse_int "0"))
in (FStar_Util.is_upper c)))


let arg_of_non_null_binder = (fun uu____25 -> (match (uu____25) with
| (b, imp) -> begin
(

let uu____30 = (FStar_Syntax_Syntax.bv_to_name b)
in ((uu____30), (imp)))
end))


let args_of_non_null_binders : FStar_Syntax_Syntax.binders  ->  (FStar_Syntax_Syntax.term * FStar_Syntax_Syntax.aqual) Prims.list = (fun binders -> (FStar_All.pipe_right binders (FStar_List.collect (fun b -> (

let uu____43 = (FStar_Syntax_Syntax.is_null_binder b)
in (match (uu____43) with
| true -> begin
[]
end
| uu____49 -> begin
(

let uu____50 = (arg_of_non_null_binder b)
in (uu____50)::[])
end))))))


let args_of_binders : FStar_Syntax_Syntax.binders  ->  (FStar_Syntax_Syntax.binders * FStar_Syntax_Syntax.args) = (fun binders -> (

let uu____64 = (FStar_All.pipe_right binders (FStar_List.map (fun b -> (

let uu____86 = (FStar_Syntax_Syntax.is_null_binder b)
in (match (uu____86) with
| true -> begin
(

let b1 = (

let uu____96 = (FStar_Syntax_Syntax.new_bv FStar_Pervasives_Native.None (FStar_Pervasives_Native.fst b).FStar_Syntax_Syntax.sort)
in ((uu____96), ((FStar_Pervasives_Native.snd b))))
in (

let uu____97 = (arg_of_non_null_binder b1)
in ((b1), (uu____97))))
end
| uu____104 -> begin
(

let uu____105 = (arg_of_non_null_binder b)
in ((b), (uu____105)))
end)))))
in (FStar_All.pipe_right uu____64 FStar_List.unzip)))


let name_binders : FStar_Syntax_Syntax.binder Prims.list  ->  (FStar_Syntax_Syntax.bv * FStar_Syntax_Syntax.aqual) Prims.list = (fun binders -> (FStar_All.pipe_right binders (FStar_List.mapi (fun i b -> (

let uu____145 = (FStar_Syntax_Syntax.is_null_binder b)
in (match (uu____145) with
| true -> begin
(

let uu____148 = b
in (match (uu____148) with
| (a, imp) -> begin
(

let b1 = (

let uu____154 = (

let uu____155 = (FStar_Util.string_of_int i)
in (Prims.strcat "_" uu____155))
in (FStar_Ident.id_of_text uu____154))
in (

let b2 = {FStar_Syntax_Syntax.ppname = b1; FStar_Syntax_Syntax.index = (Prims.parse_int "0"); FStar_Syntax_Syntax.sort = a.FStar_Syntax_Syntax.sort}
in ((b2), (imp))))
end))
end
| uu____157 -> begin
b
end))))))


let name_function_binders = (fun t -> (match (t.FStar_Syntax_Syntax.n) with
| FStar_Syntax_Syntax.Tm_arrow (binders, comp) -> begin
(

let uu____183 = (

let uu____186 = (

let uu____187 = (

let uu____195 = (name_binders binders)
in ((uu____195), (comp)))
in FStar_Syntax_Syntax.Tm_arrow (uu____187))
in (FStar_Syntax_Syntax.mk uu____186))
in (uu____183 FStar_Pervasives_Native.None t.FStar_Syntax_Syntax.pos))
end
| uu____212 -> begin
t
end))


let null_binders_of_tks : (FStar_Syntax_Syntax.typ * FStar_Syntax_Syntax.aqual) Prims.list  ->  FStar_Syntax_Syntax.binders = (fun tks -> (FStar_All.pipe_right tks (FStar_List.map (fun uu____232 -> (match (uu____232) with
| (t, imp) -> begin
(

let uu____239 = (

let uu____240 = (FStar_Syntax_Syntax.null_binder t)
in (FStar_All.pipe_left FStar_Pervasives_Native.fst uu____240))
in ((uu____239), (imp)))
end)))))


let binders_of_tks : (FStar_Syntax_Syntax.typ * FStar_Syntax_Syntax.aqual) Prims.list  ->  FStar_Syntax_Syntax.binders = (fun tks -> (FStar_All.pipe_right tks (FStar_List.map (fun uu____266 -> (match (uu____266) with
| (t, imp) -> begin
(

let uu____279 = (FStar_Syntax_Syntax.new_bv (FStar_Pervasives_Native.Some (t.FStar_Syntax_Syntax.pos)) t)
in ((uu____279), (imp)))
end)))))


let binders_of_freevars : FStar_Syntax_Syntax.bv FStar_Util.set  ->  FStar_Syntax_Syntax.binder Prims.list = (fun fvs -> (

let uu____286 = (FStar_Util.set_elements fvs)
in (FStar_All.pipe_right uu____286 (FStar_List.map FStar_Syntax_Syntax.mk_binder))))


let mk_subst = (fun s -> (s)::[])


let subst_of_list : FStar_Syntax_Syntax.binders  ->  FStar_Syntax_Syntax.args  ->  FStar_Syntax_Syntax.subst_t = (fun formals actuals -> (match (((FStar_List.length formals) = (FStar_List.length actuals))) with
| true -> begin
(FStar_List.fold_right2 (fun f a out -> (FStar_Syntax_Syntax.NT ((((FStar_Pervasives_Native.fst f)), ((FStar_Pervasives_Native.fst a)))))::out) formals actuals [])
end
| uu____335 -> begin
(failwith "Ill-formed substitution")
end))


let rename_binders : FStar_Syntax_Syntax.binders  ->  FStar_Syntax_Syntax.binders  ->  FStar_Syntax_Syntax.subst_t = (fun replace_xs with_ys -> (match (((FStar_List.length replace_xs) = (FStar_List.length with_ys))) with
| true -> begin
(FStar_List.map2 (fun uu____354 uu____355 -> (match (((uu____354), (uu____355))) with
| ((x, uu____365), (y, uu____367)) -> begin
(

let uu____372 = (

let uu____377 = (FStar_Syntax_Syntax.bv_to_name y)
in ((x), (uu____377)))
in FStar_Syntax_Syntax.NT (uu____372))
end)) replace_xs with_ys)
end
| uu____378 -> begin
(failwith "Ill-formed substitution")
end))


let rec unmeta : FStar_Syntax_Syntax.term  ->  FStar_Syntax_Syntax.term = (fun e -> (

let e1 = (FStar_Syntax_Subst.compress e)
in (match (e1.FStar_Syntax_Syntax.n) with
| FStar_Syntax_Syntax.Tm_meta (e2, uu____384) -> begin
(unmeta e2)
end
| FStar_Syntax_Syntax.Tm_ascribed (e2, uu____390, uu____391) -> begin
(unmeta e2)
end
| uu____420 -> begin
e1
end)))


let rec univ_kernel : FStar_Syntax_Syntax.universe  ->  (FStar_Syntax_Syntax.universe * Prims.int) = (fun u -> (match (u) with
| FStar_Syntax_Syntax.U_unknown -> begin
((u), ((Prims.parse_int "0")))
end
| FStar_Syntax_Syntax.U_name (uu____428) -> begin
((u), ((Prims.parse_int "0")))
end
| FStar_Syntax_Syntax.U_unif (uu____429) -> begin
((u), ((Prims.parse_int "0")))
end
| FStar_Syntax_Syntax.U_zero -> begin
((u), ((Prims.parse_int "0")))
end
| FStar_Syntax_Syntax.U_succ (u1) -> begin
(

let uu____433 = (univ_kernel u1)
in (match (uu____433) with
| (k, n1) -> begin
((k), ((n1 + (Prims.parse_int "1"))))
end))
end
| FStar_Syntax_Syntax.U_max (uu____440) -> begin
(failwith "Imposible: univ_kernel (U_max _)")
end
| FStar_Syntax_Syntax.U_bvar (uu____444) -> begin
(failwith "Imposible: univ_kernel (U_bvar _)")
end))


let constant_univ_as_nat : FStar_Syntax_Syntax.universe  ->  Prims.int = (fun u -> (

let uu____450 = (univ_kernel u)
in (FStar_Pervasives_Native.snd uu____450)))


let rec compare_univs : FStar_Syntax_Syntax.universe  ->  FStar_Syntax_Syntax.universe  ->  Prims.int = (fun u1 u2 -> (match (((u1), (u2))) with
| (FStar_Syntax_Syntax.U_bvar (uu____459), uu____460) -> begin
(failwith "Impossible: compare_univs")
end
| (uu____461, FStar_Syntax_Syntax.U_bvar (uu____462)) -> begin
(failwith "Impossible: compare_univs")
end
| (FStar_Syntax_Syntax.U_unknown, FStar_Syntax_Syntax.U_unknown) -> begin
(Prims.parse_int "0")
end
| (FStar_Syntax_Syntax.U_unknown, uu____463) -> begin
(~- ((Prims.parse_int "1")))
end
| (uu____464, FStar_Syntax_Syntax.U_unknown) -> begin
(Prims.parse_int "1")
end
| (FStar_Syntax_Syntax.U_zero, FStar_Syntax_Syntax.U_zero) -> begin
(Prims.parse_int "0")
end
| (FStar_Syntax_Syntax.U_zero, uu____465) -> begin
(~- ((Prims.parse_int "1")))
end
| (uu____466, FStar_Syntax_Syntax.U_zero) -> begin
(Prims.parse_int "1")
end
| (FStar_Syntax_Syntax.U_name (u11), FStar_Syntax_Syntax.U_name (u21)) -> begin
(FStar_String.compare u11.FStar_Ident.idText u21.FStar_Ident.idText)
end
| (FStar_Syntax_Syntax.U_name (uu____469), FStar_Syntax_Syntax.U_unif (uu____470)) -> begin
(~- ((Prims.parse_int "1")))
end
| (FStar_Syntax_Syntax.U_unif (uu____473), FStar_Syntax_Syntax.U_name (uu____474)) -> begin
(Prims.parse_int "1")
end
| (FStar_Syntax_Syntax.U_unif (u11), FStar_Syntax_Syntax.U_unif (u21)) -> begin
(

let uu____483 = (FStar_Unionfind.uvar_id u11)
in (

let uu____485 = (FStar_Unionfind.uvar_id u21)
in (uu____483 - uu____485)))
end
| (FStar_Syntax_Syntax.U_max (us1), FStar_Syntax_Syntax.U_max (us2)) -> begin
(

let n1 = (FStar_List.length us1)
in (

let n2 = (FStar_List.length us2)
in (match ((n1 <> n2)) with
| true -> begin
(n1 - n2)
end
| uu____504 -> begin
(

let copt = (

let uu____507 = (FStar_List.zip us1 us2)
in (FStar_Util.find_map uu____507 (fun uu____513 -> (match (uu____513) with
| (u11, u21) -> begin
(

let c = (compare_univs u11 u21)
in (match ((c <> (Prims.parse_int "0"))) with
| true -> begin
FStar_Pervasives_Native.Some (c)
end
| uu____521 -> begin
FStar_Pervasives_Native.None
end))
end))))
in (match (copt) with
| FStar_Pervasives_Native.None -> begin
(Prims.parse_int "0")
end
| FStar_Pervasives_Native.Some (c) -> begin
c
end))
end)))
end
| (FStar_Syntax_Syntax.U_max (uu____523), uu____524) -> begin
(~- ((Prims.parse_int "1")))
end
| (uu____526, FStar_Syntax_Syntax.U_max (uu____527)) -> begin
(Prims.parse_int "1")
end
| uu____529 -> begin
(

let uu____532 = (univ_kernel u1)
in (match (uu____532) with
| (k1, n1) -> begin
(

let uu____537 = (univ_kernel u2)
in (match (uu____537) with
| (k2, n2) -> begin
(

let r = (compare_univs k1 k2)
in (match ((r = (Prims.parse_int "0"))) with
| true -> begin
(n1 - n2)
end
| uu____543 -> begin
r
end))
end))
end))
end))


let eq_univs : FStar_Syntax_Syntax.universe  ->  FStar_Syntax_Syntax.universe  ->  Prims.bool = (fun u1 u2 -> (

let uu____550 = (compare_univs u1 u2)
in (uu____550 = (Prims.parse_int "0"))))


let ml_comp : (FStar_Syntax_Syntax.term', FStar_Syntax_Syntax.term') FStar_Syntax_Syntax.syntax  ->  FStar_Range.range  ->  FStar_Syntax_Syntax.comp = (fun t r -> (FStar_Syntax_Syntax.mk_Comp {FStar_Syntax_Syntax.comp_univs = (FStar_Syntax_Syntax.U_unknown)::[]; FStar_Syntax_Syntax.effect_name = (FStar_Ident.set_lid_range FStar_Parser_Const.effect_ML_lid r); FStar_Syntax_Syntax.result_typ = t; FStar_Syntax_Syntax.effect_args = []; FStar_Syntax_Syntax.flags = (FStar_Syntax_Syntax.MLEFFECT)::[]}))


let comp_effect_name = (fun c -> (match (c.FStar_Syntax_Syntax.n) with
| FStar_Syntax_Syntax.Comp (c1) -> begin
c1.FStar_Syntax_Syntax.effect_name
end
| FStar_Syntax_Syntax.Total (uu____577) -> begin
FStar_Parser_Const.effect_Tot_lid
end
| FStar_Syntax_Syntax.GTotal (uu____583) -> begin
FStar_Parser_Const.effect_GTot_lid
end))


let comp_flags = (fun c -> (match (c.FStar_Syntax_Syntax.n) with
| FStar_Syntax_Syntax.Total (uu____601) -> begin
(FStar_Syntax_Syntax.TOTAL)::[]
end
| FStar_Syntax_Syntax.GTotal (uu____607) -> begin
(FStar_Syntax_Syntax.SOMETRIVIAL)::[]
end
| FStar_Syntax_Syntax.Comp (ct) -> begin
ct.FStar_Syntax_Syntax.flags
end))


let comp_set_flags : FStar_Syntax_Syntax.comp  ->  FStar_Syntax_Syntax.cflags Prims.list  ->  (FStar_Syntax_Syntax.comp', Prims.unit) FStar_Syntax_Syntax.syntax = (fun c f -> (

let comp_to_comp_typ = (fun c1 -> (match (c1.FStar_Syntax_Syntax.n) with
| FStar_Syntax_Syntax.Comp (c2) -> begin
c2
end
| FStar_Syntax_Syntax.Total (t, u_opt) -> begin
(

let uu____637 = (

let uu____638 = (FStar_Util.map_opt u_opt (fun x -> (x)::[]))
in (FStar_Util.dflt [] uu____638))
in {FStar_Syntax_Syntax.comp_univs = uu____637; FStar_Syntax_Syntax.effect_name = (comp_effect_name c1); FStar_Syntax_Syntax.result_typ = t; FStar_Syntax_Syntax.effect_args = []; FStar_Syntax_Syntax.flags = (comp_flags c1)})
end
| FStar_Syntax_Syntax.GTotal (t, u_opt) -> begin
(

let uu____656 = (

let uu____657 = (FStar_Util.map_opt u_opt (fun x -> (x)::[]))
in (FStar_Util.dflt [] uu____657))
in {FStar_Syntax_Syntax.comp_univs = uu____656; FStar_Syntax_Syntax.effect_name = (comp_effect_name c1); FStar_Syntax_Syntax.result_typ = t; FStar_Syntax_Syntax.effect_args = []; FStar_Syntax_Syntax.flags = (comp_flags c1)})
end))
in (

let uu___163_667 = c
in (

let uu____668 = (

let uu____669 = (

let uu___164_670 = (comp_to_comp_typ c)
in {FStar_Syntax_Syntax.comp_univs = uu___164_670.FStar_Syntax_Syntax.comp_univs; FStar_Syntax_Syntax.effect_name = uu___164_670.FStar_Syntax_Syntax.effect_name; FStar_Syntax_Syntax.result_typ = uu___164_670.FStar_Syntax_Syntax.result_typ; FStar_Syntax_Syntax.effect_args = uu___164_670.FStar_Syntax_Syntax.effect_args; FStar_Syntax_Syntax.flags = f})
in FStar_Syntax_Syntax.Comp (uu____669))
in {FStar_Syntax_Syntax.n = uu____668; FStar_Syntax_Syntax.tk = uu___163_667.FStar_Syntax_Syntax.tk; FStar_Syntax_Syntax.pos = uu___163_667.FStar_Syntax_Syntax.pos; FStar_Syntax_Syntax.vars = uu___163_667.FStar_Syntax_Syntax.vars}))))


let comp_to_comp_typ : FStar_Syntax_Syntax.comp  ->  FStar_Syntax_Syntax.comp_typ = (fun c -> (match (c.FStar_Syntax_Syntax.n) with
| FStar_Syntax_Syntax.Comp (c1) -> begin
c1
end
| FStar_Syntax_Syntax.Total (t, FStar_Pervasives_Native.Some (u)) -> begin
{FStar_Syntax_Syntax.comp_univs = (u)::[]; FStar_Syntax_Syntax.effect_name = (comp_effect_name c); FStar_Syntax_Syntax.result_typ = t; FStar_Syntax_Syntax.effect_args = []; FStar_Syntax_Syntax.flags = (comp_flags c)}
end
| FStar_Syntax_Syntax.GTotal (t, FStar_Pervasives_Native.Some (u)) -> begin
{FStar_Syntax_Syntax.comp_univs = (u)::[]; FStar_Syntax_Syntax.effect_name = (comp_effect_name c); FStar_Syntax_Syntax.result_typ = t; FStar_Syntax_Syntax.effect_args = []; FStar_Syntax_Syntax.flags = (comp_flags c)}
end
| uu____701 -> begin
(failwith "Assertion failed: Computation type without universe")
end))


let is_named_tot = (fun c -> (match (c.FStar_Syntax_Syntax.n) with
| FStar_Syntax_Syntax.Comp (c1) -> begin
(FStar_Ident.lid_equals c1.FStar_Syntax_Syntax.effect_name FStar_Parser_Const.effect_Tot_lid)
end
| FStar_Syntax_Syntax.Total (uu____714) -> begin
true
end
| FStar_Syntax_Syntax.GTotal (uu____720) -> begin
false
end))


let is_total_comp = (fun c -> (FStar_All.pipe_right (comp_flags c) (FStar_Util.for_some (fun uu___151_738 -> (match (uu___151_738) with
| FStar_Syntax_Syntax.TOTAL -> begin
true
end
| FStar_Syntax_Syntax.RETURN -> begin
true
end
| uu____739 -> begin
false
end)))))


let is_total_lcomp : FStar_Syntax_Syntax.lcomp  ->  Prims.bool = (fun c -> ((FStar_Ident.lid_equals c.FStar_Syntax_Syntax.eff_name FStar_Parser_Const.effect_Tot_lid) || (FStar_All.pipe_right c.FStar_Syntax_Syntax.cflags (FStar_Util.for_some (fun uu___152_744 -> (match (uu___152_744) with
| FStar_Syntax_Syntax.TOTAL -> begin
true
end
| FStar_Syntax_Syntax.RETURN -> begin
true
end
| uu____745 -> begin
false
end))))))


let is_tot_or_gtot_lcomp : FStar_Syntax_Syntax.lcomp  ->  Prims.bool = (fun c -> (((FStar_Ident.lid_equals c.FStar_Syntax_Syntax.eff_name FStar_Parser_Const.effect_Tot_lid) || (FStar_Ident.lid_equals c.FStar_Syntax_Syntax.eff_name FStar_Parser_Const.effect_GTot_lid)) || (FStar_All.pipe_right c.FStar_Syntax_Syntax.cflags (FStar_Util.for_some (fun uu___153_750 -> (match (uu___153_750) with
| FStar_Syntax_Syntax.TOTAL -> begin
true
end
| FStar_Syntax_Syntax.RETURN -> begin
true
end
| uu____751 -> begin
false
end))))))


let is_partial_return = (fun c -> (FStar_All.pipe_right (comp_flags c) (FStar_Util.for_some (fun uu___154_764 -> (match (uu___154_764) with
| FStar_Syntax_Syntax.RETURN -> begin
true
end
| FStar_Syntax_Syntax.PARTIAL_RETURN -> begin
true
end
| uu____765 -> begin
false
end)))))


let is_lcomp_partial_return : FStar_Syntax_Syntax.lcomp  ->  Prims.bool = (fun c -> (FStar_All.pipe_right c.FStar_Syntax_Syntax.cflags (FStar_Util.for_some (fun uu___155_770 -> (match (uu___155_770) with
| FStar_Syntax_Syntax.RETURN -> begin
true
end
| FStar_Syntax_Syntax.PARTIAL_RETURN -> begin
true
end
| uu____771 -> begin
false
end)))))


let is_tot_or_gtot_comp = (fun c -> ((is_total_comp c) || (FStar_Ident.lid_equals FStar_Parser_Const.effect_GTot_lid (comp_effect_name c))))


let is_pure_effect : FStar_Ident.lident  ->  Prims.bool = (fun l -> (((FStar_Ident.lid_equals l FStar_Parser_Const.effect_Tot_lid) || (FStar_Ident.lid_equals l FStar_Parser_Const.effect_PURE_lid)) || (FStar_Ident.lid_equals l FStar_Parser_Const.effect_Pure_lid)))


let is_pure_comp = (fun c -> (match (c.FStar_Syntax_Syntax.n) with
| FStar_Syntax_Syntax.Total (uu____797) -> begin
true
end
| FStar_Syntax_Syntax.GTotal (uu____803) -> begin
false
end
| FStar_Syntax_Syntax.Comp (ct) -> begin
(((is_total_comp c) || (is_pure_effect ct.FStar_Syntax_Syntax.effect_name)) || (FStar_All.pipe_right ct.FStar_Syntax_Syntax.flags (FStar_Util.for_some (fun uu___156_811 -> (match (uu___156_811) with
| FStar_Syntax_Syntax.LEMMA -> begin
true
end
| uu____812 -> begin
false
end)))))
end))


let is_ghost_effect : FStar_Ident.lident  ->  Prims.bool = (fun l -> (((FStar_Ident.lid_equals FStar_Parser_Const.effect_GTot_lid l) || (FStar_Ident.lid_equals FStar_Parser_Const.effect_GHOST_lid l)) || (FStar_Ident.lid_equals FStar_Parser_Const.effect_Ghost_lid l)))


let is_pure_or_ghost_comp = (fun c -> ((is_pure_comp c) || (is_ghost_effect (comp_effect_name c))))


let is_pure_lcomp : FStar_Syntax_Syntax.lcomp  ->  Prims.bool = (fun lc -> (((is_total_lcomp lc) || (is_pure_effect lc.FStar_Syntax_Syntax.eff_name)) || (FStar_All.pipe_right lc.FStar_Syntax_Syntax.cflags (FStar_Util.for_some (fun uu___157_831 -> (match (uu___157_831) with
| FStar_Syntax_Syntax.LEMMA -> begin
true
end
| uu____832 -> begin
false
end))))))


let is_pure_or_ghost_lcomp : FStar_Syntax_Syntax.lcomp  ->  Prims.bool = (fun lc -> ((is_pure_lcomp lc) || (is_ghost_effect lc.FStar_Syntax_Syntax.eff_name)))


let is_pure_or_ghost_function : FStar_Syntax_Syntax.term  ->  Prims.bool = (fun t -> (

let uu____839 = (

let uu____840 = (FStar_Syntax_Subst.compress t)
in uu____840.FStar_Syntax_Syntax.n)
in (match (uu____839) with
| FStar_Syntax_Syntax.Tm_arrow (uu____843, c) -> begin
(is_pure_or_ghost_comp c)
end
| uu____855 -> begin
true
end)))


let is_lemma : FStar_Syntax_Syntax.term  ->  Prims.bool = (fun t -> (

let uu____859 = (

let uu____860 = (FStar_Syntax_Subst.compress t)
in uu____860.FStar_Syntax_Syntax.n)
in (match (uu____859) with
| FStar_Syntax_Syntax.Tm_arrow (uu____863, c) -> begin
(match (c.FStar_Syntax_Syntax.n) with
| FStar_Syntax_Syntax.Comp (ct) -> begin
(FStar_Ident.lid_equals ct.FStar_Syntax_Syntax.effect_name FStar_Parser_Const.effect_Lemma_lid)
end
| uu____876 -> begin
false
end)
end
| uu____877 -> begin
false
end)))


let head_and_args : FStar_Syntax_Syntax.term  ->  ((FStar_Syntax_Syntax.term', FStar_Syntax_Syntax.term') FStar_Syntax_Syntax.syntax * ((FStar_Syntax_Syntax.term', FStar_Syntax_Syntax.term') FStar_Syntax_Syntax.syntax * FStar_Syntax_Syntax.aqual) Prims.list) = (fun t -> (

let t1 = (FStar_Syntax_Subst.compress t)
in (match (t1.FStar_Syntax_Syntax.n) with
| FStar_Syntax_Syntax.Tm_app (head1, args) -> begin
((head1), (args))
end
| uu____923 -> begin
((t1), ([]))
end)))


let un_uinst : FStar_Syntax_Syntax.term  ->  FStar_Syntax_Syntax.term = (fun t -> (

let t1 = (FStar_Syntax_Subst.compress t)
in (match (t1.FStar_Syntax_Syntax.n) with
| FStar_Syntax_Syntax.Tm_uinst (t2, uu____938) -> begin
(FStar_Syntax_Subst.compress t2)
end
| uu____943 -> begin
t1
end)))


let is_smt_lemma : FStar_Syntax_Syntax.term  ->  Prims.bool = (fun t -> (

let uu____947 = (

let uu____948 = (FStar_Syntax_Subst.compress t)
in uu____948.FStar_Syntax_Syntax.n)
in (match (uu____947) with
| FStar_Syntax_Syntax.Tm_arrow (uu____951, c) -> begin
(match (c.FStar_Syntax_Syntax.n) with
| FStar_Syntax_Syntax.Comp (ct) when (FStar_Ident.lid_equals ct.FStar_Syntax_Syntax.effect_name FStar_Parser_Const.effect_Lemma_lid) -> begin
(match (ct.FStar_Syntax_Syntax.effect_args) with
| (_req)::(_ens)::((pats, uu____967))::uu____968 -> begin
(

let pats' = (unmeta pats)
in (

let uu____999 = (head_and_args pats')
in (match (uu____999) with
| (head1, uu____1010) -> begin
(

let uu____1025 = (

let uu____1026 = (un_uinst head1)
in uu____1026.FStar_Syntax_Syntax.n)
in (match (uu____1025) with
| FStar_Syntax_Syntax.Tm_fvar (fv) -> begin
(FStar_Syntax_Syntax.fv_eq_lid fv FStar_Parser_Const.cons_lid)
end
| uu____1030 -> begin
false
end))
end)))
end
| uu____1031 -> begin
false
end)
end
| uu____1037 -> begin
false
end)
end
| uu____1038 -> begin
false
end)))


let is_ml_comp = (fun c -> (match (c.FStar_Syntax_Syntax.n) with
| FStar_Syntax_Syntax.Comp (c1) -> begin
((FStar_Ident.lid_equals c1.FStar_Syntax_Syntax.effect_name FStar_Parser_Const.effect_ML_lid) || (FStar_All.pipe_right c1.FStar_Syntax_Syntax.flags (FStar_Util.for_some (fun uu___158_1052 -> (match (uu___158_1052) with
| FStar_Syntax_Syntax.MLEFFECT -> begin
true
end
| uu____1053 -> begin
false
end)))))
end
| uu____1054 -> begin
false
end))


let comp_result = (fun c -> (match (c.FStar_Syntax_Syntax.n) with
| FStar_Syntax_Syntax.Total (t, uu____1069) -> begin
t
end
| FStar_Syntax_Syntax.GTotal (t, uu____1077) -> begin
t
end
| FStar_Syntax_Syntax.Comp (ct) -> begin
ct.FStar_Syntax_Syntax.result_typ
end))


let set_result_typ = (fun c t -> (match (c.FStar_Syntax_Syntax.n) with
| FStar_Syntax_Syntax.Total (uu____1101) -> begin
(FStar_Syntax_Syntax.mk_Total t)
end
| FStar_Syntax_Syntax.GTotal (uu____1107) -> begin
(FStar_Syntax_Syntax.mk_GTotal t)
end
| FStar_Syntax_Syntax.Comp (ct) -> begin
(FStar_Syntax_Syntax.mk_Comp (

let uu___165_1114 = ct
in {FStar_Syntax_Syntax.comp_univs = uu___165_1114.FStar_Syntax_Syntax.comp_univs; FStar_Syntax_Syntax.effect_name = uu___165_1114.FStar_Syntax_Syntax.effect_name; FStar_Syntax_Syntax.result_typ = t; FStar_Syntax_Syntax.effect_args = uu___165_1114.FStar_Syntax_Syntax.effect_args; FStar_Syntax_Syntax.flags = uu___165_1114.FStar_Syntax_Syntax.flags}))
end))


let is_trivial_wp = (fun c -> (FStar_All.pipe_right (comp_flags c) (FStar_Util.for_some (fun uu___159_1127 -> (match (uu___159_1127) with
| FStar_Syntax_Syntax.TOTAL -> begin
true
end
| FStar_Syntax_Syntax.RETURN -> begin
true
end
| uu____1128 -> begin
false
end)))))


let primops : FStar_Ident.lident Prims.list = (FStar_Parser_Const.op_Eq)::(FStar_Parser_Const.op_notEq)::(FStar_Parser_Const.op_LT)::(FStar_Parser_Const.op_LTE)::(FStar_Parser_Const.op_GT)::(FStar_Parser_Const.op_GTE)::(FStar_Parser_Const.op_Subtraction)::(FStar_Parser_Const.op_Minus)::(FStar_Parser_Const.op_Addition)::(FStar_Parser_Const.op_Multiply)::(FStar_Parser_Const.op_Division)::(FStar_Parser_Const.op_Modulus)::(FStar_Parser_Const.op_And)::(FStar_Parser_Const.op_Or)::(FStar_Parser_Const.op_Negation)::[]


let is_primop_lid : FStar_Ident.lident  ->  Prims.bool = (fun l -> (FStar_All.pipe_right primops (FStar_Util.for_some (FStar_Ident.lid_equals l))))


let is_primop = (fun f -> (match (f.FStar_Syntax_Syntax.n) with
| FStar_Syntax_Syntax.Tm_fvar (fv) -> begin
(is_primop_lid fv.FStar_Syntax_Syntax.fv_name.FStar_Syntax_Syntax.v)
end
| uu____1150 -> begin
false
end))


let rec unascribe : FStar_Syntax_Syntax.term  ->  FStar_Syntax_Syntax.term = (fun e -> (

let e1 = (FStar_Syntax_Subst.compress e)
in (match (e1.FStar_Syntax_Syntax.n) with
| FStar_Syntax_Syntax.Tm_ascribed (e2, uu____1156, uu____1157) -> begin
(unascribe e2)
end
| uu____1186 -> begin
e1
end)))


let rec ascribe = (fun t k -> (match (t.FStar_Syntax_Syntax.n) with
| FStar_Syntax_Syntax.Tm_ascribed (t', uu____1228, uu____1229) -> begin
(ascribe t' k)
end
| uu____1258 -> begin
(FStar_Syntax_Syntax.mk (FStar_Syntax_Syntax.Tm_ascribed (((t), (k), (FStar_Pervasives_Native.None)))) FStar_Pervasives_Native.None t.FStar_Syntax_Syntax.pos)
end))

type eq_result =
| Equal
| NotEqual
| Unknown


let uu___is_Equal : eq_result  ->  Prims.bool = (fun projectee -> (match (projectee) with
| Equal -> begin
true
end
| uu____1280 -> begin
false
end))


let uu___is_NotEqual : eq_result  ->  Prims.bool = (fun projectee -> (match (projectee) with
| NotEqual -> begin
true
end
| uu____1284 -> begin
false
end))


let uu___is_Unknown : eq_result  ->  Prims.bool = (fun projectee -> (match (projectee) with
| Unknown -> begin
true
end
| uu____1288 -> begin
false
end))


let rec eq_tm : FStar_Syntax_Syntax.term  ->  FStar_Syntax_Syntax.term  ->  eq_result = (fun t1 t2 -> (

let t11 = (unascribe t1)
in (

let t21 = (unascribe t2)
in (

let equal_if = (fun uu___160_1308 -> (match (uu___160_1308) with
| true -> begin
Equal
end
| uu____1309 -> begin
Unknown
end))
in (

let equal_iff = (fun uu___161_1313 -> (match (uu___161_1313) with
| true -> begin
Equal
end
| uu____1314 -> begin
NotEqual
end))
in (

let eq_and = (fun f g -> (match (f) with
| Equal -> begin
(g ())
end
| uu____1327 -> begin
Unknown
end))
in (match (((t11.FStar_Syntax_Syntax.n), (t21.FStar_Syntax_Syntax.n))) with
| (FStar_Syntax_Syntax.Tm_name (a), FStar_Syntax_Syntax.Tm_name (b)) -> begin
(equal_if (FStar_Syntax_Syntax.bv_eq a b))
end
| (FStar_Syntax_Syntax.Tm_fvar (f), FStar_Syntax_Syntax.Tm_fvar (g)) -> begin
(

let uu____1332 = (FStar_Syntax_Syntax.fv_eq f g)
in (equal_if uu____1332))
end
| (FStar_Syntax_Syntax.Tm_uinst (f, us), FStar_Syntax_Syntax.Tm_uinst (g, vs)) -> begin
(

let uu____1345 = (eq_tm f g)
in (eq_and uu____1345 (fun uu____1346 -> (

let uu____1347 = (eq_univs_list us vs)
in (equal_if uu____1347)))))
end
| (FStar_Syntax_Syntax.Tm_constant (c), FStar_Syntax_Syntax.Tm_constant (d)) -> begin
(

let uu____1350 = (FStar_Const.eq_const c d)
in (equal_iff uu____1350))
end
| (FStar_Syntax_Syntax.Tm_uvar (u1, uu____1352), FStar_Syntax_Syntax.Tm_uvar (u2, uu____1354)) -> begin
(

let uu____1379 = (FStar_Unionfind.equivalent u1 u2)
in (equal_if uu____1379))
end
| (FStar_Syntax_Syntax.Tm_app (h1, args1), FStar_Syntax_Syntax.Tm_app (h2, args2)) -> begin
(

let uu____1415 = (eq_tm h1 h2)
in (eq_and uu____1415 (fun uu____1416 -> (eq_args args1 args2))))
end
| (FStar_Syntax_Syntax.Tm_type (u), FStar_Syntax_Syntax.Tm_type (v1)) -> begin
(

let uu____1419 = (eq_univs u v1)
in (equal_if uu____1419))
end
| (FStar_Syntax_Syntax.Tm_meta (t12, uu____1421), uu____1422) -> begin
(eq_tm t12 t21)
end
| (uu____1427, FStar_Syntax_Syntax.Tm_meta (t22, uu____1429)) -> begin
(eq_tm t11 t22)
end
| uu____1434 -> begin
Unknown
end)))))))
and eq_args : FStar_Syntax_Syntax.args  ->  FStar_Syntax_Syntax.args  ->  eq_result = (fun a1 a2 -> (match (((a1), (a2))) with
| ([], []) -> begin
Equal
end
| (((a, uu____1458))::a11, ((b, uu____1461))::b1) -> begin
(

let uu____1499 = (eq_tm a b)
in (match (uu____1499) with
| Equal -> begin
(eq_args a11 b1)
end
| uu____1500 -> begin
Unknown
end))
end
| uu____1501 -> begin
Unknown
end))
and eq_univs_list : FStar_Syntax_Syntax.universes  ->  FStar_Syntax_Syntax.universes  ->  Prims.bool = (fun us vs -> (((FStar_List.length us) = (FStar_List.length vs)) && (FStar_List.forall2 eq_univs us vs)))


let rec unrefine : FStar_Syntax_Syntax.term  ->  FStar_Syntax_Syntax.term = (fun t -> (

let t1 = (FStar_Syntax_Subst.compress t)
in (match (t1.FStar_Syntax_Syntax.n) with
| FStar_Syntax_Syntax.Tm_refine (x, uu____1515) -> begin
(unrefine x.FStar_Syntax_Syntax.sort)
end
| FStar_Syntax_Syntax.Tm_ascribed (t2, uu____1521, uu____1522) -> begin
(unrefine t2)
end
| uu____1551 -> begin
t1
end)))


let rec is_unit : FStar_Syntax_Syntax.term  ->  Prims.bool = (fun t -> (

let uu____1555 = (

let uu____1556 = (unrefine t)
in uu____1556.FStar_Syntax_Syntax.n)
in (match (uu____1555) with
| FStar_Syntax_Syntax.Tm_type (uu____1559) -> begin
true
end
| FStar_Syntax_Syntax.Tm_fvar (fv) -> begin
((FStar_Syntax_Syntax.fv_eq_lid fv FStar_Parser_Const.unit_lid) || (FStar_Syntax_Syntax.fv_eq_lid fv FStar_Parser_Const.squash_lid))
end
| FStar_Syntax_Syntax.Tm_uinst (t1, uu____1562) -> begin
(is_unit t1)
end
| uu____1567 -> begin
false
end)))


let rec non_informative : FStar_Syntax_Syntax.term  ->  Prims.bool = (fun t -> (

let uu____1571 = (

let uu____1572 = (unrefine t)
in uu____1572.FStar_Syntax_Syntax.n)
in (match (uu____1571) with
| FStar_Syntax_Syntax.Tm_type (uu____1575) -> begin
true
end
| FStar_Syntax_Syntax.Tm_fvar (fv) -> begin
(((FStar_Syntax_Syntax.fv_eq_lid fv FStar_Parser_Const.unit_lid) || (FStar_Syntax_Syntax.fv_eq_lid fv FStar_Parser_Const.squash_lid)) || (FStar_Syntax_Syntax.fv_eq_lid fv FStar_Parser_Const.erased_lid))
end
| FStar_Syntax_Syntax.Tm_app (head1, uu____1578) -> begin
(non_informative head1)
end
| FStar_Syntax_Syntax.Tm_uinst (t1, uu____1594) -> begin
(non_informative t1)
end
| FStar_Syntax_Syntax.Tm_arrow (uu____1599, c) -> begin
((is_tot_or_gtot_comp c) && (non_informative (comp_result c)))
end
| uu____1611 -> begin
false
end)))


let is_fun : FStar_Syntax_Syntax.term  ->  Prims.bool = (fun e -> (

let uu____1615 = (

let uu____1616 = (FStar_Syntax_Subst.compress e)
in uu____1616.FStar_Syntax_Syntax.n)
in (match (uu____1615) with
| FStar_Syntax_Syntax.Tm_abs (uu____1619) -> begin
true
end
| uu____1634 -> begin
false
end)))


let is_function_typ : FStar_Syntax_Syntax.term  ->  Prims.bool = (fun t -> (

let uu____1638 = (

let uu____1639 = (FStar_Syntax_Subst.compress t)
in uu____1639.FStar_Syntax_Syntax.n)
in (match (uu____1638) with
| FStar_Syntax_Syntax.Tm_arrow (uu____1642) -> begin
true
end
| uu____1650 -> begin
false
end)))


let rec pre_typ : FStar_Syntax_Syntax.term  ->  FStar_Syntax_Syntax.term = (fun t -> (

let t1 = (FStar_Syntax_Subst.compress t)
in (match (t1.FStar_Syntax_Syntax.n) with
| FStar_Syntax_Syntax.Tm_refine (x, uu____1656) -> begin
(pre_typ x.FStar_Syntax_Syntax.sort)
end
| FStar_Syntax_Syntax.Tm_ascribed (t2, uu____1662, uu____1663) -> begin
(pre_typ t2)
end
| uu____1692 -> begin
t1
end)))


let destruct : FStar_Syntax_Syntax.term  ->  FStar_Ident.lident  ->  ((FStar_Syntax_Syntax.term', FStar_Syntax_Syntax.term') FStar_Syntax_Syntax.syntax * FStar_Syntax_Syntax.aqual) Prims.list FStar_Pervasives_Native.option = (fun typ lid -> (

let typ1 = (FStar_Syntax_Subst.compress typ)
in (

let uu____1706 = (

let uu____1707 = (un_uinst typ1)
in uu____1707.FStar_Syntax_Syntax.n)
in (match (uu____1706) with
| FStar_Syntax_Syntax.Tm_app (head1, args) -> begin
(

let head2 = (un_uinst head1)
in (match (head2.FStar_Syntax_Syntax.n) with
| FStar_Syntax_Syntax.Tm_fvar (tc) when (FStar_Syntax_Syntax.fv_eq_lid tc lid) -> begin
FStar_Pervasives_Native.Some (args)
end
| uu____1745 -> begin
FStar_Pervasives_Native.None
end))
end
| FStar_Syntax_Syntax.Tm_fvar (tc) when (FStar_Syntax_Syntax.fv_eq_lid tc lid) -> begin
FStar_Pervasives_Native.Some ([])
end
| uu____1761 -> begin
FStar_Pervasives_Native.None
end))))


let lids_of_sigelt : FStar_Syntax_Syntax.sigelt  ->  FStar_Ident.lident Prims.list = (fun se -> (match (se.FStar_Syntax_Syntax.sigel) with
| FStar_Syntax_Syntax.Sig_let (uu____1772, lids, uu____1774) -> begin
lids
end
| FStar_Syntax_Syntax.Sig_bundle (uu____1779, lids) -> begin
lids
end
| FStar_Syntax_Syntax.Sig_inductive_typ (lid, uu____1786, uu____1787, uu____1788, uu____1789, uu____1790) -> begin
(lid)::[]
end
| FStar_Syntax_Syntax.Sig_effect_abbrev (lid, uu____1796, uu____1797, uu____1798, uu____1799) -> begin
(lid)::[]
end
| FStar_Syntax_Syntax.Sig_datacon (lid, uu____1803, uu____1804, uu____1805, uu____1806, uu____1807) -> begin
(lid)::[]
end
| FStar_Syntax_Syntax.Sig_declare_typ (lid, uu____1811, uu____1812) -> begin
(lid)::[]
end
| FStar_Syntax_Syntax.Sig_assume (lid, uu____1814) -> begin
(lid)::[]
end
| FStar_Syntax_Syntax.Sig_new_effect_for_free (n1) -> begin
(n1.FStar_Syntax_Syntax.mname)::[]
end
| FStar_Syntax_Syntax.Sig_new_effect (n1) -> begin
(n1.FStar_Syntax_Syntax.mname)::[]
end
| FStar_Syntax_Syntax.Sig_sub_effect (uu____1817) -> begin
[]
end
| FStar_Syntax_Syntax.Sig_pragma (uu____1818) -> begin
[]
end
| FStar_Syntax_Syntax.Sig_main (uu____1819) -> begin
[]
end))


let lid_of_sigelt : FStar_Syntax_Syntax.sigelt  ->  FStar_Ident.lident FStar_Pervasives_Native.option = (fun se -> (match ((lids_of_sigelt se)) with
| (l)::[] -> begin
FStar_Pervasives_Native.Some (l)
end
| uu____1827 -> begin
FStar_Pervasives_Native.None
end))


let quals_of_sigelt : FStar_Syntax_Syntax.sigelt  ->  FStar_Syntax_Syntax.qualifier Prims.list = (fun x -> x.FStar_Syntax_Syntax.sigquals)


let range_of_sigelt : FStar_Syntax_Syntax.sigelt  ->  FStar_Range.range = (fun x -> x.FStar_Syntax_Syntax.sigrng)


let range_of_lb = (fun uu___162_1849 -> (match (uu___162_1849) with
| (FStar_Util.Inl (x), uu____1856, uu____1857) -> begin
(FStar_Syntax_Syntax.range_of_bv x)
end
| (FStar_Util.Inr (l), uu____1861, uu____1862) -> begin
(FStar_Ident.range_of_lid l)
end))


let range_of_arg = (fun uu____1879 -> (match (uu____1879) with
| (hd1, uu____1885) -> begin
hd1.FStar_Syntax_Syntax.pos
end))


let range_of_args = (fun args r -> (FStar_All.pipe_right args (FStar_List.fold_left (fun r1 a -> (FStar_Range.union_ranges r1 (range_of_arg a))) r)))


let mk_app = (fun f args -> (

let r = (range_of_args args f.FStar_Syntax_Syntax.pos)
in (FStar_Syntax_Syntax.mk (FStar_Syntax_Syntax.Tm_app (((f), (args)))) FStar_Pervasives_Native.None r)))


let mk_data = (fun l args -> (match (args) with
| [] -> begin
(

let uu____1999 = (

let uu____2002 = (

let uu____2003 = (

let uu____2008 = (FStar_Syntax_Syntax.fvar l FStar_Syntax_Syntax.Delta_constant (FStar_Pervasives_Native.Some (FStar_Syntax_Syntax.Data_ctor)))
in ((uu____2008), (FStar_Syntax_Syntax.Meta_desugared (FStar_Syntax_Syntax.Data_app))))
in FStar_Syntax_Syntax.Tm_meta (uu____2003))
in (FStar_Syntax_Syntax.mk uu____2002))
in (uu____1999 FStar_Pervasives_Native.None (FStar_Ident.range_of_lid l)))
end
| uu____2017 -> begin
(

let e = (

let uu____2026 = (FStar_Syntax_Syntax.fvar l FStar_Syntax_Syntax.Delta_constant (FStar_Pervasives_Native.Some (FStar_Syntax_Syntax.Data_ctor)))
in (mk_app uu____2026 args))
in (FStar_Syntax_Syntax.mk (FStar_Syntax_Syntax.Tm_meta (((e), (FStar_Syntax_Syntax.Meta_desugared (FStar_Syntax_Syntax.Data_app))))) FStar_Pervasives_Native.None e.FStar_Syntax_Syntax.pos))
end))


let mangle_field_name : FStar_Ident.ident  ->  FStar_Ident.ident = (fun x -> (FStar_Ident.mk_ident (((Prims.strcat "^fname^" x.FStar_Ident.idText)), (x.FStar_Ident.idRange))))


let unmangle_field_name : FStar_Ident.ident  ->  FStar_Ident.ident = (fun x -> (match ((FStar_Util.starts_with x.FStar_Ident.idText "^fname^")) with
| true -> begin
(

let uu____2041 = (

let uu____2044 = (FStar_Util.substring_from x.FStar_Ident.idText (Prims.parse_int "7"))
in ((uu____2044), (x.FStar_Ident.idRange)))
in (FStar_Ident.mk_ident uu____2041))
end
| uu____2045 -> begin
x
end))


let field_projector_prefix : Prims.string = "__proj__"


let field_projector_sep : Prims.string = "__item__"


let field_projector_contains_constructor : Prims.string  ->  Prims.bool = (fun s -> (FStar_Util.starts_with s field_projector_prefix))


let mk_field_projector_name_from_string : Prims.string  ->  Prims.string  ->  Prims.string = (fun constr field -> (Prims.strcat field_projector_prefix (Prims.strcat constr (Prims.strcat field_projector_sep field))))


let mk_field_projector_name_from_ident : FStar_Ident.lident  ->  FStar_Ident.ident  ->  FStar_Ident.lident = (fun lid i -> (

let j = (unmangle_field_name i)
in (

let jtext = j.FStar_Ident.idText
in (

let newi = (match ((field_projector_contains_constructor jtext)) with
| true -> begin
j
end
| uu____2064 -> begin
(FStar_Ident.mk_ident (((mk_field_projector_name_from_string lid.FStar_Ident.ident.FStar_Ident.idText jtext)), (i.FStar_Ident.idRange)))
end)
in (FStar_Ident.lid_of_ids (FStar_List.append lid.FStar_Ident.ns ((newi)::[])))))))


let mk_field_projector_name : FStar_Ident.lident  ->  FStar_Syntax_Syntax.bv  ->  Prims.int  ->  (FStar_Ident.lident * FStar_Syntax_Syntax.bv) = (fun lid x i -> (

let nm = (

let uu____2077 = (FStar_Syntax_Syntax.is_null_bv x)
in (match (uu____2077) with
| true -> begin
(

let uu____2078 = (

let uu____2081 = (

let uu____2082 = (FStar_Util.string_of_int i)
in (Prims.strcat "_" uu____2082))
in (

let uu____2083 = (FStar_Syntax_Syntax.range_of_bv x)
in ((uu____2081), (uu____2083))))
in (FStar_Ident.mk_ident uu____2078))
end
| uu____2084 -> begin
x.FStar_Syntax_Syntax.ppname
end))
in (

let y = (

let uu___166_2086 = x
in {FStar_Syntax_Syntax.ppname = nm; FStar_Syntax_Syntax.index = uu___166_2086.FStar_Syntax_Syntax.index; FStar_Syntax_Syntax.sort = uu___166_2086.FStar_Syntax_Syntax.sort})
in (

let uu____2087 = (mk_field_projector_name_from_ident lid nm)
in ((uu____2087), (y))))))


let set_uvar = (fun uv t -> (

let uu____2104 = (FStar_Unionfind.find uv)
in (match (uu____2104) with
| FStar_Syntax_Syntax.Fixed (uu____2107) -> begin
(

let uu____2108 = (

let uu____2109 = (

let uu____2110 = (FStar_Unionfind.uvar_id uv)
in (FStar_All.pipe_left FStar_Util.string_of_int uu____2110))
in (FStar_Util.format1 "Changing a fixed uvar! ?%s\n" uu____2109))
in (failwith uu____2108))
end
| uu____2112 -> begin
(FStar_Unionfind.change uv (FStar_Syntax_Syntax.Fixed (t)))
end)))


let qualifier_equal : FStar_Syntax_Syntax.qualifier  ->  FStar_Syntax_Syntax.qualifier  ->  Prims.bool = (fun q1 q2 -> (match (((q1), (q2))) with
| (FStar_Syntax_Syntax.Discriminator (l1), FStar_Syntax_Syntax.Discriminator (l2)) -> begin
(FStar_Ident.lid_equals l1 l2)
end
| (FStar_Syntax_Syntax.Projector (l1a, l1b), FStar_Syntax_Syntax.Projector (l2a, l2b)) -> begin
((FStar_Ident.lid_equals l1a l2a) && (l1b.FStar_Ident.idText = l2b.FStar_Ident.idText))
end
| (FStar_Syntax_Syntax.RecordType (ns1, f1), FStar_Syntax_Syntax.RecordType (ns2, f2)) -> begin
(((((FStar_List.length ns1) = (FStar_List.length ns2)) && (FStar_List.forall2 (fun x1 x2 -> (x1.FStar_Ident.idText = x2.FStar_Ident.idText)) f1 f2)) && ((FStar_List.length f1) = (FStar_List.length f2))) && (FStar_List.forall2 (fun x1 x2 -> (x1.FStar_Ident.idText = x2.FStar_Ident.idText)) f1 f2))
end
| (FStar_Syntax_Syntax.RecordConstructor (ns1, f1), FStar_Syntax_Syntax.RecordConstructor (ns2, f2)) -> begin
(((((FStar_List.length ns1) = (FStar_List.length ns2)) && (FStar_List.forall2 (fun x1 x2 -> (x1.FStar_Ident.idText = x2.FStar_Ident.idText)) f1 f2)) && ((FStar_List.length f1) = (FStar_List.length f2))) && (FStar_List.forall2 (fun x1 x2 -> (x1.FStar_Ident.idText = x2.FStar_Ident.idText)) f1 f2))
end
| uu____2175 -> begin
(q1 = q2)
end))


let abs : FStar_Syntax_Syntax.binders  ->  FStar_Syntax_Syntax.term  ->  (FStar_Syntax_Syntax.lcomp, (FStar_Ident.lident * FStar_Syntax_Syntax.cflags Prims.list)) FStar_Util.either FStar_Pervasives_Native.option  ->  FStar_Syntax_Syntax.term = (fun bs t lopt -> (

let close_lopt = (fun lopt1 -> (match (lopt1) with
| FStar_Pervasives_Native.None -> begin
lopt1
end
| FStar_Pervasives_Native.Some (FStar_Util.Inr (uu____2232)) -> begin
lopt1
end
| FStar_Pervasives_Native.Some (FStar_Util.Inl (lc)) -> begin
(

let uu____2253 = (

let uu____2259 = (FStar_Syntax_Subst.close_lcomp bs lc)
in FStar_Util.Inl (uu____2259))
in FStar_Pervasives_Native.Some (uu____2253))
end))
in (match (bs) with
| [] -> begin
t
end
| uu____2270 -> begin
(

let body = (

let uu____2272 = (FStar_Syntax_Subst.close bs t)
in (FStar_Syntax_Subst.compress uu____2272))
in (match (((body.FStar_Syntax_Syntax.n), (lopt))) with
| (FStar_Syntax_Syntax.Tm_abs (bs', t1, lopt'), FStar_Pervasives_Native.None) -> begin
(

let uu____2315 = (

let uu____2318 = (

let uu____2319 = (

let uu____2334 = (

let uu____2338 = (FStar_Syntax_Subst.close_binders bs)
in (FStar_List.append uu____2338 bs'))
in (

let uu____2344 = (close_lopt lopt')
in ((uu____2334), (t1), (uu____2344))))
in FStar_Syntax_Syntax.Tm_abs (uu____2319))
in (FStar_Syntax_Syntax.mk uu____2318))
in (uu____2315 FStar_Pervasives_Native.None t1.FStar_Syntax_Syntax.pos))
end
| uu____2370 -> begin
(

let uu____2379 = (

let uu____2382 = (

let uu____2383 = (

let uu____2398 = (FStar_Syntax_Subst.close_binders bs)
in (

let uu____2399 = (close_lopt lopt)
in ((uu____2398), (body), (uu____2399))))
in FStar_Syntax_Syntax.Tm_abs (uu____2383))
in (FStar_Syntax_Syntax.mk uu____2382))
in (uu____2379 FStar_Pervasives_Native.None t.FStar_Syntax_Syntax.pos))
end))
end)))


let arrow : (FStar_Syntax_Syntax.bv * FStar_Syntax_Syntax.aqual) Prims.list  ->  (FStar_Syntax_Syntax.comp', Prims.unit) FStar_Syntax_Syntax.syntax  ->  (FStar_Syntax_Syntax.term', FStar_Syntax_Syntax.term') FStar_Syntax_Syntax.syntax = (fun bs c -> (match (bs) with
| [] -> begin
(comp_result c)
end
| uu____2442 -> begin
(

let uu____2446 = (

let uu____2449 = (

let uu____2450 = (

let uu____2458 = (FStar_Syntax_Subst.close_binders bs)
in (

let uu____2459 = (FStar_Syntax_Subst.close_comp bs c)
in ((uu____2458), (uu____2459))))
in FStar_Syntax_Syntax.Tm_arrow (uu____2450))
in (FStar_Syntax_Syntax.mk uu____2449))
in (uu____2446 FStar_Pervasives_Native.None c.FStar_Syntax_Syntax.pos))
end))


let flat_arrow : (FStar_Syntax_Syntax.bv * FStar_Syntax_Syntax.aqual) Prims.list  ->  (FStar_Syntax_Syntax.comp', Prims.unit) FStar_Syntax_Syntax.syntax  ->  (FStar_Syntax_Syntax.term', FStar_Syntax_Syntax.term') FStar_Syntax_Syntax.syntax = (fun bs c -> (

let t = (arrow bs c)
in (

let uu____2489 = (

let uu____2490 = (FStar_Syntax_Subst.compress t)
in uu____2490.FStar_Syntax_Syntax.n)
in (match (uu____2489) with
| FStar_Syntax_Syntax.Tm_arrow (bs1, c1) -> begin
(match (c1.FStar_Syntax_Syntax.n) with
| FStar_Syntax_Syntax.Total (tres, uu____2510) -> begin
(

let uu____2517 = (

let uu____2518 = (FStar_Syntax_Subst.compress tres)
in uu____2518.FStar_Syntax_Syntax.n)
in (match (uu____2517) with
| FStar_Syntax_Syntax.Tm_arrow (bs', c') -> begin
(

let uu____2535 = (FStar_ST.read t.FStar_Syntax_Syntax.tk)
in (FStar_Syntax_Syntax.mk (FStar_Syntax_Syntax.Tm_arrow ((((FStar_List.append bs1 bs')), (c')))) uu____2535 t.FStar_Syntax_Syntax.pos))
end
| uu____2551 -> begin
t
end))
end
| uu____2552 -> begin
t
end)
end
| uu____2553 -> begin
t
end))))


let refine : FStar_Syntax_Syntax.bv  ->  FStar_Syntax_Syntax.term  ->  (FStar_Syntax_Syntax.term', FStar_Syntax_Syntax.term') FStar_Syntax_Syntax.syntax = (fun b t -> (

let uu____2562 = (FStar_ST.read b.FStar_Syntax_Syntax.sort.FStar_Syntax_Syntax.tk)
in (

let uu____2567 = (

let uu____2568 = (FStar_Syntax_Syntax.range_of_bv b)
in (FStar_Range.union_ranges uu____2568 t.FStar_Syntax_Syntax.pos))
in (

let uu____2569 = (

let uu____2572 = (

let uu____2573 = (

let uu____2578 = (

let uu____2579 = (

let uu____2580 = (FStar_Syntax_Syntax.mk_binder b)
in (uu____2580)::[])
in (FStar_Syntax_Subst.close uu____2579 t))
in ((b), (uu____2578)))
in FStar_Syntax_Syntax.Tm_refine (uu____2573))
in (FStar_Syntax_Syntax.mk uu____2572))
in (uu____2569 uu____2562 uu____2567)))))


let branch : FStar_Syntax_Syntax.branch  ->  FStar_Syntax_Syntax.branch = (fun b -> (FStar_Syntax_Subst.close_branch b))


let rec arrow_formals_comp : FStar_Syntax_Syntax.term  ->  ((FStar_Syntax_Syntax.bv * FStar_Syntax_Syntax.aqual) Prims.list * FStar_Syntax_Syntax.comp) = (fun k -> (

let k1 = (FStar_Syntax_Subst.compress k)
in (match (k1.FStar_Syntax_Syntax.n) with
| FStar_Syntax_Syntax.Tm_arrow (bs, c) -> begin
(

let uu____2618 = (FStar_Syntax_Subst.open_comp bs c)
in (match (uu____2618) with
| (bs1, c1) -> begin
(

let uu____2628 = (is_tot_or_gtot_comp c1)
in (match (uu____2628) with
| true -> begin
(

let uu____2634 = (arrow_formals_comp (comp_result c1))
in (match (uu____2634) with
| (bs', k2) -> begin
(((FStar_List.append bs1 bs')), (k2))
end))
end
| uu____2658 -> begin
((bs1), (c1))
end))
end))
end
| uu____2659 -> begin
(

let uu____2660 = (FStar_Syntax_Syntax.mk_Total k1)
in (([]), (uu____2660)))
end)))


let rec arrow_formals : FStar_Syntax_Syntax.term  ->  ((FStar_Syntax_Syntax.bv * FStar_Syntax_Syntax.aqual) Prims.list * (FStar_Syntax_Syntax.term', FStar_Syntax_Syntax.term') FStar_Syntax_Syntax.syntax) = (fun k -> (

let uu____2676 = (arrow_formals_comp k)
in (match (uu____2676) with
| (bs, c) -> begin
((bs), ((comp_result c)))
end)))


let abs_formals : FStar_Syntax_Syntax.term  ->  (FStar_Syntax_Syntax.binders * FStar_Syntax_Syntax.term * (FStar_Syntax_Syntax.lcomp, (FStar_Ident.lident * FStar_Syntax_Syntax.cflags Prims.list)) FStar_Util.either FStar_Pervasives_Native.option) = (fun t -> (

let subst_lcomp_opt = (fun s l -> (match (l) with
| FStar_Pervasives_Native.Some (FStar_Util.Inl (l1)) -> begin
(

let l2 = (

let uu___167_2757 = l1
in (

let uu____2758 = (FStar_Syntax_Subst.subst s l1.FStar_Syntax_Syntax.res_typ)
in {FStar_Syntax_Syntax.eff_name = uu___167_2757.FStar_Syntax_Syntax.eff_name; FStar_Syntax_Syntax.res_typ = uu____2758; FStar_Syntax_Syntax.cflags = uu___167_2757.FStar_Syntax_Syntax.cflags; FStar_Syntax_Syntax.comp = (fun uu____2761 -> (

let uu____2762 = (l1.FStar_Syntax_Syntax.comp ())
in (FStar_Syntax_Subst.subst_comp s uu____2762)))}))
in FStar_Pervasives_Native.Some (FStar_Util.Inl (l2)))
end
| uu____2771 -> begin
l
end))
in (

let rec aux = (fun t1 abs_body_lcomp -> (

let uu____2809 = (

let uu____2810 = (

let uu____2813 = (FStar_Syntax_Subst.compress t1)
in (FStar_All.pipe_left unascribe uu____2813))
in uu____2810.FStar_Syntax_Syntax.n)
in (match (uu____2809) with
| FStar_Syntax_Syntax.Tm_abs (bs, t2, what) -> begin
(

let uu____2851 = (aux t2 what)
in (match (uu____2851) with
| (bs', t3, what1) -> begin
(((FStar_List.append bs bs')), (t3), (what1))
end))
end
| uu____2908 -> begin
(([]), (t1), (abs_body_lcomp))
end)))
in (

let uu____2920 = (aux t FStar_Pervasives_Native.None)
in (match (uu____2920) with
| (bs, t1, abs_body_lcomp) -> begin
(

let uu____2968 = (FStar_Syntax_Subst.open_term' bs t1)
in (match (uu____2968) with
| (bs1, t2, opening) -> begin
(

let abs_body_lcomp1 = (subst_lcomp_opt opening abs_body_lcomp)
in ((bs1), (t2), (abs_body_lcomp1)))
end))
end)))))


let mk_letbinding : (FStar_Syntax_Syntax.bv, FStar_Syntax_Syntax.fv) FStar_Util.either  ->  FStar_Syntax_Syntax.univ_name Prims.list  ->  (FStar_Syntax_Syntax.term', FStar_Syntax_Syntax.term') FStar_Syntax_Syntax.syntax  ->  FStar_Ident.lident  ->  (FStar_Syntax_Syntax.term', FStar_Syntax_Syntax.term') FStar_Syntax_Syntax.syntax  ->  FStar_Syntax_Syntax.letbinding = (fun lbname univ_vars typ eff def -> {FStar_Syntax_Syntax.lbname = lbname; FStar_Syntax_Syntax.lbunivs = univ_vars; FStar_Syntax_Syntax.lbtyp = typ; FStar_Syntax_Syntax.lbeff = eff; FStar_Syntax_Syntax.lbdef = def})


let close_univs_and_mk_letbinding : FStar_Syntax_Syntax.fv Prims.list FStar_Pervasives_Native.option  ->  (FStar_Syntax_Syntax.bv, FStar_Syntax_Syntax.fv) FStar_Util.either  ->  FStar_Ident.ident Prims.list  ->  FStar_Syntax_Syntax.term  ->  FStar_Ident.lident  ->  FStar_Syntax_Syntax.term  ->  FStar_Syntax_Syntax.letbinding = (fun recs lbname univ_vars typ eff def -> (

let def1 = (match (((recs), (univ_vars))) with
| (FStar_Pervasives_Native.None, uu____3058) -> begin
def
end
| (uu____3064, []) -> begin
def
end
| (FStar_Pervasives_Native.Some (fvs), uu____3071) -> begin
(

let universes = (FStar_All.pipe_right univ_vars (FStar_List.map (fun _0_26 -> FStar_Syntax_Syntax.U_name (_0_26))))
in (

let inst1 = (FStar_All.pipe_right fvs (FStar_List.map (fun fv -> ((fv.FStar_Syntax_Syntax.fv_name.FStar_Syntax_Syntax.v), (universes)))))
in (FStar_Syntax_InstFV.instantiate inst1 def)))
end)
in (

let typ1 = (FStar_Syntax_Subst.close_univ_vars univ_vars typ)
in (

let def2 = (FStar_Syntax_Subst.close_univ_vars univ_vars def1)
in (mk_letbinding lbname univ_vars typ1 eff def2)))))


let open_univ_vars_binders_and_comp : FStar_Syntax_Syntax.univ_names  ->  (FStar_Syntax_Syntax.bv * FStar_Syntax_Syntax.aqual) Prims.list  ->  FStar_Syntax_Syntax.comp  ->  (FStar_Syntax_Syntax.univ_names * (FStar_Syntax_Syntax.bv * FStar_Syntax_Syntax.aqual) Prims.list * FStar_Syntax_Syntax.comp) = (fun uvs binders c -> (match (binders) with
| [] -> begin
(

let uu____3132 = (FStar_Syntax_Subst.open_univ_vars_comp uvs c)
in (match (uu____3132) with
| (uvs1, c1) -> begin
((uvs1), ([]), (c1))
end))
end
| uu____3148 -> begin
(

let t' = (arrow binders c)
in (

let uu____3155 = (FStar_Syntax_Subst.open_univ_vars uvs t')
in (match (uu____3155) with
| (uvs1, t'1) -> begin
(

let uu____3166 = (

let uu____3167 = (FStar_Syntax_Subst.compress t'1)
in uu____3167.FStar_Syntax_Syntax.n)
in (match (uu____3166) with
| FStar_Syntax_Syntax.Tm_arrow (binders1, c1) -> begin
((uvs1), (binders1), (c1))
end
| uu____3193 -> begin
(failwith "Impossible")
end))
end)))
end))


let is_tuple_constructor : FStar_Syntax_Syntax.typ  ->  Prims.bool = (fun t -> (match (t.FStar_Syntax_Syntax.n) with
| FStar_Syntax_Syntax.Tm_fvar (fv) -> begin
(FStar_Parser_Const.is_tuple_constructor_string fv.FStar_Syntax_Syntax.fv_name.FStar_Syntax_Syntax.v.FStar_Ident.str)
end
| uu____3208 -> begin
false
end))


let is_dtuple_constructor : FStar_Syntax_Syntax.typ  ->  Prims.bool = (fun t -> (match (t.FStar_Syntax_Syntax.n) with
| FStar_Syntax_Syntax.Tm_fvar (fv) -> begin
(FStar_Parser_Const.is_dtuple_constructor_lid fv.FStar_Syntax_Syntax.fv_name.FStar_Syntax_Syntax.v)
end
| uu____3217 -> begin
false
end))


let is_lid_equality : FStar_Ident.lident  ->  Prims.bool = (fun x -> (FStar_Ident.lid_equals x FStar_Parser_Const.eq2_lid))


let is_forall : FStar_Ident.lident  ->  Prims.bool = (fun lid -> (FStar_Ident.lid_equals lid FStar_Parser_Const.forall_lid))


let is_exists : FStar_Ident.lident  ->  Prims.bool = (fun lid -> (FStar_Ident.lid_equals lid FStar_Parser_Const.exists_lid))


let is_qlid : FStar_Ident.lident  ->  Prims.bool = (fun lid -> ((is_forall lid) || (is_exists lid)))


let is_equality = (fun x -> (is_lid_equality x.FStar_Syntax_Syntax.v))


let lid_is_connective : FStar_Ident.lident  ->  Prims.bool = (

let lst = (FStar_Parser_Const.and_lid)::(FStar_Parser_Const.or_lid)::(FStar_Parser_Const.not_lid)::(FStar_Parser_Const.iff_lid)::(FStar_Parser_Const.imp_lid)::[]
in (fun lid -> (FStar_Util.for_some (FStar_Ident.lid_equals lid) lst)))


let is_constructor : FStar_Syntax_Syntax.term  ->  FStar_Ident.lident  ->  Prims.bool = (fun t lid -> (

let uu____3252 = (

let uu____3253 = (pre_typ t)
in uu____3253.FStar_Syntax_Syntax.n)
in (match (uu____3252) with
| FStar_Syntax_Syntax.Tm_fvar (tc) -> begin
(FStar_Ident.lid_equals tc.FStar_Syntax_Syntax.fv_name.FStar_Syntax_Syntax.v lid)
end
| uu____3261 -> begin
false
end)))


let rec is_constructed_typ : FStar_Syntax_Syntax.term  ->  FStar_Ident.lident  ->  Prims.bool = (fun t lid -> (

let uu____3268 = (

let uu____3269 = (pre_typ t)
in uu____3269.FStar_Syntax_Syntax.n)
in (match (uu____3268) with
| FStar_Syntax_Syntax.Tm_fvar (uu____3272) -> begin
(is_constructor t lid)
end
| FStar_Syntax_Syntax.Tm_app (t1, uu____3274) -> begin
(is_constructed_typ t1 lid)
end
| uu____3289 -> begin
false
end)))


let rec get_tycon : FStar_Syntax_Syntax.term  ->  FStar_Syntax_Syntax.term FStar_Pervasives_Native.option = (fun t -> (

let t1 = (pre_typ t)
in (match (t1.FStar_Syntax_Syntax.n) with
| FStar_Syntax_Syntax.Tm_bvar (uu____3296) -> begin
FStar_Pervasives_Native.Some (t1)
end
| FStar_Syntax_Syntax.Tm_name (uu____3297) -> begin
FStar_Pervasives_Native.Some (t1)
end
| FStar_Syntax_Syntax.Tm_fvar (uu____3298) -> begin
FStar_Pervasives_Native.Some (t1)
end
| FStar_Syntax_Syntax.Tm_app (t2, uu____3300) -> begin
(get_tycon t2)
end
| uu____3315 -> begin
FStar_Pervasives_Native.None
end)))


let is_interpreted : FStar_Ident.lident  ->  Prims.bool = (fun l -> (

let theory_syms = (FStar_Parser_Const.op_Eq)::(FStar_Parser_Const.op_notEq)::(FStar_Parser_Const.op_LT)::(FStar_Parser_Const.op_LTE)::(FStar_Parser_Const.op_GT)::(FStar_Parser_Const.op_GTE)::(FStar_Parser_Const.op_Subtraction)::(FStar_Parser_Const.op_Minus)::(FStar_Parser_Const.op_Addition)::(FStar_Parser_Const.op_Multiply)::(FStar_Parser_Const.op_Division)::(FStar_Parser_Const.op_Modulus)::(FStar_Parser_Const.op_And)::(FStar_Parser_Const.op_Or)::(FStar_Parser_Const.op_Negation)::[]
in (FStar_Util.for_some (FStar_Ident.lid_equals l) theory_syms)))


let ktype : (FStar_Syntax_Syntax.term', FStar_Syntax_Syntax.term') FStar_Syntax_Syntax.syntax = ((FStar_Syntax_Syntax.mk (FStar_Syntax_Syntax.Tm_type (FStar_Syntax_Syntax.U_unknown))) FStar_Pervasives_Native.None FStar_Range.dummyRange)


let ktype0 : (FStar_Syntax_Syntax.term', FStar_Syntax_Syntax.term') FStar_Syntax_Syntax.syntax = ((FStar_Syntax_Syntax.mk (FStar_Syntax_Syntax.Tm_type (FStar_Syntax_Syntax.U_zero))) FStar_Pervasives_Native.None FStar_Range.dummyRange)


let type_u : Prims.unit  ->  (FStar_Syntax_Syntax.typ * FStar_Syntax_Syntax.universe) = (fun uu____3345 -> (

let u = (

let uu____3349 = (FStar_Unionfind.fresh FStar_Pervasives_Native.None)
in (FStar_All.pipe_left (fun _0_27 -> FStar_Syntax_Syntax.U_unif (_0_27)) uu____3349))
in (

let uu____3355 = (FStar_Syntax_Syntax.mk (FStar_Syntax_Syntax.Tm_type (u)) FStar_Pervasives_Native.None FStar_Range.dummyRange)
in ((uu____3355), (u)))))


let exp_true_bool : (FStar_Syntax_Syntax.term', FStar_Syntax_Syntax.term') FStar_Syntax_Syntax.syntax = ((FStar_Syntax_Syntax.mk (FStar_Syntax_Syntax.Tm_constant (FStar_Const.Const_bool (true)))) FStar_Pervasives_Native.None FStar_Range.dummyRange)


let exp_false_bool : (FStar_Syntax_Syntax.term', FStar_Syntax_Syntax.term') FStar_Syntax_Syntax.syntax = ((FStar_Syntax_Syntax.mk (FStar_Syntax_Syntax.Tm_constant (FStar_Const.Const_bool (false)))) FStar_Pervasives_Native.None FStar_Range.dummyRange)


let exp_unit : (FStar_Syntax_Syntax.term', FStar_Syntax_Syntax.term') FStar_Syntax_Syntax.syntax = ((FStar_Syntax_Syntax.mk (FStar_Syntax_Syntax.Tm_constant (FStar_Const.Const_unit))) FStar_Pervasives_Native.None FStar_Range.dummyRange)


let exp_int : Prims.string  ->  FStar_Syntax_Syntax.term = (fun s -> (FStar_Syntax_Syntax.mk (FStar_Syntax_Syntax.Tm_constant (FStar_Const.Const_int (((s), (FStar_Pervasives_Native.None))))) FStar_Pervasives_Native.None FStar_Range.dummyRange))


let exp_string : Prims.string  ->  FStar_Syntax_Syntax.term = (fun s -> (FStar_Syntax_Syntax.mk (FStar_Syntax_Syntax.Tm_constant (FStar_Const.Const_string (((s), (FStar_Range.dummyRange))))) FStar_Pervasives_Native.None FStar_Range.dummyRange))


let fvar_const : FStar_Ident.lident  ->  FStar_Syntax_Syntax.term = (fun l -> (FStar_Syntax_Syntax.fvar l FStar_Syntax_Syntax.Delta_constant FStar_Pervasives_Native.None))


let tand : FStar_Syntax_Syntax.term = (fvar_const FStar_Parser_Const.and_lid)


let tor : FStar_Syntax_Syntax.term = (fvar_const FStar_Parser_Const.or_lid)


let timp : FStar_Syntax_Syntax.term = (fvar_const FStar_Parser_Const.imp_lid)


let tiff : FStar_Syntax_Syntax.term = (fvar_const FStar_Parser_Const.iff_lid)


let t_bool : FStar_Syntax_Syntax.term = (fvar_const FStar_Parser_Const.bool_lid)


let t_false : FStar_Syntax_Syntax.term = (fvar_const FStar_Parser_Const.false_lid)


let t_true : FStar_Syntax_Syntax.term = (fvar_const FStar_Parser_Const.true_lid)


let b2t_v : FStar_Syntax_Syntax.term = (fvar_const FStar_Parser_Const.b2t_lid)


let t_not : FStar_Syntax_Syntax.term = (fvar_const FStar_Parser_Const.not_lid)


let mk_conj_opt : FStar_Syntax_Syntax.term FStar_Pervasives_Native.option  ->  FStar_Syntax_Syntax.term  ->  FStar_Syntax_Syntax.term FStar_Pervasives_Native.option = (fun phi1 phi2 -> (match (phi1) with
| FStar_Pervasives_Native.None -> begin
FStar_Pervasives_Native.Some (phi2)
end
| FStar_Pervasives_Native.Some (phi11) -> begin
(

let uu____3427 = (

let uu____3430 = (FStar_Range.union_ranges phi11.FStar_Syntax_Syntax.pos phi2.FStar_Syntax_Syntax.pos)
in (

let uu____3431 = (

let uu____3434 = (

let uu____3435 = (

let uu____3445 = (

let uu____3447 = (FStar_Syntax_Syntax.as_arg phi11)
in (

let uu____3448 = (

let uu____3450 = (FStar_Syntax_Syntax.as_arg phi2)
in (uu____3450)::[])
in (uu____3447)::uu____3448))
in ((tand), (uu____3445)))
in FStar_Syntax_Syntax.Tm_app (uu____3435))
in (FStar_Syntax_Syntax.mk uu____3434))
in (uu____3431 FStar_Pervasives_Native.None uu____3430)))
in FStar_Pervasives_Native.Some (uu____3427))
end))


let mk_binop = (fun op_t phi1 phi2 -> (

let uu____3485 = (FStar_Range.union_ranges phi1.FStar_Syntax_Syntax.pos phi2.FStar_Syntax_Syntax.pos)
in (

let uu____3486 = (

let uu____3489 = (

let uu____3490 = (

let uu____3500 = (

let uu____3502 = (FStar_Syntax_Syntax.as_arg phi1)
in (

let uu____3503 = (

let uu____3505 = (FStar_Syntax_Syntax.as_arg phi2)
in (uu____3505)::[])
in (uu____3502)::uu____3503))
in ((op_t), (uu____3500)))
in FStar_Syntax_Syntax.Tm_app (uu____3490))
in (FStar_Syntax_Syntax.mk uu____3489))
in (uu____3486 FStar_Pervasives_Native.None uu____3485))))


let mk_neg = (fun phi -> (

let uu____3526 = (

let uu____3529 = (

let uu____3530 = (

let uu____3540 = (

let uu____3542 = (FStar_Syntax_Syntax.as_arg phi)
in (uu____3542)::[])
in ((t_not), (uu____3540)))
in FStar_Syntax_Syntax.Tm_app (uu____3530))
in (FStar_Syntax_Syntax.mk uu____3529))
in (uu____3526 FStar_Pervasives_Native.None phi.FStar_Syntax_Syntax.pos)))


let mk_conj = (fun phi1 phi2 -> (mk_binop tand phi1 phi2))


let mk_conj_l : FStar_Syntax_Syntax.term Prims.list  ->  FStar_Syntax_Syntax.term = (fun phi -> (match (phi) with
| [] -> begin
(FStar_Syntax_Syntax.fvar FStar_Parser_Const.true_lid FStar_Syntax_Syntax.Delta_constant FStar_Pervasives_Native.None)
end
| (hd1)::tl1 -> begin
(FStar_List.fold_right mk_conj tl1 hd1)
end))


let mk_disj = (fun phi1 phi2 -> (mk_binop tor phi1 phi2))


let mk_disj_l : FStar_Syntax_Syntax.term Prims.list  ->  FStar_Syntax_Syntax.term = (fun phi -> (match (phi) with
| [] -> begin
t_false
end
| (hd1)::tl1 -> begin
(FStar_List.fold_right mk_disj tl1 hd1)
end))


let mk_imp : FStar_Syntax_Syntax.term  ->  FStar_Syntax_Syntax.term  ->  FStar_Syntax_Syntax.term = (fun phi1 phi2 -> (mk_binop timp phi1 phi2))


let mk_iff : FStar_Syntax_Syntax.term  ->  FStar_Syntax_Syntax.term  ->  FStar_Syntax_Syntax.term = (fun phi1 phi2 -> (mk_binop tiff phi1 phi2))


let b2t = (fun e -> (

let uu____3617 = (

let uu____3620 = (

let uu____3621 = (

let uu____3631 = (

let uu____3633 = (FStar_Syntax_Syntax.as_arg e)
in (uu____3633)::[])
in ((b2t_v), (uu____3631)))
in FStar_Syntax_Syntax.Tm_app (uu____3621))
in (FStar_Syntax_Syntax.mk uu____3620))
in (uu____3617 FStar_Pervasives_Native.None e.FStar_Syntax_Syntax.pos)))


let teq : FStar_Syntax_Syntax.term = (fvar_const FStar_Parser_Const.eq2_lid)


let mk_untyped_eq2 = (fun e1 e2 -> (

let uu____3657 = (FStar_Range.union_ranges e1.FStar_Syntax_Syntax.pos e2.FStar_Syntax_Syntax.pos)
in (

let uu____3658 = (

let uu____3661 = (

let uu____3662 = (

let uu____3672 = (

let uu____3674 = (FStar_Syntax_Syntax.as_arg e1)
in (

let uu____3675 = (

let uu____3677 = (FStar_Syntax_Syntax.as_arg e2)
in (uu____3677)::[])
in (uu____3674)::uu____3675))
in ((teq), (uu____3672)))
in FStar_Syntax_Syntax.Tm_app (uu____3662))
in (FStar_Syntax_Syntax.mk uu____3661))
in (uu____3658 FStar_Pervasives_Native.None uu____3657))))


let mk_eq2 : FStar_Syntax_Syntax.universe  ->  FStar_Syntax_Syntax.typ  ->  FStar_Syntax_Syntax.term  ->  FStar_Syntax_Syntax.term  ->  FStar_Syntax_Syntax.term = (fun u t e1 e2 -> (

let eq_inst = (FStar_Syntax_Syntax.mk_Tm_uinst teq ((u)::[]))
in (

let uu____3700 = (FStar_Range.union_ranges e1.FStar_Syntax_Syntax.pos e2.FStar_Syntax_Syntax.pos)
in (

let uu____3701 = (

let uu____3704 = (

let uu____3705 = (

let uu____3715 = (

let uu____3717 = (FStar_Syntax_Syntax.iarg t)
in (

let uu____3718 = (

let uu____3720 = (FStar_Syntax_Syntax.as_arg e1)
in (

let uu____3721 = (

let uu____3723 = (FStar_Syntax_Syntax.as_arg e2)
in (uu____3723)::[])
in (uu____3720)::uu____3721))
in (uu____3717)::uu____3718))
in ((eq_inst), (uu____3715)))
in FStar_Syntax_Syntax.Tm_app (uu____3705))
in (FStar_Syntax_Syntax.mk uu____3704))
in (uu____3701 FStar_Pervasives_Native.None uu____3700)))))


let mk_has_type = (fun t x t' -> (

let t_has_type = (fvar_const FStar_Parser_Const.has_type_lid)
in (

let t_has_type1 = (FStar_Syntax_Syntax.mk (FStar_Syntax_Syntax.Tm_uinst (((t_has_type), ((FStar_Syntax_Syntax.U_zero)::(FStar_Syntax_Syntax.U_zero)::[])))) FStar_Pervasives_Native.None FStar_Range.dummyRange)
in (

let uu____3761 = (

let uu____3764 = (

let uu____3765 = (

let uu____3775 = (

let uu____3777 = (FStar_Syntax_Syntax.iarg t)
in (

let uu____3778 = (

let uu____3780 = (FStar_Syntax_Syntax.as_arg x)
in (

let uu____3781 = (

let uu____3783 = (FStar_Syntax_Syntax.as_arg t')
in (uu____3783)::[])
in (uu____3780)::uu____3781))
in (uu____3777)::uu____3778))
in ((t_has_type1), (uu____3775)))
in FStar_Syntax_Syntax.Tm_app (uu____3765))
in (FStar_Syntax_Syntax.mk uu____3764))
in (uu____3761 FStar_Pervasives_Native.None FStar_Range.dummyRange)))))


let lex_t : FStar_Syntax_Syntax.term = (fvar_const FStar_Parser_Const.lex_t_lid)


let lex_top : FStar_Syntax_Syntax.term = (FStar_Syntax_Syntax.fvar FStar_Parser_Const.lextop_lid FStar_Syntax_Syntax.Delta_constant (FStar_Pervasives_Native.Some (FStar_Syntax_Syntax.Data_ctor)))


let lex_pair : FStar_Syntax_Syntax.term = (FStar_Syntax_Syntax.fvar FStar_Parser_Const.lexcons_lid FStar_Syntax_Syntax.Delta_constant (FStar_Pervasives_Native.Some (FStar_Syntax_Syntax.Data_ctor)))


let tforall : FStar_Syntax_Syntax.term = (FStar_Syntax_Syntax.fvar FStar_Parser_Const.forall_lid (FStar_Syntax_Syntax.Delta_defined_at_level ((Prims.parse_int "1"))) FStar_Pervasives_Native.None)


let t_haseq : FStar_Syntax_Syntax.term = (FStar_Syntax_Syntax.fvar FStar_Parser_Const.haseq_lid FStar_Syntax_Syntax.Delta_constant FStar_Pervasives_Native.None)


let lcomp_of_comp : (FStar_Syntax_Syntax.comp', Prims.unit) FStar_Syntax_Syntax.syntax  ->  FStar_Syntax_Syntax.lcomp = (fun c0 -> (

let uu____3802 = (match (c0.FStar_Syntax_Syntax.n) with
| FStar_Syntax_Syntax.Total (uu____3809) -> begin
((FStar_Parser_Const.effect_Tot_lid), ((FStar_Syntax_Syntax.TOTAL)::[]))
end
| FStar_Syntax_Syntax.GTotal (uu____3816) -> begin
((FStar_Parser_Const.effect_GTot_lid), ((FStar_Syntax_Syntax.SOMETRIVIAL)::[]))
end
| FStar_Syntax_Syntax.Comp (c) -> begin
((c.FStar_Syntax_Syntax.effect_name), (c.FStar_Syntax_Syntax.flags))
end)
in (match (uu____3802) with
| (eff_name, flags) -> begin
{FStar_Syntax_Syntax.eff_name = eff_name; FStar_Syntax_Syntax.res_typ = (comp_result c0); FStar_Syntax_Syntax.cflags = flags; FStar_Syntax_Syntax.comp = (fun uu____3829 -> c0)}
end)))


let mk_forall_aux = (fun fa x body -> (

let uu____3853 = (

let uu____3856 = (

let uu____3857 = (

let uu____3867 = (

let uu____3869 = (FStar_Syntax_Syntax.iarg x.FStar_Syntax_Syntax.sort)
in (

let uu____3870 = (

let uu____3872 = (

let uu____3873 = (

let uu____3874 = (

let uu____3875 = (FStar_Syntax_Syntax.mk_binder x)
in (uu____3875)::[])
in (

let uu____3876 = (

let uu____3883 = (

let uu____3889 = (

let uu____3890 = (FStar_Syntax_Syntax.mk_Total ktype0)
in (FStar_All.pipe_left lcomp_of_comp uu____3890))
in FStar_Util.Inl (uu____3889))
in FStar_Pervasives_Native.Some (uu____3883))
in (abs uu____3874 body uu____3876)))
in (FStar_Syntax_Syntax.as_arg uu____3873))
in (uu____3872)::[])
in (uu____3869)::uu____3870))
in ((fa), (uu____3867)))
in FStar_Syntax_Syntax.Tm_app (uu____3857))
in (FStar_Syntax_Syntax.mk uu____3856))
in (uu____3853 FStar_Pervasives_Native.None FStar_Range.dummyRange)))


let mk_forall_no_univ : FStar_Syntax_Syntax.bv  ->  FStar_Syntax_Syntax.typ  ->  FStar_Syntax_Syntax.typ = (fun x body -> (mk_forall_aux tforall x body))


let mk_forall : FStar_Syntax_Syntax.universe  ->  FStar_Syntax_Syntax.bv  ->  FStar_Syntax_Syntax.typ  ->  FStar_Syntax_Syntax.typ = (fun u x body -> (

let tforall1 = (FStar_Syntax_Syntax.mk_Tm_uinst tforall ((u)::[]))
in (mk_forall_aux tforall1 x body)))


let close_forall_no_univs : FStar_Syntax_Syntax.binder Prims.list  ->  FStar_Syntax_Syntax.typ  ->  FStar_Syntax_Syntax.typ = (fun bs f -> (FStar_List.fold_right (fun b f1 -> (

let uu____3940 = (FStar_Syntax_Syntax.is_null_binder b)
in (match (uu____3940) with
| true -> begin
f1
end
| uu____3941 -> begin
(mk_forall_no_univ (FStar_Pervasives_Native.fst b) f1)
end))) bs f))


let rec is_wild_pat = (fun p -> (match (p.FStar_Syntax_Syntax.v) with
| FStar_Syntax_Syntax.Pat_wild (uu____3953) -> begin
true
end
| uu____3954 -> begin
false
end))


let if_then_else = (fun b t1 t2 -> (

let then_branch = (

let uu____3997 = (FStar_Syntax_Syntax.withinfo (FStar_Syntax_Syntax.Pat_constant (FStar_Const.Const_bool (true))) FStar_Syntax_Syntax.tun.FStar_Syntax_Syntax.n t1.FStar_Syntax_Syntax.pos)
in ((uu____3997), (FStar_Pervasives_Native.None), (t1)))
in (

let else_branch = (

let uu____4020 = (FStar_Syntax_Syntax.withinfo (FStar_Syntax_Syntax.Pat_constant (FStar_Const.Const_bool (false))) FStar_Syntax_Syntax.tun.FStar_Syntax_Syntax.n t2.FStar_Syntax_Syntax.pos)
in ((uu____4020), (FStar_Pervasives_Native.None), (t2)))
in (

let uu____4032 = (

let uu____4033 = (FStar_Range.union_ranges t1.FStar_Syntax_Syntax.pos t2.FStar_Syntax_Syntax.pos)
in (FStar_Range.union_ranges b.FStar_Syntax_Syntax.pos uu____4033))
in (FStar_Syntax_Syntax.mk (FStar_Syntax_Syntax.Tm_match (((b), ((then_branch)::(else_branch)::[])))) FStar_Pervasives_Native.None uu____4032)))))


type qpats =
FStar_Syntax_Syntax.args Prims.list

type connective =
| QAll of (FStar_Syntax_Syntax.binders * qpats * FStar_Syntax_Syntax.typ)
| QEx of (FStar_Syntax_Syntax.binders * qpats * FStar_Syntax_Syntax.typ)
| BaseConn of (FStar_Ident.lident * FStar_Syntax_Syntax.args)


let uu___is_QAll : connective  ->  Prims.bool = (fun projectee -> (match (projectee) with
| QAll (_0) -> begin
true
end
| uu____4109 -> begin
false
end))


let __proj__QAll__item___0 : connective  ->  (FStar_Syntax_Syntax.binders * qpats * FStar_Syntax_Syntax.typ) = (fun projectee -> (match (projectee) with
| QAll (_0) -> begin
_0
end))


let uu___is_QEx : connective  ->  Prims.bool = (fun projectee -> (match (projectee) with
| QEx (_0) -> begin
true
end
| uu____4133 -> begin
false
end))


let __proj__QEx__item___0 : connective  ->  (FStar_Syntax_Syntax.binders * qpats * FStar_Syntax_Syntax.typ) = (fun projectee -> (match (projectee) with
| QEx (_0) -> begin
_0
end))


let uu___is_BaseConn : connective  ->  Prims.bool = (fun projectee -> (match (projectee) with
| BaseConn (_0) -> begin
true
end
| uu____4156 -> begin
false
end))


let __proj__BaseConn__item___0 : connective  ->  (FStar_Ident.lident * FStar_Syntax_Syntax.args) = (fun projectee -> (match (projectee) with
| BaseConn (_0) -> begin
_0
end))


let destruct_typ_as_formula : FStar_Syntax_Syntax.term  ->  connective FStar_Pervasives_Native.option = (fun f -> (

let rec unmeta_monadic = (fun f1 -> (

let f2 = (FStar_Syntax_Subst.compress f1)
in (match (f2.FStar_Syntax_Syntax.n) with
| FStar_Syntax_Syntax.Tm_meta (t, FStar_Syntax_Syntax.Meta_monadic (uu____4181)) -> begin
(unmeta_monadic t)
end
| FStar_Syntax_Syntax.Tm_meta (t, FStar_Syntax_Syntax.Meta_monadic_lift (uu____4191)) -> begin
(unmeta_monadic t)
end
| uu____4201 -> begin
f2
end)))
in (

let destruct_base_conn = (fun f1 -> (

let connectives = (((FStar_Parser_Const.true_lid), ((Prims.parse_int "0"))))::(((FStar_Parser_Const.false_lid), ((Prims.parse_int "0"))))::(((FStar_Parser_Const.and_lid), ((Prims.parse_int "2"))))::(((FStar_Parser_Const.or_lid), ((Prims.parse_int "2"))))::(((FStar_Parser_Const.imp_lid), ((Prims.parse_int "2"))))::(((FStar_Parser_Const.iff_lid), ((Prims.parse_int "2"))))::(((FStar_Parser_Const.ite_lid), ((Prims.parse_int "3"))))::(((FStar_Parser_Const.not_lid), ((Prims.parse_int "1"))))::(((FStar_Parser_Const.eq2_lid), ((Prims.parse_int "3"))))::(((FStar_Parser_Const.eq2_lid), ((Prims.parse_int "2"))))::(((FStar_Parser_Const.eq3_lid), ((Prims.parse_int "4"))))::(((FStar_Parser_Const.eq3_lid), ((Prims.parse_int "2"))))::[]
in (

let rec aux = (fun f2 uu____4246 -> (match (uu____4246) with
| (lid, arity) -> begin
(

let uu____4252 = (

let uu____4262 = (unmeta_monadic f2)
in (head_and_args uu____4262))
in (match (uu____4252) with
| (t, args) -> begin
(

let t1 = (un_uinst t)
in (

let uu____4281 = ((is_constructor t1 lid) && ((FStar_List.length args) = arity))
in (match (uu____4281) with
| true -> begin
FStar_Pervasives_Native.Some (BaseConn (((lid), (args))))
end
| uu____4296 -> begin
FStar_Pervasives_Native.None
end)))
end))
end))
in (FStar_Util.find_map connectives (aux f1)))))
in (

let patterns = (fun t -> (

let t1 = (FStar_Syntax_Subst.compress t)
in (match (t1.FStar_Syntax_Syntax.n) with
| FStar_Syntax_Syntax.Tm_meta (t2, FStar_Syntax_Syntax.Meta_pattern (pats)) -> begin
(

let uu____4332 = (FStar_Syntax_Subst.compress t2)
in ((pats), (uu____4332)))
end
| uu____4339 -> begin
(

let uu____4340 = (FStar_Syntax_Subst.compress t1)
in (([]), (uu____4340)))
end)))
in (

let destruct_q_conn = (fun t -> (

let is_q = (fun fa fv -> (match (fa) with
| true -> begin
(is_forall fv.FStar_Syntax_Syntax.fv_name.FStar_Syntax_Syntax.v)
end
| uu____4368 -> begin
(is_exists fv.FStar_Syntax_Syntax.fv_name.FStar_Syntax_Syntax.v)
end))
in (

let flat = (fun t1 -> (

let uu____4382 = (head_and_args t1)
in (match (uu____4382) with
| (t2, args) -> begin
(

let uu____4413 = (un_uinst t2)
in (

let uu____4414 = (FStar_All.pipe_right args (FStar_List.map (fun uu____4430 -> (match (uu____4430) with
| (t3, imp) -> begin
(

let uu____4437 = (unascribe t3)
in ((uu____4437), (imp)))
end))))
in ((uu____4413), (uu____4414))))
end)))
in (

let rec aux = (fun qopt out t1 -> (

let uu____4460 = (

let uu____4469 = (flat t1)
in ((qopt), (uu____4469)))
in (match (uu____4460) with
| (FStar_Pervasives_Native.Some (fa), ({FStar_Syntax_Syntax.n = FStar_Syntax_Syntax.Tm_fvar (tc); FStar_Syntax_Syntax.tk = uu____4484; FStar_Syntax_Syntax.pos = uu____4485; FStar_Syntax_Syntax.vars = uu____4486}, (({FStar_Syntax_Syntax.n = FStar_Syntax_Syntax.Tm_abs ((b)::[], t2, uu____4489); FStar_Syntax_Syntax.tk = uu____4490; FStar_Syntax_Syntax.pos = uu____4491; FStar_Syntax_Syntax.vars = uu____4492}, uu____4493))::[])) when (is_q fa tc) -> begin
(aux qopt ((b)::out) t2)
end
| (FStar_Pervasives_Native.Some (fa), ({FStar_Syntax_Syntax.n = FStar_Syntax_Syntax.Tm_fvar (tc); FStar_Syntax_Syntax.tk = uu____4554; FStar_Syntax_Syntax.pos = uu____4555; FStar_Syntax_Syntax.vars = uu____4556}, (uu____4557)::(({FStar_Syntax_Syntax.n = FStar_Syntax_Syntax.Tm_abs ((b)::[], t2, uu____4560); FStar_Syntax_Syntax.tk = uu____4561; FStar_Syntax_Syntax.pos = uu____4562; FStar_Syntax_Syntax.vars = uu____4563}, uu____4564))::[])) when (is_q fa tc) -> begin
(aux qopt ((b)::out) t2)
end
| (FStar_Pervasives_Native.None, ({FStar_Syntax_Syntax.n = FStar_Syntax_Syntax.Tm_fvar (tc); FStar_Syntax_Syntax.tk = uu____4632; FStar_Syntax_Syntax.pos = uu____4633; FStar_Syntax_Syntax.vars = uu____4634}, (({FStar_Syntax_Syntax.n = FStar_Syntax_Syntax.Tm_abs ((b)::[], t2, uu____4637); FStar_Syntax_Syntax.tk = uu____4638; FStar_Syntax_Syntax.pos = uu____4639; FStar_Syntax_Syntax.vars = uu____4640}, uu____4641))::[])) when (is_qlid tc.FStar_Syntax_Syntax.fv_name.FStar_Syntax_Syntax.v) -> begin
(aux (FStar_Pervasives_Native.Some ((is_forall tc.FStar_Syntax_Syntax.fv_name.FStar_Syntax_Syntax.v))) ((b)::out) t2)
end
| (FStar_Pervasives_Native.None, ({FStar_Syntax_Syntax.n = FStar_Syntax_Syntax.Tm_fvar (tc); FStar_Syntax_Syntax.tk = uu____4709; FStar_Syntax_Syntax.pos = uu____4710; FStar_Syntax_Syntax.vars = uu____4711}, (uu____4712)::(({FStar_Syntax_Syntax.n = FStar_Syntax_Syntax.Tm_abs ((b)::[], t2, uu____4715); FStar_Syntax_Syntax.tk = uu____4716; FStar_Syntax_Syntax.pos = uu____4717; FStar_Syntax_Syntax.vars = uu____4718}, uu____4719))::[])) when (is_qlid tc.FStar_Syntax_Syntax.fv_name.FStar_Syntax_Syntax.v) -> begin
(aux (FStar_Pervasives_Native.Some ((is_forall tc.FStar_Syntax_Syntax.fv_name.FStar_Syntax_Syntax.v))) ((b)::out) t2)
end
| (FStar_Pervasives_Native.Some (b), uu____4795) -> begin
(

let bs = (FStar_List.rev out)
in (

let uu____4813 = (FStar_Syntax_Subst.open_term bs t1)
in (match (uu____4813) with
| (bs1, t2) -> begin
(

let uu____4819 = (patterns t2)
in (match (uu____4819) with
| (pats, body) -> begin
(match (b) with
| true -> begin
FStar_Pervasives_Native.Some (QAll (((bs1), (pats), (body))))
end
| uu____4850 -> begin
FStar_Pervasives_Native.Some (QEx (((bs1), (pats), (body))))
end)
end))
end)))
end
| uu____4857 -> begin
FStar_Pervasives_Native.None
end)))
in (aux FStar_Pervasives_Native.None [] t)))))
in (

let phi = (unmeta_monadic f)
in (

let uu____4869 = (destruct_base_conn phi)
in (match (uu____4869) with
| FStar_Pervasives_Native.Some (b) -> begin
FStar_Pervasives_Native.Some (b)
end
| FStar_Pervasives_Native.None -> begin
(destruct_q_conn phi)
end))))))))


let action_as_lb : FStar_Ident.lident  ->  FStar_Syntax_Syntax.action  ->  FStar_Syntax_Syntax.sigelt = (fun eff_lid a -> (

let lb = (

let uu____4880 = (

let uu____4883 = (FStar_Syntax_Syntax.lid_as_fv a.FStar_Syntax_Syntax.action_name FStar_Syntax_Syntax.Delta_equational FStar_Pervasives_Native.None)
in FStar_Util.Inr (uu____4883))
in (

let uu____4884 = (

let uu____4885 = (FStar_Syntax_Syntax.mk_Total a.FStar_Syntax_Syntax.action_typ)
in (arrow a.FStar_Syntax_Syntax.action_params uu____4885))
in (

let uu____4888 = (abs a.FStar_Syntax_Syntax.action_params a.FStar_Syntax_Syntax.action_defn FStar_Pervasives_Native.None)
in (close_univs_and_mk_letbinding FStar_Pervasives_Native.None uu____4880 a.FStar_Syntax_Syntax.action_univs uu____4884 FStar_Parser_Const.effect_Tot_lid uu____4888))))
in {FStar_Syntax_Syntax.sigel = FStar_Syntax_Syntax.Sig_let (((((false), ((lb)::[]))), ((a.FStar_Syntax_Syntax.action_name)::[]), ([]))); FStar_Syntax_Syntax.sigrng = a.FStar_Syntax_Syntax.action_defn.FStar_Syntax_Syntax.pos; FStar_Syntax_Syntax.sigquals = (FStar_Syntax_Syntax.Visible_default)::(FStar_Syntax_Syntax.Action (eff_lid))::[]; FStar_Syntax_Syntax.sigmeta = FStar_Syntax_Syntax.default_sigmeta}))


let mk_reify = (fun t -> (

let reify_ = (FStar_Syntax_Syntax.mk (FStar_Syntax_Syntax.Tm_constant (FStar_Const.Const_reify)) FStar_Pervasives_Native.None t.FStar_Syntax_Syntax.pos)
in (

let uu____4921 = (

let uu____4924 = (

let uu____4925 = (

let uu____4935 = (

let uu____4937 = (FStar_Syntax_Syntax.as_arg t)
in (uu____4937)::[])
in ((reify_), (uu____4935)))
in FStar_Syntax_Syntax.Tm_app (uu____4925))
in (FStar_Syntax_Syntax.mk uu____4924))
in (uu____4921 FStar_Pervasives_Native.None t.FStar_Syntax_Syntax.pos))))


let rec delta_qualifier : FStar_Syntax_Syntax.term  ->  FStar_Syntax_Syntax.delta_depth = (fun t -> (

let t1 = (FStar_Syntax_Subst.compress t)
in (match (t1.FStar_Syntax_Syntax.n) with
| FStar_Syntax_Syntax.Tm_delayed (uu____4953) -> begin
(failwith "Impossible")
end
| FStar_Syntax_Syntax.Tm_fvar (fv) -> begin
fv.FStar_Syntax_Syntax.fv_delta
end
| FStar_Syntax_Syntax.Tm_bvar (uu____4975) -> begin
FStar_Syntax_Syntax.Delta_equational
end
| FStar_Syntax_Syntax.Tm_name (uu____4976) -> begin
FStar_Syntax_Syntax.Delta_equational
end
| FStar_Syntax_Syntax.Tm_match (uu____4977) -> begin
FStar_Syntax_Syntax.Delta_equational
end
| FStar_Syntax_Syntax.Tm_uvar (uu____4993) -> begin
FStar_Syntax_Syntax.Delta_equational
end
| FStar_Syntax_Syntax.Tm_unknown -> begin
FStar_Syntax_Syntax.Delta_equational
end
| FStar_Syntax_Syntax.Tm_type (uu____5002) -> begin
FStar_Syntax_Syntax.Delta_constant
end
| FStar_Syntax_Syntax.Tm_constant (uu____5003) -> begin
FStar_Syntax_Syntax.Delta_constant
end
| FStar_Syntax_Syntax.Tm_arrow (uu____5004) -> begin
FStar_Syntax_Syntax.Delta_constant
end
| FStar_Syntax_Syntax.Tm_uinst (t2, uu____5013) -> begin
(delta_qualifier t2)
end
| FStar_Syntax_Syntax.Tm_refine ({FStar_Syntax_Syntax.ppname = uu____5018; FStar_Syntax_Syntax.index = uu____5019; FStar_Syntax_Syntax.sort = t2}, uu____5021) -> begin
(delta_qualifier t2)
end
| FStar_Syntax_Syntax.Tm_meta (t2, uu____5029) -> begin
(delta_qualifier t2)
end
| FStar_Syntax_Syntax.Tm_ascribed (t2, uu____5035, uu____5036) -> begin
(delta_qualifier t2)
end
| FStar_Syntax_Syntax.Tm_app (t2, uu____5066) -> begin
(delta_qualifier t2)
end
| FStar_Syntax_Syntax.Tm_abs (uu____5081, t2, uu____5083) -> begin
(delta_qualifier t2)
end
| FStar_Syntax_Syntax.Tm_let (uu____5106, t2) -> begin
(delta_qualifier t2)
end)))


let rec incr_delta_depth : FStar_Syntax_Syntax.delta_depth  ->  FStar_Syntax_Syntax.delta_depth = (fun d -> (match (d) with
| FStar_Syntax_Syntax.Delta_equational -> begin
d
end
| FStar_Syntax_Syntax.Delta_constant -> begin
FStar_Syntax_Syntax.Delta_defined_at_level ((Prims.parse_int "1"))
end
| FStar_Syntax_Syntax.Delta_defined_at_level (i) -> begin
FStar_Syntax_Syntax.Delta_defined_at_level ((i + (Prims.parse_int "1")))
end
| FStar_Syntax_Syntax.Delta_abstract (d1) -> begin
(incr_delta_depth d1)
end))


let incr_delta_qualifier : FStar_Syntax_Syntax.term  ->  FStar_Syntax_Syntax.delta_depth = (fun t -> (

let uu____5126 = (delta_qualifier t)
in (incr_delta_depth uu____5126)))


let is_unknown : FStar_Syntax_Syntax.term  ->  Prims.bool = (fun t -> (

let uu____5130 = (

let uu____5131 = (FStar_Syntax_Subst.compress t)
in uu____5131.FStar_Syntax_Syntax.n)
in (match (uu____5130) with
| FStar_Syntax_Syntax.Tm_unknown -> begin
true
end
| uu____5134 -> begin
false
end)))


let rec list_elements : FStar_Syntax_Syntax.term  ->  FStar_Syntax_Syntax.term Prims.list FStar_Pervasives_Native.option = (fun e -> (

let uu____5142 = (

let uu____5152 = (unmeta e)
in (head_and_args uu____5152))
in (match (uu____5142) with
| (head1, args) -> begin
(

let uu____5171 = (

let uu____5179 = (

let uu____5180 = (un_uinst head1)
in uu____5180.FStar_Syntax_Syntax.n)
in ((uu____5179), (args)))
in (match (uu____5171) with
| (FStar_Syntax_Syntax.Tm_fvar (fv), uu____5191) when (FStar_Syntax_Syntax.fv_eq_lid fv FStar_Parser_Const.nil_lid) -> begin
FStar_Pervasives_Native.Some ([])
end
| (FStar_Syntax_Syntax.Tm_fvar (fv), (uu____5204)::((hd1, uu____5206))::((tl1, uu____5208))::[]) when (FStar_Syntax_Syntax.fv_eq_lid fv FStar_Parser_Const.cons_lid) -> begin
(

let uu____5242 = (

let uu____5246 = (

let uu____5250 = (list_elements tl1)
in (FStar_Util.must uu____5250))
in (hd1)::uu____5246)
in FStar_Pervasives_Native.Some (uu____5242))
end
| uu____5259 -> begin
FStar_Pervasives_Native.None
end))
end)))


let rec apply_last = (fun f l -> (match (l) with
| [] -> begin
(failwith "apply_last: got empty list")
end
| (a)::[] -> begin
(

let uu____5290 = (f a)
in (uu____5290)::[])
end
| (x)::xs -> begin
(

let uu____5294 = (apply_last f xs)
in (x)::uu____5294)
end))


let dm4f_lid : FStar_Syntax_Syntax.eff_decl  ->  Prims.string  ->  FStar_Ident.lident = (fun ed name -> (

let p = (FStar_Ident.path_of_lid ed.FStar_Syntax_Syntax.mname)
in (

let p' = (apply_last (fun s -> (Prims.strcat "_dm4f_" (Prims.strcat s (Prims.strcat "_" name)))) p)
in (FStar_Ident.lid_of_path p' FStar_Range.dummyRange))))


let rec mk_list : FStar_Syntax_Syntax.term  ->  FStar_Range.range  ->  FStar_Syntax_Syntax.term Prims.list  ->  FStar_Syntax_Syntax.term = (fun typ rng l -> (

let ctor = (fun l1 -> (

let uu____5324 = (

let uu____5327 = (

let uu____5328 = (FStar_Syntax_Syntax.lid_as_fv l1 FStar_Syntax_Syntax.Delta_constant (FStar_Pervasives_Native.Some (FStar_Syntax_Syntax.Data_ctor)))
in FStar_Syntax_Syntax.Tm_fvar (uu____5328))
in (FStar_Syntax_Syntax.mk uu____5327))
in (uu____5324 FStar_Pervasives_Native.None rng)))
in (

let cons1 = (fun args pos -> (

let uu____5346 = (

let uu____5347 = (

let uu____5348 = (ctor FStar_Parser_Const.cons_lid)
in (FStar_Syntax_Syntax.mk_Tm_uinst uu____5348 ((FStar_Syntax_Syntax.U_zero)::[])))
in (FStar_Syntax_Syntax.mk_Tm_app uu____5347 args))
in (uu____5346 FStar_Pervasives_Native.None pos)))
in (

let nil = (fun args pos -> (

let uu____5362 = (

let uu____5363 = (

let uu____5364 = (ctor FStar_Parser_Const.nil_lid)
in (FStar_Syntax_Syntax.mk_Tm_uinst uu____5364 ((FStar_Syntax_Syntax.U_zero)::[])))
in (FStar_Syntax_Syntax.mk_Tm_app uu____5363 args))
in (uu____5362 FStar_Pervasives_Native.None pos)))
in (

let uu____5369 = (

let uu____5370 = (

let uu____5371 = (FStar_Syntax_Syntax.iarg typ)
in (uu____5371)::[])
in (nil uu____5370 rng))
in (FStar_List.fold_right (fun t a -> (

let uu____5374 = (

let uu____5375 = (FStar_Syntax_Syntax.iarg typ)
in (

let uu____5376 = (

let uu____5378 = (FStar_Syntax_Syntax.as_arg t)
in (

let uu____5379 = (

let uu____5381 = (FStar_Syntax_Syntax.as_arg a)
in (uu____5381)::[])
in (uu____5378)::uu____5379))
in (uu____5375)::uu____5376))
in (cons1 uu____5374 t.FStar_Syntax_Syntax.pos))) l uu____5369))))))


let rec eqlist = (fun eq1 xs ys -> (match (((xs), (ys))) with
| ([], []) -> begin
true
end
| ((x)::xs1, (y)::ys1) -> begin
((eq1 x y) && (eqlist eq1 xs1 ys1))
end
| uu____5425 -> begin
false
end))


let eqsum = (fun e1 e2 x y -> (match (((x), (y))) with
| (FStar_Util.Inl (x1), FStar_Util.Inl (y1)) -> begin
(e1 x1 y1)
end
| (FStar_Util.Inr (x1), FStar_Util.Inr (y1)) -> begin
(e2 x1 y1)
end
| uu____5498 -> begin
false
end))


let eqprod = (fun e1 e2 x y -> (match (((x), (y))) with
| ((x1, x2), (y1, y2)) -> begin
((e1 x1 y1) && (e2 x2 y2))
end))


let eqopt = (fun e x y -> (match (((x), (y))) with
| (FStar_Pervasives_Native.Some (x1), FStar_Pervasives_Native.Some (y1)) -> begin
(e x1 y1)
end
| uu____5606 -> begin
false
end))


let rec term_eq : FStar_Syntax_Syntax.term  ->  FStar_Syntax_Syntax.term  ->  Prims.bool = (fun t1 t2 -> (

let uu____5699 = (

let uu____5702 = (

let uu____5703 = (FStar_Syntax_Subst.compress t1)
in uu____5703.FStar_Syntax_Syntax.n)
in (

let uu____5706 = (

let uu____5707 = (FStar_Syntax_Subst.compress t2)
in uu____5707.FStar_Syntax_Syntax.n)
in ((uu____5702), (uu____5706))))
in (match (uu____5699) with
| (FStar_Syntax_Syntax.Tm_bvar (x), FStar_Syntax_Syntax.Tm_bvar (y)) -> begin
(x.FStar_Syntax_Syntax.index = y.FStar_Syntax_Syntax.index)
end
| (FStar_Syntax_Syntax.Tm_name (x), FStar_Syntax_Syntax.Tm_name (y)) -> begin
(FStar_Syntax_Syntax.bv_eq x y)
end
| (FStar_Syntax_Syntax.Tm_fvar (x), FStar_Syntax_Syntax.Tm_fvar (y)) -> begin
(FStar_Syntax_Syntax.fv_eq x y)
end
| (FStar_Syntax_Syntax.Tm_constant (x), FStar_Syntax_Syntax.Tm_constant (y)) -> begin
(x = y)
end
| (FStar_Syntax_Syntax.Tm_type (x), FStar_Syntax_Syntax.Tm_type (y)) -> begin
(x = y)
end
| (FStar_Syntax_Syntax.Tm_abs (b1, t11, k1), FStar_Syntax_Syntax.Tm_abs (b2, t21, k2)) -> begin
((eqlist binder_eq b1 b2) && (term_eq t11 t21))
end
| (FStar_Syntax_Syntax.Tm_app (f1, a1), FStar_Syntax_Syntax.Tm_app (f2, a2)) -> begin
((term_eq f1 f2) && (eqlist arg_eq a1 a2))
end
| (FStar_Syntax_Syntax.Tm_arrow (b1, c1), FStar_Syntax_Syntax.Tm_arrow (b2, c2)) -> begin
((eqlist binder_eq b1 b2) && (comp_eq c1 c2))
end
| (FStar_Syntax_Syntax.Tm_refine (b1, t11), FStar_Syntax_Syntax.Tm_refine (b2, t21)) -> begin
((FStar_Syntax_Syntax.bv_eq b1 b2) && (term_eq t11 t21))
end
| (FStar_Syntax_Syntax.Tm_match (t11, bs1), FStar_Syntax_Syntax.Tm_match (t21, bs2)) -> begin
((term_eq t11 t21) && (eqlist branch_eq bs1 bs2))
end
| (uu____5912, uu____5913) -> begin
false
end)))
and arg_eq : ((FStar_Syntax_Syntax.term', FStar_Syntax_Syntax.term') FStar_Syntax_Syntax.syntax * FStar_Syntax_Syntax.aqual)  ->  ((FStar_Syntax_Syntax.term', FStar_Syntax_Syntax.term') FStar_Syntax_Syntax.syntax * FStar_Syntax_Syntax.aqual)  ->  Prims.bool = (fun a1 a2 -> (eqprod term_eq (fun q1 q2 -> (q1 = q2)) a1 a2))
and binder_eq : (FStar_Syntax_Syntax.bv * FStar_Syntax_Syntax.aqual)  ->  (FStar_Syntax_Syntax.bv * FStar_Syntax_Syntax.aqual)  ->  Prims.bool = (fun b1 b2 -> (eqprod (fun b11 b21 -> (term_eq b11.FStar_Syntax_Syntax.sort b21.FStar_Syntax_Syntax.sort)) (fun q1 q2 -> (q1 = q2)) b1 b2))
and lcomp_eq = (fun c1 c2 -> false)
and residual_eq = (fun r1 r2 -> false)
and comp_eq : (FStar_Syntax_Syntax.comp', Prims.unit) FStar_Syntax_Syntax.syntax  ->  (FStar_Syntax_Syntax.comp', Prims.unit) FStar_Syntax_Syntax.syntax  ->  Prims.bool = (fun c1 c2 -> (match (((c1.FStar_Syntax_Syntax.n), (c2.FStar_Syntax_Syntax.n))) with
| (FStar_Syntax_Syntax.Total (t1, u1), FStar_Syntax_Syntax.Total (t2, u2)) -> begin
(term_eq t1 t2)
end
| (FStar_Syntax_Syntax.GTotal (t1, u1), FStar_Syntax_Syntax.GTotal (t2, u2)) -> begin
(term_eq t1 t2)
end
| (FStar_Syntax_Syntax.Comp (c11), FStar_Syntax_Syntax.Comp (c21)) -> begin
(((((c11.FStar_Syntax_Syntax.comp_univs = c21.FStar_Syntax_Syntax.comp_univs) && (c11.FStar_Syntax_Syntax.effect_name = c21.FStar_Syntax_Syntax.effect_name)) && (term_eq c11.FStar_Syntax_Syntax.result_typ c21.FStar_Syntax_Syntax.result_typ)) && (eqlist arg_eq c11.FStar_Syntax_Syntax.effect_args c21.FStar_Syntax_Syntax.effect_args)) && (eq_flags c11.FStar_Syntax_Syntax.flags c21.FStar_Syntax_Syntax.flags))
end
| (uu____5984, uu____5985) -> begin
false
end))
and eq_flags : FStar_Syntax_Syntax.cflags Prims.list  ->  FStar_Syntax_Syntax.cflags Prims.list  ->  Prims.bool = (fun f1 f2 -> false)
and branch_eq : ((FStar_Syntax_Syntax.pat', FStar_Syntax_Syntax.term') FStar_Syntax_Syntax.withinfo_t * (FStar_Syntax_Syntax.term', FStar_Syntax_Syntax.term') FStar_Syntax_Syntax.syntax FStar_Pervasives_Native.option * (FStar_Syntax_Syntax.term', FStar_Syntax_Syntax.term') FStar_Syntax_Syntax.syntax)  ->  ((FStar_Syntax_Syntax.pat', FStar_Syntax_Syntax.term') FStar_Syntax_Syntax.withinfo_t * (FStar_Syntax_Syntax.term', FStar_Syntax_Syntax.term') FStar_Syntax_Syntax.syntax FStar_Pervasives_Native.option * (FStar_Syntax_Syntax.term', FStar_Syntax_Syntax.term') FStar_Syntax_Syntax.syntax)  ->  Prims.bool = (fun uu____5990 uu____5991 -> (match (((uu____5990), (uu____5991))) with
| ((p1, w1, t1), (p2, w2, t2)) -> begin
false
end))


let rec bottom_fold : (FStar_Syntax_Syntax.term  ->  FStar_Syntax_Syntax.term)  ->  FStar_Syntax_Syntax.term  ->  FStar_Syntax_Syntax.term = (fun f t -> (

let ff = (bottom_fold f)
in (

let tn = (

let uu____6101 = (un_uinst t)
in uu____6101.FStar_Syntax_Syntax.n)
in (

let tn1 = (match (tn) with
| FStar_Syntax_Syntax.Tm_app (f1, args) -> begin
(

let uu____6121 = (

let uu____6131 = (ff f1)
in (

let uu____6132 = (FStar_List.map (fun uu____6140 -> (match (uu____6140) with
| (a, q) -> begin
(

let uu____6147 = (ff a)
in ((uu____6147), (q)))
end)) args)
in ((uu____6131), (uu____6132))))
in FStar_Syntax_Syntax.Tm_app (uu____6121))
end
| FStar_Syntax_Syntax.Tm_abs (bs, t1, k) -> begin
(

let uu____6176 = (FStar_Syntax_Subst.open_term bs t1)
in (match (uu____6176) with
| (bs1, t') -> begin
(

let t'' = (ff t')
in (

let uu____6182 = (

let uu____6197 = (FStar_Syntax_Subst.close bs1 t'')
in ((bs1), (uu____6197), (k)))
in FStar_Syntax_Syntax.Tm_abs (uu____6182)))
end))
end
| FStar_Syntax_Syntax.Tm_arrow (bs, k) -> begin
tn
end
| uu____6216 -> begin
tn
end)
in (f (

let uu___168_6217 = t
in {FStar_Syntax_Syntax.n = tn1; FStar_Syntax_Syntax.tk = uu___168_6217.FStar_Syntax_Syntax.tk; FStar_Syntax_Syntax.pos = uu___168_6217.FStar_Syntax_Syntax.pos; FStar_Syntax_Syntax.vars = uu___168_6217.FStar_Syntax_Syntax.vars}))))))



=======
let qual_id: FStar_Ident.lident -> FStar_Ident.ident -> FStar_Ident.lident =
  fun lid  ->
    fun id  ->
      let uu____9 =
        FStar_Ident.lid_of_ids
          (FStar_List.append lid.FStar_Ident.ns [lid.FStar_Ident.ident; id]) in
      FStar_Ident.set_lid_range uu____9 id.FStar_Ident.idRange
let mk_discriminator: FStar_Ident.lident -> FStar_Ident.lident =
  fun lid  ->
    FStar_Ident.lid_of_ids
      (FStar_List.append lid.FStar_Ident.ns
         [FStar_Ident.mk_ident
            ((Prims.strcat FStar_Ident.reserved_prefix
                (Prims.strcat "is_"
                   (lid.FStar_Ident.ident).FStar_Ident.idText)),
              ((lid.FStar_Ident.ident).FStar_Ident.idRange))])
let is_name: FStar_Ident.lident -> Prims.bool =
  fun lid  ->
    let c =
      FStar_Util.char_at (lid.FStar_Ident.ident).FStar_Ident.idText
        (Prims.parse_int "0") in
    FStar_Util.is_upper c
let arg_of_non_null_binder:
  'Auu____23 .
    (FStar_Syntax_Syntax.bv,'Auu____23) FStar_Pervasives_Native.tuple2 ->
      (FStar_Syntax_Syntax.term,'Auu____23) FStar_Pervasives_Native.tuple2
  =
  fun uu____35  ->
    match uu____35 with
    | (b,imp) ->
        let uu____42 = FStar_Syntax_Syntax.bv_to_name b in (uu____42, imp)
let args_of_non_null_binders:
  FStar_Syntax_Syntax.binders ->
    (FStar_Syntax_Syntax.term,FStar_Syntax_Syntax.aqual)
      FStar_Pervasives_Native.tuple2 Prims.list
  =
  fun binders  ->
    FStar_All.pipe_right binders
      (FStar_List.collect
         (fun b  ->
            let uu____66 = FStar_Syntax_Syntax.is_null_binder b in
            if uu____66
            then []
            else (let uu____78 = arg_of_non_null_binder b in [uu____78])))
let args_of_binders:
  FStar_Syntax_Syntax.binders ->
    (FStar_Syntax_Syntax.binders,FStar_Syntax_Syntax.args)
      FStar_Pervasives_Native.tuple2
  =
  fun binders  ->
    let uu____103 =
      FStar_All.pipe_right binders
        (FStar_List.map
           (fun b  ->
              let uu____149 = FStar_Syntax_Syntax.is_null_binder b in
              if uu____149
              then
                let b1 =
                  let uu____167 =
                    FStar_Syntax_Syntax.new_bv FStar_Pervasives_Native.None
                      (FStar_Pervasives_Native.fst b).FStar_Syntax_Syntax.sort in
                  (uu____167, (FStar_Pervasives_Native.snd b)) in
                let uu____168 = arg_of_non_null_binder b1 in (b1, uu____168)
              else
                (let uu____182 = arg_of_non_null_binder b in (b, uu____182)))) in
    FStar_All.pipe_right uu____103 FStar_List.unzip
let name_binders:
  FStar_Syntax_Syntax.binder Prims.list ->
    (FStar_Syntax_Syntax.bv,FStar_Syntax_Syntax.aqual)
      FStar_Pervasives_Native.tuple2 Prims.list
  =
  fun binders  ->
    FStar_All.pipe_right binders
      (FStar_List.mapi
         (fun i  ->
            fun b  ->
              let uu____265 = FStar_Syntax_Syntax.is_null_binder b in
              if uu____265
              then
                let uu____270 = b in
                match uu____270 with
                | (a,imp) ->
                    let b1 =
                      let uu____278 =
                        let uu____279 = FStar_Util.string_of_int i in
                        Prims.strcat "_" uu____279 in
                      FStar_Ident.id_of_text uu____278 in
                    let b2 =
                      {
                        FStar_Syntax_Syntax.ppname = b1;
                        FStar_Syntax_Syntax.index = (Prims.parse_int "0");
                        FStar_Syntax_Syntax.sort =
                          (a.FStar_Syntax_Syntax.sort)
                      } in
                    (b2, imp)
              else b))
let name_function_binders:
  FStar_Syntax_Syntax.term' FStar_Syntax_Syntax.syntax ->
    FStar_Syntax_Syntax.term' FStar_Syntax_Syntax.syntax
  =
  fun t  ->
    match t.FStar_Syntax_Syntax.n with
    | FStar_Syntax_Syntax.Tm_arrow (binders,comp) ->
        let uu____312 =
          let uu____315 =
            let uu____316 =
              let uu____329 = name_binders binders in (uu____329, comp) in
            FStar_Syntax_Syntax.Tm_arrow uu____316 in
          FStar_Syntax_Syntax.mk uu____315 in
        uu____312 FStar_Pervasives_Native.None t.FStar_Syntax_Syntax.pos
    | uu____347 -> t
let null_binders_of_tks:
  (FStar_Syntax_Syntax.typ,FStar_Syntax_Syntax.aqual)
    FStar_Pervasives_Native.tuple2 Prims.list -> FStar_Syntax_Syntax.binders
  =
  fun tks  ->
    FStar_All.pipe_right tks
      (FStar_List.map
         (fun uu____388  ->
            match uu____388 with
            | (t,imp) ->
                let uu____399 =
                  let uu____400 = FStar_Syntax_Syntax.null_binder t in
                  FStar_All.pipe_left FStar_Pervasives_Native.fst uu____400 in
                (uu____399, imp)))
let binders_of_tks:
  (FStar_Syntax_Syntax.typ,FStar_Syntax_Syntax.aqual)
    FStar_Pervasives_Native.tuple2 Prims.list -> FStar_Syntax_Syntax.binders
  =
  fun tks  ->
    FStar_All.pipe_right tks
      (FStar_List.map
         (fun uu____451  ->
            match uu____451 with
            | (t,imp) ->
                let uu____468 =
                  FStar_Syntax_Syntax.new_bv
                    (FStar_Pervasives_Native.Some (t.FStar_Syntax_Syntax.pos))
                    t in
                (uu____468, imp)))
let binders_of_freevars:
  FStar_Syntax_Syntax.bv FStar_Util.set ->
    FStar_Syntax_Syntax.binder Prims.list
  =
  fun fvs  ->
    let uu____479 = FStar_Util.set_elements fvs in
    FStar_All.pipe_right uu____479
      (FStar_List.map FStar_Syntax_Syntax.mk_binder)
let mk_subst: 'Auu____490 . 'Auu____490 -> 'Auu____490 Prims.list =
  fun s  -> [s]
let subst_of_list:
  FStar_Syntax_Syntax.binders ->
    FStar_Syntax_Syntax.args -> FStar_Syntax_Syntax.subst_t
  =
  fun formals  ->
    fun actuals  ->
      if (FStar_List.length formals) = (FStar_List.length actuals)
      then
        FStar_List.fold_right2
          (fun f  ->
             fun a  ->
               fun out  ->
                 (FStar_Syntax_Syntax.NT
                    ((FStar_Pervasives_Native.fst f),
                      (FStar_Pervasives_Native.fst a)))
                 :: out) formals actuals []
      else failwith "Ill-formed substitution"
let rename_binders:
  FStar_Syntax_Syntax.binders ->
    FStar_Syntax_Syntax.binders -> FStar_Syntax_Syntax.subst_t
  =
  fun replace_xs  ->
    fun with_ys  ->
      if (FStar_List.length replace_xs) = (FStar_List.length with_ys)
      then
        FStar_List.map2
          (fun uu____581  ->
             fun uu____582  ->
               match (uu____581, uu____582) with
               | ((x,uu____600),(y,uu____602)) ->
                   let uu____611 =
                     let uu____618 = FStar_Syntax_Syntax.bv_to_name y in
                     (x, uu____618) in
                   FStar_Syntax_Syntax.NT uu____611) replace_xs with_ys
      else failwith "Ill-formed substitution"
let rec unmeta: FStar_Syntax_Syntax.term -> FStar_Syntax_Syntax.term =
  fun e  ->
    let e1 = FStar_Syntax_Subst.compress e in
    match e1.FStar_Syntax_Syntax.n with
    | FStar_Syntax_Syntax.Tm_meta (e2,uu____626) -> unmeta e2
    | FStar_Syntax_Syntax.Tm_ascribed (e2,uu____632,uu____633) -> unmeta e2
    | uu____674 -> e1
let rec univ_kernel:
  FStar_Syntax_Syntax.universe ->
    (FStar_Syntax_Syntax.universe,Prims.int) FStar_Pervasives_Native.tuple2
  =
  fun u  ->
    match u with
    | FStar_Syntax_Syntax.U_unknown  -> (u, (Prims.parse_int "0"))
    | FStar_Syntax_Syntax.U_name uu____687 -> (u, (Prims.parse_int "0"))
    | FStar_Syntax_Syntax.U_unif uu____688 -> (u, (Prims.parse_int "0"))
    | FStar_Syntax_Syntax.U_zero  -> (u, (Prims.parse_int "0"))
    | FStar_Syntax_Syntax.U_succ u1 ->
        let uu____698 = univ_kernel u1 in
        (match uu____698 with | (k,n1) -> (k, (n1 + (Prims.parse_int "1"))))
    | FStar_Syntax_Syntax.U_max uu____709 ->
        failwith "Imposible: univ_kernel (U_max _)"
    | FStar_Syntax_Syntax.U_bvar uu____716 ->
        failwith "Imposible: univ_kernel (U_bvar _)"
let constant_univ_as_nat: FStar_Syntax_Syntax.universe -> Prims.int =
  fun u  ->
    let uu____725 = univ_kernel u in FStar_Pervasives_Native.snd uu____725
let rec compare_univs:
  FStar_Syntax_Syntax.universe -> FStar_Syntax_Syntax.universe -> Prims.int =
  fun u1  ->
    fun u2  ->
      match (u1, u2) with
      | (FStar_Syntax_Syntax.U_bvar uu____738,uu____739) ->
          failwith "Impossible: compare_univs"
      | (uu____740,FStar_Syntax_Syntax.U_bvar uu____741) ->
          failwith "Impossible: compare_univs"
      | (FStar_Syntax_Syntax.U_unknown ,FStar_Syntax_Syntax.U_unknown ) ->
          Prims.parse_int "0"
      | (FStar_Syntax_Syntax.U_unknown ,uu____742) -> - (Prims.parse_int "1")
      | (uu____743,FStar_Syntax_Syntax.U_unknown ) -> Prims.parse_int "1"
      | (FStar_Syntax_Syntax.U_zero ,FStar_Syntax_Syntax.U_zero ) ->
          Prims.parse_int "0"
      | (FStar_Syntax_Syntax.U_zero ,uu____744) -> - (Prims.parse_int "1")
      | (uu____745,FStar_Syntax_Syntax.U_zero ) -> Prims.parse_int "1"
      | (FStar_Syntax_Syntax.U_name u11,FStar_Syntax_Syntax.U_name u21) ->
          FStar_String.compare u11.FStar_Ident.idText u21.FStar_Ident.idText
      | (FStar_Syntax_Syntax.U_name uu____748,FStar_Syntax_Syntax.U_unif
         uu____749) -> - (Prims.parse_int "1")
      | (FStar_Syntax_Syntax.U_unif uu____758,FStar_Syntax_Syntax.U_name
         uu____759) -> Prims.parse_int "1"
      | (FStar_Syntax_Syntax.U_unif u11,FStar_Syntax_Syntax.U_unif u21) ->
          let uu____786 = FStar_Syntax_Unionfind.univ_uvar_id u11 in
          let uu____787 = FStar_Syntax_Unionfind.univ_uvar_id u21 in
          uu____786 - uu____787
      | (FStar_Syntax_Syntax.U_max us1,FStar_Syntax_Syntax.U_max us2) ->
          let n1 = FStar_List.length us1 in
          let n2 = FStar_List.length us2 in
          if n1 <> n2
          then n1 - n2
          else
            (let copt =
               let uu____818 = FStar_List.zip us1 us2 in
               FStar_Util.find_map uu____818
                 (fun uu____833  ->
                    match uu____833 with
                    | (u11,u21) ->
                        let c = compare_univs u11 u21 in
                        if c <> (Prims.parse_int "0")
                        then FStar_Pervasives_Native.Some c
                        else FStar_Pervasives_Native.None) in
             match copt with
             | FStar_Pervasives_Native.None  -> Prims.parse_int "0"
             | FStar_Pervasives_Native.Some c -> c)
      | (FStar_Syntax_Syntax.U_max uu____847,uu____848) ->
          - (Prims.parse_int "1")
      | (uu____851,FStar_Syntax_Syntax.U_max uu____852) ->
          Prims.parse_int "1"
      | uu____855 ->
          let uu____860 = univ_kernel u1 in
          (match uu____860 with
           | (k1,n1) ->
               let uu____867 = univ_kernel u2 in
               (match uu____867 with
                | (k2,n2) ->
                    let r = compare_univs k1 k2 in
                    if r = (Prims.parse_int "0") then n1 - n2 else r))
let eq_univs:
  FStar_Syntax_Syntax.universe -> FStar_Syntax_Syntax.universe -> Prims.bool
  =
  fun u1  ->
    fun u2  ->
      let uu____884 = compare_univs u1 u2 in
      uu____884 = (Prims.parse_int "0")
let ml_comp:
  FStar_Syntax_Syntax.term' FStar_Syntax_Syntax.syntax ->
    FStar_Range.range -> FStar_Syntax_Syntax.comp
  =
  fun t  ->
    fun r  ->
      FStar_Syntax_Syntax.mk_Comp
        {
          FStar_Syntax_Syntax.comp_univs = [FStar_Syntax_Syntax.U_zero];
          FStar_Syntax_Syntax.effect_name =
            (FStar_Ident.set_lid_range FStar_Parser_Const.effect_ML_lid r);
          FStar_Syntax_Syntax.result_typ = t;
          FStar_Syntax_Syntax.effect_args = [];
          FStar_Syntax_Syntax.flags = [FStar_Syntax_Syntax.MLEFFECT]
        }
let comp_effect_name:
  FStar_Syntax_Syntax.comp' FStar_Syntax_Syntax.syntax -> FStar_Ident.lident
  =
  fun c  ->
    match c.FStar_Syntax_Syntax.n with
    | FStar_Syntax_Syntax.Comp c1 -> c1.FStar_Syntax_Syntax.effect_name
    | FStar_Syntax_Syntax.Total uu____912 ->
        FStar_Parser_Const.effect_Tot_lid
    | FStar_Syntax_Syntax.GTotal uu____921 ->
        FStar_Parser_Const.effect_GTot_lid
let comp_flags:
  FStar_Syntax_Syntax.comp' FStar_Syntax_Syntax.syntax ->
    FStar_Syntax_Syntax.cflags Prims.list
  =
  fun c  ->
    match c.FStar_Syntax_Syntax.n with
    | FStar_Syntax_Syntax.Total uu____942 -> [FStar_Syntax_Syntax.TOTAL]
    | FStar_Syntax_Syntax.GTotal uu____951 ->
        [FStar_Syntax_Syntax.SOMETRIVIAL]
    | FStar_Syntax_Syntax.Comp ct -> ct.FStar_Syntax_Syntax.flags
let comp_set_flags:
  FStar_Syntax_Syntax.comp ->
    FStar_Syntax_Syntax.cflags Prims.list ->
      FStar_Syntax_Syntax.comp' FStar_Syntax_Syntax.syntax
  =
  fun c  ->
    fun f  ->
      let comp_to_comp_typ c1 =
        match c1.FStar_Syntax_Syntax.n with
        | FStar_Syntax_Syntax.Comp c2 -> c2
        | FStar_Syntax_Syntax.Total (t,u_opt) ->
            let uu____990 =
              let uu____991 = FStar_Util.map_opt u_opt (fun x  -> [x]) in
              FStar_Util.dflt [] uu____991 in
            {
              FStar_Syntax_Syntax.comp_univs = uu____990;
              FStar_Syntax_Syntax.effect_name = (comp_effect_name c1);
              FStar_Syntax_Syntax.result_typ = t;
              FStar_Syntax_Syntax.effect_args = [];
              FStar_Syntax_Syntax.flags = (comp_flags c1)
            }
        | FStar_Syntax_Syntax.GTotal (t,u_opt) ->
            let uu____1018 =
              let uu____1019 = FStar_Util.map_opt u_opt (fun x  -> [x]) in
              FStar_Util.dflt [] uu____1019 in
            {
              FStar_Syntax_Syntax.comp_univs = uu____1018;
              FStar_Syntax_Syntax.effect_name = (comp_effect_name c1);
              FStar_Syntax_Syntax.result_typ = t;
              FStar_Syntax_Syntax.effect_args = [];
              FStar_Syntax_Syntax.flags = (comp_flags c1)
            } in
      let uu___169_1036 = c in
      let uu____1037 =
        let uu____1038 =
          let uu___170_1039 = comp_to_comp_typ c in
          {
            FStar_Syntax_Syntax.comp_univs =
              (uu___170_1039.FStar_Syntax_Syntax.comp_univs);
            FStar_Syntax_Syntax.effect_name =
              (uu___170_1039.FStar_Syntax_Syntax.effect_name);
            FStar_Syntax_Syntax.result_typ =
              (uu___170_1039.FStar_Syntax_Syntax.result_typ);
            FStar_Syntax_Syntax.effect_args =
              (uu___170_1039.FStar_Syntax_Syntax.effect_args);
            FStar_Syntax_Syntax.flags = f
          } in
        FStar_Syntax_Syntax.Comp uu____1038 in
      {
        FStar_Syntax_Syntax.n = uu____1037;
        FStar_Syntax_Syntax.pos = (uu___169_1036.FStar_Syntax_Syntax.pos);
        FStar_Syntax_Syntax.vars = (uu___169_1036.FStar_Syntax_Syntax.vars)
      }
let comp_to_comp_typ:
  FStar_Syntax_Syntax.comp -> FStar_Syntax_Syntax.comp_typ =
  fun c  ->
    match c.FStar_Syntax_Syntax.n with
    | FStar_Syntax_Syntax.Comp c1 -> c1
    | FStar_Syntax_Syntax.Total (t,FStar_Pervasives_Native.Some u) ->
        {
          FStar_Syntax_Syntax.comp_univs = [u];
          FStar_Syntax_Syntax.effect_name = (comp_effect_name c);
          FStar_Syntax_Syntax.result_typ = t;
          FStar_Syntax_Syntax.effect_args = [];
          FStar_Syntax_Syntax.flags = (comp_flags c)
        }
    | FStar_Syntax_Syntax.GTotal (t,FStar_Pervasives_Native.Some u) ->
        {
          FStar_Syntax_Syntax.comp_univs = [u];
          FStar_Syntax_Syntax.effect_name = (comp_effect_name c);
          FStar_Syntax_Syntax.result_typ = t;
          FStar_Syntax_Syntax.effect_args = [];
          FStar_Syntax_Syntax.flags = (comp_flags c)
        }
    | uu____1073 ->
        failwith "Assertion failed: Computation type without universe"
let is_named_tot:
  FStar_Syntax_Syntax.comp' FStar_Syntax_Syntax.syntax -> Prims.bool =
  fun c  ->
    match c.FStar_Syntax_Syntax.n with
    | FStar_Syntax_Syntax.Comp c1 ->
        FStar_Ident.lid_equals c1.FStar_Syntax_Syntax.effect_name
          FStar_Parser_Const.effect_Tot_lid
    | FStar_Syntax_Syntax.Total uu____1083 -> true
    | FStar_Syntax_Syntax.GTotal uu____1092 -> false
let is_total_comp:
  FStar_Syntax_Syntax.comp' FStar_Syntax_Syntax.syntax -> Prims.bool =
  fun c  ->
    (FStar_Ident.lid_equals (comp_effect_name c)
       FStar_Parser_Const.effect_Tot_lid)
      ||
      (FStar_All.pipe_right (comp_flags c)
         (FStar_Util.for_some
            (fun uu___157_1112  ->
               match uu___157_1112 with
               | FStar_Syntax_Syntax.TOTAL  -> true
               | FStar_Syntax_Syntax.RETURN  -> true
               | uu____1113 -> false)))
let is_total_lcomp: FStar_Syntax_Syntax.lcomp -> Prims.bool =
  fun c  ->
    (FStar_Ident.lid_equals c.FStar_Syntax_Syntax.eff_name
       FStar_Parser_Const.effect_Tot_lid)
      ||
      (FStar_All.pipe_right c.FStar_Syntax_Syntax.cflags
         (FStar_Util.for_some
            (fun uu___158_1121  ->
               match uu___158_1121 with
               | FStar_Syntax_Syntax.TOTAL  -> true
               | FStar_Syntax_Syntax.RETURN  -> true
               | uu____1122 -> false)))
let is_tot_or_gtot_lcomp: FStar_Syntax_Syntax.lcomp -> Prims.bool =
  fun c  ->
    ((FStar_Ident.lid_equals c.FStar_Syntax_Syntax.eff_name
        FStar_Parser_Const.effect_Tot_lid)
       ||
       (FStar_Ident.lid_equals c.FStar_Syntax_Syntax.eff_name
          FStar_Parser_Const.effect_GTot_lid))
      ||
      (FStar_All.pipe_right c.FStar_Syntax_Syntax.cflags
         (FStar_Util.for_some
            (fun uu___159_1130  ->
               match uu___159_1130 with
               | FStar_Syntax_Syntax.TOTAL  -> true
               | FStar_Syntax_Syntax.RETURN  -> true
               | uu____1131 -> false)))
let is_partial_return:
  FStar_Syntax_Syntax.comp' FStar_Syntax_Syntax.syntax -> Prims.bool =
  fun c  ->
    FStar_All.pipe_right (comp_flags c)
      (FStar_Util.for_some
         (fun uu___160_1143  ->
            match uu___160_1143 with
            | FStar_Syntax_Syntax.RETURN  -> true
            | FStar_Syntax_Syntax.PARTIAL_RETURN  -> true
            | uu____1144 -> false))
let is_lcomp_partial_return: FStar_Syntax_Syntax.lcomp -> Prims.bool =
  fun c  ->
    FStar_All.pipe_right c.FStar_Syntax_Syntax.cflags
      (FStar_Util.for_some
         (fun uu___161_1152  ->
            match uu___161_1152 with
            | FStar_Syntax_Syntax.RETURN  -> true
            | FStar_Syntax_Syntax.PARTIAL_RETURN  -> true
            | uu____1153 -> false))
let is_tot_or_gtot_comp:
  FStar_Syntax_Syntax.comp' FStar_Syntax_Syntax.syntax -> Prims.bool =
  fun c  ->
    (is_total_comp c) ||
      (FStar_Ident.lid_equals FStar_Parser_Const.effect_GTot_lid
         (comp_effect_name c))
let is_pure_effect: FStar_Ident.lident -> Prims.bool =
  fun l  ->
    ((FStar_Ident.lid_equals l FStar_Parser_Const.effect_Tot_lid) ||
       (FStar_Ident.lid_equals l FStar_Parser_Const.effect_PURE_lid))
      || (FStar_Ident.lid_equals l FStar_Parser_Const.effect_Pure_lid)
let is_pure_comp:
  FStar_Syntax_Syntax.comp' FStar_Syntax_Syntax.syntax -> Prims.bool =
  fun c  ->
    match c.FStar_Syntax_Syntax.n with
    | FStar_Syntax_Syntax.Total uu____1174 -> true
    | FStar_Syntax_Syntax.GTotal uu____1183 -> false
    | FStar_Syntax_Syntax.Comp ct ->
        ((is_total_comp c) ||
           (is_pure_effect ct.FStar_Syntax_Syntax.effect_name))
          ||
          (FStar_All.pipe_right ct.FStar_Syntax_Syntax.flags
             (FStar_Util.for_some
                (fun uu___162_1196  ->
                   match uu___162_1196 with
                   | FStar_Syntax_Syntax.LEMMA  -> true
                   | uu____1197 -> false)))
let is_ghost_effect: FStar_Ident.lident -> Prims.bool =
  fun l  ->
    ((FStar_Ident.lid_equals FStar_Parser_Const.effect_GTot_lid l) ||
       (FStar_Ident.lid_equals FStar_Parser_Const.effect_GHOST_lid l))
      || (FStar_Ident.lid_equals FStar_Parser_Const.effect_Ghost_lid l)
let is_pure_or_ghost_comp:
  FStar_Syntax_Syntax.comp' FStar_Syntax_Syntax.syntax -> Prims.bool =
  fun c  -> (is_pure_comp c) || (is_ghost_effect (comp_effect_name c))
let is_pure_lcomp: FStar_Syntax_Syntax.lcomp -> Prims.bool =
  fun lc  ->
    ((is_total_lcomp lc) || (is_pure_effect lc.FStar_Syntax_Syntax.eff_name))
      ||
      (FStar_All.pipe_right lc.FStar_Syntax_Syntax.cflags
         (FStar_Util.for_some
            (fun uu___163_1217  ->
               match uu___163_1217 with
               | FStar_Syntax_Syntax.LEMMA  -> true
               | uu____1218 -> false)))
let is_pure_or_ghost_lcomp: FStar_Syntax_Syntax.lcomp -> Prims.bool =
  fun lc  ->
    (is_pure_lcomp lc) || (is_ghost_effect lc.FStar_Syntax_Syntax.eff_name)
let is_pure_or_ghost_function: FStar_Syntax_Syntax.term -> Prims.bool =
  fun t  ->
    let uu____1227 =
      let uu____1228 = FStar_Syntax_Subst.compress t in
      uu____1228.FStar_Syntax_Syntax.n in
    match uu____1227 with
    | FStar_Syntax_Syntax.Tm_arrow (uu____1231,c) -> is_pure_or_ghost_comp c
    | uu____1249 -> true
let is_lemma_comp:
  FStar_Syntax_Syntax.comp' FStar_Syntax_Syntax.syntax -> Prims.bool =
  fun c  ->
    match c.FStar_Syntax_Syntax.n with
    | FStar_Syntax_Syntax.Comp ct ->
        FStar_Ident.lid_equals ct.FStar_Syntax_Syntax.effect_name
          FStar_Parser_Const.effect_Lemma_lid
    | uu____1259 -> false
let is_lemma: FStar_Syntax_Syntax.term -> Prims.bool =
  fun t  ->
    let uu____1264 =
      let uu____1265 = FStar_Syntax_Subst.compress t in
      uu____1265.FStar_Syntax_Syntax.n in
    match uu____1264 with
    | FStar_Syntax_Syntax.Tm_arrow (uu____1268,c) -> is_lemma_comp c
    | uu____1286 -> false
let head_and_args:
  FStar_Syntax_Syntax.term ->
    (FStar_Syntax_Syntax.term' FStar_Syntax_Syntax.syntax,(FStar_Syntax_Syntax.term'
                                                             FStar_Syntax_Syntax.syntax,
                                                            FStar_Syntax_Syntax.aqual)
                                                            FStar_Pervasives_Native.tuple2
                                                            Prims.list)
      FStar_Pervasives_Native.tuple2
  =
  fun t  ->
    let t1 = FStar_Syntax_Subst.compress t in
    match t1.FStar_Syntax_Syntax.n with
    | FStar_Syntax_Syntax.Tm_app (head1,args) -> (head1, args)
    | uu____1352 -> (t1, [])
let rec head_and_args':
  FStar_Syntax_Syntax.term ->
    (FStar_Syntax_Syntax.term,(FStar_Syntax_Syntax.term'
                                 FStar_Syntax_Syntax.syntax,FStar_Syntax_Syntax.aqual)
                                FStar_Pervasives_Native.tuple2 Prims.list)
      FStar_Pervasives_Native.tuple2
  =
  fun t  ->
    let t1 = FStar_Syntax_Subst.compress t in
    match t1.FStar_Syntax_Syntax.n with
    | FStar_Syntax_Syntax.Tm_app (head1,args) ->
        let uu____1418 = head_and_args' head1 in
        (match uu____1418 with
         | (head2,args') -> (head2, (FStar_List.append args' args)))
    | uu____1475 -> (t1, [])
let un_uinst: FStar_Syntax_Syntax.term -> FStar_Syntax_Syntax.term =
  fun t  ->
    let t1 = FStar_Syntax_Subst.compress t in
    match t1.FStar_Syntax_Syntax.n with
    | FStar_Syntax_Syntax.Tm_uinst (t2,uu____1496) ->
        FStar_Syntax_Subst.compress t2
    | uu____1501 -> t1
let is_smt_lemma: FStar_Syntax_Syntax.term -> Prims.bool =
  fun t  ->
    let uu____1506 =
      let uu____1507 = FStar_Syntax_Subst.compress t in
      uu____1507.FStar_Syntax_Syntax.n in
    match uu____1506 with
    | FStar_Syntax_Syntax.Tm_arrow (uu____1510,c) ->
        (match c.FStar_Syntax_Syntax.n with
         | FStar_Syntax_Syntax.Comp ct when
             FStar_Ident.lid_equals ct.FStar_Syntax_Syntax.effect_name
               FStar_Parser_Const.effect_Lemma_lid
             ->
             (match ct.FStar_Syntax_Syntax.effect_args with
              | _req::_ens::(pats,uu____1532)::uu____1533 ->
                  let pats' = unmeta pats in
                  let uu____1577 = head_and_args pats' in
                  (match uu____1577 with
                   | (head1,uu____1593) ->
                       let uu____1614 =
                         let uu____1615 = un_uinst head1 in
                         uu____1615.FStar_Syntax_Syntax.n in
                       (match uu____1614 with
                        | FStar_Syntax_Syntax.Tm_fvar fv ->
                            FStar_Syntax_Syntax.fv_eq_lid fv
                              FStar_Parser_Const.cons_lid
                        | uu____1619 -> false))
              | uu____1620 -> false)
         | uu____1629 -> false)
    | uu____1630 -> false
let is_ml_comp:
  FStar_Syntax_Syntax.comp' FStar_Syntax_Syntax.syntax -> Prims.bool =
  fun c  ->
    match c.FStar_Syntax_Syntax.n with
    | FStar_Syntax_Syntax.Comp c1 ->
        (FStar_Ident.lid_equals c1.FStar_Syntax_Syntax.effect_name
           FStar_Parser_Const.effect_ML_lid)
          ||
          (FStar_All.pipe_right c1.FStar_Syntax_Syntax.flags
             (FStar_Util.for_some
                (fun uu___164_1643  ->
                   match uu___164_1643 with
                   | FStar_Syntax_Syntax.MLEFFECT  -> true
                   | uu____1644 -> false)))
    | uu____1645 -> false
let comp_result:
  FStar_Syntax_Syntax.comp' FStar_Syntax_Syntax.syntax ->
    FStar_Syntax_Syntax.term' FStar_Syntax_Syntax.syntax
  =
  fun c  ->
    match c.FStar_Syntax_Syntax.n with
    | FStar_Syntax_Syntax.Total (t,uu____1659) -> t
    | FStar_Syntax_Syntax.GTotal (t,uu____1669) -> t
    | FStar_Syntax_Syntax.Comp ct -> ct.FStar_Syntax_Syntax.result_typ
let set_result_typ:
  FStar_Syntax_Syntax.comp' FStar_Syntax_Syntax.syntax ->
    FStar_Syntax_Syntax.typ -> FStar_Syntax_Syntax.comp
  =
  fun c  ->
    fun t  ->
      match c.FStar_Syntax_Syntax.n with
      | FStar_Syntax_Syntax.Total uu____1691 ->
          FStar_Syntax_Syntax.mk_Total t
      | FStar_Syntax_Syntax.GTotal uu____1700 ->
          FStar_Syntax_Syntax.mk_GTotal t
      | FStar_Syntax_Syntax.Comp ct ->
          FStar_Syntax_Syntax.mk_Comp
            (let uu___171_1712 = ct in
             {
               FStar_Syntax_Syntax.comp_univs =
                 (uu___171_1712.FStar_Syntax_Syntax.comp_univs);
               FStar_Syntax_Syntax.effect_name =
                 (uu___171_1712.FStar_Syntax_Syntax.effect_name);
               FStar_Syntax_Syntax.result_typ = t;
               FStar_Syntax_Syntax.effect_args =
                 (uu___171_1712.FStar_Syntax_Syntax.effect_args);
               FStar_Syntax_Syntax.flags =
                 (uu___171_1712.FStar_Syntax_Syntax.flags)
             })
let is_trivial_wp:
  FStar_Syntax_Syntax.comp' FStar_Syntax_Syntax.syntax -> Prims.bool =
  fun c  ->
    FStar_All.pipe_right (comp_flags c)
      (FStar_Util.for_some
         (fun uu___165_1724  ->
            match uu___165_1724 with
            | FStar_Syntax_Syntax.TOTAL  -> true
            | FStar_Syntax_Syntax.RETURN  -> true
            | uu____1725 -> false))
let primops: FStar_Ident.lident Prims.list =
  [FStar_Parser_Const.op_Eq;
  FStar_Parser_Const.op_notEq;
  FStar_Parser_Const.op_LT;
  FStar_Parser_Const.op_LTE;
  FStar_Parser_Const.op_GT;
  FStar_Parser_Const.op_GTE;
  FStar_Parser_Const.op_Subtraction;
  FStar_Parser_Const.op_Minus;
  FStar_Parser_Const.op_Addition;
  FStar_Parser_Const.op_Multiply;
  FStar_Parser_Const.op_Division;
  FStar_Parser_Const.op_Modulus;
  FStar_Parser_Const.op_And;
  FStar_Parser_Const.op_Or;
  FStar_Parser_Const.op_Negation]
let is_primop_lid: FStar_Ident.lident -> Prims.bool =
  fun l  ->
    FStar_All.pipe_right primops
      (FStar_Util.for_some (FStar_Ident.lid_equals l))
let is_primop:
  FStar_Syntax_Syntax.term' FStar_Syntax_Syntax.syntax -> Prims.bool =
  fun f  ->
    match f.FStar_Syntax_Syntax.n with
    | FStar_Syntax_Syntax.Tm_fvar fv ->
        is_primop_lid (fv.FStar_Syntax_Syntax.fv_name).FStar_Syntax_Syntax.v
    | uu____1743 -> false
let rec unascribe: FStar_Syntax_Syntax.term -> FStar_Syntax_Syntax.term =
  fun e  ->
    let e1 = FStar_Syntax_Subst.compress e in
    match e1.FStar_Syntax_Syntax.n with
    | FStar_Syntax_Syntax.Tm_ascribed (e2,uu____1750,uu____1751) ->
        unascribe e2
    | uu____1792 -> e1
let rec ascribe:
  FStar_Syntax_Syntax.term' FStar_Syntax_Syntax.syntax ->
    ((FStar_Syntax_Syntax.term' FStar_Syntax_Syntax.syntax,FStar_Syntax_Syntax.comp'
                                                             FStar_Syntax_Syntax.syntax)
       FStar_Util.either,FStar_Syntax_Syntax.term' FStar_Syntax_Syntax.syntax
                           FStar_Pervasives_Native.option)
      FStar_Pervasives_Native.tuple2 ->
      FStar_Syntax_Syntax.term' FStar_Syntax_Syntax.syntax
  =
  fun t  ->
    fun k  ->
      match t.FStar_Syntax_Syntax.n with
      | FStar_Syntax_Syntax.Tm_ascribed (t',uu____1842,uu____1843) ->
          ascribe t' k
      | uu____1884 ->
          FStar_Syntax_Syntax.mk
            (FStar_Syntax_Syntax.Tm_ascribed
               (t, k, FStar_Pervasives_Native.None))
            FStar_Pervasives_Native.None t.FStar_Syntax_Syntax.pos
type eq_result =
  | Equal
  | NotEqual
  | Unknown
let uu___is_Equal: eq_result -> Prims.bool =
  fun projectee  ->
    match projectee with | Equal  -> true | uu____1909 -> false
let uu___is_NotEqual: eq_result -> Prims.bool =
  fun projectee  ->
    match projectee with | NotEqual  -> true | uu____1914 -> false
let uu___is_Unknown: eq_result -> Prims.bool =
  fun projectee  ->
    match projectee with | Unknown  -> true | uu____1919 -> false
let rec eq_tm:
  FStar_Syntax_Syntax.term -> FStar_Syntax_Syntax.term -> eq_result =
  fun t1  ->
    fun t2  ->
      let canon_app t =
        let uu____1940 =
          let uu____1953 = unascribe t in head_and_args' uu____1953 in
        match uu____1940 with
        | (hd1,args) ->
            FStar_Syntax_Syntax.mk_Tm_app hd1 args
              FStar_Pervasives_Native.None t.FStar_Syntax_Syntax.pos in
      let t11 = canon_app t1 in
      let t21 = canon_app t2 in
      let equal_if uu___166_1983 = if uu___166_1983 then Equal else Unknown in
      let equal_iff uu___167_1988 = if uu___167_1988 then Equal else NotEqual in
      let eq_and f g = match f with | Equal  -> g () | uu____2002 -> Unknown in
      let eq_inj f g =
        match (f, g) with
        | (Equal ,Equal ) -> Equal
        | (NotEqual ,uu____2010) -> NotEqual
        | (uu____2011,NotEqual ) -> NotEqual
        | (Unknown ,uu____2012) -> Unknown
        | (uu____2013,Unknown ) -> Unknown in
      let equal_data f1 args1 f2 args2 =
        let uu____2051 = FStar_Syntax_Syntax.fv_eq f1 f2 in
        if uu____2051
        then
          let uu____2055 = FStar_List.zip args1 args2 in
          FStar_All.pipe_left
            (FStar_List.fold_left
               (fun acc  ->
                  fun uu____2113  ->
                    match uu____2113 with
                    | ((a1,q1),(a2,q2)) ->
                        let uu____2141 = eq_tm a1 a2 in eq_inj acc uu____2141)
               Equal) uu____2055
        else NotEqual in
      match ((t11.FStar_Syntax_Syntax.n), (t21.FStar_Syntax_Syntax.n)) with
      | (FStar_Syntax_Syntax.Tm_name a,FStar_Syntax_Syntax.Tm_name b) ->
          equal_if (FStar_Syntax_Syntax.bv_eq a b)
      | (FStar_Syntax_Syntax.Tm_fvar f,FStar_Syntax_Syntax.Tm_fvar g) ->
          if
            (f.FStar_Syntax_Syntax.fv_qual =
               (FStar_Pervasives_Native.Some FStar_Syntax_Syntax.Data_ctor))
              &&
              (g.FStar_Syntax_Syntax.fv_qual =
                 (FStar_Pervasives_Native.Some FStar_Syntax_Syntax.Data_ctor))
          then equal_data f [] g []
          else
            (let uu____2160 = FStar_Syntax_Syntax.fv_eq f g in
             equal_if uu____2160)
      | (FStar_Syntax_Syntax.Tm_uinst (f,us),FStar_Syntax_Syntax.Tm_uinst
         (g,vs)) ->
          let uu____2173 = eq_tm f g in
          eq_and uu____2173
            (fun uu____2176  ->
               let uu____2177 = eq_univs_list us vs in equal_if uu____2177)
      | (FStar_Syntax_Syntax.Tm_constant c,FStar_Syntax_Syntax.Tm_constant d)
          ->
          let uu____2180 = FStar_Const.eq_const c d in equal_iff uu____2180
      | (FStar_Syntax_Syntax.Tm_uvar
         (u1,uu____2182),FStar_Syntax_Syntax.Tm_uvar (u2,uu____2184)) ->
          let uu____2233 = FStar_Syntax_Unionfind.equiv u1 u2 in
          equal_if uu____2233
      | (FStar_Syntax_Syntax.Tm_app (h1,args1),FStar_Syntax_Syntax.Tm_app
         (h2,args2)) ->
          let uu____2278 =
            let uu____2283 =
              let uu____2284 = un_uinst h1 in
              uu____2284.FStar_Syntax_Syntax.n in
            let uu____2287 =
              let uu____2288 = un_uinst h2 in
              uu____2288.FStar_Syntax_Syntax.n in
            (uu____2283, uu____2287) in
          (match uu____2278 with
           | (FStar_Syntax_Syntax.Tm_fvar f1,FStar_Syntax_Syntax.Tm_fvar f2)
               when
               (f1.FStar_Syntax_Syntax.fv_qual =
                  (FStar_Pervasives_Native.Some FStar_Syntax_Syntax.Data_ctor))
                 &&
                 (f2.FStar_Syntax_Syntax.fv_qual =
                    (FStar_Pervasives_Native.Some
                       FStar_Syntax_Syntax.Data_ctor))
               -> equal_data f1 args1 f2 args2
           | uu____2297 ->
               let uu____2302 = eq_tm h1 h2 in
               eq_and uu____2302 (fun uu____2304  -> eq_args args1 args2))
      | (FStar_Syntax_Syntax.Tm_type u,FStar_Syntax_Syntax.Tm_type v1) ->
          let uu____2307 = eq_univs u v1 in equal_if uu____2307
      | (FStar_Syntax_Syntax.Tm_meta (t12,uu____2309),uu____2310) ->
          eq_tm t12 t21
      | (uu____2315,FStar_Syntax_Syntax.Tm_meta (t22,uu____2317)) ->
          eq_tm t11 t22
      | uu____2322 -> Unknown
and eq_args:
  FStar_Syntax_Syntax.args -> FStar_Syntax_Syntax.args -> eq_result =
  fun a1  ->
    fun a2  ->
      match (a1, a2) with
      | ([],[]) -> Equal
      | ((a,uu____2358)::a11,(b,uu____2361)::b1) ->
          let uu____2415 = eq_tm a b in
          (match uu____2415 with
           | Equal  -> eq_args a11 b1
           | uu____2416 -> Unknown)
      | uu____2417 -> Unknown
and eq_univs_list:
  FStar_Syntax_Syntax.universes ->
    FStar_Syntax_Syntax.universes -> Prims.bool
  =
  fun us  ->
    fun vs  ->
      ((FStar_List.length us) = (FStar_List.length vs)) &&
        (FStar_List.forall2 eq_univs us vs)
let rec unrefine: FStar_Syntax_Syntax.term -> FStar_Syntax_Syntax.term =
  fun t  ->
    let t1 = FStar_Syntax_Subst.compress t in
    match t1.FStar_Syntax_Syntax.n with
    | FStar_Syntax_Syntax.Tm_refine (x,uu____2430) ->
        unrefine x.FStar_Syntax_Syntax.sort
    | FStar_Syntax_Syntax.Tm_ascribed (t2,uu____2436,uu____2437) ->
        unrefine t2
    | uu____2478 -> t1
let rec is_unit: FStar_Syntax_Syntax.term -> Prims.bool =
  fun t  ->
    let uu____2483 =
      let uu____2484 = unrefine t in uu____2484.FStar_Syntax_Syntax.n in
    match uu____2483 with
    | FStar_Syntax_Syntax.Tm_type uu____2487 -> true
    | FStar_Syntax_Syntax.Tm_fvar fv ->
        (FStar_Syntax_Syntax.fv_eq_lid fv FStar_Parser_Const.unit_lid) ||
          (FStar_Syntax_Syntax.fv_eq_lid fv FStar_Parser_Const.squash_lid)
    | FStar_Syntax_Syntax.Tm_uinst (t1,uu____2490) -> is_unit t1
    | uu____2495 -> false
let rec non_informative: FStar_Syntax_Syntax.term -> Prims.bool =
  fun t  ->
    let uu____2500 =
      let uu____2501 = unrefine t in uu____2501.FStar_Syntax_Syntax.n in
    match uu____2500 with
    | FStar_Syntax_Syntax.Tm_type uu____2504 -> true
    | FStar_Syntax_Syntax.Tm_fvar fv ->
        ((FStar_Syntax_Syntax.fv_eq_lid fv FStar_Parser_Const.unit_lid) ||
           (FStar_Syntax_Syntax.fv_eq_lid fv FStar_Parser_Const.squash_lid))
          || (FStar_Syntax_Syntax.fv_eq_lid fv FStar_Parser_Const.erased_lid)
    | FStar_Syntax_Syntax.Tm_app (head1,uu____2507) -> non_informative head1
    | FStar_Syntax_Syntax.Tm_uinst (t1,uu____2529) -> non_informative t1
    | FStar_Syntax_Syntax.Tm_arrow (uu____2534,c) ->
        (is_tot_or_gtot_comp c) && (non_informative (comp_result c))
    | uu____2552 -> false
let is_fun: FStar_Syntax_Syntax.term -> Prims.bool =
  fun e  ->
    let uu____2557 =
      let uu____2558 = FStar_Syntax_Subst.compress e in
      uu____2558.FStar_Syntax_Syntax.n in
    match uu____2557 with
    | FStar_Syntax_Syntax.Tm_abs uu____2561 -> true
    | uu____2578 -> false
let is_function_typ: FStar_Syntax_Syntax.term -> Prims.bool =
  fun t  ->
    let uu____2583 =
      let uu____2584 = FStar_Syntax_Subst.compress t in
      uu____2584.FStar_Syntax_Syntax.n in
    match uu____2583 with
    | FStar_Syntax_Syntax.Tm_arrow uu____2587 -> true
    | uu____2600 -> false
let rec pre_typ: FStar_Syntax_Syntax.term -> FStar_Syntax_Syntax.term =
  fun t  ->
    let t1 = FStar_Syntax_Subst.compress t in
    match t1.FStar_Syntax_Syntax.n with
    | FStar_Syntax_Syntax.Tm_refine (x,uu____2607) ->
        pre_typ x.FStar_Syntax_Syntax.sort
    | FStar_Syntax_Syntax.Tm_ascribed (t2,uu____2613,uu____2614) ->
        pre_typ t2
    | uu____2655 -> t1
let destruct:
  FStar_Syntax_Syntax.term ->
    FStar_Ident.lident ->
      (FStar_Syntax_Syntax.term' FStar_Syntax_Syntax.syntax,FStar_Syntax_Syntax.aqual)
        FStar_Pervasives_Native.tuple2 Prims.list
        FStar_Pervasives_Native.option
  =
  fun typ  ->
    fun lid  ->
      let typ1 = FStar_Syntax_Subst.compress typ in
      let uu____2675 =
        let uu____2676 = un_uinst typ1 in uu____2676.FStar_Syntax_Syntax.n in
      match uu____2675 with
      | FStar_Syntax_Syntax.Tm_app (head1,args) ->
          let head2 = un_uinst head1 in
          (match head2.FStar_Syntax_Syntax.n with
           | FStar_Syntax_Syntax.Tm_fvar tc when
               FStar_Syntax_Syntax.fv_eq_lid tc lid ->
               FStar_Pervasives_Native.Some args
           | uu____2731 -> FStar_Pervasives_Native.None)
      | FStar_Syntax_Syntax.Tm_fvar tc when
          FStar_Syntax_Syntax.fv_eq_lid tc lid ->
          FStar_Pervasives_Native.Some []
      | uu____2755 -> FStar_Pervasives_Native.None
let lids_of_sigelt:
  FStar_Syntax_Syntax.sigelt -> FStar_Ident.lident Prims.list =
  fun se  ->
    match se.FStar_Syntax_Syntax.sigel with
    | FStar_Syntax_Syntax.Sig_let (uu____2772,lids) -> lids
    | FStar_Syntax_Syntax.Sig_bundle (uu____2778,lids) -> lids
    | FStar_Syntax_Syntax.Sig_inductive_typ
        (lid,uu____2789,uu____2790,uu____2791,uu____2792,uu____2793) -> 
        [lid]
    | FStar_Syntax_Syntax.Sig_effect_abbrev
        (lid,uu____2803,uu____2804,uu____2805,uu____2806) -> [lid]
    | FStar_Syntax_Syntax.Sig_datacon
        (lid,uu____2812,uu____2813,uu____2814,uu____2815,uu____2816) -> 
        [lid]
    | FStar_Syntax_Syntax.Sig_declare_typ (lid,uu____2822,uu____2823) ->
        [lid]
    | FStar_Syntax_Syntax.Sig_assume (lid,uu____2825,uu____2826) -> [lid]
    | FStar_Syntax_Syntax.Sig_new_effect_for_free n1 ->
        [n1.FStar_Syntax_Syntax.mname]
    | FStar_Syntax_Syntax.Sig_new_effect n1 -> [n1.FStar_Syntax_Syntax.mname]
    | FStar_Syntax_Syntax.Sig_sub_effect uu____2829 -> []
    | FStar_Syntax_Syntax.Sig_pragma uu____2830 -> []
    | FStar_Syntax_Syntax.Sig_main uu____2831 -> []
let lid_of_sigelt:
  FStar_Syntax_Syntax.sigelt ->
    FStar_Ident.lident FStar_Pervasives_Native.option
  =
  fun se  ->
    match lids_of_sigelt se with
    | l::[] -> FStar_Pervasives_Native.Some l
    | uu____2843 -> FStar_Pervasives_Native.None
let quals_of_sigelt:
  FStar_Syntax_Syntax.sigelt -> FStar_Syntax_Syntax.qualifier Prims.list =
  fun x  -> x.FStar_Syntax_Syntax.sigquals
let range_of_sigelt: FStar_Syntax_Syntax.sigelt -> FStar_Range.range =
  fun x  -> x.FStar_Syntax_Syntax.sigrng
let range_of_lb:
  'Auu____2862 'Auu____2863 .
    ((FStar_Syntax_Syntax.bv,FStar_Ident.lid) FStar_Util.either,'Auu____2863,
      'Auu____2862) FStar_Pervasives_Native.tuple3 -> FStar_Range.range
  =
  fun uu___168_2877  ->
    match uu___168_2877 with
    | (FStar_Util.Inl x,uu____2889,uu____2890) ->
        FStar_Syntax_Syntax.range_of_bv x
    | (FStar_Util.Inr l,uu____2896,uu____2897) -> FStar_Ident.range_of_lid l
let range_of_arg:
  'Auu____2908 'Auu____2909 .
    ('Auu____2909 FStar_Syntax_Syntax.syntax,'Auu____2908)
      FStar_Pervasives_Native.tuple2 -> FStar_Range.range
  =
  fun uu____2919  ->
    match uu____2919 with | (hd1,uu____2927) -> hd1.FStar_Syntax_Syntax.pos
let range_of_args:
  'Auu____2940 'Auu____2941 .
    ('Auu____2941 FStar_Syntax_Syntax.syntax,'Auu____2940)
      FStar_Pervasives_Native.tuple2 Prims.list ->
      FStar_Range.range -> FStar_Range.range
  =
  fun args  ->
    fun r  ->
      FStar_All.pipe_right args
        (FStar_List.fold_left
           (fun r1  -> fun a  -> FStar_Range.union_ranges r1 (range_of_arg a))
           r)
let mk_app:
  FStar_Syntax_Syntax.term' FStar_Syntax_Syntax.syntax ->
    (FStar_Syntax_Syntax.term' FStar_Syntax_Syntax.syntax,FStar_Syntax_Syntax.aqual)
      FStar_Pervasives_Native.tuple2 Prims.list ->
      FStar_Syntax_Syntax.term' FStar_Syntax_Syntax.syntax
  =
  fun f  ->
    fun args  ->
      let r = range_of_args args f.FStar_Syntax_Syntax.pos in
      FStar_Syntax_Syntax.mk (FStar_Syntax_Syntax.Tm_app (f, args))
        FStar_Pervasives_Native.None r
let mk_data:
  FStar_Ident.lident ->
    (FStar_Syntax_Syntax.term' FStar_Syntax_Syntax.syntax,FStar_Syntax_Syntax.aqual)
      FStar_Pervasives_Native.tuple2 Prims.list ->
      FStar_Syntax_Syntax.term' FStar_Syntax_Syntax.syntax
  =
  fun l  ->
    fun args  ->
      match args with
      | [] ->
          let uu____3065 =
            let uu____3068 =
              let uu____3069 =
                let uu____3076 =
                  FStar_Syntax_Syntax.fvar l
                    FStar_Syntax_Syntax.Delta_constant
                    (FStar_Pervasives_Native.Some
                       FStar_Syntax_Syntax.Data_ctor) in
                (uu____3076,
                  (FStar_Syntax_Syntax.Meta_desugared
                     FStar_Syntax_Syntax.Data_app)) in
              FStar_Syntax_Syntax.Tm_meta uu____3069 in
            FStar_Syntax_Syntax.mk uu____3068 in
          uu____3065 FStar_Pervasives_Native.None
            (FStar_Ident.range_of_lid l)
      | uu____3080 ->
          let e =
            let uu____3092 =
              FStar_Syntax_Syntax.fvar l FStar_Syntax_Syntax.Delta_constant
                (FStar_Pervasives_Native.Some FStar_Syntax_Syntax.Data_ctor) in
            mk_app uu____3092 args in
          FStar_Syntax_Syntax.mk
            (FStar_Syntax_Syntax.Tm_meta
               (e,
                 (FStar_Syntax_Syntax.Meta_desugared
                    FStar_Syntax_Syntax.Data_app)))
            FStar_Pervasives_Native.None e.FStar_Syntax_Syntax.pos
let mangle_field_name: FStar_Ident.ident -> FStar_Ident.ident =
  fun x  ->
    FStar_Ident.mk_ident
      ((Prims.strcat "__fname__" x.FStar_Ident.idText),
        (x.FStar_Ident.idRange))
let unmangle_field_name: FStar_Ident.ident -> FStar_Ident.ident =
  fun x  ->
    if FStar_Util.starts_with x.FStar_Ident.idText "__fname__"
    then
      let uu____3105 =
        let uu____3110 =
          FStar_Util.substring_from x.FStar_Ident.idText
            (Prims.parse_int "9") in
        (uu____3110, (x.FStar_Ident.idRange)) in
      FStar_Ident.mk_ident uu____3105
    else x
let field_projector_prefix: Prims.string = "__proj__"
let field_projector_sep: Prims.string = "__item__"
let field_projector_contains_constructor: Prims.string -> Prims.bool =
  fun s  -> FStar_Util.starts_with s field_projector_prefix
let mk_field_projector_name_from_string:
  Prims.string -> Prims.string -> Prims.string =
  fun constr  ->
    fun field  ->
      Prims.strcat field_projector_prefix
        (Prims.strcat constr (Prims.strcat field_projector_sep field))
let mk_field_projector_name_from_ident:
  FStar_Ident.lident -> FStar_Ident.ident -> FStar_Ident.lident =
  fun lid  ->
    fun i  ->
      let j = unmangle_field_name i in
      let jtext = j.FStar_Ident.idText in
      let newi =
        if field_projector_contains_constructor jtext
        then j
        else
          FStar_Ident.mk_ident
            ((mk_field_projector_name_from_string
                (lid.FStar_Ident.ident).FStar_Ident.idText jtext),
              (i.FStar_Ident.idRange)) in
      FStar_Ident.lid_of_ids (FStar_List.append lid.FStar_Ident.ns [newi])
let mk_field_projector_name:
  FStar_Ident.lident ->
    FStar_Syntax_Syntax.bv ->
      Prims.int ->
        (FStar_Ident.lident,FStar_Syntax_Syntax.bv)
          FStar_Pervasives_Native.tuple2
  =
  fun lid  ->
    fun x  ->
      fun i  ->
        let nm =
          let uu____3153 = FStar_Syntax_Syntax.is_null_bv x in
          if uu____3153
          then
            let uu____3154 =
              let uu____3159 =
                let uu____3160 = FStar_Util.string_of_int i in
                Prims.strcat "_" uu____3160 in
              let uu____3161 = FStar_Syntax_Syntax.range_of_bv x in
              (uu____3159, uu____3161) in
            FStar_Ident.mk_ident uu____3154
          else x.FStar_Syntax_Syntax.ppname in
        let y =
          let uu___172_3164 = x in
          {
            FStar_Syntax_Syntax.ppname = nm;
            FStar_Syntax_Syntax.index =
              (uu___172_3164.FStar_Syntax_Syntax.index);
            FStar_Syntax_Syntax.sort =
              (uu___172_3164.FStar_Syntax_Syntax.sort)
          } in
        let uu____3165 = mk_field_projector_name_from_ident lid nm in
        (uu____3165, y)
let set_uvar:
  FStar_Syntax_Syntax.uvar -> FStar_Syntax_Syntax.term -> Prims.unit =
  fun uv  ->
    fun t  ->
      let uu____3174 = FStar_Syntax_Unionfind.find uv in
      match uu____3174 with
      | FStar_Pervasives_Native.Some uu____3177 ->
          let uu____3178 =
            let uu____3179 =
              let uu____3180 = FStar_Syntax_Unionfind.uvar_id uv in
              FStar_All.pipe_left FStar_Util.string_of_int uu____3180 in
            FStar_Util.format1 "Changing a fixed uvar! ?%s\n" uu____3179 in
          failwith uu____3178
      | uu____3181 -> FStar_Syntax_Unionfind.change uv t
let qualifier_equal:
  FStar_Syntax_Syntax.qualifier ->
    FStar_Syntax_Syntax.qualifier -> Prims.bool
  =
  fun q1  ->
    fun q2  ->
      match (q1, q2) with
      | (FStar_Syntax_Syntax.Discriminator
         l1,FStar_Syntax_Syntax.Discriminator l2) ->
          FStar_Ident.lid_equals l1 l2
      | (FStar_Syntax_Syntax.Projector
         (l1a,l1b),FStar_Syntax_Syntax.Projector (l2a,l2b)) ->
          (FStar_Ident.lid_equals l1a l2a) &&
            (l1b.FStar_Ident.idText = l2b.FStar_Ident.idText)
      | (FStar_Syntax_Syntax.RecordType
         (ns1,f1),FStar_Syntax_Syntax.RecordType (ns2,f2)) ->
          ((((FStar_List.length ns1) = (FStar_List.length ns2)) &&
              (FStar_List.forall2
                 (fun x1  ->
                    fun x2  -> x1.FStar_Ident.idText = x2.FStar_Ident.idText)
                 f1 f2))
             && ((FStar_List.length f1) = (FStar_List.length f2)))
            &&
            (FStar_List.forall2
               (fun x1  ->
                  fun x2  -> x1.FStar_Ident.idText = x2.FStar_Ident.idText)
               f1 f2)
      | (FStar_Syntax_Syntax.RecordConstructor
         (ns1,f1),FStar_Syntax_Syntax.RecordConstructor (ns2,f2)) ->
          ((((FStar_List.length ns1) = (FStar_List.length ns2)) &&
              (FStar_List.forall2
                 (fun x1  ->
                    fun x2  -> x1.FStar_Ident.idText = x2.FStar_Ident.idText)
                 f1 f2))
             && ((FStar_List.length f1) = (FStar_List.length f2)))
            &&
            (FStar_List.forall2
               (fun x1  ->
                  fun x2  -> x1.FStar_Ident.idText = x2.FStar_Ident.idText)
               f1 f2)
      | uu____3254 -> q1 = q2
let abs:
  FStar_Syntax_Syntax.binders ->
    FStar_Syntax_Syntax.term ->
      FStar_Syntax_Syntax.residual_comp FStar_Pervasives_Native.option ->
        FStar_Syntax_Syntax.term
  =
  fun bs  ->
    fun t  ->
      fun lopt  ->
        let close_lopt lopt1 =
          match lopt1 with
          | FStar_Pervasives_Native.None  -> FStar_Pervasives_Native.None
          | FStar_Pervasives_Native.Some rc ->
              let uu____3288 =
                let uu___173_3289 = rc in
                let uu____3290 =
                  FStar_Util.map_opt rc.FStar_Syntax_Syntax.residual_typ
                    (FStar_Syntax_Subst.close bs) in
                {
                  FStar_Syntax_Syntax.residual_effect =
                    (uu___173_3289.FStar_Syntax_Syntax.residual_effect);
                  FStar_Syntax_Syntax.residual_typ = uu____3290;
                  FStar_Syntax_Syntax.residual_flags =
                    (uu___173_3289.FStar_Syntax_Syntax.residual_flags)
                } in
              FStar_Pervasives_Native.Some uu____3288 in
        match bs with
        | [] -> t
        | uu____3301 ->
            let body =
              let uu____3303 = FStar_Syntax_Subst.close bs t in
              FStar_Syntax_Subst.compress uu____3303 in
            (match ((body.FStar_Syntax_Syntax.n), lopt) with
             | (FStar_Syntax_Syntax.Tm_abs
                (bs',t1,lopt'),FStar_Pervasives_Native.None ) ->
                 let uu____3331 =
                   let uu____3334 =
                     let uu____3335 =
                       let uu____3352 =
                         let uu____3359 = FStar_Syntax_Subst.close_binders bs in
                         FStar_List.append uu____3359 bs' in
                       let uu____3370 = close_lopt lopt' in
                       (uu____3352, t1, uu____3370) in
                     FStar_Syntax_Syntax.Tm_abs uu____3335 in
                   FStar_Syntax_Syntax.mk uu____3334 in
                 uu____3331 FStar_Pervasives_Native.None
                   t1.FStar_Syntax_Syntax.pos
             | uu____3386 ->
                 let uu____3393 =
                   let uu____3396 =
                     let uu____3397 =
                       let uu____3414 = FStar_Syntax_Subst.close_binders bs in
                       let uu____3415 = close_lopt lopt in
                       (uu____3414, body, uu____3415) in
                     FStar_Syntax_Syntax.Tm_abs uu____3397 in
                   FStar_Syntax_Syntax.mk uu____3396 in
                 uu____3393 FStar_Pervasives_Native.None
                   t.FStar_Syntax_Syntax.pos)
let arrow:
  (FStar_Syntax_Syntax.bv,FStar_Syntax_Syntax.aqual)
    FStar_Pervasives_Native.tuple2 Prims.list ->
    FStar_Syntax_Syntax.comp' FStar_Syntax_Syntax.syntax ->
      FStar_Syntax_Syntax.term' FStar_Syntax_Syntax.syntax
  =
  fun bs  ->
    fun c  ->
      match bs with
      | [] -> comp_result c
      | uu____3455 ->
          let uu____3462 =
            let uu____3465 =
              let uu____3466 =
                let uu____3479 = FStar_Syntax_Subst.close_binders bs in
                let uu____3480 = FStar_Syntax_Subst.close_comp bs c in
                (uu____3479, uu____3480) in
              FStar_Syntax_Syntax.Tm_arrow uu____3466 in
            FStar_Syntax_Syntax.mk uu____3465 in
          uu____3462 FStar_Pervasives_Native.None c.FStar_Syntax_Syntax.pos
let flat_arrow:
  (FStar_Syntax_Syntax.bv,FStar_Syntax_Syntax.aqual)
    FStar_Pervasives_Native.tuple2 Prims.list ->
    FStar_Syntax_Syntax.comp' FStar_Syntax_Syntax.syntax ->
      FStar_Syntax_Syntax.term' FStar_Syntax_Syntax.syntax
  =
  fun bs  ->
    fun c  ->
      let t = arrow bs c in
      let uu____3513 =
        let uu____3514 = FStar_Syntax_Subst.compress t in
        uu____3514.FStar_Syntax_Syntax.n in
      match uu____3513 with
      | FStar_Syntax_Syntax.Tm_arrow (bs1,c1) ->
          (match c1.FStar_Syntax_Syntax.n with
           | FStar_Syntax_Syntax.Total (tres,uu____3540) ->
               let uu____3549 =
                 let uu____3550 = FStar_Syntax_Subst.compress tres in
                 uu____3550.FStar_Syntax_Syntax.n in
               (match uu____3549 with
                | FStar_Syntax_Syntax.Tm_arrow (bs',c') ->
                    FStar_Syntax_Syntax.mk
                      (FStar_Syntax_Syntax.Tm_arrow
                         ((FStar_List.append bs1 bs'), c'))
                      FStar_Pervasives_Native.None t.FStar_Syntax_Syntax.pos
                | uu____3585 -> t)
           | uu____3586 -> t)
      | uu____3587 -> t
let refine:
  FStar_Syntax_Syntax.bv ->
    FStar_Syntax_Syntax.term ->
      FStar_Syntax_Syntax.term' FStar_Syntax_Syntax.syntax
  =
  fun b  ->
    fun t  ->
      let uu____3598 =
        let uu____3599 = FStar_Syntax_Syntax.range_of_bv b in
        FStar_Range.union_ranges uu____3599 t.FStar_Syntax_Syntax.pos in
      let uu____3600 =
        let uu____3603 =
          let uu____3604 =
            let uu____3611 =
              let uu____3612 =
                let uu____3613 = FStar_Syntax_Syntax.mk_binder b in
                [uu____3613] in
              FStar_Syntax_Subst.close uu____3612 t in
            (b, uu____3611) in
          FStar_Syntax_Syntax.Tm_refine uu____3604 in
        FStar_Syntax_Syntax.mk uu____3603 in
      uu____3600 FStar_Pervasives_Native.None uu____3598
let branch: FStar_Syntax_Syntax.branch -> FStar_Syntax_Syntax.branch =
  fun b  -> FStar_Syntax_Subst.close_branch b
let rec arrow_formals_comp:
  FStar_Syntax_Syntax.term ->
    ((FStar_Syntax_Syntax.bv,FStar_Syntax_Syntax.aqual)
       FStar_Pervasives_Native.tuple2 Prims.list,FStar_Syntax_Syntax.comp)
      FStar_Pervasives_Native.tuple2
  =
  fun k  ->
    let k1 = FStar_Syntax_Subst.compress k in
    match k1.FStar_Syntax_Syntax.n with
    | FStar_Syntax_Syntax.Tm_arrow (bs,c) ->
        let uu____3664 = FStar_Syntax_Subst.open_comp bs c in
        (match uu____3664 with
         | (bs1,c1) ->
             let uu____3681 = is_tot_or_gtot_comp c1 in
             if uu____3681
             then
               let uu____3692 = arrow_formals_comp (comp_result c1) in
               (match uu____3692 with
                | (bs',k2) -> ((FStar_List.append bs1 bs'), k2))
             else (bs1, c1))
    | uu____3738 ->
        let uu____3739 = FStar_Syntax_Syntax.mk_Total k1 in ([], uu____3739)
let rec arrow_formals:
  FStar_Syntax_Syntax.term ->
    ((FStar_Syntax_Syntax.bv,FStar_Syntax_Syntax.aqual)
       FStar_Pervasives_Native.tuple2 Prims.list,FStar_Syntax_Syntax.term'
                                                   FStar_Syntax_Syntax.syntax)
      FStar_Pervasives_Native.tuple2
  =
  fun k  ->
    let uu____3766 = arrow_formals_comp k in
    match uu____3766 with | (bs,c) -> (bs, (comp_result c))
let abs_formals:
  FStar_Syntax_Syntax.term ->
    (FStar_Syntax_Syntax.binders,FStar_Syntax_Syntax.term,FStar_Syntax_Syntax.residual_comp
                                                            FStar_Pervasives_Native.option)
      FStar_Pervasives_Native.tuple3
  =
  fun t  ->
    let subst_lcomp_opt s l =
      match l with
      | FStar_Pervasives_Native.Some rc ->
          let uu____3843 =
            let uu___174_3844 = rc in
            let uu____3845 =
              FStar_Util.map_opt rc.FStar_Syntax_Syntax.residual_typ
                (FStar_Syntax_Subst.subst s) in
            {
              FStar_Syntax_Syntax.residual_effect =
                (uu___174_3844.FStar_Syntax_Syntax.residual_effect);
              FStar_Syntax_Syntax.residual_typ = uu____3845;
              FStar_Syntax_Syntax.residual_flags =
                (uu___174_3844.FStar_Syntax_Syntax.residual_flags)
            } in
          FStar_Pervasives_Native.Some uu____3843
      | uu____3852 -> l in
    let rec aux t1 abs_body_lcomp =
      let uu____3880 =
        let uu____3881 =
          let uu____3884 = FStar_Syntax_Subst.compress t1 in
          FStar_All.pipe_left unascribe uu____3884 in
        uu____3881.FStar_Syntax_Syntax.n in
      match uu____3880 with
      | FStar_Syntax_Syntax.Tm_abs (bs,t2,what) ->
          let uu____3922 = aux t2 what in
          (match uu____3922 with
           | (bs',t3,what1) -> ((FStar_List.append bs bs'), t3, what1))
      | uu____3982 -> ([], t1, abs_body_lcomp) in
    let uu____3995 = aux t FStar_Pervasives_Native.None in
    match uu____3995 with
    | (bs,t1,abs_body_lcomp) ->
        let uu____4037 = FStar_Syntax_Subst.open_term' bs t1 in
        (match uu____4037 with
         | (bs1,t2,opening) ->
             let abs_body_lcomp1 = subst_lcomp_opt opening abs_body_lcomp in
             (bs1, t2, abs_body_lcomp1))
let mk_letbinding:
  (FStar_Syntax_Syntax.bv,FStar_Syntax_Syntax.fv) FStar_Util.either ->
    FStar_Syntax_Syntax.univ_name Prims.list ->
      FStar_Syntax_Syntax.term' FStar_Syntax_Syntax.syntax ->
        FStar_Ident.lident ->
          FStar_Syntax_Syntax.term' FStar_Syntax_Syntax.syntax ->
            FStar_Syntax_Syntax.letbinding
  =
  fun lbname  ->
    fun univ_vars  ->
      fun typ  ->
        fun eff  ->
          fun def  ->
            {
              FStar_Syntax_Syntax.lbname = lbname;
              FStar_Syntax_Syntax.lbunivs = univ_vars;
              FStar_Syntax_Syntax.lbtyp = typ;
              FStar_Syntax_Syntax.lbeff = eff;
              FStar_Syntax_Syntax.lbdef = def
            }
let close_univs_and_mk_letbinding:
  FStar_Syntax_Syntax.fv Prims.list FStar_Pervasives_Native.option ->
    (FStar_Syntax_Syntax.bv,FStar_Syntax_Syntax.fv) FStar_Util.either ->
      FStar_Ident.ident Prims.list ->
        FStar_Syntax_Syntax.term ->
          FStar_Ident.lident ->
            FStar_Syntax_Syntax.term -> FStar_Syntax_Syntax.letbinding
  =
  fun recs  ->
    fun lbname  ->
      fun univ_vars  ->
        fun typ  ->
          fun eff  ->
            fun def  ->
              let def1 =
                match (recs, univ_vars) with
                | (FStar_Pervasives_Native.None ,uu____4151) -> def
                | (uu____4162,[]) -> def
                | (FStar_Pervasives_Native.Some fvs,uu____4174) ->
                    let universes =
                      FStar_All.pipe_right univ_vars
                        (FStar_List.map
                           (fun _0_28  -> FStar_Syntax_Syntax.U_name _0_28)) in
                    let inst1 =
                      FStar_All.pipe_right fvs
                        (FStar_List.map
                           (fun fv  ->
                              (((fv.FStar_Syntax_Syntax.fv_name).FStar_Syntax_Syntax.v),
                                universes))) in
                    FStar_Syntax_InstFV.instantiate inst1 def in
              let typ1 = FStar_Syntax_Subst.close_univ_vars univ_vars typ in
              let def2 = FStar_Syntax_Subst.close_univ_vars univ_vars def1 in
              mk_letbinding lbname univ_vars typ1 eff def2
let open_univ_vars_binders_and_comp:
  FStar_Syntax_Syntax.univ_names ->
    (FStar_Syntax_Syntax.bv,FStar_Syntax_Syntax.aqual)
      FStar_Pervasives_Native.tuple2 Prims.list ->
      FStar_Syntax_Syntax.comp ->
        (FStar_Syntax_Syntax.univ_names,(FStar_Syntax_Syntax.bv,FStar_Syntax_Syntax.aqual)
                                          FStar_Pervasives_Native.tuple2
                                          Prims.list,FStar_Syntax_Syntax.comp)
          FStar_Pervasives_Native.tuple3
  =
  fun uvs  ->
    fun binders  ->
      fun c  ->
        match binders with
        | [] ->
            let uu____4277 = FStar_Syntax_Subst.open_univ_vars_comp uvs c in
            (match uu____4277 with | (uvs1,c1) -> (uvs1, [], c1))
        | uu____4306 ->
            let t' = arrow binders c in
            let uu____4316 = FStar_Syntax_Subst.open_univ_vars uvs t' in
            (match uu____4316 with
             | (uvs1,t'1) ->
                 let uu____4335 =
                   let uu____4336 = FStar_Syntax_Subst.compress t'1 in
                   uu____4336.FStar_Syntax_Syntax.n in
                 (match uu____4335 with
                  | FStar_Syntax_Syntax.Tm_arrow (binders1,c1) ->
                      (uvs1, binders1, c1)
                  | uu____4377 -> failwith "Impossible"))
let is_tuple_constructor: FStar_Syntax_Syntax.typ -> Prims.bool =
  fun t  ->
    match t.FStar_Syntax_Syntax.n with
    | FStar_Syntax_Syntax.Tm_fvar fv ->
        FStar_Parser_Const.is_tuple_constructor_string
          ((fv.FStar_Syntax_Syntax.fv_name).FStar_Syntax_Syntax.v).FStar_Ident.str
    | uu____4395 -> false
let is_dtuple_constructor: FStar_Syntax_Syntax.typ -> Prims.bool =
  fun t  ->
    match t.FStar_Syntax_Syntax.n with
    | FStar_Syntax_Syntax.Tm_fvar fv ->
        FStar_Parser_Const.is_dtuple_constructor_lid
          (fv.FStar_Syntax_Syntax.fv_name).FStar_Syntax_Syntax.v
    | uu____4401 -> false
let is_lid_equality: FStar_Ident.lident -> Prims.bool =
  fun x  -> FStar_Ident.lid_equals x FStar_Parser_Const.eq2_lid
let is_forall: FStar_Ident.lident -> Prims.bool =
  fun lid  -> FStar_Ident.lid_equals lid FStar_Parser_Const.forall_lid
let is_exists: FStar_Ident.lident -> Prims.bool =
  fun lid  -> FStar_Ident.lid_equals lid FStar_Parser_Const.exists_lid
let is_qlid: FStar_Ident.lident -> Prims.bool =
  fun lid  -> (is_forall lid) || (is_exists lid)
let is_equality:
  FStar_Ident.lident FStar_Syntax_Syntax.withinfo_t -> Prims.bool =
  fun x  -> is_lid_equality x.FStar_Syntax_Syntax.v
let lid_is_connective: FStar_Ident.lident -> Prims.bool =
  let lst =
    [FStar_Parser_Const.and_lid;
    FStar_Parser_Const.or_lid;
    FStar_Parser_Const.not_lid;
    FStar_Parser_Const.iff_lid;
    FStar_Parser_Const.imp_lid] in
  fun lid  -> FStar_Util.for_some (FStar_Ident.lid_equals lid) lst
let is_constructor:
  FStar_Syntax_Syntax.term -> FStar_Ident.lident -> Prims.bool =
  fun t  ->
    fun lid  ->
      let uu____4441 =
        let uu____4442 = pre_typ t in uu____4442.FStar_Syntax_Syntax.n in
      match uu____4441 with
      | FStar_Syntax_Syntax.Tm_fvar tc ->
          FStar_Ident.lid_equals
            (tc.FStar_Syntax_Syntax.fv_name).FStar_Syntax_Syntax.v lid
      | uu____4446 -> false
let rec is_constructed_typ:
  FStar_Syntax_Syntax.term -> FStar_Ident.lident -> Prims.bool =
  fun t  ->
    fun lid  ->
      let uu____4455 =
        let uu____4456 = pre_typ t in uu____4456.FStar_Syntax_Syntax.n in
      match uu____4455 with
      | FStar_Syntax_Syntax.Tm_fvar uu____4459 -> is_constructor t lid
      | FStar_Syntax_Syntax.Tm_app (t1,uu____4461) ->
          is_constructed_typ t1 lid
      | uu____4482 -> false
let rec get_tycon:
  FStar_Syntax_Syntax.term ->
    FStar_Syntax_Syntax.term FStar_Pervasives_Native.option
  =
  fun t  ->
    let t1 = pre_typ t in
    match t1.FStar_Syntax_Syntax.n with
    | FStar_Syntax_Syntax.Tm_bvar uu____4492 ->
        FStar_Pervasives_Native.Some t1
    | FStar_Syntax_Syntax.Tm_name uu____4493 ->
        FStar_Pervasives_Native.Some t1
    | FStar_Syntax_Syntax.Tm_fvar uu____4494 ->
        FStar_Pervasives_Native.Some t1
    | FStar_Syntax_Syntax.Tm_app (t2,uu____4496) -> get_tycon t2
    | uu____4517 -> FStar_Pervasives_Native.None
let is_interpreted: FStar_Ident.lident -> Prims.bool =
  fun l  ->
    let theory_syms =
      [FStar_Parser_Const.op_Eq;
      FStar_Parser_Const.op_notEq;
      FStar_Parser_Const.op_LT;
      FStar_Parser_Const.op_LTE;
      FStar_Parser_Const.op_GT;
      FStar_Parser_Const.op_GTE;
      FStar_Parser_Const.op_Subtraction;
      FStar_Parser_Const.op_Minus;
      FStar_Parser_Const.op_Addition;
      FStar_Parser_Const.op_Multiply;
      FStar_Parser_Const.op_Division;
      FStar_Parser_Const.op_Modulus;
      FStar_Parser_Const.op_And;
      FStar_Parser_Const.op_Or;
      FStar_Parser_Const.op_Negation] in
    FStar_Util.for_some (FStar_Ident.lid_equals l) theory_syms
let is_fstar_tactics_embed: FStar_Syntax_Syntax.term -> Prims.bool =
  fun t  ->
    let uu____4529 =
      let uu____4530 = un_uinst t in uu____4530.FStar_Syntax_Syntax.n in
    match uu____4529 with
    | FStar_Syntax_Syntax.Tm_fvar fv ->
        FStar_Syntax_Syntax.fv_eq_lid fv
          FStar_Parser_Const.fstar_refl_embed_lid
    | uu____4534 -> false
let is_fstar_tactics_by_tactic: FStar_Syntax_Syntax.term -> Prims.bool =
  fun t  ->
    let uu____4539 =
      let uu____4540 = un_uinst t in uu____4540.FStar_Syntax_Syntax.n in
    match uu____4539 with
    | FStar_Syntax_Syntax.Tm_fvar fv ->
        FStar_Syntax_Syntax.fv_eq_lid fv FStar_Parser_Const.by_tactic_lid
    | uu____4544 -> false
let ktype: FStar_Syntax_Syntax.term' FStar_Syntax_Syntax.syntax =
  FStar_Syntax_Syntax.mk
    (FStar_Syntax_Syntax.Tm_type FStar_Syntax_Syntax.U_unknown)
    FStar_Pervasives_Native.None FStar_Range.dummyRange
let ktype0: FStar_Syntax_Syntax.term' FStar_Syntax_Syntax.syntax =
  FStar_Syntax_Syntax.mk
    (FStar_Syntax_Syntax.Tm_type FStar_Syntax_Syntax.U_zero)
    FStar_Pervasives_Native.None FStar_Range.dummyRange
let type_u:
  Prims.unit ->
    (FStar_Syntax_Syntax.typ,FStar_Syntax_Syntax.universe)
      FStar_Pervasives_Native.tuple2
  =
  fun uu____4556  ->
    let u =
      let uu____4562 = FStar_Syntax_Unionfind.univ_fresh () in
      FStar_All.pipe_left (fun _0_29  -> FStar_Syntax_Syntax.U_unif _0_29)
        uu____4562 in
    let uu____4579 =
      FStar_Syntax_Syntax.mk (FStar_Syntax_Syntax.Tm_type u)
        FStar_Pervasives_Native.None FStar_Range.dummyRange in
    (uu____4579, u)
let attr_substitute: FStar_Syntax_Syntax.term' FStar_Syntax_Syntax.syntax =
  FStar_Syntax_Syntax.mk
    (FStar_Syntax_Syntax.Tm_constant
       (FStar_Const.Const_string
          ((FStar_Util.bytes_of_string "substitute"), FStar_Range.dummyRange)))
    FStar_Pervasives_Native.None FStar_Range.dummyRange
let exp_true_bool: FStar_Syntax_Syntax.term' FStar_Syntax_Syntax.syntax =
  FStar_Syntax_Syntax.mk
    (FStar_Syntax_Syntax.Tm_constant (FStar_Const.Const_bool true))
    FStar_Pervasives_Native.None FStar_Range.dummyRange
let exp_false_bool: FStar_Syntax_Syntax.term' FStar_Syntax_Syntax.syntax =
  FStar_Syntax_Syntax.mk
    (FStar_Syntax_Syntax.Tm_constant (FStar_Const.Const_bool false))
    FStar_Pervasives_Native.None FStar_Range.dummyRange
let exp_unit: FStar_Syntax_Syntax.term' FStar_Syntax_Syntax.syntax =
  FStar_Syntax_Syntax.mk
    (FStar_Syntax_Syntax.Tm_constant FStar_Const.Const_unit)
    FStar_Pervasives_Native.None FStar_Range.dummyRange
let exp_int: Prims.string -> FStar_Syntax_Syntax.term =
  fun s  ->
    FStar_Syntax_Syntax.mk
      (FStar_Syntax_Syntax.Tm_constant
         (FStar_Const.Const_int (s, FStar_Pervasives_Native.None)))
      FStar_Pervasives_Native.None FStar_Range.dummyRange
let exp_string: Prims.string -> FStar_Syntax_Syntax.term =
  fun s  ->
    FStar_Syntax_Syntax.mk
      (FStar_Syntax_Syntax.Tm_constant
         (FStar_Const.Const_string
            ((FStar_Util.unicode_of_string s), FStar_Range.dummyRange)))
      FStar_Pervasives_Native.None FStar_Range.dummyRange
let fvar_const: FStar_Ident.lident -> FStar_Syntax_Syntax.term =
  fun l  ->
    FStar_Syntax_Syntax.fvar l FStar_Syntax_Syntax.Delta_constant
      FStar_Pervasives_Native.None
let tand: FStar_Syntax_Syntax.term = fvar_const FStar_Parser_Const.and_lid
let tor: FStar_Syntax_Syntax.term = fvar_const FStar_Parser_Const.or_lid
let timp: FStar_Syntax_Syntax.term =
  FStar_Syntax_Syntax.fvar FStar_Parser_Const.imp_lid
    (FStar_Syntax_Syntax.Delta_defined_at_level (Prims.parse_int "1"))
    FStar_Pervasives_Native.None
let tiff: FStar_Syntax_Syntax.term =
  FStar_Syntax_Syntax.fvar FStar_Parser_Const.iff_lid
    (FStar_Syntax_Syntax.Delta_defined_at_level (Prims.parse_int "2"))
    FStar_Pervasives_Native.None
let t_bool: FStar_Syntax_Syntax.term = fvar_const FStar_Parser_Const.bool_lid
let t_false: FStar_Syntax_Syntax.term =
  fvar_const FStar_Parser_Const.false_lid
let t_true: FStar_Syntax_Syntax.term = fvar_const FStar_Parser_Const.true_lid
let b2t_v: FStar_Syntax_Syntax.term = fvar_const FStar_Parser_Const.b2t_lid
let t_not: FStar_Syntax_Syntax.term = fvar_const FStar_Parser_Const.not_lid
let mk_conj_opt:
  FStar_Syntax_Syntax.term FStar_Pervasives_Native.option ->
    FStar_Syntax_Syntax.term ->
      FStar_Syntax_Syntax.term FStar_Pervasives_Native.option
  =
  fun phi1  ->
    fun phi2  ->
      match phi1 with
      | FStar_Pervasives_Native.None  -> FStar_Pervasives_Native.Some phi2
      | FStar_Pervasives_Native.Some phi11 ->
          let uu____4635 =
            let uu____4638 =
              FStar_Range.union_ranges phi11.FStar_Syntax_Syntax.pos
                phi2.FStar_Syntax_Syntax.pos in
            let uu____4639 =
              let uu____4642 =
                let uu____4643 =
                  let uu____4658 =
                    let uu____4661 = FStar_Syntax_Syntax.as_arg phi11 in
                    let uu____4662 =
                      let uu____4665 = FStar_Syntax_Syntax.as_arg phi2 in
                      [uu____4665] in
                    uu____4661 :: uu____4662 in
                  (tand, uu____4658) in
                FStar_Syntax_Syntax.Tm_app uu____4643 in
              FStar_Syntax_Syntax.mk uu____4642 in
            uu____4639 FStar_Pervasives_Native.None uu____4638 in
          FStar_Pervasives_Native.Some uu____4635
let mk_binop:
  FStar_Syntax_Syntax.term' FStar_Syntax_Syntax.syntax ->
    FStar_Syntax_Syntax.term ->
      FStar_Syntax_Syntax.term ->
        FStar_Syntax_Syntax.term' FStar_Syntax_Syntax.syntax
  =
  fun op_t  ->
    fun phi1  ->
      fun phi2  ->
        let uu____4691 =
          FStar_Range.union_ranges phi1.FStar_Syntax_Syntax.pos
            phi2.FStar_Syntax_Syntax.pos in
        let uu____4692 =
          let uu____4695 =
            let uu____4696 =
              let uu____4711 =
                let uu____4714 = FStar_Syntax_Syntax.as_arg phi1 in
                let uu____4715 =
                  let uu____4718 = FStar_Syntax_Syntax.as_arg phi2 in
                  [uu____4718] in
                uu____4714 :: uu____4715 in
              (op_t, uu____4711) in
            FStar_Syntax_Syntax.Tm_app uu____4696 in
          FStar_Syntax_Syntax.mk uu____4695 in
        uu____4692 FStar_Pervasives_Native.None uu____4691
let mk_neg:
  FStar_Syntax_Syntax.term ->
    FStar_Syntax_Syntax.term' FStar_Syntax_Syntax.syntax
  =
  fun phi  ->
    let uu____4732 =
      let uu____4735 =
        let uu____4736 =
          let uu____4751 =
            let uu____4754 = FStar_Syntax_Syntax.as_arg phi in [uu____4754] in
          (t_not, uu____4751) in
        FStar_Syntax_Syntax.Tm_app uu____4736 in
      FStar_Syntax_Syntax.mk uu____4735 in
    uu____4732 FStar_Pervasives_Native.None phi.FStar_Syntax_Syntax.pos
let mk_conj:
  FStar_Syntax_Syntax.term ->
    FStar_Syntax_Syntax.term ->
      FStar_Syntax_Syntax.term' FStar_Syntax_Syntax.syntax
  = fun phi1  -> fun phi2  -> mk_binop tand phi1 phi2
let mk_conj_l:
  FStar_Syntax_Syntax.term Prims.list -> FStar_Syntax_Syntax.term =
  fun phi  ->
    match phi with
    | [] ->
        FStar_Syntax_Syntax.fvar FStar_Parser_Const.true_lid
          FStar_Syntax_Syntax.Delta_constant FStar_Pervasives_Native.None
    | hd1::tl1 -> FStar_List.fold_right mk_conj tl1 hd1
let mk_disj:
  FStar_Syntax_Syntax.term ->
    FStar_Syntax_Syntax.term ->
      FStar_Syntax_Syntax.term' FStar_Syntax_Syntax.syntax
  = fun phi1  -> fun phi2  -> mk_binop tor phi1 phi2
let mk_disj_l:
  FStar_Syntax_Syntax.term Prims.list -> FStar_Syntax_Syntax.term =
  fun phi  ->
    match phi with
    | [] -> t_false
    | hd1::tl1 -> FStar_List.fold_right mk_disj tl1 hd1
let mk_imp:
  FStar_Syntax_Syntax.term ->
    FStar_Syntax_Syntax.term -> FStar_Syntax_Syntax.term
  = fun phi1  -> fun phi2  -> mk_binop timp phi1 phi2
let mk_iff:
  FStar_Syntax_Syntax.term ->
    FStar_Syntax_Syntax.term -> FStar_Syntax_Syntax.term
  = fun phi1  -> fun phi2  -> mk_binop tiff phi1 phi2
let b2t:
  FStar_Syntax_Syntax.term ->
    FStar_Syntax_Syntax.term' FStar_Syntax_Syntax.syntax
  =
  fun e  ->
    let uu____4826 =
      let uu____4829 =
        let uu____4830 =
          let uu____4845 =
            let uu____4848 = FStar_Syntax_Syntax.as_arg e in [uu____4848] in
          (b2t_v, uu____4845) in
        FStar_Syntax_Syntax.Tm_app uu____4830 in
      FStar_Syntax_Syntax.mk uu____4829 in
    uu____4826 FStar_Pervasives_Native.None e.FStar_Syntax_Syntax.pos
let teq: FStar_Syntax_Syntax.term = fvar_const FStar_Parser_Const.eq2_lid
let mk_untyped_eq2:
  FStar_Syntax_Syntax.term ->
    FStar_Syntax_Syntax.term ->
      FStar_Syntax_Syntax.term' FStar_Syntax_Syntax.syntax
  =
  fun e1  ->
    fun e2  ->
      let uu____4864 =
        FStar_Range.union_ranges e1.FStar_Syntax_Syntax.pos
          e2.FStar_Syntax_Syntax.pos in
      let uu____4865 =
        let uu____4868 =
          let uu____4869 =
            let uu____4884 =
              let uu____4887 = FStar_Syntax_Syntax.as_arg e1 in
              let uu____4888 =
                let uu____4891 = FStar_Syntax_Syntax.as_arg e2 in
                [uu____4891] in
              uu____4887 :: uu____4888 in
            (teq, uu____4884) in
          FStar_Syntax_Syntax.Tm_app uu____4869 in
        FStar_Syntax_Syntax.mk uu____4868 in
      uu____4865 FStar_Pervasives_Native.None uu____4864
let mk_eq2:
  FStar_Syntax_Syntax.universe ->
    FStar_Syntax_Syntax.typ ->
      FStar_Syntax_Syntax.term ->
        FStar_Syntax_Syntax.term -> FStar_Syntax_Syntax.term
  =
  fun u  ->
    fun t  ->
      fun e1  ->
        fun e2  ->
          let eq_inst = FStar_Syntax_Syntax.mk_Tm_uinst teq [u] in
          let uu____4914 =
            FStar_Range.union_ranges e1.FStar_Syntax_Syntax.pos
              e2.FStar_Syntax_Syntax.pos in
          let uu____4915 =
            let uu____4918 =
              let uu____4919 =
                let uu____4934 =
                  let uu____4937 = FStar_Syntax_Syntax.iarg t in
                  let uu____4938 =
                    let uu____4941 = FStar_Syntax_Syntax.as_arg e1 in
                    let uu____4942 =
                      let uu____4945 = FStar_Syntax_Syntax.as_arg e2 in
                      [uu____4945] in
                    uu____4941 :: uu____4942 in
                  uu____4937 :: uu____4938 in
                (eq_inst, uu____4934) in
              FStar_Syntax_Syntax.Tm_app uu____4919 in
            FStar_Syntax_Syntax.mk uu____4918 in
          uu____4915 FStar_Pervasives_Native.None uu____4914
let mk_has_type:
  FStar_Syntax_Syntax.term ->
    FStar_Syntax_Syntax.term ->
      FStar_Syntax_Syntax.term ->
        FStar_Syntax_Syntax.term' FStar_Syntax_Syntax.syntax
  =
  fun t  ->
    fun x  ->
      fun t'  ->
        let t_has_type = fvar_const FStar_Parser_Const.has_type_lid in
        let t_has_type1 =
          FStar_Syntax_Syntax.mk
            (FStar_Syntax_Syntax.Tm_uinst
               (t_has_type,
                 [FStar_Syntax_Syntax.U_zero; FStar_Syntax_Syntax.U_zero]))
            FStar_Pervasives_Native.None FStar_Range.dummyRange in
        let uu____4971 =
          let uu____4974 =
            let uu____4975 =
              let uu____4990 =
                let uu____4993 = FStar_Syntax_Syntax.iarg t in
                let uu____4994 =
                  let uu____4997 = FStar_Syntax_Syntax.as_arg x in
                  let uu____4998 =
                    let uu____5001 = FStar_Syntax_Syntax.as_arg t' in
                    [uu____5001] in
                  uu____4997 :: uu____4998 in
                uu____4993 :: uu____4994 in
              (t_has_type1, uu____4990) in
            FStar_Syntax_Syntax.Tm_app uu____4975 in
          FStar_Syntax_Syntax.mk uu____4974 in
        uu____4971 FStar_Pervasives_Native.None FStar_Range.dummyRange
let lex_t: FStar_Syntax_Syntax.term = fvar_const FStar_Parser_Const.lex_t_lid
let lex_top: FStar_Syntax_Syntax.term' FStar_Syntax_Syntax.syntax =
  let uu____5011 =
    let uu____5014 =
      let uu____5015 =
        let uu____5022 =
          FStar_Syntax_Syntax.fvar FStar_Parser_Const.lextop_lid
            FStar_Syntax_Syntax.Delta_constant
            (FStar_Pervasives_Native.Some FStar_Syntax_Syntax.Data_ctor) in
        (uu____5022, [FStar_Syntax_Syntax.U_zero]) in
      FStar_Syntax_Syntax.Tm_uinst uu____5015 in
    FStar_Syntax_Syntax.mk uu____5014 in
  uu____5011 FStar_Pervasives_Native.None FStar_Range.dummyRange
let lex_pair: FStar_Syntax_Syntax.term =
  FStar_Syntax_Syntax.fvar FStar_Parser_Const.lexcons_lid
    FStar_Syntax_Syntax.Delta_constant
    (FStar_Pervasives_Native.Some FStar_Syntax_Syntax.Data_ctor)
let tforall: FStar_Syntax_Syntax.term =
  FStar_Syntax_Syntax.fvar FStar_Parser_Const.forall_lid
    (FStar_Syntax_Syntax.Delta_defined_at_level (Prims.parse_int "1"))
    FStar_Pervasives_Native.None
let t_haseq: FStar_Syntax_Syntax.term =
  FStar_Syntax_Syntax.fvar FStar_Parser_Const.haseq_lid
    FStar_Syntax_Syntax.Delta_constant FStar_Pervasives_Native.None
let lcomp_of_comp:
  FStar_Syntax_Syntax.comp' FStar_Syntax_Syntax.syntax ->
    FStar_Syntax_Syntax.lcomp
  =
  fun c0  ->
    let uu____5036 =
      match c0.FStar_Syntax_Syntax.n with
      | FStar_Syntax_Syntax.Total uu____5049 ->
          (FStar_Parser_Const.effect_Tot_lid, [FStar_Syntax_Syntax.TOTAL])
      | FStar_Syntax_Syntax.GTotal uu____5060 ->
          (FStar_Parser_Const.effect_GTot_lid,
            [FStar_Syntax_Syntax.SOMETRIVIAL])
      | FStar_Syntax_Syntax.Comp c ->
          ((c.FStar_Syntax_Syntax.effect_name),
            (c.FStar_Syntax_Syntax.flags)) in
    match uu____5036 with
    | (eff_name,flags) ->
        {
          FStar_Syntax_Syntax.eff_name = eff_name;
          FStar_Syntax_Syntax.res_typ = (comp_result c0);
          FStar_Syntax_Syntax.cflags = flags;
          FStar_Syntax_Syntax.comp = ((fun uu____5081  -> c0))
        }
let mk_residual_comp:
  FStar_Ident.lident ->
    FStar_Syntax_Syntax.term' FStar_Syntax_Syntax.syntax
      FStar_Pervasives_Native.option ->
      FStar_Syntax_Syntax.cflags Prims.list ->
        FStar_Syntax_Syntax.residual_comp
  =
  fun l  ->
    fun t  ->
      fun f  ->
        {
          FStar_Syntax_Syntax.residual_effect = l;
          FStar_Syntax_Syntax.residual_typ = t;
          FStar_Syntax_Syntax.residual_flags = f
        }
let residual_tot:
  FStar_Syntax_Syntax.term' FStar_Syntax_Syntax.syntax ->
    FStar_Syntax_Syntax.residual_comp
  =
  fun t  ->
    {
      FStar_Syntax_Syntax.residual_effect = FStar_Parser_Const.effect_Tot_lid;
      FStar_Syntax_Syntax.residual_typ = (FStar_Pervasives_Native.Some t);
      FStar_Syntax_Syntax.residual_flags = [FStar_Syntax_Syntax.TOTAL]
    }
let residual_comp_of_comp:
  FStar_Syntax_Syntax.comp -> FStar_Syntax_Syntax.residual_comp =
  fun c  ->
    {
      FStar_Syntax_Syntax.residual_effect = (comp_effect_name c);
      FStar_Syntax_Syntax.residual_typ =
        (FStar_Pervasives_Native.Some (comp_result c));
      FStar_Syntax_Syntax.residual_flags = (comp_flags c)
    }
let residual_comp_of_lcomp:
  FStar_Syntax_Syntax.lcomp -> FStar_Syntax_Syntax.residual_comp =
  fun lc  ->
    {
      FStar_Syntax_Syntax.residual_effect = (lc.FStar_Syntax_Syntax.eff_name);
      FStar_Syntax_Syntax.residual_typ =
        (FStar_Pervasives_Native.Some (lc.FStar_Syntax_Syntax.res_typ));
      FStar_Syntax_Syntax.residual_flags = (lc.FStar_Syntax_Syntax.cflags)
    }
let mk_forall_aux:
  FStar_Syntax_Syntax.term' FStar_Syntax_Syntax.syntax ->
    FStar_Syntax_Syntax.bv ->
      FStar_Syntax_Syntax.term ->
        FStar_Syntax_Syntax.term' FStar_Syntax_Syntax.syntax
  =
  fun fa  ->
    fun x  ->
      fun body  ->
        let uu____5146 =
          let uu____5149 =
            let uu____5150 =
              let uu____5165 =
                let uu____5168 =
                  FStar_Syntax_Syntax.iarg x.FStar_Syntax_Syntax.sort in
                let uu____5169 =
                  let uu____5172 =
                    let uu____5173 =
                      let uu____5174 =
                        let uu____5175 = FStar_Syntax_Syntax.mk_binder x in
                        [uu____5175] in
                      abs uu____5174 body
                        (FStar_Pervasives_Native.Some (residual_tot ktype0)) in
                    FStar_Syntax_Syntax.as_arg uu____5173 in
                  [uu____5172] in
                uu____5168 :: uu____5169 in
              (fa, uu____5165) in
            FStar_Syntax_Syntax.Tm_app uu____5150 in
          FStar_Syntax_Syntax.mk uu____5149 in
        uu____5146 FStar_Pervasives_Native.None FStar_Range.dummyRange
let mk_forall_no_univ:
  FStar_Syntax_Syntax.bv ->
    FStar_Syntax_Syntax.typ -> FStar_Syntax_Syntax.typ
  = fun x  -> fun body  -> mk_forall_aux tforall x body
let mk_forall:
  FStar_Syntax_Syntax.universe ->
    FStar_Syntax_Syntax.bv ->
      FStar_Syntax_Syntax.typ -> FStar_Syntax_Syntax.typ
  =
  fun u  ->
    fun x  ->
      fun body  ->
        let tforall1 = FStar_Syntax_Syntax.mk_Tm_uinst tforall [u] in
        mk_forall_aux tforall1 x body
let close_forall_no_univs:
  FStar_Syntax_Syntax.binder Prims.list ->
    FStar_Syntax_Syntax.typ -> FStar_Syntax_Syntax.typ
  =
  fun bs  ->
    fun f  ->
      FStar_List.fold_right
        (fun b  ->
           fun f1  ->
             let uu____5221 = FStar_Syntax_Syntax.is_null_binder b in
             if uu____5221
             then f1
             else mk_forall_no_univ (FStar_Pervasives_Native.fst b) f1) bs f
let rec is_wild_pat:
  FStar_Syntax_Syntax.pat' FStar_Syntax_Syntax.withinfo_t -> Prims.bool =
  fun p  ->
    match p.FStar_Syntax_Syntax.v with
    | FStar_Syntax_Syntax.Pat_wild uu____5231 -> true
    | uu____5232 -> false
let if_then_else:
  FStar_Syntax_Syntax.term' FStar_Syntax_Syntax.syntax ->
    FStar_Syntax_Syntax.term' FStar_Syntax_Syntax.syntax ->
      FStar_Syntax_Syntax.term' FStar_Syntax_Syntax.syntax ->
        FStar_Syntax_Syntax.term' FStar_Syntax_Syntax.syntax
  =
  fun b  ->
    fun t1  ->
      fun t2  ->
        let then_branch =
          let uu____5274 =
            FStar_Syntax_Syntax.withinfo
              (FStar_Syntax_Syntax.Pat_constant (FStar_Const.Const_bool true))
              t1.FStar_Syntax_Syntax.pos in
          (uu____5274, FStar_Pervasives_Native.None, t1) in
        let else_branch =
          let uu____5302 =
            FStar_Syntax_Syntax.withinfo
              (FStar_Syntax_Syntax.Pat_constant
                 (FStar_Const.Const_bool false)) t2.FStar_Syntax_Syntax.pos in
          (uu____5302, FStar_Pervasives_Native.None, t2) in
        let uu____5315 =
          let uu____5316 =
            FStar_Range.union_ranges t1.FStar_Syntax_Syntax.pos
              t2.FStar_Syntax_Syntax.pos in
          FStar_Range.union_ranges b.FStar_Syntax_Syntax.pos uu____5316 in
        FStar_Syntax_Syntax.mk
          (FStar_Syntax_Syntax.Tm_match (b, [then_branch; else_branch]))
          FStar_Pervasives_Native.None uu____5315
let mk_squash:
  FStar_Syntax_Syntax.term ->
    FStar_Syntax_Syntax.term' FStar_Syntax_Syntax.syntax
  =
  fun p  ->
    let sq =
      FStar_Syntax_Syntax.fvar FStar_Parser_Const.squash_lid
        (FStar_Syntax_Syntax.Delta_defined_at_level (Prims.parse_int "1"))
        FStar_Pervasives_Native.None in
    let uu____5384 =
      FStar_Syntax_Syntax.mk_Tm_uinst sq [FStar_Syntax_Syntax.U_zero] in
    let uu____5387 =
      let uu____5396 = FStar_Syntax_Syntax.as_arg p in [uu____5396] in
    mk_app uu____5384 uu____5387
let un_squash:
  FStar_Syntax_Syntax.term ->
    FStar_Syntax_Syntax.term' FStar_Syntax_Syntax.syntax
      FStar_Pervasives_Native.option
  =
  fun t  ->
    let uu____5405 = head_and_args t in
    match uu____5405 with
    | (head1,args) ->
        let uu____5446 =
          let uu____5459 =
            let uu____5460 = un_uinst head1 in
            uu____5460.FStar_Syntax_Syntax.n in
          (uu____5459, args) in
        (match uu____5446 with
         | (FStar_Syntax_Syntax.Tm_fvar fv,(p,uu____5477)::[]) when
             FStar_Syntax_Syntax.fv_eq_lid fv FStar_Parser_Const.squash_lid
             -> FStar_Pervasives_Native.Some p
         | (FStar_Syntax_Syntax.Tm_refine (b,p),[]) ->
             (match (b.FStar_Syntax_Syntax.sort).FStar_Syntax_Syntax.n with
              | FStar_Syntax_Syntax.Tm_fvar fv when
                  FStar_Syntax_Syntax.fv_eq_lid fv
                    FStar_Parser_Const.unit_lid
                  ->
                  let uu____5529 =
                    let uu____5534 =
                      let uu____5535 = FStar_Syntax_Syntax.mk_binder b in
                      [uu____5535] in
                    FStar_Syntax_Subst.open_term uu____5534 p in
                  (match uu____5529 with
                   | (bs,p1) ->
                       let b1 =
                         match bs with
                         | b1::[] -> b1
                         | uu____5564 -> failwith "impossible" in
                       let uu____5569 =
                         let uu____5570 = FStar_Syntax_Free.names p1 in
                         FStar_Util.set_mem (FStar_Pervasives_Native.fst b1)
                           uu____5570 in
                       if uu____5569
                       then FStar_Pervasives_Native.None
                       else FStar_Pervasives_Native.Some p1)
              | uu____5580 -> FStar_Pervasives_Native.None)
         | uu____5583 -> FStar_Pervasives_Native.None)
let arrow_one:
  FStar_Syntax_Syntax.typ ->
    (FStar_Syntax_Syntax.binder,FStar_Syntax_Syntax.comp)
      FStar_Pervasives_Native.tuple2 FStar_Pervasives_Native.option
  =
  fun t  ->
    let uu____5614 =
      let uu____5615 = FStar_Syntax_Subst.compress t in
      uu____5615.FStar_Syntax_Syntax.n in
    match uu____5614 with
    | FStar_Syntax_Syntax.Tm_arrow ([],c) ->
        failwith "fatal: empty binders on arrow?"
    | FStar_Syntax_Syntax.Tm_arrow (b::[],c) ->
        FStar_Pervasives_Native.Some (b, c)
    | FStar_Syntax_Syntax.Tm_arrow (b::bs,c) ->
        let uu____5712 =
          let uu____5721 =
            let uu____5722 = arrow bs c in
            FStar_Syntax_Syntax.mk_Total uu____5722 in
          (b, uu____5721) in
        FStar_Pervasives_Native.Some uu____5712
    | uu____5735 -> FStar_Pervasives_Native.None
let is_free_in:
  FStar_Syntax_Syntax.bv -> FStar_Syntax_Syntax.term -> Prims.bool =
  fun bv  ->
    fun t  ->
      let uu____5748 = FStar_Syntax_Free.names t in
      FStar_Util.set_mem bv uu____5748
type qpats = FStar_Syntax_Syntax.args Prims.list
type connective =
  | QAll of (FStar_Syntax_Syntax.binders,qpats,FStar_Syntax_Syntax.typ)
  FStar_Pervasives_Native.tuple3
  | QEx of (FStar_Syntax_Syntax.binders,qpats,FStar_Syntax_Syntax.typ)
  FStar_Pervasives_Native.tuple3
  | BaseConn of (FStar_Ident.lident,FStar_Syntax_Syntax.args)
  FStar_Pervasives_Native.tuple2
let uu___is_QAll: connective -> Prims.bool =
  fun projectee  ->
    match projectee with | QAll _0 -> true | uu____5792 -> false
let __proj__QAll__item___0:
  connective ->
    (FStar_Syntax_Syntax.binders,qpats,FStar_Syntax_Syntax.typ)
      FStar_Pervasives_Native.tuple3
  = fun projectee  -> match projectee with | QAll _0 -> _0
let uu___is_QEx: connective -> Prims.bool =
  fun projectee  ->
    match projectee with | QEx _0 -> true | uu____5830 -> false
let __proj__QEx__item___0:
  connective ->
    (FStar_Syntax_Syntax.binders,qpats,FStar_Syntax_Syntax.typ)
      FStar_Pervasives_Native.tuple3
  = fun projectee  -> match projectee with | QEx _0 -> _0
let uu___is_BaseConn: connective -> Prims.bool =
  fun projectee  ->
    match projectee with | BaseConn _0 -> true | uu____5866 -> false
let __proj__BaseConn__item___0:
  connective ->
    (FStar_Ident.lident,FStar_Syntax_Syntax.args)
      FStar_Pervasives_Native.tuple2
  = fun projectee  -> match projectee with | BaseConn _0 -> _0
let destruct_typ_as_formula:
  FStar_Syntax_Syntax.term -> connective FStar_Pervasives_Native.option =
  fun f  ->
    let rec unmeta_monadic f1 =
      let f2 = FStar_Syntax_Subst.compress f1 in
      match f2.FStar_Syntax_Syntax.n with
      | FStar_Syntax_Syntax.Tm_meta
          (t,FStar_Syntax_Syntax.Meta_monadic uu____5901) -> unmeta_monadic t
      | FStar_Syntax_Syntax.Tm_meta
          (t,FStar_Syntax_Syntax.Meta_monadic_lift uu____5913) ->
          unmeta_monadic t
      | uu____5926 -> f2 in
    let destruct_base_conn f1 =
      let connectives =
        [(FStar_Parser_Const.true_lid, (Prims.parse_int "0"));
        (FStar_Parser_Const.false_lid, (Prims.parse_int "0"));
        (FStar_Parser_Const.and_lid, (Prims.parse_int "2"));
        (FStar_Parser_Const.or_lid, (Prims.parse_int "2"));
        (FStar_Parser_Const.imp_lid, (Prims.parse_int "2"));
        (FStar_Parser_Const.iff_lid, (Prims.parse_int "2"));
        (FStar_Parser_Const.ite_lid, (Prims.parse_int "3"));
        (FStar_Parser_Const.not_lid, (Prims.parse_int "1"));
        (FStar_Parser_Const.eq2_lid, (Prims.parse_int "3"));
        (FStar_Parser_Const.eq2_lid, (Prims.parse_int "2"));
        (FStar_Parser_Const.eq3_lid, (Prims.parse_int "4"));
        (FStar_Parser_Const.eq3_lid, (Prims.parse_int "2"))] in
      let aux f2 uu____6004 =
        match uu____6004 with
        | (lid,arity) ->
            let uu____6013 =
              let uu____6028 = unmeta_monadic f2 in head_and_args uu____6028 in
            (match uu____6013 with
             | (t,args) ->
                 let t1 = un_uinst t in
                 let uu____6054 =
                   (is_constructor t1 lid) &&
                     ((FStar_List.length args) = arity) in
                 if uu____6054
                 then FStar_Pervasives_Native.Some (BaseConn (lid, args))
                 else FStar_Pervasives_Native.None) in
      FStar_Util.find_map connectives (aux f1) in
    let patterns t =
      let t1 = FStar_Syntax_Subst.compress t in
      match t1.FStar_Syntax_Syntax.n with
      | FStar_Syntax_Syntax.Tm_meta
          (t2,FStar_Syntax_Syntax.Meta_pattern pats) ->
          let uu____6129 = FStar_Syntax_Subst.compress t2 in
          (pats, uu____6129)
      | uu____6140 ->
          let uu____6141 = FStar_Syntax_Subst.compress t1 in ([], uu____6141) in
    let destruct_q_conn t =
      let is_q fa fv =
        if fa
        then is_forall (fv.FStar_Syntax_Syntax.fv_name).FStar_Syntax_Syntax.v
        else is_exists (fv.FStar_Syntax_Syntax.fv_name).FStar_Syntax_Syntax.v in
      let flat t1 =
        let uu____6188 = head_and_args t1 in
        match uu____6188 with
        | (t2,args) ->
            let uu____6235 = un_uinst t2 in
            let uu____6236 =
              FStar_All.pipe_right args
                (FStar_List.map
                   (fun uu____6269  ->
                      match uu____6269 with
                      | (t3,imp) ->
                          let uu____6280 = unascribe t3 in (uu____6280, imp))) in
            (uu____6235, uu____6236) in
      let rec aux qopt out t1 =
        let uu____6315 = let uu____6332 = flat t1 in (qopt, uu____6332) in
        match uu____6315 with
        | (FStar_Pervasives_Native.Some
           fa,({ FStar_Syntax_Syntax.n = FStar_Syntax_Syntax.Tm_fvar tc;
                 FStar_Syntax_Syntax.pos = uu____6359;
                 FStar_Syntax_Syntax.vars = uu____6360;_},({
                                                             FStar_Syntax_Syntax.n
                                                               =
                                                               FStar_Syntax_Syntax.Tm_abs
                                                               (b::[],t2,uu____6363);
                                                             FStar_Syntax_Syntax.pos
                                                               = uu____6364;
                                                             FStar_Syntax_Syntax.vars
                                                               = uu____6365;_},uu____6366)::[]))
            when is_q fa tc -> aux qopt (b :: out) t2
        | (FStar_Pervasives_Native.Some
           fa,({ FStar_Syntax_Syntax.n = FStar_Syntax_Syntax.Tm_fvar tc;
                 FStar_Syntax_Syntax.pos = uu____6443;
                 FStar_Syntax_Syntax.vars = uu____6444;_},uu____6445::
               ({
                  FStar_Syntax_Syntax.n = FStar_Syntax_Syntax.Tm_abs
                    (b::[],t2,uu____6448);
                  FStar_Syntax_Syntax.pos = uu____6449;
                  FStar_Syntax_Syntax.vars = uu____6450;_},uu____6451)::[]))
            when is_q fa tc -> aux qopt (b :: out) t2
        | (FStar_Pervasives_Native.None
           ,({ FStar_Syntax_Syntax.n = FStar_Syntax_Syntax.Tm_fvar tc;
               FStar_Syntax_Syntax.pos = uu____6539;
               FStar_Syntax_Syntax.vars = uu____6540;_},({
                                                           FStar_Syntax_Syntax.n
                                                             =
                                                             FStar_Syntax_Syntax.Tm_abs
                                                             (b::[],t2,uu____6543);
                                                           FStar_Syntax_Syntax.pos
                                                             = uu____6544;
                                                           FStar_Syntax_Syntax.vars
                                                             = uu____6545;_},uu____6546)::[]))
            when
            is_qlid (tc.FStar_Syntax_Syntax.fv_name).FStar_Syntax_Syntax.v ->
            aux
              (FStar_Pervasives_Native.Some
                 (is_forall
                    (tc.FStar_Syntax_Syntax.fv_name).FStar_Syntax_Syntax.v))
              (b :: out) t2
        | (FStar_Pervasives_Native.None
           ,({ FStar_Syntax_Syntax.n = FStar_Syntax_Syntax.Tm_fvar tc;
               FStar_Syntax_Syntax.pos = uu____6622;
               FStar_Syntax_Syntax.vars = uu____6623;_},uu____6624::({
                                                                    FStar_Syntax_Syntax.n
                                                                    =
                                                                    FStar_Syntax_Syntax.Tm_abs
                                                                    (b::[],t2,uu____6627);
                                                                    FStar_Syntax_Syntax.pos
                                                                    =
                                                                    uu____6628;
                                                                    FStar_Syntax_Syntax.vars
                                                                    =
                                                                    uu____6629;_},uu____6630)::[]))
            when
            is_qlid (tc.FStar_Syntax_Syntax.fv_name).FStar_Syntax_Syntax.v ->
            aux
              (FStar_Pervasives_Native.Some
                 (is_forall
                    (tc.FStar_Syntax_Syntax.fv_name).FStar_Syntax_Syntax.v))
              (b :: out) t2
        | (FStar_Pervasives_Native.Some b,uu____6718) ->
            let bs = FStar_List.rev out in
            let uu____6752 = FStar_Syntax_Subst.open_term bs t1 in
            (match uu____6752 with
             | (bs1,t2) ->
                 let uu____6761 = patterns t2 in
                 (match uu____6761 with
                  | (pats,body) ->
                      if b
                      then
                        FStar_Pervasives_Native.Some (QAll (bs1, pats, body))
                      else
                        FStar_Pervasives_Native.Some (QEx (bs1, pats, body))))
        | uu____6823 -> FStar_Pervasives_Native.None in
      aux FStar_Pervasives_Native.None [] t in
    let u_connectives =
      [(FStar_Parser_Const.true_lid, FStar_Parser_Const.c_true_lid,
         (Prims.parse_int "0"));
      (FStar_Parser_Const.false_lid, FStar_Parser_Const.c_false_lid,
        (Prims.parse_int "0"));
      (FStar_Parser_Const.and_lid, FStar_Parser_Const.c_and_lid,
        (Prims.parse_int "2"));
      (FStar_Parser_Const.or_lid, FStar_Parser_Const.c_or_lid,
        (Prims.parse_int "2"))] in
    let destruct_sq_base_conn t =
      let uu____6889 = un_squash t in
      FStar_Util.bind_opt uu____6889
        (fun t1  ->
           let uu____6905 = head_and_args' t1 in
           match uu____6905 with
           | (hd1,args) ->
               let uu____6938 =
                 let uu____6943 =
                   let uu____6944 = un_uinst hd1 in
                   uu____6944.FStar_Syntax_Syntax.n in
                 (uu____6943, (FStar_List.length args)) in
               (match uu____6938 with
                | (FStar_Syntax_Syntax.Tm_fvar fv,_0_30) when
                    (_0_30 = (Prims.parse_int "2")) &&
                      (FStar_Syntax_Syntax.fv_eq_lid fv
                         FStar_Parser_Const.c_and_lid)
                    ->
                    FStar_Pervasives_Native.Some
                      (BaseConn (FStar_Parser_Const.and_lid, args))
                | (FStar_Syntax_Syntax.Tm_fvar fv,_0_31) when
                    (_0_31 = (Prims.parse_int "2")) &&
                      (FStar_Syntax_Syntax.fv_eq_lid fv
                         FStar_Parser_Const.c_or_lid)
                    ->
                    FStar_Pervasives_Native.Some
                      (BaseConn (FStar_Parser_Const.or_lid, args))
                | (FStar_Syntax_Syntax.Tm_fvar fv,_0_32) when
                    (_0_32 = (Prims.parse_int "2")) &&
                      (FStar_Syntax_Syntax.fv_eq_lid fv
                         FStar_Parser_Const.c_eq2_lid)
                    ->
                    FStar_Pervasives_Native.Some
                      (BaseConn (FStar_Parser_Const.eq2_lid, args))
                | (FStar_Syntax_Syntax.Tm_fvar fv,_0_33) when
                    (_0_33 = (Prims.parse_int "3")) &&
                      (FStar_Syntax_Syntax.fv_eq_lid fv
                         FStar_Parser_Const.c_eq2_lid)
                    ->
                    FStar_Pervasives_Native.Some
                      (BaseConn (FStar_Parser_Const.eq2_lid, args))
                | (FStar_Syntax_Syntax.Tm_fvar fv,_0_34) when
                    (_0_34 = (Prims.parse_int "2")) &&
                      (FStar_Syntax_Syntax.fv_eq_lid fv
                         FStar_Parser_Const.c_eq3_lid)
                    ->
                    FStar_Pervasives_Native.Some
                      (BaseConn (FStar_Parser_Const.eq3_lid, args))
                | (FStar_Syntax_Syntax.Tm_fvar fv,_0_35) when
                    (_0_35 = (Prims.parse_int "4")) &&
                      (FStar_Syntax_Syntax.fv_eq_lid fv
                         FStar_Parser_Const.c_eq3_lid)
                    ->
                    FStar_Pervasives_Native.Some
                      (BaseConn (FStar_Parser_Const.eq3_lid, args))
                | (FStar_Syntax_Syntax.Tm_fvar fv,_0_36) when
                    (_0_36 = (Prims.parse_int "0")) &&
                      (FStar_Syntax_Syntax.fv_eq_lid fv
                         FStar_Parser_Const.c_true_lid)
                    ->
                    FStar_Pervasives_Native.Some
                      (BaseConn (FStar_Parser_Const.true_lid, args))
                | (FStar_Syntax_Syntax.Tm_fvar fv,_0_37) when
                    (_0_37 = (Prims.parse_int "0")) &&
                      (FStar_Syntax_Syntax.fv_eq_lid fv
                         FStar_Parser_Const.c_false_lid)
                    ->
                    FStar_Pervasives_Native.Some
                      (BaseConn (FStar_Parser_Const.false_lid, args))
                | uu____7027 -> FStar_Pervasives_Native.None)) in
    let rec destruct_sq_forall t =
      let uu____7050 = un_squash t in
      FStar_Util.bind_opt uu____7050
        (fun t1  ->
           let uu____7065 = arrow_one t1 in
           match uu____7065 with
           | FStar_Pervasives_Native.Some (b,c) ->
               let uu____7080 =
                 let uu____7081 = is_tot_or_gtot_comp c in
                 Prims.op_Negation uu____7081 in
               if uu____7080
               then FStar_Pervasives_Native.None
               else
                 (let q =
                    let uu____7088 = comp_to_comp_typ c in
                    uu____7088.FStar_Syntax_Syntax.result_typ in
                  let uu____7089 = FStar_Syntax_Subst.open_term [b] q in
                  match uu____7089 with
                  | (bs,q1) ->
                      let b1 =
                        match bs with
                        | b1::[] -> b1
                        | uu____7120 -> failwith "impossible" in
                      let uu____7125 =
                        is_free_in (FStar_Pervasives_Native.fst b1) q1 in
                      if uu____7125
                      then
                        let uu____7128 = patterns q1 in
                        (match uu____7128 with
                         | (pats,q2) ->
                             FStar_All.pipe_left maybe_collect
                               (FStar_Pervasives_Native.Some
                                  (QAll ([b1], pats, q2))))
                      else
                        (let uu____7196 =
                           let uu____7197 =
                             let uu____7202 =
                               let uu____7205 =
                                 FStar_Syntax_Syntax.as_arg
                                   (FStar_Pervasives_Native.fst b1).FStar_Syntax_Syntax.sort in
                               let uu____7206 =
                                 let uu____7209 =
                                   FStar_Syntax_Syntax.as_arg q1 in
                                 [uu____7209] in
                               uu____7205 :: uu____7206 in
                             (FStar_Parser_Const.imp_lid, uu____7202) in
                           BaseConn uu____7197 in
                         FStar_Pervasives_Native.Some uu____7196))
           | uu____7212 -> FStar_Pervasives_Native.None)
    and destruct_sq_exists t =
      let uu____7220 = un_squash t in
      FStar_Util.bind_opt uu____7220
        (fun t1  ->
           let uu____7251 = head_and_args' t1 in
           match uu____7251 with
           | (hd1,args) ->
               let uu____7284 =
                 let uu____7297 =
                   let uu____7298 = un_uinst hd1 in
                   uu____7298.FStar_Syntax_Syntax.n in
                 (uu____7297, args) in
               (match uu____7284 with
                | (FStar_Syntax_Syntax.Tm_fvar
                   fv,(a1,uu____7313)::(a2,uu____7315)::[]) when
                    FStar_Syntax_Syntax.fv_eq_lid fv
                      FStar_Parser_Const.dtuple2_lid
                    ->
                    let uu____7350 =
                      let uu____7351 = FStar_Syntax_Subst.compress a2 in
                      uu____7351.FStar_Syntax_Syntax.n in
                    (match uu____7350 with
                     | FStar_Syntax_Syntax.Tm_abs (b::[],q,uu____7358) ->
                         let uu____7385 = FStar_Syntax_Subst.open_term [b] q in
                         (match uu____7385 with
                          | (bs,q1) ->
                              let b1 =
                                match bs with
                                | b1::[] -> b1
                                | uu____7424 -> failwith "impossible" in
                              let uu____7429 = patterns q1 in
                              (match uu____7429 with
                               | (pats,q2) ->
                                   FStar_All.pipe_left maybe_collect
                                     (FStar_Pervasives_Native.Some
                                        (QEx ([b1], pats, q2)))))
                     | uu____7496 -> FStar_Pervasives_Native.None)
                | uu____7497 -> FStar_Pervasives_Native.None))
    and maybe_collect f1 =
      match f1 with
      | FStar_Pervasives_Native.Some (QAll (bs,pats,phi)) ->
          let uu____7518 = destruct_sq_forall phi in
          (match uu____7518 with
           | FStar_Pervasives_Native.Some (QAll (bs',pats',psi)) ->
               FStar_All.pipe_left
                 (fun _0_38  -> FStar_Pervasives_Native.Some _0_38)
                 (QAll
                    ((FStar_List.append bs bs'),
                      (FStar_List.append pats pats'), psi))
           | uu____7540 -> f1)
      | FStar_Pervasives_Native.Some (QEx (bs,pats,phi)) ->
          let uu____7546 = destruct_sq_exists phi in
          (match uu____7546 with
           | FStar_Pervasives_Native.Some (QEx (bs',pats',psi)) ->
               FStar_All.pipe_left
                 (fun _0_39  -> FStar_Pervasives_Native.Some _0_39)
                 (QEx
                    ((FStar_List.append bs bs'),
                      (FStar_List.append pats pats'), psi))
           | uu____7568 -> f1)
      | uu____7571 -> f1 in
    let phi = unmeta_monadic f in
    let uu____7575 = destruct_base_conn phi in
    FStar_Util.catch_opt uu____7575
      (fun uu____7580  ->
         let uu____7581 = destruct_q_conn phi in
         FStar_Util.catch_opt uu____7581
           (fun uu____7586  ->
              let uu____7587 = destruct_sq_base_conn phi in
              FStar_Util.catch_opt uu____7587
                (fun uu____7592  ->
                   let uu____7593 = destruct_sq_forall phi in
                   FStar_Util.catch_opt uu____7593
                     (fun uu____7598  ->
                        let uu____7599 = destruct_sq_exists phi in
                        FStar_Util.catch_opt uu____7599
                          (fun uu____7603  -> FStar_Pervasives_Native.None)))))
let action_as_lb:
  FStar_Ident.lident ->
    FStar_Syntax_Syntax.action -> FStar_Syntax_Syntax.sigelt
  =
  fun eff_lid  ->
    fun a  ->
      let lb =
        let uu____7613 =
          let uu____7618 =
            FStar_Syntax_Syntax.lid_as_fv a.FStar_Syntax_Syntax.action_name
              FStar_Syntax_Syntax.Delta_equational
              FStar_Pervasives_Native.None in
          FStar_Util.Inr uu____7618 in
        let uu____7619 =
          let uu____7620 =
            FStar_Syntax_Syntax.mk_Total a.FStar_Syntax_Syntax.action_typ in
          arrow a.FStar_Syntax_Syntax.action_params uu____7620 in
        let uu____7623 =
          abs a.FStar_Syntax_Syntax.action_params
            a.FStar_Syntax_Syntax.action_defn FStar_Pervasives_Native.None in
        close_univs_and_mk_letbinding FStar_Pervasives_Native.None uu____7613
          a.FStar_Syntax_Syntax.action_univs uu____7619
          FStar_Parser_Const.effect_Tot_lid uu____7623 in
      {
        FStar_Syntax_Syntax.sigel =
          (FStar_Syntax_Syntax.Sig_let
             ((false, [lb]), [a.FStar_Syntax_Syntax.action_name]));
        FStar_Syntax_Syntax.sigrng =
          ((a.FStar_Syntax_Syntax.action_defn).FStar_Syntax_Syntax.pos);
        FStar_Syntax_Syntax.sigquals =
          [FStar_Syntax_Syntax.Visible_default;
          FStar_Syntax_Syntax.Action eff_lid];
        FStar_Syntax_Syntax.sigmeta = FStar_Syntax_Syntax.default_sigmeta;
        FStar_Syntax_Syntax.sigattrs = []
      }
let mk_reify:
  FStar_Syntax_Syntax.term' FStar_Syntax_Syntax.syntax ->
    FStar_Syntax_Syntax.term' FStar_Syntax_Syntax.syntax
  =
  fun t  ->
    let reify_ =
      FStar_Syntax_Syntax.mk
        (FStar_Syntax_Syntax.Tm_constant FStar_Const.Const_reify)
        FStar_Pervasives_Native.None t.FStar_Syntax_Syntax.pos in
    let uu____7649 =
      let uu____7652 =
        let uu____7653 =
          let uu____7668 =
            let uu____7671 = FStar_Syntax_Syntax.as_arg t in [uu____7671] in
          (reify_, uu____7668) in
        FStar_Syntax_Syntax.Tm_app uu____7653 in
      FStar_Syntax_Syntax.mk uu____7652 in
    uu____7649 FStar_Pervasives_Native.None t.FStar_Syntax_Syntax.pos
let rec delta_qualifier:
  FStar_Syntax_Syntax.term -> FStar_Syntax_Syntax.delta_depth =
  fun t  ->
    let t1 = FStar_Syntax_Subst.compress t in
    match t1.FStar_Syntax_Syntax.n with
    | FStar_Syntax_Syntax.Tm_delayed uu____7684 -> failwith "Impossible"
    | FStar_Syntax_Syntax.Tm_fvar fv -> fv.FStar_Syntax_Syntax.fv_delta
    | FStar_Syntax_Syntax.Tm_bvar uu____7710 ->
        FStar_Syntax_Syntax.Delta_equational
    | FStar_Syntax_Syntax.Tm_name uu____7711 ->
        FStar_Syntax_Syntax.Delta_equational
    | FStar_Syntax_Syntax.Tm_match uu____7712 ->
        FStar_Syntax_Syntax.Delta_equational
    | FStar_Syntax_Syntax.Tm_uvar uu____7735 ->
        FStar_Syntax_Syntax.Delta_equational
    | FStar_Syntax_Syntax.Tm_unknown  -> FStar_Syntax_Syntax.Delta_equational
    | FStar_Syntax_Syntax.Tm_type uu____7752 ->
        FStar_Syntax_Syntax.Delta_constant
    | FStar_Syntax_Syntax.Tm_constant uu____7753 ->
        FStar_Syntax_Syntax.Delta_constant
    | FStar_Syntax_Syntax.Tm_arrow uu____7754 ->
        FStar_Syntax_Syntax.Delta_constant
    | FStar_Syntax_Syntax.Tm_uinst (t2,uu____7768) -> delta_qualifier t2
    | FStar_Syntax_Syntax.Tm_refine
        ({ FStar_Syntax_Syntax.ppname = uu____7773;
           FStar_Syntax_Syntax.index = uu____7774;
           FStar_Syntax_Syntax.sort = t2;_},uu____7776)
        -> delta_qualifier t2
    | FStar_Syntax_Syntax.Tm_meta (t2,uu____7784) -> delta_qualifier t2
    | FStar_Syntax_Syntax.Tm_ascribed (t2,uu____7790,uu____7791) ->
        delta_qualifier t2
    | FStar_Syntax_Syntax.Tm_app (t2,uu____7833) -> delta_qualifier t2
    | FStar_Syntax_Syntax.Tm_abs (uu____7854,t2,uu____7856) ->
        delta_qualifier t2
    | FStar_Syntax_Syntax.Tm_let (uu____7877,t2) -> delta_qualifier t2
let rec incr_delta_depth:
  FStar_Syntax_Syntax.delta_depth -> FStar_Syntax_Syntax.delta_depth =
  fun d  ->
    match d with
    | FStar_Syntax_Syntax.Delta_equational  -> d
    | FStar_Syntax_Syntax.Delta_constant  ->
        FStar_Syntax_Syntax.Delta_defined_at_level (Prims.parse_int "1")
    | FStar_Syntax_Syntax.Delta_defined_at_level i ->
        FStar_Syntax_Syntax.Delta_defined_at_level
          (i + (Prims.parse_int "1"))
    | FStar_Syntax_Syntax.Delta_abstract d1 -> incr_delta_depth d1
let incr_delta_qualifier:
  FStar_Syntax_Syntax.term -> FStar_Syntax_Syntax.delta_depth =
  fun t  -> let uu____7905 = delta_qualifier t in incr_delta_depth uu____7905
let is_unknown: FStar_Syntax_Syntax.term -> Prims.bool =
  fun t  ->
    let uu____7910 =
      let uu____7911 = FStar_Syntax_Subst.compress t in
      uu____7911.FStar_Syntax_Syntax.n in
    match uu____7910 with
    | FStar_Syntax_Syntax.Tm_unknown  -> true
    | uu____7914 -> false
let rec list_elements:
  FStar_Syntax_Syntax.term ->
    FStar_Syntax_Syntax.term Prims.list FStar_Pervasives_Native.option
  =
  fun e  ->
    let uu____7927 = let uu____7942 = unmeta e in head_and_args uu____7942 in
    match uu____7927 with
    | (head1,args) ->
        let uu____7969 =
          let uu____7982 =
            let uu____7983 = un_uinst head1 in
            uu____7983.FStar_Syntax_Syntax.n in
          (uu____7982, args) in
        (match uu____7969 with
         | (FStar_Syntax_Syntax.Tm_fvar fv,uu____7999) when
             FStar_Syntax_Syntax.fv_eq_lid fv FStar_Parser_Const.nil_lid ->
             FStar_Pervasives_Native.Some []
         | (FStar_Syntax_Syntax.Tm_fvar
            fv,uu____8019::(hd1,uu____8021)::(tl1,uu____8023)::[]) when
             FStar_Syntax_Syntax.fv_eq_lid fv FStar_Parser_Const.cons_lid ->
             let uu____8070 =
               let uu____8075 =
                 let uu____8080 = list_elements tl1 in
                 FStar_Util.must uu____8080 in
               hd1 :: uu____8075 in
             FStar_Pervasives_Native.Some uu____8070
         | uu____8093 -> FStar_Pervasives_Native.None)
let rec apply_last:
  'Auu____8114 .
    ('Auu____8114 -> 'Auu____8114) ->
      'Auu____8114 Prims.list -> 'Auu____8114 Prims.list
  =
  fun f  ->
    fun l  ->
      match l with
      | [] -> failwith "apply_last: got empty list"
      | a::[] -> let uu____8137 = f a in [uu____8137]
      | x::xs -> let uu____8142 = apply_last f xs in x :: uu____8142
let dm4f_lid:
  FStar_Syntax_Syntax.eff_decl -> Prims.string -> FStar_Ident.lident =
  fun ed  ->
    fun name  ->
      let p = FStar_Ident.path_of_lid ed.FStar_Syntax_Syntax.mname in
      let p' =
        apply_last
          (fun s  ->
             Prims.strcat "_dm4f_" (Prims.strcat s (Prims.strcat "_" name)))
          p in
      FStar_Ident.lid_of_path p' FStar_Range.dummyRange
let rec mk_list:
  FStar_Syntax_Syntax.term ->
    FStar_Range.range ->
      FStar_Syntax_Syntax.term Prims.list -> FStar_Syntax_Syntax.term
  =
  fun typ  ->
    fun rng  ->
      fun l  ->
        let ctor l1 =
          let uu____8183 =
            let uu____8186 =
              let uu____8187 =
                FStar_Syntax_Syntax.lid_as_fv l1
                  FStar_Syntax_Syntax.Delta_constant
                  (FStar_Pervasives_Native.Some FStar_Syntax_Syntax.Data_ctor) in
              FStar_Syntax_Syntax.Tm_fvar uu____8187 in
            FStar_Syntax_Syntax.mk uu____8186 in
          uu____8183 FStar_Pervasives_Native.None rng in
        let cons1 args pos =
          let uu____8200 =
            let uu____8201 =
              let uu____8202 = ctor FStar_Parser_Const.cons_lid in
              FStar_Syntax_Syntax.mk_Tm_uinst uu____8202
                [FStar_Syntax_Syntax.U_zero] in
            FStar_Syntax_Syntax.mk_Tm_app uu____8201 args in
          uu____8200 FStar_Pervasives_Native.None pos in
        let nil args pos =
          let uu____8214 =
            let uu____8215 =
              let uu____8216 = ctor FStar_Parser_Const.nil_lid in
              FStar_Syntax_Syntax.mk_Tm_uinst uu____8216
                [FStar_Syntax_Syntax.U_zero] in
            FStar_Syntax_Syntax.mk_Tm_app uu____8215 args in
          uu____8214 FStar_Pervasives_Native.None pos in
        let uu____8219 =
          let uu____8220 =
            let uu____8221 = FStar_Syntax_Syntax.iarg typ in [uu____8221] in
          nil uu____8220 rng in
        FStar_List.fold_right
          (fun t  ->
             fun a  ->
               let uu____8227 =
                 let uu____8228 = FStar_Syntax_Syntax.iarg typ in
                 let uu____8229 =
                   let uu____8232 = FStar_Syntax_Syntax.as_arg t in
                   let uu____8233 =
                     let uu____8236 = FStar_Syntax_Syntax.as_arg a in
                     [uu____8236] in
                   uu____8232 :: uu____8233 in
                 uu____8228 :: uu____8229 in
               cons1 uu____8227 t.FStar_Syntax_Syntax.pos) l uu____8219
let uvar_from_id:
  Prims.int ->
    FStar_Syntax_Syntax.typ ->
      FStar_Syntax_Syntax.term' FStar_Syntax_Syntax.syntax
  =
  fun id  ->
    fun t  ->
      let uu____8247 =
        let uu____8250 =
          let uu____8251 =
            let uu____8268 = FStar_Syntax_Unionfind.from_id id in
            (uu____8268, t) in
          FStar_Syntax_Syntax.Tm_uvar uu____8251 in
        FStar_Syntax_Syntax.mk uu____8250 in
      uu____8247 FStar_Pervasives_Native.None FStar_Range.dummyRange
let rec eqlist:
  'a .
    ('a -> 'a -> Prims.bool) -> 'a Prims.list -> 'a Prims.list -> Prims.bool
  =
  fun eq1  ->
    fun xs  ->
      fun ys  ->
        match (xs, ys) with
        | ([],[]) -> true
        | (x::xs1,y::ys1) -> (eq1 x y) && (eqlist eq1 xs1 ys1)
        | uu____8331 -> false
let eqsum:
  'a 'b .
    ('a -> 'a -> Prims.bool) ->
      ('b -> 'b -> Prims.bool) ->
        ('a,'b) FStar_Util.either -> ('a,'b) FStar_Util.either -> Prims.bool
  =
  fun e1  ->
    fun e2  ->
      fun x  ->
        fun y  ->
          match (x, y) with
          | (FStar_Util.Inl x1,FStar_Util.Inl y1) -> e1 x1 y1
          | (FStar_Util.Inr x1,FStar_Util.Inr y1) -> e2 x1 y1
          | uu____8434 -> false
let eqprod:
  'a 'b .
    ('a -> 'a -> Prims.bool) ->
      ('b -> 'b -> Prims.bool) ->
        ('a,'b) FStar_Pervasives_Native.tuple2 ->
          ('a,'b) FStar_Pervasives_Native.tuple2 -> Prims.bool
  =
  fun e1  ->
    fun e2  ->
      fun x  ->
        fun y  ->
          match (x, y) with | ((x1,x2),(y1,y2)) -> (e1 x1 y1) && (e2 x2 y2)
let eqopt:
  'a .
    ('a -> 'a -> Prims.bool) ->
      'a FStar_Pervasives_Native.option ->
        'a FStar_Pervasives_Native.option -> Prims.bool
  =
  fun e  ->
    fun x  ->
      fun y  ->
        match (x, y) with
        | (FStar_Pervasives_Native.Some x1,FStar_Pervasives_Native.Some y1)
            -> e x1 y1
        | uu____8582 -> false
let rec term_eq:
  FStar_Syntax_Syntax.term' FStar_Syntax_Syntax.syntax ->
    FStar_Syntax_Syntax.term' FStar_Syntax_Syntax.syntax -> Prims.bool
  =
  fun t1  ->
    fun t2  ->
      let canon_app t =
        match t.FStar_Syntax_Syntax.n with
        | FStar_Syntax_Syntax.Tm_app uu____8701 ->
            let uu____8716 = head_and_args' t in
            (match uu____8716 with
             | (hd1,args) ->
                 let uu___175_8749 = t in
                 {
                   FStar_Syntax_Syntax.n =
                     (FStar_Syntax_Syntax.Tm_app (hd1, args));
                   FStar_Syntax_Syntax.pos =
                     (uu___175_8749.FStar_Syntax_Syntax.pos);
                   FStar_Syntax_Syntax.vars =
                     (uu___175_8749.FStar_Syntax_Syntax.vars)
                 })
        | uu____8760 -> t in
      let t11 = canon_app t1 in
      let t21 = canon_app t2 in
      match ((t11.FStar_Syntax_Syntax.n), (t21.FStar_Syntax_Syntax.n)) with
      | (FStar_Syntax_Syntax.Tm_bvar x,FStar_Syntax_Syntax.Tm_bvar y) ->
          x.FStar_Syntax_Syntax.index = y.FStar_Syntax_Syntax.index
      | (FStar_Syntax_Syntax.Tm_name x,FStar_Syntax_Syntax.Tm_name y) ->
          FStar_Syntax_Syntax.bv_eq x y
      | (FStar_Syntax_Syntax.Tm_fvar x,FStar_Syntax_Syntax.Tm_fvar y) ->
          FStar_Syntax_Syntax.fv_eq x y
      | (FStar_Syntax_Syntax.Tm_uinst (t12,us1),FStar_Syntax_Syntax.Tm_uinst
         (t22,us2)) -> (eqlist eq_univs us1 us2) && (term_eq t12 t22)
      | (FStar_Syntax_Syntax.Tm_constant x,FStar_Syntax_Syntax.Tm_constant y)
          -> x = y
      | (FStar_Syntax_Syntax.Tm_type x,FStar_Syntax_Syntax.Tm_type y) ->
          x = y
      | (FStar_Syntax_Syntax.Tm_abs (b1,t12,k1),FStar_Syntax_Syntax.Tm_abs
         (b2,t22,k2)) -> (eqlist binder_eq b1 b2) && (term_eq t12 t22)
      | (FStar_Syntax_Syntax.Tm_app (f1,a1),FStar_Syntax_Syntax.Tm_app
         (f2,a2)) -> (term_eq f1 f2) && (eqlist arg_eq a1 a2)
      | (FStar_Syntax_Syntax.Tm_arrow (b1,c1),FStar_Syntax_Syntax.Tm_arrow
         (b2,c2)) -> (eqlist binder_eq b1 b2) && (comp_eq c1 c2)
      | (FStar_Syntax_Syntax.Tm_refine (b1,t12),FStar_Syntax_Syntax.Tm_refine
         (b2,t22)) -> (FStar_Syntax_Syntax.bv_eq b1 b2) && (term_eq t12 t22)
      | (FStar_Syntax_Syntax.Tm_match (t12,bs1),FStar_Syntax_Syntax.Tm_match
         (t22,bs2)) -> (term_eq t12 t22) && (eqlist branch_eq bs1 bs2)
      | (uu____9031,uu____9032) -> false
and arg_eq:
  (FStar_Syntax_Syntax.term' FStar_Syntax_Syntax.syntax,FStar_Syntax_Syntax.aqual)
    FStar_Pervasives_Native.tuple2 ->
    (FStar_Syntax_Syntax.term' FStar_Syntax_Syntax.syntax,FStar_Syntax_Syntax.aqual)
      FStar_Pervasives_Native.tuple2 -> Prims.bool
  =
  fun a1  -> fun a2  -> eqprod term_eq (fun q1  -> fun q2  -> q1 = q2) a1 a2
and binder_eq:
  (FStar_Syntax_Syntax.bv,FStar_Syntax_Syntax.aqual)
    FStar_Pervasives_Native.tuple2 ->
    (FStar_Syntax_Syntax.bv,FStar_Syntax_Syntax.aqual)
      FStar_Pervasives_Native.tuple2 -> Prims.bool
  =
  fun b1  ->
    fun b2  ->
      eqprod
        (fun b11  ->
           fun b21  ->
             term_eq b11.FStar_Syntax_Syntax.sort
               b21.FStar_Syntax_Syntax.sort) (fun q1  -> fun q2  -> q1 = q2)
        b1 b2
and lcomp_eq:
  FStar_Syntax_Syntax.lcomp -> FStar_Syntax_Syntax.lcomp -> Prims.bool =
  fun c1  -> fun c2  -> false
and residual_eq:
  FStar_Syntax_Syntax.residual_comp ->
    FStar_Syntax_Syntax.residual_comp -> Prims.bool
  = fun r1  -> fun r2  -> false
and comp_eq:
  FStar_Syntax_Syntax.comp' FStar_Syntax_Syntax.syntax ->
    FStar_Syntax_Syntax.comp' FStar_Syntax_Syntax.syntax -> Prims.bool
  =
  fun c1  ->
    fun c2  ->
      match ((c1.FStar_Syntax_Syntax.n), (c2.FStar_Syntax_Syntax.n)) with
      | (FStar_Syntax_Syntax.Total (t1,u1),FStar_Syntax_Syntax.Total (t2,u2))
          -> term_eq t1 t2
      | (FStar_Syntax_Syntax.GTotal (t1,u1),FStar_Syntax_Syntax.GTotal
         (t2,u2)) -> term_eq t1 t2
      | (FStar_Syntax_Syntax.Comp c11,FStar_Syntax_Syntax.Comp c21) ->
          ((((c11.FStar_Syntax_Syntax.comp_univs =
                c21.FStar_Syntax_Syntax.comp_univs)
               &&
               (c11.FStar_Syntax_Syntax.effect_name =
                  c21.FStar_Syntax_Syntax.effect_name))
              &&
              (term_eq c11.FStar_Syntax_Syntax.result_typ
                 c21.FStar_Syntax_Syntax.result_typ))
             &&
             (eqlist arg_eq c11.FStar_Syntax_Syntax.effect_args
                c21.FStar_Syntax_Syntax.effect_args))
            &&
            (eq_flags c11.FStar_Syntax_Syntax.flags
               c21.FStar_Syntax_Syntax.flags)
      | (uu____9129,uu____9130) -> false
and eq_flags:
  FStar_Syntax_Syntax.cflags Prims.list ->
    FStar_Syntax_Syntax.cflags Prims.list -> Prims.bool
  = fun f1  -> fun f2  -> false
and branch_eq:
  (FStar_Syntax_Syntax.pat' FStar_Syntax_Syntax.withinfo_t,FStar_Syntax_Syntax.term'
                                                             FStar_Syntax_Syntax.syntax
                                                             FStar_Pervasives_Native.option,
    FStar_Syntax_Syntax.term' FStar_Syntax_Syntax.syntax)
    FStar_Pervasives_Native.tuple3 ->
    (FStar_Syntax_Syntax.pat' FStar_Syntax_Syntax.withinfo_t,FStar_Syntax_Syntax.term'
                                                               FStar_Syntax_Syntax.syntax
                                                               FStar_Pervasives_Native.option,
      FStar_Syntax_Syntax.term' FStar_Syntax_Syntax.syntax)
      FStar_Pervasives_Native.tuple3 -> Prims.bool
  =
  fun uu____9137  ->
    fun uu____9138  ->
      match (uu____9137, uu____9138) with | ((p1,w1,t1),(p2,w2,t2)) -> false
let rec bottom_fold:
  (FStar_Syntax_Syntax.term -> FStar_Syntax_Syntax.term) ->
    FStar_Syntax_Syntax.term -> FStar_Syntax_Syntax.term
  =
  fun f  ->
    fun t  ->
      let ff = bottom_fold f in
      let tn =
        let uu____9278 = FStar_Syntax_Subst.compress t in
        uu____9278.FStar_Syntax_Syntax.n in
      let tn1 =
        match tn with
        | FStar_Syntax_Syntax.Tm_app (f1,args) ->
            let uu____9304 =
              let uu____9319 = ff f1 in
              let uu____9320 =
                FStar_List.map
                  (fun uu____9339  ->
                     match uu____9339 with
                     | (a,q) -> let uu____9350 = ff a in (uu____9350, q))
                  args in
              (uu____9319, uu____9320) in
            FStar_Syntax_Syntax.Tm_app uu____9304
        | FStar_Syntax_Syntax.Tm_abs (bs,t1,k) ->
            let uu____9380 = FStar_Syntax_Subst.open_term bs t1 in
            (match uu____9380 with
             | (bs1,t') ->
                 let t'' = ff t' in
                 let uu____9388 =
                   let uu____9405 = FStar_Syntax_Subst.close bs1 t'' in
                   (bs1, uu____9405, k) in
                 FStar_Syntax_Syntax.Tm_abs uu____9388)
        | FStar_Syntax_Syntax.Tm_arrow (bs,k) -> tn
        | FStar_Syntax_Syntax.Tm_uinst (t1,us) ->
            let uu____9432 = let uu____9439 = ff t1 in (uu____9439, us) in
            FStar_Syntax_Syntax.Tm_uinst uu____9432
        | uu____9440 -> tn in
      f
        (let uu___176_9443 = t in
         {
           FStar_Syntax_Syntax.n = tn1;
           FStar_Syntax_Syntax.pos = (uu___176_9443.FStar_Syntax_Syntax.pos);
           FStar_Syntax_Syntax.vars =
             (uu___176_9443.FStar_Syntax_Syntax.vars)
         })
let rec sizeof: FStar_Syntax_Syntax.term -> Prims.int =
  fun t  ->
    match t.FStar_Syntax_Syntax.n with
    | FStar_Syntax_Syntax.Tm_delayed uu____9448 ->
        let uu____9473 =
          let uu____9474 = FStar_Syntax_Subst.compress t in sizeof uu____9474 in
        (Prims.parse_int "1") + uu____9473
    | FStar_Syntax_Syntax.Tm_bvar bv ->
        let uu____9476 = sizeof bv.FStar_Syntax_Syntax.sort in
        (Prims.parse_int "1") + uu____9476
    | FStar_Syntax_Syntax.Tm_name bv ->
        let uu____9478 = sizeof bv.FStar_Syntax_Syntax.sort in
        (Prims.parse_int "1") + uu____9478
    | FStar_Syntax_Syntax.Tm_uinst (t1,us) ->
        let uu____9485 = sizeof t1 in (FStar_List.length us) + uu____9485
    | FStar_Syntax_Syntax.Tm_abs (bs,t1,uu____9488) ->
        let uu____9509 = sizeof t1 in
        let uu____9510 =
          FStar_List.fold_left
            (fun acc  ->
               fun uu____9521  ->
                 match uu____9521 with
                 | (bv,uu____9527) ->
                     let uu____9528 = sizeof bv.FStar_Syntax_Syntax.sort in
                     acc + uu____9528) (Prims.parse_int "0") bs in
        uu____9509 + uu____9510
    | FStar_Syntax_Syntax.Tm_app (hd1,args) ->
        let uu____9551 = sizeof hd1 in
        let uu____9552 =
          FStar_List.fold_left
            (fun acc  ->
               fun uu____9563  ->
                 match uu____9563 with
                 | (arg,uu____9569) ->
                     let uu____9570 = sizeof arg in acc + uu____9570)
            (Prims.parse_int "0") args in
        uu____9551 + uu____9552
    | uu____9571 -> Prims.parse_int "1"
let is_synth_by_tactic: FStar_Syntax_Syntax.term -> Prims.bool =
  fun t  ->
    let uu____9576 =
      let uu____9577 = un_uinst t in uu____9577.FStar_Syntax_Syntax.n in
    match uu____9576 with
    | FStar_Syntax_Syntax.Tm_fvar fv ->
        FStar_Syntax_Syntax.fv_eq_lid fv FStar_Parser_Const.synth_lid
    | uu____9581 -> false
let mk_alien:
  'a .
    'a ->
      Prims.string ->
        FStar_Range.range FStar_Pervasives_Native.option ->
          FStar_Syntax_Syntax.term
  =
  fun b  ->
    fun s  ->
      fun r  ->
        let uu____9607 =
          let uu____9610 =
            let uu____9611 =
              let uu____9618 =
                let uu____9619 =
                  let uu____9624 = FStar_Dyn.mkdyn b in (uu____9624, s) in
                FStar_Syntax_Syntax.Meta_alien uu____9619 in
              (FStar_Syntax_Syntax.tun, uu____9618) in
            FStar_Syntax_Syntax.Tm_meta uu____9611 in
          FStar_Syntax_Syntax.mk uu____9610 in
        uu____9607 FStar_Pervasives_Native.None
          (match r with
           | FStar_Pervasives_Native.Some r1 -> r1
           | FStar_Pervasives_Native.None  -> FStar_Range.dummyRange)
let un_alien: FStar_Syntax_Syntax.term -> FStar_Dyn.dyn =
  fun t  ->
    match t.FStar_Syntax_Syntax.n with
    | FStar_Syntax_Syntax.Tm_meta
        (uu____9636,FStar_Syntax_Syntax.Meta_alien (blob,uu____9638)) -> blob
    | uu____9643 -> failwith "unexpected: term was not an alien embedding"
>>>>>>> 0a4ecc34
<|MERGE_RESOLUTION|>--- conflicted
+++ resolved
@@ -1,2772 +1,4 @@
-
 open Prims
-<<<<<<< HEAD
-open FStar_Pervasives
-
-let qual_id : FStar_Ident.lident  ->  FStar_Ident.ident  ->  FStar_Ident.lident = (fun lid id -> (
-
-let uu____7 = (FStar_Ident.lid_of_ids (FStar_List.append lid.FStar_Ident.ns ((lid.FStar_Ident.ident)::(id)::[])))
-in (FStar_Ident.set_lid_range uu____7 id.FStar_Ident.idRange)))
-
-
-let mk_discriminator : FStar_Ident.lident  ->  FStar_Ident.lident = (fun lid -> (FStar_Ident.lid_of_ids (FStar_List.append lid.FStar_Ident.ns (((FStar_Ident.mk_ident (((Prims.strcat FStar_Ident.reserved_prefix (Prims.strcat "is_" lid.FStar_Ident.ident.FStar_Ident.idText))), (lid.FStar_Ident.ident.FStar_Ident.idRange))))::[]))))
-
-
-let is_name : FStar_Ident.lident  ->  Prims.bool = (fun lid -> (
-
-let c = (FStar_Util.char_at lid.FStar_Ident.ident.FStar_Ident.idText (Prims.parse_int "0"))
-in (FStar_Util.is_upper c)))
-
-
-let arg_of_non_null_binder = (fun uu____25 -> (match (uu____25) with
-| (b, imp) -> begin
-(
-
-let uu____30 = (FStar_Syntax_Syntax.bv_to_name b)
-in ((uu____30), (imp)))
-end))
-
-
-let args_of_non_null_binders : FStar_Syntax_Syntax.binders  ->  (FStar_Syntax_Syntax.term * FStar_Syntax_Syntax.aqual) Prims.list = (fun binders -> (FStar_All.pipe_right binders (FStar_List.collect (fun b -> (
-
-let uu____43 = (FStar_Syntax_Syntax.is_null_binder b)
-in (match (uu____43) with
-| true -> begin
-[]
-end
-| uu____49 -> begin
-(
-
-let uu____50 = (arg_of_non_null_binder b)
-in (uu____50)::[])
-end))))))
-
-
-let args_of_binders : FStar_Syntax_Syntax.binders  ->  (FStar_Syntax_Syntax.binders * FStar_Syntax_Syntax.args) = (fun binders -> (
-
-let uu____64 = (FStar_All.pipe_right binders (FStar_List.map (fun b -> (
-
-let uu____86 = (FStar_Syntax_Syntax.is_null_binder b)
-in (match (uu____86) with
-| true -> begin
-(
-
-let b1 = (
-
-let uu____96 = (FStar_Syntax_Syntax.new_bv FStar_Pervasives_Native.None (FStar_Pervasives_Native.fst b).FStar_Syntax_Syntax.sort)
-in ((uu____96), ((FStar_Pervasives_Native.snd b))))
-in (
-
-let uu____97 = (arg_of_non_null_binder b1)
-in ((b1), (uu____97))))
-end
-| uu____104 -> begin
-(
-
-let uu____105 = (arg_of_non_null_binder b)
-in ((b), (uu____105)))
-end)))))
-in (FStar_All.pipe_right uu____64 FStar_List.unzip)))
-
-
-let name_binders : FStar_Syntax_Syntax.binder Prims.list  ->  (FStar_Syntax_Syntax.bv * FStar_Syntax_Syntax.aqual) Prims.list = (fun binders -> (FStar_All.pipe_right binders (FStar_List.mapi (fun i b -> (
-
-let uu____145 = (FStar_Syntax_Syntax.is_null_binder b)
-in (match (uu____145) with
-| true -> begin
-(
-
-let uu____148 = b
-in (match (uu____148) with
-| (a, imp) -> begin
-(
-
-let b1 = (
-
-let uu____154 = (
-
-let uu____155 = (FStar_Util.string_of_int i)
-in (Prims.strcat "_" uu____155))
-in (FStar_Ident.id_of_text uu____154))
-in (
-
-let b2 = {FStar_Syntax_Syntax.ppname = b1; FStar_Syntax_Syntax.index = (Prims.parse_int "0"); FStar_Syntax_Syntax.sort = a.FStar_Syntax_Syntax.sort}
-in ((b2), (imp))))
-end))
-end
-| uu____157 -> begin
-b
-end))))))
-
-
-let name_function_binders = (fun t -> (match (t.FStar_Syntax_Syntax.n) with
-| FStar_Syntax_Syntax.Tm_arrow (binders, comp) -> begin
-(
-
-let uu____183 = (
-
-let uu____186 = (
-
-let uu____187 = (
-
-let uu____195 = (name_binders binders)
-in ((uu____195), (comp)))
-in FStar_Syntax_Syntax.Tm_arrow (uu____187))
-in (FStar_Syntax_Syntax.mk uu____186))
-in (uu____183 FStar_Pervasives_Native.None t.FStar_Syntax_Syntax.pos))
-end
-| uu____212 -> begin
-t
-end))
-
-
-let null_binders_of_tks : (FStar_Syntax_Syntax.typ * FStar_Syntax_Syntax.aqual) Prims.list  ->  FStar_Syntax_Syntax.binders = (fun tks -> (FStar_All.pipe_right tks (FStar_List.map (fun uu____232 -> (match (uu____232) with
-| (t, imp) -> begin
-(
-
-let uu____239 = (
-
-let uu____240 = (FStar_Syntax_Syntax.null_binder t)
-in (FStar_All.pipe_left FStar_Pervasives_Native.fst uu____240))
-in ((uu____239), (imp)))
-end)))))
-
-
-let binders_of_tks : (FStar_Syntax_Syntax.typ * FStar_Syntax_Syntax.aqual) Prims.list  ->  FStar_Syntax_Syntax.binders = (fun tks -> (FStar_All.pipe_right tks (FStar_List.map (fun uu____266 -> (match (uu____266) with
-| (t, imp) -> begin
-(
-
-let uu____279 = (FStar_Syntax_Syntax.new_bv (FStar_Pervasives_Native.Some (t.FStar_Syntax_Syntax.pos)) t)
-in ((uu____279), (imp)))
-end)))))
-
-
-let binders_of_freevars : FStar_Syntax_Syntax.bv FStar_Util.set  ->  FStar_Syntax_Syntax.binder Prims.list = (fun fvs -> (
-
-let uu____286 = (FStar_Util.set_elements fvs)
-in (FStar_All.pipe_right uu____286 (FStar_List.map FStar_Syntax_Syntax.mk_binder))))
-
-
-let mk_subst = (fun s -> (s)::[])
-
-
-let subst_of_list : FStar_Syntax_Syntax.binders  ->  FStar_Syntax_Syntax.args  ->  FStar_Syntax_Syntax.subst_t = (fun formals actuals -> (match (((FStar_List.length formals) = (FStar_List.length actuals))) with
-| true -> begin
-(FStar_List.fold_right2 (fun f a out -> (FStar_Syntax_Syntax.NT ((((FStar_Pervasives_Native.fst f)), ((FStar_Pervasives_Native.fst a)))))::out) formals actuals [])
-end
-| uu____335 -> begin
-(failwith "Ill-formed substitution")
-end))
-
-
-let rename_binders : FStar_Syntax_Syntax.binders  ->  FStar_Syntax_Syntax.binders  ->  FStar_Syntax_Syntax.subst_t = (fun replace_xs with_ys -> (match (((FStar_List.length replace_xs) = (FStar_List.length with_ys))) with
-| true -> begin
-(FStar_List.map2 (fun uu____354 uu____355 -> (match (((uu____354), (uu____355))) with
-| ((x, uu____365), (y, uu____367)) -> begin
-(
-
-let uu____372 = (
-
-let uu____377 = (FStar_Syntax_Syntax.bv_to_name y)
-in ((x), (uu____377)))
-in FStar_Syntax_Syntax.NT (uu____372))
-end)) replace_xs with_ys)
-end
-| uu____378 -> begin
-(failwith "Ill-formed substitution")
-end))
-
-
-let rec unmeta : FStar_Syntax_Syntax.term  ->  FStar_Syntax_Syntax.term = (fun e -> (
-
-let e1 = (FStar_Syntax_Subst.compress e)
-in (match (e1.FStar_Syntax_Syntax.n) with
-| FStar_Syntax_Syntax.Tm_meta (e2, uu____384) -> begin
-(unmeta e2)
-end
-| FStar_Syntax_Syntax.Tm_ascribed (e2, uu____390, uu____391) -> begin
-(unmeta e2)
-end
-| uu____420 -> begin
-e1
-end)))
-
-
-let rec univ_kernel : FStar_Syntax_Syntax.universe  ->  (FStar_Syntax_Syntax.universe * Prims.int) = (fun u -> (match (u) with
-| FStar_Syntax_Syntax.U_unknown -> begin
-((u), ((Prims.parse_int "0")))
-end
-| FStar_Syntax_Syntax.U_name (uu____428) -> begin
-((u), ((Prims.parse_int "0")))
-end
-| FStar_Syntax_Syntax.U_unif (uu____429) -> begin
-((u), ((Prims.parse_int "0")))
-end
-| FStar_Syntax_Syntax.U_zero -> begin
-((u), ((Prims.parse_int "0")))
-end
-| FStar_Syntax_Syntax.U_succ (u1) -> begin
-(
-
-let uu____433 = (univ_kernel u1)
-in (match (uu____433) with
-| (k, n1) -> begin
-((k), ((n1 + (Prims.parse_int "1"))))
-end))
-end
-| FStar_Syntax_Syntax.U_max (uu____440) -> begin
-(failwith "Imposible: univ_kernel (U_max _)")
-end
-| FStar_Syntax_Syntax.U_bvar (uu____444) -> begin
-(failwith "Imposible: univ_kernel (U_bvar _)")
-end))
-
-
-let constant_univ_as_nat : FStar_Syntax_Syntax.universe  ->  Prims.int = (fun u -> (
-
-let uu____450 = (univ_kernel u)
-in (FStar_Pervasives_Native.snd uu____450)))
-
-
-let rec compare_univs : FStar_Syntax_Syntax.universe  ->  FStar_Syntax_Syntax.universe  ->  Prims.int = (fun u1 u2 -> (match (((u1), (u2))) with
-| (FStar_Syntax_Syntax.U_bvar (uu____459), uu____460) -> begin
-(failwith "Impossible: compare_univs")
-end
-| (uu____461, FStar_Syntax_Syntax.U_bvar (uu____462)) -> begin
-(failwith "Impossible: compare_univs")
-end
-| (FStar_Syntax_Syntax.U_unknown, FStar_Syntax_Syntax.U_unknown) -> begin
-(Prims.parse_int "0")
-end
-| (FStar_Syntax_Syntax.U_unknown, uu____463) -> begin
-(~- ((Prims.parse_int "1")))
-end
-| (uu____464, FStar_Syntax_Syntax.U_unknown) -> begin
-(Prims.parse_int "1")
-end
-| (FStar_Syntax_Syntax.U_zero, FStar_Syntax_Syntax.U_zero) -> begin
-(Prims.parse_int "0")
-end
-| (FStar_Syntax_Syntax.U_zero, uu____465) -> begin
-(~- ((Prims.parse_int "1")))
-end
-| (uu____466, FStar_Syntax_Syntax.U_zero) -> begin
-(Prims.parse_int "1")
-end
-| (FStar_Syntax_Syntax.U_name (u11), FStar_Syntax_Syntax.U_name (u21)) -> begin
-(FStar_String.compare u11.FStar_Ident.idText u21.FStar_Ident.idText)
-end
-| (FStar_Syntax_Syntax.U_name (uu____469), FStar_Syntax_Syntax.U_unif (uu____470)) -> begin
-(~- ((Prims.parse_int "1")))
-end
-| (FStar_Syntax_Syntax.U_unif (uu____473), FStar_Syntax_Syntax.U_name (uu____474)) -> begin
-(Prims.parse_int "1")
-end
-| (FStar_Syntax_Syntax.U_unif (u11), FStar_Syntax_Syntax.U_unif (u21)) -> begin
-(
-
-let uu____483 = (FStar_Unionfind.uvar_id u11)
-in (
-
-let uu____485 = (FStar_Unionfind.uvar_id u21)
-in (uu____483 - uu____485)))
-end
-| (FStar_Syntax_Syntax.U_max (us1), FStar_Syntax_Syntax.U_max (us2)) -> begin
-(
-
-let n1 = (FStar_List.length us1)
-in (
-
-let n2 = (FStar_List.length us2)
-in (match ((n1 <> n2)) with
-| true -> begin
-(n1 - n2)
-end
-| uu____504 -> begin
-(
-
-let copt = (
-
-let uu____507 = (FStar_List.zip us1 us2)
-in (FStar_Util.find_map uu____507 (fun uu____513 -> (match (uu____513) with
-| (u11, u21) -> begin
-(
-
-let c = (compare_univs u11 u21)
-in (match ((c <> (Prims.parse_int "0"))) with
-| true -> begin
-FStar_Pervasives_Native.Some (c)
-end
-| uu____521 -> begin
-FStar_Pervasives_Native.None
-end))
-end))))
-in (match (copt) with
-| FStar_Pervasives_Native.None -> begin
-(Prims.parse_int "0")
-end
-| FStar_Pervasives_Native.Some (c) -> begin
-c
-end))
-end)))
-end
-| (FStar_Syntax_Syntax.U_max (uu____523), uu____524) -> begin
-(~- ((Prims.parse_int "1")))
-end
-| (uu____526, FStar_Syntax_Syntax.U_max (uu____527)) -> begin
-(Prims.parse_int "1")
-end
-| uu____529 -> begin
-(
-
-let uu____532 = (univ_kernel u1)
-in (match (uu____532) with
-| (k1, n1) -> begin
-(
-
-let uu____537 = (univ_kernel u2)
-in (match (uu____537) with
-| (k2, n2) -> begin
-(
-
-let r = (compare_univs k1 k2)
-in (match ((r = (Prims.parse_int "0"))) with
-| true -> begin
-(n1 - n2)
-end
-| uu____543 -> begin
-r
-end))
-end))
-end))
-end))
-
-
-let eq_univs : FStar_Syntax_Syntax.universe  ->  FStar_Syntax_Syntax.universe  ->  Prims.bool = (fun u1 u2 -> (
-
-let uu____550 = (compare_univs u1 u2)
-in (uu____550 = (Prims.parse_int "0"))))
-
-
-let ml_comp : (FStar_Syntax_Syntax.term', FStar_Syntax_Syntax.term') FStar_Syntax_Syntax.syntax  ->  FStar_Range.range  ->  FStar_Syntax_Syntax.comp = (fun t r -> (FStar_Syntax_Syntax.mk_Comp {FStar_Syntax_Syntax.comp_univs = (FStar_Syntax_Syntax.U_unknown)::[]; FStar_Syntax_Syntax.effect_name = (FStar_Ident.set_lid_range FStar_Parser_Const.effect_ML_lid r); FStar_Syntax_Syntax.result_typ = t; FStar_Syntax_Syntax.effect_args = []; FStar_Syntax_Syntax.flags = (FStar_Syntax_Syntax.MLEFFECT)::[]}))
-
-
-let comp_effect_name = (fun c -> (match (c.FStar_Syntax_Syntax.n) with
-| FStar_Syntax_Syntax.Comp (c1) -> begin
-c1.FStar_Syntax_Syntax.effect_name
-end
-| FStar_Syntax_Syntax.Total (uu____577) -> begin
-FStar_Parser_Const.effect_Tot_lid
-end
-| FStar_Syntax_Syntax.GTotal (uu____583) -> begin
-FStar_Parser_Const.effect_GTot_lid
-end))
-
-
-let comp_flags = (fun c -> (match (c.FStar_Syntax_Syntax.n) with
-| FStar_Syntax_Syntax.Total (uu____601) -> begin
-(FStar_Syntax_Syntax.TOTAL)::[]
-end
-| FStar_Syntax_Syntax.GTotal (uu____607) -> begin
-(FStar_Syntax_Syntax.SOMETRIVIAL)::[]
-end
-| FStar_Syntax_Syntax.Comp (ct) -> begin
-ct.FStar_Syntax_Syntax.flags
-end))
-
-
-let comp_set_flags : FStar_Syntax_Syntax.comp  ->  FStar_Syntax_Syntax.cflags Prims.list  ->  (FStar_Syntax_Syntax.comp', Prims.unit) FStar_Syntax_Syntax.syntax = (fun c f -> (
-
-let comp_to_comp_typ = (fun c1 -> (match (c1.FStar_Syntax_Syntax.n) with
-| FStar_Syntax_Syntax.Comp (c2) -> begin
-c2
-end
-| FStar_Syntax_Syntax.Total (t, u_opt) -> begin
-(
-
-let uu____637 = (
-
-let uu____638 = (FStar_Util.map_opt u_opt (fun x -> (x)::[]))
-in (FStar_Util.dflt [] uu____638))
-in {FStar_Syntax_Syntax.comp_univs = uu____637; FStar_Syntax_Syntax.effect_name = (comp_effect_name c1); FStar_Syntax_Syntax.result_typ = t; FStar_Syntax_Syntax.effect_args = []; FStar_Syntax_Syntax.flags = (comp_flags c1)})
-end
-| FStar_Syntax_Syntax.GTotal (t, u_opt) -> begin
-(
-
-let uu____656 = (
-
-let uu____657 = (FStar_Util.map_opt u_opt (fun x -> (x)::[]))
-in (FStar_Util.dflt [] uu____657))
-in {FStar_Syntax_Syntax.comp_univs = uu____656; FStar_Syntax_Syntax.effect_name = (comp_effect_name c1); FStar_Syntax_Syntax.result_typ = t; FStar_Syntax_Syntax.effect_args = []; FStar_Syntax_Syntax.flags = (comp_flags c1)})
-end))
-in (
-
-let uu___163_667 = c
-in (
-
-let uu____668 = (
-
-let uu____669 = (
-
-let uu___164_670 = (comp_to_comp_typ c)
-in {FStar_Syntax_Syntax.comp_univs = uu___164_670.FStar_Syntax_Syntax.comp_univs; FStar_Syntax_Syntax.effect_name = uu___164_670.FStar_Syntax_Syntax.effect_name; FStar_Syntax_Syntax.result_typ = uu___164_670.FStar_Syntax_Syntax.result_typ; FStar_Syntax_Syntax.effect_args = uu___164_670.FStar_Syntax_Syntax.effect_args; FStar_Syntax_Syntax.flags = f})
-in FStar_Syntax_Syntax.Comp (uu____669))
-in {FStar_Syntax_Syntax.n = uu____668; FStar_Syntax_Syntax.tk = uu___163_667.FStar_Syntax_Syntax.tk; FStar_Syntax_Syntax.pos = uu___163_667.FStar_Syntax_Syntax.pos; FStar_Syntax_Syntax.vars = uu___163_667.FStar_Syntax_Syntax.vars}))))
-
-
-let comp_to_comp_typ : FStar_Syntax_Syntax.comp  ->  FStar_Syntax_Syntax.comp_typ = (fun c -> (match (c.FStar_Syntax_Syntax.n) with
-| FStar_Syntax_Syntax.Comp (c1) -> begin
-c1
-end
-| FStar_Syntax_Syntax.Total (t, FStar_Pervasives_Native.Some (u)) -> begin
-{FStar_Syntax_Syntax.comp_univs = (u)::[]; FStar_Syntax_Syntax.effect_name = (comp_effect_name c); FStar_Syntax_Syntax.result_typ = t; FStar_Syntax_Syntax.effect_args = []; FStar_Syntax_Syntax.flags = (comp_flags c)}
-end
-| FStar_Syntax_Syntax.GTotal (t, FStar_Pervasives_Native.Some (u)) -> begin
-{FStar_Syntax_Syntax.comp_univs = (u)::[]; FStar_Syntax_Syntax.effect_name = (comp_effect_name c); FStar_Syntax_Syntax.result_typ = t; FStar_Syntax_Syntax.effect_args = []; FStar_Syntax_Syntax.flags = (comp_flags c)}
-end
-| uu____701 -> begin
-(failwith "Assertion failed: Computation type without universe")
-end))
-
-
-let is_named_tot = (fun c -> (match (c.FStar_Syntax_Syntax.n) with
-| FStar_Syntax_Syntax.Comp (c1) -> begin
-(FStar_Ident.lid_equals c1.FStar_Syntax_Syntax.effect_name FStar_Parser_Const.effect_Tot_lid)
-end
-| FStar_Syntax_Syntax.Total (uu____714) -> begin
-true
-end
-| FStar_Syntax_Syntax.GTotal (uu____720) -> begin
-false
-end))
-
-
-let is_total_comp = (fun c -> (FStar_All.pipe_right (comp_flags c) (FStar_Util.for_some (fun uu___151_738 -> (match (uu___151_738) with
-| FStar_Syntax_Syntax.TOTAL -> begin
-true
-end
-| FStar_Syntax_Syntax.RETURN -> begin
-true
-end
-| uu____739 -> begin
-false
-end)))))
-
-
-let is_total_lcomp : FStar_Syntax_Syntax.lcomp  ->  Prims.bool = (fun c -> ((FStar_Ident.lid_equals c.FStar_Syntax_Syntax.eff_name FStar_Parser_Const.effect_Tot_lid) || (FStar_All.pipe_right c.FStar_Syntax_Syntax.cflags (FStar_Util.for_some (fun uu___152_744 -> (match (uu___152_744) with
-| FStar_Syntax_Syntax.TOTAL -> begin
-true
-end
-| FStar_Syntax_Syntax.RETURN -> begin
-true
-end
-| uu____745 -> begin
-false
-end))))))
-
-
-let is_tot_or_gtot_lcomp : FStar_Syntax_Syntax.lcomp  ->  Prims.bool = (fun c -> (((FStar_Ident.lid_equals c.FStar_Syntax_Syntax.eff_name FStar_Parser_Const.effect_Tot_lid) || (FStar_Ident.lid_equals c.FStar_Syntax_Syntax.eff_name FStar_Parser_Const.effect_GTot_lid)) || (FStar_All.pipe_right c.FStar_Syntax_Syntax.cflags (FStar_Util.for_some (fun uu___153_750 -> (match (uu___153_750) with
-| FStar_Syntax_Syntax.TOTAL -> begin
-true
-end
-| FStar_Syntax_Syntax.RETURN -> begin
-true
-end
-| uu____751 -> begin
-false
-end))))))
-
-
-let is_partial_return = (fun c -> (FStar_All.pipe_right (comp_flags c) (FStar_Util.for_some (fun uu___154_764 -> (match (uu___154_764) with
-| FStar_Syntax_Syntax.RETURN -> begin
-true
-end
-| FStar_Syntax_Syntax.PARTIAL_RETURN -> begin
-true
-end
-| uu____765 -> begin
-false
-end)))))
-
-
-let is_lcomp_partial_return : FStar_Syntax_Syntax.lcomp  ->  Prims.bool = (fun c -> (FStar_All.pipe_right c.FStar_Syntax_Syntax.cflags (FStar_Util.for_some (fun uu___155_770 -> (match (uu___155_770) with
-| FStar_Syntax_Syntax.RETURN -> begin
-true
-end
-| FStar_Syntax_Syntax.PARTIAL_RETURN -> begin
-true
-end
-| uu____771 -> begin
-false
-end)))))
-
-
-let is_tot_or_gtot_comp = (fun c -> ((is_total_comp c) || (FStar_Ident.lid_equals FStar_Parser_Const.effect_GTot_lid (comp_effect_name c))))
-
-
-let is_pure_effect : FStar_Ident.lident  ->  Prims.bool = (fun l -> (((FStar_Ident.lid_equals l FStar_Parser_Const.effect_Tot_lid) || (FStar_Ident.lid_equals l FStar_Parser_Const.effect_PURE_lid)) || (FStar_Ident.lid_equals l FStar_Parser_Const.effect_Pure_lid)))
-
-
-let is_pure_comp = (fun c -> (match (c.FStar_Syntax_Syntax.n) with
-| FStar_Syntax_Syntax.Total (uu____797) -> begin
-true
-end
-| FStar_Syntax_Syntax.GTotal (uu____803) -> begin
-false
-end
-| FStar_Syntax_Syntax.Comp (ct) -> begin
-(((is_total_comp c) || (is_pure_effect ct.FStar_Syntax_Syntax.effect_name)) || (FStar_All.pipe_right ct.FStar_Syntax_Syntax.flags (FStar_Util.for_some (fun uu___156_811 -> (match (uu___156_811) with
-| FStar_Syntax_Syntax.LEMMA -> begin
-true
-end
-| uu____812 -> begin
-false
-end)))))
-end))
-
-
-let is_ghost_effect : FStar_Ident.lident  ->  Prims.bool = (fun l -> (((FStar_Ident.lid_equals FStar_Parser_Const.effect_GTot_lid l) || (FStar_Ident.lid_equals FStar_Parser_Const.effect_GHOST_lid l)) || (FStar_Ident.lid_equals FStar_Parser_Const.effect_Ghost_lid l)))
-
-
-let is_pure_or_ghost_comp = (fun c -> ((is_pure_comp c) || (is_ghost_effect (comp_effect_name c))))
-
-
-let is_pure_lcomp : FStar_Syntax_Syntax.lcomp  ->  Prims.bool = (fun lc -> (((is_total_lcomp lc) || (is_pure_effect lc.FStar_Syntax_Syntax.eff_name)) || (FStar_All.pipe_right lc.FStar_Syntax_Syntax.cflags (FStar_Util.for_some (fun uu___157_831 -> (match (uu___157_831) with
-| FStar_Syntax_Syntax.LEMMA -> begin
-true
-end
-| uu____832 -> begin
-false
-end))))))
-
-
-let is_pure_or_ghost_lcomp : FStar_Syntax_Syntax.lcomp  ->  Prims.bool = (fun lc -> ((is_pure_lcomp lc) || (is_ghost_effect lc.FStar_Syntax_Syntax.eff_name)))
-
-
-let is_pure_or_ghost_function : FStar_Syntax_Syntax.term  ->  Prims.bool = (fun t -> (
-
-let uu____839 = (
-
-let uu____840 = (FStar_Syntax_Subst.compress t)
-in uu____840.FStar_Syntax_Syntax.n)
-in (match (uu____839) with
-| FStar_Syntax_Syntax.Tm_arrow (uu____843, c) -> begin
-(is_pure_or_ghost_comp c)
-end
-| uu____855 -> begin
-true
-end)))
-
-
-let is_lemma : FStar_Syntax_Syntax.term  ->  Prims.bool = (fun t -> (
-
-let uu____859 = (
-
-let uu____860 = (FStar_Syntax_Subst.compress t)
-in uu____860.FStar_Syntax_Syntax.n)
-in (match (uu____859) with
-| FStar_Syntax_Syntax.Tm_arrow (uu____863, c) -> begin
-(match (c.FStar_Syntax_Syntax.n) with
-| FStar_Syntax_Syntax.Comp (ct) -> begin
-(FStar_Ident.lid_equals ct.FStar_Syntax_Syntax.effect_name FStar_Parser_Const.effect_Lemma_lid)
-end
-| uu____876 -> begin
-false
-end)
-end
-| uu____877 -> begin
-false
-end)))
-
-
-let head_and_args : FStar_Syntax_Syntax.term  ->  ((FStar_Syntax_Syntax.term', FStar_Syntax_Syntax.term') FStar_Syntax_Syntax.syntax * ((FStar_Syntax_Syntax.term', FStar_Syntax_Syntax.term') FStar_Syntax_Syntax.syntax * FStar_Syntax_Syntax.aqual) Prims.list) = (fun t -> (
-
-let t1 = (FStar_Syntax_Subst.compress t)
-in (match (t1.FStar_Syntax_Syntax.n) with
-| FStar_Syntax_Syntax.Tm_app (head1, args) -> begin
-((head1), (args))
-end
-| uu____923 -> begin
-((t1), ([]))
-end)))
-
-
-let un_uinst : FStar_Syntax_Syntax.term  ->  FStar_Syntax_Syntax.term = (fun t -> (
-
-let t1 = (FStar_Syntax_Subst.compress t)
-in (match (t1.FStar_Syntax_Syntax.n) with
-| FStar_Syntax_Syntax.Tm_uinst (t2, uu____938) -> begin
-(FStar_Syntax_Subst.compress t2)
-end
-| uu____943 -> begin
-t1
-end)))
-
-
-let is_smt_lemma : FStar_Syntax_Syntax.term  ->  Prims.bool = (fun t -> (
-
-let uu____947 = (
-
-let uu____948 = (FStar_Syntax_Subst.compress t)
-in uu____948.FStar_Syntax_Syntax.n)
-in (match (uu____947) with
-| FStar_Syntax_Syntax.Tm_arrow (uu____951, c) -> begin
-(match (c.FStar_Syntax_Syntax.n) with
-| FStar_Syntax_Syntax.Comp (ct) when (FStar_Ident.lid_equals ct.FStar_Syntax_Syntax.effect_name FStar_Parser_Const.effect_Lemma_lid) -> begin
-(match (ct.FStar_Syntax_Syntax.effect_args) with
-| (_req)::(_ens)::((pats, uu____967))::uu____968 -> begin
-(
-
-let pats' = (unmeta pats)
-in (
-
-let uu____999 = (head_and_args pats')
-in (match (uu____999) with
-| (head1, uu____1010) -> begin
-(
-
-let uu____1025 = (
-
-let uu____1026 = (un_uinst head1)
-in uu____1026.FStar_Syntax_Syntax.n)
-in (match (uu____1025) with
-| FStar_Syntax_Syntax.Tm_fvar (fv) -> begin
-(FStar_Syntax_Syntax.fv_eq_lid fv FStar_Parser_Const.cons_lid)
-end
-| uu____1030 -> begin
-false
-end))
-end)))
-end
-| uu____1031 -> begin
-false
-end)
-end
-| uu____1037 -> begin
-false
-end)
-end
-| uu____1038 -> begin
-false
-end)))
-
-
-let is_ml_comp = (fun c -> (match (c.FStar_Syntax_Syntax.n) with
-| FStar_Syntax_Syntax.Comp (c1) -> begin
-((FStar_Ident.lid_equals c1.FStar_Syntax_Syntax.effect_name FStar_Parser_Const.effect_ML_lid) || (FStar_All.pipe_right c1.FStar_Syntax_Syntax.flags (FStar_Util.for_some (fun uu___158_1052 -> (match (uu___158_1052) with
-| FStar_Syntax_Syntax.MLEFFECT -> begin
-true
-end
-| uu____1053 -> begin
-false
-end)))))
-end
-| uu____1054 -> begin
-false
-end))
-
-
-let comp_result = (fun c -> (match (c.FStar_Syntax_Syntax.n) with
-| FStar_Syntax_Syntax.Total (t, uu____1069) -> begin
-t
-end
-| FStar_Syntax_Syntax.GTotal (t, uu____1077) -> begin
-t
-end
-| FStar_Syntax_Syntax.Comp (ct) -> begin
-ct.FStar_Syntax_Syntax.result_typ
-end))
-
-
-let set_result_typ = (fun c t -> (match (c.FStar_Syntax_Syntax.n) with
-| FStar_Syntax_Syntax.Total (uu____1101) -> begin
-(FStar_Syntax_Syntax.mk_Total t)
-end
-| FStar_Syntax_Syntax.GTotal (uu____1107) -> begin
-(FStar_Syntax_Syntax.mk_GTotal t)
-end
-| FStar_Syntax_Syntax.Comp (ct) -> begin
-(FStar_Syntax_Syntax.mk_Comp (
-
-let uu___165_1114 = ct
-in {FStar_Syntax_Syntax.comp_univs = uu___165_1114.FStar_Syntax_Syntax.comp_univs; FStar_Syntax_Syntax.effect_name = uu___165_1114.FStar_Syntax_Syntax.effect_name; FStar_Syntax_Syntax.result_typ = t; FStar_Syntax_Syntax.effect_args = uu___165_1114.FStar_Syntax_Syntax.effect_args; FStar_Syntax_Syntax.flags = uu___165_1114.FStar_Syntax_Syntax.flags}))
-end))
-
-
-let is_trivial_wp = (fun c -> (FStar_All.pipe_right (comp_flags c) (FStar_Util.for_some (fun uu___159_1127 -> (match (uu___159_1127) with
-| FStar_Syntax_Syntax.TOTAL -> begin
-true
-end
-| FStar_Syntax_Syntax.RETURN -> begin
-true
-end
-| uu____1128 -> begin
-false
-end)))))
-
-
-let primops : FStar_Ident.lident Prims.list = (FStar_Parser_Const.op_Eq)::(FStar_Parser_Const.op_notEq)::(FStar_Parser_Const.op_LT)::(FStar_Parser_Const.op_LTE)::(FStar_Parser_Const.op_GT)::(FStar_Parser_Const.op_GTE)::(FStar_Parser_Const.op_Subtraction)::(FStar_Parser_Const.op_Minus)::(FStar_Parser_Const.op_Addition)::(FStar_Parser_Const.op_Multiply)::(FStar_Parser_Const.op_Division)::(FStar_Parser_Const.op_Modulus)::(FStar_Parser_Const.op_And)::(FStar_Parser_Const.op_Or)::(FStar_Parser_Const.op_Negation)::[]
-
-
-let is_primop_lid : FStar_Ident.lident  ->  Prims.bool = (fun l -> (FStar_All.pipe_right primops (FStar_Util.for_some (FStar_Ident.lid_equals l))))
-
-
-let is_primop = (fun f -> (match (f.FStar_Syntax_Syntax.n) with
-| FStar_Syntax_Syntax.Tm_fvar (fv) -> begin
-(is_primop_lid fv.FStar_Syntax_Syntax.fv_name.FStar_Syntax_Syntax.v)
-end
-| uu____1150 -> begin
-false
-end))
-
-
-let rec unascribe : FStar_Syntax_Syntax.term  ->  FStar_Syntax_Syntax.term = (fun e -> (
-
-let e1 = (FStar_Syntax_Subst.compress e)
-in (match (e1.FStar_Syntax_Syntax.n) with
-| FStar_Syntax_Syntax.Tm_ascribed (e2, uu____1156, uu____1157) -> begin
-(unascribe e2)
-end
-| uu____1186 -> begin
-e1
-end)))
-
-
-let rec ascribe = (fun t k -> (match (t.FStar_Syntax_Syntax.n) with
-| FStar_Syntax_Syntax.Tm_ascribed (t', uu____1228, uu____1229) -> begin
-(ascribe t' k)
-end
-| uu____1258 -> begin
-(FStar_Syntax_Syntax.mk (FStar_Syntax_Syntax.Tm_ascribed (((t), (k), (FStar_Pervasives_Native.None)))) FStar_Pervasives_Native.None t.FStar_Syntax_Syntax.pos)
-end))
-
-type eq_result =
-| Equal
-| NotEqual
-| Unknown
-
-
-let uu___is_Equal : eq_result  ->  Prims.bool = (fun projectee -> (match (projectee) with
-| Equal -> begin
-true
-end
-| uu____1280 -> begin
-false
-end))
-
-
-let uu___is_NotEqual : eq_result  ->  Prims.bool = (fun projectee -> (match (projectee) with
-| NotEqual -> begin
-true
-end
-| uu____1284 -> begin
-false
-end))
-
-
-let uu___is_Unknown : eq_result  ->  Prims.bool = (fun projectee -> (match (projectee) with
-| Unknown -> begin
-true
-end
-| uu____1288 -> begin
-false
-end))
-
-
-let rec eq_tm : FStar_Syntax_Syntax.term  ->  FStar_Syntax_Syntax.term  ->  eq_result = (fun t1 t2 -> (
-
-let t11 = (unascribe t1)
-in (
-
-let t21 = (unascribe t2)
-in (
-
-let equal_if = (fun uu___160_1308 -> (match (uu___160_1308) with
-| true -> begin
-Equal
-end
-| uu____1309 -> begin
-Unknown
-end))
-in (
-
-let equal_iff = (fun uu___161_1313 -> (match (uu___161_1313) with
-| true -> begin
-Equal
-end
-| uu____1314 -> begin
-NotEqual
-end))
-in (
-
-let eq_and = (fun f g -> (match (f) with
-| Equal -> begin
-(g ())
-end
-| uu____1327 -> begin
-Unknown
-end))
-in (match (((t11.FStar_Syntax_Syntax.n), (t21.FStar_Syntax_Syntax.n))) with
-| (FStar_Syntax_Syntax.Tm_name (a), FStar_Syntax_Syntax.Tm_name (b)) -> begin
-(equal_if (FStar_Syntax_Syntax.bv_eq a b))
-end
-| (FStar_Syntax_Syntax.Tm_fvar (f), FStar_Syntax_Syntax.Tm_fvar (g)) -> begin
-(
-
-let uu____1332 = (FStar_Syntax_Syntax.fv_eq f g)
-in (equal_if uu____1332))
-end
-| (FStar_Syntax_Syntax.Tm_uinst (f, us), FStar_Syntax_Syntax.Tm_uinst (g, vs)) -> begin
-(
-
-let uu____1345 = (eq_tm f g)
-in (eq_and uu____1345 (fun uu____1346 -> (
-
-let uu____1347 = (eq_univs_list us vs)
-in (equal_if uu____1347)))))
-end
-| (FStar_Syntax_Syntax.Tm_constant (c), FStar_Syntax_Syntax.Tm_constant (d)) -> begin
-(
-
-let uu____1350 = (FStar_Const.eq_const c d)
-in (equal_iff uu____1350))
-end
-| (FStar_Syntax_Syntax.Tm_uvar (u1, uu____1352), FStar_Syntax_Syntax.Tm_uvar (u2, uu____1354)) -> begin
-(
-
-let uu____1379 = (FStar_Unionfind.equivalent u1 u2)
-in (equal_if uu____1379))
-end
-| (FStar_Syntax_Syntax.Tm_app (h1, args1), FStar_Syntax_Syntax.Tm_app (h2, args2)) -> begin
-(
-
-let uu____1415 = (eq_tm h1 h2)
-in (eq_and uu____1415 (fun uu____1416 -> (eq_args args1 args2))))
-end
-| (FStar_Syntax_Syntax.Tm_type (u), FStar_Syntax_Syntax.Tm_type (v1)) -> begin
-(
-
-let uu____1419 = (eq_univs u v1)
-in (equal_if uu____1419))
-end
-| (FStar_Syntax_Syntax.Tm_meta (t12, uu____1421), uu____1422) -> begin
-(eq_tm t12 t21)
-end
-| (uu____1427, FStar_Syntax_Syntax.Tm_meta (t22, uu____1429)) -> begin
-(eq_tm t11 t22)
-end
-| uu____1434 -> begin
-Unknown
-end)))))))
-and eq_args : FStar_Syntax_Syntax.args  ->  FStar_Syntax_Syntax.args  ->  eq_result = (fun a1 a2 -> (match (((a1), (a2))) with
-| ([], []) -> begin
-Equal
-end
-| (((a, uu____1458))::a11, ((b, uu____1461))::b1) -> begin
-(
-
-let uu____1499 = (eq_tm a b)
-in (match (uu____1499) with
-| Equal -> begin
-(eq_args a11 b1)
-end
-| uu____1500 -> begin
-Unknown
-end))
-end
-| uu____1501 -> begin
-Unknown
-end))
-and eq_univs_list : FStar_Syntax_Syntax.universes  ->  FStar_Syntax_Syntax.universes  ->  Prims.bool = (fun us vs -> (((FStar_List.length us) = (FStar_List.length vs)) && (FStar_List.forall2 eq_univs us vs)))
-
-
-let rec unrefine : FStar_Syntax_Syntax.term  ->  FStar_Syntax_Syntax.term = (fun t -> (
-
-let t1 = (FStar_Syntax_Subst.compress t)
-in (match (t1.FStar_Syntax_Syntax.n) with
-| FStar_Syntax_Syntax.Tm_refine (x, uu____1515) -> begin
-(unrefine x.FStar_Syntax_Syntax.sort)
-end
-| FStar_Syntax_Syntax.Tm_ascribed (t2, uu____1521, uu____1522) -> begin
-(unrefine t2)
-end
-| uu____1551 -> begin
-t1
-end)))
-
-
-let rec is_unit : FStar_Syntax_Syntax.term  ->  Prims.bool = (fun t -> (
-
-let uu____1555 = (
-
-let uu____1556 = (unrefine t)
-in uu____1556.FStar_Syntax_Syntax.n)
-in (match (uu____1555) with
-| FStar_Syntax_Syntax.Tm_type (uu____1559) -> begin
-true
-end
-| FStar_Syntax_Syntax.Tm_fvar (fv) -> begin
-((FStar_Syntax_Syntax.fv_eq_lid fv FStar_Parser_Const.unit_lid) || (FStar_Syntax_Syntax.fv_eq_lid fv FStar_Parser_Const.squash_lid))
-end
-| FStar_Syntax_Syntax.Tm_uinst (t1, uu____1562) -> begin
-(is_unit t1)
-end
-| uu____1567 -> begin
-false
-end)))
-
-
-let rec non_informative : FStar_Syntax_Syntax.term  ->  Prims.bool = (fun t -> (
-
-let uu____1571 = (
-
-let uu____1572 = (unrefine t)
-in uu____1572.FStar_Syntax_Syntax.n)
-in (match (uu____1571) with
-| FStar_Syntax_Syntax.Tm_type (uu____1575) -> begin
-true
-end
-| FStar_Syntax_Syntax.Tm_fvar (fv) -> begin
-(((FStar_Syntax_Syntax.fv_eq_lid fv FStar_Parser_Const.unit_lid) || (FStar_Syntax_Syntax.fv_eq_lid fv FStar_Parser_Const.squash_lid)) || (FStar_Syntax_Syntax.fv_eq_lid fv FStar_Parser_Const.erased_lid))
-end
-| FStar_Syntax_Syntax.Tm_app (head1, uu____1578) -> begin
-(non_informative head1)
-end
-| FStar_Syntax_Syntax.Tm_uinst (t1, uu____1594) -> begin
-(non_informative t1)
-end
-| FStar_Syntax_Syntax.Tm_arrow (uu____1599, c) -> begin
-((is_tot_or_gtot_comp c) && (non_informative (comp_result c)))
-end
-| uu____1611 -> begin
-false
-end)))
-
-
-let is_fun : FStar_Syntax_Syntax.term  ->  Prims.bool = (fun e -> (
-
-let uu____1615 = (
-
-let uu____1616 = (FStar_Syntax_Subst.compress e)
-in uu____1616.FStar_Syntax_Syntax.n)
-in (match (uu____1615) with
-| FStar_Syntax_Syntax.Tm_abs (uu____1619) -> begin
-true
-end
-| uu____1634 -> begin
-false
-end)))
-
-
-let is_function_typ : FStar_Syntax_Syntax.term  ->  Prims.bool = (fun t -> (
-
-let uu____1638 = (
-
-let uu____1639 = (FStar_Syntax_Subst.compress t)
-in uu____1639.FStar_Syntax_Syntax.n)
-in (match (uu____1638) with
-| FStar_Syntax_Syntax.Tm_arrow (uu____1642) -> begin
-true
-end
-| uu____1650 -> begin
-false
-end)))
-
-
-let rec pre_typ : FStar_Syntax_Syntax.term  ->  FStar_Syntax_Syntax.term = (fun t -> (
-
-let t1 = (FStar_Syntax_Subst.compress t)
-in (match (t1.FStar_Syntax_Syntax.n) with
-| FStar_Syntax_Syntax.Tm_refine (x, uu____1656) -> begin
-(pre_typ x.FStar_Syntax_Syntax.sort)
-end
-| FStar_Syntax_Syntax.Tm_ascribed (t2, uu____1662, uu____1663) -> begin
-(pre_typ t2)
-end
-| uu____1692 -> begin
-t1
-end)))
-
-
-let destruct : FStar_Syntax_Syntax.term  ->  FStar_Ident.lident  ->  ((FStar_Syntax_Syntax.term', FStar_Syntax_Syntax.term') FStar_Syntax_Syntax.syntax * FStar_Syntax_Syntax.aqual) Prims.list FStar_Pervasives_Native.option = (fun typ lid -> (
-
-let typ1 = (FStar_Syntax_Subst.compress typ)
-in (
-
-let uu____1706 = (
-
-let uu____1707 = (un_uinst typ1)
-in uu____1707.FStar_Syntax_Syntax.n)
-in (match (uu____1706) with
-| FStar_Syntax_Syntax.Tm_app (head1, args) -> begin
-(
-
-let head2 = (un_uinst head1)
-in (match (head2.FStar_Syntax_Syntax.n) with
-| FStar_Syntax_Syntax.Tm_fvar (tc) when (FStar_Syntax_Syntax.fv_eq_lid tc lid) -> begin
-FStar_Pervasives_Native.Some (args)
-end
-| uu____1745 -> begin
-FStar_Pervasives_Native.None
-end))
-end
-| FStar_Syntax_Syntax.Tm_fvar (tc) when (FStar_Syntax_Syntax.fv_eq_lid tc lid) -> begin
-FStar_Pervasives_Native.Some ([])
-end
-| uu____1761 -> begin
-FStar_Pervasives_Native.None
-end))))
-
-
-let lids_of_sigelt : FStar_Syntax_Syntax.sigelt  ->  FStar_Ident.lident Prims.list = (fun se -> (match (se.FStar_Syntax_Syntax.sigel) with
-| FStar_Syntax_Syntax.Sig_let (uu____1772, lids, uu____1774) -> begin
-lids
-end
-| FStar_Syntax_Syntax.Sig_bundle (uu____1779, lids) -> begin
-lids
-end
-| FStar_Syntax_Syntax.Sig_inductive_typ (lid, uu____1786, uu____1787, uu____1788, uu____1789, uu____1790) -> begin
-(lid)::[]
-end
-| FStar_Syntax_Syntax.Sig_effect_abbrev (lid, uu____1796, uu____1797, uu____1798, uu____1799) -> begin
-(lid)::[]
-end
-| FStar_Syntax_Syntax.Sig_datacon (lid, uu____1803, uu____1804, uu____1805, uu____1806, uu____1807) -> begin
-(lid)::[]
-end
-| FStar_Syntax_Syntax.Sig_declare_typ (lid, uu____1811, uu____1812) -> begin
-(lid)::[]
-end
-| FStar_Syntax_Syntax.Sig_assume (lid, uu____1814) -> begin
-(lid)::[]
-end
-| FStar_Syntax_Syntax.Sig_new_effect_for_free (n1) -> begin
-(n1.FStar_Syntax_Syntax.mname)::[]
-end
-| FStar_Syntax_Syntax.Sig_new_effect (n1) -> begin
-(n1.FStar_Syntax_Syntax.mname)::[]
-end
-| FStar_Syntax_Syntax.Sig_sub_effect (uu____1817) -> begin
-[]
-end
-| FStar_Syntax_Syntax.Sig_pragma (uu____1818) -> begin
-[]
-end
-| FStar_Syntax_Syntax.Sig_main (uu____1819) -> begin
-[]
-end))
-
-
-let lid_of_sigelt : FStar_Syntax_Syntax.sigelt  ->  FStar_Ident.lident FStar_Pervasives_Native.option = (fun se -> (match ((lids_of_sigelt se)) with
-| (l)::[] -> begin
-FStar_Pervasives_Native.Some (l)
-end
-| uu____1827 -> begin
-FStar_Pervasives_Native.None
-end))
-
-
-let quals_of_sigelt : FStar_Syntax_Syntax.sigelt  ->  FStar_Syntax_Syntax.qualifier Prims.list = (fun x -> x.FStar_Syntax_Syntax.sigquals)
-
-
-let range_of_sigelt : FStar_Syntax_Syntax.sigelt  ->  FStar_Range.range = (fun x -> x.FStar_Syntax_Syntax.sigrng)
-
-
-let range_of_lb = (fun uu___162_1849 -> (match (uu___162_1849) with
-| (FStar_Util.Inl (x), uu____1856, uu____1857) -> begin
-(FStar_Syntax_Syntax.range_of_bv x)
-end
-| (FStar_Util.Inr (l), uu____1861, uu____1862) -> begin
-(FStar_Ident.range_of_lid l)
-end))
-
-
-let range_of_arg = (fun uu____1879 -> (match (uu____1879) with
-| (hd1, uu____1885) -> begin
-hd1.FStar_Syntax_Syntax.pos
-end))
-
-
-let range_of_args = (fun args r -> (FStar_All.pipe_right args (FStar_List.fold_left (fun r1 a -> (FStar_Range.union_ranges r1 (range_of_arg a))) r)))
-
-
-let mk_app = (fun f args -> (
-
-let r = (range_of_args args f.FStar_Syntax_Syntax.pos)
-in (FStar_Syntax_Syntax.mk (FStar_Syntax_Syntax.Tm_app (((f), (args)))) FStar_Pervasives_Native.None r)))
-
-
-let mk_data = (fun l args -> (match (args) with
-| [] -> begin
-(
-
-let uu____1999 = (
-
-let uu____2002 = (
-
-let uu____2003 = (
-
-let uu____2008 = (FStar_Syntax_Syntax.fvar l FStar_Syntax_Syntax.Delta_constant (FStar_Pervasives_Native.Some (FStar_Syntax_Syntax.Data_ctor)))
-in ((uu____2008), (FStar_Syntax_Syntax.Meta_desugared (FStar_Syntax_Syntax.Data_app))))
-in FStar_Syntax_Syntax.Tm_meta (uu____2003))
-in (FStar_Syntax_Syntax.mk uu____2002))
-in (uu____1999 FStar_Pervasives_Native.None (FStar_Ident.range_of_lid l)))
-end
-| uu____2017 -> begin
-(
-
-let e = (
-
-let uu____2026 = (FStar_Syntax_Syntax.fvar l FStar_Syntax_Syntax.Delta_constant (FStar_Pervasives_Native.Some (FStar_Syntax_Syntax.Data_ctor)))
-in (mk_app uu____2026 args))
-in (FStar_Syntax_Syntax.mk (FStar_Syntax_Syntax.Tm_meta (((e), (FStar_Syntax_Syntax.Meta_desugared (FStar_Syntax_Syntax.Data_app))))) FStar_Pervasives_Native.None e.FStar_Syntax_Syntax.pos))
-end))
-
-
-let mangle_field_name : FStar_Ident.ident  ->  FStar_Ident.ident = (fun x -> (FStar_Ident.mk_ident (((Prims.strcat "^fname^" x.FStar_Ident.idText)), (x.FStar_Ident.idRange))))
-
-
-let unmangle_field_name : FStar_Ident.ident  ->  FStar_Ident.ident = (fun x -> (match ((FStar_Util.starts_with x.FStar_Ident.idText "^fname^")) with
-| true -> begin
-(
-
-let uu____2041 = (
-
-let uu____2044 = (FStar_Util.substring_from x.FStar_Ident.idText (Prims.parse_int "7"))
-in ((uu____2044), (x.FStar_Ident.idRange)))
-in (FStar_Ident.mk_ident uu____2041))
-end
-| uu____2045 -> begin
-x
-end))
-
-
-let field_projector_prefix : Prims.string = "__proj__"
-
-
-let field_projector_sep : Prims.string = "__item__"
-
-
-let field_projector_contains_constructor : Prims.string  ->  Prims.bool = (fun s -> (FStar_Util.starts_with s field_projector_prefix))
-
-
-let mk_field_projector_name_from_string : Prims.string  ->  Prims.string  ->  Prims.string = (fun constr field -> (Prims.strcat field_projector_prefix (Prims.strcat constr (Prims.strcat field_projector_sep field))))
-
-
-let mk_field_projector_name_from_ident : FStar_Ident.lident  ->  FStar_Ident.ident  ->  FStar_Ident.lident = (fun lid i -> (
-
-let j = (unmangle_field_name i)
-in (
-
-let jtext = j.FStar_Ident.idText
-in (
-
-let newi = (match ((field_projector_contains_constructor jtext)) with
-| true -> begin
-j
-end
-| uu____2064 -> begin
-(FStar_Ident.mk_ident (((mk_field_projector_name_from_string lid.FStar_Ident.ident.FStar_Ident.idText jtext)), (i.FStar_Ident.idRange)))
-end)
-in (FStar_Ident.lid_of_ids (FStar_List.append lid.FStar_Ident.ns ((newi)::[])))))))
-
-
-let mk_field_projector_name : FStar_Ident.lident  ->  FStar_Syntax_Syntax.bv  ->  Prims.int  ->  (FStar_Ident.lident * FStar_Syntax_Syntax.bv) = (fun lid x i -> (
-
-let nm = (
-
-let uu____2077 = (FStar_Syntax_Syntax.is_null_bv x)
-in (match (uu____2077) with
-| true -> begin
-(
-
-let uu____2078 = (
-
-let uu____2081 = (
-
-let uu____2082 = (FStar_Util.string_of_int i)
-in (Prims.strcat "_" uu____2082))
-in (
-
-let uu____2083 = (FStar_Syntax_Syntax.range_of_bv x)
-in ((uu____2081), (uu____2083))))
-in (FStar_Ident.mk_ident uu____2078))
-end
-| uu____2084 -> begin
-x.FStar_Syntax_Syntax.ppname
-end))
-in (
-
-let y = (
-
-let uu___166_2086 = x
-in {FStar_Syntax_Syntax.ppname = nm; FStar_Syntax_Syntax.index = uu___166_2086.FStar_Syntax_Syntax.index; FStar_Syntax_Syntax.sort = uu___166_2086.FStar_Syntax_Syntax.sort})
-in (
-
-let uu____2087 = (mk_field_projector_name_from_ident lid nm)
-in ((uu____2087), (y))))))
-
-
-let set_uvar = (fun uv t -> (
-
-let uu____2104 = (FStar_Unionfind.find uv)
-in (match (uu____2104) with
-| FStar_Syntax_Syntax.Fixed (uu____2107) -> begin
-(
-
-let uu____2108 = (
-
-let uu____2109 = (
-
-let uu____2110 = (FStar_Unionfind.uvar_id uv)
-in (FStar_All.pipe_left FStar_Util.string_of_int uu____2110))
-in (FStar_Util.format1 "Changing a fixed uvar! ?%s\n" uu____2109))
-in (failwith uu____2108))
-end
-| uu____2112 -> begin
-(FStar_Unionfind.change uv (FStar_Syntax_Syntax.Fixed (t)))
-end)))
-
-
-let qualifier_equal : FStar_Syntax_Syntax.qualifier  ->  FStar_Syntax_Syntax.qualifier  ->  Prims.bool = (fun q1 q2 -> (match (((q1), (q2))) with
-| (FStar_Syntax_Syntax.Discriminator (l1), FStar_Syntax_Syntax.Discriminator (l2)) -> begin
-(FStar_Ident.lid_equals l1 l2)
-end
-| (FStar_Syntax_Syntax.Projector (l1a, l1b), FStar_Syntax_Syntax.Projector (l2a, l2b)) -> begin
-((FStar_Ident.lid_equals l1a l2a) && (l1b.FStar_Ident.idText = l2b.FStar_Ident.idText))
-end
-| (FStar_Syntax_Syntax.RecordType (ns1, f1), FStar_Syntax_Syntax.RecordType (ns2, f2)) -> begin
-(((((FStar_List.length ns1) = (FStar_List.length ns2)) && (FStar_List.forall2 (fun x1 x2 -> (x1.FStar_Ident.idText = x2.FStar_Ident.idText)) f1 f2)) && ((FStar_List.length f1) = (FStar_List.length f2))) && (FStar_List.forall2 (fun x1 x2 -> (x1.FStar_Ident.idText = x2.FStar_Ident.idText)) f1 f2))
-end
-| (FStar_Syntax_Syntax.RecordConstructor (ns1, f1), FStar_Syntax_Syntax.RecordConstructor (ns2, f2)) -> begin
-(((((FStar_List.length ns1) = (FStar_List.length ns2)) && (FStar_List.forall2 (fun x1 x2 -> (x1.FStar_Ident.idText = x2.FStar_Ident.idText)) f1 f2)) && ((FStar_List.length f1) = (FStar_List.length f2))) && (FStar_List.forall2 (fun x1 x2 -> (x1.FStar_Ident.idText = x2.FStar_Ident.idText)) f1 f2))
-end
-| uu____2175 -> begin
-(q1 = q2)
-end))
-
-
-let abs : FStar_Syntax_Syntax.binders  ->  FStar_Syntax_Syntax.term  ->  (FStar_Syntax_Syntax.lcomp, (FStar_Ident.lident * FStar_Syntax_Syntax.cflags Prims.list)) FStar_Util.either FStar_Pervasives_Native.option  ->  FStar_Syntax_Syntax.term = (fun bs t lopt -> (
-
-let close_lopt = (fun lopt1 -> (match (lopt1) with
-| FStar_Pervasives_Native.None -> begin
-lopt1
-end
-| FStar_Pervasives_Native.Some (FStar_Util.Inr (uu____2232)) -> begin
-lopt1
-end
-| FStar_Pervasives_Native.Some (FStar_Util.Inl (lc)) -> begin
-(
-
-let uu____2253 = (
-
-let uu____2259 = (FStar_Syntax_Subst.close_lcomp bs lc)
-in FStar_Util.Inl (uu____2259))
-in FStar_Pervasives_Native.Some (uu____2253))
-end))
-in (match (bs) with
-| [] -> begin
-t
-end
-| uu____2270 -> begin
-(
-
-let body = (
-
-let uu____2272 = (FStar_Syntax_Subst.close bs t)
-in (FStar_Syntax_Subst.compress uu____2272))
-in (match (((body.FStar_Syntax_Syntax.n), (lopt))) with
-| (FStar_Syntax_Syntax.Tm_abs (bs', t1, lopt'), FStar_Pervasives_Native.None) -> begin
-(
-
-let uu____2315 = (
-
-let uu____2318 = (
-
-let uu____2319 = (
-
-let uu____2334 = (
-
-let uu____2338 = (FStar_Syntax_Subst.close_binders bs)
-in (FStar_List.append uu____2338 bs'))
-in (
-
-let uu____2344 = (close_lopt lopt')
-in ((uu____2334), (t1), (uu____2344))))
-in FStar_Syntax_Syntax.Tm_abs (uu____2319))
-in (FStar_Syntax_Syntax.mk uu____2318))
-in (uu____2315 FStar_Pervasives_Native.None t1.FStar_Syntax_Syntax.pos))
-end
-| uu____2370 -> begin
-(
-
-let uu____2379 = (
-
-let uu____2382 = (
-
-let uu____2383 = (
-
-let uu____2398 = (FStar_Syntax_Subst.close_binders bs)
-in (
-
-let uu____2399 = (close_lopt lopt)
-in ((uu____2398), (body), (uu____2399))))
-in FStar_Syntax_Syntax.Tm_abs (uu____2383))
-in (FStar_Syntax_Syntax.mk uu____2382))
-in (uu____2379 FStar_Pervasives_Native.None t.FStar_Syntax_Syntax.pos))
-end))
-end)))
-
-
-let arrow : (FStar_Syntax_Syntax.bv * FStar_Syntax_Syntax.aqual) Prims.list  ->  (FStar_Syntax_Syntax.comp', Prims.unit) FStar_Syntax_Syntax.syntax  ->  (FStar_Syntax_Syntax.term', FStar_Syntax_Syntax.term') FStar_Syntax_Syntax.syntax = (fun bs c -> (match (bs) with
-| [] -> begin
-(comp_result c)
-end
-| uu____2442 -> begin
-(
-
-let uu____2446 = (
-
-let uu____2449 = (
-
-let uu____2450 = (
-
-let uu____2458 = (FStar_Syntax_Subst.close_binders bs)
-in (
-
-let uu____2459 = (FStar_Syntax_Subst.close_comp bs c)
-in ((uu____2458), (uu____2459))))
-in FStar_Syntax_Syntax.Tm_arrow (uu____2450))
-in (FStar_Syntax_Syntax.mk uu____2449))
-in (uu____2446 FStar_Pervasives_Native.None c.FStar_Syntax_Syntax.pos))
-end))
-
-
-let flat_arrow : (FStar_Syntax_Syntax.bv * FStar_Syntax_Syntax.aqual) Prims.list  ->  (FStar_Syntax_Syntax.comp', Prims.unit) FStar_Syntax_Syntax.syntax  ->  (FStar_Syntax_Syntax.term', FStar_Syntax_Syntax.term') FStar_Syntax_Syntax.syntax = (fun bs c -> (
-
-let t = (arrow bs c)
-in (
-
-let uu____2489 = (
-
-let uu____2490 = (FStar_Syntax_Subst.compress t)
-in uu____2490.FStar_Syntax_Syntax.n)
-in (match (uu____2489) with
-| FStar_Syntax_Syntax.Tm_arrow (bs1, c1) -> begin
-(match (c1.FStar_Syntax_Syntax.n) with
-| FStar_Syntax_Syntax.Total (tres, uu____2510) -> begin
-(
-
-let uu____2517 = (
-
-let uu____2518 = (FStar_Syntax_Subst.compress tres)
-in uu____2518.FStar_Syntax_Syntax.n)
-in (match (uu____2517) with
-| FStar_Syntax_Syntax.Tm_arrow (bs', c') -> begin
-(
-
-let uu____2535 = (FStar_ST.read t.FStar_Syntax_Syntax.tk)
-in (FStar_Syntax_Syntax.mk (FStar_Syntax_Syntax.Tm_arrow ((((FStar_List.append bs1 bs')), (c')))) uu____2535 t.FStar_Syntax_Syntax.pos))
-end
-| uu____2551 -> begin
-t
-end))
-end
-| uu____2552 -> begin
-t
-end)
-end
-| uu____2553 -> begin
-t
-end))))
-
-
-let refine : FStar_Syntax_Syntax.bv  ->  FStar_Syntax_Syntax.term  ->  (FStar_Syntax_Syntax.term', FStar_Syntax_Syntax.term') FStar_Syntax_Syntax.syntax = (fun b t -> (
-
-let uu____2562 = (FStar_ST.read b.FStar_Syntax_Syntax.sort.FStar_Syntax_Syntax.tk)
-in (
-
-let uu____2567 = (
-
-let uu____2568 = (FStar_Syntax_Syntax.range_of_bv b)
-in (FStar_Range.union_ranges uu____2568 t.FStar_Syntax_Syntax.pos))
-in (
-
-let uu____2569 = (
-
-let uu____2572 = (
-
-let uu____2573 = (
-
-let uu____2578 = (
-
-let uu____2579 = (
-
-let uu____2580 = (FStar_Syntax_Syntax.mk_binder b)
-in (uu____2580)::[])
-in (FStar_Syntax_Subst.close uu____2579 t))
-in ((b), (uu____2578)))
-in FStar_Syntax_Syntax.Tm_refine (uu____2573))
-in (FStar_Syntax_Syntax.mk uu____2572))
-in (uu____2569 uu____2562 uu____2567)))))
-
-
-let branch : FStar_Syntax_Syntax.branch  ->  FStar_Syntax_Syntax.branch = (fun b -> (FStar_Syntax_Subst.close_branch b))
-
-
-let rec arrow_formals_comp : FStar_Syntax_Syntax.term  ->  ((FStar_Syntax_Syntax.bv * FStar_Syntax_Syntax.aqual) Prims.list * FStar_Syntax_Syntax.comp) = (fun k -> (
-
-let k1 = (FStar_Syntax_Subst.compress k)
-in (match (k1.FStar_Syntax_Syntax.n) with
-| FStar_Syntax_Syntax.Tm_arrow (bs, c) -> begin
-(
-
-let uu____2618 = (FStar_Syntax_Subst.open_comp bs c)
-in (match (uu____2618) with
-| (bs1, c1) -> begin
-(
-
-let uu____2628 = (is_tot_or_gtot_comp c1)
-in (match (uu____2628) with
-| true -> begin
-(
-
-let uu____2634 = (arrow_formals_comp (comp_result c1))
-in (match (uu____2634) with
-| (bs', k2) -> begin
-(((FStar_List.append bs1 bs')), (k2))
-end))
-end
-| uu____2658 -> begin
-((bs1), (c1))
-end))
-end))
-end
-| uu____2659 -> begin
-(
-
-let uu____2660 = (FStar_Syntax_Syntax.mk_Total k1)
-in (([]), (uu____2660)))
-end)))
-
-
-let rec arrow_formals : FStar_Syntax_Syntax.term  ->  ((FStar_Syntax_Syntax.bv * FStar_Syntax_Syntax.aqual) Prims.list * (FStar_Syntax_Syntax.term', FStar_Syntax_Syntax.term') FStar_Syntax_Syntax.syntax) = (fun k -> (
-
-let uu____2676 = (arrow_formals_comp k)
-in (match (uu____2676) with
-| (bs, c) -> begin
-((bs), ((comp_result c)))
-end)))
-
-
-let abs_formals : FStar_Syntax_Syntax.term  ->  (FStar_Syntax_Syntax.binders * FStar_Syntax_Syntax.term * (FStar_Syntax_Syntax.lcomp, (FStar_Ident.lident * FStar_Syntax_Syntax.cflags Prims.list)) FStar_Util.either FStar_Pervasives_Native.option) = (fun t -> (
-
-let subst_lcomp_opt = (fun s l -> (match (l) with
-| FStar_Pervasives_Native.Some (FStar_Util.Inl (l1)) -> begin
-(
-
-let l2 = (
-
-let uu___167_2757 = l1
-in (
-
-let uu____2758 = (FStar_Syntax_Subst.subst s l1.FStar_Syntax_Syntax.res_typ)
-in {FStar_Syntax_Syntax.eff_name = uu___167_2757.FStar_Syntax_Syntax.eff_name; FStar_Syntax_Syntax.res_typ = uu____2758; FStar_Syntax_Syntax.cflags = uu___167_2757.FStar_Syntax_Syntax.cflags; FStar_Syntax_Syntax.comp = (fun uu____2761 -> (
-
-let uu____2762 = (l1.FStar_Syntax_Syntax.comp ())
-in (FStar_Syntax_Subst.subst_comp s uu____2762)))}))
-in FStar_Pervasives_Native.Some (FStar_Util.Inl (l2)))
-end
-| uu____2771 -> begin
-l
-end))
-in (
-
-let rec aux = (fun t1 abs_body_lcomp -> (
-
-let uu____2809 = (
-
-let uu____2810 = (
-
-let uu____2813 = (FStar_Syntax_Subst.compress t1)
-in (FStar_All.pipe_left unascribe uu____2813))
-in uu____2810.FStar_Syntax_Syntax.n)
-in (match (uu____2809) with
-| FStar_Syntax_Syntax.Tm_abs (bs, t2, what) -> begin
-(
-
-let uu____2851 = (aux t2 what)
-in (match (uu____2851) with
-| (bs', t3, what1) -> begin
-(((FStar_List.append bs bs')), (t3), (what1))
-end))
-end
-| uu____2908 -> begin
-(([]), (t1), (abs_body_lcomp))
-end)))
-in (
-
-let uu____2920 = (aux t FStar_Pervasives_Native.None)
-in (match (uu____2920) with
-| (bs, t1, abs_body_lcomp) -> begin
-(
-
-let uu____2968 = (FStar_Syntax_Subst.open_term' bs t1)
-in (match (uu____2968) with
-| (bs1, t2, opening) -> begin
-(
-
-let abs_body_lcomp1 = (subst_lcomp_opt opening abs_body_lcomp)
-in ((bs1), (t2), (abs_body_lcomp1)))
-end))
-end)))))
-
-
-let mk_letbinding : (FStar_Syntax_Syntax.bv, FStar_Syntax_Syntax.fv) FStar_Util.either  ->  FStar_Syntax_Syntax.univ_name Prims.list  ->  (FStar_Syntax_Syntax.term', FStar_Syntax_Syntax.term') FStar_Syntax_Syntax.syntax  ->  FStar_Ident.lident  ->  (FStar_Syntax_Syntax.term', FStar_Syntax_Syntax.term') FStar_Syntax_Syntax.syntax  ->  FStar_Syntax_Syntax.letbinding = (fun lbname univ_vars typ eff def -> {FStar_Syntax_Syntax.lbname = lbname; FStar_Syntax_Syntax.lbunivs = univ_vars; FStar_Syntax_Syntax.lbtyp = typ; FStar_Syntax_Syntax.lbeff = eff; FStar_Syntax_Syntax.lbdef = def})
-
-
-let close_univs_and_mk_letbinding : FStar_Syntax_Syntax.fv Prims.list FStar_Pervasives_Native.option  ->  (FStar_Syntax_Syntax.bv, FStar_Syntax_Syntax.fv) FStar_Util.either  ->  FStar_Ident.ident Prims.list  ->  FStar_Syntax_Syntax.term  ->  FStar_Ident.lident  ->  FStar_Syntax_Syntax.term  ->  FStar_Syntax_Syntax.letbinding = (fun recs lbname univ_vars typ eff def -> (
-
-let def1 = (match (((recs), (univ_vars))) with
-| (FStar_Pervasives_Native.None, uu____3058) -> begin
-def
-end
-| (uu____3064, []) -> begin
-def
-end
-| (FStar_Pervasives_Native.Some (fvs), uu____3071) -> begin
-(
-
-let universes = (FStar_All.pipe_right univ_vars (FStar_List.map (fun _0_26 -> FStar_Syntax_Syntax.U_name (_0_26))))
-in (
-
-let inst1 = (FStar_All.pipe_right fvs (FStar_List.map (fun fv -> ((fv.FStar_Syntax_Syntax.fv_name.FStar_Syntax_Syntax.v), (universes)))))
-in (FStar_Syntax_InstFV.instantiate inst1 def)))
-end)
-in (
-
-let typ1 = (FStar_Syntax_Subst.close_univ_vars univ_vars typ)
-in (
-
-let def2 = (FStar_Syntax_Subst.close_univ_vars univ_vars def1)
-in (mk_letbinding lbname univ_vars typ1 eff def2)))))
-
-
-let open_univ_vars_binders_and_comp : FStar_Syntax_Syntax.univ_names  ->  (FStar_Syntax_Syntax.bv * FStar_Syntax_Syntax.aqual) Prims.list  ->  FStar_Syntax_Syntax.comp  ->  (FStar_Syntax_Syntax.univ_names * (FStar_Syntax_Syntax.bv * FStar_Syntax_Syntax.aqual) Prims.list * FStar_Syntax_Syntax.comp) = (fun uvs binders c -> (match (binders) with
-| [] -> begin
-(
-
-let uu____3132 = (FStar_Syntax_Subst.open_univ_vars_comp uvs c)
-in (match (uu____3132) with
-| (uvs1, c1) -> begin
-((uvs1), ([]), (c1))
-end))
-end
-| uu____3148 -> begin
-(
-
-let t' = (arrow binders c)
-in (
-
-let uu____3155 = (FStar_Syntax_Subst.open_univ_vars uvs t')
-in (match (uu____3155) with
-| (uvs1, t'1) -> begin
-(
-
-let uu____3166 = (
-
-let uu____3167 = (FStar_Syntax_Subst.compress t'1)
-in uu____3167.FStar_Syntax_Syntax.n)
-in (match (uu____3166) with
-| FStar_Syntax_Syntax.Tm_arrow (binders1, c1) -> begin
-((uvs1), (binders1), (c1))
-end
-| uu____3193 -> begin
-(failwith "Impossible")
-end))
-end)))
-end))
-
-
-let is_tuple_constructor : FStar_Syntax_Syntax.typ  ->  Prims.bool = (fun t -> (match (t.FStar_Syntax_Syntax.n) with
-| FStar_Syntax_Syntax.Tm_fvar (fv) -> begin
-(FStar_Parser_Const.is_tuple_constructor_string fv.FStar_Syntax_Syntax.fv_name.FStar_Syntax_Syntax.v.FStar_Ident.str)
-end
-| uu____3208 -> begin
-false
-end))
-
-
-let is_dtuple_constructor : FStar_Syntax_Syntax.typ  ->  Prims.bool = (fun t -> (match (t.FStar_Syntax_Syntax.n) with
-| FStar_Syntax_Syntax.Tm_fvar (fv) -> begin
-(FStar_Parser_Const.is_dtuple_constructor_lid fv.FStar_Syntax_Syntax.fv_name.FStar_Syntax_Syntax.v)
-end
-| uu____3217 -> begin
-false
-end))
-
-
-let is_lid_equality : FStar_Ident.lident  ->  Prims.bool = (fun x -> (FStar_Ident.lid_equals x FStar_Parser_Const.eq2_lid))
-
-
-let is_forall : FStar_Ident.lident  ->  Prims.bool = (fun lid -> (FStar_Ident.lid_equals lid FStar_Parser_Const.forall_lid))
-
-
-let is_exists : FStar_Ident.lident  ->  Prims.bool = (fun lid -> (FStar_Ident.lid_equals lid FStar_Parser_Const.exists_lid))
-
-
-let is_qlid : FStar_Ident.lident  ->  Prims.bool = (fun lid -> ((is_forall lid) || (is_exists lid)))
-
-
-let is_equality = (fun x -> (is_lid_equality x.FStar_Syntax_Syntax.v))
-
-
-let lid_is_connective : FStar_Ident.lident  ->  Prims.bool = (
-
-let lst = (FStar_Parser_Const.and_lid)::(FStar_Parser_Const.or_lid)::(FStar_Parser_Const.not_lid)::(FStar_Parser_Const.iff_lid)::(FStar_Parser_Const.imp_lid)::[]
-in (fun lid -> (FStar_Util.for_some (FStar_Ident.lid_equals lid) lst)))
-
-
-let is_constructor : FStar_Syntax_Syntax.term  ->  FStar_Ident.lident  ->  Prims.bool = (fun t lid -> (
-
-let uu____3252 = (
-
-let uu____3253 = (pre_typ t)
-in uu____3253.FStar_Syntax_Syntax.n)
-in (match (uu____3252) with
-| FStar_Syntax_Syntax.Tm_fvar (tc) -> begin
-(FStar_Ident.lid_equals tc.FStar_Syntax_Syntax.fv_name.FStar_Syntax_Syntax.v lid)
-end
-| uu____3261 -> begin
-false
-end)))
-
-
-let rec is_constructed_typ : FStar_Syntax_Syntax.term  ->  FStar_Ident.lident  ->  Prims.bool = (fun t lid -> (
-
-let uu____3268 = (
-
-let uu____3269 = (pre_typ t)
-in uu____3269.FStar_Syntax_Syntax.n)
-in (match (uu____3268) with
-| FStar_Syntax_Syntax.Tm_fvar (uu____3272) -> begin
-(is_constructor t lid)
-end
-| FStar_Syntax_Syntax.Tm_app (t1, uu____3274) -> begin
-(is_constructed_typ t1 lid)
-end
-| uu____3289 -> begin
-false
-end)))
-
-
-let rec get_tycon : FStar_Syntax_Syntax.term  ->  FStar_Syntax_Syntax.term FStar_Pervasives_Native.option = (fun t -> (
-
-let t1 = (pre_typ t)
-in (match (t1.FStar_Syntax_Syntax.n) with
-| FStar_Syntax_Syntax.Tm_bvar (uu____3296) -> begin
-FStar_Pervasives_Native.Some (t1)
-end
-| FStar_Syntax_Syntax.Tm_name (uu____3297) -> begin
-FStar_Pervasives_Native.Some (t1)
-end
-| FStar_Syntax_Syntax.Tm_fvar (uu____3298) -> begin
-FStar_Pervasives_Native.Some (t1)
-end
-| FStar_Syntax_Syntax.Tm_app (t2, uu____3300) -> begin
-(get_tycon t2)
-end
-| uu____3315 -> begin
-FStar_Pervasives_Native.None
-end)))
-
-
-let is_interpreted : FStar_Ident.lident  ->  Prims.bool = (fun l -> (
-
-let theory_syms = (FStar_Parser_Const.op_Eq)::(FStar_Parser_Const.op_notEq)::(FStar_Parser_Const.op_LT)::(FStar_Parser_Const.op_LTE)::(FStar_Parser_Const.op_GT)::(FStar_Parser_Const.op_GTE)::(FStar_Parser_Const.op_Subtraction)::(FStar_Parser_Const.op_Minus)::(FStar_Parser_Const.op_Addition)::(FStar_Parser_Const.op_Multiply)::(FStar_Parser_Const.op_Division)::(FStar_Parser_Const.op_Modulus)::(FStar_Parser_Const.op_And)::(FStar_Parser_Const.op_Or)::(FStar_Parser_Const.op_Negation)::[]
-in (FStar_Util.for_some (FStar_Ident.lid_equals l) theory_syms)))
-
-
-let ktype : (FStar_Syntax_Syntax.term', FStar_Syntax_Syntax.term') FStar_Syntax_Syntax.syntax = ((FStar_Syntax_Syntax.mk (FStar_Syntax_Syntax.Tm_type (FStar_Syntax_Syntax.U_unknown))) FStar_Pervasives_Native.None FStar_Range.dummyRange)
-
-
-let ktype0 : (FStar_Syntax_Syntax.term', FStar_Syntax_Syntax.term') FStar_Syntax_Syntax.syntax = ((FStar_Syntax_Syntax.mk (FStar_Syntax_Syntax.Tm_type (FStar_Syntax_Syntax.U_zero))) FStar_Pervasives_Native.None FStar_Range.dummyRange)
-
-
-let type_u : Prims.unit  ->  (FStar_Syntax_Syntax.typ * FStar_Syntax_Syntax.universe) = (fun uu____3345 -> (
-
-let u = (
-
-let uu____3349 = (FStar_Unionfind.fresh FStar_Pervasives_Native.None)
-in (FStar_All.pipe_left (fun _0_27 -> FStar_Syntax_Syntax.U_unif (_0_27)) uu____3349))
-in (
-
-let uu____3355 = (FStar_Syntax_Syntax.mk (FStar_Syntax_Syntax.Tm_type (u)) FStar_Pervasives_Native.None FStar_Range.dummyRange)
-in ((uu____3355), (u)))))
-
-
-let exp_true_bool : (FStar_Syntax_Syntax.term', FStar_Syntax_Syntax.term') FStar_Syntax_Syntax.syntax = ((FStar_Syntax_Syntax.mk (FStar_Syntax_Syntax.Tm_constant (FStar_Const.Const_bool (true)))) FStar_Pervasives_Native.None FStar_Range.dummyRange)
-
-
-let exp_false_bool : (FStar_Syntax_Syntax.term', FStar_Syntax_Syntax.term') FStar_Syntax_Syntax.syntax = ((FStar_Syntax_Syntax.mk (FStar_Syntax_Syntax.Tm_constant (FStar_Const.Const_bool (false)))) FStar_Pervasives_Native.None FStar_Range.dummyRange)
-
-
-let exp_unit : (FStar_Syntax_Syntax.term', FStar_Syntax_Syntax.term') FStar_Syntax_Syntax.syntax = ((FStar_Syntax_Syntax.mk (FStar_Syntax_Syntax.Tm_constant (FStar_Const.Const_unit))) FStar_Pervasives_Native.None FStar_Range.dummyRange)
-
-
-let exp_int : Prims.string  ->  FStar_Syntax_Syntax.term = (fun s -> (FStar_Syntax_Syntax.mk (FStar_Syntax_Syntax.Tm_constant (FStar_Const.Const_int (((s), (FStar_Pervasives_Native.None))))) FStar_Pervasives_Native.None FStar_Range.dummyRange))
-
-
-let exp_string : Prims.string  ->  FStar_Syntax_Syntax.term = (fun s -> (FStar_Syntax_Syntax.mk (FStar_Syntax_Syntax.Tm_constant (FStar_Const.Const_string (((s), (FStar_Range.dummyRange))))) FStar_Pervasives_Native.None FStar_Range.dummyRange))
-
-
-let fvar_const : FStar_Ident.lident  ->  FStar_Syntax_Syntax.term = (fun l -> (FStar_Syntax_Syntax.fvar l FStar_Syntax_Syntax.Delta_constant FStar_Pervasives_Native.None))
-
-
-let tand : FStar_Syntax_Syntax.term = (fvar_const FStar_Parser_Const.and_lid)
-
-
-let tor : FStar_Syntax_Syntax.term = (fvar_const FStar_Parser_Const.or_lid)
-
-
-let timp : FStar_Syntax_Syntax.term = (fvar_const FStar_Parser_Const.imp_lid)
-
-
-let tiff : FStar_Syntax_Syntax.term = (fvar_const FStar_Parser_Const.iff_lid)
-
-
-let t_bool : FStar_Syntax_Syntax.term = (fvar_const FStar_Parser_Const.bool_lid)
-
-
-let t_false : FStar_Syntax_Syntax.term = (fvar_const FStar_Parser_Const.false_lid)
-
-
-let t_true : FStar_Syntax_Syntax.term = (fvar_const FStar_Parser_Const.true_lid)
-
-
-let b2t_v : FStar_Syntax_Syntax.term = (fvar_const FStar_Parser_Const.b2t_lid)
-
-
-let t_not : FStar_Syntax_Syntax.term = (fvar_const FStar_Parser_Const.not_lid)
-
-
-let mk_conj_opt : FStar_Syntax_Syntax.term FStar_Pervasives_Native.option  ->  FStar_Syntax_Syntax.term  ->  FStar_Syntax_Syntax.term FStar_Pervasives_Native.option = (fun phi1 phi2 -> (match (phi1) with
-| FStar_Pervasives_Native.None -> begin
-FStar_Pervasives_Native.Some (phi2)
-end
-| FStar_Pervasives_Native.Some (phi11) -> begin
-(
-
-let uu____3427 = (
-
-let uu____3430 = (FStar_Range.union_ranges phi11.FStar_Syntax_Syntax.pos phi2.FStar_Syntax_Syntax.pos)
-in (
-
-let uu____3431 = (
-
-let uu____3434 = (
-
-let uu____3435 = (
-
-let uu____3445 = (
-
-let uu____3447 = (FStar_Syntax_Syntax.as_arg phi11)
-in (
-
-let uu____3448 = (
-
-let uu____3450 = (FStar_Syntax_Syntax.as_arg phi2)
-in (uu____3450)::[])
-in (uu____3447)::uu____3448))
-in ((tand), (uu____3445)))
-in FStar_Syntax_Syntax.Tm_app (uu____3435))
-in (FStar_Syntax_Syntax.mk uu____3434))
-in (uu____3431 FStar_Pervasives_Native.None uu____3430)))
-in FStar_Pervasives_Native.Some (uu____3427))
-end))
-
-
-let mk_binop = (fun op_t phi1 phi2 -> (
-
-let uu____3485 = (FStar_Range.union_ranges phi1.FStar_Syntax_Syntax.pos phi2.FStar_Syntax_Syntax.pos)
-in (
-
-let uu____3486 = (
-
-let uu____3489 = (
-
-let uu____3490 = (
-
-let uu____3500 = (
-
-let uu____3502 = (FStar_Syntax_Syntax.as_arg phi1)
-in (
-
-let uu____3503 = (
-
-let uu____3505 = (FStar_Syntax_Syntax.as_arg phi2)
-in (uu____3505)::[])
-in (uu____3502)::uu____3503))
-in ((op_t), (uu____3500)))
-in FStar_Syntax_Syntax.Tm_app (uu____3490))
-in (FStar_Syntax_Syntax.mk uu____3489))
-in (uu____3486 FStar_Pervasives_Native.None uu____3485))))
-
-
-let mk_neg = (fun phi -> (
-
-let uu____3526 = (
-
-let uu____3529 = (
-
-let uu____3530 = (
-
-let uu____3540 = (
-
-let uu____3542 = (FStar_Syntax_Syntax.as_arg phi)
-in (uu____3542)::[])
-in ((t_not), (uu____3540)))
-in FStar_Syntax_Syntax.Tm_app (uu____3530))
-in (FStar_Syntax_Syntax.mk uu____3529))
-in (uu____3526 FStar_Pervasives_Native.None phi.FStar_Syntax_Syntax.pos)))
-
-
-let mk_conj = (fun phi1 phi2 -> (mk_binop tand phi1 phi2))
-
-
-let mk_conj_l : FStar_Syntax_Syntax.term Prims.list  ->  FStar_Syntax_Syntax.term = (fun phi -> (match (phi) with
-| [] -> begin
-(FStar_Syntax_Syntax.fvar FStar_Parser_Const.true_lid FStar_Syntax_Syntax.Delta_constant FStar_Pervasives_Native.None)
-end
-| (hd1)::tl1 -> begin
-(FStar_List.fold_right mk_conj tl1 hd1)
-end))
-
-
-let mk_disj = (fun phi1 phi2 -> (mk_binop tor phi1 phi2))
-
-
-let mk_disj_l : FStar_Syntax_Syntax.term Prims.list  ->  FStar_Syntax_Syntax.term = (fun phi -> (match (phi) with
-| [] -> begin
-t_false
-end
-| (hd1)::tl1 -> begin
-(FStar_List.fold_right mk_disj tl1 hd1)
-end))
-
-
-let mk_imp : FStar_Syntax_Syntax.term  ->  FStar_Syntax_Syntax.term  ->  FStar_Syntax_Syntax.term = (fun phi1 phi2 -> (mk_binop timp phi1 phi2))
-
-
-let mk_iff : FStar_Syntax_Syntax.term  ->  FStar_Syntax_Syntax.term  ->  FStar_Syntax_Syntax.term = (fun phi1 phi2 -> (mk_binop tiff phi1 phi2))
-
-
-let b2t = (fun e -> (
-
-let uu____3617 = (
-
-let uu____3620 = (
-
-let uu____3621 = (
-
-let uu____3631 = (
-
-let uu____3633 = (FStar_Syntax_Syntax.as_arg e)
-in (uu____3633)::[])
-in ((b2t_v), (uu____3631)))
-in FStar_Syntax_Syntax.Tm_app (uu____3621))
-in (FStar_Syntax_Syntax.mk uu____3620))
-in (uu____3617 FStar_Pervasives_Native.None e.FStar_Syntax_Syntax.pos)))
-
-
-let teq : FStar_Syntax_Syntax.term = (fvar_const FStar_Parser_Const.eq2_lid)
-
-
-let mk_untyped_eq2 = (fun e1 e2 -> (
-
-let uu____3657 = (FStar_Range.union_ranges e1.FStar_Syntax_Syntax.pos e2.FStar_Syntax_Syntax.pos)
-in (
-
-let uu____3658 = (
-
-let uu____3661 = (
-
-let uu____3662 = (
-
-let uu____3672 = (
-
-let uu____3674 = (FStar_Syntax_Syntax.as_arg e1)
-in (
-
-let uu____3675 = (
-
-let uu____3677 = (FStar_Syntax_Syntax.as_arg e2)
-in (uu____3677)::[])
-in (uu____3674)::uu____3675))
-in ((teq), (uu____3672)))
-in FStar_Syntax_Syntax.Tm_app (uu____3662))
-in (FStar_Syntax_Syntax.mk uu____3661))
-in (uu____3658 FStar_Pervasives_Native.None uu____3657))))
-
-
-let mk_eq2 : FStar_Syntax_Syntax.universe  ->  FStar_Syntax_Syntax.typ  ->  FStar_Syntax_Syntax.term  ->  FStar_Syntax_Syntax.term  ->  FStar_Syntax_Syntax.term = (fun u t e1 e2 -> (
-
-let eq_inst = (FStar_Syntax_Syntax.mk_Tm_uinst teq ((u)::[]))
-in (
-
-let uu____3700 = (FStar_Range.union_ranges e1.FStar_Syntax_Syntax.pos e2.FStar_Syntax_Syntax.pos)
-in (
-
-let uu____3701 = (
-
-let uu____3704 = (
-
-let uu____3705 = (
-
-let uu____3715 = (
-
-let uu____3717 = (FStar_Syntax_Syntax.iarg t)
-in (
-
-let uu____3718 = (
-
-let uu____3720 = (FStar_Syntax_Syntax.as_arg e1)
-in (
-
-let uu____3721 = (
-
-let uu____3723 = (FStar_Syntax_Syntax.as_arg e2)
-in (uu____3723)::[])
-in (uu____3720)::uu____3721))
-in (uu____3717)::uu____3718))
-in ((eq_inst), (uu____3715)))
-in FStar_Syntax_Syntax.Tm_app (uu____3705))
-in (FStar_Syntax_Syntax.mk uu____3704))
-in (uu____3701 FStar_Pervasives_Native.None uu____3700)))))
-
-
-let mk_has_type = (fun t x t' -> (
-
-let t_has_type = (fvar_const FStar_Parser_Const.has_type_lid)
-in (
-
-let t_has_type1 = (FStar_Syntax_Syntax.mk (FStar_Syntax_Syntax.Tm_uinst (((t_has_type), ((FStar_Syntax_Syntax.U_zero)::(FStar_Syntax_Syntax.U_zero)::[])))) FStar_Pervasives_Native.None FStar_Range.dummyRange)
-in (
-
-let uu____3761 = (
-
-let uu____3764 = (
-
-let uu____3765 = (
-
-let uu____3775 = (
-
-let uu____3777 = (FStar_Syntax_Syntax.iarg t)
-in (
-
-let uu____3778 = (
-
-let uu____3780 = (FStar_Syntax_Syntax.as_arg x)
-in (
-
-let uu____3781 = (
-
-let uu____3783 = (FStar_Syntax_Syntax.as_arg t')
-in (uu____3783)::[])
-in (uu____3780)::uu____3781))
-in (uu____3777)::uu____3778))
-in ((t_has_type1), (uu____3775)))
-in FStar_Syntax_Syntax.Tm_app (uu____3765))
-in (FStar_Syntax_Syntax.mk uu____3764))
-in (uu____3761 FStar_Pervasives_Native.None FStar_Range.dummyRange)))))
-
-
-let lex_t : FStar_Syntax_Syntax.term = (fvar_const FStar_Parser_Const.lex_t_lid)
-
-
-let lex_top : FStar_Syntax_Syntax.term = (FStar_Syntax_Syntax.fvar FStar_Parser_Const.lextop_lid FStar_Syntax_Syntax.Delta_constant (FStar_Pervasives_Native.Some (FStar_Syntax_Syntax.Data_ctor)))
-
-
-let lex_pair : FStar_Syntax_Syntax.term = (FStar_Syntax_Syntax.fvar FStar_Parser_Const.lexcons_lid FStar_Syntax_Syntax.Delta_constant (FStar_Pervasives_Native.Some (FStar_Syntax_Syntax.Data_ctor)))
-
-
-let tforall : FStar_Syntax_Syntax.term = (FStar_Syntax_Syntax.fvar FStar_Parser_Const.forall_lid (FStar_Syntax_Syntax.Delta_defined_at_level ((Prims.parse_int "1"))) FStar_Pervasives_Native.None)
-
-
-let t_haseq : FStar_Syntax_Syntax.term = (FStar_Syntax_Syntax.fvar FStar_Parser_Const.haseq_lid FStar_Syntax_Syntax.Delta_constant FStar_Pervasives_Native.None)
-
-
-let lcomp_of_comp : (FStar_Syntax_Syntax.comp', Prims.unit) FStar_Syntax_Syntax.syntax  ->  FStar_Syntax_Syntax.lcomp = (fun c0 -> (
-
-let uu____3802 = (match (c0.FStar_Syntax_Syntax.n) with
-| FStar_Syntax_Syntax.Total (uu____3809) -> begin
-((FStar_Parser_Const.effect_Tot_lid), ((FStar_Syntax_Syntax.TOTAL)::[]))
-end
-| FStar_Syntax_Syntax.GTotal (uu____3816) -> begin
-((FStar_Parser_Const.effect_GTot_lid), ((FStar_Syntax_Syntax.SOMETRIVIAL)::[]))
-end
-| FStar_Syntax_Syntax.Comp (c) -> begin
-((c.FStar_Syntax_Syntax.effect_name), (c.FStar_Syntax_Syntax.flags))
-end)
-in (match (uu____3802) with
-| (eff_name, flags) -> begin
-{FStar_Syntax_Syntax.eff_name = eff_name; FStar_Syntax_Syntax.res_typ = (comp_result c0); FStar_Syntax_Syntax.cflags = flags; FStar_Syntax_Syntax.comp = (fun uu____3829 -> c0)}
-end)))
-
-
-let mk_forall_aux = (fun fa x body -> (
-
-let uu____3853 = (
-
-let uu____3856 = (
-
-let uu____3857 = (
-
-let uu____3867 = (
-
-let uu____3869 = (FStar_Syntax_Syntax.iarg x.FStar_Syntax_Syntax.sort)
-in (
-
-let uu____3870 = (
-
-let uu____3872 = (
-
-let uu____3873 = (
-
-let uu____3874 = (
-
-let uu____3875 = (FStar_Syntax_Syntax.mk_binder x)
-in (uu____3875)::[])
-in (
-
-let uu____3876 = (
-
-let uu____3883 = (
-
-let uu____3889 = (
-
-let uu____3890 = (FStar_Syntax_Syntax.mk_Total ktype0)
-in (FStar_All.pipe_left lcomp_of_comp uu____3890))
-in FStar_Util.Inl (uu____3889))
-in FStar_Pervasives_Native.Some (uu____3883))
-in (abs uu____3874 body uu____3876)))
-in (FStar_Syntax_Syntax.as_arg uu____3873))
-in (uu____3872)::[])
-in (uu____3869)::uu____3870))
-in ((fa), (uu____3867)))
-in FStar_Syntax_Syntax.Tm_app (uu____3857))
-in (FStar_Syntax_Syntax.mk uu____3856))
-in (uu____3853 FStar_Pervasives_Native.None FStar_Range.dummyRange)))
-
-
-let mk_forall_no_univ : FStar_Syntax_Syntax.bv  ->  FStar_Syntax_Syntax.typ  ->  FStar_Syntax_Syntax.typ = (fun x body -> (mk_forall_aux tforall x body))
-
-
-let mk_forall : FStar_Syntax_Syntax.universe  ->  FStar_Syntax_Syntax.bv  ->  FStar_Syntax_Syntax.typ  ->  FStar_Syntax_Syntax.typ = (fun u x body -> (
-
-let tforall1 = (FStar_Syntax_Syntax.mk_Tm_uinst tforall ((u)::[]))
-in (mk_forall_aux tforall1 x body)))
-
-
-let close_forall_no_univs : FStar_Syntax_Syntax.binder Prims.list  ->  FStar_Syntax_Syntax.typ  ->  FStar_Syntax_Syntax.typ = (fun bs f -> (FStar_List.fold_right (fun b f1 -> (
-
-let uu____3940 = (FStar_Syntax_Syntax.is_null_binder b)
-in (match (uu____3940) with
-| true -> begin
-f1
-end
-| uu____3941 -> begin
-(mk_forall_no_univ (FStar_Pervasives_Native.fst b) f1)
-end))) bs f))
-
-
-let rec is_wild_pat = (fun p -> (match (p.FStar_Syntax_Syntax.v) with
-| FStar_Syntax_Syntax.Pat_wild (uu____3953) -> begin
-true
-end
-| uu____3954 -> begin
-false
-end))
-
-
-let if_then_else = (fun b t1 t2 -> (
-
-let then_branch = (
-
-let uu____3997 = (FStar_Syntax_Syntax.withinfo (FStar_Syntax_Syntax.Pat_constant (FStar_Const.Const_bool (true))) FStar_Syntax_Syntax.tun.FStar_Syntax_Syntax.n t1.FStar_Syntax_Syntax.pos)
-in ((uu____3997), (FStar_Pervasives_Native.None), (t1)))
-in (
-
-let else_branch = (
-
-let uu____4020 = (FStar_Syntax_Syntax.withinfo (FStar_Syntax_Syntax.Pat_constant (FStar_Const.Const_bool (false))) FStar_Syntax_Syntax.tun.FStar_Syntax_Syntax.n t2.FStar_Syntax_Syntax.pos)
-in ((uu____4020), (FStar_Pervasives_Native.None), (t2)))
-in (
-
-let uu____4032 = (
-
-let uu____4033 = (FStar_Range.union_ranges t1.FStar_Syntax_Syntax.pos t2.FStar_Syntax_Syntax.pos)
-in (FStar_Range.union_ranges b.FStar_Syntax_Syntax.pos uu____4033))
-in (FStar_Syntax_Syntax.mk (FStar_Syntax_Syntax.Tm_match (((b), ((then_branch)::(else_branch)::[])))) FStar_Pervasives_Native.None uu____4032)))))
-
-
-type qpats =
-FStar_Syntax_Syntax.args Prims.list
-
-type connective =
-| QAll of (FStar_Syntax_Syntax.binders * qpats * FStar_Syntax_Syntax.typ)
-| QEx of (FStar_Syntax_Syntax.binders * qpats * FStar_Syntax_Syntax.typ)
-| BaseConn of (FStar_Ident.lident * FStar_Syntax_Syntax.args)
-
-
-let uu___is_QAll : connective  ->  Prims.bool = (fun projectee -> (match (projectee) with
-| QAll (_0) -> begin
-true
-end
-| uu____4109 -> begin
-false
-end))
-
-
-let __proj__QAll__item___0 : connective  ->  (FStar_Syntax_Syntax.binders * qpats * FStar_Syntax_Syntax.typ) = (fun projectee -> (match (projectee) with
-| QAll (_0) -> begin
-_0
-end))
-
-
-let uu___is_QEx : connective  ->  Prims.bool = (fun projectee -> (match (projectee) with
-| QEx (_0) -> begin
-true
-end
-| uu____4133 -> begin
-false
-end))
-
-
-let __proj__QEx__item___0 : connective  ->  (FStar_Syntax_Syntax.binders * qpats * FStar_Syntax_Syntax.typ) = (fun projectee -> (match (projectee) with
-| QEx (_0) -> begin
-_0
-end))
-
-
-let uu___is_BaseConn : connective  ->  Prims.bool = (fun projectee -> (match (projectee) with
-| BaseConn (_0) -> begin
-true
-end
-| uu____4156 -> begin
-false
-end))
-
-
-let __proj__BaseConn__item___0 : connective  ->  (FStar_Ident.lident * FStar_Syntax_Syntax.args) = (fun projectee -> (match (projectee) with
-| BaseConn (_0) -> begin
-_0
-end))
-
-
-let destruct_typ_as_formula : FStar_Syntax_Syntax.term  ->  connective FStar_Pervasives_Native.option = (fun f -> (
-
-let rec unmeta_monadic = (fun f1 -> (
-
-let f2 = (FStar_Syntax_Subst.compress f1)
-in (match (f2.FStar_Syntax_Syntax.n) with
-| FStar_Syntax_Syntax.Tm_meta (t, FStar_Syntax_Syntax.Meta_monadic (uu____4181)) -> begin
-(unmeta_monadic t)
-end
-| FStar_Syntax_Syntax.Tm_meta (t, FStar_Syntax_Syntax.Meta_monadic_lift (uu____4191)) -> begin
-(unmeta_monadic t)
-end
-| uu____4201 -> begin
-f2
-end)))
-in (
-
-let destruct_base_conn = (fun f1 -> (
-
-let connectives = (((FStar_Parser_Const.true_lid), ((Prims.parse_int "0"))))::(((FStar_Parser_Const.false_lid), ((Prims.parse_int "0"))))::(((FStar_Parser_Const.and_lid), ((Prims.parse_int "2"))))::(((FStar_Parser_Const.or_lid), ((Prims.parse_int "2"))))::(((FStar_Parser_Const.imp_lid), ((Prims.parse_int "2"))))::(((FStar_Parser_Const.iff_lid), ((Prims.parse_int "2"))))::(((FStar_Parser_Const.ite_lid), ((Prims.parse_int "3"))))::(((FStar_Parser_Const.not_lid), ((Prims.parse_int "1"))))::(((FStar_Parser_Const.eq2_lid), ((Prims.parse_int "3"))))::(((FStar_Parser_Const.eq2_lid), ((Prims.parse_int "2"))))::(((FStar_Parser_Const.eq3_lid), ((Prims.parse_int "4"))))::(((FStar_Parser_Const.eq3_lid), ((Prims.parse_int "2"))))::[]
-in (
-
-let rec aux = (fun f2 uu____4246 -> (match (uu____4246) with
-| (lid, arity) -> begin
-(
-
-let uu____4252 = (
-
-let uu____4262 = (unmeta_monadic f2)
-in (head_and_args uu____4262))
-in (match (uu____4252) with
-| (t, args) -> begin
-(
-
-let t1 = (un_uinst t)
-in (
-
-let uu____4281 = ((is_constructor t1 lid) && ((FStar_List.length args) = arity))
-in (match (uu____4281) with
-| true -> begin
-FStar_Pervasives_Native.Some (BaseConn (((lid), (args))))
-end
-| uu____4296 -> begin
-FStar_Pervasives_Native.None
-end)))
-end))
-end))
-in (FStar_Util.find_map connectives (aux f1)))))
-in (
-
-let patterns = (fun t -> (
-
-let t1 = (FStar_Syntax_Subst.compress t)
-in (match (t1.FStar_Syntax_Syntax.n) with
-| FStar_Syntax_Syntax.Tm_meta (t2, FStar_Syntax_Syntax.Meta_pattern (pats)) -> begin
-(
-
-let uu____4332 = (FStar_Syntax_Subst.compress t2)
-in ((pats), (uu____4332)))
-end
-| uu____4339 -> begin
-(
-
-let uu____4340 = (FStar_Syntax_Subst.compress t1)
-in (([]), (uu____4340)))
-end)))
-in (
-
-let destruct_q_conn = (fun t -> (
-
-let is_q = (fun fa fv -> (match (fa) with
-| true -> begin
-(is_forall fv.FStar_Syntax_Syntax.fv_name.FStar_Syntax_Syntax.v)
-end
-| uu____4368 -> begin
-(is_exists fv.FStar_Syntax_Syntax.fv_name.FStar_Syntax_Syntax.v)
-end))
-in (
-
-let flat = (fun t1 -> (
-
-let uu____4382 = (head_and_args t1)
-in (match (uu____4382) with
-| (t2, args) -> begin
-(
-
-let uu____4413 = (un_uinst t2)
-in (
-
-let uu____4414 = (FStar_All.pipe_right args (FStar_List.map (fun uu____4430 -> (match (uu____4430) with
-| (t3, imp) -> begin
-(
-
-let uu____4437 = (unascribe t3)
-in ((uu____4437), (imp)))
-end))))
-in ((uu____4413), (uu____4414))))
-end)))
-in (
-
-let rec aux = (fun qopt out t1 -> (
-
-let uu____4460 = (
-
-let uu____4469 = (flat t1)
-in ((qopt), (uu____4469)))
-in (match (uu____4460) with
-| (FStar_Pervasives_Native.Some (fa), ({FStar_Syntax_Syntax.n = FStar_Syntax_Syntax.Tm_fvar (tc); FStar_Syntax_Syntax.tk = uu____4484; FStar_Syntax_Syntax.pos = uu____4485; FStar_Syntax_Syntax.vars = uu____4486}, (({FStar_Syntax_Syntax.n = FStar_Syntax_Syntax.Tm_abs ((b)::[], t2, uu____4489); FStar_Syntax_Syntax.tk = uu____4490; FStar_Syntax_Syntax.pos = uu____4491; FStar_Syntax_Syntax.vars = uu____4492}, uu____4493))::[])) when (is_q fa tc) -> begin
-(aux qopt ((b)::out) t2)
-end
-| (FStar_Pervasives_Native.Some (fa), ({FStar_Syntax_Syntax.n = FStar_Syntax_Syntax.Tm_fvar (tc); FStar_Syntax_Syntax.tk = uu____4554; FStar_Syntax_Syntax.pos = uu____4555; FStar_Syntax_Syntax.vars = uu____4556}, (uu____4557)::(({FStar_Syntax_Syntax.n = FStar_Syntax_Syntax.Tm_abs ((b)::[], t2, uu____4560); FStar_Syntax_Syntax.tk = uu____4561; FStar_Syntax_Syntax.pos = uu____4562; FStar_Syntax_Syntax.vars = uu____4563}, uu____4564))::[])) when (is_q fa tc) -> begin
-(aux qopt ((b)::out) t2)
-end
-| (FStar_Pervasives_Native.None, ({FStar_Syntax_Syntax.n = FStar_Syntax_Syntax.Tm_fvar (tc); FStar_Syntax_Syntax.tk = uu____4632; FStar_Syntax_Syntax.pos = uu____4633; FStar_Syntax_Syntax.vars = uu____4634}, (({FStar_Syntax_Syntax.n = FStar_Syntax_Syntax.Tm_abs ((b)::[], t2, uu____4637); FStar_Syntax_Syntax.tk = uu____4638; FStar_Syntax_Syntax.pos = uu____4639; FStar_Syntax_Syntax.vars = uu____4640}, uu____4641))::[])) when (is_qlid tc.FStar_Syntax_Syntax.fv_name.FStar_Syntax_Syntax.v) -> begin
-(aux (FStar_Pervasives_Native.Some ((is_forall tc.FStar_Syntax_Syntax.fv_name.FStar_Syntax_Syntax.v))) ((b)::out) t2)
-end
-| (FStar_Pervasives_Native.None, ({FStar_Syntax_Syntax.n = FStar_Syntax_Syntax.Tm_fvar (tc); FStar_Syntax_Syntax.tk = uu____4709; FStar_Syntax_Syntax.pos = uu____4710; FStar_Syntax_Syntax.vars = uu____4711}, (uu____4712)::(({FStar_Syntax_Syntax.n = FStar_Syntax_Syntax.Tm_abs ((b)::[], t2, uu____4715); FStar_Syntax_Syntax.tk = uu____4716; FStar_Syntax_Syntax.pos = uu____4717; FStar_Syntax_Syntax.vars = uu____4718}, uu____4719))::[])) when (is_qlid tc.FStar_Syntax_Syntax.fv_name.FStar_Syntax_Syntax.v) -> begin
-(aux (FStar_Pervasives_Native.Some ((is_forall tc.FStar_Syntax_Syntax.fv_name.FStar_Syntax_Syntax.v))) ((b)::out) t2)
-end
-| (FStar_Pervasives_Native.Some (b), uu____4795) -> begin
-(
-
-let bs = (FStar_List.rev out)
-in (
-
-let uu____4813 = (FStar_Syntax_Subst.open_term bs t1)
-in (match (uu____4813) with
-| (bs1, t2) -> begin
-(
-
-let uu____4819 = (patterns t2)
-in (match (uu____4819) with
-| (pats, body) -> begin
-(match (b) with
-| true -> begin
-FStar_Pervasives_Native.Some (QAll (((bs1), (pats), (body))))
-end
-| uu____4850 -> begin
-FStar_Pervasives_Native.Some (QEx (((bs1), (pats), (body))))
-end)
-end))
-end)))
-end
-| uu____4857 -> begin
-FStar_Pervasives_Native.None
-end)))
-in (aux FStar_Pervasives_Native.None [] t)))))
-in (
-
-let phi = (unmeta_monadic f)
-in (
-
-let uu____4869 = (destruct_base_conn phi)
-in (match (uu____4869) with
-| FStar_Pervasives_Native.Some (b) -> begin
-FStar_Pervasives_Native.Some (b)
-end
-| FStar_Pervasives_Native.None -> begin
-(destruct_q_conn phi)
-end))))))))
-
-
-let action_as_lb : FStar_Ident.lident  ->  FStar_Syntax_Syntax.action  ->  FStar_Syntax_Syntax.sigelt = (fun eff_lid a -> (
-
-let lb = (
-
-let uu____4880 = (
-
-let uu____4883 = (FStar_Syntax_Syntax.lid_as_fv a.FStar_Syntax_Syntax.action_name FStar_Syntax_Syntax.Delta_equational FStar_Pervasives_Native.None)
-in FStar_Util.Inr (uu____4883))
-in (
-
-let uu____4884 = (
-
-let uu____4885 = (FStar_Syntax_Syntax.mk_Total a.FStar_Syntax_Syntax.action_typ)
-in (arrow a.FStar_Syntax_Syntax.action_params uu____4885))
-in (
-
-let uu____4888 = (abs a.FStar_Syntax_Syntax.action_params a.FStar_Syntax_Syntax.action_defn FStar_Pervasives_Native.None)
-in (close_univs_and_mk_letbinding FStar_Pervasives_Native.None uu____4880 a.FStar_Syntax_Syntax.action_univs uu____4884 FStar_Parser_Const.effect_Tot_lid uu____4888))))
-in {FStar_Syntax_Syntax.sigel = FStar_Syntax_Syntax.Sig_let (((((false), ((lb)::[]))), ((a.FStar_Syntax_Syntax.action_name)::[]), ([]))); FStar_Syntax_Syntax.sigrng = a.FStar_Syntax_Syntax.action_defn.FStar_Syntax_Syntax.pos; FStar_Syntax_Syntax.sigquals = (FStar_Syntax_Syntax.Visible_default)::(FStar_Syntax_Syntax.Action (eff_lid))::[]; FStar_Syntax_Syntax.sigmeta = FStar_Syntax_Syntax.default_sigmeta}))
-
-
-let mk_reify = (fun t -> (
-
-let reify_ = (FStar_Syntax_Syntax.mk (FStar_Syntax_Syntax.Tm_constant (FStar_Const.Const_reify)) FStar_Pervasives_Native.None t.FStar_Syntax_Syntax.pos)
-in (
-
-let uu____4921 = (
-
-let uu____4924 = (
-
-let uu____4925 = (
-
-let uu____4935 = (
-
-let uu____4937 = (FStar_Syntax_Syntax.as_arg t)
-in (uu____4937)::[])
-in ((reify_), (uu____4935)))
-in FStar_Syntax_Syntax.Tm_app (uu____4925))
-in (FStar_Syntax_Syntax.mk uu____4924))
-in (uu____4921 FStar_Pervasives_Native.None t.FStar_Syntax_Syntax.pos))))
-
-
-let rec delta_qualifier : FStar_Syntax_Syntax.term  ->  FStar_Syntax_Syntax.delta_depth = (fun t -> (
-
-let t1 = (FStar_Syntax_Subst.compress t)
-in (match (t1.FStar_Syntax_Syntax.n) with
-| FStar_Syntax_Syntax.Tm_delayed (uu____4953) -> begin
-(failwith "Impossible")
-end
-| FStar_Syntax_Syntax.Tm_fvar (fv) -> begin
-fv.FStar_Syntax_Syntax.fv_delta
-end
-| FStar_Syntax_Syntax.Tm_bvar (uu____4975) -> begin
-FStar_Syntax_Syntax.Delta_equational
-end
-| FStar_Syntax_Syntax.Tm_name (uu____4976) -> begin
-FStar_Syntax_Syntax.Delta_equational
-end
-| FStar_Syntax_Syntax.Tm_match (uu____4977) -> begin
-FStar_Syntax_Syntax.Delta_equational
-end
-| FStar_Syntax_Syntax.Tm_uvar (uu____4993) -> begin
-FStar_Syntax_Syntax.Delta_equational
-end
-| FStar_Syntax_Syntax.Tm_unknown -> begin
-FStar_Syntax_Syntax.Delta_equational
-end
-| FStar_Syntax_Syntax.Tm_type (uu____5002) -> begin
-FStar_Syntax_Syntax.Delta_constant
-end
-| FStar_Syntax_Syntax.Tm_constant (uu____5003) -> begin
-FStar_Syntax_Syntax.Delta_constant
-end
-| FStar_Syntax_Syntax.Tm_arrow (uu____5004) -> begin
-FStar_Syntax_Syntax.Delta_constant
-end
-| FStar_Syntax_Syntax.Tm_uinst (t2, uu____5013) -> begin
-(delta_qualifier t2)
-end
-| FStar_Syntax_Syntax.Tm_refine ({FStar_Syntax_Syntax.ppname = uu____5018; FStar_Syntax_Syntax.index = uu____5019; FStar_Syntax_Syntax.sort = t2}, uu____5021) -> begin
-(delta_qualifier t2)
-end
-| FStar_Syntax_Syntax.Tm_meta (t2, uu____5029) -> begin
-(delta_qualifier t2)
-end
-| FStar_Syntax_Syntax.Tm_ascribed (t2, uu____5035, uu____5036) -> begin
-(delta_qualifier t2)
-end
-| FStar_Syntax_Syntax.Tm_app (t2, uu____5066) -> begin
-(delta_qualifier t2)
-end
-| FStar_Syntax_Syntax.Tm_abs (uu____5081, t2, uu____5083) -> begin
-(delta_qualifier t2)
-end
-| FStar_Syntax_Syntax.Tm_let (uu____5106, t2) -> begin
-(delta_qualifier t2)
-end)))
-
-
-let rec incr_delta_depth : FStar_Syntax_Syntax.delta_depth  ->  FStar_Syntax_Syntax.delta_depth = (fun d -> (match (d) with
-| FStar_Syntax_Syntax.Delta_equational -> begin
-d
-end
-| FStar_Syntax_Syntax.Delta_constant -> begin
-FStar_Syntax_Syntax.Delta_defined_at_level ((Prims.parse_int "1"))
-end
-| FStar_Syntax_Syntax.Delta_defined_at_level (i) -> begin
-FStar_Syntax_Syntax.Delta_defined_at_level ((i + (Prims.parse_int "1")))
-end
-| FStar_Syntax_Syntax.Delta_abstract (d1) -> begin
-(incr_delta_depth d1)
-end))
-
-
-let incr_delta_qualifier : FStar_Syntax_Syntax.term  ->  FStar_Syntax_Syntax.delta_depth = (fun t -> (
-
-let uu____5126 = (delta_qualifier t)
-in (incr_delta_depth uu____5126)))
-
-
-let is_unknown : FStar_Syntax_Syntax.term  ->  Prims.bool = (fun t -> (
-
-let uu____5130 = (
-
-let uu____5131 = (FStar_Syntax_Subst.compress t)
-in uu____5131.FStar_Syntax_Syntax.n)
-in (match (uu____5130) with
-| FStar_Syntax_Syntax.Tm_unknown -> begin
-true
-end
-| uu____5134 -> begin
-false
-end)))
-
-
-let rec list_elements : FStar_Syntax_Syntax.term  ->  FStar_Syntax_Syntax.term Prims.list FStar_Pervasives_Native.option = (fun e -> (
-
-let uu____5142 = (
-
-let uu____5152 = (unmeta e)
-in (head_and_args uu____5152))
-in (match (uu____5142) with
-| (head1, args) -> begin
-(
-
-let uu____5171 = (
-
-let uu____5179 = (
-
-let uu____5180 = (un_uinst head1)
-in uu____5180.FStar_Syntax_Syntax.n)
-in ((uu____5179), (args)))
-in (match (uu____5171) with
-| (FStar_Syntax_Syntax.Tm_fvar (fv), uu____5191) when (FStar_Syntax_Syntax.fv_eq_lid fv FStar_Parser_Const.nil_lid) -> begin
-FStar_Pervasives_Native.Some ([])
-end
-| (FStar_Syntax_Syntax.Tm_fvar (fv), (uu____5204)::((hd1, uu____5206))::((tl1, uu____5208))::[]) when (FStar_Syntax_Syntax.fv_eq_lid fv FStar_Parser_Const.cons_lid) -> begin
-(
-
-let uu____5242 = (
-
-let uu____5246 = (
-
-let uu____5250 = (list_elements tl1)
-in (FStar_Util.must uu____5250))
-in (hd1)::uu____5246)
-in FStar_Pervasives_Native.Some (uu____5242))
-end
-| uu____5259 -> begin
-FStar_Pervasives_Native.None
-end))
-end)))
-
-
-let rec apply_last = (fun f l -> (match (l) with
-| [] -> begin
-(failwith "apply_last: got empty list")
-end
-| (a)::[] -> begin
-(
-
-let uu____5290 = (f a)
-in (uu____5290)::[])
-end
-| (x)::xs -> begin
-(
-
-let uu____5294 = (apply_last f xs)
-in (x)::uu____5294)
-end))
-
-
-let dm4f_lid : FStar_Syntax_Syntax.eff_decl  ->  Prims.string  ->  FStar_Ident.lident = (fun ed name -> (
-
-let p = (FStar_Ident.path_of_lid ed.FStar_Syntax_Syntax.mname)
-in (
-
-let p' = (apply_last (fun s -> (Prims.strcat "_dm4f_" (Prims.strcat s (Prims.strcat "_" name)))) p)
-in (FStar_Ident.lid_of_path p' FStar_Range.dummyRange))))
-
-
-let rec mk_list : FStar_Syntax_Syntax.term  ->  FStar_Range.range  ->  FStar_Syntax_Syntax.term Prims.list  ->  FStar_Syntax_Syntax.term = (fun typ rng l -> (
-
-let ctor = (fun l1 -> (
-
-let uu____5324 = (
-
-let uu____5327 = (
-
-let uu____5328 = (FStar_Syntax_Syntax.lid_as_fv l1 FStar_Syntax_Syntax.Delta_constant (FStar_Pervasives_Native.Some (FStar_Syntax_Syntax.Data_ctor)))
-in FStar_Syntax_Syntax.Tm_fvar (uu____5328))
-in (FStar_Syntax_Syntax.mk uu____5327))
-in (uu____5324 FStar_Pervasives_Native.None rng)))
-in (
-
-let cons1 = (fun args pos -> (
-
-let uu____5346 = (
-
-let uu____5347 = (
-
-let uu____5348 = (ctor FStar_Parser_Const.cons_lid)
-in (FStar_Syntax_Syntax.mk_Tm_uinst uu____5348 ((FStar_Syntax_Syntax.U_zero)::[])))
-in (FStar_Syntax_Syntax.mk_Tm_app uu____5347 args))
-in (uu____5346 FStar_Pervasives_Native.None pos)))
-in (
-
-let nil = (fun args pos -> (
-
-let uu____5362 = (
-
-let uu____5363 = (
-
-let uu____5364 = (ctor FStar_Parser_Const.nil_lid)
-in (FStar_Syntax_Syntax.mk_Tm_uinst uu____5364 ((FStar_Syntax_Syntax.U_zero)::[])))
-in (FStar_Syntax_Syntax.mk_Tm_app uu____5363 args))
-in (uu____5362 FStar_Pervasives_Native.None pos)))
-in (
-
-let uu____5369 = (
-
-let uu____5370 = (
-
-let uu____5371 = (FStar_Syntax_Syntax.iarg typ)
-in (uu____5371)::[])
-in (nil uu____5370 rng))
-in (FStar_List.fold_right (fun t a -> (
-
-let uu____5374 = (
-
-let uu____5375 = (FStar_Syntax_Syntax.iarg typ)
-in (
-
-let uu____5376 = (
-
-let uu____5378 = (FStar_Syntax_Syntax.as_arg t)
-in (
-
-let uu____5379 = (
-
-let uu____5381 = (FStar_Syntax_Syntax.as_arg a)
-in (uu____5381)::[])
-in (uu____5378)::uu____5379))
-in (uu____5375)::uu____5376))
-in (cons1 uu____5374 t.FStar_Syntax_Syntax.pos))) l uu____5369))))))
-
-
-let rec eqlist = (fun eq1 xs ys -> (match (((xs), (ys))) with
-| ([], []) -> begin
-true
-end
-| ((x)::xs1, (y)::ys1) -> begin
-((eq1 x y) && (eqlist eq1 xs1 ys1))
-end
-| uu____5425 -> begin
-false
-end))
-
-
-let eqsum = (fun e1 e2 x y -> (match (((x), (y))) with
-| (FStar_Util.Inl (x1), FStar_Util.Inl (y1)) -> begin
-(e1 x1 y1)
-end
-| (FStar_Util.Inr (x1), FStar_Util.Inr (y1)) -> begin
-(e2 x1 y1)
-end
-| uu____5498 -> begin
-false
-end))
-
-
-let eqprod = (fun e1 e2 x y -> (match (((x), (y))) with
-| ((x1, x2), (y1, y2)) -> begin
-((e1 x1 y1) && (e2 x2 y2))
-end))
-
-
-let eqopt = (fun e x y -> (match (((x), (y))) with
-| (FStar_Pervasives_Native.Some (x1), FStar_Pervasives_Native.Some (y1)) -> begin
-(e x1 y1)
-end
-| uu____5606 -> begin
-false
-end))
-
-
-let rec term_eq : FStar_Syntax_Syntax.term  ->  FStar_Syntax_Syntax.term  ->  Prims.bool = (fun t1 t2 -> (
-
-let uu____5699 = (
-
-let uu____5702 = (
-
-let uu____5703 = (FStar_Syntax_Subst.compress t1)
-in uu____5703.FStar_Syntax_Syntax.n)
-in (
-
-let uu____5706 = (
-
-let uu____5707 = (FStar_Syntax_Subst.compress t2)
-in uu____5707.FStar_Syntax_Syntax.n)
-in ((uu____5702), (uu____5706))))
-in (match (uu____5699) with
-| (FStar_Syntax_Syntax.Tm_bvar (x), FStar_Syntax_Syntax.Tm_bvar (y)) -> begin
-(x.FStar_Syntax_Syntax.index = y.FStar_Syntax_Syntax.index)
-end
-| (FStar_Syntax_Syntax.Tm_name (x), FStar_Syntax_Syntax.Tm_name (y)) -> begin
-(FStar_Syntax_Syntax.bv_eq x y)
-end
-| (FStar_Syntax_Syntax.Tm_fvar (x), FStar_Syntax_Syntax.Tm_fvar (y)) -> begin
-(FStar_Syntax_Syntax.fv_eq x y)
-end
-| (FStar_Syntax_Syntax.Tm_constant (x), FStar_Syntax_Syntax.Tm_constant (y)) -> begin
-(x = y)
-end
-| (FStar_Syntax_Syntax.Tm_type (x), FStar_Syntax_Syntax.Tm_type (y)) -> begin
-(x = y)
-end
-| (FStar_Syntax_Syntax.Tm_abs (b1, t11, k1), FStar_Syntax_Syntax.Tm_abs (b2, t21, k2)) -> begin
-((eqlist binder_eq b1 b2) && (term_eq t11 t21))
-end
-| (FStar_Syntax_Syntax.Tm_app (f1, a1), FStar_Syntax_Syntax.Tm_app (f2, a2)) -> begin
-((term_eq f1 f2) && (eqlist arg_eq a1 a2))
-end
-| (FStar_Syntax_Syntax.Tm_arrow (b1, c1), FStar_Syntax_Syntax.Tm_arrow (b2, c2)) -> begin
-((eqlist binder_eq b1 b2) && (comp_eq c1 c2))
-end
-| (FStar_Syntax_Syntax.Tm_refine (b1, t11), FStar_Syntax_Syntax.Tm_refine (b2, t21)) -> begin
-((FStar_Syntax_Syntax.bv_eq b1 b2) && (term_eq t11 t21))
-end
-| (FStar_Syntax_Syntax.Tm_match (t11, bs1), FStar_Syntax_Syntax.Tm_match (t21, bs2)) -> begin
-((term_eq t11 t21) && (eqlist branch_eq bs1 bs2))
-end
-| (uu____5912, uu____5913) -> begin
-false
-end)))
-and arg_eq : ((FStar_Syntax_Syntax.term', FStar_Syntax_Syntax.term') FStar_Syntax_Syntax.syntax * FStar_Syntax_Syntax.aqual)  ->  ((FStar_Syntax_Syntax.term', FStar_Syntax_Syntax.term') FStar_Syntax_Syntax.syntax * FStar_Syntax_Syntax.aqual)  ->  Prims.bool = (fun a1 a2 -> (eqprod term_eq (fun q1 q2 -> (q1 = q2)) a1 a2))
-and binder_eq : (FStar_Syntax_Syntax.bv * FStar_Syntax_Syntax.aqual)  ->  (FStar_Syntax_Syntax.bv * FStar_Syntax_Syntax.aqual)  ->  Prims.bool = (fun b1 b2 -> (eqprod (fun b11 b21 -> (term_eq b11.FStar_Syntax_Syntax.sort b21.FStar_Syntax_Syntax.sort)) (fun q1 q2 -> (q1 = q2)) b1 b2))
-and lcomp_eq = (fun c1 c2 -> false)
-and residual_eq = (fun r1 r2 -> false)
-and comp_eq : (FStar_Syntax_Syntax.comp', Prims.unit) FStar_Syntax_Syntax.syntax  ->  (FStar_Syntax_Syntax.comp', Prims.unit) FStar_Syntax_Syntax.syntax  ->  Prims.bool = (fun c1 c2 -> (match (((c1.FStar_Syntax_Syntax.n), (c2.FStar_Syntax_Syntax.n))) with
-| (FStar_Syntax_Syntax.Total (t1, u1), FStar_Syntax_Syntax.Total (t2, u2)) -> begin
-(term_eq t1 t2)
-end
-| (FStar_Syntax_Syntax.GTotal (t1, u1), FStar_Syntax_Syntax.GTotal (t2, u2)) -> begin
-(term_eq t1 t2)
-end
-| (FStar_Syntax_Syntax.Comp (c11), FStar_Syntax_Syntax.Comp (c21)) -> begin
-(((((c11.FStar_Syntax_Syntax.comp_univs = c21.FStar_Syntax_Syntax.comp_univs) && (c11.FStar_Syntax_Syntax.effect_name = c21.FStar_Syntax_Syntax.effect_name)) && (term_eq c11.FStar_Syntax_Syntax.result_typ c21.FStar_Syntax_Syntax.result_typ)) && (eqlist arg_eq c11.FStar_Syntax_Syntax.effect_args c21.FStar_Syntax_Syntax.effect_args)) && (eq_flags c11.FStar_Syntax_Syntax.flags c21.FStar_Syntax_Syntax.flags))
-end
-| (uu____5984, uu____5985) -> begin
-false
-end))
-and eq_flags : FStar_Syntax_Syntax.cflags Prims.list  ->  FStar_Syntax_Syntax.cflags Prims.list  ->  Prims.bool = (fun f1 f2 -> false)
-and branch_eq : ((FStar_Syntax_Syntax.pat', FStar_Syntax_Syntax.term') FStar_Syntax_Syntax.withinfo_t * (FStar_Syntax_Syntax.term', FStar_Syntax_Syntax.term') FStar_Syntax_Syntax.syntax FStar_Pervasives_Native.option * (FStar_Syntax_Syntax.term', FStar_Syntax_Syntax.term') FStar_Syntax_Syntax.syntax)  ->  ((FStar_Syntax_Syntax.pat', FStar_Syntax_Syntax.term') FStar_Syntax_Syntax.withinfo_t * (FStar_Syntax_Syntax.term', FStar_Syntax_Syntax.term') FStar_Syntax_Syntax.syntax FStar_Pervasives_Native.option * (FStar_Syntax_Syntax.term', FStar_Syntax_Syntax.term') FStar_Syntax_Syntax.syntax)  ->  Prims.bool = (fun uu____5990 uu____5991 -> (match (((uu____5990), (uu____5991))) with
-| ((p1, w1, t1), (p2, w2, t2)) -> begin
-false
-end))
-
-
-let rec bottom_fold : (FStar_Syntax_Syntax.term  ->  FStar_Syntax_Syntax.term)  ->  FStar_Syntax_Syntax.term  ->  FStar_Syntax_Syntax.term = (fun f t -> (
-
-let ff = (bottom_fold f)
-in (
-
-let tn = (
-
-let uu____6101 = (un_uinst t)
-in uu____6101.FStar_Syntax_Syntax.n)
-in (
-
-let tn1 = (match (tn) with
-| FStar_Syntax_Syntax.Tm_app (f1, args) -> begin
-(
-
-let uu____6121 = (
-
-let uu____6131 = (ff f1)
-in (
-
-let uu____6132 = (FStar_List.map (fun uu____6140 -> (match (uu____6140) with
-| (a, q) -> begin
-(
-
-let uu____6147 = (ff a)
-in ((uu____6147), (q)))
-end)) args)
-in ((uu____6131), (uu____6132))))
-in FStar_Syntax_Syntax.Tm_app (uu____6121))
-end
-| FStar_Syntax_Syntax.Tm_abs (bs, t1, k) -> begin
-(
-
-let uu____6176 = (FStar_Syntax_Subst.open_term bs t1)
-in (match (uu____6176) with
-| (bs1, t') -> begin
-(
-
-let t'' = (ff t')
-in (
-
-let uu____6182 = (
-
-let uu____6197 = (FStar_Syntax_Subst.close bs1 t'')
-in ((bs1), (uu____6197), (k)))
-in FStar_Syntax_Syntax.Tm_abs (uu____6182)))
-end))
-end
-| FStar_Syntax_Syntax.Tm_arrow (bs, k) -> begin
-tn
-end
-| uu____6216 -> begin
-tn
-end)
-in (f (
-
-let uu___168_6217 = t
-in {FStar_Syntax_Syntax.n = tn1; FStar_Syntax_Syntax.tk = uu___168_6217.FStar_Syntax_Syntax.tk; FStar_Syntax_Syntax.pos = uu___168_6217.FStar_Syntax_Syntax.pos; FStar_Syntax_Syntax.vars = uu___168_6217.FStar_Syntax_Syntax.vars}))))))
-
-
-
-=======
 let qual_id: FStar_Ident.lident -> FStar_Ident.ident -> FStar_Ident.lident =
   fun lid  ->
     fun id  ->
@@ -5763,5 +2995,4 @@
     match t.FStar_Syntax_Syntax.n with
     | FStar_Syntax_Syntax.Tm_meta
         (uu____9636,FStar_Syntax_Syntax.Meta_alien (blob,uu____9638)) -> blob
-    | uu____9643 -> failwith "unexpected: term was not an alien embedding"
->>>>>>> 0a4ecc34
+    | uu____9643 -> failwith "unexpected: term was not an alien embedding"