--- conflicted
+++ resolved
@@ -1,1879 +1,5 @@
-
 open Prims
-open FStar_Pervasives
 type debug_level_t =
-<<<<<<< HEAD
-| Low
-| Medium
-| High
-| Extreme
-| Other of Prims.string
-
-
-let uu___is_Low : debug_level_t  ->  Prims.bool = (fun projectee -> (match (projectee) with
-| Low -> begin
-true
-end
-| uu____8 -> begin
-false
-end))
-
-
-let uu___is_Medium : debug_level_t  ->  Prims.bool = (fun projectee -> (match (projectee) with
-| Medium -> begin
-true
-end
-| uu____12 -> begin
-false
-end))
-
-
-let uu___is_High : debug_level_t  ->  Prims.bool = (fun projectee -> (match (projectee) with
-| High -> begin
-true
-end
-| uu____16 -> begin
-false
-end))
-
-
-let uu___is_Extreme : debug_level_t  ->  Prims.bool = (fun projectee -> (match (projectee) with
-| Extreme -> begin
-true
-end
-| uu____20 -> begin
-false
-end))
-
-
-let uu___is_Other : debug_level_t  ->  Prims.bool = (fun projectee -> (match (projectee) with
-| Other (_0) -> begin
-true
-end
-| uu____25 -> begin
-false
-end))
-
-
-let __proj__Other__item___0 : debug_level_t  ->  Prims.string = (fun projectee -> (match (projectee) with
-| Other (_0) -> begin
-_0
-end))
-
-type option_val =
-| Bool of Prims.bool
-| String of Prims.string
-| Path of Prims.string
-| Int of Prims.int
-| List of option_val Prims.list
-| Unset
-
-
-let uu___is_Bool : option_val  ->  Prims.bool = (fun projectee -> (match (projectee) with
-| Bool (_0) -> begin
-true
-end
-| uu____58 -> begin
-false
-end))
-
-
-let __proj__Bool__item___0 : option_val  ->  Prims.bool = (fun projectee -> (match (projectee) with
-| Bool (_0) -> begin
-_0
-end))
-
-
-let uu___is_String : option_val  ->  Prims.bool = (fun projectee -> (match (projectee) with
-| String (_0) -> begin
-true
-end
-| uu____70 -> begin
-false
-end))
-
-
-let __proj__String__item___0 : option_val  ->  Prims.string = (fun projectee -> (match (projectee) with
-| String (_0) -> begin
-_0
-end))
-
-
-let uu___is_Path : option_val  ->  Prims.bool = (fun projectee -> (match (projectee) with
-| Path (_0) -> begin
-true
-end
-| uu____82 -> begin
-false
-end))
-
-
-let __proj__Path__item___0 : option_val  ->  Prims.string = (fun projectee -> (match (projectee) with
-| Path (_0) -> begin
-_0
-end))
-
-
-let uu___is_Int : option_val  ->  Prims.bool = (fun projectee -> (match (projectee) with
-| Int (_0) -> begin
-true
-end
-| uu____94 -> begin
-false
-end))
-
-
-let __proj__Int__item___0 : option_val  ->  Prims.int = (fun projectee -> (match (projectee) with
-| Int (_0) -> begin
-_0
-end))
-
-
-let uu___is_List : option_val  ->  Prims.bool = (fun projectee -> (match (projectee) with
-| List (_0) -> begin
-true
-end
-| uu____107 -> begin
-false
-end))
-
-
-let __proj__List__item___0 : option_val  ->  option_val Prims.list = (fun projectee -> (match (projectee) with
-| List (_0) -> begin
-_0
-end))
-
-
-let uu___is_Unset : option_val  ->  Prims.bool = (fun projectee -> (match (projectee) with
-| Unset -> begin
-true
-end
-| uu____121 -> begin
-false
-end))
-
-type options =
-| Set
-| Reset
-| Restore
-
-
-let uu___is_Set : options  ->  Prims.bool = (fun projectee -> (match (projectee) with
-| Set -> begin
-true
-end
-| uu____125 -> begin
-false
-end))
-
-
-let uu___is_Reset : options  ->  Prims.bool = (fun projectee -> (match (projectee) with
-| Reset -> begin
-true
-end
-| uu____129 -> begin
-false
-end))
-
-
-let uu___is_Restore : options  ->  Prims.bool = (fun projectee -> (match (projectee) with
-| Restore -> begin
-true
-end
-| uu____133 -> begin
-false
-end))
-
-
-let __unit_tests__ : Prims.bool FStar_ST.ref = (FStar_Util.mk_ref false)
-
-
-let __unit_tests : Prims.unit  ->  Prims.bool = (fun uu____139 -> (FStar_ST.read __unit_tests__))
-
-
-let __set_unit_tests : Prims.unit  ->  Prims.unit = (fun uu____144 -> (FStar_ST.write __unit_tests__ true))
-
-
-let __clear_unit_tests : Prims.unit  ->  Prims.unit = (fun uu____149 -> (FStar_ST.write __unit_tests__ false))
-
-
-let as_bool : option_val  ->  Prims.bool = (fun uu___49_154 -> (match (uu___49_154) with
-| Bool (b) -> begin
-b
-end
-| uu____156 -> begin
-(failwith "Impos: expected Bool")
-end))
-
-
-let as_int : option_val  ->  Prims.int = (fun uu___50_159 -> (match (uu___50_159) with
-| Int (b) -> begin
-b
-end
-| uu____161 -> begin
-(failwith "Impos: expected Int")
-end))
-
-
-let as_string : option_val  ->  Prims.string = (fun uu___51_164 -> (match (uu___51_164) with
-| String (b) -> begin
-b
-end
-| Path (b) -> begin
-(FStar_Common.try_convert_file_name_to_mixed b)
-end
-| uu____167 -> begin
-(failwith "Impos: expected String")
-end))
-
-
-let as_list = (fun as_t uu___52_183 -> (match (uu___52_183) with
-| List (ts) -> begin
-(FStar_All.pipe_right ts (FStar_List.map as_t))
-end
-| uu____190 -> begin
-(failwith "Impos: expected List")
-end))
-
-
-let as_option = (fun as_t uu___53_207 -> (match (uu___53_207) with
-| Unset -> begin
-FStar_Pervasives_Native.None
-end
-| v1 -> begin
-(
-
-let uu____211 = (as_t v1)
-in FStar_Pervasives_Native.Some (uu____211))
-end))
-
-
-let fstar_options : option_val FStar_Util.smap Prims.list FStar_ST.ref = (FStar_Util.mk_ref [])
-
-
-let peek : Prims.unit  ->  option_val FStar_Util.smap = (fun uu____223 -> (
-
-let uu____224 = (FStar_ST.read fstar_options)
-in (FStar_List.hd uu____224)))
-
-
-let pop : Prims.unit  ->  Prims.unit = (fun uu____234 -> (
-
-let uu____235 = (FStar_ST.read fstar_options)
-in (match (uu____235) with
-| [] -> begin
-(failwith "TOO MANY POPS!")
-end
-| (uu____243)::[] -> begin
-(failwith "TOO MANY POPS!")
-end
-| (uu____247)::tl1 -> begin
-(FStar_ST.write fstar_options tl1)
-end)))
-
-
-let push : Prims.unit  ->  Prims.unit = (fun uu____259 -> (
-
-let uu____260 = (
-
-let uu____263 = (
-
-let uu____265 = (peek ())
-in (FStar_Util.smap_copy uu____265))
-in (
-
-let uu____267 = (FStar_ST.read fstar_options)
-in (uu____263)::uu____267))
-in (FStar_ST.write fstar_options uu____260)))
-
-
-let set_option : Prims.string  ->  option_val  ->  Prims.unit = (fun k v1 -> (
-
-let uu____285 = (peek ())
-in (FStar_Util.smap_add uu____285 k v1)))
-
-
-let set_option' : (Prims.string * option_val)  ->  Prims.unit = (fun uu____291 -> (match (uu____291) with
-| (k, v1) -> begin
-(set_option k v1)
-end))
-
-
-let with_saved_options = (fun f -> ((push ());
-(
-
-let retv = (f ())
-in ((pop ());
-retv;
-));
-))
-
-
-let light_off_files : Prims.string Prims.list FStar_ST.ref = (FStar_Util.mk_ref [])
-
-
-let add_light_off_file : Prims.string  ->  Prims.unit = (fun filename -> (
-
-let uu____319 = (
-
-let uu____321 = (FStar_ST.read light_off_files)
-in (filename)::uu____321)
-in (FStar_ST.write light_off_files uu____319)))
-
-
-let defaults : (Prims.string * option_val) Prims.list = ((("__temp_no_proj"), (List ([]))))::((("_fstar_home"), (String (""))))::((("_include_path"), (List ([]))))::((("admit_smt_queries"), (Bool (false))))::((("admit_except"), (Unset)))::((("check_hints"), (Bool (false))))::((("codegen"), (Unset)))::((("codegen-lib"), (List ([]))))::((("debug"), (List ([]))))::((("debug_level"), (List ([]))))::((("dep"), (Unset)))::((("detail_errors"), (Bool (false))))::((("doc"), (Bool (false))))::((("dump_module"), (List ([]))))::((("eager_inference"), (Bool (false))))::((("explicit_deps"), (Bool (false))))::((("extract_all"), (Bool (false))))::((("extract_module"), (List ([]))))::((("extract_namespace"), (List ([]))))::((("fs_typ_app"), (Bool (false))))::((("fstar_home"), (Unset)))::((("full_context_dependency"), (Bool (true))))::((("hide_genident_nums"), (Bool (false))))::((("hide_uvar_nums"), (Bool (false))))::((("hint_info"), (Bool (false))))::((("hint_file"), (Unset)))::((("in"), (Bool (false))))::((("ide"), (Bool (false))))::((("include"), (List ([]))))::((("indent"), (Bool (false))))::((("initial_fuel"), (Int ((Prims.parse_int "2")))))::((("initial_ifuel"), (Int ((Prims.parse_int "1")))))::((("lax"), (Bool (false))))::((("log_queries"), (Bool (false))))::((("log_types"), (Bool (false))))::((("max_fuel"), (Int ((Prims.parse_int "8")))))::((("max_ifuel"), (Int ((Prims.parse_int "2")))))::((("min_fuel"), (Int ((Prims.parse_int "1")))))::((("MLish"), (Bool (false))))::((("n_cores"), (Int ((Prims.parse_int "1")))))::((("no_default_includes"), (Bool (false))))::((("no_extract"), (List ([]))))::((("no_location_info"), (Bool (false))))::((("odir"), (Unset)))::((("prims"), (Unset)))::((("pretype"), (Bool (true))))::((("prims_ref"), (Unset)))::((("print_bound_var_types"), (Bool (false))))::((("print_effect_args"), (Bool (false))))::((("print_fuels"), (Bool (false))))::((("print_full_names"), (Bool (false))))::((("print_implicits"), (Bool (false))))::((("print_universes"), (Bool (false))))::((("print_z3_statistics"), (Bool (false))))::((("prn"), (Bool (false))))::((("record_hints"), (Bool (false))))::((("reuse_hint_for"), (Unset)))::((("show_signatures"), (List ([]))))::((("silent"), (Bool (false))))::((("smt"), (Unset)))::((("smtencoding.elim_box"), (Bool (false))))::((("smtencoding.nl_arith_repr"), (String ("boxwrap"))))::((("smtencoding.l_arith_repr"), (String ("boxwrap"))))::((("split_cases"), (Int ((Prims.parse_int "0")))))::((("timing"), (Bool (false))))::((("trace_error"), (Bool (false))))::((("ugly"), (Bool (false))))::((("unthrottle_inductives"), (Bool (false))))::((("use_eq_at_higher_order"), (Bool (false))))::((("use_hints"), (Bool (false))))::((("no_tactics"), (Bool (false))))::((("using_facts_from"), (Unset)))::((("verify"), (Bool (true))))::((("verify_all"), (Bool (false))))::((("verify_module"), (List ([]))))::((("warn_default_effects"), (Bool (false))))::((("z3refresh"), (Bool (false))))::((("z3rlimit"), (Int ((Prims.parse_int "5")))))::((("z3rlimit_factor"), (Int ((Prims.parse_int "1")))))::((("z3seed"), (Int ((Prims.parse_int "0")))))::((("z3timeout"), (Int ((Prims.parse_int "5")))))::((("z3cliopt"), (List ([]))))::((("__no_positivity"), (Bool (false))))::[]
-
-
-let init : Prims.unit  ->  Prims.unit = (fun uu____502 -> (
-
-let o = (peek ())
-in ((FStar_Util.smap_clear o);
-(FStar_All.pipe_right defaults (FStar_List.iter set_option'));
-)))
-
-
-let clear : Prims.unit  ->  Prims.unit = (fun uu____513 -> (
-
-let o = (FStar_Util.smap_create (Prims.parse_int "50"))
-in ((FStar_ST.write fstar_options ((o)::[]));
-(FStar_ST.write light_off_files []);
-(init ());
-)))
-
-
-let _run : Prims.unit = (clear ())
-
-
-let get_option : Prims.string  ->  option_val = (fun s -> (
-
-let uu____530 = (
-
-let uu____532 = (peek ())
-in (FStar_Util.smap_try_find uu____532 s))
-in (match (uu____530) with
-| FStar_Pervasives_Native.None -> begin
-(failwith (Prims.strcat "Impossible: option " (Prims.strcat s " not found")))
-end
-| FStar_Pervasives_Native.Some (s1) -> begin
-s1
-end)))
-
-
-let lookup_opt = (fun s c -> (c (get_option s)))
-
-
-let get_admit_smt_queries : Prims.unit  ->  Prims.bool = (fun uu____554 -> (lookup_opt "admit_smt_queries" as_bool))
-
-
-let get_admit_except : Prims.unit  ->  Prims.string FStar_Pervasives_Native.option = (fun uu____558 -> (lookup_opt "admit_except" (as_option as_string)))
-
-
-let get_check_hints : Prims.unit  ->  Prims.bool = (fun uu____562 -> (lookup_opt "check_hints" as_bool))
-
-
-let get_codegen : Prims.unit  ->  Prims.string FStar_Pervasives_Native.option = (fun uu____566 -> (lookup_opt "codegen" (as_option as_string)))
-
-
-let get_codegen_lib : Prims.unit  ->  Prims.string Prims.list = (fun uu____571 -> (lookup_opt "codegen-lib" (as_list as_string)))
-
-
-let get_debug : Prims.unit  ->  Prims.string Prims.list = (fun uu____576 -> (lookup_opt "debug" (as_list as_string)))
-
-
-let get_debug_level : Prims.unit  ->  Prims.string Prims.list = (fun uu____581 -> (lookup_opt "debug_level" (as_list as_string)))
-
-
-let get_dep : Prims.unit  ->  Prims.string FStar_Pervasives_Native.option = (fun uu____586 -> (lookup_opt "dep" (as_option as_string)))
-
-
-let get_detail_errors : Prims.unit  ->  Prims.bool = (fun uu____590 -> (lookup_opt "detail_errors" as_bool))
-
-
-let get_doc : Prims.unit  ->  Prims.bool = (fun uu____593 -> (lookup_opt "doc" as_bool))
-
-
-let get_dump_module : Prims.unit  ->  Prims.string Prims.list = (fun uu____597 -> (lookup_opt "dump_module" (as_list as_string)))
-
-
-let get_eager_inference : Prims.unit  ->  Prims.bool = (fun uu____601 -> (lookup_opt "eager_inference" as_bool))
-
-
-let get_explicit_deps : Prims.unit  ->  Prims.bool = (fun uu____604 -> (lookup_opt "explicit_deps" as_bool))
-
-
-let get_extract_all : Prims.unit  ->  Prims.bool = (fun uu____607 -> (lookup_opt "extract_all" as_bool))
-
-
-let get_extract_module : Prims.unit  ->  Prims.string Prims.list = (fun uu____611 -> (lookup_opt "extract_module" (as_list as_string)))
-
-
-let get_extract_namespace : Prims.unit  ->  Prims.string Prims.list = (fun uu____616 -> (lookup_opt "extract_namespace" (as_list as_string)))
-
-
-let get_fs_typ_app : Prims.unit  ->  Prims.bool = (fun uu____620 -> (lookup_opt "fs_typ_app" as_bool))
-
-
-let get_fstar_home : Prims.unit  ->  Prims.string FStar_Pervasives_Native.option = (fun uu____624 -> (lookup_opt "fstar_home" (as_option as_string)))
-
-
-let get_hide_genident_nums : Prims.unit  ->  Prims.bool = (fun uu____628 -> (lookup_opt "hide_genident_nums" as_bool))
-
-
-let get_hide_uvar_nums : Prims.unit  ->  Prims.bool = (fun uu____631 -> (lookup_opt "hide_uvar_nums" as_bool))
-
-
-let get_hint_info : Prims.unit  ->  Prims.bool = (fun uu____634 -> (lookup_opt "hint_info" as_bool))
-
-
-let get_hint_file : Prims.unit  ->  Prims.string FStar_Pervasives_Native.option = (fun uu____638 -> (lookup_opt "hint_file" (as_option as_string)))
-
-
-let get_in : Prims.unit  ->  Prims.bool = (fun uu____642 -> (lookup_opt "in" as_bool))
-
-
-let get_ide : Prims.unit  ->  Prims.bool = (fun uu____645 -> (lookup_opt "ide" as_bool))
-
-
-let get_include : Prims.unit  ->  Prims.string Prims.list = (fun uu____649 -> (lookup_opt "include" (as_list as_string)))
-
-
-let get_indent : Prims.unit  ->  Prims.bool = (fun uu____653 -> (lookup_opt "indent" as_bool))
-
-
-let get_initial_fuel : Prims.unit  ->  Prims.int = (fun uu____656 -> (lookup_opt "initial_fuel" as_int))
-
-
-let get_initial_ifuel : Prims.unit  ->  Prims.int = (fun uu____659 -> (lookup_opt "initial_ifuel" as_int))
-
-
-let get_lax : Prims.unit  ->  Prims.bool = (fun uu____662 -> (lookup_opt "lax" as_bool))
-
-
-let get_log_queries : Prims.unit  ->  Prims.bool = (fun uu____665 -> (lookup_opt "log_queries" as_bool))
-
-
-let get_log_types : Prims.unit  ->  Prims.bool = (fun uu____668 -> (lookup_opt "log_types" as_bool))
-
-
-let get_max_fuel : Prims.unit  ->  Prims.int = (fun uu____671 -> (lookup_opt "max_fuel" as_int))
-
-
-let get_max_ifuel : Prims.unit  ->  Prims.int = (fun uu____674 -> (lookup_opt "max_ifuel" as_int))
-
-
-let get_min_fuel : Prims.unit  ->  Prims.int = (fun uu____677 -> (lookup_opt "min_fuel" as_int))
-
-
-let get_MLish : Prims.unit  ->  Prims.bool = (fun uu____680 -> (lookup_opt "MLish" as_bool))
-
-
-let get_n_cores : Prims.unit  ->  Prims.int = (fun uu____683 -> (lookup_opt "n_cores" as_int))
-
-
-let get_no_default_includes : Prims.unit  ->  Prims.bool = (fun uu____686 -> (lookup_opt "no_default_includes" as_bool))
-
-
-let get_no_extract : Prims.unit  ->  Prims.string Prims.list = (fun uu____690 -> (lookup_opt "no_extract" (as_list as_string)))
-
-
-let get_no_location_info : Prims.unit  ->  Prims.bool = (fun uu____694 -> (lookup_opt "no_location_info" as_bool))
-
-
-let get_odir : Prims.unit  ->  Prims.string FStar_Pervasives_Native.option = (fun uu____698 -> (lookup_opt "odir" (as_option as_string)))
-
-
-let get_ugly : Prims.unit  ->  Prims.bool = (fun uu____702 -> (lookup_opt "ugly" as_bool))
-
-
-let get_prims : Prims.unit  ->  Prims.string FStar_Pervasives_Native.option = (fun uu____706 -> (lookup_opt "prims" (as_option as_string)))
-
-
-let get_print_bound_var_types : Prims.unit  ->  Prims.bool = (fun uu____710 -> (lookup_opt "print_bound_var_types" as_bool))
-
-
-let get_print_effect_args : Prims.unit  ->  Prims.bool = (fun uu____713 -> (lookup_opt "print_effect_args" as_bool))
-
-
-let get_print_fuels : Prims.unit  ->  Prims.bool = (fun uu____716 -> (lookup_opt "print_fuels" as_bool))
-
-
-let get_print_full_names : Prims.unit  ->  Prims.bool = (fun uu____719 -> (lookup_opt "print_full_names" as_bool))
-
-
-let get_print_implicits : Prims.unit  ->  Prims.bool = (fun uu____722 -> (lookup_opt "print_implicits" as_bool))
-
-
-let get_print_universes : Prims.unit  ->  Prims.bool = (fun uu____725 -> (lookup_opt "print_universes" as_bool))
-
-
-let get_print_z3_statistics : Prims.unit  ->  Prims.bool = (fun uu____728 -> (lookup_opt "print_z3_statistics" as_bool))
-
-
-let get_prn : Prims.unit  ->  Prims.bool = (fun uu____731 -> (lookup_opt "prn" as_bool))
-
-
-let get_record_hints : Prims.unit  ->  Prims.bool = (fun uu____734 -> (lookup_opt "record_hints" as_bool))
-
-
-let get_reuse_hint_for : Prims.unit  ->  Prims.string FStar_Pervasives_Native.option = (fun uu____738 -> (lookup_opt "reuse_hint_for" (as_option as_string)))
-
-
-let get_show_signatures : Prims.unit  ->  Prims.string Prims.list = (fun uu____743 -> (lookup_opt "show_signatures" (as_list as_string)))
-
-
-let get_silent : Prims.unit  ->  Prims.bool = (fun uu____747 -> (lookup_opt "silent" as_bool))
-
-
-let get_smt : Prims.unit  ->  Prims.string FStar_Pervasives_Native.option = (fun uu____751 -> (lookup_opt "smt" (as_option as_string)))
-
-
-let get_smtencoding_elim_box : Prims.unit  ->  Prims.bool = (fun uu____755 -> (lookup_opt "smtencoding.elim_box" as_bool))
-
-
-let get_smtencoding_nl_arith_repr : Prims.unit  ->  Prims.string = (fun uu____758 -> (lookup_opt "smtencoding.nl_arith_repr" as_string))
-
-
-let get_smtencoding_l_arith_repr : Prims.unit  ->  Prims.string = (fun uu____761 -> (lookup_opt "smtencoding.l_arith_repr" as_string))
-
-
-let get_split_cases : Prims.unit  ->  Prims.int = (fun uu____764 -> (lookup_opt "split_cases" as_int))
-
-
-let get_timing : Prims.unit  ->  Prims.bool = (fun uu____767 -> (lookup_opt "timing" as_bool))
-
-
-let get_trace_error : Prims.unit  ->  Prims.bool = (fun uu____770 -> (lookup_opt "trace_error" as_bool))
-
-
-let get_unthrottle_inductives : Prims.unit  ->  Prims.bool = (fun uu____773 -> (lookup_opt "unthrottle_inductives" as_bool))
-
-
-let get_use_eq_at_higher_order : Prims.unit  ->  Prims.bool = (fun uu____776 -> (lookup_opt "use_eq_at_higher_order" as_bool))
-
-
-let get_use_hints : Prims.unit  ->  Prims.bool = (fun uu____779 -> (lookup_opt "use_hints" as_bool))
-
-
-let get_use_tactics : Prims.unit  ->  Prims.bool = (fun uu____782 -> (
-
-let uu____783 = (lookup_opt "no_tactics" as_bool)
-in (not (uu____783))))
-
-
-let get_using_facts_from : Prims.unit  ->  Prims.string Prims.list FStar_Pervasives_Native.option = (fun uu____788 -> (lookup_opt "using_facts_from" (as_option (as_list as_string))))
-
-
-let get_verify_all : Prims.unit  ->  Prims.bool = (fun uu____794 -> (lookup_opt "verify_all" as_bool))
-
-
-let get_verify_module : Prims.unit  ->  Prims.string Prims.list = (fun uu____798 -> (lookup_opt "verify_module" (as_list as_string)))
-
-
-let get___temp_no_proj : Prims.unit  ->  Prims.string Prims.list = (fun uu____803 -> (lookup_opt "__temp_no_proj" (as_list as_string)))
-
-
-let get_version : Prims.unit  ->  Prims.bool = (fun uu____807 -> (lookup_opt "version" as_bool))
-
-
-let get_warn_default_effects : Prims.unit  ->  Prims.bool = (fun uu____810 -> (lookup_opt "warn_default_effects" as_bool))
-
-
-let get_z3cliopt : Prims.unit  ->  Prims.string Prims.list = (fun uu____814 -> (lookup_opt "z3cliopt" (as_list as_string)))
-
-
-let get_z3refresh : Prims.unit  ->  Prims.bool = (fun uu____818 -> (lookup_opt "z3refresh" as_bool))
-
-
-let get_z3rlimit : Prims.unit  ->  Prims.int = (fun uu____821 -> (lookup_opt "z3rlimit" as_int))
-
-
-let get_z3rlimit_factor : Prims.unit  ->  Prims.int = (fun uu____824 -> (lookup_opt "z3rlimit_factor" as_int))
-
-
-let get_z3seed : Prims.unit  ->  Prims.int = (fun uu____827 -> (lookup_opt "z3seed" as_int))
-
-
-let get_z3timeout : Prims.unit  ->  Prims.int = (fun uu____830 -> (lookup_opt "z3timeout" as_int))
-
-
-let get_no_positivity : Prims.unit  ->  Prims.bool = (fun uu____833 -> (lookup_opt "__no_positivity" as_bool))
-
-
-let dlevel : Prims.string  ->  debug_level_t = (fun uu___54_836 -> (match (uu___54_836) with
-| "Low" -> begin
-Low
-end
-| "Medium" -> begin
-Medium
-end
-| "High" -> begin
-High
-end
-| "Extreme" -> begin
-Extreme
-end
-| s -> begin
-Other (s)
-end))
-
-
-let one_debug_level_geq : debug_level_t  ->  debug_level_t  ->  Prims.bool = (fun l1 l2 -> (match (l1) with
-| Other (uu____844) -> begin
-(l1 = l2)
-end
-| Low -> begin
-(l1 = l2)
-end
-| Medium -> begin
-((l2 = Low) || (l2 = Medium))
-end
-| High -> begin
-(((l2 = Low) || (l2 = Medium)) || (l2 = High))
-end
-| Extreme -> begin
-((((l2 = Low) || (l2 = Medium)) || (l2 = High)) || (l2 = Extreme))
-end))
-
-
-let debug_level_geq : debug_level_t  ->  Prims.bool = (fun l2 -> (
-
-let uu____848 = (get_debug_level ())
-in (FStar_All.pipe_right uu____848 (FStar_Util.for_some (fun l1 -> (one_debug_level_geq (dlevel l1) l2))))))
-
-
-let universe_include_path_base_dirs : Prims.string Prims.list = ("/ulib")::("/lib/fstar")::[]
-
-
-let _version : Prims.string FStar_ST.ref = (FStar_Util.mk_ref "")
-
-
-let _platform : Prims.string FStar_ST.ref = (FStar_Util.mk_ref "")
-
-
-let _compiler : Prims.string FStar_ST.ref = (FStar_Util.mk_ref "")
-
-
-let _date : Prims.string FStar_ST.ref = (FStar_Util.mk_ref "")
-
-
-let _commit : Prims.string FStar_ST.ref = (FStar_Util.mk_ref "")
-
-
-let display_version : Prims.unit  ->  Prims.unit = (fun uu____875 -> (
-
-let uu____876 = (
-
-let uu____877 = (FStar_ST.read _version)
-in (
-
-let uu____880 = (FStar_ST.read _platform)
-in (
-
-let uu____883 = (FStar_ST.read _compiler)
-in (
-
-let uu____886 = (FStar_ST.read _date)
-in (
-
-let uu____889 = (FStar_ST.read _commit)
-in (FStar_Util.format5 "F* %s\nplatform=%s\ncompiler=%s\ndate=%s\ncommit=%s\n" uu____877 uu____880 uu____883 uu____886 uu____889))))))
-in (FStar_Util.print_string uu____876)))
-
-
-let display_usage_aux = (fun specs -> ((FStar_Util.print_string "fstar.exe [options] file[s]\n");
-(FStar_List.iter (fun uu____919 -> (match (uu____919) with
-| (uu____925, flag, p, doc) -> begin
-(match (p) with
-| FStar_Getopt.ZeroArgs (ig) -> begin
-(match ((doc = "")) with
-| true -> begin
-(
-
-let uu____934 = (
-
-let uu____935 = (FStar_Util.colorize_bold flag)
-in (FStar_Util.format1 "  --%s\n" uu____935))
-in (FStar_Util.print_string uu____934))
-end
-| uu____936 -> begin
-(
-
-let uu____937 = (
-
-let uu____938 = (FStar_Util.colorize_bold flag)
-in (FStar_Util.format2 "  --%s  %s\n" uu____938 doc))
-in (FStar_Util.print_string uu____937))
-end)
-end
-| FStar_Getopt.OneArg (uu____939, argname) -> begin
-(match ((doc = "")) with
-| true -> begin
-(
-
-let uu____945 = (
-
-let uu____946 = (FStar_Util.colorize_bold flag)
-in (
-
-let uu____947 = (FStar_Util.colorize_bold argname)
-in (FStar_Util.format2 "  --%s %s\n" uu____946 uu____947)))
-in (FStar_Util.print_string uu____945))
-end
-| uu____948 -> begin
-(
-
-let uu____949 = (
-
-let uu____950 = (FStar_Util.colorize_bold flag)
-in (
-
-let uu____951 = (FStar_Util.colorize_bold argname)
-in (FStar_Util.format3 "  --%s %s  %s\n" uu____950 uu____951 doc)))
-in (FStar_Util.print_string uu____949))
-end)
-end)
-end)) specs);
-))
-
-
-let mk_spec : (FStar_BaseTypes.char * Prims.string * option_val FStar_Getopt.opt_variant * Prims.string)  ->  FStar_Getopt.opt = (fun o -> (
-
-let uu____965 = o
-in (match (uu____965) with
-| (ns, name, arg, desc) -> begin
-(
-
-let arg1 = (match (arg) with
-| FStar_Getopt.ZeroArgs (f) -> begin
-(
-
-let g = (fun uu____986 -> (
-
-let uu____987 = (
-
-let uu____990 = (f ())
-in ((name), (uu____990)))
-in (set_option' uu____987)))
-in FStar_Getopt.ZeroArgs (g))
-end
-| FStar_Getopt.OneArg (f, d) -> begin
-(
-
-let g = (fun x -> (
-
-let uu____1001 = (
-
-let uu____1004 = (f x)
-in ((name), (uu____1004)))
-in (set_option' uu____1001)))
-in FStar_Getopt.OneArg (((g), (d))))
-end)
-in ((ns), (name), (arg1), (desc)))
-end)))
-
-
-let cons_extract_module : Prims.string  ->  option_val = (fun s -> (
-
-let uu____1011 = (
-
-let uu____1013 = (
-
-let uu____1015 = (get_extract_module ())
-in ((FStar_String.lowercase s))::uu____1015)
-in (FStar_All.pipe_right uu____1013 (FStar_List.map (fun _0_26 -> String (_0_26)))))
-in List (uu____1011)))
-
-
-let cons_extract_namespace : Prims.string  ->  option_val = (fun s -> (
-
-let uu____1022 = (
-
-let uu____1024 = (
-
-let uu____1026 = (get_extract_namespace ())
-in ((FStar_String.lowercase s))::uu____1026)
-in (FStar_All.pipe_right uu____1024 (FStar_List.map (fun _0_27 -> String (_0_27)))))
-in List (uu____1022)))
-
-
-let add_extract_module : Prims.string  ->  Prims.unit = (fun s -> (
-
-let uu____1033 = (cons_extract_module s)
-in (set_option "extract_module" uu____1033)))
-
-
-let add_extract_namespace : Prims.string  ->  Prims.unit = (fun s -> (
-
-let uu____1037 = (cons_extract_namespace s)
-in (set_option "extract_namespace" uu____1037)))
-
-
-let cons_verify_module : Prims.string  ->  option_val = (fun s -> (
-
-let uu____1041 = (
-
-let uu____1043 = (
-
-let uu____1045 = (get_verify_module ())
-in ((FStar_String.lowercase s))::uu____1045)
-in (FStar_All.pipe_right uu____1043 (FStar_List.map (fun _0_28 -> String (_0_28)))))
-in List (uu____1041)))
-
-
-let cons_using_facts_from : Prims.string  ->  option_val = (fun s -> ((set_option "z3refresh" (Bool (true)));
-(
-
-let uu____1053 = (get_using_facts_from ())
-in (match (uu____1053) with
-| FStar_Pervasives_Native.None -> begin
-List ((String (s))::[])
-end
-| FStar_Pervasives_Native.Some (l) -> begin
-(
-
-let uu____1060 = (FStar_List.map (fun _0_29 -> String (_0_29)) ((s)::l))
-in List (uu____1060))
-end));
-))
-
-
-let add_verify_module : Prims.string  ->  Prims.unit = (fun s -> (
-
-let uu____1065 = (cons_verify_module s)
-in (set_option "verify_module" uu____1065)))
-
-
-let rec specs : Prims.unit  ->  FStar_Getopt.opt Prims.list = (fun uu____1077 -> (
-
-let specs1 = (((FStar_Getopt.noshort), ("admit_smt_queries"), (FStar_Getopt.OneArg ((((fun s -> (match ((s = "true")) with
-| true -> begin
-Bool (true)
-end
-| uu____1095 -> begin
-(match ((s = "false")) with
-| true -> begin
-Bool (false)
-end
-| uu____1096 -> begin
-(failwith "Invalid argument to --admit_smt_queries")
-end)
-end))), ("[true|false]")))), ("Admit SMT queries, unsafe! (default \'false\')")))::(((FStar_Getopt.noshort), ("admit_except"), (FStar_Getopt.OneArg ((((fun _0_30 -> String (_0_30))), ("[id]")))), ("Admit all verification conditions, except those with query label <id>")))::(((FStar_Getopt.noshort), ("codegen"), (FStar_Getopt.OneArg ((((fun s -> (
-
-let uu____1114 = (parse_codegen s)
-in String (uu____1114)))), ("[OCaml|FSharp|Kremlin]")))), ("Generate code for execution")))::(((FStar_Getopt.noshort), ("codegen-lib"), (FStar_Getopt.OneArg ((((fun s -> (
-
-let uu____1124 = (
-
-let uu____1126 = (
-
-let uu____1128 = (get_codegen_lib ())
-in (s)::uu____1128)
-in (FStar_All.pipe_right uu____1126 (FStar_List.map (fun _0_31 -> String (_0_31)))))
-in List (uu____1124)))), ("[namespace]")))), ("External runtime library (i.e. M.N.x extracts to M.N.X instead of M_N.x)")))::(((FStar_Getopt.noshort), ("debug"), (FStar_Getopt.OneArg ((((fun x -> (
-
-let uu____1141 = (
-
-let uu____1143 = (
-
-let uu____1145 = (get_debug ())
-in (x)::uu____1145)
-in (FStar_All.pipe_right uu____1143 (FStar_List.map (fun _0_32 -> String (_0_32)))))
-in List (uu____1141)))), ("[module name]")))), ("Print lots of debugging information while checking module")))::(((FStar_Getopt.noshort), ("debug_level"), (FStar_Getopt.OneArg ((((fun x -> (
-
-let uu____1158 = (
-
-let uu____1160 = (
-
-let uu____1162 = (get_debug_level ())
-in (x)::uu____1162)
-in (FStar_All.pipe_right uu____1160 (FStar_List.map (fun _0_33 -> String (_0_33)))))
-in List (uu____1158)))), ("[Low|Medium|High|Extreme|...]")))), ("Control the verbosity of debugging info")))::(((FStar_Getopt.noshort), ("dep"), (FStar_Getopt.OneArg ((((fun x -> (match (((x = "make") || (x = "graph"))) with
-| true -> begin
-String (x)
-end
-| uu____1175 -> begin
-(failwith "invalid argument to \'dep\'")
-end))), ("[make|graph]")))), ("Output the transitive closure of the dependency graph in a format suitable for the given tool")))::(((FStar_Getopt.noshort), ("detail_errors"), (FStar_Getopt.ZeroArgs ((fun uu____1182 -> Bool (true)))), ("Emit a detailed error report by asking the SMT solver many queries; will take longer;\n         implies n_cores=1")))::(((FStar_Getopt.noshort), ("doc"), (FStar_Getopt.ZeroArgs ((fun uu____1189 -> Bool (true)))), ("Extract Markdown documentation files for the input modules, as well as an index. Output is written to --odir directory.")))::(((FStar_Getopt.noshort), ("dump_module"), (FStar_Getopt.OneArg ((((fun x -> (
-
-let uu____1199 = (
-
-let uu____1201 = (
-
-let uu____1203 = (get_dump_module ())
-in (x)::uu____1203)
-in (FStar_All.pipe_right uu____1201 (FStar_List.map (fun _0_34 -> String (_0_34)))))
-in (FStar_All.pipe_right uu____1199 (fun _0_35 -> List (_0_35)))))), ("[module name]")))), ("")))::(((FStar_Getopt.noshort), ("eager_inference"), (FStar_Getopt.ZeroArgs ((fun uu____1214 -> Bool (true)))), ("Solve all type-inference constraints eagerly; more efficient but at the cost of generality")))::(((FStar_Getopt.noshort), ("explicit_deps"), (FStar_Getopt.ZeroArgs ((fun uu____1221 -> Bool (true)))), ("Do not find dependencies automatically, the user provides them on the command-line")))::(((FStar_Getopt.noshort), ("extract_all"), (FStar_Getopt.ZeroArgs ((fun uu____1228 -> Bool (true)))), ("Discover the complete dependency graph and do not stop at interface boundaries")))::(((FStar_Getopt.noshort), ("extract_module"), (FStar_Getopt.OneArg (((cons_extract_module), ("[module name]")))), ("Only extract the specified modules (instead of the possibly-partial dependency graph)")))::(((FStar_Getopt.noshort), ("extract_namespace"), (FStar_Getopt.OneArg (((cons_extract_namespace), ("[namespace name]")))), ("Only extract modules in the specified namespace")))::(((FStar_Getopt.noshort), ("fstar_home"), (FStar_Getopt.OneArg ((((fun _0_36 -> Path (_0_36))), ("[dir]")))), ("Set the FSTAR_HOME variable to [dir]")))::(((FStar_Getopt.noshort), ("hide_genident_nums"), (FStar_Getopt.ZeroArgs ((fun uu____1259 -> Bool (true)))), ("Don\'t print generated identifier numbers")))::(((FStar_Getopt.noshort), ("hide_uvar_nums"), (FStar_Getopt.ZeroArgs ((fun uu____1266 -> Bool (true)))), ("Don\'t print unification variable numbers")))::(((FStar_Getopt.noshort), ("hint_info"), (FStar_Getopt.ZeroArgs ((fun uu____1273 -> Bool (true)))), ("Print information regarding hints")))::(((FStar_Getopt.noshort), ("hint_file"), (FStar_Getopt.OneArg ((((fun _0_37 -> Path (_0_37))), ("[path]")))), ("Read/write hints to <path> (instead of module-specific hints files)")))::(((FStar_Getopt.noshort), ("in"), (FStar_Getopt.ZeroArgs ((fun uu____1288 -> Bool (true)))), ("Legacy interactive mode; reads input from stdin")))::(((FStar_Getopt.noshort), ("ide"), (FStar_Getopt.ZeroArgs ((fun uu____1295 -> Bool (true)))), ("JSON-based interactive mode for IDEs")))::(((FStar_Getopt.noshort), ("include"), (FStar_Getopt.OneArg ((((fun s -> (
-
-let uu____1305 = (
-
-let uu____1307 = (
-
-let uu____1309 = (get_include ())
-in (FStar_List.map (fun _0_38 -> String (_0_38)) uu____1309))
-in (FStar_List.append uu____1307 ((Path (s))::[])))
-in List (uu____1305)))), ("[path]")))), ("A directory in which to search for files included on the command line")))::(((FStar_Getopt.noshort), ("indent"), (FStar_Getopt.ZeroArgs ((fun uu____1317 -> Bool (true)))), ("Parses and outputs the files on the command line")))::(((FStar_Getopt.noshort), ("initial_fuel"), (FStar_Getopt.OneArg ((((fun x -> (
-
-let uu____1327 = (FStar_Util.int_of_string x)
-in Int (uu____1327)))), ("[non-negative integer]")))), ("Number of unrolling of recursive functions to try initially (default 2)")))::(((FStar_Getopt.noshort), ("initial_ifuel"), (FStar_Getopt.OneArg ((((fun x -> (
-
-let uu____1337 = (FStar_Util.int_of_string x)
-in Int (uu____1337)))), ("[non-negative integer]")))), ("Number of unrolling of inductive datatypes to try at first (default 1)")))::(((FStar_Getopt.noshort), ("inline_arith"), (FStar_Getopt.ZeroArgs ((fun uu____1344 -> Bool (true)))), ("Inline definitions of arithmetic functions in the SMT encoding")))::(((FStar_Getopt.noshort), ("lax"), (FStar_Getopt.ZeroArgs ((fun uu____1351 -> Bool (true)))), ("Run the lax-type checker only (admit all verification conditions)")))::(((FStar_Getopt.noshort), ("log_types"), (FStar_Getopt.ZeroArgs ((fun uu____1358 -> Bool (true)))), ("Print types computed for data/val/let-bindings")))::(((FStar_Getopt.noshort), ("log_queries"), (FStar_Getopt.ZeroArgs ((fun uu____1365 -> Bool (true)))), ("Log the Z3 queries in several queries-*.smt2 files, as we go")))::(((FStar_Getopt.noshort), ("max_fuel"), (FStar_Getopt.OneArg ((((fun x -> (
-
-let uu____1375 = (FStar_Util.int_of_string x)
-in Int (uu____1375)))), ("[non-negative integer]")))), ("Number of unrolling of recursive functions to try at most (default 8)")))::(((FStar_Getopt.noshort), ("max_ifuel"), (FStar_Getopt.OneArg ((((fun x -> (
-
-let uu____1385 = (FStar_Util.int_of_string x)
-in Int (uu____1385)))), ("[non-negative integer]")))), ("Number of unrolling of inductive datatypes to try at most (default 2)")))::(((FStar_Getopt.noshort), ("min_fuel"), (FStar_Getopt.OneArg ((((fun x -> (
-
-let uu____1395 = (FStar_Util.int_of_string x)
-in Int (uu____1395)))), ("[non-negative integer]")))), ("Minimum number of unrolling of recursive functions to try (default 1)")))::(((FStar_Getopt.noshort), ("MLish"), (FStar_Getopt.ZeroArgs ((fun uu____1402 -> Bool (true)))), ("Trigger various specializations for compiling the F* compiler itself (not meant for user code)")))::(((FStar_Getopt.noshort), ("n_cores"), (FStar_Getopt.OneArg ((((fun x -> (
-
-let uu____1412 = (FStar_Util.int_of_string x)
-in Int (uu____1412)))), ("[positive integer]")))), ("Maximum number of cores to use for the solver (implies detail_errors = false) (default 1)")))::(((FStar_Getopt.noshort), ("no_default_includes"), (FStar_Getopt.ZeroArgs ((fun uu____1419 -> Bool (true)))), ("Ignore the default module search paths")))::(((FStar_Getopt.noshort), ("no_extract"), (FStar_Getopt.OneArg ((((fun x -> (
-
-let uu____1429 = (
-
-let uu____1431 = (
-
-let uu____1433 = (get_no_extract ())
-in (x)::uu____1433)
-in (FStar_All.pipe_right uu____1431 (FStar_List.map (fun _0_39 -> String (_0_39)))))
-in List (uu____1429)))), ("[module name]")))), ("Do not extract code from this module")))::(((FStar_Getopt.noshort), ("no_location_info"), (FStar_Getopt.ZeroArgs ((fun uu____1443 -> Bool (true)))), ("Suppress location information in the generated OCaml output (only relevant with --codegen OCaml)")))::(((FStar_Getopt.noshort), ("odir"), (FStar_Getopt.OneArg ((((fun p -> (
-
-let uu____1453 = (validate_dir p)
-in Path (uu____1453)))), ("[dir]")))), ("Place output in directory [dir]")))::(((FStar_Getopt.noshort), ("prims"), (FStar_Getopt.OneArg ((((fun _0_40 -> String (_0_40))), ("file")))), ("")))::(((FStar_Getopt.noshort), ("print_bound_var_types"), (FStar_Getopt.ZeroArgs ((fun uu____1468 -> Bool (true)))), ("Print the types of bound variables")))::(((FStar_Getopt.noshort), ("print_effect_args"), (FStar_Getopt.ZeroArgs ((fun uu____1475 -> Bool (true)))), ("Print inferred predicate transformers for all computation types")))::(((FStar_Getopt.noshort), ("print_fuels"), (FStar_Getopt.ZeroArgs ((fun uu____1482 -> Bool (true)))), ("Print the fuel amounts used for each successful query")))::(((FStar_Getopt.noshort), ("print_full_names"), (FStar_Getopt.ZeroArgs ((fun uu____1489 -> Bool (true)))), ("Print full names of variables")))::(((FStar_Getopt.noshort), ("print_implicits"), (FStar_Getopt.ZeroArgs ((fun uu____1496 -> Bool (true)))), ("Print implicit arguments")))::(((FStar_Getopt.noshort), ("print_universes"), (FStar_Getopt.ZeroArgs ((fun uu____1503 -> Bool (true)))), ("Print universes")))::(((FStar_Getopt.noshort), ("print_z3_statistics"), (FStar_Getopt.ZeroArgs ((fun uu____1510 -> Bool (true)))), ("Print Z3 statistics for each SMT query")))::(((FStar_Getopt.noshort), ("prn"), (FStar_Getopt.ZeroArgs ((fun uu____1517 -> Bool (true)))), ("Print full names (deprecated; use --print_full_names instead)")))::(((FStar_Getopt.noshort), ("record_hints"), (FStar_Getopt.ZeroArgs ((fun uu____1524 -> Bool (true)))), ("Record a database of hints for efficient proof replay")))::(((FStar_Getopt.noshort), ("check_hints"), (FStar_Getopt.ZeroArgs ((fun uu____1531 -> Bool (true)))), ("Check new hints for replayability")))::(((FStar_Getopt.noshort), ("reuse_hint_for"), (FStar_Getopt.OneArg ((((fun _0_41 -> String (_0_41))), ("top-level name in the current module")))), ("Optimistically, attempt using the recorded hint for \'f\' when trying to verify some other term \'g\'")))::(((FStar_Getopt.noshort), ("show_signatures"), (FStar_Getopt.OneArg ((((fun x -> (
-
-let uu____1549 = (
-
-let uu____1551 = (
-
-let uu____1553 = (get_show_signatures ())
-in (x)::uu____1553)
-in (FStar_All.pipe_right uu____1551 (FStar_List.map (fun _0_42 -> String (_0_42)))))
-in List (uu____1549)))), ("[module name]")))), ("Show the checked signatures for all top-level symbols in the module")))::(((FStar_Getopt.noshort), ("silent"), (FStar_Getopt.ZeroArgs ((fun uu____1563 -> Bool (true)))), (" ")))::(((FStar_Getopt.noshort), ("smt"), (FStar_Getopt.OneArg ((((fun _0_43 -> Path (_0_43))), ("[path]")))), ("Path to the Z3 SMT solver (we could eventually support other solvers)")))::(((FStar_Getopt.noshort), ("smtencoding.elim_box"), (FStar_Getopt.OneArg ((((string_as_bool "smtencoding.elim_box")), ("true|false")))), ("Toggle a peephole optimization that eliminates redundant uses of boxing/unboxing in the SMT encoding (default \'false\')")))::(((FStar_Getopt.noshort), ("smtencoding.nl_arith_repr"), (FStar_Getopt.OneArg ((((fun _0_44 -> String (_0_44))), ("native|wrapped|boxwrap")))), ("Control the representation of non-linear arithmetic functions in the SMT encoding:\n\t\ti.e., if \'boxwrap\' use \'Prims.op_Multiply, Prims.op_Division, Prims.op_Modulus\'; \n\t\tif \'native\' use \'*, div, mod\';\n\t\tif \'wrapped\' use \'_mul, _div, _mod : Int*Int -> Int\'; \n\t\t(default \'boxwrap\')")))::(((FStar_Getopt.noshort), ("smtencoding.l_arith_repr"), (FStar_Getopt.OneArg ((((fun _0_45 -> String (_0_45))), ("native|boxwrap")))), ("Toggle the representation of linear arithmetic functions in the SMT encoding:\n\t\ti.e., if \'boxwrap\', use \'Prims.op_Addition, Prims.op_Subtraction, Prims.op_Minus\'; \n\t\tif \'native\', use \'+, -, -\'; \n\t\t(default \'boxwrap\')")))::(((FStar_Getopt.noshort), ("split_cases"), (FStar_Getopt.OneArg ((((fun n1 -> (
-
-let uu____1605 = (FStar_Util.int_of_string n1)
-in Int (uu____1605)))), ("[positive integer]")))), ("Partition VC of a match into groups of [n] cases")))::(((FStar_Getopt.noshort), ("timing"), (FStar_Getopt.ZeroArgs ((fun uu____1612 -> Bool (true)))), ("Print the time it takes to verify each top-level definition")))::(((FStar_Getopt.noshort), ("trace_error"), (FStar_Getopt.ZeroArgs ((fun uu____1619 -> Bool (true)))), ("Don\'t print an error message; show an exception trace instead")))::(((FStar_Getopt.noshort), ("ugly"), (FStar_Getopt.ZeroArgs ((fun uu____1626 -> Bool (true)))), ("Emit output formatted for debugging")))::(((FStar_Getopt.noshort), ("unthrottle_inductives"), (FStar_Getopt.ZeroArgs ((fun uu____1633 -> Bool (true)))), ("Let the SMT solver unfold inductive types to arbitrary depths (may affect verifier performance)")))::(((FStar_Getopt.noshort), ("use_eq_at_higher_order"), (FStar_Getopt.ZeroArgs ((fun uu____1640 -> Bool (true)))), ("Use equality constraints when comparing higher-order types (Temporary)")))::(((FStar_Getopt.noshort), ("use_hints"), (FStar_Getopt.ZeroArgs ((fun uu____1647 -> Bool (true)))), ("Use a previously recorded hints database for proof replay")))::(((FStar_Getopt.noshort), ("no_tactics"), (FStar_Getopt.ZeroArgs ((fun uu____1654 -> Bool (true)))), ("Do not run the tactic engine before discharging a VC")))::(((FStar_Getopt.noshort), ("using_facts_from"), (FStar_Getopt.OneArg (((cons_using_facts_from), ("[namespace | fact id]")))), ("Implies --z3refresh; prunes the context to include facts from the given namespace of fact id (multiple uses of this option will prune the context to include those facts that match any of the provided namespaces / fact ids")))::(((FStar_Getopt.noshort), ("verify_all"), (FStar_Getopt.ZeroArgs ((fun uu____1669 -> Bool (true)))), ("With automatic dependencies, verify all the dependencies, not just the files passed on the command-line.")))::(((FStar_Getopt.noshort), ("verify_module"), (FStar_Getopt.OneArg (((cons_verify_module), ("[module name]")))), ("Name of the module to verify")))::(((FStar_Getopt.noshort), ("__temp_no_proj"), (FStar_Getopt.OneArg ((((fun x -> (
-
-let uu____1687 = (
-
-let uu____1689 = (
-
-let uu____1691 = (get___temp_no_proj ())
-in (x)::uu____1691)
-in (FStar_All.pipe_right uu____1689 (FStar_List.map (fun _0_46 -> String (_0_46)))))
-in List (uu____1687)))), ("[module name]")))), ("Don\'t generate projectors for this module")))::(((118 (*v*)), ("version"), (FStar_Getopt.ZeroArgs ((fun uu____1701 -> ((display_version ());
-(FStar_All.exit (Prims.parse_int "0"));
-)))), ("Display version number")))::(((FStar_Getopt.noshort), ("warn_default_effects"), (FStar_Getopt.ZeroArgs ((fun uu____1709 -> Bool (true)))), ("Warn when (a -> b) is desugared to (a -> Tot b)")))::(((FStar_Getopt.noshort), ("z3cliopt"), (FStar_Getopt.OneArg ((((fun s -> (
-
-let uu____1719 = (
-
-let uu____1721 = (
-
-let uu____1723 = (get_z3cliopt ())
-in (FStar_List.append uu____1723 ((s)::[])))
-in (FStar_All.pipe_right uu____1721 (FStar_List.map (fun _0_47 -> String (_0_47)))))
-in List (uu____1719)))), ("[option]")))), ("Z3 command line options")))::(((FStar_Getopt.noshort), ("z3refresh"), (FStar_Getopt.ZeroArgs ((fun uu____1733 -> Bool (true)))), ("Restart Z3 after each query; useful for ensuring proof robustness")))::(((FStar_Getopt.noshort), ("z3rlimit"), (FStar_Getopt.OneArg ((((fun s -> (
-
-let uu____1743 = (FStar_Util.int_of_string s)
-in Int (uu____1743)))), ("[positive integer]")))), ("Set the Z3 per-query resource limit (default 5 units, taking roughtly 5s)")))::(((FStar_Getopt.noshort), ("z3rlimit_factor"), (FStar_Getopt.OneArg ((((fun s -> (
-
-let uu____1753 = (FStar_Util.int_of_string s)
-in Int (uu____1753)))), ("[positive integer]")))), ("Set the Z3 per-query resource limit multiplier. This is useful when, say, regenerating hints and you want to be more lax. (default 1)")))::(((FStar_Getopt.noshort), ("z3seed"), (FStar_Getopt.OneArg ((((fun s -> (
-
-let uu____1763 = (FStar_Util.int_of_string s)
-in Int (uu____1763)))), ("[positive integer]")))), ("Set the Z3 random seed (default 0)")))::(((FStar_Getopt.noshort), ("z3timeout"), (FStar_Getopt.OneArg ((((fun s -> ((FStar_Util.print_string "Warning: z3timeout ignored; use z3rlimit instead\n");
-(
-
-let uu____1774 = (FStar_Util.int_of_string s)
-in Int (uu____1774));
-))), ("[positive integer]")))), ("Set the Z3 per-query (soft) timeout to [t] seconds (default 5)")))::(((FStar_Getopt.noshort), ("__no_positivity"), (FStar_Getopt.ZeroArgs ((fun uu____1781 -> Bool (true)))), ("Don\'t check positivity of inductive types")))::[]
-in (
-
-let uu____1787 = (FStar_List.map mk_spec specs1)
-in (((104 (*h*)), ("help"), (FStar_Getopt.ZeroArgs ((fun x -> ((display_usage_aux specs1);
-(FStar_All.exit (Prims.parse_int "0"));
-)))), ("Display this information")))::uu____1787)))
-and parse_codegen : Prims.string  ->  Prims.string = (fun s -> (match (s) with
-| "Kremlin" -> begin
-s
-end
-| "OCaml" -> begin
-s
-end
-| "FSharp" -> begin
-s
-end
-| uu____1808 -> begin
-((FStar_Util.print_string "Wrong argument to codegen flag\n");
-(
-
-let uu____1811 = (specs ())
-in (display_usage_aux uu____1811));
-(FStar_All.exit (Prims.parse_int "1"));
-)
-end))
-and string_as_bool : Prims.string  ->  Prims.string  ->  option_val = (fun option_name uu___55_1819 -> (match (uu___55_1819) with
-| "true" -> begin
-Bool (true)
-end
-| "false" -> begin
-Bool (false)
-end
-| uu____1820 -> begin
-((FStar_Util.print1 "Wrong argument to %s\n" option_name);
-(
-
-let uu____1823 = (specs ())
-in (display_usage_aux uu____1823));
-(FStar_All.exit (Prims.parse_int "1"));
-)
-end))
-and validate_dir : Prims.string  ->  Prims.string = (fun p -> ((FStar_Util.mkdir false p);
-p;
-))
-
-
-let docs : Prims.unit  ->  (Prims.string * Prims.string) Prims.list = (fun uu____1837 -> (
-
-let uu____1838 = (specs ())
-in (FStar_List.map (fun uu____1852 -> (match (uu____1852) with
-| (uu____1860, name, uu____1862, doc) -> begin
-((name), (doc))
-end)) uu____1838)))
-
-
-let settable : Prims.string  ->  Prims.bool = (fun uu___56_1868 -> (match (uu___56_1868) with
-| "admit_smt_queries" -> begin
-true
-end
-| "admit_except" -> begin
-true
-end
-| "debug" -> begin
-true
-end
-| "debug_level" -> begin
-true
-end
-| "detail_errors" -> begin
-true
-end
-| "eager_inference" -> begin
-true
-end
-| "hide_genident_nums" -> begin
-true
-end
-| "hide_uvar_nums" -> begin
-true
-end
-| "hint_info" -> begin
-true
-end
-| "hint_file" -> begin
-true
-end
-| "initial_fuel" -> begin
-true
-end
-| "initial_ifuel" -> begin
-true
-end
-| "inline_arith" -> begin
-true
-end
-| "lax" -> begin
-true
-end
-| "log_types" -> begin
-true
-end
-| "log_queries" -> begin
-true
-end
-| "max_fuel" -> begin
-true
-end
-| "max_ifuel" -> begin
-true
-end
-| "min_fuel" -> begin
-true
-end
-| "ugly" -> begin
-true
-end
-| "print_bound_var_types" -> begin
-true
-end
-| "print_effect_args" -> begin
-true
-end
-| "print_fuels" -> begin
-true
-end
-| "print_full_names" -> begin
-true
-end
-| "print_implicits" -> begin
-true
-end
-| "print_universes" -> begin
-true
-end
-| "print_z3_statistics" -> begin
-true
-end
-| "prn" -> begin
-true
-end
-| "show_signatures" -> begin
-true
-end
-| "silent" -> begin
-true
-end
-| "smtencoding.elim_box" -> begin
-true
-end
-| "smtencoding.nl_arith_repr" -> begin
-true
-end
-| "smtencoding.l_arith_repr" -> begin
-true
-end
-| "split_cases" -> begin
-true
-end
-| "timing" -> begin
-true
-end
-| "trace_error" -> begin
-true
-end
-| "unthrottle_inductives" -> begin
-true
-end
-| "use_eq_at_higher_order" -> begin
-true
-end
-| "no_tactics" -> begin
-true
-end
-| "using_facts_from" -> begin
-true
-end
-| "__temp_no_proj" -> begin
-true
-end
-| "reuse_hint_for" -> begin
-true
-end
-| "z3rlimit_factor" -> begin
-true
-end
-| "z3rlimit" -> begin
-true
-end
-| "z3refresh" -> begin
-true
-end
-| uu____1869 -> begin
-false
-end))
-
-
-let resettable : Prims.string  ->  Prims.bool = (fun s -> ((((settable s) || (s = "z3timeout")) || (s = "z3seed")) || (s = "z3cliopt")))
-
-
-let all_specs : FStar_Getopt.opt Prims.list = (specs ())
-
-
-let settable_specs : (FStar_BaseTypes.char * Prims.string * Prims.unit FStar_Getopt.opt_variant * Prims.string) Prims.list = (FStar_All.pipe_right all_specs (FStar_List.filter (fun uu____1892 -> (match (uu____1892) with
-| (uu____1898, x, uu____1900, uu____1901) -> begin
-(settable x)
-end))))
-
-
-let resettable_specs : (FStar_BaseTypes.char * Prims.string * Prims.unit FStar_Getopt.opt_variant * Prims.string) Prims.list = (FStar_All.pipe_right all_specs (FStar_List.filter (fun uu____1922 -> (match (uu____1922) with
-| (uu____1928, x, uu____1930, uu____1931) -> begin
-(resettable x)
-end))))
-
-
-let display_usage : Prims.unit  ->  Prims.unit = (fun uu____1936 -> (
-
-let uu____1937 = (specs ())
-in (display_usage_aux uu____1937)))
-
-
-let fstar_home : Prims.unit  ->  Prims.string = (fun uu____1946 -> (
-
-let uu____1947 = (get_fstar_home ())
-in (match (uu____1947) with
-| FStar_Pervasives_Native.None -> begin
-(
-
-let x = (FStar_Util.get_exec_dir ())
-in (
-
-let x1 = (Prims.strcat x "/..")
-in ((set_option' (("fstar_home"), (String (x1))));
-x1;
-)))
-end
-| FStar_Pervasives_Native.Some (x) -> begin
-x
-end)))
-
-exception File_argument of (Prims.string)
-
-
-let uu___is_File_argument : Prims.exn  ->  Prims.bool = (fun projectee -> (match (projectee) with
-| File_argument (uu____1959) -> begin
-true
-end
-| uu____1960 -> begin
-false
-end))
-
-
-let __proj__File_argument__item__uu___ : Prims.exn  ->  Prims.string = (fun projectee -> (match (projectee) with
-| File_argument (uu____1967) -> begin
-uu____1967
-end))
-
-
-let set_options : options  ->  Prims.string  ->  FStar_Getopt.parse_cmdline_res = (fun o s -> (
-
-let specs1 = (match (o) with
-| Set -> begin
-settable_specs
-end
-| Reset -> begin
-resettable_specs
-end
-| Restore -> begin
-all_specs
-end)
-in try
-(match (()) with
-| () -> begin
-(match ((s = "")) with
-| true -> begin
-FStar_Getopt.Success
-end
-| uu____1988 -> begin
-(FStar_Getopt.parse_string specs1 (fun s1 -> (FStar_Pervasives.raise (File_argument (s1)))) s)
-end)
-end)
-with
-| File_argument (s1) -> begin
-(
-
-let uu____1993 = (FStar_Util.format1 "File %s is not a valid option" s1)
-in FStar_Getopt.Error (uu____1993))
-end))
-
-
-let file_list_ : Prims.string Prims.list FStar_ST.ref = (FStar_Util.mk_ref [])
-
-
-let parse_cmd_line : Prims.unit  ->  (FStar_Getopt.parse_cmdline_res * Prims.string Prims.list) = (fun uu____2004 -> (
-
-let res = (
-
-let uu____2006 = (specs ())
-in (FStar_Getopt.parse_cmdline uu____2006 (fun i -> (
-
-let uu____2009 = (
-
-let uu____2011 = (FStar_ST.read file_list_)
-in (FStar_List.append uu____2011 ((i)::[])))
-in (FStar_ST.write file_list_ uu____2009)))))
-in (
-
-let uu____2019 = (
-
-let uu____2021 = (FStar_ST.read file_list_)
-in (FStar_List.map FStar_Common.try_convert_file_name_to_mixed uu____2021))
-in ((res), (uu____2019)))))
-
-
-let file_list : Prims.unit  ->  Prims.string Prims.list = (fun uu____2030 -> (FStar_ST.read file_list_))
-
-
-let restore_cmd_line_options : Prims.bool  ->  FStar_Getopt.parse_cmdline_res = (fun should_clear -> (
-
-let old_verify_module = (get_verify_module ())
-in ((match (should_clear) with
-| true -> begin
-(clear ())
-end
-| uu____2040 -> begin
-(init ())
-end);
-(
-
-let r = (
-
-let uu____2042 = (specs ())
-in (FStar_Getopt.parse_cmdline uu____2042 (fun x -> ())))
-in ((
-
-let uu____2046 = (
-
-let uu____2049 = (
-
-let uu____2050 = (FStar_List.map (fun _0_48 -> String (_0_48)) old_verify_module)
-in List (uu____2050))
-in (("verify_module"), (uu____2049)))
-in (set_option' uu____2046));
-r;
-));
-)))
-
-
-let should_verify : Prims.string  ->  Prims.bool = (fun m -> (
-
-let uu____2055 = (get_lax ())
-in (match (uu____2055) with
-| true -> begin
-false
-end
-| uu____2056 -> begin
-(
-
-let uu____2057 = (get_verify_all ())
-in (match (uu____2057) with
-| true -> begin
-true
-end
-| uu____2058 -> begin
-(
-
-let uu____2059 = (get_verify_module ())
-in (match (uu____2059) with
-| [] -> begin
-(
-
-let uu____2061 = (file_list ())
-in (FStar_List.existsML (fun f -> (
-
-let f1 = (FStar_Util.basename f)
-in (
-
-let f2 = (
-
-let uu____2066 = (
-
-let uu____2067 = (
-
-let uu____2068 = (
-
-let uu____2069 = (FStar_Util.get_file_extension f1)
-in (FStar_String.length uu____2069))
-in ((FStar_String.length f1) - uu____2068))
-in (uu____2067 - (Prims.parse_int "1")))
-in (FStar_String.substring f1 (Prims.parse_int "0") uu____2066))
-in ((FStar_String.lowercase f2) = m)))) uu____2061))
-end
-| l -> begin
-(FStar_List.contains (FStar_String.lowercase m) l)
-end))
-end))
-end)))
-
-
-let dont_gen_projectors : Prims.string  ->  Prims.bool = (fun m -> (
-
-let uu____2079 = (get___temp_no_proj ())
-in (FStar_List.contains m uu____2079)))
-
-
-let should_print_message : Prims.string  ->  Prims.bool = (fun m -> (
-
-let uu____2084 = (should_verify m)
-in (match (uu____2084) with
-| true -> begin
-(m <> "Prims")
-end
-| uu____2085 -> begin
-false
-end)))
-
-
-let include_path : Prims.unit  ->  Prims.string Prims.list = (fun uu____2089 -> (
-
-let uu____2090 = (get_no_default_includes ())
-in (match (uu____2090) with
-| true -> begin
-(get_include ())
-end
-| uu____2092 -> begin
-(
-
-let h = (fstar_home ())
-in (
-
-let defs = universe_include_path_base_dirs
-in (
-
-let uu____2096 = (
-
-let uu____2098 = (FStar_All.pipe_right defs (FStar_List.map (fun x -> (Prims.strcat h x))))
-in (FStar_All.pipe_right uu____2098 (FStar_List.filter FStar_Util.file_exists)))
-in (
-
-let uu____2105 = (
-
-let uu____2107 = (get_include ())
-in (FStar_List.append uu____2107 ((".")::[])))
-in (FStar_List.append uu____2096 uu____2105)))))
-end)))
-
-
-let find_file : Prims.string  ->  Prims.string FStar_Pervasives_Native.option = (fun filename -> (
-
-let uu____2113 = (FStar_Util.is_path_absolute filename)
-in (match (uu____2113) with
-| true -> begin
-(match ((FStar_Util.file_exists filename)) with
-| true -> begin
-FStar_Pervasives_Native.Some (filename)
-end
-| uu____2116 -> begin
-FStar_Pervasives_Native.None
-end)
-end
-| uu____2117 -> begin
-(
-
-let uu____2118 = (
-
-let uu____2120 = (include_path ())
-in (FStar_List.rev uu____2120))
-in (FStar_Util.find_map uu____2118 (fun p -> (
-
-let path = (FStar_Util.join_paths p filename)
-in (match ((FStar_Util.file_exists path)) with
-| true -> begin
-FStar_Pervasives_Native.Some (path)
-end
-| uu____2125 -> begin
-FStar_Pervasives_Native.None
-end)))))
-end)))
-
-
-let prims : Prims.unit  ->  Prims.string = (fun uu____2128 -> (
-
-let uu____2129 = (get_prims ())
-in (match (uu____2129) with
-| FStar_Pervasives_Native.None -> begin
-(
-
-let filename = "prims.fst"
-in (
-
-let uu____2132 = (find_file filename)
-in (match (uu____2132) with
-| FStar_Pervasives_Native.Some (result) -> begin
-result
-end
-| FStar_Pervasives_Native.None -> begin
-(
-
-let uu____2135 = (
-
-let uu____2136 = (FStar_Util.format1 "unable to find required file \"%s\" in the module search path.\n" filename)
-in FStar_Util.Failure (uu____2136))
-in (FStar_Pervasives.raise uu____2135))
-end)))
-end
-| FStar_Pervasives_Native.Some (x) -> begin
-x
-end)))
-
-
-let prims_basename : Prims.unit  ->  Prims.string = (fun uu____2140 -> (
-
-let uu____2141 = (prims ())
-in (FStar_Util.basename uu____2141)))
-
-
-let pervasives : Prims.unit  ->  Prims.string = (fun uu____2144 -> (
-
-let filename = "FStar.Pervasives.fst"
-in (
-
-let uu____2146 = (find_file filename)
-in (match (uu____2146) with
-| FStar_Pervasives_Native.Some (result) -> begin
-result
-end
-| FStar_Pervasives_Native.None -> begin
-(
-
-let uu____2149 = (
-
-let uu____2150 = (FStar_Util.format1 "unable to find required file \"%s\" in the module search path.\n" filename)
-in FStar_Util.Failure (uu____2150))
-in (FStar_Pervasives.raise uu____2149))
-end))))
-
-
-let pervasives_basename : Prims.unit  ->  Prims.string = (fun uu____2153 -> (
-
-let uu____2154 = (pervasives ())
-in (FStar_Util.basename uu____2154)))
-
-
-let pervasives_native_basename : Prims.unit  ->  Prims.string = (fun uu____2157 -> (
-
-let filename = "FStar.Pervasives.Native.fst"
-in (
-
-let uu____2159 = (find_file filename)
-in (match (uu____2159) with
-| FStar_Pervasives_Native.Some (result) -> begin
-(FStar_Util.basename result)
-end
-| FStar_Pervasives_Native.None -> begin
-(
-
-let uu____2162 = (
-
-let uu____2163 = (FStar_Util.format1 "unable to find required file \"%s\" in the module search path.\n" filename)
-in FStar_Util.Failure (uu____2163))
-in (FStar_Pervasives.raise uu____2162))
-end))))
-
-
-let prepend_output_dir : Prims.string  ->  Prims.string = (fun fname -> (
-
-let uu____2167 = (get_odir ())
-in (match (uu____2167) with
-| FStar_Pervasives_Native.None -> begin
-fname
-end
-| FStar_Pervasives_Native.Some (x) -> begin
-(Prims.strcat x (Prims.strcat "/" fname))
-end)))
-
-
-let __temp_no_proj : Prims.string  ->  Prims.bool = (fun s -> (
-
-let uu____2173 = (get___temp_no_proj ())
-in (FStar_All.pipe_right uu____2173 (FStar_List.contains s))))
-
-
-let admit_smt_queries : Prims.unit  ->  Prims.bool = (fun uu____2178 -> (get_admit_smt_queries ()))
-
-
-let admit_except : Prims.unit  ->  Prims.string FStar_Pervasives_Native.option = (fun uu____2182 -> (get_admit_except ()))
-
-
-let check_hints : Prims.unit  ->  Prims.bool = (fun uu____2185 -> (get_check_hints ()))
-
-
-let codegen : Prims.unit  ->  Prims.string FStar_Pervasives_Native.option = (fun uu____2189 -> (get_codegen ()))
-
-
-let codegen_libs : Prims.unit  ->  Prims.string Prims.list Prims.list = (fun uu____2194 -> (
-
-let uu____2195 = (get_codegen_lib ())
-in (FStar_All.pipe_right uu____2195 (FStar_List.map (fun x -> (FStar_Util.split x "."))))))
-
-
-let debug_any : Prims.unit  ->  Prims.bool = (fun uu____2204 -> (
-
-let uu____2205 = (get_debug ())
-in (uu____2205 <> [])))
-
-
-let debug_at_level : Prims.string  ->  debug_level_t  ->  Prims.bool = (fun modul level -> (((modul = "") || (
-
-let uu____2214 = (get_debug ())
-in (FStar_All.pipe_right uu____2214 (FStar_List.contains modul)))) && (debug_level_geq level)))
-
-
-let dep : Prims.unit  ->  Prims.string FStar_Pervasives_Native.option = (fun uu____2220 -> (get_dep ()))
-
-
-let detail_errors : Prims.unit  ->  Prims.bool = (fun uu____2223 -> (get_detail_errors ()))
-
-
-let doc : Prims.unit  ->  Prims.bool = (fun uu____2226 -> (get_doc ()))
-
-
-let dump_module : Prims.string  ->  Prims.bool = (fun s -> (
-
-let uu____2230 = (get_dump_module ())
-in (FStar_All.pipe_right uu____2230 (FStar_List.contains s))))
-
-
-let eager_inference : Prims.unit  ->  Prims.bool = (fun uu____2235 -> (get_eager_inference ()))
-
-
-let explicit_deps : Prims.unit  ->  Prims.bool = (fun uu____2238 -> (get_explicit_deps ()))
-
-
-let extract_all : Prims.unit  ->  Prims.bool = (fun uu____2241 -> (get_extract_all ()))
-
-
-let fs_typ_app : Prims.string  ->  Prims.bool = (fun filename -> (
-
-let uu____2245 = (FStar_ST.read light_off_files)
-in (FStar_List.contains filename uu____2245)))
-
-
-let full_context_dependency : Prims.unit  ->  Prims.bool = (fun uu____2252 -> true)
-
-
-let hide_genident_nums : Prims.unit  ->  Prims.bool = (fun uu____2255 -> (get_hide_genident_nums ()))
-
-
-let hide_uvar_nums : Prims.unit  ->  Prims.bool = (fun uu____2258 -> (get_hide_uvar_nums ()))
-
-
-let hint_info : Prims.unit  ->  Prims.bool = (fun uu____2261 -> (get_hint_info ()))
-
-
-let hint_file : Prims.unit  ->  Prims.string FStar_Pervasives_Native.option = (fun uu____2265 -> (get_hint_file ()))
-
-
-let ide : Prims.unit  ->  Prims.bool = (fun uu____2268 -> (get_ide ()))
-
-
-let indent : Prims.unit  ->  Prims.bool = (fun uu____2271 -> (get_indent ()))
-
-
-let initial_fuel : Prims.unit  ->  Prims.int = (fun uu____2274 -> (
-
-let uu____2275 = (get_initial_fuel ())
-in (
-
-let uu____2276 = (get_max_fuel ())
-in (Prims.min uu____2275 uu____2276))))
-
-
-let initial_ifuel : Prims.unit  ->  Prims.int = (fun uu____2279 -> (
-
-let uu____2280 = (get_initial_ifuel ())
-in (
-
-let uu____2281 = (get_max_ifuel ())
-in (Prims.min uu____2280 uu____2281))))
-
-
-let interactive : Prims.unit  ->  Prims.bool = (fun uu____2284 -> ((get_in ()) || (get_ide ())))
-
-
-let lax : Prims.unit  ->  Prims.bool = (fun uu____2287 -> (get_lax ()))
-
-
-let legacy_interactive : Prims.unit  ->  Prims.bool = (fun uu____2290 -> (get_in ()))
-
-
-let log_queries : Prims.unit  ->  Prims.bool = (fun uu____2293 -> (get_log_queries ()))
-
-
-let log_types : Prims.unit  ->  Prims.bool = (fun uu____2296 -> (get_log_types ()))
-
-
-let max_fuel : Prims.unit  ->  Prims.int = (fun uu____2299 -> (get_max_fuel ()))
-
-
-let max_ifuel : Prims.unit  ->  Prims.int = (fun uu____2302 -> (get_max_ifuel ()))
-
-
-let min_fuel : Prims.unit  ->  Prims.int = (fun uu____2305 -> (get_min_fuel ()))
-
-
-let ml_ish : Prims.unit  ->  Prims.bool = (fun uu____2308 -> (get_MLish ()))
-
-
-let set_ml_ish : Prims.unit  ->  Prims.unit = (fun uu____2311 -> (set_option "MLish" (Bool (true))))
-
-
-let n_cores : Prims.unit  ->  Prims.int = (fun uu____2314 -> (get_n_cores ()))
-
-
-let no_default_includes : Prims.unit  ->  Prims.bool = (fun uu____2317 -> (get_no_default_includes ()))
-
-
-let no_extract : Prims.string  ->  Prims.bool = (fun s -> (
-
-let uu____2321 = (get_no_extract ())
-in (FStar_All.pipe_right uu____2321 (FStar_List.contains s))))
-
-
-let no_location_info : Prims.unit  ->  Prims.bool = (fun uu____2326 -> (get_no_location_info ()))
-
-
-let output_dir : Prims.unit  ->  Prims.string FStar_Pervasives_Native.option = (fun uu____2330 -> (get_odir ()))
-
-
-let ugly : Prims.unit  ->  Prims.bool = (fun uu____2333 -> (get_ugly ()))
-
-
-let print_bound_var_types : Prims.unit  ->  Prims.bool = (fun uu____2336 -> (get_print_bound_var_types ()))
-
-
-let print_effect_args : Prims.unit  ->  Prims.bool = (fun uu____2339 -> (get_print_effect_args ()))
-
-
-let print_fuels : Prims.unit  ->  Prims.bool = (fun uu____2342 -> (get_print_fuels ()))
-
-
-let print_implicits : Prims.unit  ->  Prims.bool = (fun uu____2345 -> (get_print_implicits ()))
-
-
-let print_real_names : Prims.unit  ->  Prims.bool = (fun uu____2348 -> ((get_prn ()) || (get_print_full_names ())))
-
-
-let print_universes : Prims.unit  ->  Prims.bool = (fun uu____2351 -> (get_print_universes ()))
-
-
-let print_z3_statistics : Prims.unit  ->  Prims.bool = (fun uu____2354 -> (get_print_z3_statistics ()))
-
-
-let record_hints : Prims.unit  ->  Prims.bool = (fun uu____2357 -> (get_record_hints ()))
-
-
-let reuse_hint_for : Prims.unit  ->  Prims.string FStar_Pervasives_Native.option = (fun uu____2361 -> (get_reuse_hint_for ()))
-
-
-let silent : Prims.unit  ->  Prims.bool = (fun uu____2364 -> (get_silent ()))
-
-
-let smtencoding_elim_box : Prims.unit  ->  Prims.bool = (fun uu____2367 -> (get_smtencoding_elim_box ()))
-
-
-let smtencoding_nl_arith_native : Prims.unit  ->  Prims.bool = (fun uu____2370 -> (
-
-let uu____2371 = (get_smtencoding_nl_arith_repr ())
-in (uu____2371 = "native")))
-
-
-let smtencoding_nl_arith_wrapped : Prims.unit  ->  Prims.bool = (fun uu____2374 -> (
-
-let uu____2375 = (get_smtencoding_nl_arith_repr ())
-in (uu____2375 = "wrapped")))
-
-
-let smtencoding_nl_arith_default : Prims.unit  ->  Prims.bool = (fun uu____2378 -> (
-
-let uu____2379 = (get_smtencoding_nl_arith_repr ())
-in (uu____2379 = "boxwrap")))
-
-
-let smtencoding_l_arith_native : Prims.unit  ->  Prims.bool = (fun uu____2382 -> (
-
-let uu____2383 = (get_smtencoding_l_arith_repr ())
-in (uu____2383 = "native")))
-
-
-let smtencoding_l_arith_default : Prims.unit  ->  Prims.bool = (fun uu____2386 -> (
-
-let uu____2387 = (get_smtencoding_l_arith_repr ())
-in (uu____2387 = "boxwrap")))
-
-
-let split_cases : Prims.unit  ->  Prims.int = (fun uu____2390 -> (get_split_cases ()))
-
-
-let timing : Prims.unit  ->  Prims.bool = (fun uu____2393 -> (get_timing ()))
-
-
-let trace_error : Prims.unit  ->  Prims.bool = (fun uu____2396 -> (get_trace_error ()))
-
-
-let unthrottle_inductives : Prims.unit  ->  Prims.bool = (fun uu____2399 -> (get_unthrottle_inductives ()))
-
-
-let use_eq_at_higher_order : Prims.unit  ->  Prims.bool = (fun uu____2402 -> (get_use_eq_at_higher_order ()))
-
-
-let use_hints : Prims.unit  ->  Prims.bool = (fun uu____2405 -> (get_use_hints ()))
-
-
-let use_tactics : Prims.unit  ->  Prims.bool = (fun uu____2408 -> (get_use_tactics ()))
-
-
-let using_facts_from : Prims.unit  ->  Prims.string Prims.list FStar_Pervasives_Native.option = (fun uu____2413 -> (get_using_facts_from ()))
-
-
-let verify_all : Prims.unit  ->  Prims.bool = (fun uu____2416 -> (get_verify_all ()))
-
-
-let verify_module : Prims.unit  ->  Prims.string Prims.list = (fun uu____2420 -> (get_verify_module ()))
-
-
-let warn_default_effects : Prims.unit  ->  Prims.bool = (fun uu____2423 -> (get_warn_default_effects ()))
-
-
-let z3_exe : Prims.unit  ->  Prims.string = (fun uu____2426 -> (
-
-let uu____2427 = (get_smt ())
-in (match (uu____2427) with
-| FStar_Pervasives_Native.None -> begin
-(FStar_Platform.exe "z3")
-end
-| FStar_Pervasives_Native.Some (s) -> begin
-s
-end)))
-
-
-let z3_cliopt : Prims.unit  ->  Prims.string Prims.list = (fun uu____2433 -> (get_z3cliopt ()))
-
-
-let z3_refresh : Prims.unit  ->  Prims.bool = (fun uu____2436 -> (get_z3refresh ()))
-
-
-let z3_rlimit : Prims.unit  ->  Prims.int = (fun uu____2439 -> (get_z3rlimit ()))
-
-
-let z3_rlimit_factor : Prims.unit  ->  Prims.int = (fun uu____2442 -> (get_z3rlimit_factor ()))
-
-
-let z3_seed : Prims.unit  ->  Prims.int = (fun uu____2445 -> (get_z3seed ()))
-
-
-let z3_timeout : Prims.unit  ->  Prims.int = (fun uu____2448 -> (get_z3timeout ()))
-
-
-let no_positivity : Prims.unit  ->  Prims.bool = (fun uu____2451 -> (get_no_positivity ()))
-
-
-let should_extract : Prims.string  ->  Prims.bool = (fun m -> ((
-
-let uu____2455 = (no_extract m)
-in (not (uu____2455))) && ((extract_all ()) || (
-
-let uu____2456 = (get_extract_module ())
-in (match (uu____2456) with
-| [] -> begin
-(
-
-let uu____2458 = (get_extract_namespace ())
-in (match (uu____2458) with
-| [] -> begin
-true
-end
-| ns -> begin
-(FStar_Util.for_some (FStar_Util.starts_with (FStar_String.lowercase m)) ns)
-end))
-end
-| l -> begin
-(FStar_List.contains (FStar_String.lowercase m) l)
-end)))))
-
-
-
-=======
   | Low
   | Medium
   | High
@@ -3324,5 +1450,4 @@
                | ns ->
                    FStar_Util.for_some
                      (FStar_Util.starts_with (FStar_String.lowercase m)) ns)
-          | l -> FStar_List.contains (FStar_String.lowercase m) l))
->>>>>>> 0a4ecc34
+          | l -> FStar_List.contains (FStar_String.lowercase m) l))