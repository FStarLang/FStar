
open Prims
type debug_level_t =
| Low
| Medium
| High
| Extreme
| Other of Prims.string

let is_Low = (fun _discr_ -> (match (_discr_) with
| Low -> begin
true
end
| _ -> begin
false
end))

let is_Medium = (fun _discr_ -> (match (_discr_) with
| Medium -> begin
true
end
| _ -> begin
false
end))

let is_High = (fun _discr_ -> (match (_discr_) with
| High -> begin
true
end
| _ -> begin
false
end))

let is_Extreme = (fun _discr_ -> (match (_discr_) with
| Extreme -> begin
true
end
| _ -> begin
false
end))

let is_Other = (fun _discr_ -> (match (_discr_) with
| Other (_) -> begin
true
end
| _ -> begin
false
end))

let ___Other____0 = (fun projectee -> (match (projectee) with
| Other (_21_4) -> begin
_21_4
end))

let show_signatures = (FStar_Util.mk_ref [])

let norm_then_print = (FStar_Util.mk_ref true)

let z3_exe = (let _87_19 = (FStar_Platform.exe "z3")
in (FStar_Util.mk_ref _87_19))

let silent = (FStar_Util.mk_ref false)

let debug = (FStar_Util.mk_ref [])

let debug_level = (FStar_Util.mk_ref [])

let dlevel = (fun _21_1 -> (match (_21_1) with
| "Low" -> begin
Low
end
| "Medium" -> begin
Medium
end
| "High" -> begin
High
end
| "Extreme" -> begin
Extreme
end
| s -> begin
Other (s)
end))

let one_debug_level_geq = (fun l1 l2 -> (match (l1) with
| (Other (_)) | (Low) -> begin
(l1 = l2)
end
| Medium -> begin
((l2 = Low) || (l2 = Medium))
end
| High -> begin
(((l2 = Low) || (l2 = Medium)) || (l2 = High))
end
| Extreme -> begin
((((l2 = Low) || (l2 = Medium)) || (l2 = High)) || (l2 = Extreme))
end))

let debug_level_geq = (fun l2 -> (let _87_29 = (FStar_ST.read debug_level)
in (FStar_All.pipe_right _87_29 (FStar_Util.for_some (fun l1 -> (one_debug_level_geq l1 l2))))))

let log_types = (FStar_Util.mk_ref false)

let print_effect_args = (FStar_Util.mk_ref false)

let print_real_names = (FStar_Util.mk_ref false)

let dump_module = (FStar_Util.mk_ref None)

let should_dump = (fun l -> (match ((FStar_ST.read dump_module)) with
| None -> begin
false
end
| Some (m) -> begin
(m = l)
end))

let logQueries = (FStar_Util.mk_ref false)

let z3exe = (FStar_Util.mk_ref true)

let outputDir = (FStar_Util.mk_ref (Some (".")))

let fstar_home_opt = (FStar_Util.mk_ref None)

let _fstar_home = (FStar_Util.mk_ref "")

let prims_ref = (FStar_Util.mk_ref None)

let z3timeout = (FStar_Util.mk_ref 5)

let admit_smt_queries = (FStar_Util.mk_ref false)

let pretype = (FStar_Util.mk_ref true)

let codegen = (FStar_Util.mk_ref None)

let admit_fsi = (FStar_Util.mk_ref [])

let codegen_libs = (FStar_Util.mk_ref [])

let trace_error = (FStar_Util.mk_ref false)

let verify = (FStar_Util.mk_ref true)

let full_context_dependency = (FStar_Util.mk_ref true)

let print_implicits = (FStar_Util.mk_ref false)

let hide_uvar_nums = (FStar_Util.mk_ref false)

let hide_genident_nums = (FStar_Util.mk_ref false)

let serialize_mods = (FStar_Util.mk_ref false)

let initial_fuel = (FStar_Util.mk_ref 2)

let initial_ifuel = (FStar_Util.mk_ref 1)

let max_fuel = (FStar_Util.mk_ref 8)

let min_fuel = (FStar_Util.mk_ref 1)

let max_ifuel = (FStar_Util.mk_ref 2)

let warn_top_level_effects = (FStar_Util.mk_ref false)

let no_slack = (FStar_Util.mk_ref false)

let eager_inference = (FStar_Util.mk_ref false)

let unthrottle_inductives = (FStar_Util.mk_ref false)

let use_eq_at_higher_order = (FStar_Util.mk_ref false)

let use_native_int = (FStar_Util.mk_ref false)

let fs_typ_app = (FStar_Util.mk_ref false)

let n_cores = (FStar_Util.mk_ref 1)

let verify_module = (FStar_Util.mk_ref [])

let use_build_config = (FStar_Util.mk_ref false)

let interactive = (FStar_Util.mk_ref false)

let split_cases = (FStar_Util.mk_ref 0)

let _include_path = (FStar_Util.mk_ref [])

let interactive_fsi = (FStar_Util.mk_ref false)

let print_fuels = (FStar_Util.mk_ref false)

let cardinality = (FStar_Util.mk_ref "off")

let warn_cardinality = (fun _21_26 -> (match (()) with
| () -> begin
(match ((FStar_ST.read cardinality)) with
| "warn" -> begin
true
end
| _21_29 -> begin
false
end)
end))

let check_cardinality = (fun _21_30 -> (match (()) with
| () -> begin
(match ((FStar_ST.read cardinality)) with
| "check" -> begin
true
end
| _21_33 -> begin
false
end)
end))

let __temp_no_proj = (FStar_Util.mk_ref false)

let init_options = (fun _21_34 -> (match (()) with
| () -> begin
(let _21_35 = (FStar_ST.op_Colon_Equals show_signatures [])
in (let _21_37 = (FStar_ST.op_Colon_Equals norm_then_print true)
in (let _21_39 = (let _87_38 = (FStar_Platform.exe "z3")
in (FStar_ST.op_Colon_Equals z3_exe _87_38))
in (let _21_41 = (FStar_ST.op_Colon_Equals silent false)
in (let _21_43 = (FStar_ST.op_Colon_Equals debug [])
in (let _21_45 = (FStar_ST.op_Colon_Equals debug_level [])
in (let _21_47 = (FStar_ST.op_Colon_Equals log_types false)
in (let _21_49 = (FStar_ST.op_Colon_Equals print_effect_args false)
in (let _21_51 = (FStar_ST.op_Colon_Equals print_real_names false)
in (let _21_53 = (FStar_ST.op_Colon_Equals dump_module None)
in (let _21_55 = (FStar_ST.op_Colon_Equals logQueries false)
in (let _21_57 = (FStar_ST.op_Colon_Equals z3exe true)
in (let _21_59 = (FStar_ST.op_Colon_Equals outputDir (Some (".")))
in (let _21_61 = (FStar_ST.op_Colon_Equals fstar_home_opt None)
in (let _21_63 = (FStar_ST.op_Colon_Equals _fstar_home "")
in (let _21_65 = (FStar_ST.op_Colon_Equals prims_ref None)
in (let _21_67 = (FStar_ST.op_Colon_Equals z3timeout 5)
in (let _21_69 = (FStar_ST.op_Colon_Equals admit_smt_queries false)
in (let _21_71 = (FStar_ST.op_Colon_Equals pretype true)
in (let _21_73 = (FStar_ST.op_Colon_Equals codegen None)
in (let _21_75 = (FStar_ST.op_Colon_Equals codegen_libs [])
in (let _21_77 = (FStar_ST.op_Colon_Equals admit_fsi [])
in (let _21_79 = (FStar_ST.op_Colon_Equals trace_error false)
in (let _21_81 = (FStar_ST.op_Colon_Equals verify true)
in (let _21_83 = (FStar_ST.op_Colon_Equals full_context_dependency true)
in (let _21_85 = (FStar_ST.op_Colon_Equals print_implicits false)
in (let _21_87 = (FStar_ST.op_Colon_Equals hide_uvar_nums false)
in (let _21_89 = (FStar_ST.op_Colon_Equals hide_genident_nums false)
in (let _21_91 = (FStar_ST.op_Colon_Equals serialize_mods false)
in (let _21_93 = (FStar_ST.op_Colon_Equals initial_fuel 2)
in (let _21_95 = (FStar_ST.op_Colon_Equals initial_ifuel 1)
in (let _21_97 = (FStar_ST.op_Colon_Equals max_fuel 8)
in (let _21_99 = (FStar_ST.op_Colon_Equals min_fuel 1)
in (let _21_101 = (FStar_ST.op_Colon_Equals max_ifuel 2)
in (let _21_103 = (FStar_ST.op_Colon_Equals warn_top_level_effects false)
in (let _21_105 = (FStar_ST.op_Colon_Equals no_slack false)
in (let _21_107 = (FStar_ST.op_Colon_Equals eager_inference false)
in (let _21_109 = (FStar_ST.op_Colon_Equals unthrottle_inductives false)
in (let _21_111 = (FStar_ST.op_Colon_Equals use_eq_at_higher_order false)
in (let _21_113 = (FStar_ST.op_Colon_Equals fs_typ_app false)
in (let _21_115 = (FStar_ST.op_Colon_Equals n_cores 1)
in (let _21_117 = (FStar_ST.op_Colon_Equals split_cases 0)
in (let _21_119 = (FStar_ST.op_Colon_Equals verify_module [])
in (let _21_121 = (FStar_ST.op_Colon_Equals _include_path [])
in (let _21_123 = (FStar_ST.op_Colon_Equals print_fuels false)
in (FStar_ST.op_Colon_Equals use_native_int false))))))))))))))))))))))))))))))))))))))))))))))
end))

let set_fstar_home = (fun _21_125 -> (match (()) with
| () -> begin
(let fh = (match ((FStar_ST.read fstar_home_opt)) with
| None -> begin
(let x = (FStar_Util.get_exec_dir ())
in (let x = (Prims.strcat x "/..")
in (let _21_129 = (FStar_ST.op_Colon_Equals _fstar_home x)
in (let _21_131 = (FStar_ST.op_Colon_Equals fstar_home_opt (Some (x)))
in x))))
end
| Some (x) -> begin
(let _21_135 = (FStar_ST.op_Colon_Equals _fstar_home x)
in x)
end)
in fh)
end))

let get_fstar_home = (fun _21_138 -> (match (()) with
| () -> begin
(match ((FStar_ST.read fstar_home_opt)) with
| None -> begin
(let _21_140 = (let _87_43 = (set_fstar_home ())
in (FStar_All.pipe_left Prims.ignore _87_43))
in (FStar_ST.read _fstar_home))
end
| Some (x) -> begin
x
end)
end))

let get_include_path = (fun _21_144 -> (match (()) with
| () -> begin
(let h = (get_fstar_home ())
in (let _87_46 = (FStar_ST.read _include_path)
in (FStar_List.append _87_46 ((".")::((Prims.strcat h "/lib"))::((Prims.strcat h "/lib/fstar"))::[]))))
end))

let prims = (fun _21_146 -> (match (()) with
| () -> begin
(match ((FStar_ST.read prims_ref)) with
| None -> begin
"prims.fst"
end
| Some (x) -> begin
x
end)
end))

let prependOutputDir = (fun fname -> (match ((FStar_ST.read outputDir)) with
| None -> begin
fname
end
| Some (x) -> begin
(Prims.strcat (Prims.strcat x "/") fname)
end))

let cache_dir = "cache"

let display_version = (fun _21_154 -> (match (()) with
| () -> begin
(let _87_53 = (FStar_Util.format5 "F* %s\nplatform=%s\ncompiler=%s\ndate=%s\ncommit=%s\n" FStar_Version.version FStar_Version.platform FStar_Version.compiler FStar_Version.date FStar_Version.commit)
in (FStar_Util.print_string _87_53))
end))

let display_usage = (fun specs -> (let _21_156 = (FStar_Util.print_string "fstar [option] infile...")
in (FStar_List.iter (fun _21_163 -> (match (_21_163) with
| (_21_159, flag, p, doc) -> begin
(match (p) with
| FStar_Getopt.ZeroArgs (ig) -> begin
<<<<<<< HEAD
(match ((doc = "")) with
| true -> begin
(let _87_57 = (FStar_Util.format1 "  --%s\n" flag)
in (FStar_Util.print_string _87_57))
end
| false -> begin
(let _87_58 = (FStar_Util.format2 "  --%s  %s\n" flag doc)
in (FStar_Util.print_string _87_58))
end)
end
| FStar_Getopt.OneArg (_21_167, argname) -> begin
(match ((doc = "")) with
| true -> begin
(let _87_60 = (FStar_Util.format2 "  --%s %s\n" flag argname)
in (FStar_Util.print_string _87_60))
end
| false -> begin
(let _87_61 = (FStar_Util.format3 "  --%s %s  %s\n" flag argname doc)
in (FStar_Util.print_string _87_61))
end)
=======
if (doc = "") then begin
(let _86_57 = (FStar_Util.format1 "  --%s\n" flag)
in (FStar_Util.print_string _86_57))
end else begin
(let _86_58 = (FStar_Util.format2 "  --%s  %s\n" flag doc)
in (FStar_Util.print_string _86_58))
end
end
| FStar_Getopt.OneArg (_21_167, argname) -> begin
if (doc = "") then begin
(let _86_60 = (FStar_Util.format2 "  --%s %s\n" flag argname)
in (FStar_Util.print_string _86_60))
end else begin
(let _86_61 = (FStar_Util.format3 "  --%s %s  %s\n" flag argname doc)
in (FStar_Util.print_string _86_61))
end
>>>>>>> 3f538bfb
end)
end)) specs)))

let rec specs = (fun _21_171 -> (match (()) with
| () -> begin
(let specs = ((FStar_Getopt.noshort, "__temp_no_proj", FStar_Getopt.ZeroArgs ((fun _21_172 -> (match (()) with
| () -> begin
(FStar_ST.op_Colon_Equals __temp_no_proj true)
<<<<<<< HEAD
end))), "A temporary flag to disable code generation for projectors"))::((FStar_Getopt.noshort, "admit_fsi", FStar_Getopt.OneArg (((fun x -> (let _87_72 = (let _87_71 = (FStar_ST.read admit_fsi)
in (x)::_87_71)
in (FStar_ST.op_Colon_Equals admit_fsi _87_72))), "module name")), "Treat .fsi as a .fst"))::((FStar_Getopt.noshort, "admit_smt_queries", FStar_Getopt.OneArg (((fun s -> (let _87_76 = (match ((s = "true")) with
| true -> begin
=======
end))), "A temporary flag to disable code generation for projectors"))::((FStar_Getopt.noshort, "admit_fsi", FStar_Getopt.OneArg (((fun x -> (let _86_72 = (let _86_71 = (FStar_ST.read admit_fsi)
in (x)::_86_71)
in (FStar_ST.op_Colon_Equals admit_fsi _86_72))), "module name")), "Treat .fsi as a .fst"))::((FStar_Getopt.noshort, "admit_smt_queries", FStar_Getopt.OneArg (((fun s -> (let _86_76 = if (s = "true") then begin
>>>>>>> 3f538bfb
true
end else begin
if (s = "false") then begin
false
end else begin
(FStar_All.failwith "Invalid argument to --admit_smt_queries")
<<<<<<< HEAD
end)
end)
in (FStar_ST.op_Colon_Equals admit_smt_queries _87_76))), "true|false")), "Admit SMT queries (UNSAFE! But, useful during development); default: \'false\'"))::((FStar_Getopt.noshort, "cardinality", FStar_Getopt.OneArg (((fun x -> (let _87_80 = (validate_cardinality x)
in (FStar_ST.op_Colon_Equals cardinality _87_80))), "off|warn|check")), "Check cardinality constraints on inductive data types(default \'off\')"))::((FStar_Getopt.noshort, "codegen", FStar_Getopt.OneArg (((fun s -> (let _87_84 = (parse_codegen s)
in (FStar_ST.op_Colon_Equals codegen _87_84))), "OCaml|FSharp")), "Generate code for execution"))::((FStar_Getopt.noshort, "codegen-lib", FStar_Getopt.OneArg (((fun s -> (let _87_89 = (let _87_88 = (FStar_ST.read codegen_libs)
in ((FStar_Util.split s "."))::_87_88)
in (FStar_ST.op_Colon_Equals codegen_libs _87_89))), "namespace")), "External runtime library library"))::((FStar_Getopt.noshort, "debug", FStar_Getopt.OneArg (((fun x -> (let _87_94 = (let _87_93 = (FStar_ST.read debug)
in (x)::_87_93)
in (FStar_ST.op_Colon_Equals debug _87_94))), "module name")), "Print LOTS of debugging information while checking module [arg]"))::((FStar_Getopt.noshort, "debug_level", FStar_Getopt.OneArg (((fun x -> (let _87_99 = (let _87_98 = (FStar_ST.read debug_level)
in ((dlevel x))::_87_98)
in (FStar_ST.op_Colon_Equals debug_level _87_99))), "Low|Medium|High|Extreme")), "Control the verbosity of debugging info"))::((FStar_Getopt.noshort, "dump_module", FStar_Getopt.OneArg (((fun x -> (FStar_ST.op_Colon_Equals dump_module (Some (x)))), "module name")), ""))::((FStar_Getopt.noshort, "eager_inference", FStar_Getopt.ZeroArgs ((fun _21_181 -> (match (()) with
=======
end
end
in (FStar_ST.op_Colon_Equals admit_smt_queries _86_76))), "true|false")), "Admit SMT queries (UNSAFE! But, useful during development); default: \'false\'"))::((FStar_Getopt.noshort, "cardinality", FStar_Getopt.OneArg (((fun x -> (let _86_80 = (validate_cardinality x)
in (FStar_ST.op_Colon_Equals cardinality _86_80))), "off|warn|check")), "Check cardinality constraints on inductive data types(default \'off\')"))::((FStar_Getopt.noshort, "codegen", FStar_Getopt.OneArg (((fun s -> (let _86_84 = (parse_codegen s)
in (FStar_ST.op_Colon_Equals codegen _86_84))), "OCaml|FSharp")), "Generate code for execution"))::((FStar_Getopt.noshort, "codegen-lib", FStar_Getopt.OneArg (((fun s -> (let _86_89 = (let _86_88 = (FStar_ST.read codegen_libs)
in ((FStar_Util.split s "."))::_86_88)
in (FStar_ST.op_Colon_Equals codegen_libs _86_89))), "namespace")), "External runtime library library"))::((FStar_Getopt.noshort, "debug", FStar_Getopt.OneArg (((fun x -> (let _86_94 = (let _86_93 = (FStar_ST.read debug)
in (x)::_86_93)
in (FStar_ST.op_Colon_Equals debug _86_94))), "module name")), "Print LOTS of debugging information while checking module [arg]"))::((FStar_Getopt.noshort, "debug_level", FStar_Getopt.OneArg (((fun x -> (let _86_99 = (let _86_98 = (FStar_ST.read debug_level)
in ((dlevel x))::_86_98)
in (FStar_ST.op_Colon_Equals debug_level _86_99))), "Low|Medium|High|Extreme")), "Control the verbosity of debugging info"))::((FStar_Getopt.noshort, "dump_module", FStar_Getopt.OneArg (((fun x -> (FStar_ST.op_Colon_Equals dump_module (Some (x)))), "module name")), ""))::((FStar_Getopt.noshort, "eager_inference", FStar_Getopt.ZeroArgs ((fun _21_181 -> (match (()) with
>>>>>>> 3f538bfb
| () -> begin
(FStar_ST.op_Colon_Equals eager_inference true)
end))), "Solve all type-inference constraints eagerly; more efficient but at the cost of generality"))::((FStar_Getopt.noshort, "fs_typ_app", FStar_Getopt.ZeroArgs ((fun _21_182 -> (match (()) with
| () -> begin
(FStar_ST.op_Colon_Equals fs_typ_app true)
end))), "Allow the use of t<t1,...,tn> syntax for type applications; brittle since it clashes with the integer less-than operator"))::((FStar_Getopt.noshort, "fsi", FStar_Getopt.ZeroArgs ((fun _21_183 -> (match (()) with
| () -> begin
(set_interactive_fsi ())
end))), "fsi flag; A flag to indicate if type checking a fsi in the interactive mode"))::((FStar_Getopt.noshort, "fstar_home", FStar_Getopt.OneArg (((fun x -> (FStar_ST.op_Colon_Equals fstar_home_opt (Some (x)))), "dir")), "Set the FSTAR_HOME variable to dir"))::((FStar_Getopt.noshort, "full_context_dependency", FStar_Getopt.ZeroArgs ((fun _21_185 -> (match (()) with
| () -> begin
(FStar_ST.op_Colon_Equals full_context_dependency true)
end))), "Introduce unification variables that are dependent on the entire context (possibly expensive, but better for type inference (on, by default)"))::((FStar_Getopt.noshort, "hide_genident_nums", FStar_Getopt.ZeroArgs ((fun _21_186 -> (match (()) with
| () -> begin
(FStar_ST.op_Colon_Equals hide_genident_nums true)
end))), "Don\'t print generated identifier numbers"))::((FStar_Getopt.noshort, "hide_uvar_nums", FStar_Getopt.ZeroArgs ((fun _21_187 -> (match (()) with
| () -> begin
(FStar_ST.op_Colon_Equals hide_uvar_nums true)
end))), "Don\'t print unification variable numbers"))::((FStar_Getopt.noshort, "in", FStar_Getopt.ZeroArgs ((fun _21_188 -> (match (()) with
| () -> begin
(FStar_ST.op_Colon_Equals interactive true)
end))), "Interactive mode; reads input from stdin"))::((FStar_Getopt.noshort, "include", FStar_Getopt.OneArg (((fun s -> (let _87_117 = (let _87_116 = (FStar_ST.read _include_path)
in (FStar_List.append _87_116 ((s)::[])))
in (FStar_ST.op_Colon_Equals _include_path _87_117))), "path")), "A directory in which to search for files included on the command line"))::((FStar_Getopt.noshort, "initial_fuel", FStar_Getopt.OneArg (((fun x -> (let _87_121 = (FStar_Util.int_of_string x)
in (FStar_ST.op_Colon_Equals initial_fuel _87_121))), "non-negative integer")), "Number of unrolling of recursive functions to try initially (default 2)"))::((FStar_Getopt.noshort, "initial_ifuel", FStar_Getopt.OneArg (((fun x -> (let _87_125 = (FStar_Util.int_of_string x)
in (FStar_ST.op_Colon_Equals initial_ifuel _87_125))), "non-negative integer")), "Number of unrolling of inductive datatypes to try at first (default 1)"))::((FStar_Getopt.noshort, "lax", FStar_Getopt.ZeroArgs ((fun _21_192 -> (match (()) with
| () -> begin
(let _21_193 = (FStar_ST.op_Colon_Equals pretype true)
in (FStar_ST.op_Colon_Equals verify false))
end))), "Run the lax-type checker only (admit all verification conditions)"))::((FStar_Getopt.noshort, "log_types", FStar_Getopt.ZeroArgs ((fun _21_195 -> (match (()) with
| () -> begin
(FStar_ST.op_Colon_Equals log_types true)
end))), "Print types computed for data/val/let-bindings"))::((FStar_Getopt.noshort, "logQueries", FStar_Getopt.ZeroArgs ((fun _21_196 -> (match (()) with
| () -> begin
(FStar_ST.op_Colon_Equals logQueries true)
end))), "Log the Z3 queries in queries.smt2"))::((FStar_Getopt.noshort, "max_fuel", FStar_Getopt.OneArg (((fun x -> (let _87_132 = (FStar_Util.int_of_string x)
in (FStar_ST.op_Colon_Equals max_fuel _87_132))), "non-negative integer")), "Number of unrolling of recursive functions to try at most (default 8)"))::((FStar_Getopt.noshort, "max_ifuel", FStar_Getopt.OneArg (((fun x -> (let _87_136 = (FStar_Util.int_of_string x)
in (FStar_ST.op_Colon_Equals max_ifuel _87_136))), "non-negative integer")), "Number of unrolling of inductive datatypes to try at most (default 1)"))::((FStar_Getopt.noshort, "min_fuel", FStar_Getopt.OneArg (((fun x -> (let _87_140 = (FStar_Util.int_of_string x)
in (FStar_ST.op_Colon_Equals min_fuel _87_140))), "non-negative integer")), "Minimum number of unrolling of recursive functions to try (default 1)"))::((FStar_Getopt.noshort, "MLish", FStar_Getopt.ZeroArgs ((fun _21_200 -> (match (()) with
| () -> begin
(FStar_ST.op_Colon_Equals full_context_dependency false)
end))), "Introduce unification variables that are only dependent on the type variables in the context"))::((FStar_Getopt.noshort, "n_cores", FStar_Getopt.OneArg (((fun x -> (let _87_145 = (FStar_Util.int_of_string x)
in (FStar_ST.op_Colon_Equals n_cores _87_145))), "positive integer")), "Maximum number of cores to use for the solver (default 1)"))::((FStar_Getopt.noshort, "no_fs_typ_app", FStar_Getopt.ZeroArgs ((fun _21_202 -> (match (()) with
| () -> begin
(FStar_ST.op_Colon_Equals fs_typ_app false)
end))), "Do not allow the use of t<t1,...,tn> syntax for type applications"))::((FStar_Getopt.noshort, "no_slack", FStar_Getopt.ZeroArgs ((fun _21_203 -> (match (()) with
| () -> begin
(FStar_ST.op_Colon_Equals no_slack true)
end))), "Use the partially flow-insensitive variant of --rel2 (experimental)"))::((FStar_Getopt.noshort, "odir", FStar_Getopt.OneArg (((fun x -> (FStar_ST.op_Colon_Equals outputDir (Some (x)))), "dir")), "Place output in directory dir"))::((FStar_Getopt.noshort, "prims", FStar_Getopt.OneArg (((fun x -> (FStar_ST.op_Colon_Equals prims_ref (Some (x)))), "file")), ""))::((FStar_Getopt.noshort, "print_before_norm", FStar_Getopt.ZeroArgs ((fun _21_206 -> (match (()) with
| () -> begin
(FStar_ST.op_Colon_Equals norm_then_print false)
end))), "Do not normalize types before printing (for debugging)"))::((FStar_Getopt.noshort, "print_effect_args", FStar_Getopt.ZeroArgs ((fun _21_207 -> (match (()) with
| () -> begin
(FStar_ST.op_Colon_Equals print_effect_args true)
end))), "Print inferred predicate transformers for all computation types"))::((FStar_Getopt.noshort, "print_fuels", FStar_Getopt.ZeroArgs ((fun _21_208 -> (match (()) with
| () -> begin
(FStar_ST.op_Colon_Equals print_fuels true)
end))), "Print the fuel amounts used for each successful query"))::((FStar_Getopt.noshort, "print_implicits", FStar_Getopt.ZeroArgs ((fun _21_209 -> (match (()) with
| () -> begin
(FStar_ST.op_Colon_Equals print_implicits true)
end))), "Print implicit arguments"))::((FStar_Getopt.noshort, "prn", FStar_Getopt.ZeroArgs ((fun _21_210 -> (match (()) with
| () -> begin
(FStar_ST.op_Colon_Equals print_real_names true)
end))), "Print real names---you may want to use this in conjunction with logQueries"))::((FStar_Getopt.noshort, "serialize_mods", FStar_Getopt.ZeroArgs ((fun _21_211 -> (match (()) with
| () -> begin
(FStar_ST.op_Colon_Equals serialize_mods true)
end))), "Serialize compiled modules"))::((FStar_Getopt.noshort, "show_signatures", FStar_Getopt.OneArg (((fun x -> (let _87_164 = (let _87_163 = (FStar_ST.read show_signatures)
in (x)::_87_163)
in (FStar_ST.op_Colon_Equals show_signatures _87_164))), "module name")), "Show the checked signatures for all top-level symbols in the module"))::((FStar_Getopt.noshort, "silent", FStar_Getopt.ZeroArgs ((fun _21_213 -> (match (()) with
| () -> begin
(FStar_ST.op_Colon_Equals silent true)
end))), ""))::((FStar_Getopt.noshort, "smt", FStar_Getopt.OneArg (((fun x -> (FStar_ST.op_Colon_Equals z3_exe x)), "path")), "Path to the SMT solver (usually Z3, but could be any SMT2-compatible solver)"))::((FStar_Getopt.noshort, "split_cases", FStar_Getopt.OneArg (((fun n -> (let _87_172 = (FStar_Util.int_of_string n)
in (FStar_ST.op_Colon_Equals split_cases _87_172))), "t")), "Partition VC of a match into groups of n cases"))::((FStar_Getopt.noshort, "trace_error", FStar_Getopt.ZeroArgs ((fun _21_216 -> (match (()) with
| () -> begin
(FStar_ST.op_Colon_Equals trace_error true)
end))), "Don\'t print an error message; show an exception trace instead"))::((FStar_Getopt.noshort, "unthrottle_inductives", FStar_Getopt.ZeroArgs ((fun _21_217 -> (match (()) with
| () -> begin
(FStar_ST.op_Colon_Equals unthrottle_inductives true)
end))), "Let the SMT solver unfold inductive types to arbitrary depths (may affect verifier performance)"))::((FStar_Getopt.noshort, "use_build_config", FStar_Getopt.ZeroArgs ((fun _21_218 -> (match (()) with
| () -> begin
(FStar_ST.op_Colon_Equals use_build_config true)
end))), "Expect just a single file on the command line and no options; will read the \'build-config\' prelude from the file"))::((FStar_Getopt.noshort, "use_eq_at_higher_order", FStar_Getopt.ZeroArgs ((fun _21_219 -> (match (()) with
| () -> begin
(FStar_ST.op_Colon_Equals use_eq_at_higher_order true)
end))), "Use equality constraints when comparing higher-order types; temporary"))::((FStar_Getopt.noshort, "use_native_int", FStar_Getopt.ZeroArgs ((fun _21_220 -> (match (()) with
| () -> begin
(FStar_ST.op_Colon_Equals use_native_int true)
end))), "Extract the \'int\' type to platform-specific native int; you will need to link the generated code with the appropriate version of the prims library"))::((FStar_Getopt.noshort, "verify_module", FStar_Getopt.OneArg (((fun x -> (let _87_182 = (let _87_181 = (FStar_ST.read verify_module)
in (x)::_87_181)
in (FStar_ST.op_Colon_Equals verify_module _87_182))), "string")), "Name of the module to verify"))::(('v', "version", FStar_Getopt.ZeroArgs ((fun _21_222 -> (let _21_224 = (display_version ())
in (FStar_All.exit 0)))), "Display version number"))::((FStar_Getopt.noshort, "warn_top_level_effects", FStar_Getopt.ZeroArgs ((fun _21_226 -> (match (()) with
| () -> begin
(FStar_ST.op_Colon_Equals warn_top_level_effects true)
end))), "Top-level effects are ignored, by default; turn this flag on to be warned when this happens"))::((FStar_Getopt.noshort, "z3timeout", FStar_Getopt.OneArg (((fun s -> (let _87_188 = (FStar_Util.int_of_string s)
in (FStar_ST.op_Colon_Equals z3timeout _87_188))), "t")), "Set the Z3 per-query (soft) timeout to t seconds (default 5)"))::[]
in (('h', "help", FStar_Getopt.ZeroArgs ((fun x -> (let _21_230 = (display_usage specs)
in (FStar_All.exit 0)))), "Display this information"))::specs)
end))
and parse_codegen = (fun s -> (match (s) with
| ("OCaml") | ("FSharp") | ("Wysteria") -> begin
Some (s)
end
| _21_237 -> begin
(let _21_238 = (FStar_Util.print_string "Wrong argument to codegen flag\n")
in (let _21_240 = (let _87_191 = (specs ())
in (display_usage _87_191))
in (FStar_All.exit 1)))
end))
and validate_cardinality = (fun x -> (match (x) with
| ("warn") | ("check") | ("off") -> begin
x
end
| _21_247 -> begin
(let _21_248 = (FStar_Util.print_string "Wrong argument to cardinality flag\n")
in (let _21_250 = (let _87_193 = (specs ())
in (display_usage _87_193))
in (FStar_All.exit 1)))
end))
<<<<<<< HEAD
and set_interactive_fsi = (fun _21_252 -> (match ((FStar_ST.read interactive)) with
| true -> begin
(FStar_ST.op_Colon_Equals interactive_fsi true)
end
| false -> begin
(let _21_254 = (FStar_Util.print_string "Set interactive flag first before setting interactive fsi flag\n")
in (let _21_256 = (let _87_195 = (specs ())
in (display_usage _87_195))
=======
and set_interactive_fsi = (fun _21_251 -> if (FStar_ST.read interactive) then begin
(FStar_ST.op_Colon_Equals interactive_fsi true)
end else begin
(let _21_253 = (FStar_Util.print_string "Set interactive flag first before setting interactive fsi flag\n")
in (let _21_255 = (let _86_195 = (specs ())
in (display_usage _86_195))
>>>>>>> 3f538bfb
in (FStar_All.exit 1)))
end)

let should_verify = (fun m -> ((FStar_ST.read verify) && (match ((FStar_ST.read verify_module)) with
| [] -> begin
true
end
| l -> begin
(FStar_List.contains m l)
end)))

let should_print_message = (fun m -> (((should_verify m) && (not ((let _87_200 = (FStar_ST.read admit_fsi)
in (FStar_List.contains m _87_200))))) && (m <> "Prims")))

let set_options = (let no_smt_specs = (let _87_203 = (specs ())
in (FStar_All.pipe_right _87_203 (FStar_List.filter (fun _21_269 -> (match (_21_269) with
| (_21_263, name, _21_266, _21_268) -> begin
(name <> "smt")
end)))))
in (fun s -> (FStar_Getopt.parse_string no_smt_specs (fun _21_272 -> ()) s)))

let reset_options_string = (FStar_ST.alloc None)

let reset_options = (fun _21_274 -> (match (()) with
| () -> begin
(let _21_275 = (init_options ())
in (let res = (let _87_209 = (specs ())
in (FStar_Getopt.parse_cmdline _87_209 (fun x -> ())))
in (match ((FStar_ST.read reset_options_string)) with
| Some (x) -> begin
(set_options x)
end
| _21_282 -> begin
res
end)))
end))



<|MERGE_RESOLUTION|>--- conflicted
+++ resolved
@@ -339,45 +339,22 @@
 | (_21_159, flag, p, doc) -> begin
 (match (p) with
 | FStar_Getopt.ZeroArgs (ig) -> begin
-<<<<<<< HEAD
-(match ((doc = "")) with
-| true -> begin
+if (doc = "") then begin
 (let _87_57 = (FStar_Util.format1 "  --%s\n" flag)
 in (FStar_Util.print_string _87_57))
-end
-| false -> begin
+end else begin
 (let _87_58 = (FStar_Util.format2 "  --%s  %s\n" flag doc)
 in (FStar_Util.print_string _87_58))
-end)
+end
 end
 | FStar_Getopt.OneArg (_21_167, argname) -> begin
-(match ((doc = "")) with
-| true -> begin
+if (doc = "") then begin
 (let _87_60 = (FStar_Util.format2 "  --%s %s\n" flag argname)
 in (FStar_Util.print_string _87_60))
-end
-| false -> begin
+end else begin
 (let _87_61 = (FStar_Util.format3 "  --%s %s  %s\n" flag argname doc)
 in (FStar_Util.print_string _87_61))
-end)
-=======
-if (doc = "") then begin
-(let _86_57 = (FStar_Util.format1 "  --%s\n" flag)
-in (FStar_Util.print_string _86_57))
-end else begin
-(let _86_58 = (FStar_Util.format2 "  --%s  %s\n" flag doc)
-in (FStar_Util.print_string _86_58))
-end
-end
-| FStar_Getopt.OneArg (_21_167, argname) -> begin
-if (doc = "") then begin
-(let _86_60 = (FStar_Util.format2 "  --%s %s\n" flag argname)
-in (FStar_Util.print_string _86_60))
-end else begin
-(let _86_61 = (FStar_Util.format3 "  --%s %s  %s\n" flag argname doc)
-in (FStar_Util.print_string _86_61))
-end
->>>>>>> 3f538bfb
+end
 end)
 end)) specs)))
 
@@ -386,25 +363,17 @@
 (let specs = ((FStar_Getopt.noshort, "__temp_no_proj", FStar_Getopt.ZeroArgs ((fun _21_172 -> (match (()) with
 | () -> begin
 (FStar_ST.op_Colon_Equals __temp_no_proj true)
-<<<<<<< HEAD
 end))), "A temporary flag to disable code generation for projectors"))::((FStar_Getopt.noshort, "admit_fsi", FStar_Getopt.OneArg (((fun x -> (let _87_72 = (let _87_71 = (FStar_ST.read admit_fsi)
 in (x)::_87_71)
-in (FStar_ST.op_Colon_Equals admit_fsi _87_72))), "module name")), "Treat .fsi as a .fst"))::((FStar_Getopt.noshort, "admit_smt_queries", FStar_Getopt.OneArg (((fun s -> (let _87_76 = (match ((s = "true")) with
-| true -> begin
-=======
-end))), "A temporary flag to disable code generation for projectors"))::((FStar_Getopt.noshort, "admit_fsi", FStar_Getopt.OneArg (((fun x -> (let _86_72 = (let _86_71 = (FStar_ST.read admit_fsi)
-in (x)::_86_71)
-in (FStar_ST.op_Colon_Equals admit_fsi _86_72))), "module name")), "Treat .fsi as a .fst"))::((FStar_Getopt.noshort, "admit_smt_queries", FStar_Getopt.OneArg (((fun s -> (let _86_76 = if (s = "true") then begin
->>>>>>> 3f538bfb
+in (FStar_ST.op_Colon_Equals admit_fsi _87_72))), "module name")), "Treat .fsi as a .fst"))::((FStar_Getopt.noshort, "admit_smt_queries", FStar_Getopt.OneArg (((fun s -> (let _87_76 = if (s = "true") then begin
 true
 end else begin
 if (s = "false") then begin
 false
 end else begin
 (FStar_All.failwith "Invalid argument to --admit_smt_queries")
-<<<<<<< HEAD
-end)
-end)
+end
+end
 in (FStar_ST.op_Colon_Equals admit_smt_queries _87_76))), "true|false")), "Admit SMT queries (UNSAFE! But, useful during development); default: \'false\'"))::((FStar_Getopt.noshort, "cardinality", FStar_Getopt.OneArg (((fun x -> (let _87_80 = (validate_cardinality x)
 in (FStar_ST.op_Colon_Equals cardinality _87_80))), "off|warn|check")), "Check cardinality constraints on inductive data types(default \'off\')"))::((FStar_Getopt.noshort, "codegen", FStar_Getopt.OneArg (((fun s -> (let _87_84 = (parse_codegen s)
 in (FStar_ST.op_Colon_Equals codegen _87_84))), "OCaml|FSharp")), "Generate code for execution"))::((FStar_Getopt.noshort, "codegen-lib", FStar_Getopt.OneArg (((fun s -> (let _87_89 = (let _87_88 = (FStar_ST.read codegen_libs)
@@ -414,19 +383,6 @@
 in (FStar_ST.op_Colon_Equals debug _87_94))), "module name")), "Print LOTS of debugging information while checking module [arg]"))::((FStar_Getopt.noshort, "debug_level", FStar_Getopt.OneArg (((fun x -> (let _87_99 = (let _87_98 = (FStar_ST.read debug_level)
 in ((dlevel x))::_87_98)
 in (FStar_ST.op_Colon_Equals debug_level _87_99))), "Low|Medium|High|Extreme")), "Control the verbosity of debugging info"))::((FStar_Getopt.noshort, "dump_module", FStar_Getopt.OneArg (((fun x -> (FStar_ST.op_Colon_Equals dump_module (Some (x)))), "module name")), ""))::((FStar_Getopt.noshort, "eager_inference", FStar_Getopt.ZeroArgs ((fun _21_181 -> (match (()) with
-=======
-end
-end
-in (FStar_ST.op_Colon_Equals admit_smt_queries _86_76))), "true|false")), "Admit SMT queries (UNSAFE! But, useful during development); default: \'false\'"))::((FStar_Getopt.noshort, "cardinality", FStar_Getopt.OneArg (((fun x -> (let _86_80 = (validate_cardinality x)
-in (FStar_ST.op_Colon_Equals cardinality _86_80))), "off|warn|check")), "Check cardinality constraints on inductive data types(default \'off\')"))::((FStar_Getopt.noshort, "codegen", FStar_Getopt.OneArg (((fun s -> (let _86_84 = (parse_codegen s)
-in (FStar_ST.op_Colon_Equals codegen _86_84))), "OCaml|FSharp")), "Generate code for execution"))::((FStar_Getopt.noshort, "codegen-lib", FStar_Getopt.OneArg (((fun s -> (let _86_89 = (let _86_88 = (FStar_ST.read codegen_libs)
-in ((FStar_Util.split s "."))::_86_88)
-in (FStar_ST.op_Colon_Equals codegen_libs _86_89))), "namespace")), "External runtime library library"))::((FStar_Getopt.noshort, "debug", FStar_Getopt.OneArg (((fun x -> (let _86_94 = (let _86_93 = (FStar_ST.read debug)
-in (x)::_86_93)
-in (FStar_ST.op_Colon_Equals debug _86_94))), "module name")), "Print LOTS of debugging information while checking module [arg]"))::((FStar_Getopt.noshort, "debug_level", FStar_Getopt.OneArg (((fun x -> (let _86_99 = (let _86_98 = (FStar_ST.read debug_level)
-in ((dlevel x))::_86_98)
-in (FStar_ST.op_Colon_Equals debug_level _86_99))), "Low|Medium|High|Extreme")), "Control the verbosity of debugging info"))::((FStar_Getopt.noshort, "dump_module", FStar_Getopt.OneArg (((fun x -> (FStar_ST.op_Colon_Equals dump_module (Some (x)))), "module name")), ""))::((FStar_Getopt.noshort, "eager_inference", FStar_Getopt.ZeroArgs ((fun _21_181 -> (match (()) with
->>>>>>> 3f538bfb
 | () -> begin
 (FStar_ST.op_Colon_Equals eager_inference true)
 end))), "Solve all type-inference constraints eagerly; more efficient but at the cost of generality"))::((FStar_Getopt.noshort, "fs_typ_app", FStar_Getopt.ZeroArgs ((fun _21_182 -> (match (()) with
@@ -544,23 +500,12 @@
 in (display_usage _87_193))
 in (FStar_All.exit 1)))
 end))
-<<<<<<< HEAD
-and set_interactive_fsi = (fun _21_252 -> (match ((FStar_ST.read interactive)) with
-| true -> begin
+and set_interactive_fsi = (fun _21_252 -> if (FStar_ST.read interactive) then begin
 (FStar_ST.op_Colon_Equals interactive_fsi true)
-end
-| false -> begin
+end else begin
 (let _21_254 = (FStar_Util.print_string "Set interactive flag first before setting interactive fsi flag\n")
 in (let _21_256 = (let _87_195 = (specs ())
 in (display_usage _87_195))
-=======
-and set_interactive_fsi = (fun _21_251 -> if (FStar_ST.read interactive) then begin
-(FStar_ST.op_Colon_Equals interactive_fsi true)
-end else begin
-(let _21_253 = (FStar_Util.print_string "Set interactive flag first before setting interactive fsi flag\n")
-in (let _21_255 = (let _86_195 = (specs ())
-in (display_usage _86_195))
->>>>>>> 3f538bfb
 in (FStar_All.exit 1)))
 end)
 
