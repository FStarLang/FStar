
open Prims
type debug_level_t =
| Low
| Medium
| High
| Extreme
| Other of Prims.string

let is_Low = (fun _discr_ -> (match (_discr_) with
| Low -> begin
true
end
| _ -> begin
false
end))

let is_Medium = (fun _discr_ -> (match (_discr_) with
| Medium -> begin
true
end
| _ -> begin
false
end))

let is_High = (fun _discr_ -> (match (_discr_) with
| High -> begin
true
end
| _ -> begin
false
end))

let is_Extreme = (fun _discr_ -> (match (_discr_) with
| Extreme -> begin
true
end
| _ -> begin
false
end))

let is_Other = (fun _discr_ -> (match (_discr_) with
| Other (_) -> begin
true
end
| _ -> begin
false
end))

let ___Other____0 = (fun projectee -> (match (projectee) with
| Other (_21_4) -> begin
_21_4
end))

let show_signatures = (FStar_Util.mk_ref [])

let norm_then_print = (FStar_Util.mk_ref true)

let z3_exe = (let _87_19 = (FStar_Platform.exe "z3")
in (FStar_Util.mk_ref _87_19))

let silent = (FStar_Util.mk_ref false)

let debug = (FStar_Util.mk_ref [])

let debug_level = (FStar_Util.mk_ref [])

let dlevel = (fun _21_1 -> (match (_21_1) with
| "Low" -> begin
Low
end
| "Medium" -> begin
Medium
end
| "High" -> begin
High
end
| "Extreme" -> begin
Extreme
end
| s -> begin
Other (s)
end))

let one_debug_level_geq = (fun l1 l2 -> (match (l1) with
| (Other (_)) | (Low) -> begin
(l1 = l2)
end
| Medium -> begin
((l2 = Low) || (l2 = Medium))
end
| High -> begin
(((l2 = Low) || (l2 = Medium)) || (l2 = High))
end
| Extreme -> begin
((((l2 = Low) || (l2 = Medium)) || (l2 = High)) || (l2 = Extreme))
end))

let debug_level_geq = (fun l2 -> (let _87_29 = (FStar_ST.read debug_level)
in (FStar_All.pipe_right _87_29 (FStar_Util.for_some (fun l1 -> (one_debug_level_geq l1 l2))))))

let log_types = (FStar_Util.mk_ref false)

let print_effect_args = (FStar_Util.mk_ref false)

let print_real_names = (FStar_Util.mk_ref false)

let dump_module = (FStar_Util.mk_ref None)

let should_dump = (fun l -> (match ((FStar_ST.read dump_module)) with
| None -> begin
false
end
| Some (m) -> begin
(m = l)
end))

let logQueries = (FStar_Util.mk_ref false)

let z3exe = (FStar_Util.mk_ref true)

let outputDir = (FStar_Util.mk_ref (Some (".")))

let fstar_home_opt = (FStar_Util.mk_ref None)

let _fstar_home = (FStar_Util.mk_ref "")

let prims_ref = (FStar_Util.mk_ref None)

let z3timeout = (FStar_Util.mk_ref 5)

let admit_smt_queries = (FStar_Util.mk_ref false)

let pretype = (FStar_Util.mk_ref true)

let codegen = (FStar_Util.mk_ref None)

let admit_fsi = (FStar_Util.mk_ref [])

let codegen_libs = (FStar_Util.mk_ref [])

let trace_error = (FStar_Util.mk_ref false)

let verify = (FStar_Util.mk_ref true)

let full_context_dependency = (FStar_Util.mk_ref true)

let print_implicits = (FStar_Util.mk_ref false)

let hide_uvar_nums = (FStar_Util.mk_ref false)

let hide_genident_nums = (FStar_Util.mk_ref false)

let serialize_mods = (FStar_Util.mk_ref false)

let initial_fuel = (FStar_Util.mk_ref 2)

let initial_ifuel = (FStar_Util.mk_ref 1)

let max_fuel = (FStar_Util.mk_ref 8)

let min_fuel = (FStar_Util.mk_ref 1)

let max_ifuel = (FStar_Util.mk_ref 2)

let warn_top_level_effects = (FStar_Util.mk_ref false)

let no_slack = (FStar_Util.mk_ref false)

let eager_inference = (FStar_Util.mk_ref false)

let unthrottle_inductives = (FStar_Util.mk_ref false)

let use_eq_at_higher_order = (FStar_Util.mk_ref false)

let use_native_int = (FStar_Util.mk_ref false)

let fs_typ_app = (FStar_Util.mk_ref false)

let n_cores = (FStar_Util.mk_ref 1)

let verify_module = (FStar_Util.mk_ref [])

let __temp_no_proj = (FStar_Util.mk_ref [])

let use_build_config = (FStar_Util.mk_ref false)

let interactive = (FStar_Util.mk_ref false)

let split_cases = (FStar_Util.mk_ref 0)

let _include_path = (FStar_Util.mk_ref [])

let interactive_fsi = (FStar_Util.mk_ref false)

let print_fuels = (FStar_Util.mk_ref false)

let cardinality = (FStar_Util.mk_ref "off")

let warn_cardinality = (fun _21_26 -> (match (()) with
| () -> begin
(match ((FStar_ST.read cardinality)) with
| "warn" -> begin
true
end
| _21_29 -> begin
false
end)
end))

let check_cardinality = (fun _21_30 -> (match (()) with
| () -> begin
(match ((FStar_ST.read cardinality)) with
| "check" -> begin
true
end
| _21_33 -> begin
false
end)
end))

let init_options = (fun _21_34 -> (match (()) with
| () -> begin
(let _21_35 = (FStar_ST.op_Colon_Equals show_signatures [])
in (let _21_37 = (FStar_ST.op_Colon_Equals norm_then_print true)
in (let _21_39 = (let _87_38 = (FStar_Platform.exe "z3")
in (FStar_ST.op_Colon_Equals z3_exe _87_38))
in (let _21_41 = (FStar_ST.op_Colon_Equals silent false)
in (let _21_43 = (FStar_ST.op_Colon_Equals debug [])
in (let _21_45 = (FStar_ST.op_Colon_Equals debug_level [])
in (let _21_47 = (FStar_ST.op_Colon_Equals log_types false)
in (let _21_49 = (FStar_ST.op_Colon_Equals print_effect_args false)
in (let _21_51 = (FStar_ST.op_Colon_Equals print_real_names false)
in (let _21_53 = (FStar_ST.op_Colon_Equals dump_module None)
in (let _21_55 = (FStar_ST.op_Colon_Equals logQueries false)
in (let _21_57 = (FStar_ST.op_Colon_Equals z3exe true)
in (let _21_59 = (FStar_ST.op_Colon_Equals outputDir (Some (".")))
in (let _21_61 = (FStar_ST.op_Colon_Equals fstar_home_opt None)
in (let _21_63 = (FStar_ST.op_Colon_Equals _fstar_home "")
in (let _21_65 = (FStar_ST.op_Colon_Equals prims_ref None)
in (let _21_67 = (FStar_ST.op_Colon_Equals z3timeout 5)
in (let _21_69 = (FStar_ST.op_Colon_Equals admit_smt_queries false)
in (let _21_71 = (FStar_ST.op_Colon_Equals pretype true)
in (let _21_73 = (FStar_ST.op_Colon_Equals codegen None)
in (let _21_75 = (FStar_ST.op_Colon_Equals codegen_libs [])
in (let _21_77 = (FStar_ST.op_Colon_Equals admit_fsi [])
in (let _21_79 = (FStar_ST.op_Colon_Equals trace_error false)
in (let _21_81 = (FStar_ST.op_Colon_Equals verify true)
in (let _21_83 = (FStar_ST.op_Colon_Equals full_context_dependency true)
in (let _21_85 = (FStar_ST.op_Colon_Equals print_implicits false)
in (let _21_87 = (FStar_ST.op_Colon_Equals hide_uvar_nums false)
in (let _21_89 = (FStar_ST.op_Colon_Equals hide_genident_nums false)
in (let _21_91 = (FStar_ST.op_Colon_Equals serialize_mods false)
in (let _21_93 = (FStar_ST.op_Colon_Equals initial_fuel 2)
in (let _21_95 = (FStar_ST.op_Colon_Equals initial_ifuel 1)
in (let _21_97 = (FStar_ST.op_Colon_Equals max_fuel 8)
in (let _21_99 = (FStar_ST.op_Colon_Equals min_fuel 1)
in (let _21_101 = (FStar_ST.op_Colon_Equals max_ifuel 2)
in (let _21_103 = (FStar_ST.op_Colon_Equals warn_top_level_effects false)
in (let _21_105 = (FStar_ST.op_Colon_Equals no_slack false)
in (let _21_107 = (FStar_ST.op_Colon_Equals eager_inference false)
in (let _21_109 = (FStar_ST.op_Colon_Equals unthrottle_inductives false)
in (let _21_111 = (FStar_ST.op_Colon_Equals use_eq_at_higher_order false)
in (let _21_113 = (FStar_ST.op_Colon_Equals fs_typ_app false)
in (let _21_115 = (FStar_ST.op_Colon_Equals n_cores 1)
in (let _21_117 = (FStar_ST.op_Colon_Equals split_cases 0)
in (let _21_119 = (FStar_ST.op_Colon_Equals verify_module [])
in (let _21_121 = (FStar_ST.op_Colon_Equals __temp_no_proj [])
in (let _21_123 = (FStar_ST.op_Colon_Equals _include_path [])
in (let _21_125 = (FStar_ST.op_Colon_Equals print_fuels false)
in (FStar_ST.op_Colon_Equals use_native_int false)))))))))))))))))))))))))))))))))))))))))))))))
end))

let set_fstar_home = (fun _21_127 -> (match (()) with
| () -> begin
(let fh = (match ((FStar_ST.read fstar_home_opt)) with
| None -> begin
(let x = (FStar_Util.get_exec_dir ())
in (let x = (Prims.strcat x "/..")
in (let _21_131 = (FStar_ST.op_Colon_Equals _fstar_home x)
in (let _21_133 = (FStar_ST.op_Colon_Equals fstar_home_opt (Some (x)))
in x))))
end
| Some (x) -> begin
(let _21_137 = (FStar_ST.op_Colon_Equals _fstar_home x)
in x)
end)
in fh)
end))

let get_fstar_home = (fun _21_140 -> (match (()) with
| () -> begin
(match ((FStar_ST.read fstar_home_opt)) with
| None -> begin
<<<<<<< HEAD
(let _21_140 = (let _87_43 = (set_fstar_home ())
in (FStar_All.pipe_left Prims.ignore _87_43))
=======
(let _21_142 = (let _86_43 = (set_fstar_home ())
in (FStar_All.pipe_left Prims.ignore _86_43))
>>>>>>> 42af2f3d
in (FStar_ST.read _fstar_home))
end
| Some (x) -> begin
x
end)
end))

let get_include_path = (fun _21_146 -> (match (()) with
| () -> begin
(let h = (get_fstar_home ())
in (let _87_46 = (FStar_ST.read _include_path)
in (FStar_List.append _87_46 ((".")::((Prims.strcat h "/lib"))::((Prims.strcat h "/lib/fstar"))::[]))))
end))

let prims = (fun _21_148 -> (match (()) with
| () -> begin
(match ((FStar_ST.read prims_ref)) with
| None -> begin
"prims.fst"
end
| Some (x) -> begin
x
end)
end))

let prependOutputDir = (fun fname -> (match ((FStar_ST.read outputDir)) with
| None -> begin
fname
end
| Some (x) -> begin
(Prims.strcat (Prims.strcat x "/") fname)
end))

let cache_dir = "cache"

let display_version = (fun _21_156 -> (match (()) with
| () -> begin
(let _87_53 = (FStar_Util.format5 "F* %s\nplatform=%s\ncompiler=%s\ndate=%s\ncommit=%s\n" FStar_Version.version FStar_Version.platform FStar_Version.compiler FStar_Version.date FStar_Version.commit)
in (FStar_Util.print_string _87_53))
end))

let display_usage = (fun specs -> (let _21_158 = (FStar_Util.print_string "fstar [option] infile...")
in (FStar_List.iter (fun _21_165 -> (match (_21_165) with
| (_21_161, flag, p, doc) -> begin
(match (p) with
| FStar_Getopt.ZeroArgs (ig) -> begin
if (doc = "") then begin
(let _87_57 = (FStar_Util.format1 "  --%s\n" flag)
in (FStar_Util.print_string _87_57))
end else begin
(let _87_58 = (FStar_Util.format2 "  --%s  %s\n" flag doc)
in (FStar_Util.print_string _87_58))
end
end
| FStar_Getopt.OneArg (_21_169, argname) -> begin
if (doc = "") then begin
(let _87_60 = (FStar_Util.format2 "  --%s %s\n" flag argname)
in (FStar_Util.print_string _87_60))
end else begin
(let _87_61 = (FStar_Util.format3 "  --%s %s  %s\n" flag argname doc)
in (FStar_Util.print_string _87_61))
end
end)
end)) specs)))

let rec specs = (fun _21_173 -> (match (()) with
| () -> begin
<<<<<<< HEAD
(FStar_ST.op_Colon_Equals __temp_no_proj true)
end))), "A temporary flag to disable code generation for projectors"))::((FStar_Getopt.noshort, "admit_fsi", FStar_Getopt.OneArg (((fun x -> (let _87_72 = (let _87_71 = (FStar_ST.read admit_fsi)
in (x)::_87_71)
in (FStar_ST.op_Colon_Equals admit_fsi _87_72))), "module name")), "Treat .fsi as a .fst"))::((FStar_Getopt.noshort, "admit_smt_queries", FStar_Getopt.OneArg (((fun s -> (let _87_76 = if (s = "true") then begin
=======
(let specs = ((FStar_Getopt.noshort, "admit_fsi", FStar_Getopt.OneArg (((fun x -> (let _86_71 = (let _86_70 = (FStar_ST.read admit_fsi)
in (x)::_86_70)
in (FStar_ST.op_Colon_Equals admit_fsi _86_71))), "module name")), "Treat .fsi as a .fst"))::((FStar_Getopt.noshort, "admit_smt_queries", FStar_Getopt.OneArg (((fun s -> (let _86_75 = if (s = "true") then begin
>>>>>>> 42af2f3d
true
end else begin
if (s = "false") then begin
false
end else begin
(FStar_All.failwith "Invalid argument to --admit_smt_queries")
end
end
<<<<<<< HEAD
in (FStar_ST.op_Colon_Equals admit_smt_queries _87_76))), "true|false")), "Admit SMT queries (UNSAFE! But, useful during development); default: \'false\'"))::((FStar_Getopt.noshort, "cardinality", FStar_Getopt.OneArg (((fun x -> (let _87_80 = (validate_cardinality x)
in (FStar_ST.op_Colon_Equals cardinality _87_80))), "off|warn|check")), "Check cardinality constraints on inductive data types(default \'off\')"))::((FStar_Getopt.noshort, "codegen", FStar_Getopt.OneArg (((fun s -> (let _87_84 = (parse_codegen s)
in (FStar_ST.op_Colon_Equals codegen _87_84))), "OCaml|FSharp")), "Generate code for execution"))::((FStar_Getopt.noshort, "codegen-lib", FStar_Getopt.OneArg (((fun s -> (let _87_89 = (let _87_88 = (FStar_ST.read codegen_libs)
in ((FStar_Util.split s "."))::_87_88)
in (FStar_ST.op_Colon_Equals codegen_libs _87_89))), "namespace")), "External runtime library library"))::((FStar_Getopt.noshort, "debug", FStar_Getopt.OneArg (((fun x -> (let _87_94 = (let _87_93 = (FStar_ST.read debug)
in (x)::_87_93)
in (FStar_ST.op_Colon_Equals debug _87_94))), "module name")), "Print LOTS of debugging information while checking module [arg]"))::((FStar_Getopt.noshort, "debug_level", FStar_Getopt.OneArg (((fun x -> (let _87_99 = (let _87_98 = (FStar_ST.read debug_level)
in ((dlevel x))::_87_98)
in (FStar_ST.op_Colon_Equals debug_level _87_99))), "Low|Medium|High|Extreme")), "Control the verbosity of debugging info"))::((FStar_Getopt.noshort, "dump_module", FStar_Getopt.OneArg (((fun x -> (FStar_ST.op_Colon_Equals dump_module (Some (x)))), "module name")), ""))::((FStar_Getopt.noshort, "eager_inference", FStar_Getopt.ZeroArgs ((fun _21_181 -> (match (()) with
=======
in (FStar_ST.op_Colon_Equals admit_smt_queries _86_75))), "true|false")), "Admit SMT queries (UNSAFE! But, useful during development); default: \'false\'"))::((FStar_Getopt.noshort, "cardinality", FStar_Getopt.OneArg (((fun x -> (let _86_79 = (validate_cardinality x)
in (FStar_ST.op_Colon_Equals cardinality _86_79))), "off|warn|check")), "Check cardinality constraints on inductive data types(default \'off\')"))::((FStar_Getopt.noshort, "codegen", FStar_Getopt.OneArg (((fun s -> (let _86_83 = (parse_codegen s)
in (FStar_ST.op_Colon_Equals codegen _86_83))), "OCaml|FSharp")), "Generate code for execution"))::((FStar_Getopt.noshort, "codegen-lib", FStar_Getopt.OneArg (((fun s -> (let _86_88 = (let _86_87 = (FStar_ST.read codegen_libs)
in ((FStar_Util.split s "."))::_86_87)
in (FStar_ST.op_Colon_Equals codegen_libs _86_88))), "namespace")), "External runtime library library"))::((FStar_Getopt.noshort, "debug", FStar_Getopt.OneArg (((fun x -> (let _86_93 = (let _86_92 = (FStar_ST.read debug)
in (x)::_86_92)
in (FStar_ST.op_Colon_Equals debug _86_93))), "module name")), "Print LOTS of debugging information while checking module [arg]"))::((FStar_Getopt.noshort, "debug_level", FStar_Getopt.OneArg (((fun x -> (let _86_98 = (let _86_97 = (FStar_ST.read debug_level)
in ((dlevel x))::_86_97)
in (FStar_ST.op_Colon_Equals debug_level _86_98))), "Low|Medium|High|Extreme")), "Control the verbosity of debugging info"))::((FStar_Getopt.noshort, "dump_module", FStar_Getopt.OneArg (((fun x -> (FStar_ST.op_Colon_Equals dump_module (Some (x)))), "module name")), ""))::((FStar_Getopt.noshort, "eager_inference", FStar_Getopt.ZeroArgs ((fun _21_182 -> (match (()) with
>>>>>>> 42af2f3d
| () -> begin
(FStar_ST.op_Colon_Equals eager_inference true)
end))), "Solve all type-inference constraints eagerly; more efficient but at the cost of generality"))::((FStar_Getopt.noshort, "fs_typ_app", FStar_Getopt.ZeroArgs ((fun _21_183 -> (match (()) with
| () -> begin
(FStar_ST.op_Colon_Equals fs_typ_app true)
end))), "Allow the use of t<t1,...,tn> syntax for type applications; brittle since it clashes with the integer less-than operator"))::((FStar_Getopt.noshort, "fsi", FStar_Getopt.ZeroArgs ((fun _21_184 -> (match (()) with
| () -> begin
(set_interactive_fsi ())
end))), "fsi flag; A flag to indicate if type checking a fsi in the interactive mode"))::((FStar_Getopt.noshort, "fstar_home", FStar_Getopt.OneArg (((fun x -> (FStar_ST.op_Colon_Equals fstar_home_opt (Some (x)))), "dir")), "Set the FSTAR_HOME variable to dir"))::((FStar_Getopt.noshort, "full_context_dependency", FStar_Getopt.ZeroArgs ((fun _21_186 -> (match (()) with
| () -> begin
(FStar_ST.op_Colon_Equals full_context_dependency true)
end))), "Introduce unification variables that are dependent on the entire context (possibly expensive, but better for type inference (on, by default)"))::((FStar_Getopt.noshort, "hide_genident_nums", FStar_Getopt.ZeroArgs ((fun _21_187 -> (match (()) with
| () -> begin
(FStar_ST.op_Colon_Equals hide_genident_nums true)
end))), "Don\'t print generated identifier numbers"))::((FStar_Getopt.noshort, "hide_uvar_nums", FStar_Getopt.ZeroArgs ((fun _21_188 -> (match (()) with
| () -> begin
(FStar_ST.op_Colon_Equals hide_uvar_nums true)
end))), "Don\'t print unification variable numbers"))::((FStar_Getopt.noshort, "in", FStar_Getopt.ZeroArgs ((fun _21_189 -> (match (()) with
| () -> begin
(FStar_ST.op_Colon_Equals interactive true)
<<<<<<< HEAD
end))), "Interactive mode; reads input from stdin"))::((FStar_Getopt.noshort, "include", FStar_Getopt.OneArg (((fun s -> (let _87_117 = (let _87_116 = (FStar_ST.read _include_path)
in (FStar_List.append _87_116 ((s)::[])))
in (FStar_ST.op_Colon_Equals _include_path _87_117))), "path")), "A directory in which to search for files included on the command line"))::((FStar_Getopt.noshort, "initial_fuel", FStar_Getopt.OneArg (((fun x -> (let _87_121 = (FStar_Util.int_of_string x)
in (FStar_ST.op_Colon_Equals initial_fuel _87_121))), "non-negative integer")), "Number of unrolling of recursive functions to try initially (default 2)"))::((FStar_Getopt.noshort, "initial_ifuel", FStar_Getopt.OneArg (((fun x -> (let _87_125 = (FStar_Util.int_of_string x)
in (FStar_ST.op_Colon_Equals initial_ifuel _87_125))), "non-negative integer")), "Number of unrolling of inductive datatypes to try at first (default 1)"))::((FStar_Getopt.noshort, "lax", FStar_Getopt.ZeroArgs ((fun _21_192 -> (match (()) with
=======
end))), "Interactive mode; reads input from stdin"))::((FStar_Getopt.noshort, "include", FStar_Getopt.OneArg (((fun s -> (let _86_116 = (let _86_115 = (FStar_ST.read _include_path)
in (FStar_List.append _86_115 ((s)::[])))
in (FStar_ST.op_Colon_Equals _include_path _86_116))), "path")), "A directory in which to search for files included on the command line"))::((FStar_Getopt.noshort, "initial_fuel", FStar_Getopt.OneArg (((fun x -> (let _86_120 = (FStar_Util.int_of_string x)
in (FStar_ST.op_Colon_Equals initial_fuel _86_120))), "non-negative integer")), "Number of unrolling of recursive functions to try initially (default 2)"))::((FStar_Getopt.noshort, "initial_ifuel", FStar_Getopt.OneArg (((fun x -> (let _86_124 = (FStar_Util.int_of_string x)
in (FStar_ST.op_Colon_Equals initial_ifuel _86_124))), "non-negative integer")), "Number of unrolling of inductive datatypes to try at first (default 1)"))::((FStar_Getopt.noshort, "lax", FStar_Getopt.ZeroArgs ((fun _21_193 -> (match (()) with
>>>>>>> 42af2f3d
| () -> begin
(let _21_194 = (FStar_ST.op_Colon_Equals pretype true)
in (FStar_ST.op_Colon_Equals verify false))
end))), "Run the lax-type checker only (admit all verification conditions)"))::((FStar_Getopt.noshort, "log_types", FStar_Getopt.ZeroArgs ((fun _21_196 -> (match (()) with
| () -> begin
(FStar_ST.op_Colon_Equals log_types true)
end))), "Print types computed for data/val/let-bindings"))::((FStar_Getopt.noshort, "logQueries", FStar_Getopt.ZeroArgs ((fun _21_197 -> (match (()) with
| () -> begin
(FStar_ST.op_Colon_Equals logQueries true)
<<<<<<< HEAD
end))), "Log the Z3 queries in queries.smt2"))::((FStar_Getopt.noshort, "max_fuel", FStar_Getopt.OneArg (((fun x -> (let _87_132 = (FStar_Util.int_of_string x)
in (FStar_ST.op_Colon_Equals max_fuel _87_132))), "non-negative integer")), "Number of unrolling of recursive functions to try at most (default 8)"))::((FStar_Getopt.noshort, "max_ifuel", FStar_Getopt.OneArg (((fun x -> (let _87_136 = (FStar_Util.int_of_string x)
in (FStar_ST.op_Colon_Equals max_ifuel _87_136))), "non-negative integer")), "Number of unrolling of inductive datatypes to try at most (default 1)"))::((FStar_Getopt.noshort, "min_fuel", FStar_Getopt.OneArg (((fun x -> (let _87_140 = (FStar_Util.int_of_string x)
in (FStar_ST.op_Colon_Equals min_fuel _87_140))), "non-negative integer")), "Minimum number of unrolling of recursive functions to try (default 1)"))::((FStar_Getopt.noshort, "MLish", FStar_Getopt.ZeroArgs ((fun _21_200 -> (match (()) with
| () -> begin
(FStar_ST.op_Colon_Equals full_context_dependency false)
end))), "Introduce unification variables that are only dependent on the type variables in the context"))::((FStar_Getopt.noshort, "n_cores", FStar_Getopt.OneArg (((fun x -> (let _87_145 = (FStar_Util.int_of_string x)
in (FStar_ST.op_Colon_Equals n_cores _87_145))), "positive integer")), "Maximum number of cores to use for the solver (default 1)"))::((FStar_Getopt.noshort, "no_fs_typ_app", FStar_Getopt.ZeroArgs ((fun _21_202 -> (match (()) with
=======
end))), "Log the Z3 queries in queries.smt2"))::((FStar_Getopt.noshort, "max_fuel", FStar_Getopt.OneArg (((fun x -> (let _86_131 = (FStar_Util.int_of_string x)
in (FStar_ST.op_Colon_Equals max_fuel _86_131))), "non-negative integer")), "Number of unrolling of recursive functions to try at most (default 8)"))::((FStar_Getopt.noshort, "max_ifuel", FStar_Getopt.OneArg (((fun x -> (let _86_135 = (FStar_Util.int_of_string x)
in (FStar_ST.op_Colon_Equals max_ifuel _86_135))), "non-negative integer")), "Number of unrolling of inductive datatypes to try at most (default 2)"))::((FStar_Getopt.noshort, "min_fuel", FStar_Getopt.OneArg (((fun x -> (let _86_139 = (FStar_Util.int_of_string x)
in (FStar_ST.op_Colon_Equals min_fuel _86_139))), "non-negative integer")), "Minimum number of unrolling of recursive functions to try (default 1)"))::((FStar_Getopt.noshort, "MLish", FStar_Getopt.ZeroArgs ((fun _21_201 -> (match (()) with
| () -> begin
(FStar_ST.op_Colon_Equals full_context_dependency false)
end))), "Introduce unification variables that are only dependent on the type variables in the context"))::((FStar_Getopt.noshort, "n_cores", FStar_Getopt.OneArg (((fun x -> (let _86_144 = (FStar_Util.int_of_string x)
in (FStar_ST.op_Colon_Equals n_cores _86_144))), "positive integer")), "Maximum number of cores to use for the solver (default 1)"))::((FStar_Getopt.noshort, "no_fs_typ_app", FStar_Getopt.ZeroArgs ((fun _21_203 -> (match (()) with
>>>>>>> 42af2f3d
| () -> begin
(FStar_ST.op_Colon_Equals fs_typ_app false)
end))), "Do not allow the use of t<t1,...,tn> syntax for type applications"))::((FStar_Getopt.noshort, "no_slack", FStar_Getopt.ZeroArgs ((fun _21_204 -> (match (()) with
| () -> begin
(FStar_ST.op_Colon_Equals no_slack true)
end))), "Use the partially flow-insensitive variant of --rel2 (experimental)"))::((FStar_Getopt.noshort, "odir", FStar_Getopt.OneArg (((fun x -> (FStar_ST.op_Colon_Equals outputDir (Some (x)))), "dir")), "Place output in directory dir"))::((FStar_Getopt.noshort, "prims", FStar_Getopt.OneArg (((fun x -> (FStar_ST.op_Colon_Equals prims_ref (Some (x)))), "file")), ""))::((FStar_Getopt.noshort, "print_before_norm", FStar_Getopt.ZeroArgs ((fun _21_207 -> (match (()) with
| () -> begin
(FStar_ST.op_Colon_Equals norm_then_print false)
end))), "Do not normalize types before printing (for debugging)"))::((FStar_Getopt.noshort, "print_effect_args", FStar_Getopt.ZeroArgs ((fun _21_208 -> (match (()) with
| () -> begin
(FStar_ST.op_Colon_Equals print_effect_args true)
end))), "Print inferred predicate transformers for all computation types"))::((FStar_Getopt.noshort, "print_fuels", FStar_Getopt.ZeroArgs ((fun _21_209 -> (match (()) with
| () -> begin
(FStar_ST.op_Colon_Equals print_fuels true)
end))), "Print the fuel amounts used for each successful query"))::((FStar_Getopt.noshort, "print_implicits", FStar_Getopt.ZeroArgs ((fun _21_210 -> (match (()) with
| () -> begin
(FStar_ST.op_Colon_Equals print_implicits true)
end))), "Print implicit arguments"))::((FStar_Getopt.noshort, "prn", FStar_Getopt.ZeroArgs ((fun _21_211 -> (match (()) with
| () -> begin
(FStar_ST.op_Colon_Equals print_real_names true)
end))), "Print real names---you may want to use this in conjunction with logQueries"))::((FStar_Getopt.noshort, "serialize_mods", FStar_Getopt.ZeroArgs ((fun _21_212 -> (match (()) with
| () -> begin
(FStar_ST.op_Colon_Equals serialize_mods true)
<<<<<<< HEAD
end))), "Serialize compiled modules"))::((FStar_Getopt.noshort, "show_signatures", FStar_Getopt.OneArg (((fun x -> (let _87_164 = (let _87_163 = (FStar_ST.read show_signatures)
in (x)::_87_163)
in (FStar_ST.op_Colon_Equals show_signatures _87_164))), "module name")), "Show the checked signatures for all top-level symbols in the module"))::((FStar_Getopt.noshort, "silent", FStar_Getopt.ZeroArgs ((fun _21_213 -> (match (()) with
| () -> begin
(FStar_ST.op_Colon_Equals silent true)
end))), ""))::((FStar_Getopt.noshort, "smt", FStar_Getopt.OneArg (((fun x -> (FStar_ST.op_Colon_Equals z3_exe x)), "path")), "Path to the SMT solver (usually Z3, but could be any SMT2-compatible solver)"))::((FStar_Getopt.noshort, "split_cases", FStar_Getopt.OneArg (((fun n -> (let _87_172 = (FStar_Util.int_of_string n)
in (FStar_ST.op_Colon_Equals split_cases _87_172))), "t")), "Partition VC of a match into groups of n cases"))::((FStar_Getopt.noshort, "trace_error", FStar_Getopt.ZeroArgs ((fun _21_216 -> (match (()) with
=======
end))), "Serialize compiled modules"))::((FStar_Getopt.noshort, "show_signatures", FStar_Getopt.OneArg (((fun x -> (let _86_163 = (let _86_162 = (FStar_ST.read show_signatures)
in (x)::_86_162)
in (FStar_ST.op_Colon_Equals show_signatures _86_163))), "module name")), "Show the checked signatures for all top-level symbols in the module"))::((FStar_Getopt.noshort, "silent", FStar_Getopt.ZeroArgs ((fun _21_214 -> (match (()) with
| () -> begin
(FStar_ST.op_Colon_Equals silent true)
end))), ""))::((FStar_Getopt.noshort, "smt", FStar_Getopt.OneArg (((fun x -> (FStar_ST.op_Colon_Equals z3_exe x)), "path")), "Path to the SMT solver (usually Z3, but could be any SMT2-compatible solver)"))::((FStar_Getopt.noshort, "split_cases", FStar_Getopt.OneArg (((fun n -> (let _86_171 = (FStar_Util.int_of_string n)
in (FStar_ST.op_Colon_Equals split_cases _86_171))), "t")), "Partition VC of a match into groups of n cases"))::((FStar_Getopt.noshort, "trace_error", FStar_Getopt.ZeroArgs ((fun _21_217 -> (match (()) with
>>>>>>> 42af2f3d
| () -> begin
(FStar_ST.op_Colon_Equals trace_error true)
end))), "Don\'t print an error message; show an exception trace instead"))::((FStar_Getopt.noshort, "unthrottle_inductives", FStar_Getopt.ZeroArgs ((fun _21_218 -> (match (()) with
| () -> begin
(FStar_ST.op_Colon_Equals unthrottle_inductives true)
end))), "Let the SMT solver unfold inductive types to arbitrary depths (may affect verifier performance)"))::((FStar_Getopt.noshort, "use_build_config", FStar_Getopt.ZeroArgs ((fun _21_219 -> (match (()) with
| () -> begin
(FStar_ST.op_Colon_Equals use_build_config true)
end))), "Expect just a single file on the command line and no options; will read the \'build-config\' prelude from the file"))::((FStar_Getopt.noshort, "use_eq_at_higher_order", FStar_Getopt.ZeroArgs ((fun _21_220 -> (match (()) with
| () -> begin
(FStar_ST.op_Colon_Equals use_eq_at_higher_order true)
end))), "Use equality constraints when comparing higher-order types; temporary"))::((FStar_Getopt.noshort, "use_native_int", FStar_Getopt.ZeroArgs ((fun _21_221 -> (match (()) with
| () -> begin
(FStar_ST.op_Colon_Equals use_native_int true)
<<<<<<< HEAD
end))), "Extract the \'int\' type to platform-specific native int; you will need to link the generated code with the appropriate version of the prims library"))::((FStar_Getopt.noshort, "verify_module", FStar_Getopt.OneArg (((fun x -> (let _87_182 = (let _87_181 = (FStar_ST.read verify_module)
in (x)::_87_181)
in (FStar_ST.op_Colon_Equals verify_module _87_182))), "string")), "Name of the module to verify"))::(('v', "version", FStar_Getopt.ZeroArgs ((fun _21_222 -> (let _21_224 = (display_version ())
in (FStar_All.exit 0)))), "Display version number"))::((FStar_Getopt.noshort, "warn_top_level_effects", FStar_Getopt.ZeroArgs ((fun _21_226 -> (match (()) with
| () -> begin
(FStar_ST.op_Colon_Equals warn_top_level_effects true)
end))), "Top-level effects are ignored, by default; turn this flag on to be warned when this happens"))::((FStar_Getopt.noshort, "z3timeout", FStar_Getopt.OneArg (((fun s -> (let _87_188 = (FStar_Util.int_of_string s)
in (FStar_ST.op_Colon_Equals z3timeout _87_188))), "t")), "Set the Z3 per-query (soft) timeout to t seconds (default 5)"))::[]
in (('h', "help", FStar_Getopt.ZeroArgs ((fun x -> (let _21_230 = (display_usage specs)
=======
end))), "Extract the \'int\' type to platform-specific native int; you will need to link the generated code with the appropriate version of the prims library"))::((FStar_Getopt.noshort, "verify_module", FStar_Getopt.OneArg (((fun x -> (let _86_181 = (let _86_180 = (FStar_ST.read verify_module)
in (x)::_86_180)
in (FStar_ST.op_Colon_Equals verify_module _86_181))), "string")), "Name of the module to verify"))::((FStar_Getopt.noshort, "__temp_no_proj", FStar_Getopt.OneArg (((fun x -> (let _86_186 = (let _86_185 = (FStar_ST.read __temp_no_proj)
in (x)::_86_185)
in (FStar_ST.op_Colon_Equals __temp_no_proj _86_186))), "string")), "Don\'t generate projectors for this module"))::(('v', "version", FStar_Getopt.ZeroArgs ((fun _21_224 -> (let _21_226 = (display_version ())
in (FStar_All.exit 0)))), "Display version number"))::((FStar_Getopt.noshort, "warn_top_level_effects", FStar_Getopt.ZeroArgs ((fun _21_228 -> (match (()) with
| () -> begin
(FStar_ST.op_Colon_Equals warn_top_level_effects true)
end))), "Top-level effects are ignored, by default; turn this flag on to be warned when this happens"))::((FStar_Getopt.noshort, "z3timeout", FStar_Getopt.OneArg (((fun s -> (let _86_192 = (FStar_Util.int_of_string s)
in (FStar_ST.op_Colon_Equals z3timeout _86_192))), "t")), "Set the Z3 per-query (soft) timeout to t seconds (default 5)"))::[]
in (('h', "help", FStar_Getopt.ZeroArgs ((fun x -> (let _21_232 = (display_usage specs)
>>>>>>> 42af2f3d
in (FStar_All.exit 0)))), "Display this information"))::specs)
end))
and parse_codegen = (fun s -> (match (s) with
| ("OCaml") | ("FSharp") | ("Wysteria") -> begin
Some (s)
end
<<<<<<< HEAD
| _21_237 -> begin
(let _21_238 = (FStar_Util.print_string "Wrong argument to codegen flag\n")
in (let _21_240 = (let _87_191 = (specs ())
in (display_usage _87_191))
=======
| _21_238 -> begin
(let _21_239 = (FStar_Util.print_string "Wrong argument to codegen flag\n")
in (let _21_241 = (let _86_195 = (specs ())
in (display_usage _86_195))
>>>>>>> 42af2f3d
in (FStar_All.exit 1)))
end))
and validate_cardinality = (fun x -> (match (x) with
| ("warn") | ("check") | ("off") -> begin
x
end
<<<<<<< HEAD
| _21_247 -> begin
(let _21_248 = (FStar_Util.print_string "Wrong argument to cardinality flag\n")
in (let _21_250 = (let _87_193 = (specs ())
in (display_usage _87_193))
in (FStar_All.exit 1)))
end))
and set_interactive_fsi = (fun _21_252 -> if (FStar_ST.read interactive) then begin
(FStar_ST.op_Colon_Equals interactive_fsi true)
end else begin
(let _21_254 = (FStar_Util.print_string "Set interactive flag first before setting interactive fsi flag\n")
in (let _21_256 = (let _87_195 = (specs ())
in (display_usage _87_195))
=======
| _21_248 -> begin
(let _21_249 = (FStar_Util.print_string "Wrong argument to cardinality flag\n")
in (let _21_251 = (let _86_197 = (specs ())
in (display_usage _86_197))
in (FStar_All.exit 1)))
end))
and set_interactive_fsi = (fun _21_253 -> if (FStar_ST.read interactive) then begin
(FStar_ST.op_Colon_Equals interactive_fsi true)
end else begin
(let _21_255 = (FStar_Util.print_string "Set interactive flag first before setting interactive fsi flag\n")
in (let _21_257 = (let _86_199 = (specs ())
in (display_usage _86_199))
>>>>>>> 42af2f3d
in (FStar_All.exit 1)))
end)

let should_verify = (fun m -> ((FStar_ST.read verify) && (match ((FStar_ST.read verify_module)) with
| [] -> begin
true
end
| l -> begin
(FStar_List.contains m l)
end)))

<<<<<<< HEAD
let should_print_message = (fun m -> (((should_verify m) && (not ((let _87_200 = (FStar_ST.read admit_fsi)
in (FStar_List.contains m _87_200))))) && (m <> "Prims")))

let set_options = (let no_smt_specs = (let _87_203 = (specs ())
in (FStar_All.pipe_right _87_203 (FStar_List.filter (fun _21_269 -> (match (_21_269) with
| (_21_263, name, _21_266, _21_268) -> begin
(name <> "smt")
end)))))
in (fun s -> (FStar_Getopt.parse_string no_smt_specs (fun _21_272 -> ()) s)))

let reset_options_string = (FStar_ST.alloc None)

let reset_options = (fun _21_274 -> (match (()) with
| () -> begin
(let _21_275 = (init_options ())
in (let res = (let _87_209 = (specs ())
in (FStar_Getopt.parse_cmdline _87_209 (fun x -> ())))
=======
let dont_gen_projectors = (fun m -> (let _86_204 = (FStar_ST.read __temp_no_proj)
in (FStar_List.contains m _86_204)))

let should_print_message = (fun m -> (((should_verify m) && (not ((let _86_207 = (FStar_ST.read admit_fsi)
in (FStar_List.contains m _86_207))))) && (m <> "Prims")))

let set_options = (let no_smt_specs = (let _86_210 = (specs ())
in (FStar_All.pipe_right _86_210 (FStar_List.filter (fun _21_271 -> (match (_21_271) with
| (_21_265, name, _21_268, _21_270) -> begin
(name <> "smt")
end)))))
in (fun s -> (FStar_Getopt.parse_string no_smt_specs (fun _21_274 -> ()) s)))

let reset_options_string = (FStar_ST.alloc None)

let reset_options = (fun _21_276 -> (match (()) with
| () -> begin
(let _21_277 = (init_options ())
in (let res = (let _86_216 = (specs ())
in (FStar_Getopt.parse_cmdline _86_216 (fun x -> ())))
>>>>>>> 42af2f3d
in (match ((FStar_ST.read reset_options_string)) with
| Some (x) -> begin
(set_options x)
end
<<<<<<< HEAD
| _21_282 -> begin
=======
| _21_284 -> begin
>>>>>>> 42af2f3d
res
end)))
end))



<|MERGE_RESOLUTION|>--- conflicted
+++ resolved
@@ -292,13 +292,8 @@
 | () -> begin
 (match ((FStar_ST.read fstar_home_opt)) with
 | None -> begin
-<<<<<<< HEAD
-(let _21_140 = (let _87_43 = (set_fstar_home ())
+(let _21_142 = (let _87_43 = (set_fstar_home ())
 in (FStar_All.pipe_left Prims.ignore _87_43))
-=======
-(let _21_142 = (let _86_43 = (set_fstar_home ())
-in (FStar_All.pipe_left Prims.ignore _86_43))
->>>>>>> 42af2f3d
 in (FStar_ST.read _fstar_home))
 end
 | Some (x) -> begin
@@ -366,16 +361,9 @@
 
 let rec specs = (fun _21_173 -> (match (()) with
 | () -> begin
-<<<<<<< HEAD
-(FStar_ST.op_Colon_Equals __temp_no_proj true)
-end))), "A temporary flag to disable code generation for projectors"))::((FStar_Getopt.noshort, "admit_fsi", FStar_Getopt.OneArg (((fun x -> (let _87_72 = (let _87_71 = (FStar_ST.read admit_fsi)
-in (x)::_87_71)
-in (FStar_ST.op_Colon_Equals admit_fsi _87_72))), "module name")), "Treat .fsi as a .fst"))::((FStar_Getopt.noshort, "admit_smt_queries", FStar_Getopt.OneArg (((fun s -> (let _87_76 = if (s = "true") then begin
-=======
-(let specs = ((FStar_Getopt.noshort, "admit_fsi", FStar_Getopt.OneArg (((fun x -> (let _86_71 = (let _86_70 = (FStar_ST.read admit_fsi)
-in (x)::_86_70)
-in (FStar_ST.op_Colon_Equals admit_fsi _86_71))), "module name")), "Treat .fsi as a .fst"))::((FStar_Getopt.noshort, "admit_smt_queries", FStar_Getopt.OneArg (((fun s -> (let _86_75 = if (s = "true") then begin
->>>>>>> 42af2f3d
+(let specs = ((FStar_Getopt.noshort, "admit_fsi", FStar_Getopt.OneArg (((fun x -> (let _87_71 = (let _87_70 = (FStar_ST.read admit_fsi)
+in (x)::_87_70)
+in (FStar_ST.op_Colon_Equals admit_fsi _87_71))), "module name")), "Treat .fsi as a .fst"))::((FStar_Getopt.noshort, "admit_smt_queries", FStar_Getopt.OneArg (((fun s -> (let _87_75 = if (s = "true") then begin
 true
 end else begin
 if (s = "false") then begin
@@ -384,27 +372,15 @@
 (FStar_All.failwith "Invalid argument to --admit_smt_queries")
 end
 end
-<<<<<<< HEAD
-in (FStar_ST.op_Colon_Equals admit_smt_queries _87_76))), "true|false")), "Admit SMT queries (UNSAFE! But, useful during development); default: \'false\'"))::((FStar_Getopt.noshort, "cardinality", FStar_Getopt.OneArg (((fun x -> (let _87_80 = (validate_cardinality x)
-in (FStar_ST.op_Colon_Equals cardinality _87_80))), "off|warn|check")), "Check cardinality constraints on inductive data types(default \'off\')"))::((FStar_Getopt.noshort, "codegen", FStar_Getopt.OneArg (((fun s -> (let _87_84 = (parse_codegen s)
-in (FStar_ST.op_Colon_Equals codegen _87_84))), "OCaml|FSharp")), "Generate code for execution"))::((FStar_Getopt.noshort, "codegen-lib", FStar_Getopt.OneArg (((fun s -> (let _87_89 = (let _87_88 = (FStar_ST.read codegen_libs)
-in ((FStar_Util.split s "."))::_87_88)
-in (FStar_ST.op_Colon_Equals codegen_libs _87_89))), "namespace")), "External runtime library library"))::((FStar_Getopt.noshort, "debug", FStar_Getopt.OneArg (((fun x -> (let _87_94 = (let _87_93 = (FStar_ST.read debug)
-in (x)::_87_93)
-in (FStar_ST.op_Colon_Equals debug _87_94))), "module name")), "Print LOTS of debugging information while checking module [arg]"))::((FStar_Getopt.noshort, "debug_level", FStar_Getopt.OneArg (((fun x -> (let _87_99 = (let _87_98 = (FStar_ST.read debug_level)
-in ((dlevel x))::_87_98)
-in (FStar_ST.op_Colon_Equals debug_level _87_99))), "Low|Medium|High|Extreme")), "Control the verbosity of debugging info"))::((FStar_Getopt.noshort, "dump_module", FStar_Getopt.OneArg (((fun x -> (FStar_ST.op_Colon_Equals dump_module (Some (x)))), "module name")), ""))::((FStar_Getopt.noshort, "eager_inference", FStar_Getopt.ZeroArgs ((fun _21_181 -> (match (()) with
-=======
-in (FStar_ST.op_Colon_Equals admit_smt_queries _86_75))), "true|false")), "Admit SMT queries (UNSAFE! But, useful during development); default: \'false\'"))::((FStar_Getopt.noshort, "cardinality", FStar_Getopt.OneArg (((fun x -> (let _86_79 = (validate_cardinality x)
-in (FStar_ST.op_Colon_Equals cardinality _86_79))), "off|warn|check")), "Check cardinality constraints on inductive data types(default \'off\')"))::((FStar_Getopt.noshort, "codegen", FStar_Getopt.OneArg (((fun s -> (let _86_83 = (parse_codegen s)
-in (FStar_ST.op_Colon_Equals codegen _86_83))), "OCaml|FSharp")), "Generate code for execution"))::((FStar_Getopt.noshort, "codegen-lib", FStar_Getopt.OneArg (((fun s -> (let _86_88 = (let _86_87 = (FStar_ST.read codegen_libs)
-in ((FStar_Util.split s "."))::_86_87)
-in (FStar_ST.op_Colon_Equals codegen_libs _86_88))), "namespace")), "External runtime library library"))::((FStar_Getopt.noshort, "debug", FStar_Getopt.OneArg (((fun x -> (let _86_93 = (let _86_92 = (FStar_ST.read debug)
-in (x)::_86_92)
-in (FStar_ST.op_Colon_Equals debug _86_93))), "module name")), "Print LOTS of debugging information while checking module [arg]"))::((FStar_Getopt.noshort, "debug_level", FStar_Getopt.OneArg (((fun x -> (let _86_98 = (let _86_97 = (FStar_ST.read debug_level)
-in ((dlevel x))::_86_97)
-in (FStar_ST.op_Colon_Equals debug_level _86_98))), "Low|Medium|High|Extreme")), "Control the verbosity of debugging info"))::((FStar_Getopt.noshort, "dump_module", FStar_Getopt.OneArg (((fun x -> (FStar_ST.op_Colon_Equals dump_module (Some (x)))), "module name")), ""))::((FStar_Getopt.noshort, "eager_inference", FStar_Getopt.ZeroArgs ((fun _21_182 -> (match (()) with
->>>>>>> 42af2f3d
+in (FStar_ST.op_Colon_Equals admit_smt_queries _87_75))), "true|false")), "Admit SMT queries (UNSAFE! But, useful during development); default: \'false\'"))::((FStar_Getopt.noshort, "cardinality", FStar_Getopt.OneArg (((fun x -> (let _87_79 = (validate_cardinality x)
+in (FStar_ST.op_Colon_Equals cardinality _87_79))), "off|warn|check")), "Check cardinality constraints on inductive data types(default \'off\')"))::((FStar_Getopt.noshort, "codegen", FStar_Getopt.OneArg (((fun s -> (let _87_83 = (parse_codegen s)
+in (FStar_ST.op_Colon_Equals codegen _87_83))), "OCaml|FSharp")), "Generate code for execution"))::((FStar_Getopt.noshort, "codegen-lib", FStar_Getopt.OneArg (((fun s -> (let _87_88 = (let _87_87 = (FStar_ST.read codegen_libs)
+in ((FStar_Util.split s "."))::_87_87)
+in (FStar_ST.op_Colon_Equals codegen_libs _87_88))), "namespace")), "External runtime library library"))::((FStar_Getopt.noshort, "debug", FStar_Getopt.OneArg (((fun x -> (let _87_93 = (let _87_92 = (FStar_ST.read debug)
+in (x)::_87_92)
+in (FStar_ST.op_Colon_Equals debug _87_93))), "module name")), "Print LOTS of debugging information while checking module [arg]"))::((FStar_Getopt.noshort, "debug_level", FStar_Getopt.OneArg (((fun x -> (let _87_98 = (let _87_97 = (FStar_ST.read debug_level)
+in ((dlevel x))::_87_97)
+in (FStar_ST.op_Colon_Equals debug_level _87_98))), "Low|Medium|High|Extreme")), "Control the verbosity of debugging info"))::((FStar_Getopt.noshort, "dump_module", FStar_Getopt.OneArg (((fun x -> (FStar_ST.op_Colon_Equals dump_module (Some (x)))), "module name")), ""))::((FStar_Getopt.noshort, "eager_inference", FStar_Getopt.ZeroArgs ((fun _21_182 -> (match (()) with
 | () -> begin
 (FStar_ST.op_Colon_Equals eager_inference true)
 end))), "Solve all type-inference constraints eagerly; more efficient but at the cost of generality"))::((FStar_Getopt.noshort, "fs_typ_app", FStar_Getopt.ZeroArgs ((fun _21_183 -> (match (()) with
@@ -425,19 +401,11 @@
 end))), "Don\'t print unification variable numbers"))::((FStar_Getopt.noshort, "in", FStar_Getopt.ZeroArgs ((fun _21_189 -> (match (()) with
 | () -> begin
 (FStar_ST.op_Colon_Equals interactive true)
-<<<<<<< HEAD
-end))), "Interactive mode; reads input from stdin"))::((FStar_Getopt.noshort, "include", FStar_Getopt.OneArg (((fun s -> (let _87_117 = (let _87_116 = (FStar_ST.read _include_path)
-in (FStar_List.append _87_116 ((s)::[])))
-in (FStar_ST.op_Colon_Equals _include_path _87_117))), "path")), "A directory in which to search for files included on the command line"))::((FStar_Getopt.noshort, "initial_fuel", FStar_Getopt.OneArg (((fun x -> (let _87_121 = (FStar_Util.int_of_string x)
-in (FStar_ST.op_Colon_Equals initial_fuel _87_121))), "non-negative integer")), "Number of unrolling of recursive functions to try initially (default 2)"))::((FStar_Getopt.noshort, "initial_ifuel", FStar_Getopt.OneArg (((fun x -> (let _87_125 = (FStar_Util.int_of_string x)
-in (FStar_ST.op_Colon_Equals initial_ifuel _87_125))), "non-negative integer")), "Number of unrolling of inductive datatypes to try at first (default 1)"))::((FStar_Getopt.noshort, "lax", FStar_Getopt.ZeroArgs ((fun _21_192 -> (match (()) with
-=======
-end))), "Interactive mode; reads input from stdin"))::((FStar_Getopt.noshort, "include", FStar_Getopt.OneArg (((fun s -> (let _86_116 = (let _86_115 = (FStar_ST.read _include_path)
-in (FStar_List.append _86_115 ((s)::[])))
-in (FStar_ST.op_Colon_Equals _include_path _86_116))), "path")), "A directory in which to search for files included on the command line"))::((FStar_Getopt.noshort, "initial_fuel", FStar_Getopt.OneArg (((fun x -> (let _86_120 = (FStar_Util.int_of_string x)
-in (FStar_ST.op_Colon_Equals initial_fuel _86_120))), "non-negative integer")), "Number of unrolling of recursive functions to try initially (default 2)"))::((FStar_Getopt.noshort, "initial_ifuel", FStar_Getopt.OneArg (((fun x -> (let _86_124 = (FStar_Util.int_of_string x)
-in (FStar_ST.op_Colon_Equals initial_ifuel _86_124))), "non-negative integer")), "Number of unrolling of inductive datatypes to try at first (default 1)"))::((FStar_Getopt.noshort, "lax", FStar_Getopt.ZeroArgs ((fun _21_193 -> (match (()) with
->>>>>>> 42af2f3d
+end))), "Interactive mode; reads input from stdin"))::((FStar_Getopt.noshort, "include", FStar_Getopt.OneArg (((fun s -> (let _87_116 = (let _87_115 = (FStar_ST.read _include_path)
+in (FStar_List.append _87_115 ((s)::[])))
+in (FStar_ST.op_Colon_Equals _include_path _87_116))), "path")), "A directory in which to search for files included on the command line"))::((FStar_Getopt.noshort, "initial_fuel", FStar_Getopt.OneArg (((fun x -> (let _87_120 = (FStar_Util.int_of_string x)
+in (FStar_ST.op_Colon_Equals initial_fuel _87_120))), "non-negative integer")), "Number of unrolling of recursive functions to try initially (default 2)"))::((FStar_Getopt.noshort, "initial_ifuel", FStar_Getopt.OneArg (((fun x -> (let _87_124 = (FStar_Util.int_of_string x)
+in (FStar_ST.op_Colon_Equals initial_ifuel _87_124))), "non-negative integer")), "Number of unrolling of inductive datatypes to try at first (default 1)"))::((FStar_Getopt.noshort, "lax", FStar_Getopt.ZeroArgs ((fun _21_193 -> (match (()) with
 | () -> begin
 (let _21_194 = (FStar_ST.op_Colon_Equals pretype true)
 in (FStar_ST.op_Colon_Equals verify false))
@@ -447,25 +415,14 @@
 end))), "Print types computed for data/val/let-bindings"))::((FStar_Getopt.noshort, "logQueries", FStar_Getopt.ZeroArgs ((fun _21_197 -> (match (()) with
 | () -> begin
 (FStar_ST.op_Colon_Equals logQueries true)
-<<<<<<< HEAD
-end))), "Log the Z3 queries in queries.smt2"))::((FStar_Getopt.noshort, "max_fuel", FStar_Getopt.OneArg (((fun x -> (let _87_132 = (FStar_Util.int_of_string x)
-in (FStar_ST.op_Colon_Equals max_fuel _87_132))), "non-negative integer")), "Number of unrolling of recursive functions to try at most (default 8)"))::((FStar_Getopt.noshort, "max_ifuel", FStar_Getopt.OneArg (((fun x -> (let _87_136 = (FStar_Util.int_of_string x)
-in (FStar_ST.op_Colon_Equals max_ifuel _87_136))), "non-negative integer")), "Number of unrolling of inductive datatypes to try at most (default 1)"))::((FStar_Getopt.noshort, "min_fuel", FStar_Getopt.OneArg (((fun x -> (let _87_140 = (FStar_Util.int_of_string x)
-in (FStar_ST.op_Colon_Equals min_fuel _87_140))), "non-negative integer")), "Minimum number of unrolling of recursive functions to try (default 1)"))::((FStar_Getopt.noshort, "MLish", FStar_Getopt.ZeroArgs ((fun _21_200 -> (match (()) with
+end))), "Log the Z3 queries in queries.smt2"))::((FStar_Getopt.noshort, "max_fuel", FStar_Getopt.OneArg (((fun x -> (let _87_131 = (FStar_Util.int_of_string x)
+in (FStar_ST.op_Colon_Equals max_fuel _87_131))), "non-negative integer")), "Number of unrolling of recursive functions to try at most (default 8)"))::((FStar_Getopt.noshort, "max_ifuel", FStar_Getopt.OneArg (((fun x -> (let _87_135 = (FStar_Util.int_of_string x)
+in (FStar_ST.op_Colon_Equals max_ifuel _87_135))), "non-negative integer")), "Number of unrolling of inductive datatypes to try at most (default 2)"))::((FStar_Getopt.noshort, "min_fuel", FStar_Getopt.OneArg (((fun x -> (let _87_139 = (FStar_Util.int_of_string x)
+in (FStar_ST.op_Colon_Equals min_fuel _87_139))), "non-negative integer")), "Minimum number of unrolling of recursive functions to try (default 1)"))::((FStar_Getopt.noshort, "MLish", FStar_Getopt.ZeroArgs ((fun _21_201 -> (match (()) with
 | () -> begin
 (FStar_ST.op_Colon_Equals full_context_dependency false)
-end))), "Introduce unification variables that are only dependent on the type variables in the context"))::((FStar_Getopt.noshort, "n_cores", FStar_Getopt.OneArg (((fun x -> (let _87_145 = (FStar_Util.int_of_string x)
-in (FStar_ST.op_Colon_Equals n_cores _87_145))), "positive integer")), "Maximum number of cores to use for the solver (default 1)"))::((FStar_Getopt.noshort, "no_fs_typ_app", FStar_Getopt.ZeroArgs ((fun _21_202 -> (match (()) with
-=======
-end))), "Log the Z3 queries in queries.smt2"))::((FStar_Getopt.noshort, "max_fuel", FStar_Getopt.OneArg (((fun x -> (let _86_131 = (FStar_Util.int_of_string x)
-in (FStar_ST.op_Colon_Equals max_fuel _86_131))), "non-negative integer")), "Number of unrolling of recursive functions to try at most (default 8)"))::((FStar_Getopt.noshort, "max_ifuel", FStar_Getopt.OneArg (((fun x -> (let _86_135 = (FStar_Util.int_of_string x)
-in (FStar_ST.op_Colon_Equals max_ifuel _86_135))), "non-negative integer")), "Number of unrolling of inductive datatypes to try at most (default 2)"))::((FStar_Getopt.noshort, "min_fuel", FStar_Getopt.OneArg (((fun x -> (let _86_139 = (FStar_Util.int_of_string x)
-in (FStar_ST.op_Colon_Equals min_fuel _86_139))), "non-negative integer")), "Minimum number of unrolling of recursive functions to try (default 1)"))::((FStar_Getopt.noshort, "MLish", FStar_Getopt.ZeroArgs ((fun _21_201 -> (match (()) with
-| () -> begin
-(FStar_ST.op_Colon_Equals full_context_dependency false)
-end))), "Introduce unification variables that are only dependent on the type variables in the context"))::((FStar_Getopt.noshort, "n_cores", FStar_Getopt.OneArg (((fun x -> (let _86_144 = (FStar_Util.int_of_string x)
-in (FStar_ST.op_Colon_Equals n_cores _86_144))), "positive integer")), "Maximum number of cores to use for the solver (default 1)"))::((FStar_Getopt.noshort, "no_fs_typ_app", FStar_Getopt.ZeroArgs ((fun _21_203 -> (match (()) with
->>>>>>> 42af2f3d
+end))), "Introduce unification variables that are only dependent on the type variables in the context"))::((FStar_Getopt.noshort, "n_cores", FStar_Getopt.OneArg (((fun x -> (let _87_144 = (FStar_Util.int_of_string x)
+in (FStar_ST.op_Colon_Equals n_cores _87_144))), "positive integer")), "Maximum number of cores to use for the solver (default 1)"))::((FStar_Getopt.noshort, "no_fs_typ_app", FStar_Getopt.ZeroArgs ((fun _21_203 -> (match (()) with
 | () -> begin
 (FStar_ST.op_Colon_Equals fs_typ_app false)
 end))), "Do not allow the use of t<t1,...,tn> syntax for type applications"))::((FStar_Getopt.noshort, "no_slack", FStar_Getopt.ZeroArgs ((fun _21_204 -> (match (()) with
@@ -489,23 +446,13 @@
 end))), "Print real names---you may want to use this in conjunction with logQueries"))::((FStar_Getopt.noshort, "serialize_mods", FStar_Getopt.ZeroArgs ((fun _21_212 -> (match (()) with
 | () -> begin
 (FStar_ST.op_Colon_Equals serialize_mods true)
-<<<<<<< HEAD
-end))), "Serialize compiled modules"))::((FStar_Getopt.noshort, "show_signatures", FStar_Getopt.OneArg (((fun x -> (let _87_164 = (let _87_163 = (FStar_ST.read show_signatures)
-in (x)::_87_163)
-in (FStar_ST.op_Colon_Equals show_signatures _87_164))), "module name")), "Show the checked signatures for all top-level symbols in the module"))::((FStar_Getopt.noshort, "silent", FStar_Getopt.ZeroArgs ((fun _21_213 -> (match (()) with
+end))), "Serialize compiled modules"))::((FStar_Getopt.noshort, "show_signatures", FStar_Getopt.OneArg (((fun x -> (let _87_163 = (let _87_162 = (FStar_ST.read show_signatures)
+in (x)::_87_162)
+in (FStar_ST.op_Colon_Equals show_signatures _87_163))), "module name")), "Show the checked signatures for all top-level symbols in the module"))::((FStar_Getopt.noshort, "silent", FStar_Getopt.ZeroArgs ((fun _21_214 -> (match (()) with
 | () -> begin
 (FStar_ST.op_Colon_Equals silent true)
-end))), ""))::((FStar_Getopt.noshort, "smt", FStar_Getopt.OneArg (((fun x -> (FStar_ST.op_Colon_Equals z3_exe x)), "path")), "Path to the SMT solver (usually Z3, but could be any SMT2-compatible solver)"))::((FStar_Getopt.noshort, "split_cases", FStar_Getopt.OneArg (((fun n -> (let _87_172 = (FStar_Util.int_of_string n)
-in (FStar_ST.op_Colon_Equals split_cases _87_172))), "t")), "Partition VC of a match into groups of n cases"))::((FStar_Getopt.noshort, "trace_error", FStar_Getopt.ZeroArgs ((fun _21_216 -> (match (()) with
-=======
-end))), "Serialize compiled modules"))::((FStar_Getopt.noshort, "show_signatures", FStar_Getopt.OneArg (((fun x -> (let _86_163 = (let _86_162 = (FStar_ST.read show_signatures)
-in (x)::_86_162)
-in (FStar_ST.op_Colon_Equals show_signatures _86_163))), "module name")), "Show the checked signatures for all top-level symbols in the module"))::((FStar_Getopt.noshort, "silent", FStar_Getopt.ZeroArgs ((fun _21_214 -> (match (()) with
-| () -> begin
-(FStar_ST.op_Colon_Equals silent true)
-end))), ""))::((FStar_Getopt.noshort, "smt", FStar_Getopt.OneArg (((fun x -> (FStar_ST.op_Colon_Equals z3_exe x)), "path")), "Path to the SMT solver (usually Z3, but could be any SMT2-compatible solver)"))::((FStar_Getopt.noshort, "split_cases", FStar_Getopt.OneArg (((fun n -> (let _86_171 = (FStar_Util.int_of_string n)
-in (FStar_ST.op_Colon_Equals split_cases _86_171))), "t")), "Partition VC of a match into groups of n cases"))::((FStar_Getopt.noshort, "trace_error", FStar_Getopt.ZeroArgs ((fun _21_217 -> (match (()) with
->>>>>>> 42af2f3d
+end))), ""))::((FStar_Getopt.noshort, "smt", FStar_Getopt.OneArg (((fun x -> (FStar_ST.op_Colon_Equals z3_exe x)), "path")), "Path to the SMT solver (usually Z3, but could be any SMT2-compatible solver)"))::((FStar_Getopt.noshort, "split_cases", FStar_Getopt.OneArg (((fun n -> (let _87_171 = (FStar_Util.int_of_string n)
+in (FStar_ST.op_Colon_Equals split_cases _87_171))), "t")), "Partition VC of a match into groups of n cases"))::((FStar_Getopt.noshort, "trace_error", FStar_Getopt.ZeroArgs ((fun _21_217 -> (match (()) with
 | () -> begin
 (FStar_ST.op_Colon_Equals trace_error true)
 end))), "Don\'t print an error message; show an exception trace instead"))::((FStar_Getopt.noshort, "unthrottle_inductives", FStar_Getopt.ZeroArgs ((fun _21_218 -> (match (()) with
@@ -520,79 +467,45 @@
 end))), "Use equality constraints when comparing higher-order types; temporary"))::((FStar_Getopt.noshort, "use_native_int", FStar_Getopt.ZeroArgs ((fun _21_221 -> (match (()) with
 | () -> begin
 (FStar_ST.op_Colon_Equals use_native_int true)
-<<<<<<< HEAD
-end))), "Extract the \'int\' type to platform-specific native int; you will need to link the generated code with the appropriate version of the prims library"))::((FStar_Getopt.noshort, "verify_module", FStar_Getopt.OneArg (((fun x -> (let _87_182 = (let _87_181 = (FStar_ST.read verify_module)
-in (x)::_87_181)
-in (FStar_ST.op_Colon_Equals verify_module _87_182))), "string")), "Name of the module to verify"))::(('v', "version", FStar_Getopt.ZeroArgs ((fun _21_222 -> (let _21_224 = (display_version ())
-in (FStar_All.exit 0)))), "Display version number"))::((FStar_Getopt.noshort, "warn_top_level_effects", FStar_Getopt.ZeroArgs ((fun _21_226 -> (match (()) with
+end))), "Extract the \'int\' type to platform-specific native int; you will need to link the generated code with the appropriate version of the prims library"))::((FStar_Getopt.noshort, "verify_module", FStar_Getopt.OneArg (((fun x -> (let _87_181 = (let _87_180 = (FStar_ST.read verify_module)
+in (x)::_87_180)
+in (FStar_ST.op_Colon_Equals verify_module _87_181))), "string")), "Name of the module to verify"))::((FStar_Getopt.noshort, "__temp_no_proj", FStar_Getopt.OneArg (((fun x -> (let _87_186 = (let _87_185 = (FStar_ST.read __temp_no_proj)
+in (x)::_87_185)
+in (FStar_ST.op_Colon_Equals __temp_no_proj _87_186))), "string")), "Don\'t generate projectors for this module"))::(('v', "version", FStar_Getopt.ZeroArgs ((fun _21_224 -> (let _21_226 = (display_version ())
+in (FStar_All.exit 0)))), "Display version number"))::((FStar_Getopt.noshort, "warn_top_level_effects", FStar_Getopt.ZeroArgs ((fun _21_228 -> (match (()) with
 | () -> begin
 (FStar_ST.op_Colon_Equals warn_top_level_effects true)
-end))), "Top-level effects are ignored, by default; turn this flag on to be warned when this happens"))::((FStar_Getopt.noshort, "z3timeout", FStar_Getopt.OneArg (((fun s -> (let _87_188 = (FStar_Util.int_of_string s)
-in (FStar_ST.op_Colon_Equals z3timeout _87_188))), "t")), "Set the Z3 per-query (soft) timeout to t seconds (default 5)"))::[]
-in (('h', "help", FStar_Getopt.ZeroArgs ((fun x -> (let _21_230 = (display_usage specs)
-=======
-end))), "Extract the \'int\' type to platform-specific native int; you will need to link the generated code with the appropriate version of the prims library"))::((FStar_Getopt.noshort, "verify_module", FStar_Getopt.OneArg (((fun x -> (let _86_181 = (let _86_180 = (FStar_ST.read verify_module)
-in (x)::_86_180)
-in (FStar_ST.op_Colon_Equals verify_module _86_181))), "string")), "Name of the module to verify"))::((FStar_Getopt.noshort, "__temp_no_proj", FStar_Getopt.OneArg (((fun x -> (let _86_186 = (let _86_185 = (FStar_ST.read __temp_no_proj)
-in (x)::_86_185)
-in (FStar_ST.op_Colon_Equals __temp_no_proj _86_186))), "string")), "Don\'t generate projectors for this module"))::(('v', "version", FStar_Getopt.ZeroArgs ((fun _21_224 -> (let _21_226 = (display_version ())
-in (FStar_All.exit 0)))), "Display version number"))::((FStar_Getopt.noshort, "warn_top_level_effects", FStar_Getopt.ZeroArgs ((fun _21_228 -> (match (()) with
-| () -> begin
-(FStar_ST.op_Colon_Equals warn_top_level_effects true)
-end))), "Top-level effects are ignored, by default; turn this flag on to be warned when this happens"))::((FStar_Getopt.noshort, "z3timeout", FStar_Getopt.OneArg (((fun s -> (let _86_192 = (FStar_Util.int_of_string s)
-in (FStar_ST.op_Colon_Equals z3timeout _86_192))), "t")), "Set the Z3 per-query (soft) timeout to t seconds (default 5)"))::[]
+end))), "Top-level effects are ignored, by default; turn this flag on to be warned when this happens"))::((FStar_Getopt.noshort, "z3timeout", FStar_Getopt.OneArg (((fun s -> (let _87_192 = (FStar_Util.int_of_string s)
+in (FStar_ST.op_Colon_Equals z3timeout _87_192))), "t")), "Set the Z3 per-query (soft) timeout to t seconds (default 5)"))::[]
 in (('h', "help", FStar_Getopt.ZeroArgs ((fun x -> (let _21_232 = (display_usage specs)
->>>>>>> 42af2f3d
 in (FStar_All.exit 0)))), "Display this information"))::specs)
 end))
 and parse_codegen = (fun s -> (match (s) with
 | ("OCaml") | ("FSharp") | ("Wysteria") -> begin
 Some (s)
 end
-<<<<<<< HEAD
-| _21_237 -> begin
-(let _21_238 = (FStar_Util.print_string "Wrong argument to codegen flag\n")
-in (let _21_240 = (let _87_191 = (specs ())
-in (display_usage _87_191))
-=======
-| _21_238 -> begin
-(let _21_239 = (FStar_Util.print_string "Wrong argument to codegen flag\n")
-in (let _21_241 = (let _86_195 = (specs ())
-in (display_usage _86_195))
->>>>>>> 42af2f3d
+| _21_239 -> begin
+(let _21_240 = (FStar_Util.print_string "Wrong argument to codegen flag\n")
+in (let _21_242 = (let _87_195 = (specs ())
+in (display_usage _87_195))
 in (FStar_All.exit 1)))
 end))
 and validate_cardinality = (fun x -> (match (x) with
 | ("warn") | ("check") | ("off") -> begin
 x
 end
-<<<<<<< HEAD
-| _21_247 -> begin
-(let _21_248 = (FStar_Util.print_string "Wrong argument to cardinality flag\n")
-in (let _21_250 = (let _87_193 = (specs ())
-in (display_usage _87_193))
+| _21_249 -> begin
+(let _21_250 = (FStar_Util.print_string "Wrong argument to cardinality flag\n")
+in (let _21_252 = (let _87_197 = (specs ())
+in (display_usage _87_197))
 in (FStar_All.exit 1)))
 end))
-and set_interactive_fsi = (fun _21_252 -> if (FStar_ST.read interactive) then begin
+and set_interactive_fsi = (fun _21_254 -> if (FStar_ST.read interactive) then begin
 (FStar_ST.op_Colon_Equals interactive_fsi true)
 end else begin
-(let _21_254 = (FStar_Util.print_string "Set interactive flag first before setting interactive fsi flag\n")
-in (let _21_256 = (let _87_195 = (specs ())
-in (display_usage _87_195))
-=======
-| _21_248 -> begin
-(let _21_249 = (FStar_Util.print_string "Wrong argument to cardinality flag\n")
-in (let _21_251 = (let _86_197 = (specs ())
-in (display_usage _86_197))
-in (FStar_All.exit 1)))
-end))
-and set_interactive_fsi = (fun _21_253 -> if (FStar_ST.read interactive) then begin
-(FStar_ST.op_Colon_Equals interactive_fsi true)
-end else begin
-(let _21_255 = (FStar_Util.print_string "Set interactive flag first before setting interactive fsi flag\n")
-in (let _21_257 = (let _86_199 = (specs ())
-in (display_usage _86_199))
->>>>>>> 42af2f3d
+(let _21_256 = (FStar_Util.print_string "Set interactive flag first before setting interactive fsi flag\n")
+in (let _21_258 = (let _87_199 = (specs ())
+in (display_usage _87_199))
 in (FStar_All.exit 1)))
 end)
 
@@ -604,55 +517,31 @@
 (FStar_List.contains m l)
 end)))
 
-<<<<<<< HEAD
-let should_print_message = (fun m -> (((should_verify m) && (not ((let _87_200 = (FStar_ST.read admit_fsi)
-in (FStar_List.contains m _87_200))))) && (m <> "Prims")))
-
-let set_options = (let no_smt_specs = (let _87_203 = (specs ())
-in (FStar_All.pipe_right _87_203 (FStar_List.filter (fun _21_269 -> (match (_21_269) with
-| (_21_263, name, _21_266, _21_268) -> begin
+let dont_gen_projectors = (fun m -> (let _87_204 = (FStar_ST.read __temp_no_proj)
+in (FStar_List.contains m _87_204)))
+
+let should_print_message = (fun m -> (((should_verify m) && (not ((let _87_207 = (FStar_ST.read admit_fsi)
+in (FStar_List.contains m _87_207))))) && (m <> "Prims")))
+
+let set_options = (let no_smt_specs = (let _87_210 = (specs ())
+in (FStar_All.pipe_right _87_210 (FStar_List.filter (fun _21_272 -> (match (_21_272) with
+| (_21_266, name, _21_269, _21_271) -> begin
 (name <> "smt")
 end)))))
-in (fun s -> (FStar_Getopt.parse_string no_smt_specs (fun _21_272 -> ()) s)))
+in (fun s -> (FStar_Getopt.parse_string no_smt_specs (fun _21_275 -> ()) s)))
 
 let reset_options_string = (FStar_ST.alloc None)
 
-let reset_options = (fun _21_274 -> (match (()) with
-| () -> begin
-(let _21_275 = (init_options ())
-in (let res = (let _87_209 = (specs ())
-in (FStar_Getopt.parse_cmdline _87_209 (fun x -> ())))
-=======
-let dont_gen_projectors = (fun m -> (let _86_204 = (FStar_ST.read __temp_no_proj)
-in (FStar_List.contains m _86_204)))
-
-let should_print_message = (fun m -> (((should_verify m) && (not ((let _86_207 = (FStar_ST.read admit_fsi)
-in (FStar_List.contains m _86_207))))) && (m <> "Prims")))
-
-let set_options = (let no_smt_specs = (let _86_210 = (specs ())
-in (FStar_All.pipe_right _86_210 (FStar_List.filter (fun _21_271 -> (match (_21_271) with
-| (_21_265, name, _21_268, _21_270) -> begin
-(name <> "smt")
-end)))))
-in (fun s -> (FStar_Getopt.parse_string no_smt_specs (fun _21_274 -> ()) s)))
-
-let reset_options_string = (FStar_ST.alloc None)
-
-let reset_options = (fun _21_276 -> (match (()) with
-| () -> begin
-(let _21_277 = (init_options ())
-in (let res = (let _86_216 = (specs ())
-in (FStar_Getopt.parse_cmdline _86_216 (fun x -> ())))
->>>>>>> 42af2f3d
+let reset_options = (fun _21_277 -> (match (()) with
+| () -> begin
+(let _21_278 = (init_options ())
+in (let res = (let _87_216 = (specs ())
+in (FStar_Getopt.parse_cmdline _87_216 (fun x -> ())))
 in (match ((FStar_ST.read reset_options_string)) with
 | Some (x) -> begin
 (set_options x)
 end
-<<<<<<< HEAD
-| _21_282 -> begin
-=======
-| _21_284 -> begin
->>>>>>> 42af2f3d
+| _21_285 -> begin
 res
 end)))
 end))
