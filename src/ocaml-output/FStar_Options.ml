open Prims
type debug_level_t =
  | Low 
  | Medium 
  | High 
  | Extreme 
  | Other of Prims.string 
let (uu___is_Low : debug_level_t -> Prims.bool) =
  fun projectee -> match projectee with | Low -> true | uu___ -> false
let (uu___is_Medium : debug_level_t -> Prims.bool) =
  fun projectee -> match projectee with | Medium -> true | uu___ -> false
let (uu___is_High : debug_level_t -> Prims.bool) =
  fun projectee -> match projectee with | High -> true | uu___ -> false
let (uu___is_Extreme : debug_level_t -> Prims.bool) =
  fun projectee -> match projectee with | Extreme -> true | uu___ -> false
let (uu___is_Other : debug_level_t -> Prims.bool) =
  fun projectee -> match projectee with | Other _0 -> true | uu___ -> false
let (__proj__Other__item___0 : debug_level_t -> Prims.string) =
  fun projectee -> match projectee with | Other _0 -> _0
type option_val =
  | Bool of Prims.bool 
  | String of Prims.string 
  | Path of Prims.string 
  | Int of Prims.int 
  | List of option_val Prims.list 
  | Unset 
let (uu___is_Bool : option_val -> Prims.bool) =
  fun projectee -> match projectee with | Bool _0 -> true | uu___ -> false
let (__proj__Bool__item___0 : option_val -> Prims.bool) =
  fun projectee -> match projectee with | Bool _0 -> _0
let (uu___is_String : option_val -> Prims.bool) =
  fun projectee -> match projectee with | String _0 -> true | uu___ -> false
let (__proj__String__item___0 : option_val -> Prims.string) =
  fun projectee -> match projectee with | String _0 -> _0
let (uu___is_Path : option_val -> Prims.bool) =
  fun projectee -> match projectee with | Path _0 -> true | uu___ -> false
let (__proj__Path__item___0 : option_val -> Prims.string) =
  fun projectee -> match projectee with | Path _0 -> _0
let (uu___is_Int : option_val -> Prims.bool) =
  fun projectee -> match projectee with | Int _0 -> true | uu___ -> false
let (__proj__Int__item___0 : option_val -> Prims.int) =
  fun projectee -> match projectee with | Int _0 -> _0
let (uu___is_List : option_val -> Prims.bool) =
  fun projectee -> match projectee with | List _0 -> true | uu___ -> false
let (__proj__List__item___0 : option_val -> option_val Prims.list) =
  fun projectee -> match projectee with | List _0 -> _0
let (uu___is_Unset : option_val -> Prims.bool) =
  fun projectee -> match projectee with | Unset -> true | uu___ -> false
type optionstate = option_val FStar_Compiler_Util.smap
type opt_type =
  | Const of option_val 
  | IntStr of Prims.string 
  | BoolStr 
  | PathStr of Prims.string 
  | SimpleStr of Prims.string 
  | EnumStr of Prims.string Prims.list 
  | OpenEnumStr of (Prims.string Prims.list * Prims.string) 
  | PostProcessed of ((option_val -> option_val) * opt_type) 
  | Accumulated of opt_type 
  | ReverseAccumulated of opt_type 
  | WithSideEffect of ((unit -> unit) * opt_type) 
let (uu___is_Const : opt_type -> Prims.bool) =
  fun projectee -> match projectee with | Const _0 -> true | uu___ -> false
let (__proj__Const__item___0 : opt_type -> option_val) =
  fun projectee -> match projectee with | Const _0 -> _0
let (uu___is_IntStr : opt_type -> Prims.bool) =
  fun projectee -> match projectee with | IntStr _0 -> true | uu___ -> false
let (__proj__IntStr__item___0 : opt_type -> Prims.string) =
  fun projectee -> match projectee with | IntStr _0 -> _0
let (uu___is_BoolStr : opt_type -> Prims.bool) =
  fun projectee -> match projectee with | BoolStr -> true | uu___ -> false
let (uu___is_PathStr : opt_type -> Prims.bool) =
  fun projectee -> match projectee with | PathStr _0 -> true | uu___ -> false
let (__proj__PathStr__item___0 : opt_type -> Prims.string) =
  fun projectee -> match projectee with | PathStr _0 -> _0
let (uu___is_SimpleStr : opt_type -> Prims.bool) =
  fun projectee ->
    match projectee with | SimpleStr _0 -> true | uu___ -> false
let (__proj__SimpleStr__item___0 : opt_type -> Prims.string) =
  fun projectee -> match projectee with | SimpleStr _0 -> _0
let (uu___is_EnumStr : opt_type -> Prims.bool) =
  fun projectee -> match projectee with | EnumStr _0 -> true | uu___ -> false
let (__proj__EnumStr__item___0 : opt_type -> Prims.string Prims.list) =
  fun projectee -> match projectee with | EnumStr _0 -> _0
let (uu___is_OpenEnumStr : opt_type -> Prims.bool) =
  fun projectee ->
    match projectee with | OpenEnumStr _0 -> true | uu___ -> false
let (__proj__OpenEnumStr__item___0 :
  opt_type -> (Prims.string Prims.list * Prims.string)) =
  fun projectee -> match projectee with | OpenEnumStr _0 -> _0
let (uu___is_PostProcessed : opt_type -> Prims.bool) =
  fun projectee ->
    match projectee with | PostProcessed _0 -> true | uu___ -> false
let (__proj__PostProcessed__item___0 :
  opt_type -> ((option_val -> option_val) * opt_type)) =
  fun projectee -> match projectee with | PostProcessed _0 -> _0
let (uu___is_Accumulated : opt_type -> Prims.bool) =
  fun projectee ->
    match projectee with | Accumulated _0 -> true | uu___ -> false
let (__proj__Accumulated__item___0 : opt_type -> opt_type) =
  fun projectee -> match projectee with | Accumulated _0 -> _0
let (uu___is_ReverseAccumulated : opt_type -> Prims.bool) =
  fun projectee ->
    match projectee with | ReverseAccumulated _0 -> true | uu___ -> false
let (__proj__ReverseAccumulated__item___0 : opt_type -> opt_type) =
  fun projectee -> match projectee with | ReverseAccumulated _0 -> _0
let (uu___is_WithSideEffect : opt_type -> Prims.bool) =
  fun projectee ->
    match projectee with | WithSideEffect _0 -> true | uu___ -> false
let (__proj__WithSideEffect__item___0 :
  opt_type -> ((unit -> unit) * opt_type)) =
  fun projectee -> match projectee with | WithSideEffect _0 -> _0
let (debug_embedding : Prims.bool FStar_Compiler_Effect.ref) =
  FStar_Compiler_Util.mk_ref false
let (eager_embedding : Prims.bool FStar_Compiler_Effect.ref) =
  FStar_Compiler_Util.mk_ref false
let (__unit_tests__ : Prims.bool FStar_Compiler_Effect.ref) =
  FStar_Compiler_Util.mk_ref false
let (__unit_tests : unit -> Prims.bool) =
  fun uu___ -> FStar_Compiler_Effect.op_Bang __unit_tests__
let (__set_unit_tests : unit -> unit) =
  fun uu___ -> FStar_Compiler_Effect.op_Colon_Equals __unit_tests__ true
let (__clear_unit_tests : unit -> unit) =
  fun uu___ -> FStar_Compiler_Effect.op_Colon_Equals __unit_tests__ false
let (as_bool : option_val -> Prims.bool) =
  fun uu___ ->
    match uu___ with
    | Bool b -> b
    | uu___1 -> failwith "Impos: expected Bool"
let (as_int : option_val -> Prims.int) =
  fun uu___ ->
    match uu___ with | Int b -> b | uu___1 -> failwith "Impos: expected Int"
let (as_string : option_val -> Prims.string) =
  fun uu___ ->
    match uu___ with
    | String b -> b
    | Path b -> FStar_Common.try_convert_file_name_to_mixed b
    | uu___1 -> failwith "Impos: expected String"
let (as_list' : option_val -> option_val Prims.list) =
  fun uu___ ->
    match uu___ with
    | List ts -> ts
    | uu___1 -> failwith "Impos: expected List"
let as_list :
  'uuuuu . (option_val -> 'uuuuu) -> option_val -> 'uuuuu Prims.list =
  fun as_t ->
    fun x ->
      let uu___ = as_list' x in
      FStar_Compiler_Effect.op_Bar_Greater uu___
        (FStar_Compiler_List.map as_t)
let as_option :
  'uuuuu .
    (option_val -> 'uuuuu) ->
      option_val -> 'uuuuu FStar_Pervasives_Native.option
  =
  fun as_t ->
    fun uu___ ->
      match uu___ with
      | Unset -> FStar_Pervasives_Native.None
      | v -> let uu___1 = as_t v in FStar_Pervasives_Native.Some uu___1
let (as_comma_string_list : option_val -> Prims.string Prims.list) =
  fun uu___ ->
    match uu___ with
    | List ls ->
        let uu___1 =
          FStar_Compiler_List.map
            (fun l ->
               let uu___2 = as_string l in
               FStar_Compiler_Util.split uu___2 ",") ls in
        FStar_Compiler_Effect.op_Less_Bar FStar_Compiler_List.flatten uu___1
    | uu___1 -> failwith "Impos: expected String (comma list)"
let copy_optionstate :
  'uuuuu . 'uuuuu FStar_Compiler_Util.smap -> 'uuuuu FStar_Compiler_Util.smap
  = fun m -> FStar_Compiler_Util.smap_copy m
let (fstar_options :
  optionstate Prims.list Prims.list FStar_Compiler_Effect.ref) =
  FStar_Compiler_Util.mk_ref []
let (internal_peek : unit -> optionstate) =
  fun uu___ ->
    let uu___1 =
      let uu___2 = FStar_Compiler_Effect.op_Bang fstar_options in
      FStar_Compiler_List.hd uu___2 in
    FStar_Compiler_List.hd uu___1
let (peek : unit -> optionstate) =
  fun uu___ -> let uu___1 = internal_peek () in copy_optionstate uu___1
let (pop : unit -> unit) =
  fun uu___ ->
    let uu___1 = FStar_Compiler_Effect.op_Bang fstar_options in
    match uu___1 with
    | [] -> failwith "TOO MANY POPS!"
    | uu___2::[] -> failwith "TOO MANY POPS!"
    | uu___2::tl -> FStar_Compiler_Effect.op_Colon_Equals fstar_options tl
let (push : unit -> unit) =
  fun uu___ ->
    let uu___1 =
      let uu___2 =
        let uu___3 =
          let uu___4 = FStar_Compiler_Effect.op_Bang fstar_options in
          FStar_Compiler_List.hd uu___4 in
        FStar_Compiler_List.map copy_optionstate uu___3 in
      let uu___3 = FStar_Compiler_Effect.op_Bang fstar_options in uu___2 ::
        uu___3 in
    FStar_Compiler_Effect.op_Colon_Equals fstar_options uu___1
let (internal_pop : unit -> Prims.bool) =
  fun uu___ ->
    let curstack =
      let uu___1 = FStar_Compiler_Effect.op_Bang fstar_options in
      FStar_Compiler_List.hd uu___1 in
    match curstack with
    | [] -> failwith "impossible: empty current option stack"
    | uu___1::[] -> false
    | uu___1::tl ->
        ((let uu___3 =
            let uu___4 =
              let uu___5 = FStar_Compiler_Effect.op_Bang fstar_options in
              FStar_Compiler_List.tl uu___5 in
            tl :: uu___4 in
          FStar_Compiler_Effect.op_Colon_Equals fstar_options uu___3);
         true)
let (internal_push : unit -> unit) =
  fun uu___ ->
    let curstack =
      let uu___1 = FStar_Compiler_Effect.op_Bang fstar_options in
      FStar_Compiler_List.hd uu___1 in
    let stack' =
      let uu___1 =
        let uu___2 = FStar_Compiler_List.hd curstack in
        copy_optionstate uu___2 in
      uu___1 :: curstack in
    let uu___1 =
      let uu___2 =
        let uu___3 = FStar_Compiler_Effect.op_Bang fstar_options in
        FStar_Compiler_List.tl uu___3 in
      stack' :: uu___2 in
    FStar_Compiler_Effect.op_Colon_Equals fstar_options uu___1
let (set : optionstate -> unit) =
  fun o ->
    let uu___ = FStar_Compiler_Effect.op_Bang fstar_options in
    match uu___ with
    | [] -> failwith "set on empty option stack"
    | []::uu___1 -> failwith "set on empty current option stack"
    | (uu___1::tl)::os ->
        FStar_Compiler_Effect.op_Colon_Equals fstar_options ((o :: tl) :: os)
let (snapshot : unit -> (Prims.int * unit)) =
  fun uu___ -> FStar_Common.snapshot push fstar_options ()
let (rollback : Prims.int FStar_Pervasives_Native.option -> unit) =
  fun depth -> FStar_Common.rollback pop fstar_options depth
let (set_option : Prims.string -> option_val -> unit) =
  fun k ->
    fun v ->
      let map = internal_peek () in
      if k = "report_assumes"
      then
        let uu___ = FStar_Compiler_Util.smap_try_find map k in
        match uu___ with
        | FStar_Pervasives_Native.Some (String "error") -> ()
        | uu___1 -> FStar_Compiler_Util.smap_add map k v
      else FStar_Compiler_Util.smap_add map k v
let (set_option' : (Prims.string * option_val) -> unit) =
  fun uu___ -> match uu___ with | (k, v) -> set_option k v
let (set_admit_smt_queries : Prims.bool -> unit) =
  fun b -> set_option "admit_smt_queries" (Bool b)
let (defaults : (Prims.string * option_val) Prims.list) =
  [("__temp_fast_implicits", (Bool false));
  ("abort_on", (Int Prims.int_zero));
  ("admit_smt_queries", (Bool false));
  ("admit_except", Unset);
<<<<<<< HEAD
  ("admit_tactic_unification_guards", (Bool false));
=======
>>>>>>> 5699c1ff
  ("disallow_unification_guards", (Bool false));
  ("already_cached", Unset);
  ("cache_checked_modules", (Bool false));
  ("cache_dir", Unset);
  ("cache_off", (Bool false));
  ("compat_pre_core", (Bool false));
  ("print_cache_version", (Bool false));
  ("cmi", (Bool false));
  ("codegen", Unset);
  ("codegen-lib", (List []));
  ("debug", (List []));
  ("debug_level", (List []));
  ("defensive", (String "no"));
  ("dep", Unset);
  ("detail_errors", (Bool false));
  ("detail_hint_replay", (Bool false));
  ("dump_module", (List []));
  ("eager_subtyping", (Bool false));
  ("enable_core", (Bool false));
  ("error_contexts", (Bool false));
  ("expose_interfaces", (Bool false));
  ("extract", Unset);
  ("extract_all", (Bool false));
  ("extract_module", (List []));
  ("extract_namespace", (List []));
  ("full_context_dependency", (Bool true));
  ("hide_uvar_nums", (Bool false));
  ("hint_info", (Bool false));
  ("hint_dir", Unset);
  ("hint_file", Unset);
  ("in", (Bool false));
  ("ide", (Bool false));
  ("ide_id_info_off", (Bool false));
  ("lsp", (Bool false));
  ("include", (List []));
  ("print", (Bool false));
  ("print_in_place", (Bool false));
  ("force", (Bool false));
  ("fuel", Unset);
  ("ifuel", Unset);
  ("initial_fuel", (Int (Prims.of_int (2))));
  ("initial_ifuel", (Int Prims.int_one));
  ("keep_query_captions", (Bool true));
  ("lax", (Bool false));
  ("load", (List []));
  ("load_cmxs", (List []));
  ("log_queries", (Bool false));
  ("log_types", (Bool false));
  ("max_fuel", (Int (Prims.of_int (8))));
  ("max_ifuel", (Int (Prims.of_int (2))));
  ("MLish", (Bool false));
  ("no_default_includes", (Bool false));
  ("no_extract", (List []));
  ("no_load_fstartaclib", (Bool false));
  ("no_location_info", (Bool false));
  ("no_smt", (Bool false));
  ("no_plugins", (Bool false));
  ("no_tactics", (Bool false));
  ("normalize_pure_terms_for_extraction", (Bool false));
  ("odir", Unset);
  ("prims", Unset);
  ("pretype", (Bool true));
  ("prims_ref", Unset);
  ("print_bound_var_types", (Bool false));
  ("print_effect_args", (Bool false));
  ("print_expected_failures", (Bool false));
  ("print_full_names", (Bool false));
  ("print_implicits", (Bool false));
  ("print_universes", (Bool false));
  ("print_z3_statistics", (Bool false));
  ("prn", (Bool false));
  ("quake", (Int Prims.int_zero));
  ("quake_lo", (Int Prims.int_one));
  ("quake_hi", (Int Prims.int_one));
  ("quake_keep", (Bool false));
  ("query_stats", (Bool false));
  ("record_hints", (Bool false));
  ("record_options", (Bool false));
  ("report_assumes", Unset);
  ("retry", (Bool false));
  ("reuse_hint_for", Unset);
  ("silent", (Bool false));
  ("smt", Unset);
  ("smtencoding.elim_box", (Bool false));
  ("smtencoding.nl_arith_repr", (String "boxwrap"));
  ("smtencoding.l_arith_repr", (String "boxwrap"));
  ("smtencoding.valid_intro", (Bool true));
  ("smtencoding.valid_elim", (Bool false));
  ("split_queries", (Bool false));
  ("tactics_failhard", (Bool false));
  ("tactics_info", (Bool false));
  ("tactic_raw_binders", (Bool false));
  ("tactic_trace", (Bool false));
  ("tactic_trace_d", (Int Prims.int_zero));
  ("tcnorm", (Bool true));
  ("timing", (Bool false));
  ("trace_error", (Bool false));
  ("ugly", (Bool false));
  ("unthrottle_inductives", (Bool false));
  ("unsafe_tactic_exec", (Bool false));
  ("use_native_tactics", Unset);
  ("use_eq_at_higher_order", (Bool false));
  ("use_hints", (Bool false));
  ("use_hint_hashes", (Bool false));
  ("using_facts_from", Unset);
  ("vcgen.optimize_bind_as_seq", Unset);
  ("verify_module", (List []));
  ("warn_default_effects", (Bool false));
  ("z3refresh", (Bool false));
  ("z3rlimit", (Int (Prims.of_int (5))));
  ("z3rlimit_factor", (Int Prims.int_one));
  ("z3seed", (Int Prims.int_zero));
  ("z3cliopt", (List []));
  ("z3smtopt", (List []));
  ("__no_positivity", (Bool false));
  ("__tactics_nbe", (Bool false));
  ("warn_error", (List []));
  ("use_nbe", (Bool false));
  ("use_nbe_for_extraction", (Bool false));
  ("trivial_pre_for_unannotated_effectful_fns", (Bool true));
  ("profile_group_by_decl", (Bool false));
  ("profile_component", Unset);
  ("profile", Unset)]
let (init : unit -> unit) =
  fun uu___ ->
    let o = internal_peek () in
    FStar_Compiler_Util.smap_clear o;
    FStar_Compiler_Effect.op_Bar_Greater defaults
      (FStar_Compiler_List.iter set_option')
let (clear : unit -> unit) =
  fun uu___ ->
    let o = FStar_Compiler_Util.smap_create (Prims.of_int (50)) in
    FStar_Compiler_Effect.op_Colon_Equals fstar_options [[o]]; init ()
let (_run : unit) = clear ()
let (get_option : Prims.string -> option_val) =
  fun s ->
    let uu___ =
      let uu___1 = internal_peek () in
      FStar_Compiler_Util.smap_try_find uu___1 s in
    match uu___ with
    | FStar_Pervasives_Native.None ->
        let uu___1 =
          let uu___2 = FStar_String.op_Hat s " not found" in
          FStar_String.op_Hat "Impossible: option " uu___2 in
        failwith uu___1
    | FStar_Pervasives_Native.Some s1 -> s1
let (set_verification_options : optionstate -> unit) =
  fun o ->
    let verifopts =
      ["initial_fuel";
      "max_fuel";
      "initial_ifuel";
      "max_ifuel";
      "detail_errors";
      "detail_hint_replay";
      "no_smt";
      "quake";
      "retry";
      "smtencoding.elim_box";
      "smtencoding.nl_arith_repr";
      "smtencoding.l_arith_repr";
      "smtencoding.valid_intro";
      "smtencoding.valid_elim";
      "tcnorm";
      "no_plugins";
      "no_tactics";
      "vcgen.optimize_bind_as_seq";
      "z3cliopt";
      "z3smtopt";
      "z3refresh";
      "z3rlimit";
      "z3rlimit_factor";
      "z3seed";
      "trivial_pre_for_unannotated_effectful_fns"] in
    FStar_Compiler_List.iter
      (fun k ->
         let uu___ =
           let uu___1 = FStar_Compiler_Util.smap_try_find o k in
           FStar_Compiler_Effect.op_Bar_Greater uu___1
             FStar_Compiler_Util.must in
         set_option k uu___) verifopts
let lookup_opt : 'uuuuu . Prims.string -> (option_val -> 'uuuuu) -> 'uuuuu =
  fun s -> fun c -> let uu___ = get_option s in c uu___
let (get_abort_on : unit -> Prims.int) =
  fun uu___ -> lookup_opt "abort_on" as_int
let (get_admit_smt_queries : unit -> Prims.bool) =
  fun uu___ -> lookup_opt "admit_smt_queries" as_bool
let (get_admit_except : unit -> Prims.string FStar_Pervasives_Native.option)
  = fun uu___ -> lookup_opt "admit_except" (as_option as_string)
<<<<<<< HEAD
let (get_admit_tactic_unification_guards : unit -> Prims.bool) =
  fun uu___ -> lookup_opt "admit_tactic_unification_guards" as_bool
=======
let (get_compat_pre_core : unit -> Prims.bool) =
  fun uu___ -> lookup_opt "compat_pre_core" as_bool
>>>>>>> 5699c1ff
let (get_disallow_unification_guards : unit -> Prims.bool) =
  fun uu___ -> lookup_opt "disallow_unification_guards" as_bool
let (get_already_cached :
  unit -> Prims.string Prims.list FStar_Pervasives_Native.option) =
  fun uu___ -> lookup_opt "already_cached" (as_option (as_list as_string))
let (get_cache_checked_modules : unit -> Prims.bool) =
  fun uu___ -> lookup_opt "cache_checked_modules" as_bool
let (get_cache_dir : unit -> Prims.string FStar_Pervasives_Native.option) =
  fun uu___ -> lookup_opt "cache_dir" (as_option as_string)
let (get_cache_off : unit -> Prims.bool) =
  fun uu___ -> lookup_opt "cache_off" as_bool
let (get_print_cache_version : unit -> Prims.bool) =
  fun uu___ -> lookup_opt "print_cache_version" as_bool
let (get_cmi : unit -> Prims.bool) = fun uu___ -> lookup_opt "cmi" as_bool
let (get_codegen : unit -> Prims.string FStar_Pervasives_Native.option) =
  fun uu___ -> lookup_opt "codegen" (as_option as_string)
let (get_codegen_lib : unit -> Prims.string Prims.list) =
  fun uu___ -> lookup_opt "codegen-lib" (as_list as_string)
let (get_debug : unit -> Prims.string Prims.list) =
  fun uu___ -> lookup_opt "debug" as_comma_string_list
let (get_debug_level : unit -> Prims.string Prims.list) =
  fun uu___ -> lookup_opt "debug_level" as_comma_string_list
let (get_defensive : unit -> Prims.string) =
  fun uu___ -> lookup_opt "defensive" as_string
let (get_dep : unit -> Prims.string FStar_Pervasives_Native.option) =
  fun uu___ -> lookup_opt "dep" (as_option as_string)
let (get_detail_errors : unit -> Prims.bool) =
  fun uu___ -> lookup_opt "detail_errors" as_bool
let (get_detail_hint_replay : unit -> Prims.bool) =
  fun uu___ -> lookup_opt "detail_hint_replay" as_bool
let (get_dump_module : unit -> Prims.string Prims.list) =
  fun uu___ -> lookup_opt "dump_module" (as_list as_string)
let (get_eager_subtyping : unit -> Prims.bool) =
  fun uu___ -> lookup_opt "eager_subtyping" as_bool
let (get_enable_core : unit -> Prims.bool) =
  fun uu___ -> lookup_opt "enable_core" as_bool
let (get_error_contexts : unit -> Prims.bool) =
  fun uu___ -> lookup_opt "error_contexts" as_bool
let (get_expose_interfaces : unit -> Prims.bool) =
  fun uu___ -> lookup_opt "expose_interfaces" as_bool
let (get_extract :
  unit -> Prims.string Prims.list FStar_Pervasives_Native.option) =
  fun uu___ -> lookup_opt "extract" (as_option (as_list as_string))
let (get_extract_module : unit -> Prims.string Prims.list) =
  fun uu___ -> lookup_opt "extract_module" (as_list as_string)
let (get_extract_namespace : unit -> Prims.string Prims.list) =
  fun uu___ -> lookup_opt "extract_namespace" (as_list as_string)
let (get_force : unit -> Prims.bool) =
  fun uu___ -> lookup_opt "force" as_bool
let (get_hide_uvar_nums : unit -> Prims.bool) =
  fun uu___ -> lookup_opt "hide_uvar_nums" as_bool
let (get_hint_info : unit -> Prims.bool) =
  fun uu___ -> lookup_opt "hint_info" as_bool
let (get_hint_dir : unit -> Prims.string FStar_Pervasives_Native.option) =
  fun uu___ -> lookup_opt "hint_dir" (as_option as_string)
let (get_hint_file : unit -> Prims.string FStar_Pervasives_Native.option) =
  fun uu___ -> lookup_opt "hint_file" (as_option as_string)
let (get_in : unit -> Prims.bool) = fun uu___ -> lookup_opt "in" as_bool
let (get_ide : unit -> Prims.bool) = fun uu___ -> lookup_opt "ide" as_bool
let (get_ide_id_info_off : unit -> Prims.bool) =
  fun uu___ -> lookup_opt "ide_id_info_off" as_bool
let (get_lsp : unit -> Prims.bool) = fun uu___ -> lookup_opt "lsp" as_bool
let (get_include : unit -> Prims.string Prims.list) =
  fun uu___ -> lookup_opt "include" (as_list as_string)
let (get_print : unit -> Prims.bool) =
  fun uu___ -> lookup_opt "print" as_bool
let (get_print_in_place : unit -> Prims.bool) =
  fun uu___ -> lookup_opt "print_in_place" as_bool
let (get_initial_fuel : unit -> Prims.int) =
  fun uu___ -> lookup_opt "initial_fuel" as_int
let (get_initial_ifuel : unit -> Prims.int) =
  fun uu___ -> lookup_opt "initial_ifuel" as_int
let (get_keep_query_captions : unit -> Prims.bool) =
  fun uu___ -> lookup_opt "keep_query_captions" as_bool
let (get_lax : unit -> Prims.bool) = fun uu___ -> lookup_opt "lax" as_bool
let (get_load : unit -> Prims.string Prims.list) =
  fun uu___ -> lookup_opt "load" (as_list as_string)
let (get_load_cmxs : unit -> Prims.string Prims.list) =
  fun uu___ -> lookup_opt "load_cmxs" (as_list as_string)
let (get_log_queries : unit -> Prims.bool) =
  fun uu___ -> lookup_opt "log_queries" as_bool
let (get_log_types : unit -> Prims.bool) =
  fun uu___ -> lookup_opt "log_types" as_bool
let (get_max_fuel : unit -> Prims.int) =
  fun uu___ -> lookup_opt "max_fuel" as_int
let (get_max_ifuel : unit -> Prims.int) =
  fun uu___ -> lookup_opt "max_ifuel" as_int
let (get_MLish : unit -> Prims.bool) =
  fun uu___ -> lookup_opt "MLish" as_bool
let (get_no_default_includes : unit -> Prims.bool) =
  fun uu___ -> lookup_opt "no_default_includes" as_bool
let (get_no_extract : unit -> Prims.string Prims.list) =
  fun uu___ -> lookup_opt "no_extract" (as_list as_string)
let (get_no_load_fstartaclib : unit -> Prims.bool) =
  fun uu___ -> lookup_opt "no_load_fstartaclib" as_bool
let (get_no_location_info : unit -> Prims.bool) =
  fun uu___ -> lookup_opt "no_location_info" as_bool
let (get_no_plugins : unit -> Prims.bool) =
  fun uu___ -> lookup_opt "no_plugins" as_bool
let (get_no_smt : unit -> Prims.bool) =
  fun uu___ -> lookup_opt "no_smt" as_bool
let (get_normalize_pure_terms_for_extraction : unit -> Prims.bool) =
  fun uu___ -> lookup_opt "normalize_pure_terms_for_extraction" as_bool
let (get_odir : unit -> Prims.string FStar_Pervasives_Native.option) =
  fun uu___ -> lookup_opt "odir" (as_option as_string)
let (get_ugly : unit -> Prims.bool) = fun uu___ -> lookup_opt "ugly" as_bool
let (get_prims : unit -> Prims.string FStar_Pervasives_Native.option) =
  fun uu___ -> lookup_opt "prims" (as_option as_string)
let (get_print_bound_var_types : unit -> Prims.bool) =
  fun uu___ -> lookup_opt "print_bound_var_types" as_bool
let (get_print_effect_args : unit -> Prims.bool) =
  fun uu___ -> lookup_opt "print_effect_args" as_bool
let (get_print_expected_failures : unit -> Prims.bool) =
  fun uu___ -> lookup_opt "print_expected_failures" as_bool
let (get_print_full_names : unit -> Prims.bool) =
  fun uu___ -> lookup_opt "print_full_names" as_bool
let (get_print_implicits : unit -> Prims.bool) =
  fun uu___ -> lookup_opt "print_implicits" as_bool
let (get_print_universes : unit -> Prims.bool) =
  fun uu___ -> lookup_opt "print_universes" as_bool
let (get_print_z3_statistics : unit -> Prims.bool) =
  fun uu___ -> lookup_opt "print_z3_statistics" as_bool
let (get_prn : unit -> Prims.bool) = fun uu___ -> lookup_opt "prn" as_bool
let (get_quake_lo : unit -> Prims.int) =
  fun uu___ -> lookup_opt "quake_lo" as_int
let (get_quake_hi : unit -> Prims.int) =
  fun uu___ -> lookup_opt "quake_hi" as_int
let (get_quake_keep : unit -> Prims.bool) =
  fun uu___ -> lookup_opt "quake_keep" as_bool
let (get_query_stats : unit -> Prims.bool) =
  fun uu___ -> lookup_opt "query_stats" as_bool
let (get_record_hints : unit -> Prims.bool) =
  fun uu___ -> lookup_opt "record_hints" as_bool
let (get_record_options : unit -> Prims.bool) =
  fun uu___ -> lookup_opt "record_options" as_bool
let (get_retry : unit -> Prims.bool) =
  fun uu___ -> lookup_opt "retry" as_bool
let (get_reuse_hint_for :
  unit -> Prims.string FStar_Pervasives_Native.option) =
  fun uu___ -> lookup_opt "reuse_hint_for" (as_option as_string)
let (get_report_assumes :
  unit -> Prims.string FStar_Pervasives_Native.option) =
  fun uu___ -> lookup_opt "report_assumes" (as_option as_string)
let (get_silent : unit -> Prims.bool) =
  fun uu___ -> lookup_opt "silent" as_bool
let (get_smt : unit -> Prims.string FStar_Pervasives_Native.option) =
  fun uu___ -> lookup_opt "smt" (as_option as_string)
let (get_smtencoding_elim_box : unit -> Prims.bool) =
  fun uu___ -> lookup_opt "smtencoding.elim_box" as_bool
let (get_smtencoding_nl_arith_repr : unit -> Prims.string) =
  fun uu___ -> lookup_opt "smtencoding.nl_arith_repr" as_string
let (get_smtencoding_l_arith_repr : unit -> Prims.string) =
  fun uu___ -> lookup_opt "smtencoding.l_arith_repr" as_string
let (get_smtencoding_valid_intro : unit -> Prims.bool) =
  fun uu___ -> lookup_opt "smtencoding.valid_intro" as_bool
let (get_smtencoding_valid_elim : unit -> Prims.bool) =
  fun uu___ -> lookup_opt "smtencoding.valid_elim" as_bool
let (get_split_queries : unit -> Prims.bool) =
  fun uu___ -> lookup_opt "split_queries" as_bool
let (get_tactic_raw_binders : unit -> Prims.bool) =
  fun uu___ -> lookup_opt "tactic_raw_binders" as_bool
let (get_tactics_failhard : unit -> Prims.bool) =
  fun uu___ -> lookup_opt "tactics_failhard" as_bool
let (get_tactics_info : unit -> Prims.bool) =
  fun uu___ -> lookup_opt "tactics_info" as_bool
let (get_tactic_trace : unit -> Prims.bool) =
  fun uu___ -> lookup_opt "tactic_trace" as_bool
let (get_tactic_trace_d : unit -> Prims.int) =
  fun uu___ -> lookup_opt "tactic_trace_d" as_int
let (get_tactics_nbe : unit -> Prims.bool) =
  fun uu___ -> lookup_opt "__tactics_nbe" as_bool
let (get_tcnorm : unit -> Prims.bool) =
  fun uu___ -> lookup_opt "tcnorm" as_bool
let (get_timing : unit -> Prims.bool) =
  fun uu___ -> lookup_opt "timing" as_bool
let (get_trace_error : unit -> Prims.bool) =
  fun uu___ -> lookup_opt "trace_error" as_bool
let (get_unthrottle_inductives : unit -> Prims.bool) =
  fun uu___ -> lookup_opt "unthrottle_inductives" as_bool
let (get_unsafe_tactic_exec : unit -> Prims.bool) =
  fun uu___ -> lookup_opt "unsafe_tactic_exec" as_bool
let (get_use_eq_at_higher_order : unit -> Prims.bool) =
  fun uu___ -> lookup_opt "use_eq_at_higher_order" as_bool
let (get_use_hints : unit -> Prims.bool) =
  fun uu___ -> lookup_opt "use_hints" as_bool
let (get_use_hint_hashes : unit -> Prims.bool) =
  fun uu___ -> lookup_opt "use_hint_hashes" as_bool
let (get_use_native_tactics :
  unit -> Prims.string FStar_Pervasives_Native.option) =
  fun uu___ -> lookup_opt "use_native_tactics" (as_option as_string)
let (get_no_tactics : unit -> Prims.bool) =
  fun uu___ -> lookup_opt "no_tactics" as_bool
let (get_using_facts_from :
  unit -> Prims.string Prims.list FStar_Pervasives_Native.option) =
  fun uu___ -> lookup_opt "using_facts_from" (as_option (as_list as_string))
let (get_vcgen_optimize_bind_as_seq :
  unit -> Prims.string FStar_Pervasives_Native.option) =
  fun uu___ -> lookup_opt "vcgen.optimize_bind_as_seq" (as_option as_string)
let (get_verify_module : unit -> Prims.string Prims.list) =
  fun uu___ -> lookup_opt "verify_module" (as_list as_string)
let (get_version : unit -> Prims.bool) =
  fun uu___ -> lookup_opt "version" as_bool
let (get_warn_default_effects : unit -> Prims.bool) =
  fun uu___ -> lookup_opt "warn_default_effects" as_bool
let (get_z3cliopt : unit -> Prims.string Prims.list) =
  fun uu___ -> lookup_opt "z3cliopt" (as_list as_string)
let (get_z3smtopt : unit -> Prims.string Prims.list) =
  fun uu___ -> lookup_opt "z3smtopt" (as_list as_string)
let (get_z3refresh : unit -> Prims.bool) =
  fun uu___ -> lookup_opt "z3refresh" as_bool
let (get_z3rlimit : unit -> Prims.int) =
  fun uu___ -> lookup_opt "z3rlimit" as_int
let (get_z3rlimit_factor : unit -> Prims.int) =
  fun uu___ -> lookup_opt "z3rlimit_factor" as_int
let (get_z3seed : unit -> Prims.int) =
  fun uu___ -> lookup_opt "z3seed" as_int
let (get_no_positivity : unit -> Prims.bool) =
  fun uu___ -> lookup_opt "__no_positivity" as_bool
let (get_warn_error : unit -> Prims.string Prims.list) =
  fun uu___ -> lookup_opt "warn_error" (as_list as_string)
let (get_use_nbe : unit -> Prims.bool) =
  fun uu___ -> lookup_opt "use_nbe" as_bool
let (get_use_nbe_for_extraction : unit -> Prims.bool) =
  fun uu___ -> lookup_opt "use_nbe_for_extraction" as_bool
let (get_trivial_pre_for_unannotated_effectful_fns : unit -> Prims.bool) =
  fun uu___ -> lookup_opt "trivial_pre_for_unannotated_effectful_fns" as_bool
let (get_profile :
  unit -> Prims.string Prims.list FStar_Pervasives_Native.option) =
  fun uu___ -> lookup_opt "profile" (as_option (as_list as_string))
let (get_profile_group_by_decl : unit -> Prims.bool) =
  fun uu___ -> lookup_opt "profile_group_by_decl" as_bool
let (get_profile_component :
  unit -> Prims.string Prims.list FStar_Pervasives_Native.option) =
  fun uu___ -> lookup_opt "profile_component" (as_option (as_list as_string))
let (dlevel : Prims.string -> debug_level_t) =
  fun uu___ ->
    match uu___ with
    | "Low" -> Low
    | "Medium" -> Medium
    | "High" -> High
    | "Extreme" -> Extreme
    | s -> Other s
let (one_debug_level_geq : debug_level_t -> debug_level_t -> Prims.bool) =
  fun l1 ->
    fun l2 ->
      match l1 with
      | Other uu___ -> l1 = l2
      | Low -> l1 = l2
      | Medium -> (l2 = Low) || (l2 = Medium)
      | High -> ((l2 = Low) || (l2 = Medium)) || (l2 = High)
      | Extreme ->
          (((l2 = Low) || (l2 = Medium)) || (l2 = High)) || (l2 = Extreme)
let (debug_level_geq : debug_level_t -> Prims.bool) =
  fun l2 ->
    let uu___ = get_debug_level () in
    FStar_Compiler_Effect.op_Bar_Greater uu___
      (FStar_Compiler_Util.for_some
         (fun l1 -> one_debug_level_geq (dlevel l1) l2))
let (universe_include_path_base_dirs : Prims.string Prims.list) =
  let sub_dirs = ["legacy"; "experimental"; ".cache"] in
  FStar_Compiler_Effect.op_Bar_Greater ["/ulib"; "/lib/fstar"]
    (FStar_Compiler_List.collect
       (fun d ->
          let uu___ =
            FStar_Compiler_Effect.op_Bar_Greater sub_dirs
              (FStar_Compiler_List.map
                 (fun s ->
                    let uu___1 = FStar_String.op_Hat "/" s in
                    FStar_String.op_Hat d uu___1)) in
          d :: uu___))
let (_version : Prims.string FStar_Compiler_Effect.ref) =
  FStar_Compiler_Util.mk_ref ""
let (_platform : Prims.string FStar_Compiler_Effect.ref) =
  FStar_Compiler_Util.mk_ref ""
let (_compiler : Prims.string FStar_Compiler_Effect.ref) =
  FStar_Compiler_Util.mk_ref ""
let (_date : Prims.string FStar_Compiler_Effect.ref) =
  FStar_Compiler_Util.mk_ref " not set"
let (_commit : Prims.string FStar_Compiler_Effect.ref) =
  FStar_Compiler_Util.mk_ref ""
let (display_version : unit -> unit) =
  fun uu___ ->
    let uu___1 =
      let uu___2 = FStar_Compiler_Effect.op_Bang _version in
      let uu___3 = FStar_Compiler_Effect.op_Bang _platform in
      let uu___4 = FStar_Compiler_Effect.op_Bang _compiler in
      let uu___5 = FStar_Compiler_Effect.op_Bang _date in
      let uu___6 = FStar_Compiler_Effect.op_Bang _commit in
      FStar_Compiler_Util.format5
        "F* %s\nplatform=%s\ncompiler=%s\ndate=%s\ncommit=%s\n" uu___2 uu___3
        uu___4 uu___5 uu___6 in
    FStar_Compiler_Util.print_string uu___1
let display_usage_aux :
  'uuuuu 'uuuuu1 .
    ('uuuuu * Prims.string * 'uuuuu1 FStar_Getopt.opt_variant * Prims.string)
      Prims.list -> unit
  =
  fun specs ->
    FStar_Compiler_Util.print_string
      "fstar.exe [options] file[s] [@respfile...]\n";
    (let uu___2 =
       let uu___3 = FStar_Compiler_Util.colorize_bold "@" in
       FStar_Compiler_Util.format1
         "  %srespfile  read options from respfile\n" uu___3 in
     FStar_Compiler_Util.print_string uu___2);
    FStar_Compiler_List.iter
      (fun uu___2 ->
         match uu___2 with
         | (uu___3, flag, p, doc) ->
             (match p with
              | FStar_Getopt.ZeroArgs ig ->
                  if doc = ""
                  then
                    let uu___4 =
                      let uu___5 = FStar_Compiler_Util.colorize_bold flag in
                      FStar_Compiler_Util.format1 "  --%s\n" uu___5 in
                    FStar_Compiler_Util.print_string uu___4
                  else
                    (let uu___5 =
                       let uu___6 = FStar_Compiler_Util.colorize_bold flag in
                       FStar_Compiler_Util.format2 "  --%s  %s\n" uu___6 doc in
                     FStar_Compiler_Util.print_string uu___5)
              | FStar_Getopt.OneArg (uu___4, argname) ->
                  if doc = ""
                  then
                    let uu___5 =
                      let uu___6 = FStar_Compiler_Util.colorize_bold flag in
                      let uu___7 = FStar_Compiler_Util.colorize_bold argname in
                      FStar_Compiler_Util.format2 "  --%s %s\n" uu___6 uu___7 in
                    FStar_Compiler_Util.print_string uu___5
                  else
                    (let uu___6 =
                       let uu___7 = FStar_Compiler_Util.colorize_bold flag in
                       let uu___8 = FStar_Compiler_Util.colorize_bold argname in
                       FStar_Compiler_Util.format3 "  --%s %s  %s\n" uu___7
                         uu___8 doc in
                     FStar_Compiler_Util.print_string uu___6))) specs
let (mk_spec :
  (FStar_BaseTypes.char * Prims.string * option_val FStar_Getopt.opt_variant
    * Prims.string) -> FStar_Getopt.opt)
  =
  fun o ->
    let uu___ = o in
    match uu___ with
    | (ns, name, arg, desc) ->
        let arg1 =
          match arg with
          | FStar_Getopt.ZeroArgs f ->
              let g uu___1 = let uu___2 = f () in set_option name uu___2 in
              FStar_Getopt.ZeroArgs g
          | FStar_Getopt.OneArg (f, d) ->
              let g x = let uu___1 = f x in set_option name uu___1 in
              FStar_Getopt.OneArg (g, d) in
        (ns, name, arg1, desc)
let (accumulated_option : Prims.string -> option_val -> option_val) =
  fun name ->
    fun value ->
      let prev_values =
        let uu___ = lookup_opt name (as_option as_list') in
        FStar_Compiler_Util.dflt [] uu___ in
      List (value :: prev_values)
let (reverse_accumulated_option : Prims.string -> option_val -> option_val) =
  fun name ->
    fun value ->
      let prev_values =
        let uu___ = lookup_opt name (as_option as_list') in
        FStar_Compiler_Util.dflt [] uu___ in
      List (FStar_Compiler_List.op_At prev_values [value])
let accumulate_string :
  'uuuuu . Prims.string -> ('uuuuu -> Prims.string) -> 'uuuuu -> unit =
  fun name ->
    fun post_processor ->
      fun value ->
        let uu___ =
          let uu___1 = let uu___2 = post_processor value in String uu___2 in
          accumulated_option name uu___1 in
        set_option name uu___
let (add_extract_module : Prims.string -> unit) =
  fun s -> accumulate_string "extract_module" FStar_String.lowercase s
let (add_extract_namespace : Prims.string -> unit) =
  fun s -> accumulate_string "extract_namespace" FStar_String.lowercase s
let (add_verify_module : Prims.string -> unit) =
  fun s -> accumulate_string "verify_module" FStar_String.lowercase s
exception InvalidArgument of Prims.string 
let (uu___is_InvalidArgument : Prims.exn -> Prims.bool) =
  fun projectee ->
    match projectee with | InvalidArgument uu___ -> true | uu___ -> false
let (__proj__InvalidArgument__item__uu___ : Prims.exn -> Prims.string) =
  fun projectee -> match projectee with | InvalidArgument uu___ -> uu___
let rec (parse_opt_val :
  Prims.string -> opt_type -> Prims.string -> option_val) =
  fun opt_name ->
    fun typ ->
      fun str_val ->
        try
          (fun uu___ ->
             match () with
             | () ->
                 (match typ with
                  | Const c -> c
                  | IntStr uu___1 ->
                      let uu___2 =
                        FStar_Compiler_Util.safe_int_of_string str_val in
                      (match uu___2 with
                       | FStar_Pervasives_Native.Some v -> Int v
                       | FStar_Pervasives_Native.None ->
                           FStar_Compiler_Effect.raise
                             (InvalidArgument opt_name))
                  | BoolStr ->
                      let uu___1 =
                        if str_val = "true"
                        then true
                        else
                          if str_val = "false"
                          then false
                          else
                            FStar_Compiler_Effect.raise
                              (InvalidArgument opt_name) in
                      Bool uu___1
                  | PathStr uu___1 -> Path str_val
                  | SimpleStr uu___1 -> String str_val
                  | EnumStr strs ->
                      if FStar_Compiler_List.mem str_val strs
                      then String str_val
                      else
                        FStar_Compiler_Effect.raise
                          (InvalidArgument opt_name)
                  | OpenEnumStr uu___1 -> String str_val
                  | PostProcessed (pp, elem_spec) ->
                      let uu___1 = parse_opt_val opt_name elem_spec str_val in
                      pp uu___1
                  | Accumulated elem_spec ->
                      let v = parse_opt_val opt_name elem_spec str_val in
                      accumulated_option opt_name v
                  | ReverseAccumulated elem_spec ->
                      let v = parse_opt_val opt_name elem_spec str_val in
                      reverse_accumulated_option opt_name v
                  | WithSideEffect (side_effect, elem_spec) ->
                      (side_effect ();
                       parse_opt_val opt_name elem_spec str_val))) ()
        with
        | InvalidArgument opt_name1 ->
            let uu___1 =
              FStar_Compiler_Util.format1 "Invalid argument to --%s"
                opt_name1 in
            failwith uu___1
let rec (desc_of_opt_type :
  opt_type -> Prims.string FStar_Pervasives_Native.option) =
  fun typ ->
    let desc_of_enum cases =
      let uu___ =
        let uu___1 = FStar_String.op_Hat (FStar_String.concat "|" cases) "]" in
        FStar_String.op_Hat "[" uu___1 in
      FStar_Pervasives_Native.Some uu___ in
    match typ with
    | Const c -> FStar_Pervasives_Native.None
    | IntStr desc -> FStar_Pervasives_Native.Some desc
    | BoolStr -> desc_of_enum ["true"; "false"]
    | PathStr desc -> FStar_Pervasives_Native.Some desc
    | SimpleStr desc -> FStar_Pervasives_Native.Some desc
    | EnumStr strs -> desc_of_enum strs
    | OpenEnumStr (strs, desc) ->
        desc_of_enum (FStar_Compiler_List.op_At strs [desc])
    | PostProcessed (uu___, elem_spec) -> desc_of_opt_type elem_spec
    | Accumulated elem_spec -> desc_of_opt_type elem_spec
    | ReverseAccumulated elem_spec -> desc_of_opt_type elem_spec
    | WithSideEffect (uu___, elem_spec) -> desc_of_opt_type elem_spec
let (arg_spec_of_opt_type :
  Prims.string -> opt_type -> option_val FStar_Getopt.opt_variant) =
  fun opt_name ->
    fun typ ->
      let parser = parse_opt_val opt_name typ in
      let uu___ = desc_of_opt_type typ in
      match uu___ with
      | FStar_Pervasives_Native.None ->
          FStar_Getopt.ZeroArgs ((fun uu___1 -> parser ""))
      | FStar_Pervasives_Native.Some desc ->
          FStar_Getopt.OneArg (parser, desc)
let (pp_validate_dir : option_val -> option_val) =
  fun p -> let pp = as_string p in FStar_Compiler_Util.mkdir false pp; p
let (pp_lowercase : option_val -> option_val) =
  fun s ->
    let uu___ = let uu___1 = as_string s in FStar_String.lowercase uu___1 in
    String uu___
let (abort_counter : Prims.int FStar_Compiler_Effect.ref) =
  FStar_Compiler_Util.mk_ref Prims.int_zero
let (interp_quake_arg : Prims.string -> (Prims.int * Prims.int * Prims.bool))
  =
  fun s ->
    let ios = FStar_Compiler_Util.int_of_string in
    match FStar_Compiler_Util.split s "/" with
    | f::[] ->
        let uu___ = ios f in let uu___1 = ios f in (uu___, uu___1, false)
    | f1::f2::[] ->
        if f2 = "k"
        then
          let uu___ = ios f1 in let uu___1 = ios f1 in (uu___, uu___1, true)
        else
          (let uu___1 = ios f1 in
           let uu___2 = ios f2 in (uu___1, uu___2, false))
    | f1::f2::k::[] ->
        if k = "k"
        then
          let uu___ = ios f1 in let uu___1 = ios f2 in (uu___, uu___1, true)
        else failwith "unexpected value for --quake"
    | uu___ -> failwith "unexpected value for --quake"
<<<<<<< HEAD
let (uu___410 : (((Prims.string -> unit) -> unit) * (Prims.string -> unit)))
=======
let (uu___409 : (((Prims.string -> unit) -> unit) * (Prims.string -> unit)))
>>>>>>> 5699c1ff
  =
  let cb = FStar_Compiler_Util.mk_ref FStar_Pervasives_Native.None in
  let set1 f =
    FStar_Compiler_Effect.op_Colon_Equals cb (FStar_Pervasives_Native.Some f) in
  let call msg =
    let uu___ = FStar_Compiler_Effect.op_Bang cb in
    match uu___ with
    | FStar_Pervasives_Native.None -> ()
    | FStar_Pervasives_Native.Some f -> f msg in
  (set1, call)
let (set_option_warning_callback_aux : (Prims.string -> unit) -> unit) =
<<<<<<< HEAD
  match uu___410 with
  | (set_option_warning_callback_aux1, option_warning_callback) ->
      set_option_warning_callback_aux1
let (option_warning_callback : Prims.string -> unit) =
  match uu___410 with
=======
  match uu___409 with
  | (set_option_warning_callback_aux1, option_warning_callback) ->
      set_option_warning_callback_aux1
let (option_warning_callback : Prims.string -> unit) =
  match uu___409 with
>>>>>>> 5699c1ff
  | (set_option_warning_callback_aux1, option_warning_callback1) ->
      option_warning_callback1
let (set_option_warning_callback : (Prims.string -> unit) -> unit) =
  fun f -> set_option_warning_callback_aux f
let rec (specs_with_types :
  Prims.bool ->
    (FStar_BaseTypes.char * Prims.string * opt_type * Prims.string)
      Prims.list)
  =
  fun warn_unsafe ->
    [(FStar_Getopt.noshort, "abort_on",
       (PostProcessed
          (((fun uu___ ->
               match uu___ with
               | Int x ->
                   (FStar_Compiler_Effect.op_Colon_Equals abort_counter x;
                    Int x)
               | x -> failwith "?")), (IntStr "non-negative integer"))),
       "Abort on the n-th error or warning raised. Useful in combination with --trace_error. Count starts at 1, use 0 to disable. (default 0)");
    (FStar_Getopt.noshort, "admit_smt_queries",
      (WithSideEffect
         (((fun uu___ ->
              if warn_unsafe
              then option_warning_callback "admit_smt_queries"
              else ())), BoolStr)),
      "Admit SMT queries, unsafe! (default 'false')");
    (FStar_Getopt.noshort, "admit_except",
      (WithSideEffect
         (((fun uu___ ->
              if warn_unsafe
              then option_warning_callback "admit_except"
              else ())), (SimpleStr "[symbol|(symbol, id)]"))),
      "Admit all queries, except those with label ( symbol,  id)) (e.g. --admit_except '(FStar.Fin.pigeonhole, 1)' or --admit_except FStar.Fin.pigeonhole)");
<<<<<<< HEAD
    (FStar_Getopt.noshort, "admit_tactic_unification_guards", BoolStr,
      "Admit SMT guards when the tactic engine re-checks solutions produced by the unifier (default 'false')");
=======
    (FStar_Getopt.noshort, "compat_pre_core", BoolStr,
      "Retain behavior of the tactic engine prior to the introduction of FStar.TypeChecker.Core (default 'false')");
>>>>>>> 5699c1ff
    (FStar_Getopt.noshort, "disallow_unification_guards", BoolStr,
      "Fail if the SMT guard are produced when the tactic engine re-checks solutions produced by the unifier (default 'false')");
    (FStar_Getopt.noshort, "already_cached",
      (Accumulated
         (SimpleStr
            "One or more space-separated occurrences of '[+|-]( * | namespace | module)'")),
      "\n\t\tExpects all modules whose names or namespaces match the provided options \n\t\t\tto already have valid .checked files in the include path");
    (FStar_Getopt.noshort, "cache_checked_modules", (Const (Bool true)),
      "Write a '.checked' file for each module after verification and read from it if present, instead of re-verifying");
    (FStar_Getopt.noshort, "cache_dir",
      (PostProcessed (pp_validate_dir, (PathStr "dir"))),
      "Read and write .checked and .checked.lax in directory  dir");
    (FStar_Getopt.noshort, "cache_off", (Const (Bool true)),
      "Do not read or write any .checked files");
    (FStar_Getopt.noshort, "print_cache_version", (Const (Bool true)),
      "Print the version for .checked files and exit.");
    (FStar_Getopt.noshort, "cmi", (Const (Bool true)),
      "Inline across module interfaces during extraction (aka. cross-module inlining)");
    (FStar_Getopt.noshort, "codegen",
      (EnumStr ["OCaml"; "FSharp"; "krml"; "Plugin"]),
      "Generate code for further compilation to executable code, or build a compiler plugin");
    (FStar_Getopt.noshort, "codegen-lib",
      (Accumulated (SimpleStr "namespace")),
      "External runtime library (i.e. M.N.x extracts to M.N.X instead of M_N.x)");
    (FStar_Getopt.noshort, "debug", (Accumulated (SimpleStr "module_name")),
      "Print lots of debugging information while checking module");
    (FStar_Getopt.noshort, "debug_level",
      (Accumulated
         (OpenEnumStr (["Low"; "Medium"; "High"; "Extreme"], "..."))),
      "Control the verbosity of debugging info");
    (FStar_Getopt.noshort, "defensive",
      (EnumStr ["no"; "warn"; "error"; "abort"]),
      "Enable several internal sanity checks, useful to track bugs and report issues.\n\t\tif 'no', no checks are performed\n\t\tif 'warn', checks are performed and raise a warning when they fail\n\t\tif 'error, like 'warn', but the compiler raises a hard error instead \n\t\tif 'abort, like 'warn', but the compiler immediately aborts on an error\n\t\t(default 'no')");
    (FStar_Getopt.noshort, "dep", (EnumStr ["make"; "graph"; "full"; "raw"]),
      "Output the transitive closure of the full dependency graph in three formats:\n\t 'graph': a format suitable the 'dot' tool from 'GraphViz'\n\t 'full': a format suitable for 'make', including dependences for producing .ml and .krml files\n\t 'make': (deprecated) a format suitable for 'make', including only dependences among source files");
    (FStar_Getopt.noshort, "detail_errors", (Const (Bool true)),
      "Emit a detailed error report by asking the SMT solver many queries; will take longer");
    (FStar_Getopt.noshort, "detail_hint_replay", (Const (Bool true)),
      "Emit a detailed report for proof whose unsat core fails to replay");
    (FStar_Getopt.noshort, "dump_module",
      (Accumulated (SimpleStr "module_name")), "");
    (FStar_Getopt.noshort, "eager_subtyping", (Const (Bool true)),
      "Try to solve subtyping constraints at each binder (loses precision but may be slightly more efficient)");
    (FStar_Getopt.noshort, "enable_core", (Const (Bool true)),
      "Use the experimental core typechecker");
    (FStar_Getopt.noshort, "error_contexts", BoolStr,
      "Print context information for each error or warning raised (default false)");
    (FStar_Getopt.noshort, "extract",
      (Accumulated
         (SimpleStr
            "One or more semicolon separated occurrences of '[TargetName:]ModuleSelector'")),
      "\n\t\tExtract only those modules whose names or namespaces match the provided options.\n\t\t\t'TargetName' ranges over {OCaml, krml, FSharp, Plugin}.\n\t\t\tA 'ModuleSelector' is a space or comma-separated list of '[+|-]( * | namespace | module)'.\n\t\t\tFor example --extract 'OCaml:A -A.B' --extract 'krml:A -A.C' --extract '*' means\n\t\t\t\tfor OCaml, extract everything in the A namespace only except A.B;\n\t\t\t\tfor krml, extract everything in the A namespace only except A.C;\n\t\t\t\tfor everything else, extract everything.\n\t\t\tNote, the '+' is optional: --extract '+A' and --extract 'A' mean the same thing.\n\t\t\tNote also that '--extract A' applies both to a module named 'A' and to any module in the 'A' namespace\n\t\tMultiple uses of this option accumulate, e.g., --extract A --extract B is interpreted as --extract 'A B'.");
    (FStar_Getopt.noshort, "extract_module",
      (Accumulated (PostProcessed (pp_lowercase, (SimpleStr "module_name")))),
      "Deprecated: use --extract instead; Only extract the specified modules (instead of the possibly-partial dependency graph)");
    (FStar_Getopt.noshort, "extract_namespace",
      (Accumulated
         (PostProcessed (pp_lowercase, (SimpleStr "namespace name")))),
      "Deprecated: use --extract instead; Only extract modules in the specified namespace");
    (FStar_Getopt.noshort, "expose_interfaces", (Const (Bool true)),
      "Explicitly break the abstraction imposed by the interface of any implementation file that appears on the command line (use with care!)");
    (FStar_Getopt.noshort, "hide_uvar_nums", (Const (Bool true)),
      "Don't print unification variable numbers");
    (FStar_Getopt.noshort, "hint_dir", (PathStr "path"),
      "Read/write hints to  dir/module_name.hints (instead of placing hint-file alongside source file)");
    (FStar_Getopt.noshort, "hint_file", (PathStr "path"),
      "Read/write hints to  path (instead of module-specific hints files; overrides hint_dir)");
    (FStar_Getopt.noshort, "hint_info", (Const (Bool true)),
      "Print information regarding hints (deprecated; use --query_stats instead)");
    (FStar_Getopt.noshort, "in", (Const (Bool true)),
      "Legacy interactive mode; reads input from stdin");
    (FStar_Getopt.noshort, "ide", (Const (Bool true)),
      "JSON-based interactive mode for IDEs");
    (FStar_Getopt.noshort, "ide_id_info_off", (Const (Bool true)),
      "Disable identifier tables in IDE mode (temporary workaround useful in Steel)");
    (FStar_Getopt.noshort, "lsp", (Const (Bool true)),
      "Language Server Protocol-based interactive mode for IDEs");
    (FStar_Getopt.noshort, "include", (ReverseAccumulated (PathStr "path")),
      "A directory in which to search for files included on the command line");
    (FStar_Getopt.noshort, "print", (Const (Bool true)),
      "Parses and prettyprints the files included on the command line");
    (FStar_Getopt.noshort, "print_in_place", (Const (Bool true)),
      "Parses and prettyprints in place the files included on the command line");
    (102, "force", (Const (Bool true)),
      "Force checking the files given as arguments even if they have valid checked files");
    (FStar_Getopt.noshort, "fuel",
      (PostProcessed
         (((fun uu___ ->
              match uu___ with
              | String s ->
                  let p f =
                    let uu___1 = FStar_Compiler_Util.int_of_string f in
                    Int uu___1 in
                  let uu___1 =
                    match FStar_Compiler_Util.split s "," with
                    | f::[] -> (f, f)
                    | f1::f2::[] -> (f1, f2)
                    | uu___2 -> failwith "unexpected value for --fuel" in
                  (match uu___1 with
                   | (min, max) ->
                       ((let uu___3 = p min in
                         set_option "initial_fuel" uu___3);
                        (let uu___4 = p max in set_option "max_fuel" uu___4);
                        String s))
              | uu___1 -> failwith "impos")),
           (SimpleStr "non-negative integer or pair of non-negative integers"))),
      "Set initial_fuel and max_fuel at once");
    (FStar_Getopt.noshort, "ifuel",
      (PostProcessed
         (((fun uu___ ->
              match uu___ with
              | String s ->
                  let p f =
                    let uu___1 = FStar_Compiler_Util.int_of_string f in
                    Int uu___1 in
                  let uu___1 =
                    match FStar_Compiler_Util.split s "," with
                    | f::[] -> (f, f)
                    | f1::f2::[] -> (f1, f2)
                    | uu___2 -> failwith "unexpected value for --ifuel" in
                  (match uu___1 with
                   | (min, max) ->
                       ((let uu___3 = p min in
                         set_option "initial_ifuel" uu___3);
                        (let uu___4 = p max in set_option "max_ifuel" uu___4);
                        String s))
              | uu___1 -> failwith "impos")),
           (SimpleStr "non-negative integer or pair of non-negative integers"))),
      "Set initial_ifuel and max_ifuel at once");
    (FStar_Getopt.noshort, "initial_fuel", (IntStr "non-negative integer"),
      "Number of unrolling of recursive functions to try initially (default 2)");
    (FStar_Getopt.noshort, "initial_ifuel", (IntStr "non-negative integer"),
      "Number of unrolling of inductive datatypes to try at first (default 1)");
    (FStar_Getopt.noshort, "keep_query_captions", BoolStr,
      "Retain comments in the logged SMT queries (requires --log_queries; default true)");
    (FStar_Getopt.noshort, "lax",
      (WithSideEffect
         (((fun uu___ ->
              if warn_unsafe then option_warning_callback "lax" else ())),
           (Const (Bool true)))),
      "Run the lax-type checker only (admit all verification conditions)");
    (FStar_Getopt.noshort, "load", (ReverseAccumulated (PathStr "module")),
      "Load OCaml module, compiling it if necessary");
    (FStar_Getopt.noshort, "load_cmxs",
      (ReverseAccumulated (PathStr "module")),
      "Load compiled module, fails hard if the module is not already compiled");
    (FStar_Getopt.noshort, "log_types", (Const (Bool true)),
      "Print types computed for data/val/let-bindings");
    (FStar_Getopt.noshort, "log_queries", (Const (Bool true)),
      "Log the Z3 queries in several queries-*.smt2 files, as we go");
    (FStar_Getopt.noshort, "max_fuel", (IntStr "non-negative integer"),
      "Number of unrolling of recursive functions to try at most (default 8)");
    (FStar_Getopt.noshort, "max_ifuel", (IntStr "non-negative integer"),
      "Number of unrolling of inductive datatypes to try at most (default 2)");
    (FStar_Getopt.noshort, "MLish", (Const (Bool true)),
      "Trigger various specializations for compiling the F* compiler itself (not meant for user code)");
    (FStar_Getopt.noshort, "no_default_includes", (Const (Bool true)),
      "Ignore the default module search paths");
    (FStar_Getopt.noshort, "no_extract",
      (Accumulated (PathStr "module name")),
      "Deprecated: use --extract instead; Do not extract code from this module");
    (FStar_Getopt.noshort, "no_load_fstartaclib", (Const (Bool true)),
      "Do not attempt to load fstartaclib by default");
    (FStar_Getopt.noshort, "no_location_info", (Const (Bool true)),
      "Suppress location information in the generated OCaml output (only relevant with --codegen OCaml)");
    (FStar_Getopt.noshort, "no_smt", (Const (Bool true)),
      "Do not send any queries to the SMT solver, and fail on them instead");
    (FStar_Getopt.noshort, "normalize_pure_terms_for_extraction",
      (Const (Bool true)),
      "Extract top-level pure terms after normalizing them. This can lead to very large code, but can result in more partial evaluation and compile-time specialization.");
    (FStar_Getopt.noshort, "odir",
      (PostProcessed (pp_validate_dir, (PathStr "dir"))),
      "Place output in directory  dir");
    (FStar_Getopt.noshort, "prims", (PathStr "file"), "");
    (FStar_Getopt.noshort, "print_bound_var_types", (Const (Bool true)),
      "Print the types of bound variables");
    (FStar_Getopt.noshort, "print_effect_args", (Const (Bool true)),
      "Print inferred predicate transformers for all computation types");
    (FStar_Getopt.noshort, "print_expected_failures", (Const (Bool true)),
      "Print the errors generated by declarations marked with expect_failure, useful for debugging error locations");
    (FStar_Getopt.noshort, "print_full_names", (Const (Bool true)),
      "Print full names of variables");
    (FStar_Getopt.noshort, "print_implicits", (Const (Bool true)),
      "Print implicit arguments");
    (FStar_Getopt.noshort, "print_universes", (Const (Bool true)),
      "Print universes");
    (FStar_Getopt.noshort, "print_z3_statistics", (Const (Bool true)),
      "Print Z3 statistics for each SMT query (details such as relevant modules, facts, etc. for each proof)");
    (FStar_Getopt.noshort, "prn", (Const (Bool true)),
      "Print full names (deprecated; use --print_full_names instead)");
    (FStar_Getopt.noshort, "quake",
      (PostProcessed
         (((fun uu___ ->
              match uu___ with
              | String s ->
                  let uu___1 = interp_quake_arg s in
                  (match uu___1 with
                   | (min, max, k) ->
                       (set_option "quake_lo" (Int min);
                        set_option "quake_hi" (Int max);
                        set_option "quake_keep" (Bool k);
                        set_option "retry" (Bool false);
                        String s))
              | uu___1 -> failwith "impos")),
           (SimpleStr "positive integer or pair of positive integers"))),
      "Repeats SMT queries to check for robustness\n\t\t--quake N/M repeats each query checks that it succeeds at least N out of M times, aborting early if possible\n\t\t--quake N/M/k works as above, except it will unconditionally run M times\n\t\t--quake N is an alias for --quake N/N\n\t\t--quake N/k is an alias for --quake N/N/k\n\tUsing --quake disables --retry.");
    (FStar_Getopt.noshort, "query_stats", (Const (Bool true)),
      "Print SMT query statistics");
    (FStar_Getopt.noshort, "record_hints", (Const (Bool true)),
      "Record a database of hints for efficient proof replay");
    (FStar_Getopt.noshort, "record_options", (Const (Bool true)),
      "Record the state of options used to check each sigelt, useful for the `check_with` attribute and metaprogramming");
    (FStar_Getopt.noshort, "retry",
      (PostProcessed
         (((fun uu___ ->
              match uu___ with
              | Int i ->
                  (set_option "quake_lo" (Int Prims.int_one);
                   set_option "quake_hi" (Int i);
                   set_option "quake_keep" (Bool false);
                   set_option "retry" (Bool true);
                   Bool true)
              | uu___1 -> failwith "impos")), (IntStr "positive integer"))),
      "Retry each SMT query N times and succeed on the first try. Using --retry disables --quake.");
    (FStar_Getopt.noshort, "reuse_hint_for", (SimpleStr "toplevel_name"),
      "Optimistically, attempt using the recorded hint for  toplevel_name (a top-level name in the current module) when trying to verify some other term 'g'");
    (FStar_Getopt.noshort, "report_assumes", (EnumStr ["warn"; "error"]),
      "Report every use of an escape hatch, include assume, admit, etc.");
    (FStar_Getopt.noshort, "silent", (Const (Bool true)),
      "Disable all non-critical output");
    (FStar_Getopt.noshort, "smt", (PathStr "path"),
      "Path to the Z3 SMT solver (we could eventually support other solvers)");
    (FStar_Getopt.noshort, "smtencoding.elim_box", BoolStr,
      "Toggle a peephole optimization that eliminates redundant uses of boxing/unboxing in the SMT encoding (default 'false')");
    (FStar_Getopt.noshort, "smtencoding.nl_arith_repr",
      (EnumStr ["native"; "wrapped"; "boxwrap"]),
      "Control the representation of non-linear arithmetic functions in the SMT encoding:\n\t\ti.e., if 'boxwrap' use 'Prims.op_Multiply, Prims.op_Division, Prims.op_Modulus'; \n\t\tif 'native' use '*, div, mod';\n\t\tif 'wrapped' use '_mul, _div, _mod : Int*Int -> Int'; \n\t\t(default 'boxwrap')");
    (FStar_Getopt.noshort, "smtencoding.l_arith_repr",
      (EnumStr ["native"; "boxwrap"]),
      "Toggle the representation of linear arithmetic functions in the SMT encoding:\n\t\ti.e., if 'boxwrap', use 'Prims.op_Addition, Prims.op_Subtraction, Prims.op_Minus'; \n\t\tif 'native', use '+, -, -'; \n\t\t(default 'boxwrap')");
    (FStar_Getopt.noshort, "smtencoding.valid_intro", BoolStr,
      "Include an axiom in the SMT encoding to introduce proof-irrelevance from a constructive proof");
    (FStar_Getopt.noshort, "smtencoding.valid_elim", BoolStr,
      "Include an axiom in the SMT encoding to eliminate proof-irrelevance into the existence of a proof witness");
    (FStar_Getopt.noshort, "split_queries", (Const (Bool true)),
      "Split SMT verification conditions into several separate queries, one per goal");
    (FStar_Getopt.noshort, "tactic_raw_binders", (Const (Bool true)),
      "Do not use the lexical scope of tactics to improve binder names");
    (FStar_Getopt.noshort, "tactics_failhard", (Const (Bool true)),
      "Do not recover from metaprogramming errors, and abort if one occurs");
    (FStar_Getopt.noshort, "tactics_info", (Const (Bool true)),
      "Print some rough information on tactics, such as the time they take to run");
    (FStar_Getopt.noshort, "tactic_trace", (Const (Bool true)),
      "Print a depth-indexed trace of tactic execution (Warning: very verbose)");
    (FStar_Getopt.noshort, "tactic_trace_d", (IntStr "positive_integer"),
      "Trace tactics up to a certain binding depth");
    (FStar_Getopt.noshort, "__tactics_nbe", (Const (Bool true)),
      "Use NBE to evaluate metaprograms (experimental)");
    (FStar_Getopt.noshort, "tcnorm", BoolStr,
      "Attempt to normalize definitions marked as tcnorm (default 'true')");
    (FStar_Getopt.noshort, "timing", (Const (Bool true)),
      "Print the time it takes to verify each top-level definition");
    (FStar_Getopt.noshort, "trace_error", (Const (Bool true)),
      "Don't print an error message; show an exception trace instead");
    (FStar_Getopt.noshort, "ugly", (Const (Bool true)),
      "Emit output formatted for debugging");
    (FStar_Getopt.noshort, "unthrottle_inductives", (Const (Bool true)),
      "Let the SMT solver unfold inductive types to arbitrary depths (may affect verifier performance)");
    (FStar_Getopt.noshort, "unsafe_tactic_exec", (Const (Bool true)),
      "Allow tactics to run external processes. WARNING: checking an untrusted F* file while using this option can have disastrous effects.");
    (FStar_Getopt.noshort, "use_eq_at_higher_order", (Const (Bool true)),
      "Use equality constraints when comparing higher-order types (Temporary)");
    (FStar_Getopt.noshort, "use_hints", (Const (Bool true)),
      "Use a previously recorded hints database for proof replay");
    (FStar_Getopt.noshort, "use_hint_hashes", (Const (Bool true)),
      "Admit queries if their hash matches the hash recorded in the hints database");
    (FStar_Getopt.noshort, "use_native_tactics", (PathStr "path"),
      "Use compiled tactics from  path");
    (FStar_Getopt.noshort, "no_plugins", (Const (Bool true)),
      "Do not run plugins natively and interpret them as usual instead");
    (FStar_Getopt.noshort, "no_tactics", (Const (Bool true)),
      "Do not run the tactic engine before discharging a VC");
    (FStar_Getopt.noshort, "using_facts_from",
      (ReverseAccumulated
         (SimpleStr
            "One or more space-separated occurrences of '[+|-]( * | namespace | fact id)'")),
      "\n\t\tPrunes the context to include only the facts from the given namespace or fact id. \n\t\t\tFacts can be include or excluded using the [+|-] qualifier. \n\t\t\tFor example --using_facts_from '* -FStar.Reflection +FStar.Compiler.List -FStar.Compiler.List.Tot' will \n\t\t\t\tremove all facts from FStar.Compiler.List.Tot.*, \n\t\t\t\tretain all remaining facts from FStar.Compiler.List.*, \n\t\t\t\tremove all facts from FStar.Reflection.*, \n\t\t\t\tand retain all the rest.\n\t\tNote, the '+' is optional: --using_facts_from 'FStar.Compiler.List' is equivalent to --using_facts_from '+FStar.Compiler.List'. \n\t\tMultiple uses of this option accumulate, e.g., --using_facts_from A --using_facts_from B is interpreted as --using_facts_from A^B.");
    (FStar_Getopt.noshort, "vcgen.optimize_bind_as_seq",
      (EnumStr ["off"; "without_type"; "with_type"]),
      "\n\t\tOptimize the generation of verification conditions, \n\t\t\tspecifically the construction of monadic `bind`,\n\t\t\tgenerating `seq` instead of `bind` when the first computation as a trivial post-condition.\n\t\t\tBy default, this optimization does not apply.\n\t\t\tWhen the `without_type` option is chosen, this imposes a cost on the SMT solver\n\t\t\tto reconstruct type information.\n\t\t\tWhen `with_type` is chosen, type information is provided to the SMT solver,\n\t\t\tbut at the cost of VC bloat, which may often be redundant.");
    (FStar_Getopt.noshort, "__temp_fast_implicits", (Const (Bool true)),
      "Don't use this option yet");
    (118, "version",
      (WithSideEffect
         (((fun uu___ ->
              display_version (); FStar_Compiler_Effect.exit Prims.int_zero)),
           (Const (Bool true)))), "Display version number");
    (FStar_Getopt.noshort, "warn_default_effects", (Const (Bool true)),
      "Warn when (a -> b) is desugared to (a -> Tot b)");
    (FStar_Getopt.noshort, "z3cliopt",
      (ReverseAccumulated (SimpleStr "option")), "Z3 command line options");
    (FStar_Getopt.noshort, "z3smtopt",
      (ReverseAccumulated (SimpleStr "option")), "Z3 options in smt2 format");
    (FStar_Getopt.noshort, "z3refresh", (Const (Bool true)),
      "Restart Z3 after each query; useful for ensuring proof robustness");
    (FStar_Getopt.noshort, "z3rlimit", (IntStr "positive_integer"),
      "Set the Z3 per-query resource limit (default 5 units, taking roughtly 5s)");
    (FStar_Getopt.noshort, "z3rlimit_factor", (IntStr "positive_integer"),
      "Set the Z3 per-query resource limit multiplier. This is useful when, say, regenerating hints and you want to be more lax. (default 1)");
    (FStar_Getopt.noshort, "z3seed", (IntStr "positive_integer"),
      "Set the Z3 random seed (default 0)");
    (FStar_Getopt.noshort, "__no_positivity",
      (WithSideEffect
         (((fun uu___ ->
              if warn_unsafe
              then option_warning_callback "__no_positivity"
              else ())), (Const (Bool true)))),
      "Don't check positivity of inductive types");
    (FStar_Getopt.noshort, "warn_error", (Accumulated (SimpleStr "")),
      "The [-warn_error] option follows the OCaml syntax, namely:\n\t\t- [r] is a range of warnings (either a number [n], or a range [n..n])\n\t\t- [-r] silences range [r]\n\t\t- [+r] enables range [r]\n\t\t- [@r] makes range [r] fatal.");
    (FStar_Getopt.noshort, "use_nbe", BoolStr,
      "Use normalization by evaluation as the default normalization strategy (default 'false')");
    (FStar_Getopt.noshort, "use_nbe_for_extraction", BoolStr,
      "Use normalization by evaluation for normalizing terms before extraction (default 'false')");
    (FStar_Getopt.noshort, "trivial_pre_for_unannotated_effectful_fns",
      BoolStr,
      "Enforce trivial preconditions for unannotated effectful functions (default 'true')");
    (FStar_Getopt.noshort, "__debug_embedding",
      (WithSideEffect
         (((fun uu___ ->
              FStar_Compiler_Effect.op_Colon_Equals debug_embedding true)),
           (Const (Bool true)))),
      "Debug messages for embeddings/unembeddings of natively compiled terms");
    (FStar_Getopt.noshort, "eager_embedding",
      (WithSideEffect
         (((fun uu___ ->
              FStar_Compiler_Effect.op_Colon_Equals eager_embedding true)),
           (Const (Bool true)))),
      "Eagerly embed and unembed terms to primitive operations and plugins: not recommended except for benchmarking");
    (FStar_Getopt.noshort, "profile_group_by_decl", (Const (Bool true)),
      "Emit profiles grouped by declaration rather than by module");
    (FStar_Getopt.noshort, "profile_component",
      (Accumulated
         (SimpleStr
            "One or more space-separated occurrences of '[+|-]( * | namespace | module | identifier)'")),
      "\n\tSpecific source locations in the compiler are instrumented with profiling counters.\n\tPass `--profile_component FStar.TypeChecker` to enable all counters in the FStar.TypeChecker namespace.\n\tThis option is a module or namespace selector, like many other options (e.g., `--extract`)");
    (FStar_Getopt.noshort, "profile",
      (Accumulated
         (SimpleStr
            "One or more space-separated occurrences of '[+|-]( * | namespace | module)'")),
      "\n\tProfiling can be enabled when the compiler is processing a given set of source modules.\n\tPass `--profile FStar.Pervasives` to enable profiling when the compiler is processing any module in FStar.Pervasives.\n\tThis option is a module or namespace selector, like many other options (e.g., `--extract`)");
    (104, "help",
      (WithSideEffect
         (((fun uu___ ->
              (let uu___2 = specs warn_unsafe in display_usage_aux uu___2);
              FStar_Compiler_Effect.exit Prims.int_zero)),
           (Const (Bool true)))), "Display this information")]
and (specs : Prims.bool -> FStar_Getopt.opt Prims.list) =
  fun warn_unsafe ->
    let uu___ = specs_with_types warn_unsafe in
    FStar_Compiler_List.map
      (fun uu___1 ->
         match uu___1 with
         | (short, long, typ, doc) ->
             let uu___2 =
               let uu___3 = arg_spec_of_opt_type long typ in
               (short, long, uu___3, doc) in
             mk_spec uu___2) uu___
let (settable : Prims.string -> Prims.bool) =
  fun uu___ ->
    match uu___ with
    | "abort_on" -> true
    | "admit_except" -> true
    | "admit_smt_queries" -> true
<<<<<<< HEAD
    | "admit_tactic_unification_guards" -> true
=======
    | "compat_pre_core" -> true
>>>>>>> 5699c1ff
    | "disallow_unification_guards" -> true
    | "debug" -> true
    | "debug_level" -> true
    | "defensive" -> true
    | "detail_errors" -> true
    | "detail_hint_replay" -> true
    | "eager_subtyping" -> true
    | "enable_core" -> true
    | "error_contexts" -> true
    | "hide_uvar_nums" -> true
    | "hint_dir" -> true
    | "hint_file" -> true
    | "hint_info" -> true
    | "fuel" -> true
    | "ifuel" -> true
    | "initial_fuel" -> true
    | "initial_ifuel" -> true
    | "ide_id_info_off" -> true
    | "keep_query_captions" -> true
    | "lax" -> true
    | "load" -> true
    | "load_cmxs" -> true
    | "log_queries" -> true
    | "log_types" -> true
    | "max_fuel" -> true
    | "max_ifuel" -> true
    | "no_plugins" -> true
    | "__no_positivity" -> true
    | "normalize_pure_terms_for_extraction" -> true
    | "no_smt" -> true
    | "no_tactics" -> true
    | "print_bound_var_types" -> true
    | "print_effect_args" -> true
    | "print_expected_failures" -> true
    | "print_full_names" -> true
    | "print_implicits" -> true
    | "print_universes" -> true
    | "print_z3_statistics" -> true
    | "prn" -> true
    | "quake_lo" -> true
    | "quake_hi" -> true
    | "quake_keep" -> true
    | "quake" -> true
    | "query_stats" -> true
    | "record_options" -> true
    | "retry" -> true
    | "reuse_hint_for" -> true
    | "report_assumes" -> true
    | "silent" -> true
    | "smtencoding.elim_box" -> true
    | "smtencoding.l_arith_repr" -> true
    | "smtencoding.nl_arith_repr" -> true
    | "smtencoding.valid_intro" -> true
    | "smtencoding.valid_elim" -> true
    | "split_queries" -> true
    | "tactic_raw_binders" -> true
    | "tactics_failhard" -> true
    | "tactics_info" -> true
    | "__tactics_nbe" -> true
    | "tactic_trace" -> true
    | "tactic_trace_d" -> true
    | "tcnorm" -> true
    | "__temp_fast_implicits" -> true
    | "timing" -> true
    | "trace_error" -> true
    | "ugly" -> true
    | "unthrottle_inductives" -> true
    | "use_eq_at_higher_order" -> true
    | "using_facts_from" -> true
    | "vcgen.optimize_bind_as_seq" -> true
    | "warn_error" -> true
    | "z3cliopt" -> true
    | "z3smtopt" -> true
    | "z3refresh" -> true
    | "z3rlimit" -> true
    | "z3rlimit_factor" -> true
    | "z3seed" -> true
    | "trivial_pre_for_unannotated_effectful_fns" -> true
    | "profile_group_by_decl" -> true
    | "profile_component" -> true
    | "profile" -> true
    | uu___1 -> false
let (all_specs : FStar_Getopt.opt Prims.list) = specs true
let (all_specs_with_types :
  (FStar_BaseTypes.char * Prims.string * opt_type * Prims.string) Prims.list)
  = specs_with_types true
let (settable_specs :
  (FStar_BaseTypes.char * Prims.string * unit FStar_Getopt.opt_variant *
    Prims.string) Prims.list)
  =
  FStar_Compiler_Effect.op_Bar_Greater all_specs
    (FStar_Compiler_List.filter
       (fun uu___ ->
          match uu___ with | (uu___1, x, uu___2, uu___3) -> settable x))
<<<<<<< HEAD
let (uu___598 :
=======
let (uu___596 :
>>>>>>> 5699c1ff
  (((unit -> FStar_Getopt.parse_cmdline_res) -> unit) *
    (unit -> FStar_Getopt.parse_cmdline_res)))
  =
  let callback = FStar_Compiler_Util.mk_ref FStar_Pervasives_Native.None in
  let set1 f =
    FStar_Compiler_Effect.op_Colon_Equals callback
      (FStar_Pervasives_Native.Some f) in
  let call uu___ =
    let uu___1 = FStar_Compiler_Effect.op_Bang callback in
    match uu___1 with
    | FStar_Pervasives_Native.None ->
        failwith "Error flags callback not yet set"
    | FStar_Pervasives_Native.Some f -> f () in
  (set1, call)
let (set_error_flags_callback_aux :
  (unit -> FStar_Getopt.parse_cmdline_res) -> unit) =
<<<<<<< HEAD
  match uu___598 with
  | (set_error_flags_callback_aux1, set_error_flags) ->
      set_error_flags_callback_aux1
let (set_error_flags : unit -> FStar_Getopt.parse_cmdline_res) =
  match uu___598 with
=======
  match uu___596 with
  | (set_error_flags_callback_aux1, set_error_flags) ->
      set_error_flags_callback_aux1
let (set_error_flags : unit -> FStar_Getopt.parse_cmdline_res) =
  match uu___596 with
>>>>>>> 5699c1ff
  | (set_error_flags_callback_aux1, set_error_flags1) -> set_error_flags1
let (set_error_flags_callback :
  (unit -> FStar_Getopt.parse_cmdline_res) -> unit) =
  set_error_flags_callback_aux
let (display_usage : unit -> unit) = fun uu___ -> display_usage_aux all_specs
let (fstar_bin_directory : Prims.string) =
  FStar_Compiler_Util.get_exec_dir ()
let (file_list_ : Prims.string Prims.list FStar_Compiler_Effect.ref) =
  FStar_Compiler_Util.mk_ref []
let rec (parse_filename_arg :
  FStar_Getopt.opt Prims.list ->
    Prims.bool -> Prims.string -> FStar_Getopt.parse_cmdline_res)
  =
  fun specs1 ->
    fun enable_filenames ->
      fun arg ->
        if FStar_Compiler_Util.starts_with arg "@"
        then
          let filename = FStar_Compiler_Util.substring_from arg Prims.int_one in
          let lines = FStar_Compiler_Util.file_get_lines filename in
          FStar_Getopt.parse_list specs1
            (parse_filename_arg specs1 enable_filenames) lines
        else
          (if enable_filenames
           then
             (let uu___2 =
                let uu___3 = FStar_Compiler_Effect.op_Bang file_list_ in
                FStar_Compiler_List.op_At uu___3 [arg] in
              FStar_Compiler_Effect.op_Colon_Equals file_list_ uu___2)
           else ();
           FStar_Getopt.Success)
let (parse_cmd_line :
  unit -> (FStar_Getopt.parse_cmdline_res * Prims.string Prims.list)) =
  fun uu___ ->
    let res =
      FStar_Getopt.parse_cmdline all_specs
        (parse_filename_arg all_specs true) in
    let res1 = if res = FStar_Getopt.Success then set_error_flags () else res in
    let uu___1 =
      let uu___2 = FStar_Compiler_Effect.op_Bang file_list_ in
      FStar_Compiler_List.map FStar_Common.try_convert_file_name_to_mixed
        uu___2 in
    (res1, uu___1)
let (file_list : unit -> Prims.string Prims.list) =
  fun uu___ -> FStar_Compiler_Effect.op_Bang file_list_
let (restore_cmd_line_options : Prims.bool -> FStar_Getopt.parse_cmdline_res)
  =
  fun should_clear ->
    let old_verify_module = get_verify_module () in
    if should_clear then clear () else init ();
    (let specs1 = specs false in
     let r =
       FStar_Getopt.parse_cmdline specs1 (parse_filename_arg specs1 false) in
     (let uu___2 =
        let uu___3 =
          let uu___4 =
            FStar_Compiler_List.map (fun uu___5 -> String uu___5)
              old_verify_module in
          List uu___4 in
        ("verify_module", uu___3) in
      set_option' uu___2);
     r)
let (module_name_of_file_name : Prims.string -> Prims.string) =
  fun f ->
    let f1 = FStar_Compiler_Util.basename f in
    let f2 =
      let uu___ =
        let uu___1 =
          let uu___2 =
            let uu___3 = FStar_Compiler_Util.get_file_extension f1 in
            FStar_String.length uu___3 in
          (FStar_String.length f1) - uu___2 in
        uu___1 - Prims.int_one in
      FStar_String.substring f1 Prims.int_zero uu___ in
    FStar_String.lowercase f2
let (should_check : Prims.string -> Prims.bool) =
  fun m ->
    let l = get_verify_module () in
    FStar_Compiler_List.contains (FStar_String.lowercase m) l
let (should_verify : Prims.string -> Prims.bool) =
  fun m ->
    (let uu___ = get_lax () in Prims.op_Negation uu___) && (should_check m)
let (should_check_file : Prims.string -> Prims.bool) =
  fun fn -> let uu___ = module_name_of_file_name fn in should_check uu___
let (should_verify_file : Prims.string -> Prims.bool) =
  fun fn -> let uu___ = module_name_of_file_name fn in should_verify uu___
let (module_name_eq : Prims.string -> Prims.string -> Prims.bool) =
  fun m1 ->
    fun m2 -> (FStar_String.lowercase m1) = (FStar_String.lowercase m2)
let (should_print_message : Prims.string -> Prims.bool) =
  fun m ->
    let uu___ = should_verify m in if uu___ then m <> "Prims" else false
let (include_path : unit -> Prims.string Prims.list) =
  fun uu___ ->
    let cache_dir =
      let uu___1 = get_cache_dir () in
      match uu___1 with
      | FStar_Pervasives_Native.None -> []
      | FStar_Pervasives_Native.Some c -> [c] in
    let uu___1 = get_no_default_includes () in
    if uu___1
    then
      let uu___2 = get_include () in
      FStar_Compiler_List.op_At cache_dir uu___2
    else
      (let lib_paths =
         let uu___3 =
           FStar_Compiler_Util.expand_environment_variable "FSTAR_LIB" in
         match uu___3 with
         | FStar_Pervasives_Native.None ->
             let fstar_home = FStar_String.op_Hat fstar_bin_directory "/.." in
             let defs = universe_include_path_base_dirs in
             let uu___4 =
               FStar_Compiler_Effect.op_Bar_Greater defs
                 (FStar_Compiler_List.map
                    (fun x -> FStar_String.op_Hat fstar_home x)) in
             FStar_Compiler_Effect.op_Bar_Greater uu___4
               (FStar_Compiler_List.filter FStar_Compiler_Util.file_exists)
         | FStar_Pervasives_Native.Some s -> [s] in
       let uu___3 =
         let uu___4 =
           let uu___5 = get_include () in
           FStar_Compiler_List.op_At uu___5 ["."] in
         FStar_Compiler_List.op_At lib_paths uu___4 in
       FStar_Compiler_List.op_At cache_dir uu___3)
let (find_file : Prims.string -> Prims.string FStar_Pervasives_Native.option)
  =
  let file_map = FStar_Compiler_Util.smap_create (Prims.of_int (100)) in
  fun filename ->
    let uu___ = FStar_Compiler_Util.smap_try_find file_map filename in
    match uu___ with
    | FStar_Pervasives_Native.Some f -> f
    | FStar_Pervasives_Native.None ->
        let result =
          try
            (fun uu___1 ->
               match () with
               | () ->
                   let uu___2 = FStar_Compiler_Util.is_path_absolute filename in
                   if uu___2
                   then
                     (if FStar_Compiler_Util.file_exists filename
                      then FStar_Pervasives_Native.Some filename
                      else FStar_Pervasives_Native.None)
                   else
                     (let uu___4 =
                        let uu___5 = include_path () in
                        FStar_Compiler_List.rev uu___5 in
                      FStar_Compiler_Util.find_map uu___4
                        (fun p ->
                           let path =
                             if p = "."
                             then filename
                             else FStar_Compiler_Util.join_paths p filename in
                           if FStar_Compiler_Util.file_exists path
                           then FStar_Pervasives_Native.Some path
                           else FStar_Pervasives_Native.None))) ()
          with | uu___1 -> FStar_Pervasives_Native.None in
        (if FStar_Compiler_Option.isSome result
         then FStar_Compiler_Util.smap_add file_map filename result
         else ();
         result)
let (prims : unit -> Prims.string) =
  fun uu___ ->
    let uu___1 = get_prims () in
    match uu___1 with
    | FStar_Pervasives_Native.None ->
        let filename = "prims.fst" in
        let uu___2 = find_file filename in
        (match uu___2 with
         | FStar_Pervasives_Native.Some result -> result
         | FStar_Pervasives_Native.None ->
             let uu___3 =
               FStar_Compiler_Util.format1
                 "unable to find required file \"%s\" in the module search path.\n"
                 filename in
             failwith uu___3)
    | FStar_Pervasives_Native.Some x -> x
let (prims_basename : unit -> Prims.string) =
  fun uu___ -> let uu___1 = prims () in FStar_Compiler_Util.basename uu___1
let (pervasives : unit -> Prims.string) =
  fun uu___ ->
    let filename = "FStar.Pervasives.fsti" in
    let uu___1 = find_file filename in
    match uu___1 with
    | FStar_Pervasives_Native.Some result -> result
    | FStar_Pervasives_Native.None ->
        let uu___2 =
          FStar_Compiler_Util.format1
            "unable to find required file \"%s\" in the module search path.\n"
            filename in
        failwith uu___2
let (pervasives_basename : unit -> Prims.string) =
  fun uu___ ->
    let uu___1 = pervasives () in FStar_Compiler_Util.basename uu___1
let (pervasives_native_basename : unit -> Prims.string) =
  fun uu___ ->
    let filename = "FStar.Pervasives.Native.fst" in
    let uu___1 = find_file filename in
    match uu___1 with
    | FStar_Pervasives_Native.Some result ->
        FStar_Compiler_Util.basename result
    | FStar_Pervasives_Native.None ->
        let uu___2 =
          FStar_Compiler_Util.format1
            "unable to find required file \"%s\" in the module search path.\n"
            filename in
        failwith uu___2
let (prepend_output_dir : Prims.string -> Prims.string) =
  fun fname ->
    let uu___ = get_odir () in
    match uu___ with
    | FStar_Pervasives_Native.None -> fname
    | FStar_Pervasives_Native.Some x ->
        FStar_Compiler_Util.join_paths x fname
let (prepend_cache_dir : Prims.string -> Prims.string) =
  fun fpath ->
    let uu___ = get_cache_dir () in
    match uu___ with
    | FStar_Pervasives_Native.None -> fpath
    | FStar_Pervasives_Native.Some x ->
        let uu___1 = FStar_Compiler_Util.basename fpath in
        FStar_Compiler_Util.join_paths x uu___1
let (path_of_text : Prims.string -> Prims.string Prims.list) =
  fun text -> FStar_String.split [46] text
let (parse_settings :
  Prims.string Prims.list ->
    (Prims.string Prims.list * Prims.bool) Prims.list)
  =
  fun ns ->
    let cache = FStar_Compiler_Util.smap_create (Prims.of_int (31)) in
    let with_cache f s =
      let uu___ = FStar_Compiler_Util.smap_try_find cache s in
      match uu___ with
      | FStar_Pervasives_Native.Some s1 -> s1
      | FStar_Pervasives_Native.None ->
          let res = f s in (FStar_Compiler_Util.smap_add cache s res; res) in
    let parse_one_setting s =
      if s = "*"
      then ([], true)
      else
        if s = "-*"
        then ([], false)
        else
          if FStar_Compiler_Util.starts_with s "-"
          then
            (let path =
               let uu___2 =
                 FStar_Compiler_Util.substring_from s Prims.int_one in
               path_of_text uu___2 in
             (path, false))
          else
            (let s1 =
               if FStar_Compiler_Util.starts_with s "+"
               then FStar_Compiler_Util.substring_from s Prims.int_one
               else s in
             ((path_of_text s1), true)) in
    let uu___ =
      FStar_Compiler_Effect.op_Bar_Greater ns
        (FStar_Compiler_List.collect
           (fun s ->
              let s1 = FStar_Compiler_Util.trim_string s in
              if s1 = ""
              then []
              else
                with_cache
                  (fun s2 ->
                     let s3 = FStar_Compiler_Util.replace_char s2 32 44 in
                     let uu___2 =
                       let uu___3 =
                         FStar_Compiler_Effect.op_Bar_Greater
                           (FStar_Compiler_Util.splitlines s3)
                           (FStar_Compiler_List.concatMap
                              (fun s4 -> FStar_Compiler_Util.split s4 ",")) in
                       FStar_Compiler_Effect.op_Bar_Greater uu___3
                         (FStar_Compiler_List.filter (fun s4 -> s4 <> "")) in
                     FStar_Compiler_Effect.op_Bar_Greater uu___2
                       (FStar_Compiler_List.map parse_one_setting)) s1)) in
    FStar_Compiler_Effect.op_Bar_Greater uu___ FStar_Compiler_List.rev
let (__temp_fast_implicits : unit -> Prims.bool) =
  fun uu___ -> lookup_opt "__temp_fast_implicits" as_bool
let (admit_smt_queries : unit -> Prims.bool) =
  fun uu___ -> get_admit_smt_queries ()
let (admit_except : unit -> Prims.string FStar_Pervasives_Native.option) =
  fun uu___ -> get_admit_except ()
<<<<<<< HEAD
let (admit_tactic_unification_guards : unit -> Prims.bool) =
  fun uu___ -> get_admit_tactic_unification_guards ()
=======
let (compat_pre_core : unit -> Prims.bool) =
  fun uu___ -> get_compat_pre_core ()
>>>>>>> 5699c1ff
let (disallow_unification_guards : unit -> Prims.bool) =
  fun uu___ -> get_disallow_unification_guards ()
let (cache_checked_modules : unit -> Prims.bool) =
  fun uu___ -> get_cache_checked_modules ()
let (cache_off : unit -> Prims.bool) = fun uu___ -> get_cache_off ()
let (print_cache_version : unit -> Prims.bool) =
  fun uu___ -> get_print_cache_version ()
let (cmi : unit -> Prims.bool) = fun uu___ -> get_cmi ()
type codegen_t =
  | OCaml 
  | FSharp 
  | Krml 
  | Plugin 
let (uu___is_OCaml : codegen_t -> Prims.bool) =
  fun projectee -> match projectee with | OCaml -> true | uu___ -> false
let (uu___is_FSharp : codegen_t -> Prims.bool) =
  fun projectee -> match projectee with | FSharp -> true | uu___ -> false
let (uu___is_Krml : codegen_t -> Prims.bool) =
  fun projectee -> match projectee with | Krml -> true | uu___ -> false
let (uu___is_Plugin : codegen_t -> Prims.bool) =
  fun projectee -> match projectee with | Plugin -> true | uu___ -> false
let (parse_codegen :
  Prims.string -> codegen_t FStar_Pervasives_Native.option) =
  fun uu___ ->
    match uu___ with
    | "OCaml" -> FStar_Pervasives_Native.Some OCaml
    | "FSharp" -> FStar_Pervasives_Native.Some FSharp
    | "krml" -> FStar_Pervasives_Native.Some Krml
    | "Plugin" -> FStar_Pervasives_Native.Some Plugin
    | uu___1 -> FStar_Pervasives_Native.None
let (print_codegen : codegen_t -> Prims.string) =
  fun uu___ ->
    match uu___ with
    | OCaml -> "OCaml"
    | FSharp -> "FSharp"
    | Krml -> "krml"
    | Plugin -> "Plugin"
let (codegen : unit -> codegen_t FStar_Pervasives_Native.option) =
  fun uu___ ->
    let uu___1 = get_codegen () in
    FStar_Compiler_Util.map_opt uu___1
      (fun s ->
         let uu___2 = parse_codegen s in
         FStar_Compiler_Effect.op_Bar_Greater uu___2 FStar_Compiler_Util.must)
let (codegen_libs : unit -> Prims.string Prims.list Prims.list) =
  fun uu___ ->
    let uu___1 = get_codegen_lib () in
    FStar_Compiler_Effect.op_Bar_Greater uu___1
      (FStar_Compiler_List.map (fun x -> FStar_Compiler_Util.split x "."))
let (debug_any : unit -> Prims.bool) =
  fun uu___ -> let uu___1 = get_debug () in uu___1 <> []
let (debug_module : Prims.string -> Prims.bool) =
  fun modul ->
    let uu___ = get_debug () in
    FStar_Compiler_Effect.op_Bar_Greater uu___
      (FStar_Compiler_List.existsb (module_name_eq modul))
let (debug_at_level_no_module : debug_level_t -> Prims.bool) =
  fun level -> debug_level_geq level
let (debug_at_level : Prims.string -> debug_level_t -> Prims.bool) =
  fun modul ->
    fun level -> (debug_module modul) && (debug_at_level_no_module level)
let (profile_group_by_decls : unit -> Prims.bool) =
  fun uu___ -> get_profile_group_by_decl ()
let (defensive : unit -> Prims.bool) =
  fun uu___ -> let uu___1 = get_defensive () in uu___1 <> "no"
let (defensive_error : unit -> Prims.bool) =
  fun uu___ -> let uu___1 = get_defensive () in uu___1 = "error"
let (defensive_abort : unit -> Prims.bool) =
  fun uu___ -> let uu___1 = get_defensive () in uu___1 = "abort"
let (dep : unit -> Prims.string FStar_Pervasives_Native.option) =
  fun uu___ -> get_dep ()
let (detail_errors : unit -> Prims.bool) = fun uu___ -> get_detail_errors ()
let (detail_hint_replay : unit -> Prims.bool) =
  fun uu___ -> get_detail_hint_replay ()
let (dump_module : Prims.string -> Prims.bool) =
  fun s ->
    let uu___ = get_dump_module () in
    FStar_Compiler_Effect.op_Bar_Greater uu___
      (FStar_Compiler_List.existsb (module_name_eq s))
let (eager_subtyping : unit -> Prims.bool) =
  fun uu___ -> get_eager_subtyping ()
let (enable_core : unit -> Prims.bool) = fun uu___ -> get_enable_core ()
let (error_contexts : unit -> Prims.bool) =
  fun uu___ -> get_error_contexts ()
let (expose_interfaces : unit -> Prims.bool) =
  fun uu___ -> get_expose_interfaces ()
let (force : unit -> Prims.bool) = fun uu___ -> get_force ()
let (full_context_dependency : unit -> Prims.bool) = fun uu___ -> true
let (hide_uvar_nums : unit -> Prims.bool) =
  fun uu___ -> get_hide_uvar_nums ()
let (hint_info : unit -> Prims.bool) =
  fun uu___ -> (get_hint_info ()) || (get_query_stats ())
let (hint_dir : unit -> Prims.string FStar_Pervasives_Native.option) =
  fun uu___ -> get_hint_dir ()
let (hint_file : unit -> Prims.string FStar_Pervasives_Native.option) =
  fun uu___ -> get_hint_file ()
let (hint_file_for_src : Prims.string -> Prims.string) =
  fun src_filename ->
    let uu___ = hint_file () in
    match uu___ with
    | FStar_Pervasives_Native.Some fn -> fn
    | FStar_Pervasives_Native.None ->
        let file_name =
          let uu___1 = hint_dir () in
          match uu___1 with
          | FStar_Pervasives_Native.Some dir ->
              let uu___2 = FStar_Compiler_Util.basename src_filename in
              FStar_Compiler_Util.concat_dir_filename dir uu___2
          | uu___2 -> src_filename in
        FStar_Compiler_Util.format1 "%s.hints" file_name
let (ide : unit -> Prims.bool) = fun uu___ -> get_ide ()
let (ide_id_info_off : unit -> Prims.bool) =
  fun uu___ -> get_ide_id_info_off ()
let (print : unit -> Prims.bool) = fun uu___ -> get_print ()
let (print_in_place : unit -> Prims.bool) =
  fun uu___ -> get_print_in_place ()
let (initial_fuel : unit -> Prims.int) =
  fun uu___ ->
    let uu___1 = get_initial_fuel () in
    let uu___2 = get_max_fuel () in Prims.min uu___1 uu___2
let (initial_ifuel : unit -> Prims.int) =
  fun uu___ ->
    let uu___1 = get_initial_ifuel () in
    let uu___2 = get_max_ifuel () in Prims.min uu___1 uu___2
let (interactive : unit -> Prims.bool) =
  fun uu___ -> (get_in ()) || (get_ide ())
let (lax : unit -> Prims.bool) = fun uu___ -> get_lax ()
let (load : unit -> Prims.string Prims.list) = fun uu___ -> get_load ()
let (load_cmxs : unit -> Prims.string Prims.list) =
  fun uu___ -> get_load_cmxs ()
let (legacy_interactive : unit -> Prims.bool) = fun uu___ -> get_in ()
let (lsp_server : unit -> Prims.bool) = fun uu___ -> get_lsp ()
let (log_queries : unit -> Prims.bool) = fun uu___ -> get_log_queries ()
let (keep_query_captions : unit -> Prims.bool) =
  fun uu___ -> (log_queries ()) && (get_keep_query_captions ())
let (log_types : unit -> Prims.bool) = fun uu___ -> get_log_types ()
let (max_fuel : unit -> Prims.int) = fun uu___ -> get_max_fuel ()
let (max_ifuel : unit -> Prims.int) = fun uu___ -> get_max_ifuel ()
let (ml_ish : unit -> Prims.bool) = fun uu___ -> get_MLish ()
let (set_ml_ish : unit -> unit) = fun uu___ -> set_option "MLish" (Bool true)
let (no_default_includes : unit -> Prims.bool) =
  fun uu___ -> get_no_default_includes ()
let (no_extract : Prims.string -> Prims.bool) =
  fun s ->
    let uu___ = get_no_extract () in
    FStar_Compiler_Effect.op_Bar_Greater uu___
      (FStar_Compiler_List.existsb (module_name_eq s))
let (normalize_pure_terms_for_extraction : unit -> Prims.bool) =
  fun uu___ -> get_normalize_pure_terms_for_extraction ()
let (no_load_fstartaclib : unit -> Prims.bool) =
  fun uu___ -> get_no_load_fstartaclib ()
let (no_location_info : unit -> Prims.bool) =
  fun uu___ -> get_no_location_info ()
let (no_plugins : unit -> Prims.bool) = fun uu___ -> get_no_plugins ()
let (no_smt : unit -> Prims.bool) = fun uu___ -> get_no_smt ()
let (output_dir : unit -> Prims.string FStar_Pervasives_Native.option) =
  fun uu___ -> get_odir ()
let (ugly : unit -> Prims.bool) = fun uu___ -> get_ugly ()
let (print_bound_var_types : unit -> Prims.bool) =
  fun uu___ -> get_print_bound_var_types ()
let (print_effect_args : unit -> Prims.bool) =
  fun uu___ -> get_print_effect_args ()
let (print_expected_failures : unit -> Prims.bool) =
  fun uu___ -> get_print_expected_failures ()
let (print_implicits : unit -> Prims.bool) =
  fun uu___ -> get_print_implicits ()
let (print_real_names : unit -> Prims.bool) =
  fun uu___ -> (get_prn ()) || (get_print_full_names ())
let (print_universes : unit -> Prims.bool) =
  fun uu___ -> get_print_universes ()
let (print_z3_statistics : unit -> Prims.bool) =
  fun uu___ -> get_print_z3_statistics ()
let (quake_lo : unit -> Prims.int) = fun uu___ -> get_quake_lo ()
let (quake_hi : unit -> Prims.int) = fun uu___ -> get_quake_hi ()
let (quake_keep : unit -> Prims.bool) = fun uu___ -> get_quake_keep ()
let (query_stats : unit -> Prims.bool) = fun uu___ -> get_query_stats ()
let (record_hints : unit -> Prims.bool) = fun uu___ -> get_record_hints ()
let (record_options : unit -> Prims.bool) =
  fun uu___ -> get_record_options ()
let (retry : unit -> Prims.bool) = fun uu___ -> get_retry ()
let (reuse_hint_for : unit -> Prims.string FStar_Pervasives_Native.option) =
  fun uu___ -> get_reuse_hint_for ()
let (report_assumes : unit -> Prims.string FStar_Pervasives_Native.option) =
  fun uu___ -> get_report_assumes ()
let (silent : unit -> Prims.bool) = fun uu___ -> get_silent ()
let (smtencoding_elim_box : unit -> Prims.bool) =
  fun uu___ -> get_smtencoding_elim_box ()
let (smtencoding_nl_arith_native : unit -> Prims.bool) =
  fun uu___ ->
    let uu___1 = get_smtencoding_nl_arith_repr () in uu___1 = "native"
let (smtencoding_nl_arith_wrapped : unit -> Prims.bool) =
  fun uu___ ->
    let uu___1 = get_smtencoding_nl_arith_repr () in uu___1 = "wrapped"
let (smtencoding_nl_arith_default : unit -> Prims.bool) =
  fun uu___ ->
    let uu___1 = get_smtencoding_nl_arith_repr () in uu___1 = "boxwrap"
let (smtencoding_l_arith_native : unit -> Prims.bool) =
  fun uu___ ->
    let uu___1 = get_smtencoding_l_arith_repr () in uu___1 = "native"
let (smtencoding_l_arith_default : unit -> Prims.bool) =
  fun uu___ ->
    let uu___1 = get_smtencoding_l_arith_repr () in uu___1 = "boxwrap"
let (smtencoding_valid_intro : unit -> Prims.bool) =
  fun uu___ -> get_smtencoding_valid_intro ()
let (smtencoding_valid_elim : unit -> Prims.bool) =
  fun uu___ -> get_smtencoding_valid_elim ()
let (split_queries : unit -> Prims.bool) = fun uu___ -> get_split_queries ()
let (tactic_raw_binders : unit -> Prims.bool) =
  fun uu___ -> get_tactic_raw_binders ()
let (tactics_failhard : unit -> Prims.bool) =
  fun uu___ -> get_tactics_failhard ()
let (tactics_info : unit -> Prims.bool) = fun uu___ -> get_tactics_info ()
let (tactic_trace : unit -> Prims.bool) = fun uu___ -> get_tactic_trace ()
let (tactic_trace_d : unit -> Prims.int) = fun uu___ -> get_tactic_trace_d ()
let (tactics_nbe : unit -> Prims.bool) = fun uu___ -> get_tactics_nbe ()
let (tcnorm : unit -> Prims.bool) = fun uu___ -> get_tcnorm ()
let (timing : unit -> Prims.bool) = fun uu___ -> get_timing ()
let (trace_error : unit -> Prims.bool) = fun uu___ -> get_trace_error ()
let (unthrottle_inductives : unit -> Prims.bool) =
  fun uu___ -> get_unthrottle_inductives ()
let (unsafe_tactic_exec : unit -> Prims.bool) =
  fun uu___ -> get_unsafe_tactic_exec ()
let (use_eq_at_higher_order : unit -> Prims.bool) =
  fun uu___ -> get_use_eq_at_higher_order ()
let (use_hints : unit -> Prims.bool) = fun uu___ -> get_use_hints ()
let (use_hint_hashes : unit -> Prims.bool) =
  fun uu___ -> get_use_hint_hashes ()
let (use_native_tactics :
  unit -> Prims.string FStar_Pervasives_Native.option) =
  fun uu___ -> get_use_native_tactics ()
let (use_tactics : unit -> Prims.bool) =
  fun uu___ -> let uu___1 = get_no_tactics () in Prims.op_Negation uu___1
let (using_facts_from :
  unit -> (Prims.string Prims.list * Prims.bool) Prims.list) =
  fun uu___ ->
    let uu___1 = get_using_facts_from () in
    match uu___1 with
    | FStar_Pervasives_Native.None -> [([], true)]
    | FStar_Pervasives_Native.Some ns -> parse_settings ns
let (vcgen_optimize_bind_as_seq : unit -> Prims.bool) =
  fun uu___ ->
    let uu___1 = get_vcgen_optimize_bind_as_seq () in
    FStar_Compiler_Option.isSome uu___1
let (vcgen_decorate_with_type : unit -> Prims.bool) =
  fun uu___ ->
    let uu___1 = get_vcgen_optimize_bind_as_seq () in
    match uu___1 with
    | FStar_Pervasives_Native.Some "with_type" -> true
    | uu___2 -> false
let (warn_default_effects : unit -> Prims.bool) =
  fun uu___ -> get_warn_default_effects ()
let (warn_error : unit -> Prims.string) =
  fun uu___ ->
    let uu___1 = get_warn_error () in FStar_String.concat " " uu___1
let (z3_exe : unit -> Prims.string) =
  fun uu___ ->
    let uu___1 = get_smt () in
    match uu___1 with
    | FStar_Pervasives_Native.None -> FStar_Platform.exe "z3"
    | FStar_Pervasives_Native.Some s -> s
let (z3_cliopt : unit -> Prims.string Prims.list) =
  fun uu___ -> get_z3cliopt ()
let (z3_smtopt : unit -> Prims.string Prims.list) =
  fun uu___ -> get_z3smtopt ()
let (z3_refresh : unit -> Prims.bool) = fun uu___ -> get_z3refresh ()
let (z3_rlimit : unit -> Prims.int) = fun uu___ -> get_z3rlimit ()
let (z3_rlimit_factor : unit -> Prims.int) =
  fun uu___ -> get_z3rlimit_factor ()
let (z3_seed : unit -> Prims.int) = fun uu___ -> get_z3seed ()
let (no_positivity : unit -> Prims.bool) = fun uu___ -> get_no_positivity ()
let (use_nbe : unit -> Prims.bool) = fun uu___ -> get_use_nbe ()
let (use_nbe_for_extraction : unit -> Prims.bool) =
  fun uu___ -> get_use_nbe_for_extraction ()
let (trivial_pre_for_unannotated_effectful_fns : unit -> Prims.bool) =
  fun uu___ -> get_trivial_pre_for_unannotated_effectful_fns ()
let with_saved_options : 'a . (unit -> 'a) -> 'a =
  fun f ->
    let uu___ = let uu___1 = trace_error () in Prims.op_Negation uu___1 in
    if uu___
    then
      (push ();
       (let r =
          try
            (fun uu___2 ->
               match () with
               | () -> let uu___3 = f () in FStar_Pervasives.Inr uu___3) ()
          with | uu___2 -> FStar_Pervasives.Inl uu___2 in
        pop ();
        (match r with
         | FStar_Pervasives.Inr v -> v
         | FStar_Pervasives.Inl ex -> FStar_Compiler_Effect.raise ex)))
    else (push (); (let retv = f () in pop (); retv))
let (module_matches_namespace_filter :
  Prims.string -> Prims.string Prims.list -> Prims.bool) =
  fun m ->
    fun filter ->
      let m1 = FStar_String.lowercase m in
      let setting = parse_settings filter in
      let m_components = path_of_text m1 in
      let rec matches_path m_components1 path =
        match (m_components1, path) with
        | (uu___, []) -> true
        | (m2::ms, p::ps) ->
            (m2 = (FStar_String.lowercase p)) && (matches_path ms ps)
        | uu___ -> false in
      let uu___ =
        FStar_Compiler_Effect.op_Bar_Greater setting
          (FStar_Compiler_Util.try_find
             (fun uu___1 ->
                match uu___1 with
                | (path, uu___2) -> matches_path m_components path)) in
      match uu___ with
      | FStar_Pervasives_Native.None -> false
      | FStar_Pervasives_Native.Some (uu___1, flag) -> flag
let (matches_namespace_filter_opt :
  Prims.string ->
    Prims.string Prims.list FStar_Pervasives_Native.option -> Prims.bool)
  =
  fun m ->
    fun uu___ ->
      match uu___ with
      | FStar_Pervasives_Native.None -> false
      | FStar_Pervasives_Native.Some filter ->
          module_matches_namespace_filter m filter
type parsed_extract_setting =
  {
  target_specific_settings: (codegen_t * Prims.string) Prims.list ;
  default_settings: Prims.string FStar_Pervasives_Native.option }
let (__proj__Mkparsed_extract_setting__item__target_specific_settings :
  parsed_extract_setting -> (codegen_t * Prims.string) Prims.list) =
  fun projectee ->
    match projectee with
    | { target_specific_settings; default_settings;_} ->
        target_specific_settings
let (__proj__Mkparsed_extract_setting__item__default_settings :
  parsed_extract_setting -> Prims.string FStar_Pervasives_Native.option) =
  fun projectee ->
    match projectee with
    | { target_specific_settings; default_settings;_} -> default_settings
let (print_pes : parsed_extract_setting -> Prims.string) =
  fun pes ->
    let uu___ =
      let uu___1 =
        FStar_Compiler_List.map
          (fun uu___2 ->
             match uu___2 with
             | (tgt, s) ->
                 FStar_Compiler_Util.format2 "(%s, %s)" (print_codegen tgt) s)
          pes.target_specific_settings in
      FStar_Compiler_Effect.op_Bar_Greater uu___1 (FStar_String.concat "; ") in
    FStar_Compiler_Util.format2
      "{ target_specific_settings = %s;\n\t\n               default_settings = %s }"
      uu___
      (match pes.default_settings with
       | FStar_Pervasives_Native.None -> "None"
       | FStar_Pervasives_Native.Some s -> s)
let (find_setting_for_target :
  codegen_t ->
    (codegen_t * Prims.string) Prims.list ->
      Prims.string FStar_Pervasives_Native.option)
  =
  fun tgt ->
    fun s ->
      let uu___ =
        FStar_Compiler_Util.try_find
          (fun uu___1 -> match uu___1 with | (x, uu___2) -> x = tgt) s in
      match uu___ with
      | FStar_Pervasives_Native.Some (uu___1, s1) ->
          FStar_Pervasives_Native.Some s1
      | uu___1 -> FStar_Pervasives_Native.None
let (extract_settings :
  unit -> parsed_extract_setting FStar_Pervasives_Native.option) =
  let memo = FStar_Compiler_Util.mk_ref (FStar_Pervasives_Native.None, false) in
  let merge_parsed_extract_settings p0 p1 =
    let merge_setting s0 s1 =
      match (s0, s1) with
      | (FStar_Pervasives_Native.None, FStar_Pervasives_Native.None) ->
          FStar_Pervasives_Native.None
      | (FStar_Pervasives_Native.Some p, FStar_Pervasives_Native.None) ->
          FStar_Pervasives_Native.Some p
      | (FStar_Pervasives_Native.None, FStar_Pervasives_Native.Some p) ->
          FStar_Pervasives_Native.Some p
      | (FStar_Pervasives_Native.Some p01, FStar_Pervasives_Native.Some p11)
          ->
          let uu___ =
            let uu___1 = FStar_String.op_Hat "," p11 in
            FStar_String.op_Hat p01 uu___1 in
          FStar_Pervasives_Native.Some uu___ in
    let merge_target tgt =
      let uu___ =
        let uu___1 = find_setting_for_target tgt p0.target_specific_settings in
        let uu___2 = find_setting_for_target tgt p1.target_specific_settings in
        merge_setting uu___1 uu___2 in
      match uu___ with
      | FStar_Pervasives_Native.None -> []
      | FStar_Pervasives_Native.Some x -> [(tgt, x)] in
    let uu___ =
      FStar_Compiler_List.collect merge_target [OCaml; FSharp; Krml; Plugin] in
    let uu___1 = merge_setting p0.default_settings p1.default_settings in
    { target_specific_settings = uu___; default_settings = uu___1 } in
  fun uu___ ->
    let uu___1 = FStar_Compiler_Effect.op_Bang memo in
    match uu___1 with
    | (result, set1) ->
        let fail msg =
          display_usage ();
          (let uu___3 =
             FStar_Compiler_Util.format1
               "Could not parse '%s' passed to the --extract option" msg in
           failwith uu___3) in
        if set1
        then result
        else
          (let uu___3 = get_extract () in
           match uu___3 with
           | FStar_Pervasives_Native.None ->
               (FStar_Compiler_Effect.op_Colon_Equals memo
                  (FStar_Pervasives_Native.None, true);
                FStar_Pervasives_Native.None)
           | FStar_Pervasives_Native.Some extract_settings1 ->
               let parse_one_setting extract_setting =
                 let tgt_specific_settings =
                   FStar_Compiler_Util.split extract_setting ";" in
                 let split_one t_setting =
                   match FStar_Compiler_Util.split t_setting ":" with
                   | default_setting::[] ->
                       FStar_Pervasives.Inr
                         (FStar_Compiler_Util.trim_string default_setting)
                   | target::setting::[] ->
                       let target1 = FStar_Compiler_Util.trim_string target in
                       let uu___4 = parse_codegen target1 in
                       (match uu___4 with
                        | FStar_Pervasives_Native.None -> fail target1
                        | FStar_Pervasives_Native.Some tgt ->
                            FStar_Pervasives.Inl
                              (tgt,
                                (FStar_Compiler_Util.trim_string setting))
                        | uu___5 -> fail t_setting) in
                 let settings =
                   FStar_Compiler_List.map split_one tgt_specific_settings in
                 let fail_duplicate msg tgt =
                   display_usage ();
                   (let uu___5 =
                      FStar_Compiler_Util.format2
                        "Could not parse '%s'; multiple setting for %s target"
                        msg tgt in
                    failwith uu___5) in
                 let pes =
                   FStar_Compiler_List.fold_right
                     (fun setting ->
                        fun out ->
                          match setting with
                          | FStar_Pervasives.Inr def ->
                              (match out.default_settings with
                               | FStar_Pervasives_Native.None ->
                                   {
                                     target_specific_settings =
                                       (out.target_specific_settings);
                                     default_settings =
                                       (FStar_Pervasives_Native.Some def)
                                   }
                               | FStar_Pervasives_Native.Some uu___4 ->
                                   fail_duplicate def "default")
                          | FStar_Pervasives.Inl (target, setting1) ->
                              let uu___4 =
                                FStar_Compiler_Util.try_find
                                  (fun uu___5 ->
                                     match uu___5 with
                                     | (x, uu___6) -> x = target)
                                  out.target_specific_settings in
                              (match uu___4 with
                               | FStar_Pervasives_Native.None ->
                                   {
                                     target_specific_settings =
                                       ((target, setting1) ::
                                       (out.target_specific_settings));
                                     default_settings =
                                       (out.default_settings)
                                   }
                               | FStar_Pervasives_Native.Some uu___5 ->
                                   fail_duplicate setting1
                                     (print_codegen target))) settings
                     {
                       target_specific_settings = [];
                       default_settings = FStar_Pervasives_Native.None
                     } in
                 pes in
               let empty_pes =
                 {
                   target_specific_settings = [];
                   default_settings = FStar_Pervasives_Native.None
                 } in
               let pes =
                 FStar_Compiler_List.fold_right
                   (fun setting ->
                      fun pes1 ->
                        let uu___4 = parse_one_setting setting in
                        merge_parsed_extract_settings pes1 uu___4)
                   extract_settings1 empty_pes in
               (FStar_Compiler_Effect.op_Colon_Equals memo
                  ((FStar_Pervasives_Native.Some pes), true);
                FStar_Pervasives_Native.Some pes))
let (should_extract : Prims.string -> codegen_t -> Prims.bool) =
  fun m ->
    fun tgt ->
      let m1 = FStar_String.lowercase m in
      let uu___ = extract_settings () in
      match uu___ with
      | FStar_Pervasives_Native.Some pes ->
          ((let uu___2 =
              let uu___3 = get_no_extract () in
              let uu___4 = get_extract_namespace () in
              let uu___5 = get_extract_module () in (uu___3, uu___4, uu___5) in
            match uu___2 with
            | ([], [], []) -> ()
            | uu___3 ->
                failwith
                  "Incompatible options: --extract cannot be used with --no_extract, --extract_namespace or --extract_module");
           (let tsetting =
              let uu___2 =
                find_setting_for_target tgt pes.target_specific_settings in
              match uu___2 with
              | FStar_Pervasives_Native.Some s -> s
              | FStar_Pervasives_Native.None ->
                  (match pes.default_settings with
                   | FStar_Pervasives_Native.Some s -> s
                   | FStar_Pervasives_Native.None -> "*") in
            module_matches_namespace_filter m1 [tsetting]))
      | FStar_Pervasives_Native.None ->
          let should_extract_namespace m2 =
            let uu___1 = get_extract_namespace () in
            match uu___1 with
            | [] -> false
            | ns ->
                FStar_Compiler_Effect.op_Bar_Greater ns
                  (FStar_Compiler_Util.for_some
                     (fun n ->
                        FStar_Compiler_Util.starts_with m2
                          (FStar_String.lowercase n))) in
          let should_extract_module m2 =
            let uu___1 = get_extract_module () in
            match uu___1 with
            | [] -> false
            | l ->
                FStar_Compiler_Effect.op_Bar_Greater l
                  (FStar_Compiler_Util.for_some
                     (fun n -> (FStar_String.lowercase n) = m2)) in
          (let uu___1 = no_extract m1 in Prims.op_Negation uu___1) &&
            (let uu___1 =
               let uu___2 = get_extract_namespace () in
               let uu___3 = get_extract_module () in (uu___2, uu___3) in
             (match uu___1 with
              | ([], []) -> true
              | uu___2 ->
                  (should_extract_namespace m1) || (should_extract_module m1)))
let (should_be_already_cached : Prims.string -> Prims.bool) =
  fun m ->
    let uu___ = get_already_cached () in
    match uu___ with
    | FStar_Pervasives_Native.None -> false
    | FStar_Pervasives_Native.Some already_cached_setting ->
        module_matches_namespace_filter m already_cached_setting
let (profile_enabled :
  Prims.string FStar_Pervasives_Native.option -> Prims.string -> Prims.bool)
  =
  fun modul_opt ->
    fun phase ->
      match modul_opt with
      | FStar_Pervasives_Native.None ->
          let uu___ = get_profile_component () in
          matches_namespace_filter_opt phase uu___
      | FStar_Pervasives_Native.Some modul ->
          (let uu___ = get_profile () in
           matches_namespace_filter_opt modul uu___) &&
            (let uu___ = get_profile_component () in
             matches_namespace_filter_opt phase uu___)
exception File_argument of Prims.string 
let (uu___is_File_argument : Prims.exn -> Prims.bool) =
  fun projectee ->
    match projectee with | File_argument uu___ -> true | uu___ -> false
let (__proj__File_argument__item__uu___ : Prims.exn -> Prims.string) =
  fun projectee -> match projectee with | File_argument uu___ -> uu___
let (set_options : Prims.string -> FStar_Getopt.parse_cmdline_res) =
  fun s ->
    try
      (fun uu___ ->
         match () with
         | () ->
             if s = ""
             then FStar_Getopt.Success
             else
               (let res =
                  FStar_Getopt.parse_string settable_specs
                    (fun s1 ->
                       FStar_Compiler_Effect.raise (File_argument s1);
                       FStar_Getopt.Error "set_options with file argument") s in
                if res = FStar_Getopt.Success
                then set_error_flags ()
                else res)) ()
    with
    | File_argument s1 ->
        let uu___1 =
          FStar_Compiler_Util.format1 "File %s is not a valid option" s1 in
        FStar_Getopt.Error uu___1
let (get_vconfig : unit -> FStar_VConfig.vconfig) =
  fun uu___ ->
    let vcfg =
      let uu___1 = get_initial_fuel () in
      let uu___2 = get_max_fuel () in
      let uu___3 = get_initial_ifuel () in
      let uu___4 = get_max_ifuel () in
      let uu___5 = get_detail_errors () in
      let uu___6 = get_detail_hint_replay () in
      let uu___7 = get_no_smt () in
      let uu___8 = get_quake_lo () in
      let uu___9 = get_quake_hi () in
      let uu___10 = get_quake_keep () in
      let uu___11 = get_retry () in
      let uu___12 = get_smtencoding_elim_box () in
      let uu___13 = get_smtencoding_nl_arith_repr () in
      let uu___14 = get_smtencoding_l_arith_repr () in
      let uu___15 = get_smtencoding_valid_intro () in
      let uu___16 = get_smtencoding_valid_elim () in
      let uu___17 = get_tcnorm () in
      let uu___18 = get_no_plugins () in
      let uu___19 = get_no_tactics () in
      let uu___20 = get_vcgen_optimize_bind_as_seq () in
      let uu___21 = get_z3cliopt () in
      let uu___22 = get_z3smtopt () in
      let uu___23 = get_z3refresh () in
      let uu___24 = get_z3rlimit () in
      let uu___25 = get_z3rlimit_factor () in
      let uu___26 = get_z3seed () in
      let uu___27 = get_trivial_pre_for_unannotated_effectful_fns () in
      let uu___28 = get_reuse_hint_for () in
      {
        FStar_VConfig.initial_fuel = uu___1;
        FStar_VConfig.max_fuel = uu___2;
        FStar_VConfig.initial_ifuel = uu___3;
        FStar_VConfig.max_ifuel = uu___4;
        FStar_VConfig.detail_errors = uu___5;
        FStar_VConfig.detail_hint_replay = uu___6;
        FStar_VConfig.no_smt = uu___7;
        FStar_VConfig.quake_lo = uu___8;
        FStar_VConfig.quake_hi = uu___9;
        FStar_VConfig.quake_keep = uu___10;
        FStar_VConfig.retry = uu___11;
        FStar_VConfig.smtencoding_elim_box = uu___12;
        FStar_VConfig.smtencoding_nl_arith_repr = uu___13;
        FStar_VConfig.smtencoding_l_arith_repr = uu___14;
        FStar_VConfig.smtencoding_valid_intro = uu___15;
        FStar_VConfig.smtencoding_valid_elim = uu___16;
        FStar_VConfig.tcnorm = uu___17;
        FStar_VConfig.no_plugins = uu___18;
        FStar_VConfig.no_tactics = uu___19;
        FStar_VConfig.vcgen_optimize_bind_as_seq = uu___20;
        FStar_VConfig.z3cliopt = uu___21;
        FStar_VConfig.z3smtopt = uu___22;
        FStar_VConfig.z3refresh = uu___23;
        FStar_VConfig.z3rlimit = uu___24;
        FStar_VConfig.z3rlimit_factor = uu___25;
        FStar_VConfig.z3seed = uu___26;
        FStar_VConfig.trivial_pre_for_unannotated_effectful_fns = uu___27;
        FStar_VConfig.reuse_hint_for = uu___28
      } in
    vcfg
let (set_vconfig : FStar_VConfig.vconfig -> unit) =
  fun vcfg ->
    let option_as tag o =
      match o with
      | FStar_Pervasives_Native.None -> Unset
      | FStar_Pervasives_Native.Some s -> tag s in
    set_option "initial_fuel" (Int (vcfg.FStar_VConfig.initial_fuel));
    set_option "max_fuel" (Int (vcfg.FStar_VConfig.max_fuel));
    set_option "initial_ifuel" (Int (vcfg.FStar_VConfig.initial_ifuel));
    set_option "max_ifuel" (Int (vcfg.FStar_VConfig.max_ifuel));
    set_option "detail_errors" (Bool (vcfg.FStar_VConfig.detail_errors));
    set_option "detail_hint_replay"
      (Bool (vcfg.FStar_VConfig.detail_hint_replay));
    set_option "no_smt" (Bool (vcfg.FStar_VConfig.no_smt));
    set_option "quake_lo" (Int (vcfg.FStar_VConfig.quake_lo));
    set_option "quake_hi" (Int (vcfg.FStar_VConfig.quake_hi));
    set_option "quake_keep" (Bool (vcfg.FStar_VConfig.quake_keep));
    set_option "retry" (Bool (vcfg.FStar_VConfig.retry));
    set_option "smtencoding.elim_box"
      (Bool (vcfg.FStar_VConfig.smtencoding_elim_box));
    set_option "smtencoding.nl_arith_repr"
      (String (vcfg.FStar_VConfig.smtencoding_nl_arith_repr));
    set_option "smtencoding.l_arith_repr"
      (String (vcfg.FStar_VConfig.smtencoding_l_arith_repr));
    set_option "smtencoding.valid_intro"
      (Bool (vcfg.FStar_VConfig.smtencoding_valid_intro));
    set_option "smtencoding.valid_elim"
      (Bool (vcfg.FStar_VConfig.smtencoding_valid_elim));
    set_option "tcnorm" (Bool (vcfg.FStar_VConfig.tcnorm));
    set_option "no_plugins" (Bool (vcfg.FStar_VConfig.no_plugins));
    set_option "no_tactics" (Bool (vcfg.FStar_VConfig.no_tactics));
    (let uu___20 =
       option_as (fun uu___21 -> String uu___21)
         vcfg.FStar_VConfig.vcgen_optimize_bind_as_seq in
     set_option "vcgen.optimize_bind_as_seq" uu___20);
    (let uu___21 =
       let uu___22 =
         FStar_Compiler_List.map (fun uu___23 -> String uu___23)
           vcfg.FStar_VConfig.z3cliopt in
       List uu___22 in
     set_option "z3cliopt" uu___21);
    (let uu___22 =
       let uu___23 =
         FStar_Compiler_List.map (fun uu___24 -> String uu___24)
           vcfg.FStar_VConfig.z3smtopt in
       List uu___23 in
     set_option "z3smtopt" uu___22);
    set_option "z3refresh" (Bool (vcfg.FStar_VConfig.z3refresh));
    set_option "z3rlimit" (Int (vcfg.FStar_VConfig.z3rlimit));
    set_option "z3rlimit_factor" (Int (vcfg.FStar_VConfig.z3rlimit_factor));
    set_option "z3seed" (Int (vcfg.FStar_VConfig.z3seed));
    set_option "trivial_pre_for_unannotated_effectful_fns"
      (Bool (vcfg.FStar_VConfig.trivial_pre_for_unannotated_effectful_fns));
    (let uu___28 =
       option_as (fun uu___29 -> String uu___29)
         vcfg.FStar_VConfig.reuse_hint_for in
     set_option "reuse_hint_for" uu___28)<|MERGE_RESOLUTION|>--- conflicted
+++ resolved
@@ -265,10 +265,6 @@
   ("abort_on", (Int Prims.int_zero));
   ("admit_smt_queries", (Bool false));
   ("admit_except", Unset);
-<<<<<<< HEAD
-  ("admit_tactic_unification_guards", (Bool false));
-=======
->>>>>>> 5699c1ff
   ("disallow_unification_guards", (Bool false));
   ("already_cached", Unset);
   ("cache_checked_modules", (Bool false));
@@ -287,7 +283,6 @@
   ("detail_hint_replay", (Bool false));
   ("dump_module", (List []));
   ("eager_subtyping", (Bool false));
-  ("enable_core", (Bool false));
   ("error_contexts", (Bool false));
   ("expose_interfaces", (Bool false));
   ("extract", Unset);
@@ -458,13 +453,8 @@
   fun uu___ -> lookup_opt "admit_smt_queries" as_bool
 let (get_admit_except : unit -> Prims.string FStar_Pervasives_Native.option)
   = fun uu___ -> lookup_opt "admit_except" (as_option as_string)
-<<<<<<< HEAD
-let (get_admit_tactic_unification_guards : unit -> Prims.bool) =
-  fun uu___ -> lookup_opt "admit_tactic_unification_guards" as_bool
-=======
 let (get_compat_pre_core : unit -> Prims.bool) =
   fun uu___ -> lookup_opt "compat_pre_core" as_bool
->>>>>>> 5699c1ff
 let (get_disallow_unification_guards : unit -> Prims.bool) =
   fun uu___ -> lookup_opt "disallow_unification_guards" as_bool
 let (get_already_cached :
@@ -499,8 +489,6 @@
   fun uu___ -> lookup_opt "dump_module" (as_list as_string)
 let (get_eager_subtyping : unit -> Prims.bool) =
   fun uu___ -> lookup_opt "eager_subtyping" as_bool
-let (get_enable_core : unit -> Prims.bool) =
-  fun uu___ -> lookup_opt "enable_core" as_bool
 let (get_error_contexts : unit -> Prims.bool) =
   fun uu___ -> lookup_opt "error_contexts" as_bool
 let (get_expose_interfaces : unit -> Prims.bool) =
@@ -971,11 +959,7 @@
           let uu___ = ios f1 in let uu___1 = ios f2 in (uu___, uu___1, true)
         else failwith "unexpected value for --quake"
     | uu___ -> failwith "unexpected value for --quake"
-<<<<<<< HEAD
-let (uu___410 : (((Prims.string -> unit) -> unit) * (Prims.string -> unit)))
-=======
 let (uu___409 : (((Prims.string -> unit) -> unit) * (Prims.string -> unit)))
->>>>>>> 5699c1ff
   =
   let cb = FStar_Compiler_Util.mk_ref FStar_Pervasives_Native.None in
   let set1 f =
@@ -987,19 +971,11 @@
     | FStar_Pervasives_Native.Some f -> f msg in
   (set1, call)
 let (set_option_warning_callback_aux : (Prims.string -> unit) -> unit) =
-<<<<<<< HEAD
-  match uu___410 with
-  | (set_option_warning_callback_aux1, option_warning_callback) ->
-      set_option_warning_callback_aux1
-let (option_warning_callback : Prims.string -> unit) =
-  match uu___410 with
-=======
   match uu___409 with
   | (set_option_warning_callback_aux1, option_warning_callback) ->
       set_option_warning_callback_aux1
 let (option_warning_callback : Prims.string -> unit) =
   match uu___409 with
->>>>>>> 5699c1ff
   | (set_option_warning_callback_aux1, option_warning_callback1) ->
       option_warning_callback1
 let (set_option_warning_callback : (Prims.string -> unit) -> unit) =
@@ -1033,13 +1009,8 @@
               then option_warning_callback "admit_except"
               else ())), (SimpleStr "[symbol|(symbol, id)]"))),
       "Admit all queries, except those with label ( symbol,  id)) (e.g. --admit_except '(FStar.Fin.pigeonhole, 1)' or --admit_except FStar.Fin.pigeonhole)");
-<<<<<<< HEAD
-    (FStar_Getopt.noshort, "admit_tactic_unification_guards", BoolStr,
-      "Admit SMT guards when the tactic engine re-checks solutions produced by the unifier (default 'false')");
-=======
     (FStar_Getopt.noshort, "compat_pre_core", BoolStr,
       "Retain behavior of the tactic engine prior to the introduction of FStar.TypeChecker.Core (default 'false')");
->>>>>>> 5699c1ff
     (FStar_Getopt.noshort, "disallow_unification_guards", BoolStr,
       "Fail if the SMT guard are produced when the tactic engine re-checks solutions produced by the unifier (default 'false')");
     (FStar_Getopt.noshort, "already_cached",
@@ -1083,8 +1054,6 @@
       (Accumulated (SimpleStr "module_name")), "");
     (FStar_Getopt.noshort, "eager_subtyping", (Const (Bool true)),
       "Try to solve subtyping constraints at each binder (loses precision but may be slightly more efficient)");
-    (FStar_Getopt.noshort, "enable_core", (Const (Bool true)),
-      "Use the experimental core typechecker");
     (FStar_Getopt.noshort, "error_contexts", BoolStr,
       "Print context information for each error or warning raised (default false)");
     (FStar_Getopt.noshort, "extract",
@@ -1414,11 +1383,7 @@
     | "abort_on" -> true
     | "admit_except" -> true
     | "admit_smt_queries" -> true
-<<<<<<< HEAD
-    | "admit_tactic_unification_guards" -> true
-=======
     | "compat_pre_core" -> true
->>>>>>> 5699c1ff
     | "disallow_unification_guards" -> true
     | "debug" -> true
     | "debug_level" -> true
@@ -1426,7 +1391,6 @@
     | "detail_errors" -> true
     | "detail_hint_replay" -> true
     | "eager_subtyping" -> true
-    | "enable_core" -> true
     | "error_contexts" -> true
     | "hide_uvar_nums" -> true
     | "hint_dir" -> true
@@ -1513,11 +1477,7 @@
     (FStar_Compiler_List.filter
        (fun uu___ ->
           match uu___ with | (uu___1, x, uu___2, uu___3) -> settable x))
-<<<<<<< HEAD
-let (uu___598 :
-=======
 let (uu___596 :
->>>>>>> 5699c1ff
   (((unit -> FStar_Getopt.parse_cmdline_res) -> unit) *
     (unit -> FStar_Getopt.parse_cmdline_res)))
   =
@@ -1534,19 +1494,11 @@
   (set1, call)
 let (set_error_flags_callback_aux :
   (unit -> FStar_Getopt.parse_cmdline_res) -> unit) =
-<<<<<<< HEAD
-  match uu___598 with
-  | (set_error_flags_callback_aux1, set_error_flags) ->
-      set_error_flags_callback_aux1
-let (set_error_flags : unit -> FStar_Getopt.parse_cmdline_res) =
-  match uu___598 with
-=======
   match uu___596 with
   | (set_error_flags_callback_aux1, set_error_flags) ->
       set_error_flags_callback_aux1
 let (set_error_flags : unit -> FStar_Getopt.parse_cmdline_res) =
   match uu___596 with
->>>>>>> 5699c1ff
   | (set_error_flags_callback_aux1, set_error_flags1) -> set_error_flags1
 let (set_error_flags_callback :
   (unit -> FStar_Getopt.parse_cmdline_res) -> unit) =
@@ -1832,13 +1784,8 @@
   fun uu___ -> get_admit_smt_queries ()
 let (admit_except : unit -> Prims.string FStar_Pervasives_Native.option) =
   fun uu___ -> get_admit_except ()
-<<<<<<< HEAD
-let (admit_tactic_unification_guards : unit -> Prims.bool) =
-  fun uu___ -> get_admit_tactic_unification_guards ()
-=======
 let (compat_pre_core : unit -> Prims.bool) =
   fun uu___ -> get_compat_pre_core ()
->>>>>>> 5699c1ff
 let (disallow_unification_guards : unit -> Prims.bool) =
   fun uu___ -> get_disallow_unification_guards ()
 let (cache_checked_modules : unit -> Prims.bool) =
@@ -1920,7 +1867,6 @@
       (FStar_Compiler_List.existsb (module_name_eq s))
 let (eager_subtyping : unit -> Prims.bool) =
   fun uu___ -> get_eager_subtyping ()
-let (enable_core : unit -> Prims.bool) = fun uu___ -> get_enable_core ()
 let (error_contexts : unit -> Prims.bool) =
   fun uu___ -> get_error_contexts ()
 let (expose_interfaces : unit -> Prims.bool) =
