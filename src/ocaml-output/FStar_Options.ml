
open Prims
type debug_level_t =
| Low
| Medium
| High
| Extreme
| Other of Prims.string

let is_Low : debug_level_t  ->  Prims.bool = (fun _discr_ -> (match (_discr_) with
| Low -> begin
true
end
| _ -> begin
false
end))

let is_Medium : debug_level_t  ->  Prims.bool = (fun _discr_ -> (match (_discr_) with
| Medium -> begin
true
end
| _ -> begin
false
end))

let is_High : debug_level_t  ->  Prims.bool = (fun _discr_ -> (match (_discr_) with
| High -> begin
true
end
| _ -> begin
false
end))

let is_Extreme : debug_level_t  ->  Prims.bool = (fun _discr_ -> (match (_discr_) with
| Extreme -> begin
true
end
| _ -> begin
false
end))

let is_Other : debug_level_t  ->  Prims.bool = (fun _discr_ -> (match (_discr_) with
| Other (_) -> begin
true
end
| _ -> begin
false
end))

let ___Other____0 : debug_level_t  ->  Prims.string = (fun projectee -> (match (projectee) with
| Other (_19_4) -> begin
_19_4
end))

let show_signatures : Prims.string Prims.list FStar_ST.ref = (FStar_Util.mk_ref [])

let norm_then_print : Prims.bool FStar_ST.ref = (FStar_Util.mk_ref true)

let z3_exe : Prims.string FStar_ST.ref = (let _122_19 = (FStar_Platform.exe "z3")
in (FStar_Util.mk_ref _122_19))

let silent : Prims.bool FStar_ST.ref = (FStar_Util.mk_ref false)

let debug : Prims.string Prims.list FStar_ST.ref = (FStar_Util.mk_ref [])

let debug_level : debug_level_t Prims.list FStar_ST.ref = (FStar_Util.mk_ref [])

let dlevel : Prims.string  ->  debug_level_t = (fun _19_1 -> (match (_19_1) with
| "Low" -> begin
Low
end
| "Medium" -> begin
Medium
end
| "High" -> begin
High
end
| "Extreme" -> begin
Extreme
end
| s -> begin
Other (s)
end))

let one_debug_level_geq : debug_level_t  ->  debug_level_t  ->  Prims.bool = (fun l1 l2 -> (match (l1) with
| (Other (_)) | (Low) -> begin
(l1 = l2)
end
| Medium -> begin
((l2 = Low) || (l2 = Medium))
end
| High -> begin
(((l2 = Low) || (l2 = Medium)) || (l2 = High))
end
| Extreme -> begin
((((l2 = Low) || (l2 = Medium)) || (l2 = High)) || (l2 = Extreme))
end))

let debug_level_geq : debug_level_t  ->  Prims.bool = (fun l2 -> (let _122_29 = (FStar_ST.read debug_level)
in (FStar_All.pipe_right _122_29 (FStar_Util.for_some (fun l1 -> (one_debug_level_geq l1 l2))))))

let log_types : Prims.bool FStar_ST.ref = (FStar_Util.mk_ref false)

let print_effect_args : Prims.bool FStar_ST.ref = (FStar_Util.mk_ref false)

let print_real_names : Prims.bool FStar_ST.ref = (FStar_Util.mk_ref false)

let dump_module : Prims.string Prims.option FStar_ST.ref = (FStar_Util.mk_ref None)

let should_dump : Prims.string  ->  Prims.bool = (fun l -> (match ((FStar_ST.read dump_module)) with
| None -> begin
false
end
| Some (m) -> begin
(m = l)
end))

let logQueries : Prims.bool FStar_ST.ref = (FStar_Util.mk_ref false)

let z3exe : Prims.bool FStar_ST.ref = (FStar_Util.mk_ref true)

let outputDir : Prims.string Prims.option FStar_ST.ref = (FStar_Util.mk_ref (Some (".")))

let fstar_home_opt : Prims.string Prims.option FStar_ST.ref = (FStar_Util.mk_ref None)

let _fstar_home : Prims.string FStar_ST.ref = (FStar_Util.mk_ref "")

let prims_ref : Prims.string Prims.option FStar_ST.ref = (FStar_Util.mk_ref None)

let z3timeout : Prims.int FStar_ST.ref = (FStar_Util.mk_ref 5)

let admit_smt_queries : Prims.bool FStar_ST.ref = (FStar_Util.mk_ref false)

let pretype : Prims.bool FStar_ST.ref = (FStar_Util.mk_ref true)

let codegen : Prims.string Prims.option FStar_ST.ref = (FStar_Util.mk_ref None)

let admit_fsi : Prims.string Prims.list FStar_ST.ref = (FStar_Util.mk_ref [])

let codegen_libs : Prims.string Prims.list Prims.list FStar_ST.ref = (FStar_Util.mk_ref [])

let trace_error : Prims.bool FStar_ST.ref = (FStar_Util.mk_ref false)

let verify : Prims.bool FStar_ST.ref = (FStar_Util.mk_ref true)

let full_context_dependency : Prims.bool FStar_ST.ref = (FStar_Util.mk_ref true)

let print_implicits : Prims.bool FStar_ST.ref = (FStar_Util.mk_ref false)

let print_bound_var_types : Prims.bool FStar_ST.ref = (FStar_Util.mk_ref false)

let print_universes : Prims.bool FStar_ST.ref = (FStar_Util.mk_ref false)

let hide_uvar_nums : Prims.bool FStar_ST.ref = (FStar_Util.mk_ref false)

let hide_genident_nums : Prims.bool FStar_ST.ref = (FStar_Util.mk_ref false)

let serialize_mods : Prims.bool FStar_ST.ref = (FStar_Util.mk_ref false)

let initial_fuel : Prims.int FStar_ST.ref = (FStar_Util.mk_ref 2)

let initial_ifuel : Prims.int FStar_ST.ref = (FStar_Util.mk_ref 1)

let max_fuel : Prims.int FStar_ST.ref = (FStar_Util.mk_ref 8)

let min_fuel : Prims.int FStar_ST.ref = (FStar_Util.mk_ref 1)

let max_ifuel : Prims.int FStar_ST.ref = (FStar_Util.mk_ref 2)

let warn_top_level_effects : Prims.bool FStar_ST.ref = (FStar_Util.mk_ref false)

let no_slack : Prims.bool FStar_ST.ref = (FStar_Util.mk_ref false)

let eager_inference : Prims.bool FStar_ST.ref = (FStar_Util.mk_ref false)

let universes : Prims.bool FStar_ST.ref = (FStar_Util.mk_ref false)

let unthrottle_inductives : Prims.bool FStar_ST.ref = (FStar_Util.mk_ref false)

let use_eq_at_higher_order : Prims.bool FStar_ST.ref = (FStar_Util.mk_ref false)

let use_native_int : Prims.bool FStar_ST.ref = (FStar_Util.mk_ref false)

let fs_typ_app : Prims.bool FStar_ST.ref = (FStar_Util.mk_ref false)

<<<<<<< HEAD
let n_cores : Prims.int FStar_ST.ref = (FStar_Util.mk_ref 1)

let verify_module : Prims.string Prims.list FStar_ST.ref = (FStar_Util.mk_ref [])
=======
let interactive = (FStar_Util.mk_ref false)
>>>>>>> d3318508

let __temp_no_proj : Prims.string Prims.list FStar_ST.ref = (FStar_Util.mk_ref [])

let use_build_config : Prims.bool FStar_ST.ref = (FStar_Util.mk_ref false)

let interactive : Prims.bool FStar_ST.ref = (FStar_Util.mk_ref false)

let interactive_context : Prims.string Prims.option FStar_ST.ref = (FStar_Util.mk_ref None)

let split_cases : Prims.int FStar_ST.ref = (FStar_Util.mk_ref 0)

let _include_path : Prims.string Prims.list FStar_ST.ref = (FStar_Util.mk_ref [])

let interactive_fsi : Prims.bool FStar_ST.ref = (FStar_Util.mk_ref false)

<<<<<<< HEAD
let print_fuels : Prims.bool FStar_ST.ref = (FStar_Util.mk_ref false)

let cardinality : Prims.string FStar_ST.ref = (FStar_Util.mk_ref "off")

let timing : Prims.bool FStar_ST.ref = (FStar_Util.mk_ref false)

let warn_cardinality : Prims.unit  ->  Prims.bool = (fun _19_26 -> (match (()) with
=======
let inline_arith = (FStar_Util.mk_ref false)

let warn_cardinality = (fun _21_26 -> (match (()) with
>>>>>>> d3318508
| () -> begin
(match ((FStar_ST.read cardinality)) with
| "warn" -> begin
true
end
| _19_29 -> begin
false
end)
end))

let check_cardinality : Prims.unit  ->  Prims.bool = (fun _19_30 -> (match (()) with
| () -> begin
(match ((FStar_ST.read cardinality)) with
| "check" -> begin
true
end
| _19_33 -> begin
false
end)
end))

<<<<<<< HEAD
let dep : Prims.string Prims.option FStar_ST.ref = (FStar_ST.alloc None)

let auto_deps : Prims.bool FStar_ST.ref = (FStar_Util.mk_ref false)

let find_deps : Prims.bool FStar_ST.ref = (FStar_Util.mk_ref false)

let init_options : Prims.unit  ->  Prims.unit = (fun _19_34 -> (match (()) with
| () -> begin
(let _19_35 = (FStar_ST.op_Colon_Equals show_signatures [])
in (let _19_37 = (FStar_ST.op_Colon_Equals norm_then_print true)
in (let _19_39 = (let _122_38 = (FStar_Platform.exe "z3")
in (FStar_ST.op_Colon_Equals z3_exe _122_38))
in (let _19_41 = (FStar_ST.op_Colon_Equals silent false)
in (let _19_43 = (FStar_ST.op_Colon_Equals debug [])
in (let _19_45 = (FStar_ST.op_Colon_Equals debug_level [])
in (let _19_47 = (FStar_ST.op_Colon_Equals log_types false)
in (let _19_49 = (FStar_ST.op_Colon_Equals print_effect_args false)
in (let _19_51 = (FStar_ST.op_Colon_Equals print_real_names false)
in (let _19_53 = (FStar_ST.op_Colon_Equals dump_module None)
in (let _19_55 = (FStar_ST.op_Colon_Equals logQueries false)
in (let _19_57 = (FStar_ST.op_Colon_Equals z3exe true)
in (let _19_59 = (FStar_ST.op_Colon_Equals outputDir (Some (".")))
in (let _19_61 = (FStar_ST.op_Colon_Equals fstar_home_opt None)
in (let _19_63 = (FStar_ST.op_Colon_Equals _fstar_home "")
in (let _19_65 = (FStar_ST.op_Colon_Equals prims_ref None)
in (let _19_67 = (FStar_ST.op_Colon_Equals z3timeout 5)
in (let _19_69 = (FStar_ST.op_Colon_Equals admit_smt_queries false)
in (let _19_71 = (FStar_ST.op_Colon_Equals pretype true)
in (let _19_73 = (FStar_ST.op_Colon_Equals codegen None)
in (let _19_75 = (FStar_ST.op_Colon_Equals codegen_libs [])
in (let _19_77 = (FStar_ST.op_Colon_Equals admit_fsi [])
in (let _19_79 = (FStar_ST.op_Colon_Equals trace_error false)
in (let _19_81 = (FStar_ST.op_Colon_Equals verify true)
in (let _19_83 = (FStar_ST.op_Colon_Equals full_context_dependency true)
in (let _19_85 = (FStar_ST.op_Colon_Equals print_implicits false)
in (let _19_87 = (FStar_ST.op_Colon_Equals print_bound_var_types false)
in (let _19_89 = (FStar_ST.op_Colon_Equals print_universes false)
in (let _19_91 = (FStar_ST.op_Colon_Equals hide_uvar_nums false)
in (let _19_93 = (FStar_ST.op_Colon_Equals hide_genident_nums false)
in (let _19_95 = (FStar_ST.op_Colon_Equals serialize_mods false)
in (let _19_97 = (FStar_ST.op_Colon_Equals initial_fuel 2)
in (let _19_99 = (FStar_ST.op_Colon_Equals initial_ifuel 1)
in (let _19_101 = (FStar_ST.op_Colon_Equals max_fuel 8)
in (let _19_103 = (FStar_ST.op_Colon_Equals min_fuel 1)
in (let _19_105 = (FStar_ST.op_Colon_Equals max_ifuel 2)
in (let _19_107 = (FStar_ST.op_Colon_Equals warn_top_level_effects false)
in (let _19_109 = (FStar_ST.op_Colon_Equals no_slack false)
in (let _19_111 = (FStar_ST.op_Colon_Equals eager_inference false)
in (let _19_113 = (FStar_ST.op_Colon_Equals unthrottle_inductives false)
in (let _19_115 = (FStar_ST.op_Colon_Equals use_eq_at_higher_order false)
in (let _19_117 = (FStar_ST.op_Colon_Equals fs_typ_app false)
in (let _19_119 = (FStar_ST.op_Colon_Equals n_cores 1)
in (let _19_121 = (FStar_ST.op_Colon_Equals split_cases 0)
in (let _19_123 = (FStar_ST.op_Colon_Equals verify_module [])
in (let _19_125 = (FStar_ST.op_Colon_Equals __temp_no_proj [])
in (let _19_127 = (FStar_ST.op_Colon_Equals _include_path [])
in (let _19_129 = (FStar_ST.op_Colon_Equals print_fuels false)
in (let _19_131 = (FStar_ST.op_Colon_Equals use_native_int false)
in (let _19_133 = (FStar_ST.op_Colon_Equals auto_deps false)
in (let _19_135 = (FStar_ST.op_Colon_Equals find_deps false)
in (let _19_137 = (FStar_ST.op_Colon_Equals dep None)
in (FStar_ST.op_Colon_Equals timing false)))))))))))))))))))))))))))))))))))))))))))))))))))))
=======
let dep = (FStar_ST.alloc None)

let explicit_deps = (FStar_Util.mk_ref false)

let init_options = (fun _21_34 -> (match (()) with
| () -> begin
(let _21_35 = (FStar_ST.op_Colon_Equals show_signatures [])
in (let _21_37 = (FStar_ST.op_Colon_Equals norm_then_print true)
in (let _21_39 = (let _87_38 = (FStar_Platform.exe "z3")
in (FStar_ST.op_Colon_Equals z3_exe _87_38))
in (let _21_41 = (FStar_ST.op_Colon_Equals silent false)
in (let _21_43 = (FStar_ST.op_Colon_Equals debug [])
in (let _21_45 = (FStar_ST.op_Colon_Equals debug_level [])
in (let _21_47 = (FStar_ST.op_Colon_Equals log_types false)
in (let _21_49 = (FStar_ST.op_Colon_Equals print_effect_args false)
in (let _21_51 = (FStar_ST.op_Colon_Equals print_real_names false)
in (let _21_53 = (FStar_ST.op_Colon_Equals dump_module None)
in (let _21_55 = (FStar_ST.op_Colon_Equals logQueries false)
in (let _21_57 = (FStar_ST.op_Colon_Equals z3exe true)
in (let _21_59 = (FStar_ST.op_Colon_Equals outputDir (Some (".")))
in (let _21_61 = (FStar_ST.op_Colon_Equals fstar_home_opt None)
in (let _21_63 = (FStar_ST.op_Colon_Equals _fstar_home "")
in (let _21_65 = (FStar_ST.op_Colon_Equals prims_ref None)
in (let _21_67 = (FStar_ST.op_Colon_Equals z3timeout 5)
in (let _21_69 = (FStar_ST.op_Colon_Equals admit_smt_queries false)
in (let _21_71 = (FStar_ST.op_Colon_Equals pretype true)
in (let _21_73 = (FStar_ST.op_Colon_Equals codegen None)
in (let _21_75 = (FStar_ST.op_Colon_Equals codegen_libs [])
in (let _21_77 = (FStar_ST.op_Colon_Equals admit_fsi [])
in (let _21_79 = (FStar_ST.op_Colon_Equals trace_error false)
in (let _21_81 = (FStar_ST.op_Colon_Equals verify true)
in (let _21_83 = (FStar_ST.op_Colon_Equals full_context_dependency true)
in (let _21_85 = (FStar_ST.op_Colon_Equals print_implicits false)
in (let _21_87 = (FStar_ST.op_Colon_Equals hide_uvar_nums false)
in (let _21_89 = (FStar_ST.op_Colon_Equals hide_genident_nums false)
in (let _21_91 = (FStar_ST.op_Colon_Equals serialize_mods false)
in (let _21_93 = (FStar_ST.op_Colon_Equals initial_fuel 2)
in (let _21_95 = (FStar_ST.op_Colon_Equals initial_ifuel 1)
in (let _21_97 = (FStar_ST.op_Colon_Equals max_fuel 8)
in (let _21_99 = (FStar_ST.op_Colon_Equals min_fuel 1)
in (let _21_101 = (FStar_ST.op_Colon_Equals max_ifuel 2)
in (let _21_103 = (FStar_ST.op_Colon_Equals warn_top_level_effects false)
in (let _21_105 = (FStar_ST.op_Colon_Equals no_slack false)
in (let _21_107 = (FStar_ST.op_Colon_Equals eager_inference false)
in (let _21_109 = (FStar_ST.op_Colon_Equals unthrottle_inductives false)
in (let _21_111 = (FStar_ST.op_Colon_Equals use_eq_at_higher_order false)
in (let _21_113 = (FStar_ST.op_Colon_Equals fs_typ_app false)
in (let _21_115 = (FStar_ST.op_Colon_Equals n_cores 1)
in (let _21_117 = (FStar_ST.op_Colon_Equals split_cases 0)
in (let _21_119 = (FStar_ST.op_Colon_Equals verify_module [])
in (let _21_121 = (FStar_ST.op_Colon_Equals __temp_no_proj [])
in (let _21_123 = (FStar_ST.op_Colon_Equals _include_path [])
in (let _21_125 = (FStar_ST.op_Colon_Equals print_fuels false)
in (let _21_127 = (FStar_ST.op_Colon_Equals use_native_int false)
in (let _21_129 = (FStar_ST.op_Colon_Equals explicit_deps false)
in (let _21_131 = (FStar_ST.op_Colon_Equals dep None)
in (let _21_133 = (FStar_ST.op_Colon_Equals timing false)
in (FStar_ST.op_Colon_Equals inline_arith false)))))))))))))))))))))))))))))))))))))))))))))))))))
>>>>>>> d3318508
end))

let set_fstar_home : Prims.unit  ->  Prims.string = (fun _19_139 -> (match (()) with
| () -> begin
(let fh = (match ((FStar_ST.read fstar_home_opt)) with
| None -> begin
(let x = (FStar_Util.get_exec_dir ())
in (let x = (Prims.strcat x "/..")
in (let _19_143 = (FStar_ST.op_Colon_Equals _fstar_home x)
in (let _19_145 = (FStar_ST.op_Colon_Equals fstar_home_opt (Some (x)))
in x))))
end
| Some (x) -> begin
(let _19_149 = (FStar_ST.op_Colon_Equals _fstar_home x)
in x)
end)
in fh)
end))

let get_fstar_home : Prims.unit  ->  Prims.string = (fun _19_152 -> (match (()) with
| () -> begin
(match ((FStar_ST.read fstar_home_opt)) with
| None -> begin
(let _19_154 = (let _122_43 = (set_fstar_home ())
in (FStar_All.pipe_left Prims.ignore _122_43))
in (FStar_ST.read _fstar_home))
end
| Some (x) -> begin
x
end)
end))

<<<<<<< HEAD
let get_include_path : Prims.string  ->  Prims.string Prims.list = (fun dirname -> (let _122_48 = (let h = (get_fstar_home ())
in (let _122_47 = (FStar_ST.read _include_path)
in (FStar_List.append _122_47 ((".")::((Prims.strcat h "/lib"))::((Prims.strcat h "/lib/fstar"))::[]))))
in (FStar_List.map (fun p -> if (FStar_Util.is_path_absolute p) then begin
(FStar_Util.normalize_file_path p)
end else begin
(FStar_Util.join_paths dirname p)
end) _122_48)))

let prims : Prims.unit  ->  Prims.string = (fun _19_161 -> (match (()) with
=======
let get_include_path = (fun _21_154 -> (match (()) with
| () -> begin
(let h = (get_fstar_home ())
in (let _87_46 = (FStar_ST.read _include_path)
in (FStar_List.append _87_46 ((".")::((Prims.strcat h "/lib"))::((Prims.strcat h "/lib/fstar"))::((Prims.strcat h "/stdlib"))::((Prims.strcat h "/stdlib/fstar"))::[]))))
end))

let find_file = (fun filename -> (let search_path = (get_include_path ())
in (FStar_All.try_with (fun _21_159 -> (match (()) with
| () -> begin
(let _87_51 = if (FStar_Util.is_path_absolute filename) then begin
if (FStar_Util.file_exists filename) then begin
Some (filename)
end else begin
None
end
end else begin
(FStar_Util.find_map search_path (fun p -> (let path = (FStar_Util.join_paths p filename)
in if (FStar_Util.file_exists path) then begin
Some (path)
end else begin
None
end)))
end
in (FStar_Util.map_option FStar_Util.normalize_file_path _87_51))
end)) (fun _21_158 -> (match (_21_158) with
| _21_162 -> begin
None
end)))))

let prims = (fun _21_167 -> (match (()) with
>>>>>>> d3318508
| () -> begin
(match ((FStar_ST.read prims_ref)) with
| None -> begin
(let filen = "prims.fst"
<<<<<<< HEAD
in (match ((let _122_51 = (get_include_path ".")
in (FStar_Util.find_file filen _122_51))) with
=======
in (match ((find_file filen)) with
>>>>>>> d3318508
| Some (result) -> begin
result
end
| None -> begin
(let _87_56 = (let _87_55 = (FStar_Util.format1 "unable to find required file \"%s\" in the module search path.\n" filen)
in FStar_Util.Failure (_87_55))
in (Prims.raise _87_56))
end))
end
| Some (x) -> begin
x
end)
end))

let prependOutputDir : Prims.string  ->  Prims.string = (fun fname -> (match ((FStar_ST.read outputDir)) with
| None -> begin
fname
end
| Some (x) -> begin
(Prims.strcat (Prims.strcat x "/") fname)
end))

let cache_dir : Prims.string = "cache"

<<<<<<< HEAD
let display_version : Prims.unit  ->  Prims.unit = (fun _19_173 -> (match (()) with
| () -> begin
(let _122_56 = (FStar_Util.format5 "F* %s\nplatform=%s\ncompiler=%s\ndate=%s\ncommit=%s\n" FStar_Version.version FStar_Version.platform FStar_Version.compiler FStar_Version.date FStar_Version.commit)
in (FStar_Util.print_string _122_56))
end))

let display_usage = (fun specs -> (let _19_175 = (FStar_Util.print_string "fstar [option] infile...")
in (FStar_List.iter (fun _19_182 -> (match (_19_182) with
| (_19_178, flag, p, doc) -> begin
(match (p) with
| FStar_Getopt.ZeroArgs (ig) -> begin
if (doc = "") then begin
(let _122_60 = (FStar_Util.format1 "  --%s\n" flag)
in (FStar_Util.print_string _122_60))
end else begin
(let _122_61 = (FStar_Util.format2 "  --%s  %s\n" flag doc)
in (FStar_Util.print_string _122_61))
end
end
| FStar_Getopt.OneArg (_19_186, argname) -> begin
if (doc = "") then begin
(let _122_63 = (FStar_Util.format2 "  --%s %s\n" flag argname)
in (FStar_Util.print_string _122_63))
end else begin
(let _122_64 = (FStar_Util.format3 "  --%s %s  %s\n" flag argname doc)
in (FStar_Util.print_string _122_64))
=======
let display_version = (fun _21_179 -> (match (()) with
| () -> begin
(let _87_61 = (FStar_Util.format5 "F* %s\nplatform=%s\ncompiler=%s\ndate=%s\ncommit=%s\n" FStar_Version.version FStar_Version.platform FStar_Version.compiler FStar_Version.date FStar_Version.commit)
in (FStar_Util.print_string _87_61))
end))

let display_usage = (fun specs -> (let _21_181 = (FStar_Util.print_string "fstar [option] file...\n")
in (FStar_List.iter (fun _21_188 -> (match (_21_188) with
| (_21_184, flag, p, doc) -> begin
(match (p) with
| FStar_Getopt.ZeroArgs (ig) -> begin
if (doc = "") then begin
(let _87_66 = (let _87_65 = (FStar_Util.colorize_bold flag)
in (FStar_Util.format1 "  --%s\n" _87_65))
in (FStar_Util.print_string _87_66))
end else begin
(let _87_68 = (let _87_67 = (FStar_Util.colorize_bold flag)
in (FStar_Util.format2 "  --%s  %s\n" _87_67 doc))
in (FStar_Util.print_string _87_68))
end
end
| FStar_Getopt.OneArg (_21_192, argname) -> begin
if (doc = "") then begin
(let _87_72 = (let _87_71 = (FStar_Util.colorize_bold flag)
in (let _87_70 = (FStar_Util.colorize_bold argname)
in (FStar_Util.format2 "  --%s %s\n" _87_71 _87_70)))
in (FStar_Util.print_string _87_72))
end else begin
(let _87_75 = (let _87_74 = (FStar_Util.colorize_bold flag)
in (let _87_73 = (FStar_Util.colorize_bold argname)
in (FStar_Util.format3 "  --%s %s  %s\n" _87_74 _87_73 doc)))
in (FStar_Util.print_string _87_75))
>>>>>>> d3318508
end
end)
end)) specs)))

<<<<<<< HEAD
let rec specs : Prims.unit  ->  FStar_Getopt.opt Prims.list = (fun _19_190 -> (match (()) with
| () -> begin
(let specs = ((FStar_Getopt.noshort, "admit_fsi", FStar_Getopt.OneArg (((fun x -> (let _122_74 = (let _122_73 = (FStar_ST.read admit_fsi)
in (x)::_122_73)
in (FStar_ST.op_Colon_Equals admit_fsi _122_74))), "module name")), "Treat .fsi as a .fst"))::((FStar_Getopt.noshort, "auto_deps", FStar_Getopt.ZeroArgs ((fun _19_192 -> (match (()) with
| () -> begin
(FStar_ST.op_Colon_Equals auto_deps true)
end))), "automatically treat files discovered by --find_deps as dependencies."))::((FStar_Getopt.noshort, "admit_smt_queries", FStar_Getopt.OneArg (((fun s -> (let _122_79 = if (s = "true") then begin
=======
let rec specs = (fun _21_196 -> (match (()) with
| () -> begin
(let specs = ((FStar_Getopt.noshort, "admit_fsi", FStar_Getopt.OneArg (((fun x -> (let _87_85 = (let _87_84 = (FStar_ST.read admit_fsi)
in (x)::_87_84)
in (FStar_ST.op_Colon_Equals admit_fsi _87_85))), "module name")), "Treat .fsi as a .fst"))::((FStar_Getopt.noshort, "admit_smt_queries", FStar_Getopt.OneArg (((fun s -> (let _87_89 = if (s = "true") then begin
>>>>>>> d3318508
true
end else begin
if (s = "false") then begin
false
end else begin
(FStar_All.failwith "Invalid argument to --admit_smt_queries")
end
end
<<<<<<< HEAD
in (FStar_ST.op_Colon_Equals admit_smt_queries _122_79))), "true|false")), "Admit SMT queries (UNSAFE! But, useful during development); default: \'false\'"))::((FStar_Getopt.noshort, "auto_deps", FStar_Getopt.ZeroArgs ((fun _19_194 -> (match (()) with
| () -> begin
(FStar_ST.op_Colon_Equals auto_deps true)
end))), "automatically treat files discovered by --find_deps as dependencies."))::((FStar_Getopt.noshort, "codegen", FStar_Getopt.OneArg (((fun s -> (let _122_84 = (parse_codegen s)
in (FStar_ST.op_Colon_Equals codegen _122_84))), "OCaml|FSharp")), "Generate code for execution"))::((FStar_Getopt.noshort, "codegen-lib", FStar_Getopt.OneArg (((fun s -> (let _122_89 = (let _122_88 = (FStar_ST.read codegen_libs)
in ((FStar_Util.split s "."))::_122_88)
in (FStar_ST.op_Colon_Equals codegen_libs _122_89))), "namespace")), "External runtime library library"))::((FStar_Getopt.noshort, "debug", FStar_Getopt.OneArg (((fun x -> (let _122_94 = (let _122_93 = (FStar_ST.read debug)
in (x)::_122_93)
in (FStar_ST.op_Colon_Equals debug _122_94))), "module name")), "Print LOTS of debugging information while checking module [arg]"))::((FStar_Getopt.noshort, "debug_level", FStar_Getopt.OneArg (((fun x -> (let _122_99 = (let _122_98 = (FStar_ST.read debug_level)
in ((dlevel x))::_122_98)
in (FStar_ST.op_Colon_Equals debug_level _122_99))), "Low|Medium|High|Extreme")), "Control the verbosity of debugging info"))::((FStar_Getopt.noshort, "dep", FStar_Getopt.OneArg (((fun x -> (FStar_ST.op_Colon_Equals dep (Some (x)))), "make|nubuild")), "Output the transitive closure of the dependency graph in a format suitable for the given tool"))::((FStar_Getopt.noshort, "dump_module", FStar_Getopt.OneArg (((fun x -> (FStar_ST.op_Colon_Equals dump_module (Some (x)))), "module name")), ""))::((FStar_Getopt.noshort, "eager_inference", FStar_Getopt.ZeroArgs ((fun _19_201 -> (match (()) with
| () -> begin
(FStar_ST.op_Colon_Equals eager_inference true)
end))), "Solve all type-inference constraints eagerly; more efficient but at the cost of generality"))::((FStar_Getopt.noshort, "find_deps", FStar_Getopt.ZeroArgs ((fun _19_202 -> (match (()) with
| () -> begin
(let _19_203 = (FStar_ST.op_Colon_Equals find_deps true)
in (FStar_ST.op_Colon_Equals auto_deps true))
end))), "find transitive dependencies given build-config other-files specifications."))::((FStar_Getopt.noshort, "fs_typ_app", FStar_Getopt.ZeroArgs ((fun _19_205 -> (match (()) with
| () -> begin
(FStar_ST.op_Colon_Equals fs_typ_app true)
end))), "Allow the use of t<t1,...,tn> syntax for type applications; brittle since it clashes with the integer less-than operator"))::((FStar_Getopt.noshort, "fsi", FStar_Getopt.ZeroArgs ((fun _19_206 -> (match (()) with
| () -> begin
(set_interactive_fsi ())
end))), "fsi flag; A flag to indicate if type checking a fsi in the interactive mode"))::((FStar_Getopt.noshort, "fstar_home", FStar_Getopt.OneArg (((fun x -> (FStar_ST.op_Colon_Equals fstar_home_opt (Some (x)))), "dir")), "Set the FSTAR_HOME variable to dir"))::((FStar_Getopt.noshort, "hide_genident_nums", FStar_Getopt.ZeroArgs ((fun _19_208 -> (match (()) with
| () -> begin
(FStar_ST.op_Colon_Equals hide_genident_nums true)
end))), "Don\'t print generated identifier numbers"))::((FStar_Getopt.noshort, "hide_uvar_nums", FStar_Getopt.ZeroArgs ((fun _19_209 -> (match (()) with
| () -> begin
(FStar_ST.op_Colon_Equals hide_uvar_nums true)
end))), "Don\'t print unification variable numbers"))::((FStar_Getopt.noshort, "in", FStar_Getopt.ZeroArgs ((fun _19_210 -> (match (()) with
| () -> begin
(FStar_ST.op_Colon_Equals interactive true)
end))), "Interactive mode; reads input from stdin"))::((FStar_Getopt.noshort, "in_context", FStar_Getopt.OneArg (((fun s -> (let _19_212 = (FStar_ST.op_Colon_Equals interactive true)
in (FStar_ST.op_Colon_Equals interactive_context (Some (s))))), "name")), "Specify the context of an interactive session; needed for --auto_deps to work with interactive mode."))::((FStar_Getopt.noshort, "include", FStar_Getopt.OneArg (((fun s -> (let _122_123 = (let _122_122 = (FStar_ST.read _include_path)
in (FStar_List.append _122_122 ((s)::[])))
in (FStar_ST.op_Colon_Equals _include_path _122_123))), "path")), "A directory in which to search for files included on the command line"))::((FStar_Getopt.noshort, "initial_fuel", FStar_Getopt.OneArg (((fun x -> (let _122_127 = (FStar_Util.int_of_string x)
in (FStar_ST.op_Colon_Equals initial_fuel _122_127))), "non-negative integer")), "Number of unrolling of recursive functions to try initially (default 2)"))::((FStar_Getopt.noshort, "initial_ifuel", FStar_Getopt.OneArg (((fun x -> (let _122_131 = (FStar_Util.int_of_string x)
in (FStar_ST.op_Colon_Equals initial_ifuel _122_131))), "non-negative integer")), "Number of unrolling of inductive datatypes to try at first (default 1)"))::((FStar_Getopt.noshort, "lax", FStar_Getopt.ZeroArgs ((fun _19_217 -> (match (()) with
| () -> begin
(let _19_218 = (FStar_ST.op_Colon_Equals pretype true)
in (FStar_ST.op_Colon_Equals verify false))
end))), "Run the lax-type checker only (admit all verification conditions)"))::((FStar_Getopt.noshort, "log_types", FStar_Getopt.ZeroArgs ((fun _19_220 -> (match (()) with
| () -> begin
(FStar_ST.op_Colon_Equals log_types true)
end))), "Print types computed for data/val/let-bindings"))::((FStar_Getopt.noshort, "log_queries", FStar_Getopt.ZeroArgs ((fun _19_221 -> (match (()) with
| () -> begin
(FStar_ST.op_Colon_Equals logQueries true)
end))), "Log the Z3 queries in queries.smt2"))::((FStar_Getopt.noshort, "max_fuel", FStar_Getopt.OneArg (((fun x -> (let _122_138 = (FStar_Util.int_of_string x)
in (FStar_ST.op_Colon_Equals max_fuel _122_138))), "non-negative integer")), "Number of unrolling of recursive functions to try at most (default 8)"))::((FStar_Getopt.noshort, "max_ifuel", FStar_Getopt.OneArg (((fun x -> (let _122_142 = (FStar_Util.int_of_string x)
in (FStar_ST.op_Colon_Equals max_ifuel _122_142))), "non-negative integer")), "Number of unrolling of inductive datatypes to try at most (default 2)"))::((FStar_Getopt.noshort, "min_fuel", FStar_Getopt.OneArg (((fun x -> (let _122_146 = (FStar_Util.int_of_string x)
in (FStar_ST.op_Colon_Equals min_fuel _122_146))), "non-negative integer")), "Minimum number of unrolling of recursive functions to try (default 1)"))::((FStar_Getopt.noshort, "MLish", FStar_Getopt.ZeroArgs ((fun _19_225 -> (match (()) with
| () -> begin
(FStar_ST.op_Colon_Equals full_context_dependency false)
end))), "Introduce unification variables that are only dependent on the type variables in the context"))::((FStar_Getopt.noshort, "n_cores", FStar_Getopt.OneArg (((fun x -> (let _122_151 = (FStar_Util.int_of_string x)
in (FStar_ST.op_Colon_Equals n_cores _122_151))), "positive integer")), "Maximum number of cores to use for the solver (default 1)"))::((FStar_Getopt.noshort, "no_fs_typ_app", FStar_Getopt.ZeroArgs ((fun _19_227 -> (match (()) with
| () -> begin
(FStar_ST.op_Colon_Equals fs_typ_app false)
end))), "Do not allow the use of t<t1,...,tn> syntax for type applications"))::((FStar_Getopt.noshort, "odir", FStar_Getopt.OneArg (((fun x -> (FStar_ST.op_Colon_Equals outputDir (Some (x)))), "dir")), "Place output in directory dir"))::((FStar_Getopt.noshort, "prims", FStar_Getopt.OneArg (((fun x -> (FStar_ST.op_Colon_Equals prims_ref (Some (x)))), "file")), ""))::((FStar_Getopt.noshort, "print_before_norm", FStar_Getopt.ZeroArgs ((fun _19_230 -> (match (()) with
| () -> begin
(FStar_ST.op_Colon_Equals norm_then_print false)
end))), "Do not normalize types before printing (for debugging)"))::((FStar_Getopt.noshort, "print_bound_var_types", FStar_Getopt.ZeroArgs ((fun _19_231 -> (match (()) with
| () -> begin
(FStar_ST.op_Colon_Equals print_bound_var_types true)
end))), "Print the types of bound variables"))::((FStar_Getopt.noshort, "print_effect_args", FStar_Getopt.ZeroArgs ((fun _19_232 -> (match (()) with
| () -> begin
(FStar_ST.op_Colon_Equals print_effect_args true)
end))), "Print inferred predicate transformers for all computation types"))::((FStar_Getopt.noshort, "print_fuels", FStar_Getopt.ZeroArgs ((fun _19_233 -> (match (()) with
| () -> begin
(FStar_ST.op_Colon_Equals print_fuels true)
end))), "Print the fuel amounts used for each successful query"))::((FStar_Getopt.noshort, "print_implicits", FStar_Getopt.ZeroArgs ((fun _19_234 -> (match (()) with
| () -> begin
(FStar_ST.op_Colon_Equals print_implicits true)
end))), "Print implicit arguments"))::((FStar_Getopt.noshort, "print_universes", FStar_Getopt.ZeroArgs ((fun _19_235 -> (match (()) with
| () -> begin
(FStar_ST.op_Colon_Equals print_universes true)
end))), "Print universes"))::((FStar_Getopt.noshort, "prn", FStar_Getopt.ZeroArgs ((fun _19_236 -> (match (()) with
| () -> begin
(FStar_ST.op_Colon_Equals print_real_names true)
end))), "Print real names---you may want to use this in conjunction with log_queries"))::((FStar_Getopt.noshort, "show_signatures", FStar_Getopt.OneArg (((fun x -> (let _122_170 = (let _122_169 = (FStar_ST.read show_signatures)
in (x)::_122_169)
in (FStar_ST.op_Colon_Equals show_signatures _122_170))), "module name")), "Show the checked signatures for all top-level symbols in the module"))::((FStar_Getopt.noshort, "silent", FStar_Getopt.ZeroArgs ((fun _19_238 -> (match (()) with
| () -> begin
(FStar_ST.op_Colon_Equals silent true)
end))), ""))::((FStar_Getopt.noshort, "smt", FStar_Getopt.OneArg (((fun x -> (FStar_ST.op_Colon_Equals z3_exe x)), "path")), "Path to the SMT solver (usually Z3, but could be any SMT2-compatible solver)"))::((FStar_Getopt.noshort, "split_cases", FStar_Getopt.OneArg (((fun n -> (let _122_178 = (FStar_Util.int_of_string n)
in (FStar_ST.op_Colon_Equals split_cases _122_178))), "t")), "Partition VC of a match into groups of n cases"))::((FStar_Getopt.noshort, "timing", FStar_Getopt.ZeroArgs ((fun _19_241 -> (match (()) with
| () -> begin
(FStar_ST.op_Colon_Equals timing true)
end))), "Print the time it takes to verify each top-level definition"))::((FStar_Getopt.noshort, "trace_error", FStar_Getopt.ZeroArgs ((fun _19_242 -> (match (()) with
| () -> begin
(FStar_ST.op_Colon_Equals trace_error true)
end))), "Don\'t print an error message; show an exception trace instead"))::((FStar_Getopt.noshort, "universes", FStar_Getopt.ZeroArgs ((fun _19_243 -> (match (()) with
| () -> begin
(FStar_ST.op_Colon_Equals universes true)
end))), "Use the (experimental) support for universes"))::((FStar_Getopt.noshort, "use_build_config", FStar_Getopt.ZeroArgs ((fun _19_244 -> (match (()) with
| () -> begin
(FStar_ST.op_Colon_Equals use_build_config true)
end))), "Expect just a single file on the command line and no options; will read the \'build-config\' prelude from the file"))::((FStar_Getopt.noshort, "use_native_int", FStar_Getopt.ZeroArgs ((fun _19_245 -> (match (()) with
| () -> begin
(FStar_ST.op_Colon_Equals use_native_int true)
end))), "Extract the \'int\' type to platform-specific native int; you will need to link the generated code with the appropriate version of the prims library"))::((FStar_Getopt.noshort, "verify_module", FStar_Getopt.OneArg (((fun x -> (let _122_188 = (let _122_187 = (FStar_ST.read verify_module)
in (x)::_122_187)
in (FStar_ST.op_Colon_Equals verify_module _122_188))), "string")), "Name of the module to verify"))::((FStar_Getopt.noshort, "__temp_no_proj", FStar_Getopt.OneArg (((fun x -> (let _122_193 = (let _122_192 = (FStar_ST.read __temp_no_proj)
in (x)::_122_192)
in (FStar_ST.op_Colon_Equals __temp_no_proj _122_193))), "string")), "Don\'t generate projectors for this module"))::(('v', "version", FStar_Getopt.ZeroArgs ((fun _19_248 -> (let _19_250 = (display_version ())
in (FStar_All.exit 0)))), "Display version number"))::((FStar_Getopt.noshort, "warn_top_level_effects", FStar_Getopt.ZeroArgs ((fun _19_252 -> (match (()) with
| () -> begin
(FStar_ST.op_Colon_Equals warn_top_level_effects true)
end))), "Top-level effects are ignored, by default; turn this flag on to be warned when this happens"))::((FStar_Getopt.noshort, "z3timeout", FStar_Getopt.OneArg (((fun s -> (let _122_199 = (FStar_Util.int_of_string s)
in (FStar_ST.op_Colon_Equals z3timeout _122_199))), "t")), "Set the Z3 per-query (soft) timeout to t seconds (default 5)"))::[]
in (('h', "help", FStar_Getopt.ZeroArgs ((fun x -> (let _19_256 = (display_usage specs)
=======
in (FStar_ST.op_Colon_Equals admit_smt_queries _87_89))), "true|false")), "Admit SMT queries (UNSAFE! But, useful during development); default: \'false\'"))::((FStar_Getopt.noshort, "cardinality", FStar_Getopt.OneArg (((fun x -> (let _87_93 = (validate_cardinality x)
in (FStar_ST.op_Colon_Equals cardinality _87_93))), "off|warn|check")), "Check cardinality constraints on inductive data types (default \'off\')"))::((FStar_Getopt.noshort, "codegen", FStar_Getopt.OneArg (((fun s -> (let _87_97 = (parse_codegen s)
in (FStar_ST.op_Colon_Equals codegen _87_97))), "OCaml|FSharp")), "Generate code for execution"))::((FStar_Getopt.noshort, "codegen-lib", FStar_Getopt.OneArg (((fun s -> (let _87_102 = (let _87_101 = (FStar_ST.read codegen_libs)
in ((FStar_Util.split s "."))::_87_101)
in (FStar_ST.op_Colon_Equals codegen_libs _87_102))), "namespace")), "External runtime library library"))::((FStar_Getopt.noshort, "debug", FStar_Getopt.OneArg (((fun x -> (let _87_107 = (let _87_106 = (FStar_ST.read debug)
in (x)::_87_106)
in (FStar_ST.op_Colon_Equals debug _87_107))), "module name")), "Print LOTS of debugging information while checking module [arg]"))::((FStar_Getopt.noshort, "debug_level", FStar_Getopt.OneArg (((fun x -> (let _87_112 = (let _87_111 = (FStar_ST.read debug_level)
in ((dlevel x))::_87_111)
in (FStar_ST.op_Colon_Equals debug_level _87_112))), "Low|Medium|High|Extreme")), "Control the verbosity of debugging info"))::((FStar_Getopt.noshort, "dep", FStar_Getopt.OneArg (((fun x -> (FStar_ST.op_Colon_Equals dep (Some (x)))), "make|nubuild")), "Output the transitive closure of the dependency graph in a format suitable for the given tool"))::((FStar_Getopt.noshort, "dump_module", FStar_Getopt.OneArg (((fun x -> (FStar_ST.op_Colon_Equals dump_module (Some (x)))), "module name")), ""))::((FStar_Getopt.noshort, "eager_inference", FStar_Getopt.ZeroArgs ((fun _21_206 -> (match (()) with
| () -> begin
(FStar_ST.op_Colon_Equals eager_inference true)
end))), "Solve all type-inference constraints eagerly; more efficient but at the cost of generality"))::((FStar_Getopt.noshort, "explicit_deps", FStar_Getopt.ZeroArgs ((fun _21_207 -> (match (()) with
| () -> begin
(FStar_ST.op_Colon_Equals explicit_deps true)
end))), "tell FStar to not find dependencies automatically because the user provides them on the command-line, along with the right --admit-fsi options"))::((FStar_Getopt.noshort, "fs_typ_app", FStar_Getopt.ZeroArgs ((fun _21_208 -> (match (()) with
| () -> begin
(FStar_ST.op_Colon_Equals fs_typ_app true)
end))), "Allow the use of t<t1,...,tn> syntax for type applications; brittle since it clashes with the integer less-than operator"))::((FStar_Getopt.noshort, "fsi", FStar_Getopt.ZeroArgs ((fun _21_209 -> (match (()) with
| () -> begin
(set_interactive_fsi ())
end))), "fsi flag; A flag to indicate if type checking a fsi in the interactive mode"))::((FStar_Getopt.noshort, "fstar_home", FStar_Getopt.OneArg (((fun x -> (FStar_ST.op_Colon_Equals fstar_home_opt (Some (x)))), "dir")), "Set the FSTAR_HOME variable to dir"))::((FStar_Getopt.noshort, "full_context_dependency", FStar_Getopt.ZeroArgs ((fun _21_211 -> (match (()) with
| () -> begin
(FStar_ST.op_Colon_Equals full_context_dependency true)
end))), "Introduce unification variables that are dependent on the entire context (possibly expensive, but better for type inference (on, by default)"))::((FStar_Getopt.noshort, "hide_genident_nums", FStar_Getopt.ZeroArgs ((fun _21_212 -> (match (()) with
| () -> begin
(FStar_ST.op_Colon_Equals hide_genident_nums true)
end))), "Don\'t print generated identifier numbers"))::((FStar_Getopt.noshort, "hide_uvar_nums", FStar_Getopt.ZeroArgs ((fun _21_213 -> (match (()) with
| () -> begin
(FStar_ST.op_Colon_Equals hide_uvar_nums true)
end))), "Don\'t print unification variable numbers"))::((FStar_Getopt.noshort, "in", FStar_Getopt.ZeroArgs ((fun _21_214 -> (match (()) with
| () -> begin
(FStar_ST.op_Colon_Equals interactive true)
end))), "Interactive mode; reads input from stdin"))::((FStar_Getopt.noshort, "in_context", FStar_Getopt.OneArg (((fun s -> (let _21_216 = (FStar_ST.op_Colon_Equals interactive true)
in (FStar_ST.op_Colon_Equals interactive_context (Some (s))))), "name")), "Specify the context of an interactive session; needed for --auto_deps to work with interactive mode."))::((FStar_Getopt.noshort, "include", FStar_Getopt.OneArg (((fun s -> (let _87_137 = (let _87_136 = (FStar_ST.read _include_path)
in (FStar_List.append _87_136 ((s)::[])))
in (FStar_ST.op_Colon_Equals _include_path _87_137))), "path")), "A directory in which to search for files included on the command line"))::((FStar_Getopt.noshort, "initial_fuel", FStar_Getopt.OneArg (((fun x -> (let _87_141 = (FStar_Util.int_of_string x)
in (FStar_ST.op_Colon_Equals initial_fuel _87_141))), "non-negative integer")), "Number of unrolling of recursive functions to try initially (default 2)"))::((FStar_Getopt.noshort, "initial_ifuel", FStar_Getopt.OneArg (((fun x -> (let _87_145 = (FStar_Util.int_of_string x)
in (FStar_ST.op_Colon_Equals initial_ifuel _87_145))), "non-negative integer")), "Number of unrolling of inductive datatypes to try at first (default 1)"))::((FStar_Getopt.noshort, "inline_arith", FStar_Getopt.ZeroArgs ((fun _21_221 -> (match (()) with
| () -> begin
(FStar_ST.op_Colon_Equals inline_arith true)
end))), "Inline definitions of arithmetic functions in the SMT encoding"))::((FStar_Getopt.noshort, "lax", FStar_Getopt.ZeroArgs ((fun _21_222 -> (match (()) with
| () -> begin
(let _21_223 = (FStar_ST.op_Colon_Equals pretype true)
in (FStar_ST.op_Colon_Equals verify false))
end))), "Run the lax-type checker only (admit all verification conditions)"))::((FStar_Getopt.noshort, "log_types", FStar_Getopt.ZeroArgs ((fun _21_225 -> (match (()) with
| () -> begin
(FStar_ST.op_Colon_Equals log_types true)
end))), "Print types computed for data/val/let-bindings"))::((FStar_Getopt.noshort, "logQueries", FStar_Getopt.ZeroArgs ((fun _21_226 -> (match (()) with
| () -> begin
(FStar_ST.op_Colon_Equals logQueries true)
end))), "Log the Z3 queries in queries.smt2"))::((FStar_Getopt.noshort, "max_fuel", FStar_Getopt.OneArg (((fun x -> (let _87_153 = (FStar_Util.int_of_string x)
in (FStar_ST.op_Colon_Equals max_fuel _87_153))), "non-negative integer")), "Number of unrolling of recursive functions to try at most (default 8)"))::((FStar_Getopt.noshort, "max_ifuel", FStar_Getopt.OneArg (((fun x -> (let _87_157 = (FStar_Util.int_of_string x)
in (FStar_ST.op_Colon_Equals max_ifuel _87_157))), "non-negative integer")), "Number of unrolling of inductive datatypes to try at most (default 2)"))::((FStar_Getopt.noshort, "min_fuel", FStar_Getopt.OneArg (((fun x -> (let _87_161 = (FStar_Util.int_of_string x)
in (FStar_ST.op_Colon_Equals min_fuel _87_161))), "non-negative integer")), "Minimum number of unrolling of recursive functions to try (default 1)"))::((FStar_Getopt.noshort, "MLish", FStar_Getopt.ZeroArgs ((fun _21_230 -> (match (()) with
| () -> begin
(FStar_ST.op_Colon_Equals full_context_dependency false)
end))), "Introduce unification variables that are only dependent on the type variables in the context"))::((FStar_Getopt.noshort, "n_cores", FStar_Getopt.OneArg (((fun x -> (let _87_166 = (FStar_Util.int_of_string x)
in (FStar_ST.op_Colon_Equals n_cores _87_166))), "positive integer")), "Maximum number of cores to use for the solver (default 1)"))::((FStar_Getopt.noshort, "no_fs_typ_app", FStar_Getopt.ZeroArgs ((fun _21_232 -> (match (()) with
| () -> begin
(FStar_ST.op_Colon_Equals fs_typ_app false)
end))), "Do not allow the use of t<t1,...,tn> syntax for type applications"))::((FStar_Getopt.noshort, "no_slack", FStar_Getopt.ZeroArgs ((fun _21_233 -> (match (()) with
| () -> begin
(FStar_ST.op_Colon_Equals no_slack true)
end))), "Use the partially flow-insensitive variant of --rel2 (experimental)"))::((FStar_Getopt.noshort, "odir", FStar_Getopt.OneArg (((fun x -> (FStar_ST.op_Colon_Equals outputDir (Some (x)))), "dir")), "Place output in directory dir"))::((FStar_Getopt.noshort, "prims", FStar_Getopt.OneArg (((fun x -> (FStar_ST.op_Colon_Equals prims_ref (Some (x)))), "file")), ""))::((FStar_Getopt.noshort, "print_before_norm", FStar_Getopt.ZeroArgs ((fun _21_236 -> (match (()) with
| () -> begin
(FStar_ST.op_Colon_Equals norm_then_print false)
end))), "Do not normalize types before printing (for debugging)"))::((FStar_Getopt.noshort, "print_effect_args", FStar_Getopt.ZeroArgs ((fun _21_237 -> (match (()) with
| () -> begin
(FStar_ST.op_Colon_Equals print_effect_args true)
end))), "Print inferred predicate transformers for all computation types"))::((FStar_Getopt.noshort, "print_fuels", FStar_Getopt.ZeroArgs ((fun _21_238 -> (match (()) with
| () -> begin
(FStar_ST.op_Colon_Equals print_fuels true)
end))), "Print the fuel amounts used for each successful query"))::((FStar_Getopt.noshort, "print_implicits", FStar_Getopt.ZeroArgs ((fun _21_239 -> (match (()) with
| () -> begin
(FStar_ST.op_Colon_Equals print_implicits true)
end))), "Print implicit arguments"))::((FStar_Getopt.noshort, "prn", FStar_Getopt.ZeroArgs ((fun _21_240 -> (match (()) with
| () -> begin
(FStar_ST.op_Colon_Equals print_real_names true)
end))), "Print real names---you may want to use this in conjunction with logQueries"))::((FStar_Getopt.noshort, "serialize_mods", FStar_Getopt.ZeroArgs ((fun _21_241 -> (match (()) with
| () -> begin
(FStar_ST.op_Colon_Equals serialize_mods true)
end))), "Serialize compiled modules"))::((FStar_Getopt.noshort, "show_signatures", FStar_Getopt.OneArg (((fun x -> (let _87_185 = (let _87_184 = (FStar_ST.read show_signatures)
in (x)::_87_184)
in (FStar_ST.op_Colon_Equals show_signatures _87_185))), "module name")), "Show the checked signatures for all top-level symbols in the module"))::((FStar_Getopt.noshort, "silent", FStar_Getopt.ZeroArgs ((fun _21_243 -> (match (()) with
| () -> begin
(FStar_ST.op_Colon_Equals silent true)
end))), " "))::((FStar_Getopt.noshort, "smt", FStar_Getopt.OneArg (((fun x -> (FStar_ST.op_Colon_Equals z3_exe x)), "path")), "Path to the SMT solver (usually Z3, but could be any SMT2-compatible solver)"))::((FStar_Getopt.noshort, "split_cases", FStar_Getopt.OneArg (((fun n -> (let _87_193 = (FStar_Util.int_of_string n)
in (FStar_ST.op_Colon_Equals split_cases _87_193))), "t")), "Partition VC of a match into groups of n cases"))::((FStar_Getopt.noshort, "timing", FStar_Getopt.ZeroArgs ((fun _21_246 -> (match (()) with
| () -> begin
(FStar_ST.op_Colon_Equals timing true)
end))), "Print the time it takes to verify each top-level definition"))::((FStar_Getopt.noshort, "trace_error", FStar_Getopt.ZeroArgs ((fun _21_247 -> (match (()) with
| () -> begin
(FStar_ST.op_Colon_Equals trace_error true)
end))), "Don\'t print an error message; show an exception trace instead"))::((FStar_Getopt.noshort, "unthrottle_inductives", FStar_Getopt.ZeroArgs ((fun _21_248 -> (match (()) with
| () -> begin
(FStar_ST.op_Colon_Equals unthrottle_inductives true)
end))), "Let the SMT solver unfold inductive types to arbitrary depths (may affect verifier performance)"))::((FStar_Getopt.noshort, "use_eq_at_higher_order", FStar_Getopt.ZeroArgs ((fun _21_249 -> (match (()) with
| () -> begin
(FStar_ST.op_Colon_Equals use_eq_at_higher_order true)
end))), "Use equality constraints when comparing higher-order types; temporary"))::((FStar_Getopt.noshort, "use_native_int", FStar_Getopt.ZeroArgs ((fun _21_250 -> (match (()) with
| () -> begin
(FStar_ST.op_Colon_Equals use_native_int true)
end))), "Extract the \'int\' type to platform-specific native int; you will need to link the generated code with the appropriate version of the prims library"))::((FStar_Getopt.noshort, "verify_module", FStar_Getopt.OneArg (((fun x -> (let _87_203 = (let _87_202 = (FStar_ST.read verify_module)
in (x)::_87_202)
in (FStar_ST.op_Colon_Equals verify_module _87_203))), "string")), "Name of the module to verify"))::((FStar_Getopt.noshort, "__temp_no_proj", FStar_Getopt.OneArg (((fun x -> (let _87_208 = (let _87_207 = (FStar_ST.read __temp_no_proj)
in (x)::_87_207)
in (FStar_ST.op_Colon_Equals __temp_no_proj _87_208))), "string")), "Don\'t generate projectors for this module"))::(('v', "version", FStar_Getopt.ZeroArgs ((fun _21_253 -> (let _21_255 = (display_version ())
in (FStar_All.exit 0)))), "Display version number"))::((FStar_Getopt.noshort, "warn_top_level_effects", FStar_Getopt.ZeroArgs ((fun _21_257 -> (match (()) with
| () -> begin
(FStar_ST.op_Colon_Equals warn_top_level_effects true)
end))), "Top-level effects are ignored, by default; turn this flag on to be warned when this happens"))::((FStar_Getopt.noshort, "z3timeout", FStar_Getopt.OneArg (((fun s -> (let _87_214 = (FStar_Util.int_of_string s)
in (FStar_ST.op_Colon_Equals z3timeout _87_214))), "t")), "Set the Z3 per-query (soft) timeout to t seconds (default 5)"))::[]
in (('h', "help", FStar_Getopt.ZeroArgs ((fun x -> (let _21_261 = (display_usage specs)
>>>>>>> d3318508
in (FStar_All.exit 0)))), "Display this information"))::specs)
end))
and parse_codegen : Prims.string  ->  Prims.string Prims.option = (fun s -> (match (s) with
| ("OCaml") | ("FSharp") -> begin
Some (s)
end
<<<<<<< HEAD
| _19_262 -> begin
(let _19_263 = (FStar_Util.print_string "Wrong argument to codegen flag\n")
in (let _19_265 = (let _122_202 = (specs ())
in (display_usage _122_202))
=======
| _21_267 -> begin
(let _21_268 = (FStar_Util.print_string "Wrong argument to codegen flag\n")
in (let _21_270 = (let _87_217 = (specs ())
in (display_usage _87_217))
>>>>>>> d3318508
in (FStar_All.exit 1)))
end))
and validate_cardinality : Prims.string  ->  Prims.string = (fun x -> (match (x) with
| ("warn") | ("check") | ("off") -> begin
x
end
<<<<<<< HEAD
| _19_272 -> begin
(let _19_273 = (FStar_Util.print_string "Wrong argument to cardinality flag\n")
in (let _19_275 = (let _122_204 = (specs ())
in (display_usage _122_204))
in (FStar_All.exit 1)))
end))
and set_interactive_fsi : Prims.unit  ->  Prims.unit = (fun _19_277 -> if (FStar_ST.read interactive) then begin
(FStar_ST.op_Colon_Equals interactive_fsi true)
end else begin
(let _19_279 = (FStar_Util.print_string "Set interactive flag first before setting interactive fsi flag\n")
in (let _19_281 = (let _122_206 = (specs ())
in (display_usage _122_206))
=======
| _21_277 -> begin
(let _21_278 = (FStar_Util.print_string "Wrong argument to cardinality flag\n")
in (let _21_280 = (let _87_219 = (specs ())
in (display_usage _87_219))
in (FStar_All.exit 1)))
end))
and set_interactive_fsi = (fun _21_282 -> if (FStar_ST.read interactive) then begin
(FStar_ST.op_Colon_Equals interactive_fsi true)
end else begin
(let _21_284 = (FStar_Util.print_string "Set interactive flag first before setting interactive fsi flag\n")
in (let _21_286 = (let _87_221 = (specs ())
in (display_usage _87_221))
>>>>>>> d3318508
in (FStar_All.exit 1)))
end)

let should_verify : Prims.string  ->  Prims.bool = (fun m -> ((FStar_ST.read verify) && (match ((FStar_ST.read verify_module)) with
| [] -> begin
true
end
| l -> begin
(FStar_List.contains m l)
end)))

<<<<<<< HEAD
let dont_gen_projectors : Prims.string  ->  Prims.bool = (fun m -> (let _122_211 = (FStar_ST.read __temp_no_proj)
in (FStar_List.contains m _122_211)))

let should_print_message : Prims.string  ->  Prims.bool = (fun m -> (((should_verify m) && (not ((let _122_214 = (FStar_ST.read admit_fsi)
in (FStar_List.contains m _122_214))))) && (m <> "Prims")))

let set_options : Prims.string  ->  FStar_Getopt.parse_cmdline_res = (let no_smt_specs = (let _122_217 = (specs ())
in (FStar_All.pipe_right _122_217 (FStar_List.filter (fun _19_295 -> (match (_19_295) with
| (_19_289, name, _19_292, _19_294) -> begin
(name <> "smt")
end)))))
in (fun s -> (FStar_Getopt.parse_string no_smt_specs (fun _19_298 -> ()) s)))
=======
let dont_gen_projectors = (fun m -> (let _87_226 = (FStar_ST.read __temp_no_proj)
in (FStar_List.contains m _87_226)))

let should_print_message = (fun m -> (((should_verify m) && (not ((let _87_229 = (FStar_ST.read admit_fsi)
in (FStar_List.contains m _87_229))))) && (m <> "Prims")))

let set_options = (let no_smt_specs = (let _87_232 = (specs ())
in (FStar_All.pipe_right _87_232 (FStar_List.filter (fun _21_300 -> (match (_21_300) with
| (_21_294, name, _21_297, _21_299) -> begin
(name <> "smt")
end)))))
in (fun s -> (FStar_Getopt.parse_string no_smt_specs (fun _21_303 -> ()) s)))
>>>>>>> d3318508

let reset_options_string : Prims.string Prims.option FStar_ST.ref = (FStar_ST.alloc None)

<<<<<<< HEAD
let reset_options : Prims.unit  ->  FStar_Getopt.parse_cmdline_res = (fun _19_300 -> (match (()) with
| () -> begin
(let _19_301 = (init_options ())
in (let res = (let _122_223 = (specs ())
in (FStar_Getopt.parse_cmdline _122_223 (fun x -> ())))
=======
let reset_options = (fun _21_305 -> (match (()) with
| () -> begin
(let _21_306 = (init_options ())
in (let res = (let _87_238 = (specs ())
in (FStar_Getopt.parse_cmdline _87_238 (fun x -> ())))
>>>>>>> d3318508
in (match ((FStar_ST.read reset_options_string)) with
| Some (x) -> begin
(set_options x)
end
<<<<<<< HEAD
| _19_308 -> begin
=======
| _21_313 -> begin
>>>>>>> d3318508
res
end)))
end))



<|MERGE_RESOLUTION|>--- conflicted
+++ resolved
@@ -183,18 +183,12 @@
 
 let fs_typ_app : Prims.bool FStar_ST.ref = (FStar_Util.mk_ref false)
 
-<<<<<<< HEAD
 let n_cores : Prims.int FStar_ST.ref = (FStar_Util.mk_ref 1)
 
 let verify_module : Prims.string Prims.list FStar_ST.ref = (FStar_Util.mk_ref [])
-=======
-let interactive = (FStar_Util.mk_ref false)
->>>>>>> d3318508
 
 let __temp_no_proj : Prims.string Prims.list FStar_ST.ref = (FStar_Util.mk_ref [])
 
-let use_build_config : Prims.bool FStar_ST.ref = (FStar_Util.mk_ref false)
-
 let interactive : Prims.bool FStar_ST.ref = (FStar_Util.mk_ref false)
 
 let interactive_context : Prims.string Prims.option FStar_ST.ref = (FStar_Util.mk_ref None)
@@ -205,19 +199,15 @@
 
 let interactive_fsi : Prims.bool FStar_ST.ref = (FStar_Util.mk_ref false)
 
-<<<<<<< HEAD
 let print_fuels : Prims.bool FStar_ST.ref = (FStar_Util.mk_ref false)
 
 let cardinality : Prims.string FStar_ST.ref = (FStar_Util.mk_ref "off")
 
 let timing : Prims.bool FStar_ST.ref = (FStar_Util.mk_ref false)
 
+let inline_arith : Prims.bool FStar_ST.ref = (FStar_Util.mk_ref false)
+
 let warn_cardinality : Prims.unit  ->  Prims.bool = (fun _19_26 -> (match (()) with
-=======
-let inline_arith = (FStar_Util.mk_ref false)
-
-let warn_cardinality = (fun _21_26 -> (match (()) with
->>>>>>> d3318508
 | () -> begin
 (match ((FStar_ST.read cardinality)) with
 | "warn" -> begin
@@ -239,12 +229,9 @@
 end)
 end))
 
-<<<<<<< HEAD
 let dep : Prims.string Prims.option FStar_ST.ref = (FStar_ST.alloc None)
 
-let auto_deps : Prims.bool FStar_ST.ref = (FStar_Util.mk_ref false)
-
-let find_deps : Prims.bool FStar_ST.ref = (FStar_Util.mk_ref false)
+let explicit_deps : Prims.bool FStar_ST.ref = (FStar_Util.mk_ref false)
 
 let init_options : Prims.unit  ->  Prims.unit = (fun _19_34 -> (match (()) with
 | () -> begin
@@ -298,70 +285,10 @@
 in (let _19_127 = (FStar_ST.op_Colon_Equals _include_path [])
 in (let _19_129 = (FStar_ST.op_Colon_Equals print_fuels false)
 in (let _19_131 = (FStar_ST.op_Colon_Equals use_native_int false)
-in (let _19_133 = (FStar_ST.op_Colon_Equals auto_deps false)
-in (let _19_135 = (FStar_ST.op_Colon_Equals find_deps false)
-in (let _19_137 = (FStar_ST.op_Colon_Equals dep None)
-in (FStar_ST.op_Colon_Equals timing false)))))))))))))))))))))))))))))))))))))))))))))))))))))
-=======
-let dep = (FStar_ST.alloc None)
-
-let explicit_deps = (FStar_Util.mk_ref false)
-
-let init_options = (fun _21_34 -> (match (()) with
-| () -> begin
-(let _21_35 = (FStar_ST.op_Colon_Equals show_signatures [])
-in (let _21_37 = (FStar_ST.op_Colon_Equals norm_then_print true)
-in (let _21_39 = (let _87_38 = (FStar_Platform.exe "z3")
-in (FStar_ST.op_Colon_Equals z3_exe _87_38))
-in (let _21_41 = (FStar_ST.op_Colon_Equals silent false)
-in (let _21_43 = (FStar_ST.op_Colon_Equals debug [])
-in (let _21_45 = (FStar_ST.op_Colon_Equals debug_level [])
-in (let _21_47 = (FStar_ST.op_Colon_Equals log_types false)
-in (let _21_49 = (FStar_ST.op_Colon_Equals print_effect_args false)
-in (let _21_51 = (FStar_ST.op_Colon_Equals print_real_names false)
-in (let _21_53 = (FStar_ST.op_Colon_Equals dump_module None)
-in (let _21_55 = (FStar_ST.op_Colon_Equals logQueries false)
-in (let _21_57 = (FStar_ST.op_Colon_Equals z3exe true)
-in (let _21_59 = (FStar_ST.op_Colon_Equals outputDir (Some (".")))
-in (let _21_61 = (FStar_ST.op_Colon_Equals fstar_home_opt None)
-in (let _21_63 = (FStar_ST.op_Colon_Equals _fstar_home "")
-in (let _21_65 = (FStar_ST.op_Colon_Equals prims_ref None)
-in (let _21_67 = (FStar_ST.op_Colon_Equals z3timeout 5)
-in (let _21_69 = (FStar_ST.op_Colon_Equals admit_smt_queries false)
-in (let _21_71 = (FStar_ST.op_Colon_Equals pretype true)
-in (let _21_73 = (FStar_ST.op_Colon_Equals codegen None)
-in (let _21_75 = (FStar_ST.op_Colon_Equals codegen_libs [])
-in (let _21_77 = (FStar_ST.op_Colon_Equals admit_fsi [])
-in (let _21_79 = (FStar_ST.op_Colon_Equals trace_error false)
-in (let _21_81 = (FStar_ST.op_Colon_Equals verify true)
-in (let _21_83 = (FStar_ST.op_Colon_Equals full_context_dependency true)
-in (let _21_85 = (FStar_ST.op_Colon_Equals print_implicits false)
-in (let _21_87 = (FStar_ST.op_Colon_Equals hide_uvar_nums false)
-in (let _21_89 = (FStar_ST.op_Colon_Equals hide_genident_nums false)
-in (let _21_91 = (FStar_ST.op_Colon_Equals serialize_mods false)
-in (let _21_93 = (FStar_ST.op_Colon_Equals initial_fuel 2)
-in (let _21_95 = (FStar_ST.op_Colon_Equals initial_ifuel 1)
-in (let _21_97 = (FStar_ST.op_Colon_Equals max_fuel 8)
-in (let _21_99 = (FStar_ST.op_Colon_Equals min_fuel 1)
-in (let _21_101 = (FStar_ST.op_Colon_Equals max_ifuel 2)
-in (let _21_103 = (FStar_ST.op_Colon_Equals warn_top_level_effects false)
-in (let _21_105 = (FStar_ST.op_Colon_Equals no_slack false)
-in (let _21_107 = (FStar_ST.op_Colon_Equals eager_inference false)
-in (let _21_109 = (FStar_ST.op_Colon_Equals unthrottle_inductives false)
-in (let _21_111 = (FStar_ST.op_Colon_Equals use_eq_at_higher_order false)
-in (let _21_113 = (FStar_ST.op_Colon_Equals fs_typ_app false)
-in (let _21_115 = (FStar_ST.op_Colon_Equals n_cores 1)
-in (let _21_117 = (FStar_ST.op_Colon_Equals split_cases 0)
-in (let _21_119 = (FStar_ST.op_Colon_Equals verify_module [])
-in (let _21_121 = (FStar_ST.op_Colon_Equals __temp_no_proj [])
-in (let _21_123 = (FStar_ST.op_Colon_Equals _include_path [])
-in (let _21_125 = (FStar_ST.op_Colon_Equals print_fuels false)
-in (let _21_127 = (FStar_ST.op_Colon_Equals use_native_int false)
-in (let _21_129 = (FStar_ST.op_Colon_Equals explicit_deps false)
-in (let _21_131 = (FStar_ST.op_Colon_Equals dep None)
-in (let _21_133 = (FStar_ST.op_Colon_Equals timing false)
-in (FStar_ST.op_Colon_Equals inline_arith false)))))))))))))))))))))))))))))))))))))))))))))))))))
->>>>>>> d3318508
+in (let _19_133 = (FStar_ST.op_Colon_Equals explicit_deps false)
+in (let _19_135 = (FStar_ST.op_Colon_Equals dep None)
+in (let _19_137 = (FStar_ST.op_Colon_Equals timing false)
+in (FStar_ST.op_Colon_Equals inline_arith false)))))))))))))))))))))))))))))))))))))))))))))))))))))
 end))
 
 let set_fstar_home : Prims.unit  ->  Prims.string = (fun _19_139 -> (match (()) with
@@ -394,29 +321,17 @@
 end)
 end))
 
-<<<<<<< HEAD
-let get_include_path : Prims.string  ->  Prims.string Prims.list = (fun dirname -> (let _122_48 = (let h = (get_fstar_home ())
-in (let _122_47 = (FStar_ST.read _include_path)
-in (FStar_List.append _122_47 ((".")::((Prims.strcat h "/lib"))::((Prims.strcat h "/lib/fstar"))::[]))))
-in (FStar_List.map (fun p -> if (FStar_Util.is_path_absolute p) then begin
-(FStar_Util.normalize_file_path p)
-end else begin
-(FStar_Util.join_paths dirname p)
-end) _122_48)))
-
-let prims : Prims.unit  ->  Prims.string = (fun _19_161 -> (match (()) with
-=======
-let get_include_path = (fun _21_154 -> (match (()) with
+let get_include_path : Prims.unit  ->  Prims.string Prims.list = (fun _19_158 -> (match (()) with
 | () -> begin
 (let h = (get_fstar_home ())
-in (let _87_46 = (FStar_ST.read _include_path)
-in (FStar_List.append _87_46 ((".")::((Prims.strcat h "/lib"))::((Prims.strcat h "/lib/fstar"))::((Prims.strcat h "/stdlib"))::((Prims.strcat h "/stdlib/fstar"))::[]))))
-end))
-
-let find_file = (fun filename -> (let search_path = (get_include_path ())
-in (FStar_All.try_with (fun _21_159 -> (match (()) with
-| () -> begin
-(let _87_51 = if (FStar_Util.is_path_absolute filename) then begin
+in (let _122_46 = (FStar_ST.read _include_path)
+in (FStar_List.append _122_46 ((".")::((Prims.strcat h "/lib"))::((Prims.strcat h "/lib/fstar"))::((Prims.strcat h "/stdlib"))::((Prims.strcat h "/stdlib/fstar"))::[]))))
+end))
+
+let find_file : Prims.string  ->  Prims.string Prims.option = (fun filename -> (let search_path = (get_include_path ())
+in (FStar_All.try_with (fun _19_163 -> (match (()) with
+| () -> begin
+(let _122_51 = if (FStar_Util.is_path_absolute filename) then begin
 if (FStar_Util.file_exists filename) then begin
 Some (filename)
 end else begin
@@ -430,31 +345,25 @@
 None
 end)))
 end
-in (FStar_Util.map_option FStar_Util.normalize_file_path _87_51))
-end)) (fun _21_158 -> (match (_21_158) with
-| _21_162 -> begin
+in (FStar_Util.map_option FStar_Util.normalize_file_path _122_51))
+end)) (fun _19_162 -> (match (_19_162) with
+| _19_166 -> begin
 None
 end)))))
 
-let prims = (fun _21_167 -> (match (()) with
->>>>>>> d3318508
+let prims : Prims.unit  ->  Prims.string = (fun _19_171 -> (match (()) with
 | () -> begin
 (match ((FStar_ST.read prims_ref)) with
 | None -> begin
 (let filen = "prims.fst"
-<<<<<<< HEAD
-in (match ((let _122_51 = (get_include_path ".")
-in (FStar_Util.find_file filen _122_51))) with
-=======
 in (match ((find_file filen)) with
->>>>>>> d3318508
 | Some (result) -> begin
 result
 end
 | None -> begin
-(let _87_56 = (let _87_55 = (FStar_Util.format1 "unable to find required file \"%s\" in the module search path.\n" filen)
-in FStar_Util.Failure (_87_55))
-in (Prims.raise _87_56))
+(let _122_56 = (let _122_55 = (FStar_Util.format1 "unable to find required file \"%s\" in the module search path.\n" filen)
+in FStar_Util.Failure (_122_55))
+in (Prims.raise _122_56))
 end))
 end
 | Some (x) -> begin
@@ -472,87 +381,47 @@
 
 let cache_dir : Prims.string = "cache"
 
-<<<<<<< HEAD
-let display_version : Prims.unit  ->  Prims.unit = (fun _19_173 -> (match (()) with
-| () -> begin
-(let _122_56 = (FStar_Util.format5 "F* %s\nplatform=%s\ncompiler=%s\ndate=%s\ncommit=%s\n" FStar_Version.version FStar_Version.platform FStar_Version.compiler FStar_Version.date FStar_Version.commit)
-in (FStar_Util.print_string _122_56))
-end))
-
-let display_usage = (fun specs -> (let _19_175 = (FStar_Util.print_string "fstar [option] infile...")
-in (FStar_List.iter (fun _19_182 -> (match (_19_182) with
-| (_19_178, flag, p, doc) -> begin
+let display_version : Prims.unit  ->  Prims.unit = (fun _19_183 -> (match (()) with
+| () -> begin
+(let _122_61 = (FStar_Util.format5 "F* %s\nplatform=%s\ncompiler=%s\ndate=%s\ncommit=%s\n" FStar_Version.version FStar_Version.platform FStar_Version.compiler FStar_Version.date FStar_Version.commit)
+in (FStar_Util.print_string _122_61))
+end))
+
+let display_usage = (fun specs -> (let _19_185 = (FStar_Util.print_string "fstar [option] file...\n")
+in (FStar_List.iter (fun _19_192 -> (match (_19_192) with
+| (_19_188, flag, p, doc) -> begin
 (match (p) with
 | FStar_Getopt.ZeroArgs (ig) -> begin
 if (doc = "") then begin
-(let _122_60 = (FStar_Util.format1 "  --%s\n" flag)
-in (FStar_Util.print_string _122_60))
-end else begin
-(let _122_61 = (FStar_Util.format2 "  --%s  %s\n" flag doc)
-in (FStar_Util.print_string _122_61))
-end
-end
-| FStar_Getopt.OneArg (_19_186, argname) -> begin
+(let _122_66 = (let _122_65 = (FStar_Util.colorize_bold flag)
+in (FStar_Util.format1 "  --%s\n" _122_65))
+in (FStar_Util.print_string _122_66))
+end else begin
+(let _122_68 = (let _122_67 = (FStar_Util.colorize_bold flag)
+in (FStar_Util.format2 "  --%s  %s\n" _122_67 doc))
+in (FStar_Util.print_string _122_68))
+end
+end
+| FStar_Getopt.OneArg (_19_196, argname) -> begin
 if (doc = "") then begin
-(let _122_63 = (FStar_Util.format2 "  --%s %s\n" flag argname)
-in (FStar_Util.print_string _122_63))
-end else begin
-(let _122_64 = (FStar_Util.format3 "  --%s %s  %s\n" flag argname doc)
-in (FStar_Util.print_string _122_64))
-=======
-let display_version = (fun _21_179 -> (match (()) with
-| () -> begin
-(let _87_61 = (FStar_Util.format5 "F* %s\nplatform=%s\ncompiler=%s\ndate=%s\ncommit=%s\n" FStar_Version.version FStar_Version.platform FStar_Version.compiler FStar_Version.date FStar_Version.commit)
-in (FStar_Util.print_string _87_61))
-end))
-
-let display_usage = (fun specs -> (let _21_181 = (FStar_Util.print_string "fstar [option] file...\n")
-in (FStar_List.iter (fun _21_188 -> (match (_21_188) with
-| (_21_184, flag, p, doc) -> begin
-(match (p) with
-| FStar_Getopt.ZeroArgs (ig) -> begin
-if (doc = "") then begin
-(let _87_66 = (let _87_65 = (FStar_Util.colorize_bold flag)
-in (FStar_Util.format1 "  --%s\n" _87_65))
-in (FStar_Util.print_string _87_66))
-end else begin
-(let _87_68 = (let _87_67 = (FStar_Util.colorize_bold flag)
-in (FStar_Util.format2 "  --%s  %s\n" _87_67 doc))
-in (FStar_Util.print_string _87_68))
-end
-end
-| FStar_Getopt.OneArg (_21_192, argname) -> begin
-if (doc = "") then begin
-(let _87_72 = (let _87_71 = (FStar_Util.colorize_bold flag)
-in (let _87_70 = (FStar_Util.colorize_bold argname)
-in (FStar_Util.format2 "  --%s %s\n" _87_71 _87_70)))
-in (FStar_Util.print_string _87_72))
-end else begin
-(let _87_75 = (let _87_74 = (FStar_Util.colorize_bold flag)
-in (let _87_73 = (FStar_Util.colorize_bold argname)
-in (FStar_Util.format3 "  --%s %s  %s\n" _87_74 _87_73 doc)))
-in (FStar_Util.print_string _87_75))
->>>>>>> d3318508
+(let _122_72 = (let _122_71 = (FStar_Util.colorize_bold flag)
+in (let _122_70 = (FStar_Util.colorize_bold argname)
+in (FStar_Util.format2 "  --%s %s\n" _122_71 _122_70)))
+in (FStar_Util.print_string _122_72))
+end else begin
+(let _122_75 = (let _122_74 = (FStar_Util.colorize_bold flag)
+in (let _122_73 = (FStar_Util.colorize_bold argname)
+in (FStar_Util.format3 "  --%s %s  %s\n" _122_74 _122_73 doc)))
+in (FStar_Util.print_string _122_75))
 end
 end)
 end)) specs)))
 
-<<<<<<< HEAD
-let rec specs : Prims.unit  ->  FStar_Getopt.opt Prims.list = (fun _19_190 -> (match (()) with
-| () -> begin
-(let specs = ((FStar_Getopt.noshort, "admit_fsi", FStar_Getopt.OneArg (((fun x -> (let _122_74 = (let _122_73 = (FStar_ST.read admit_fsi)
-in (x)::_122_73)
-in (FStar_ST.op_Colon_Equals admit_fsi _122_74))), "module name")), "Treat .fsi as a .fst"))::((FStar_Getopt.noshort, "auto_deps", FStar_Getopt.ZeroArgs ((fun _19_192 -> (match (()) with
-| () -> begin
-(FStar_ST.op_Colon_Equals auto_deps true)
-end))), "automatically treat files discovered by --find_deps as dependencies."))::((FStar_Getopt.noshort, "admit_smt_queries", FStar_Getopt.OneArg (((fun s -> (let _122_79 = if (s = "true") then begin
-=======
-let rec specs = (fun _21_196 -> (match (()) with
-| () -> begin
-(let specs = ((FStar_Getopt.noshort, "admit_fsi", FStar_Getopt.OneArg (((fun x -> (let _87_85 = (let _87_84 = (FStar_ST.read admit_fsi)
-in (x)::_87_84)
-in (FStar_ST.op_Colon_Equals admit_fsi _87_85))), "module name")), "Treat .fsi as a .fst"))::((FStar_Getopt.noshort, "admit_smt_queries", FStar_Getopt.OneArg (((fun s -> (let _87_89 = if (s = "true") then begin
->>>>>>> d3318508
+let rec specs : Prims.unit  ->  FStar_Getopt.opt Prims.list = (fun _19_200 -> (match (()) with
+| () -> begin
+(let specs = ((FStar_Getopt.noshort, "admit_fsi", FStar_Getopt.OneArg (((fun x -> (let _122_85 = (let _122_84 = (FStar_ST.read admit_fsi)
+in (x)::_122_84)
+in (FStar_ST.op_Colon_Equals admit_fsi _122_85))), "module name")), "Treat .fsi as a .fst"))::((FStar_Getopt.noshort, "admit_smt_queries", FStar_Getopt.OneArg (((fun s -> (let _122_89 = if (s = "true") then begin
 true
 end else begin
 if (s = "false") then begin
@@ -561,282 +430,147 @@
 (FStar_All.failwith "Invalid argument to --admit_smt_queries")
 end
 end
-<<<<<<< HEAD
-in (FStar_ST.op_Colon_Equals admit_smt_queries _122_79))), "true|false")), "Admit SMT queries (UNSAFE! But, useful during development); default: \'false\'"))::((FStar_Getopt.noshort, "auto_deps", FStar_Getopt.ZeroArgs ((fun _19_194 -> (match (()) with
-| () -> begin
-(FStar_ST.op_Colon_Equals auto_deps true)
-end))), "automatically treat files discovered by --find_deps as dependencies."))::((FStar_Getopt.noshort, "codegen", FStar_Getopt.OneArg (((fun s -> (let _122_84 = (parse_codegen s)
-in (FStar_ST.op_Colon_Equals codegen _122_84))), "OCaml|FSharp")), "Generate code for execution"))::((FStar_Getopt.noshort, "codegen-lib", FStar_Getopt.OneArg (((fun s -> (let _122_89 = (let _122_88 = (FStar_ST.read codegen_libs)
-in ((FStar_Util.split s "."))::_122_88)
-in (FStar_ST.op_Colon_Equals codegen_libs _122_89))), "namespace")), "External runtime library library"))::((FStar_Getopt.noshort, "debug", FStar_Getopt.OneArg (((fun x -> (let _122_94 = (let _122_93 = (FStar_ST.read debug)
-in (x)::_122_93)
-in (FStar_ST.op_Colon_Equals debug _122_94))), "module name")), "Print LOTS of debugging information while checking module [arg]"))::((FStar_Getopt.noshort, "debug_level", FStar_Getopt.OneArg (((fun x -> (let _122_99 = (let _122_98 = (FStar_ST.read debug_level)
-in ((dlevel x))::_122_98)
-in (FStar_ST.op_Colon_Equals debug_level _122_99))), "Low|Medium|High|Extreme")), "Control the verbosity of debugging info"))::((FStar_Getopt.noshort, "dep", FStar_Getopt.OneArg (((fun x -> (FStar_ST.op_Colon_Equals dep (Some (x)))), "make|nubuild")), "Output the transitive closure of the dependency graph in a format suitable for the given tool"))::((FStar_Getopt.noshort, "dump_module", FStar_Getopt.OneArg (((fun x -> (FStar_ST.op_Colon_Equals dump_module (Some (x)))), "module name")), ""))::((FStar_Getopt.noshort, "eager_inference", FStar_Getopt.ZeroArgs ((fun _19_201 -> (match (()) with
+in (FStar_ST.op_Colon_Equals admit_smt_queries _122_89))), "true|false")), "Admit SMT queries (UNSAFE! But, useful during development); default: \'false\'"))::((FStar_Getopt.noshort, "cardinality", FStar_Getopt.OneArg (((fun x -> (let _122_93 = (validate_cardinality x)
+in (FStar_ST.op_Colon_Equals cardinality _122_93))), "off|warn|check")), "Check cardinality constraints on inductive data types (default \'off\')"))::((FStar_Getopt.noshort, "codegen", FStar_Getopt.OneArg (((fun s -> (let _122_97 = (parse_codegen s)
+in (FStar_ST.op_Colon_Equals codegen _122_97))), "OCaml|FSharp")), "Generate code for execution"))::((FStar_Getopt.noshort, "codegen-lib", FStar_Getopt.OneArg (((fun s -> (let _122_102 = (let _122_101 = (FStar_ST.read codegen_libs)
+in ((FStar_Util.split s "."))::_122_101)
+in (FStar_ST.op_Colon_Equals codegen_libs _122_102))), "namespace")), "External runtime library library"))::((FStar_Getopt.noshort, "debug", FStar_Getopt.OneArg (((fun x -> (let _122_107 = (let _122_106 = (FStar_ST.read debug)
+in (x)::_122_106)
+in (FStar_ST.op_Colon_Equals debug _122_107))), "module name")), "Print LOTS of debugging information while checking module [arg]"))::((FStar_Getopt.noshort, "debug_level", FStar_Getopt.OneArg (((fun x -> (let _122_112 = (let _122_111 = (FStar_ST.read debug_level)
+in ((dlevel x))::_122_111)
+in (FStar_ST.op_Colon_Equals debug_level _122_112))), "Low|Medium|High|Extreme")), "Control the verbosity of debugging info"))::((FStar_Getopt.noshort, "dep", FStar_Getopt.OneArg (((fun x -> (FStar_ST.op_Colon_Equals dep (Some (x)))), "make|nubuild")), "Output the transitive closure of the dependency graph in a format suitable for the given tool"))::((FStar_Getopt.noshort, "dump_module", FStar_Getopt.OneArg (((fun x -> (FStar_ST.op_Colon_Equals dump_module (Some (x)))), "module name")), ""))::((FStar_Getopt.noshort, "eager_inference", FStar_Getopt.ZeroArgs ((fun _19_210 -> (match (()) with
 | () -> begin
 (FStar_ST.op_Colon_Equals eager_inference true)
-end))), "Solve all type-inference constraints eagerly; more efficient but at the cost of generality"))::((FStar_Getopt.noshort, "find_deps", FStar_Getopt.ZeroArgs ((fun _19_202 -> (match (()) with
-| () -> begin
-(let _19_203 = (FStar_ST.op_Colon_Equals find_deps true)
-in (FStar_ST.op_Colon_Equals auto_deps true))
-end))), "find transitive dependencies given build-config other-files specifications."))::((FStar_Getopt.noshort, "fs_typ_app", FStar_Getopt.ZeroArgs ((fun _19_205 -> (match (()) with
+end))), "Solve all type-inference constraints eagerly; more efficient but at the cost of generality"))::((FStar_Getopt.noshort, "explicit_deps", FStar_Getopt.ZeroArgs ((fun _19_211 -> (match (()) with
+| () -> begin
+(FStar_ST.op_Colon_Equals explicit_deps true)
+end))), "tell FStar to not find dependencies automatically because the user provides them on the command-line, along with the right --admit-fsi options"))::((FStar_Getopt.noshort, "fs_typ_app", FStar_Getopt.ZeroArgs ((fun _19_212 -> (match (()) with
 | () -> begin
 (FStar_ST.op_Colon_Equals fs_typ_app true)
-end))), "Allow the use of t<t1,...,tn> syntax for type applications; brittle since it clashes with the integer less-than operator"))::((FStar_Getopt.noshort, "fsi", FStar_Getopt.ZeroArgs ((fun _19_206 -> (match (()) with
+end))), "Allow the use of t<t1,...,tn> syntax for type applications; brittle since it clashes with the integer less-than operator"))::((FStar_Getopt.noshort, "fsi", FStar_Getopt.ZeroArgs ((fun _19_213 -> (match (()) with
 | () -> begin
 (set_interactive_fsi ())
-end))), "fsi flag; A flag to indicate if type checking a fsi in the interactive mode"))::((FStar_Getopt.noshort, "fstar_home", FStar_Getopt.OneArg (((fun x -> (FStar_ST.op_Colon_Equals fstar_home_opt (Some (x)))), "dir")), "Set the FSTAR_HOME variable to dir"))::((FStar_Getopt.noshort, "hide_genident_nums", FStar_Getopt.ZeroArgs ((fun _19_208 -> (match (()) with
+end))), "fsi flag; A flag to indicate if type checking a fsi in the interactive mode"))::((FStar_Getopt.noshort, "fstar_home", FStar_Getopt.OneArg (((fun x -> (FStar_ST.op_Colon_Equals fstar_home_opt (Some (x)))), "dir")), "Set the FSTAR_HOME variable to dir"))::((FStar_Getopt.noshort, "hide_genident_nums", FStar_Getopt.ZeroArgs ((fun _19_215 -> (match (()) with
 | () -> begin
 (FStar_ST.op_Colon_Equals hide_genident_nums true)
-end))), "Don\'t print generated identifier numbers"))::((FStar_Getopt.noshort, "hide_uvar_nums", FStar_Getopt.ZeroArgs ((fun _19_209 -> (match (()) with
+end))), "Don\'t print generated identifier numbers"))::((FStar_Getopt.noshort, "hide_uvar_nums", FStar_Getopt.ZeroArgs ((fun _19_216 -> (match (()) with
 | () -> begin
 (FStar_ST.op_Colon_Equals hide_uvar_nums true)
-end))), "Don\'t print unification variable numbers"))::((FStar_Getopt.noshort, "in", FStar_Getopt.ZeroArgs ((fun _19_210 -> (match (()) with
+end))), "Don\'t print unification variable numbers"))::((FStar_Getopt.noshort, "in", FStar_Getopt.ZeroArgs ((fun _19_217 -> (match (()) with
 | () -> begin
 (FStar_ST.op_Colon_Equals interactive true)
-end))), "Interactive mode; reads input from stdin"))::((FStar_Getopt.noshort, "in_context", FStar_Getopt.OneArg (((fun s -> (let _19_212 = (FStar_ST.op_Colon_Equals interactive true)
-in (FStar_ST.op_Colon_Equals interactive_context (Some (s))))), "name")), "Specify the context of an interactive session; needed for --auto_deps to work with interactive mode."))::((FStar_Getopt.noshort, "include", FStar_Getopt.OneArg (((fun s -> (let _122_123 = (let _122_122 = (FStar_ST.read _include_path)
-in (FStar_List.append _122_122 ((s)::[])))
-in (FStar_ST.op_Colon_Equals _include_path _122_123))), "path")), "A directory in which to search for files included on the command line"))::((FStar_Getopt.noshort, "initial_fuel", FStar_Getopt.OneArg (((fun x -> (let _122_127 = (FStar_Util.int_of_string x)
-in (FStar_ST.op_Colon_Equals initial_fuel _122_127))), "non-negative integer")), "Number of unrolling of recursive functions to try initially (default 2)"))::((FStar_Getopt.noshort, "initial_ifuel", FStar_Getopt.OneArg (((fun x -> (let _122_131 = (FStar_Util.int_of_string x)
-in (FStar_ST.op_Colon_Equals initial_ifuel _122_131))), "non-negative integer")), "Number of unrolling of inductive datatypes to try at first (default 1)"))::((FStar_Getopt.noshort, "lax", FStar_Getopt.ZeroArgs ((fun _19_217 -> (match (()) with
-| () -> begin
-(let _19_218 = (FStar_ST.op_Colon_Equals pretype true)
+end))), "Interactive mode; reads input from stdin"))::((FStar_Getopt.noshort, "in_context", FStar_Getopt.OneArg (((fun s -> (let _19_219 = (FStar_ST.op_Colon_Equals interactive true)
+in (FStar_ST.op_Colon_Equals interactive_context (Some (s))))), "name")), "Specify the context of an interactive session; needed for --auto_deps to work with interactive mode."))::((FStar_Getopt.noshort, "include", FStar_Getopt.OneArg (((fun s -> (let _122_136 = (let _122_135 = (FStar_ST.read _include_path)
+in (FStar_List.append _122_135 ((s)::[])))
+in (FStar_ST.op_Colon_Equals _include_path _122_136))), "path")), "A directory in which to search for files included on the command line"))::((FStar_Getopt.noshort, "initial_fuel", FStar_Getopt.OneArg (((fun x -> (let _122_140 = (FStar_Util.int_of_string x)
+in (FStar_ST.op_Colon_Equals initial_fuel _122_140))), "non-negative integer")), "Number of unrolling of recursive functions to try initially (default 2)"))::((FStar_Getopt.noshort, "initial_ifuel", FStar_Getopt.OneArg (((fun x -> (let _122_144 = (FStar_Util.int_of_string x)
+in (FStar_ST.op_Colon_Equals initial_ifuel _122_144))), "non-negative integer")), "Number of unrolling of inductive datatypes to try at first (default 1)"))::((FStar_Getopt.noshort, "inline_arith", FStar_Getopt.ZeroArgs ((fun _19_224 -> (match (()) with
+| () -> begin
+(FStar_ST.op_Colon_Equals inline_arith true)
+end))), "Inline definitions of arithmetic functions in the SMT encoding"))::((FStar_Getopt.noshort, "lax", FStar_Getopt.ZeroArgs ((fun _19_225 -> (match (()) with
+| () -> begin
+(let _19_226 = (FStar_ST.op_Colon_Equals pretype true)
 in (FStar_ST.op_Colon_Equals verify false))
-end))), "Run the lax-type checker only (admit all verification conditions)"))::((FStar_Getopt.noshort, "log_types", FStar_Getopt.ZeroArgs ((fun _19_220 -> (match (()) with
+end))), "Run the lax-type checker only (admit all verification conditions)"))::((FStar_Getopt.noshort, "log_types", FStar_Getopt.ZeroArgs ((fun _19_228 -> (match (()) with
 | () -> begin
 (FStar_ST.op_Colon_Equals log_types true)
-end))), "Print types computed for data/val/let-bindings"))::((FStar_Getopt.noshort, "log_queries", FStar_Getopt.ZeroArgs ((fun _19_221 -> (match (()) with
+end))), "Print types computed for data/val/let-bindings"))::((FStar_Getopt.noshort, "log_queries", FStar_Getopt.ZeroArgs ((fun _19_229 -> (match (()) with
 | () -> begin
 (FStar_ST.op_Colon_Equals logQueries true)
-end))), "Log the Z3 queries in queries.smt2"))::((FStar_Getopt.noshort, "max_fuel", FStar_Getopt.OneArg (((fun x -> (let _122_138 = (FStar_Util.int_of_string x)
-in (FStar_ST.op_Colon_Equals max_fuel _122_138))), "non-negative integer")), "Number of unrolling of recursive functions to try at most (default 8)"))::((FStar_Getopt.noshort, "max_ifuel", FStar_Getopt.OneArg (((fun x -> (let _122_142 = (FStar_Util.int_of_string x)
-in (FStar_ST.op_Colon_Equals max_ifuel _122_142))), "non-negative integer")), "Number of unrolling of inductive datatypes to try at most (default 2)"))::((FStar_Getopt.noshort, "min_fuel", FStar_Getopt.OneArg (((fun x -> (let _122_146 = (FStar_Util.int_of_string x)
-in (FStar_ST.op_Colon_Equals min_fuel _122_146))), "non-negative integer")), "Minimum number of unrolling of recursive functions to try (default 1)"))::((FStar_Getopt.noshort, "MLish", FStar_Getopt.ZeroArgs ((fun _19_225 -> (match (()) with
+end))), "Log the Z3 queries in queries.smt2"))::((FStar_Getopt.noshort, "max_fuel", FStar_Getopt.OneArg (((fun x -> (let _122_152 = (FStar_Util.int_of_string x)
+in (FStar_ST.op_Colon_Equals max_fuel _122_152))), "non-negative integer")), "Number of unrolling of recursive functions to try at most (default 8)"))::((FStar_Getopt.noshort, "max_ifuel", FStar_Getopt.OneArg (((fun x -> (let _122_156 = (FStar_Util.int_of_string x)
+in (FStar_ST.op_Colon_Equals max_ifuel _122_156))), "non-negative integer")), "Number of unrolling of inductive datatypes to try at most (default 2)"))::((FStar_Getopt.noshort, "min_fuel", FStar_Getopt.OneArg (((fun x -> (let _122_160 = (FStar_Util.int_of_string x)
+in (FStar_ST.op_Colon_Equals min_fuel _122_160))), "non-negative integer")), "Minimum number of unrolling of recursive functions to try (default 1)"))::((FStar_Getopt.noshort, "MLish", FStar_Getopt.ZeroArgs ((fun _19_233 -> (match (()) with
 | () -> begin
 (FStar_ST.op_Colon_Equals full_context_dependency false)
-end))), "Introduce unification variables that are only dependent on the type variables in the context"))::((FStar_Getopt.noshort, "n_cores", FStar_Getopt.OneArg (((fun x -> (let _122_151 = (FStar_Util.int_of_string x)
-in (FStar_ST.op_Colon_Equals n_cores _122_151))), "positive integer")), "Maximum number of cores to use for the solver (default 1)"))::((FStar_Getopt.noshort, "no_fs_typ_app", FStar_Getopt.ZeroArgs ((fun _19_227 -> (match (()) with
+end))), "Introduce unification variables that are only dependent on the type variables in the context"))::((FStar_Getopt.noshort, "n_cores", FStar_Getopt.OneArg (((fun x -> (let _122_165 = (FStar_Util.int_of_string x)
+in (FStar_ST.op_Colon_Equals n_cores _122_165))), "positive integer")), "Maximum number of cores to use for the solver (default 1)"))::((FStar_Getopt.noshort, "no_fs_typ_app", FStar_Getopt.ZeroArgs ((fun _19_235 -> (match (()) with
 | () -> begin
 (FStar_ST.op_Colon_Equals fs_typ_app false)
-end))), "Do not allow the use of t<t1,...,tn> syntax for type applications"))::((FStar_Getopt.noshort, "odir", FStar_Getopt.OneArg (((fun x -> (FStar_ST.op_Colon_Equals outputDir (Some (x)))), "dir")), "Place output in directory dir"))::((FStar_Getopt.noshort, "prims", FStar_Getopt.OneArg (((fun x -> (FStar_ST.op_Colon_Equals prims_ref (Some (x)))), "file")), ""))::((FStar_Getopt.noshort, "print_before_norm", FStar_Getopt.ZeroArgs ((fun _19_230 -> (match (()) with
+end))), "Do not allow the use of t<t1,...,tn> syntax for type applications"))::((FStar_Getopt.noshort, "odir", FStar_Getopt.OneArg (((fun x -> (FStar_ST.op_Colon_Equals outputDir (Some (x)))), "dir")), "Place output in directory dir"))::((FStar_Getopt.noshort, "prims", FStar_Getopt.OneArg (((fun x -> (FStar_ST.op_Colon_Equals prims_ref (Some (x)))), "file")), ""))::((FStar_Getopt.noshort, "print_before_norm", FStar_Getopt.ZeroArgs ((fun _19_238 -> (match (()) with
 | () -> begin
 (FStar_ST.op_Colon_Equals norm_then_print false)
-end))), "Do not normalize types before printing (for debugging)"))::((FStar_Getopt.noshort, "print_bound_var_types", FStar_Getopt.ZeroArgs ((fun _19_231 -> (match (()) with
+end))), "Do not normalize types before printing (for debugging)"))::((FStar_Getopt.noshort, "print_bound_var_types", FStar_Getopt.ZeroArgs ((fun _19_239 -> (match (()) with
 | () -> begin
 (FStar_ST.op_Colon_Equals print_bound_var_types true)
-end))), "Print the types of bound variables"))::((FStar_Getopt.noshort, "print_effect_args", FStar_Getopt.ZeroArgs ((fun _19_232 -> (match (()) with
+end))), "Print the types of bound variables"))::((FStar_Getopt.noshort, "print_effect_args", FStar_Getopt.ZeroArgs ((fun _19_240 -> (match (()) with
 | () -> begin
 (FStar_ST.op_Colon_Equals print_effect_args true)
-end))), "Print inferred predicate transformers for all computation types"))::((FStar_Getopt.noshort, "print_fuels", FStar_Getopt.ZeroArgs ((fun _19_233 -> (match (()) with
+end))), "Print inferred predicate transformers for all computation types"))::((FStar_Getopt.noshort, "print_fuels", FStar_Getopt.ZeroArgs ((fun _19_241 -> (match (()) with
 | () -> begin
 (FStar_ST.op_Colon_Equals print_fuels true)
-end))), "Print the fuel amounts used for each successful query"))::((FStar_Getopt.noshort, "print_implicits", FStar_Getopt.ZeroArgs ((fun _19_234 -> (match (()) with
+end))), "Print the fuel amounts used for each successful query"))::((FStar_Getopt.noshort, "print_implicits", FStar_Getopt.ZeroArgs ((fun _19_242 -> (match (()) with
 | () -> begin
 (FStar_ST.op_Colon_Equals print_implicits true)
-end))), "Print implicit arguments"))::((FStar_Getopt.noshort, "print_universes", FStar_Getopt.ZeroArgs ((fun _19_235 -> (match (()) with
+end))), "Print implicit arguments"))::((FStar_Getopt.noshort, "print_universes", FStar_Getopt.ZeroArgs ((fun _19_243 -> (match (()) with
 | () -> begin
 (FStar_ST.op_Colon_Equals print_universes true)
-end))), "Print universes"))::((FStar_Getopt.noshort, "prn", FStar_Getopt.ZeroArgs ((fun _19_236 -> (match (()) with
+end))), "Print universes"))::((FStar_Getopt.noshort, "prn", FStar_Getopt.ZeroArgs ((fun _19_244 -> (match (()) with
 | () -> begin
 (FStar_ST.op_Colon_Equals print_real_names true)
-end))), "Print real names---you may want to use this in conjunction with log_queries"))::((FStar_Getopt.noshort, "show_signatures", FStar_Getopt.OneArg (((fun x -> (let _122_170 = (let _122_169 = (FStar_ST.read show_signatures)
-in (x)::_122_169)
-in (FStar_ST.op_Colon_Equals show_signatures _122_170))), "module name")), "Show the checked signatures for all top-level symbols in the module"))::((FStar_Getopt.noshort, "silent", FStar_Getopt.ZeroArgs ((fun _19_238 -> (match (()) with
+end))), "Print real names---you may want to use this in conjunction with log_queries"))::((FStar_Getopt.noshort, "show_signatures", FStar_Getopt.OneArg (((fun x -> (let _122_184 = (let _122_183 = (FStar_ST.read show_signatures)
+in (x)::_122_183)
+in (FStar_ST.op_Colon_Equals show_signatures _122_184))), "module name")), "Show the checked signatures for all top-level symbols in the module"))::((FStar_Getopt.noshort, "silent", FStar_Getopt.ZeroArgs ((fun _19_246 -> (match (()) with
 | () -> begin
 (FStar_ST.op_Colon_Equals silent true)
-end))), ""))::((FStar_Getopt.noshort, "smt", FStar_Getopt.OneArg (((fun x -> (FStar_ST.op_Colon_Equals z3_exe x)), "path")), "Path to the SMT solver (usually Z3, but could be any SMT2-compatible solver)"))::((FStar_Getopt.noshort, "split_cases", FStar_Getopt.OneArg (((fun n -> (let _122_178 = (FStar_Util.int_of_string n)
-in (FStar_ST.op_Colon_Equals split_cases _122_178))), "t")), "Partition VC of a match into groups of n cases"))::((FStar_Getopt.noshort, "timing", FStar_Getopt.ZeroArgs ((fun _19_241 -> (match (()) with
+end))), " "))::((FStar_Getopt.noshort, "smt", FStar_Getopt.OneArg (((fun x -> (FStar_ST.op_Colon_Equals z3_exe x)), "path")), "Path to the SMT solver (usually Z3, but could be any SMT2-compatible solver)"))::((FStar_Getopt.noshort, "split_cases", FStar_Getopt.OneArg (((fun n -> (let _122_192 = (FStar_Util.int_of_string n)
+in (FStar_ST.op_Colon_Equals split_cases _122_192))), "t")), "Partition VC of a match into groups of n cases"))::((FStar_Getopt.noshort, "timing", FStar_Getopt.ZeroArgs ((fun _19_249 -> (match (()) with
 | () -> begin
 (FStar_ST.op_Colon_Equals timing true)
-end))), "Print the time it takes to verify each top-level definition"))::((FStar_Getopt.noshort, "trace_error", FStar_Getopt.ZeroArgs ((fun _19_242 -> (match (()) with
+end))), "Print the time it takes to verify each top-level definition"))::((FStar_Getopt.noshort, "trace_error", FStar_Getopt.ZeroArgs ((fun _19_250 -> (match (()) with
 | () -> begin
 (FStar_ST.op_Colon_Equals trace_error true)
-end))), "Don\'t print an error message; show an exception trace instead"))::((FStar_Getopt.noshort, "universes", FStar_Getopt.ZeroArgs ((fun _19_243 -> (match (()) with
+end))), "Don\'t print an error message; show an exception trace instead"))::((FStar_Getopt.noshort, "universes", FStar_Getopt.ZeroArgs ((fun _19_251 -> (match (()) with
 | () -> begin
 (FStar_ST.op_Colon_Equals universes true)
-end))), "Use the (experimental) support for universes"))::((FStar_Getopt.noshort, "use_build_config", FStar_Getopt.ZeroArgs ((fun _19_244 -> (match (()) with
-| () -> begin
-(FStar_ST.op_Colon_Equals use_build_config true)
-end))), "Expect just a single file on the command line and no options; will read the \'build-config\' prelude from the file"))::((FStar_Getopt.noshort, "use_native_int", FStar_Getopt.ZeroArgs ((fun _19_245 -> (match (()) with
+end))), "Use the (experimental) support for universes"))::((FStar_Getopt.noshort, "unthrottle_inductives", FStar_Getopt.ZeroArgs ((fun _19_252 -> (match (()) with
+| () -> begin
+(FStar_ST.op_Colon_Equals unthrottle_inductives true)
+end))), "Let the SMT solver unfold inductive types to arbitrary depths (may affect verifier performance)"))::((FStar_Getopt.noshort, "use_eq_at_higher_order", FStar_Getopt.ZeroArgs ((fun _19_253 -> (match (()) with
+| () -> begin
+(FStar_ST.op_Colon_Equals use_eq_at_higher_order true)
+end))), "Use equality constraints when comparing higher-order types; temporary"))::((FStar_Getopt.noshort, "use_native_int", FStar_Getopt.ZeroArgs ((fun _19_254 -> (match (()) with
 | () -> begin
 (FStar_ST.op_Colon_Equals use_native_int true)
-end))), "Extract the \'int\' type to platform-specific native int; you will need to link the generated code with the appropriate version of the prims library"))::((FStar_Getopt.noshort, "verify_module", FStar_Getopt.OneArg (((fun x -> (let _122_188 = (let _122_187 = (FStar_ST.read verify_module)
-in (x)::_122_187)
-in (FStar_ST.op_Colon_Equals verify_module _122_188))), "string")), "Name of the module to verify"))::((FStar_Getopt.noshort, "__temp_no_proj", FStar_Getopt.OneArg (((fun x -> (let _122_193 = (let _122_192 = (FStar_ST.read __temp_no_proj)
-in (x)::_122_192)
-in (FStar_ST.op_Colon_Equals __temp_no_proj _122_193))), "string")), "Don\'t generate projectors for this module"))::(('v', "version", FStar_Getopt.ZeroArgs ((fun _19_248 -> (let _19_250 = (display_version ())
-in (FStar_All.exit 0)))), "Display version number"))::((FStar_Getopt.noshort, "warn_top_level_effects", FStar_Getopt.ZeroArgs ((fun _19_252 -> (match (()) with
+end))), "Extract the \'int\' type to platform-specific native int; you will need to link the generated code with the appropriate version of the prims library"))::((FStar_Getopt.noshort, "verify_module", FStar_Getopt.OneArg (((fun x -> (let _122_203 = (let _122_202 = (FStar_ST.read verify_module)
+in (x)::_122_202)
+in (FStar_ST.op_Colon_Equals verify_module _122_203))), "string")), "Name of the module to verify"))::((FStar_Getopt.noshort, "__temp_no_proj", FStar_Getopt.OneArg (((fun x -> (let _122_208 = (let _122_207 = (FStar_ST.read __temp_no_proj)
+in (x)::_122_207)
+in (FStar_ST.op_Colon_Equals __temp_no_proj _122_208))), "string")), "Don\'t generate projectors for this module"))::(('v', "version", FStar_Getopt.ZeroArgs ((fun _19_257 -> (let _19_259 = (display_version ())
+in (FStar_All.exit 0)))), "Display version number"))::((FStar_Getopt.noshort, "warn_top_level_effects", FStar_Getopt.ZeroArgs ((fun _19_261 -> (match (()) with
 | () -> begin
 (FStar_ST.op_Colon_Equals warn_top_level_effects true)
-end))), "Top-level effects are ignored, by default; turn this flag on to be warned when this happens"))::((FStar_Getopt.noshort, "z3timeout", FStar_Getopt.OneArg (((fun s -> (let _122_199 = (FStar_Util.int_of_string s)
-in (FStar_ST.op_Colon_Equals z3timeout _122_199))), "t")), "Set the Z3 per-query (soft) timeout to t seconds (default 5)"))::[]
-in (('h', "help", FStar_Getopt.ZeroArgs ((fun x -> (let _19_256 = (display_usage specs)
-=======
-in (FStar_ST.op_Colon_Equals admit_smt_queries _87_89))), "true|false")), "Admit SMT queries (UNSAFE! But, useful during development); default: \'false\'"))::((FStar_Getopt.noshort, "cardinality", FStar_Getopt.OneArg (((fun x -> (let _87_93 = (validate_cardinality x)
-in (FStar_ST.op_Colon_Equals cardinality _87_93))), "off|warn|check")), "Check cardinality constraints on inductive data types (default \'off\')"))::((FStar_Getopt.noshort, "codegen", FStar_Getopt.OneArg (((fun s -> (let _87_97 = (parse_codegen s)
-in (FStar_ST.op_Colon_Equals codegen _87_97))), "OCaml|FSharp")), "Generate code for execution"))::((FStar_Getopt.noshort, "codegen-lib", FStar_Getopt.OneArg (((fun s -> (let _87_102 = (let _87_101 = (FStar_ST.read codegen_libs)
-in ((FStar_Util.split s "."))::_87_101)
-in (FStar_ST.op_Colon_Equals codegen_libs _87_102))), "namespace")), "External runtime library library"))::((FStar_Getopt.noshort, "debug", FStar_Getopt.OneArg (((fun x -> (let _87_107 = (let _87_106 = (FStar_ST.read debug)
-in (x)::_87_106)
-in (FStar_ST.op_Colon_Equals debug _87_107))), "module name")), "Print LOTS of debugging information while checking module [arg]"))::((FStar_Getopt.noshort, "debug_level", FStar_Getopt.OneArg (((fun x -> (let _87_112 = (let _87_111 = (FStar_ST.read debug_level)
-in ((dlevel x))::_87_111)
-in (FStar_ST.op_Colon_Equals debug_level _87_112))), "Low|Medium|High|Extreme")), "Control the verbosity of debugging info"))::((FStar_Getopt.noshort, "dep", FStar_Getopt.OneArg (((fun x -> (FStar_ST.op_Colon_Equals dep (Some (x)))), "make|nubuild")), "Output the transitive closure of the dependency graph in a format suitable for the given tool"))::((FStar_Getopt.noshort, "dump_module", FStar_Getopt.OneArg (((fun x -> (FStar_ST.op_Colon_Equals dump_module (Some (x)))), "module name")), ""))::((FStar_Getopt.noshort, "eager_inference", FStar_Getopt.ZeroArgs ((fun _21_206 -> (match (()) with
-| () -> begin
-(FStar_ST.op_Colon_Equals eager_inference true)
-end))), "Solve all type-inference constraints eagerly; more efficient but at the cost of generality"))::((FStar_Getopt.noshort, "explicit_deps", FStar_Getopt.ZeroArgs ((fun _21_207 -> (match (()) with
-| () -> begin
-(FStar_ST.op_Colon_Equals explicit_deps true)
-end))), "tell FStar to not find dependencies automatically because the user provides them on the command-line, along with the right --admit-fsi options"))::((FStar_Getopt.noshort, "fs_typ_app", FStar_Getopt.ZeroArgs ((fun _21_208 -> (match (()) with
-| () -> begin
-(FStar_ST.op_Colon_Equals fs_typ_app true)
-end))), "Allow the use of t<t1,...,tn> syntax for type applications; brittle since it clashes with the integer less-than operator"))::((FStar_Getopt.noshort, "fsi", FStar_Getopt.ZeroArgs ((fun _21_209 -> (match (()) with
-| () -> begin
-(set_interactive_fsi ())
-end))), "fsi flag; A flag to indicate if type checking a fsi in the interactive mode"))::((FStar_Getopt.noshort, "fstar_home", FStar_Getopt.OneArg (((fun x -> (FStar_ST.op_Colon_Equals fstar_home_opt (Some (x)))), "dir")), "Set the FSTAR_HOME variable to dir"))::((FStar_Getopt.noshort, "full_context_dependency", FStar_Getopt.ZeroArgs ((fun _21_211 -> (match (()) with
-| () -> begin
-(FStar_ST.op_Colon_Equals full_context_dependency true)
-end))), "Introduce unification variables that are dependent on the entire context (possibly expensive, but better for type inference (on, by default)"))::((FStar_Getopt.noshort, "hide_genident_nums", FStar_Getopt.ZeroArgs ((fun _21_212 -> (match (()) with
-| () -> begin
-(FStar_ST.op_Colon_Equals hide_genident_nums true)
-end))), "Don\'t print generated identifier numbers"))::((FStar_Getopt.noshort, "hide_uvar_nums", FStar_Getopt.ZeroArgs ((fun _21_213 -> (match (()) with
-| () -> begin
-(FStar_ST.op_Colon_Equals hide_uvar_nums true)
-end))), "Don\'t print unification variable numbers"))::((FStar_Getopt.noshort, "in", FStar_Getopt.ZeroArgs ((fun _21_214 -> (match (()) with
-| () -> begin
-(FStar_ST.op_Colon_Equals interactive true)
-end))), "Interactive mode; reads input from stdin"))::((FStar_Getopt.noshort, "in_context", FStar_Getopt.OneArg (((fun s -> (let _21_216 = (FStar_ST.op_Colon_Equals interactive true)
-in (FStar_ST.op_Colon_Equals interactive_context (Some (s))))), "name")), "Specify the context of an interactive session; needed for --auto_deps to work with interactive mode."))::((FStar_Getopt.noshort, "include", FStar_Getopt.OneArg (((fun s -> (let _87_137 = (let _87_136 = (FStar_ST.read _include_path)
-in (FStar_List.append _87_136 ((s)::[])))
-in (FStar_ST.op_Colon_Equals _include_path _87_137))), "path")), "A directory in which to search for files included on the command line"))::((FStar_Getopt.noshort, "initial_fuel", FStar_Getopt.OneArg (((fun x -> (let _87_141 = (FStar_Util.int_of_string x)
-in (FStar_ST.op_Colon_Equals initial_fuel _87_141))), "non-negative integer")), "Number of unrolling of recursive functions to try initially (default 2)"))::((FStar_Getopt.noshort, "initial_ifuel", FStar_Getopt.OneArg (((fun x -> (let _87_145 = (FStar_Util.int_of_string x)
-in (FStar_ST.op_Colon_Equals initial_ifuel _87_145))), "non-negative integer")), "Number of unrolling of inductive datatypes to try at first (default 1)"))::((FStar_Getopt.noshort, "inline_arith", FStar_Getopt.ZeroArgs ((fun _21_221 -> (match (()) with
-| () -> begin
-(FStar_ST.op_Colon_Equals inline_arith true)
-end))), "Inline definitions of arithmetic functions in the SMT encoding"))::((FStar_Getopt.noshort, "lax", FStar_Getopt.ZeroArgs ((fun _21_222 -> (match (()) with
-| () -> begin
-(let _21_223 = (FStar_ST.op_Colon_Equals pretype true)
-in (FStar_ST.op_Colon_Equals verify false))
-end))), "Run the lax-type checker only (admit all verification conditions)"))::((FStar_Getopt.noshort, "log_types", FStar_Getopt.ZeroArgs ((fun _21_225 -> (match (()) with
-| () -> begin
-(FStar_ST.op_Colon_Equals log_types true)
-end))), "Print types computed for data/val/let-bindings"))::((FStar_Getopt.noshort, "logQueries", FStar_Getopt.ZeroArgs ((fun _21_226 -> (match (()) with
-| () -> begin
-(FStar_ST.op_Colon_Equals logQueries true)
-end))), "Log the Z3 queries in queries.smt2"))::((FStar_Getopt.noshort, "max_fuel", FStar_Getopt.OneArg (((fun x -> (let _87_153 = (FStar_Util.int_of_string x)
-in (FStar_ST.op_Colon_Equals max_fuel _87_153))), "non-negative integer")), "Number of unrolling of recursive functions to try at most (default 8)"))::((FStar_Getopt.noshort, "max_ifuel", FStar_Getopt.OneArg (((fun x -> (let _87_157 = (FStar_Util.int_of_string x)
-in (FStar_ST.op_Colon_Equals max_ifuel _87_157))), "non-negative integer")), "Number of unrolling of inductive datatypes to try at most (default 2)"))::((FStar_Getopt.noshort, "min_fuel", FStar_Getopt.OneArg (((fun x -> (let _87_161 = (FStar_Util.int_of_string x)
-in (FStar_ST.op_Colon_Equals min_fuel _87_161))), "non-negative integer")), "Minimum number of unrolling of recursive functions to try (default 1)"))::((FStar_Getopt.noshort, "MLish", FStar_Getopt.ZeroArgs ((fun _21_230 -> (match (()) with
-| () -> begin
-(FStar_ST.op_Colon_Equals full_context_dependency false)
-end))), "Introduce unification variables that are only dependent on the type variables in the context"))::((FStar_Getopt.noshort, "n_cores", FStar_Getopt.OneArg (((fun x -> (let _87_166 = (FStar_Util.int_of_string x)
-in (FStar_ST.op_Colon_Equals n_cores _87_166))), "positive integer")), "Maximum number of cores to use for the solver (default 1)"))::((FStar_Getopt.noshort, "no_fs_typ_app", FStar_Getopt.ZeroArgs ((fun _21_232 -> (match (()) with
-| () -> begin
-(FStar_ST.op_Colon_Equals fs_typ_app false)
-end))), "Do not allow the use of t<t1,...,tn> syntax for type applications"))::((FStar_Getopt.noshort, "no_slack", FStar_Getopt.ZeroArgs ((fun _21_233 -> (match (()) with
-| () -> begin
-(FStar_ST.op_Colon_Equals no_slack true)
-end))), "Use the partially flow-insensitive variant of --rel2 (experimental)"))::((FStar_Getopt.noshort, "odir", FStar_Getopt.OneArg (((fun x -> (FStar_ST.op_Colon_Equals outputDir (Some (x)))), "dir")), "Place output in directory dir"))::((FStar_Getopt.noshort, "prims", FStar_Getopt.OneArg (((fun x -> (FStar_ST.op_Colon_Equals prims_ref (Some (x)))), "file")), ""))::((FStar_Getopt.noshort, "print_before_norm", FStar_Getopt.ZeroArgs ((fun _21_236 -> (match (()) with
-| () -> begin
-(FStar_ST.op_Colon_Equals norm_then_print false)
-end))), "Do not normalize types before printing (for debugging)"))::((FStar_Getopt.noshort, "print_effect_args", FStar_Getopt.ZeroArgs ((fun _21_237 -> (match (()) with
-| () -> begin
-(FStar_ST.op_Colon_Equals print_effect_args true)
-end))), "Print inferred predicate transformers for all computation types"))::((FStar_Getopt.noshort, "print_fuels", FStar_Getopt.ZeroArgs ((fun _21_238 -> (match (()) with
-| () -> begin
-(FStar_ST.op_Colon_Equals print_fuels true)
-end))), "Print the fuel amounts used for each successful query"))::((FStar_Getopt.noshort, "print_implicits", FStar_Getopt.ZeroArgs ((fun _21_239 -> (match (()) with
-| () -> begin
-(FStar_ST.op_Colon_Equals print_implicits true)
-end))), "Print implicit arguments"))::((FStar_Getopt.noshort, "prn", FStar_Getopt.ZeroArgs ((fun _21_240 -> (match (()) with
-| () -> begin
-(FStar_ST.op_Colon_Equals print_real_names true)
-end))), "Print real names---you may want to use this in conjunction with logQueries"))::((FStar_Getopt.noshort, "serialize_mods", FStar_Getopt.ZeroArgs ((fun _21_241 -> (match (()) with
-| () -> begin
-(FStar_ST.op_Colon_Equals serialize_mods true)
-end))), "Serialize compiled modules"))::((FStar_Getopt.noshort, "show_signatures", FStar_Getopt.OneArg (((fun x -> (let _87_185 = (let _87_184 = (FStar_ST.read show_signatures)
-in (x)::_87_184)
-in (FStar_ST.op_Colon_Equals show_signatures _87_185))), "module name")), "Show the checked signatures for all top-level symbols in the module"))::((FStar_Getopt.noshort, "silent", FStar_Getopt.ZeroArgs ((fun _21_243 -> (match (()) with
-| () -> begin
-(FStar_ST.op_Colon_Equals silent true)
-end))), " "))::((FStar_Getopt.noshort, "smt", FStar_Getopt.OneArg (((fun x -> (FStar_ST.op_Colon_Equals z3_exe x)), "path")), "Path to the SMT solver (usually Z3, but could be any SMT2-compatible solver)"))::((FStar_Getopt.noshort, "split_cases", FStar_Getopt.OneArg (((fun n -> (let _87_193 = (FStar_Util.int_of_string n)
-in (FStar_ST.op_Colon_Equals split_cases _87_193))), "t")), "Partition VC of a match into groups of n cases"))::((FStar_Getopt.noshort, "timing", FStar_Getopt.ZeroArgs ((fun _21_246 -> (match (()) with
-| () -> begin
-(FStar_ST.op_Colon_Equals timing true)
-end))), "Print the time it takes to verify each top-level definition"))::((FStar_Getopt.noshort, "trace_error", FStar_Getopt.ZeroArgs ((fun _21_247 -> (match (()) with
-| () -> begin
-(FStar_ST.op_Colon_Equals trace_error true)
-end))), "Don\'t print an error message; show an exception trace instead"))::((FStar_Getopt.noshort, "unthrottle_inductives", FStar_Getopt.ZeroArgs ((fun _21_248 -> (match (()) with
-| () -> begin
-(FStar_ST.op_Colon_Equals unthrottle_inductives true)
-end))), "Let the SMT solver unfold inductive types to arbitrary depths (may affect verifier performance)"))::((FStar_Getopt.noshort, "use_eq_at_higher_order", FStar_Getopt.ZeroArgs ((fun _21_249 -> (match (()) with
-| () -> begin
-(FStar_ST.op_Colon_Equals use_eq_at_higher_order true)
-end))), "Use equality constraints when comparing higher-order types; temporary"))::((FStar_Getopt.noshort, "use_native_int", FStar_Getopt.ZeroArgs ((fun _21_250 -> (match (()) with
-| () -> begin
-(FStar_ST.op_Colon_Equals use_native_int true)
-end))), "Extract the \'int\' type to platform-specific native int; you will need to link the generated code with the appropriate version of the prims library"))::((FStar_Getopt.noshort, "verify_module", FStar_Getopt.OneArg (((fun x -> (let _87_203 = (let _87_202 = (FStar_ST.read verify_module)
-in (x)::_87_202)
-in (FStar_ST.op_Colon_Equals verify_module _87_203))), "string")), "Name of the module to verify"))::((FStar_Getopt.noshort, "__temp_no_proj", FStar_Getopt.OneArg (((fun x -> (let _87_208 = (let _87_207 = (FStar_ST.read __temp_no_proj)
-in (x)::_87_207)
-in (FStar_ST.op_Colon_Equals __temp_no_proj _87_208))), "string")), "Don\'t generate projectors for this module"))::(('v', "version", FStar_Getopt.ZeroArgs ((fun _21_253 -> (let _21_255 = (display_version ())
-in (FStar_All.exit 0)))), "Display version number"))::((FStar_Getopt.noshort, "warn_top_level_effects", FStar_Getopt.ZeroArgs ((fun _21_257 -> (match (()) with
-| () -> begin
-(FStar_ST.op_Colon_Equals warn_top_level_effects true)
-end))), "Top-level effects are ignored, by default; turn this flag on to be warned when this happens"))::((FStar_Getopt.noshort, "z3timeout", FStar_Getopt.OneArg (((fun s -> (let _87_214 = (FStar_Util.int_of_string s)
-in (FStar_ST.op_Colon_Equals z3timeout _87_214))), "t")), "Set the Z3 per-query (soft) timeout to t seconds (default 5)"))::[]
-in (('h', "help", FStar_Getopt.ZeroArgs ((fun x -> (let _21_261 = (display_usage specs)
->>>>>>> d3318508
+end))), "Top-level effects are ignored, by default; turn this flag on to be warned when this happens"))::((FStar_Getopt.noshort, "z3timeout", FStar_Getopt.OneArg (((fun s -> (let _122_214 = (FStar_Util.int_of_string s)
+in (FStar_ST.op_Colon_Equals z3timeout _122_214))), "t")), "Set the Z3 per-query (soft) timeout to t seconds (default 5)"))::[]
+in (('h', "help", FStar_Getopt.ZeroArgs ((fun x -> (let _19_265 = (display_usage specs)
 in (FStar_All.exit 0)))), "Display this information"))::specs)
 end))
 and parse_codegen : Prims.string  ->  Prims.string Prims.option = (fun s -> (match (s) with
 | ("OCaml") | ("FSharp") -> begin
 Some (s)
 end
-<<<<<<< HEAD
-| _19_262 -> begin
-(let _19_263 = (FStar_Util.print_string "Wrong argument to codegen flag\n")
-in (let _19_265 = (let _122_202 = (specs ())
-in (display_usage _122_202))
-=======
-| _21_267 -> begin
-(let _21_268 = (FStar_Util.print_string "Wrong argument to codegen flag\n")
-in (let _21_270 = (let _87_217 = (specs ())
-in (display_usage _87_217))
->>>>>>> d3318508
+| _19_271 -> begin
+(let _19_272 = (FStar_Util.print_string "Wrong argument to codegen flag\n")
+in (let _19_274 = (let _122_217 = (specs ())
+in (display_usage _122_217))
 in (FStar_All.exit 1)))
 end))
 and validate_cardinality : Prims.string  ->  Prims.string = (fun x -> (match (x) with
 | ("warn") | ("check") | ("off") -> begin
 x
 end
-<<<<<<< HEAD
-| _19_272 -> begin
-(let _19_273 = (FStar_Util.print_string "Wrong argument to cardinality flag\n")
-in (let _19_275 = (let _122_204 = (specs ())
-in (display_usage _122_204))
+| _19_281 -> begin
+(let _19_282 = (FStar_Util.print_string "Wrong argument to cardinality flag\n")
+in (let _19_284 = (let _122_219 = (specs ())
+in (display_usage _122_219))
 in (FStar_All.exit 1)))
 end))
-and set_interactive_fsi : Prims.unit  ->  Prims.unit = (fun _19_277 -> if (FStar_ST.read interactive) then begin
+and set_interactive_fsi : Prims.unit  ->  Prims.unit = (fun _19_286 -> if (FStar_ST.read interactive) then begin
 (FStar_ST.op_Colon_Equals interactive_fsi true)
 end else begin
-(let _19_279 = (FStar_Util.print_string "Set interactive flag first before setting interactive fsi flag\n")
-in (let _19_281 = (let _122_206 = (specs ())
-in (display_usage _122_206))
-=======
-| _21_277 -> begin
-(let _21_278 = (FStar_Util.print_string "Wrong argument to cardinality flag\n")
-in (let _21_280 = (let _87_219 = (specs ())
-in (display_usage _87_219))
-in (FStar_All.exit 1)))
-end))
-and set_interactive_fsi = (fun _21_282 -> if (FStar_ST.read interactive) then begin
-(FStar_ST.op_Colon_Equals interactive_fsi true)
-end else begin
-(let _21_284 = (FStar_Util.print_string "Set interactive flag first before setting interactive fsi flag\n")
-in (let _21_286 = (let _87_221 = (specs ())
-in (display_usage _87_221))
->>>>>>> d3318508
+(let _19_288 = (FStar_Util.print_string "Set interactive flag first before setting interactive fsi flag\n")
+in (let _19_290 = (let _122_221 = (specs ())
+in (display_usage _122_221))
 in (FStar_All.exit 1)))
 end)
 
@@ -848,58 +582,31 @@
 (FStar_List.contains m l)
 end)))
 
-<<<<<<< HEAD
-let dont_gen_projectors : Prims.string  ->  Prims.bool = (fun m -> (let _122_211 = (FStar_ST.read __temp_no_proj)
-in (FStar_List.contains m _122_211)))
-
-let should_print_message : Prims.string  ->  Prims.bool = (fun m -> (((should_verify m) && (not ((let _122_214 = (FStar_ST.read admit_fsi)
-in (FStar_List.contains m _122_214))))) && (m <> "Prims")))
-
-let set_options : Prims.string  ->  FStar_Getopt.parse_cmdline_res = (let no_smt_specs = (let _122_217 = (specs ())
-in (FStar_All.pipe_right _122_217 (FStar_List.filter (fun _19_295 -> (match (_19_295) with
-| (_19_289, name, _19_292, _19_294) -> begin
+let dont_gen_projectors : Prims.string  ->  Prims.bool = (fun m -> (let _122_226 = (FStar_ST.read __temp_no_proj)
+in (FStar_List.contains m _122_226)))
+
+let should_print_message : Prims.string  ->  Prims.bool = (fun m -> (((should_verify m) && (not ((let _122_229 = (FStar_ST.read admit_fsi)
+in (FStar_List.contains m _122_229))))) && (m <> "Prims")))
+
+let set_options : Prims.string  ->  FStar_Getopt.parse_cmdline_res = (let no_smt_specs = (let _122_232 = (specs ())
+in (FStar_All.pipe_right _122_232 (FStar_List.filter (fun _19_304 -> (match (_19_304) with
+| (_19_298, name, _19_301, _19_303) -> begin
 (name <> "smt")
 end)))))
-in (fun s -> (FStar_Getopt.parse_string no_smt_specs (fun _19_298 -> ()) s)))
-=======
-let dont_gen_projectors = (fun m -> (let _87_226 = (FStar_ST.read __temp_no_proj)
-in (FStar_List.contains m _87_226)))
-
-let should_print_message = (fun m -> (((should_verify m) && (not ((let _87_229 = (FStar_ST.read admit_fsi)
-in (FStar_List.contains m _87_229))))) && (m <> "Prims")))
-
-let set_options = (let no_smt_specs = (let _87_232 = (specs ())
-in (FStar_All.pipe_right _87_232 (FStar_List.filter (fun _21_300 -> (match (_21_300) with
-| (_21_294, name, _21_297, _21_299) -> begin
-(name <> "smt")
-end)))))
-in (fun s -> (FStar_Getopt.parse_string no_smt_specs (fun _21_303 -> ()) s)))
->>>>>>> d3318508
+in (fun s -> (FStar_Getopt.parse_string no_smt_specs (fun _19_307 -> ()) s)))
 
 let reset_options_string : Prims.string Prims.option FStar_ST.ref = (FStar_ST.alloc None)
 
-<<<<<<< HEAD
-let reset_options : Prims.unit  ->  FStar_Getopt.parse_cmdline_res = (fun _19_300 -> (match (()) with
-| () -> begin
-(let _19_301 = (init_options ())
-in (let res = (let _122_223 = (specs ())
-in (FStar_Getopt.parse_cmdline _122_223 (fun x -> ())))
-=======
-let reset_options = (fun _21_305 -> (match (()) with
-| () -> begin
-(let _21_306 = (init_options ())
-in (let res = (let _87_238 = (specs ())
-in (FStar_Getopt.parse_cmdline _87_238 (fun x -> ())))
->>>>>>> d3318508
+let reset_options : Prims.unit  ->  FStar_Getopt.parse_cmdline_res = (fun _19_309 -> (match (()) with
+| () -> begin
+(let _19_310 = (init_options ())
+in (let res = (let _122_238 = (specs ())
+in (FStar_Getopt.parse_cmdline _122_238 (fun x -> ())))
 in (match ((FStar_ST.read reset_options_string)) with
 | Some (x) -> begin
 (set_options x)
 end
-<<<<<<< HEAD
-| _19_308 -> begin
-=======
-| _21_313 -> begin
->>>>>>> d3318508
+| _19_317 -> begin
 res
 end)))
 end))
