--- conflicted
+++ resolved
@@ -232,8 +232,8 @@
 None
 end
 | v -> begin
-(let _123_101 = (as_t v)
-in Some (_123_101))
+(let _124_101 = (as_t v)
+in Some (_124_101))
 end))
 
 
@@ -242,8 +242,8 @@
 
 let peek : Prims.unit  ->  option_val FStar_Util.smap = (fun _25_51 -> (match (()) with
 | () -> begin
-(let _123_104 = (FStar_ST.read fstar_options)
-in (FStar_List.hd _123_104))
+(let _124_104 = (FStar_ST.read fstar_options)
+in (FStar_List.hd _124_104))
 end))
 
 
@@ -261,16 +261,16 @@
 
 let push : Prims.unit  ->  Prims.unit = (fun _25_61 -> (match (()) with
 | () -> begin
-(let _123_112 = (let _123_111 = (let _123_109 = (peek ())
-in (FStar_Util.smap_copy _123_109))
-in (let _123_110 = (FStar_ST.read fstar_options)
-in (_123_111)::_123_110))
-in (FStar_ST.op_Colon_Equals fstar_options _123_112))
-end))
-
-
-let set_option : Prims.string  ->  option_val  ->  Prims.unit = (fun k v -> (let _123_117 = (peek ())
-in (FStar_Util.smap_add _123_117 k v)))
+(let _124_112 = (let _124_111 = (let _124_109 = (peek ())
+in (FStar_Util.smap_copy _124_109))
+in (let _124_110 = (FStar_ST.read fstar_options)
+in (_124_111)::_124_110))
+in (FStar_ST.op_Colon_Equals fstar_options _124_112))
+end))
+
+
+let set_option : Prims.string  ->  option_val  ->  Prims.unit = (fun k v -> (let _124_117 = (peek ())
+in (FStar_Util.smap_add _124_117 k v)))
 
 
 let set_option' : (Prims.string * option_val)  ->  Prims.unit = (fun _25_66 -> (match (_25_66) with
@@ -309,8 +309,8 @@
 let _run : Prims.unit = (clear ())
 
 
-let lookup_opt = (fun s c -> (match ((let _123_129 = (peek ())
-in (FStar_Util.smap_try_find _123_129 s))) with
+let lookup_opt = (fun s c -> (match ((let _124_129 = (peek ())
+in (FStar_Util.smap_try_find _124_129 s))) with
 | None -> begin
 (failwith (Prims.strcat "Impossible: option " (Prims.strcat s " not found")))
 end
@@ -748,13 +748,8 @@
 end))
 
 
-<<<<<<< HEAD
-let debug_level_geq : debug_level_t  ->  Prims.bool = (fun l2 -> (let _123_269 = (get_debug_level ())
-in (FStar_All.pipe_right _123_269 (FStar_Util.for_some (fun l1 -> (one_debug_level_geq (dlevel l1) l2))))))
-=======
-let debug_level_geq : debug_level_t  ->  Prims.bool = (fun l2 -> (let _123_271 = (get_debug_level ())
-in (FStar_All.pipe_right _123_271 (FStar_Util.for_some (fun l1 -> (one_debug_level_geq (dlevel l1) l2))))))
->>>>>>> 325d5cd9
+let debug_level_geq : debug_level_t  ->  Prims.bool = (fun l2 -> (let _124_271 = (get_debug_level ())
+in (FStar_All.pipe_right _124_271 (FStar_Util.for_some (fun l1 -> (one_debug_level_geq (dlevel l1) l2))))))
 
 
 let include_path_base_dirs : Prims.string Prims.list = ("/lib")::("/lib/fstar")::[]
@@ -765,13 +760,8 @@
 
 let display_version : Prims.unit  ->  Prims.unit = (fun _25_164 -> (match (()) with
 | () -> begin
-<<<<<<< HEAD
-(let _123_272 = (FStar_Util.format5 "F* %s\nplatform=%s\ncompiler=%s\ndate=%s\ncommit=%s\n" FStar_Version.version FStar_Version.platform FStar_Version.compiler FStar_Version.date FStar_Version.commit)
-in (FStar_Util.print_string _123_272))
-=======
-(let _123_274 = (FStar_Util.format5 "F* %s\nplatform=%s\ncompiler=%s\ndate=%s\ncommit=%s\n" FStar_Version.version FStar_Version.platform FStar_Version.compiler FStar_Version.date FStar_Version.commit)
-in (FStar_Util.print_string _123_274))
->>>>>>> 325d5cd9
+(let _124_274 = (FStar_Util.format5 "F* %s\nplatform=%s\ncompiler=%s\ndate=%s\ncommit=%s\n" FStar_Version.version FStar_Version.platform FStar_Version.compiler FStar_Version.date FStar_Version.commit)
+in (FStar_Util.print_string _124_274))
 end))
 
 
@@ -783,48 +773,26 @@
 (match (p) with
 | FStar_Getopt.ZeroArgs (ig) -> begin
 if (doc = "") then begin
-<<<<<<< HEAD
-(let _123_277 = (let _123_276 = (FStar_Util.colorize_bold flag)
-in (FStar_Util.format1 "  --%s\n" _123_276))
-in (FStar_Util.print_string _123_277))
+(let _124_279 = (let _124_278 = (FStar_Util.colorize_bold flag)
+in (FStar_Util.format1 "  --%s\n" _124_278))
+in (FStar_Util.print_string _124_279))
 end else begin
-(let _123_279 = (let _123_278 = (FStar_Util.colorize_bold flag)
-in (FStar_Util.format2 "  --%s  %s\n" _123_278 doc))
-in (FStar_Util.print_string _123_279))
-=======
-(let _123_279 = (let _123_278 = (FStar_Util.colorize_bold flag)
-in (FStar_Util.format1 "  --%s\n" _123_278))
-in (FStar_Util.print_string _123_279))
-end else begin
-(let _123_281 = (let _123_280 = (FStar_Util.colorize_bold flag)
-in (FStar_Util.format2 "  --%s  %s\n" _123_280 doc))
-in (FStar_Util.print_string _123_281))
->>>>>>> 325d5cd9
+(let _124_281 = (let _124_280 = (FStar_Util.colorize_bold flag)
+in (FStar_Util.format2 "  --%s  %s\n" _124_280 doc))
+in (FStar_Util.print_string _124_281))
 end
 end
 | FStar_Getopt.OneArg (_25_177, argname) -> begin
 if (doc = "") then begin
-<<<<<<< HEAD
-(let _123_283 = (let _123_282 = (FStar_Util.colorize_bold flag)
-in (let _123_281 = (FStar_Util.colorize_bold argname)
-in (FStar_Util.format2 "  --%s %s\n" _123_282 _123_281)))
-in (FStar_Util.print_string _123_283))
+(let _124_285 = (let _124_284 = (FStar_Util.colorize_bold flag)
+in (let _124_283 = (FStar_Util.colorize_bold argname)
+in (FStar_Util.format2 "  --%s %s\n" _124_284 _124_283)))
+in (FStar_Util.print_string _124_285))
 end else begin
-(let _123_286 = (let _123_285 = (FStar_Util.colorize_bold flag)
-in (let _123_284 = (FStar_Util.colorize_bold argname)
-in (FStar_Util.format3 "  --%s %s  %s\n" _123_285 _123_284 doc)))
-in (FStar_Util.print_string _123_286))
-=======
-(let _123_285 = (let _123_284 = (FStar_Util.colorize_bold flag)
-in (let _123_283 = (FStar_Util.colorize_bold argname)
-in (FStar_Util.format2 "  --%s %s\n" _123_284 _123_283)))
-in (FStar_Util.print_string _123_285))
-end else begin
-(let _123_288 = (let _123_287 = (FStar_Util.colorize_bold flag)
-in (let _123_286 = (FStar_Util.colorize_bold argname)
-in (FStar_Util.format3 "  --%s %s  %s\n" _123_287 _123_286 doc)))
-in (FStar_Util.print_string _123_288))
->>>>>>> 325d5cd9
+(let _124_288 = (let _124_287 = (FStar_Util.colorize_bold flag)
+in (let _124_286 = (FStar_Util.colorize_bold argname)
+in (FStar_Util.format3 "  --%s %s  %s\n" _124_287 _124_286 doc)))
+in (FStar_Util.print_string _124_288))
 end
 end)
 end)) specs)))
@@ -843,55 +811,32 @@
 
 let g = (fun _25_190 -> (match (()) with
 | () -> begin
-<<<<<<< HEAD
-(let _123_293 = (let _123_292 = (f ())
-in ((name), (_123_292)))
-in (set_option' _123_293))
-=======
-(let _123_295 = (let _123_294 = (f ())
-in ((name), (_123_294)))
-in (set_option' _123_295))
->>>>>>> 325d5cd9
+(let _124_295 = (let _124_294 = (f ())
+in ((name), (_124_294)))
+in (set_option' _124_295))
 end))
 in FStar_Getopt.ZeroArgs (g))
 end
 | FStar_Getopt.OneArg (f, d) -> begin
 (
 
-<<<<<<< HEAD
-let g = (fun x -> (let _123_298 = (let _123_297 = (f x)
-in ((name), (_123_297)))
-in (set_option' _123_298)))
-=======
-let g = (fun x -> (let _123_300 = (let _123_299 = (f x)
-in ((name), (_123_299)))
-in (set_option' _123_300)))
->>>>>>> 325d5cd9
+let g = (fun x -> (let _124_300 = (let _124_299 = (f x)
+in ((name), (_124_299)))
+in (set_option' _124_300)))
 in FStar_Getopt.OneArg (((g), (d))))
 end)
 in ((ns), (name), (arg), (desc)))
 end)))
 
 
-<<<<<<< HEAD
-let cons_verify_module : Prims.string  ->  option_val = (fun s -> (let _123_305 = (let _123_304 = (let _123_302 = (get_verify_module ())
-in ((FStar_String.lowercase s))::_123_302)
-in (FStar_All.pipe_right _123_304 (FStar_List.map (fun _123_303 -> String (_123_303)))))
-in List (_123_305)))
-
-
-let add_verify_module : Prims.string  ->  Prims.unit = (fun s -> (let _123_308 = (cons_verify_module s)
-in (set_option "verify_module" _123_308)))
-=======
-let cons_verify_module : Prims.string  ->  option_val = (fun s -> (let _123_307 = (let _123_306 = (let _123_304 = (get_verify_module ())
-in ((FStar_String.lowercase s))::_123_304)
-in (FStar_All.pipe_right _123_306 (FStar_List.map (fun _123_305 -> String (_123_305)))))
-in List (_123_307)))
-
-
-let add_verify_module : Prims.string  ->  Prims.unit = (fun s -> (let _123_310 = (cons_verify_module s)
-in (set_option "verify_module" _123_310)))
->>>>>>> 325d5cd9
+let cons_verify_module : Prims.string  ->  option_val = (fun s -> (let _124_307 = (let _124_306 = (let _124_304 = (get_verify_module ())
+in ((FStar_String.lowercase s))::_124_304)
+in (FStar_All.pipe_right _124_306 (FStar_List.map (fun _124_305 -> String (_124_305)))))
+in List (_124_307)))
+
+
+let add_verify_module : Prims.string  ->  Prims.unit = (fun s -> (let _124_310 = (cons_verify_module s)
+in (set_option "verify_module" _124_310)))
 
 
 let rec specs : Prims.unit  ->  FStar_Getopt.opt Prims.list = (fun _25_200 -> (match (()) with
@@ -906,33 +851,18 @@
 end else begin
 (failwith "Invalid argument to --admit_smt_queries")
 end
-<<<<<<< HEAD
-end)), ("[true|false]")))), ("Admit SMT queries, unsafe! (default \'false\')")))::(((FStar_Getopt.noshort), ("cardinality"), (FStar_Getopt.OneArg ((((fun x -> (let _123_320 = (validate_cardinality x)
-in String (_123_320)))), ("[off|warn|check]")))), ("Check cardinality constraints on inductive data types (default \'off\')")))::(((FStar_Getopt.noshort), ("codegen"), (FStar_Getopt.OneArg ((((fun s -> (let _123_324 = (parse_codegen s)
-in String (_123_324)))), ("[OCaml|FSharp|Kremlin]")))), ("Generate code for execution")))::(((FStar_Getopt.noshort), ("codegen-lib"), (FStar_Getopt.OneArg ((((fun s -> (let _123_331 = (let _123_330 = (let _123_328 = (get_codegen_lib ())
-in (s)::_123_328)
-in (FStar_All.pipe_right _123_330 (FStar_List.map (fun _123_329 -> String (_123_329)))))
-in List (_123_331)))), ("[namespace]")))), ("External runtime library (i.e. M.N.x extracts to M.N.X instead of M_N.x)")))::(((FStar_Getopt.noshort), ("debug"), (FStar_Getopt.OneArg ((((fun x -> (let _123_338 = (let _123_337 = (let _123_335 = (get_debug ())
-in (x)::_123_335)
-in (FStar_All.pipe_right _123_337 (FStar_List.map (fun _123_336 -> String (_123_336)))))
-in List (_123_338)))), ("[module name]")))), ("Print lots of debugging information while checking module")))::(((FStar_Getopt.noshort), ("debug_level"), (FStar_Getopt.OneArg ((((fun x -> (let _123_345 = (let _123_344 = (let _123_342 = (get_debug_level ())
-in (x)::_123_342)
-in (FStar_All.pipe_right _123_344 (FStar_List.map (fun _123_343 -> String (_123_343)))))
-in List (_123_345)))), ("[Low|Medium|High|Extreme|...]")))), ("Control the verbosity of debugging info")))::(((FStar_Getopt.noshort), ("dep"), (FStar_Getopt.OneArg ((((fun x -> if ((x = "make") || (x = "graph")) then begin
-=======
-end)), ("[true|false]")))), ("Admit SMT queries, unsafe! (default \'false\')")))::(((FStar_Getopt.noshort), ("cardinality"), (FStar_Getopt.OneArg ((((fun x -> (let _123_322 = (validate_cardinality x)
-in String (_123_322)))), ("[off|warn|check]")))), ("Check cardinality constraints on inductive data types (default \'off\')")))::(((FStar_Getopt.noshort), ("codegen"), (FStar_Getopt.OneArg ((((fun s -> (let _123_326 = (parse_codegen s)
-in String (_123_326)))), ("[OCaml|FSharp|Kremlin]")))), ("Generate code for execution")))::(((FStar_Getopt.noshort), ("codegen-lib"), (FStar_Getopt.OneArg ((((fun s -> (let _123_333 = (let _123_332 = (let _123_330 = (get_codegen_lib ())
-in (s)::_123_330)
-in (FStar_All.pipe_right _123_332 (FStar_List.map (fun _123_331 -> String (_123_331)))))
-in List (_123_333)))), ("[namespace]")))), ("External runtime library (i.e. M.N.x extracts to M.N.X instead of M_N.x)")))::(((FStar_Getopt.noshort), ("debug"), (FStar_Getopt.OneArg ((((fun x -> (let _123_340 = (let _123_339 = (let _123_337 = (get_debug ())
-in (x)::_123_337)
-in (FStar_All.pipe_right _123_339 (FStar_List.map (fun _123_338 -> String (_123_338)))))
-in List (_123_340)))), ("[module name]")))), ("Print lots of debugging information while checking module")))::(((FStar_Getopt.noshort), ("debug_level"), (FStar_Getopt.OneArg ((((fun x -> (let _123_347 = (let _123_346 = (let _123_344 = (get_debug_level ())
-in (x)::_123_344)
-in (FStar_All.pipe_right _123_346 (FStar_List.map (fun _123_345 -> String (_123_345)))))
-in List (_123_347)))), ("[Low|Medium|High|Extreme|...]")))), ("Control the verbosity of debugging info")))::(((FStar_Getopt.noshort), ("dep"), (FStar_Getopt.OneArg ((((fun x -> if ((x = "make") || (x = "graph")) then begin
->>>>>>> 325d5cd9
+end)), ("[true|false]")))), ("Admit SMT queries, unsafe! (default \'false\')")))::(((FStar_Getopt.noshort), ("cardinality"), (FStar_Getopt.OneArg ((((fun x -> (let _124_322 = (validate_cardinality x)
+in String (_124_322)))), ("[off|warn|check]")))), ("Check cardinality constraints on inductive data types (default \'off\')")))::(((FStar_Getopt.noshort), ("codegen"), (FStar_Getopt.OneArg ((((fun s -> (let _124_326 = (parse_codegen s)
+in String (_124_326)))), ("[OCaml|FSharp|Kremlin]")))), ("Generate code for execution")))::(((FStar_Getopt.noshort), ("codegen-lib"), (FStar_Getopt.OneArg ((((fun s -> (let _124_333 = (let _124_332 = (let _124_330 = (get_codegen_lib ())
+in (s)::_124_330)
+in (FStar_All.pipe_right _124_332 (FStar_List.map (fun _124_331 -> String (_124_331)))))
+in List (_124_333)))), ("[namespace]")))), ("External runtime library (i.e. M.N.x extracts to M.N.X instead of M_N.x)")))::(((FStar_Getopt.noshort), ("debug"), (FStar_Getopt.OneArg ((((fun x -> (let _124_340 = (let _124_339 = (let _124_337 = (get_debug ())
+in (x)::_124_337)
+in (FStar_All.pipe_right _124_339 (FStar_List.map (fun _124_338 -> String (_124_338)))))
+in List (_124_340)))), ("[module name]")))), ("Print lots of debugging information while checking module")))::(((FStar_Getopt.noshort), ("debug_level"), (FStar_Getopt.OneArg ((((fun x -> (let _124_347 = (let _124_346 = (let _124_344 = (get_debug_level ())
+in (x)::_124_344)
+in (FStar_All.pipe_right _124_346 (FStar_List.map (fun _124_345 -> String (_124_345)))))
+in List (_124_347)))), ("[Low|Medium|High|Extreme|...]")))), ("Control the verbosity of debugging info")))::(((FStar_Getopt.noshort), ("dep"), (FStar_Getopt.OneArg ((((fun x -> if ((x = "make") || (x = "graph")) then begin
 String (x)
 end else begin
 (failwith "invalid argument to \'dep\'")
@@ -942,20 +872,13 @@
 end)))), ("Emit a detailed error report by asking the SMT solver many queries; will take longer;\n         implies n_cores=1; incompatible with --stratified")))::(((FStar_Getopt.noshort), ("doc"), (FStar_Getopt.ZeroArgs ((fun _25_209 -> (match (()) with
 | () -> begin
 Bool (true)
-end)))), ("Extract Markdown documentation files for the input modules, as well as an index. Output is written to --odir directory.")))::(((FStar_Getopt.noshort), ("dump_module"), (FStar_Getopt.OneArg ((((fun x -> (let _123_360 = (let _123_358 = (let _123_356 = (get_dump_module ())
-in (x)::_123_356)
-in (FStar_All.pipe_right _123_358 (FStar_List.map (fun _123_357 -> String (_123_357)))))
-in (FStar_All.pipe_right _123_360 (fun _123_359 -> List (_123_359)))))), ("[module name]")))), ("")))::(((FStar_Getopt.noshort), ("eager_inference"), (FStar_Getopt.ZeroArgs ((fun _25_211 -> (match (()) with
-| () -> begin
-Bool (true)
-<<<<<<< HEAD
-end)))), ("Extract Markdown documentation files for the input modules, as well as an index. Output is written to --odir directory.")))::(((FStar_Getopt.noshort), ("dump_module"), (FStar_Getopt.OneArg ((((fun x -> (let _123_358 = (let _123_356 = (let _123_354 = (get_dump_module ())
-in (x)::_123_354)
-in (FStar_All.pipe_right _123_356 (FStar_List.map (fun _123_355 -> String (_123_355)))))
-in (FStar_All.pipe_right _123_358 (fun _123_357 -> List (_123_357)))))), ("[module name]")))), ("")))::(((FStar_Getopt.noshort), ("eager_inference"), (FStar_Getopt.ZeroArgs ((fun _25_210 -> (match (()) with
-=======
+end)))), ("Extract Markdown documentation files for the input modules, as well as an index. Output is written to --odir directory.")))::(((FStar_Getopt.noshort), ("dump_module"), (FStar_Getopt.OneArg ((((fun x -> (let _124_360 = (let _124_358 = (let _124_356 = (get_dump_module ())
+in (x)::_124_356)
+in (FStar_All.pipe_right _124_358 (FStar_List.map (fun _124_357 -> String (_124_357)))))
+in (FStar_All.pipe_right _124_360 (fun _124_359 -> List (_124_359)))))), ("[module name]")))), ("")))::(((FStar_Getopt.noshort), ("eager_inference"), (FStar_Getopt.ZeroArgs ((fun _25_211 -> (match (()) with
+| () -> begin
+Bool (true)
 end)))), ("Solve all type-inference constraints eagerly; more efficient but at the cost of generality")))::(((FStar_Getopt.noshort), ("explicit_deps"), (FStar_Getopt.ZeroArgs ((fun _25_212 -> (match (()) with
->>>>>>> 325d5cd9
 | () -> begin
 Bool (true)
 end)))), ("Do not find dependencies automatically, the user provides them on the command-line")))::(((FStar_Getopt.noshort), ("fs_typ_app"), (FStar_Getopt.ZeroArgs ((fun _25_213 -> (match (()) with
@@ -964,14 +887,10 @@
 end)))), ("Allow the use of t<t1,...,tn> syntax for type applications;\n        brittle since it clashes with the integer less-than operator")))::(((FStar_Getopt.noshort), ("fsi"), (FStar_Getopt.ZeroArgs ((fun _25_214 -> (match (()) with
 | () -> begin
 Bool (true)
-end)))), ("fsi flag; A flag to indicate if type checking a fsi in the interactive mode")))::(((FStar_Getopt.noshort), ("fstar_home"), (FStar_Getopt.OneArg ((((fun _123_366 -> String (_123_366))), ("[dir]")))), ("Set the FSTAR_HOME variable to [dir]")))::(((FStar_Getopt.noshort), ("hide_genident_nums"), (FStar_Getopt.ZeroArgs ((fun _25_215 -> (match (()) with
-| () -> begin
-Bool (true)
-<<<<<<< HEAD
-end)))), ("fsi flag; A flag to indicate if type checking a fsi in the interactive mode")))::(((FStar_Getopt.noshort), ("fstar_home"), (FStar_Getopt.OneArg ((((fun _123_364 -> String (_123_364))), ("[dir]")))), ("Set the FSTAR_HOME variable to [dir]")))::(((FStar_Getopt.noshort), ("hide_genident_nums"), (FStar_Getopt.ZeroArgs ((fun _25_214 -> (match (()) with
-=======
+end)))), ("fsi flag; A flag to indicate if type checking a fsi in the interactive mode")))::(((FStar_Getopt.noshort), ("fstar_home"), (FStar_Getopt.OneArg ((((fun _124_366 -> String (_124_366))), ("[dir]")))), ("Set the FSTAR_HOME variable to [dir]")))::(((FStar_Getopt.noshort), ("hide_genident_nums"), (FStar_Getopt.ZeroArgs ((fun _25_215 -> (match (()) with
+| () -> begin
+Bool (true)
 end)))), ("Don\'t print generated identifier numbers")))::(((FStar_Getopt.noshort), ("hide_uvar_nums"), (FStar_Getopt.ZeroArgs ((fun _25_216 -> (match (()) with
->>>>>>> 325d5cd9
 | () -> begin
 Bool (true)
 end)))), ("Don\'t print unification variable numbers")))::(((FStar_Getopt.noshort), ("hint_info"), (FStar_Getopt.ZeroArgs ((fun _25_217 -> (match (()) with
@@ -980,24 +899,15 @@
 end)))), ("Print information regarding hints")))::(((FStar_Getopt.noshort), ("in"), (FStar_Getopt.ZeroArgs ((fun _25_218 -> (match (()) with
 | () -> begin
 Bool (true)
-end)))), ("Interactive mode; reads input from stdin")))::(((FStar_Getopt.noshort), ("include"), (FStar_Getopt.OneArg ((((fun s -> (let _123_377 = (let _123_376 = (let _123_374 = (get_include ())
-in (FStar_List.append _123_374 ((s)::[])))
-in (FStar_All.pipe_right _123_376 (FStar_List.map (fun _123_375 -> String (_123_375)))))
-in List (_123_377)))), ("[path]")))), ("A directory in which to search for files included on the command line")))::(((FStar_Getopt.noshort), ("indent"), (FStar_Getopt.ZeroArgs ((fun _25_220 -> (match (()) with
-| () -> begin
-Bool (true)
-<<<<<<< HEAD
-end)))), ("Interactive mode; reads input from stdin")))::(((FStar_Getopt.noshort), ("include"), (FStar_Getopt.OneArg ((((fun s -> (let _123_375 = (let _123_374 = (let _123_372 = (get_include ())
-in (FStar_List.append _123_372 ((s)::[])))
-in (FStar_All.pipe_right _123_374 (FStar_List.map (fun _123_373 -> String (_123_373)))))
-in List (_123_375)))), ("[path]")))), ("A directory in which to search for files included on the command line")))::(((FStar_Getopt.noshort), ("initial_fuel"), (FStar_Getopt.OneArg ((((fun x -> (let _123_379 = (FStar_Util.int_of_string x)
-in Int (_123_379)))), ("[non-negative integer]")))), ("Number of unrolling of recursive functions to try initially (default 2)")))::(((FStar_Getopt.noshort), ("initial_ifuel"), (FStar_Getopt.OneArg ((((fun x -> (let _123_383 = (FStar_Util.int_of_string x)
-in Int (_123_383)))), ("[non-negative integer]")))), ("Number of unrolling of inductive datatypes to try at first (default 1)")))::(((FStar_Getopt.noshort), ("inline_arith"), (FStar_Getopt.ZeroArgs ((fun _25_221 -> (match (()) with
-=======
-end)))), ("Parses and outputs the files on the command line")))::(((FStar_Getopt.noshort), ("initial_fuel"), (FStar_Getopt.OneArg ((((fun x -> (let _123_382 = (FStar_Util.int_of_string x)
-in Int (_123_382)))), ("[non-negative integer]")))), ("Number of unrolling of recursive functions to try initially (default 2)")))::(((FStar_Getopt.noshort), ("initial_ifuel"), (FStar_Getopt.OneArg ((((fun x -> (let _123_386 = (FStar_Util.int_of_string x)
-in Int (_123_386)))), ("[non-negative integer]")))), ("Number of unrolling of inductive datatypes to try at first (default 1)")))::(((FStar_Getopt.noshort), ("inline_arith"), (FStar_Getopt.ZeroArgs ((fun _25_223 -> (match (()) with
->>>>>>> 325d5cd9
+end)))), ("Interactive mode; reads input from stdin")))::(((FStar_Getopt.noshort), ("include"), (FStar_Getopt.OneArg ((((fun s -> (let _124_377 = (let _124_376 = (let _124_374 = (get_include ())
+in (FStar_List.append _124_374 ((s)::[])))
+in (FStar_All.pipe_right _124_376 (FStar_List.map (fun _124_375 -> String (_124_375)))))
+in List (_124_377)))), ("[path]")))), ("A directory in which to search for files included on the command line")))::(((FStar_Getopt.noshort), ("indent"), (FStar_Getopt.ZeroArgs ((fun _25_220 -> (match (()) with
+| () -> begin
+Bool (true)
+end)))), ("Parses and outputs the files on the command line")))::(((FStar_Getopt.noshort), ("initial_fuel"), (FStar_Getopt.OneArg ((((fun x -> (let _124_382 = (FStar_Util.int_of_string x)
+in Int (_124_382)))), ("[non-negative integer]")))), ("Number of unrolling of recursive functions to try initially (default 2)")))::(((FStar_Getopt.noshort), ("initial_ifuel"), (FStar_Getopt.OneArg ((((fun x -> (let _124_386 = (FStar_Util.int_of_string x)
+in Int (_124_386)))), ("[non-negative integer]")))), ("Number of unrolling of inductive datatypes to try at first (default 1)")))::(((FStar_Getopt.noshort), ("inline_arith"), (FStar_Getopt.ZeroArgs ((fun _25_223 -> (match (()) with
 | () -> begin
 Bool (true)
 end)))), ("Inline definitions of arithmetic functions in the SMT encoding")))::(((FStar_Getopt.noshort), ("lax"), (FStar_Getopt.ZeroArgs ((fun _25_224 -> (match (()) with
@@ -1009,43 +919,23 @@
 end)))), ("Print types computed for data/val/let-bindings")))::(((FStar_Getopt.noshort), ("log_queries"), (FStar_Getopt.ZeroArgs ((fun _25_226 -> (match (()) with
 | () -> begin
 Bool (true)
-<<<<<<< HEAD
-end)))), ("Log the Z3 queries in several queries-*.smt2 files, as we go")))::(((FStar_Getopt.noshort), ("max_fuel"), (FStar_Getopt.OneArg ((((fun x -> (let _123_391 = (FStar_Util.int_of_string x)
-in Int (_123_391)))), ("[non-negative integer]")))), ("Number of unrolling of recursive functions to try at most (default 8)")))::(((FStar_Getopt.noshort), ("max_ifuel"), (FStar_Getopt.OneArg ((((fun x -> (let _123_395 = (FStar_Util.int_of_string x)
-in Int (_123_395)))), ("[non-negative integer]")))), ("Number of unrolling of inductive datatypes to try at most (default 2)")))::(((FStar_Getopt.noshort), ("min_fuel"), (FStar_Getopt.OneArg ((((fun x -> (let _123_399 = (FStar_Util.int_of_string x)
-in Int (_123_399)))), ("[non-negative integer]")))), ("Minimum number of unrolling of recursive functions to try (default 1)")))::(((FStar_Getopt.noshort), ("MLish"), (FStar_Getopt.ZeroArgs ((fun _25_228 -> (match (()) with
-| () -> begin
-Bool (true)
-end)))), ("Introduce unification variables that are only dependent on the type variables in the context")))::(((FStar_Getopt.noshort), ("n_cores"), (FStar_Getopt.OneArg ((((fun x -> (let _123_404 = (FStar_Util.int_of_string x)
-in Int (_123_404)))), ("[positive integer]")))), ("Maximum number of cores to use for the solver (implies detail_errors = false) (default 1)")))::(((FStar_Getopt.noshort), ("no_default_includes"), (FStar_Getopt.ZeroArgs ((fun _25_230 -> (match (()) with
-| () -> begin
-Bool (true)
-end)))), ("Ignore the default module search paths")))::(((FStar_Getopt.noshort), ("no_extract"), (FStar_Getopt.OneArg ((((fun x -> (let _123_412 = (let _123_411 = (let _123_409 = (get_no_extract ())
-in (x)::_123_409)
-in (FStar_All.pipe_right _123_411 (FStar_List.map (fun _123_410 -> String (_123_410)))))
-in List (_123_412)))), ("[module name]")))), ("Do not extract code from this module")))::(((FStar_Getopt.noshort), ("no_location_info"), (FStar_Getopt.ZeroArgs ((fun _25_232 -> (match (()) with
-| () -> begin
-Bool (true)
-end)))), ("Suppress location information in the generated OCaml output (only relevant with --codegen OCaml)")))::(((FStar_Getopt.noshort), ("odir"), (FStar_Getopt.OneArg ((((fun _123_415 -> String (_123_415))), ("[dir]")))), ("Place output in directory [dir]")))::(((FStar_Getopt.noshort), ("prims"), (FStar_Getopt.OneArg ((((fun _123_417 -> String (_123_417))), ("file")))), ("")))::(((FStar_Getopt.noshort), ("print_before_norm"), (FStar_Getopt.ZeroArgs ((fun _25_233 -> (match (()) with
-=======
-end)))), ("Log the Z3 queries in several queries-*.smt2 files, as we go")))::(((FStar_Getopt.noshort), ("max_fuel"), (FStar_Getopt.OneArg ((((fun x -> (let _123_394 = (FStar_Util.int_of_string x)
-in Int (_123_394)))), ("[non-negative integer]")))), ("Number of unrolling of recursive functions to try at most (default 8)")))::(((FStar_Getopt.noshort), ("max_ifuel"), (FStar_Getopt.OneArg ((((fun x -> (let _123_398 = (FStar_Util.int_of_string x)
-in Int (_123_398)))), ("[non-negative integer]")))), ("Number of unrolling of inductive datatypes to try at most (default 2)")))::(((FStar_Getopt.noshort), ("min_fuel"), (FStar_Getopt.OneArg ((((fun x -> (let _123_402 = (FStar_Util.int_of_string x)
-in Int (_123_402)))), ("[non-negative integer]")))), ("Minimum number of unrolling of recursive functions to try (default 1)")))::(((FStar_Getopt.noshort), ("MLish"), (FStar_Getopt.ZeroArgs ((fun _25_230 -> (match (()) with
-| () -> begin
-Bool (true)
-end)))), ("Introduce unification variables that are only dependent on the type variables in the context")))::(((FStar_Getopt.noshort), ("n_cores"), (FStar_Getopt.OneArg ((((fun x -> (let _123_407 = (FStar_Util.int_of_string x)
-in Int (_123_407)))), ("[positive integer]")))), ("Maximum number of cores to use for the solver (implies detail_errors = false) (default 1)")))::(((FStar_Getopt.noshort), ("no_default_includes"), (FStar_Getopt.ZeroArgs ((fun _25_232 -> (match (()) with
-| () -> begin
-Bool (true)
-end)))), ("Ignore the default module search paths")))::(((FStar_Getopt.noshort), ("no_extract"), (FStar_Getopt.OneArg ((((fun x -> (let _123_415 = (let _123_414 = (let _123_412 = (get_no_extract ())
-in (x)::_123_412)
-in (FStar_All.pipe_right _123_414 (FStar_List.map (fun _123_413 -> String (_123_413)))))
-in List (_123_415)))), ("[module name]")))), ("Do not extract code from this module")))::(((FStar_Getopt.noshort), ("no_location_info"), (FStar_Getopt.ZeroArgs ((fun _25_234 -> (match (()) with
-| () -> begin
-Bool (true)
-end)))), ("Suppress location information in the generated OCaml output (only relevant with --codegen OCaml)")))::(((FStar_Getopt.noshort), ("odir"), (FStar_Getopt.OneArg ((((fun _123_418 -> String (_123_418))), ("[dir]")))), ("Place output in directory [dir]")))::(((FStar_Getopt.noshort), ("prims"), (FStar_Getopt.OneArg ((((fun _123_420 -> String (_123_420))), ("file")))), ("")))::(((FStar_Getopt.noshort), ("print_before_norm"), (FStar_Getopt.ZeroArgs ((fun _25_235 -> (match (()) with
->>>>>>> 325d5cd9
+end)))), ("Log the Z3 queries in several queries-*.smt2 files, as we go")))::(((FStar_Getopt.noshort), ("max_fuel"), (FStar_Getopt.OneArg ((((fun x -> (let _124_394 = (FStar_Util.int_of_string x)
+in Int (_124_394)))), ("[non-negative integer]")))), ("Number of unrolling of recursive functions to try at most (default 8)")))::(((FStar_Getopt.noshort), ("max_ifuel"), (FStar_Getopt.OneArg ((((fun x -> (let _124_398 = (FStar_Util.int_of_string x)
+in Int (_124_398)))), ("[non-negative integer]")))), ("Number of unrolling of inductive datatypes to try at most (default 2)")))::(((FStar_Getopt.noshort), ("min_fuel"), (FStar_Getopt.OneArg ((((fun x -> (let _124_402 = (FStar_Util.int_of_string x)
+in Int (_124_402)))), ("[non-negative integer]")))), ("Minimum number of unrolling of recursive functions to try (default 1)")))::(((FStar_Getopt.noshort), ("MLish"), (FStar_Getopt.ZeroArgs ((fun _25_230 -> (match (()) with
+| () -> begin
+Bool (true)
+end)))), ("Introduce unification variables that are only dependent on the type variables in the context")))::(((FStar_Getopt.noshort), ("n_cores"), (FStar_Getopt.OneArg ((((fun x -> (let _124_407 = (FStar_Util.int_of_string x)
+in Int (_124_407)))), ("[positive integer]")))), ("Maximum number of cores to use for the solver (implies detail_errors = false) (default 1)")))::(((FStar_Getopt.noshort), ("no_default_includes"), (FStar_Getopt.ZeroArgs ((fun _25_232 -> (match (()) with
+| () -> begin
+Bool (true)
+end)))), ("Ignore the default module search paths")))::(((FStar_Getopt.noshort), ("no_extract"), (FStar_Getopt.OneArg ((((fun x -> (let _124_415 = (let _124_414 = (let _124_412 = (get_no_extract ())
+in (x)::_124_412)
+in (FStar_All.pipe_right _124_414 (FStar_List.map (fun _124_413 -> String (_124_413)))))
+in List (_124_415)))), ("[module name]")))), ("Do not extract code from this module")))::(((FStar_Getopt.noshort), ("no_location_info"), (FStar_Getopt.ZeroArgs ((fun _25_234 -> (match (()) with
+| () -> begin
+Bool (true)
+end)))), ("Suppress location information in the generated OCaml output (only relevant with --codegen OCaml)")))::(((FStar_Getopt.noshort), ("odir"), (FStar_Getopt.OneArg ((((fun _124_418 -> String (_124_418))), ("[dir]")))), ("Place output in directory [dir]")))::(((FStar_Getopt.noshort), ("prims"), (FStar_Getopt.OneArg ((((fun _124_420 -> String (_124_420))), ("file")))), ("")))::(((FStar_Getopt.noshort), ("print_before_norm"), (FStar_Getopt.ZeroArgs ((fun _25_235 -> (match (()) with
 | () -> begin
 Bool (true)
 end)))), ("Do not normalize types before printing (for debugging)")))::(((FStar_Getopt.noshort), ("print_bound_var_types"), (FStar_Getopt.ZeroArgs ((fun _25_236 -> (match (()) with
@@ -1072,25 +962,14 @@
 end)))), ("Print real names (you may want to use this in conjunction with log_queries)")))::(((FStar_Getopt.noshort), ("record_hints"), (FStar_Getopt.ZeroArgs ((fun _25_243 -> (match (()) with
 | () -> begin
 Bool (true)
-<<<<<<< HEAD
-end)))), ("Record a database of hints for efficient proof replay")))::(((FStar_Getopt.noshort), ("reuse_hint_for"), (FStar_Getopt.OneArg ((((fun _123_428 -> String (_123_428))), ("top-level name in the current module")))), ("Optimistically, attempt using the recorded hint for \'f\' when trying to verify some other term \'g\'")))::(((FStar_Getopt.noshort), ("show_signatures"), (FStar_Getopt.OneArg ((((fun x -> (let _123_435 = (let _123_434 = (let _123_432 = (get_show_signatures ())
-in (x)::_123_432)
-in (FStar_All.pipe_right _123_434 (FStar_List.map (fun _123_433 -> String (_123_433)))))
-in List (_123_435)))), ("[module name]")))), ("Show the checked signatures for all top-level symbols in the module")))::(((FStar_Getopt.noshort), ("silent"), (FStar_Getopt.ZeroArgs ((fun _25_243 -> (match (()) with
-| () -> begin
-Bool (true)
-end)))), (" ")))::(((FStar_Getopt.noshort), ("smt"), (FStar_Getopt.OneArg ((((fun _123_438 -> String (_123_438))), ("[path]")))), ("Path to the SMT solver (usually Z3, but could be any SMT2-compatible solver)")))::(((FStar_Getopt.noshort), ("split_cases"), (FStar_Getopt.OneArg ((((fun n -> (let _123_442 = (FStar_Util.int_of_string n)
-in Int (_123_442)))), ("[positive integer]")))), ("Partition VC of a match into groups of [n] cases")))::(((FStar_Getopt.noshort), ("stratified"), (FStar_Getopt.ZeroArgs ((fun _25_245 -> (match (()) with
-=======
-end)))), ("Record a database of hints for efficient proof replay")))::(((FStar_Getopt.noshort), ("reuse_hint_for"), (FStar_Getopt.OneArg ((((fun _123_431 -> String (_123_431))), ("top-level name in the current module")))), ("Optimistically, attempt using the recorded hint for \'f\' when trying to verify some other term \'g\'")))::(((FStar_Getopt.noshort), ("show_signatures"), (FStar_Getopt.OneArg ((((fun x -> (let _123_438 = (let _123_437 = (let _123_435 = (get_show_signatures ())
-in (x)::_123_435)
-in (FStar_All.pipe_right _123_437 (FStar_List.map (fun _123_436 -> String (_123_436)))))
-in List (_123_438)))), ("[module name]")))), ("Show the checked signatures for all top-level symbols in the module")))::(((FStar_Getopt.noshort), ("silent"), (FStar_Getopt.ZeroArgs ((fun _25_245 -> (match (()) with
-| () -> begin
-Bool (true)
-end)))), (" ")))::(((FStar_Getopt.noshort), ("smt"), (FStar_Getopt.OneArg ((((fun _123_441 -> String (_123_441))), ("[path]")))), ("Path to the SMT solver (usually Z3, but could be any SMT2-compatible solver)")))::(((FStar_Getopt.noshort), ("split_cases"), (FStar_Getopt.OneArg ((((fun n -> (let _123_445 = (FStar_Util.int_of_string n)
-in Int (_123_445)))), ("[positive integer]")))), ("Partition VC of a match into groups of [n] cases")))::(((FStar_Getopt.noshort), ("stratified"), (FStar_Getopt.ZeroArgs ((fun _25_247 -> (match (()) with
->>>>>>> 325d5cd9
+end)))), ("Record a database of hints for efficient proof replay")))::(((FStar_Getopt.noshort), ("reuse_hint_for"), (FStar_Getopt.OneArg ((((fun _124_431 -> String (_124_431))), ("top-level name in the current module")))), ("Optimistically, attempt using the recorded hint for \'f\' when trying to verify some other term \'g\'")))::(((FStar_Getopt.noshort), ("show_signatures"), (FStar_Getopt.OneArg ((((fun x -> (let _124_438 = (let _124_437 = (let _124_435 = (get_show_signatures ())
+in (x)::_124_435)
+in (FStar_All.pipe_right _124_437 (FStar_List.map (fun _124_436 -> String (_124_436)))))
+in List (_124_438)))), ("[module name]")))), ("Show the checked signatures for all top-level symbols in the module")))::(((FStar_Getopt.noshort), ("silent"), (FStar_Getopt.ZeroArgs ((fun _25_245 -> (match (()) with
+| () -> begin
+Bool (true)
+end)))), (" ")))::(((FStar_Getopt.noshort), ("smt"), (FStar_Getopt.OneArg ((((fun _124_441 -> String (_124_441))), ("[path]")))), ("Path to the SMT solver (usually Z3, but could be any SMT2-compatible solver)")))::(((FStar_Getopt.noshort), ("split_cases"), (FStar_Getopt.OneArg ((((fun n -> (let _124_445 = (FStar_Util.int_of_string n)
+in Int (_124_445)))), ("[positive integer]")))), ("Partition VC of a match into groups of [n] cases")))::(((FStar_Getopt.noshort), ("stratified"), (FStar_Getopt.ZeroArgs ((fun _25_247 -> (match (()) with
 | () -> begin
 Bool (true)
 end)))), ("Remove the support for universes")))::(((FStar_Getopt.noshort), ("timing"), (FStar_Getopt.ZeroArgs ((fun _25_248 -> (match (()) with
@@ -1111,17 +990,10 @@
 end)))), ("Use a previously recorded hints database for proof replay")))::(((FStar_Getopt.noshort), ("verify_all"), (FStar_Getopt.ZeroArgs ((fun _25_253 -> (match (()) with
 | () -> begin
 Bool (true)
-<<<<<<< HEAD
-end)))), ("With automatic dependencies, verify all the dependencies, not just the files passed on the command-line.")))::(((FStar_Getopt.noshort), ("verify_module"), (FStar_Getopt.OneArg (((cons_verify_module), ("[module name]")))), ("Name of the module to verify")))::(((FStar_Getopt.noshort), ("__temp_no_proj"), (FStar_Getopt.OneArg ((((fun x -> (let _123_457 = (let _123_456 = (let _123_454 = (get___temp_no_proj ())
-in (x)::_123_454)
-in (FStar_All.pipe_right _123_456 (FStar_List.map (fun _123_455 -> String (_123_455)))))
-in List (_123_457)))), ("[module name]")))), ("Don\'t generate projectors for this module")))::((('v'), ("version"), (FStar_Getopt.ZeroArgs ((fun _25_253 -> (
-=======
-end)))), ("With automatic dependencies, verify all the dependencies, not just the files passed on the command-line.")))::(((FStar_Getopt.noshort), ("verify_module"), (FStar_Getopt.OneArg (((cons_verify_module), ("[module name]")))), ("Name of the module to verify")))::(((FStar_Getopt.noshort), ("__temp_no_proj"), (FStar_Getopt.OneArg ((((fun x -> (let _123_460 = (let _123_459 = (let _123_457 = (get___temp_no_proj ())
-in (x)::_123_457)
-in (FStar_All.pipe_right _123_459 (FStar_List.map (fun _123_458 -> String (_123_458)))))
-in List (_123_460)))), ("[module name]")))), ("Don\'t generate projectors for this module")))::((('v'), ("version"), (FStar_Getopt.ZeroArgs ((fun _25_255 -> (
->>>>>>> 325d5cd9
+end)))), ("With automatic dependencies, verify all the dependencies, not just the files passed on the command-line.")))::(((FStar_Getopt.noshort), ("verify_module"), (FStar_Getopt.OneArg (((cons_verify_module), ("[module name]")))), ("Name of the module to verify")))::(((FStar_Getopt.noshort), ("__temp_no_proj"), (FStar_Getopt.OneArg ((((fun x -> (let _124_460 = (let _124_459 = (let _124_457 = (get___temp_no_proj ())
+in (x)::_124_457)
+in (FStar_All.pipe_right _124_459 (FStar_List.map (fun _124_458 -> String (_124_458)))))
+in List (_124_460)))), ("[module name]")))), ("Don\'t generate projectors for this module")))::((('v'), ("version"), (FStar_Getopt.ZeroArgs ((fun _25_255 -> (
 
 let _25_257 = (display_version ())
 in (FStar_All.exit (Prims.parse_int "0")))))), ("Display version number")))::(((FStar_Getopt.noshort), ("no_warn_top_level_effects"), (FStar_Getopt.ZeroArgs ((fun _25_259 -> (match (()) with
@@ -1130,33 +1002,18 @@
 end)))), ("Top-level effects are checked by default; turn this flag on to prevent warning when this happens")))::(((FStar_Getopt.noshort), ("z3refresh"), (FStar_Getopt.ZeroArgs ((fun _25_260 -> (match (()) with
 | () -> begin
 Bool (false)
-<<<<<<< HEAD
-end)))), ("Restart Z3 after each query; useful for ensuring proof robustness")))::(((FStar_Getopt.noshort), ("z3rlimit"), (FStar_Getopt.OneArg ((((fun s -> (let _123_464 = (FStar_Util.int_of_string s)
-in Int (_123_464)))), ("[positive integer]")))), ("Set the Z3 per-query resource limit (default 5 units, taking roughtly 5s)")))::(((FStar_Getopt.noshort), ("z3seed"), (FStar_Getopt.OneArg ((((fun s -> (let _123_468 = (FStar_Util.int_of_string s)
-in Int (_123_468)))), ("[positive integer]")))), ("Set the Z3 random seed (default 0)")))::(((FStar_Getopt.noshort), ("z3timeout"), (FStar_Getopt.OneArg ((((fun s -> (
-
-let _25_262 = (FStar_Util.print_string "Warning: z3timeout ignored with universes; use z3rlimit instead\n")
-in (let _123_472 = (FStar_Util.int_of_string s)
-in Int (_123_472))))), ("[positive integer]")))), ("Set the Z3 per-query (soft) timeout to [t] seconds (default 5)")))::[]
-in (let _123_474 = (FStar_List.map mk_spec specs)
+end)))), ("Restart Z3 after each query; useful for ensuring proof robustness")))::(((FStar_Getopt.noshort), ("z3rlimit"), (FStar_Getopt.OneArg ((((fun s -> (let _124_467 = (FStar_Util.int_of_string s)
+in Int (_124_467)))), ("[positive integer]")))), ("Set the Z3 per-query resource limit (default 5 units, taking roughtly 5s)")))::(((FStar_Getopt.noshort), ("z3seed"), (FStar_Getopt.OneArg ((((fun s -> (let _124_471 = (FStar_Util.int_of_string s)
+in Int (_124_471)))), ("[positive integer]")))), ("Set the Z3 random seed (default 0)")))::(((FStar_Getopt.noshort), ("z3timeout"), (FStar_Getopt.OneArg ((((fun s -> (
+
+let _25_264 = (FStar_Util.print_string "Warning: z3timeout ignored with universes; use z3rlimit instead\n")
+in (let _124_475 = (FStar_Util.int_of_string s)
+in Int (_124_475))))), ("[positive integer]")))), ("Set the Z3 per-query (soft) timeout to [t] seconds (default 5)")))::[]
+in (let _124_477 = (FStar_List.map mk_spec specs)
 in ((('h'), ("help"), (FStar_Getopt.ZeroArgs ((fun x -> (
 
-let _25_266 = (display_usage_aux specs)
-in (FStar_All.exit (Prims.parse_int "0")))))), ("Display this information")))::_123_474))
-=======
-end)))), ("Restart Z3 after each query; useful for ensuring proof robustness")))::(((FStar_Getopt.noshort), ("z3rlimit"), (FStar_Getopt.OneArg ((((fun s -> (let _123_467 = (FStar_Util.int_of_string s)
-in Int (_123_467)))), ("[positive integer]")))), ("Set the Z3 per-query resource limit (default 5 units, taking roughtly 5s)")))::(((FStar_Getopt.noshort), ("z3seed"), (FStar_Getopt.OneArg ((((fun s -> (let _123_471 = (FStar_Util.int_of_string s)
-in Int (_123_471)))), ("[positive integer]")))), ("Set the Z3 random seed (default 0)")))::(((FStar_Getopt.noshort), ("z3timeout"), (FStar_Getopt.OneArg ((((fun s -> (
-
-let _25_264 = (FStar_Util.print_string "Warning: z3timeout ignored with universes; use z3rlimit instead\n")
-in (let _123_475 = (FStar_Util.int_of_string s)
-in Int (_123_475))))), ("[positive integer]")))), ("Set the Z3 per-query (soft) timeout to [t] seconds (default 5)")))::[]
-in (let _123_477 = (FStar_List.map mk_spec specs)
-in ((('h'), ("help"), (FStar_Getopt.ZeroArgs ((fun x -> (
-
 let _25_268 = (display_usage_aux specs)
-in (FStar_All.exit (Prims.parse_int "0")))))), ("Display this information")))::_123_477))
->>>>>>> 325d5cd9
+in (FStar_All.exit (Prims.parse_int "0")))))), ("Display this information")))::_124_477))
 end))
 and parse_codegen : Prims.string  ->  Prims.string = (fun s -> (match (s) with
 | ("Kremlin") | ("OCaml") | ("FSharp") -> begin
@@ -1168,13 +1025,8 @@
 let _25_276 = (FStar_Util.print_string "Wrong argument to codegen flag\n")
 in (
 
-<<<<<<< HEAD
-let _25_276 = (let _123_476 = (specs ())
-in (display_usage_aux _123_476))
-=======
-let _25_278 = (let _123_479 = (specs ())
-in (display_usage_aux _123_479))
->>>>>>> 325d5cd9
+let _25_278 = (let _124_479 = (specs ())
+in (display_usage_aux _124_479))
 in (FStar_All.exit (Prims.parse_int "1"))))
 end))
 and validate_cardinality : Prims.string  ->  Prims.string = (fun x -> (match (x) with
@@ -1187,13 +1039,8 @@
 let _25_286 = (FStar_Util.print_string "Wrong argument to cardinality flag\n")
 in (
 
-<<<<<<< HEAD
-let _25_286 = (let _123_478 = (specs ())
-in (display_usage_aux _123_478))
-=======
-let _25_288 = (let _123_481 = (specs ())
-in (display_usage_aux _123_481))
->>>>>>> 325d5cd9
+let _25_288 = (let _124_481 = (specs ())
+in (display_usage_aux _124_481))
 in (FStar_All.exit (Prims.parse_int "1"))))
 end))
 and set_interactive_fsi = (fun _25_290 -> if (get_in ()) then begin
@@ -1204,13 +1051,8 @@
 let _25_292 = (FStar_Util.print_string "Set interactive flag first before setting interactive fsi flag\n")
 in (
 
-<<<<<<< HEAD
-let _25_292 = (let _123_479 = (specs ())
-in (display_usage_aux _123_479))
-=======
-let _25_294 = (let _123_482 = (specs ())
-in (display_usage_aux _123_482))
->>>>>>> 325d5cd9
+let _25_294 = (let _124_482 = (specs ())
+in (display_usage_aux _124_482))
 in (FStar_All.exit (Prims.parse_int "1"))))
 end)
 
@@ -1244,13 +1086,8 @@
 
 let display_usage : Prims.unit  ->  Prims.unit = (fun _25_353 -> (match (()) with
 | () -> begin
-<<<<<<< HEAD
-(let _123_488 = (specs ())
-in (display_usage_aux _123_488))
-=======
-(let _123_491 = (specs ())
-in (display_usage_aux _123_491))
->>>>>>> 325d5cd9
+(let _124_491 = (specs ())
+in (display_usage_aux _124_491))
 end))
 
 
@@ -1301,21 +1138,12 @@
 let file_list = (FStar_Util.mk_ref [])
 in (
 
-<<<<<<< HEAD
-let res = (let _123_501 = (specs ())
-in (FStar_Getopt.parse_cmdline _123_501 (fun i -> (let _123_500 = (let _123_499 = (FStar_ST.read file_list)
-in (FStar_List.append _123_499 ((i)::[])))
-in (FStar_ST.op_Colon_Equals file_list _123_500)))))
-in (let _123_502 = (FStar_ST.read file_list)
-in ((res), (_123_502)))))
-=======
-let res = (let _123_504 = (specs ())
-in (FStar_Getopt.parse_cmdline _123_504 (fun i -> (let _123_503 = (let _123_502 = (FStar_ST.read file_list)
-in (FStar_List.append _123_502 ((i)::[])))
-in (FStar_ST.op_Colon_Equals file_list _123_503)))))
-in (let _123_505 = (FStar_ST.read file_list)
-in ((res), (_123_505)))))
->>>>>>> 325d5cd9
+let res = (let _124_504 = (specs ())
+in (FStar_Getopt.parse_cmdline _124_504 (fun i -> (let _124_503 = (let _124_502 = (FStar_ST.read file_list)
+in (FStar_List.append _124_502 ((i)::[])))
+in (FStar_ST.op_Colon_Equals file_list _124_503)))))
+in (let _124_505 = (FStar_ST.read file_list)
+in ((res), (_124_505)))))
 end))
 
 
@@ -1331,25 +1159,14 @@
 end
 in (
 
-<<<<<<< HEAD
-let r = (let _123_506 = (specs ())
-in (FStar_Getopt.parse_cmdline _123_506 (fun x -> ())))
+let r = (let _124_509 = (specs ())
+in (FStar_Getopt.parse_cmdline _124_509 (fun x -> ())))
 in (
 
-let _25_378 = (let _123_510 = (let _123_509 = (let _123_508 = (FStar_List.map (fun _123_507 -> String (_123_507)) old_verify_module)
-in List (_123_508))
-in (("verify_module"), (_123_509)))
-in (set_option' _123_510))
-=======
-let r = (let _123_509 = (specs ())
-in (FStar_Getopt.parse_cmdline _123_509 (fun x -> ())))
-in (
-
-let _25_380 = (let _123_513 = (let _123_512 = (let _123_511 = (FStar_List.map (fun _123_510 -> String (_123_510)) old_verify_module)
-in List (_123_511))
-in (("verify_module"), (_123_512)))
-in (set_option' _123_513))
->>>>>>> 325d5cd9
+let _25_380 = (let _124_513 = (let _124_512 = (let _124_511 = (FStar_List.map (fun _124_510 -> String (_124_510)) old_verify_module)
+in List (_124_511))
+in (("verify_module"), (_124_512)))
+in (set_option' _124_513))
 in r)))))
 
 
@@ -1366,13 +1183,8 @@
 end)
 
 
-<<<<<<< HEAD
-let dont_gen_projectors : Prims.string  ->  Prims.bool = (fun m -> (let _123_515 = (get___temp_no_proj ())
-in (FStar_List.contains m _123_515)))
-=======
-let dont_gen_projectors : Prims.string  ->  Prims.bool = (fun m -> (let _123_518 = (get___temp_no_proj ())
-in (FStar_List.contains m _123_518)))
->>>>>>> 325d5cd9
+let dont_gen_projectors : Prims.string  ->  Prims.bool = (fun m -> (let _124_518 = (get___temp_no_proj ())
+in (FStar_List.contains m _124_518)))
 
 
 let should_print_message : Prims.string  ->  Prims.bool = (fun m -> if (should_verify m) then begin
@@ -1397,19 +1209,11 @@
 end else begin
 include_path_base_dirs
 end
-<<<<<<< HEAD
-in (let _123_524 = (let _123_521 = (FStar_All.pipe_right defs (FStar_List.map (fun x -> (Prims.strcat h x))))
-in (FStar_All.pipe_right _123_521 (FStar_List.filter FStar_Util.file_exists)))
-in (let _123_523 = (let _123_522 = (get_include ())
-in (FStar_List.append _123_522 ((".")::[])))
-in (FStar_List.append _123_524 _123_523)))))
-=======
-in (let _123_527 = (let _123_524 = (FStar_All.pipe_right defs (FStar_List.map (fun x -> (Prims.strcat h x))))
-in (FStar_All.pipe_right _123_524 (FStar_List.filter FStar_Util.file_exists)))
-in (let _123_526 = (let _123_525 = (get_include ())
-in (FStar_List.append _123_525 ((".")::[])))
-in (FStar_List.append _123_527 _123_526)))))
->>>>>>> 325d5cd9
+in (let _124_527 = (let _124_524 = (FStar_All.pipe_right defs (FStar_List.map (fun x -> (Prims.strcat h x))))
+in (FStar_All.pipe_right _124_524 (FStar_List.filter FStar_Util.file_exists)))
+in (let _124_526 = (let _124_525 = (get_include ())
+in (FStar_List.append _124_525 ((".")::[])))
+in (FStar_List.append _124_527 _124_526)))))
 end
 end))
 
@@ -1421,15 +1225,9 @@
 None
 end
 end else begin
-<<<<<<< HEAD
-(let _123_529 = (let _123_527 = (include_path ())
-in (FStar_List.rev _123_527))
-in (FStar_Util.find_map _123_529 (fun p -> (
-=======
-(let _123_532 = (let _123_530 = (include_path ())
-in (FStar_List.rev _123_530))
-in (FStar_Util.find_map _123_532 (fun p -> (
->>>>>>> 325d5cd9
+(let _124_532 = (let _124_530 = (include_path ())
+in (FStar_List.rev _124_530))
+in (FStar_Util.find_map _124_532 (fun p -> (
 
 let path = (FStar_Util.join_paths p filename)
 in if (FStar_Util.file_exists path) then begin
@@ -1452,15 +1250,9 @@
 result
 end
 | None -> begin
-<<<<<<< HEAD
-(let _123_533 = (let _123_532 = (FStar_Util.format1 "unable to find required file \"%s\" in the module search path.\n" filename)
-in FStar_Util.Failure (_123_532))
-in (Prims.raise _123_533))
-=======
-(let _123_536 = (let _123_535 = (FStar_Util.format1 "unable to find required file \"%s\" in the module search path.\n" filename)
-in FStar_Util.Failure (_123_535))
-in (Prims.raise _123_536))
->>>>>>> 325d5cd9
+(let _124_536 = (let _124_535 = (FStar_Util.format1 "unable to find required file \"%s\" in the module search path.\n" filename)
+in FStar_Util.Failure (_124_535))
+in (Prims.raise _124_536))
 end))
 end
 | Some (x) -> begin
@@ -1478,13 +1270,8 @@
 end))
 
 
-<<<<<<< HEAD
-let __temp_no_proj : Prims.string  ->  Prims.bool = (fun s -> (let _123_538 = (get___temp_no_proj ())
-in (FStar_All.pipe_right _123_538 (FStar_List.contains s))))
-=======
-let __temp_no_proj : Prims.string  ->  Prims.bool = (fun s -> (let _123_541 = (get___temp_no_proj ())
-in (FStar_All.pipe_right _123_541 (FStar_List.contains s))))
->>>>>>> 325d5cd9
+let __temp_no_proj : Prims.string  ->  Prims.bool = (fun s -> (let _124_541 = (get___temp_no_proj ())
+in (FStar_All.pipe_right _124_541 (FStar_List.contains s))))
 
 
 let admit_smt_queries : Prims.unit  ->  Prims.bool = (fun _25_407 -> (match (()) with
@@ -1507,13 +1294,8 @@
 
 let codegen_libs : Prims.unit  ->  Prims.string Prims.list Prims.list = (fun _25_410 -> (match (()) with
 | () -> begin
-<<<<<<< HEAD
-(let _123_548 = (get_codegen_lib ())
-in (FStar_All.pipe_right _123_548 (FStar_List.map (fun x -> (FStar_Util.split x ".")))))
-=======
-(let _123_551 = (get_codegen_lib ())
-in (FStar_All.pipe_right _123_551 (FStar_List.map (fun x -> (FStar_Util.split x ".")))))
->>>>>>> 325d5cd9
+(let _124_551 = (get_codegen_lib ())
+in (FStar_All.pipe_right _124_551 (FStar_List.map (fun x -> (FStar_Util.split x ".")))))
 end))
 
 
@@ -1523,13 +1305,8 @@
 end))
 
 
-<<<<<<< HEAD
-let debug_at_level : Prims.string  ->  debug_level_t  ->  Prims.bool = (fun modul level -> (((modul = "") || (let _123_555 = (get_debug ())
-in (FStar_All.pipe_right _123_555 (FStar_List.contains modul)))) && (debug_level_geq level)))
-=======
-let debug_at_level : Prims.string  ->  debug_level_t  ->  Prims.bool = (fun modul level -> (((modul = "") || (let _123_558 = (get_debug ())
-in (FStar_All.pipe_right _123_558 (FStar_List.contains modul)))) && (debug_level_geq level)))
->>>>>>> 325d5cd9
+let debug_at_level : Prims.string  ->  debug_level_t  ->  Prims.bool = (fun modul level -> (((modul = "") || (let _124_558 = (get_debug ())
+in (FStar_All.pipe_right _124_558 (FStar_List.contains modul)))) && (debug_level_geq level)))
 
 
 let dep : Prims.unit  ->  Prims.string Prims.option = (fun _25_415 -> (match (()) with
@@ -1550,13 +1327,8 @@
 end))
 
 
-<<<<<<< HEAD
-let dump_module : Prims.string  ->  Prims.bool = (fun s -> (let _123_564 = (get_dump_module ())
-in (FStar_All.pipe_right _123_564 (FStar_List.contains s))))
-=======
-let dump_module : Prims.string  ->  Prims.bool = (fun s -> (let _123_567 = (get_dump_module ())
-in (FStar_All.pipe_right _123_567 (FStar_List.contains s))))
->>>>>>> 325d5cd9
+let dump_module : Prims.string  ->  Prims.bool = (fun s -> (let _124_567 = (get_dump_module ())
+in (FStar_All.pipe_right _124_567 (FStar_List.contains s))))
 
 
 let eager_inference : Prims.unit  ->  Prims.bool = (fun _25_419 -> (match (()) with
@@ -1691,13 +1463,8 @@
 end))
 
 
-<<<<<<< HEAD
-let no_extract : Prims.string  ->  Prims.bool = (fun s -> (let _123_609 = (get_no_extract ())
-in (FStar_All.pipe_right _123_609 (FStar_List.contains s))))
-=======
-let no_extract : Prims.string  ->  Prims.bool = (fun s -> (let _123_614 = (get_no_extract ())
-in (FStar_All.pipe_right _123_614 (FStar_List.contains s))))
->>>>>>> 325d5cd9
+let no_extract : Prims.string  ->  Prims.bool = (fun s -> (let _124_614 = (get_no_extract ())
+in (FStar_All.pipe_right _124_614 (FStar_List.contains s))))
 
 
 let no_location_info : Prims.unit  ->  Prims.bool = (fun _25_442 -> (match (()) with
