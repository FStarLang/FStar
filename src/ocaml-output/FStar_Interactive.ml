--- conflicted
+++ resolved
@@ -1,10 +1,6 @@
 open Prims
 let tc_one_file remaining uenv =
-<<<<<<< HEAD
-  let uu____26 = uenv  in
-=======
   let uu____26 = uenv in
->>>>>>> 2be3721a
   match uu____26 with
   | (dsenv,env) ->
       let uu____40 =
@@ -12,39 +8,13 @@
         | intf::impl::remaining1 when
             FStar_Universal.needs_interleaving intf impl ->
             let uu____61 =
-<<<<<<< HEAD
-              FStar_Universal.tc_one_file_and_intf (Some intf) impl dsenv env
-               in
-=======
               FStar_Universal.tc_one_file_and_intf (Some intf) impl dsenv env in
->>>>>>> 2be3721a
             (match uu____61 with
              | (uu____76,dsenv1,env1) ->
                  (((Some intf), impl), dsenv1, env1, remaining1))
         | intf_or_impl::remaining1 ->
             let uu____93 =
               FStar_Universal.tc_one_file_and_intf None intf_or_impl dsenv
-<<<<<<< HEAD
-                env
-               in
-            (match uu____93 with
-             | (uu____108,dsenv1,env1) ->
-                 ((None, intf_or_impl), dsenv1, env1, remaining1))
-        | [] -> failwith "Impossible"  in
-      (match uu____40 with
-       | ((intf,impl),dsenv1,env1,remaining1) ->
-           ((intf, impl), (dsenv1, env1), None, remaining1))
-  
-let tc_prims :
-  Prims.unit -> (FStar_ToSyntax_Env.env * FStar_TypeChecker_Env.env) =
-  fun uu____165  ->
-    let uu____166 = FStar_Universal.tc_prims ()  in
-    match uu____166 with | (uu____174,dsenv,env) -> (dsenv, env)
-  
-type env_t = (FStar_ToSyntax_Env.env * FStar_TypeChecker_Env.env)
-type modul_t = FStar_Syntax_Syntax.modul Prims.option
-type stack_t = (env_t * modul_t) Prims.list
-=======
                 env in
             (match uu____93 with
              | (uu____108,dsenv1,env1) ->
@@ -61,25 +31,15 @@
 type env_t = (FStar_ToSyntax_Env.env* FStar_TypeChecker_Env.env)
 type modul_t = FStar_Syntax_Syntax.modul Prims.option
 type stack_t = (env_t* modul_t) Prims.list
->>>>>>> 2be3721a
 let pop uu____199 msg =
   match uu____199 with
   | (uu____203,env) ->
       (FStar_Universal.pop_context env msg; FStar_Options.pop ())
-<<<<<<< HEAD
-  
-let push :
-  (FStar_ToSyntax_Env.env * FStar_TypeChecker_Env.env) ->
-    Prims.bool ->
-      Prims.bool ->
-        Prims.string -> (FStar_ToSyntax_Env.env * FStar_TypeChecker_Env.env)
-=======
 let push:
   (FStar_ToSyntax_Env.env* FStar_TypeChecker_Env.env) ->
     Prims.bool ->
       Prims.bool ->
         Prims.string -> (FStar_ToSyntax_Env.env* FStar_TypeChecker_Env.env)
->>>>>>> 2be3721a
   =
   fun uu____218  ->
     fun lax1  ->
@@ -88,11 +48,7 @@
           match uu____218 with
           | (dsenv,env) ->
               let env1 =
-<<<<<<< HEAD
-                let uu___217_229 = env  in
-=======
                 let uu___217_229 = env in
->>>>>>> 2be3721a
                 {
                   FStar_TypeChecker_Env.solver =
                     (uu___217_229.FStar_TypeChecker_Env.solver);
@@ -141,27 +97,12 @@
                     (uu___217_229.FStar_TypeChecker_Env.use_bv_sorts);
                   FStar_TypeChecker_Env.qname_and_index =
                     (uu___217_229.FStar_TypeChecker_Env.qname_and_index)
-<<<<<<< HEAD
-                }  in
-              let res = FStar_Universal.push_context (dsenv, env1) msg  in
-=======
                 } in
               let res = FStar_Universal.push_context (dsenv, env1) msg in
->>>>>>> 2be3721a
               (FStar_Options.push ();
                if restore_cmd_line_options1
                then
                  (let uu____235 =
-<<<<<<< HEAD
-                    FStar_Options.restore_cmd_line_options false  in
-                  FStar_All.pipe_right uu____235 Prims.ignore)
-               else ();
-               res)
-  
-let mark :
-  (FStar_ToSyntax_Env.env * FStar_TypeChecker_Env.env) ->
-    (FStar_ToSyntax_Env.env * FStar_TypeChecker_Env.env)
-=======
                     FStar_Options.restore_cmd_line_options false in
                   FStar_All.pipe_right uu____235 Prims.ignore)
                else ();
@@ -169,30 +110,10 @@
 let mark:
   (FStar_ToSyntax_Env.env* FStar_TypeChecker_Env.env) ->
     (FStar_ToSyntax_Env.env* FStar_TypeChecker_Env.env)
->>>>>>> 2be3721a
   =
   fun uu____243  ->
     match uu____243 with
     | (dsenv,env) ->
-<<<<<<< HEAD
-        let dsenv1 = FStar_ToSyntax_Env.mark dsenv  in
-        let env1 = FStar_TypeChecker_Env.mark env  in
-        (FStar_Options.push (); (dsenv1, env1))
-  
-let reset_mark uu____263 =
-  match uu____263 with
-  | (uu____266,env) ->
-      let dsenv = FStar_ToSyntax_Env.reset_mark ()  in
-      let env1 = FStar_TypeChecker_Env.reset_mark env  in
-      (FStar_Options.pop (); (dsenv, env1))
-  
-let cleanup uu____279 =
-  match uu____279 with
-  | (dsenv,env) -> FStar_TypeChecker_Env.cleanup_interactive env 
-let commit_mark :
-  (FStar_ToSyntax_Env.env * FStar_TypeChecker_Env.env) ->
-    (FStar_ToSyntax_Env.env * FStar_TypeChecker_Env.env)
-=======
         let dsenv1 = FStar_ToSyntax_Env.mark dsenv in
         let env1 = FStar_TypeChecker_Env.mark env in
         (FStar_Options.push (); (dsenv1, env1))
@@ -208,22 +129,10 @@
 let commit_mark:
   (FStar_ToSyntax_Env.env* FStar_TypeChecker_Env.env) ->
     (FStar_ToSyntax_Env.env* FStar_TypeChecker_Env.env)
->>>>>>> 2be3721a
   =
   fun uu____290  ->
     match uu____290 with
     | (dsenv,env) ->
-<<<<<<< HEAD
-        let dsenv1 = FStar_ToSyntax_Env.commit_mark dsenv  in
-        let env1 = FStar_TypeChecker_Env.commit_mark env  in (dsenv1, env1)
-  
-let check_frag :
-  (FStar_ToSyntax_Env.env * FStar_TypeChecker_Env.env) ->
-    FStar_Syntax_Syntax.modul Prims.option ->
-      FStar_Parser_ParseIt.input_frag ->
-        (FStar_Syntax_Syntax.modul Prims.option * (FStar_ToSyntax_Env.env *
-          FStar_TypeChecker_Env.env) * Prims.int) Prims.option
-=======
         let dsenv1 = FStar_ToSyntax_Env.commit_mark dsenv in
         let env1 = FStar_TypeChecker_Env.commit_mark env in (dsenv1, env1)
 let check_frag:
@@ -232,7 +141,6 @@
       FStar_Parser_ParseIt.input_frag ->
         (FStar_Syntax_Syntax.modul Prims.option* (FStar_ToSyntax_Env.env*
           FStar_TypeChecker_Env.env)* Prims.int) Prims.option
->>>>>>> 2be3721a
   =
   fun uu____315  ->
     fun curmod  ->
@@ -241,138 +149,16 @@
         | (dsenv,env) ->
             (try
                let uu____345 =
-<<<<<<< HEAD
-                 FStar_Universal.tc_one_fragment curmod dsenv env text1  in
-               match uu____345 with
-               | Some (m,dsenv1,env1) ->
-                   let uu____367 =
-                     let uu____374 = FStar_Errors.get_err_count ()  in
-                     (m, (dsenv1, env1), uu____374)  in
-=======
                  FStar_Universal.tc_one_fragment curmod dsenv env text1 in
                match uu____345 with
                | Some (m,dsenv1,env1) ->
                    let uu____367 =
                      let uu____374 = FStar_Errors.get_err_count () in
                      (m, (dsenv1, env1), uu____374) in
->>>>>>> 2be3721a
                    Some uu____367
                | uu____384 -> None
              with
              | FStar_Errors.Error (msg,r) when
-<<<<<<< HEAD
-                 let uu____406 = FStar_Options.trace_error ()  in
-                 Prims.op_Negation uu____406 ->
-                 (FStar_TypeChecker_Err.add_errors env [(msg, r)]; None)
-             | FStar_Errors.Err msg when
-                 let uu____419 = FStar_Options.trace_error ()  in
-                 Prims.op_Negation uu____419 ->
-                 ((let uu____421 =
-                     let uu____425 =
-                       let uu____428 = FStar_TypeChecker_Env.get_range env
-                          in
-                       (msg, uu____428)  in
-                     [uu____425]  in
-                   FStar_TypeChecker_Err.add_errors env uu____421);
-                  None))
-  
-let report_fail : Prims.unit -> Prims.unit =
-  fun uu____441  ->
-    (let uu____443 = FStar_Errors.report_all ()  in
-     FStar_All.pipe_right uu____443 Prims.ignore);
-    FStar_ST.write FStar_Errors.num_errs (Prims.parse_int "0")
-  
-type input_chunks =
-  | Push of (Prims.bool * Prims.int * Prims.int) 
-  | Pop of Prims.string 
-  | Code of (Prims.string * (Prims.string * Prims.string)) 
-  | Info of (Prims.string * Prims.bool * (Prims.string * Prims.int *
-  Prims.int) Prims.option) 
-  | Completions of Prims.string 
-let uu___is_Push : input_chunks -> Prims.bool =
-  fun projectee  ->
-    match projectee with | Push _0 -> true | uu____485 -> false
-  
-let __proj__Push__item___0 :
-  input_chunks -> (Prims.bool * Prims.int * Prims.int) =
-  fun projectee  -> match projectee with | Push _0 -> _0 
-let uu___is_Pop : input_chunks -> Prims.bool =
-  fun projectee  ->
-    match projectee with | Pop _0 -> true | uu____506 -> false
-  
-let __proj__Pop__item___0 : input_chunks -> Prims.string =
-  fun projectee  -> match projectee with | Pop _0 -> _0 
-let uu___is_Code : input_chunks -> Prims.bool =
-  fun projectee  ->
-    match projectee with | Code _0 -> true | uu____522 -> false
-  
-let __proj__Code__item___0 :
-  input_chunks -> (Prims.string * (Prims.string * Prims.string)) =
-  fun projectee  -> match projectee with | Code _0 -> _0 
-let uu___is_Info : input_chunks -> Prims.bool =
-  fun projectee  ->
-    match projectee with | Info _0 -> true | uu____553 -> false
-  
-let __proj__Info__item___0 :
-  input_chunks ->
-    (Prims.string * Prims.bool * (Prims.string * Prims.int * Prims.int)
-      Prims.option)
-  = fun projectee  -> match projectee with | Info _0 -> _0 
-let uu___is_Completions : input_chunks -> Prims.bool =
-  fun projectee  ->
-    match projectee with | Completions _0 -> true | uu____586 -> false
-  
-let __proj__Completions__item___0 : input_chunks -> Prims.string =
-  fun projectee  -> match projectee with | Completions _0 -> _0 
-type interactive_state =
-  {
-  chunk: FStar_Util.string_builder ;
-  stdin: FStar_Util.stream_reader Prims.option FStar_ST.ref ;
-  buffer: input_chunks Prims.list FStar_ST.ref ;
-  log: FStar_Util.file_handle Prims.option FStar_ST.ref }
-let the_interactive_state : interactive_state =
-  let uu____649 = FStar_Util.new_string_builder ()  in
-  let uu____650 = FStar_Util.mk_ref None  in
-  let uu____655 = FStar_Util.mk_ref []  in
-  let uu____660 = FStar_Util.mk_ref None  in
-  { chunk = uu____649; stdin = uu____650; buffer = uu____655; log = uu____660
-  } 
-let rec read_chunk : Prims.unit -> input_chunks =
-  fun uu____673  ->
-    let s = the_interactive_state  in
-    let log =
-      let uu____678 = FStar_Options.debug_any ()  in
-      if uu____678
-      then
-        let transcript =
-          let uu____682 = FStar_ST.read s.log  in
-          match uu____682 with
-          | Some transcript -> transcript
-          | None  ->
-              let transcript = FStar_Util.open_file_for_writing "transcript"
-                 in
-              (FStar_ST.write s.log (Some transcript); transcript)
-           in
-        fun line  ->
-          (FStar_Util.append_to_file transcript line;
-           FStar_Util.flush_file transcript)
-      else (fun uu____696  -> ())  in
-    let stdin =
-      let uu____698 = FStar_ST.read s.stdin  in
-      match uu____698 with
-      | Some i -> i
-      | None  ->
-          let i = FStar_Util.open_stdin ()  in
-          (FStar_ST.write s.stdin (Some i); i)
-       in
-    let line =
-      let uu____710 = FStar_Util.read_line stdin  in
-      match uu____710 with
-      | None  -> FStar_All.exit (Prims.parse_int "0")
-      | Some l -> l  in
-    log line;
-    (let l = FStar_Util.trim_string line  in
-=======
                  let uu____406 = FStar_Options.trace_error () in
                  Prims.op_Negation uu____406 ->
                  (FStar_TypeChecker_Err.add_errors env [(msg, r)]; None)
@@ -473,19 +259,13 @@
       | Some l -> l in
     log line;
     (let l = FStar_Util.trim_string line in
->>>>>>> 2be3721a
      if FStar_Util.starts_with l "#end"
      then
        let responses =
          match FStar_Util.split l " " with
          | uu____720::ok::fail1::[] -> (ok, fail1)
-<<<<<<< HEAD
-         | uu____723 -> ("ok", "fail")  in
-       let str = FStar_Util.string_of_string_builder s.chunk  in
-=======
          | uu____723 -> ("ok", "fail") in
        let str = FStar_Util.string_of_string_builder s.chunk in
->>>>>>> 2be3721a
        (FStar_Util.clear_string_builder s.chunk; Code (str, responses))
      else
        if FStar_Util.starts_with l "#pop"
@@ -496,20 +276,6 @@
            (FStar_Util.clear_string_builder s.chunk;
             (let lc_lax =
                let uu____734 =
-<<<<<<< HEAD
-                 FStar_Util.substring_from l (FStar_String.length "#push")
-                  in
-               FStar_Util.trim_string uu____734  in
-             let lc =
-               match FStar_Util.split lc_lax " " with
-               | l1::c::"#lax"::[] ->
-                   let uu____746 = FStar_Util.int_of_string l1  in
-                   let uu____747 = FStar_Util.int_of_string c  in
-                   (true, uu____746, uu____747)
-               | l1::c::[] ->
-                   let uu____750 = FStar_Util.int_of_string l1  in
-                   let uu____751 = FStar_Util.int_of_string c  in
-=======
                  FStar_Util.substring_from l (FStar_String.length "#push") in
                FStar_Util.trim_string uu____734 in
              let lc =
@@ -521,19 +287,13 @@
                | l1::c::[] ->
                    let uu____750 = FStar_Util.int_of_string l1 in
                    let uu____751 = FStar_Util.int_of_string c in
->>>>>>> 2be3721a
                    (false, uu____750, uu____751)
                | uu____752 ->
                    (FStar_Util.print_warning
                       (Prims.strcat
                          "Error locations may be wrong, unrecognized string after #push: "
                          lc_lax);
-<<<<<<< HEAD
-                    (false, (Prims.parse_int "1"), (Prims.parse_int "0")))
-                in
-=======
                     (false, (Prims.parse_int "1"), (Prims.parse_int "0"))) in
->>>>>>> 2be3721a
              Push lc))
          else
            if FStar_Util.starts_with l "#info "
@@ -547,19 +307,11 @@
                    (let uu____772 =
                       let uu____780 =
                         let uu____785 =
-<<<<<<< HEAD
-                          let uu____789 = FStar_Util.int_of_string row  in
-                          let uu____790 = FStar_Util.int_of_string col  in
-                          (file, uu____789, uu____790)  in
-                        Some uu____785  in
-                      (symbol, false, uu____780)  in
-=======
                           let uu____789 = FStar_Util.int_of_string row in
                           let uu____790 = FStar_Util.int_of_string col in
                           (file, uu____789, uu____790) in
                         Some uu____785 in
                       (symbol, false, uu____780) in
->>>>>>> 2be3721a
                     Info uu____772))
               | uu____798 ->
                   (FStar_Util.print_error
@@ -584,41 +336,6 @@
                  (FStar_Util.string_builder_append s.chunk line;
                   FStar_Util.string_builder_append s.chunk "\n";
                   read_chunk ()))
-<<<<<<< HEAD
-  
-let shift_chunk : Prims.unit -> input_chunks =
-  fun uu____814  ->
-    let s = the_interactive_state  in
-    let uu____816 = FStar_ST.read s.buffer  in
-    match uu____816 with
-    | [] -> read_chunk ()
-    | chunk::chunks -> (FStar_ST.write s.buffer chunks; chunk)
-  
-let fill_buffer : Prims.unit -> Prims.unit =
-  fun uu____830  ->
-    let s = the_interactive_state  in
-    let uu____832 =
-      let uu____834 = FStar_ST.read s.buffer  in
-      let uu____839 = let uu____841 = read_chunk ()  in [uu____841]  in
-      FStar_List.append uu____834 uu____839  in
-    FStar_ST.write s.buffer uu____832
-  
-let deps_of_our_file :
-  Prims.string -> (Prims.string Prims.list * Prims.string Prims.option) =
-  fun filename  ->
-    let deps =
-      FStar_Dependencies.find_deps_if_needed
-        FStar_Parser_Dep.VerifyFigureItOut [filename]
-       in
-    let uu____854 =
-      FStar_List.partition
-        (fun x  ->
-           let uu____860 = FStar_Parser_Dep.lowercase_module_name x  in
-           let uu____861 = FStar_Parser_Dep.lowercase_module_name filename
-              in
-           uu____860 <> uu____861) deps
-       in
-=======
 let shift_chunk: Prims.unit -> input_chunks =
   fun uu____814  ->
     let s = the_interactive_state in
@@ -646,37 +363,22 @@
            let uu____860 = FStar_Parser_Dep.lowercase_module_name x in
            let uu____861 = FStar_Parser_Dep.lowercase_module_name filename in
            uu____860 <> uu____861) deps in
->>>>>>> 2be3721a
     match uu____854 with
     | (deps1,same_name) ->
         let maybe_intf =
           match same_name with
           | intf::impl::[] ->
               ((let uu____878 =
-<<<<<<< HEAD
-                  (let uu____879 = FStar_Parser_Dep.is_interface intf  in
-                   Prims.op_Negation uu____879) ||
-                    (let uu____880 = FStar_Parser_Dep.is_implementation impl
-                        in
-                     Prims.op_Negation uu____880)
-                   in
-=======
                   (let uu____879 = FStar_Parser_Dep.is_interface intf in
                    Prims.op_Negation uu____879) ||
                     (let uu____880 = FStar_Parser_Dep.is_implementation impl in
                      Prims.op_Negation uu____880) in
->>>>>>> 2be3721a
                 if uu____878
                 then
                   let uu____881 =
                     FStar_Util.format2
                       "Found %s and %s but not an interface + implementation"
-<<<<<<< HEAD
-                      intf impl
-                     in
-=======
                       intf impl in
->>>>>>> 2be3721a
                   FStar_Util.print_warning uu____881
                 else ());
                Some intf)
@@ -684,19 +386,6 @@
           | uu____884 ->
               ((let uu____887 =
                   FStar_Util.format1 "Unexpected: ended up with %s"
-<<<<<<< HEAD
-                    (FStar_String.concat " " same_name)
-                   in
-                FStar_Util.print_warning uu____887);
-               None)
-           in
-        (deps1, maybe_intf)
-  
-type m_timestamps =
-  (Prims.string Prims.option * Prims.string * FStar_Util.time Prims.option *
-    FStar_Util.time) Prims.list
-let rec tc_deps :
-=======
                     (FStar_String.concat " " same_name) in
                 FStar_Util.print_warning uu____887);
                None) in
@@ -705,16 +394,11 @@
   (Prims.string Prims.option* Prims.string* FStar_Util.time Prims.option*
     FStar_Util.time) Prims.list
 let rec tc_deps:
->>>>>>> 2be3721a
   modul_t ->
     stack_t ->
       env_t ->
         Prims.string Prims.list ->
-<<<<<<< HEAD
-          m_timestamps -> (stack_t * env_t * m_timestamps)
-=======
           m_timestamps -> (stack_t* env_t* m_timestamps)
->>>>>>> 2be3721a
   =
   fun m  ->
     fun stack  ->
@@ -724,19 +408,11 @@
             match remaining with
             | [] -> (stack, env, ts)
             | uu____920 ->
-<<<<<<< HEAD
-                let stack1 = (env, m) :: stack  in
-                let env1 =
-                  let uu____931 = FStar_Options.lax ()  in
-                  push env uu____931 true "typecheck_modul"  in
-                let uu____932 = tc_one_file remaining env1  in
-=======
                 let stack1 = (env, m) :: stack in
                 let env1 =
                   let uu____931 = FStar_Options.lax () in
                   push env uu____931 true "typecheck_modul" in
                 let uu____932 = tc_one_file remaining env1 in
->>>>>>> 2be3721a
                 (match uu____932 with
                  | ((intf,impl),env2,modl,remaining1) ->
                      let uu____965 =
@@ -745,38 +421,20 @@
                          | Some intf1 ->
                              let uu____973 =
                                FStar_Util.get_file_last_modification_time
-<<<<<<< HEAD
-                                 intf1
-                                in
-                             Some uu____973
-                         | None  -> None  in
-                       let impl_t =
-                         FStar_Util.get_file_last_modification_time impl  in
-                       (intf_t, impl_t)  in
-=======
                                  intf1 in
                              Some uu____973
                          | None  -> None in
                        let impl_t =
                          FStar_Util.get_file_last_modification_time impl in
                        (intf_t, impl_t) in
->>>>>>> 2be3721a
                      (match uu____965 with
                       | (intf_t,impl_t) ->
                           tc_deps m stack1 env2 remaining1
                             ((intf, impl, intf_t, impl_t) :: ts)))
-<<<<<<< HEAD
-  
-let update_deps :
-  Prims.string ->
-    modul_t ->
-      stack_t -> env_t -> m_timestamps -> (stack_t * env_t * m_timestamps)
-=======
 let update_deps:
   Prims.string ->
     modul_t ->
       stack_t -> env_t -> m_timestamps -> (stack_t* env_t* m_timestamps)
->>>>>>> 2be3721a
   =
   fun filename  ->
     fun m  ->
@@ -784,31 +442,17 @@
         fun env  ->
           fun ts  ->
             let is_stale intf impl intf_t impl_t =
-<<<<<<< HEAD
-              let impl_mt = FStar_Util.get_file_last_modification_time impl
-                 in
-=======
               let impl_mt = FStar_Util.get_file_last_modification_time impl in
->>>>>>> 2be3721a
               (FStar_Util.is_before impl_t impl_mt) ||
                 (match (intf, intf_t) with
                  | (Some intf1,Some intf_t1) ->
                      let intf_mt =
-<<<<<<< HEAD
-                       FStar_Util.get_file_last_modification_time intf1  in
-=======
                        FStar_Util.get_file_last_modification_time intf1 in
->>>>>>> 2be3721a
                      FStar_Util.is_before intf_t1 intf_mt
                  | (None ,None ) -> false
                  | (uu____1039,uu____1040) ->
                      failwith
-<<<<<<< HEAD
-                       "Impossible, if the interface is None, the timestamp entry should also be None")
-               in
-=======
                        "Impossible, if the interface is None, the timestamp entry should also be None") in
->>>>>>> 2be3721a
             let rec iterate depnames st env' ts1 good_stack good_ts =
               let match_dep depnames1 intf impl =
                 match intf with
@@ -825,33 +469,13 @@
                          if (depintf = intf1) && (dep1 = impl)
                          then (true, depnames')
                          else (false, depnames1)
-<<<<<<< HEAD
-                     | uu____1121 -> (false, depnames1))
-                 in
-=======
                      | uu____1121 -> (false, depnames1)) in
->>>>>>> 2be3721a
               let rec pop_tc_and_stack env1 stack ts2 =
                 match ts2 with
                 | [] -> env1
                 | uu____1168::ts3 ->
                     (pop env1 "";
                      (let uu____1190 =
-<<<<<<< HEAD
-                        let uu____1198 = FStar_List.hd stack  in
-                        let uu____1203 = FStar_List.tl stack  in
-                        (uu____1198, uu____1203)  in
-                      match uu____1190 with
-                      | ((env2,uu____1217),stack1) ->
-                          pop_tc_and_stack env2 stack1 ts3))
-                 in
-              match ts1 with
-              | ts_elt::ts' ->
-                  let uu____1251 = ts_elt  in
-                  (match uu____1251 with
-                   | (intf,impl,intf_t,impl_t) ->
-                       let uu____1269 = match_dep depnames intf impl  in
-=======
                         let uu____1198 = FStar_List.hd stack in
                         let uu____1203 = FStar_List.tl stack in
                         (uu____1198, uu____1203) in
@@ -864,31 +488,15 @@
                   (match uu____1251 with
                    | (intf,impl,intf_t,impl_t) ->
                        let uu____1269 = match_dep depnames intf impl in
->>>>>>> 2be3721a
                        (match uu____1269 with
                         | (b,depnames') ->
                             let uu____1280 =
                               (Prims.op_Negation b) ||
-<<<<<<< HEAD
-                                (is_stale intf impl intf_t impl_t)
-                               in
-=======
                                 (is_stale intf impl intf_t impl_t) in
->>>>>>> 2be3721a
                             if uu____1280
                             then
                               let env1 =
                                 pop_tc_and_stack env'
-<<<<<<< HEAD
-                                  (FStar_List.rev_append st []) ts1
-                                 in
-                              tc_deps m good_stack env1 depnames good_ts
-                            else
-                              (let uu____1292 =
-                                 let uu____1300 = FStar_List.hd st  in
-                                 let uu____1305 = FStar_List.tl st  in
-                                 (uu____1300, uu____1305)  in
-=======
                                   (FStar_List.rev_append st []) ts1 in
                               tc_deps m good_stack env1 depnames good_ts
                             else
@@ -896,30 +504,18 @@
                                  let uu____1300 = FStar_List.hd st in
                                  let uu____1305 = FStar_List.tl st in
                                  (uu____1300, uu____1305) in
->>>>>>> 2be3721a
                                match uu____1292 with
                                | (stack_elt,st') ->
                                    iterate depnames' st' env' ts' (stack_elt
                                      :: good_stack) (ts_elt :: good_ts))))
-<<<<<<< HEAD
-              | [] -> tc_deps m good_stack env' depnames good_ts  in
-            let uu____1345 = deps_of_our_file filename  in
-=======
               | [] -> tc_deps m good_stack env' depnames good_ts in
             let uu____1345 = deps_of_our_file filename in
->>>>>>> 2be3721a
             match uu____1345 with
             | (filenames,uu____1354) ->
                 iterate filenames (FStar_List.rev_append stk []) env
                   (FStar_List.rev_append ts []) [] []
-<<<<<<< HEAD
-  
-let rec go :
-  (Prims.int * Prims.int) ->
-=======
 let rec go:
   (Prims.int* Prims.int) ->
->>>>>>> 2be3721a
     Prims.string -> stack_t -> modul_t -> env_t -> m_timestamps -> Prims.unit
   =
   fun line_col  ->
@@ -928,17 +524,10 @@
         fun curmod  ->
           fun env  ->
             fun ts  ->
-<<<<<<< HEAD
-              let uu____1405 = shift_chunk ()  in
-              match uu____1405 with
-              | Info (symbol,fqn_only,pos_opt) ->
-                  let uu____1417 = env  in
-=======
               let uu____1405 = shift_chunk () in
               match uu____1405 with
               | Info (symbol,fqn_only,pos_opt) ->
                   let uu____1417 = env in
->>>>>>> 2be3721a
                   (match uu____1417 with
                    | (dsenv,tcenv) ->
                        let info_at_pos_opt =
@@ -946,12 +535,7 @@
                          | None  -> None
                          | Some (file,row,col) ->
                              FStar_TypeChecker_Err.info_at_pos
-<<<<<<< HEAD
-                               (Prims.snd env) file row col
-                          in
-=======
                                (Prims.snd env) file row col in
->>>>>>> 2be3721a
                        let info_opt =
                          match info_at_pos_opt with
                          | Some uu____1460 -> info_at_pos_opt
@@ -962,32 +546,14 @@
                                (let lid =
                                   let uu____1489 =
                                     FStar_List.map FStar_Ident.id_of_text
-<<<<<<< HEAD
-                                      (FStar_Util.split symbol ".")
-                                     in
-                                  FStar_Ident.lid_of_ids uu____1489  in
-=======
                                       (FStar_Util.split symbol ".") in
                                   FStar_Ident.lid_of_ids uu____1489 in
->>>>>>> 2be3721a
                                 let lid1 =
                                   if fqn_only
                                   then lid
                                   else
                                     (let uu____1493 =
                                        FStar_ToSyntax_Env.resolve_to_fully_qualified_name
-<<<<<<< HEAD
-                                         dsenv lid
-                                        in
-                                     match uu____1493 with
-                                     | None  -> lid
-                                     | Some lid1 -> lid1)
-                                   in
-                                let uu____1496 =
-                                  FStar_TypeChecker_Env.try_lookup_lid
-                                    (Prims.snd env) lid1
-                                   in
-=======
                                          dsenv lid in
                                      match uu____1493 with
                                      | None  -> lid
@@ -995,18 +561,12 @@
                                 let uu____1496 =
                                   FStar_TypeChecker_Env.try_lookup_lid
                                     (Prims.snd env) lid1 in
->>>>>>> 2be3721a
                                 FStar_All.pipe_right uu____1496
                                   (FStar_Util.map_option
                                      (fun uu____1522  ->
                                         match uu____1522 with
                                         | ((uu____1532,typ),r) ->
-<<<<<<< HEAD
-                                            ((FStar_Util.Inr lid1), typ, r))))
-                          in
-=======
                                             ((FStar_Util.Inr lid1), typ, r)))) in
->>>>>>> 2be3721a
                        ((match info_opt with
                          | None  -> FStar_Util.print_string "\n#done-nok\n"
                          | Some (name_or_lid,typ,rng) ->
@@ -1015,19 +575,6 @@
                                | FStar_Util.Inl name -> (name, None)
                                | FStar_Util.Inr lid ->
                                    let uu____1567 =
-<<<<<<< HEAD
-                                     FStar_Ident.string_of_lid lid  in
-                                   let uu____1568 =
-                                     let uu____1570 =
-                                       FStar_ToSyntax_Env.try_lookup_doc
-                                         dsenv lid
-                                        in
-                                     FStar_All.pipe_right uu____1570
-                                       (FStar_Util.map_option Prims.fst)
-                                      in
-                                   (uu____1567, uu____1568)
-                                in
-=======
                                      FStar_Ident.string_of_lid lid in
                                    let uu____1568 =
                                      let uu____1570 =
@@ -1036,17 +583,11 @@
                                      FStar_All.pipe_right uu____1570
                                        (FStar_Util.map_option Prims.fst) in
                                    (uu____1567, uu____1568) in
->>>>>>> 2be3721a
                              (match uu____1557 with
                               | (name,doc1) ->
                                   let uu____1587 =
                                     FStar_TypeChecker_Err.format_info
-<<<<<<< HEAD
-                                      (Prims.snd env) name typ rng doc1
-                                     in
-=======
                                       (Prims.snd env) name typ rng doc1 in
->>>>>>> 2be3721a
                                   FStar_Util.print1 "%s\n#done-ok\n"
                                     uu____1587));
                         go line_col filename stack curmod env ts))
@@ -1056,22 +597,13 @@
                     | ([],uu____1610) -> Some ([], (Prims.parse_int "0"))
                     | (uu____1618,[]) -> None
                     | (hs::ts1,hc::tc) ->
-<<<<<<< HEAD
-                        let hc_text = FStar_Ident.text_of_id hc  in
-=======
                         let hc_text = FStar_Ident.text_of_id hc in
->>>>>>> 2be3721a
                         if FStar_Util.starts_with hc_text hs
                         then
                           (match ts1 with
                            | [] -> Some (candidate, (FStar_String.length hs))
                            | uu____1648 ->
-<<<<<<< HEAD
-                               let uu____1650 = measure_anchored_match ts1 tc
-                                  in
-=======
                                let uu____1650 = measure_anchored_match ts1 tc in
->>>>>>> 2be3721a
                                FStar_All.pipe_right uu____1650
                                  (FStar_Util.map_option
                                     (fun uu____1669  ->
@@ -1081,46 +613,21 @@
                                              (((FStar_String.length hc_text)
                                                  + (Prims.parse_int "1"))
                                                 + len)))))
-<<<<<<< HEAD
-                        else None
-                     in
-                  let rec locate_match needle candidate =
-                    let uu____1705 = measure_anchored_match needle candidate
-                       in
-=======
                         else None in
                   let rec locate_match needle candidate =
                     let uu____1705 = measure_anchored_match needle candidate in
->>>>>>> 2be3721a
                     match uu____1705 with
                     | Some (matched,n1) -> Some ([], matched, n1)
                     | None  ->
                         (match candidate with
                          | [] -> None
                          | hc::tc ->
-<<<<<<< HEAD
-                             let uu____1747 = locate_match needle tc  in
-=======
                              let uu____1747 = locate_match needle tc in
->>>>>>> 2be3721a
                              FStar_All.pipe_right uu____1747
                                (FStar_Util.map_option
                                   (fun uu____1776  ->
                                      match uu____1776 with
                                      | (prefix1,matched,len) ->
-<<<<<<< HEAD
-                                         ((hc :: prefix1), matched, len))))
-                     in
-                  let str_of_ids ids =
-                    let uu____1802 =
-                      FStar_List.map FStar_Ident.text_of_id ids  in
-                    FStar_Util.concat_l "." uu____1802  in
-                  let match_lident_against needle lident =
-                    locate_match needle
-                      (FStar_List.append lident.FStar_Ident.ns
-                         [lident.FStar_Ident.ident])
-                     in
-=======
                                          ((hc :: prefix1), matched, len)))) in
                   let str_of_ids ids =
                     let uu____1802 =
@@ -1130,27 +637,12 @@
                     locate_match needle
                       (FStar_List.append lident.FStar_Ident.ns
                          [lident.FStar_Ident.ident]) in
->>>>>>> 2be3721a
                   let shorten_namespace uu____1831 =
                     match uu____1831 with
                     | (prefix1,matched,match_len) ->
                         let naked_match =
                           match matched with
                           | uu____1849::[] -> true
-<<<<<<< HEAD
-                          | uu____1850 -> false  in
-                        let uu____1852 =
-                          FStar_ToSyntax_Env.shorten_module_path
-                            (Prims.fst env) prefix1 naked_match
-                           in
-                        (match uu____1852 with
-                         | (stripped_ns,shortened) ->
-                             let uu____1867 = str_of_ids shortened  in
-                             let uu____1868 = str_of_ids matched  in
-                             let uu____1869 = str_of_ids stripped_ns  in
-                             (uu____1867, uu____1868, uu____1869, match_len))
-                     in
-=======
                           | uu____1850 -> false in
                         let uu____1852 =
                           FStar_ToSyntax_Env.shorten_module_path
@@ -1161,7 +653,6 @@
                              let uu____1868 = str_of_ids matched in
                              let uu____1869 = str_of_ids stripped_ns in
                              (uu____1867, uu____1868, uu____1869, match_len)) in
->>>>>>> 2be3721a
                   let prepare_candidate uu____1880 =
                     match uu____1880 with
                     | (prefix1,matched,stripped_ns,match_len) ->
@@ -1171,19 +662,6 @@
                           ((Prims.strcat prefix1 (Prims.strcat "." matched)),
                             stripped_ns,
                             (((FStar_String.length prefix1) + match_len) +
-<<<<<<< HEAD
-                               (Prims.parse_int "1")))
-                     in
-                  let needle = FStar_Util.split search_term "."  in
-                  let all_lidents_in_env =
-                    FStar_TypeChecker_Env.lidents (Prims.snd env)  in
-                  let matches =
-                    let case_a_find_transitive_includes orig_ns m id =
-                      let dsenv = Prims.fst env  in
-                      let exported_names =
-                        FStar_ToSyntax_Env.transitive_exported_ids dsenv m
-                         in
-=======
                                (Prims.parse_int "1"))) in
                   let needle = FStar_Util.split search_term "." in
                   let all_lidents_in_env =
@@ -1193,19 +671,13 @@
                       let dsenv = Prims.fst env in
                       let exported_names =
                         FStar_ToSyntax_Env.transitive_exported_ids dsenv m in
->>>>>>> 2be3721a
                       let matched_length =
                         FStar_List.fold_left
                           (fun out  ->
                              fun s  ->
                                ((FStar_String.length s) + out) +
                                  (Prims.parse_int "1"))
-<<<<<<< HEAD
-                          (FStar_String.length id) orig_ns
-                         in
-=======
                           (FStar_String.length id) orig_ns in
->>>>>>> 2be3721a
                       FStar_All.pipe_right exported_names
                         (FStar_List.filter_map
                            (fun n1  ->
@@ -1214,37 +686,15 @@
                                 let lid =
                                   FStar_Ident.lid_of_ns_and_id
                                     (FStar_Ident.ids_of_lid m)
-<<<<<<< HEAD
-                                    (FStar_Ident.id_of_text n1)
-                                   in
-                                let uu____1963 =
-                                  FStar_ToSyntax_Env.resolve_to_fully_qualified_name
-                                    dsenv lid
-                                   in
-=======
                                     (FStar_Ident.id_of_text n1) in
                                 let uu____1963 =
                                   FStar_ToSyntax_Env.resolve_to_fully_qualified_name
                                     dsenv lid in
->>>>>>> 2be3721a
                                 FStar_Option.map
                                   (fun fqn  ->
                                      let uu____1971 =
                                        let uu____1973 =
                                          FStar_List.map
-<<<<<<< HEAD
-                                           FStar_Ident.id_of_text orig_ns
-                                          in
-                                       FStar_List.append uu____1973
-                                         [fqn.FStar_Ident.ident]
-                                        in
-                                     ([], uu____1971, matched_length))
-                                  uu____1963
-                              else None))
-                       in
-                    let case_b_find_matches_in_env uu____1992 =
-                      let uu____1999 = env  in
-=======
                                            FStar_Ident.id_of_text orig_ns in
                                        FStar_List.append uu____1973
                                          [fqn.FStar_Ident.ident] in
@@ -1253,18 +703,12 @@
                               else None)) in
                     let case_b_find_matches_in_env uu____1992 =
                       let uu____1999 = env in
->>>>>>> 2be3721a
                       match uu____1999 with
                       | (dsenv,uu____2007) ->
                           let matches =
                             FStar_List.filter_map
                               (match_lident_against needle)
-<<<<<<< HEAD
-                              all_lidents_in_env
-                             in
-=======
                               all_lidents_in_env in
->>>>>>> 2be3721a
                           FStar_All.pipe_right matches
                             (FStar_List.filter
                                (fun uu____2037  ->
@@ -1272,34 +716,18 @@
                                   | (ns,id,uu____2045) ->
                                       let uu____2050 =
                                         let uu____2052 =
-<<<<<<< HEAD
-                                          FStar_Ident.lid_of_ids id  in
-                                        FStar_ToSyntax_Env.resolve_to_fully_qualified_name
-                                          dsenv uu____2052
-                                         in
-=======
                                           FStar_Ident.lid_of_ids id in
                                         FStar_ToSyntax_Env.resolve_to_fully_qualified_name
                                           dsenv uu____2052 in
->>>>>>> 2be3721a
                                       (match uu____2050 with
                                        | None  -> false
                                        | Some l ->
                                            let uu____2054 =
                                              FStar_Ident.lid_of_ids
-<<<<<<< HEAD
-                                               (FStar_List.append ns id)
-                                              in
-                                           FStar_Ident.lid_equals l
-                                             uu____2054)))
-                       in
-                    let uu____2055 = FStar_Util.prefix needle  in
-=======
                                                (FStar_List.append ns id) in
                                            FStar_Ident.lid_equals l
                                              uu____2054))) in
                     let uu____2055 = FStar_Util.prefix needle in
->>>>>>> 2be3721a
                     match uu____2055 with
                     | (ns,id) ->
                         let matched_ids =
@@ -1308,25 +736,6 @@
                           | uu____2080 ->
                               let l =
                                 FStar_Ident.lid_of_path ns
-<<<<<<< HEAD
-                                  FStar_Range.dummyRange
-                                 in
-                              let uu____2083 =
-                                FStar_ToSyntax_Env.resolve_module_name
-                                  (Prims.fst env) l true
-                                 in
-                              (match uu____2083 with
-                               | None  -> case_b_find_matches_in_env ()
-                               | Some m ->
-                                   case_a_find_transitive_includes ns m id)
-                           in
-                        FStar_All.pipe_right matched_ids
-                          (FStar_List.map
-                             (fun x  ->
-                                let uu____2116 = shorten_namespace x  in
-                                prepare_candidate uu____2116))
-                     in
-=======
                                   FStar_Range.dummyRange in
                               let uu____2083 =
                                 FStar_ToSyntax_Env.resolve_module_name
@@ -1340,7 +749,6 @@
                              (fun x  ->
                                 let uu____2116 = shorten_namespace x in
                                 prepare_candidate uu____2116)) in
->>>>>>> 2be3721a
                   ((let uu____2122 =
                       FStar_Util.sort_with
                         (fun uu____2130  ->
@@ -1350,22 +758,13 @@
                                  (match FStar_String.compare cd1 cd2 with
                                   | _0_32 when _0_32 = (Prims.parse_int "0")
                                       -> FStar_String.compare ns1 ns2
-<<<<<<< HEAD
-                                  | n1 -> n1)) matches
-                       in
-=======
                                   | n1 -> n1)) matches in
->>>>>>> 2be3721a
                     FStar_List.iter
                       (fun uu____2160  ->
                          match uu____2160 with
                          | (candidate,ns,match_len) ->
                              let uu____2167 =
-<<<<<<< HEAD
-                               FStar_Util.string_of_int match_len  in
-=======
                                FStar_Util.string_of_int match_len in
->>>>>>> 2be3721a
                              FStar_Util.print3 "%s %s %s \n" uu____2167 ns
                                candidate) uu____2122);
                    FStar_Util.print_string "#done-ok\n";
@@ -1377,11 +776,7 @@
                       | [] ->
                           (FStar_Util.print_error "too many pops";
                            FStar_All.exit (Prims.parse_int "1"))
-<<<<<<< HEAD
-                      | hd1::tl1 -> (hd1, tl1)  in
-=======
                       | hd1::tl1 -> (hd1, tl1) in
->>>>>>> 2be3721a
                     match uu____2171 with
                     | ((env1,curmod1),stack1) ->
                         (if
@@ -1395,16 +790,6 @@
                     if (FStar_List.length stack) = (FStar_List.length ts)
                     then
                       let uu____2261 =
-<<<<<<< HEAD
-                        update_deps filename curmod stack env ts  in
-                      (true, uu____2261)
-                    else (false, (stack, env, ts))  in
-                  (match uu____2238 with
-                   | (restore_cmd_line_options1,(stack1,env1,ts1)) ->
-                       let stack2 = (env1, curmod) :: stack1  in
-                       let env2 =
-                         push env1 lax1 restore_cmd_line_options1 "#push"  in
-=======
                         update_deps filename curmod stack env ts in
                       (true, uu____2261)
                     else (false, (stack, env, ts)) in
@@ -1413,51 +798,26 @@
                        let stack2 = (env1, curmod) :: stack1 in
                        let env2 =
                          push env1 lax1 restore_cmd_line_options1 "#push" in
->>>>>>> 2be3721a
                        go (l, c) filename stack2 curmod env2 ts1)
               | Code (text1,(ok,fail1)) ->
                   let fail2 curmod1 env_mark =
                     report_fail ();
                     FStar_Util.print1 "%s\n" fail1;
-<<<<<<< HEAD
-                    (let env1 = reset_mark env_mark  in
-                     go line_col filename stack curmod1 env1 ts)
-                     in
-                  let env_mark = mark env  in
-=======
                     (let env1 = reset_mark env_mark in
                      go line_col filename stack curmod1 env1 ts) in
                   let env_mark = mark env in
->>>>>>> 2be3721a
                   let frag =
                     {
                       FStar_Parser_ParseIt.frag_text = text1;
                       FStar_Parser_ParseIt.frag_line = (Prims.fst line_col);
                       FStar_Parser_ParseIt.frag_col = (Prims.snd line_col)
-<<<<<<< HEAD
-                    }  in
-                  let res = check_frag env_mark curmod frag  in
-=======
                     } in
                   let res = check_frag env_mark curmod frag in
->>>>>>> 2be3721a
                   (match res with
                    | Some (curmod1,env1,n_errs) ->
                        if n_errs = (Prims.parse_int "0")
                        then
                          (FStar_Util.print1 "\n%s\n" ok;
-<<<<<<< HEAD
-                          (let env2 = commit_mark env1  in
-                           go line_col filename stack curmod1 env2 ts))
-                       else fail2 curmod1 env_mark
-                   | uu____2341 -> fail2 curmod env_mark)
-  
-let interactive_mode : Prims.string -> Prims.unit =
-  fun filename  ->
-    (let uu____2353 =
-       let uu____2354 = FStar_Options.codegen ()  in
-       FStar_Option.isSome uu____2354  in
-=======
                           (let env2 = commit_mark env1 in
                            go line_col filename stack curmod1 env2 ts))
                        else fail2 curmod1 env_mark
@@ -1467,45 +827,21 @@
     (let uu____2353 =
        let uu____2354 = FStar_Options.codegen () in
        FStar_Option.isSome uu____2354 in
->>>>>>> 2be3721a
      if uu____2353
      then
        FStar_Util.print_warning
          "code-generation is not supported in interactive mode, ignoring the codegen flag"
      else ());
-<<<<<<< HEAD
-    (let uu____2357 = deps_of_our_file filename  in
-     match uu____2357 with
-     | (filenames,maybe_intf) ->
-         let env = tc_prims ()  in
-         let uu____2371 = tc_deps None [] env filenames []  in
-=======
     (let uu____2357 = deps_of_our_file filename in
      match uu____2357 with
      | (filenames,maybe_intf) ->
          let env = tc_prims () in
          let uu____2371 = tc_deps None [] env filenames [] in
->>>>>>> 2be3721a
          (match uu____2371 with
           | (stack,env1,ts) ->
               let initial_range =
                 let uu____2387 =
                   FStar_Range.mk_pos (Prims.parse_int "1")
-<<<<<<< HEAD
-                    (Prims.parse_int "0")
-                   in
-                let uu____2388 =
-                  FStar_Range.mk_pos (Prims.parse_int "1")
-                    (Prims.parse_int "0")
-                   in
-                FStar_Range.mk_range "<input>" uu____2387 uu____2388  in
-              let env2 =
-                let uu____2392 =
-                  FStar_TypeChecker_Env.set_range (Prims.snd env1)
-                    initial_range
-                   in
-                ((Prims.fst env1), uu____2392)  in
-=======
                     (Prims.parse_int "0") in
                 let uu____2388 =
                   FStar_Range.mk_pos (Prims.parse_int "1")
@@ -1516,28 +852,18 @@
                   FStar_TypeChecker_Env.set_range (Prims.snd env1)
                     initial_range in
                 ((Prims.fst env1), uu____2392) in
->>>>>>> 2be3721a
               let uu____2393 =
                 match maybe_intf with
                 | Some intf ->
                     let frag =
-<<<<<<< HEAD
-                      let uu____2406 = FStar_Util.file_get_contents intf  in
-=======
                       let uu____2406 = FStar_Util.file_get_contents intf in
->>>>>>> 2be3721a
                       {
                         FStar_Parser_ParseIt.frag_text = uu____2406;
                         FStar_Parser_ParseIt.frag_line =
                           (Prims.parse_int "0");
                         FStar_Parser_ParseIt.frag_col = (Prims.parse_int "0")
-<<<<<<< HEAD
-                      }  in
-                    let uu____2407 = check_frag env2 None frag  in
-=======
                       } in
                     let uu____2407 = check_frag env2 None frag in
->>>>>>> 2be3721a
                     (match uu____2407 with
                      | Some (curmod,env3,n_errs) ->
                          (if n_errs <> (Prims.parse_int "0")
@@ -1545,12 +871,7 @@
                             ((let uu____2437 =
                                 FStar_Util.format1
                                   "Found the interface %s but it has errors!"
-<<<<<<< HEAD
-                                  intf
-                                 in
-=======
                                   intf in
->>>>>>> 2be3721a
                               FStar_Util.print_warning uu____2437);
                              FStar_All.exit (Prims.parse_int "1"))
                           else ();
@@ -1561,47 +882,24 @@
                          ((let uu____2450 =
                              FStar_Util.format1
                                "Found the interface %s but could not parse it first!"
-<<<<<<< HEAD
-                               intf
-                              in
-                           FStar_Util.print_warning uu____2450);
-                          FStar_All.exit (Prims.parse_int "1")))
-                | None  -> (None, env2)  in
-=======
                                intf in
                            FStar_Util.print_warning uu____2450);
                           FStar_All.exit (Prims.parse_int "1")))
                 | None  -> (None, env2) in
->>>>>>> 2be3721a
               (match uu____2393 with
                | (initial_mod,env3) ->
                    let uu____2467 =
                      (FStar_Options.record_hints ()) ||
-<<<<<<< HEAD
-                       (FStar_Options.use_hints ())
-                      in
-                   if uu____2467
-                   then
-                     let uu____2468 =
-                       let uu____2469 = FStar_Options.file_list ()  in
-                       FStar_List.hd uu____2469  in
-=======
                        (FStar_Options.use_hints ()) in
                    if uu____2467
                    then
                      let uu____2468 =
                        let uu____2469 = FStar_Options.file_list () in
                        FStar_List.hd uu____2469 in
->>>>>>> 2be3721a
                      FStar_SMTEncoding_Solver.with_hints_db uu____2468
                        (fun uu____2471  ->
                           go ((Prims.parse_int "1"), (Prims.parse_int "0"))
                             filename stack initial_mod env3 ts)
                    else
                      go ((Prims.parse_int "1"), (Prims.parse_int "0"))
-<<<<<<< HEAD
-                       filename stack initial_mod env3 ts)))
-  
-=======
-                       filename stack initial_mod env3 ts)))
->>>>>>> 2be3721a
+                       filename stack initial_mod env3 ts)))