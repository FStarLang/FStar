open Prims
let tc_one_file remaining uenv =
  let uu____26 = uenv  in
  match uu____26 with
  | (dsenv,env) ->
      let uu____40 =
        match remaining with
        | intf::impl::remaining when
            FStar_Universal.needs_interleaving intf impl ->
            let uu____61 =
              FStar_Universal.tc_one_file_and_intf (Some intf) impl dsenv env
               in
            (match uu____61 with
             | (uu____76,dsenv,env) ->
                 (((Some intf), impl), dsenv, env, remaining))
        | intf_or_impl::remaining ->
            let uu____93 =
              FStar_Universal.tc_one_file_and_intf None intf_or_impl dsenv
                env
               in
            (match uu____93 with
             | (uu____108,dsenv,env) ->
                 ((None, intf_or_impl), dsenv, env, remaining))
        | [] -> failwith "Impossible"  in
      (match uu____40 with
       | ((intf,impl),dsenv,env,remaining) ->
           ((intf, impl), (dsenv, env), None, remaining))
  
let tc_prims :
  Prims.unit -> (FStar_ToSyntax_Env.env * FStar_TypeChecker_Env.env) =
  fun uu____165  ->
    let uu____166 = FStar_Universal.tc_prims ()  in
    match uu____166 with | (uu____174,dsenv,env) -> (dsenv, env)
  
type env_t = (FStar_ToSyntax_Env.env * FStar_TypeChecker_Env.env)
type modul_t = FStar_Syntax_Syntax.modul Prims.option
type stack_t = (env_t * modul_t) Prims.list
let pop uu____199 msg =
  match uu____199 with
  | (uu____203,env) ->
      (FStar_Universal.pop_context env msg; FStar_Options.pop ())
  
let push :
  (FStar_ToSyntax_Env.env * FStar_TypeChecker_Env.env) ->
    Prims.bool ->
      Prims.bool ->
        Prims.string -> (FStar_ToSyntax_Env.env * FStar_TypeChecker_Env.env)
  =
  fun uu____218  ->
    fun lax  ->
      fun restore_cmd_line_options  ->
        fun msg  ->
          match uu____218 with
          | (dsenv,env) ->
              let env =
<<<<<<< HEAD
                let uu___183_229 = env in
=======
                let uu___183_229 = env  in
>>>>>>> 3e2e4220
                {
                  FStar_TypeChecker_Env.solver =
                    (uu___183_229.FStar_TypeChecker_Env.solver);
                  FStar_TypeChecker_Env.range =
                    (uu___183_229.FStar_TypeChecker_Env.range);
                  FStar_TypeChecker_Env.curmodule =
                    (uu___183_229.FStar_TypeChecker_Env.curmodule);
                  FStar_TypeChecker_Env.gamma =
                    (uu___183_229.FStar_TypeChecker_Env.gamma);
                  FStar_TypeChecker_Env.gamma_cache =
                    (uu___183_229.FStar_TypeChecker_Env.gamma_cache);
                  FStar_TypeChecker_Env.modules =
                    (uu___183_229.FStar_TypeChecker_Env.modules);
                  FStar_TypeChecker_Env.expected_typ =
                    (uu___183_229.FStar_TypeChecker_Env.expected_typ);
                  FStar_TypeChecker_Env.sigtab =
                    (uu___183_229.FStar_TypeChecker_Env.sigtab);
                  FStar_TypeChecker_Env.is_pattern =
                    (uu___183_229.FStar_TypeChecker_Env.is_pattern);
                  FStar_TypeChecker_Env.instantiate_imp =
                    (uu___183_229.FStar_TypeChecker_Env.instantiate_imp);
                  FStar_TypeChecker_Env.effects =
                    (uu___183_229.FStar_TypeChecker_Env.effects);
                  FStar_TypeChecker_Env.generalize =
                    (uu___183_229.FStar_TypeChecker_Env.generalize);
                  FStar_TypeChecker_Env.letrecs =
                    (uu___183_229.FStar_TypeChecker_Env.letrecs);
                  FStar_TypeChecker_Env.top_level =
                    (uu___183_229.FStar_TypeChecker_Env.top_level);
                  FStar_TypeChecker_Env.check_uvars =
                    (uu___183_229.FStar_TypeChecker_Env.check_uvars);
                  FStar_TypeChecker_Env.use_eq =
                    (uu___183_229.FStar_TypeChecker_Env.use_eq);
                  FStar_TypeChecker_Env.is_iface =
                    (uu___183_229.FStar_TypeChecker_Env.is_iface);
                  FStar_TypeChecker_Env.admit =
                    (uu___183_229.FStar_TypeChecker_Env.admit);
                  FStar_TypeChecker_Env.lax = lax;
                  FStar_TypeChecker_Env.lax_universes =
                    (uu___183_229.FStar_TypeChecker_Env.lax_universes);
                  FStar_TypeChecker_Env.type_of =
                    (uu___183_229.FStar_TypeChecker_Env.type_of);
                  FStar_TypeChecker_Env.universe_of =
                    (uu___183_229.FStar_TypeChecker_Env.universe_of);
                  FStar_TypeChecker_Env.use_bv_sorts =
                    (uu___183_229.FStar_TypeChecker_Env.use_bv_sorts);
                  FStar_TypeChecker_Env.qname_and_index =
                    (uu___183_229.FStar_TypeChecker_Env.qname_and_index)
<<<<<<< HEAD
                } in
              let res = FStar_Universal.push_context (dsenv, env) msg in
              (FStar_Options.push ();
               if restore_cmd_line_options
               then
                 (let _0_804 = FStar_Options.restore_cmd_line_options false in
=======
                }  in
              let res = FStar_Universal.push_context (dsenv, env) msg  in
              (FStar_Options.push ();
               if restore_cmd_line_options
               then
                 (let _0_804 = FStar_Options.restore_cmd_line_options false
                     in
>>>>>>> 3e2e4220
                  FStar_All.pipe_right _0_804 Prims.ignore)
               else ();
               res)
  
let mark :
  (FStar_ToSyntax_Env.env * FStar_TypeChecker_Env.env) ->
    (FStar_ToSyntax_Env.env * FStar_TypeChecker_Env.env)
  =
  fun uu____242  ->
    match uu____242 with
    | (dsenv,env) ->
        let dsenv = FStar_ToSyntax_Env.mark dsenv  in
        let env = FStar_TypeChecker_Env.mark env  in
        (FStar_Options.push (); (dsenv, env))
<<<<<<< HEAD
let reset_mark uu____262 =
  match uu____262 with
  | (uu____265,env) ->
      let dsenv = FStar_ToSyntax_Env.reset_mark () in
      let env = FStar_TypeChecker_Env.reset_mark env in
      (FStar_Options.pop (); (dsenv, env))
let cleanup uu____278 =
  match uu____278 with
  | (dsenv,env) -> FStar_TypeChecker_Env.cleanup_interactive env
let commit_mark:
  (FStar_ToSyntax_Env.env* FStar_TypeChecker_Env.env) ->
    (FStar_ToSyntax_Env.env* FStar_TypeChecker_Env.env)
=======
  
let reset_mark uu____262 =
  match uu____262 with
  | (uu____265,env) ->
      let dsenv = FStar_ToSyntax_Env.reset_mark ()  in
      let env = FStar_TypeChecker_Env.reset_mark env  in
      (FStar_Options.pop (); (dsenv, env))
  
let cleanup uu____278 =
  match uu____278 with
  | (dsenv,env) -> FStar_TypeChecker_Env.cleanup_interactive env 
let commit_mark :
  (FStar_ToSyntax_Env.env * FStar_TypeChecker_Env.env) ->
    (FStar_ToSyntax_Env.env * FStar_TypeChecker_Env.env)
>>>>>>> 3e2e4220
  =
  fun uu____289  ->
    match uu____289 with
    | (dsenv,env) ->
        let dsenv = FStar_ToSyntax_Env.commit_mark dsenv  in
        let env = FStar_TypeChecker_Env.commit_mark env  in (dsenv, env)
  
let check_frag :
  (FStar_ToSyntax_Env.env * FStar_TypeChecker_Env.env) ->
    FStar_Syntax_Syntax.modul Prims.option ->
      FStar_Parser_ParseIt.input_frag ->
        (FStar_Syntax_Syntax.modul Prims.option * (FStar_ToSyntax_Env.env *
          FStar_TypeChecker_Env.env) * Prims.int) Prims.option
  =
  fun uu____314  ->
    fun curmod  ->
      fun text  ->
        match uu____314 with
        | (dsenv,env) ->
            (try
               let uu____344 =
<<<<<<< HEAD
                 FStar_Universal.tc_one_fragment curmod dsenv env text in
               match uu____344 with
               | Some (m,dsenv,env) ->
                   Some
                     (let _0_805 = FStar_Errors.get_err_count () in
=======
                 FStar_Universal.tc_one_fragment curmod dsenv env text  in
               match uu____344 with
               | Some (m,dsenv,env) ->
                   Some
                     (let _0_805 = FStar_Errors.get_err_count ()  in
>>>>>>> 3e2e4220
                      (m, (dsenv, env), _0_805))
               | uu____375 -> None
             with
             | FStar_Errors.Error (msg,r) when
                 Prims.op_Negation (FStar_Options.trace_error ()) ->
                 (FStar_TypeChecker_Err.add_errors env [(msg, r)]; None)
             | FStar_Errors.Err msg when
                 Prims.op_Negation (FStar_Options.trace_error ()) ->
                 ((let _0_808 =
                     let _0_807 =
<<<<<<< HEAD
                       let _0_806 = FStar_TypeChecker_Env.get_range env in
                       (msg, _0_806) in
                     [_0_807] in
                   FStar_TypeChecker_Err.add_errors env _0_808);
                  None))
let report_fail: Prims.unit -> Prims.unit =
  fun uu____422  ->
    (let _0_809 = FStar_Errors.report_all () in
=======
                       let _0_806 = FStar_TypeChecker_Env.get_range env  in
                       (msg, _0_806)  in
                     [_0_807]  in
                   FStar_TypeChecker_Err.add_errors env _0_808);
                  None))
  
let report_fail : Prims.unit -> Prims.unit =
  fun uu____422  ->
    (let _0_809 = FStar_Errors.report_all ()  in
>>>>>>> 3e2e4220
     FStar_All.pipe_right _0_809 Prims.ignore);
    FStar_ST.write FStar_Errors.num_errs (Prims.parse_int "0")
  
type input_chunks =
  | Push of (Prims.bool * Prims.int * Prims.int) 
  | Pop of Prims.string 
  | Code of (Prims.string * (Prims.string * Prims.string)) 
let uu___is_Push : input_chunks -> Prims.bool =
  fun projectee  ->
    match projectee with | Push _0 -> true | uu____451 -> false
<<<<<<< HEAD
let __proj__Push__item___0:
  input_chunks -> (Prims.bool* Prims.int* Prims.int) =
  fun projectee  -> match projectee with | Push _0 -> _0
let uu___is_Pop: input_chunks -> Prims.bool =
  fun projectee  ->
    match projectee with | Pop _0 -> true | uu____472 -> false
let __proj__Pop__item___0: input_chunks -> Prims.string =
  fun projectee  -> match projectee with | Pop _0 -> _0
let uu___is_Code: input_chunks -> Prims.bool =
  fun projectee  ->
    match projectee with | Code _0 -> true | uu____488 -> false
let __proj__Code__item___0:
  input_chunks -> (Prims.string* (Prims.string* Prims.string)) =
  fun projectee  -> match projectee with | Code _0 -> _0
type interactive_state =
  {
  chunk: FStar_Util.string_builder;
  stdin: FStar_Util.stream_reader Prims.option FStar_ST.ref;
  buffer: input_chunks Prims.list FStar_ST.ref;
  log: FStar_Util.file_handle Prims.option FStar_ST.ref;}
let the_interactive_state: interactive_state =
  let _0_813 = FStar_Util.new_string_builder () in
  let _0_812 = FStar_Util.mk_ref None in
  let _0_811 = FStar_Util.mk_ref [] in
  let _0_810 = FStar_Util.mk_ref None in
  { chunk = _0_813; stdin = _0_812; buffer = _0_811; log = _0_810 }
let rec read_chunk: Prims.unit -> input_chunks =
  fun uu____574  ->
    let s = the_interactive_state in
    let log =
      let uu____579 = FStar_Options.debug_any () in
      if uu____579
      then
        let transcript =
          let uu____583 = FStar_ST.read s.log in
          match uu____583 with
          | Some transcript -> transcript
          | None  ->
              let transcript = FStar_Util.open_file_for_writing "transcript" in
              (FStar_ST.write s.log (Some transcript); transcript) in
        fun line  ->
          (FStar_Util.append_to_file transcript line;
           FStar_Util.flush_file transcript)
      else (fun uu____597  -> ()) in
    let stdin =
      let uu____599 = FStar_ST.read s.stdin in
=======
  
let __proj__Push__item___0 :
  input_chunks -> (Prims.bool * Prims.int * Prims.int) =
  fun projectee  -> match projectee with | Push _0 -> _0 
let uu___is_Pop : input_chunks -> Prims.bool =
  fun projectee  ->
    match projectee with | Pop _0 -> true | uu____472 -> false
  
let __proj__Pop__item___0 : input_chunks -> Prims.string =
  fun projectee  -> match projectee with | Pop _0 -> _0 
let uu___is_Code : input_chunks -> Prims.bool =
  fun projectee  ->
    match projectee with | Code _0 -> true | uu____488 -> false
  
let __proj__Code__item___0 :
  input_chunks -> (Prims.string * (Prims.string * Prims.string)) =
  fun projectee  -> match projectee with | Code _0 -> _0 
type interactive_state =
  {
  chunk: FStar_Util.string_builder ;
  stdin: FStar_Util.stream_reader Prims.option FStar_ST.ref ;
  buffer: input_chunks Prims.list FStar_ST.ref ;
  log: FStar_Util.file_handle Prims.option FStar_ST.ref }
let the_interactive_state : interactive_state =
  let _0_813 = FStar_Util.new_string_builder ()  in
  let _0_812 = FStar_Util.mk_ref None  in
  let _0_811 = FStar_Util.mk_ref []  in
  let _0_810 = FStar_Util.mk_ref None  in
  { chunk = _0_813; stdin = _0_812; buffer = _0_811; log = _0_810 } 
let rec read_chunk : Prims.unit -> input_chunks =
  fun uu____574  ->
    let s = the_interactive_state  in
    let log =
      let uu____579 = FStar_Options.debug_any ()  in
      if uu____579
      then
        let transcript =
          let uu____583 = FStar_ST.read s.log  in
          match uu____583 with
          | Some transcript -> transcript
          | None  ->
              let transcript = FStar_Util.open_file_for_writing "transcript"
                 in
              (FStar_ST.write s.log (Some transcript); transcript)
           in
        fun line  ->
          (FStar_Util.append_to_file transcript line;
           FStar_Util.flush_file transcript)
      else (fun uu____597  -> ())  in
    let stdin =
      let uu____599 = FStar_ST.read s.stdin  in
>>>>>>> 3e2e4220
      match uu____599 with
      | Some i -> i
      | None  ->
          let i = FStar_Util.open_stdin ()  in
          (FStar_ST.write s.stdin (Some i); i)
       in
    let line =
<<<<<<< HEAD
      let uu____611 = FStar_Util.read_line stdin in
=======
      let uu____611 = FStar_Util.read_line stdin  in
>>>>>>> 3e2e4220
      match uu____611 with
      | None  -> FStar_All.exit (Prims.parse_int "0")
      | Some l -> l  in
    log line;
<<<<<<< HEAD
    (let l = FStar_Util.trim_string line in
=======
    (let l = FStar_Util.trim_string line  in
>>>>>>> 3e2e4220
     if FStar_Util.starts_with l "#end"
     then
       let responses =
         match FStar_Util.split l " " with
         | uu____621::ok::fail::[] -> (ok, fail)
<<<<<<< HEAD
         | uu____624 -> ("ok", "fail") in
       let str = FStar_Util.string_of_string_builder s.chunk in
=======
         | uu____624 -> ("ok", "fail")  in
       let str = FStar_Util.string_of_string_builder s.chunk  in
>>>>>>> 3e2e4220
       (FStar_Util.clear_string_builder s.chunk; Code (str, responses))
     else
       if FStar_Util.starts_with l "#pop"
       then (FStar_Util.clear_string_builder s.chunk; Pop l)
       else
         if FStar_Util.starts_with l "#push"
         then
           (FStar_Util.clear_string_builder s.chunk;
            (let lc_lax =
               FStar_Util.trim_string
<<<<<<< HEAD
                 (FStar_Util.substring_from l (FStar_String.length "#push")) in
             let lc =
               match FStar_Util.split lc_lax " " with
               | l::c::"#lax"::[] ->
                   let _0_815 = FStar_Util.int_of_string l in
                   let _0_814 = FStar_Util.int_of_string c in
                   (true, _0_815, _0_814)
               | l::c::[] ->
                   let _0_817 = FStar_Util.int_of_string l in
                   let _0_816 = FStar_Util.int_of_string c in
=======
                 (FStar_Util.substring_from l (FStar_String.length "#push"))
                in
             let lc =
               match FStar_Util.split lc_lax " " with
               | l::c::"#lax"::[] ->
                   let _0_815 = FStar_Util.int_of_string l  in
                   let _0_814 = FStar_Util.int_of_string c  in
                   (true, _0_815, _0_814)
               | l::c::[] ->
                   let _0_817 = FStar_Util.int_of_string l  in
                   let _0_816 = FStar_Util.int_of_string c  in
>>>>>>> 3e2e4220
                   (false, _0_817, _0_816)
               | uu____648 ->
                   (FStar_Util.print_warning
                      (Prims.strcat
                         "Error locations may be wrong, unrecognized string after #push: "
                         lc_lax);
<<<<<<< HEAD
                    (false, (Prims.parse_int "1"), (Prims.parse_int "0"))) in
=======
                    (false, (Prims.parse_int "1"), (Prims.parse_int "0")))
                in
>>>>>>> 3e2e4220
             Push lc))
         else
           if l = "#finish"
           then FStar_All.exit (Prims.parse_int "0")
           else
             (FStar_Util.string_builder_append s.chunk line;
              FStar_Util.string_builder_append s.chunk "\n";
              read_chunk ()))
<<<<<<< HEAD
let shift_chunk: Prims.unit -> input_chunks =
  fun uu____657  ->
    let s = the_interactive_state in
    let uu____659 = FStar_ST.read s.buffer in
    match uu____659 with
    | [] -> read_chunk ()
    | chunk::chunks -> (FStar_ST.write s.buffer chunks; chunk)
let fill_buffer: Prims.unit -> Prims.unit =
  fun uu____673  ->
    let s = the_interactive_state in
    let _0_821 =
      let _0_820 = FStar_ST.read s.buffer in
      let _0_819 = let _0_818 = read_chunk () in [_0_818] in
      FStar_List.append _0_820 _0_819 in
    FStar_ST.write s.buffer _0_821
let deps_of_our_file:
  Prims.string -> (Prims.string Prims.list* Prims.string Prims.option) =
  fun filename  ->
    let deps =
      FStar_Dependencies.find_deps_if_needed
        FStar_Parser_Dep.VerifyFigureItOut [filename] in
    let uu____690 =
      FStar_List.partition
        (fun x  ->
           let _0_823 = FStar_Parser_Dep.lowercase_module_name x in
           let _0_822 = FStar_Parser_Dep.lowercase_module_name filename in
           _0_823 <> _0_822) deps in
=======
  
let shift_chunk : Prims.unit -> input_chunks =
  fun uu____657  ->
    let s = the_interactive_state  in
    let uu____659 = FStar_ST.read s.buffer  in
    match uu____659 with
    | [] -> read_chunk ()
    | chunk::chunks -> (FStar_ST.write s.buffer chunks; chunk)
  
let fill_buffer : Prims.unit -> Prims.unit =
  fun uu____673  ->
    let s = the_interactive_state  in
    let _0_821 =
      let _0_820 = FStar_ST.read s.buffer  in
      let _0_819 = let _0_818 = read_chunk ()  in [_0_818]  in
      FStar_List.append _0_820 _0_819  in
    FStar_ST.write s.buffer _0_821
  
let deps_of_our_file :
  Prims.string -> (Prims.string Prims.list * Prims.string Prims.option) =
  fun filename  ->
    let deps =
      FStar_Dependencies.find_deps_if_needed
        FStar_Parser_Dep.VerifyFigureItOut [filename]
       in
    let uu____690 =
      FStar_List.partition
        (fun x  ->
           let _0_823 = FStar_Parser_Dep.lowercase_module_name x  in
           let _0_822 = FStar_Parser_Dep.lowercase_module_name filename  in
           _0_823 <> _0_822) deps
       in
>>>>>>> 3e2e4220
    match uu____690 with
    | (deps,same_name) ->
        let maybe_intf =
          match same_name with
          | intf::impl::[] ->
              ((let uu____712 =
                  (Prims.op_Negation (FStar_Parser_Dep.is_interface intf)) ||
                    (Prims.op_Negation
<<<<<<< HEAD
                       (FStar_Parser_Dep.is_implementation impl)) in
=======
                       (FStar_Parser_Dep.is_implementation impl))
                   in
>>>>>>> 3e2e4220
                if uu____712
                then
                  FStar_Util.print_warning
                    (FStar_Util.format2
                       "Found %s and %s but not an interface + implementation"
                       intf impl)
                else ());
               Some intf)
          | impl::[] -> None
          | uu____715 ->
              (FStar_Util.print_warning
                 (FStar_Util.format1 "Unexpected: ended up with %s"
                    (FStar_String.concat " " same_name));
<<<<<<< HEAD
               None) in
=======
               None)
           in
>>>>>>> 3e2e4220
        (deps, maybe_intf)
  
type m_timestamps =
  (Prims.string Prims.option * Prims.string * FStar_Util.time Prims.option *
    FStar_Util.time) Prims.list
let rec tc_deps :
  modul_t ->
    stack_t ->
      env_t ->
        Prims.string Prims.list ->
          m_timestamps -> (stack_t * env_t * m_timestamps)
  =
  fun m  ->
    fun stack  ->
      fun env  ->
        fun remaining  ->
          fun ts  ->
            match remaining with
            | [] -> (stack, env, ts)
            | uu____750 ->
<<<<<<< HEAD
                let stack = (env, m) :: stack in
                let env =
                  let _0_824 = FStar_Options.lax () in
                  push env _0_824 true "typecheck_modul" in
                let uu____761 = tc_one_file remaining env in
=======
                let stack = (env, m) :: stack  in
                let env =
                  let _0_824 = FStar_Options.lax ()  in
                  push env _0_824 true "typecheck_modul"  in
                let uu____761 = tc_one_file remaining env  in
>>>>>>> 3e2e4220
                (match uu____761 with
                 | ((intf,impl),env,modl,remaining) ->
                     let uu____794 =
                       let intf_t =
                         match intf with
                         | Some intf ->
                             Some
                               (FStar_Util.get_file_last_modification_time
                                  intf)
<<<<<<< HEAD
                         | None  -> None in
                       let impl_t =
                         FStar_Util.get_file_last_modification_time impl in
                       (intf_t, impl_t) in
=======
                         | None  -> None  in
                       let impl_t =
                         FStar_Util.get_file_last_modification_time impl  in
                       (intf_t, impl_t)  in
>>>>>>> 3e2e4220
                     (match uu____794 with
                      | (intf_t,impl_t) ->
                          tc_deps m stack env remaining
                            ((intf, impl, intf_t, impl_t) :: ts)))
  
let update_deps :
  Prims.string ->
    modul_t ->
      stack_t -> env_t -> m_timestamps -> (stack_t * env_t * m_timestamps)
  =
  fun filename  ->
    fun m  ->
      fun stk  ->
        fun env  ->
          fun ts  ->
            let is_stale intf impl intf_t impl_t =
              let impl_mt = FStar_Util.get_file_last_modification_time impl
                 in
              (FStar_Util.is_before impl_t impl_mt) ||
                (match (intf, intf_t) with
                 | (Some intf,Some intf_t) ->
                     let intf_mt =
                       FStar_Util.get_file_last_modification_time intf  in
                     FStar_Util.is_before intf_t intf_mt
                 | (None ,None ) -> false
                 | (uu____867,uu____868) ->
                     failwith
                       "Impossible, if the interface is None, the timestamp entry should also be None")
               in
            let rec iterate depnames st env' ts good_stack good_ts =
              let match_dep depnames intf impl =
                match intf with
                | None  ->
                    (match depnames with
                     | dep::depnames' ->
                         if dep = impl
                         then (true, depnames')
                         else (false, depnames)
                     | uu____932 -> (false, depnames))
                | Some intf ->
                    (match depnames with
                     | depintf::dep::depnames' ->
                         if (depintf = intf) && (dep = impl)
                         then (true, depnames')
                         else (false, depnames)
<<<<<<< HEAD
                     | uu____949 -> (false, depnames)) in
=======
                     | uu____949 -> (false, depnames))
                 in
>>>>>>> 3e2e4220
              let rec pop_tc_and_stack env stack ts =
                match ts with
                | [] -> env
                | uu____996::ts ->
                    (pop env "";
                     (let uu____1018 =
<<<<<<< HEAD
                        let _0_826 = FStar_List.hd stack in
                        let _0_825 = FStar_List.tl stack in (_0_826, _0_825) in
                      match uu____1018 with
                      | ((env,uu____1038),stack) ->
                          pop_tc_and_stack env stack ts)) in
              match ts with
              | ts_elt::ts' ->
                  let uu____1072 = ts_elt in
                  (match uu____1072 with
                   | (intf,impl,intf_t,impl_t) ->
                       let uu____1090 = match_dep depnames intf impl in
=======
                        let _0_826 = FStar_List.hd stack  in
                        let _0_825 = FStar_List.tl stack  in (_0_826, _0_825)
                         in
                      match uu____1018 with
                      | ((env,uu____1038),stack) ->
                          pop_tc_and_stack env stack ts))
                 in
              match ts with
              | ts_elt::ts' ->
                  let uu____1072 = ts_elt  in
                  (match uu____1072 with
                   | (intf,impl,intf_t,impl_t) ->
                       let uu____1090 = match_dep depnames intf impl  in
>>>>>>> 3e2e4220
                       (match uu____1090 with
                        | (b,depnames') ->
                            let uu____1101 =
                              (Prims.op_Negation b) ||
<<<<<<< HEAD
                                (is_stale intf impl intf_t impl_t) in
=======
                                (is_stale intf impl intf_t impl_t)
                               in
>>>>>>> 3e2e4220
                            if uu____1101
                            then
                              let env =
                                pop_tc_and_stack env'
<<<<<<< HEAD
                                  (FStar_List.rev_append st []) ts in
                              tc_deps m good_stack env depnames good_ts
                            else
                              (let uu____1113 =
                                 let _0_828 = FStar_List.hd st in
                                 let _0_827 = FStar_List.tl st in
                                 (_0_828, _0_827) in
=======
                                  (FStar_List.rev_append st []) ts
                                 in
                              tc_deps m good_stack env depnames good_ts
                            else
                              (let uu____1113 =
                                 let _0_828 = FStar_List.hd st  in
                                 let _0_827 = FStar_List.tl st  in
                                 (_0_828, _0_827)  in
>>>>>>> 3e2e4220
                               match uu____1113 with
                               | (stack_elt,st') ->
                                   iterate depnames' st' env' ts' (stack_elt
                                     :: good_stack) (ts_elt :: good_ts))))
<<<<<<< HEAD
              | [] -> tc_deps m good_stack env' depnames good_ts in
            let uu____1159 = deps_of_our_file filename in
=======
              | [] -> tc_deps m good_stack env' depnames good_ts  in
            let uu____1159 = deps_of_our_file filename  in
>>>>>>> 3e2e4220
            match uu____1159 with
            | (filenames,uu____1168) ->
                iterate filenames (FStar_List.rev_append stk []) env
                  (FStar_List.rev_append ts []) [] []
  
let rec go :
  (Prims.int * Prims.int) ->
    Prims.string -> stack_t -> modul_t -> env_t -> m_timestamps -> Prims.unit
  =
  fun line_col  ->
    fun filename  ->
      fun stack  ->
        fun curmod  ->
          fun env  ->
            fun ts  ->
<<<<<<< HEAD
              let uu____1219 = shift_chunk () in
=======
              let uu____1219 = shift_chunk ()  in
>>>>>>> 3e2e4220
              match uu____1219 with
              | Pop msg ->
                  (pop env msg;
                   (let uu____1222 =
                      match stack with
                      | [] ->
                          (FStar_Util.print_error "too many pops";
                           FStar_All.exit (Prims.parse_int "1"))
<<<<<<< HEAD
                      | hd::tl -> (hd, tl) in
=======
                      | hd::tl -> (hd, tl)  in
>>>>>>> 3e2e4220
                    match uu____1222 with
                    | ((env,curmod),stack) ->
                        (if
                           (FStar_List.length stack) = (FStar_List.length ts)
                         then cleanup env
                         else ();
                         go line_col filename stack curmod env ts)))
              | Push (lax,l,c) ->
                  let uu____1289 =
                    if (FStar_List.length stack) = (FStar_List.length ts)
                    then
<<<<<<< HEAD
                      let _0_829 = update_deps filename curmod stack env ts in
                      (true, _0_829)
                    else (false, (stack, env, ts)) in
=======
                      let _0_829 = update_deps filename curmod stack env ts
                         in
                      (true, _0_829)
                    else (false, (stack, env, ts))  in
>>>>>>> 3e2e4220
                  (match uu____1289 with
                   | (restore_cmd_line_options,(stack,env,ts)) ->
                       let stack = (env, curmod) :: stack  in
                       let env =
                         push env lax restore_cmd_line_options "#push"  in
                       go (l, c) filename stack curmod env ts)
              | Code (text,(ok,fail)) ->
                  let fail curmod env_mark =
                    report_fail ();
                    FStar_Util.print1 "%s\n" fail;
                    (let env = reset_mark env_mark  in
                     go line_col filename stack curmod env ts)
                     in
                  let env_mark = mark env  in
                  let frag =
                    {
                      FStar_Parser_ParseIt.frag_text = text;
                      FStar_Parser_ParseIt.frag_line = (Prims.fst line_col);
                      FStar_Parser_ParseIt.frag_col = (Prims.snd line_col)
                    }  in
                  let res = check_frag env_mark curmod frag  in
                  (match res with
                   | Some (curmod,env,n_errs) ->
                       if n_errs = (Prims.parse_int "0")
                       then
                         (FStar_Util.print1 "\n%s\n" ok;
<<<<<<< HEAD
                          (let env = commit_mark env in
                           go line_col filename stack curmod env ts))
                       else fail curmod env_mark
                   | uu____1388 -> fail curmod env_mark)
let interactive_mode: Prims.string -> Prims.unit =
  fun filename  ->
    (let uu____1400 = FStar_Option.isSome (FStar_Options.codegen ()) in
=======
                          (let env = commit_mark env  in
                           go line_col filename stack curmod env ts))
                       else fail curmod env_mark
                   | uu____1388 -> fail curmod env_mark)
  
let interactive_mode : Prims.string -> Prims.unit =
  fun filename  ->
    (let uu____1400 = FStar_Option.isSome (FStar_Options.codegen ())  in
>>>>>>> 3e2e4220
     if uu____1400
     then
       FStar_Util.print_warning
         "code-generation is not supported in interactive mode, ignoring the codegen flag"
     else ());
<<<<<<< HEAD
    (let uu____1402 = deps_of_our_file filename in
     match uu____1402 with
     | (filenames,maybe_intf) ->
         let env = tc_prims () in
         let uu____1416 = tc_deps None [] env filenames [] in
=======
    (let uu____1402 = deps_of_our_file filename  in
     match uu____1402 with
     | (filenames,maybe_intf) ->
         let env = tc_prims ()  in
         let uu____1416 = tc_deps None [] env filenames []  in
>>>>>>> 3e2e4220
         (match uu____1416 with
          | (stack,env,ts) ->
              let uu____1431 =
                match maybe_intf with
                | Some intf ->
                    let frag =
<<<<<<< HEAD
                      let _0_830 = FStar_Util.file_get_contents intf in
=======
                      let _0_830 = FStar_Util.file_get_contents intf  in
>>>>>>> 3e2e4220
                      {
                        FStar_Parser_ParseIt.frag_text = _0_830;
                        FStar_Parser_ParseIt.frag_line =
                          (Prims.parse_int "0");
                        FStar_Parser_ParseIt.frag_col = (Prims.parse_int "0")
<<<<<<< HEAD
                      } in
                    let uu____1444 = check_frag env None frag in
=======
                      }  in
                    let uu____1444 = check_frag env None frag  in
>>>>>>> 3e2e4220
                    (match uu____1444 with
                     | Some (curmod,env,n_errs) ->
                         (if n_errs <> (Prims.parse_int "0")
                          then
                            (FStar_Util.print_warning
                               (FStar_Util.format1
                                  "Found the interface %s but it has errors!"
                                  intf);
                             FStar_All.exit (Prims.parse_int "1"))
                          else ();
                          FStar_Util.print_string
                            "Reminder: fst+fsti in interactive mode is unsound.\n";
                          (curmod, env))
                     | None  ->
                         (FStar_Util.print_warning
                            (FStar_Util.format1
                               "Found the interface %s but could not parse it first!"
                               intf);
                          FStar_All.exit (Prims.parse_int "1")))
<<<<<<< HEAD
                | None  -> (None, env) in
=======
                | None  -> (None, env)  in
>>>>>>> 3e2e4220
              (match uu____1431 with
               | (initial_mod,env) ->
                   let uu____1500 =
                     (FStar_Options.record_hints ()) ||
<<<<<<< HEAD
                       (FStar_Options.use_hints ()) in
                   if uu____1500
                   then
                     let _0_831 = FStar_List.hd (FStar_Options.file_list ()) in
=======
                       (FStar_Options.use_hints ())
                      in
                   if uu____1500
                   then
                     let _0_831 = FStar_List.hd (FStar_Options.file_list ())
                        in
>>>>>>> 3e2e4220
                     FStar_SMTEncoding_Solver.with_hints_db _0_831
                       (fun uu____1501  ->
                          go ((Prims.parse_int "1"), (Prims.parse_int "0"))
                            filename stack initial_mod env ts)
                   else
                     go ((Prims.parse_int "1"), (Prims.parse_int "0"))
<<<<<<< HEAD
                       filename stack initial_mod env ts)))
=======
                       filename stack initial_mod env ts)))
  
>>>>>>> 3e2e4220
<|MERGE_RESOLUTION|>--- conflicted
+++ resolved
@@ -53,11 +53,7 @@
           match uu____218 with
           | (dsenv,env) ->
               let env =
-<<<<<<< HEAD
-                let uu___183_229 = env in
-=======
                 let uu___183_229 = env  in
->>>>>>> 3e2e4220
                 {
                   FStar_TypeChecker_Env.solver =
                     (uu___183_229.FStar_TypeChecker_Env.solver);
@@ -106,14 +102,6 @@
                     (uu___183_229.FStar_TypeChecker_Env.use_bv_sorts);
                   FStar_TypeChecker_Env.qname_and_index =
                     (uu___183_229.FStar_TypeChecker_Env.qname_and_index)
-<<<<<<< HEAD
-                } in
-              let res = FStar_Universal.push_context (dsenv, env) msg in
-              (FStar_Options.push ();
-               if restore_cmd_line_options
-               then
-                 (let _0_804 = FStar_Options.restore_cmd_line_options false in
-=======
                 }  in
               let res = FStar_Universal.push_context (dsenv, env) msg  in
               (FStar_Options.push ();
@@ -121,7 +109,6 @@
                then
                  (let _0_804 = FStar_Options.restore_cmd_line_options false
                      in
->>>>>>> 3e2e4220
                   FStar_All.pipe_right _0_804 Prims.ignore)
                else ();
                res)
@@ -136,20 +123,6 @@
         let dsenv = FStar_ToSyntax_Env.mark dsenv  in
         let env = FStar_TypeChecker_Env.mark env  in
         (FStar_Options.push (); (dsenv, env))
-<<<<<<< HEAD
-let reset_mark uu____262 =
-  match uu____262 with
-  | (uu____265,env) ->
-      let dsenv = FStar_ToSyntax_Env.reset_mark () in
-      let env = FStar_TypeChecker_Env.reset_mark env in
-      (FStar_Options.pop (); (dsenv, env))
-let cleanup uu____278 =
-  match uu____278 with
-  | (dsenv,env) -> FStar_TypeChecker_Env.cleanup_interactive env
-let commit_mark:
-  (FStar_ToSyntax_Env.env* FStar_TypeChecker_Env.env) ->
-    (FStar_ToSyntax_Env.env* FStar_TypeChecker_Env.env)
-=======
   
 let reset_mark uu____262 =
   match uu____262 with
@@ -164,7 +137,6 @@
 let commit_mark :
   (FStar_ToSyntax_Env.env * FStar_TypeChecker_Env.env) ->
     (FStar_ToSyntax_Env.env * FStar_TypeChecker_Env.env)
->>>>>>> 3e2e4220
   =
   fun uu____289  ->
     match uu____289 with
@@ -186,19 +158,11 @@
         | (dsenv,env) ->
             (try
                let uu____344 =
-<<<<<<< HEAD
-                 FStar_Universal.tc_one_fragment curmod dsenv env text in
-               match uu____344 with
-               | Some (m,dsenv,env) ->
-                   Some
-                     (let _0_805 = FStar_Errors.get_err_count () in
-=======
                  FStar_Universal.tc_one_fragment curmod dsenv env text  in
                match uu____344 with
                | Some (m,dsenv,env) ->
                    Some
                      (let _0_805 = FStar_Errors.get_err_count ()  in
->>>>>>> 3e2e4220
                       (m, (dsenv, env), _0_805))
                | uu____375 -> None
              with
@@ -209,16 +173,6 @@
                  Prims.op_Negation (FStar_Options.trace_error ()) ->
                  ((let _0_808 =
                      let _0_807 =
-<<<<<<< HEAD
-                       let _0_806 = FStar_TypeChecker_Env.get_range env in
-                       (msg, _0_806) in
-                     [_0_807] in
-                   FStar_TypeChecker_Err.add_errors env _0_808);
-                  None))
-let report_fail: Prims.unit -> Prims.unit =
-  fun uu____422  ->
-    (let _0_809 = FStar_Errors.report_all () in
-=======
                        let _0_806 = FStar_TypeChecker_Env.get_range env  in
                        (msg, _0_806)  in
                      [_0_807]  in
@@ -228,7 +182,6 @@
 let report_fail : Prims.unit -> Prims.unit =
   fun uu____422  ->
     (let _0_809 = FStar_Errors.report_all ()  in
->>>>>>> 3e2e4220
      FStar_All.pipe_right _0_809 Prims.ignore);
     FStar_ST.write FStar_Errors.num_errs (Prims.parse_int "0")
   
@@ -239,54 +192,6 @@
 let uu___is_Push : input_chunks -> Prims.bool =
   fun projectee  ->
     match projectee with | Push _0 -> true | uu____451 -> false
-<<<<<<< HEAD
-let __proj__Push__item___0:
-  input_chunks -> (Prims.bool* Prims.int* Prims.int) =
-  fun projectee  -> match projectee with | Push _0 -> _0
-let uu___is_Pop: input_chunks -> Prims.bool =
-  fun projectee  ->
-    match projectee with | Pop _0 -> true | uu____472 -> false
-let __proj__Pop__item___0: input_chunks -> Prims.string =
-  fun projectee  -> match projectee with | Pop _0 -> _0
-let uu___is_Code: input_chunks -> Prims.bool =
-  fun projectee  ->
-    match projectee with | Code _0 -> true | uu____488 -> false
-let __proj__Code__item___0:
-  input_chunks -> (Prims.string* (Prims.string* Prims.string)) =
-  fun projectee  -> match projectee with | Code _0 -> _0
-type interactive_state =
-  {
-  chunk: FStar_Util.string_builder;
-  stdin: FStar_Util.stream_reader Prims.option FStar_ST.ref;
-  buffer: input_chunks Prims.list FStar_ST.ref;
-  log: FStar_Util.file_handle Prims.option FStar_ST.ref;}
-let the_interactive_state: interactive_state =
-  let _0_813 = FStar_Util.new_string_builder () in
-  let _0_812 = FStar_Util.mk_ref None in
-  let _0_811 = FStar_Util.mk_ref [] in
-  let _0_810 = FStar_Util.mk_ref None in
-  { chunk = _0_813; stdin = _0_812; buffer = _0_811; log = _0_810 }
-let rec read_chunk: Prims.unit -> input_chunks =
-  fun uu____574  ->
-    let s = the_interactive_state in
-    let log =
-      let uu____579 = FStar_Options.debug_any () in
-      if uu____579
-      then
-        let transcript =
-          let uu____583 = FStar_ST.read s.log in
-          match uu____583 with
-          | Some transcript -> transcript
-          | None  ->
-              let transcript = FStar_Util.open_file_for_writing "transcript" in
-              (FStar_ST.write s.log (Some transcript); transcript) in
-        fun line  ->
-          (FStar_Util.append_to_file transcript line;
-           FStar_Util.flush_file transcript)
-      else (fun uu____597  -> ()) in
-    let stdin =
-      let uu____599 = FStar_ST.read s.stdin in
-=======
   
 let __proj__Push__item___0 :
   input_chunks -> (Prims.bool * Prims.int * Prims.int) =
@@ -338,7 +243,6 @@
       else (fun uu____597  -> ())  in
     let stdin =
       let uu____599 = FStar_ST.read s.stdin  in
->>>>>>> 3e2e4220
       match uu____599 with
       | Some i -> i
       | None  ->
@@ -346,32 +250,19 @@
           (FStar_ST.write s.stdin (Some i); i)
        in
     let line =
-<<<<<<< HEAD
-      let uu____611 = FStar_Util.read_line stdin in
-=======
       let uu____611 = FStar_Util.read_line stdin  in
->>>>>>> 3e2e4220
       match uu____611 with
       | None  -> FStar_All.exit (Prims.parse_int "0")
       | Some l -> l  in
     log line;
-<<<<<<< HEAD
-    (let l = FStar_Util.trim_string line in
-=======
     (let l = FStar_Util.trim_string line  in
->>>>>>> 3e2e4220
      if FStar_Util.starts_with l "#end"
      then
        let responses =
          match FStar_Util.split l " " with
          | uu____621::ok::fail::[] -> (ok, fail)
-<<<<<<< HEAD
-         | uu____624 -> ("ok", "fail") in
-       let str = FStar_Util.string_of_string_builder s.chunk in
-=======
          | uu____624 -> ("ok", "fail")  in
        let str = FStar_Util.string_of_string_builder s.chunk  in
->>>>>>> 3e2e4220
        (FStar_Util.clear_string_builder s.chunk; Code (str, responses))
      else
        if FStar_Util.starts_with l "#pop"
@@ -382,18 +273,6 @@
            (FStar_Util.clear_string_builder s.chunk;
             (let lc_lax =
                FStar_Util.trim_string
-<<<<<<< HEAD
-                 (FStar_Util.substring_from l (FStar_String.length "#push")) in
-             let lc =
-               match FStar_Util.split lc_lax " " with
-               | l::c::"#lax"::[] ->
-                   let _0_815 = FStar_Util.int_of_string l in
-                   let _0_814 = FStar_Util.int_of_string c in
-                   (true, _0_815, _0_814)
-               | l::c::[] ->
-                   let _0_817 = FStar_Util.int_of_string l in
-                   let _0_816 = FStar_Util.int_of_string c in
-=======
                  (FStar_Util.substring_from l (FStar_String.length "#push"))
                 in
              let lc =
@@ -405,19 +284,14 @@
                | l::c::[] ->
                    let _0_817 = FStar_Util.int_of_string l  in
                    let _0_816 = FStar_Util.int_of_string c  in
->>>>>>> 3e2e4220
                    (false, _0_817, _0_816)
                | uu____648 ->
                    (FStar_Util.print_warning
                       (Prims.strcat
                          "Error locations may be wrong, unrecognized string after #push: "
                          lc_lax);
-<<<<<<< HEAD
-                    (false, (Prims.parse_int "1"), (Prims.parse_int "0"))) in
-=======
                     (false, (Prims.parse_int "1"), (Prims.parse_int "0")))
                 in
->>>>>>> 3e2e4220
              Push lc))
          else
            if l = "#finish"
@@ -426,35 +300,6 @@
              (FStar_Util.string_builder_append s.chunk line;
               FStar_Util.string_builder_append s.chunk "\n";
               read_chunk ()))
-<<<<<<< HEAD
-let shift_chunk: Prims.unit -> input_chunks =
-  fun uu____657  ->
-    let s = the_interactive_state in
-    let uu____659 = FStar_ST.read s.buffer in
-    match uu____659 with
-    | [] -> read_chunk ()
-    | chunk::chunks -> (FStar_ST.write s.buffer chunks; chunk)
-let fill_buffer: Prims.unit -> Prims.unit =
-  fun uu____673  ->
-    let s = the_interactive_state in
-    let _0_821 =
-      let _0_820 = FStar_ST.read s.buffer in
-      let _0_819 = let _0_818 = read_chunk () in [_0_818] in
-      FStar_List.append _0_820 _0_819 in
-    FStar_ST.write s.buffer _0_821
-let deps_of_our_file:
-  Prims.string -> (Prims.string Prims.list* Prims.string Prims.option) =
-  fun filename  ->
-    let deps =
-      FStar_Dependencies.find_deps_if_needed
-        FStar_Parser_Dep.VerifyFigureItOut [filename] in
-    let uu____690 =
-      FStar_List.partition
-        (fun x  ->
-           let _0_823 = FStar_Parser_Dep.lowercase_module_name x in
-           let _0_822 = FStar_Parser_Dep.lowercase_module_name filename in
-           _0_823 <> _0_822) deps in
-=======
   
 let shift_chunk : Prims.unit -> input_chunks =
   fun uu____657  ->
@@ -487,7 +332,6 @@
            let _0_822 = FStar_Parser_Dep.lowercase_module_name filename  in
            _0_823 <> _0_822) deps
        in
->>>>>>> 3e2e4220
     match uu____690 with
     | (deps,same_name) ->
         let maybe_intf =
@@ -496,12 +340,8 @@
               ((let uu____712 =
                   (Prims.op_Negation (FStar_Parser_Dep.is_interface intf)) ||
                     (Prims.op_Negation
-<<<<<<< HEAD
-                       (FStar_Parser_Dep.is_implementation impl)) in
-=======
                        (FStar_Parser_Dep.is_implementation impl))
                    in
->>>>>>> 3e2e4220
                 if uu____712
                 then
                   FStar_Util.print_warning
@@ -515,12 +355,8 @@
               (FStar_Util.print_warning
                  (FStar_Util.format1 "Unexpected: ended up with %s"
                     (FStar_String.concat " " same_name));
-<<<<<<< HEAD
-               None) in
-=======
                None)
            in
->>>>>>> 3e2e4220
         (deps, maybe_intf)
   
 type m_timestamps =
@@ -541,19 +377,11 @@
             match remaining with
             | [] -> (stack, env, ts)
             | uu____750 ->
-<<<<<<< HEAD
-                let stack = (env, m) :: stack in
-                let env =
-                  let _0_824 = FStar_Options.lax () in
-                  push env _0_824 true "typecheck_modul" in
-                let uu____761 = tc_one_file remaining env in
-=======
                 let stack = (env, m) :: stack  in
                 let env =
                   let _0_824 = FStar_Options.lax ()  in
                   push env _0_824 true "typecheck_modul"  in
                 let uu____761 = tc_one_file remaining env  in
->>>>>>> 3e2e4220
                 (match uu____761 with
                  | ((intf,impl),env,modl,remaining) ->
                      let uu____794 =
@@ -563,17 +391,10 @@
                              Some
                                (FStar_Util.get_file_last_modification_time
                                   intf)
-<<<<<<< HEAD
-                         | None  -> None in
-                       let impl_t =
-                         FStar_Util.get_file_last_modification_time impl in
-                       (intf_t, impl_t) in
-=======
                          | None  -> None  in
                        let impl_t =
                          FStar_Util.get_file_last_modification_time impl  in
                        (intf_t, impl_t)  in
->>>>>>> 3e2e4220
                      (match uu____794 with
                       | (intf_t,impl_t) ->
                           tc_deps m stack env remaining
@@ -619,31 +440,14 @@
                          if (depintf = intf) && (dep = impl)
                          then (true, depnames')
                          else (false, depnames)
-<<<<<<< HEAD
-                     | uu____949 -> (false, depnames)) in
-=======
                      | uu____949 -> (false, depnames))
                  in
->>>>>>> 3e2e4220
               let rec pop_tc_and_stack env stack ts =
                 match ts with
                 | [] -> env
                 | uu____996::ts ->
                     (pop env "";
                      (let uu____1018 =
-<<<<<<< HEAD
-                        let _0_826 = FStar_List.hd stack in
-                        let _0_825 = FStar_List.tl stack in (_0_826, _0_825) in
-                      match uu____1018 with
-                      | ((env,uu____1038),stack) ->
-                          pop_tc_and_stack env stack ts)) in
-              match ts with
-              | ts_elt::ts' ->
-                  let uu____1072 = ts_elt in
-                  (match uu____1072 with
-                   | (intf,impl,intf_t,impl_t) ->
-                       let uu____1090 = match_dep depnames intf impl in
-=======
                         let _0_826 = FStar_List.hd stack  in
                         let _0_825 = FStar_List.tl stack  in (_0_826, _0_825)
                          in
@@ -657,30 +461,16 @@
                   (match uu____1072 with
                    | (intf,impl,intf_t,impl_t) ->
                        let uu____1090 = match_dep depnames intf impl  in
->>>>>>> 3e2e4220
                        (match uu____1090 with
                         | (b,depnames') ->
                             let uu____1101 =
                               (Prims.op_Negation b) ||
-<<<<<<< HEAD
-                                (is_stale intf impl intf_t impl_t) in
-=======
                                 (is_stale intf impl intf_t impl_t)
                                in
->>>>>>> 3e2e4220
                             if uu____1101
                             then
                               let env =
                                 pop_tc_and_stack env'
-<<<<<<< HEAD
-                                  (FStar_List.rev_append st []) ts in
-                              tc_deps m good_stack env depnames good_ts
-                            else
-                              (let uu____1113 =
-                                 let _0_828 = FStar_List.hd st in
-                                 let _0_827 = FStar_List.tl st in
-                                 (_0_828, _0_827) in
-=======
                                   (FStar_List.rev_append st []) ts
                                  in
                               tc_deps m good_stack env depnames good_ts
@@ -689,18 +479,12 @@
                                  let _0_828 = FStar_List.hd st  in
                                  let _0_827 = FStar_List.tl st  in
                                  (_0_828, _0_827)  in
->>>>>>> 3e2e4220
                                match uu____1113 with
                                | (stack_elt,st') ->
                                    iterate depnames' st' env' ts' (stack_elt
                                      :: good_stack) (ts_elt :: good_ts))))
-<<<<<<< HEAD
-              | [] -> tc_deps m good_stack env' depnames good_ts in
-            let uu____1159 = deps_of_our_file filename in
-=======
               | [] -> tc_deps m good_stack env' depnames good_ts  in
             let uu____1159 = deps_of_our_file filename  in
->>>>>>> 3e2e4220
             match uu____1159 with
             | (filenames,uu____1168) ->
                 iterate filenames (FStar_List.rev_append stk []) env
@@ -716,11 +500,7 @@
         fun curmod  ->
           fun env  ->
             fun ts  ->
-<<<<<<< HEAD
-              let uu____1219 = shift_chunk () in
-=======
               let uu____1219 = shift_chunk ()  in
->>>>>>> 3e2e4220
               match uu____1219 with
               | Pop msg ->
                   (pop env msg;
@@ -729,11 +509,7 @@
                       | [] ->
                           (FStar_Util.print_error "too many pops";
                            FStar_All.exit (Prims.parse_int "1"))
-<<<<<<< HEAD
-                      | hd::tl -> (hd, tl) in
-=======
                       | hd::tl -> (hd, tl)  in
->>>>>>> 3e2e4220
                     match uu____1222 with
                     | ((env,curmod),stack) ->
                         (if
@@ -745,16 +521,10 @@
                   let uu____1289 =
                     if (FStar_List.length stack) = (FStar_List.length ts)
                     then
-<<<<<<< HEAD
-                      let _0_829 = update_deps filename curmod stack env ts in
-                      (true, _0_829)
-                    else (false, (stack, env, ts)) in
-=======
                       let _0_829 = update_deps filename curmod stack env ts
                          in
                       (true, _0_829)
                     else (false, (stack, env, ts))  in
->>>>>>> 3e2e4220
                   (match uu____1289 with
                    | (restore_cmd_line_options,(stack,env,ts)) ->
                        let stack = (env, curmod) :: stack  in
@@ -781,15 +551,6 @@
                        if n_errs = (Prims.parse_int "0")
                        then
                          (FStar_Util.print1 "\n%s\n" ok;
-<<<<<<< HEAD
-                          (let env = commit_mark env in
-                           go line_col filename stack curmod env ts))
-                       else fail curmod env_mark
-                   | uu____1388 -> fail curmod env_mark)
-let interactive_mode: Prims.string -> Prims.unit =
-  fun filename  ->
-    (let uu____1400 = FStar_Option.isSome (FStar_Options.codegen ()) in
-=======
                           (let env = commit_mark env  in
                            go line_col filename stack curmod env ts))
                        else fail curmod env_mark
@@ -798,48 +559,30 @@
 let interactive_mode : Prims.string -> Prims.unit =
   fun filename  ->
     (let uu____1400 = FStar_Option.isSome (FStar_Options.codegen ())  in
->>>>>>> 3e2e4220
      if uu____1400
      then
        FStar_Util.print_warning
          "code-generation is not supported in interactive mode, ignoring the codegen flag"
      else ());
-<<<<<<< HEAD
-    (let uu____1402 = deps_of_our_file filename in
-     match uu____1402 with
-     | (filenames,maybe_intf) ->
-         let env = tc_prims () in
-         let uu____1416 = tc_deps None [] env filenames [] in
-=======
     (let uu____1402 = deps_of_our_file filename  in
      match uu____1402 with
      | (filenames,maybe_intf) ->
          let env = tc_prims ()  in
          let uu____1416 = tc_deps None [] env filenames []  in
->>>>>>> 3e2e4220
          (match uu____1416 with
           | (stack,env,ts) ->
               let uu____1431 =
                 match maybe_intf with
                 | Some intf ->
                     let frag =
-<<<<<<< HEAD
-                      let _0_830 = FStar_Util.file_get_contents intf in
-=======
                       let _0_830 = FStar_Util.file_get_contents intf  in
->>>>>>> 3e2e4220
                       {
                         FStar_Parser_ParseIt.frag_text = _0_830;
                         FStar_Parser_ParseIt.frag_line =
                           (Prims.parse_int "0");
                         FStar_Parser_ParseIt.frag_col = (Prims.parse_int "0")
-<<<<<<< HEAD
-                      } in
-                    let uu____1444 = check_frag env None frag in
-=======
                       }  in
                     let uu____1444 = check_frag env None frag  in
->>>>>>> 3e2e4220
                     (match uu____1444 with
                      | Some (curmod,env,n_errs) ->
                          (if n_errs <> (Prims.parse_int "0")
@@ -859,37 +602,22 @@
                                "Found the interface %s but could not parse it first!"
                                intf);
                           FStar_All.exit (Prims.parse_int "1")))
-<<<<<<< HEAD
-                | None  -> (None, env) in
-=======
                 | None  -> (None, env)  in
->>>>>>> 3e2e4220
               (match uu____1431 with
                | (initial_mod,env) ->
                    let uu____1500 =
                      (FStar_Options.record_hints ()) ||
-<<<<<<< HEAD
-                       (FStar_Options.use_hints ()) in
-                   if uu____1500
-                   then
-                     let _0_831 = FStar_List.hd (FStar_Options.file_list ()) in
-=======
                        (FStar_Options.use_hints ())
                       in
                    if uu____1500
                    then
                      let _0_831 = FStar_List.hd (FStar_Options.file_list ())
                         in
->>>>>>> 3e2e4220
                      FStar_SMTEncoding_Solver.with_hints_db _0_831
                        (fun uu____1501  ->
                           go ((Prims.parse_int "1"), (Prims.parse_int "0"))
                             filename stack initial_mod env ts)
                    else
                      go ((Prims.parse_int "1"), (Prims.parse_int "0"))
-<<<<<<< HEAD
                        filename stack initial_mod env ts)))
-=======
-                       filename stack initial_mod env ts)))
-  
->>>>>>> 3e2e4220
+  