--- conflicted
+++ resolved
@@ -53,11 +53,7 @@
           match uu____218 with
           | (dsenv,env) ->
               let env1 =
-<<<<<<< HEAD
-                let uu___219_229 = env  in
-=======
-                let uu___217_229 = env in
->>>>>>> 6c2f9705
+                let uu___217_229 = env  in
                 {
                   FStar_TypeChecker_Env.solver =
                     (uu___217_229.FStar_TypeChecker_Env.solver);
@@ -105,15 +101,9 @@
                   FStar_TypeChecker_Env.use_bv_sorts =
                     (uu___217_229.FStar_TypeChecker_Env.use_bv_sorts);
                   FStar_TypeChecker_Env.qname_and_index =
-<<<<<<< HEAD
-                    (uu___219_229.FStar_TypeChecker_Env.qname_and_index)
+                    (uu___217_229.FStar_TypeChecker_Env.qname_and_index)
                 }  in
               let res = FStar_Universal.push_context (dsenv, env1) msg  in
-=======
-                    (uu___217_229.FStar_TypeChecker_Env.qname_and_index)
-                } in
-              let res = FStar_Universal.push_context (dsenv, env1) msg in
->>>>>>> 6c2f9705
               (FStar_Options.push ();
                if restore_cmd_line_options1
                then
@@ -931,54 +921,41 @@
               let initial_range =
                 let uu____2387 =
                   FStar_Range.mk_pos (Prims.parse_int "1")
-                    (Prims.parse_int "0") in
+                    (Prims.parse_int "0")
+                   in
                 let uu____2388 =
                   FStar_Range.mk_pos (Prims.parse_int "1")
-                    (Prims.parse_int "0") in
-                FStar_Range.mk_range "<input>" uu____2387 uu____2388 in
+                    (Prims.parse_int "0")
+                   in
+                FStar_Range.mk_range "<input>" uu____2387 uu____2388  in
               let env2 =
                 let uu____2392 =
                   FStar_TypeChecker_Env.set_range (Prims.snd env1)
-                    initial_range in
-                ((Prims.fst env1), uu____2392) in
+                    initial_range
+                   in
+                ((Prims.fst env1), uu____2392)  in
               let uu____2393 =
                 match maybe_intf with
                 | Some intf ->
                     let frag =
-<<<<<<< HEAD
-                      let uu____2399 = FStar_Util.file_get_contents intf  in
-=======
-                      let uu____2406 = FStar_Util.file_get_contents intf in
->>>>>>> 6c2f9705
+                      let uu____2406 = FStar_Util.file_get_contents intf  in
                       {
                         FStar_Parser_ParseIt.frag_text = uu____2406;
                         FStar_Parser_ParseIt.frag_line =
                           (Prims.parse_int "0");
                         FStar_Parser_ParseIt.frag_col = (Prims.parse_int "0")
-<<<<<<< HEAD
                       }  in
-                    let uu____2400 = check_frag env1 None frag  in
-                    (match uu____2400 with
-                     | Some (curmod,env2,n_errs) ->
-=======
-                      } in
-                    let uu____2407 = check_frag env2 None frag in
+                    let uu____2407 = check_frag env2 None frag  in
                     (match uu____2407 with
                      | Some (curmod,env3,n_errs) ->
->>>>>>> 6c2f9705
                          (if n_errs <> (Prims.parse_int "0")
                           then
                             ((let uu____2437 =
                                 FStar_Util.format1
                                   "Found the interface %s but it has errors!"
-<<<<<<< HEAD
                                   intf
                                  in
-                              FStar_Util.print_warning uu____2430);
-=======
-                                  intf in
                               FStar_Util.print_warning uu____2437);
->>>>>>> 6c2f9705
                              FStar_All.exit (Prims.parse_int "1"))
                           else ();
                           FStar_Util.print_string
@@ -988,50 +965,27 @@
                          ((let uu____2450 =
                              FStar_Util.format1
                                "Found the interface %s but could not parse it first!"
-<<<<<<< HEAD
                                intf
                               in
-                           FStar_Util.print_warning uu____2443);
-                          FStar_All.exit (Prims.parse_int "1")))
-                | None  -> (None, env1)  in
-              (match uu____2386 with
-               | (initial_mod,env2) ->
-                   let uu____2458 =
-                     (FStar_Options.record_hints ()) ||
-                       (FStar_Options.use_hints ())
-                      in
-                   if uu____2458
-                   then
-                     let uu____2459 =
-                       let uu____2460 = FStar_Options.file_list ()  in
-                       FStar_List.hd uu____2460  in
-                     FStar_SMTEncoding_Solver.with_hints_db uu____2459
-                       (fun uu____2462  ->
-=======
-                               intf in
                            FStar_Util.print_warning uu____2450);
                           FStar_All.exit (Prims.parse_int "1")))
-                | None  -> (None, env2) in
+                | None  -> (None, env2)  in
               (match uu____2393 with
                | (initial_mod,env3) ->
                    let uu____2467 =
                      (FStar_Options.record_hints ()) ||
-                       (FStar_Options.use_hints ()) in
+                       (FStar_Options.use_hints ())
+                      in
                    if uu____2467
                    then
                      let uu____2468 =
-                       let uu____2469 = FStar_Options.file_list () in
-                       FStar_List.hd uu____2469 in
+                       let uu____2469 = FStar_Options.file_list ()  in
+                       FStar_List.hd uu____2469  in
                      FStar_SMTEncoding_Solver.with_hints_db uu____2468
                        (fun uu____2471  ->
->>>>>>> 6c2f9705
                           go ((Prims.parse_int "1"), (Prims.parse_int "0"))
                             filename stack initial_mod env3 ts)
                    else
                      go ((Prims.parse_int "1"), (Prims.parse_int "0"))
-<<<<<<< HEAD
-                       filename stack initial_mod env2 ts)))
-  
-=======
                        filename stack initial_mod env3 ts)))
->>>>>>> 6c2f9705
+  