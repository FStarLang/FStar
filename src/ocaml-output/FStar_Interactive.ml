open Prims
let tc_one_file remaining uenv =
  let uu____26 = uenv in
  match uu____26 with
  | (dsenv,env) ->
      let uu____40 =
        match remaining with
        | intf::impl::remaining when
            FStar_Universal.needs_interleaving intf impl ->
            let uu____61 =
              FStar_Universal.tc_one_file_and_intf (Some intf) impl dsenv env in
            (match uu____61 with
             | (uu____76,dsenv,env) ->
                 (((Some intf), impl), dsenv, env, remaining))
        | intf_or_impl::remaining ->
            let uu____93 =
              FStar_Universal.tc_one_file_and_intf None intf_or_impl dsenv
                env in
            (match uu____93 with
             | (uu____108,dsenv,env) ->
                 ((None, intf_or_impl), dsenv, env, remaining))
        | [] -> failwith "Impossible" in
      (match uu____40 with
       | ((intf,impl),dsenv,env,remaining) ->
           ((intf, impl), (dsenv, env), None, remaining))
let tc_prims:
  Prims.unit -> (FStar_ToSyntax_Env.env* FStar_TypeChecker_Env.env) =
  fun uu____165  ->
    let uu____166 = FStar_Universal.tc_prims () in
    match uu____166 with | (uu____174,dsenv,env) -> (dsenv, env)
type env_t = (FStar_ToSyntax_Env.env* FStar_TypeChecker_Env.env)
type modul_t = FStar_Syntax_Syntax.modul Prims.option
type stack_t = (env_t* modul_t) Prims.list
let pop uu____199 msg =
  match uu____199 with
  | (uu____203,env) ->
      (FStar_Universal.pop_context env msg; FStar_Options.pop ())
let push:
  (FStar_ToSyntax_Env.env* FStar_TypeChecker_Env.env) ->
    Prims.bool ->
      Prims.bool ->
        Prims.string -> (FStar_ToSyntax_Env.env* FStar_TypeChecker_Env.env)
  =
  fun uu____218  ->
    fun lax  ->
      fun restore_cmd_line_options  ->
        fun msg  ->
          match uu____218 with
          | (dsenv,env) ->
              let env =
                let uu___183_229 = env in
                {
                  FStar_TypeChecker_Env.solver =
                    (uu___183_229.FStar_TypeChecker_Env.solver);
                  FStar_TypeChecker_Env.range =
                    (uu___183_229.FStar_TypeChecker_Env.range);
                  FStar_TypeChecker_Env.curmodule =
                    (uu___183_229.FStar_TypeChecker_Env.curmodule);
                  FStar_TypeChecker_Env.gamma =
                    (uu___183_229.FStar_TypeChecker_Env.gamma);
                  FStar_TypeChecker_Env.gamma_cache =
                    (uu___183_229.FStar_TypeChecker_Env.gamma_cache);
                  FStar_TypeChecker_Env.modules =
                    (uu___183_229.FStar_TypeChecker_Env.modules);
                  FStar_TypeChecker_Env.expected_typ =
                    (uu___183_229.FStar_TypeChecker_Env.expected_typ);
                  FStar_TypeChecker_Env.sigtab =
                    (uu___183_229.FStar_TypeChecker_Env.sigtab);
                  FStar_TypeChecker_Env.is_pattern =
                    (uu___183_229.FStar_TypeChecker_Env.is_pattern);
                  FStar_TypeChecker_Env.instantiate_imp =
                    (uu___183_229.FStar_TypeChecker_Env.instantiate_imp);
                  FStar_TypeChecker_Env.effects =
                    (uu___183_229.FStar_TypeChecker_Env.effects);
                  FStar_TypeChecker_Env.generalize =
                    (uu___183_229.FStar_TypeChecker_Env.generalize);
                  FStar_TypeChecker_Env.letrecs =
                    (uu___183_229.FStar_TypeChecker_Env.letrecs);
                  FStar_TypeChecker_Env.top_level =
                    (uu___183_229.FStar_TypeChecker_Env.top_level);
                  FStar_TypeChecker_Env.check_uvars =
                    (uu___183_229.FStar_TypeChecker_Env.check_uvars);
                  FStar_TypeChecker_Env.use_eq =
                    (uu___183_229.FStar_TypeChecker_Env.use_eq);
                  FStar_TypeChecker_Env.is_iface =
                    (uu___183_229.FStar_TypeChecker_Env.is_iface);
                  FStar_TypeChecker_Env.admit =
                    (uu___183_229.FStar_TypeChecker_Env.admit);
                  FStar_TypeChecker_Env.lax = lax;
                  FStar_TypeChecker_Env.lax_universes =
                    (uu___183_229.FStar_TypeChecker_Env.lax_universes);
                  FStar_TypeChecker_Env.type_of =
                    (uu___183_229.FStar_TypeChecker_Env.type_of);
                  FStar_TypeChecker_Env.universe_of =
                    (uu___183_229.FStar_TypeChecker_Env.universe_of);
                  FStar_TypeChecker_Env.use_bv_sorts =
                    (uu___183_229.FStar_TypeChecker_Env.use_bv_sorts);
                  FStar_TypeChecker_Env.qname_and_index =
                    (uu___183_229.FStar_TypeChecker_Env.qname_and_index)
                } in
              let res = FStar_Universal.push_context (dsenv, env) msg in
              (FStar_Options.push ();
               if restore_cmd_line_options
               then
<<<<<<< HEAD
                 (let _0_805 = FStar_Options.restore_cmd_line_options false
                     in
                  FStar_All.pipe_right _0_805 Prims.ignore)
=======
                 (let _0_804 = FStar_Options.restore_cmd_line_options false in
                  FStar_All.pipe_right _0_804 Prims.ignore)
>>>>>>> 1f1ce596
               else ();
               res)
let mark:
  (FStar_ToSyntax_Env.env* FStar_TypeChecker_Env.env) ->
    (FStar_ToSyntax_Env.env* FStar_TypeChecker_Env.env)
  =
  fun uu____242  ->
    match uu____242 with
    | (dsenv,env) ->
        let dsenv = FStar_ToSyntax_Env.mark dsenv in
        let env = FStar_TypeChecker_Env.mark env in
        (FStar_Options.push (); (dsenv, env))
let reset_mark uu____262 =
  match uu____262 with
  | (uu____265,env) ->
      let dsenv = FStar_ToSyntax_Env.reset_mark () in
      let env = FStar_TypeChecker_Env.reset_mark env in
      (FStar_Options.pop (); (dsenv, env))
let cleanup uu____278 =
  match uu____278 with
  | (dsenv,env) -> FStar_TypeChecker_Env.cleanup_interactive env
let commit_mark:
  (FStar_ToSyntax_Env.env* FStar_TypeChecker_Env.env) ->
    (FStar_ToSyntax_Env.env* FStar_TypeChecker_Env.env)
  =
  fun uu____289  ->
    match uu____289 with
    | (dsenv,env) ->
        let dsenv = FStar_ToSyntax_Env.commit_mark dsenv in
        let env = FStar_TypeChecker_Env.commit_mark env in (dsenv, env)
let check_frag:
  (FStar_ToSyntax_Env.env* FStar_TypeChecker_Env.env) ->
    FStar_Syntax_Syntax.modul Prims.option ->
      FStar_Parser_ParseIt.input_frag ->
        (FStar_Syntax_Syntax.modul Prims.option* (FStar_ToSyntax_Env.env*
          FStar_TypeChecker_Env.env)* Prims.int) Prims.option
  =
  fun uu____314  ->
    fun curmod  ->
      fun text  ->
        match uu____314 with
        | (dsenv,env) ->
            (try
               let uu____344 =
                 FStar_Universal.tc_one_fragment curmod dsenv env text in
               match uu____344 with
               | Some (m,dsenv,env) ->
                   Some
<<<<<<< HEAD
                     (let _0_806 = FStar_Errors.get_err_count ()  in
                      (m, (dsenv, env), _0_806))
=======
                     (let _0_805 = FStar_Errors.get_err_count () in
                      (m, (dsenv, env), _0_805))
>>>>>>> 1f1ce596
               | uu____375 -> None
             with
             | FStar_Errors.Error (msg,r) when
                 Prims.op_Negation (FStar_Options.trace_error ()) ->
                 (FStar_TypeChecker_Err.add_errors env [(msg, r)]; None)
             | FStar_Errors.Err msg when
                 Prims.op_Negation (FStar_Options.trace_error ()) ->
<<<<<<< HEAD
                 ((let _0_809 =
                     let _0_808 =
                       let _0_807 = FStar_TypeChecker_Env.get_range env  in
                       (msg, _0_807)  in
                     [_0_808]  in
                   FStar_TypeChecker_Err.add_errors env _0_809);
=======
                 ((let _0_808 =
                     let _0_807 =
                       let _0_806 = FStar_TypeChecker_Env.get_range env in
                       (msg, _0_806) in
                     [_0_807] in
                   FStar_TypeChecker_Err.add_errors env _0_808);
>>>>>>> 1f1ce596
                  None))
let report_fail: Prims.unit -> Prims.unit =
  fun uu____422  ->
<<<<<<< HEAD
    (let _0_810 = FStar_Errors.report_all ()  in
     FStar_All.pipe_right _0_810 Prims.ignore);
=======
    (let _0_809 = FStar_Errors.report_all () in
     FStar_All.pipe_right _0_809 Prims.ignore);
>>>>>>> 1f1ce596
    FStar_ST.write FStar_Errors.num_errs (Prims.parse_int "0")
type input_chunks =
  | Push of (Prims.bool* Prims.int* Prims.int)
  | Pop of Prims.string
  | Code of (Prims.string* (Prims.string* Prims.string))
let uu___is_Push: input_chunks -> Prims.bool =
  fun projectee  ->
    match projectee with | Push _0 -> true | uu____451 -> false
let __proj__Push__item___0:
  input_chunks -> (Prims.bool* Prims.int* Prims.int) =
  fun projectee  -> match projectee with | Push _0 -> _0
let uu___is_Pop: input_chunks -> Prims.bool =
  fun projectee  ->
    match projectee with | Pop _0 -> true | uu____472 -> false
let __proj__Pop__item___0: input_chunks -> Prims.string =
  fun projectee  -> match projectee with | Pop _0 -> _0
let uu___is_Code: input_chunks -> Prims.bool =
  fun projectee  ->
    match projectee with | Code _0 -> true | uu____488 -> false
let __proj__Code__item___0:
  input_chunks -> (Prims.string* (Prims.string* Prims.string)) =
  fun projectee  -> match projectee with | Code _0 -> _0
type interactive_state =
  {
<<<<<<< HEAD
  chunk: FStar_Util.string_builder ;
  stdin: FStar_Util.stream_reader Prims.option FStar_ST.ref ;
  buffer: input_chunks Prims.list FStar_ST.ref ;
  log: FStar_Util.file_handle Prims.option FStar_ST.ref }
let the_interactive_state : interactive_state =
  let _0_814 = FStar_Util.new_string_builder ()  in
  let _0_813 = FStar_Util.mk_ref None  in
  let _0_812 = FStar_Util.mk_ref []  in
  let _0_811 = FStar_Util.mk_ref None  in
  { chunk = _0_814; stdin = _0_813; buffer = _0_812; log = _0_811 } 
let rec read_chunk : Prims.unit -> input_chunks =
=======
  chunk: FStar_Util.string_builder;
  stdin: FStar_Util.stream_reader Prims.option FStar_ST.ref;
  buffer: input_chunks Prims.list FStar_ST.ref;
  log: FStar_Util.file_handle Prims.option FStar_ST.ref;}
let the_interactive_state: interactive_state =
  let _0_813 = FStar_Util.new_string_builder () in
  let _0_812 = FStar_Util.mk_ref None in
  let _0_811 = FStar_Util.mk_ref [] in
  let _0_810 = FStar_Util.mk_ref None in
  { chunk = _0_813; stdin = _0_812; buffer = _0_811; log = _0_810 }
let rec read_chunk: Prims.unit -> input_chunks =
>>>>>>> 1f1ce596
  fun uu____574  ->
    let s = the_interactive_state in
    let log =
      let uu____579 = FStar_Options.debug_any () in
      if uu____579
      then
        let transcript =
          let uu____583 = FStar_ST.read s.log in
          match uu____583 with
          | Some transcript -> transcript
          | None  ->
              let transcript = FStar_Util.open_file_for_writing "transcript" in
              (FStar_ST.write s.log (Some transcript); transcript) in
        fun line  ->
          (FStar_Util.append_to_file transcript line;
           FStar_Util.flush_file transcript)
      else (fun uu____597  -> ()) in
    let stdin =
      let uu____599 = FStar_ST.read s.stdin in
      match uu____599 with
      | Some i -> i
      | None  ->
          let i = FStar_Util.open_stdin () in
          (FStar_ST.write s.stdin (Some i); i) in
    let line =
      let uu____611 = FStar_Util.read_line stdin in
      match uu____611 with
      | None  -> FStar_All.exit (Prims.parse_int "0")
      | Some l -> l in
    log line;
    (let l = FStar_Util.trim_string line in
     if FStar_Util.starts_with l "#end"
     then
       let responses =
         match FStar_Util.split l " " with
         | uu____621::ok::fail::[] -> (ok, fail)
         | uu____624 -> ("ok", "fail") in
       let str = FStar_Util.string_of_string_builder s.chunk in
       (FStar_Util.clear_string_builder s.chunk; Code (str, responses))
     else
       if FStar_Util.starts_with l "#pop"
       then (FStar_Util.clear_string_builder s.chunk; Pop l)
       else
         if FStar_Util.starts_with l "#push"
         then
           (FStar_Util.clear_string_builder s.chunk;
            (let lc_lax =
               FStar_Util.trim_string
                 (FStar_Util.substring_from l (FStar_String.length "#push")) in
             let lc =
               match FStar_Util.split lc_lax " " with
               | l::c::"#lax"::[] ->
<<<<<<< HEAD
                   let _0_816 = FStar_Util.int_of_string l  in
                   let _0_815 = FStar_Util.int_of_string c  in
                   (true, _0_816, _0_815)
               | l::c::[] ->
                   let _0_818 = FStar_Util.int_of_string l  in
                   let _0_817 = FStar_Util.int_of_string c  in
                   (false, _0_818, _0_817)
=======
                   let _0_815 = FStar_Util.int_of_string l in
                   let _0_814 = FStar_Util.int_of_string c in
                   (true, _0_815, _0_814)
               | l::c::[] ->
                   let _0_817 = FStar_Util.int_of_string l in
                   let _0_816 = FStar_Util.int_of_string c in
                   (false, _0_817, _0_816)
>>>>>>> 1f1ce596
               | uu____648 ->
                   (FStar_Util.print_warning
                      (Prims.strcat
                         "Error locations may be wrong, unrecognized string after #push: "
                         lc_lax);
                    (false, (Prims.parse_int "1"), (Prims.parse_int "0"))) in
             Push lc))
         else
           if l = "#finish"
           then FStar_All.exit (Prims.parse_int "0")
           else
             (FStar_Util.string_builder_append s.chunk line;
              FStar_Util.string_builder_append s.chunk "\n";
              read_chunk ()))
let shift_chunk: Prims.unit -> input_chunks =
  fun uu____657  ->
    let s = the_interactive_state in
    let uu____659 = FStar_ST.read s.buffer in
    match uu____659 with
    | [] -> read_chunk ()
    | chunk::chunks -> (FStar_ST.write s.buffer chunks; chunk)
let fill_buffer: Prims.unit -> Prims.unit =
  fun uu____673  ->
<<<<<<< HEAD
    let s = the_interactive_state  in
    let _0_822 =
      let _0_821 = FStar_ST.read s.buffer  in
      let _0_820 = let _0_819 = read_chunk ()  in [_0_819]  in
      FStar_List.append _0_821 _0_820  in
    FStar_ST.write s.buffer _0_822
  
let deps_of_our_file :
  Prims.string -> (Prims.string Prims.list * Prims.string Prims.option) =
=======
    let s = the_interactive_state in
    let _0_821 =
      let _0_820 = FStar_ST.read s.buffer in
      let _0_819 = let _0_818 = read_chunk () in [_0_818] in
      FStar_List.append _0_820 _0_819 in
    FStar_ST.write s.buffer _0_821
let deps_of_our_file:
  Prims.string -> (Prims.string Prims.list* Prims.string Prims.option) =
>>>>>>> 1f1ce596
  fun filename  ->
    let deps =
      FStar_Dependencies.find_deps_if_needed
        FStar_Parser_Dep.VerifyFigureItOut [filename] in
    let uu____690 =
      FStar_List.partition
        (fun x  ->
<<<<<<< HEAD
           let _0_824 = FStar_Parser_Dep.lowercase_module_name x  in
           let _0_823 = FStar_Parser_Dep.lowercase_module_name filename  in
           _0_824 <> _0_823) deps
       in
=======
           let _0_823 = FStar_Parser_Dep.lowercase_module_name x in
           let _0_822 = FStar_Parser_Dep.lowercase_module_name filename in
           _0_823 <> _0_822) deps in
>>>>>>> 1f1ce596
    match uu____690 with
    | (deps,same_name) ->
        let maybe_intf =
          match same_name with
          | intf::impl::[] ->
              ((let uu____712 =
                  (Prims.op_Negation (FStar_Parser_Dep.is_interface intf)) ||
                    (Prims.op_Negation
                       (FStar_Parser_Dep.is_implementation impl)) in
                if uu____712
                then
                  FStar_Util.print_warning
                    (FStar_Util.format2
                       "Found %s and %s but not an interface + implementation"
                       intf impl)
                else ());
               Some intf)
          | impl::[] -> None
          | uu____715 ->
              (FStar_Util.print_warning
                 (FStar_Util.format1 "Unexpected: ended up with %s"
                    (FStar_String.concat " " same_name));
               None) in
        (deps, maybe_intf)
type m_timestamps =
  (Prims.string Prims.option* Prims.string* FStar_Util.time Prims.option*
    FStar_Util.time) Prims.list
let rec tc_deps:
  modul_t ->
    stack_t ->
      env_t ->
        Prims.string Prims.list ->
          m_timestamps -> (stack_t* env_t* m_timestamps)
  =
  fun m  ->
    fun stack  ->
      fun env  ->
        fun remaining  ->
          fun ts  ->
            match remaining with
            | [] -> (stack, env, ts)
            | uu____750 ->
                let stack = (env, m) :: stack in
                let env =
<<<<<<< HEAD
                  let _0_825 = FStar_Options.lax ()  in
                  push env _0_825 true "typecheck_modul"  in
                let uu____761 = tc_one_file remaining env  in
=======
                  let _0_824 = FStar_Options.lax () in
                  push env _0_824 true "typecheck_modul" in
                let uu____761 = tc_one_file remaining env in
>>>>>>> 1f1ce596
                (match uu____761 with
                 | ((intf,impl),env,modl,remaining) ->
                     let uu____794 =
                       let intf_t =
                         match intf with
                         | Some intf ->
                             Some
                               (FStar_Util.get_file_last_modification_time
                                  intf)
                         | None  -> None in
                       let impl_t =
                         FStar_Util.get_file_last_modification_time impl in
                       (intf_t, impl_t) in
                     (match uu____794 with
                      | (intf_t,impl_t) ->
                          tc_deps m stack env remaining
                            ((intf, impl, intf_t, impl_t) :: ts)))
let update_deps:
  Prims.string ->
    modul_t ->
      stack_t -> env_t -> m_timestamps -> (stack_t* env_t* m_timestamps)
  =
  fun filename  ->
    fun m  ->
      fun stk  ->
        fun env  ->
          fun ts  ->
            let is_stale intf impl intf_t impl_t =
              let impl_mt = FStar_Util.get_file_last_modification_time impl in
              (FStar_Util.is_before impl_t impl_mt) ||
                (match (intf, intf_t) with
                 | (Some intf,Some intf_t) ->
                     let intf_mt =
                       FStar_Util.get_file_last_modification_time intf in
                     FStar_Util.is_before intf_t intf_mt
                 | (None ,None ) -> false
                 | (uu____867,uu____868) ->
                     failwith
                       "Impossible, if the interface is None, the timestamp entry should also be None") in
            let rec iterate depnames st env' ts good_stack good_ts =
              let match_dep depnames intf impl =
                match intf with
                | None  ->
                    (match depnames with
                     | dep::depnames' ->
                         if dep = impl
                         then (true, depnames')
                         else (false, depnames)
                     | uu____932 -> (false, depnames))
                | Some intf ->
                    (match depnames with
                     | depintf::dep::depnames' ->
                         if (depintf = intf) && (dep = impl)
                         then (true, depnames')
                         else (false, depnames)
                     | uu____949 -> (false, depnames)) in
              let rec pop_tc_and_stack env stack ts =
                match ts with
                | [] -> env
                | uu____996::ts ->
                    (pop env "";
                     (let uu____1018 =
<<<<<<< HEAD
                        let _0_827 = FStar_List.hd stack  in
                        let _0_826 = FStar_List.tl stack  in (_0_827, _0_826)
                         in
=======
                        let _0_826 = FStar_List.hd stack in
                        let _0_825 = FStar_List.tl stack in (_0_826, _0_825) in
>>>>>>> 1f1ce596
                      match uu____1018 with
                      | ((env,uu____1038),stack) ->
                          pop_tc_and_stack env stack ts)) in
              match ts with
              | ts_elt::ts' ->
                  let uu____1072 = ts_elt in
                  (match uu____1072 with
                   | (intf,impl,intf_t,impl_t) ->
                       let uu____1090 = match_dep depnames intf impl in
                       (match uu____1090 with
                        | (b,depnames') ->
                            let uu____1101 =
                              (Prims.op_Negation b) ||
                                (is_stale intf impl intf_t impl_t) in
                            if uu____1101
                            then
                              let env =
                                pop_tc_and_stack env'
                                  (FStar_List.rev_append st []) ts in
                              tc_deps m good_stack env depnames good_ts
                            else
                              (let uu____1113 =
<<<<<<< HEAD
                                 let _0_829 = FStar_List.hd st  in
                                 let _0_828 = FStar_List.tl st  in
                                 (_0_829, _0_828)  in
=======
                                 let _0_828 = FStar_List.hd st in
                                 let _0_827 = FStar_List.tl st in
                                 (_0_828, _0_827) in
>>>>>>> 1f1ce596
                               match uu____1113 with
                               | (stack_elt,st') ->
                                   iterate depnames' st' env' ts' (stack_elt
                                     :: good_stack) (ts_elt :: good_ts))))
              | [] -> tc_deps m good_stack env' depnames good_ts in
            let uu____1159 = deps_of_our_file filename in
            match uu____1159 with
            | (filenames,uu____1168) ->
                iterate filenames (FStar_List.rev_append stk []) env
                  (FStar_List.rev_append ts []) [] []
let rec go:
  (Prims.int* Prims.int) ->
    Prims.string -> stack_t -> modul_t -> env_t -> m_timestamps -> Prims.unit
  =
  fun line_col  ->
    fun filename  ->
      fun stack  ->
        fun curmod  ->
          fun env  ->
            fun ts  ->
              let uu____1219 = shift_chunk () in
              match uu____1219 with
              | Pop msg ->
                  (pop env msg;
                   (let uu____1222 =
                      match stack with
                      | [] ->
                          (FStar_Util.print_error "too many pops";
                           FStar_All.exit (Prims.parse_int "1"))
                      | hd::tl -> (hd, tl) in
                    match uu____1222 with
                    | ((env,curmod),stack) ->
                        (if
                           (FStar_List.length stack) = (FStar_List.length ts)
                         then cleanup env
                         else ();
                         go line_col filename stack curmod env ts)))
              | Push (lax,l,c) ->
                  let uu____1289 =
                    if (FStar_List.length stack) = (FStar_List.length ts)
                    then
<<<<<<< HEAD
                      let _0_830 = update_deps filename curmod stack env ts
                         in
                      (true, _0_830)
                    else (false, (stack, env, ts))  in
=======
                      let _0_829 = update_deps filename curmod stack env ts in
                      (true, _0_829)
                    else (false, (stack, env, ts)) in
>>>>>>> 1f1ce596
                  (match uu____1289 with
                   | (restore_cmd_line_options,(stack,env,ts)) ->
                       let stack = (env, curmod) :: stack in
                       let env =
                         push env lax restore_cmd_line_options "#push" in
                       go (l, c) filename stack curmod env ts)
              | Code (text,(ok,fail)) ->
                  let fail curmod env_mark =
                    report_fail ();
                    FStar_Util.print1 "%s\n" fail;
                    (let env = reset_mark env_mark in
                     go line_col filename stack curmod env ts) in
                  let env_mark = mark env in
                  let frag =
                    {
                      FStar_Parser_ParseIt.frag_text = text;
                      FStar_Parser_ParseIt.frag_line = (Prims.fst line_col);
                      FStar_Parser_ParseIt.frag_col = (Prims.snd line_col)
                    } in
                  let res = check_frag env_mark curmod frag in
                  (match res with
                   | Some (curmod,env,n_errs) ->
                       if n_errs = (Prims.parse_int "0")
                       then
                         (FStar_Util.print1 "\n%s\n" ok;
                          (let env = commit_mark env in
                           go line_col filename stack curmod env ts))
                       else fail curmod env_mark
                   | uu____1388 -> fail curmod env_mark)
let interactive_mode: Prims.string -> Prims.unit =
  fun filename  ->
    (let uu____1400 = FStar_Option.isSome (FStar_Options.codegen ()) in
     if uu____1400
     then
       FStar_Util.print_warning
         "code-generation is not supported in interactive mode, ignoring the codegen flag"
     else ());
    (let uu____1402 = deps_of_our_file filename in
     match uu____1402 with
     | (filenames,maybe_intf) ->
         let env = tc_prims () in
         let uu____1416 = tc_deps None [] env filenames [] in
         (match uu____1416 with
          | (stack,env,ts) ->
              let uu____1431 =
                match maybe_intf with
                | Some intf ->
                    let frag =
<<<<<<< HEAD
                      let _0_831 = FStar_Util.file_get_contents intf  in
=======
                      let _0_830 = FStar_Util.file_get_contents intf in
>>>>>>> 1f1ce596
                      {
                        FStar_Parser_ParseIt.frag_text = _0_831;
                        FStar_Parser_ParseIt.frag_line =
                          (Prims.parse_int "0");
                        FStar_Parser_ParseIt.frag_col = (Prims.parse_int "0")
                      } in
                    let uu____1444 = check_frag env None frag in
                    (match uu____1444 with
                     | Some (curmod,env,n_errs) ->
                         (if n_errs <> (Prims.parse_int "0")
                          then
                            (FStar_Util.print_warning
                               (FStar_Util.format1
                                  "Found the interface %s but it has errors!"
                                  intf);
                             FStar_All.exit (Prims.parse_int "1"))
                          else ();
                          FStar_Util.print_string
                            "Reminder: fst+fsti in interactive mode is unsound.\n";
                          (curmod, env))
                     | None  ->
                         (FStar_Util.print_warning
                            (FStar_Util.format1
                               "Found the interface %s but could not parse it first!"
                               intf);
                          FStar_All.exit (Prims.parse_int "1")))
                | None  -> (None, env) in
              (match uu____1431 with
               | (initial_mod,env) ->
                   let uu____1500 =
                     (FStar_Options.record_hints ()) ||
                       (FStar_Options.use_hints ()) in
                   if uu____1500
                   then
<<<<<<< HEAD
                     let _0_832 = FStar_List.hd (FStar_Options.file_list ())
                        in
                     FStar_SMTEncoding_Solver.with_hints_db _0_832
=======
                     let _0_831 = FStar_List.hd (FStar_Options.file_list ()) in
                     FStar_SMTEncoding_Solver.with_hints_db _0_831
>>>>>>> 1f1ce596
                       (fun uu____1501  ->
                          go ((Prims.parse_int "1"), (Prims.parse_int "0"))
                            filename stack initial_mod env ts)
                   else
                     go ((Prims.parse_int "1"), (Prims.parse_int "0"))
                       filename stack initial_mod env ts)))<|MERGE_RESOLUTION|>--- conflicted
+++ resolved
@@ -102,14 +102,8 @@
               (FStar_Options.push ();
                if restore_cmd_line_options
                then
-<<<<<<< HEAD
-                 (let _0_805 = FStar_Options.restore_cmd_line_options false
-                     in
-                  FStar_All.pipe_right _0_805 Prims.ignore)
-=======
                  (let _0_804 = FStar_Options.restore_cmd_line_options false in
                   FStar_All.pipe_right _0_804 Prims.ignore)
->>>>>>> 1f1ce596
                else ();
                res)
 let mark:
@@ -158,13 +152,8 @@
                match uu____344 with
                | Some (m,dsenv,env) ->
                    Some
-<<<<<<< HEAD
-                     (let _0_806 = FStar_Errors.get_err_count ()  in
-                      (m, (dsenv, env), _0_806))
-=======
                      (let _0_805 = FStar_Errors.get_err_count () in
                       (m, (dsenv, env), _0_805))
->>>>>>> 1f1ce596
                | uu____375 -> None
              with
              | FStar_Errors.Error (msg,r) when
@@ -172,31 +161,17 @@
                  (FStar_TypeChecker_Err.add_errors env [(msg, r)]; None)
              | FStar_Errors.Err msg when
                  Prims.op_Negation (FStar_Options.trace_error ()) ->
-<<<<<<< HEAD
-                 ((let _0_809 =
-                     let _0_808 =
-                       let _0_807 = FStar_TypeChecker_Env.get_range env  in
-                       (msg, _0_807)  in
-                     [_0_808]  in
-                   FStar_TypeChecker_Err.add_errors env _0_809);
-=======
                  ((let _0_808 =
                      let _0_807 =
                        let _0_806 = FStar_TypeChecker_Env.get_range env in
                        (msg, _0_806) in
                      [_0_807] in
                    FStar_TypeChecker_Err.add_errors env _0_808);
->>>>>>> 1f1ce596
                   None))
 let report_fail: Prims.unit -> Prims.unit =
   fun uu____422  ->
-<<<<<<< HEAD
-    (let _0_810 = FStar_Errors.report_all ()  in
-     FStar_All.pipe_right _0_810 Prims.ignore);
-=======
     (let _0_809 = FStar_Errors.report_all () in
      FStar_All.pipe_right _0_809 Prims.ignore);
->>>>>>> 1f1ce596
     FStar_ST.write FStar_Errors.num_errs (Prims.parse_int "0")
 type input_chunks =
   | Push of (Prims.bool* Prims.int* Prims.int)
@@ -221,19 +196,6 @@
   fun projectee  -> match projectee with | Code _0 -> _0
 type interactive_state =
   {
-<<<<<<< HEAD
-  chunk: FStar_Util.string_builder ;
-  stdin: FStar_Util.stream_reader Prims.option FStar_ST.ref ;
-  buffer: input_chunks Prims.list FStar_ST.ref ;
-  log: FStar_Util.file_handle Prims.option FStar_ST.ref }
-let the_interactive_state : interactive_state =
-  let _0_814 = FStar_Util.new_string_builder ()  in
-  let _0_813 = FStar_Util.mk_ref None  in
-  let _0_812 = FStar_Util.mk_ref []  in
-  let _0_811 = FStar_Util.mk_ref None  in
-  { chunk = _0_814; stdin = _0_813; buffer = _0_812; log = _0_811 } 
-let rec read_chunk : Prims.unit -> input_chunks =
-=======
   chunk: FStar_Util.string_builder;
   stdin: FStar_Util.stream_reader Prims.option FStar_ST.ref;
   buffer: input_chunks Prims.list FStar_ST.ref;
@@ -245,7 +207,6 @@
   let _0_810 = FStar_Util.mk_ref None in
   { chunk = _0_813; stdin = _0_812; buffer = _0_811; log = _0_810 }
 let rec read_chunk: Prims.unit -> input_chunks =
->>>>>>> 1f1ce596
   fun uu____574  ->
     let s = the_interactive_state in
     let log =
@@ -298,15 +259,6 @@
              let lc =
                match FStar_Util.split lc_lax " " with
                | l::c::"#lax"::[] ->
-<<<<<<< HEAD
-                   let _0_816 = FStar_Util.int_of_string l  in
-                   let _0_815 = FStar_Util.int_of_string c  in
-                   (true, _0_816, _0_815)
-               | l::c::[] ->
-                   let _0_818 = FStar_Util.int_of_string l  in
-                   let _0_817 = FStar_Util.int_of_string c  in
-                   (false, _0_818, _0_817)
-=======
                    let _0_815 = FStar_Util.int_of_string l in
                    let _0_814 = FStar_Util.int_of_string c in
                    (true, _0_815, _0_814)
@@ -314,7 +266,6 @@
                    let _0_817 = FStar_Util.int_of_string l in
                    let _0_816 = FStar_Util.int_of_string c in
                    (false, _0_817, _0_816)
->>>>>>> 1f1ce596
                | uu____648 ->
                    (FStar_Util.print_warning
                       (Prims.strcat
@@ -338,17 +289,6 @@
     | chunk::chunks -> (FStar_ST.write s.buffer chunks; chunk)
 let fill_buffer: Prims.unit -> Prims.unit =
   fun uu____673  ->
-<<<<<<< HEAD
-    let s = the_interactive_state  in
-    let _0_822 =
-      let _0_821 = FStar_ST.read s.buffer  in
-      let _0_820 = let _0_819 = read_chunk ()  in [_0_819]  in
-      FStar_List.append _0_821 _0_820  in
-    FStar_ST.write s.buffer _0_822
-  
-let deps_of_our_file :
-  Prims.string -> (Prims.string Prims.list * Prims.string Prims.option) =
-=======
     let s = the_interactive_state in
     let _0_821 =
       let _0_820 = FStar_ST.read s.buffer in
@@ -357,7 +297,6 @@
     FStar_ST.write s.buffer _0_821
 let deps_of_our_file:
   Prims.string -> (Prims.string Prims.list* Prims.string Prims.option) =
->>>>>>> 1f1ce596
   fun filename  ->
     let deps =
       FStar_Dependencies.find_deps_if_needed
@@ -365,16 +304,9 @@
     let uu____690 =
       FStar_List.partition
         (fun x  ->
-<<<<<<< HEAD
-           let _0_824 = FStar_Parser_Dep.lowercase_module_name x  in
-           let _0_823 = FStar_Parser_Dep.lowercase_module_name filename  in
-           _0_824 <> _0_823) deps
-       in
-=======
            let _0_823 = FStar_Parser_Dep.lowercase_module_name x in
            let _0_822 = FStar_Parser_Dep.lowercase_module_name filename in
            _0_823 <> _0_822) deps in
->>>>>>> 1f1ce596
     match uu____690 with
     | (deps,same_name) ->
         let maybe_intf =
@@ -419,15 +351,9 @@
             | uu____750 ->
                 let stack = (env, m) :: stack in
                 let env =
-<<<<<<< HEAD
-                  let _0_825 = FStar_Options.lax ()  in
-                  push env _0_825 true "typecheck_modul"  in
-                let uu____761 = tc_one_file remaining env  in
-=======
                   let _0_824 = FStar_Options.lax () in
                   push env _0_824 true "typecheck_modul" in
                 let uu____761 = tc_one_file remaining env in
->>>>>>> 1f1ce596
                 (match uu____761 with
                  | ((intf,impl),env,modl,remaining) ->
                      let uu____794 =
@@ -490,14 +416,8 @@
                 | uu____996::ts ->
                     (pop env "";
                      (let uu____1018 =
-<<<<<<< HEAD
-                        let _0_827 = FStar_List.hd stack  in
-                        let _0_826 = FStar_List.tl stack  in (_0_827, _0_826)
-                         in
-=======
                         let _0_826 = FStar_List.hd stack in
                         let _0_825 = FStar_List.tl stack in (_0_826, _0_825) in
->>>>>>> 1f1ce596
                       match uu____1018 with
                       | ((env,uu____1038),stack) ->
                           pop_tc_and_stack env stack ts)) in
@@ -520,15 +440,9 @@
                               tc_deps m good_stack env depnames good_ts
                             else
                               (let uu____1113 =
-<<<<<<< HEAD
-                                 let _0_829 = FStar_List.hd st  in
-                                 let _0_828 = FStar_List.tl st  in
-                                 (_0_829, _0_828)  in
-=======
                                  let _0_828 = FStar_List.hd st in
                                  let _0_827 = FStar_List.tl st in
                                  (_0_828, _0_827) in
->>>>>>> 1f1ce596
                                match uu____1113 with
                                | (stack_elt,st') ->
                                    iterate depnames' st' env' ts' (stack_elt
@@ -570,16 +484,9 @@
                   let uu____1289 =
                     if (FStar_List.length stack) = (FStar_List.length ts)
                     then
-<<<<<<< HEAD
-                      let _0_830 = update_deps filename curmod stack env ts
-                         in
-                      (true, _0_830)
-                    else (false, (stack, env, ts))  in
-=======
                       let _0_829 = update_deps filename curmod stack env ts in
                       (true, _0_829)
                     else (false, (stack, env, ts)) in
->>>>>>> 1f1ce596
                   (match uu____1289 with
                    | (restore_cmd_line_options,(stack,env,ts)) ->
                        let stack = (env, curmod) :: stack in
@@ -628,11 +535,7 @@
                 match maybe_intf with
                 | Some intf ->
                     let frag =
-<<<<<<< HEAD
-                      let _0_831 = FStar_Util.file_get_contents intf  in
-=======
                       let _0_830 = FStar_Util.file_get_contents intf in
->>>>>>> 1f1ce596
                       {
                         FStar_Parser_ParseIt.frag_text = _0_831;
                         FStar_Parser_ParseIt.frag_line =
@@ -667,14 +570,8 @@
                        (FStar_Options.use_hints ()) in
                    if uu____1500
                    then
-<<<<<<< HEAD
-                     let _0_832 = FStar_List.hd (FStar_Options.file_list ())
-                        in
-                     FStar_SMTEncoding_Solver.with_hints_db _0_832
-=======
                      let _0_831 = FStar_List.hd (FStar_Options.file_list ()) in
                      FStar_SMTEncoding_Solver.with_hints_db _0_831
->>>>>>> 1f1ce596
                        (fun uu____1501  ->
                           go ((Prims.parse_int "1"), (Prims.parse_int "0"))
                             filename stack initial_mod env ts)
