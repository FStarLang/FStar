--- conflicted
+++ resolved
@@ -12,15 +12,9 @@
 end))
 
 
-<<<<<<< HEAD
-let ___Not_a_wp_implication____0 = (fun projectee -> (match (projectee) with
-| Not_a_wp_implication (_92_2) -> begin
-_92_2
-=======
 let __proj__Not_a_wp_implication__item__uu___ : Prims.exn  ->  Prims.string = (fun projectee -> (match (projectee) with
 | Not_a_wp_implication (uu____14) -> begin
 uu____14
->>>>>>> 1915064d
 end))
 
 
@@ -32,24 +26,14 @@
 FStar_SMTEncoding_Term.error_labels
 
 
-<<<<<<< HEAD
-let sort_labels : (FStar_SMTEncoding_Term.error_label * Prims.bool) Prims.list  ->  (((Prims.string * FStar_SMTEncoding_Term.sort) * Prims.string * FStar_Range.range) * Prims.bool) Prims.list = (fun l -> (FStar_List.sortWith (fun _92_12 _92_21 -> (match (((_92_12), (_92_21))) with
-| (((_92_5, _92_7, r1), _92_11), ((_92_14, _92_16, r2), _92_20)) -> begin
-=======
 let sort_labels : (FStar_SMTEncoding_Term.error_label * Prims.bool) Prims.list  ->  ((FStar_SMTEncoding_Term.fv * Prims.string * FStar_Range.range) * Prims.bool) Prims.list = (fun l -> (FStar_List.sortWith (fun uu____35 uu____36 -> (match (((uu____35), (uu____36))) with
 | (((uu____57, uu____58, r1), uu____60), ((uu____61, uu____62, r2), uu____64)) -> begin
->>>>>>> 1915064d
 (FStar_Range.compare r1 r2)
 end)) l))
 
 
-<<<<<<< HEAD
-let remove_dups : labels  ->  ((Prims.string * FStar_SMTEncoding_Term.sort) * Prims.string * FStar_Range.range) Prims.list = (fun l -> (FStar_Util.remove_dups (fun _92_27 _92_32 -> (match (((_92_27), (_92_32))) with
-| ((_92_24, m1, r1), (_92_29, m2, r2)) -> begin
-=======
 let remove_dups : labels  ->  (FStar_SMTEncoding_Term.fv * Prims.string * FStar_Range.range) Prims.list = (fun l -> (FStar_Util.remove_dups (fun uu____91 uu____92 -> (match (((uu____91), (uu____92))) with
 | ((uu____105, m1, r1), (uu____108, m2, r2)) -> begin
->>>>>>> 1915064d
 ((r1 = r2) && (m1 = m2))
 end)) l))
 
@@ -67,19 +51,10 @@
 let ctr = (FStar_Util.mk_ref (Prims.parse_int "0"))
 in (fun message range t -> (
 
-<<<<<<< HEAD
-let l = (
-
-let _92_37 = (FStar_Util.incr ctr)
-in (let _192_21 = (let _192_20 = (FStar_ST.read ctr)
-in (FStar_Util.string_of_int _192_20))
-in (FStar_Util.format1 "label_%s" _192_21)))
-=======
 let l = ((FStar_Util.incr ctr);
-(let _0_441 = (FStar_Util.string_of_int (FStar_ST.read ctr))
-in (FStar_Util.format1 "label_%s" _0_441));
+(let _0_430 = (FStar_Util.string_of_int (FStar_ST.read ctr))
+in (FStar_Util.format1 "label_%s" _0_430));
 )
->>>>>>> 1915064d
 in (
 
 let lvar = ((l), (FStar_SMTEncoding_Term.Bool_sort))
@@ -98,27 +73,16 @@
 let label_goals : (Prims.unit  ->  Prims.string) Prims.option  ->  FStar_Range.range  ->  FStar_SMTEncoding_Term.term  ->  (labels * FStar_SMTEncoding_Term.term) = (fun use_env_msg r q -> (
 
 let rec is_a_post_condition = (fun post_name_opt tm -> (match (((post_name_opt), (tm.FStar_SMTEncoding_Term.tm))) with
-<<<<<<< HEAD
-| (None, _92_52) -> begin
-false
-end
-| (Some (nm), FStar_SMTEncoding_Term.FreeV (nm', _92_58)) -> begin
-=======
 | (None, uu____192) -> begin
 false
 end
 | (Some (nm), FStar_SMTEncoding_Term.FreeV (nm', uu____196)) -> begin
->>>>>>> 1915064d
 (nm = nm')
 end
 | ((_, FStar_SMTEncoding_Term.App (FStar_SMTEncoding_Term.Var ("Valid"), (tm)::[]))) | ((_, FStar_SMTEncoding_Term.App (FStar_SMTEncoding_Term.Var ("ApplyTT"), (tm)::_))) -> begin
 (is_a_post_condition post_name_opt tm)
 end
-<<<<<<< HEAD
-| _92_82 -> begin
-=======
 | uu____206 -> begin
->>>>>>> 1915064d
 false
 end))
 in (
@@ -127,27 +91,16 @@
 | FStar_SMTEncoding_Term.App (FStar_SMTEncoding_Term.And, cs) -> begin
 cs
 end
-<<<<<<< HEAD
-| _92_90 -> begin
-=======
 | uu____219 -> begin
->>>>>>> 1915064d
 (t)::[]
 end))
 in (
 
 let is_guard_free = (fun tm -> (match (tm.FStar_SMTEncoding_Term.tm) with
-<<<<<<< HEAD
-| FStar_SMTEncoding_Term.Quant (FStar_SMTEncoding_Term.Forall, (({FStar_SMTEncoding_Term.tm = FStar_SMTEncoding_Term.App (FStar_SMTEncoding_Term.Var ("Prims.guard_free"), (p)::[]); FStar_SMTEncoding_Term.freevars = _92_97; FStar_SMTEncoding_Term.rng = _92_95})::[])::[], iopt, _92_109, {FStar_SMTEncoding_Term.tm = FStar_SMTEncoding_Term.App (FStar_SMTEncoding_Term.Iff, (l)::(r)::[]); FStar_SMTEncoding_Term.freevars = _92_113; FStar_SMTEncoding_Term.rng = _92_111}) -> begin
-true
-end
-| _92_124 -> begin
-=======
 | FStar_SMTEncoding_Term.Quant (FStar_SMTEncoding_Term.Forall, (({FStar_SMTEncoding_Term.tm = FStar_SMTEncoding_Term.App (FStar_SMTEncoding_Term.Var ("Prims.guard_free"), (p)::[]); FStar_SMTEncoding_Term.freevars = uu____225; FStar_SMTEncoding_Term.rng = uu____226})::[])::[], iopt, uu____228, {FStar_SMTEncoding_Term.tm = FStar_SMTEncoding_Term.App (FStar_SMTEncoding_Term.Iff, (l)::(r)::[]); FStar_SMTEncoding_Term.freevars = uu____231; FStar_SMTEncoding_Term.rng = uu____232}) -> begin
 true
 end
 | uu____251 -> begin
->>>>>>> 1915064d
 false
 end))
 in (
@@ -155,26 +108,15 @@
 let is_a_named_continuation = (fun lhs -> (FStar_All.pipe_right (conjuncts lhs) (FStar_Util.for_some is_guard_free)))
 in (
 
-<<<<<<< HEAD
-let _92_135 = (match (use_env_msg) with
-=======
 let uu____257 = (match (use_env_msg) with
->>>>>>> 1915064d
 | None -> begin
 ((false), (""))
 end
 | Some (f) -> begin
-<<<<<<< HEAD
-(let _192_45 = (f ())
-in ((true), (_192_45)))
-end)
-in (match (_92_135) with
-=======
-(let _0_442 = (f ())
-in ((true), (_0_442)))
+(let _0_431 = (f ())
+in ((true), (_0_431)))
 end)
 in (match (uu____257) with
->>>>>>> 1915064d
 | (flag, msg_prefix) -> begin
 (
 
@@ -196,13 +138,8 @@
 | Some (r) -> begin
 (
 
-<<<<<<< HEAD
-let _92_145 = r
-in {FStar_Range.def_range = rng.FStar_Range.def_range; FStar_Range.use_range = _92_145.FStar_Range.use_range})
-=======
 let uu___99_294 = r
 in {FStar_Range.def_range = rng.FStar_Range.def_range; FStar_Range.use_range = uu___99_294.FStar_Range.use_range})
->>>>>>> 1915064d
 end)
 in (fresh_label msg rng t))))
 in (
@@ -211,17 +148,10 @@
 | (FStar_SMTEncoding_Term.BoundV (_)) | (FStar_SMTEncoding_Term.Integer (_)) -> begin
 ((labels), (q))
 end
-<<<<<<< HEAD
-| FStar_SMTEncoding_Term.LblPos (_92_161) -> begin
-(failwith "Impossible")
-end
-| FStar_SMTEncoding_Term.Labeled (arg, "could not prove post-condition", _92_166) -> begin
-=======
 | FStar_SMTEncoding_Term.LblPos (uu____326) -> begin
 (failwith "Impossible")
 end
 | FStar_SMTEncoding_Term.Labeled (arg, "could not prove post-condition", uu____333) -> begin
->>>>>>> 1915064d
 (
 
 let fallback = (fun msg -> (aux default_msg ropt post_name_opt labels arg))
@@ -229,63 +159,26 @@
 (match (()) with
 | () -> begin
 (match (arg.FStar_SMTEncoding_Term.tm) with
-<<<<<<< HEAD
-| FStar_SMTEncoding_Term.Quant (FStar_SMTEncoding_Term.Forall, pats, iopt, (post)::sorts, {FStar_SMTEncoding_Term.tm = FStar_SMTEncoding_Term.App (FStar_SMTEncoding_Term.Imp, (lhs)::(rhs)::[]); FStar_SMTEncoding_Term.freevars = _92_186; FStar_SMTEncoding_Term.rng = rng}) -> begin
-(
-
-let post_name = (let _192_68 = (let _192_67 = (FStar_Syntax_Syntax.next_id ())
-in (FStar_All.pipe_left FStar_Util.string_of_int _192_67))
-in (Prims.strcat "^^post_condition_" _192_68))
-in (
-
-let names = (let _192_73 = (FStar_List.mapi (fun i s -> (let _192_72 = (let _192_71 = (FStar_Util.string_of_int i)
-in (Prims.strcat "^^" _192_71))
-in ((_192_72), (s)))) sorts)
-in (((post_name), (post)))::_192_73)
-=======
 | FStar_SMTEncoding_Term.Quant (FStar_SMTEncoding_Term.Forall, pats, iopt, (post)::sorts, {FStar_SMTEncoding_Term.tm = FStar_SMTEncoding_Term.App (FStar_SMTEncoding_Term.Imp, (lhs)::(rhs)::[]); FStar_SMTEncoding_Term.freevars = uu____357; FStar_SMTEncoding_Term.rng = rng}) -> begin
 (
 
-let post_name = (let _0_444 = (let _0_443 = (FStar_Syntax_Syntax.next_id ())
-in (FStar_All.pipe_left FStar_Util.string_of_int _0_443))
-in (Prims.strcat "^^post_condition_" _0_444))
-in (
-
-let names = (let _0_447 = (FStar_List.mapi (fun i s -> (let _0_446 = (let _0_445 = (FStar_Util.string_of_int i)
-in (Prims.strcat "^^" _0_445))
-in ((_0_446), (s)))) sorts)
-in (((post_name), (post)))::_0_447)
->>>>>>> 1915064d
+let post_name = (let _0_433 = (let _0_432 = (FStar_Syntax_Syntax.next_id ())
+in (FStar_All.pipe_left FStar_Util.string_of_int _0_432))
+in (Prims.strcat "^^post_condition_" _0_433))
+in (
+
+let names = (let _0_436 = (FStar_List.mapi (fun i s -> (let _0_435 = (let _0_434 = (FStar_Util.string_of_int i)
+in (Prims.strcat "^^" _0_434))
+in ((_0_435), (s)))) sorts)
+in (((post_name), (post)))::_0_436)
 in (
 
 let instantiation = (FStar_List.map FStar_SMTEncoding_Util.mkFreeV names)
 in (
 
-<<<<<<< HEAD
-let _92_203 = (let _192_75 = (FStar_SMTEncoding_Term.inst instantiation lhs)
-in (let _192_74 = (FStar_SMTEncoding_Term.inst instantiation rhs)
-in ((_192_75), (_192_74))))
-in (match (_92_203) with
-| (lhs, rhs) -> begin
-(
-
-let _92_244 = (match (lhs.FStar_SMTEncoding_Term.tm) with
-| FStar_SMTEncoding_Term.App (FStar_SMTEncoding_Term.And, clauses_lhs) -> begin
-(
-
-let _92_210 = (FStar_Util.prefix clauses_lhs)
-in (match (_92_210) with
-| (req, ens) -> begin
-(match (ens.FStar_SMTEncoding_Term.tm) with
-| FStar_SMTEncoding_Term.Quant (FStar_SMTEncoding_Term.Forall, pats_ens, iopt_ens, sorts_ens, {FStar_SMTEncoding_Term.tm = FStar_SMTEncoding_Term.App (FStar_SMTEncoding_Term.Imp, (ensures_conjuncts)::(post)::[]); FStar_SMTEncoding_Term.freevars = _92_217; FStar_SMTEncoding_Term.rng = rng_ens}) when (is_a_post_condition (Some (post_name)) post) -> begin
-(
-
-let _92_229 = (aux "could not prove post-condition" None (Some (post_name)) labels ensures_conjuncts)
-in (match (_92_229) with
-=======
-let uu____387 = (let _0_449 = (FStar_SMTEncoding_Term.inst instantiation lhs)
-in (let _0_448 = (FStar_SMTEncoding_Term.inst instantiation rhs)
-in ((_0_449), (_0_448))))
+let uu____387 = (let _0_438 = (FStar_SMTEncoding_Term.inst instantiation lhs)
+in (let _0_437 = (FStar_SMTEncoding_Term.inst instantiation rhs)
+in ((_0_438), (_0_437))))
 in (match (uu____387) with
 | (lhs, rhs) -> begin
 (
@@ -303,7 +196,6 @@
 
 let uu____439 = (aux "could not prove post-condition" None (Some (post_name)) labels ensures_conjuncts)
 in (match (uu____439) with
->>>>>>> 1915064d
 | (labels, ensures_conjuncts) -> begin
 (
 
@@ -311,78 +203,32 @@
 | ([]) | (([])::[]) -> begin
 ((post)::[])::[]
 end
-<<<<<<< HEAD
-| _92_234 -> begin
-=======
 | uu____460 -> begin
->>>>>>> 1915064d
 pats_ens
 end)
 in (
 
-<<<<<<< HEAD
-let ens = (let _192_78 = (let _192_77 = (let _192_76 = (FStar_SMTEncoding_Term.mk (FStar_SMTEncoding_Term.App (((FStar_SMTEncoding_Term.Imp), ((ensures_conjuncts)::(post)::[])))) rng_ens)
-in ((FStar_SMTEncoding_Term.Forall), (pats_ens), (iopt_ens), (sorts_ens), (_192_76)))
-in FStar_SMTEncoding_Term.Quant (_192_77))
-in (FStar_SMTEncoding_Term.mk _192_78 ens.FStar_SMTEncoding_Term.rng))
+let ens = (let _0_440 = FStar_SMTEncoding_Term.Quant ((let _0_439 = (FStar_SMTEncoding_Term.mk (FStar_SMTEncoding_Term.App (((FStar_SMTEncoding_Term.Imp), ((ensures_conjuncts)::(post)::[])))) rng_ens)
+in ((FStar_SMTEncoding_Term.Forall), (pats_ens), (iopt_ens), (sorts_ens), (_0_439))))
+in (FStar_SMTEncoding_Term.mk _0_440 ens.FStar_SMTEncoding_Term.rng))
 in (
 
 let lhs = (FStar_SMTEncoding_Term.mk (FStar_SMTEncoding_Term.App (((FStar_SMTEncoding_Term.And), ((FStar_List.append req ((ens)::[])))))) lhs.FStar_SMTEncoding_Term.rng)
-in (let _192_79 = (FStar_SMTEncoding_Term.abstr names lhs)
-in ((labels), (_192_79))))))
-end))
-end
-| _92_239 -> begin
-(let _192_84 = (let _192_83 = (let _192_82 = (let _192_81 = (let _192_80 = (FStar_SMTEncoding_Term.print_smt_term ens)
-in (Prims.strcat "  ... " _192_80))
-in (Prims.strcat post_name _192_81))
-in (Prims.strcat "Ensures clause doesn\'t match post name:  " _192_82))
-in Not_a_wp_implication (_192_83))
-in (Prims.raise _192_84))
-end)
-end))
-end
-| _92_241 -> begin
-(let _192_87 = (let _192_86 = (let _192_85 = (FStar_SMTEncoding_Term.print_smt_term lhs)
-in (Prims.strcat "LHS not a conjunct: " _192_85))
-in Not_a_wp_implication (_192_86))
-in (Prims.raise _192_87))
-end)
-in (match (_92_244) with
-| (labels, lhs) -> begin
-(
-
-let _92_250 = (
-
-let _92_247 = (aux default_msg None (Some (post_name)) labels rhs)
-in (match (_92_247) with
-| (labels, rhs) -> begin
-(let _192_88 = (FStar_SMTEncoding_Term.abstr names rhs)
-in ((labels), (_192_88)))
-end))
-in (match (_92_250) with
-=======
-let ens = (let _0_451 = FStar_SMTEncoding_Term.Quant ((let _0_450 = (FStar_SMTEncoding_Term.mk (FStar_SMTEncoding_Term.App (((FStar_SMTEncoding_Term.Imp), ((ensures_conjuncts)::(post)::[])))) rng_ens)
-in ((FStar_SMTEncoding_Term.Forall), (pats_ens), (iopt_ens), (sorts_ens), (_0_450))))
-in (FStar_SMTEncoding_Term.mk _0_451 ens.FStar_SMTEncoding_Term.rng))
-in (
-
-let lhs = (FStar_SMTEncoding_Term.mk (FStar_SMTEncoding_Term.App (((FStar_SMTEncoding_Term.And), ((FStar_List.append req ((ens)::[])))))) lhs.FStar_SMTEncoding_Term.rng)
-in (let _0_452 = (FStar_SMTEncoding_Term.abstr names lhs)
-in ((labels), (_0_452))))))
+in (let _0_441 = (FStar_SMTEncoding_Term.abstr names lhs)
+in ((labels), (_0_441))))))
 end))
 end
 | uu____472 -> begin
-(Prims.raise (Not_a_wp_implication ((let _0_455 = (let _0_454 = (let _0_453 = (FStar_SMTEncoding_Term.print_smt_term ens)
-in (Prims.strcat "  ... " _0_453))
-in (Prims.strcat post_name _0_454))
-in (Prims.strcat "Ensures clause doesn\'t match post name:  " _0_455)))))
+(Prims.raise (Not_a_wp_implication ((let _0_444 = (let _0_443 = (let _0_442 = (FStar_SMTEncoding_Term.print_smt_term ens)
+in (Prims.strcat "  ... " _0_442))
+in (Prims.strcat post_name _0_443))
+in (Prims.strcat "Ensures clause doesn\'t match post name:  " _0_444)))))
 end)
 end))
 end
 | uu____476 -> begin
-(Prims.raise (Not_a_wp_implication ((let _0_456 = (FStar_SMTEncoding_Term.print_smt_term lhs)
-in (Prims.strcat "LHS not a conjunct: " _0_456)))))
+(Prims.raise (Not_a_wp_implication ((let _0_445 = (FStar_SMTEncoding_Term.print_smt_term lhs)
+in (Prims.strcat "LHS not a conjunct: " _0_445)))))
 end)
 in (match (uu____395) with
 | (labels, lhs) -> begin
@@ -393,36 +239,23 @@
 let uu____491 = (aux default_msg None (Some (post_name)) labels rhs)
 in (match (uu____491) with
 | (labels, rhs) -> begin
-(let _0_457 = (FStar_SMTEncoding_Term.abstr names rhs)
-in ((labels), (_0_457)))
+(let _0_446 = (FStar_SMTEncoding_Term.abstr names rhs)
+in ((labels), (_0_446)))
 end))
 in (match (uu____487) with
->>>>>>> 1915064d
 | (labels, rhs) -> begin
 (
 
 let body = (FStar_SMTEncoding_Term.mkImp ((lhs), (rhs)) rng)
-<<<<<<< HEAD
-in (let _192_89 = (FStar_SMTEncoding_Term.mk (FStar_SMTEncoding_Term.Quant (((FStar_SMTEncoding_Term.Forall), (pats), (iopt), ((post)::sorts), (body)))) q.FStar_SMTEncoding_Term.rng)
-in ((labels), (_192_89))))
-=======
-in (let _0_458 = (FStar_SMTEncoding_Term.mk (FStar_SMTEncoding_Term.Quant (((FStar_SMTEncoding_Term.Forall), (pats), (iopt), ((post)::sorts), (body)))) q.FStar_SMTEncoding_Term.rng)
-in ((labels), (_0_458))))
->>>>>>> 1915064d
+in (let _0_447 = (FStar_SMTEncoding_Term.mk (FStar_SMTEncoding_Term.Quant (((FStar_SMTEncoding_Term.Forall), (pats), (iopt), ((post)::sorts), (body)))) q.FStar_SMTEncoding_Term.rng)
+in ((labels), (_0_447))))
 end))
 end))
 end)))))
 end
-<<<<<<< HEAD
-| _92_253 -> begin
-(let _192_91 = (let _192_90 = (FStar_SMTEncoding_Term.print_smt_term arg)
-in (Prims.strcat "arg not a quant: " _192_90))
-in (fallback _192_91))
-=======
 | uu____516 -> begin
-(fallback (let _0_459 = (FStar_SMTEncoding_Term.print_smt_term arg)
-in (Prims.strcat "arg not a quant: " _0_459)))
->>>>>>> 1915064d
+(fallback (let _0_448 = (FStar_SMTEncoding_Term.print_smt_term arg)
+in (Prims.strcat "arg not a quant: " _0_448)))
 end)
 end)
 with
@@ -433,76 +266,24 @@
 | FStar_SMTEncoding_Term.Labeled (arg, reason, r) -> begin
 (aux reason (Some (r)) post_name_opt labels arg)
 end
-<<<<<<< HEAD
-| FStar_SMTEncoding_Term.Quant (FStar_SMTEncoding_Term.Forall, [], None, (post)::[], {FStar_SMTEncoding_Term.tm = FStar_SMTEncoding_Term.App (FStar_SMTEncoding_Term.Imp, (lhs)::(rhs)::[]); FStar_SMTEncoding_Term.freevars = _92_266; FStar_SMTEncoding_Term.rng = rng}) when (is_a_named_continuation lhs) -> begin
-(
-
-let post_name = (let _192_94 = (let _192_93 = (FStar_Syntax_Syntax.next_id ())
-in (FStar_All.pipe_left FStar_Util.string_of_int _192_93))
-in (Prims.strcat "^^post_condition_" _192_94))
-=======
 | FStar_SMTEncoding_Term.Quant (FStar_SMTEncoding_Term.Forall, [], None, (post)::[], {FStar_SMTEncoding_Term.tm = FStar_SMTEncoding_Term.App (FStar_SMTEncoding_Term.Imp, (lhs)::(rhs)::[]); FStar_SMTEncoding_Term.freevars = uu____528; FStar_SMTEncoding_Term.rng = rng}) when (is_a_named_continuation lhs) -> begin
 (
 
-let post_name = (let _0_461 = (let _0_460 = (FStar_Syntax_Syntax.next_id ())
-in (FStar_All.pipe_left FStar_Util.string_of_int _0_460))
-in (Prims.strcat "^^post_condition_" _0_461))
->>>>>>> 1915064d
+let post_name = (let _0_450 = (let _0_449 = (FStar_Syntax_Syntax.next_id ())
+in (FStar_All.pipe_left FStar_Util.string_of_int _0_449))
+in (Prims.strcat "^^post_condition_" _0_450))
 in (
 
 let names = ((post_name), (post))
 in (
 
-<<<<<<< HEAD
-let instantiation = (let _192_95 = (FStar_SMTEncoding_Util.mkFreeV names)
-in (_192_95)::[])
-in (
-
-let _92_281 = (let _192_97 = (FStar_SMTEncoding_Term.inst instantiation lhs)
-in (let _192_96 = (FStar_SMTEncoding_Term.inst instantiation rhs)
-in ((_192_97), (_192_96))))
-in (match (_92_281) with
-| (lhs, rhs) -> begin
-(
-
-let _92_320 = (FStar_Util.fold_map (fun labels tm -> (match (tm.FStar_SMTEncoding_Term.tm) with
-| FStar_SMTEncoding_Term.Quant (FStar_SMTEncoding_Term.Forall, (({FStar_SMTEncoding_Term.tm = FStar_SMTEncoding_Term.App (FStar_SMTEncoding_Term.Var ("Prims.guard_free"), (p)::[]); FStar_SMTEncoding_Term.freevars = _92_288; FStar_SMTEncoding_Term.rng = _92_286})::[])::[], iopt, sorts, {FStar_SMTEncoding_Term.tm = FStar_SMTEncoding_Term.App (FStar_SMTEncoding_Term.Iff, (l)::(r)::[]); FStar_SMTEncoding_Term.freevars = _92_303; FStar_SMTEncoding_Term.rng = _92_301}) -> begin
-(
-
-let _92_315 = (aux default_msg None post_name_opt labels r)
-in (match (_92_315) with
-| (labels, r) -> begin
-(let _192_103 = (let _192_102 = (let _192_101 = (let _192_100 = (FStar_SMTEncoding_Util.norng FStar_SMTEncoding_Term.mk (FStar_SMTEncoding_Term.App (((FStar_SMTEncoding_Term.Iff), ((l)::(r)::[])))))
-in ((FStar_SMTEncoding_Term.Forall), (((p)::[])::[]), (Some ((Prims.parse_int "0"))), (sorts), (_192_100)))
-in FStar_SMTEncoding_Term.Quant (_192_101))
-in (FStar_SMTEncoding_Term.mk _192_102 q.FStar_SMTEncoding_Term.rng))
-in ((labels), (_192_103)))
-end))
-end
-| _92_317 -> begin
-((labels), (tm))
-end)) labels (conjuncts lhs))
-in (match (_92_320) with
-| (labels, lhs_conjs) -> begin
-(
-
-let _92_323 = (aux default_msg None (Some (post_name)) labels rhs)
-in (match (_92_323) with
-| (labels, rhs) -> begin
-(
-
-let body = (let _192_106 = (let _192_105 = (let _192_104 = (FStar_SMTEncoding_Term.mk_and_l lhs_conjs lhs.FStar_SMTEncoding_Term.rng)
-in ((_192_104), (rhs)))
-in (FStar_SMTEncoding_Term.mkImp _192_105 rng))
-in (FStar_All.pipe_right _192_106 (FStar_SMTEncoding_Term.abstr ((names)::[]))))
-=======
-let instantiation = (let _0_462 = (FStar_SMTEncoding_Util.mkFreeV names)
-in (_0_462)::[])
-in (
-
-let uu____546 = (let _0_464 = (FStar_SMTEncoding_Term.inst instantiation lhs)
-in (let _0_463 = (FStar_SMTEncoding_Term.inst instantiation rhs)
-in ((_0_464), (_0_463))))
+let instantiation = (let _0_451 = (FStar_SMTEncoding_Util.mkFreeV names)
+in (_0_451)::[])
+in (
+
+let uu____546 = (let _0_453 = (FStar_SMTEncoding_Term.inst instantiation lhs)
+in (let _0_452 = (FStar_SMTEncoding_Term.inst instantiation rhs)
+in ((_0_453), (_0_452))))
 in (match (uu____546) with
 | (lhs, rhs) -> begin
 (
@@ -514,10 +295,10 @@
 let uu____593 = (aux default_msg None post_name_opt labels r)
 in (match (uu____593) with
 | (labels, r) -> begin
-(let _0_467 = (let _0_466 = FStar_SMTEncoding_Term.Quant ((let _0_465 = (FStar_SMTEncoding_Util.norng FStar_SMTEncoding_Term.mk (FStar_SMTEncoding_Term.App (((FStar_SMTEncoding_Term.Iff), ((l)::(r)::[])))))
-in ((FStar_SMTEncoding_Term.Forall), (((p)::[])::[]), (Some ((Prims.parse_int "0"))), (sorts), (_0_465))))
-in (FStar_SMTEncoding_Term.mk _0_466 q.FStar_SMTEncoding_Term.rng))
-in ((labels), (_0_467)))
+(let _0_456 = (let _0_455 = FStar_SMTEncoding_Term.Quant ((let _0_454 = (FStar_SMTEncoding_Util.norng FStar_SMTEncoding_Term.mk (FStar_SMTEncoding_Term.App (((FStar_SMTEncoding_Term.Iff), ((l)::(r)::[])))))
+in ((FStar_SMTEncoding_Term.Forall), (((p)::[])::[]), (Some ((Prims.parse_int "0"))), (sorts), (_0_454))))
+in (FStar_SMTEncoding_Term.mk _0_455 q.FStar_SMTEncoding_Term.rng))
+in ((labels), (_0_456)))
 end))
 end
 | uu____612 -> begin
@@ -532,11 +313,10 @@
 | (labels, rhs) -> begin
 (
 
-let body = (let _0_470 = (let _0_469 = (let _0_468 = (FStar_SMTEncoding_Term.mk_and_l lhs_conjs lhs.FStar_SMTEncoding_Term.rng)
-in ((_0_468), (rhs)))
-in (FStar_SMTEncoding_Term.mkImp _0_469 rng))
-in (FStar_All.pipe_right _0_470 (FStar_SMTEncoding_Term.abstr ((names)::[]))))
->>>>>>> 1915064d
+let body = (let _0_459 = (let _0_458 = (let _0_457 = (FStar_SMTEncoding_Term.mk_and_l lhs_conjs lhs.FStar_SMTEncoding_Term.rng)
+in ((_0_457), (rhs)))
+in (FStar_SMTEncoding_Term.mkImp _0_458 rng))
+in (FStar_All.pipe_right _0_459 (FStar_SMTEncoding_Term.abstr ((names)::[]))))
 in (
 
 let q = (FStar_SMTEncoding_Term.mk (FStar_SMTEncoding_Term.Quant (((FStar_SMTEncoding_Term.Forall), ([]), (None), ((post)::[]), (body)))) q.FStar_SMTEncoding_Term.rng)
@@ -548,54 +328,26 @@
 | FStar_SMTEncoding_Term.App (FStar_SMTEncoding_Term.Imp, (lhs)::(rhs)::[]) -> begin
 (
 
-<<<<<<< HEAD
-let _92_334 = (aux default_msg ropt post_name_opt labels rhs)
-in (match (_92_334) with
-| (labels, rhs) -> begin
-(let _192_107 = (FStar_SMTEncoding_Util.mkImp ((lhs), (rhs)))
-in ((labels), (_192_107)))
-=======
 let uu____649 = (aux default_msg ropt post_name_opt labels rhs)
 in (match (uu____649) with
 | (labels, rhs) -> begin
-(let _0_471 = (FStar_SMTEncoding_Util.mkImp ((lhs), (rhs)))
-in ((labels), (_0_471)))
->>>>>>> 1915064d
+(let _0_460 = (FStar_SMTEncoding_Util.mkImp ((lhs), (rhs)))
+in ((labels), (_0_460)))
 end))
 end
 | FStar_SMTEncoding_Term.App (FStar_SMTEncoding_Term.And, conjuncts) -> begin
 (
 
-<<<<<<< HEAD
-let _92_341 = (FStar_Util.fold_map (aux default_msg ropt post_name_opt) labels conjuncts)
-in (match (_92_341) with
-| (labels, conjuncts) -> begin
-(let _192_108 = (FStar_SMTEncoding_Term.mk_and_l conjuncts q.FStar_SMTEncoding_Term.rng)
-in ((labels), (_192_108)))
-=======
 let uu____664 = (FStar_Util.fold_map (aux default_msg ropt post_name_opt) labels conjuncts)
 in (match (uu____664) with
 | (labels, conjuncts) -> begin
-(let _0_472 = (FStar_SMTEncoding_Term.mk_and_l conjuncts q.FStar_SMTEncoding_Term.rng)
-in ((labels), (_0_472)))
->>>>>>> 1915064d
+(let _0_461 = (FStar_SMTEncoding_Term.mk_and_l conjuncts q.FStar_SMTEncoding_Term.rng)
+in ((labels), (_0_461)))
 end))
 end
 | FStar_SMTEncoding_Term.App (FStar_SMTEncoding_Term.ITE, (hd)::(q1)::(q2)::[]) -> begin
 (
 
-<<<<<<< HEAD
-let _92_351 = (aux default_msg ropt post_name_opt labels q1)
-in (match (_92_351) with
-| (labels, q1) -> begin
-(
-
-let _92_354 = (aux default_msg ropt post_name_opt labels q2)
-in (match (_92_354) with
-| (labels, q2) -> begin
-(let _192_109 = (FStar_SMTEncoding_Term.mkITE ((hd), (q1), (q2)) q.FStar_SMTEncoding_Term.rng)
-in ((labels), (_192_109)))
-=======
 let uu____684 = (aux default_msg ropt post_name_opt labels q1)
 in (match (uu____684) with
 | (labels, q1) -> begin
@@ -604,43 +356,28 @@
 let uu____695 = (aux default_msg ropt post_name_opt labels q2)
 in (match (uu____695) with
 | (labels, q2) -> begin
-(let _0_473 = (FStar_SMTEncoding_Term.mkITE ((hd), (q1), (q2)) q.FStar_SMTEncoding_Term.rng)
-in ((labels), (_0_473)))
->>>>>>> 1915064d
+(let _0_462 = (FStar_SMTEncoding_Term.mkITE ((hd), (q1), (q2)) q.FStar_SMTEncoding_Term.rng)
+in ((labels), (_0_462)))
 end))
 end))
 end
 | (FStar_SMTEncoding_Term.Quant (FStar_SMTEncoding_Term.Exists, _, _, _, _)) | (FStar_SMTEncoding_Term.App (FStar_SMTEncoding_Term.Iff, _)) | (FStar_SMTEncoding_Term.App (FStar_SMTEncoding_Term.Or, _)) -> begin
 (
 
-<<<<<<< HEAD
-let _92_378 = (fresh_label default_msg ropt q.FStar_SMTEncoding_Term.rng q)
-in (match (_92_378) with
-=======
 let uu____719 = (fresh_label default_msg ropt q.FStar_SMTEncoding_Term.rng q)
 in (match (uu____719) with
->>>>>>> 1915064d
 | (lab, q) -> begin
 (((lab)::labels), (q))
 end))
 end
-<<<<<<< HEAD
-| FStar_SMTEncoding_Term.App (FStar_SMTEncoding_Term.Var (_92_380), _92_383) when (is_a_post_condition post_name_opt q) -> begin
-=======
 | FStar_SMTEncoding_Term.App (FStar_SMTEncoding_Term.Var (uu____728), uu____729) when (is_a_post_condition post_name_opt q) -> begin
->>>>>>> 1915064d
 ((labels), (q))
 end
 | (FStar_SMTEncoding_Term.FreeV (_)) | (FStar_SMTEncoding_Term.App (FStar_SMTEncoding_Term.TrueOp, _)) | (FStar_SMTEncoding_Term.App (FStar_SMTEncoding_Term.FalseOp, _)) | (FStar_SMTEncoding_Term.App (FStar_SMTEncoding_Term.Not, _)) | (FStar_SMTEncoding_Term.App (FStar_SMTEncoding_Term.Eq, _)) | (FStar_SMTEncoding_Term.App (FStar_SMTEncoding_Term.LT, _)) | (FStar_SMTEncoding_Term.App (FStar_SMTEncoding_Term.LTE, _)) | (FStar_SMTEncoding_Term.App (FStar_SMTEncoding_Term.GT, _)) | (FStar_SMTEncoding_Term.App (FStar_SMTEncoding_Term.GTE, _)) | (FStar_SMTEncoding_Term.App (FStar_SMTEncoding_Term.Var (_), _)) -> begin
 (
 
-<<<<<<< HEAD
-let _92_438 = (fresh_label default_msg ropt q.FStar_SMTEncoding_Term.rng q)
-in (match (_92_438) with
-=======
 let uu____753 = (fresh_label default_msg ropt q.FStar_SMTEncoding_Term.rng q)
 in (match (uu____753) with
->>>>>>> 1915064d
 | (lab, q) -> begin
 (((lab)::labels), (q))
 end))
@@ -654,19 +391,11 @@
 | FStar_SMTEncoding_Term.Quant (FStar_SMTEncoding_Term.Forall, pats, iopt, sorts, body) -> begin
 (
 
-<<<<<<< HEAD
-let _92_488 = (aux default_msg ropt post_name_opt labels body)
-in (match (_92_488) with
-| (labels, body) -> begin
-(let _192_110 = (FStar_SMTEncoding_Term.mk (FStar_SMTEncoding_Term.Quant (((FStar_SMTEncoding_Term.Forall), (pats), (iopt), (sorts), (body)))) q.FStar_SMTEncoding_Term.rng)
-in ((labels), (_192_110)))
-=======
 let uu____796 = (aux default_msg ropt post_name_opt labels body)
 in (match (uu____796) with
 | (labels, body) -> begin
-(let _0_474 = (FStar_SMTEncoding_Term.mk (FStar_SMTEncoding_Term.Quant (((FStar_SMTEncoding_Term.Forall), (pats), (iopt), (sorts), (body)))) q.FStar_SMTEncoding_Term.rng)
-in ((labels), (_0_474)))
->>>>>>> 1915064d
+(let _0_463 = (FStar_SMTEncoding_Term.mk (FStar_SMTEncoding_Term.Quant (((FStar_SMTEncoding_Term.Forall), (pats), (iopt), (sorts), (body)))) q.FStar_SMTEncoding_Term.rng)
+in ((labels), (_0_463)))
 end))
 end))
 in (aux "assertion failed" None None [] q)))
@@ -675,38 +404,18 @@
 
 let detail_errors : FStar_TypeChecker_Env.env  ->  labels  ->  (FStar_SMTEncoding_Term.decls_t  ->  ((FStar_SMTEncoding_Z3.unsat_core, (labels * FStar_SMTEncoding_Z3.error_kind)) FStar_Util.either * Prims.int))  ->  labels = (fun env all_labels askZ3 -> (
 
-<<<<<<< HEAD
-let print_banner = (fun _92_493 -> (match (()) with
-| () -> begin
-(let _192_127 = (let _192_124 = (FStar_TypeChecker_Env.get_range env)
-in (FStar_Range.string_of_range _192_124))
-in (let _192_126 = (FStar_Util.string_of_int (Prims.parse_int "5"))
-in (let _192_125 = (FStar_Util.string_of_int (FStar_List.length all_labels))
-in (FStar_Util.print3_error "Detailed error report follows for %s\nTaking %s seconds per proof obligation (%s proofs in total)\n" _192_127 _192_126 _192_125))))
-end))
-in (
-
-let print_result = (fun _92_501 -> (match (_92_501) with
-| ((_92_496, msg, r), success) -> begin
-if success then begin
-(let _192_130 = (FStar_Range.string_of_range r)
-in (FStar_Util.print1_error "OK: proof obligation at %s was proven\n" _192_130))
-end else begin
-(FStar_TypeChecker_Errors.report r msg)
-=======
-let print_banner = (fun uu____841 -> (let _0_477 = (FStar_Range.string_of_range (FStar_TypeChecker_Env.get_range env))
-in (let _0_476 = (FStar_Util.string_of_int (Prims.parse_int "5"))
-in (let _0_475 = (FStar_Util.string_of_int (FStar_List.length all_labels))
-in (FStar_Util.print3_error "Detailed error report follows for %s\nTaking %s seconds per proof obligation (%s proofs in total)\n" _0_477 _0_476 _0_475)))))
+let print_banner = (fun uu____841 -> (let _0_466 = (FStar_Range.string_of_range (FStar_TypeChecker_Env.get_range env))
+in (let _0_465 = (FStar_Util.string_of_int (Prims.parse_int "5"))
+in (let _0_464 = (FStar_Util.string_of_int (FStar_List.length all_labels))
+in (FStar_Util.print3_error "Detailed error report follows for %s\nTaking %s seconds per proof obligation (%s proofs in total)\n" _0_466 _0_465 _0_464)))))
 in (
 
 let print_result = (fun uu____853 -> (match (uu____853) with
 | ((uu____859, msg, r), success) -> begin
 (match (success) with
 | true -> begin
-(let _0_478 = (FStar_Range.string_of_range r)
-in (FStar_Util.print1_error "OK: proof obligation at %s was proven\n" _0_478))
->>>>>>> 1915064d
+(let _0_467 = (FStar_Range.string_of_range r)
+in (FStar_Util.print1_error "OK: proof obligation at %s was proven\n" _0_467))
 end
 | uu____866 -> begin
 (FStar_Errors.report r msg)
@@ -714,27 +423,11 @@
 end))
 in (
 
-<<<<<<< HEAD
-let elim = (fun labs -> (FStar_All.pipe_right labs (FStar_List.map (fun _92_509 -> (match (_92_509) with
-| (l, _92_506, _92_508) -> begin
-(let _192_137 = (let _192_136 = (let _192_135 = (let _192_134 = (FStar_SMTEncoding_Util.mkFreeV l)
-in ((_192_134), (FStar_SMTEncoding_Util.mkTrue)))
-in (FStar_SMTEncoding_Util.mkEq _192_135))
-in ((_192_136), (Some ("Disabling label")), (Some ((Prims.strcat "disable_label_" (Prims.fst l))))))
-in FStar_SMTEncoding_Term.Assume (_192_137))
-end)))))
-in (
-
-let print_labs = (fun tag l -> (FStar_All.pipe_right l (FStar_List.iter (fun _92_518 -> (match (_92_518) with
-| (l, _92_515, _92_517) -> begin
-(FStar_Util.print2 "%s : %s; " tag (Prims.fst l))
-=======
 let elim = (fun labs -> (FStar_All.pipe_right labs (FStar_List.map (fun uu____896 -> (match (uu____896) with
 | (l, uu____903, uu____904) -> begin
-FStar_SMTEncoding_Term.Assume ((let _0_480 = (FStar_SMTEncoding_Util.mkEq (let _0_479 = (FStar_SMTEncoding_Util.mkFreeV l)
-in ((_0_479), (FStar_SMTEncoding_Util.mkTrue))))
-in ((_0_480), (Some ("Disabling label")), (Some ((Prims.strcat "disable_label_" (Prims.fst l)))))))
->>>>>>> 1915064d
+FStar_SMTEncoding_Term.Assume ((let _0_469 = (FStar_SMTEncoding_Util.mkEq (let _0_468 = (FStar_SMTEncoding_Util.mkFreeV l)
+in ((_0_468), (FStar_SMTEncoding_Util.mkTrue))))
+in ((_0_469), (Some ("Disabling label")), (Some ((Prims.strcat "disable_label_" (Prims.fst l)))))))
 end)))))
 in (
 
@@ -742,30 +435,17 @@
 | [] -> begin
 (
 
-<<<<<<< HEAD
-let results = (let _192_152 = (FStar_List.map (fun x -> ((x), (true))) eliminated)
-in (let _192_151 = (FStar_List.map (fun x -> ((x), (false))) errors)
-in (FStar_List.append _192_152 _192_151)))
-=======
-let results = (let _0_482 = (FStar_List.map (fun x -> ((x), (true))) eliminated)
-in (let _0_481 = (FStar_List.map (fun x -> ((x), (false))) errors)
-in (FStar_List.append _0_482 _0_481)))
->>>>>>> 1915064d
+let results = (let _0_471 = (FStar_List.map (fun x -> ((x), (true))) eliminated)
+in (let _0_470 = (FStar_List.map (fun x -> ((x), (false))) errors)
+in (FStar_List.append _0_471 _0_470)))
 in (sort_labels results))
 end
 | (hd)::tl -> begin
-((let _0_483 = (FStar_Util.string_of_int (FStar_List.length active))
-in (FStar_Util.print1 "%s, " _0_483));
+((let _0_472 = (FStar_Util.string_of_int (FStar_List.length active))
+in (FStar_Util.print1 "%s, " _0_472));
 (FStar_SMTEncoding_Z3.refresh ());
 (
 
-<<<<<<< HEAD
-let _92_533 = (let _192_153 = (FStar_All.pipe_left elim (FStar_List.append eliminated (FStar_List.append errors tl)))
-in (askZ3 _192_153))
-in (match (_92_533) with
-| (result, _92_532) -> begin
-if (FStar_Util.is_left result) then begin
-=======
 let uu____959 = (askZ3 (FStar_All.pipe_left elim (FStar_List.append eliminated (FStar_List.append errors tl))))
 in (match (uu____959) with
 | (result, uu____980) -> begin
@@ -774,7 +454,6 @@
 let uu____989 = (FStar_Util.is_left result)
 in (match (uu____989) with
 | true -> begin
->>>>>>> 1915064d
 (linear_check ((hd)::eliminated) errors tl)
 end
 | uu____998 -> begin
@@ -783,21 +462,6 @@
 end));
 )
 end))
-<<<<<<< HEAD
-in (
-
-let _92_534 = (print_banner ())
-in (
-
-let _92_536 = (FStar_Options.set_option "z3rlimit" (FStar_Options.Int ((Prims.parse_int "5"))))
-in (
-
-let res = (linear_check [] [] all_labels)
-in (
-
-let _92_539 = (FStar_All.pipe_right res (FStar_List.iter print_result))
-in []))))))))))
-=======
 in ((print_banner ());
 (FStar_Options.set_option "z3rlimit" (FStar_Options.Int ((Prims.parse_int "5"))));
 (
@@ -808,7 +472,6 @@
 [];
 ));
 ))))))
->>>>>>> 1915064d
-
-
-
+
+
+
