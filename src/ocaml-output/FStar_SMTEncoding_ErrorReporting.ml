--- conflicted
+++ resolved
@@ -3,11 +3,11 @@
 let uu___is_Not_a_wp_implication: Prims.exn -> Prims.bool =
   fun projectee  ->
     match projectee with
-    | Not_a_wp_implication uu____8 -> true
-    | uu____9 -> false
+    | Not_a_wp_implication uu____7 -> true
+    | uu____8 -> false
 let __proj__Not_a_wp_implication__item__uu___: Prims.exn -> Prims.string =
   fun projectee  ->
-    match projectee with | Not_a_wp_implication uu____17 -> uu____17
+    match projectee with | Not_a_wp_implication uu____15 -> uu____15
 type label = FStar_SMTEncoding_Term.error_label
 type labels = FStar_SMTEncoding_Term.error_labels
 let sort_labels:
@@ -19,17 +19,10 @@
   =
   fun l  ->
     FStar_List.sortWith
-<<<<<<< HEAD
-      (fun uu____49  ->
-         fun uu____50  ->
-           match (uu____49, uu____50) with
-           | (((uu____71,uu____72,r1),uu____74),((uu____75,uu____76,r2),uu____78))
-=======
       (fun uu____53  ->
          fun uu____54  ->
            match (uu____53, uu____54) with
            | (((uu____95,uu____96,r1),uu____98),((uu____99,uu____100,r2),uu____102))
->>>>>>> c7f1cc4d
                -> FStar_Range.compare r1 r2) l
 let remove_dups:
   labels ->
@@ -38,17 +31,10 @@
   =
   fun l  ->
     FStar_Util.remove_dups
-<<<<<<< HEAD
-      (fun uu____114  ->
-         fun uu____115  ->
-           match (uu____114, uu____115) with
-           | ((uu____128,m1,r1),(uu____131,m2,r2)) -> (r1 = r2) && (m1 = m2))
-=======
       (fun uu____152  ->
          fun uu____153  ->
            match (uu____152, uu____153) with
            | ((uu____178,m1,r1),(uu____181,m2,r2)) -> (r1 = r2) && (m1 = m2))
->>>>>>> c7f1cc4d
       l
 type msg = (Prims.string,FStar_Range.range) FStar_Pervasives_Native.tuple2
 type ranges =
@@ -69,17 +55,10 @@
       fun t  ->
         let l =
           FStar_Util.incr ctr;
-<<<<<<< HEAD
-          (let uu____168 =
-             let uu____169 = FStar_ST.read ctr in
-             FStar_Util.string_of_int uu____169 in
-           FStar_Util.format1 "label_%s" uu____168) in
-=======
           (let uu____229 =
              let uu____230 = FStar_ST.read ctr in
              FStar_Util.string_of_int uu____230 in
            FStar_Util.format1 "label_%s" uu____229) in
->>>>>>> c7f1cc4d
         let lvar = (l, FStar_SMTEncoding_Term.Bool_sort) in
         let label = (lvar, message, range) in
         let lterm = FStar_SMTEncoding_Util.mkFreeV lvar in
@@ -96,22 +75,6 @@
       fun q  ->
         let rec is_a_post_condition post_name_opt tm =
           match (post_name_opt, (tm.FStar_SMTEncoding_Term.tm)) with
-<<<<<<< HEAD
-          | (FStar_Pervasives_Native.None ,uu____223) -> false
-          | (FStar_Pervasives_Native.Some nm,FStar_SMTEncoding_Term.FreeV
-             (nm',uu____227)) -> nm = nm'
-          | (uu____229,FStar_SMTEncoding_Term.App
-             (FStar_SMTEncoding_Term.Var "Valid",tm1::[])) ->
-              is_a_post_condition post_name_opt tm1
-          | (uu____234,FStar_SMTEncoding_Term.App
-             (FStar_SMTEncoding_Term.Var "ApplyTT",tm1::uu____236)) ->
-              is_a_post_condition post_name_opt tm1
-          | uu____241 -> false in
-        let conjuncts t =
-          match t.FStar_SMTEncoding_Term.tm with
-          | FStar_SMTEncoding_Term.App (FStar_SMTEncoding_Term.And ,cs) -> cs
-          | uu____254 -> [t] in
-=======
           | (FStar_Pervasives_Native.None ,uu____304) -> false
           | (FStar_Pervasives_Native.Some nm,FStar_SMTEncoding_Term.FreeV
              (nm',uu____309)) -> nm = nm'
@@ -126,7 +89,6 @@
           match t.FStar_SMTEncoding_Term.tm with
           | FStar_SMTEncoding_Term.App (FStar_SMTEncoding_Term.And ,cs) -> cs
           | uu____351 -> [t] in
->>>>>>> c7f1cc4d
         let is_guard_free tm =
           match tm.FStar_SMTEncoding_Term.tm with
           | FStar_SMTEncoding_Term.Quant
@@ -134,26 +96,6 @@
                ,({
                    FStar_SMTEncoding_Term.tm = FStar_SMTEncoding_Term.App
                      (FStar_SMTEncoding_Term.Var "Prims.guard_free",p::[]);
-<<<<<<< HEAD
-                   FStar_SMTEncoding_Term.freevars = uu____260;
-                   FStar_SMTEncoding_Term.rng = uu____261;_}::[])::[],iopt,uu____263,
-               {
-                 FStar_SMTEncoding_Term.tm = FStar_SMTEncoding_Term.App
-                   (FStar_SMTEncoding_Term.Iff ,l::r1::[]);
-                 FStar_SMTEncoding_Term.freevars = uu____266;
-                 FStar_SMTEncoding_Term.rng = uu____267;_})
-              -> true
-          | uu____286 -> false in
-        let is_a_named_continuation lhs =
-          FStar_All.pipe_right (conjuncts lhs)
-            (FStar_Util.for_some is_guard_free) in
-        let uu____292 =
-          match use_env_msg with
-          | FStar_Pervasives_Native.None  -> (false, "")
-          | FStar_Pervasives_Native.Some f ->
-              let uu____304 = f () in (true, uu____304) in
-        match uu____292 with
-=======
                    FStar_SMTEncoding_Term.freevars = uu____357;
                    FStar_SMTEncoding_Term.rng = uu____358;_}::[])::[],iopt,uu____360,
                {
@@ -172,7 +114,6 @@
           | FStar_Pervasives_Native.Some f ->
               let uu____424 = f () in (true, uu____424) in
         match uu____408 with
->>>>>>> c7f1cc4d
         | (flag,msg_prefix) ->
             let fresh_label1 msg ropt rng t =
               let msg1 =
@@ -183,38 +124,21 @@
                 match ropt with
                 | FStar_Pervasives_Native.None  -> rng
                 | FStar_Pervasives_Native.Some r1 ->
-<<<<<<< HEAD
-                    let uu___105_330 = r1 in
-                    {
-                      FStar_Range.def_range = (rng.FStar_Range.def_range);
-                      FStar_Range.use_range =
-                        (uu___105_330.FStar_Range.use_range)
-=======
                     let uu___103_456 = r1 in
                     {
                       FStar_Range.def_range = (rng.FStar_Range.def_range);
                       FStar_Range.use_range =
                         (uu___103_456.FStar_Range.use_range)
->>>>>>> c7f1cc4d
                     } in
               fresh_label msg1 rng1 t in
             let rec aux default_msg ropt post_name_opt labels q1 =
               match q1.FStar_SMTEncoding_Term.tm with
-<<<<<<< HEAD
-              | FStar_SMTEncoding_Term.BoundV uu____359 -> (labels, q1)
-              | FStar_SMTEncoding_Term.Integer uu____361 -> (labels, q1)
-              | FStar_SMTEncoding_Term.LblPos uu____363 ->
-                  failwith "Impossible"
-              | FStar_SMTEncoding_Term.Labeled
-                  (arg,"could not prove post-condition",uu____370) ->
-=======
               | FStar_SMTEncoding_Term.BoundV uu____497 -> (labels, q1)
               | FStar_SMTEncoding_Term.Integer uu____500 -> (labels, q1)
               | FStar_SMTEncoding_Term.LblPos uu____503 ->
                   failwith "Impossible"
               | FStar_SMTEncoding_Term.Labeled
                   (arg,"could not prove post-condition",uu____515) ->
->>>>>>> c7f1cc4d
                   let fallback msg =
                     aux default_msg ropt post_name_opt labels arg in
                   (try
@@ -228,45 +152,11 @@
                                                      (FStar_SMTEncoding_Term.Imp
                                                       ,lhs::rhs::[]);
                                                    FStar_SMTEncoding_Term.freevars
-<<<<<<< HEAD
-                                                     = uu____417;
-=======
                                                      = uu____551;
->>>>>>> c7f1cc4d
                                                    FStar_SMTEncoding_Term.rng
                                                      = rng;_})
                          ->
                          let post_name =
-<<<<<<< HEAD
-                           let uu____433 =
-                             let uu____434 = FStar_Syntax_Syntax.next_id () in
-                             FStar_All.pipe_left FStar_Util.string_of_int
-                               uu____434 in
-                           Prims.strcat "^^post_condition_" uu____433 in
-                         let names1 =
-                           let uu____439 =
-                             FStar_List.mapi
-                               (fun i  ->
-                                  fun s  ->
-                                    let uu____450 =
-                                      let uu____451 =
-                                        FStar_Util.string_of_int i in
-                                      Prims.strcat "^^" uu____451 in
-                                    (uu____450, s)) sorts in
-                           (post_name, post) :: uu____439 in
-                         let instantiation =
-                           FStar_List.map FStar_SMTEncoding_Util.mkFreeV
-                             names1 in
-                         let uu____458 =
-                           let uu____461 =
-                             FStar_SMTEncoding_Term.inst instantiation lhs in
-                           let uu____462 =
-                             FStar_SMTEncoding_Term.inst instantiation rhs in
-                           (uu____461, uu____462) in
-                         (match uu____458 with
-                          | (lhs1,rhs1) ->
-                              let uu____468 =
-=======
                            let uu____580 =
                              let uu____581 = FStar_Syntax_Syntax.next_id () in
                              FStar_All.pipe_left FStar_Util.string_of_int
@@ -295,20 +185,13 @@
                          (match uu____615 with
                           | (lhs1,rhs1) ->
                               let uu____630 =
->>>>>>> c7f1cc4d
                                 match lhs1.FStar_SMTEncoding_Term.tm with
                                 | FStar_SMTEncoding_Term.App
                                     (FStar_SMTEncoding_Term.And ,clauses_lhs)
                                     ->
-<<<<<<< HEAD
-                                    let uu____478 =
-                                      FStar_Util.prefix clauses_lhs in
-                                    (match uu____478 with
-=======
                                     let uu____648 =
                                       FStar_Util.prefix clauses_lhs in
                                     (match uu____648 with
->>>>>>> c7f1cc4d
                                      | (req,ens) ->
                                          (match ens.FStar_SMTEncoding_Term.tm
                                           with
@@ -321,11 +204,7 @@
                                                    (FStar_SMTEncoding_Term.Imp
                                                     ,ensures_conjuncts::post1::[]);
                                                  FStar_SMTEncoding_Term.freevars
-<<<<<<< HEAD
-                                                   = uu____497;
-=======
                                                    = uu____678;
->>>>>>> c7f1cc4d
                                                  FStar_SMTEncoding_Term.rng =
                                                    rng_ens;_})
                                               when
@@ -333,41 +212,25 @@
                                                 (FStar_Pervasives_Native.Some
                                                    post_name) post1
                                               ->
-<<<<<<< HEAD
-                                              let uu____512 =
-=======
                                               let uu____706 =
->>>>>>> c7f1cc4d
                                                 aux
                                                   "could not prove post-condition"
                                                   FStar_Pervasives_Native.None
                                                   (FStar_Pervasives_Native.Some
                                                      post_name) labels
                                                   ensures_conjuncts in
-<<<<<<< HEAD
-                                              (match uu____512 with
-=======
                                               (match uu____706 with
->>>>>>> c7f1cc4d
                                                | (labels1,ensures_conjuncts1)
                                                    ->
                                                    let pats_ens1 =
                                                      match pats_ens with
                                                      | [] -> [[post1]]
                                                      | []::[] -> [[post1]]
-<<<<<<< HEAD
-                                                     | uu____535 -> pats_ens in
-                                                   let ens1 =
-                                                     let uu____539 =
-                                                       let uu____540 =
-                                                         let uu____550 =
-=======
                                                      | uu____748 -> pats_ens in
                                                    let ens1 =
                                                      let uu____754 =
                                                        let uu____755 =
                                                          let uu____774 =
->>>>>>> c7f1cc4d
                                                            FStar_SMTEncoding_Term.mk
                                                              (FStar_SMTEncoding_Term.App
                                                                 (FStar_SMTEncoding_Term.Imp,
@@ -378,19 +241,11 @@
                                                            pats_ens1,
                                                            iopt_ens,
                                                            sorts_ens,
-<<<<<<< HEAD
-                                                           uu____550) in
-                                                       FStar_SMTEncoding_Term.Quant
-                                                         uu____540 in
-                                                     FStar_SMTEncoding_Term.mk
-                                                       uu____539
-=======
                                                            uu____774) in
                                                        FStar_SMTEncoding_Term.Quant
                                                          uu____755 in
                                                      FStar_SMTEncoding_Term.mk
                                                        uu____754
->>>>>>> c7f1cc4d
                                                        ens.FStar_SMTEncoding_Term.rng in
                                                    let lhs2 =
                                                      FStar_SMTEncoding_Term.mk
@@ -399,44 +254,6 @@
                                                             (FStar_List.append
                                                                req [ens1])))
                                                        lhs1.FStar_SMTEncoding_Term.rng in
-<<<<<<< HEAD
-                                                   let uu____558 =
-                                                     FStar_SMTEncoding_Term.abstr
-                                                       names1 lhs2 in
-                                                   (labels1, uu____558))
-                                          | uu____560 ->
-                                              let uu____561 =
-                                                let uu____562 =
-                                                  let uu____563 =
-                                                    let uu____564 =
-                                                      let uu____565 =
-                                                        FStar_SMTEncoding_Term.print_smt_term
-                                                          ens in
-                                                      Prims.strcat "  ... "
-                                                        uu____565 in
-                                                    Prims.strcat post_name
-                                                      uu____564 in
-                                                  Prims.strcat
-                                                    "Ensures clause doesn't match post name:  "
-                                                    uu____563 in
-                                                Not_a_wp_implication
-                                                  uu____562 in
-                                              raise uu____561))
-                                | uu____569 ->
-                                    let uu____570 =
-                                      let uu____571 =
-                                        let uu____572 =
-                                          FStar_SMTEncoding_Term.print_smt_term
-                                            lhs1 in
-                                        Prims.strcat "LHS not a conjunct: "
-                                          uu____572 in
-                                      Not_a_wp_implication uu____571 in
-                                    raise uu____570 in
-                              (match uu____468 with
-                               | (labels1,lhs2) ->
-                                   let uu____583 =
-                                     let uu____587 =
-=======
                                                    let uu____788 =
                                                      FStar_SMTEncoding_Term.abstr
                                                        names lhs2 in
@@ -473,20 +290,10 @@
                                | (labels1,lhs2) ->
                                    let uu____825 =
                                      let uu____832 =
->>>>>>> c7f1cc4d
                                        aux default_msg
                                          FStar_Pervasives_Native.None
                                          (FStar_Pervasives_Native.Some
                                             post_name) labels1 rhs1 in
-<<<<<<< HEAD
-                                     match uu____587 with
-                                     | (labels2,rhs2) ->
-                                         let uu____598 =
-                                           FStar_SMTEncoding_Term.abstr
-                                             names1 rhs2 in
-                                         (labels2, uu____598) in
-                                   (match uu____583 with
-=======
                                      match uu____832 with
                                      | (labels2,rhs2) ->
                                          let uu____851 =
@@ -494,31 +301,17 @@
                                              rhs2 in
                                          (labels2, uu____851) in
                                    (match uu____825 with
->>>>>>> c7f1cc4d
                                     | (labels2,rhs2) ->
                                         let body =
                                           FStar_SMTEncoding_Term.mkImp
                                             (lhs2, rhs2) rng in
-<<<<<<< HEAD
-                                        let uu____608 =
-=======
                                         let uu____867 =
->>>>>>> c7f1cc4d
                                           FStar_SMTEncoding_Term.mk
                                             (FStar_SMTEncoding_Term.Quant
                                                (FStar_SMTEncoding_Term.Forall,
                                                  pats, iopt, (post :: sorts),
                                                  body))
                                             q1.FStar_SMTEncoding_Term.rng in
-<<<<<<< HEAD
-                                        (labels2, uu____608))))
-                     | uu____614 ->
-                         let uu____615 =
-                           let uu____616 =
-                             FStar_SMTEncoding_Term.print_smt_term arg in
-                           Prims.strcat "arg not a quant: " uu____616 in
-                         fallback uu____615
-=======
                                         (labels2, uu____867))))
                      | uu____878 ->
                          let uu____879 =
@@ -526,7 +319,6 @@
                              FStar_SMTEncoding_Term.print_smt_term arg in
                            Prims.strcat "arg not a quant: " uu____880 in
                          fallback uu____879
->>>>>>> c7f1cc4d
                    with | Not_a_wp_implication msg -> fallback msg)
               | FStar_SMTEncoding_Term.Labeled (arg,reason,r1) ->
                   aux reason (FStar_Pervasives_Native.Some r1) post_name_opt
@@ -538,29 +330,6 @@
                                FStar_SMTEncoding_Term.tm =
                                  FStar_SMTEncoding_Term.App
                                  (FStar_SMTEncoding_Term.Imp ,lhs::rhs::[]);
-<<<<<<< HEAD
-                               FStar_SMTEncoding_Term.freevars = uu____630;
-                               FStar_SMTEncoding_Term.rng = rng;_})
-                  when is_a_named_continuation lhs ->
-                  let post_name =
-                    let uu____643 =
-                      let uu____644 = FStar_Syntax_Syntax.next_id () in
-                      FStar_All.pipe_left FStar_Util.string_of_int uu____644 in
-                    Prims.strcat "^^post_condition_" uu____643 in
-                  let names1 = (post_name, post) in
-                  let instantiation =
-                    let uu____650 = FStar_SMTEncoding_Util.mkFreeV names1 in
-                    [uu____650] in
-                  let uu____651 =
-                    let uu____654 =
-                      FStar_SMTEncoding_Term.inst instantiation lhs in
-                    let uu____655 =
-                      FStar_SMTEncoding_Term.inst instantiation rhs in
-                    (uu____654, uu____655) in
-                  (match uu____651 with
-                   | (lhs1,rhs1) ->
-                       let uu____661 =
-=======
                                FStar_SMTEncoding_Term.freevars = uu____895;
                                FStar_SMTEncoding_Term.rng = rng;_})
                   when is_a_named_continuation lhs ->
@@ -582,7 +351,6 @@
                   (match uu____929 with
                    | (lhs1,rhs1) ->
                        let uu____944 =
->>>>>>> c7f1cc4d
                          FStar_Util.fold_map
                            (fun labels1  ->
                               fun tm  ->
@@ -595,36 +363,15 @@
                                            (FStar_SMTEncoding_Term.Var
                                             "Prims.guard_free",p::[]);
                                          FStar_SMTEncoding_Term.freevars =
-<<<<<<< HEAD
-                                           uu____689;
-                                         FStar_SMTEncoding_Term.rng =
-                                           uu____690;_}::[])::[],iopt,sorts,
-=======
                                            uu____966;
                                          FStar_SMTEncoding_Term.rng =
                                            uu____967;_}::[])::[],iopt,sorts,
->>>>>>> c7f1cc4d
                                      {
                                        FStar_SMTEncoding_Term.tm =
                                          FStar_SMTEncoding_Term.App
                                          (FStar_SMTEncoding_Term.Iff
                                           ,l::r1::[]);
                                        FStar_SMTEncoding_Term.freevars =
-<<<<<<< HEAD
-                                         uu____695;
-                                       FStar_SMTEncoding_Term.rng = uu____696;_})
-                                    ->
-                                    let uu____715 =
-                                      aux default_msg
-                                        FStar_Pervasives_Native.None
-                                        post_name_opt labels1 r1 in
-                                    (match uu____715 with
-                                     | (labels2,r2) ->
-                                         let uu____726 =
-                                           let uu____727 =
-                                             let uu____728 =
-                                               let uu____738 =
-=======
                                          uu____972;
                                        FStar_SMTEncoding_Term.rng = uu____973;_})
                                     ->
@@ -638,7 +385,6 @@
                                            let uu____1030 =
                                              let uu____1031 =
                                                let uu____1050 =
->>>>>>> c7f1cc4d
                                                  FStar_SMTEncoding_Util.norng
                                                    FStar_SMTEncoding_Term.mk
                                                    (FStar_SMTEncoding_Term.App
@@ -648,37 +394,6 @@
                                                  [[p]],
                                                  (FStar_Pervasives_Native.Some
                                                     (Prims.parse_int "0")),
-<<<<<<< HEAD
-                                                 sorts, uu____738) in
-                                             FStar_SMTEncoding_Term.Quant
-                                               uu____728 in
-                                           FStar_SMTEncoding_Term.mk
-                                             uu____727
-                                             q1.FStar_SMTEncoding_Term.rng in
-                                         (labels2, uu____726))
-                                | uu____747 -> (labels1, tm)) labels
-                           (conjuncts lhs1) in
-                       (match uu____661 with
-                        | (labels1,lhs_conjs) ->
-                            let uu____758 =
-                              aux default_msg FStar_Pervasives_Native.None
-                                (FStar_Pervasives_Native.Some post_name)
-                                labels1 rhs1 in
-                            (match uu____758 with
-                             | (labels2,rhs2) ->
-                                 let body =
-                                   let uu____770 =
-                                     let uu____771 =
-                                       let uu____774 =
-                                         FStar_SMTEncoding_Term.mk_and_l
-                                           lhs_conjs
-                                           lhs1.FStar_SMTEncoding_Term.rng in
-                                       (uu____774, rhs2) in
-                                     FStar_SMTEncoding_Term.mkImp uu____771
-                                       rng in
-                                   FStar_All.pipe_right uu____770
-                                     (FStar_SMTEncoding_Term.abstr [names1]) in
-=======
                                                  sorts, uu____1050) in
                                              FStar_SMTEncoding_Term.Quant
                                                uu____1031 in
@@ -708,7 +423,6 @@
                                        rng in
                                    FStar_All.pipe_right uu____1106
                                      (FStar_SMTEncoding_Term.abstr [names]) in
->>>>>>> c7f1cc4d
                                  let q2 =
                                    FStar_SMTEncoding_Term.mk
                                      (FStar_SMTEncoding_Term.Quant
@@ -719,192 +433,6 @@
                                  (labels2, q2))))
               | FStar_SMTEncoding_Term.App
                   (FStar_SMTEncoding_Term.Imp ,lhs::rhs::[]) ->
-<<<<<<< HEAD
-                  let uu____789 =
-                    aux default_msg ropt post_name_opt labels rhs in
-                  (match uu____789 with
-                   | (labels1,rhs1) ->
-                       let uu____800 =
-                         FStar_SMTEncoding_Util.mkImp (lhs, rhs1) in
-                       (labels1, uu____800))
-              | FStar_SMTEncoding_Term.App
-                  (FStar_SMTEncoding_Term.And ,conjuncts1) ->
-                  let uu____805 =
-                    FStar_Util.fold_map (aux default_msg ropt post_name_opt)
-                      labels conjuncts1 in
-                  (match uu____805 with
-                   | (labels1,conjuncts2) ->
-                       let uu____820 =
-                         FStar_SMTEncoding_Term.mk_and_l conjuncts2
-                           q1.FStar_SMTEncoding_Term.rng in
-                       (labels1, uu____820))
-              | FStar_SMTEncoding_Term.App
-                  (FStar_SMTEncoding_Term.ITE ,hd1::q11::q2::[]) ->
-                  let uu____826 =
-                    aux default_msg ropt post_name_opt labels q11 in
-                  (match uu____826 with
-                   | (labels1,q12) ->
-                       let uu____837 =
-                         aux default_msg ropt post_name_opt labels1 q2 in
-                       (match uu____837 with
-                        | (labels2,q21) ->
-                            let uu____848 =
-                              FStar_SMTEncoding_Term.mkITE (hd1, q12, q21)
-                                q1.FStar_SMTEncoding_Term.rng in
-                            (labels2, uu____848)))
-              | FStar_SMTEncoding_Term.Quant
-                  (FStar_SMTEncoding_Term.Exists
-                   ,uu____850,uu____851,uu____852,uu____853)
-                  ->
-                  let uu____862 =
-                    fresh_label1 default_msg ropt
-                      q1.FStar_SMTEncoding_Term.rng q1 in
-                  (match uu____862 with | (lab,q2) -> ((lab :: labels), q2))
-              | FStar_SMTEncoding_Term.App
-                  (FStar_SMTEncoding_Term.Iff ,uu____871) ->
-                  let uu____874 =
-                    fresh_label1 default_msg ropt
-                      q1.FStar_SMTEncoding_Term.rng q1 in
-                  (match uu____874 with | (lab,q2) -> ((lab :: labels), q2))
-              | FStar_SMTEncoding_Term.App
-                  (FStar_SMTEncoding_Term.Or ,uu____883) ->
-                  let uu____886 =
-                    fresh_label1 default_msg ropt
-                      q1.FStar_SMTEncoding_Term.rng q1 in
-                  (match uu____886 with | (lab,q2) -> ((lab :: labels), q2))
-              | FStar_SMTEncoding_Term.App
-                  (FStar_SMTEncoding_Term.Var uu____895,uu____896) when
-                  is_a_post_condition post_name_opt q1 -> (labels, q1)
-              | FStar_SMTEncoding_Term.FreeV uu____900 ->
-                  let uu____903 =
-                    fresh_label1 default_msg ropt
-                      q1.FStar_SMTEncoding_Term.rng q1 in
-                  (match uu____903 with | (lab,q2) -> ((lab :: labels), q2))
-              | FStar_SMTEncoding_Term.App
-                  (FStar_SMTEncoding_Term.TrueOp ,uu____912) ->
-                  let uu____915 =
-                    fresh_label1 default_msg ropt
-                      q1.FStar_SMTEncoding_Term.rng q1 in
-                  (match uu____915 with | (lab,q2) -> ((lab :: labels), q2))
-              | FStar_SMTEncoding_Term.App
-                  (FStar_SMTEncoding_Term.FalseOp ,uu____924) ->
-                  let uu____927 =
-                    fresh_label1 default_msg ropt
-                      q1.FStar_SMTEncoding_Term.rng q1 in
-                  (match uu____927 with | (lab,q2) -> ((lab :: labels), q2))
-              | FStar_SMTEncoding_Term.App
-                  (FStar_SMTEncoding_Term.Not ,uu____936) ->
-                  let uu____939 =
-                    fresh_label1 default_msg ropt
-                      q1.FStar_SMTEncoding_Term.rng q1 in
-                  (match uu____939 with | (lab,q2) -> ((lab :: labels), q2))
-              | FStar_SMTEncoding_Term.App
-                  (FStar_SMTEncoding_Term.Eq ,uu____948) ->
-                  let uu____951 =
-                    fresh_label1 default_msg ropt
-                      q1.FStar_SMTEncoding_Term.rng q1 in
-                  (match uu____951 with | (lab,q2) -> ((lab :: labels), q2))
-              | FStar_SMTEncoding_Term.App
-                  (FStar_SMTEncoding_Term.LT ,uu____960) ->
-                  let uu____963 =
-                    fresh_label1 default_msg ropt
-                      q1.FStar_SMTEncoding_Term.rng q1 in
-                  (match uu____963 with | (lab,q2) -> ((lab :: labels), q2))
-              | FStar_SMTEncoding_Term.App
-                  (FStar_SMTEncoding_Term.LTE ,uu____972) ->
-                  let uu____975 =
-                    fresh_label1 default_msg ropt
-                      q1.FStar_SMTEncoding_Term.rng q1 in
-                  (match uu____975 with | (lab,q2) -> ((lab :: labels), q2))
-              | FStar_SMTEncoding_Term.App
-                  (FStar_SMTEncoding_Term.GT ,uu____984) ->
-                  let uu____987 =
-                    fresh_label1 default_msg ropt
-                      q1.FStar_SMTEncoding_Term.rng q1 in
-                  (match uu____987 with | (lab,q2) -> ((lab :: labels), q2))
-              | FStar_SMTEncoding_Term.App
-                  (FStar_SMTEncoding_Term.GTE ,uu____996) ->
-                  let uu____999 =
-                    fresh_label1 default_msg ropt
-                      q1.FStar_SMTEncoding_Term.rng q1 in
-                  (match uu____999 with | (lab,q2) -> ((lab :: labels), q2))
-              | FStar_SMTEncoding_Term.App
-                  (FStar_SMTEncoding_Term.BvUlt ,uu____1008) ->
-                  let uu____1011 =
-                    fresh_label1 default_msg ropt
-                      q1.FStar_SMTEncoding_Term.rng q1 in
-                  (match uu____1011 with | (lab,q2) -> ((lab :: labels), q2))
-              | FStar_SMTEncoding_Term.App
-                  (FStar_SMTEncoding_Term.Var uu____1020,uu____1021) ->
-                  let uu____1024 =
-                    fresh_label1 default_msg ropt
-                      q1.FStar_SMTEncoding_Term.rng q1 in
-                  (match uu____1024 with | (lab,q2) -> ((lab :: labels), q2))
-              | FStar_SMTEncoding_Term.App
-                  (FStar_SMTEncoding_Term.Add ,uu____1033) ->
-                  failwith "Impossible: non-propositional term"
-              | FStar_SMTEncoding_Term.App
-                  (FStar_SMTEncoding_Term.Sub ,uu____1039) ->
-                  failwith "Impossible: non-propositional term"
-              | FStar_SMTEncoding_Term.App
-                  (FStar_SMTEncoding_Term.Div ,uu____1045) ->
-                  failwith "Impossible: non-propositional term"
-              | FStar_SMTEncoding_Term.App
-                  (FStar_SMTEncoding_Term.Mul ,uu____1051) ->
-                  failwith "Impossible: non-propositional term"
-              | FStar_SMTEncoding_Term.App
-                  (FStar_SMTEncoding_Term.Minus ,uu____1057) ->
-                  failwith "Impossible: non-propositional term"
-              | FStar_SMTEncoding_Term.App
-                  (FStar_SMTEncoding_Term.Mod ,uu____1063) ->
-                  failwith "Impossible: non-propositional term"
-              | FStar_SMTEncoding_Term.App
-                  (FStar_SMTEncoding_Term.BvAnd ,uu____1069) ->
-                  failwith "Impossible: non-propositional term"
-              | FStar_SMTEncoding_Term.App
-                  (FStar_SMTEncoding_Term.BvXor ,uu____1075) ->
-                  failwith "Impossible: non-propositional term"
-              | FStar_SMTEncoding_Term.App
-                  (FStar_SMTEncoding_Term.BvOr ,uu____1081) ->
-                  failwith "Impossible: non-propositional term"
-              | FStar_SMTEncoding_Term.App
-                  (FStar_SMTEncoding_Term.BvShl ,uu____1087) ->
-                  failwith "Impossible: non-propositional term"
-              | FStar_SMTEncoding_Term.App
-                  (FStar_SMTEncoding_Term.BvShr ,uu____1093) ->
-                  failwith "Impossible: non-propositional term"
-              | FStar_SMTEncoding_Term.App
-                  (FStar_SMTEncoding_Term.BvUdiv ,uu____1099) ->
-                  failwith "Impossible: non-propositional term"
-              | FStar_SMTEncoding_Term.App
-                  (FStar_SMTEncoding_Term.BvMod ,uu____1105) ->
-                  failwith "Impossible: non-propositional term"
-              | FStar_SMTEncoding_Term.App
-                  (FStar_SMTEncoding_Term.BvMul ,uu____1111) ->
-                  failwith "Impossible: non-propositional term"
-              | FStar_SMTEncoding_Term.App
-                  (FStar_SMTEncoding_Term.BvUext uu____1117,uu____1118) ->
-                  failwith "Impossible: non-propositional term"
-              | FStar_SMTEncoding_Term.App
-                  (FStar_SMTEncoding_Term.BvToNat ,uu____1124) ->
-                  failwith "Impossible: non-propositional term"
-              | FStar_SMTEncoding_Term.App
-                  (FStar_SMTEncoding_Term.NatToBv uu____1130,uu____1131) ->
-                  failwith "Impossible: non-propositional term"
-              | FStar_SMTEncoding_Term.App
-                  (FStar_SMTEncoding_Term.ITE ,uu____1137) ->
-                  failwith "Impossible: arity mismatch"
-              | FStar_SMTEncoding_Term.App
-                  (FStar_SMTEncoding_Term.Imp ,uu____1143) ->
-                  failwith "Impossible: arity mismatch"
-              | FStar_SMTEncoding_Term.Quant
-                  (FStar_SMTEncoding_Term.Forall ,pats,iopt,sorts,body) ->
-                  let uu____1161 =
-                    aux default_msg ropt post_name_opt labels body in
-                  (match uu____1161 with
-                   | (labels1,body1) ->
-                       let uu____1172 =
-=======
                   let uu____1138 =
                     aux default_msg ropt post_name_opt labels rhs in
                   (match uu____1138 with
@@ -1050,23 +578,10 @@
                   (match uu____1633 with
                    | (labels1,body1) ->
                        let uu____1652 =
->>>>>>> c7f1cc4d
                          FStar_SMTEncoding_Term.mk
                            (FStar_SMTEncoding_Term.Quant
                               (FStar_SMTEncoding_Term.Forall, pats, iopt,
                                 sorts, body1)) q1.FStar_SMTEncoding_Term.rng in
-<<<<<<< HEAD
-                       (labels1, uu____1172))
-              | FStar_SMTEncoding_Term.Let (es,body) ->
-                  let uu____1182 =
-                    aux default_msg ropt post_name_opt labels body in
-                  (match uu____1182 with
-                   | (labels1,body1) ->
-                       let uu____1193 =
-                         FStar_SMTEncoding_Term.mkLet (es, body1)
-                           q1.FStar_SMTEncoding_Term.rng in
-                       (labels1, uu____1193)) in
-=======
                        (labels1, uu____1652))
               | FStar_SMTEncoding_Term.Let (es,body) ->
                   let uu____1669 =
@@ -1077,7 +592,6 @@
                          FStar_SMTEncoding_Term.mkLet (es, body1)
                            q1.FStar_SMTEncoding_Term.rng in
                        (labels1, uu____1688)) in
->>>>>>> c7f1cc4d
             aux "assertion failed" FStar_Pervasives_Native.None
               FStar_Pervasives_Native.None [] q
 let detail_errors:
@@ -1094,26 +608,6 @@
   fun env  ->
     fun all_labels  ->
       fun askZ3  ->
-<<<<<<< HEAD
-        let print_banner uu____1230 =
-          let uu____1231 =
-            let uu____1232 = FStar_TypeChecker_Env.get_range env in
-            FStar_Range.string_of_range uu____1232 in
-          let uu____1233 = FStar_Util.string_of_int (Prims.parse_int "5") in
-          let uu____1234 =
-            FStar_Util.string_of_int (FStar_List.length all_labels) in
-          FStar_Util.print3_error
-            "Detailed error report follows for %s\nTaking %s seconds per proof obligation (%s proofs in total)\n"
-            uu____1231 uu____1233 uu____1234 in
-        let print_result uu____1249 =
-          match uu____1249 with
-          | ((uu____1255,msg,r),success) ->
-              if success
-              then
-                let uu____1262 = FStar_Range.string_of_range r in
-                FStar_Util.print1_error
-                  "OK: proof obligation at %s was proven\n" uu____1262
-=======
         let print_banner uu____1738 =
           let uu____1739 =
             let uu____1740 = FStar_TypeChecker_Env.get_range env in
@@ -1132,24 +626,10 @@
                 let uu____1777 = FStar_Range.string_of_range r in
                 FStar_Util.print1_error
                   "OK: proof obligation at %s was proven\n" uu____1777
->>>>>>> c7f1cc4d
               else FStar_Errors.err r msg in
         let elim labs =
           FStar_All.pipe_right labs
             (FStar_List.map
-<<<<<<< HEAD
-               (fun uu____1298  ->
-                  match uu____1298 with
-                  | (l,uu____1305,uu____1306) ->
-                      let a =
-                        let uu____1312 =
-                          let uu____1313 =
-                            let uu____1316 = FStar_SMTEncoding_Util.mkFreeV l in
-                            (uu____1316, FStar_SMTEncoding_Util.mkTrue) in
-                          FStar_SMTEncoding_Util.mkEq uu____1313 in
-                        {
-                          FStar_SMTEncoding_Term.assumption_term = uu____1312;
-=======
                (fun uu____1833  ->
                   match uu____1833 with
                   | (l,uu____1845,uu____1846) ->
@@ -1161,7 +641,6 @@
                           FStar_SMTEncoding_Util.mkEq uu____1857 in
                         {
                           FStar_SMTEncoding_Term.assumption_term = uu____1856;
->>>>>>> c7f1cc4d
                           FStar_SMTEncoding_Term.assumption_caption =
                             (FStar_Pervasives_Native.Some "Disabling label");
                           FStar_SMTEncoding_Term.assumption_name =
@@ -1174,28 +653,6 @@
           match active with
           | [] ->
               let results =
-<<<<<<< HEAD
-                let uu____1349 =
-                  FStar_List.map (fun x  -> (x, true)) eliminated in
-                let uu____1357 = FStar_List.map (fun x  -> (x, false)) errors in
-                FStar_List.append uu____1349 uu____1357 in
-              sort_labels results
-          | hd1::tl1 ->
-              ((let uu____1371 =
-                  FStar_Util.string_of_int (FStar_List.length active) in
-                FStar_Util.print1 "%s, " uu____1371);
-               FStar_SMTEncoding_Z3.refresh ();
-               (let uu____1379 =
-                  let uu____1387 =
-                    FStar_All.pipe_left elim
-                      (FStar_List.append eliminated
-                         (FStar_List.append errors tl1)) in
-                  askZ3 uu____1387 in
-                match uu____1379 with
-                | (result,uu____1402,uu____1403) ->
-                    let uu____1412 = FStar_Util.is_left result in
-                    if uu____1412
-=======
                 let uu____1916 =
                   FStar_List.map (fun x  -> (x, true)) eliminated in
                 let uu____1928 = FStar_List.map (fun x  -> (x, false)) errors in
@@ -1216,7 +673,6 @@
                 | (result,uu____1994,uu____1995) ->
                     let uu____2012 = FStar_Util.is_left result in
                     if uu____2012
->>>>>>> c7f1cc4d
                     then linear_check (hd1 :: eliminated) errors tl1
                     else linear_check eliminated (hd1 :: errors) tl1)) in
         print_banner ();
