--- conflicted
+++ resolved
@@ -1,615 +1,4 @@
 open Prims
-<<<<<<< HEAD
-exception Not_a_wp_implication of (Prims.string)
-
-
-let uu___is_Not_a_wp_implication : Prims.exn  ->  Prims.bool = (fun projectee -> (match (projectee) with
-| Not_a_wp_implication (uu____6) -> begin
-true
-end
-| uu____7 -> begin
-false
-end))
-
-
-let __proj__Not_a_wp_implication__item__uu___ : Prims.exn  ->  Prims.string = (fun projectee -> (match (projectee) with
-| Not_a_wp_implication (uu____14) -> begin
-uu____14
-end))
-
-
-type label =
-FStar_SMTEncoding_Term.error_label
-
-
-type labels =
-FStar_SMTEncoding_Term.error_labels
-
-
-let sort_labels : (FStar_SMTEncoding_Term.error_label * Prims.bool) Prims.list  ->  ((FStar_SMTEncoding_Term.fv * Prims.string * FStar_Range.range) * Prims.bool) Prims.list = (fun l -> (FStar_List.sortWith (fun uu____35 uu____36 -> (match (((uu____35), (uu____36))) with
-| (((uu____57, uu____58, r1), uu____60), ((uu____61, uu____62, r2), uu____64)) -> begin
-(FStar_Range.compare r1 r2)
-end)) l))
-
-
-let remove_dups : labels  ->  (FStar_SMTEncoding_Term.fv * Prims.string * FStar_Range.range) Prims.list = (fun l -> (FStar_Util.remove_dups (fun uu____91 uu____92 -> (match (((uu____91), (uu____92))) with
-| ((uu____105, m1, r1), (uu____108, m2, r2)) -> begin
-((r1 = r2) && (m1 = m2))
-end)) l))
-
-
-type msg =
-(Prims.string * FStar_Range.range)
-
-
-type ranges =
-(Prims.string Prims.option * FStar_Range.range) Prims.list
-
-
-let fresh_label : Prims.string  ->  FStar_Range.range  ->  FStar_SMTEncoding_Term.term  ->  (label * FStar_SMTEncoding_Term.term) = (
-
-let ctr = (FStar_Util.mk_ref (Prims.parse_int "0"))
-in (fun message range t -> (
-
-let l = ((FStar_Util.incr ctr);
-(
-
-let uu____142 = (
-
-let uu____143 = (FStar_ST.read ctr)
-in (FStar_Util.string_of_int uu____143))
-in (FStar_Util.format1 "label_%s" uu____142));
-)
-in (
-
-let lvar = ((l), (FStar_SMTEncoding_Term.Bool_sort))
-in (
-
-let label = ((lvar), (message), (range))
-in (
-
-let lterm = (FStar_SMTEncoding_Util.mkFreeV lvar)
-in (
-
-let lt = (FStar_SMTEncoding_Term.mkOr ((lterm), (t)) range)
-in ((label), (lt)))))))))
-
-
-let label_goals : (Prims.unit  ->  Prims.string) Prims.option  ->  FStar_Range.range  ->  FStar_SMTEncoding_Term.term  ->  (labels * FStar_SMTEncoding_Term.term) = (fun use_env_msg r q -> (
-
-let rec is_a_post_condition = (fun post_name_opt tm -> (match (((post_name_opt), (tm.FStar_SMTEncoding_Term.tm))) with
-| (None, uu____194) -> begin
-false
-end
-| (Some (nm), FStar_SMTEncoding_Term.FreeV (nm', uu____198)) -> begin
-(nm = nm')
-end
-| ((_, FStar_SMTEncoding_Term.App (FStar_SMTEncoding_Term.Var ("Valid"), (tm)::[]))) | ((_, FStar_SMTEncoding_Term.App (FStar_SMTEncoding_Term.Var ("ApplyTT"), (tm)::_))) -> begin
-(is_a_post_condition post_name_opt tm)
-end
-| uu____208 -> begin
-false
-end))
-in (
-
-let conjuncts = (fun t -> (match (t.FStar_SMTEncoding_Term.tm) with
-| FStar_SMTEncoding_Term.App (FStar_SMTEncoding_Term.And, cs) -> begin
-cs
-end
-| uu____221 -> begin
-(t)::[]
-end))
-in (
-
-let is_guard_free = (fun tm -> (match (tm.FStar_SMTEncoding_Term.tm) with
-| FStar_SMTEncoding_Term.Quant (FStar_SMTEncoding_Term.Forall, (({FStar_SMTEncoding_Term.tm = FStar_SMTEncoding_Term.App (FStar_SMTEncoding_Term.Var ("Prims.guard_free"), (p)::[]); FStar_SMTEncoding_Term.freevars = uu____227; FStar_SMTEncoding_Term.rng = uu____228})::[])::[], iopt, uu____230, {FStar_SMTEncoding_Term.tm = FStar_SMTEncoding_Term.App (FStar_SMTEncoding_Term.Iff, (l)::(r)::[]); FStar_SMTEncoding_Term.freevars = uu____233; FStar_SMTEncoding_Term.rng = uu____234}) -> begin
-true
-end
-| uu____253 -> begin
-false
-end))
-in (
-
-let is_a_named_continuation = (fun lhs -> (FStar_All.pipe_right (conjuncts lhs) (FStar_Util.for_some is_guard_free)))
-in (
-
-let uu____259 = (match (use_env_msg) with
-| None -> begin
-((false), (""))
-end
-| Some (f) -> begin
-(
-
-let uu____271 = (f ())
-in ((true), (uu____271)))
-end)
-in (match (uu____259) with
-| (flag, msg_prefix) -> begin
-(
-
-let fresh_label = (fun msg ropt rng t -> (
-
-let msg = (match (flag) with
-| true -> begin
-(Prims.strcat "Failed to verify implicit argument: " msg)
-end
-| uu____294 -> begin
-msg
-end)
-in (
-
-let rng = (match (ropt) with
-| None -> begin
-rng
-end
-| Some (r) -> begin
-(
-
-let uu___99_297 = r
-in {FStar_Range.def_range = rng.FStar_Range.def_range; FStar_Range.use_range = uu___99_297.FStar_Range.use_range})
-end)
-in (fresh_label msg rng t))))
-in (
-
-let rec aux = (fun default_msg ropt post_name_opt labels q -> (match (q.FStar_SMTEncoding_Term.tm) with
-| (FStar_SMTEncoding_Term.BoundV (_)) | (FStar_SMTEncoding_Term.Integer (_)) -> begin
-((labels), (q))
-end
-| FStar_SMTEncoding_Term.LblPos (uu____329) -> begin
-(failwith "Impossible")
-end
-| FStar_SMTEncoding_Term.Labeled (arg, "could not prove post-condition", uu____336) -> begin
-(
-
-let fallback = (fun msg -> (aux default_msg ropt post_name_opt labels arg))
-in try
-(match (()) with
-| () -> begin
-(match (arg.FStar_SMTEncoding_Term.tm) with
-| FStar_SMTEncoding_Term.Quant (FStar_SMTEncoding_Term.Forall, pats, iopt, (post)::sorts, {FStar_SMTEncoding_Term.tm = FStar_SMTEncoding_Term.App (FStar_SMTEncoding_Term.Imp, (lhs)::(rhs)::[]); FStar_SMTEncoding_Term.freevars = uu____360; FStar_SMTEncoding_Term.rng = rng}) -> begin
-(
-
-let post_name = (
-
-let uu____376 = (
-
-let uu____377 = (FStar_Syntax_Syntax.next_id ())
-in (FStar_All.pipe_left FStar_Util.string_of_int uu____377))
-in (Prims.strcat "^^post_condition_" uu____376))
-in (
-
-let names = (
-
-let uu____382 = (FStar_List.mapi (fun i s -> (
-
-let uu____390 = (
-
-let uu____391 = (FStar_Util.string_of_int i)
-in (Prims.strcat "^^" uu____391))
-in ((uu____390), (s)))) sorts)
-in (((post_name), (post)))::uu____382)
-in (
-
-let instantiation = (FStar_List.map FStar_SMTEncoding_Util.mkFreeV names)
-in (
-
-let uu____398 = (
-
-let uu____401 = (FStar_SMTEncoding_Term.inst instantiation lhs)
-in (
-
-let uu____402 = (FStar_SMTEncoding_Term.inst instantiation rhs)
-in ((uu____401), (uu____402))))
-in (match (uu____398) with
-| (lhs, rhs) -> begin
-(
-
-let uu____408 = (match (lhs.FStar_SMTEncoding_Term.tm) with
-| FStar_SMTEncoding_Term.App (FStar_SMTEncoding_Term.And, clauses_lhs) -> begin
-(
-
-let uu____418 = (FStar_Util.prefix clauses_lhs)
-in (match (uu____418) with
-| (req, ens) -> begin
-(match (ens.FStar_SMTEncoding_Term.tm) with
-| FStar_SMTEncoding_Term.Quant (FStar_SMTEncoding_Term.Forall, pats_ens, iopt_ens, sorts_ens, {FStar_SMTEncoding_Term.tm = FStar_SMTEncoding_Term.App (FStar_SMTEncoding_Term.Imp, (ensures_conjuncts)::(post)::[]); FStar_SMTEncoding_Term.freevars = uu____437; FStar_SMTEncoding_Term.rng = rng_ens}) when (is_a_post_condition (Some (post_name)) post) -> begin
-(
-
-let uu____452 = (aux "could not prove post-condition" None (Some (post_name)) labels ensures_conjuncts)
-in (match (uu____452) with
-| (labels, ensures_conjuncts) -> begin
-(
-
-let pats_ens = (match (pats_ens) with
-| ([]) | (([])::[]) -> begin
-((post)::[])::[]
-end
-| uu____473 -> begin
-pats_ens
-end)
-in (
-
-let ens = (
-
-let uu____477 = (
-
-let uu____478 = (
-
-let uu____488 = (FStar_SMTEncoding_Term.mk (FStar_SMTEncoding_Term.App (((FStar_SMTEncoding_Term.Imp), ((ensures_conjuncts)::(post)::[])))) rng_ens)
-in ((FStar_SMTEncoding_Term.Forall), (pats_ens), (iopt_ens), (sorts_ens), (uu____488)))
-in FStar_SMTEncoding_Term.Quant (uu____478))
-in (FStar_SMTEncoding_Term.mk uu____477 ens.FStar_SMTEncoding_Term.rng))
-in (
-
-let lhs = (FStar_SMTEncoding_Term.mk (FStar_SMTEncoding_Term.App (((FStar_SMTEncoding_Term.And), ((FStar_List.append req ((ens)::[])))))) lhs.FStar_SMTEncoding_Term.rng)
-in (
-
-let uu____496 = (FStar_SMTEncoding_Term.abstr names lhs)
-in ((labels), (uu____496))))))
-end))
-end
-| uu____498 -> begin
-(
-
-let uu____499 = (
-
-let uu____500 = (
-
-let uu____501 = (
-
-let uu____502 = (
-
-let uu____503 = (FStar_SMTEncoding_Term.print_smt_term ens)
-in (Prims.strcat "  ... " uu____503))
-in (Prims.strcat post_name uu____502))
-in (Prims.strcat "Ensures clause doesn\'t match post name:  " uu____501))
-in Not_a_wp_implication (uu____500))
-in (Prims.raise uu____499))
-end)
-end))
-end
-| uu____507 -> begin
-(
-
-let uu____508 = (
-
-let uu____509 = (
-
-let uu____510 = (FStar_SMTEncoding_Term.print_smt_term lhs)
-in (Prims.strcat "LHS not a conjunct: " uu____510))
-in Not_a_wp_implication (uu____509))
-in (Prims.raise uu____508))
-end)
-in (match (uu____408) with
-| (labels, lhs) -> begin
-(
-
-let uu____521 = (
-
-let uu____525 = (aux default_msg None (Some (post_name)) labels rhs)
-in (match (uu____525) with
-| (labels, rhs) -> begin
-(
-
-let uu____536 = (FStar_SMTEncoding_Term.abstr names rhs)
-in ((labels), (uu____536)))
-end))
-in (match (uu____521) with
-| (labels, rhs) -> begin
-(
-
-let body = (FStar_SMTEncoding_Term.mkImp ((lhs), (rhs)) rng)
-in (
-
-let uu____546 = (FStar_SMTEncoding_Term.mk (FStar_SMTEncoding_Term.Quant (((FStar_SMTEncoding_Term.Forall), (pats), (iopt), ((post)::sorts), (body)))) q.FStar_SMTEncoding_Term.rng)
-in ((labels), (uu____546))))
-end))
-end))
-end)))))
-end
-| uu____552 -> begin
-(
-
-let uu____553 = (
-
-let uu____554 = (FStar_SMTEncoding_Term.print_smt_term arg)
-in (Prims.strcat "arg not a quant: " uu____554))
-in (fallback uu____553))
-end)
-end)
-with
-| Not_a_wp_implication (msg) -> begin
-(fallback msg)
-end)
-end
-| FStar_SMTEncoding_Term.Labeled (arg, reason, r) -> begin
-(aux reason (Some (r)) post_name_opt labels arg)
-end
-| FStar_SMTEncoding_Term.Quant (FStar_SMTEncoding_Term.Forall, [], None, (post)::[], {FStar_SMTEncoding_Term.tm = FStar_SMTEncoding_Term.App (FStar_SMTEncoding_Term.Imp, (lhs)::(rhs)::[]); FStar_SMTEncoding_Term.freevars = uu____566; FStar_SMTEncoding_Term.rng = rng}) when (is_a_named_continuation lhs) -> begin
-(
-
-let post_name = (
-
-let uu____579 = (
-
-let uu____580 = (FStar_Syntax_Syntax.next_id ())
-in (FStar_All.pipe_left FStar_Util.string_of_int uu____580))
-in (Prims.strcat "^^post_condition_" uu____579))
-in (
-
-let names = ((post_name), (post))
-in (
-
-let instantiation = (
-
-let uu____586 = (FStar_SMTEncoding_Util.mkFreeV names)
-in (uu____586)::[])
-in (
-
-let uu____587 = (
-
-let uu____590 = (FStar_SMTEncoding_Term.inst instantiation lhs)
-in (
-
-let uu____591 = (FStar_SMTEncoding_Term.inst instantiation rhs)
-in ((uu____590), (uu____591))))
-in (match (uu____587) with
-| (lhs, rhs) -> begin
-(
-
-let uu____597 = (FStar_Util.fold_map (fun labels tm -> (match (tm.FStar_SMTEncoding_Term.tm) with
-| FStar_SMTEncoding_Term.Quant (FStar_SMTEncoding_Term.Forall, (({FStar_SMTEncoding_Term.tm = FStar_SMTEncoding_Term.App (FStar_SMTEncoding_Term.Var ("Prims.guard_free"), (p)::[]); FStar_SMTEncoding_Term.freevars = uu____610; FStar_SMTEncoding_Term.rng = uu____611})::[])::[], iopt, sorts, {FStar_SMTEncoding_Term.tm = FStar_SMTEncoding_Term.App (FStar_SMTEncoding_Term.Iff, (l)::(r)::[]); FStar_SMTEncoding_Term.freevars = uu____616; FStar_SMTEncoding_Term.rng = uu____617}) -> begin
-(
-
-let uu____636 = (aux default_msg None post_name_opt labels r)
-in (match (uu____636) with
-| (labels, r) -> begin
-(
-
-let uu____647 = (
-
-let uu____648 = (
-
-let uu____649 = (
-
-let uu____659 = (FStar_SMTEncoding_Util.norng FStar_SMTEncoding_Term.mk (FStar_SMTEncoding_Term.App (((FStar_SMTEncoding_Term.Iff), ((l)::(r)::[])))))
-in ((FStar_SMTEncoding_Term.Forall), (((p)::[])::[]), (Some ((Prims.parse_int "0"))), (sorts), (uu____659)))
-in FStar_SMTEncoding_Term.Quant (uu____649))
-in (FStar_SMTEncoding_Term.mk uu____648 q.FStar_SMTEncoding_Term.rng))
-in ((labels), (uu____647)))
-end))
-end
-| uu____668 -> begin
-((labels), (tm))
-end)) labels (conjuncts lhs))
-in (match (uu____597) with
-| (labels, lhs_conjs) -> begin
-(
-
-let uu____679 = (aux default_msg None (Some (post_name)) labels rhs)
-in (match (uu____679) with
-| (labels, rhs) -> begin
-(
-
-let body = (
-
-let uu____691 = (
-
-let uu____692 = (
-
-let uu____695 = (FStar_SMTEncoding_Term.mk_and_l lhs_conjs lhs.FStar_SMTEncoding_Term.rng)
-in ((uu____695), (rhs)))
-in (FStar_SMTEncoding_Term.mkImp uu____692 rng))
-in (FStar_All.pipe_right uu____691 (FStar_SMTEncoding_Term.abstr ((names)::[]))))
-in (
-
-let q = (FStar_SMTEncoding_Term.mk (FStar_SMTEncoding_Term.Quant (((FStar_SMTEncoding_Term.Forall), ([]), (None), ((post)::[]), (body)))) q.FStar_SMTEncoding_Term.rng)
-in ((labels), (q))))
-end))
-end))
-end)))))
-end
-| FStar_SMTEncoding_Term.App (FStar_SMTEncoding_Term.Imp, (lhs)::(rhs)::[]) -> begin
-(
-
-let uu____710 = (aux default_msg ropt post_name_opt labels rhs)
-in (match (uu____710) with
-| (labels, rhs) -> begin
-(
-
-let uu____721 = (FStar_SMTEncoding_Util.mkImp ((lhs), (rhs)))
-in ((labels), (uu____721)))
-end))
-end
-| FStar_SMTEncoding_Term.App (FStar_SMTEncoding_Term.And, conjuncts) -> begin
-(
-
-let uu____726 = (FStar_Util.fold_map (aux default_msg ropt post_name_opt) labels conjuncts)
-in (match (uu____726) with
-| (labels, conjuncts) -> begin
-(
-
-let uu____741 = (FStar_SMTEncoding_Term.mk_and_l conjuncts q.FStar_SMTEncoding_Term.rng)
-in ((labels), (uu____741)))
-end))
-end
-| FStar_SMTEncoding_Term.App (FStar_SMTEncoding_Term.ITE, (hd)::(q1)::(q2)::[]) -> begin
-(
-
-let uu____747 = (aux default_msg ropt post_name_opt labels q1)
-in (match (uu____747) with
-| (labels, q1) -> begin
-(
-
-let uu____758 = (aux default_msg ropt post_name_opt labels q2)
-in (match (uu____758) with
-| (labels, q2) -> begin
-(
-
-let uu____769 = (FStar_SMTEncoding_Term.mkITE ((hd), (q1), (q2)) q.FStar_SMTEncoding_Term.rng)
-in ((labels), (uu____769)))
-end))
-end))
-end
-| (FStar_SMTEncoding_Term.Quant (FStar_SMTEncoding_Term.Exists, _, _, _, _)) | (FStar_SMTEncoding_Term.App (FStar_SMTEncoding_Term.Iff, _)) | (FStar_SMTEncoding_Term.App (FStar_SMTEncoding_Term.Or, _)) -> begin
-(
-
-let uu____783 = (fresh_label default_msg ropt q.FStar_SMTEncoding_Term.rng q)
-in (match (uu____783) with
-| (lab, q) -> begin
-(((lab)::labels), (q))
-end))
-end
-| FStar_SMTEncoding_Term.App (FStar_SMTEncoding_Term.Var (uu____792), uu____793) when (is_a_post_condition post_name_opt q) -> begin
-((labels), (q))
-end
-| (FStar_SMTEncoding_Term.FreeV (_)) | (FStar_SMTEncoding_Term.App (FStar_SMTEncoding_Term.TrueOp, _)) | (FStar_SMTEncoding_Term.App (FStar_SMTEncoding_Term.FalseOp, _)) | (FStar_SMTEncoding_Term.App (FStar_SMTEncoding_Term.Not, _)) | (FStar_SMTEncoding_Term.App (FStar_SMTEncoding_Term.Eq, _)) | (FStar_SMTEncoding_Term.App (FStar_SMTEncoding_Term.LT, _)) | (FStar_SMTEncoding_Term.App (FStar_SMTEncoding_Term.LTE, _)) | (FStar_SMTEncoding_Term.App (FStar_SMTEncoding_Term.GT, _)) | (FStar_SMTEncoding_Term.App (FStar_SMTEncoding_Term.GTE, _)) | (FStar_SMTEncoding_Term.App (FStar_SMTEncoding_Term.Var (_), _)) -> begin
-(
-
-let uu____817 = (fresh_label default_msg ropt q.FStar_SMTEncoding_Term.rng q)
-in (match (uu____817) with
-| (lab, q) -> begin
-(((lab)::labels), (q))
-end))
-end
-| (FStar_SMTEncoding_Term.App (FStar_SMTEncoding_Term.Add, _)) | (FStar_SMTEncoding_Term.App (FStar_SMTEncoding_Term.Sub, _)) | (FStar_SMTEncoding_Term.App (FStar_SMTEncoding_Term.Div, _)) | (FStar_SMTEncoding_Term.App (FStar_SMTEncoding_Term.Mul, _)) | (FStar_SMTEncoding_Term.App (FStar_SMTEncoding_Term.Minus, _)) | (FStar_SMTEncoding_Term.App (FStar_SMTEncoding_Term.Mod, _)) -> begin
-(failwith "Impossible: non-propositional term")
-end
-| (FStar_SMTEncoding_Term.App (FStar_SMTEncoding_Term.ITE, _)) | (FStar_SMTEncoding_Term.App (FStar_SMTEncoding_Term.Imp, _)) -> begin
-(failwith "Impossible: arity mismatch")
-end
-| FStar_SMTEncoding_Term.Quant (FStar_SMTEncoding_Term.Forall, pats, iopt, sorts, body) -> begin
-(
-
-let uu____860 = (aux default_msg ropt post_name_opt labels body)
-in (match (uu____860) with
-| (labels, body) -> begin
-(
-
-let uu____871 = (FStar_SMTEncoding_Term.mk (FStar_SMTEncoding_Term.Quant (((FStar_SMTEncoding_Term.Forall), (pats), (iopt), (sorts), (body)))) q.FStar_SMTEncoding_Term.rng)
-in ((labels), (uu____871)))
-end))
-end
-| FStar_SMTEncoding_Term.Let (es, body) -> begin
-(
-
-let uu____881 = (aux default_msg ropt post_name_opt labels body)
-in (match (uu____881) with
-| (labels, body) -> begin
-(
-
-let uu____892 = (FStar_SMTEncoding_Term.mkLet ((es), (body)) q.FStar_SMTEncoding_Term.rng)
-in ((labels), (uu____892)))
-end))
-end))
-in (aux "assertion failed" None None [] q)))
-end)))))))
-
-
-let detail_errors : FStar_TypeChecker_Env.env  ->  labels  ->  (FStar_SMTEncoding_Term.decls_t  ->  ((FStar_SMTEncoding_Z3.unsat_core, (labels * FStar_SMTEncoding_Z3.error_kind)) FStar_Util.either * Prims.int))  ->  labels = (fun env all_labels askZ3 -> (
-
-let print_banner = (fun uu____924 -> (
-
-let uu____925 = (
-
-let uu____926 = (FStar_TypeChecker_Env.get_range env)
-in (FStar_Range.string_of_range uu____926))
-in (
-
-let uu____927 = (FStar_Util.string_of_int (Prims.parse_int "5"))
-in (
-
-let uu____928 = (FStar_Util.string_of_int (FStar_List.length all_labels))
-in (FStar_Util.print3_error "Detailed error report follows for %s\nTaking %s seconds per proof obligation (%s proofs in total)\n" uu____925 uu____927 uu____928)))))
-in (
-
-let print_result = (fun uu____940 -> (match (uu____940) with
-| ((uu____946, msg, r), success) -> begin
-(match (success) with
-| true -> begin
-(
-
-let uu____953 = (FStar_Range.string_of_range r)
-in (FStar_Util.print1_error "OK: proof obligation at %s was proven\n" uu____953))
-end
-| uu____954 -> begin
-(FStar_Errors.report r msg)
-end)
-end))
-in (
-
-let elim = (fun labs -> (FStar_All.pipe_right labs (FStar_List.map (fun uu____984 -> (match (uu____984) with
-| (l, uu____991, uu____992) -> begin
-(
-
-let uu____997 = (
-
-let uu____1002 = (
-
-let uu____1003 = (
-
-let uu____1006 = (FStar_SMTEncoding_Util.mkFreeV l)
-in ((uu____1006), (FStar_SMTEncoding_Util.mkTrue)))
-in (FStar_SMTEncoding_Util.mkEq uu____1003))
-in ((uu____1002), (Some ("Disabling label")), (Some ((Prims.strcat "disable_label_" (Prims.fst l))))))
-in FStar_SMTEncoding_Term.Assume (uu____997))
-end)))))
-in (
-
-let rec linear_check = (fun eliminated errors active -> (match (active) with
-| [] -> begin
-(
-
-let results = (
-
-let uu____1041 = (FStar_List.map (fun x -> ((x), (true))) eliminated)
-in (
-
-let uu____1048 = (FStar_List.map (fun x -> ((x), (false))) errors)
-in (FStar_List.append uu____1041 uu____1048)))
-in (sort_labels results))
-end
-| (hd)::tl -> begin
-((
-
-let uu____1061 = (FStar_Util.string_of_int (FStar_List.length active))
-in (FStar_Util.print1 "%s, " uu____1061));
-(FStar_SMTEncoding_Z3.refresh ());
-(
-
-let uu____1066 = (
-
-let uu____1073 = (FStar_All.pipe_left elim (FStar_List.append eliminated (FStar_List.append errors tl)))
-in (askZ3 uu____1073))
-in (match (uu____1066) with
-| (result, uu____1088) -> begin
-(
-
-let uu____1097 = (FStar_Util.is_left result)
-in (match (uu____1097) with
-| true -> begin
-(linear_check ((hd)::eliminated) errors tl)
-end
-| uu____1106 -> begin
-(linear_check eliminated ((hd)::errors) tl)
-end))
-end));
-)
-end))
-in ((print_banner ());
-(FStar_Options.set_option "z3rlimit" (FStar_Options.Int ((Prims.parse_int "5"))));
-(
-
-let res = (linear_check [] [] all_labels)
-in ((FStar_Util.print_string "\n");
-(FStar_All.pipe_right res (FStar_List.iter print_result));
-[];
-));
-))))))
-
-
-
-=======
 exception Not_a_wp_implication of Prims.string 
 let uu___is_Not_a_wp_implication : Prims.exn -> Prims.bool =
   fun projectee  ->
@@ -663,8 +52,8 @@
       fun t  ->
         let l =
           FStar_Util.incr ctr;
-          (let _0_445 = FStar_Util.string_of_int (FStar_ST.read ctr)  in
-           FStar_Util.format1 "label_%s" _0_445)
+          (let _0_466 = FStar_Util.string_of_int (FStar_ST.read ctr)  in
+           FStar_Util.format1 "label_%s" _0_466)
            in
         let lvar = (l, FStar_SMTEncoding_Term.Bool_sort)  in
         let label = (lvar, message, range)  in
@@ -717,7 +106,7 @@
         let uu____257 =
           match use_env_msg with
           | None  -> (false, "")
-          | Some f -> let _0_446 = f ()  in (true, _0_446)  in
+          | Some f -> let _0_467 = f ()  in (true, _0_467)  in
         match uu____257 with
         | (flag,msg_prefix) ->
             let fresh_label msg ropt rng t =
@@ -767,39 +156,39 @@
                                                             = rng;_})
                                 ->
                                 let post_name =
-                                  let _0_448 =
-                                    let _0_447 =
+                                  let _0_469 =
+                                    let _0_468 =
                                       FStar_Syntax_Syntax.next_id ()  in
                                     FStar_All.pipe_left
-                                      FStar_Util.string_of_int _0_447
+                                      FStar_Util.string_of_int _0_468
                                      in
-                                  Prims.strcat "^^post_condition_" _0_448  in
+                                  Prims.strcat "^^post_condition_" _0_469  in
                                 let names =
-                                  let _0_451 =
+                                  let _0_472 =
                                     FStar_List.mapi
                                       (fun i  ->
                                          fun s  ->
-                                           let _0_450 =
-                                             let _0_449 =
+                                           let _0_471 =
+                                             let _0_470 =
                                                FStar_Util.string_of_int i  in
-                                             Prims.strcat "^^" _0_449  in
-                                           (_0_450, s)) sorts
+                                             Prims.strcat "^^" _0_470  in
+                                           (_0_471, s)) sorts
                                      in
-                                  (post_name, post) :: _0_451  in
+                                  (post_name, post) :: _0_472  in
                                 let instantiation =
                                   FStar_List.map
                                     FStar_SMTEncoding_Util.mkFreeV names
                                    in
                                 let uu____387 =
-                                  let _0_453 =
+                                  let _0_474 =
                                     FStar_SMTEncoding_Term.inst instantiation
                                       lhs
                                      in
-                                  let _0_452 =
+                                  let _0_473 =
                                     FStar_SMTEncoding_Term.inst instantiation
                                       rhs
                                      in
-                                  (_0_453, _0_452)  in
+                                  (_0_474, _0_473)  in
                                 (match uu____387 with
                                  | (lhs,rhs) ->
                                      let uu____395 =
@@ -853,9 +242,9 @@
                                                                 pats_ens
                                                              in
                                                           let ens =
-                                                            let _0_455 =
+                                                            let _0_476 =
                                                               FStar_SMTEncoding_Term.Quant
-                                                                (let _0_454 =
+                                                                (let _0_475 =
                                                                    FStar_SMTEncoding_Term.mk
                                                                     (FStar_SMTEncoding_Term.App
                                                                     (FStar_SMTEncoding_Term.Imp,
@@ -867,10 +256,10 @@
                                                                    pats_ens,
                                                                    iopt_ens,
                                                                    sorts_ens,
-                                                                   _0_454))
+                                                                   _0_475))
                                                                in
                                                             FStar_SMTEncoding_Term.mk
-                                                              _0_455
+                                                              _0_476
                                                               ens.FStar_SMTEncoding_Term.rng
                                                              in
                                                           let lhs =
@@ -882,41 +271,41 @@
                                                                     [ens])))
                                                               lhs.FStar_SMTEncoding_Term.rng
                                                              in
-                                                          let _0_456 =
+                                                          let _0_477 =
                                                             FStar_SMTEncoding_Term.abstr
                                                               names lhs
                                                              in
-                                                          (labels, _0_456))
+                                                          (labels, _0_477))
                                                  | uu____472 ->
                                                      Prims.raise
                                                        (Not_a_wp_implication
-                                                          (let _0_459 =
-                                                             let _0_458 =
-                                                               let _0_457 =
+                                                          (let _0_480 =
+                                                             let _0_479 =
+                                                               let _0_478 =
                                                                  FStar_SMTEncoding_Term.print_smt_term
                                                                    ens
                                                                   in
                                                                Prims.strcat
                                                                  "  ... "
-                                                                 _0_457
+                                                                 _0_478
                                                                 in
                                                              Prims.strcat
                                                                post_name
-                                                               _0_458
+                                                               _0_479
                                                               in
                                                            Prims.strcat
                                                              "Ensures clause doesn't match post name:  "
-                                                             _0_459))))
+                                                             _0_480))))
                                        | uu____476 ->
                                            Prims.raise
                                              (Not_a_wp_implication
-                                                (let _0_460 =
+                                                (let _0_481 =
                                                    FStar_SMTEncoding_Term.print_smt_term
                                                      lhs
                                                     in
                                                  Prims.strcat
                                                    "LHS not a conjunct: "
-                                                   _0_460))
+                                                   _0_481))
                                         in
                                      (match uu____395 with
                                       | (labels,lhs) ->
@@ -927,11 +316,11 @@
                                                in
                                             match uu____491 with
                                             | (labels,rhs) ->
-                                                let _0_461 =
+                                                let _0_482 =
                                                   FStar_SMTEncoding_Term.abstr
                                                     names rhs
                                                    in
-                                                (labels, _0_461)
+                                                (labels, _0_482)
                                              in
                                           (match uu____487 with
                                            | (labels,rhs) ->
@@ -939,7 +328,7 @@
                                                  FStar_SMTEncoding_Term.mkImp
                                                    (lhs, rhs) rng
                                                   in
-                                               let _0_462 =
+                                               let _0_483 =
                                                  FStar_SMTEncoding_Term.mk
                                                    (FStar_SMTEncoding_Term.Quant
                                                       (FStar_SMTEncoding_Term.Forall,
@@ -947,14 +336,14 @@
                                                         sorts), body))
                                                    q.FStar_SMTEncoding_Term.rng
                                                   in
-                                               (labels, _0_462))))
+                                               (labels, _0_483))))
                             | uu____516 ->
                                 fallback
-                                  (let _0_463 =
+                                  (let _0_484 =
                                      FStar_SMTEncoding_Term.print_smt_term
                                        arg
                                       in
-                                   Prims.strcat "arg not a quant: " _0_463)))
+                                   Prims.strcat "arg not a quant: " _0_484)))
                     (fun uu___100_517  ->
                        match uu___100_517 with
                        | Not_a_wp_implication msg -> fallback msg)
@@ -970,20 +359,20 @@
                                FStar_SMTEncoding_Term.rng = rng;_})
                   when is_a_named_continuation lhs ->
                   let post_name =
-                    let _0_465 =
-                      let _0_464 = FStar_Syntax_Syntax.next_id ()  in
-                      FStar_All.pipe_left FStar_Util.string_of_int _0_464  in
-                    Prims.strcat "^^post_condition_" _0_465  in
+                    let _0_486 =
+                      let _0_485 = FStar_Syntax_Syntax.next_id ()  in
+                      FStar_All.pipe_left FStar_Util.string_of_int _0_485  in
+                    Prims.strcat "^^post_condition_" _0_486  in
                   let names = (post_name, post)  in
                   let instantiation =
-                    let _0_466 = FStar_SMTEncoding_Util.mkFreeV names  in
-                    [_0_466]  in
+                    let _0_487 = FStar_SMTEncoding_Util.mkFreeV names  in
+                    [_0_487]  in
                   let uu____546 =
-                    let _0_468 =
+                    let _0_489 =
                       FStar_SMTEncoding_Term.inst instantiation lhs  in
-                    let _0_467 =
+                    let _0_488 =
                       FStar_SMTEncoding_Term.inst instantiation rhs  in
-                    (_0_468, _0_467)  in
+                    (_0_489, _0_488)  in
                   (match uu____546 with
                    | (lhs,rhs) ->
                        let uu____554 =
@@ -1017,10 +406,10 @@
                                        in
                                     (match uu____593 with
                                      | (labels,r) ->
-                                         let _0_471 =
-                                           let _0_470 =
+                                         let _0_492 =
+                                           let _0_491 =
                                              FStar_SMTEncoding_Term.Quant
-                                               (let _0_469 =
+                                               (let _0_490 =
                                                   FStar_SMTEncoding_Util.norng
                                                     FStar_SMTEncoding_Term.mk
                                                     (FStar_SMTEncoding_Term.App
@@ -1030,12 +419,12 @@
                                                 (FStar_SMTEncoding_Term.Forall,
                                                   [[p]],
                                                   (Some (Prims.parse_int "0")),
-                                                  sorts, _0_469))
+                                                  sorts, _0_490))
                                               in
-                                           FStar_SMTEncoding_Term.mk _0_470
+                                           FStar_SMTEncoding_Term.mk _0_491
                                              q.FStar_SMTEncoding_Term.rng
                                             in
-                                         (labels, _0_471))
+                                         (labels, _0_492))
                                 | uu____612 -> (labels, tm)) labels
                            (conjuncts lhs)
                           in
@@ -1048,17 +437,17 @@
                             (match uu____623 with
                              | (labels,rhs) ->
                                  let body =
-                                   let _0_474 =
-                                     let _0_473 =
-                                       let _0_472 =
+                                   let _0_495 =
+                                     let _0_494 =
+                                       let _0_493 =
                                          FStar_SMTEncoding_Term.mk_and_l
                                            lhs_conjs
                                            lhs.FStar_SMTEncoding_Term.rng
                                           in
-                                       (_0_472, rhs)  in
-                                     FStar_SMTEncoding_Term.mkImp _0_473 rng
+                                       (_0_493, rhs)  in
+                                     FStar_SMTEncoding_Term.mkImp _0_494 rng
                                       in
-                                   FStar_All.pipe_right _0_474
+                                   FStar_All.pipe_right _0_495
                                      (FStar_SMTEncoding_Term.abstr [names])
                                     in
                                  let q =
@@ -1075,9 +464,9 @@
                     aux default_msg ropt post_name_opt labels rhs  in
                   (match uu____649 with
                    | (labels,rhs) ->
-                       let _0_475 = FStar_SMTEncoding_Util.mkImp (lhs, rhs)
+                       let _0_496 = FStar_SMTEncoding_Util.mkImp (lhs, rhs)
                           in
-                       (labels, _0_475))
+                       (labels, _0_496))
               | FStar_SMTEncoding_Term.App
                   (FStar_SMTEncoding_Term.And ,conjuncts) ->
                   let uu____664 =
@@ -1086,11 +475,11 @@
                      in
                   (match uu____664 with
                    | (labels,conjuncts) ->
-                       let _0_476 =
+                       let _0_497 =
                          FStar_SMTEncoding_Term.mk_and_l conjuncts
                            q.FStar_SMTEncoding_Term.rng
                           in
-                       (labels, _0_476))
+                       (labels, _0_497))
               | FStar_SMTEncoding_Term.App
                   (FStar_SMTEncoding_Term.ITE ,hd::q1::q2::[]) ->
                   let uu____684 =
@@ -1101,11 +490,11 @@
                          aux default_msg ropt post_name_opt labels q2  in
                        (match uu____695 with
                         | (labels,q2) ->
-                            let _0_477 =
+                            let _0_498 =
                               FStar_SMTEncoding_Term.mkITE (hd, q1, q2)
                                 q.FStar_SMTEncoding_Term.rng
                                in
-                            (labels, _0_477)))
+                            (labels, _0_498)))
               | FStar_SMTEncoding_Term.Quant
                 (FStar_SMTEncoding_Term.Exists ,_,_,_,_)
                 |FStar_SMTEncoding_Term.App (FStar_SMTEncoding_Term.Iff ,_)
@@ -1160,13 +549,23 @@
                     aux default_msg ropt post_name_opt labels body  in
                   (match uu____796 with
                    | (labels,body) ->
-                       let _0_478 =
+                       let _0_499 =
                          FStar_SMTEncoding_Term.mk
                            (FStar_SMTEncoding_Term.Quant
                               (FStar_SMTEncoding_Term.Forall, pats, iopt,
                                 sorts, body)) q.FStar_SMTEncoding_Term.rng
                           in
-                       (labels, _0_478))
+                       (labels, _0_499))
+              | FStar_SMTEncoding_Term.Let (es,body) ->
+                  let uu____816 =
+                    aux default_msg ropt post_name_opt labels body  in
+                  (match uu____816 with
+                   | (labels,body) ->
+                       let _0_500 =
+                         FStar_SMTEncoding_Term.mkLet (es, body)
+                           q.FStar_SMTEncoding_Term.rng
+                          in
+                       (labels, _0_500))
                in
             aux "assertion failed" None None [] q
   
@@ -1183,41 +582,41 @@
   fun env  ->
     fun all_labels  ->
       fun askZ3  ->
-        let print_banner uu____841 =
-          let _0_481 =
+        let print_banner uu____858 =
+          let _0_503 =
             FStar_Range.string_of_range (FStar_TypeChecker_Env.get_range env)
              in
-          let _0_480 = FStar_Util.string_of_int (Prims.parse_int "5")  in
-          let _0_479 =
+          let _0_502 = FStar_Util.string_of_int (Prims.parse_int "5")  in
+          let _0_501 =
             FStar_Util.string_of_int (FStar_List.length all_labels)  in
           FStar_Util.print3_error
             "Detailed error report follows for %s\nTaking %s seconds per proof obligation (%s proofs in total)\n"
-            _0_481 _0_480 _0_479
+            _0_503 _0_502 _0_501
            in
-        let print_result uu____853 =
-          match uu____853 with
-          | ((uu____859,msg,r),success) ->
+        let print_result uu____870 =
+          match uu____870 with
+          | ((uu____876,msg,r),success) ->
               (match success with
                | true  ->
-                   let _0_482 = FStar_Range.string_of_range r  in
+                   let _0_504 = FStar_Range.string_of_range r  in
                    FStar_Util.print1_error
-                     "OK: proof obligation at %s was proven\n" _0_482
-               | uu____866 -> FStar_Errors.report r msg)
+                     "OK: proof obligation at %s was proven\n" _0_504
+               | uu____883 -> FStar_Errors.report r msg)
            in
         let elim labs =
           FStar_All.pipe_right labs
             (FStar_List.map
-               (fun uu____896  ->
-                  match uu____896 with
-                  | (l,uu____903,uu____904) ->
+               (fun uu____913  ->
+                  match uu____913 with
+                  | (l,uu____920,uu____921) ->
                       FStar_SMTEncoding_Term.Assume
-                        (let _0_484 =
+                        (let _0_506 =
                            FStar_SMTEncoding_Util.mkEq
-                             (let _0_483 = FStar_SMTEncoding_Util.mkFreeV l
+                             (let _0_505 = FStar_SMTEncoding_Util.mkFreeV l
                                  in
-                              (_0_483, FStar_SMTEncoding_Util.mkTrue))
+                              (_0_505, FStar_SMTEncoding_Util.mkTrue))
                             in
-                         (_0_484, (Some "Disabling label"),
+                         (_0_506, (Some "Disabling label"),
                            (Some
                               (Prims.strcat "disable_label_" (Prims.fst l)))))))
            in
@@ -1225,28 +624,29 @@
           match active with
           | [] ->
               let results =
-                let _0_486 = FStar_List.map (fun x  -> (x, true)) eliminated
+                let _0_508 = FStar_List.map (fun x  -> (x, true)) eliminated
                    in
-                let _0_485 = FStar_List.map (fun x  -> (x, false)) errors  in
-                FStar_List.append _0_486 _0_485  in
+                let _0_507 = FStar_List.map (fun x  -> (x, false)) errors  in
+                FStar_List.append _0_508 _0_507  in
               sort_labels results
           | hd::tl ->
-              ((let _0_487 =
+              ((let _0_509 =
                   FStar_Util.string_of_int (FStar_List.length active)  in
-                FStar_Util.print1 "%s, " _0_487);
+                FStar_Util.print1 "%s, " _0_509);
                FStar_SMTEncoding_Z3.refresh ();
-               (let uu____959 =
+               (let uu____976 =
                   askZ3
                     (FStar_All.pipe_left elim
                        (FStar_List.append eliminated
                           (FStar_List.append errors tl)))
                    in
-                match uu____959 with
-                | (result,uu____980) ->
-                    let uu____989 = FStar_Util.is_left result  in
-                    (match uu____989 with
+                match uu____976 with
+                | (result,uu____997) ->
+                    let uu____1006 = FStar_Util.is_left result  in
+                    (match uu____1006 with
                      | true  -> linear_check (hd :: eliminated) errors tl
-                     | uu____998 -> linear_check eliminated (hd :: errors) tl)))
+                     | uu____1015 ->
+                         linear_check eliminated (hd :: errors) tl)))
            in
         print_banner ();
         FStar_Options.set_option "z3rlimit"
@@ -1255,5 +655,4 @@
          FStar_Util.print_string "\n";
          FStar_All.pipe_right res (FStar_List.iter print_result);
          [])
-  
->>>>>>> cb49b421
+  