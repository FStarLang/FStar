
open Prims
open FStar_Pervasives
type env =
<<<<<<< HEAD
{env : FStar_TypeChecker_Env.env; subst : FStar_Syntax_Syntax.subst_elt Prims.list; tc_const : FStar_Const.sconst  ->  FStar_Syntax_Syntax.typ}


let empty : FStar_TypeChecker_Env.env  ->  (FStar_Const.sconst  ->  FStar_Syntax_Syntax.typ)  ->  env = (fun env tc_const -> {env = env; subst = []; tc_const = tc_const})


let gen_wps_for_free : FStar_TypeChecker_Env.env  ->  FStar_Syntax_Syntax.binders  ->  FStar_Syntax_Syntax.bv  ->  FStar_Syntax_Syntax.term  ->  FStar_Syntax_Syntax.eff_decl  ->  (FStar_Syntax_Syntax.sigelts * FStar_Syntax_Syntax.eff_decl) = (fun env binders a wp_a ed -> (

let wp_a1 = (FStar_TypeChecker_Normalize.normalize ((FStar_TypeChecker_Normalize.Beta)::(FStar_TypeChecker_Normalize.EraseUniverses)::[]) env wp_a)
in (

let a1 = (

let uu___100_68 = a
in (

let uu____69 = (FStar_TypeChecker_Normalize.normalize ((FStar_TypeChecker_Normalize.EraseUniverses)::[]) env a.FStar_Syntax_Syntax.sort)
in {FStar_Syntax_Syntax.ppname = uu___100_68.FStar_Syntax_Syntax.ppname; FStar_Syntax_Syntax.index = uu___100_68.FStar_Syntax_Syntax.index; FStar_Syntax_Syntax.sort = uu____69}))
in (

let d = (fun s -> (FStar_Util.print1 "[01;36m%s[00m\n" s))
in ((

let uu____77 = (FStar_TypeChecker_Env.debug env (FStar_Options.Other ("ED")))
in (match (uu____77) with
| true -> begin
((d "Elaborating extra WP combinators");
(

let uu____79 = (FStar_Syntax_Print.term_to_string wp_a1)
in (FStar_Util.print1 "wp_a is: %s\n" uu____79));
)
end
| uu____80 -> begin
()
end));
(

let rec collect_binders = (fun t -> (

let uu____88 = (

let uu____89 = (

let uu____92 = (FStar_Syntax_Subst.compress t)
in (FStar_All.pipe_left FStar_Syntax_Util.unascribe uu____92))
in uu____89.FStar_Syntax_Syntax.n)
in (match (uu____88) with
| FStar_Syntax_Syntax.Tm_arrow (bs, comp) -> begin
(

let rest = (match (comp.FStar_Syntax_Syntax.n) with
| FStar_Syntax_Syntax.Total (t1, uu____114) -> begin
t1
end
| uu____121 -> begin
(failwith "wp_a contains non-Tot arrow")
end)
in (

let uu____124 = (collect_binders rest)
in (FStar_List.append bs uu____124)))
end
| FStar_Syntax_Syntax.Tm_type (uu____130) -> begin
[]
end
| uu____133 -> begin
(failwith "wp_a doesn\'t end in Type0")
end)))
in (

let mk_lid = (fun name -> (FStar_Syntax_Util.dm4f_lid ed name))
in (

let gamma = (

let uu____145 = (collect_binders wp_a1)
in (FStar_All.pipe_right uu____145 FStar_Syntax_Util.name_binders))
in ((

let uu____156 = (FStar_TypeChecker_Env.debug env (FStar_Options.Other ("ED")))
in (match (uu____156) with
| true -> begin
(

let uu____157 = (

let uu____158 = (FStar_Syntax_Print.binders_to_string ", " gamma)
in (FStar_Util.format1 "Gamma is %s\n" uu____158))
in (d uu____157))
end
| uu____159 -> begin
()
end));
(

let unknown = FStar_Syntax_Syntax.tun
in (

let mk1 = (fun x -> ((FStar_Syntax_Syntax.mk x) FStar_Pervasives_Native.None FStar_Range.dummyRange))
in (

let sigelts = (FStar_Util.mk_ref [])
in (

let register = (fun env1 lident def -> (

let uu____190 = (FStar_TypeChecker_Util.mk_toplevel_definition env1 lident def)
in (match (uu____190) with
| (sigelt, fv) -> begin
((

let uu____196 = (

let uu____198 = (FStar_ST.read sigelts)
in (sigelt)::uu____198)
in (FStar_ST.write sigelts uu____196));
fv;
)
end)))
in (

let binders_of_list1 = (FStar_List.map (fun uu____219 -> (match (uu____219) with
| (t, b) -> begin
(

let uu____226 = (FStar_Syntax_Syntax.as_implicit b)
in ((t), (uu____226)))
end)))
in (

let mk_all_implicit = (FStar_List.map (fun t -> (

let uu____243 = (FStar_Syntax_Syntax.as_implicit true)
in (((FStar_Pervasives_Native.fst t)), (uu____243)))))
in (

let args_of_binders1 = (FStar_List.map (fun bv -> (

let uu____256 = (FStar_Syntax_Syntax.bv_to_name (FStar_Pervasives_Native.fst bv))
in (FStar_Syntax_Syntax.as_arg uu____256))))
in (

let uu____257 = (

let uu____269 = (

let mk2 = (fun f -> (

let t = (FStar_Syntax_Syntax.gen_bv "t" FStar_Pervasives_Native.None FStar_Syntax_Util.ktype)
in (

let body = (

let uu____289 = (f (FStar_Syntax_Syntax.bv_to_name t))
in (FStar_Syntax_Util.arrow gamma uu____289))
in (

let uu____292 = (

let uu____293 = (

let uu____297 = (FStar_Syntax_Syntax.mk_binder a1)
in (

let uu____298 = (

let uu____300 = (FStar_Syntax_Syntax.mk_binder t)
in (uu____300)::[])
in (uu____297)::uu____298))
in (FStar_List.append binders uu____293))
in (FStar_Syntax_Util.abs uu____292 body FStar_Pervasives_Native.None)))))
in (

let uu____308 = (mk2 FStar_Syntax_Syntax.mk_Total)
in (

let uu____309 = (mk2 FStar_Syntax_Syntax.mk_GTotal)
in ((uu____308), (uu____309)))))
in (match (uu____269) with
| (ctx_def, gctx_def) -> begin
(

let ctx_lid = (mk_lid "ctx")
in (

let ctx_fv = (register env ctx_lid ctx_def)
in (

let gctx_lid = (mk_lid "gctx")
in (

let gctx_fv = (register env gctx_lid gctx_def)
in (

let mk_app1 = (fun fv t -> (

let uu____340 = (

let uu____341 = (

let uu____351 = (

let uu____355 = (FStar_List.map (fun uu____363 -> (match (uu____363) with
| (bv, uu____369) -> begin
(

let uu____370 = (FStar_Syntax_Syntax.bv_to_name bv)
in (

let uu____371 = (FStar_Syntax_Syntax.as_implicit false)
in ((uu____370), (uu____371))))
end)) binders)
in (

let uu____372 = (

let uu____376 = (

let uu____379 = (FStar_Syntax_Syntax.bv_to_name a1)
in (

let uu____380 = (FStar_Syntax_Syntax.as_implicit false)
in ((uu____379), (uu____380))))
in (

let uu____381 = (

let uu____385 = (

let uu____388 = (FStar_Syntax_Syntax.as_implicit false)
in ((t), (uu____388)))
in (uu____385)::[])
in (uu____376)::uu____381))
in (FStar_List.append uu____355 uu____372)))
in ((fv), (uu____351)))
in FStar_Syntax_Syntax.Tm_app (uu____341))
in (mk1 uu____340)))
in ((env), ((mk_app1 ctx_fv)), ((mk_app1 gctx_fv))))))))
end))
in (match (uu____257) with
| (env1, mk_ctx, mk_gctx) -> begin
(

let c_pure = (

let t = (FStar_Syntax_Syntax.gen_bv "t" FStar_Pervasives_Native.None FStar_Syntax_Util.ktype)
in (

let x = (

let uu____434 = (FStar_Syntax_Syntax.bv_to_name t)
in (FStar_Syntax_Syntax.gen_bv "x" FStar_Pervasives_Native.None uu____434))
in (

let ret1 = (

let uu____442 = (

let uu____448 = (

let uu____449 = (

let uu____452 = (

let uu____453 = (FStar_Syntax_Syntax.bv_to_name t)
in (mk_ctx uu____453))
in (FStar_Syntax_Syntax.mk_Total uu____452))
in (FStar_Syntax_Util.lcomp_of_comp uu____449))
in FStar_Util.Inl (uu____448))
in FStar_Pervasives_Native.Some (uu____442))
in (

let body = (

let uu____463 = (FStar_Syntax_Syntax.bv_to_name x)
in (FStar_Syntax_Util.abs gamma uu____463 ret1))
in (

let uu____464 = (

let uu____465 = (mk_all_implicit binders)
in (

let uu____469 = (binders_of_list1 ((((a1), (true)))::(((t), (true)))::(((x), (false)))::[]))
in (FStar_List.append uu____465 uu____469)))
in (FStar_Syntax_Util.abs uu____464 body ret1))))))
in (

let c_pure1 = (

let uu____484 = (mk_lid "pure")
in (register env1 uu____484 c_pure))
in (

let c_app = (

let t1 = (FStar_Syntax_Syntax.gen_bv "t1" FStar_Pervasives_Native.None FStar_Syntax_Util.ktype)
in (

let t2 = (FStar_Syntax_Syntax.gen_bv "t2" FStar_Pervasives_Native.None FStar_Syntax_Util.ktype)
in (

let l = (

let uu____489 = (

let uu____490 = (

let uu____491 = (

let uu____495 = (

let uu____496 = (

let uu____497 = (FStar_Syntax_Syntax.bv_to_name t1)
in (FStar_Syntax_Syntax.new_bv FStar_Pervasives_Native.None uu____497))
in (FStar_Syntax_Syntax.mk_binder uu____496))
in (uu____495)::[])
in (

let uu____498 = (

let uu____501 = (FStar_Syntax_Syntax.bv_to_name t2)
in (FStar_Syntax_Syntax.mk_GTotal uu____501))
in (FStar_Syntax_Util.arrow uu____491 uu____498)))
in (mk_gctx uu____490))
in (FStar_Syntax_Syntax.gen_bv "l" FStar_Pervasives_Native.None uu____489))
in (

let r = (

let uu____503 = (

let uu____504 = (FStar_Syntax_Syntax.bv_to_name t1)
in (mk_gctx uu____504))
in (FStar_Syntax_Syntax.gen_bv "r" FStar_Pervasives_Native.None uu____503))
in (

let ret1 = (

let uu____512 = (

let uu____518 = (

let uu____519 = (

let uu____522 = (

let uu____523 = (FStar_Syntax_Syntax.bv_to_name t2)
in (mk_gctx uu____523))
in (FStar_Syntax_Syntax.mk_Total uu____522))
in (FStar_Syntax_Util.lcomp_of_comp uu____519))
in FStar_Util.Inl (uu____518))
in FStar_Pervasives_Native.Some (uu____512))
in (

let outer_body = (

let gamma_as_args = (args_of_binders1 gamma)
in (

let inner_body = (

let uu____538 = (FStar_Syntax_Syntax.bv_to_name l)
in (

let uu____541 = (

let uu____547 = (

let uu____549 = (

let uu____550 = (

let uu____551 = (FStar_Syntax_Syntax.bv_to_name r)
in (FStar_Syntax_Util.mk_app uu____551 gamma_as_args))
in (FStar_Syntax_Syntax.as_arg uu____550))
in (uu____549)::[])
in (FStar_List.append gamma_as_args uu____547))
in (FStar_Syntax_Util.mk_app uu____538 uu____541)))
in (FStar_Syntax_Util.abs gamma inner_body ret1)))
in (

let uu____554 = (

let uu____555 = (mk_all_implicit binders)
in (

let uu____559 = (binders_of_list1 ((((a1), (true)))::(((t1), (true)))::(((t2), (true)))::(((l), (false)))::(((r), (false)))::[]))
in (FStar_List.append uu____555 uu____559)))
in (FStar_Syntax_Util.abs uu____554 outer_body ret1))))))))
in (

let c_app1 = (

let uu____578 = (mk_lid "app")
in (register env1 uu____578 c_app))
in (

let c_lift1 = (

let t1 = (FStar_Syntax_Syntax.gen_bv "t1" FStar_Pervasives_Native.None FStar_Syntax_Util.ktype)
in (

let t2 = (FStar_Syntax_Syntax.gen_bv "t2" FStar_Pervasives_Native.None FStar_Syntax_Util.ktype)
in (

let t_f = (

let uu____585 = (

let uu____589 = (

let uu____590 = (FStar_Syntax_Syntax.bv_to_name t1)
in (FStar_Syntax_Syntax.null_binder uu____590))
in (uu____589)::[])
in (

let uu____591 = (

let uu____594 = (FStar_Syntax_Syntax.bv_to_name t2)
in (FStar_Syntax_Syntax.mk_GTotal uu____594))
in (FStar_Syntax_Util.arrow uu____585 uu____591)))
in (

let f = (FStar_Syntax_Syntax.gen_bv "f" FStar_Pervasives_Native.None t_f)
in (

let a11 = (

let uu____597 = (

let uu____598 = (FStar_Syntax_Syntax.bv_to_name t1)
in (mk_gctx uu____598))
in (FStar_Syntax_Syntax.gen_bv "a1" FStar_Pervasives_Native.None uu____597))
in (

let ret1 = (

let uu____606 = (

let uu____612 = (

let uu____613 = (

let uu____616 = (

let uu____617 = (FStar_Syntax_Syntax.bv_to_name t2)
in (mk_gctx uu____617))
in (FStar_Syntax_Syntax.mk_Total uu____616))
in (FStar_Syntax_Util.lcomp_of_comp uu____613))
in FStar_Util.Inl (uu____612))
in FStar_Pervasives_Native.Some (uu____606))
in (

let uu____626 = (

let uu____627 = (mk_all_implicit binders)
in (

let uu____631 = (binders_of_list1 ((((a1), (true)))::(((t1), (true)))::(((t2), (true)))::(((f), (false)))::(((a11), (false)))::[]))
in (FStar_List.append uu____627 uu____631)))
in (

let uu____649 = (

let uu____650 = (

let uu____656 = (

let uu____658 = (

let uu____661 = (

let uu____667 = (

let uu____669 = (FStar_Syntax_Syntax.bv_to_name f)
in (uu____669)::[])
in (FStar_List.map FStar_Syntax_Syntax.as_arg uu____667))
in (FStar_Syntax_Util.mk_app c_pure1 uu____661))
in (

let uu____670 = (

let uu____674 = (FStar_Syntax_Syntax.bv_to_name a11)
in (uu____674)::[])
in (uu____658)::uu____670))
in (FStar_List.map FStar_Syntax_Syntax.as_arg uu____656))
in (FStar_Syntax_Util.mk_app c_app1 uu____650))
in (FStar_Syntax_Util.abs uu____626 uu____649 ret1)))))))))
in (

let c_lift11 = (

let uu____678 = (mk_lid "lift1")
in (register env1 uu____678 c_lift1))
in (

let c_lift2 = (

let t1 = (FStar_Syntax_Syntax.gen_bv "t1" FStar_Pervasives_Native.None FStar_Syntax_Util.ktype)
in (

let t2 = (FStar_Syntax_Syntax.gen_bv "t2" FStar_Pervasives_Native.None FStar_Syntax_Util.ktype)
in (

let t3 = (FStar_Syntax_Syntax.gen_bv "t3" FStar_Pervasives_Native.None FStar_Syntax_Util.ktype)
in (

let t_f = (

let uu____686 = (

let uu____690 = (

let uu____691 = (FStar_Syntax_Syntax.bv_to_name t1)
in (FStar_Syntax_Syntax.null_binder uu____691))
in (

let uu____692 = (

let uu____694 = (

let uu____695 = (FStar_Syntax_Syntax.bv_to_name t2)
in (FStar_Syntax_Syntax.null_binder uu____695))
in (uu____694)::[])
in (uu____690)::uu____692))
in (

let uu____696 = (

let uu____699 = (FStar_Syntax_Syntax.bv_to_name t3)
in (FStar_Syntax_Syntax.mk_GTotal uu____699))
in (FStar_Syntax_Util.arrow uu____686 uu____696)))
in (

let f = (FStar_Syntax_Syntax.gen_bv "f" FStar_Pervasives_Native.None t_f)
in (

let a11 = (

let uu____702 = (

let uu____703 = (FStar_Syntax_Syntax.bv_to_name t1)
in (mk_gctx uu____703))
in (FStar_Syntax_Syntax.gen_bv "a1" FStar_Pervasives_Native.None uu____702))
in (

let a2 = (

let uu____705 = (

let uu____706 = (FStar_Syntax_Syntax.bv_to_name t2)
in (mk_gctx uu____706))
in (FStar_Syntax_Syntax.gen_bv "a2" FStar_Pervasives_Native.None uu____705))
in (

let ret1 = (

let uu____714 = (

let uu____720 = (

let uu____721 = (

let uu____724 = (

let uu____725 = (FStar_Syntax_Syntax.bv_to_name t3)
in (mk_gctx uu____725))
in (FStar_Syntax_Syntax.mk_Total uu____724))
in (FStar_Syntax_Util.lcomp_of_comp uu____721))
in FStar_Util.Inl (uu____720))
in FStar_Pervasives_Native.Some (uu____714))
in (

let uu____734 = (

let uu____735 = (mk_all_implicit binders)
in (

let uu____739 = (binders_of_list1 ((((a1), (true)))::(((t1), (true)))::(((t2), (true)))::(((t3), (true)))::(((f), (false)))::(((a11), (false)))::(((a2), (false)))::[]))
in (FStar_List.append uu____735 uu____739)))
in (

let uu____761 = (

let uu____762 = (

let uu____768 = (

let uu____770 = (

let uu____773 = (

let uu____779 = (

let uu____781 = (

let uu____784 = (

let uu____790 = (

let uu____792 = (FStar_Syntax_Syntax.bv_to_name f)
in (uu____792)::[])
in (FStar_List.map FStar_Syntax_Syntax.as_arg uu____790))
in (FStar_Syntax_Util.mk_app c_pure1 uu____784))
in (

let uu____793 = (

let uu____797 = (FStar_Syntax_Syntax.bv_to_name a11)
in (uu____797)::[])
in (uu____781)::uu____793))
in (FStar_List.map FStar_Syntax_Syntax.as_arg uu____779))
in (FStar_Syntax_Util.mk_app c_app1 uu____773))
in (

let uu____800 = (

let uu____804 = (FStar_Syntax_Syntax.bv_to_name a2)
in (uu____804)::[])
in (uu____770)::uu____800))
in (FStar_List.map FStar_Syntax_Syntax.as_arg uu____768))
in (FStar_Syntax_Util.mk_app c_app1 uu____762))
in (FStar_Syntax_Util.abs uu____734 uu____761 ret1)))))))))))
in (

let c_lift21 = (

let uu____808 = (mk_lid "lift2")
in (register env1 uu____808 c_lift2))
in (

let c_push = (

let t1 = (FStar_Syntax_Syntax.gen_bv "t1" FStar_Pervasives_Native.None FStar_Syntax_Util.ktype)
in (

let t2 = (FStar_Syntax_Syntax.gen_bv "t2" FStar_Pervasives_Native.None FStar_Syntax_Util.ktype)
in (

let t_f = (

let uu____815 = (

let uu____819 = (

let uu____820 = (FStar_Syntax_Syntax.bv_to_name t1)
in (FStar_Syntax_Syntax.null_binder uu____820))
in (uu____819)::[])
in (

let uu____821 = (

let uu____824 = (

let uu____825 = (FStar_Syntax_Syntax.bv_to_name t2)
in (mk_gctx uu____825))
in (FStar_Syntax_Syntax.mk_Total uu____824))
in (FStar_Syntax_Util.arrow uu____815 uu____821)))
in (

let f = (FStar_Syntax_Syntax.gen_bv "f" FStar_Pervasives_Native.None t_f)
in (

let ret1 = (

let uu____834 = (

let uu____840 = (

let uu____841 = (

let uu____844 = (

let uu____845 = (

let uu____846 = (

let uu____850 = (

let uu____851 = (FStar_Syntax_Syntax.bv_to_name t1)
in (FStar_Syntax_Syntax.null_binder uu____851))
in (uu____850)::[])
in (

let uu____852 = (

let uu____855 = (FStar_Syntax_Syntax.bv_to_name t2)
in (FStar_Syntax_Syntax.mk_GTotal uu____855))
in (FStar_Syntax_Util.arrow uu____846 uu____852)))
in (mk_ctx uu____845))
in (FStar_Syntax_Syntax.mk_Total uu____844))
in (FStar_Syntax_Util.lcomp_of_comp uu____841))
in FStar_Util.Inl (uu____840))
in FStar_Pervasives_Native.Some (uu____834))
in (

let e1 = (

let uu____865 = (FStar_Syntax_Syntax.bv_to_name t1)
in (FStar_Syntax_Syntax.gen_bv "e1" FStar_Pervasives_Native.None uu____865))
in (

let body = (

let uu____867 = (

let uu____868 = (

let uu____872 = (FStar_Syntax_Syntax.mk_binder e1)
in (uu____872)::[])
in (FStar_List.append gamma uu____868))
in (

let uu____875 = (

let uu____876 = (FStar_Syntax_Syntax.bv_to_name f)
in (

let uu____879 = (

let uu____885 = (

let uu____886 = (FStar_Syntax_Syntax.bv_to_name e1)
in (FStar_Syntax_Syntax.as_arg uu____886))
in (

let uu____887 = (args_of_binders1 gamma)
in (uu____885)::uu____887))
in (FStar_Syntax_Util.mk_app uu____876 uu____879)))
in (FStar_Syntax_Util.abs uu____867 uu____875 ret1)))
in (

let uu____889 = (

let uu____890 = (mk_all_implicit binders)
in (

let uu____894 = (binders_of_list1 ((((a1), (true)))::(((t1), (true)))::(((t2), (true)))::(((f), (false)))::[]))
in (FStar_List.append uu____890 uu____894)))
in (FStar_Syntax_Util.abs uu____889 body ret1)))))))))
in (

let c_push1 = (

let uu____911 = (mk_lid "push")
in (register env1 uu____911 c_push))
in (

let ret_tot_wp_a = (

let uu____919 = (

let uu____925 = (

let uu____926 = (FStar_Syntax_Syntax.mk_Total wp_a1)
in (FStar_Syntax_Util.lcomp_of_comp uu____926))
in FStar_Util.Inl (uu____925))
in FStar_Pervasives_Native.Some (uu____919))
in (

let mk_generic_app = (fun c -> (match (((FStar_List.length binders) > (Prims.parse_int "0"))) with
| true -> begin
(

let uu____954 = (

let uu____955 = (

let uu____965 = (args_of_binders1 binders)
in ((c), (uu____965)))
in FStar_Syntax_Syntax.Tm_app (uu____955))
in (mk1 uu____954))
end
| uu____970 -> begin
c
end))
in (

let wp_if_then_else = (

let result_comp = (

let uu____973 = (

let uu____974 = (

let uu____978 = (FStar_Syntax_Syntax.null_binder wp_a1)
in (

let uu____979 = (

let uu____981 = (FStar_Syntax_Syntax.null_binder wp_a1)
in (uu____981)::[])
in (uu____978)::uu____979))
in (

let uu____982 = (FStar_Syntax_Syntax.mk_Total wp_a1)
in (FStar_Syntax_Util.arrow uu____974 uu____982)))
in (FStar_Syntax_Syntax.mk_Total uu____973))
in (

let c = (FStar_Syntax_Syntax.gen_bv "c" FStar_Pervasives_Native.None FStar_Syntax_Util.ktype)
in (

let uu____986 = (

let uu____987 = (FStar_Syntax_Syntax.binders_of_list ((a1)::(c)::[]))
in (FStar_List.append binders uu____987))
in (

let uu____993 = (

let l_ite = (FStar_Syntax_Syntax.fvar FStar_Parser_Const.ite_lid (FStar_Syntax_Syntax.Delta_defined_at_level ((Prims.parse_int "2"))) FStar_Pervasives_Native.None)
in (

let uu____995 = (

let uu____998 = (

let uu____1004 = (

let uu____1006 = (

let uu____1009 = (

let uu____1015 = (

let uu____1016 = (FStar_Syntax_Syntax.bv_to_name c)
in (FStar_Syntax_Syntax.as_arg uu____1016))
in (uu____1015)::[])
in (FStar_Syntax_Util.mk_app l_ite uu____1009))
in (uu____1006)::[])
in (FStar_List.map FStar_Syntax_Syntax.as_arg uu____1004))
in (FStar_Syntax_Util.mk_app c_lift21 uu____998))
in (FStar_Syntax_Util.ascribe uu____995 ((FStar_Util.Inr (result_comp)), (FStar_Pervasives_Native.None)))))
in (FStar_Syntax_Util.abs uu____986 uu____993 (FStar_Pervasives_Native.Some (FStar_Util.Inl ((FStar_Syntax_Util.lcomp_of_comp result_comp)))))))))
in (

let wp_if_then_else1 = (

let uu____1041 = (mk_lid "wp_if_then_else")
in (register env1 uu____1041 wp_if_then_else))
in (

let wp_if_then_else2 = (mk_generic_app wp_if_then_else1)
in (

let wp_assert = (

let q = (FStar_Syntax_Syntax.gen_bv "q" FStar_Pervasives_Native.None FStar_Syntax_Util.ktype)
in (

let wp = (FStar_Syntax_Syntax.gen_bv "wp" FStar_Pervasives_Native.None wp_a1)
in (

let l_and = (FStar_Syntax_Syntax.fvar FStar_Parser_Const.and_lid (FStar_Syntax_Syntax.Delta_defined_at_level ((Prims.parse_int "1"))) FStar_Pervasives_Native.None)
in (

let body = (

let uu____1052 = (

let uu____1058 = (

let uu____1060 = (

let uu____1063 = (

let uu____1069 = (

let uu____1071 = (

let uu____1074 = (

let uu____1080 = (

let uu____1081 = (FStar_Syntax_Syntax.bv_to_name q)
in (FStar_Syntax_Syntax.as_arg uu____1081))
in (uu____1080)::[])
in (FStar_Syntax_Util.mk_app l_and uu____1074))
in (uu____1071)::[])
in (FStar_List.map FStar_Syntax_Syntax.as_arg uu____1069))
in (FStar_Syntax_Util.mk_app c_pure1 uu____1063))
in (

let uu____1086 = (

let uu____1090 = (FStar_Syntax_Syntax.bv_to_name wp)
in (uu____1090)::[])
in (uu____1060)::uu____1086))
in (FStar_List.map FStar_Syntax_Syntax.as_arg uu____1058))
in (FStar_Syntax_Util.mk_app c_app1 uu____1052))
in (

let uu____1093 = (

let uu____1094 = (FStar_Syntax_Syntax.binders_of_list ((a1)::(q)::(wp)::[]))
in (FStar_List.append binders uu____1094))
in (FStar_Syntax_Util.abs uu____1093 body ret_tot_wp_a))))))
in (

let wp_assert1 = (

let uu____1101 = (mk_lid "wp_assert")
in (register env1 uu____1101 wp_assert))
in (

let wp_assert2 = (mk_generic_app wp_assert1)
in (

let wp_assume = (

let q = (FStar_Syntax_Syntax.gen_bv "q" FStar_Pervasives_Native.None FStar_Syntax_Util.ktype)
in (

let wp = (FStar_Syntax_Syntax.gen_bv "wp" FStar_Pervasives_Native.None wp_a1)
in (

let l_imp = (FStar_Syntax_Syntax.fvar FStar_Parser_Const.imp_lid (FStar_Syntax_Syntax.Delta_defined_at_level ((Prims.parse_int "1"))) FStar_Pervasives_Native.None)
in (

let body = (

let uu____1112 = (

let uu____1118 = (

let uu____1120 = (

let uu____1123 = (

let uu____1129 = (

let uu____1131 = (

let uu____1134 = (

let uu____1140 = (

let uu____1141 = (FStar_Syntax_Syntax.bv_to_name q)
in (FStar_Syntax_Syntax.as_arg uu____1141))
in (uu____1140)::[])
in (FStar_Syntax_Util.mk_app l_imp uu____1134))
in (uu____1131)::[])
in (FStar_List.map FStar_Syntax_Syntax.as_arg uu____1129))
in (FStar_Syntax_Util.mk_app c_pure1 uu____1123))
in (

let uu____1146 = (

let uu____1150 = (FStar_Syntax_Syntax.bv_to_name wp)
in (uu____1150)::[])
in (uu____1120)::uu____1146))
in (FStar_List.map FStar_Syntax_Syntax.as_arg uu____1118))
in (FStar_Syntax_Util.mk_app c_app1 uu____1112))
in (

let uu____1153 = (

let uu____1154 = (FStar_Syntax_Syntax.binders_of_list ((a1)::(q)::(wp)::[]))
in (FStar_List.append binders uu____1154))
in (FStar_Syntax_Util.abs uu____1153 body ret_tot_wp_a))))))
in (

let wp_assume1 = (

let uu____1161 = (mk_lid "wp_assume")
in (register env1 uu____1161 wp_assume))
in (

let wp_assume2 = (mk_generic_app wp_assume1)
in (

let wp_close = (

let b = (FStar_Syntax_Syntax.gen_bv "b" FStar_Pervasives_Native.None FStar_Syntax_Util.ktype)
in (

let t_f = (

let uu____1170 = (

let uu____1174 = (

let uu____1175 = (FStar_Syntax_Syntax.bv_to_name b)
in (FStar_Syntax_Syntax.null_binder uu____1175))
in (uu____1174)::[])
in (

let uu____1176 = (FStar_Syntax_Syntax.mk_Total wp_a1)
in (FStar_Syntax_Util.arrow uu____1170 uu____1176)))
in (

let f = (FStar_Syntax_Syntax.gen_bv "f" FStar_Pervasives_Native.None t_f)
in (

let body = (

let uu____1183 = (

let uu____1189 = (

let uu____1191 = (

let uu____1194 = (FStar_List.map FStar_Syntax_Syntax.as_arg ((FStar_Syntax_Util.tforall)::[]))
in (FStar_Syntax_Util.mk_app c_pure1 uu____1194))
in (

let uu____1200 = (

let uu____1204 = (

let uu____1207 = (

let uu____1213 = (

let uu____1215 = (FStar_Syntax_Syntax.bv_to_name f)
in (uu____1215)::[])
in (FStar_List.map FStar_Syntax_Syntax.as_arg uu____1213))
in (FStar_Syntax_Util.mk_app c_push1 uu____1207))
in (uu____1204)::[])
in (uu____1191)::uu____1200))
in (FStar_List.map FStar_Syntax_Syntax.as_arg uu____1189))
in (FStar_Syntax_Util.mk_app c_app1 uu____1183))
in (

let uu____1222 = (

let uu____1223 = (FStar_Syntax_Syntax.binders_of_list ((a1)::(b)::(f)::[]))
in (FStar_List.append binders uu____1223))
in (FStar_Syntax_Util.abs uu____1222 body ret_tot_wp_a))))))
in (

let wp_close1 = (

let uu____1230 = (mk_lid "wp_close")
in (register env1 uu____1230 wp_close))
in (

let wp_close2 = (mk_generic_app wp_close1)
in (

let ret_tot_type = (

let uu____1241 = (

let uu____1247 = (

let uu____1248 = (FStar_Syntax_Syntax.mk_Total FStar_Syntax_Util.ktype)
in (FStar_All.pipe_left FStar_Syntax_Util.lcomp_of_comp uu____1248))
in FStar_Util.Inl (uu____1247))
in FStar_Pervasives_Native.Some (uu____1241))
in (

let ret_gtot_type = (

let uu____1268 = (

let uu____1274 = (

let uu____1275 = (FStar_Syntax_Syntax.mk_GTotal FStar_Syntax_Util.ktype)
in (FStar_All.pipe_left FStar_Syntax_Util.lcomp_of_comp uu____1275))
in FStar_Util.Inl (uu____1274))
in FStar_Pervasives_Native.Some (uu____1268))
in (

let mk_forall1 = (fun x body -> (

let uu____1295 = (

let uu____1298 = (

let uu____1299 = (

let uu____1309 = (

let uu____1311 = (

let uu____1312 = (

let uu____1313 = (

let uu____1314 = (FStar_Syntax_Syntax.mk_binder x)
in (uu____1314)::[])
in (FStar_Syntax_Util.abs uu____1313 body ret_tot_type))
in (FStar_Syntax_Syntax.as_arg uu____1312))
in (uu____1311)::[])
in ((FStar_Syntax_Util.tforall), (uu____1309)))
in FStar_Syntax_Syntax.Tm_app (uu____1299))
in (FStar_Syntax_Syntax.mk uu____1298))
in (uu____1295 FStar_Pervasives_Native.None FStar_Range.dummyRange)))
in (

let rec is_discrete = (fun t -> (

let uu____1328 = (

let uu____1329 = (FStar_Syntax_Subst.compress t)
in uu____1329.FStar_Syntax_Syntax.n)
in (match (uu____1328) with
| FStar_Syntax_Syntax.Tm_type (uu____1332) -> begin
false
end
| FStar_Syntax_Syntax.Tm_arrow (bs, c) -> begin
((FStar_List.for_all (fun uu____1347 -> (match (uu____1347) with
| (b, uu____1351) -> begin
(is_discrete b.FStar_Syntax_Syntax.sort)
end)) bs) && (is_discrete (FStar_Syntax_Util.comp_result c)))
end
| uu____1352 -> begin
true
end)))
in (

let rec is_monotonic = (fun t -> (

let uu____1357 = (

let uu____1358 = (FStar_Syntax_Subst.compress t)
in uu____1358.FStar_Syntax_Syntax.n)
in (match (uu____1357) with
| FStar_Syntax_Syntax.Tm_type (uu____1361) -> begin
true
end
| FStar_Syntax_Syntax.Tm_arrow (bs, c) -> begin
((FStar_List.for_all (fun uu____1376 -> (match (uu____1376) with
| (b, uu____1380) -> begin
(is_discrete b.FStar_Syntax_Syntax.sort)
end)) bs) && (is_monotonic (FStar_Syntax_Util.comp_result c)))
end
| uu____1381 -> begin
(is_discrete t)
end)))
in (

let rec mk_rel = (fun rel t x y -> (

let mk_rel1 = (mk_rel rel)
in (

let t1 = (FStar_TypeChecker_Normalize.normalize ((FStar_TypeChecker_Normalize.Beta)::(FStar_TypeChecker_Normalize.Eager_unfolding)::(FStar_TypeChecker_Normalize.UnfoldUntil (FStar_Syntax_Syntax.Delta_constant))::[]) env1 t)
in (

let uu____1433 = (

let uu____1434 = (FStar_Syntax_Subst.compress t1)
in uu____1434.FStar_Syntax_Syntax.n)
in (match (uu____1433) with
| FStar_Syntax_Syntax.Tm_type (uu____1437) -> begin
(rel x y)
end
| FStar_Syntax_Syntax.Tm_arrow ((binder)::[], {FStar_Syntax_Syntax.n = FStar_Syntax_Syntax.GTotal (b, uu____1440); FStar_Syntax_Syntax.tk = uu____1441; FStar_Syntax_Syntax.pos = uu____1442; FStar_Syntax_Syntax.vars = uu____1443}) -> begin
(

let a2 = (FStar_Pervasives_Native.fst binder).FStar_Syntax_Syntax.sort
in (

let uu____1466 = ((is_monotonic a2) || (is_monotonic b))
in (match (uu____1466) with
| true -> begin
(

let a11 = (FStar_Syntax_Syntax.gen_bv "a1" FStar_Pervasives_Native.None a2)
in (

let body = (

let uu____1469 = (

let uu____1472 = (

let uu____1478 = (

let uu____1479 = (FStar_Syntax_Syntax.bv_to_name a11)
in (FStar_Syntax_Syntax.as_arg uu____1479))
in (uu____1478)::[])
in (FStar_Syntax_Util.mk_app x uu____1472))
in (

let uu____1480 = (

let uu____1483 = (

let uu____1489 = (

let uu____1490 = (FStar_Syntax_Syntax.bv_to_name a11)
in (FStar_Syntax_Syntax.as_arg uu____1490))
in (uu____1489)::[])
in (FStar_Syntax_Util.mk_app y uu____1483))
in (mk_rel1 b uu____1469 uu____1480)))
in (mk_forall1 a11 body)))
end
| uu____1491 -> begin
(

let a11 = (FStar_Syntax_Syntax.gen_bv "a1" FStar_Pervasives_Native.None a2)
in (

let a21 = (FStar_Syntax_Syntax.gen_bv "a2" FStar_Pervasives_Native.None a2)
in (

let body = (

let uu____1495 = (

let uu____1496 = (FStar_Syntax_Syntax.bv_to_name a11)
in (

let uu____1499 = (FStar_Syntax_Syntax.bv_to_name a21)
in (mk_rel1 a2 uu____1496 uu____1499)))
in (

let uu____1502 = (

let uu____1503 = (

let uu____1506 = (

let uu____1512 = (

let uu____1513 = (FStar_Syntax_Syntax.bv_to_name a11)
in (FStar_Syntax_Syntax.as_arg uu____1513))
in (uu____1512)::[])
in (FStar_Syntax_Util.mk_app x uu____1506))
in (

let uu____1514 = (

let uu____1517 = (

let uu____1523 = (

let uu____1524 = (FStar_Syntax_Syntax.bv_to_name a21)
in (FStar_Syntax_Syntax.as_arg uu____1524))
in (uu____1523)::[])
in (FStar_Syntax_Util.mk_app y uu____1517))
in (mk_rel1 b uu____1503 uu____1514)))
in (FStar_Syntax_Util.mk_imp uu____1495 uu____1502)))
in (

let uu____1525 = (mk_forall1 a21 body)
in (mk_forall1 a11 uu____1525)))))
end)))
end
| FStar_Syntax_Syntax.Tm_arrow ((binder)::[], {FStar_Syntax_Syntax.n = FStar_Syntax_Syntax.Total (b, uu____1528); FStar_Syntax_Syntax.tk = uu____1529; FStar_Syntax_Syntax.pos = uu____1530; FStar_Syntax_Syntax.vars = uu____1531}) -> begin
(

let a2 = (FStar_Pervasives_Native.fst binder).FStar_Syntax_Syntax.sort
in (

let uu____1554 = ((is_monotonic a2) || (is_monotonic b))
in (match (uu____1554) with
| true -> begin
(

let a11 = (FStar_Syntax_Syntax.gen_bv "a1" FStar_Pervasives_Native.None a2)
in (

let body = (

let uu____1557 = (

let uu____1560 = (

let uu____1566 = (

let uu____1567 = (FStar_Syntax_Syntax.bv_to_name a11)
in (FStar_Syntax_Syntax.as_arg uu____1567))
in (uu____1566)::[])
in (FStar_Syntax_Util.mk_app x uu____1560))
in (

let uu____1568 = (

let uu____1571 = (

let uu____1577 = (

let uu____1578 = (FStar_Syntax_Syntax.bv_to_name a11)
in (FStar_Syntax_Syntax.as_arg uu____1578))
in (uu____1577)::[])
in (FStar_Syntax_Util.mk_app y uu____1571))
in (mk_rel1 b uu____1557 uu____1568)))
in (mk_forall1 a11 body)))
end
| uu____1579 -> begin
(

let a11 = (FStar_Syntax_Syntax.gen_bv "a1" FStar_Pervasives_Native.None a2)
in (

let a21 = (FStar_Syntax_Syntax.gen_bv "a2" FStar_Pervasives_Native.None a2)
in (

let body = (

let uu____1583 = (

let uu____1584 = (FStar_Syntax_Syntax.bv_to_name a11)
in (

let uu____1587 = (FStar_Syntax_Syntax.bv_to_name a21)
in (mk_rel1 a2 uu____1584 uu____1587)))
in (

let uu____1590 = (

let uu____1591 = (

let uu____1594 = (

let uu____1600 = (

let uu____1601 = (FStar_Syntax_Syntax.bv_to_name a11)
in (FStar_Syntax_Syntax.as_arg uu____1601))
in (uu____1600)::[])
in (FStar_Syntax_Util.mk_app x uu____1594))
in (

let uu____1602 = (

let uu____1605 = (

let uu____1611 = (

let uu____1612 = (FStar_Syntax_Syntax.bv_to_name a21)
in (FStar_Syntax_Syntax.as_arg uu____1612))
in (uu____1611)::[])
in (FStar_Syntax_Util.mk_app y uu____1605))
in (mk_rel1 b uu____1591 uu____1602)))
in (FStar_Syntax_Util.mk_imp uu____1583 uu____1590)))
in (

let uu____1613 = (mk_forall1 a21 body)
in (mk_forall1 a11 uu____1613)))))
end)))
end
| FStar_Syntax_Syntax.Tm_arrow ((binder)::binders1, comp) -> begin
(

let t2 = (

let uu___101_1634 = t1
in (

let uu____1635 = (

let uu____1636 = (

let uu____1644 = (

let uu____1645 = (FStar_Syntax_Util.arrow binders1 comp)
in (FStar_Syntax_Syntax.mk_Total uu____1645))
in (((binder)::[]), (uu____1644)))
in FStar_Syntax_Syntax.Tm_arrow (uu____1636))
in {FStar_Syntax_Syntax.n = uu____1635; FStar_Syntax_Syntax.tk = uu___101_1634.FStar_Syntax_Syntax.tk; FStar_Syntax_Syntax.pos = uu___101_1634.FStar_Syntax_Syntax.pos; FStar_Syntax_Syntax.vars = uu___101_1634.FStar_Syntax_Syntax.vars}))
in (mk_rel1 t2 x y))
end
| FStar_Syntax_Syntax.Tm_arrow (uu____1657) -> begin
(failwith "unhandled arrow")
end
| uu____1665 -> begin
(FStar_Syntax_Util.mk_untyped_eq2 x y)
end)))))
in (

let stronger = (

let wp1 = (FStar_Syntax_Syntax.gen_bv "wp1" FStar_Pervasives_Native.None wp_a1)
in (

let wp2 = (FStar_Syntax_Syntax.gen_bv "wp2" FStar_Pervasives_Native.None wp_a1)
in (

let rec mk_stronger = (fun t x y -> (

let t1 = (FStar_TypeChecker_Normalize.normalize ((FStar_TypeChecker_Normalize.Beta)::(FStar_TypeChecker_Normalize.Eager_unfolding)::(FStar_TypeChecker_Normalize.UnfoldUntil (FStar_Syntax_Syntax.Delta_constant))::[]) env1 t)
in (

let uu____1680 = (

let uu____1681 = (FStar_Syntax_Subst.compress t1)
in uu____1681.FStar_Syntax_Syntax.n)
in (match (uu____1680) with
| FStar_Syntax_Syntax.Tm_type (uu____1684) -> begin
(FStar_Syntax_Util.mk_imp x y)
end
| FStar_Syntax_Syntax.Tm_app (head1, args) when (

let uu____1701 = (FStar_Syntax_Subst.compress head1)
in (FStar_Syntax_Util.is_tuple_constructor uu____1701)) -> begin
(

let project = (fun i tuple -> (

let projector = (

let uu____1716 = (

let uu____1717 = (FStar_Parser_Const.mk_tuple_data_lid (FStar_List.length args) FStar_Range.dummyRange)
in (FStar_TypeChecker_Env.lookup_projector env1 uu____1717 i))
in (FStar_Syntax_Syntax.fvar uu____1716 (FStar_Syntax_Syntax.Delta_defined_at_level ((Prims.parse_int "1"))) FStar_Pervasives_Native.None))
in (FStar_Syntax_Util.mk_app projector ((((tuple), (FStar_Pervasives_Native.None)))::[]))))
in (

let uu____1738 = (

let uu____1742 = (FStar_List.mapi (fun i uu____1747 -> (match (uu____1747) with
| (t2, q) -> begin
(

let uu____1752 = (project i x)
in (

let uu____1753 = (project i y)
in (mk_stronger t2 uu____1752 uu____1753)))
end)) args)
in (match (uu____1742) with
| [] -> begin
(failwith "Impossible : Empty application when creating stronger relation in DM4F")
end
| (rel0)::rels -> begin
((rel0), (rels))
end))
in (match (uu____1738) with
| (rel0, rels) -> begin
(FStar_List.fold_left FStar_Syntax_Util.mk_conj rel0 rels)
end)))
end
| FStar_Syntax_Syntax.Tm_arrow (binders1, {FStar_Syntax_Syntax.n = FStar_Syntax_Syntax.GTotal (b, uu____1770); FStar_Syntax_Syntax.tk = uu____1771; FStar_Syntax_Syntax.pos = uu____1772; FStar_Syntax_Syntax.vars = uu____1773}) -> begin
(

let bvs = (FStar_List.mapi (fun i uu____1795 -> (match (uu____1795) with
| (bv, q) -> begin
(

let uu____1800 = (

let uu____1801 = (FStar_Util.string_of_int i)
in (Prims.strcat "a" uu____1801))
in (FStar_Syntax_Syntax.gen_bv uu____1800 FStar_Pervasives_Native.None bv.FStar_Syntax_Syntax.sort))
end)) binders1)
in (

let args = (FStar_List.map (fun ai -> (

let uu____1805 = (FStar_Syntax_Syntax.bv_to_name ai)
in (FStar_Syntax_Syntax.as_arg uu____1805))) bvs)
in (

let body = (

let uu____1807 = (FStar_Syntax_Util.mk_app x args)
in (

let uu____1808 = (FStar_Syntax_Util.mk_app y args)
in (mk_stronger b uu____1807 uu____1808)))
in (FStar_List.fold_right (fun bv body1 -> (mk_forall1 bv body1)) bvs body))))
end
| FStar_Syntax_Syntax.Tm_arrow (binders1, {FStar_Syntax_Syntax.n = FStar_Syntax_Syntax.Total (b, uu____1813); FStar_Syntax_Syntax.tk = uu____1814; FStar_Syntax_Syntax.pos = uu____1815; FStar_Syntax_Syntax.vars = uu____1816}) -> begin
(

let bvs = (FStar_List.mapi (fun i uu____1838 -> (match (uu____1838) with
| (bv, q) -> begin
(

let uu____1843 = (

let uu____1844 = (FStar_Util.string_of_int i)
in (Prims.strcat "a" uu____1844))
in (FStar_Syntax_Syntax.gen_bv uu____1843 FStar_Pervasives_Native.None bv.FStar_Syntax_Syntax.sort))
end)) binders1)
in (

let args = (FStar_List.map (fun ai -> (

let uu____1848 = (FStar_Syntax_Syntax.bv_to_name ai)
in (FStar_Syntax_Syntax.as_arg uu____1848))) bvs)
in (

let body = (

let uu____1850 = (FStar_Syntax_Util.mk_app x args)
in (

let uu____1851 = (FStar_Syntax_Util.mk_app y args)
in (mk_stronger b uu____1850 uu____1851)))
in (FStar_List.fold_right (fun bv body1 -> (mk_forall1 bv body1)) bvs body))))
end
| uu____1854 -> begin
(failwith "Not a DM elaborated type")
end))))
in (

let body = (

let uu____1856 = (FStar_Syntax_Util.unascribe wp_a1)
in (

let uu____1857 = (FStar_Syntax_Syntax.bv_to_name wp1)
in (

let uu____1858 = (FStar_Syntax_Syntax.bv_to_name wp2)
in (mk_stronger uu____1856 uu____1857 uu____1858))))
in (

let uu____1859 = (

let uu____1860 = (binders_of_list1 ((((a1), (false)))::(((wp1), (false)))::(((wp2), (false)))::[]))
in (FStar_List.append binders uu____1860))
in (FStar_Syntax_Util.abs uu____1859 body ret_tot_type))))))
in (

let stronger1 = (

let uu____1875 = (mk_lid "stronger")
in (register env1 uu____1875 stronger))
in (

let stronger2 = (mk_generic_app stronger1)
in (

let wp_ite = (

let wp = (FStar_Syntax_Syntax.gen_bv "wp" FStar_Pervasives_Native.None wp_a1)
in (

let uu____1881 = (FStar_Util.prefix gamma)
in (match (uu____1881) with
| (wp_args, post) -> begin
(

let k = (FStar_Syntax_Syntax.gen_bv "k" FStar_Pervasives_Native.None (FStar_Pervasives_Native.fst post).FStar_Syntax_Syntax.sort)
in (

let equiv = (

let k_tm = (FStar_Syntax_Syntax.bv_to_name k)
in (

let eq1 = (

let uu____1907 = (FStar_Syntax_Syntax.bv_to_name (FStar_Pervasives_Native.fst post))
in (mk_rel FStar_Syntax_Util.mk_iff k.FStar_Syntax_Syntax.sort k_tm uu____1907))
in (

let uu____1910 = (FStar_Syntax_Util.destruct_typ_as_formula eq1)
in (match (uu____1910) with
| FStar_Pervasives_Native.Some (FStar_Syntax_Util.QAll (binders1, [], body)) -> begin
(

let k_app = (

let uu____1918 = (args_of_binders1 binders1)
in (FStar_Syntax_Util.mk_app k_tm uu____1918))
in (

let guard_free1 = (

let uu____1925 = (FStar_Syntax_Syntax.lid_as_fv FStar_Parser_Const.guard_free FStar_Syntax_Syntax.Delta_constant FStar_Pervasives_Native.None)
in (FStar_Syntax_Syntax.fv_to_tm uu____1925))
in (

let pat = (

let uu____1929 = (

let uu____1935 = (FStar_Syntax_Syntax.as_arg k_app)
in (uu____1935)::[])
in (FStar_Syntax_Util.mk_app guard_free1 uu____1929))
in (

let pattern_guarded_body = (

let uu____1939 = (

let uu____1940 = (

let uu____1945 = (

let uu____1946 = (

let uu____1953 = (

let uu____1955 = (FStar_Syntax_Syntax.as_arg pat)
in (uu____1955)::[])
in (uu____1953)::[])
in FStar_Syntax_Syntax.Meta_pattern (uu____1946))
in ((body), (uu____1945)))
in FStar_Syntax_Syntax.Tm_meta (uu____1940))
in (mk1 uu____1939))
in (FStar_Syntax_Util.close_forall_no_univs binders1 pattern_guarded_body)))))
end
| uu____1958 -> begin
(failwith "Impossible: Expected the equivalence to be a quantified formula")
end))))
in (

let body = (

let uu____1961 = (

let uu____1962 = (

let uu____1963 = (

let uu____1964 = (FStar_Syntax_Syntax.bv_to_name wp)
in (

let uu____1967 = (

let uu____1973 = (args_of_binders1 wp_args)
in (

let uu____1975 = (

let uu____1977 = (

let uu____1978 = (FStar_Syntax_Syntax.bv_to_name k)
in (FStar_Syntax_Syntax.as_arg uu____1978))
in (uu____1977)::[])
in (FStar_List.append uu____1973 uu____1975)))
in (FStar_Syntax_Util.mk_app uu____1964 uu____1967)))
in (FStar_Syntax_Util.mk_imp equiv uu____1963))
in (FStar_Syntax_Util.mk_forall_no_univ k uu____1962))
in (FStar_Syntax_Util.abs gamma uu____1961 ret_gtot_type))
in (

let uu____1979 = (

let uu____1980 = (FStar_Syntax_Syntax.binders_of_list ((a1)::(wp)::[]))
in (FStar_List.append binders uu____1980))
in (FStar_Syntax_Util.abs uu____1979 body ret_gtot_type)))))
end)))
in (

let wp_ite1 = (

let uu____1987 = (mk_lid "wp_ite")
in (register env1 uu____1987 wp_ite))
in (

let wp_ite2 = (mk_generic_app wp_ite1)
in (

let null_wp = (

let wp = (FStar_Syntax_Syntax.gen_bv "wp" FStar_Pervasives_Native.None wp_a1)
in (

let uu____1993 = (FStar_Util.prefix gamma)
in (match (uu____1993) with
| (wp_args, post) -> begin
(

let x = (FStar_Syntax_Syntax.gen_bv "x" FStar_Pervasives_Native.None FStar_Syntax_Syntax.tun)
in (

let body = (

let uu____2017 = (

let uu____2018 = (FStar_All.pipe_left FStar_Syntax_Syntax.bv_to_name (FStar_Pervasives_Native.fst post))
in (

let uu____2021 = (

let uu____2027 = (

let uu____2028 = (FStar_Syntax_Syntax.bv_to_name x)
in (FStar_Syntax_Syntax.as_arg uu____2028))
in (uu____2027)::[])
in (FStar_Syntax_Util.mk_app uu____2018 uu____2021)))
in (FStar_Syntax_Util.mk_forall_no_univ x uu____2017))
in (

let uu____2029 = (

let uu____2030 = (

let uu____2034 = (FStar_Syntax_Syntax.binders_of_list ((a1)::[]))
in (FStar_List.append uu____2034 gamma))
in (FStar_List.append binders uu____2030))
in (FStar_Syntax_Util.abs uu____2029 body ret_gtot_type))))
end)))
in (

let null_wp1 = (

let uu____2043 = (mk_lid "null_wp")
in (register env1 uu____2043 null_wp))
in (

let null_wp2 = (mk_generic_app null_wp1)
in (

let wp_trivial = (

let wp = (FStar_Syntax_Syntax.gen_bv "wp" FStar_Pervasives_Native.None wp_a1)
in (

let body = (

let uu____2052 = (

let uu____2058 = (

let uu____2060 = (FStar_Syntax_Syntax.bv_to_name a1)
in (

let uu____2061 = (

let uu____2063 = (

let uu____2066 = (

let uu____2072 = (

let uu____2073 = (FStar_Syntax_Syntax.bv_to_name a1)
in (FStar_Syntax_Syntax.as_arg uu____2073))
in (uu____2072)::[])
in (FStar_Syntax_Util.mk_app null_wp2 uu____2066))
in (

let uu____2074 = (

let uu____2078 = (FStar_Syntax_Syntax.bv_to_name wp)
in (uu____2078)::[])
in (uu____2063)::uu____2074))
in (uu____2060)::uu____2061))
in (FStar_List.map FStar_Syntax_Syntax.as_arg uu____2058))
in (FStar_Syntax_Util.mk_app stronger2 uu____2052))
in (

let uu____2081 = (

let uu____2082 = (FStar_Syntax_Syntax.binders_of_list ((a1)::(wp)::[]))
in (FStar_List.append binders uu____2082))
in (FStar_Syntax_Util.abs uu____2081 body ret_tot_type))))
in (

let wp_trivial1 = (

let uu____2089 = (mk_lid "wp_trivial")
in (register env1 uu____2089 wp_trivial))
in (

let wp_trivial2 = (mk_generic_app wp_trivial1)
in ((

let uu____2094 = (FStar_TypeChecker_Env.debug env1 (FStar_Options.Other ("ED")))
in (match (uu____2094) with
| true -> begin
(d "End Dijkstra monads for free")
end
| uu____2095 -> begin
()
end));
(

let c = (FStar_Syntax_Subst.close binders)
in (

let uu____2099 = (

let uu____2101 = (FStar_ST.read sigelts)
in (FStar_List.rev uu____2101))
in (

let uu____2106 = (

let uu___102_2107 = ed
in (

let uu____2108 = (

let uu____2109 = (c wp_if_then_else2)
in (([]), (uu____2109)))
in (

let uu____2111 = (

let uu____2112 = (c wp_ite2)
in (([]), (uu____2112)))
in (

let uu____2114 = (

let uu____2115 = (c stronger2)
in (([]), (uu____2115)))
in (

let uu____2117 = (

let uu____2118 = (c wp_close2)
in (([]), (uu____2118)))
in (

let uu____2120 = (

let uu____2121 = (c wp_assert2)
in (([]), (uu____2121)))
in (

let uu____2123 = (

let uu____2124 = (c wp_assume2)
in (([]), (uu____2124)))
in (

let uu____2126 = (

let uu____2127 = (c null_wp2)
in (([]), (uu____2127)))
in (

let uu____2129 = (

let uu____2130 = (c wp_trivial2)
in (([]), (uu____2130)))
in {FStar_Syntax_Syntax.cattributes = uu___102_2107.FStar_Syntax_Syntax.cattributes; FStar_Syntax_Syntax.mname = uu___102_2107.FStar_Syntax_Syntax.mname; FStar_Syntax_Syntax.univs = uu___102_2107.FStar_Syntax_Syntax.univs; FStar_Syntax_Syntax.binders = uu___102_2107.FStar_Syntax_Syntax.binders; FStar_Syntax_Syntax.signature = uu___102_2107.FStar_Syntax_Syntax.signature; FStar_Syntax_Syntax.ret_wp = uu___102_2107.FStar_Syntax_Syntax.ret_wp; FStar_Syntax_Syntax.bind_wp = uu___102_2107.FStar_Syntax_Syntax.bind_wp; FStar_Syntax_Syntax.if_then_else = uu____2108; FStar_Syntax_Syntax.ite_wp = uu____2111; FStar_Syntax_Syntax.stronger = uu____2114; FStar_Syntax_Syntax.close_wp = uu____2117; FStar_Syntax_Syntax.assert_p = uu____2120; FStar_Syntax_Syntax.assume_p = uu____2123; FStar_Syntax_Syntax.null_wp = uu____2126; FStar_Syntax_Syntax.trivial = uu____2129; FStar_Syntax_Syntax.repr = uu___102_2107.FStar_Syntax_Syntax.repr; FStar_Syntax_Syntax.return_repr = uu___102_2107.FStar_Syntax_Syntax.return_repr; FStar_Syntax_Syntax.bind_repr = uu___102_2107.FStar_Syntax_Syntax.bind_repr; FStar_Syntax_Syntax.actions = uu___102_2107.FStar_Syntax_Syntax.actions})))))))))
in ((uu____2099), (uu____2106)))));
)))))))))))))))))))))))))))))))))))))))))))
end)))))))));
))));
)))))


type env_ =
env


let get_env : env  ->  FStar_TypeChecker_Env.env = (fun env -> env.env)


let set_env : env  ->  FStar_TypeChecker_Env.env  ->  env = (fun dmff_env env' -> (

let uu___103_2142 = dmff_env
in {env = env'; subst = uu___103_2142.subst; tc_const = uu___103_2142.tc_const}))

type nm =
| N of FStar_Syntax_Syntax.typ
| M of FStar_Syntax_Syntax.typ


let uu___is_N : nm  ->  Prims.bool = (fun projectee -> (match (projectee) with
| N (_0) -> begin
true
end
| uu____2155 -> begin
false
end))


let __proj__N__item___0 : nm  ->  FStar_Syntax_Syntax.typ = (fun projectee -> (match (projectee) with
| N (_0) -> begin
_0
end))


let uu___is_M : nm  ->  Prims.bool = (fun projectee -> (match (projectee) with
| M (_0) -> begin
true
end
| uu____2167 -> begin
false
end))


let __proj__M__item___0 : nm  ->  FStar_Syntax_Syntax.typ = (fun projectee -> (match (projectee) with
| M (_0) -> begin
_0
end))


type nm_ =
nm


let nm_of_comp : FStar_Syntax_Syntax.comp'  ->  nm = (fun uu___89_2177 -> (match (uu___89_2177) with
| FStar_Syntax_Syntax.Total (t, uu____2179) -> begin
N (t)
end
| FStar_Syntax_Syntax.Comp (c) when (FStar_All.pipe_right c.FStar_Syntax_Syntax.flags (FStar_Util.for_some (fun uu___88_2188 -> (match (uu___88_2188) with
| FStar_Syntax_Syntax.CPS -> begin
true
end
| uu____2189 -> begin
false
end)))) -> begin
M (c.FStar_Syntax_Syntax.result_typ)
end
| FStar_Syntax_Syntax.Comp (c) -> begin
(

let uu____2191 = (

let uu____2192 = (

let uu____2193 = (FStar_Syntax_Syntax.mk_Comp c)
in (FStar_All.pipe_left FStar_Syntax_Print.comp_to_string uu____2193))
in (FStar_Util.format1 "[nm_of_comp]: impossible (%s)" uu____2192))
in (failwith uu____2191))
end
| FStar_Syntax_Syntax.GTotal (uu____2194) -> begin
(failwith "[nm_of_comp]: impossible (GTot)")
end))


let string_of_nm : nm  ->  Prims.string = (fun uu___90_2202 -> (match (uu___90_2202) with
| N (t) -> begin
(

let uu____2204 = (FStar_Syntax_Print.term_to_string t)
in (FStar_Util.format1 "N[%s]" uu____2204))
end
| M (t) -> begin
(

let uu____2206 = (FStar_Syntax_Print.term_to_string t)
in (FStar_Util.format1 "M[%s]" uu____2206))
end))


let is_monadic_arrow : FStar_Syntax_Syntax.term'  ->  nm = (fun n1 -> (match (n1) with
| FStar_Syntax_Syntax.Tm_arrow (uu____2210, {FStar_Syntax_Syntax.n = n2; FStar_Syntax_Syntax.tk = uu____2212; FStar_Syntax_Syntax.pos = uu____2213; FStar_Syntax_Syntax.vars = uu____2214}) -> begin
(nm_of_comp n2)
end
| uu____2225 -> begin
(failwith "unexpected_argument: [is_monadic_arrow]")
end))


let is_monadic_comp = (fun c -> (

let uu____2237 = (nm_of_comp c.FStar_Syntax_Syntax.n)
in (match (uu____2237) with
| M (uu____2238) -> begin
true
end
| N (uu____2239) -> begin
false
end)))

exception Not_found


let uu___is_Not_found : Prims.exn  ->  Prims.bool = (fun projectee -> (match (projectee) with
| Not_found -> begin
true
end
| uu____2243 -> begin
false
end))


let double_star : FStar_Syntax_Syntax.typ  ->  FStar_Syntax_Syntax.typ = (fun typ -> (

let star_once = (fun typ1 -> (

let uu____2253 = (

let uu____2257 = (

let uu____2258 = (FStar_Syntax_Syntax.new_bv FStar_Pervasives_Native.None typ1)
in (FStar_All.pipe_left FStar_Syntax_Syntax.mk_binder uu____2258))
in (uu____2257)::[])
in (

let uu____2259 = (FStar_Syntax_Syntax.mk_Total FStar_Syntax_Util.ktype0)
in (FStar_Syntax_Util.arrow uu____2253 uu____2259))))
in (

let uu____2262 = (FStar_All.pipe_right typ star_once)
in (FStar_All.pipe_left star_once uu____2262))))


let rec mk_star_to_type : (FStar_Syntax_Syntax.term'  ->  (FStar_Syntax_Syntax.term', FStar_Syntax_Syntax.term') FStar_Syntax_Syntax.syntax)  ->  env  ->  (FStar_Syntax_Syntax.term', FStar_Syntax_Syntax.term') FStar_Syntax_Syntax.syntax  ->  (FStar_Syntax_Syntax.term', FStar_Syntax_Syntax.term') FStar_Syntax_Syntax.syntax = (fun mk1 env a -> (mk1 (

let uu____2297 = (

let uu____2305 = (

let uu____2309 = (

let uu____2312 = (

let uu____2313 = (star_type' env a)
in (FStar_Syntax_Syntax.null_bv uu____2313))
in (

let uu____2314 = (FStar_Syntax_Syntax.as_implicit false)
in ((uu____2312), (uu____2314))))
in (uu____2309)::[])
in (

let uu____2319 = (FStar_Syntax_Syntax.mk_Total FStar_Syntax_Util.ktype0)
in ((uu____2305), (uu____2319))))
in FStar_Syntax_Syntax.Tm_arrow (uu____2297))))
and star_type' : env  ->  (FStar_Syntax_Syntax.term', FStar_Syntax_Syntax.term') FStar_Syntax_Syntax.syntax  ->  FStar_Syntax_Syntax.term = (fun env t -> (

let mk1 = (fun x -> (FStar_Syntax_Syntax.mk x FStar_Pervasives_Native.None t.FStar_Syntax_Syntax.pos))
in (

let mk_star_to_type1 = (mk_star_to_type mk1)
in (

let t1 = (FStar_Syntax_Subst.compress t)
in (match (t1.FStar_Syntax_Syntax.n) with
| FStar_Syntax_Syntax.Tm_arrow (binders, uu____2348) -> begin
(

let binders1 = (FStar_List.map (fun uu____2367 -> (match (uu____2367) with
| (bv, aqual) -> begin
(

let uu____2374 = (

let uu___104_2375 = bv
in (

let uu____2376 = (star_type' env bv.FStar_Syntax_Syntax.sort)
in {FStar_Syntax_Syntax.ppname = uu___104_2375.FStar_Syntax_Syntax.ppname; FStar_Syntax_Syntax.index = uu___104_2375.FStar_Syntax_Syntax.index; FStar_Syntax_Syntax.sort = uu____2376}))
in ((uu____2374), (aqual)))
end)) binders)
in (match (t1.FStar_Syntax_Syntax.n) with
| FStar_Syntax_Syntax.Tm_arrow (uu____2379, {FStar_Syntax_Syntax.n = FStar_Syntax_Syntax.GTotal (hn, uu____2381); FStar_Syntax_Syntax.tk = uu____2382; FStar_Syntax_Syntax.pos = uu____2383; FStar_Syntax_Syntax.vars = uu____2384}) -> begin
(

let uu____2401 = (

let uu____2402 = (

let uu____2410 = (

let uu____2411 = (star_type' env hn)
in (FStar_Syntax_Syntax.mk_GTotal uu____2411))
in ((binders1), (uu____2410)))
in FStar_Syntax_Syntax.Tm_arrow (uu____2402))
in (mk1 uu____2401))
end
| uu____2415 -> begin
(

let uu____2416 = (is_monadic_arrow t1.FStar_Syntax_Syntax.n)
in (match (uu____2416) with
| N (hn) -> begin
(

let uu____2418 = (

let uu____2419 = (

let uu____2427 = (

let uu____2428 = (star_type' env hn)
in (FStar_Syntax_Syntax.mk_Total uu____2428))
in ((binders1), (uu____2427)))
in FStar_Syntax_Syntax.Tm_arrow (uu____2419))
in (mk1 uu____2418))
end
| M (a) -> begin
(

let uu____2433 = (

let uu____2434 = (

let uu____2442 = (

let uu____2446 = (

let uu____2450 = (

let uu____2453 = (

let uu____2454 = (mk_star_to_type1 env a)
in (FStar_Syntax_Syntax.null_bv uu____2454))
in (

let uu____2455 = (FStar_Syntax_Syntax.as_implicit false)
in ((uu____2453), (uu____2455))))
in (uu____2450)::[])
in (FStar_List.append binders1 uu____2446))
in (

let uu____2462 = (FStar_Syntax_Syntax.mk_Total FStar_Syntax_Util.ktype0)
in ((uu____2442), (uu____2462))))
in FStar_Syntax_Syntax.Tm_arrow (uu____2434))
in (mk1 uu____2433))
end))
end))
end
| FStar_Syntax_Syntax.Tm_app (head1, args) -> begin
(

let debug1 = (fun t2 s -> (

let string_of_set = (fun f s1 -> (

let elts = (FStar_Util.set_elements s1)
in (match (elts) with
| [] -> begin
"{}"
end
| (x)::xs -> begin
(

let strb = (FStar_Util.new_string_builder ())
in ((FStar_Util.string_builder_append strb "{");
(

let uu____2513 = (f x)
in (FStar_Util.string_builder_append strb uu____2513));
(FStar_List.iter (fun x1 -> ((FStar_Util.string_builder_append strb ", ");
(

let uu____2517 = (f x1)
in (FStar_Util.string_builder_append strb uu____2517));
)) xs);
(FStar_Util.string_builder_append strb "}");
(FStar_Util.string_of_string_builder strb);
))
end)))
in (

let uu____2519 = (FStar_Syntax_Print.term_to_string t2)
in (

let uu____2520 = (string_of_set FStar_Syntax_Print.bv_to_string s)
in (FStar_Util.print2_warning "Dependency found in term %s : %s" uu____2519 uu____2520)))))
in (

let rec is_non_dependent_arrow = (fun ty n1 -> (

let uu____2528 = (

let uu____2529 = (FStar_Syntax_Subst.compress ty)
in uu____2529.FStar_Syntax_Syntax.n)
in (match (uu____2528) with
| FStar_Syntax_Syntax.Tm_arrow (binders, c) -> begin
(

let uu____2544 = (

let uu____2545 = (FStar_Syntax_Util.is_tot_or_gtot_comp c)
in (not (uu____2545)))
in (match (uu____2544) with
| true -> begin
false
end
| uu____2546 -> begin
try
(match (()) with
| () -> begin
(

let non_dependent_or_raise = (fun s ty1 -> (

let sinter = (

let uu____2559 = (FStar_Syntax_Free.names ty1)
in (FStar_Util.set_intersect uu____2559 s))
in (

let uu____2561 = (

let uu____2562 = (FStar_Util.set_is_empty sinter)
in (not (uu____2562)))
in (match (uu____2561) with
| true -> begin
((debug1 ty1 sinter);
(FStar_Pervasives.raise Not_found);
)
end
| uu____2564 -> begin
()
end))))
in (

let uu____2565 = (FStar_Syntax_Subst.open_comp binders c)
in (match (uu____2565) with
| (binders1, c1) -> begin
(

let s = (FStar_List.fold_left (fun s uu____2576 -> (match (uu____2576) with
| (bv, uu____2582) -> begin
((non_dependent_or_raise s bv.FStar_Syntax_Syntax.sort);
(FStar_Util.set_add bv s);
)
end)) FStar_Syntax_Syntax.no_names binders1)
in (

let ct = (FStar_Syntax_Util.comp_result c1)
in ((non_dependent_or_raise s ct);
(

let k = (n1 - (FStar_List.length binders1))
in (match ((k > (Prims.parse_int "0"))) with
| true -> begin
(is_non_dependent_arrow ct k)
end
| uu____2593 -> begin
true
end));
)))
end)))
end)
with
| Not_found -> begin
false
end
end))
end
| uu____2595 -> begin
((

let uu____2597 = (FStar_Syntax_Print.term_to_string ty)
in (FStar_Util.print1_warning "Not a dependent arrow : %s" uu____2597));
false;
)
end)))
in (

let rec is_valid_application = (fun head2 -> (

let uu____2602 = (

let uu____2603 = (FStar_Syntax_Subst.compress head2)
in uu____2603.FStar_Syntax_Syntax.n)
in (match (uu____2602) with
| FStar_Syntax_Syntax.Tm_fvar (fv) when ((((FStar_Syntax_Syntax.fv_eq_lid fv FStar_Parser_Const.option_lid) || (FStar_Syntax_Syntax.fv_eq_lid fv FStar_Parser_Const.either_lid)) || (FStar_Syntax_Syntax.fv_eq_lid fv FStar_Parser_Const.eq2_lid)) || (

let uu____2607 = (FStar_Syntax_Subst.compress head2)
in (FStar_Syntax_Util.is_tuple_constructor uu____2607))) -> begin
true
end
| FStar_Syntax_Syntax.Tm_fvar (fv) when (is_non_dependent_arrow fv.FStar_Syntax_Syntax.fv_name.FStar_Syntax_Syntax.ty (FStar_List.length args)) -> begin
(

let res = (FStar_TypeChecker_Normalize.normalize ((FStar_TypeChecker_Normalize.Inlining)::(FStar_TypeChecker_Normalize.UnfoldUntil (FStar_Syntax_Syntax.Delta_constant))::[]) env.env t1)
in (match (res.FStar_Syntax_Syntax.n) with
| FStar_Syntax_Syntax.Tm_app (uu____2620) -> begin
true
end
| uu____2630 -> begin
((

let uu____2632 = (FStar_Syntax_Print.term_to_string head2)
in (FStar_Util.print1_warning "Got a term which might be a non-dependent user-defined data-type %s\n" uu____2632));
false;
)
end))
end
| FStar_Syntax_Syntax.Tm_bvar (uu____2633) -> begin
true
end
| FStar_Syntax_Syntax.Tm_name (uu____2634) -> begin
true
end
| FStar_Syntax_Syntax.Tm_uinst (t2, uu____2636) -> begin
(is_valid_application t2)
end
| uu____2641 -> begin
false
end)))
in (

let uu____2642 = (is_valid_application head1)
in (match (uu____2642) with
| true -> begin
(

let uu____2643 = (

let uu____2644 = (

let uu____2654 = (FStar_List.map (fun uu____2664 -> (match (uu____2664) with
| (t2, qual) -> begin
(

let uu____2677 = (star_type' env t2)
in ((uu____2677), (qual)))
end)) args)
in ((head1), (uu____2654)))
in FStar_Syntax_Syntax.Tm_app (uu____2644))
in (mk1 uu____2643))
end
| uu____2683 -> begin
(

let uu____2684 = (

let uu____2685 = (

let uu____2686 = (FStar_Syntax_Print.term_to_string t1)
in (FStar_Util.format1 "For now, only [either], [option] and [eq2] are supported in the definition language (got: %s)" uu____2686))
in FStar_Errors.Err (uu____2685))
in (FStar_Pervasives.raise uu____2684))
end)))))
end
| FStar_Syntax_Syntax.Tm_bvar (uu____2687) -> begin
t1
end
| FStar_Syntax_Syntax.Tm_name (uu____2688) -> begin
t1
end
| FStar_Syntax_Syntax.Tm_type (uu____2689) -> begin
t1
end
| FStar_Syntax_Syntax.Tm_fvar (uu____2690) -> begin
t1
end
| FStar_Syntax_Syntax.Tm_abs (binders, repr, something) -> begin
(

let uu____2716 = (FStar_Syntax_Subst.open_term binders repr)
in (match (uu____2716) with
| (binders1, repr1) -> begin
(

let env1 = (

let uu___107_2722 = env
in (

let uu____2723 = (FStar_TypeChecker_Env.push_binders env.env binders1)
in {env = uu____2723; subst = uu___107_2722.subst; tc_const = uu___107_2722.tc_const}))
in (

let repr2 = (star_type' env1 repr1)
in (FStar_Syntax_Util.abs binders1 repr2 something)))
end))
end
| FStar_Syntax_Syntax.Tm_refine (x, t2) when false -> begin
(

let x1 = (FStar_Syntax_Syntax.freshen_bv x)
in (

let sort = (star_type' env x1.FStar_Syntax_Syntax.sort)
in (

let subst1 = (FStar_Syntax_Syntax.DB ((((Prims.parse_int "0")), (x1))))::[]
in (

let t3 = (FStar_Syntax_Subst.subst subst1 t2)
in (

let t4 = (star_type' env t3)
in (

let subst2 = (FStar_Syntax_Syntax.NM (((x1), ((Prims.parse_int "0")))))::[]
in (

let t5 = (FStar_Syntax_Subst.subst subst2 t4)
in (mk1 (FStar_Syntax_Syntax.Tm_refine ((((

let uu___108_2740 = x1
in {FStar_Syntax_Syntax.ppname = uu___108_2740.FStar_Syntax_Syntax.ppname; FStar_Syntax_Syntax.index = uu___108_2740.FStar_Syntax_Syntax.index; FStar_Syntax_Syntax.sort = sort})), (t5))))))))))))
end
| FStar_Syntax_Syntax.Tm_meta (t2, m) -> begin
(

let uu____2747 = (

let uu____2748 = (

let uu____2753 = (star_type' env t2)
in ((uu____2753), (m)))
in FStar_Syntax_Syntax.Tm_meta (uu____2748))
in (mk1 uu____2747))
end
| FStar_Syntax_Syntax.Tm_ascribed (e, (FStar_Util.Inl (t2), FStar_Pervasives_Native.None), something) -> begin
(

let uu____2791 = (

let uu____2792 = (

let uu____2810 = (star_type' env e)
in (

let uu____2811 = (

let uu____2821 = (

let uu____2826 = (star_type' env t2)
in FStar_Util.Inl (uu____2826))
in ((uu____2821), (FStar_Pervasives_Native.None)))
in ((uu____2810), (uu____2811), (something))))
in FStar_Syntax_Syntax.Tm_ascribed (uu____2792))
in (mk1 uu____2791))
end
| FStar_Syntax_Syntax.Tm_ascribed (uu____2848) -> begin
(

let uu____2866 = (

let uu____2867 = (

let uu____2868 = (FStar_Syntax_Print.term_to_string t1)
in (FStar_Util.format1 "Tm_ascribed is outside of the definition language: %s" uu____2868))
in FStar_Errors.Err (uu____2867))
in (FStar_Pervasives.raise uu____2866))
end
| FStar_Syntax_Syntax.Tm_refine (uu____2869) -> begin
(

let uu____2874 = (

let uu____2875 = (

let uu____2876 = (FStar_Syntax_Print.term_to_string t1)
in (FStar_Util.format1 "Tm_refine is outside of the definition language: %s" uu____2876))
in FStar_Errors.Err (uu____2875))
in (FStar_Pervasives.raise uu____2874))
end
| FStar_Syntax_Syntax.Tm_uinst (uu____2877) -> begin
(

let uu____2882 = (

let uu____2883 = (

let uu____2884 = (FStar_Syntax_Print.term_to_string t1)
in (FStar_Util.format1 "Tm_uinst is outside of the definition language: %s" uu____2884))
in FStar_Errors.Err (uu____2883))
in (FStar_Pervasives.raise uu____2882))
end
| FStar_Syntax_Syntax.Tm_constant (uu____2885) -> begin
(

let uu____2886 = (

let uu____2887 = (

let uu____2888 = (FStar_Syntax_Print.term_to_string t1)
in (FStar_Util.format1 "Tm_constant is outside of the definition language: %s" uu____2888))
in FStar_Errors.Err (uu____2887))
in (FStar_Pervasives.raise uu____2886))
end
| FStar_Syntax_Syntax.Tm_match (uu____2889) -> begin
(

let uu____2905 = (

let uu____2906 = (

let uu____2907 = (FStar_Syntax_Print.term_to_string t1)
in (FStar_Util.format1 "Tm_match is outside of the definition language: %s" uu____2907))
in FStar_Errors.Err (uu____2906))
in (FStar_Pervasives.raise uu____2905))
end
| FStar_Syntax_Syntax.Tm_let (uu____2908) -> begin
(

let uu____2916 = (

let uu____2917 = (

let uu____2918 = (FStar_Syntax_Print.term_to_string t1)
in (FStar_Util.format1 "Tm_let is outside of the definition language: %s" uu____2918))
in FStar_Errors.Err (uu____2917))
in (FStar_Pervasives.raise uu____2916))
end
| FStar_Syntax_Syntax.Tm_uvar (uu____2919) -> begin
(

let uu____2928 = (

let uu____2929 = (

let uu____2930 = (FStar_Syntax_Print.term_to_string t1)
in (FStar_Util.format1 "Tm_uvar is outside of the definition language: %s" uu____2930))
in FStar_Errors.Err (uu____2929))
in (FStar_Pervasives.raise uu____2928))
end
| FStar_Syntax_Syntax.Tm_unknown -> begin
(

let uu____2931 = (

let uu____2932 = (

let uu____2933 = (FStar_Syntax_Print.term_to_string t1)
in (FStar_Util.format1 "Tm_unknown is outside of the definition language: %s" uu____2933))
in FStar_Errors.Err (uu____2932))
in (FStar_Pervasives.raise uu____2931))
end
| FStar_Syntax_Syntax.Tm_delayed (uu____2934) -> begin
(failwith "impossible")
end)))))


let is_monadic = (fun uu___92_2967 -> (match (uu___92_2967) with
| FStar_Pervasives_Native.None -> begin
(failwith "un-annotated lambda?!")
end
| FStar_Pervasives_Native.Some (FStar_Util.Inl ({FStar_Syntax_Syntax.eff_name = uu____2979; FStar_Syntax_Syntax.res_typ = uu____2980; FStar_Syntax_Syntax.cflags = flags; FStar_Syntax_Syntax.comp = uu____2982})) -> begin
(FStar_All.pipe_right flags (FStar_Util.for_some (fun uu___91_2999 -> (match (uu___91_2999) with
| FStar_Syntax_Syntax.CPS -> begin
true
end
| uu____3000 -> begin
false
end))))
end
| FStar_Pervasives_Native.Some (FStar_Util.Inr (uu____3001, flags)) -> begin
(FStar_All.pipe_right flags (FStar_Util.for_some (fun uu___91_3014 -> (match (uu___91_3014) with
| FStar_Syntax_Syntax.CPS -> begin
true
end
| uu____3015 -> begin
false
end))))
end))


let rec is_C : FStar_Syntax_Syntax.typ  ->  Prims.bool = (fun t -> (

let uu____3019 = (

let uu____3020 = (FStar_Syntax_Subst.compress t)
in uu____3020.FStar_Syntax_Syntax.n)
in (match (uu____3019) with
| FStar_Syntax_Syntax.Tm_app (head1, args) when (FStar_Syntax_Util.is_tuple_constructor head1) -> begin
(

let r = (

let uu____3040 = (

let uu____3041 = (FStar_List.hd args)
in (FStar_Pervasives_Native.fst uu____3041))
in (is_C uu____3040))
in (match (r) with
| true -> begin
((

let uu____3053 = (

let uu____3054 = (FStar_List.for_all (fun uu____3057 -> (match (uu____3057) with
| (h, uu____3061) -> begin
(is_C h)
end)) args)
in (not (uu____3054)))
in (match (uu____3053) with
| true -> begin
(failwith "not a C (A * C)")
end
| uu____3062 -> begin
()
end));
true;
)
end
| uu____3063 -> begin
((

let uu____3065 = (

let uu____3066 = (FStar_List.for_all (fun uu____3069 -> (match (uu____3069) with
| (h, uu____3073) -> begin
(

let uu____3074 = (is_C h)
in (not (uu____3074)))
end)) args)
in (not (uu____3066)))
in (match (uu____3065) with
| true -> begin
(failwith "not a C (C * A)")
end
| uu____3075 -> begin
()
end));
false;
)
end))
end
| FStar_Syntax_Syntax.Tm_arrow (binders, comp) -> begin
(

let uu____3088 = (nm_of_comp comp.FStar_Syntax_Syntax.n)
in (match (uu____3088) with
| M (t1) -> begin
((

let uu____3091 = (is_C t1)
in (match (uu____3091) with
| true -> begin
(failwith "not a C (C -> C)")
end
| uu____3092 -> begin
()
end));
true;
)
end
| N (t1) -> begin
(is_C t1)
end))
end
| FStar_Syntax_Syntax.Tm_meta (t1, uu____3095) -> begin
(is_C t1)
end
| FStar_Syntax_Syntax.Tm_uinst (t1, uu____3101) -> begin
(is_C t1)
end
| FStar_Syntax_Syntax.Tm_ascribed (t1, uu____3107, uu____3108) -> begin
(is_C t1)
end
| uu____3137 -> begin
false
end)))


let mk_return : env  ->  FStar_Syntax_Syntax.typ  ->  FStar_Syntax_Syntax.term  ->  FStar_Syntax_Syntax.term = (fun env t e -> (

let mk1 = (fun x -> (FStar_Syntax_Syntax.mk x FStar_Pervasives_Native.None e.FStar_Syntax_Syntax.pos))
in (

let p_type = (mk_star_to_type mk1 env t)
in (

let p = (FStar_Syntax_Syntax.gen_bv "p\'" FStar_Pervasives_Native.None p_type)
in (

let body = (

let uu____3164 = (

let uu____3165 = (

let uu____3175 = (FStar_Syntax_Syntax.bv_to_name p)
in (

let uu____3176 = (

let uu____3180 = (

let uu____3183 = (FStar_Syntax_Syntax.as_implicit false)
in ((e), (uu____3183)))
in (uu____3180)::[])
in ((uu____3175), (uu____3176))))
in FStar_Syntax_Syntax.Tm_app (uu____3165))
in (mk1 uu____3164))
in (

let uu____3191 = (

let uu____3192 = (FStar_Syntax_Syntax.mk_binder p)
in (uu____3192)::[])
in (

let uu____3193 = (

let uu____3200 = (

let uu____3206 = (

let uu____3207 = (FStar_Syntax_Syntax.mk_Total FStar_Syntax_Util.ktype0)
in (FStar_Syntax_Util.lcomp_of_comp uu____3207))
in FStar_Util.Inl (uu____3206))
in FStar_Pervasives_Native.Some (uu____3200))
in (FStar_Syntax_Util.abs uu____3191 body uu____3193))))))))


let is_unknown : FStar_Syntax_Syntax.term'  ->  Prims.bool = (fun uu___93_3220 -> (match (uu___93_3220) with
| FStar_Syntax_Syntax.Tm_unknown -> begin
true
end
| uu____3221 -> begin
false
end))


let rec check : env  ->  FStar_Syntax_Syntax.term  ->  nm  ->  (nm * FStar_Syntax_Syntax.term * FStar_Syntax_Syntax.term) = (fun env e context_nm -> (

let return_if = (fun uu____3355 -> (match (uu____3355) with
| (rec_nm, s_e, u_e) -> begin
(

let check1 = (fun t1 t2 -> (

let uu____3376 = ((not ((is_unknown t2.FStar_Syntax_Syntax.n))) && (

let uu____3377 = (

let uu____3378 = (FStar_TypeChecker_Rel.teq env.env t1 t2)
in (FStar_TypeChecker_Rel.is_trivial uu____3378))
in (not (uu____3377))))
in (match (uu____3376) with
| true -> begin
(

let uu____3379 = (

let uu____3380 = (

let uu____3381 = (FStar_Syntax_Print.term_to_string e)
in (

let uu____3382 = (FStar_Syntax_Print.term_to_string t1)
in (

let uu____3383 = (FStar_Syntax_Print.term_to_string t2)
in (FStar_Util.format3 "[check]: the expression [%s] has type [%s] but should have type [%s]" uu____3381 uu____3382 uu____3383))))
in FStar_Errors.Err (uu____3380))
in (FStar_Pervasives.raise uu____3379))
end
| uu____3384 -> begin
()
end)))
in (match (((rec_nm), (context_nm))) with
| (N (t1), N (t2)) -> begin
((check1 t1 t2);
((rec_nm), (s_e), (u_e));
)
end
| (M (t1), M (t2)) -> begin
((check1 t1 t2);
((rec_nm), (s_e), (u_e));
)
end
| (N (t1), M (t2)) -> begin
((check1 t1 t2);
(

let uu____3397 = (mk_return env t1 s_e)
in ((M (t1)), (uu____3397), (u_e)));
)
end
| (M (t1), N (t2)) -> begin
(

let uu____3400 = (

let uu____3401 = (

let uu____3402 = (FStar_Syntax_Print.term_to_string e)
in (

let uu____3403 = (FStar_Syntax_Print.term_to_string t1)
in (

let uu____3404 = (FStar_Syntax_Print.term_to_string t2)
in (FStar_Util.format3 "[check %s]: got an effectful computation [%s] in lieu of a pure computation [%s]" uu____3402 uu____3403 uu____3404))))
in FStar_Errors.Err (uu____3401))
in (FStar_Pervasives.raise uu____3400))
end))
end))
in (

let ensure_m = (fun env1 e2 -> (

let strip_m = (fun uu___94_3430 -> (match (uu___94_3430) with
| (M (t), s_e, u_e) -> begin
((t), (s_e), (u_e))
end
| uu____3440 -> begin
(failwith "impossible")
end))
in (match (context_nm) with
| N (t) -> begin
(

let uu____3451 = (

let uu____3452 = (

let uu____3455 = (

let uu____3456 = (FStar_Syntax_Print.term_to_string t)
in (Prims.strcat "let-bound monadic body has a non-monadic continuation or a branch of a match is monadic and the others aren\'t : " uu____3456))
in ((uu____3455), (e2.FStar_Syntax_Syntax.pos)))
in FStar_Errors.Error (uu____3452))
in (FStar_Pervasives.raise uu____3451))
end
| M (uu____3460) -> begin
(

let uu____3461 = (check env1 e2 context_nm)
in (strip_m uu____3461))
end)))
in (

let uu____3465 = (

let uu____3466 = (FStar_Syntax_Subst.compress e)
in uu____3466.FStar_Syntax_Syntax.n)
in (match (uu____3465) with
| FStar_Syntax_Syntax.Tm_bvar (uu____3472) -> begin
(

let uu____3473 = (infer env e)
in (return_if uu____3473))
end
| FStar_Syntax_Syntax.Tm_name (uu____3477) -> begin
(

let uu____3478 = (infer env e)
in (return_if uu____3478))
end
| FStar_Syntax_Syntax.Tm_fvar (uu____3482) -> begin
(

let uu____3483 = (infer env e)
in (return_if uu____3483))
end
| FStar_Syntax_Syntax.Tm_abs (uu____3487) -> begin
(

let uu____3502 = (infer env e)
in (return_if uu____3502))
end
| FStar_Syntax_Syntax.Tm_constant (uu____3506) -> begin
(

let uu____3507 = (infer env e)
in (return_if uu____3507))
end
| FStar_Syntax_Syntax.Tm_app (uu____3511) -> begin
(

let uu____3521 = (infer env e)
in (return_if uu____3521))
end
| FStar_Syntax_Syntax.Tm_let ((false, (binding)::[]), e2) -> begin
(mk_let env binding e2 (fun env1 e21 -> (check env1 e21 context_nm)) ensure_m)
end
| FStar_Syntax_Syntax.Tm_match (e0, branches) -> begin
(mk_match env e0 branches (fun env1 body -> (check env1 body context_nm)))
end
| FStar_Syntax_Syntax.Tm_meta (e1, uu____3568) -> begin
(check env e1 context_nm)
end
| FStar_Syntax_Syntax.Tm_uinst (e1, uu____3574) -> begin
(check env e1 context_nm)
end
| FStar_Syntax_Syntax.Tm_ascribed (e1, uu____3580, uu____3581) -> begin
(check env e1 context_nm)
end
| FStar_Syntax_Syntax.Tm_let (uu____3610) -> begin
(

let uu____3618 = (

let uu____3619 = (FStar_Syntax_Print.term_to_string e)
in (FStar_Util.format1 "[check]: Tm_let %s" uu____3619))
in (failwith uu____3618))
end
| FStar_Syntax_Syntax.Tm_type (uu____3623) -> begin
(failwith "impossible (DM stratification)")
end
| FStar_Syntax_Syntax.Tm_arrow (uu____3627) -> begin
(failwith "impossible (DM stratification)")
end
| FStar_Syntax_Syntax.Tm_refine (uu____3638) -> begin
(

let uu____3643 = (

let uu____3644 = (FStar_Syntax_Print.term_to_string e)
in (FStar_Util.format1 "[check]: Tm_refine %s" uu____3644))
in (failwith uu____3643))
end
| FStar_Syntax_Syntax.Tm_uvar (uu____3648) -> begin
(

let uu____3657 = (

let uu____3658 = (FStar_Syntax_Print.term_to_string e)
in (FStar_Util.format1 "[check]: Tm_uvar %s" uu____3658))
in (failwith uu____3657))
end
| FStar_Syntax_Syntax.Tm_delayed (uu____3662) -> begin
(failwith "impossible (compressed)")
end
| FStar_Syntax_Syntax.Tm_unknown -> begin
(

let uu____3686 = (

let uu____3687 = (FStar_Syntax_Print.term_to_string e)
in (FStar_Util.format1 "[check]: Tm_unknown %s" uu____3687))
in (failwith uu____3686))
end)))))
and infer : env  ->  FStar_Syntax_Syntax.term  ->  (nm * FStar_Syntax_Syntax.term * FStar_Syntax_Syntax.term) = (fun env e -> (

let mk1 = (fun x -> (FStar_Syntax_Syntax.mk x FStar_Pervasives_Native.None e.FStar_Syntax_Syntax.pos))
in (

let normalize1 = (FStar_TypeChecker_Normalize.normalize ((FStar_TypeChecker_Normalize.Beta)::(FStar_TypeChecker_Normalize.Eager_unfolding)::(FStar_TypeChecker_Normalize.UnfoldUntil (FStar_Syntax_Syntax.Delta_constant))::(FStar_TypeChecker_Normalize.EraseUniverses)::[]) env.env)
in (

let uu____3709 = (

let uu____3710 = (FStar_Syntax_Subst.compress e)
in uu____3710.FStar_Syntax_Syntax.n)
in (match (uu____3709) with
| FStar_Syntax_Syntax.Tm_bvar (bv) -> begin
(failwith "I failed to open a binder... boo")
end
| FStar_Syntax_Syntax.Tm_name (bv) -> begin
((N (bv.FStar_Syntax_Syntax.sort)), (e), (e))
end
| FStar_Syntax_Syntax.Tm_abs (binders, body, what) -> begin
(

let binders1 = (FStar_Syntax_Subst.open_binders binders)
in (

let subst1 = (FStar_Syntax_Subst.opening_of_binders binders1)
in (

let body1 = (FStar_Syntax_Subst.subst subst1 body)
in (

let env1 = (

let uu___109_3750 = env
in (

let uu____3751 = (FStar_TypeChecker_Env.push_binders env.env binders1)
in {env = uu____3751; subst = uu___109_3750.subst; tc_const = uu___109_3750.tc_const}))
in (

let s_binders = (FStar_List.map (fun uu____3760 -> (match (uu____3760) with
| (bv, qual) -> begin
(

let sort = (star_type' env1 bv.FStar_Syntax_Syntax.sort)
in (((

let uu___110_3768 = bv
in {FStar_Syntax_Syntax.ppname = uu___110_3768.FStar_Syntax_Syntax.ppname; FStar_Syntax_Syntax.index = uu___110_3768.FStar_Syntax_Syntax.index; FStar_Syntax_Syntax.sort = sort})), (qual)))
end)) binders1)
in (

let uu____3769 = (FStar_List.fold_left (fun uu____3778 uu____3779 -> (match (((uu____3778), (uu____3779))) with
| ((env2, acc), (bv, qual)) -> begin
(

let c = bv.FStar_Syntax_Syntax.sort
in (

let uu____3807 = (is_C c)
in (match (uu____3807) with
| true -> begin
(

let xw = (

let uu____3812 = (star_type' env2 c)
in (FStar_Syntax_Syntax.gen_bv (Prims.strcat bv.FStar_Syntax_Syntax.ppname.FStar_Ident.idText "__w") FStar_Pervasives_Native.None uu____3812))
in (

let x = (

let uu___111_3814 = bv
in (

let uu____3815 = (

let uu____3818 = (FStar_Syntax_Syntax.bv_to_name xw)
in (trans_F_ env2 c uu____3818))
in {FStar_Syntax_Syntax.ppname = uu___111_3814.FStar_Syntax_Syntax.ppname; FStar_Syntax_Syntax.index = uu___111_3814.FStar_Syntax_Syntax.index; FStar_Syntax_Syntax.sort = uu____3815}))
in (

let env3 = (

let uu___112_3820 = env2
in (

let uu____3821 = (

let uu____3823 = (

let uu____3824 = (

let uu____3829 = (FStar_Syntax_Syntax.bv_to_name xw)
in ((bv), (uu____3829)))
in FStar_Syntax_Syntax.NT (uu____3824))
in (uu____3823)::env2.subst)
in {env = uu___112_3820.env; subst = uu____3821; tc_const = uu___112_3820.tc_const}))
in (

let uu____3830 = (

let uu____3832 = (FStar_Syntax_Syntax.mk_binder x)
in (

let uu____3833 = (

let uu____3835 = (FStar_Syntax_Syntax.mk_binder xw)
in (uu____3835)::acc)
in (uu____3832)::uu____3833))
in ((env3), (uu____3830))))))
end
| uu____3837 -> begin
(

let x = (

let uu___113_3839 = bv
in (

let uu____3840 = (star_type' env2 bv.FStar_Syntax_Syntax.sort)
in {FStar_Syntax_Syntax.ppname = uu___113_3839.FStar_Syntax_Syntax.ppname; FStar_Syntax_Syntax.index = uu___113_3839.FStar_Syntax_Syntax.index; FStar_Syntax_Syntax.sort = uu____3840}))
in (

let uu____3843 = (

let uu____3845 = (FStar_Syntax_Syntax.mk_binder x)
in (uu____3845)::acc)
in ((env2), (uu____3843))))
end)))
end)) ((env1), ([])) binders1)
in (match (uu____3769) with
| (env2, u_binders) -> begin
(

let u_binders1 = (FStar_List.rev u_binders)
in (

let uu____3857 = (

let check_what = (

let uu____3869 = (is_monadic what)
in (match (uu____3869) with
| true -> begin
check_m
end
| uu____3877 -> begin
check_n
end))
in (

let uu____3878 = (check_what env2 body1)
in (match (uu____3878) with
| (t, s_body, u_body) -> begin
(

let uu____3888 = (

let uu____3889 = (

let uu____3890 = (is_monadic what)
in (match (uu____3890) with
| true -> begin
M (t)
end
| uu____3891 -> begin
N (t)
end))
in (comp_of_nm uu____3889))
in ((uu____3888), (s_body), (u_body)))
end)))
in (match (uu____3857) with
| (comp, s_body, u_body) -> begin
(

let t = (FStar_Syntax_Util.arrow binders1 comp)
in (

let s_what = (match (what) with
| FStar_Pervasives_Native.None -> begin
FStar_Pervasives_Native.None
end
| FStar_Pervasives_Native.Some (FStar_Util.Inl (lc)) -> begin
(

let uu____3933 = (FStar_All.pipe_right lc.FStar_Syntax_Syntax.cflags (FStar_Util.for_some (fun uu___95_3935 -> (match (uu___95_3935) with
| FStar_Syntax_Syntax.CPS -> begin
true
end
| uu____3936 -> begin
false
end))))
in (match (uu____3933) with
| true -> begin
(

let double_starred_comp = (

let uu____3944 = (

let uu____3945 = (

let uu____3946 = (lc.FStar_Syntax_Syntax.comp ())
in (FStar_Syntax_Util.comp_result uu____3946))
in (FStar_All.pipe_left double_star uu____3945))
in (FStar_Syntax_Syntax.mk_Total uu____3944))
in (

let flags = (FStar_List.filter (fun uu___96_3951 -> (match (uu___96_3951) with
| FStar_Syntax_Syntax.CPS -> begin
false
end
| uu____3952 -> begin
true
end)) lc.FStar_Syntax_Syntax.cflags)
in (

let uu____3953 = (

let uu____3959 = (

let uu____3960 = (FStar_Syntax_Util.comp_set_flags double_starred_comp flags)
in (FStar_Syntax_Util.lcomp_of_comp uu____3960))
in FStar_Util.Inl (uu____3959))
in FStar_Pervasives_Native.Some (uu____3953))))
end
| uu____3971 -> begin
FStar_Pervasives_Native.Some (FStar_Util.Inl ((

let uu___114_3980 = lc
in {FStar_Syntax_Syntax.eff_name = uu___114_3980.FStar_Syntax_Syntax.eff_name; FStar_Syntax_Syntax.res_typ = uu___114_3980.FStar_Syntax_Syntax.res_typ; FStar_Syntax_Syntax.cflags = uu___114_3980.FStar_Syntax_Syntax.cflags; FStar_Syntax_Syntax.comp = (fun uu____3981 -> (

let c = (lc.FStar_Syntax_Syntax.comp ())
in (

let result_typ = (star_type' env2 (FStar_Syntax_Util.comp_result c))
in (FStar_Syntax_Util.set_result_typ c result_typ))))})))
end))
end
| FStar_Pervasives_Native.Some (FStar_Util.Inr (lid, flags)) -> begin
(

let uu____3998 = (

let uu____4004 = (

let uu____4008 = (FStar_All.pipe_right flags (FStar_Util.for_some (fun uu___97_4010 -> (match (uu___97_4010) with
| FStar_Syntax_Syntax.CPS -> begin
true
end
| uu____4011 -> begin
false
end))))
in (match (uu____4008) with
| true -> begin
(

let uu____4015 = (FStar_List.filter (fun uu___98_4017 -> (match (uu___98_4017) with
| FStar_Syntax_Syntax.CPS -> begin
false
end
| uu____4018 -> begin
true
end)) flags)
in ((FStar_Parser_Const.effect_Tot_lid), (uu____4015)))
end
| uu____4020 -> begin
((lid), (flags))
end))
in FStar_Util.Inr (uu____4004))
in FStar_Pervasives_Native.Some (uu____3998))
end)
in (

let uu____4030 = (

let comp1 = (

let uu____4042 = (is_monadic what)
in (

let uu____4043 = (FStar_Syntax_Subst.subst env2.subst s_body)
in (trans_G env2 (FStar_Syntax_Util.comp_result comp) uu____4042 uu____4043)))
in (

let uu____4044 = (FStar_Syntax_Util.ascribe u_body ((FStar_Util.Inr (comp1)), (FStar_Pervasives_Native.None)))
in ((uu____4044), (FStar_Pervasives_Native.Some (FStar_Util.Inl ((FStar_Syntax_Util.lcomp_of_comp comp1)))))))
in (match (uu____4030) with
| (u_body1, u_what) -> begin
(

let s_body1 = (FStar_Syntax_Subst.close s_binders s_body)
in (

let s_binders1 = (FStar_Syntax_Subst.close_binders s_binders)
in (

let s_term = (mk1 (FStar_Syntax_Syntax.Tm_abs (((s_binders1), (s_body1), (s_what)))))
in (

let u_body2 = (FStar_Syntax_Subst.close u_binders1 u_body1)
in (

let u_binders2 = (FStar_Syntax_Subst.close_binders u_binders1)
in (

let u_term = (mk1 (FStar_Syntax_Syntax.Tm_abs (((u_binders2), (u_body2), (u_what)))))
in ((N (t)), (s_term), (u_term))))))))
end))))
end)))
end)))))))
end
| FStar_Syntax_Syntax.Tm_fvar ({FStar_Syntax_Syntax.fv_name = {FStar_Syntax_Syntax.v = lid; FStar_Syntax_Syntax.ty = uu____4122; FStar_Syntax_Syntax.p = uu____4123}; FStar_Syntax_Syntax.fv_delta = uu____4124; FStar_Syntax_Syntax.fv_qual = uu____4125}) -> begin
(

let uu____4131 = (

let uu____4134 = (FStar_TypeChecker_Env.lookup_lid env.env lid)
in (FStar_All.pipe_left FStar_Pervasives_Native.fst uu____4134))
in (match (uu____4131) with
| (uu____4150, t) -> begin
(

let uu____4152 = (

let uu____4153 = (normalize1 t)
in N (uu____4153))
in ((uu____4152), (e), (e)))
end))
end
| FStar_Syntax_Syntax.Tm_app (head1, args) -> begin
(

let uu____4170 = (check_n env head1)
in (match (uu____4170) with
| (t_head, s_head, u_head) -> begin
(

let is_arrow = (fun t -> (

let uu____4184 = (

let uu____4185 = (FStar_Syntax_Subst.compress t)
in uu____4185.FStar_Syntax_Syntax.n)
in (match (uu____4184) with
| FStar_Syntax_Syntax.Tm_arrow (uu____4188) -> begin
true
end
| uu____4196 -> begin
false
end)))
in (

let rec flatten1 = (fun t -> (

let uu____4208 = (

let uu____4209 = (FStar_Syntax_Subst.compress t)
in uu____4209.FStar_Syntax_Syntax.n)
in (match (uu____4208) with
| FStar_Syntax_Syntax.Tm_arrow (binders, {FStar_Syntax_Syntax.n = FStar_Syntax_Syntax.Total (t1, uu____4221); FStar_Syntax_Syntax.tk = uu____4222; FStar_Syntax_Syntax.pos = uu____4223; FStar_Syntax_Syntax.vars = uu____4224}) when (is_arrow t1) -> begin
(

let uu____4241 = (flatten1 t1)
in (match (uu____4241) with
| (binders', comp) -> begin
(((FStar_List.append binders binders')), (comp))
end))
end
| FStar_Syntax_Syntax.Tm_arrow (binders, comp) -> begin
((binders), (comp))
end
| FStar_Syntax_Syntax.Tm_ascribed (e1, uu____4293, uu____4294) -> begin
(flatten1 e1)
end
| uu____4323 -> begin
(

let uu____4324 = (

let uu____4325 = (

let uu____4326 = (FStar_Syntax_Print.term_to_string t_head)
in (FStar_Util.format1 "%s: not a function type" uu____4326))
in FStar_Errors.Err (uu____4325))
in (FStar_Pervasives.raise uu____4324))
end)))
in (

let uu____4334 = (flatten1 t_head)
in (match (uu____4334) with
| (binders, comp) -> begin
(

let n1 = (FStar_List.length binders)
in (

let n' = (FStar_List.length args)
in ((match (((FStar_List.length binders) < (FStar_List.length args))) with
| true -> begin
(

let uu____4379 = (

let uu____4380 = (

let uu____4381 = (FStar_Util.string_of_int n1)
in (

let uu____4385 = (FStar_Util.string_of_int (n' - n1))
in (

let uu____4391 = (FStar_Util.string_of_int n1)
in (FStar_Util.format3 "The head of this application, after being applied to %s arguments, is an effectful computation (leaving %s arguments to be applied). Please let-bind the head applied to the %s first arguments." uu____4381 uu____4385 uu____4391))))
in FStar_Errors.Err (uu____4380))
in (FStar_Pervasives.raise uu____4379))
end
| uu____4395 -> begin
()
end);
(

let uu____4396 = (FStar_Syntax_Subst.open_comp binders comp)
in (match (uu____4396) with
| (binders1, comp1) -> begin
(

let rec final_type = (fun subst1 uu____4423 args1 -> (match (uu____4423) with
| (binders2, comp2) -> begin
(match (((binders2), (args1))) with
| ([], []) -> begin
(

let uu____4466 = (

let uu____4467 = (FStar_Syntax_Subst.subst_comp subst1 comp2)
in uu____4467.FStar_Syntax_Syntax.n)
in (nm_of_comp uu____4466))
end
| (binders3, []) -> begin
(

let uu____4486 = (

let uu____4487 = (

let uu____4490 = (

let uu____4491 = (mk1 (FStar_Syntax_Syntax.Tm_arrow (((binders3), (comp2)))))
in (FStar_Syntax_Subst.subst subst1 uu____4491))
in (FStar_Syntax_Subst.compress uu____4490))
in uu____4487.FStar_Syntax_Syntax.n)
in (match (uu____4486) with
| FStar_Syntax_Syntax.Tm_arrow (binders4, comp3) -> begin
(

let uu____4507 = (

let uu____4508 = (

let uu____4509 = (

let uu____4517 = (FStar_Syntax_Subst.close_comp binders4 comp3)
in ((binders4), (uu____4517)))
in FStar_Syntax_Syntax.Tm_arrow (uu____4509))
in (mk1 uu____4508))
in N (uu____4507))
end
| uu____4521 -> begin
(failwith "wat?")
end))
end
| ([], (uu____4522)::uu____4523) -> begin
(failwith "just checked that?!")
end
| (((bv, uu____4548))::binders3, ((arg, uu____4551))::args2) -> begin
(final_type ((FStar_Syntax_Syntax.NT (((bv), (arg))))::subst1) ((binders3), (comp2)) args2)
end)
end))
in (

let final_type1 = (final_type [] ((binders1), (comp1)) args)
in (

let uu____4585 = (FStar_List.splitAt n' binders1)
in (match (uu____4585) with
| (binders2, uu____4602) -> begin
(

let uu____4615 = (

let uu____4625 = (FStar_List.map2 (fun uu____4645 uu____4646 -> (match (((uu____4645), (uu____4646))) with
| ((bv, uu____4663), (arg, q)) -> begin
(

let uu____4670 = (

let uu____4671 = (FStar_Syntax_Subst.compress bv.FStar_Syntax_Syntax.sort)
in uu____4671.FStar_Syntax_Syntax.n)
in (match (uu____4670) with
| FStar_Syntax_Syntax.Tm_type (uu____4681) -> begin
(

let arg1 = ((arg), (q))
in ((arg1), ((arg1)::[])))
end
| uu____4694 -> begin
(

let uu____4695 = (check_n env arg)
in (match (uu____4695) with
| (uu____4706, s_arg, u_arg) -> begin
(

let uu____4709 = (

let uu____4713 = (is_C bv.FStar_Syntax_Syntax.sort)
in (match (uu____4713) with
| true -> begin
(

let uu____4717 = (

let uu____4720 = (FStar_Syntax_Subst.subst env.subst s_arg)
in ((uu____4720), (q)))
in (uu____4717)::(((u_arg), (q)))::[])
end
| uu____4727 -> begin
(((u_arg), (q)))::[]
end))
in ((((s_arg), (q))), (uu____4709)))
end))
end))
end)) binders2 args)
in (FStar_List.split uu____4625))
in (match (uu____4615) with
| (s_args, u_args) -> begin
(

let u_args1 = (FStar_List.flatten u_args)
in (

let uu____4767 = (mk1 (FStar_Syntax_Syntax.Tm_app (((s_head), (s_args)))))
in (

let uu____4773 = (mk1 (FStar_Syntax_Syntax.Tm_app (((u_head), (u_args1)))))
in ((final_type1), (uu____4767), (uu____4773)))))
end))
end))))
end));
)))
end))))
end))
end
| FStar_Syntax_Syntax.Tm_let ((false, (binding)::[]), e2) -> begin
(mk_let env binding e2 infer check_m)
end
| FStar_Syntax_Syntax.Tm_match (e0, branches) -> begin
(mk_match env e0 branches infer)
end
| FStar_Syntax_Syntax.Tm_uinst (e1, uu____4822) -> begin
(infer env e1)
end
| FStar_Syntax_Syntax.Tm_meta (e1, uu____4828) -> begin
(infer env e1)
end
| FStar_Syntax_Syntax.Tm_ascribed (e1, uu____4834, uu____4835) -> begin
(infer env e1)
end
| FStar_Syntax_Syntax.Tm_constant (c) -> begin
(

let uu____4865 = (

let uu____4866 = (env.tc_const c)
in N (uu____4866))
in ((uu____4865), (e), (e)))
end
| FStar_Syntax_Syntax.Tm_let (uu____4867) -> begin
(

let uu____4875 = (

let uu____4876 = (FStar_Syntax_Print.term_to_string e)
in (FStar_Util.format1 "[infer]: Tm_let %s" uu____4876))
in (failwith uu____4875))
end
| FStar_Syntax_Syntax.Tm_type (uu____4880) -> begin
(failwith "impossible (DM stratification)")
end
| FStar_Syntax_Syntax.Tm_arrow (uu____4884) -> begin
(failwith "impossible (DM stratification)")
end
| FStar_Syntax_Syntax.Tm_refine (uu____4895) -> begin
(

let uu____4900 = (

let uu____4901 = (FStar_Syntax_Print.term_to_string e)
in (FStar_Util.format1 "[infer]: Tm_refine %s" uu____4901))
in (failwith uu____4900))
end
| FStar_Syntax_Syntax.Tm_uvar (uu____4905) -> begin
(

let uu____4914 = (

let uu____4915 = (FStar_Syntax_Print.term_to_string e)
in (FStar_Util.format1 "[infer]: Tm_uvar %s" uu____4915))
in (failwith uu____4914))
end
| FStar_Syntax_Syntax.Tm_delayed (uu____4919) -> begin
(failwith "impossible (compressed)")
end
| FStar_Syntax_Syntax.Tm_unknown -> begin
(

let uu____4943 = (

let uu____4944 = (FStar_Syntax_Print.term_to_string e)
in (FStar_Util.format1 "[infer]: Tm_unknown %s" uu____4944))
in (failwith uu____4943))
end)))))
and mk_match : env  ->  (FStar_Syntax_Syntax.term', FStar_Syntax_Syntax.term') FStar_Syntax_Syntax.syntax  ->  ((FStar_Syntax_Syntax.pat', FStar_Syntax_Syntax.term') FStar_Syntax_Syntax.withinfo_t * (FStar_Syntax_Syntax.term', FStar_Syntax_Syntax.term') FStar_Syntax_Syntax.syntax FStar_Pervasives_Native.option * (FStar_Syntax_Syntax.term', FStar_Syntax_Syntax.term') FStar_Syntax_Syntax.syntax) Prims.list  ->  (env  ->  FStar_Syntax_Syntax.term  ->  (nm * FStar_Syntax_Syntax.term * FStar_Syntax_Syntax.term))  ->  (nm * FStar_Syntax_Syntax.term * FStar_Syntax_Syntax.term) = (fun env e0 branches f -> (

let mk1 = (fun x -> (FStar_Syntax_Syntax.mk x FStar_Pervasives_Native.None e0.FStar_Syntax_Syntax.pos))
in (

let uu____4982 = (check_n env e0)
in (match (uu____4982) with
| (uu____4989, s_e0, u_e0) -> begin
(

let uu____4992 = (

let uu____5010 = (FStar_List.map (fun b -> (

let uu____5043 = (FStar_Syntax_Subst.open_branch b)
in (match (uu____5043) with
| (pat, FStar_Pervasives_Native.None, body) -> begin
(

let env1 = (

let uu___115_5075 = env
in (

let uu____5076 = (

let uu____5077 = (FStar_Syntax_Syntax.pat_bvs pat)
in (FStar_List.fold_left FStar_TypeChecker_Env.push_bv env.env uu____5077))
in {env = uu____5076; subst = uu___115_5075.subst; tc_const = uu___115_5075.tc_const}))
in (

let uu____5079 = (f env1 body)
in (match (uu____5079) with
| (nm, s_body, u_body) -> begin
((nm), (((pat), (FStar_Pervasives_Native.None), (((s_body), (u_body), (body))))))
end)))
end
| uu____5128 -> begin
(FStar_Pervasives.raise (FStar_Errors.Err ("No when clauses in the definition language")))
end))) branches)
in (FStar_List.split uu____5010))
in (match (uu____4992) with
| (nms, branches1) -> begin
(

let t1 = (

let uu____5193 = (FStar_List.hd nms)
in (match (uu____5193) with
| M (t1) -> begin
t1
end
| N (t1) -> begin
t1
end))
in (

let has_m = (FStar_List.existsb (fun uu___99_5197 -> (match (uu___99_5197) with
| M (uu____5198) -> begin
true
end
| uu____5199 -> begin
false
end)) nms)
in (

let uu____5200 = (

let uu____5223 = (FStar_List.map2 (fun nm uu____5275 -> (match (uu____5275) with
| (pat, guard, (s_body, u_body, original_body)) -> begin
(match (((nm), (has_m))) with
| (N (t2), false) -> begin
((nm), (((pat), (guard), (s_body))), (((pat), (guard), (u_body))))
end
| (M (t2), true) -> begin
((nm), (((pat), (guard), (s_body))), (((pat), (guard), (u_body))))
end
| (N (t2), true) -> begin
(

let uu____5398 = (check env original_body (M (t2)))
in (match (uu____5398) with
| (uu____5421, s_body1, u_body1) -> begin
((M (t2)), (((pat), (guard), (s_body1))), (((pat), (guard), (u_body1))))
end))
end
| (M (uu____5450), false) -> begin
(failwith "impossible")
end)
end)) nms branches1)
in (FStar_List.unzip3 uu____5223))
in (match (uu____5200) with
| (nms1, s_branches, u_branches) -> begin
(match (has_m) with
| true -> begin
(

let p_type = (mk_star_to_type mk1 env t1)
in (

let p = (FStar_Syntax_Syntax.gen_bv "p\'\'" FStar_Pervasives_Native.None p_type)
in (

let s_branches1 = (FStar_List.map (fun uu____5569 -> (match (uu____5569) with
| (pat, guard, s_body) -> begin
(

let s_body1 = (

let uu____5610 = (

let uu____5611 = (

let uu____5621 = (

let uu____5625 = (

let uu____5628 = (FStar_Syntax_Syntax.bv_to_name p)
in (

let uu____5629 = (FStar_Syntax_Syntax.as_implicit false)
in ((uu____5628), (uu____5629))))
in (uu____5625)::[])
in ((s_body), (uu____5621)))
in FStar_Syntax_Syntax.Tm_app (uu____5611))
in (mk1 uu____5610))
in ((pat), (guard), (s_body1)))
end)) s_branches)
in (

let s_branches2 = (FStar_List.map FStar_Syntax_Subst.close_branch s_branches1)
in (

let u_branches1 = (FStar_List.map FStar_Syntax_Subst.close_branch u_branches)
in (

let s_e = (

let uu____5651 = (

let uu____5652 = (FStar_Syntax_Syntax.mk_binder p)
in (uu____5652)::[])
in (

let uu____5653 = (mk1 (FStar_Syntax_Syntax.Tm_match (((s_e0), (s_branches2)))))
in (

let uu____5655 = (

let uu____5662 = (

let uu____5668 = (

let uu____5669 = (FStar_Syntax_Syntax.mk_Total FStar_Syntax_Util.ktype0)
in (FStar_Syntax_Util.lcomp_of_comp uu____5669))
in FStar_Util.Inl (uu____5668))
in FStar_Pervasives_Native.Some (uu____5662))
in (FStar_Syntax_Util.abs uu____5651 uu____5653 uu____5655))))
in (

let t1_star = (

let uu____5683 = (

let uu____5687 = (

let uu____5688 = (FStar_Syntax_Syntax.new_bv FStar_Pervasives_Native.None p_type)
in (FStar_All.pipe_left FStar_Syntax_Syntax.mk_binder uu____5688))
in (uu____5687)::[])
in (

let uu____5689 = (FStar_Syntax_Syntax.mk_Total FStar_Syntax_Util.ktype0)
in (FStar_Syntax_Util.arrow uu____5683 uu____5689)))
in (

let uu____5692 = (mk1 (FStar_Syntax_Syntax.Tm_ascribed (((s_e), (((FStar_Util.Inl (t1_star)), (FStar_Pervasives_Native.None))), (FStar_Pervasives_Native.None)))))
in (

let uu____5722 = (mk1 (FStar_Syntax_Syntax.Tm_match (((u_e0), (u_branches1)))))
in ((M (t1)), (uu____5692), (uu____5722)))))))))))
end
| uu____5730 -> begin
(

let s_branches1 = (FStar_List.map FStar_Syntax_Subst.close_branch s_branches)
in (

let u_branches1 = (FStar_List.map FStar_Syntax_Subst.close_branch u_branches)
in (

let t1_star = t1
in (

let uu____5736 = (

let uu____5739 = (

let uu____5740 = (

let uu____5758 = (mk1 (FStar_Syntax_Syntax.Tm_match (((s_e0), (s_branches1)))))
in ((uu____5758), (((FStar_Util.Inl (t1_star)), (FStar_Pervasives_Native.None))), (FStar_Pervasives_Native.None)))
in FStar_Syntax_Syntax.Tm_ascribed (uu____5740))
in (mk1 uu____5739))
in (

let uu____5785 = (mk1 (FStar_Syntax_Syntax.Tm_match (((u_e0), (u_branches1)))))
in ((N (t1)), (uu____5736), (uu____5785)))))))
end)
end))))
end))
end))))
and mk_let : env_  ->  FStar_Syntax_Syntax.letbinding  ->  FStar_Syntax_Syntax.term  ->  (env_  ->  FStar_Syntax_Syntax.term  ->  (nm * FStar_Syntax_Syntax.term * FStar_Syntax_Syntax.term))  ->  (env_  ->  FStar_Syntax_Syntax.term  ->  (FStar_Syntax_Syntax.term * FStar_Syntax_Syntax.term * FStar_Syntax_Syntax.term))  ->  (nm * FStar_Syntax_Syntax.term * FStar_Syntax_Syntax.term) = (fun env binding e2 proceed ensure_m -> (

let mk1 = (fun x -> (FStar_Syntax_Syntax.mk x FStar_Pervasives_Native.None e2.FStar_Syntax_Syntax.pos))
in (

let e1 = binding.FStar_Syntax_Syntax.lbdef
in (

let x = (FStar_Util.left binding.FStar_Syntax_Syntax.lbname)
in (

let x_binders = (

let uu____5828 = (FStar_Syntax_Syntax.mk_binder x)
in (uu____5828)::[])
in (

let uu____5829 = (FStar_Syntax_Subst.open_term x_binders e2)
in (match (uu____5829) with
| (x_binders1, e21) -> begin
(

let uu____5837 = (infer env e1)
in (match (uu____5837) with
| (N (t1), s_e1, u_e1) -> begin
(

let u_binding = (

let uu____5848 = (is_C t1)
in (match (uu____5848) with
| true -> begin
(

let uu___116_5849 = binding
in (

let uu____5850 = (

let uu____5853 = (FStar_Syntax_Subst.subst env.subst s_e1)
in (trans_F_ env t1 uu____5853))
in {FStar_Syntax_Syntax.lbname = uu___116_5849.FStar_Syntax_Syntax.lbname; FStar_Syntax_Syntax.lbunivs = uu___116_5849.FStar_Syntax_Syntax.lbunivs; FStar_Syntax_Syntax.lbtyp = uu____5850; FStar_Syntax_Syntax.lbeff = uu___116_5849.FStar_Syntax_Syntax.lbeff; FStar_Syntax_Syntax.lbdef = uu___116_5849.FStar_Syntax_Syntax.lbdef}))
end
| uu____5854 -> begin
binding
end))
in (

let env1 = (

let uu___117_5856 = env
in (

let uu____5857 = (FStar_TypeChecker_Env.push_bv env.env (

let uu___118_5858 = x
in {FStar_Syntax_Syntax.ppname = uu___118_5858.FStar_Syntax_Syntax.ppname; FStar_Syntax_Syntax.index = uu___118_5858.FStar_Syntax_Syntax.index; FStar_Syntax_Syntax.sort = t1}))
in {env = uu____5857; subst = uu___117_5856.subst; tc_const = uu___117_5856.tc_const}))
in (

let uu____5859 = (proceed env1 e21)
in (match (uu____5859) with
| (nm_rec, s_e2, u_e2) -> begin
(

let s_binding = (

let uu___119_5870 = binding
in (

let uu____5871 = (star_type' env1 binding.FStar_Syntax_Syntax.lbtyp)
in {FStar_Syntax_Syntax.lbname = uu___119_5870.FStar_Syntax_Syntax.lbname; FStar_Syntax_Syntax.lbunivs = uu___119_5870.FStar_Syntax_Syntax.lbunivs; FStar_Syntax_Syntax.lbtyp = uu____5871; FStar_Syntax_Syntax.lbeff = uu___119_5870.FStar_Syntax_Syntax.lbeff; FStar_Syntax_Syntax.lbdef = uu___119_5870.FStar_Syntax_Syntax.lbdef}))
in (

let uu____5874 = (

let uu____5877 = (

let uu____5878 = (

let uu____5886 = (FStar_Syntax_Subst.close x_binders1 s_e2)
in ((((false), (((

let uu___120_5891 = s_binding
in {FStar_Syntax_Syntax.lbname = uu___120_5891.FStar_Syntax_Syntax.lbname; FStar_Syntax_Syntax.lbunivs = uu___120_5891.FStar_Syntax_Syntax.lbunivs; FStar_Syntax_Syntax.lbtyp = uu___120_5891.FStar_Syntax_Syntax.lbtyp; FStar_Syntax_Syntax.lbeff = uu___120_5891.FStar_Syntax_Syntax.lbeff; FStar_Syntax_Syntax.lbdef = s_e1}))::[]))), (uu____5886)))
in FStar_Syntax_Syntax.Tm_let (uu____5878))
in (mk1 uu____5877))
in (

let uu____5892 = (

let uu____5895 = (

let uu____5896 = (

let uu____5904 = (FStar_Syntax_Subst.close x_binders1 u_e2)
in ((((false), (((

let uu___121_5909 = u_binding
in {FStar_Syntax_Syntax.lbname = uu___121_5909.FStar_Syntax_Syntax.lbname; FStar_Syntax_Syntax.lbunivs = uu___121_5909.FStar_Syntax_Syntax.lbunivs; FStar_Syntax_Syntax.lbtyp = uu___121_5909.FStar_Syntax_Syntax.lbtyp; FStar_Syntax_Syntax.lbeff = uu___121_5909.FStar_Syntax_Syntax.lbeff; FStar_Syntax_Syntax.lbdef = u_e1}))::[]))), (uu____5904)))
in FStar_Syntax_Syntax.Tm_let (uu____5896))
in (mk1 uu____5895))
in ((nm_rec), (uu____5874), (uu____5892)))))
end))))
end
| (M (t1), s_e1, u_e1) -> begin
(

let u_binding = (

let uu___122_5918 = binding
in {FStar_Syntax_Syntax.lbname = uu___122_5918.FStar_Syntax_Syntax.lbname; FStar_Syntax_Syntax.lbunivs = uu___122_5918.FStar_Syntax_Syntax.lbunivs; FStar_Syntax_Syntax.lbtyp = t1; FStar_Syntax_Syntax.lbeff = FStar_Parser_Const.effect_PURE_lid; FStar_Syntax_Syntax.lbdef = uu___122_5918.FStar_Syntax_Syntax.lbdef})
in (

let env1 = (

let uu___123_5920 = env
in (

let uu____5921 = (FStar_TypeChecker_Env.push_bv env.env (

let uu___124_5922 = x
in {FStar_Syntax_Syntax.ppname = uu___124_5922.FStar_Syntax_Syntax.ppname; FStar_Syntax_Syntax.index = uu___124_5922.FStar_Syntax_Syntax.index; FStar_Syntax_Syntax.sort = t1}))
in {env = uu____5921; subst = uu___123_5920.subst; tc_const = uu___123_5920.tc_const}))
in (

let uu____5923 = (ensure_m env1 e21)
in (match (uu____5923) with
| (t2, s_e2, u_e2) -> begin
(

let p_type = (mk_star_to_type mk1 env1 t2)
in (

let p = (FStar_Syntax_Syntax.gen_bv "p\'\'" FStar_Pervasives_Native.None p_type)
in (

let s_e21 = (

let uu____5940 = (

let uu____5941 = (

let uu____5951 = (

let uu____5955 = (

let uu____5958 = (FStar_Syntax_Syntax.bv_to_name p)
in (

let uu____5959 = (FStar_Syntax_Syntax.as_implicit false)
in ((uu____5958), (uu____5959))))
in (uu____5955)::[])
in ((s_e2), (uu____5951)))
in FStar_Syntax_Syntax.Tm_app (uu____5941))
in (mk1 uu____5940))
in (

let s_e22 = (

let uu____5968 = (

let uu____5975 = (

let uu____5981 = (

let uu____5982 = (FStar_Syntax_Syntax.mk_Total FStar_Syntax_Util.ktype0)
in (FStar_Syntax_Util.lcomp_of_comp uu____5982))
in FStar_Util.Inl (uu____5981))
in FStar_Pervasives_Native.Some (uu____5975))
in (FStar_Syntax_Util.abs x_binders1 s_e21 uu____5968))
in (

let body = (

let uu____5996 = (

let uu____5997 = (

let uu____6007 = (

let uu____6011 = (

let uu____6014 = (FStar_Syntax_Syntax.as_implicit false)
in ((s_e22), (uu____6014)))
in (uu____6011)::[])
in ((s_e1), (uu____6007)))
in FStar_Syntax_Syntax.Tm_app (uu____5997))
in (mk1 uu____5996))
in (

let uu____6022 = (

let uu____6023 = (

let uu____6024 = (FStar_Syntax_Syntax.mk_binder p)
in (uu____6024)::[])
in (

let uu____6025 = (

let uu____6032 = (

let uu____6038 = (

let uu____6039 = (FStar_Syntax_Syntax.mk_Total FStar_Syntax_Util.ktype0)
in (FStar_Syntax_Util.lcomp_of_comp uu____6039))
in FStar_Util.Inl (uu____6038))
in FStar_Pervasives_Native.Some (uu____6032))
in (FStar_Syntax_Util.abs uu____6023 body uu____6025)))
in (

let uu____6050 = (

let uu____6053 = (

let uu____6054 = (

let uu____6062 = (FStar_Syntax_Subst.close x_binders1 u_e2)
in ((((false), (((

let uu___125_6067 = u_binding
in {FStar_Syntax_Syntax.lbname = uu___125_6067.FStar_Syntax_Syntax.lbname; FStar_Syntax_Syntax.lbunivs = uu___125_6067.FStar_Syntax_Syntax.lbunivs; FStar_Syntax_Syntax.lbtyp = uu___125_6067.FStar_Syntax_Syntax.lbtyp; FStar_Syntax_Syntax.lbeff = uu___125_6067.FStar_Syntax_Syntax.lbeff; FStar_Syntax_Syntax.lbdef = u_e1}))::[]))), (uu____6062)))
in FStar_Syntax_Syntax.Tm_let (uu____6054))
in (mk1 uu____6053))
in ((M (t2)), (uu____6022), (uu____6050)))))))))
end))))
end))
end)))))))
and check_n : env_  ->  FStar_Syntax_Syntax.term  ->  (FStar_Syntax_Syntax.typ * FStar_Syntax_Syntax.term * FStar_Syntax_Syntax.term) = (fun env e -> (

let mn = (

let uu____6076 = (FStar_Syntax_Syntax.mk FStar_Syntax_Syntax.Tm_unknown FStar_Pervasives_Native.None e.FStar_Syntax_Syntax.pos)
in N (uu____6076))
in (

let uu____6081 = (check env e mn)
in (match (uu____6081) with
| (N (t), s_e, u_e) -> begin
((t), (s_e), (u_e))
end
| uu____6091 -> begin
(failwith "[check_n]: impossible")
end))))
and check_m : env_  ->  FStar_Syntax_Syntax.term  ->  (FStar_Syntax_Syntax.typ * FStar_Syntax_Syntax.term * FStar_Syntax_Syntax.term) = (fun env e -> (

let mn = (

let uu____6104 = (FStar_Syntax_Syntax.mk FStar_Syntax_Syntax.Tm_unknown FStar_Pervasives_Native.None e.FStar_Syntax_Syntax.pos)
in M (uu____6104))
in (

let uu____6109 = (check env e mn)
in (match (uu____6109) with
| (M (t), s_e, u_e) -> begin
((t), (s_e), (u_e))
end
| uu____6119 -> begin
(failwith "[check_m]: impossible")
end))))
and comp_of_nm : nm_  ->  FStar_Syntax_Syntax.comp = (fun nm -> (match (nm) with
| N (t) -> begin
(FStar_Syntax_Syntax.mk_Total t)
end
| M (t) -> begin
(mk_M t)
end))
and mk_M : FStar_Syntax_Syntax.typ  ->  FStar_Syntax_Syntax.comp = (fun t -> (FStar_Syntax_Syntax.mk_Comp {FStar_Syntax_Syntax.comp_univs = (FStar_Syntax_Syntax.U_unknown)::[]; FStar_Syntax_Syntax.effect_name = FStar_Parser_Const.monadic_lid; FStar_Syntax_Syntax.result_typ = t; FStar_Syntax_Syntax.effect_args = []; FStar_Syntax_Syntax.flags = (FStar_Syntax_Syntax.CPS)::(FStar_Syntax_Syntax.TOTAL)::[]}))
and type_of_comp : (FStar_Syntax_Syntax.comp', Prims.unit) FStar_Syntax_Syntax.syntax  ->  (FStar_Syntax_Syntax.term', FStar_Syntax_Syntax.term') FStar_Syntax_Syntax.syntax = (fun t -> (FStar_Syntax_Util.comp_result t))
and trans_F_ : env_  ->  FStar_Syntax_Syntax.typ  ->  FStar_Syntax_Syntax.term  ->  FStar_Syntax_Syntax.term = (fun env c wp -> ((

let uu____6141 = (

let uu____6142 = (is_C c)
in (not (uu____6142)))
in (match (uu____6141) with
| true -> begin
(failwith "not a C")
end
| uu____6143 -> begin
()
end));
(

let mk1 = (fun x -> (FStar_Syntax_Syntax.mk x FStar_Pervasives_Native.None c.FStar_Syntax_Syntax.pos))
in (

let uu____6154 = (

let uu____6155 = (FStar_Syntax_Subst.compress c)
in uu____6155.FStar_Syntax_Syntax.n)
in (match (uu____6154) with
| FStar_Syntax_Syntax.Tm_app (head1, args) -> begin
(

let uu____6174 = (FStar_Syntax_Util.head_and_args wp)
in (match (uu____6174) with
| (wp_head, wp_args) -> begin
((

let uu____6201 = ((not (((FStar_List.length wp_args) = (FStar_List.length args)))) || (

let uu____6214 = (

let uu____6215 = (FStar_Parser_Const.mk_tuple_data_lid (FStar_List.length wp_args) FStar_Range.dummyRange)
in (FStar_Syntax_Util.is_constructor wp_head uu____6215))
in (not (uu____6214))))
in (match (uu____6201) with
| true -> begin
(failwith "mismatch")
end
| uu____6223 -> begin
()
end));
(

let uu____6224 = (

let uu____6225 = (

let uu____6235 = (FStar_List.map2 (fun uu____6245 uu____6246 -> (match (((uu____6245), (uu____6246))) with
| ((arg, q), (wp_arg, q')) -> begin
(

let print_implicit = (fun q1 -> (

let uu____6269 = (FStar_Syntax_Syntax.is_implicit q1)
in (match (uu____6269) with
| true -> begin
"implicit"
end
| uu____6270 -> begin
"explicit"
end)))
in ((match ((q <> q')) with
| true -> begin
(

let uu____6272 = (print_implicit q)
in (

let uu____6273 = (print_implicit q')
in (FStar_Util.print2_warning "Incoherent implicit qualifiers %b %b" uu____6272 uu____6273)))
end
| uu____6274 -> begin
()
end);
(

let uu____6275 = (trans_F_ env arg wp_arg)
in ((uu____6275), (q)));
))
end)) args wp_args)
in ((head1), (uu____6235)))
in FStar_Syntax_Syntax.Tm_app (uu____6225))
in (mk1 uu____6224));
)
end))
end
| FStar_Syntax_Syntax.Tm_arrow (binders, comp) -> begin
(

let binders1 = (FStar_Syntax_Util.name_binders binders)
in (

let uu____6297 = (FStar_Syntax_Subst.open_comp binders1 comp)
in (match (uu____6297) with
| (binders_orig, comp1) -> begin
(

let uu____6302 = (

let uu____6310 = (FStar_List.map (fun uu____6324 -> (match (uu____6324) with
| (bv, q) -> begin
(

let h = bv.FStar_Syntax_Syntax.sort
in (

let uu____6337 = (is_C h)
in (match (uu____6337) with
| true -> begin
(

let w' = (

let uu____6344 = (star_type' env h)
in (FStar_Syntax_Syntax.gen_bv (Prims.strcat bv.FStar_Syntax_Syntax.ppname.FStar_Ident.idText "__w\'") FStar_Pervasives_Native.None uu____6344))
in (

let uu____6345 = (

let uu____6349 = (

let uu____6353 = (

let uu____6356 = (

let uu____6357 = (

let uu____6358 = (FStar_Syntax_Syntax.bv_to_name w')
in (trans_F_ env h uu____6358))
in (FStar_Syntax_Syntax.null_bv uu____6357))
in ((uu____6356), (q)))
in (uu____6353)::[])
in (((w'), (q)))::uu____6349)
in ((w'), (uu____6345))))
end
| uu____6368 -> begin
(

let x = (

let uu____6370 = (star_type' env h)
in (FStar_Syntax_Syntax.gen_bv (Prims.strcat bv.FStar_Syntax_Syntax.ppname.FStar_Ident.idText "__x") FStar_Pervasives_Native.None uu____6370))
in ((x), ((((x), (q)))::[])))
end)))
end)) binders_orig)
in (FStar_List.split uu____6310))
in (match (uu____6302) with
| (bvs, binders2) -> begin
(

let binders3 = (FStar_List.flatten binders2)
in (

let comp2 = (

let uu____6400 = (

let uu____6402 = (FStar_Syntax_Syntax.binders_of_list bvs)
in (FStar_Syntax_Util.rename_binders binders_orig uu____6402))
in (FStar_Syntax_Subst.subst_comp uu____6400 comp1))
in (

let app = (

let uu____6406 = (

let uu____6407 = (

let uu____6417 = (FStar_List.map (fun bv -> (

let uu____6424 = (FStar_Syntax_Syntax.bv_to_name bv)
in (

let uu____6425 = (FStar_Syntax_Syntax.as_implicit false)
in ((uu____6424), (uu____6425))))) bvs)
in ((wp), (uu____6417)))
in FStar_Syntax_Syntax.Tm_app (uu____6407))
in (mk1 uu____6406))
in (

let comp3 = (

let uu____6430 = (type_of_comp comp2)
in (

let uu____6431 = (is_monadic_comp comp2)
in (trans_G env uu____6430 uu____6431 app)))
in (FStar_Syntax_Util.arrow binders3 comp3)))))
end))
end)))
end
| FStar_Syntax_Syntax.Tm_ascribed (e, uu____6433, uu____6434) -> begin
(trans_F_ env e wp)
end
| uu____6463 -> begin
(failwith "impossible trans_F_")
end)));
))
and trans_G : env_  ->  FStar_Syntax_Syntax.typ  ->  Prims.bool  ->  FStar_Syntax_Syntax.typ  ->  FStar_Syntax_Syntax.comp = (fun env h is_monadic1 wp -> (match (is_monadic1) with
| true -> begin
(

let uu____6468 = (

let uu____6469 = (star_type' env h)
in (

let uu____6472 = (

let uu____6478 = (

let uu____6481 = (FStar_Syntax_Syntax.as_implicit false)
in ((wp), (uu____6481)))
in (uu____6478)::[])
in {FStar_Syntax_Syntax.comp_univs = (FStar_Syntax_Syntax.U_unknown)::[]; FStar_Syntax_Syntax.effect_name = FStar_Parser_Const.effect_PURE_lid; FStar_Syntax_Syntax.result_typ = uu____6469; FStar_Syntax_Syntax.effect_args = uu____6472; FStar_Syntax_Syntax.flags = []}))
in (FStar_Syntax_Syntax.mk_Comp uu____6468))
end
| uu____6486 -> begin
(

let uu____6487 = (trans_F_ env h wp)
in (FStar_Syntax_Syntax.mk_Total uu____6487))
end))


let n : FStar_TypeChecker_Env.env  ->  FStar_Syntax_Syntax.term  ->  FStar_Syntax_Syntax.term = (FStar_TypeChecker_Normalize.normalize ((FStar_TypeChecker_Normalize.Beta)::(FStar_TypeChecker_Normalize.UnfoldUntil (FStar_Syntax_Syntax.Delta_constant))::(FStar_TypeChecker_Normalize.NoDeltaSteps)::(FStar_TypeChecker_Normalize.Eager_unfolding)::(FStar_TypeChecker_Normalize.EraseUniverses)::[]))


let star_type : env  ->  FStar_Syntax_Syntax.typ  ->  FStar_Syntax_Syntax.typ = (fun env t -> (

let uu____6498 = (n env.env t)
in (star_type' env uu____6498)))


let star_expr : env  ->  FStar_Syntax_Syntax.term  ->  (FStar_Syntax_Syntax.typ * FStar_Syntax_Syntax.term * FStar_Syntax_Syntax.term) = (fun env t -> (

let uu____6510 = (n env.env t)
in (check_n env uu____6510)))


let trans_F : env  ->  FStar_Syntax_Syntax.typ  ->  FStar_Syntax_Syntax.term  ->  FStar_Syntax_Syntax.term = (fun env c wp -> (

let uu____6520 = (n env.env c)
in (

let uu____6521 = (n env.env wp)
in (trans_F_ env uu____6520 uu____6521))))



=======
  {
  env: FStar_TypeChecker_Env.env;
  subst: FStar_Syntax_Syntax.subst_elt Prims.list;
  tc_const: FStar_Const.sconst -> FStar_Syntax_Syntax.typ;}
let __proj__Mkenv__item__env: env -> FStar_TypeChecker_Env.env =
  fun projectee  ->
    match projectee with
    | { env = __fname__env; subst = __fname__subst;
        tc_const = __fname__tc_const;_} -> __fname__env
let __proj__Mkenv__item__subst:
  env -> FStar_Syntax_Syntax.subst_elt Prims.list =
  fun projectee  ->
    match projectee with
    | { env = __fname__env; subst = __fname__subst;
        tc_const = __fname__tc_const;_} -> __fname__subst
let __proj__Mkenv__item__tc_const:
  env -> FStar_Const.sconst -> FStar_Syntax_Syntax.typ =
  fun projectee  ->
    match projectee with
    | { env = __fname__env; subst = __fname__subst;
        tc_const = __fname__tc_const;_} -> __fname__tc_const
let empty:
  FStar_TypeChecker_Env.env ->
    (FStar_Const.sconst -> FStar_Syntax_Syntax.typ) -> env
  = fun env  -> fun tc_const  -> { env; subst = []; tc_const }
let gen_wps_for_free:
  FStar_TypeChecker_Env.env ->
    FStar_Syntax_Syntax.binders ->
      FStar_Syntax_Syntax.bv ->
        FStar_Syntax_Syntax.term ->
          FStar_Syntax_Syntax.eff_decl ->
            (FStar_Syntax_Syntax.sigelts,FStar_Syntax_Syntax.eff_decl)
              FStar_Pervasives_Native.tuple2
  =
  fun env  ->
    fun binders  ->
      fun a  ->
        fun wp_a  ->
          fun ed  ->
            let wp_a1 =
              FStar_TypeChecker_Normalize.normalize
                [FStar_TypeChecker_Normalize.Beta;
                FStar_TypeChecker_Normalize.EraseUniverses] env wp_a in
            let a1 =
              let uu___106_104 = a in
              let uu____105 =
                FStar_TypeChecker_Normalize.normalize
                  [FStar_TypeChecker_Normalize.EraseUniverses] env
                  a.FStar_Syntax_Syntax.sort in
              {
                FStar_Syntax_Syntax.ppname =
                  (uu___106_104.FStar_Syntax_Syntax.ppname);
                FStar_Syntax_Syntax.index =
                  (uu___106_104.FStar_Syntax_Syntax.index);
                FStar_Syntax_Syntax.sort = uu____105
              } in
            let d s = FStar_Util.print1 "\\x1b[01;36m%s\\x1b[00m\n" s in
            (let uu____113 =
               FStar_TypeChecker_Env.debug env (FStar_Options.Other "ED") in
             if uu____113
             then
               (d "Elaborating extra WP combinators";
                (let uu____115 = FStar_Syntax_Print.term_to_string wp_a1 in
                 FStar_Util.print1 "wp_a is: %s\n" uu____115))
             else ());
            (let rec collect_binders t =
               let uu____127 =
                 let uu____128 =
                   let uu____131 = FStar_Syntax_Subst.compress t in
                   FStar_All.pipe_left FStar_Syntax_Util.unascribe uu____131 in
                 uu____128.FStar_Syntax_Syntax.n in
               match uu____127 with
               | FStar_Syntax_Syntax.Tm_arrow (bs,comp) ->
                   let rest =
                     match comp.FStar_Syntax_Syntax.n with
                     | FStar_Syntax_Syntax.Total (t1,uu____162) -> t1
                     | uu____171 -> failwith "wp_a contains non-Tot arrow" in
                   let uu____174 = collect_binders rest in
                   FStar_List.append bs uu____174
               | FStar_Syntax_Syntax.Tm_type uu____185 -> []
               | uu____190 -> failwith "wp_a doesn't end in Type0" in
             let mk_lid name = FStar_Syntax_Util.dm4f_lid ed name in
             let gamma =
               let uu____208 = collect_binders wp_a1 in
               FStar_All.pipe_right uu____208 FStar_Syntax_Util.name_binders in
             (let uu____228 =
                FStar_TypeChecker_Env.debug env (FStar_Options.Other "ED") in
              if uu____228
              then
                let uu____229 =
                  let uu____230 =
                    FStar_Syntax_Print.binders_to_string ", " gamma in
                  FStar_Util.format1 "Gamma is %s\n" uu____230 in
                d uu____229
              else ());
             (let unknown = FStar_Syntax_Syntax.tun in
              let mk1 x =
                FStar_Syntax_Syntax.mk x FStar_Pervasives_Native.None
                  FStar_Range.dummyRange in
              let sigelts = FStar_Util.mk_ref [] in
              let register env1 lident def =
                let uu____256 =
                  FStar_TypeChecker_Util.mk_toplevel_definition env1 lident
                    def in
                match uu____256 with
                | (sigelt,fv) ->
                    ((let uu____264 =
                        let uu____267 = FStar_ST.op_Bang sigelts in sigelt ::
                          uu____267 in
                      FStar_ST.op_Colon_Equals sigelts uu____264);
                     fv) in
              let binders_of_list1 =
                FStar_List.map
                  (fun uu____361  ->
                     match uu____361 with
                     | (t,b) ->
                         let uu____372 = FStar_Syntax_Syntax.as_implicit b in
                         (t, uu____372)) in
              let mk_all_implicit =
                FStar_List.map
                  (fun t  ->
                     let uu____403 = FStar_Syntax_Syntax.as_implicit true in
                     ((FStar_Pervasives_Native.fst t), uu____403)) in
              let args_of_binders1 =
                FStar_List.map
                  (fun bv  ->
                     let uu____426 =
                       FStar_Syntax_Syntax.bv_to_name
                         (FStar_Pervasives_Native.fst bv) in
                     FStar_Syntax_Syntax.as_arg uu____426) in
              let uu____427 =
                let uu____442 =
                  let mk2 f =
                    let t =
                      FStar_Syntax_Syntax.gen_bv "t"
                        FStar_Pervasives_Native.None FStar_Syntax_Util.ktype in
                    let body =
                      let uu____464 = f (FStar_Syntax_Syntax.bv_to_name t) in
                      FStar_Syntax_Util.arrow gamma uu____464 in
                    let uu____467 =
                      let uu____468 =
                        let uu____475 = FStar_Syntax_Syntax.mk_binder a1 in
                        let uu____476 =
                          let uu____479 = FStar_Syntax_Syntax.mk_binder t in
                          [uu____479] in
                        uu____475 :: uu____476 in
                      FStar_List.append binders uu____468 in
                    FStar_Syntax_Util.abs uu____467 body
                      FStar_Pervasives_Native.None in
                  let uu____484 = mk2 FStar_Syntax_Syntax.mk_Total in
                  let uu____485 = mk2 FStar_Syntax_Syntax.mk_GTotal in
                  (uu____484, uu____485) in
                match uu____442 with
                | (ctx_def,gctx_def) ->
                    let ctx_lid = mk_lid "ctx" in
                    let ctx_fv = register env ctx_lid ctx_def in
                    let gctx_lid = mk_lid "gctx" in
                    let gctx_fv = register env gctx_lid gctx_def in
                    let mk_app1 fv t =
                      let uu____519 =
                        let uu____520 =
                          let uu____535 =
                            let uu____542 =
                              FStar_List.map
                                (fun uu____562  ->
                                   match uu____562 with
                                   | (bv,uu____572) ->
                                       let uu____573 =
                                         FStar_Syntax_Syntax.bv_to_name bv in
                                       let uu____574 =
                                         FStar_Syntax_Syntax.as_implicit
                                           false in
                                       (uu____573, uu____574)) binders in
                            let uu____575 =
                              let uu____582 =
                                let uu____587 =
                                  FStar_Syntax_Syntax.bv_to_name a1 in
                                let uu____588 =
                                  FStar_Syntax_Syntax.as_implicit false in
                                (uu____587, uu____588) in
                              let uu____589 =
                                let uu____596 =
                                  let uu____601 =
                                    FStar_Syntax_Syntax.as_implicit false in
                                  (t, uu____601) in
                                [uu____596] in
                              uu____582 :: uu____589 in
                            FStar_List.append uu____542 uu____575 in
                          (fv, uu____535) in
                        FStar_Syntax_Syntax.Tm_app uu____520 in
                      mk1 uu____519 in
                    (env, (mk_app1 ctx_fv), (mk_app1 gctx_fv)) in
              match uu____427 with
              | (env1,mk_ctx,mk_gctx) ->
                  let c_pure =
                    let t =
                      FStar_Syntax_Syntax.gen_bv "t"
                        FStar_Pervasives_Native.None FStar_Syntax_Util.ktype in
                    let x =
                      let uu____660 = FStar_Syntax_Syntax.bv_to_name t in
                      FStar_Syntax_Syntax.gen_bv "x"
                        FStar_Pervasives_Native.None uu____660 in
                    let ret1 =
                      let uu____664 =
                        let uu____665 =
                          let uu____668 = FStar_Syntax_Syntax.bv_to_name t in
                          mk_ctx uu____668 in
                        FStar_Syntax_Util.residual_tot uu____665 in
                      FStar_Pervasives_Native.Some uu____664 in
                    let body =
                      let uu____670 = FStar_Syntax_Syntax.bv_to_name x in
                      FStar_Syntax_Util.abs gamma uu____670 ret1 in
                    let uu____671 =
                      let uu____672 = mk_all_implicit binders in
                      let uu____679 =
                        binders_of_list1 [(a1, true); (t, true); (x, false)] in
                      FStar_List.append uu____672 uu____679 in
                    FStar_Syntax_Util.abs uu____671 body ret1 in
                  let c_pure1 =
                    let uu____707 = mk_lid "pure" in
                    register env1 uu____707 c_pure in
                  let c_app =
                    let t1 =
                      FStar_Syntax_Syntax.gen_bv "t1"
                        FStar_Pervasives_Native.None FStar_Syntax_Util.ktype in
                    let t2 =
                      FStar_Syntax_Syntax.gen_bv "t2"
                        FStar_Pervasives_Native.None FStar_Syntax_Util.ktype in
                    let l =
                      let uu____712 =
                        let uu____713 =
                          let uu____714 =
                            let uu____721 =
                              let uu____722 =
                                let uu____723 =
                                  FStar_Syntax_Syntax.bv_to_name t1 in
                                FStar_Syntax_Syntax.new_bv
                                  FStar_Pervasives_Native.None uu____723 in
                              FStar_Syntax_Syntax.mk_binder uu____722 in
                            [uu____721] in
                          let uu____724 =
                            let uu____727 = FStar_Syntax_Syntax.bv_to_name t2 in
                            FStar_Syntax_Syntax.mk_GTotal uu____727 in
                          FStar_Syntax_Util.arrow uu____714 uu____724 in
                        mk_gctx uu____713 in
                      FStar_Syntax_Syntax.gen_bv "l"
                        FStar_Pervasives_Native.None uu____712 in
                    let r =
                      let uu____729 =
                        let uu____730 = FStar_Syntax_Syntax.bv_to_name t1 in
                        mk_gctx uu____730 in
                      FStar_Syntax_Syntax.gen_bv "r"
                        FStar_Pervasives_Native.None uu____729 in
                    let ret1 =
                      let uu____734 =
                        let uu____735 =
                          let uu____738 = FStar_Syntax_Syntax.bv_to_name t2 in
                          mk_gctx uu____738 in
                        FStar_Syntax_Util.residual_tot uu____735 in
                      FStar_Pervasives_Native.Some uu____734 in
                    let outer_body =
                      let gamma_as_args = args_of_binders1 gamma in
                      let inner_body =
                        let uu____746 = FStar_Syntax_Syntax.bv_to_name l in
                        let uu____749 =
                          let uu____758 =
                            let uu____761 =
                              let uu____762 =
                                let uu____763 =
                                  FStar_Syntax_Syntax.bv_to_name r in
                                FStar_Syntax_Util.mk_app uu____763
                                  gamma_as_args in
                              FStar_Syntax_Syntax.as_arg uu____762 in
                            [uu____761] in
                          FStar_List.append gamma_as_args uu____758 in
                        FStar_Syntax_Util.mk_app uu____746 uu____749 in
                      FStar_Syntax_Util.abs gamma inner_body ret1 in
                    let uu____766 =
                      let uu____767 = mk_all_implicit binders in
                      let uu____774 =
                        binders_of_list1
                          [(a1, true);
                          (t1, true);
                          (t2, true);
                          (l, false);
                          (r, false)] in
                      FStar_List.append uu____767 uu____774 in
                    FStar_Syntax_Util.abs uu____766 outer_body ret1 in
                  let c_app1 =
                    let uu____810 = mk_lid "app" in
                    register env1 uu____810 c_app in
                  let c_lift1 =
                    let t1 =
                      FStar_Syntax_Syntax.gen_bv "t1"
                        FStar_Pervasives_Native.None FStar_Syntax_Util.ktype in
                    let t2 =
                      FStar_Syntax_Syntax.gen_bv "t2"
                        FStar_Pervasives_Native.None FStar_Syntax_Util.ktype in
                    let t_f =
                      let uu____817 =
                        let uu____824 =
                          let uu____825 = FStar_Syntax_Syntax.bv_to_name t1 in
                          FStar_Syntax_Syntax.null_binder uu____825 in
                        [uu____824] in
                      let uu____826 =
                        let uu____829 = FStar_Syntax_Syntax.bv_to_name t2 in
                        FStar_Syntax_Syntax.mk_GTotal uu____829 in
                      FStar_Syntax_Util.arrow uu____817 uu____826 in
                    let f =
                      FStar_Syntax_Syntax.gen_bv "f"
                        FStar_Pervasives_Native.None t_f in
                    let a11 =
                      let uu____832 =
                        let uu____833 = FStar_Syntax_Syntax.bv_to_name t1 in
                        mk_gctx uu____833 in
                      FStar_Syntax_Syntax.gen_bv "a1"
                        FStar_Pervasives_Native.None uu____832 in
                    let ret1 =
                      let uu____837 =
                        let uu____838 =
                          let uu____841 = FStar_Syntax_Syntax.bv_to_name t2 in
                          mk_gctx uu____841 in
                        FStar_Syntax_Util.residual_tot uu____838 in
                      FStar_Pervasives_Native.Some uu____837 in
                    let uu____842 =
                      let uu____843 = mk_all_implicit binders in
                      let uu____850 =
                        binders_of_list1
                          [(a1, true);
                          (t1, true);
                          (t2, true);
                          (f, false);
                          (a11, false)] in
                      FStar_List.append uu____843 uu____850 in
                    let uu____885 =
                      let uu____886 =
                        let uu____895 =
                          let uu____898 =
                            let uu____901 =
                              let uu____910 =
                                let uu____913 =
                                  FStar_Syntax_Syntax.bv_to_name f in
                                [uu____913] in
                              FStar_List.map FStar_Syntax_Syntax.as_arg
                                uu____910 in
                            FStar_Syntax_Util.mk_app c_pure1 uu____901 in
                          let uu____914 =
                            let uu____919 =
                              FStar_Syntax_Syntax.bv_to_name a11 in
                            [uu____919] in
                          uu____898 :: uu____914 in
                        FStar_List.map FStar_Syntax_Syntax.as_arg uu____895 in
                      FStar_Syntax_Util.mk_app c_app1 uu____886 in
                    FStar_Syntax_Util.abs uu____842 uu____885 ret1 in
                  let c_lift11 =
                    let uu____923 = mk_lid "lift1" in
                    register env1 uu____923 c_lift1 in
                  let c_lift2 =
                    let t1 =
                      FStar_Syntax_Syntax.gen_bv "t1"
                        FStar_Pervasives_Native.None FStar_Syntax_Util.ktype in
                    let t2 =
                      FStar_Syntax_Syntax.gen_bv "t2"
                        FStar_Pervasives_Native.None FStar_Syntax_Util.ktype in
                    let t3 =
                      FStar_Syntax_Syntax.gen_bv "t3"
                        FStar_Pervasives_Native.None FStar_Syntax_Util.ktype in
                    let t_f =
                      let uu____931 =
                        let uu____938 =
                          let uu____939 = FStar_Syntax_Syntax.bv_to_name t1 in
                          FStar_Syntax_Syntax.null_binder uu____939 in
                        let uu____940 =
                          let uu____943 =
                            let uu____944 = FStar_Syntax_Syntax.bv_to_name t2 in
                            FStar_Syntax_Syntax.null_binder uu____944 in
                          [uu____943] in
                        uu____938 :: uu____940 in
                      let uu____945 =
                        let uu____948 = FStar_Syntax_Syntax.bv_to_name t3 in
                        FStar_Syntax_Syntax.mk_GTotal uu____948 in
                      FStar_Syntax_Util.arrow uu____931 uu____945 in
                    let f =
                      FStar_Syntax_Syntax.gen_bv "f"
                        FStar_Pervasives_Native.None t_f in
                    let a11 =
                      let uu____951 =
                        let uu____952 = FStar_Syntax_Syntax.bv_to_name t1 in
                        mk_gctx uu____952 in
                      FStar_Syntax_Syntax.gen_bv "a1"
                        FStar_Pervasives_Native.None uu____951 in
                    let a2 =
                      let uu____954 =
                        let uu____955 = FStar_Syntax_Syntax.bv_to_name t2 in
                        mk_gctx uu____955 in
                      FStar_Syntax_Syntax.gen_bv "a2"
                        FStar_Pervasives_Native.None uu____954 in
                    let ret1 =
                      let uu____959 =
                        let uu____960 =
                          let uu____963 = FStar_Syntax_Syntax.bv_to_name t3 in
                          mk_gctx uu____963 in
                        FStar_Syntax_Util.residual_tot uu____960 in
                      FStar_Pervasives_Native.Some uu____959 in
                    let uu____964 =
                      let uu____965 = mk_all_implicit binders in
                      let uu____972 =
                        binders_of_list1
                          [(a1, true);
                          (t1, true);
                          (t2, true);
                          (t3, true);
                          (f, false);
                          (a11, false);
                          (a2, false)] in
                      FStar_List.append uu____965 uu____972 in
                    let uu____1015 =
                      let uu____1016 =
                        let uu____1025 =
                          let uu____1028 =
                            let uu____1031 =
                              let uu____1040 =
                                let uu____1043 =
                                  let uu____1046 =
                                    let uu____1055 =
                                      let uu____1058 =
                                        FStar_Syntax_Syntax.bv_to_name f in
                                      [uu____1058] in
                                    FStar_List.map FStar_Syntax_Syntax.as_arg
                                      uu____1055 in
                                  FStar_Syntax_Util.mk_app c_pure1 uu____1046 in
                                let uu____1059 =
                                  let uu____1064 =
                                    FStar_Syntax_Syntax.bv_to_name a11 in
                                  [uu____1064] in
                                uu____1043 :: uu____1059 in
                              FStar_List.map FStar_Syntax_Syntax.as_arg
                                uu____1040 in
                            FStar_Syntax_Util.mk_app c_app1 uu____1031 in
                          let uu____1067 =
                            let uu____1072 =
                              FStar_Syntax_Syntax.bv_to_name a2 in
                            [uu____1072] in
                          uu____1028 :: uu____1067 in
                        FStar_List.map FStar_Syntax_Syntax.as_arg uu____1025 in
                      FStar_Syntax_Util.mk_app c_app1 uu____1016 in
                    FStar_Syntax_Util.abs uu____964 uu____1015 ret1 in
                  let c_lift21 =
                    let uu____1076 = mk_lid "lift2" in
                    register env1 uu____1076 c_lift2 in
                  let c_push =
                    let t1 =
                      FStar_Syntax_Syntax.gen_bv "t1"
                        FStar_Pervasives_Native.None FStar_Syntax_Util.ktype in
                    let t2 =
                      FStar_Syntax_Syntax.gen_bv "t2"
                        FStar_Pervasives_Native.None FStar_Syntax_Util.ktype in
                    let t_f =
                      let uu____1083 =
                        let uu____1090 =
                          let uu____1091 = FStar_Syntax_Syntax.bv_to_name t1 in
                          FStar_Syntax_Syntax.null_binder uu____1091 in
                        [uu____1090] in
                      let uu____1092 =
                        let uu____1095 =
                          let uu____1096 = FStar_Syntax_Syntax.bv_to_name t2 in
                          mk_gctx uu____1096 in
                        FStar_Syntax_Syntax.mk_Total uu____1095 in
                      FStar_Syntax_Util.arrow uu____1083 uu____1092 in
                    let f =
                      FStar_Syntax_Syntax.gen_bv "f"
                        FStar_Pervasives_Native.None t_f in
                    let ret1 =
                      let uu____1101 =
                        let uu____1102 =
                          let uu____1105 =
                            let uu____1106 =
                              let uu____1113 =
                                let uu____1114 =
                                  FStar_Syntax_Syntax.bv_to_name t1 in
                                FStar_Syntax_Syntax.null_binder uu____1114 in
                              [uu____1113] in
                            let uu____1115 =
                              let uu____1118 =
                                FStar_Syntax_Syntax.bv_to_name t2 in
                              FStar_Syntax_Syntax.mk_GTotal uu____1118 in
                            FStar_Syntax_Util.arrow uu____1106 uu____1115 in
                          mk_ctx uu____1105 in
                        FStar_Syntax_Util.residual_tot uu____1102 in
                      FStar_Pervasives_Native.Some uu____1101 in
                    let e1 =
                      let uu____1120 = FStar_Syntax_Syntax.bv_to_name t1 in
                      FStar_Syntax_Syntax.gen_bv "e1"
                        FStar_Pervasives_Native.None uu____1120 in
                    let body =
                      let uu____1122 =
                        let uu____1123 =
                          let uu____1130 = FStar_Syntax_Syntax.mk_binder e1 in
                          [uu____1130] in
                        FStar_List.append gamma uu____1123 in
                      let uu____1135 =
                        let uu____1136 = FStar_Syntax_Syntax.bv_to_name f in
                        let uu____1139 =
                          let uu____1148 =
                            let uu____1149 =
                              FStar_Syntax_Syntax.bv_to_name e1 in
                            FStar_Syntax_Syntax.as_arg uu____1149 in
                          let uu____1150 = args_of_binders1 gamma in
                          uu____1148 :: uu____1150 in
                        FStar_Syntax_Util.mk_app uu____1136 uu____1139 in
                      FStar_Syntax_Util.abs uu____1122 uu____1135 ret1 in
                    let uu____1153 =
                      let uu____1154 = mk_all_implicit binders in
                      let uu____1161 =
                        binders_of_list1
                          [(a1, true); (t1, true); (t2, true); (f, false)] in
                      FStar_List.append uu____1154 uu____1161 in
                    FStar_Syntax_Util.abs uu____1153 body ret1 in
                  let c_push1 =
                    let uu____1193 = mk_lid "push" in
                    register env1 uu____1193 c_push in
                  let ret_tot_wp_a =
                    FStar_Pervasives_Native.Some
                      (FStar_Syntax_Util.residual_tot wp_a1) in
                  let mk_generic_app c =
                    if (FStar_List.length binders) > (Prims.parse_int "0")
                    then
                      let uu____1213 =
                        let uu____1214 =
                          let uu____1229 = args_of_binders1 binders in
                          (c, uu____1229) in
                        FStar_Syntax_Syntax.Tm_app uu____1214 in
                      mk1 uu____1213
                    else c in
                  let wp_if_then_else =
                    let result_comp =
                      let uu____1239 =
                        let uu____1240 =
                          let uu____1247 =
                            FStar_Syntax_Syntax.null_binder wp_a1 in
                          let uu____1248 =
                            let uu____1251 =
                              FStar_Syntax_Syntax.null_binder wp_a1 in
                            [uu____1251] in
                          uu____1247 :: uu____1248 in
                        let uu____1252 = FStar_Syntax_Syntax.mk_Total wp_a1 in
                        FStar_Syntax_Util.arrow uu____1240 uu____1252 in
                      FStar_Syntax_Syntax.mk_Total uu____1239 in
                    let c =
                      FStar_Syntax_Syntax.gen_bv "c"
                        FStar_Pervasives_Native.None FStar_Syntax_Util.ktype in
                    let uu____1256 =
                      let uu____1257 =
                        FStar_Syntax_Syntax.binders_of_list [a1; c] in
                      FStar_List.append binders uu____1257 in
                    let uu____1268 =
                      let l_ite =
                        FStar_Syntax_Syntax.fvar FStar_Parser_Const.ite_lid
                          (FStar_Syntax_Syntax.Delta_defined_at_level
                             (Prims.parse_int "2"))
                          FStar_Pervasives_Native.None in
                      let uu____1270 =
                        let uu____1273 =
                          let uu____1282 =
                            let uu____1285 =
                              let uu____1288 =
                                let uu____1297 =
                                  let uu____1298 =
                                    FStar_Syntax_Syntax.bv_to_name c in
                                  FStar_Syntax_Syntax.as_arg uu____1298 in
                                [uu____1297] in
                              FStar_Syntax_Util.mk_app l_ite uu____1288 in
                            [uu____1285] in
                          FStar_List.map FStar_Syntax_Syntax.as_arg
                            uu____1282 in
                        FStar_Syntax_Util.mk_app c_lift21 uu____1273 in
                      FStar_Syntax_Util.ascribe uu____1270
                        ((FStar_Util.Inr result_comp),
                          FStar_Pervasives_Native.None) in
                    FStar_Syntax_Util.abs uu____1256 uu____1268
                      (FStar_Pervasives_Native.Some
                         (FStar_Syntax_Util.residual_comp_of_comp result_comp)) in
                  let wp_if_then_else1 =
                    let uu____1318 = mk_lid "wp_if_then_else" in
                    register env1 uu____1318 wp_if_then_else in
                  let wp_if_then_else2 = mk_generic_app wp_if_then_else1 in
                  let wp_assert =
                    let q =
                      FStar_Syntax_Syntax.gen_bv "q"
                        FStar_Pervasives_Native.None FStar_Syntax_Util.ktype in
                    let wp =
                      FStar_Syntax_Syntax.gen_bv "wp"
                        FStar_Pervasives_Native.None wp_a1 in
                    let l_and =
                      FStar_Syntax_Syntax.fvar FStar_Parser_Const.and_lid
                        (FStar_Syntax_Syntax.Delta_defined_at_level
                           (Prims.parse_int "1"))
                        FStar_Pervasives_Native.None in
                    let body =
                      let uu____1329 =
                        let uu____1338 =
                          let uu____1341 =
                            let uu____1344 =
                              let uu____1353 =
                                let uu____1356 =
                                  let uu____1359 =
                                    let uu____1368 =
                                      let uu____1369 =
                                        FStar_Syntax_Syntax.bv_to_name q in
                                      FStar_Syntax_Syntax.as_arg uu____1369 in
                                    [uu____1368] in
                                  FStar_Syntax_Util.mk_app l_and uu____1359 in
                                [uu____1356] in
                              FStar_List.map FStar_Syntax_Syntax.as_arg
                                uu____1353 in
                            FStar_Syntax_Util.mk_app c_pure1 uu____1344 in
                          let uu____1374 =
                            let uu____1379 =
                              FStar_Syntax_Syntax.bv_to_name wp in
                            [uu____1379] in
                          uu____1341 :: uu____1374 in
                        FStar_List.map FStar_Syntax_Syntax.as_arg uu____1338 in
                      FStar_Syntax_Util.mk_app c_app1 uu____1329 in
                    let uu____1382 =
                      let uu____1383 =
                        FStar_Syntax_Syntax.binders_of_list [a1; q; wp] in
                      FStar_List.append binders uu____1383 in
                    FStar_Syntax_Util.abs uu____1382 body ret_tot_wp_a in
                  let wp_assert1 =
                    let uu____1395 = mk_lid "wp_assert" in
                    register env1 uu____1395 wp_assert in
                  let wp_assert2 = mk_generic_app wp_assert1 in
                  let wp_assume =
                    let q =
                      FStar_Syntax_Syntax.gen_bv "q"
                        FStar_Pervasives_Native.None FStar_Syntax_Util.ktype in
                    let wp =
                      FStar_Syntax_Syntax.gen_bv "wp"
                        FStar_Pervasives_Native.None wp_a1 in
                    let l_imp =
                      FStar_Syntax_Syntax.fvar FStar_Parser_Const.imp_lid
                        (FStar_Syntax_Syntax.Delta_defined_at_level
                           (Prims.parse_int "1"))
                        FStar_Pervasives_Native.None in
                    let body =
                      let uu____1406 =
                        let uu____1415 =
                          let uu____1418 =
                            let uu____1421 =
                              let uu____1430 =
                                let uu____1433 =
                                  let uu____1436 =
                                    let uu____1445 =
                                      let uu____1446 =
                                        FStar_Syntax_Syntax.bv_to_name q in
                                      FStar_Syntax_Syntax.as_arg uu____1446 in
                                    [uu____1445] in
                                  FStar_Syntax_Util.mk_app l_imp uu____1436 in
                                [uu____1433] in
                              FStar_List.map FStar_Syntax_Syntax.as_arg
                                uu____1430 in
                            FStar_Syntax_Util.mk_app c_pure1 uu____1421 in
                          let uu____1451 =
                            let uu____1456 =
                              FStar_Syntax_Syntax.bv_to_name wp in
                            [uu____1456] in
                          uu____1418 :: uu____1451 in
                        FStar_List.map FStar_Syntax_Syntax.as_arg uu____1415 in
                      FStar_Syntax_Util.mk_app c_app1 uu____1406 in
                    let uu____1459 =
                      let uu____1460 =
                        FStar_Syntax_Syntax.binders_of_list [a1; q; wp] in
                      FStar_List.append binders uu____1460 in
                    FStar_Syntax_Util.abs uu____1459 body ret_tot_wp_a in
                  let wp_assume1 =
                    let uu____1472 = mk_lid "wp_assume" in
                    register env1 uu____1472 wp_assume in
                  let wp_assume2 = mk_generic_app wp_assume1 in
                  let wp_close =
                    let b =
                      FStar_Syntax_Syntax.gen_bv "b"
                        FStar_Pervasives_Native.None FStar_Syntax_Util.ktype in
                    let t_f =
                      let uu____1481 =
                        let uu____1488 =
                          let uu____1489 = FStar_Syntax_Syntax.bv_to_name b in
                          FStar_Syntax_Syntax.null_binder uu____1489 in
                        [uu____1488] in
                      let uu____1490 = FStar_Syntax_Syntax.mk_Total wp_a1 in
                      FStar_Syntax_Util.arrow uu____1481 uu____1490 in
                    let f =
                      FStar_Syntax_Syntax.gen_bv "f"
                        FStar_Pervasives_Native.None t_f in
                    let body =
                      let uu____1497 =
                        let uu____1506 =
                          let uu____1509 =
                            let uu____1512 =
                              FStar_List.map FStar_Syntax_Syntax.as_arg
                                [FStar_Syntax_Util.tforall] in
                            FStar_Syntax_Util.mk_app c_pure1 uu____1512 in
                          let uu____1521 =
                            let uu____1526 =
                              let uu____1529 =
                                let uu____1538 =
                                  let uu____1541 =
                                    FStar_Syntax_Syntax.bv_to_name f in
                                  [uu____1541] in
                                FStar_List.map FStar_Syntax_Syntax.as_arg
                                  uu____1538 in
                              FStar_Syntax_Util.mk_app c_push1 uu____1529 in
                            [uu____1526] in
                          uu____1509 :: uu____1521 in
                        FStar_List.map FStar_Syntax_Syntax.as_arg uu____1506 in
                      FStar_Syntax_Util.mk_app c_app1 uu____1497 in
                    let uu____1548 =
                      let uu____1549 =
                        FStar_Syntax_Syntax.binders_of_list [a1; b; f] in
                      FStar_List.append binders uu____1549 in
                    FStar_Syntax_Util.abs uu____1548 body ret_tot_wp_a in
                  let wp_close1 =
                    let uu____1561 = mk_lid "wp_close" in
                    register env1 uu____1561 wp_close in
                  let wp_close2 = mk_generic_app wp_close1 in
                  let ret_tot_type =
                    FStar_Pervasives_Native.Some
                      (FStar_Syntax_Util.residual_tot FStar_Syntax_Util.ktype) in
                  let ret_gtot_type =
                    let uu____1571 =
                      let uu____1572 =
                        let uu____1573 =
                          FStar_Syntax_Syntax.mk_GTotal
                            FStar_Syntax_Util.ktype in
                        FStar_All.pipe_left FStar_Syntax_Util.lcomp_of_comp
                          uu____1573 in
                      FStar_Syntax_Util.residual_comp_of_lcomp uu____1572 in
                    FStar_Pervasives_Native.Some uu____1571 in
                  let mk_forall1 x body =
                    let uu____1585 =
                      let uu____1588 =
                        let uu____1589 =
                          let uu____1604 =
                            let uu____1607 =
                              let uu____1608 =
                                let uu____1609 =
                                  let uu____1610 =
                                    FStar_Syntax_Syntax.mk_binder x in
                                  [uu____1610] in
                                FStar_Syntax_Util.abs uu____1609 body
                                  ret_tot_type in
                              FStar_Syntax_Syntax.as_arg uu____1608 in
                            [uu____1607] in
                          (FStar_Syntax_Util.tforall, uu____1604) in
                        FStar_Syntax_Syntax.Tm_app uu____1589 in
                      FStar_Syntax_Syntax.mk uu____1588 in
                    uu____1585 FStar_Pervasives_Native.None
                      FStar_Range.dummyRange in
                  let rec is_discrete t =
                    let uu____1620 =
                      let uu____1621 = FStar_Syntax_Subst.compress t in
                      uu____1621.FStar_Syntax_Syntax.n in
                    match uu____1620 with
                    | FStar_Syntax_Syntax.Tm_type uu____1624 -> false
                    | FStar_Syntax_Syntax.Tm_arrow (bs,c) ->
                        (FStar_List.for_all
                           (fun uu____1650  ->
                              match uu____1650 with
                              | (b,uu____1656) ->
                                  is_discrete b.FStar_Syntax_Syntax.sort) bs)
                          && (is_discrete (FStar_Syntax_Util.comp_result c))
                    | uu____1657 -> true in
                  let rec is_monotonic t =
                    let uu____1662 =
                      let uu____1663 = FStar_Syntax_Subst.compress t in
                      uu____1663.FStar_Syntax_Syntax.n in
                    match uu____1662 with
                    | FStar_Syntax_Syntax.Tm_type uu____1666 -> true
                    | FStar_Syntax_Syntax.Tm_arrow (bs,c) ->
                        (FStar_List.for_all
                           (fun uu____1692  ->
                              match uu____1692 with
                              | (b,uu____1698) ->
                                  is_discrete b.FStar_Syntax_Syntax.sort) bs)
                          && (is_monotonic (FStar_Syntax_Util.comp_result c))
                    | uu____1699 -> is_discrete t in
                  let rec mk_rel rel t x y =
                    let mk_rel1 = mk_rel rel in
                    let t1 =
                      FStar_TypeChecker_Normalize.normalize
                        [FStar_TypeChecker_Normalize.Beta;
                        FStar_TypeChecker_Normalize.Eager_unfolding;
                        FStar_TypeChecker_Normalize.UnfoldUntil
                          FStar_Syntax_Syntax.Delta_constant] env1 t in
                    let uu____1751 =
                      let uu____1752 = FStar_Syntax_Subst.compress t1 in
                      uu____1752.FStar_Syntax_Syntax.n in
                    match uu____1751 with
                    | FStar_Syntax_Syntax.Tm_type uu____1755 -> rel x y
                    | FStar_Syntax_Syntax.Tm_arrow
                        (binder::[],{
                                      FStar_Syntax_Syntax.n =
                                        FStar_Syntax_Syntax.GTotal
                                        (b,uu____1758);
                                      FStar_Syntax_Syntax.pos = uu____1759;
                                      FStar_Syntax_Syntax.vars = uu____1760;_})
                        ->
                        let a2 =
                          (FStar_Pervasives_Native.fst binder).FStar_Syntax_Syntax.sort in
                        let uu____1794 =
                          (is_monotonic a2) || (is_monotonic b) in
                        if uu____1794
                        then
                          let a11 =
                            FStar_Syntax_Syntax.gen_bv "a1"
                              FStar_Pervasives_Native.None a2 in
                          let body =
                            let uu____1797 =
                              let uu____1800 =
                                let uu____1809 =
                                  let uu____1810 =
                                    FStar_Syntax_Syntax.bv_to_name a11 in
                                  FStar_Syntax_Syntax.as_arg uu____1810 in
                                [uu____1809] in
                              FStar_Syntax_Util.mk_app x uu____1800 in
                            let uu____1811 =
                              let uu____1814 =
                                let uu____1823 =
                                  let uu____1824 =
                                    FStar_Syntax_Syntax.bv_to_name a11 in
                                  FStar_Syntax_Syntax.as_arg uu____1824 in
                                [uu____1823] in
                              FStar_Syntax_Util.mk_app y uu____1814 in
                            mk_rel1 b uu____1797 uu____1811 in
                          mk_forall1 a11 body
                        else
                          (let a11 =
                             FStar_Syntax_Syntax.gen_bv "a1"
                               FStar_Pervasives_Native.None a2 in
                           let a21 =
                             FStar_Syntax_Syntax.gen_bv "a2"
                               FStar_Pervasives_Native.None a2 in
                           let body =
                             let uu____1829 =
                               let uu____1830 =
                                 FStar_Syntax_Syntax.bv_to_name a11 in
                               let uu____1833 =
                                 FStar_Syntax_Syntax.bv_to_name a21 in
                               mk_rel1 a2 uu____1830 uu____1833 in
                             let uu____1836 =
                               let uu____1837 =
                                 let uu____1840 =
                                   let uu____1849 =
                                     let uu____1850 =
                                       FStar_Syntax_Syntax.bv_to_name a11 in
                                     FStar_Syntax_Syntax.as_arg uu____1850 in
                                   [uu____1849] in
                                 FStar_Syntax_Util.mk_app x uu____1840 in
                               let uu____1851 =
                                 let uu____1854 =
                                   let uu____1863 =
                                     let uu____1864 =
                                       FStar_Syntax_Syntax.bv_to_name a21 in
                                     FStar_Syntax_Syntax.as_arg uu____1864 in
                                   [uu____1863] in
                                 FStar_Syntax_Util.mk_app y uu____1854 in
                               mk_rel1 b uu____1837 uu____1851 in
                             FStar_Syntax_Util.mk_imp uu____1829 uu____1836 in
                           let uu____1865 = mk_forall1 a21 body in
                           mk_forall1 a11 uu____1865)
                    | FStar_Syntax_Syntax.Tm_arrow
                        (binder::[],{
                                      FStar_Syntax_Syntax.n =
                                        FStar_Syntax_Syntax.Total
                                        (b,uu____1868);
                                      FStar_Syntax_Syntax.pos = uu____1869;
                                      FStar_Syntax_Syntax.vars = uu____1870;_})
                        ->
                        let a2 =
                          (FStar_Pervasives_Native.fst binder).FStar_Syntax_Syntax.sort in
                        let uu____1904 =
                          (is_monotonic a2) || (is_monotonic b) in
                        if uu____1904
                        then
                          let a11 =
                            FStar_Syntax_Syntax.gen_bv "a1"
                              FStar_Pervasives_Native.None a2 in
                          let body =
                            let uu____1907 =
                              let uu____1910 =
                                let uu____1919 =
                                  let uu____1920 =
                                    FStar_Syntax_Syntax.bv_to_name a11 in
                                  FStar_Syntax_Syntax.as_arg uu____1920 in
                                [uu____1919] in
                              FStar_Syntax_Util.mk_app x uu____1910 in
                            let uu____1921 =
                              let uu____1924 =
                                let uu____1933 =
                                  let uu____1934 =
                                    FStar_Syntax_Syntax.bv_to_name a11 in
                                  FStar_Syntax_Syntax.as_arg uu____1934 in
                                [uu____1933] in
                              FStar_Syntax_Util.mk_app y uu____1924 in
                            mk_rel1 b uu____1907 uu____1921 in
                          mk_forall1 a11 body
                        else
                          (let a11 =
                             FStar_Syntax_Syntax.gen_bv "a1"
                               FStar_Pervasives_Native.None a2 in
                           let a21 =
                             FStar_Syntax_Syntax.gen_bv "a2"
                               FStar_Pervasives_Native.None a2 in
                           let body =
                             let uu____1939 =
                               let uu____1940 =
                                 FStar_Syntax_Syntax.bv_to_name a11 in
                               let uu____1943 =
                                 FStar_Syntax_Syntax.bv_to_name a21 in
                               mk_rel1 a2 uu____1940 uu____1943 in
                             let uu____1946 =
                               let uu____1947 =
                                 let uu____1950 =
                                   let uu____1959 =
                                     let uu____1960 =
                                       FStar_Syntax_Syntax.bv_to_name a11 in
                                     FStar_Syntax_Syntax.as_arg uu____1960 in
                                   [uu____1959] in
                                 FStar_Syntax_Util.mk_app x uu____1950 in
                               let uu____1961 =
                                 let uu____1964 =
                                   let uu____1973 =
                                     let uu____1974 =
                                       FStar_Syntax_Syntax.bv_to_name a21 in
                                     FStar_Syntax_Syntax.as_arg uu____1974 in
                                   [uu____1973] in
                                 FStar_Syntax_Util.mk_app y uu____1964 in
                               mk_rel1 b uu____1947 uu____1961 in
                             FStar_Syntax_Util.mk_imp uu____1939 uu____1946 in
                           let uu____1975 = mk_forall1 a21 body in
                           mk_forall1 a11 uu____1975)
                    | FStar_Syntax_Syntax.Tm_arrow (binder::binders1,comp) ->
                        let t2 =
                          let uu___107_2006 = t1 in
                          let uu____2007 =
                            let uu____2008 =
                              let uu____2021 =
                                let uu____2022 =
                                  FStar_Syntax_Util.arrow binders1 comp in
                                FStar_Syntax_Syntax.mk_Total uu____2022 in
                              ([binder], uu____2021) in
                            FStar_Syntax_Syntax.Tm_arrow uu____2008 in
                          {
                            FStar_Syntax_Syntax.n = uu____2007;
                            FStar_Syntax_Syntax.pos =
                              (uu___107_2006.FStar_Syntax_Syntax.pos);
                            FStar_Syntax_Syntax.vars =
                              (uu___107_2006.FStar_Syntax_Syntax.vars)
                          } in
                        mk_rel1 t2 x y
                    | FStar_Syntax_Syntax.Tm_arrow uu____2037 ->
                        failwith "unhandled arrow"
                    | uu____2050 -> FStar_Syntax_Util.mk_untyped_eq2 x y in
                  let stronger =
                    let wp1 =
                      FStar_Syntax_Syntax.gen_bv "wp1"
                        FStar_Pervasives_Native.None wp_a1 in
                    let wp2 =
                      FStar_Syntax_Syntax.gen_bv "wp2"
                        FStar_Pervasives_Native.None wp_a1 in
                    let rec mk_stronger t x y =
                      let t1 =
                        FStar_TypeChecker_Normalize.normalize
                          [FStar_TypeChecker_Normalize.Beta;
                          FStar_TypeChecker_Normalize.Eager_unfolding;
                          FStar_TypeChecker_Normalize.UnfoldUntil
                            FStar_Syntax_Syntax.Delta_constant] env1 t in
                      let uu____2065 =
                        let uu____2066 = FStar_Syntax_Subst.compress t1 in
                        uu____2066.FStar_Syntax_Syntax.n in
                      match uu____2065 with
                      | FStar_Syntax_Syntax.Tm_type uu____2069 ->
                          FStar_Syntax_Util.mk_imp x y
                      | FStar_Syntax_Syntax.Tm_app (head1,args) when
                          let uu____2092 = FStar_Syntax_Subst.compress head1 in
                          FStar_Syntax_Util.is_tuple_constructor uu____2092
                          ->
                          let project i tuple =
                            let projector =
                              let uu____2107 =
                                let uu____2108 =
                                  FStar_Parser_Const.mk_tuple_data_lid
                                    (FStar_List.length args)
                                    FStar_Range.dummyRange in
                                FStar_TypeChecker_Env.lookup_projector env1
                                  uu____2108 i in
                              FStar_Syntax_Syntax.fvar uu____2107
                                (FStar_Syntax_Syntax.Delta_defined_at_level
                                   (Prims.parse_int "1"))
                                FStar_Pervasives_Native.None in
                            FStar_Syntax_Util.mk_app projector
                              [(tuple, FStar_Pervasives_Native.None)] in
                          let uu____2135 =
                            let uu____2142 =
                              FStar_List.mapi
                                (fun i  ->
                                   fun uu____2156  ->
                                     match uu____2156 with
                                     | (t2,q) ->
                                         let uu____2163 = project i x in
                                         let uu____2164 = project i y in
                                         mk_stronger t2 uu____2163 uu____2164)
                                args in
                            match uu____2142 with
                            | [] ->
                                failwith
                                  "Impossible : Empty application when creating stronger relation in DM4F"
                            | rel0::rels -> (rel0, rels) in
                          (match uu____2135 with
                           | (rel0,rels) ->
                               FStar_List.fold_left FStar_Syntax_Util.mk_conj
                                 rel0 rels)
                      | FStar_Syntax_Syntax.Tm_arrow
                          (binders1,{
                                      FStar_Syntax_Syntax.n =
                                        FStar_Syntax_Syntax.GTotal
                                        (b,uu____2191);
                                      FStar_Syntax_Syntax.pos = uu____2192;
                                      FStar_Syntax_Syntax.vars = uu____2193;_})
                          ->
                          let bvs =
                            FStar_List.mapi
                              (fun i  ->
                                 fun uu____2231  ->
                                   match uu____2231 with
                                   | (bv,q) ->
                                       let uu____2238 =
                                         let uu____2239 =
                                           FStar_Util.string_of_int i in
                                         Prims.strcat "a" uu____2239 in
                                       FStar_Syntax_Syntax.gen_bv uu____2238
                                         FStar_Pervasives_Native.None
                                         bv.FStar_Syntax_Syntax.sort)
                              binders1 in
                          let args =
                            FStar_List.map
                              (fun ai  ->
                                 let uu____2246 =
                                   FStar_Syntax_Syntax.bv_to_name ai in
                                 FStar_Syntax_Syntax.as_arg uu____2246) bvs in
                          let body =
                            let uu____2248 = FStar_Syntax_Util.mk_app x args in
                            let uu____2249 = FStar_Syntax_Util.mk_app y args in
                            mk_stronger b uu____2248 uu____2249 in
                          FStar_List.fold_right
                            (fun bv  -> fun body1  -> mk_forall1 bv body1)
                            bvs body
                      | FStar_Syntax_Syntax.Tm_arrow
                          (binders1,{
                                      FStar_Syntax_Syntax.n =
                                        FStar_Syntax_Syntax.Total
                                        (b,uu____2256);
                                      FStar_Syntax_Syntax.pos = uu____2257;
                                      FStar_Syntax_Syntax.vars = uu____2258;_})
                          ->
                          let bvs =
                            FStar_List.mapi
                              (fun i  ->
                                 fun uu____2296  ->
                                   match uu____2296 with
                                   | (bv,q) ->
                                       let uu____2303 =
                                         let uu____2304 =
                                           FStar_Util.string_of_int i in
                                         Prims.strcat "a" uu____2304 in
                                       FStar_Syntax_Syntax.gen_bv uu____2303
                                         FStar_Pervasives_Native.None
                                         bv.FStar_Syntax_Syntax.sort)
                              binders1 in
                          let args =
                            FStar_List.map
                              (fun ai  ->
                                 let uu____2311 =
                                   FStar_Syntax_Syntax.bv_to_name ai in
                                 FStar_Syntax_Syntax.as_arg uu____2311) bvs in
                          let body =
                            let uu____2313 = FStar_Syntax_Util.mk_app x args in
                            let uu____2314 = FStar_Syntax_Util.mk_app y args in
                            mk_stronger b uu____2313 uu____2314 in
                          FStar_List.fold_right
                            (fun bv  -> fun body1  -> mk_forall1 bv body1)
                            bvs body
                      | uu____2319 -> failwith "Not a DM elaborated type" in
                    let body =
                      let uu____2321 = FStar_Syntax_Util.unascribe wp_a1 in
                      let uu____2322 = FStar_Syntax_Syntax.bv_to_name wp1 in
                      let uu____2323 = FStar_Syntax_Syntax.bv_to_name wp2 in
                      mk_stronger uu____2321 uu____2322 uu____2323 in
                    let uu____2324 =
                      let uu____2325 =
                        binders_of_list1
                          [(a1, false); (wp1, false); (wp2, false)] in
                      FStar_List.append binders uu____2325 in
                    FStar_Syntax_Util.abs uu____2324 body ret_tot_type in
                  let stronger1 =
                    let uu____2353 = mk_lid "stronger" in
                    register env1 uu____2353 stronger in
                  let stronger2 = mk_generic_app stronger1 in
                  let wp_ite =
                    let wp =
                      FStar_Syntax_Syntax.gen_bv "wp"
                        FStar_Pervasives_Native.None wp_a1 in
                    let uu____2359 = FStar_Util.prefix gamma in
                    match uu____2359 with
                    | (wp_args,post) ->
                        let k =
                          FStar_Syntax_Syntax.gen_bv "k"
                            FStar_Pervasives_Native.None
                            (FStar_Pervasives_Native.fst post).FStar_Syntax_Syntax.sort in
                        let equiv1 =
                          let k_tm = FStar_Syntax_Syntax.bv_to_name k in
                          let eq1 =
                            let uu____2404 =
                              FStar_Syntax_Syntax.bv_to_name
                                (FStar_Pervasives_Native.fst post) in
                            mk_rel FStar_Syntax_Util.mk_iff
                              k.FStar_Syntax_Syntax.sort k_tm uu____2404 in
                          let uu____2407 =
                            FStar_Syntax_Util.destruct_typ_as_formula eq1 in
                          match uu____2407 with
                          | FStar_Pervasives_Native.Some
                              (FStar_Syntax_Util.QAll (binders1,[],body)) ->
                              let k_app =
                                let uu____2417 = args_of_binders1 binders1 in
                                FStar_Syntax_Util.mk_app k_tm uu____2417 in
                              let guard_free1 =
                                let uu____2427 =
                                  FStar_Syntax_Syntax.lid_as_fv
                                    FStar_Parser_Const.guard_free
                                    FStar_Syntax_Syntax.Delta_constant
                                    FStar_Pervasives_Native.None in
                                FStar_Syntax_Syntax.fv_to_tm uu____2427 in
                              let pat =
                                let uu____2431 =
                                  let uu____2440 =
                                    FStar_Syntax_Syntax.as_arg k_app in
                                  [uu____2440] in
                                FStar_Syntax_Util.mk_app guard_free1
                                  uu____2431 in
                              let pattern_guarded_body =
                                let uu____2444 =
                                  let uu____2445 =
                                    let uu____2452 =
                                      let uu____2453 =
                                        let uu____2464 =
                                          let uu____2467 =
                                            FStar_Syntax_Syntax.as_arg pat in
                                          [uu____2467] in
                                        [uu____2464] in
                                      FStar_Syntax_Syntax.Meta_pattern
                                        uu____2453 in
                                    (body, uu____2452) in
                                  FStar_Syntax_Syntax.Tm_meta uu____2445 in
                                mk1 uu____2444 in
                              FStar_Syntax_Util.close_forall_no_univs
                                binders1 pattern_guarded_body
                          | uu____2472 ->
                              failwith
                                "Impossible: Expected the equivalence to be a quantified formula" in
                        let body =
                          let uu____2476 =
                            let uu____2477 =
                              let uu____2478 =
                                let uu____2479 =
                                  FStar_Syntax_Syntax.bv_to_name wp in
                                let uu____2482 =
                                  let uu____2491 = args_of_binders1 wp_args in
                                  let uu____2494 =
                                    let uu____2497 =
                                      let uu____2498 =
                                        FStar_Syntax_Syntax.bv_to_name k in
                                      FStar_Syntax_Syntax.as_arg uu____2498 in
                                    [uu____2497] in
                                  FStar_List.append uu____2491 uu____2494 in
                                FStar_Syntax_Util.mk_app uu____2479
                                  uu____2482 in
                              FStar_Syntax_Util.mk_imp equiv1 uu____2478 in
                            FStar_Syntax_Util.mk_forall_no_univ k uu____2477 in
                          FStar_Syntax_Util.abs gamma uu____2476
                            ret_gtot_type in
                        let uu____2499 =
                          let uu____2500 =
                            FStar_Syntax_Syntax.binders_of_list [a1; wp] in
                          FStar_List.append binders uu____2500 in
                        FStar_Syntax_Util.abs uu____2499 body ret_gtot_type in
                  let wp_ite1 =
                    let uu____2512 = mk_lid "wp_ite" in
                    register env1 uu____2512 wp_ite in
                  let wp_ite2 = mk_generic_app wp_ite1 in
                  let null_wp =
                    let wp =
                      FStar_Syntax_Syntax.gen_bv "wp"
                        FStar_Pervasives_Native.None wp_a1 in
                    let uu____2518 = FStar_Util.prefix gamma in
                    match uu____2518 with
                    | (wp_args,post) ->
                        let x =
                          FStar_Syntax_Syntax.gen_bv "x"
                            FStar_Pervasives_Native.None
                            FStar_Syntax_Syntax.tun in
                        let body =
                          let uu____2561 =
                            let uu____2562 =
                              FStar_All.pipe_left
                                FStar_Syntax_Syntax.bv_to_name
                                (FStar_Pervasives_Native.fst post) in
                            let uu____2565 =
                              let uu____2574 =
                                let uu____2575 =
                                  FStar_Syntax_Syntax.bv_to_name x in
                                FStar_Syntax_Syntax.as_arg uu____2575 in
                              [uu____2574] in
                            FStar_Syntax_Util.mk_app uu____2562 uu____2565 in
                          FStar_Syntax_Util.mk_forall_no_univ x uu____2561 in
                        let uu____2576 =
                          let uu____2577 =
                            let uu____2584 =
                              FStar_Syntax_Syntax.binders_of_list [a1] in
                            FStar_List.append uu____2584 gamma in
                          FStar_List.append binders uu____2577 in
                        FStar_Syntax_Util.abs uu____2576 body ret_gtot_type in
                  let null_wp1 =
                    let uu____2600 = mk_lid "null_wp" in
                    register env1 uu____2600 null_wp in
                  let null_wp2 = mk_generic_app null_wp1 in
                  let wp_trivial =
                    let wp =
                      FStar_Syntax_Syntax.gen_bv "wp"
                        FStar_Pervasives_Native.None wp_a1 in
                    let body =
                      let uu____2609 =
                        let uu____2618 =
                          let uu____2621 = FStar_Syntax_Syntax.bv_to_name a1 in
                          let uu____2622 =
                            let uu____2625 =
                              let uu____2628 =
                                let uu____2637 =
                                  let uu____2638 =
                                    FStar_Syntax_Syntax.bv_to_name a1 in
                                  FStar_Syntax_Syntax.as_arg uu____2638 in
                                [uu____2637] in
                              FStar_Syntax_Util.mk_app null_wp2 uu____2628 in
                            let uu____2639 =
                              let uu____2644 =
                                FStar_Syntax_Syntax.bv_to_name wp in
                              [uu____2644] in
                            uu____2625 :: uu____2639 in
                          uu____2621 :: uu____2622 in
                        FStar_List.map FStar_Syntax_Syntax.as_arg uu____2618 in
                      FStar_Syntax_Util.mk_app stronger2 uu____2609 in
                    let uu____2647 =
                      let uu____2648 =
                        FStar_Syntax_Syntax.binders_of_list [a1; wp] in
                      FStar_List.append binders uu____2648 in
                    FStar_Syntax_Util.abs uu____2647 body ret_tot_type in
                  let wp_trivial1 =
                    let uu____2660 = mk_lid "wp_trivial" in
                    register env1 uu____2660 wp_trivial in
                  let wp_trivial2 = mk_generic_app wp_trivial1 in
                  ((let uu____2665 =
                      FStar_TypeChecker_Env.debug env1
                        (FStar_Options.Other "ED") in
                    if uu____2665
                    then d "End Dijkstra monads for free"
                    else ());
                   (let c = FStar_Syntax_Subst.close binders in
                    let uu____2670 =
                      let uu____2673 = FStar_ST.op_Bang sigelts in
                      FStar_List.rev uu____2673 in
                    let uu____2708 =
                      let uu___108_2709 = ed in
                      let uu____2710 =
                        let uu____2711 = c wp_if_then_else2 in
                        ([], uu____2711) in
                      let uu____2714 =
                        let uu____2715 = c wp_ite2 in ([], uu____2715) in
                      let uu____2718 =
                        let uu____2719 = c stronger2 in ([], uu____2719) in
                      let uu____2722 =
                        let uu____2723 = c wp_close2 in ([], uu____2723) in
                      let uu____2726 =
                        let uu____2727 = c wp_assert2 in ([], uu____2727) in
                      let uu____2730 =
                        let uu____2731 = c wp_assume2 in ([], uu____2731) in
                      let uu____2734 =
                        let uu____2735 = c null_wp2 in ([], uu____2735) in
                      let uu____2738 =
                        let uu____2739 = c wp_trivial2 in ([], uu____2739) in
                      {
                        FStar_Syntax_Syntax.cattributes =
                          (uu___108_2709.FStar_Syntax_Syntax.cattributes);
                        FStar_Syntax_Syntax.mname =
                          (uu___108_2709.FStar_Syntax_Syntax.mname);
                        FStar_Syntax_Syntax.univs =
                          (uu___108_2709.FStar_Syntax_Syntax.univs);
                        FStar_Syntax_Syntax.binders =
                          (uu___108_2709.FStar_Syntax_Syntax.binders);
                        FStar_Syntax_Syntax.signature =
                          (uu___108_2709.FStar_Syntax_Syntax.signature);
                        FStar_Syntax_Syntax.ret_wp =
                          (uu___108_2709.FStar_Syntax_Syntax.ret_wp);
                        FStar_Syntax_Syntax.bind_wp =
                          (uu___108_2709.FStar_Syntax_Syntax.bind_wp);
                        FStar_Syntax_Syntax.if_then_else = uu____2710;
                        FStar_Syntax_Syntax.ite_wp = uu____2714;
                        FStar_Syntax_Syntax.stronger = uu____2718;
                        FStar_Syntax_Syntax.close_wp = uu____2722;
                        FStar_Syntax_Syntax.assert_p = uu____2726;
                        FStar_Syntax_Syntax.assume_p = uu____2730;
                        FStar_Syntax_Syntax.null_wp = uu____2734;
                        FStar_Syntax_Syntax.trivial = uu____2738;
                        FStar_Syntax_Syntax.repr =
                          (uu___108_2709.FStar_Syntax_Syntax.repr);
                        FStar_Syntax_Syntax.return_repr =
                          (uu___108_2709.FStar_Syntax_Syntax.return_repr);
                        FStar_Syntax_Syntax.bind_repr =
                          (uu___108_2709.FStar_Syntax_Syntax.bind_repr);
                        FStar_Syntax_Syntax.actions =
                          (uu___108_2709.FStar_Syntax_Syntax.actions)
                      } in
                    (uu____2670, uu____2708)))))
type env_ = env
let get_env: env -> FStar_TypeChecker_Env.env = fun env  -> env.env
let set_env: env -> FStar_TypeChecker_Env.env -> env =
  fun dmff_env  ->
    fun env'  ->
      let uu___109_2756 = dmff_env in
      {
        env = env';
        subst = (uu___109_2756.subst);
        tc_const = (uu___109_2756.tc_const)
      }
type nm =
  | N of FStar_Syntax_Syntax.typ
  | M of FStar_Syntax_Syntax.typ
let uu___is_N: nm -> Prims.bool =
  fun projectee  -> match projectee with | N _0 -> true | uu____2770 -> false
let __proj__N__item___0: nm -> FStar_Syntax_Syntax.typ =
  fun projectee  -> match projectee with | N _0 -> _0
let uu___is_M: nm -> Prims.bool =
  fun projectee  -> match projectee with | M _0 -> true | uu____2784 -> false
let __proj__M__item___0: nm -> FStar_Syntax_Syntax.typ =
  fun projectee  -> match projectee with | M _0 -> _0
type nm_ = nm
let nm_of_comp: FStar_Syntax_Syntax.comp' -> nm =
  fun uu___95_2796  ->
    match uu___95_2796 with
    | FStar_Syntax_Syntax.Total (t,uu____2798) -> N t
    | FStar_Syntax_Syntax.Comp c when
        FStar_All.pipe_right c.FStar_Syntax_Syntax.flags
          (FStar_Util.for_some
             (fun uu___94_2811  ->
                match uu___94_2811 with
                | FStar_Syntax_Syntax.CPS  -> true
                | uu____2812 -> false))
        -> M (c.FStar_Syntax_Syntax.result_typ)
    | FStar_Syntax_Syntax.Comp c ->
        let uu____2814 =
          let uu____2815 =
            let uu____2816 = FStar_Syntax_Syntax.mk_Comp c in
            FStar_All.pipe_left FStar_Syntax_Print.comp_to_string uu____2816 in
          FStar_Util.format1 "[nm_of_comp]: impossible (%s)" uu____2815 in
        failwith uu____2814
    | FStar_Syntax_Syntax.GTotal uu____2817 ->
        failwith "[nm_of_comp]: impossible (GTot)"
let string_of_nm: nm -> Prims.string =
  fun uu___96_2829  ->
    match uu___96_2829 with
    | N t ->
        let uu____2831 = FStar_Syntax_Print.term_to_string t in
        FStar_Util.format1 "N[%s]" uu____2831
    | M t ->
        let uu____2833 = FStar_Syntax_Print.term_to_string t in
        FStar_Util.format1 "M[%s]" uu____2833
let is_monadic_arrow: FStar_Syntax_Syntax.term' -> nm =
  fun n1  ->
    match n1 with
    | FStar_Syntax_Syntax.Tm_arrow
        (uu____2838,{ FStar_Syntax_Syntax.n = n2;
                      FStar_Syntax_Syntax.pos = uu____2840;
                      FStar_Syntax_Syntax.vars = uu____2841;_})
        -> nm_of_comp n2
    | uu____2858 -> failwith "unexpected_argument: [is_monadic_arrow]"
let is_monadic_comp:
  FStar_Syntax_Syntax.comp' FStar_Syntax_Syntax.syntax -> Prims.bool =
  fun c  ->
    let uu____2867 = nm_of_comp c.FStar_Syntax_Syntax.n in
    match uu____2867 with | M uu____2868 -> true | N uu____2869 -> false
exception Not_found
let uu___is_Not_found: Prims.exn -> Prims.bool =
  fun projectee  ->
    match projectee with | Not_found  -> true | uu____2874 -> false
let double_star: FStar_Syntax_Syntax.typ -> FStar_Syntax_Syntax.typ =
  fun typ  ->
    let star_once typ1 =
      let uu____2885 =
        let uu____2892 =
          let uu____2893 =
            FStar_Syntax_Syntax.new_bv FStar_Pervasives_Native.None typ1 in
          FStar_All.pipe_left FStar_Syntax_Syntax.mk_binder uu____2893 in
        [uu____2892] in
      let uu____2894 = FStar_Syntax_Syntax.mk_Total FStar_Syntax_Util.ktype0 in
      FStar_Syntax_Util.arrow uu____2885 uu____2894 in
    let uu____2897 = FStar_All.pipe_right typ star_once in
    FStar_All.pipe_left star_once uu____2897
let rec mk_star_to_type:
  (FStar_Syntax_Syntax.term' ->
     FStar_Syntax_Syntax.term' FStar_Syntax_Syntax.syntax)
    ->
    env ->
      FStar_Syntax_Syntax.term' FStar_Syntax_Syntax.syntax ->
        FStar_Syntax_Syntax.term' FStar_Syntax_Syntax.syntax
  =
  fun mk1  ->
    fun env  ->
      fun a  ->
        mk1
          (let uu____2934 =
             let uu____2947 =
               let uu____2954 =
                 let uu____2959 =
                   let uu____2960 = star_type' env a in
                   FStar_Syntax_Syntax.null_bv uu____2960 in
                 let uu____2961 = FStar_Syntax_Syntax.as_implicit false in
                 (uu____2959, uu____2961) in
               [uu____2954] in
             let uu____2970 =
               FStar_Syntax_Syntax.mk_Total FStar_Syntax_Util.ktype0 in
             (uu____2947, uu____2970) in
           FStar_Syntax_Syntax.Tm_arrow uu____2934)
and star_type':
  env ->
    FStar_Syntax_Syntax.term' FStar_Syntax_Syntax.syntax ->
      FStar_Syntax_Syntax.term
  =
  fun env  ->
    fun t  ->
      let mk1 x =
        FStar_Syntax_Syntax.mk x FStar_Pervasives_Native.None
          t.FStar_Syntax_Syntax.pos in
      let mk_star_to_type1 = mk_star_to_type mk1 in
      let t1 = FStar_Syntax_Subst.compress t in
      match t1.FStar_Syntax_Syntax.n with
      | FStar_Syntax_Syntax.Tm_arrow (binders,uu____2998) ->
          let binders1 =
            FStar_List.map
              (fun uu____3034  ->
                 match uu____3034 with
                 | (bv,aqual) ->
                     let uu____3045 =
                       let uu___110_3046 = bv in
                       let uu____3047 =
                         star_type' env bv.FStar_Syntax_Syntax.sort in
                       {
                         FStar_Syntax_Syntax.ppname =
                           (uu___110_3046.FStar_Syntax_Syntax.ppname);
                         FStar_Syntax_Syntax.index =
                           (uu___110_3046.FStar_Syntax_Syntax.index);
                         FStar_Syntax_Syntax.sort = uu____3047
                       } in
                     (uu____3045, aqual)) binders in
          (match t1.FStar_Syntax_Syntax.n with
           | FStar_Syntax_Syntax.Tm_arrow
               (uu____3050,{
                             FStar_Syntax_Syntax.n =
                               FStar_Syntax_Syntax.GTotal (hn,uu____3052);
                             FStar_Syntax_Syntax.pos = uu____3053;
                             FStar_Syntax_Syntax.vars = uu____3054;_})
               ->
               let uu____3079 =
                 let uu____3080 =
                   let uu____3093 =
                     let uu____3094 = star_type' env hn in
                     FStar_Syntax_Syntax.mk_GTotal uu____3094 in
                   (binders1, uu____3093) in
                 FStar_Syntax_Syntax.Tm_arrow uu____3080 in
               mk1 uu____3079
           | uu____3101 ->
               let uu____3102 = is_monadic_arrow t1.FStar_Syntax_Syntax.n in
               (match uu____3102 with
                | N hn ->
                    let uu____3104 =
                      let uu____3105 =
                        let uu____3118 =
                          let uu____3119 = star_type' env hn in
                          FStar_Syntax_Syntax.mk_Total uu____3119 in
                        (binders1, uu____3118) in
                      FStar_Syntax_Syntax.Tm_arrow uu____3105 in
                    mk1 uu____3104
                | M a ->
                    let uu____3127 =
                      let uu____3128 =
                        let uu____3141 =
                          let uu____3148 =
                            let uu____3155 =
                              let uu____3160 =
                                let uu____3161 = mk_star_to_type1 env a in
                                FStar_Syntax_Syntax.null_bv uu____3161 in
                              let uu____3162 =
                                FStar_Syntax_Syntax.as_implicit false in
                              (uu____3160, uu____3162) in
                            [uu____3155] in
                          FStar_List.append binders1 uu____3148 in
                        let uu____3175 =
                          FStar_Syntax_Syntax.mk_Total
                            FStar_Syntax_Util.ktype0 in
                        (uu____3141, uu____3175) in
                      FStar_Syntax_Syntax.Tm_arrow uu____3128 in
                    mk1 uu____3127))
      | FStar_Syntax_Syntax.Tm_app (head1,args) ->
          let debug1 t2 s =
            let string_of_set f s1 =
              let elts = FStar_Util.set_elements s1 in
              match elts with
              | [] -> "{}"
              | x::xs ->
                  let strb = FStar_Util.new_string_builder () in
                  (FStar_Util.string_builder_append strb "{";
                   (let uu____3241 = f x in
                    FStar_Util.string_builder_append strb uu____3241);
                   FStar_List.iter
                     (fun x1  ->
                        FStar_Util.string_builder_append strb ", ";
                        (let uu____3248 = f x1 in
                         FStar_Util.string_builder_append strb uu____3248))
                     xs;
                   FStar_Util.string_builder_append strb "}";
                   FStar_Util.string_of_string_builder strb) in
            let uu____3250 = FStar_Syntax_Print.term_to_string t2 in
            let uu____3251 = string_of_set FStar_Syntax_Print.bv_to_string s in
            FStar_Util.print2_warning "Dependency found in term %s : %s"
              uu____3250 uu____3251 in
          let rec is_non_dependent_arrow ty n1 =
            let uu____3259 =
              let uu____3260 = FStar_Syntax_Subst.compress ty in
              uu____3260.FStar_Syntax_Syntax.n in
            match uu____3259 with
            | FStar_Syntax_Syntax.Tm_arrow (binders,c) ->
                let uu____3281 =
                  let uu____3282 = FStar_Syntax_Util.is_tot_or_gtot_comp c in
                  Prims.op_Negation uu____3282 in
                if uu____3281
                then false
                else
                  (try
                     let non_dependent_or_raise s ty1 =
                       let sinter =
                         let uu____3308 = FStar_Syntax_Free.names ty1 in
                         FStar_Util.set_intersect uu____3308 s in
                       let uu____3311 =
                         let uu____3312 = FStar_Util.set_is_empty sinter in
                         Prims.op_Negation uu____3312 in
                       if uu____3311
                       then (debug1 ty1 sinter; FStar_Exn.raise Not_found)
                       else () in
                     let uu____3315 = FStar_Syntax_Subst.open_comp binders c in
                     match uu____3315 with
                     | (binders1,c1) ->
                         let s =
                           FStar_List.fold_left
                             (fun s  ->
                                fun uu____3337  ->
                                  match uu____3337 with
                                  | (bv,uu____3347) ->
                                      (non_dependent_or_raise s
                                         bv.FStar_Syntax_Syntax.sort;
                                       FStar_Util.set_add bv s))
                             FStar_Syntax_Syntax.no_names binders1 in
                         let ct = FStar_Syntax_Util.comp_result c1 in
                         (non_dependent_or_raise s ct;
                          (let k = n1 - (FStar_List.length binders1) in
                           if k > (Prims.parse_int "0")
                           then is_non_dependent_arrow ct k
                           else true))
                   with | Not_found  -> false)
            | uu____3361 ->
                ((let uu____3363 = FStar_Syntax_Print.term_to_string ty in
                  FStar_Util.print1_warning "Not a dependent arrow : %s"
                    uu____3363);
                 false) in
          let rec is_valid_application head2 =
            let uu____3368 =
              let uu____3369 = FStar_Syntax_Subst.compress head2 in
              uu____3369.FStar_Syntax_Syntax.n in
            match uu____3368 with
            | FStar_Syntax_Syntax.Tm_fvar fv when
                (((FStar_Syntax_Syntax.fv_eq_lid fv
                     FStar_Parser_Const.option_lid)
                    ||
                    (FStar_Syntax_Syntax.fv_eq_lid fv
                       FStar_Parser_Const.either_lid))
                   ||
                   (FStar_Syntax_Syntax.fv_eq_lid fv
                      FStar_Parser_Const.eq2_lid))
                  ||
                  (let uu____3374 = FStar_Syntax_Subst.compress head2 in
                   FStar_Syntax_Util.is_tuple_constructor uu____3374)
                -> true
            | FStar_Syntax_Syntax.Tm_fvar fv ->
                let uu____3376 =
                  FStar_TypeChecker_Env.lookup_lid env.env
                    (fv.FStar_Syntax_Syntax.fv_name).FStar_Syntax_Syntax.v in
                (match uu____3376 with
                 | ((uu____3385,ty),uu____3387) ->
                     let uu____3392 =
                       is_non_dependent_arrow ty (FStar_List.length args) in
                     if uu____3392
                     then
                       let res =
                         FStar_TypeChecker_Normalize.normalize
                           [FStar_TypeChecker_Normalize.Inlining;
                           FStar_TypeChecker_Normalize.UnfoldUntil
                             FStar_Syntax_Syntax.Delta_constant] env.env t1 in
                       (match res.FStar_Syntax_Syntax.n with
                        | FStar_Syntax_Syntax.Tm_app uu____3400 -> true
                        | uu____3415 ->
                            ((let uu____3417 =
                                FStar_Syntax_Print.term_to_string head2 in
                              FStar_Util.print1_warning
                                "Got a term which might be a non-dependent user-defined data-type %s\n"
                                uu____3417);
                             false))
                     else false)
            | FStar_Syntax_Syntax.Tm_bvar uu____3419 -> true
            | FStar_Syntax_Syntax.Tm_name uu____3420 -> true
            | FStar_Syntax_Syntax.Tm_uinst (t2,uu____3422) ->
                is_valid_application t2
            | uu____3427 -> false in
          let uu____3428 = is_valid_application head1 in
          if uu____3428
          then
            let uu____3429 =
              let uu____3430 =
                let uu____3445 =
                  FStar_List.map
                    (fun uu____3466  ->
                       match uu____3466 with
                       | (t2,qual) ->
                           let uu____3483 = star_type' env t2 in
                           (uu____3483, qual)) args in
                (head1, uu____3445) in
              FStar_Syntax_Syntax.Tm_app uu____3430 in
            mk1 uu____3429
          else
            (let uu____3493 =
               let uu____3494 =
                 let uu____3495 = FStar_Syntax_Print.term_to_string t1 in
                 FStar_Util.format1
                   "For now, only [either], [option] and [eq2] are supported in the definition language (got: %s)"
                   uu____3495 in
               FStar_Errors.Err uu____3494 in
             FStar_Exn.raise uu____3493)
      | FStar_Syntax_Syntax.Tm_bvar uu____3496 -> t1
      | FStar_Syntax_Syntax.Tm_name uu____3497 -> t1
      | FStar_Syntax_Syntax.Tm_type uu____3498 -> t1
      | FStar_Syntax_Syntax.Tm_fvar uu____3499 -> t1
      | FStar_Syntax_Syntax.Tm_abs (binders,repr,something) ->
          let uu____3523 = FStar_Syntax_Subst.open_term binders repr in
          (match uu____3523 with
           | (binders1,repr1) ->
               let env1 =
                 let uu___113_3531 = env in
                 let uu____3532 =
                   FStar_TypeChecker_Env.push_binders env.env binders1 in
                 {
                   env = uu____3532;
                   subst = (uu___113_3531.subst);
                   tc_const = (uu___113_3531.tc_const)
                 } in
               let repr2 = star_type' env1 repr1 in
               FStar_Syntax_Util.abs binders1 repr2 something)
      | FStar_Syntax_Syntax.Tm_refine (x,t2) when false ->
          let x1 = FStar_Syntax_Syntax.freshen_bv x in
          let sort = star_type' env x1.FStar_Syntax_Syntax.sort in
          let subst1 = [FStar_Syntax_Syntax.DB ((Prims.parse_int "0"), x1)] in
          let t3 = FStar_Syntax_Subst.subst subst1 t2 in
          let t4 = star_type' env t3 in
          let subst2 = [FStar_Syntax_Syntax.NM (x1, (Prims.parse_int "0"))] in
          let t5 = FStar_Syntax_Subst.subst subst2 t4 in
          mk1
            (FStar_Syntax_Syntax.Tm_refine
               ((let uu___114_3552 = x1 in
                 {
                   FStar_Syntax_Syntax.ppname =
                     (uu___114_3552.FStar_Syntax_Syntax.ppname);
                   FStar_Syntax_Syntax.index =
                     (uu___114_3552.FStar_Syntax_Syntax.index);
                   FStar_Syntax_Syntax.sort = sort
                 }), t5))
      | FStar_Syntax_Syntax.Tm_meta (t2,m) ->
          let uu____3559 =
            let uu____3560 =
              let uu____3567 = star_type' env t2 in (uu____3567, m) in
            FStar_Syntax_Syntax.Tm_meta uu____3560 in
          mk1 uu____3559
      | FStar_Syntax_Syntax.Tm_ascribed
          (e,(FStar_Util.Inl t2,FStar_Pervasives_Native.None ),something) ->
          let uu____3615 =
            let uu____3616 =
              let uu____3643 = star_type' env e in
              let uu____3644 =
                let uu____3659 =
                  let uu____3666 = star_type' env t2 in
                  FStar_Util.Inl uu____3666 in
                (uu____3659, FStar_Pervasives_Native.None) in
              (uu____3643, uu____3644, something) in
            FStar_Syntax_Syntax.Tm_ascribed uu____3616 in
          mk1 uu____3615
      | FStar_Syntax_Syntax.Tm_ascribed uu____3697 ->
          let uu____3724 =
            let uu____3725 =
              let uu____3726 = FStar_Syntax_Print.term_to_string t1 in
              FStar_Util.format1
                "Tm_ascribed is outside of the definition language: %s"
                uu____3726 in
            FStar_Errors.Err uu____3725 in
          FStar_Exn.raise uu____3724
      | FStar_Syntax_Syntax.Tm_refine uu____3727 ->
          let uu____3734 =
            let uu____3735 =
              let uu____3736 = FStar_Syntax_Print.term_to_string t1 in
              FStar_Util.format1
                "Tm_refine is outside of the definition language: %s"
                uu____3736 in
            FStar_Errors.Err uu____3735 in
          FStar_Exn.raise uu____3734
      | FStar_Syntax_Syntax.Tm_uinst uu____3737 ->
          let uu____3744 =
            let uu____3745 =
              let uu____3746 = FStar_Syntax_Print.term_to_string t1 in
              FStar_Util.format1
                "Tm_uinst is outside of the definition language: %s"
                uu____3746 in
            FStar_Errors.Err uu____3745 in
          FStar_Exn.raise uu____3744
      | FStar_Syntax_Syntax.Tm_constant uu____3747 ->
          let uu____3748 =
            let uu____3749 =
              let uu____3750 = FStar_Syntax_Print.term_to_string t1 in
              FStar_Util.format1
                "Tm_constant is outside of the definition language: %s"
                uu____3750 in
            FStar_Errors.Err uu____3749 in
          FStar_Exn.raise uu____3748
      | FStar_Syntax_Syntax.Tm_match uu____3751 ->
          let uu____3774 =
            let uu____3775 =
              let uu____3776 = FStar_Syntax_Print.term_to_string t1 in
              FStar_Util.format1
                "Tm_match is outside of the definition language: %s"
                uu____3776 in
            FStar_Errors.Err uu____3775 in
          FStar_Exn.raise uu____3774
      | FStar_Syntax_Syntax.Tm_let uu____3777 ->
          let uu____3790 =
            let uu____3791 =
              let uu____3792 = FStar_Syntax_Print.term_to_string t1 in
              FStar_Util.format1
                "Tm_let is outside of the definition language: %s" uu____3792 in
            FStar_Errors.Err uu____3791 in
          FStar_Exn.raise uu____3790
      | FStar_Syntax_Syntax.Tm_uvar uu____3793 ->
          let uu____3810 =
            let uu____3811 =
              let uu____3812 = FStar_Syntax_Print.term_to_string t1 in
              FStar_Util.format1
                "Tm_uvar is outside of the definition language: %s"
                uu____3812 in
            FStar_Errors.Err uu____3811 in
          FStar_Exn.raise uu____3810
      | FStar_Syntax_Syntax.Tm_unknown  ->
          let uu____3813 =
            let uu____3814 =
              let uu____3815 = FStar_Syntax_Print.term_to_string t1 in
              FStar_Util.format1
                "Tm_unknown is outside of the definition language: %s"
                uu____3815 in
            FStar_Errors.Err uu____3814 in
          FStar_Exn.raise uu____3813
      | FStar_Syntax_Syntax.Tm_delayed uu____3816 -> failwith "impossible"
let is_monadic:
  FStar_Syntax_Syntax.residual_comp FStar_Pervasives_Native.option ->
    Prims.bool
  =
  fun uu___98_3846  ->
    match uu___98_3846 with
    | FStar_Pervasives_Native.None  -> failwith "un-annotated lambda?!"
    | FStar_Pervasives_Native.Some rc ->
        FStar_All.pipe_right rc.FStar_Syntax_Syntax.residual_flags
          (FStar_Util.for_some
             (fun uu___97_3853  ->
                match uu___97_3853 with
                | FStar_Syntax_Syntax.CPS  -> true
                | uu____3854 -> false))
let rec is_C: FStar_Syntax_Syntax.typ -> Prims.bool =
  fun t  ->
    let uu____3859 =
      let uu____3860 = FStar_Syntax_Subst.compress t in
      uu____3860.FStar_Syntax_Syntax.n in
    match uu____3859 with
    | FStar_Syntax_Syntax.Tm_app (head1,args) when
        FStar_Syntax_Util.is_tuple_constructor head1 ->
        let r =
          let uu____3886 =
            let uu____3887 = FStar_List.hd args in
            FStar_Pervasives_Native.fst uu____3887 in
          is_C uu____3886 in
        if r
        then
          ((let uu____3903 =
              let uu____3904 =
                FStar_List.for_all
                  (fun uu____3912  ->
                     match uu____3912 with | (h,uu____3918) -> is_C h) args in
              Prims.op_Negation uu____3904 in
            if uu____3903 then failwith "not a C (A * C)" else ());
           true)
        else
          ((let uu____3922 =
              let uu____3923 =
                FStar_List.for_all
                  (fun uu____3932  ->
                     match uu____3932 with
                     | (h,uu____3938) ->
                         let uu____3939 = is_C h in
                         Prims.op_Negation uu____3939) args in
              Prims.op_Negation uu____3923 in
            if uu____3922 then failwith "not a C (C * A)" else ());
           false)
    | FStar_Syntax_Syntax.Tm_arrow (binders,comp) ->
        let uu____3959 = nm_of_comp comp.FStar_Syntax_Syntax.n in
        (match uu____3959 with
         | M t1 ->
             ((let uu____3962 = is_C t1 in
               if uu____3962 then failwith "not a C (C -> C)" else ());
              true)
         | N t1 -> is_C t1)
    | FStar_Syntax_Syntax.Tm_meta (t1,uu____3966) -> is_C t1
    | FStar_Syntax_Syntax.Tm_uinst (t1,uu____3972) -> is_C t1
    | FStar_Syntax_Syntax.Tm_ascribed (t1,uu____3978,uu____3979) -> is_C t1
    | uu____4020 -> false
let mk_return:
  env ->
    FStar_Syntax_Syntax.typ ->
      FStar_Syntax_Syntax.term -> FStar_Syntax_Syntax.term
  =
  fun env  ->
    fun t  ->
      fun e  ->
        let mk1 x =
          FStar_Syntax_Syntax.mk x FStar_Pervasives_Native.None
            e.FStar_Syntax_Syntax.pos in
        let p_type = mk_star_to_type mk1 env t in
        let p =
          FStar_Syntax_Syntax.gen_bv "p'" FStar_Pervasives_Native.None p_type in
        let body =
          let uu____4046 =
            let uu____4047 =
              let uu____4062 = FStar_Syntax_Syntax.bv_to_name p in
              let uu____4063 =
                let uu____4070 =
                  let uu____4075 = FStar_Syntax_Syntax.as_implicit false in
                  (e, uu____4075) in
                [uu____4070] in
              (uu____4062, uu____4063) in
            FStar_Syntax_Syntax.Tm_app uu____4047 in
          mk1 uu____4046 in
        let uu____4090 =
          let uu____4091 = FStar_Syntax_Syntax.mk_binder p in [uu____4091] in
        FStar_Syntax_Util.abs uu____4090 body
          (FStar_Pervasives_Native.Some
             (FStar_Syntax_Util.residual_tot FStar_Syntax_Util.ktype0))
let is_unknown: FStar_Syntax_Syntax.term' -> Prims.bool =
  fun uu___99_4095  ->
    match uu___99_4095 with
    | FStar_Syntax_Syntax.Tm_unknown  -> true
    | uu____4096 -> false
let rec check:
  env ->
    FStar_Syntax_Syntax.term ->
      nm ->
        (nm,FStar_Syntax_Syntax.term,FStar_Syntax_Syntax.term)
          FStar_Pervasives_Native.tuple3
  =
  fun env  ->
    fun e  ->
      fun context_nm  ->
        let return_if uu____4271 =
          match uu____4271 with
          | (rec_nm,s_e,u_e) ->
              let check1 t1 t2 =
                let uu____4298 =
                  (Prims.op_Negation (is_unknown t2.FStar_Syntax_Syntax.n))
                    &&
                    (let uu____4300 =
                       let uu____4301 =
                         FStar_TypeChecker_Rel.teq env.env t1 t2 in
                       FStar_TypeChecker_Rel.is_trivial uu____4301 in
                     Prims.op_Negation uu____4300) in
                if uu____4298
                then
                  let uu____4302 =
                    let uu____4303 =
                      let uu____4304 = FStar_Syntax_Print.term_to_string e in
                      let uu____4305 = FStar_Syntax_Print.term_to_string t1 in
                      let uu____4306 = FStar_Syntax_Print.term_to_string t2 in
                      FStar_Util.format3
                        "[check]: the expression [%s] has type [%s] but should have type [%s]"
                        uu____4304 uu____4305 uu____4306 in
                    FStar_Errors.Err uu____4303 in
                  FStar_Exn.raise uu____4302
                else () in
              (match (rec_nm, context_nm) with
               | (N t1,N t2) -> (check1 t1 t2; (rec_nm, s_e, u_e))
               | (M t1,M t2) -> (check1 t1 t2; (rec_nm, s_e, u_e))
               | (N t1,M t2) ->
                   (check1 t1 t2;
                    (let uu____4323 = mk_return env t1 s_e in
                     ((M t1), uu____4323, u_e)))
               | (M t1,N t2) ->
                   let uu____4326 =
                     let uu____4327 =
                       let uu____4328 = FStar_Syntax_Print.term_to_string e in
                       let uu____4329 = FStar_Syntax_Print.term_to_string t1 in
                       let uu____4330 = FStar_Syntax_Print.term_to_string t2 in
                       FStar_Util.format3
                         "[check %s]: got an effectful computation [%s] in lieu of a pure computation [%s]"
                         uu____4328 uu____4329 uu____4330 in
                     FStar_Errors.Err uu____4327 in
                   FStar_Exn.raise uu____4326) in
        let ensure_m env1 e2 =
          let strip_m uu___100_4371 =
            match uu___100_4371 with
            | (M t,s_e,u_e) -> (t, s_e, u_e)
            | uu____4387 -> failwith "impossible" in
          match context_nm with
          | N t ->
              let uu____4407 =
                let uu____4408 =
                  let uu____4413 =
                    let uu____4414 = FStar_Syntax_Print.term_to_string t in
                    Prims.strcat
                      "let-bound monadic body has a non-monadic continuation or a branch of a match is monadic and the others aren't : "
                      uu____4414 in
                  (uu____4413, (e2.FStar_Syntax_Syntax.pos)) in
                FStar_Errors.Error uu____4408 in
              FStar_Exn.raise uu____4407
          | M uu____4421 ->
              let uu____4422 = check env1 e2 context_nm in strip_m uu____4422 in
        let uu____4429 =
          let uu____4430 = FStar_Syntax_Subst.compress e in
          uu____4430.FStar_Syntax_Syntax.n in
        match uu____4429 with
        | FStar_Syntax_Syntax.Tm_bvar uu____4439 ->
            let uu____4440 = infer env e in return_if uu____4440
        | FStar_Syntax_Syntax.Tm_name uu____4447 ->
            let uu____4448 = infer env e in return_if uu____4448
        | FStar_Syntax_Syntax.Tm_fvar uu____4455 ->
            let uu____4456 = infer env e in return_if uu____4456
        | FStar_Syntax_Syntax.Tm_abs uu____4463 ->
            let uu____4480 = infer env e in return_if uu____4480
        | FStar_Syntax_Syntax.Tm_constant uu____4487 ->
            let uu____4488 = infer env e in return_if uu____4488
        | FStar_Syntax_Syntax.Tm_app uu____4495 ->
            let uu____4510 = infer env e in return_if uu____4510
        | FStar_Syntax_Syntax.Tm_let ((false ,binding::[]),e2) ->
            mk_let env binding e2
              (fun env1  -> fun e21  -> check env1 e21 context_nm) ensure_m
        | FStar_Syntax_Syntax.Tm_match (e0,branches) ->
            mk_match env e0 branches
              (fun env1  -> fun body  -> check env1 body context_nm)
        | FStar_Syntax_Syntax.Tm_meta (e1,uu____4578) ->
            check env e1 context_nm
        | FStar_Syntax_Syntax.Tm_uinst (e1,uu____4584) ->
            check env e1 context_nm
        | FStar_Syntax_Syntax.Tm_ascribed (e1,uu____4590,uu____4591) ->
            check env e1 context_nm
        | FStar_Syntax_Syntax.Tm_let uu____4632 ->
            let uu____4645 =
              let uu____4646 = FStar_Syntax_Print.term_to_string e in
              FStar_Util.format1 "[check]: Tm_let %s" uu____4646 in
            failwith uu____4645
        | FStar_Syntax_Syntax.Tm_type uu____4653 ->
            failwith "impossible (DM stratification)"
        | FStar_Syntax_Syntax.Tm_arrow uu____4660 ->
            failwith "impossible (DM stratification)"
        | FStar_Syntax_Syntax.Tm_refine uu____4679 ->
            let uu____4686 =
              let uu____4687 = FStar_Syntax_Print.term_to_string e in
              FStar_Util.format1 "[check]: Tm_refine %s" uu____4687 in
            failwith uu____4686
        | FStar_Syntax_Syntax.Tm_uvar uu____4694 ->
            let uu____4711 =
              let uu____4712 = FStar_Syntax_Print.term_to_string e in
              FStar_Util.format1 "[check]: Tm_uvar %s" uu____4712 in
            failwith uu____4711
        | FStar_Syntax_Syntax.Tm_delayed uu____4719 ->
            failwith "impossible (compressed)"
        | FStar_Syntax_Syntax.Tm_unknown  ->
            let uu____4750 =
              let uu____4751 = FStar_Syntax_Print.term_to_string e in
              FStar_Util.format1 "[check]: Tm_unknown %s" uu____4751 in
            failwith uu____4750
and infer:
  env ->
    FStar_Syntax_Syntax.term ->
      (nm,FStar_Syntax_Syntax.term,FStar_Syntax_Syntax.term)
        FStar_Pervasives_Native.tuple3
  =
  fun env  ->
    fun e  ->
      let mk1 x =
        FStar_Syntax_Syntax.mk x FStar_Pervasives_Native.None
          e.FStar_Syntax_Syntax.pos in
      let normalize1 =
        FStar_TypeChecker_Normalize.normalize
          [FStar_TypeChecker_Normalize.Beta;
          FStar_TypeChecker_Normalize.Eager_unfolding;
          FStar_TypeChecker_Normalize.UnfoldUntil
            FStar_Syntax_Syntax.Delta_constant;
          FStar_TypeChecker_Normalize.EraseUniverses] env.env in
      let uu____4775 =
        let uu____4776 = FStar_Syntax_Subst.compress e in
        uu____4776.FStar_Syntax_Syntax.n in
      match uu____4775 with
      | FStar_Syntax_Syntax.Tm_bvar bv ->
          failwith "I failed to open a binder... boo"
      | FStar_Syntax_Syntax.Tm_name bv ->
          ((N (bv.FStar_Syntax_Syntax.sort)), e, e)
      | FStar_Syntax_Syntax.Tm_abs (binders,body,rc_opt) ->
          let subst_rc_opt subst1 rc_opt1 =
            match rc_opt1 with
            | FStar_Pervasives_Native.Some
                { FStar_Syntax_Syntax.residual_effect = uu____4835;
                  FStar_Syntax_Syntax.residual_typ =
                    FStar_Pervasives_Native.None ;
                  FStar_Syntax_Syntax.residual_flags = uu____4836;_}
                -> rc_opt1
            | FStar_Pervasives_Native.None  -> rc_opt1
            | FStar_Pervasives_Native.Some rc ->
                let uu____4842 =
                  let uu___115_4843 = rc in
                  let uu____4844 =
                    let uu____4849 =
                      let uu____4850 =
                        FStar_Util.must rc.FStar_Syntax_Syntax.residual_typ in
                      FStar_Syntax_Subst.subst subst1 uu____4850 in
                    FStar_Pervasives_Native.Some uu____4849 in
                  {
                    FStar_Syntax_Syntax.residual_effect =
                      (uu___115_4843.FStar_Syntax_Syntax.residual_effect);
                    FStar_Syntax_Syntax.residual_typ = uu____4844;
                    FStar_Syntax_Syntax.residual_flags =
                      (uu___115_4843.FStar_Syntax_Syntax.residual_flags)
                  } in
                FStar_Pervasives_Native.Some uu____4842 in
          let binders1 = FStar_Syntax_Subst.open_binders binders in
          let subst1 = FStar_Syntax_Subst.opening_of_binders binders1 in
          let body1 = FStar_Syntax_Subst.subst subst1 body in
          let rc_opt1 = subst_rc_opt subst1 rc_opt in
          let env1 =
            let uu___116_4860 = env in
            let uu____4861 =
              FStar_TypeChecker_Env.push_binders env.env binders1 in
            {
              env = uu____4861;
              subst = (uu___116_4860.subst);
              tc_const = (uu___116_4860.tc_const)
            } in
          let s_binders =
            FStar_List.map
              (fun uu____4881  ->
                 match uu____4881 with
                 | (bv,qual) ->
                     let sort = star_type' env1 bv.FStar_Syntax_Syntax.sort in
                     ((let uu___117_4894 = bv in
                       {
                         FStar_Syntax_Syntax.ppname =
                           (uu___117_4894.FStar_Syntax_Syntax.ppname);
                         FStar_Syntax_Syntax.index =
                           (uu___117_4894.FStar_Syntax_Syntax.index);
                         FStar_Syntax_Syntax.sort = sort
                       }), qual)) binders1 in
          let uu____4895 =
            FStar_List.fold_left
              (fun uu____4924  ->
                 fun uu____4925  ->
                   match (uu____4924, uu____4925) with
                   | ((env2,acc),(bv,qual)) ->
                       let c = bv.FStar_Syntax_Syntax.sort in
                       let uu____4973 = is_C c in
                       if uu____4973
                       then
                         let xw =
                           let uu____4981 = star_type' env2 c in
                           FStar_Syntax_Syntax.gen_bv
                             (Prims.strcat
                                (bv.FStar_Syntax_Syntax.ppname).FStar_Ident.idText
                                "__w") FStar_Pervasives_Native.None
                             uu____4981 in
                         let x =
                           let uu___118_4983 = bv in
                           let uu____4984 =
                             let uu____4987 =
                               FStar_Syntax_Syntax.bv_to_name xw in
                             trans_F_ env2 c uu____4987 in
                           {
                             FStar_Syntax_Syntax.ppname =
                               (uu___118_4983.FStar_Syntax_Syntax.ppname);
                             FStar_Syntax_Syntax.index =
                               (uu___118_4983.FStar_Syntax_Syntax.index);
                             FStar_Syntax_Syntax.sort = uu____4984
                           } in
                         let env3 =
                           let uu___119_4989 = env2 in
                           let uu____4990 =
                             let uu____4993 =
                               let uu____4994 =
                                 let uu____5001 =
                                   FStar_Syntax_Syntax.bv_to_name xw in
                                 (bv, uu____5001) in
                               FStar_Syntax_Syntax.NT uu____4994 in
                             uu____4993 :: (env2.subst) in
                           {
                             env = (uu___119_4989.env);
                             subst = uu____4990;
                             tc_const = (uu___119_4989.tc_const)
                           } in
                         let uu____5002 =
                           let uu____5005 = FStar_Syntax_Syntax.mk_binder x in
                           let uu____5006 =
                             let uu____5009 =
                               FStar_Syntax_Syntax.mk_binder xw in
                             uu____5009 :: acc in
                           uu____5005 :: uu____5006 in
                         (env3, uu____5002)
                       else
                         (let x =
                            let uu___120_5014 = bv in
                            let uu____5015 =
                              star_type' env2 bv.FStar_Syntax_Syntax.sort in
                            {
                              FStar_Syntax_Syntax.ppname =
                                (uu___120_5014.FStar_Syntax_Syntax.ppname);
                              FStar_Syntax_Syntax.index =
                                (uu___120_5014.FStar_Syntax_Syntax.index);
                              FStar_Syntax_Syntax.sort = uu____5015
                            } in
                          let uu____5018 =
                            let uu____5021 = FStar_Syntax_Syntax.mk_binder x in
                            uu____5021 :: acc in
                          (env2, uu____5018))) (env1, []) binders1 in
          (match uu____4895 with
           | (env2,u_binders) ->
               let u_binders1 = FStar_List.rev u_binders in
               let uu____5041 =
                 let check_what =
                   let uu____5059 = is_monadic rc_opt1 in
                   if uu____5059 then check_m else check_n in
                 let uu____5071 = check_what env2 body1 in
                 match uu____5071 with
                 | (t,s_body,u_body) ->
                     let uu____5087 =
                       let uu____5088 =
                         let uu____5089 = is_monadic rc_opt1 in
                         if uu____5089 then M t else N t in
                       comp_of_nm uu____5088 in
                     (uu____5087, s_body, u_body) in
               (match uu____5041 with
                | (comp,s_body,u_body) ->
                    let t = FStar_Syntax_Util.arrow binders1 comp in
                    let s_rc_opt =
                      match rc_opt1 with
                      | FStar_Pervasives_Native.None  ->
                          FStar_Pervasives_Native.None
                      | FStar_Pervasives_Native.Some rc ->
                          (match rc.FStar_Syntax_Syntax.residual_typ with
                           | FStar_Pervasives_Native.None  ->
                               let rc1 =
                                 let uu____5114 =
                                   FStar_All.pipe_right
                                     rc.FStar_Syntax_Syntax.residual_flags
                                     (FStar_Util.for_some
                                        (fun uu___101_5118  ->
                                           match uu___101_5118 with
                                           | FStar_Syntax_Syntax.CPS  -> true
                                           | uu____5119 -> false)) in
                                 if uu____5114
                                 then
                                   let uu____5120 =
                                     FStar_List.filter
                                       (fun uu___102_5124  ->
                                          match uu___102_5124 with
                                          | FStar_Syntax_Syntax.CPS  -> false
                                          | uu____5125 -> true)
                                       rc.FStar_Syntax_Syntax.residual_flags in
                                   FStar_Syntax_Util.mk_residual_comp
                                     FStar_Parser_Const.effect_Tot_lid
                                     FStar_Pervasives_Native.None uu____5120
                                 else rc in
                               FStar_Pervasives_Native.Some rc1
                           | FStar_Pervasives_Native.Some rt ->
                               let uu____5134 =
                                 FStar_All.pipe_right
                                   rc.FStar_Syntax_Syntax.residual_flags
                                   (FStar_Util.for_some
                                      (fun uu___103_5138  ->
                                         match uu___103_5138 with
                                         | FStar_Syntax_Syntax.CPS  -> true
                                         | uu____5139 -> false)) in
                               if uu____5134
                               then
                                 let flags =
                                   FStar_List.filter
                                     (fun uu___104_5146  ->
                                        match uu___104_5146 with
                                        | FStar_Syntax_Syntax.CPS  -> false
                                        | uu____5147 -> true)
                                     rc.FStar_Syntax_Syntax.residual_flags in
                                 let uu____5148 =
                                   let uu____5149 =
                                     let uu____5154 = double_star rt in
                                     FStar_Pervasives_Native.Some uu____5154 in
                                   FStar_Syntax_Util.mk_residual_comp
                                     FStar_Parser_Const.effect_Tot_lid
                                     uu____5149 flags in
                                 FStar_Pervasives_Native.Some uu____5148
                               else
                                 (let uu____5156 =
                                    let uu___121_5157 = rc in
                                    let uu____5158 =
                                      let uu____5163 = star_type' env2 rt in
                                      FStar_Pervasives_Native.Some uu____5163 in
                                    {
                                      FStar_Syntax_Syntax.residual_effect =
                                        (uu___121_5157.FStar_Syntax_Syntax.residual_effect);
                                      FStar_Syntax_Syntax.residual_typ =
                                        uu____5158;
                                      FStar_Syntax_Syntax.residual_flags =
                                        (uu___121_5157.FStar_Syntax_Syntax.residual_flags)
                                    } in
                                  FStar_Pervasives_Native.Some uu____5156)) in
                    let uu____5164 =
                      let comp1 =
                        let uu____5174 = is_monadic rc_opt1 in
                        let uu____5175 =
                          FStar_Syntax_Subst.subst env2.subst s_body in
                        trans_G env2 (FStar_Syntax_Util.comp_result comp)
                          uu____5174 uu____5175 in
                      let uu____5176 =
                        FStar_Syntax_Util.ascribe u_body
                          ((FStar_Util.Inr comp1),
                            FStar_Pervasives_Native.None) in
                      (uu____5176,
                        (FStar_Pervasives_Native.Some
                           (FStar_Syntax_Util.residual_comp_of_comp comp1))) in
                    (match uu____5164 with
                     | (u_body1,u_rc_opt) ->
                         let s_body1 =
                           FStar_Syntax_Subst.close s_binders s_body in
                         let s_binders1 =
                           FStar_Syntax_Subst.close_binders s_binders in
                         let s_term =
                           let uu____5218 =
                             let uu____5219 =
                               let uu____5236 =
                                 let uu____5239 =
                                   FStar_Syntax_Subst.closing_of_binders
                                     s_binders1 in
                                 subst_rc_opt uu____5239 s_rc_opt in
                               (s_binders1, s_body1, uu____5236) in
                             FStar_Syntax_Syntax.Tm_abs uu____5219 in
                           mk1 uu____5218 in
                         let u_body2 =
                           FStar_Syntax_Subst.close u_binders1 u_body1 in
                         let u_binders2 =
                           FStar_Syntax_Subst.close_binders u_binders1 in
                         let u_term =
                           let uu____5249 =
                             let uu____5250 =
                               let uu____5267 =
                                 let uu____5270 =
                                   FStar_Syntax_Subst.closing_of_binders
                                     u_binders2 in
                                 subst_rc_opt uu____5270 u_rc_opt in
                               (u_binders2, u_body2, uu____5267) in
                             FStar_Syntax_Syntax.Tm_abs uu____5250 in
                           mk1 uu____5249 in
                         ((N t), s_term, u_term))))
      | FStar_Syntax_Syntax.Tm_fvar
          {
            FStar_Syntax_Syntax.fv_name =
              { FStar_Syntax_Syntax.v = lid;
                FStar_Syntax_Syntax.p = uu____5280;_};
            FStar_Syntax_Syntax.fv_delta = uu____5281;
            FStar_Syntax_Syntax.fv_qual = uu____5282;_}
          ->
          let uu____5285 =
            let uu____5290 = FStar_TypeChecker_Env.lookup_lid env.env lid in
            FStar_All.pipe_left FStar_Pervasives_Native.fst uu____5290 in
          (match uu____5285 with
           | (uu____5321,t) ->
               let uu____5323 = let uu____5324 = normalize1 t in N uu____5324 in
               (uu____5323, e, e))
      | FStar_Syntax_Syntax.Tm_app (head1,args) ->
          let uu____5347 = check_n env head1 in
          (match uu____5347 with
           | (t_head,s_head,u_head) ->
               let is_arrow t =
                 let uu____5367 =
                   let uu____5368 = FStar_Syntax_Subst.compress t in
                   uu____5368.FStar_Syntax_Syntax.n in
                 match uu____5367 with
                 | FStar_Syntax_Syntax.Tm_arrow uu____5371 -> true
                 | uu____5384 -> false in
               let rec flatten1 t =
                 let uu____5401 =
                   let uu____5402 = FStar_Syntax_Subst.compress t in
                   uu____5402.FStar_Syntax_Syntax.n in
                 match uu____5401 with
                 | FStar_Syntax_Syntax.Tm_arrow
                     (binders,{
                                FStar_Syntax_Syntax.n =
                                  FStar_Syntax_Syntax.Total (t1,uu____5419);
                                FStar_Syntax_Syntax.pos = uu____5420;
                                FStar_Syntax_Syntax.vars = uu____5421;_})
                     when is_arrow t1 ->
                     let uu____5446 = flatten1 t1 in
                     (match uu____5446 with
                      | (binders',comp) ->
                          ((FStar_List.append binders binders'), comp))
                 | FStar_Syntax_Syntax.Tm_arrow (binders,comp) ->
                     (binders, comp)
                 | FStar_Syntax_Syntax.Tm_ascribed (e1,uu____5528,uu____5529)
                     -> flatten1 e1
                 | uu____5570 ->
                     let uu____5571 =
                       let uu____5572 =
                         let uu____5573 =
                           FStar_Syntax_Print.term_to_string t_head in
                         FStar_Util.format1 "%s: not a function type"
                           uu____5573 in
                       FStar_Errors.Err uu____5572 in
                     FStar_Exn.raise uu____5571 in
               let uu____5586 = flatten1 t_head in
               (match uu____5586 with
                | (binders,comp) ->
                    let n1 = FStar_List.length binders in
                    let n' = FStar_List.length args in
                    (if
                       (FStar_List.length binders) < (FStar_List.length args)
                     then
                       (let uu____5646 =
                          let uu____5647 =
                            let uu____5648 = FStar_Util.string_of_int n1 in
                            let uu____5655 =
                              FStar_Util.string_of_int (n' - n1) in
                            let uu____5666 = FStar_Util.string_of_int n1 in
                            FStar_Util.format3
                              "The head of this application, after being applied to %s arguments, is an effectful computation (leaving %s arguments to be applied). Please let-bind the head applied to the %s first arguments."
                              uu____5648 uu____5655 uu____5666 in
                          FStar_Errors.Err uu____5647 in
                        FStar_Exn.raise uu____5646)
                     else ();
                     (let uu____5674 =
                        FStar_Syntax_Subst.open_comp binders comp in
                      match uu____5674 with
                      | (binders1,comp1) ->
                          let rec final_type subst1 uu____5715 args1 =
                            match uu____5715 with
                            | (binders2,comp2) ->
                                (match (binders2, args1) with
                                 | ([],[]) ->
                                     let uu____5789 =
                                       let uu____5790 =
                                         FStar_Syntax_Subst.subst_comp subst1
                                           comp2 in
                                       uu____5790.FStar_Syntax_Syntax.n in
                                     nm_of_comp uu____5789
                                 | (binders3,[]) ->
                                     let uu____5820 =
                                       let uu____5821 =
                                         let uu____5824 =
                                           let uu____5825 =
                                             mk1
                                               (FStar_Syntax_Syntax.Tm_arrow
                                                  (binders3, comp2)) in
                                           FStar_Syntax_Subst.subst subst1
                                             uu____5825 in
                                         FStar_Syntax_Subst.compress
                                           uu____5824 in
                                       uu____5821.FStar_Syntax_Syntax.n in
                                     (match uu____5820 with
                                      | FStar_Syntax_Syntax.Tm_arrow
                                          (binders4,comp3) ->
                                          let uu____5850 =
                                            let uu____5851 =
                                              let uu____5852 =
                                                let uu____5865 =
                                                  FStar_Syntax_Subst.close_comp
                                                    binders4 comp3 in
                                                (binders4, uu____5865) in
                                              FStar_Syntax_Syntax.Tm_arrow
                                                uu____5852 in
                                            mk1 uu____5851 in
                                          N uu____5850
                                      | uu____5872 -> failwith "wat?")
                                 | ([],uu____5873::uu____5874) ->
                                     failwith "just checked that?!"
                                 | ((bv,uu____5914)::binders3,(arg,uu____5917)::args2)
                                     ->
                                     final_type
                                       ((FStar_Syntax_Syntax.NT (bv, arg)) ::
                                       subst1) (binders3, comp2) args2) in
                          let final_type1 =
                            final_type [] (binders1, comp1) args in
                          let uu____5970 = FStar_List.splitAt n' binders1 in
                          (match uu____5970 with
                           | (binders2,uu____6002) ->
                               let uu____6027 =
                                 let uu____6046 =
                                   FStar_List.map2
                                     (fun uu____6094  ->
                                        fun uu____6095  ->
                                          match (uu____6094, uu____6095) with
                                          | ((bv,uu____6127),(arg,q)) ->
                                              let uu____6138 =
                                                let uu____6139 =
                                                  FStar_Syntax_Subst.compress
                                                    bv.FStar_Syntax_Syntax.sort in
                                                uu____6139.FStar_Syntax_Syntax.n in
                                              (match uu____6138 with
                                               | FStar_Syntax_Syntax.Tm_type
                                                   uu____6156 ->
                                                   let arg1 = (arg, q) in
                                                   (arg1, [arg1])
                                               | uu____6180 ->
                                                   let uu____6181 =
                                                     check_n env arg in
                                                   (match uu____6181 with
                                                    | (uu____6202,s_arg,u_arg)
                                                        ->
                                                        let uu____6205 =
                                                          let uu____6212 =
                                                            is_C
                                                              bv.FStar_Syntax_Syntax.sort in
                                                          if uu____6212
                                                          then
                                                            let uu____6219 =
                                                              let uu____6224
                                                                =
                                                                FStar_Syntax_Subst.subst
                                                                  env.subst
                                                                  s_arg in
                                                              (uu____6224, q) in
                                                            [uu____6219;
                                                            (u_arg, q)]
                                                          else [(u_arg, q)] in
                                                        ((s_arg, q),
                                                          uu____6205))))
                                     binders2 args in
                                 FStar_List.split uu____6046 in
                               (match uu____6027 with
                                | (s_args,u_args) ->
                                    let u_args1 = FStar_List.flatten u_args in
                                    let uu____6313 =
                                      mk1
                                        (FStar_Syntax_Syntax.Tm_app
                                           (s_head, s_args)) in
                                    let uu____6322 =
                                      mk1
                                        (FStar_Syntax_Syntax.Tm_app
                                           (u_head, u_args1)) in
                                    (final_type1, uu____6313, uu____6322)))))))
      | FStar_Syntax_Syntax.Tm_let ((false ,binding::[]),e2) ->
          mk_let env binding e2 infer check_m
      | FStar_Syntax_Syntax.Tm_match (e0,branches) ->
          mk_match env e0 branches infer
      | FStar_Syntax_Syntax.Tm_uinst (e1,uu____6388) -> infer env e1
      | FStar_Syntax_Syntax.Tm_meta (e1,uu____6394) -> infer env e1
      | FStar_Syntax_Syntax.Tm_ascribed (e1,uu____6400,uu____6401) ->
          infer env e1
      | FStar_Syntax_Syntax.Tm_constant c ->
          let uu____6443 = let uu____6444 = env.tc_const c in N uu____6444 in
          (uu____6443, e, e)
      | FStar_Syntax_Syntax.Tm_let uu____6445 ->
          let uu____6458 =
            let uu____6459 = FStar_Syntax_Print.term_to_string e in
            FStar_Util.format1 "[infer]: Tm_let %s" uu____6459 in
          failwith uu____6458
      | FStar_Syntax_Syntax.Tm_type uu____6466 ->
          failwith "impossible (DM stratification)"
      | FStar_Syntax_Syntax.Tm_arrow uu____6473 ->
          failwith "impossible (DM stratification)"
      | FStar_Syntax_Syntax.Tm_refine uu____6492 ->
          let uu____6499 =
            let uu____6500 = FStar_Syntax_Print.term_to_string e in
            FStar_Util.format1 "[infer]: Tm_refine %s" uu____6500 in
          failwith uu____6499
      | FStar_Syntax_Syntax.Tm_uvar uu____6507 ->
          let uu____6524 =
            let uu____6525 = FStar_Syntax_Print.term_to_string e in
            FStar_Util.format1 "[infer]: Tm_uvar %s" uu____6525 in
          failwith uu____6524
      | FStar_Syntax_Syntax.Tm_delayed uu____6532 ->
          failwith "impossible (compressed)"
      | FStar_Syntax_Syntax.Tm_unknown  ->
          let uu____6563 =
            let uu____6564 = FStar_Syntax_Print.term_to_string e in
            FStar_Util.format1 "[infer]: Tm_unknown %s" uu____6564 in
          failwith uu____6563
and mk_match:
  env ->
    FStar_Syntax_Syntax.term' FStar_Syntax_Syntax.syntax ->
      (FStar_Syntax_Syntax.pat' FStar_Syntax_Syntax.withinfo_t,FStar_Syntax_Syntax.term'
                                                                 FStar_Syntax_Syntax.syntax
                                                                 FStar_Pervasives_Native.option,
        FStar_Syntax_Syntax.term' FStar_Syntax_Syntax.syntax)
        FStar_Pervasives_Native.tuple3 Prims.list ->
        (env ->
           FStar_Syntax_Syntax.term ->
             (nm,FStar_Syntax_Syntax.term,FStar_Syntax_Syntax.term)
               FStar_Pervasives_Native.tuple3)
          ->
          (nm,FStar_Syntax_Syntax.term,FStar_Syntax_Syntax.term)
            FStar_Pervasives_Native.tuple3
  =
  fun env  ->
    fun e0  ->
      fun branches  ->
        fun f  ->
          let mk1 x =
            FStar_Syntax_Syntax.mk x FStar_Pervasives_Native.None
              e0.FStar_Syntax_Syntax.pos in
          let uu____6609 = check_n env e0 in
          match uu____6609 with
          | (uu____6622,s_e0,u_e0) ->
              let uu____6625 =
                let uu____6654 =
                  FStar_List.map
                    (fun b  ->
                       let uu____6715 = FStar_Syntax_Subst.open_branch b in
                       match uu____6715 with
                       | (pat,FStar_Pervasives_Native.None ,body) ->
                           let env1 =
                             let uu___122_6757 = env in
                             let uu____6758 =
                               let uu____6759 =
                                 FStar_Syntax_Syntax.pat_bvs pat in
                               FStar_List.fold_left
                                 FStar_TypeChecker_Env.push_bv env.env
                                 uu____6759 in
                             {
                               env = uu____6758;
                               subst = (uu___122_6757.subst);
                               tc_const = (uu___122_6757.tc_const)
                             } in
                           let uu____6762 = f env1 body in
                           (match uu____6762 with
                            | (nm,s_body,u_body) ->
                                (nm,
                                  (pat, FStar_Pervasives_Native.None,
                                    (s_body, u_body, body))))
                       | uu____6834 ->
                           FStar_Exn.raise
                             (FStar_Errors.Err
                                "No when clauses in the definition language"))
                    branches in
                FStar_List.split uu____6654 in
              (match uu____6625 with
               | (nms,branches1) ->
                   let t1 =
                     let uu____6936 = FStar_List.hd nms in
                     match uu____6936 with | M t1 -> t1 | N t1 -> t1 in
                   let has_m =
                     FStar_List.existsb
                       (fun uu___105_6942  ->
                          match uu___105_6942 with
                          | M uu____6943 -> true
                          | uu____6944 -> false) nms in
                   let uu____6945 =
                     let uu____6982 =
                       FStar_List.map2
                         (fun nm  ->
                            fun uu____7072  ->
                              match uu____7072 with
                              | (pat,guard,(s_body,u_body,original_body)) ->
                                  (match (nm, has_m) with
                                   | (N t2,false ) ->
                                       (nm, (pat, guard, s_body),
                                         (pat, guard, u_body))
                                   | (M t2,true ) ->
                                       (nm, (pat, guard, s_body),
                                         (pat, guard, u_body))
                                   | (N t2,true ) ->
                                       let uu____7249 =
                                         check env original_body (M t2) in
                                       (match uu____7249 with
                                        | (uu____7286,s_body1,u_body1) ->
                                            ((M t2), (pat, guard, s_body1),
                                              (pat, guard, u_body1)))
                                   | (M uu____7325,false ) ->
                                       failwith "impossible")) nms branches1 in
                     FStar_List.unzip3 uu____6982 in
                   (match uu____6945 with
                    | (nms1,s_branches,u_branches) ->
                        if has_m
                        then
                          let p_type = mk_star_to_type mk1 env t1 in
                          let p =
                            FStar_Syntax_Syntax.gen_bv "p''"
                              FStar_Pervasives_Native.None p_type in
                          let s_branches1 =
                            FStar_List.map
                              (fun uu____7509  ->
                                 match uu____7509 with
                                 | (pat,guard,s_body) ->
                                     let s_body1 =
                                       let uu____7560 =
                                         let uu____7561 =
                                           let uu____7576 =
                                             let uu____7583 =
                                               let uu____7588 =
                                                 FStar_Syntax_Syntax.bv_to_name
                                                   p in
                                               let uu____7589 =
                                                 FStar_Syntax_Syntax.as_implicit
                                                   false in
                                               (uu____7588, uu____7589) in
                                             [uu____7583] in
                                           (s_body, uu____7576) in
                                         FStar_Syntax_Syntax.Tm_app
                                           uu____7561 in
                                       mk1 uu____7560 in
                                     (pat, guard, s_body1)) s_branches in
                          let s_branches2 =
                            FStar_List.map FStar_Syntax_Subst.close_branch
                              s_branches1 in
                          let u_branches1 =
                            FStar_List.map FStar_Syntax_Subst.close_branch
                              u_branches in
                          let s_e =
                            let uu____7621 =
                              let uu____7622 =
                                FStar_Syntax_Syntax.mk_binder p in
                              [uu____7622] in
                            let uu____7623 =
                              mk1
                                (FStar_Syntax_Syntax.Tm_match
                                   (s_e0, s_branches2)) in
                            FStar_Syntax_Util.abs uu____7621 uu____7623
                              (FStar_Pervasives_Native.Some
                                 (FStar_Syntax_Util.residual_tot
                                    FStar_Syntax_Util.ktype0)) in
                          let t1_star =
                            let uu____7629 =
                              let uu____7636 =
                                let uu____7637 =
                                  FStar_Syntax_Syntax.new_bv
                                    FStar_Pervasives_Native.None p_type in
                                FStar_All.pipe_left
                                  FStar_Syntax_Syntax.mk_binder uu____7637 in
                              [uu____7636] in
                            let uu____7638 =
                              FStar_Syntax_Syntax.mk_Total
                                FStar_Syntax_Util.ktype0 in
                            FStar_Syntax_Util.arrow uu____7629 uu____7638 in
                          let uu____7641 =
                            mk1
                              (FStar_Syntax_Syntax.Tm_ascribed
                                 (s_e,
                                   ((FStar_Util.Inl t1_star),
                                     FStar_Pervasives_Native.None),
                                   FStar_Pervasives_Native.None)) in
                          let uu____7680 =
                            mk1
                              (FStar_Syntax_Syntax.Tm_match
                                 (u_e0, u_branches1)) in
                          ((M t1), uu____7641, uu____7680)
                        else
                          (let s_branches1 =
                             FStar_List.map FStar_Syntax_Subst.close_branch
                               s_branches in
                           let u_branches1 =
                             FStar_List.map FStar_Syntax_Subst.close_branch
                               u_branches in
                           let t1_star = t1 in
                           let uu____7697 =
                             let uu____7700 =
                               let uu____7701 =
                                 let uu____7728 =
                                   mk1
                                     (FStar_Syntax_Syntax.Tm_match
                                        (s_e0, s_branches1)) in
                                 (uu____7728,
                                   ((FStar_Util.Inl t1_star),
                                     FStar_Pervasives_Native.None),
                                   FStar_Pervasives_Native.None) in
                               FStar_Syntax_Syntax.Tm_ascribed uu____7701 in
                             mk1 uu____7700 in
                           let uu____7765 =
                             mk1
                               (FStar_Syntax_Syntax.Tm_match
                                  (u_e0, u_branches1)) in
                           ((N t1), uu____7697, uu____7765))))
and mk_let:
  env_ ->
    FStar_Syntax_Syntax.letbinding ->
      FStar_Syntax_Syntax.term ->
        (env_ ->
           FStar_Syntax_Syntax.term ->
             (nm,FStar_Syntax_Syntax.term,FStar_Syntax_Syntax.term)
               FStar_Pervasives_Native.tuple3)
          ->
          (env_ ->
             FStar_Syntax_Syntax.term ->
               (FStar_Syntax_Syntax.term,FStar_Syntax_Syntax.term,FStar_Syntax_Syntax.term)
                 FStar_Pervasives_Native.tuple3)
            ->
            (nm,FStar_Syntax_Syntax.term,FStar_Syntax_Syntax.term)
              FStar_Pervasives_Native.tuple3
  =
  fun env  ->
    fun binding  ->
      fun e2  ->
        fun proceed  ->
          fun ensure_m  ->
            let mk1 x =
              FStar_Syntax_Syntax.mk x FStar_Pervasives_Native.None
                e2.FStar_Syntax_Syntax.pos in
            let e1 = binding.FStar_Syntax_Syntax.lbdef in
            let x = FStar_Util.left binding.FStar_Syntax_Syntax.lbname in
            let x_binders =
              let uu____7812 = FStar_Syntax_Syntax.mk_binder x in
              [uu____7812] in
            let uu____7813 = FStar_Syntax_Subst.open_term x_binders e2 in
            match uu____7813 with
            | (x_binders1,e21) ->
                let uu____7826 = infer env e1 in
                (match uu____7826 with
                 | (N t1,s_e1,u_e1) ->
                     let u_binding =
                       let uu____7843 = is_C t1 in
                       if uu____7843
                       then
                         let uu___123_7844 = binding in
                         let uu____7845 =
                           let uu____7848 =
                             FStar_Syntax_Subst.subst env.subst s_e1 in
                           trans_F_ env t1 uu____7848 in
                         {
                           FStar_Syntax_Syntax.lbname =
                             (uu___123_7844.FStar_Syntax_Syntax.lbname);
                           FStar_Syntax_Syntax.lbunivs =
                             (uu___123_7844.FStar_Syntax_Syntax.lbunivs);
                           FStar_Syntax_Syntax.lbtyp = uu____7845;
                           FStar_Syntax_Syntax.lbeff =
                             (uu___123_7844.FStar_Syntax_Syntax.lbeff);
                           FStar_Syntax_Syntax.lbdef =
                             (uu___123_7844.FStar_Syntax_Syntax.lbdef)
                         }
                       else binding in
                     let env1 =
                       let uu___124_7851 = env in
                       let uu____7852 =
                         FStar_TypeChecker_Env.push_bv env.env
                           (let uu___125_7854 = x in
                            {
                              FStar_Syntax_Syntax.ppname =
                                (uu___125_7854.FStar_Syntax_Syntax.ppname);
                              FStar_Syntax_Syntax.index =
                                (uu___125_7854.FStar_Syntax_Syntax.index);
                              FStar_Syntax_Syntax.sort = t1
                            }) in
                       {
                         env = uu____7852;
                         subst = (uu___124_7851.subst);
                         tc_const = (uu___124_7851.tc_const)
                       } in
                     let uu____7855 = proceed env1 e21 in
                     (match uu____7855 with
                      | (nm_rec,s_e2,u_e2) ->
                          let s_binding =
                            let uu___126_7872 = binding in
                            let uu____7873 =
                              star_type' env1
                                binding.FStar_Syntax_Syntax.lbtyp in
                            {
                              FStar_Syntax_Syntax.lbname =
                                (uu___126_7872.FStar_Syntax_Syntax.lbname);
                              FStar_Syntax_Syntax.lbunivs =
                                (uu___126_7872.FStar_Syntax_Syntax.lbunivs);
                              FStar_Syntax_Syntax.lbtyp = uu____7873;
                              FStar_Syntax_Syntax.lbeff =
                                (uu___126_7872.FStar_Syntax_Syntax.lbeff);
                              FStar_Syntax_Syntax.lbdef =
                                (uu___126_7872.FStar_Syntax_Syntax.lbdef)
                            } in
                          let uu____7876 =
                            let uu____7879 =
                              let uu____7880 =
                                let uu____7893 =
                                  FStar_Syntax_Subst.close x_binders1 s_e2 in
                                ((false,
                                   [(let uu___127_7903 = s_binding in
                                     {
                                       FStar_Syntax_Syntax.lbname =
                                         (uu___127_7903.FStar_Syntax_Syntax.lbname);
                                       FStar_Syntax_Syntax.lbunivs =
                                         (uu___127_7903.FStar_Syntax_Syntax.lbunivs);
                                       FStar_Syntax_Syntax.lbtyp =
                                         (uu___127_7903.FStar_Syntax_Syntax.lbtyp);
                                       FStar_Syntax_Syntax.lbeff =
                                         (uu___127_7903.FStar_Syntax_Syntax.lbeff);
                                       FStar_Syntax_Syntax.lbdef = s_e1
                                     })]), uu____7893) in
                              FStar_Syntax_Syntax.Tm_let uu____7880 in
                            mk1 uu____7879 in
                          let uu____7904 =
                            let uu____7907 =
                              let uu____7908 =
                                let uu____7921 =
                                  FStar_Syntax_Subst.close x_binders1 u_e2 in
                                ((false,
                                   [(let uu___128_7931 = u_binding in
                                     {
                                       FStar_Syntax_Syntax.lbname =
                                         (uu___128_7931.FStar_Syntax_Syntax.lbname);
                                       FStar_Syntax_Syntax.lbunivs =
                                         (uu___128_7931.FStar_Syntax_Syntax.lbunivs);
                                       FStar_Syntax_Syntax.lbtyp =
                                         (uu___128_7931.FStar_Syntax_Syntax.lbtyp);
                                       FStar_Syntax_Syntax.lbeff =
                                         (uu___128_7931.FStar_Syntax_Syntax.lbeff);
                                       FStar_Syntax_Syntax.lbdef = u_e1
                                     })]), uu____7921) in
                              FStar_Syntax_Syntax.Tm_let uu____7908 in
                            mk1 uu____7907 in
                          (nm_rec, uu____7876, uu____7904))
                 | (M t1,s_e1,u_e1) ->
                     let u_binding =
                       let uu___129_7940 = binding in
                       {
                         FStar_Syntax_Syntax.lbname =
                           (uu___129_7940.FStar_Syntax_Syntax.lbname);
                         FStar_Syntax_Syntax.lbunivs =
                           (uu___129_7940.FStar_Syntax_Syntax.lbunivs);
                         FStar_Syntax_Syntax.lbtyp = t1;
                         FStar_Syntax_Syntax.lbeff =
                           FStar_Parser_Const.effect_PURE_lid;
                         FStar_Syntax_Syntax.lbdef =
                           (uu___129_7940.FStar_Syntax_Syntax.lbdef)
                       } in
                     let env1 =
                       let uu___130_7942 = env in
                       let uu____7943 =
                         FStar_TypeChecker_Env.push_bv env.env
                           (let uu___131_7945 = x in
                            {
                              FStar_Syntax_Syntax.ppname =
                                (uu___131_7945.FStar_Syntax_Syntax.ppname);
                              FStar_Syntax_Syntax.index =
                                (uu___131_7945.FStar_Syntax_Syntax.index);
                              FStar_Syntax_Syntax.sort = t1
                            }) in
                       {
                         env = uu____7943;
                         subst = (uu___130_7942.subst);
                         tc_const = (uu___130_7942.tc_const)
                       } in
                     let uu____7946 = ensure_m env1 e21 in
                     (match uu____7946 with
                      | (t2,s_e2,u_e2) ->
                          let p_type = mk_star_to_type mk1 env1 t2 in
                          let p =
                            FStar_Syntax_Syntax.gen_bv "p''"
                              FStar_Pervasives_Native.None p_type in
                          let s_e21 =
                            let uu____7969 =
                              let uu____7970 =
                                let uu____7985 =
                                  let uu____7992 =
                                    let uu____7997 =
                                      FStar_Syntax_Syntax.bv_to_name p in
                                    let uu____7998 =
                                      FStar_Syntax_Syntax.as_implicit false in
                                    (uu____7997, uu____7998) in
                                  [uu____7992] in
                                (s_e2, uu____7985) in
                              FStar_Syntax_Syntax.Tm_app uu____7970 in
                            mk1 uu____7969 in
                          let s_e22 =
                            FStar_Syntax_Util.abs x_binders1 s_e21
                              (FStar_Pervasives_Native.Some
                                 (FStar_Syntax_Util.residual_tot
                                    FStar_Syntax_Util.ktype0)) in
                          let body =
                            let uu____8017 =
                              let uu____8018 =
                                let uu____8033 =
                                  let uu____8040 =
                                    let uu____8045 =
                                      FStar_Syntax_Syntax.as_implicit false in
                                    (s_e22, uu____8045) in
                                  [uu____8040] in
                                (s_e1, uu____8033) in
                              FStar_Syntax_Syntax.Tm_app uu____8018 in
                            mk1 uu____8017 in
                          let uu____8060 =
                            let uu____8061 =
                              let uu____8062 =
                                FStar_Syntax_Syntax.mk_binder p in
                              [uu____8062] in
                            FStar_Syntax_Util.abs uu____8061 body
                              (FStar_Pervasives_Native.Some
                                 (FStar_Syntax_Util.residual_tot
                                    FStar_Syntax_Util.ktype0)) in
                          let uu____8063 =
                            let uu____8066 =
                              let uu____8067 =
                                let uu____8080 =
                                  FStar_Syntax_Subst.close x_binders1 u_e2 in
                                ((false,
                                   [(let uu___132_8090 = u_binding in
                                     {
                                       FStar_Syntax_Syntax.lbname =
                                         (uu___132_8090.FStar_Syntax_Syntax.lbname);
                                       FStar_Syntax_Syntax.lbunivs =
                                         (uu___132_8090.FStar_Syntax_Syntax.lbunivs);
                                       FStar_Syntax_Syntax.lbtyp =
                                         (uu___132_8090.FStar_Syntax_Syntax.lbtyp);
                                       FStar_Syntax_Syntax.lbeff =
                                         (uu___132_8090.FStar_Syntax_Syntax.lbeff);
                                       FStar_Syntax_Syntax.lbdef = u_e1
                                     })]), uu____8080) in
                              FStar_Syntax_Syntax.Tm_let uu____8067 in
                            mk1 uu____8066 in
                          ((M t2), uu____8060, uu____8063)))
and check_n:
  env_ ->
    FStar_Syntax_Syntax.term ->
      (FStar_Syntax_Syntax.typ,FStar_Syntax_Syntax.term,FStar_Syntax_Syntax.term)
        FStar_Pervasives_Native.tuple3
  =
  fun env  ->
    fun e  ->
      let mn =
        let uu____8102 =
          FStar_Syntax_Syntax.mk FStar_Syntax_Syntax.Tm_unknown
            FStar_Pervasives_Native.None e.FStar_Syntax_Syntax.pos in
        N uu____8102 in
      let uu____8103 = check env e mn in
      match uu____8103 with
      | (N t,s_e,u_e) -> (t, s_e, u_e)
      | uu____8119 -> failwith "[check_n]: impossible"
and check_m:
  env_ ->
    FStar_Syntax_Syntax.term ->
      (FStar_Syntax_Syntax.typ,FStar_Syntax_Syntax.term,FStar_Syntax_Syntax.term)
        FStar_Pervasives_Native.tuple3
  =
  fun env  ->
    fun e  ->
      let mn =
        let uu____8141 =
          FStar_Syntax_Syntax.mk FStar_Syntax_Syntax.Tm_unknown
            FStar_Pervasives_Native.None e.FStar_Syntax_Syntax.pos in
        M uu____8141 in
      let uu____8142 = check env e mn in
      match uu____8142 with
      | (M t,s_e,u_e) -> (t, s_e, u_e)
      | uu____8158 -> failwith "[check_m]: impossible"
and comp_of_nm: nm_ -> FStar_Syntax_Syntax.comp =
  fun nm  ->
    match nm with | N t -> FStar_Syntax_Syntax.mk_Total t | M t -> mk_M t
and mk_M: FStar_Syntax_Syntax.typ -> FStar_Syntax_Syntax.comp =
  fun t  ->
    FStar_Syntax_Syntax.mk_Comp
      {
        FStar_Syntax_Syntax.comp_univs = [FStar_Syntax_Syntax.U_unknown];
        FStar_Syntax_Syntax.effect_name = FStar_Parser_Const.monadic_lid;
        FStar_Syntax_Syntax.result_typ = t;
        FStar_Syntax_Syntax.effect_args = [];
        FStar_Syntax_Syntax.flags =
          [FStar_Syntax_Syntax.CPS; FStar_Syntax_Syntax.TOTAL]
      }
and type_of_comp:
  FStar_Syntax_Syntax.comp' FStar_Syntax_Syntax.syntax ->
    FStar_Syntax_Syntax.term' FStar_Syntax_Syntax.syntax
  = fun t  -> FStar_Syntax_Util.comp_result t
and trans_F_:
  env_ ->
    FStar_Syntax_Syntax.typ ->
      FStar_Syntax_Syntax.term -> FStar_Syntax_Syntax.term
  =
  fun env  ->
    fun c  ->
      fun wp  ->
        (let uu____8188 =
           let uu____8189 = is_C c in Prims.op_Negation uu____8189 in
         if uu____8188 then failwith "not a C" else ());
        (let mk1 x =
           FStar_Syntax_Syntax.mk x FStar_Pervasives_Native.None
             c.FStar_Syntax_Syntax.pos in
         let uu____8197 =
           let uu____8198 = FStar_Syntax_Subst.compress c in
           uu____8198.FStar_Syntax_Syntax.n in
         match uu____8197 with
         | FStar_Syntax_Syntax.Tm_app (head1,args) ->
             let uu____8223 = FStar_Syntax_Util.head_and_args wp in
             (match uu____8223 with
              | (wp_head,wp_args) ->
                  ((let uu____8261 =
                      (Prims.op_Negation
                         ((FStar_List.length wp_args) =
                            (FStar_List.length args)))
                        ||
                        (let uu____8275 =
                           let uu____8276 =
                             FStar_Parser_Const.mk_tuple_data_lid
                               (FStar_List.length wp_args)
                               FStar_Range.dummyRange in
                           FStar_Syntax_Util.is_constructor wp_head
                             uu____8276 in
                         Prims.op_Negation uu____8275) in
                    if uu____8261 then failwith "mismatch" else ());
                   (let uu____8284 =
                      let uu____8285 =
                        let uu____8300 =
                          FStar_List.map2
                            (fun uu____8328  ->
                               fun uu____8329  ->
                                 match (uu____8328, uu____8329) with
                                 | ((arg,q),(wp_arg,q')) ->
                                     let print_implicit q1 =
                                       let uu____8366 =
                                         FStar_Syntax_Syntax.is_implicit q1 in
                                       if uu____8366
                                       then "implicit"
                                       else "explicit" in
                                     (if q <> q'
                                      then
                                        (let uu____8369 = print_implicit q in
                                         let uu____8370 = print_implicit q' in
                                         FStar_Util.print2_warning
                                           "Incoherent implicit qualifiers %b %b"
                                           uu____8369 uu____8370)
                                      else ();
                                      (let uu____8372 =
                                         trans_F_ env arg wp_arg in
                                       (uu____8372, q)))) args wp_args in
                        (head1, uu____8300) in
                      FStar_Syntax_Syntax.Tm_app uu____8285 in
                    mk1 uu____8284)))
         | FStar_Syntax_Syntax.Tm_arrow (binders,comp) ->
             let binders1 = FStar_Syntax_Util.name_binders binders in
             let uu____8406 = FStar_Syntax_Subst.open_comp binders1 comp in
             (match uu____8406 with
              | (binders_orig,comp1) ->
                  let uu____8413 =
                    let uu____8428 =
                      FStar_List.map
                        (fun uu____8462  ->
                           match uu____8462 with
                           | (bv,q) ->
                               let h = bv.FStar_Syntax_Syntax.sort in
                               let uu____8482 = is_C h in
                               if uu____8482
                               then
                                 let w' =
                                   let uu____8494 = star_type' env h in
                                   FStar_Syntax_Syntax.gen_bv
                                     (Prims.strcat
                                        (bv.FStar_Syntax_Syntax.ppname).FStar_Ident.idText
                                        "__w'") FStar_Pervasives_Native.None
                                     uu____8494 in
                                 let uu____8495 =
                                   let uu____8502 =
                                     let uu____8509 =
                                       let uu____8514 =
                                         let uu____8515 =
                                           let uu____8516 =
                                             FStar_Syntax_Syntax.bv_to_name
                                               w' in
                                           trans_F_ env h uu____8516 in
                                         FStar_Syntax_Syntax.null_bv
                                           uu____8515 in
                                       (uu____8514, q) in
                                     [uu____8509] in
                                   (w', q) :: uu____8502 in
                                 (w', uu____8495)
                               else
                                 (let x =
                                    let uu____8537 = star_type' env h in
                                    FStar_Syntax_Syntax.gen_bv
                                      (Prims.strcat
                                         (bv.FStar_Syntax_Syntax.ppname).FStar_Ident.idText
                                         "__x") FStar_Pervasives_Native.None
                                      uu____8537 in
                                  (x, [(x, q)]))) binders_orig in
                    FStar_List.split uu____8428 in
                  (match uu____8413 with
                   | (bvs,binders2) ->
                       let binders3 = FStar_List.flatten binders2 in
                       let comp2 =
                         let uu____8592 =
                           let uu____8595 =
                             FStar_Syntax_Syntax.binders_of_list bvs in
                           FStar_Syntax_Util.rename_binders binders_orig
                             uu____8595 in
                         FStar_Syntax_Subst.subst_comp uu____8592 comp1 in
                       let app =
                         let uu____8599 =
                           let uu____8600 =
                             let uu____8615 =
                               FStar_List.map
                                 (fun bv  ->
                                    let uu____8630 =
                                      FStar_Syntax_Syntax.bv_to_name bv in
                                    let uu____8631 =
                                      FStar_Syntax_Syntax.as_implicit false in
                                    (uu____8630, uu____8631)) bvs in
                             (wp, uu____8615) in
                           FStar_Syntax_Syntax.Tm_app uu____8600 in
                         mk1 uu____8599 in
                       let comp3 =
                         let uu____8639 = type_of_comp comp2 in
                         let uu____8640 = is_monadic_comp comp2 in
                         trans_G env uu____8639 uu____8640 app in
                       FStar_Syntax_Util.arrow binders3 comp3))
         | FStar_Syntax_Syntax.Tm_ascribed (e,uu____8642,uu____8643) ->
             trans_F_ env e wp
         | uu____8684 -> failwith "impossible trans_F_")
and trans_G:
  env_ ->
    FStar_Syntax_Syntax.typ ->
      Prims.bool -> FStar_Syntax_Syntax.typ -> FStar_Syntax_Syntax.comp
  =
  fun env  ->
    fun h  ->
      fun is_monadic1  ->
        fun wp  ->
          if is_monadic1
          then
            let uu____8689 =
              let uu____8690 = star_type' env h in
              let uu____8693 =
                let uu____8702 =
                  let uu____8707 = FStar_Syntax_Syntax.as_implicit false in
                  (wp, uu____8707) in
                [uu____8702] in
              {
                FStar_Syntax_Syntax.comp_univs =
                  [FStar_Syntax_Syntax.U_unknown];
                FStar_Syntax_Syntax.effect_name =
                  FStar_Parser_Const.effect_PURE_lid;
                FStar_Syntax_Syntax.result_typ = uu____8690;
                FStar_Syntax_Syntax.effect_args = uu____8693;
                FStar_Syntax_Syntax.flags = []
              } in
            FStar_Syntax_Syntax.mk_Comp uu____8689
          else
            (let uu____8717 = trans_F_ env h wp in
             FStar_Syntax_Syntax.mk_Total uu____8717)
let n:
  FStar_TypeChecker_Env.env ->
    FStar_Syntax_Syntax.term -> FStar_Syntax_Syntax.term
  =
  FStar_TypeChecker_Normalize.normalize
    [FStar_TypeChecker_Normalize.Beta;
    FStar_TypeChecker_Normalize.UnfoldUntil
      FStar_Syntax_Syntax.Delta_constant;
    FStar_TypeChecker_Normalize.NoDeltaSteps;
    FStar_TypeChecker_Normalize.Eager_unfolding;
    FStar_TypeChecker_Normalize.EraseUniverses]
let star_type: env -> FStar_Syntax_Syntax.typ -> FStar_Syntax_Syntax.typ =
  fun env  ->
    fun t  -> let uu____8732 = n env.env t in star_type' env uu____8732
let star_expr:
  env ->
    FStar_Syntax_Syntax.term ->
      (FStar_Syntax_Syntax.typ,FStar_Syntax_Syntax.term,FStar_Syntax_Syntax.term)
        FStar_Pervasives_Native.tuple3
  =
  fun env  ->
    fun t  -> let uu____8749 = n env.env t in check_n env uu____8749
let trans_F:
  env ->
    FStar_Syntax_Syntax.typ ->
      FStar_Syntax_Syntax.term -> FStar_Syntax_Syntax.term
  =
  fun env  ->
    fun c  ->
      fun wp  ->
        let uu____8762 = n env.env c in
        let uu____8763 = n env.env wp in trans_F_ env uu____8762 uu____8763
>>>>>>> 0a4ecc34
<|MERGE_RESOLUTION|>--- conflicted
+++ resolved
@@ -1,4260 +1,5 @@
-
 open Prims
-open FStar_Pervasives
 type env =
-<<<<<<< HEAD
-{env : FStar_TypeChecker_Env.env; subst : FStar_Syntax_Syntax.subst_elt Prims.list; tc_const : FStar_Const.sconst  ->  FStar_Syntax_Syntax.typ}
-
-
-let empty : FStar_TypeChecker_Env.env  ->  (FStar_Const.sconst  ->  FStar_Syntax_Syntax.typ)  ->  env = (fun env tc_const -> {env = env; subst = []; tc_const = tc_const})
-
-
-let gen_wps_for_free : FStar_TypeChecker_Env.env  ->  FStar_Syntax_Syntax.binders  ->  FStar_Syntax_Syntax.bv  ->  FStar_Syntax_Syntax.term  ->  FStar_Syntax_Syntax.eff_decl  ->  (FStar_Syntax_Syntax.sigelts * FStar_Syntax_Syntax.eff_decl) = (fun env binders a wp_a ed -> (
-
-let wp_a1 = (FStar_TypeChecker_Normalize.normalize ((FStar_TypeChecker_Normalize.Beta)::(FStar_TypeChecker_Normalize.EraseUniverses)::[]) env wp_a)
-in (
-
-let a1 = (
-
-let uu___100_68 = a
-in (
-
-let uu____69 = (FStar_TypeChecker_Normalize.normalize ((FStar_TypeChecker_Normalize.EraseUniverses)::[]) env a.FStar_Syntax_Syntax.sort)
-in {FStar_Syntax_Syntax.ppname = uu___100_68.FStar_Syntax_Syntax.ppname; FStar_Syntax_Syntax.index = uu___100_68.FStar_Syntax_Syntax.index; FStar_Syntax_Syntax.sort = uu____69}))
-in (
-
-let d = (fun s -> (FStar_Util.print1 "[01;36m%s[00m\n" s))
-in ((
-
-let uu____77 = (FStar_TypeChecker_Env.debug env (FStar_Options.Other ("ED")))
-in (match (uu____77) with
-| true -> begin
-((d "Elaborating extra WP combinators");
-(
-
-let uu____79 = (FStar_Syntax_Print.term_to_string wp_a1)
-in (FStar_Util.print1 "wp_a is: %s\n" uu____79));
-)
-end
-| uu____80 -> begin
-()
-end));
-(
-
-let rec collect_binders = (fun t -> (
-
-let uu____88 = (
-
-let uu____89 = (
-
-let uu____92 = (FStar_Syntax_Subst.compress t)
-in (FStar_All.pipe_left FStar_Syntax_Util.unascribe uu____92))
-in uu____89.FStar_Syntax_Syntax.n)
-in (match (uu____88) with
-| FStar_Syntax_Syntax.Tm_arrow (bs, comp) -> begin
-(
-
-let rest = (match (comp.FStar_Syntax_Syntax.n) with
-| FStar_Syntax_Syntax.Total (t1, uu____114) -> begin
-t1
-end
-| uu____121 -> begin
-(failwith "wp_a contains non-Tot arrow")
-end)
-in (
-
-let uu____124 = (collect_binders rest)
-in (FStar_List.append bs uu____124)))
-end
-| FStar_Syntax_Syntax.Tm_type (uu____130) -> begin
-[]
-end
-| uu____133 -> begin
-(failwith "wp_a doesn\'t end in Type0")
-end)))
-in (
-
-let mk_lid = (fun name -> (FStar_Syntax_Util.dm4f_lid ed name))
-in (
-
-let gamma = (
-
-let uu____145 = (collect_binders wp_a1)
-in (FStar_All.pipe_right uu____145 FStar_Syntax_Util.name_binders))
-in ((
-
-let uu____156 = (FStar_TypeChecker_Env.debug env (FStar_Options.Other ("ED")))
-in (match (uu____156) with
-| true -> begin
-(
-
-let uu____157 = (
-
-let uu____158 = (FStar_Syntax_Print.binders_to_string ", " gamma)
-in (FStar_Util.format1 "Gamma is %s\n" uu____158))
-in (d uu____157))
-end
-| uu____159 -> begin
-()
-end));
-(
-
-let unknown = FStar_Syntax_Syntax.tun
-in (
-
-let mk1 = (fun x -> ((FStar_Syntax_Syntax.mk x) FStar_Pervasives_Native.None FStar_Range.dummyRange))
-in (
-
-let sigelts = (FStar_Util.mk_ref [])
-in (
-
-let register = (fun env1 lident def -> (
-
-let uu____190 = (FStar_TypeChecker_Util.mk_toplevel_definition env1 lident def)
-in (match (uu____190) with
-| (sigelt, fv) -> begin
-((
-
-let uu____196 = (
-
-let uu____198 = (FStar_ST.read sigelts)
-in (sigelt)::uu____198)
-in (FStar_ST.write sigelts uu____196));
-fv;
-)
-end)))
-in (
-
-let binders_of_list1 = (FStar_List.map (fun uu____219 -> (match (uu____219) with
-| (t, b) -> begin
-(
-
-let uu____226 = (FStar_Syntax_Syntax.as_implicit b)
-in ((t), (uu____226)))
-end)))
-in (
-
-let mk_all_implicit = (FStar_List.map (fun t -> (
-
-let uu____243 = (FStar_Syntax_Syntax.as_implicit true)
-in (((FStar_Pervasives_Native.fst t)), (uu____243)))))
-in (
-
-let args_of_binders1 = (FStar_List.map (fun bv -> (
-
-let uu____256 = (FStar_Syntax_Syntax.bv_to_name (FStar_Pervasives_Native.fst bv))
-in (FStar_Syntax_Syntax.as_arg uu____256))))
-in (
-
-let uu____257 = (
-
-let uu____269 = (
-
-let mk2 = (fun f -> (
-
-let t = (FStar_Syntax_Syntax.gen_bv "t" FStar_Pervasives_Native.None FStar_Syntax_Util.ktype)
-in (
-
-let body = (
-
-let uu____289 = (f (FStar_Syntax_Syntax.bv_to_name t))
-in (FStar_Syntax_Util.arrow gamma uu____289))
-in (
-
-let uu____292 = (
-
-let uu____293 = (
-
-let uu____297 = (FStar_Syntax_Syntax.mk_binder a1)
-in (
-
-let uu____298 = (
-
-let uu____300 = (FStar_Syntax_Syntax.mk_binder t)
-in (uu____300)::[])
-in (uu____297)::uu____298))
-in (FStar_List.append binders uu____293))
-in (FStar_Syntax_Util.abs uu____292 body FStar_Pervasives_Native.None)))))
-in (
-
-let uu____308 = (mk2 FStar_Syntax_Syntax.mk_Total)
-in (
-
-let uu____309 = (mk2 FStar_Syntax_Syntax.mk_GTotal)
-in ((uu____308), (uu____309)))))
-in (match (uu____269) with
-| (ctx_def, gctx_def) -> begin
-(
-
-let ctx_lid = (mk_lid "ctx")
-in (
-
-let ctx_fv = (register env ctx_lid ctx_def)
-in (
-
-let gctx_lid = (mk_lid "gctx")
-in (
-
-let gctx_fv = (register env gctx_lid gctx_def)
-in (
-
-let mk_app1 = (fun fv t -> (
-
-let uu____340 = (
-
-let uu____341 = (
-
-let uu____351 = (
-
-let uu____355 = (FStar_List.map (fun uu____363 -> (match (uu____363) with
-| (bv, uu____369) -> begin
-(
-
-let uu____370 = (FStar_Syntax_Syntax.bv_to_name bv)
-in (
-
-let uu____371 = (FStar_Syntax_Syntax.as_implicit false)
-in ((uu____370), (uu____371))))
-end)) binders)
-in (
-
-let uu____372 = (
-
-let uu____376 = (
-
-let uu____379 = (FStar_Syntax_Syntax.bv_to_name a1)
-in (
-
-let uu____380 = (FStar_Syntax_Syntax.as_implicit false)
-in ((uu____379), (uu____380))))
-in (
-
-let uu____381 = (
-
-let uu____385 = (
-
-let uu____388 = (FStar_Syntax_Syntax.as_implicit false)
-in ((t), (uu____388)))
-in (uu____385)::[])
-in (uu____376)::uu____381))
-in (FStar_List.append uu____355 uu____372)))
-in ((fv), (uu____351)))
-in FStar_Syntax_Syntax.Tm_app (uu____341))
-in (mk1 uu____340)))
-in ((env), ((mk_app1 ctx_fv)), ((mk_app1 gctx_fv))))))))
-end))
-in (match (uu____257) with
-| (env1, mk_ctx, mk_gctx) -> begin
-(
-
-let c_pure = (
-
-let t = (FStar_Syntax_Syntax.gen_bv "t" FStar_Pervasives_Native.None FStar_Syntax_Util.ktype)
-in (
-
-let x = (
-
-let uu____434 = (FStar_Syntax_Syntax.bv_to_name t)
-in (FStar_Syntax_Syntax.gen_bv "x" FStar_Pervasives_Native.None uu____434))
-in (
-
-let ret1 = (
-
-let uu____442 = (
-
-let uu____448 = (
-
-let uu____449 = (
-
-let uu____452 = (
-
-let uu____453 = (FStar_Syntax_Syntax.bv_to_name t)
-in (mk_ctx uu____453))
-in (FStar_Syntax_Syntax.mk_Total uu____452))
-in (FStar_Syntax_Util.lcomp_of_comp uu____449))
-in FStar_Util.Inl (uu____448))
-in FStar_Pervasives_Native.Some (uu____442))
-in (
-
-let body = (
-
-let uu____463 = (FStar_Syntax_Syntax.bv_to_name x)
-in (FStar_Syntax_Util.abs gamma uu____463 ret1))
-in (
-
-let uu____464 = (
-
-let uu____465 = (mk_all_implicit binders)
-in (
-
-let uu____469 = (binders_of_list1 ((((a1), (true)))::(((t), (true)))::(((x), (false)))::[]))
-in (FStar_List.append uu____465 uu____469)))
-in (FStar_Syntax_Util.abs uu____464 body ret1))))))
-in (
-
-let c_pure1 = (
-
-let uu____484 = (mk_lid "pure")
-in (register env1 uu____484 c_pure))
-in (
-
-let c_app = (
-
-let t1 = (FStar_Syntax_Syntax.gen_bv "t1" FStar_Pervasives_Native.None FStar_Syntax_Util.ktype)
-in (
-
-let t2 = (FStar_Syntax_Syntax.gen_bv "t2" FStar_Pervasives_Native.None FStar_Syntax_Util.ktype)
-in (
-
-let l = (
-
-let uu____489 = (
-
-let uu____490 = (
-
-let uu____491 = (
-
-let uu____495 = (
-
-let uu____496 = (
-
-let uu____497 = (FStar_Syntax_Syntax.bv_to_name t1)
-in (FStar_Syntax_Syntax.new_bv FStar_Pervasives_Native.None uu____497))
-in (FStar_Syntax_Syntax.mk_binder uu____496))
-in (uu____495)::[])
-in (
-
-let uu____498 = (
-
-let uu____501 = (FStar_Syntax_Syntax.bv_to_name t2)
-in (FStar_Syntax_Syntax.mk_GTotal uu____501))
-in (FStar_Syntax_Util.arrow uu____491 uu____498)))
-in (mk_gctx uu____490))
-in (FStar_Syntax_Syntax.gen_bv "l" FStar_Pervasives_Native.None uu____489))
-in (
-
-let r = (
-
-let uu____503 = (
-
-let uu____504 = (FStar_Syntax_Syntax.bv_to_name t1)
-in (mk_gctx uu____504))
-in (FStar_Syntax_Syntax.gen_bv "r" FStar_Pervasives_Native.None uu____503))
-in (
-
-let ret1 = (
-
-let uu____512 = (
-
-let uu____518 = (
-
-let uu____519 = (
-
-let uu____522 = (
-
-let uu____523 = (FStar_Syntax_Syntax.bv_to_name t2)
-in (mk_gctx uu____523))
-in (FStar_Syntax_Syntax.mk_Total uu____522))
-in (FStar_Syntax_Util.lcomp_of_comp uu____519))
-in FStar_Util.Inl (uu____518))
-in FStar_Pervasives_Native.Some (uu____512))
-in (
-
-let outer_body = (
-
-let gamma_as_args = (args_of_binders1 gamma)
-in (
-
-let inner_body = (
-
-let uu____538 = (FStar_Syntax_Syntax.bv_to_name l)
-in (
-
-let uu____541 = (
-
-let uu____547 = (
-
-let uu____549 = (
-
-let uu____550 = (
-
-let uu____551 = (FStar_Syntax_Syntax.bv_to_name r)
-in (FStar_Syntax_Util.mk_app uu____551 gamma_as_args))
-in (FStar_Syntax_Syntax.as_arg uu____550))
-in (uu____549)::[])
-in (FStar_List.append gamma_as_args uu____547))
-in (FStar_Syntax_Util.mk_app uu____538 uu____541)))
-in (FStar_Syntax_Util.abs gamma inner_body ret1)))
-in (
-
-let uu____554 = (
-
-let uu____555 = (mk_all_implicit binders)
-in (
-
-let uu____559 = (binders_of_list1 ((((a1), (true)))::(((t1), (true)))::(((t2), (true)))::(((l), (false)))::(((r), (false)))::[]))
-in (FStar_List.append uu____555 uu____559)))
-in (FStar_Syntax_Util.abs uu____554 outer_body ret1))))))))
-in (
-
-let c_app1 = (
-
-let uu____578 = (mk_lid "app")
-in (register env1 uu____578 c_app))
-in (
-
-let c_lift1 = (
-
-let t1 = (FStar_Syntax_Syntax.gen_bv "t1" FStar_Pervasives_Native.None FStar_Syntax_Util.ktype)
-in (
-
-let t2 = (FStar_Syntax_Syntax.gen_bv "t2" FStar_Pervasives_Native.None FStar_Syntax_Util.ktype)
-in (
-
-let t_f = (
-
-let uu____585 = (
-
-let uu____589 = (
-
-let uu____590 = (FStar_Syntax_Syntax.bv_to_name t1)
-in (FStar_Syntax_Syntax.null_binder uu____590))
-in (uu____589)::[])
-in (
-
-let uu____591 = (
-
-let uu____594 = (FStar_Syntax_Syntax.bv_to_name t2)
-in (FStar_Syntax_Syntax.mk_GTotal uu____594))
-in (FStar_Syntax_Util.arrow uu____585 uu____591)))
-in (
-
-let f = (FStar_Syntax_Syntax.gen_bv "f" FStar_Pervasives_Native.None t_f)
-in (
-
-let a11 = (
-
-let uu____597 = (
-
-let uu____598 = (FStar_Syntax_Syntax.bv_to_name t1)
-in (mk_gctx uu____598))
-in (FStar_Syntax_Syntax.gen_bv "a1" FStar_Pervasives_Native.None uu____597))
-in (
-
-let ret1 = (
-
-let uu____606 = (
-
-let uu____612 = (
-
-let uu____613 = (
-
-let uu____616 = (
-
-let uu____617 = (FStar_Syntax_Syntax.bv_to_name t2)
-in (mk_gctx uu____617))
-in (FStar_Syntax_Syntax.mk_Total uu____616))
-in (FStar_Syntax_Util.lcomp_of_comp uu____613))
-in FStar_Util.Inl (uu____612))
-in FStar_Pervasives_Native.Some (uu____606))
-in (
-
-let uu____626 = (
-
-let uu____627 = (mk_all_implicit binders)
-in (
-
-let uu____631 = (binders_of_list1 ((((a1), (true)))::(((t1), (true)))::(((t2), (true)))::(((f), (false)))::(((a11), (false)))::[]))
-in (FStar_List.append uu____627 uu____631)))
-in (
-
-let uu____649 = (
-
-let uu____650 = (
-
-let uu____656 = (
-
-let uu____658 = (
-
-let uu____661 = (
-
-let uu____667 = (
-
-let uu____669 = (FStar_Syntax_Syntax.bv_to_name f)
-in (uu____669)::[])
-in (FStar_List.map FStar_Syntax_Syntax.as_arg uu____667))
-in (FStar_Syntax_Util.mk_app c_pure1 uu____661))
-in (
-
-let uu____670 = (
-
-let uu____674 = (FStar_Syntax_Syntax.bv_to_name a11)
-in (uu____674)::[])
-in (uu____658)::uu____670))
-in (FStar_List.map FStar_Syntax_Syntax.as_arg uu____656))
-in (FStar_Syntax_Util.mk_app c_app1 uu____650))
-in (FStar_Syntax_Util.abs uu____626 uu____649 ret1)))))))))
-in (
-
-let c_lift11 = (
-
-let uu____678 = (mk_lid "lift1")
-in (register env1 uu____678 c_lift1))
-in (
-
-let c_lift2 = (
-
-let t1 = (FStar_Syntax_Syntax.gen_bv "t1" FStar_Pervasives_Native.None FStar_Syntax_Util.ktype)
-in (
-
-let t2 = (FStar_Syntax_Syntax.gen_bv "t2" FStar_Pervasives_Native.None FStar_Syntax_Util.ktype)
-in (
-
-let t3 = (FStar_Syntax_Syntax.gen_bv "t3" FStar_Pervasives_Native.None FStar_Syntax_Util.ktype)
-in (
-
-let t_f = (
-
-let uu____686 = (
-
-let uu____690 = (
-
-let uu____691 = (FStar_Syntax_Syntax.bv_to_name t1)
-in (FStar_Syntax_Syntax.null_binder uu____691))
-in (
-
-let uu____692 = (
-
-let uu____694 = (
-
-let uu____695 = (FStar_Syntax_Syntax.bv_to_name t2)
-in (FStar_Syntax_Syntax.null_binder uu____695))
-in (uu____694)::[])
-in (uu____690)::uu____692))
-in (
-
-let uu____696 = (
-
-let uu____699 = (FStar_Syntax_Syntax.bv_to_name t3)
-in (FStar_Syntax_Syntax.mk_GTotal uu____699))
-in (FStar_Syntax_Util.arrow uu____686 uu____696)))
-in (
-
-let f = (FStar_Syntax_Syntax.gen_bv "f" FStar_Pervasives_Native.None t_f)
-in (
-
-let a11 = (
-
-let uu____702 = (
-
-let uu____703 = (FStar_Syntax_Syntax.bv_to_name t1)
-in (mk_gctx uu____703))
-in (FStar_Syntax_Syntax.gen_bv "a1" FStar_Pervasives_Native.None uu____702))
-in (
-
-let a2 = (
-
-let uu____705 = (
-
-let uu____706 = (FStar_Syntax_Syntax.bv_to_name t2)
-in (mk_gctx uu____706))
-in (FStar_Syntax_Syntax.gen_bv "a2" FStar_Pervasives_Native.None uu____705))
-in (
-
-let ret1 = (
-
-let uu____714 = (
-
-let uu____720 = (
-
-let uu____721 = (
-
-let uu____724 = (
-
-let uu____725 = (FStar_Syntax_Syntax.bv_to_name t3)
-in (mk_gctx uu____725))
-in (FStar_Syntax_Syntax.mk_Total uu____724))
-in (FStar_Syntax_Util.lcomp_of_comp uu____721))
-in FStar_Util.Inl (uu____720))
-in FStar_Pervasives_Native.Some (uu____714))
-in (
-
-let uu____734 = (
-
-let uu____735 = (mk_all_implicit binders)
-in (
-
-let uu____739 = (binders_of_list1 ((((a1), (true)))::(((t1), (true)))::(((t2), (true)))::(((t3), (true)))::(((f), (false)))::(((a11), (false)))::(((a2), (false)))::[]))
-in (FStar_List.append uu____735 uu____739)))
-in (
-
-let uu____761 = (
-
-let uu____762 = (
-
-let uu____768 = (
-
-let uu____770 = (
-
-let uu____773 = (
-
-let uu____779 = (
-
-let uu____781 = (
-
-let uu____784 = (
-
-let uu____790 = (
-
-let uu____792 = (FStar_Syntax_Syntax.bv_to_name f)
-in (uu____792)::[])
-in (FStar_List.map FStar_Syntax_Syntax.as_arg uu____790))
-in (FStar_Syntax_Util.mk_app c_pure1 uu____784))
-in (
-
-let uu____793 = (
-
-let uu____797 = (FStar_Syntax_Syntax.bv_to_name a11)
-in (uu____797)::[])
-in (uu____781)::uu____793))
-in (FStar_List.map FStar_Syntax_Syntax.as_arg uu____779))
-in (FStar_Syntax_Util.mk_app c_app1 uu____773))
-in (
-
-let uu____800 = (
-
-let uu____804 = (FStar_Syntax_Syntax.bv_to_name a2)
-in (uu____804)::[])
-in (uu____770)::uu____800))
-in (FStar_List.map FStar_Syntax_Syntax.as_arg uu____768))
-in (FStar_Syntax_Util.mk_app c_app1 uu____762))
-in (FStar_Syntax_Util.abs uu____734 uu____761 ret1)))))))))))
-in (
-
-let c_lift21 = (
-
-let uu____808 = (mk_lid "lift2")
-in (register env1 uu____808 c_lift2))
-in (
-
-let c_push = (
-
-let t1 = (FStar_Syntax_Syntax.gen_bv "t1" FStar_Pervasives_Native.None FStar_Syntax_Util.ktype)
-in (
-
-let t2 = (FStar_Syntax_Syntax.gen_bv "t2" FStar_Pervasives_Native.None FStar_Syntax_Util.ktype)
-in (
-
-let t_f = (
-
-let uu____815 = (
-
-let uu____819 = (
-
-let uu____820 = (FStar_Syntax_Syntax.bv_to_name t1)
-in (FStar_Syntax_Syntax.null_binder uu____820))
-in (uu____819)::[])
-in (
-
-let uu____821 = (
-
-let uu____824 = (
-
-let uu____825 = (FStar_Syntax_Syntax.bv_to_name t2)
-in (mk_gctx uu____825))
-in (FStar_Syntax_Syntax.mk_Total uu____824))
-in (FStar_Syntax_Util.arrow uu____815 uu____821)))
-in (
-
-let f = (FStar_Syntax_Syntax.gen_bv "f" FStar_Pervasives_Native.None t_f)
-in (
-
-let ret1 = (
-
-let uu____834 = (
-
-let uu____840 = (
-
-let uu____841 = (
-
-let uu____844 = (
-
-let uu____845 = (
-
-let uu____846 = (
-
-let uu____850 = (
-
-let uu____851 = (FStar_Syntax_Syntax.bv_to_name t1)
-in (FStar_Syntax_Syntax.null_binder uu____851))
-in (uu____850)::[])
-in (
-
-let uu____852 = (
-
-let uu____855 = (FStar_Syntax_Syntax.bv_to_name t2)
-in (FStar_Syntax_Syntax.mk_GTotal uu____855))
-in (FStar_Syntax_Util.arrow uu____846 uu____852)))
-in (mk_ctx uu____845))
-in (FStar_Syntax_Syntax.mk_Total uu____844))
-in (FStar_Syntax_Util.lcomp_of_comp uu____841))
-in FStar_Util.Inl (uu____840))
-in FStar_Pervasives_Native.Some (uu____834))
-in (
-
-let e1 = (
-
-let uu____865 = (FStar_Syntax_Syntax.bv_to_name t1)
-in (FStar_Syntax_Syntax.gen_bv "e1" FStar_Pervasives_Native.None uu____865))
-in (
-
-let body = (
-
-let uu____867 = (
-
-let uu____868 = (
-
-let uu____872 = (FStar_Syntax_Syntax.mk_binder e1)
-in (uu____872)::[])
-in (FStar_List.append gamma uu____868))
-in (
-
-let uu____875 = (
-
-let uu____876 = (FStar_Syntax_Syntax.bv_to_name f)
-in (
-
-let uu____879 = (
-
-let uu____885 = (
-
-let uu____886 = (FStar_Syntax_Syntax.bv_to_name e1)
-in (FStar_Syntax_Syntax.as_arg uu____886))
-in (
-
-let uu____887 = (args_of_binders1 gamma)
-in (uu____885)::uu____887))
-in (FStar_Syntax_Util.mk_app uu____876 uu____879)))
-in (FStar_Syntax_Util.abs uu____867 uu____875 ret1)))
-in (
-
-let uu____889 = (
-
-let uu____890 = (mk_all_implicit binders)
-in (
-
-let uu____894 = (binders_of_list1 ((((a1), (true)))::(((t1), (true)))::(((t2), (true)))::(((f), (false)))::[]))
-in (FStar_List.append uu____890 uu____894)))
-in (FStar_Syntax_Util.abs uu____889 body ret1)))))))))
-in (
-
-let c_push1 = (
-
-let uu____911 = (mk_lid "push")
-in (register env1 uu____911 c_push))
-in (
-
-let ret_tot_wp_a = (
-
-let uu____919 = (
-
-let uu____925 = (
-
-let uu____926 = (FStar_Syntax_Syntax.mk_Total wp_a1)
-in (FStar_Syntax_Util.lcomp_of_comp uu____926))
-in FStar_Util.Inl (uu____925))
-in FStar_Pervasives_Native.Some (uu____919))
-in (
-
-let mk_generic_app = (fun c -> (match (((FStar_List.length binders) > (Prims.parse_int "0"))) with
-| true -> begin
-(
-
-let uu____954 = (
-
-let uu____955 = (
-
-let uu____965 = (args_of_binders1 binders)
-in ((c), (uu____965)))
-in FStar_Syntax_Syntax.Tm_app (uu____955))
-in (mk1 uu____954))
-end
-| uu____970 -> begin
-c
-end))
-in (
-
-let wp_if_then_else = (
-
-let result_comp = (
-
-let uu____973 = (
-
-let uu____974 = (
-
-let uu____978 = (FStar_Syntax_Syntax.null_binder wp_a1)
-in (
-
-let uu____979 = (
-
-let uu____981 = (FStar_Syntax_Syntax.null_binder wp_a1)
-in (uu____981)::[])
-in (uu____978)::uu____979))
-in (
-
-let uu____982 = (FStar_Syntax_Syntax.mk_Total wp_a1)
-in (FStar_Syntax_Util.arrow uu____974 uu____982)))
-in (FStar_Syntax_Syntax.mk_Total uu____973))
-in (
-
-let c = (FStar_Syntax_Syntax.gen_bv "c" FStar_Pervasives_Native.None FStar_Syntax_Util.ktype)
-in (
-
-let uu____986 = (
-
-let uu____987 = (FStar_Syntax_Syntax.binders_of_list ((a1)::(c)::[]))
-in (FStar_List.append binders uu____987))
-in (
-
-let uu____993 = (
-
-let l_ite = (FStar_Syntax_Syntax.fvar FStar_Parser_Const.ite_lid (FStar_Syntax_Syntax.Delta_defined_at_level ((Prims.parse_int "2"))) FStar_Pervasives_Native.None)
-in (
-
-let uu____995 = (
-
-let uu____998 = (
-
-let uu____1004 = (
-
-let uu____1006 = (
-
-let uu____1009 = (
-
-let uu____1015 = (
-
-let uu____1016 = (FStar_Syntax_Syntax.bv_to_name c)
-in (FStar_Syntax_Syntax.as_arg uu____1016))
-in (uu____1015)::[])
-in (FStar_Syntax_Util.mk_app l_ite uu____1009))
-in (uu____1006)::[])
-in (FStar_List.map FStar_Syntax_Syntax.as_arg uu____1004))
-in (FStar_Syntax_Util.mk_app c_lift21 uu____998))
-in (FStar_Syntax_Util.ascribe uu____995 ((FStar_Util.Inr (result_comp)), (FStar_Pervasives_Native.None)))))
-in (FStar_Syntax_Util.abs uu____986 uu____993 (FStar_Pervasives_Native.Some (FStar_Util.Inl ((FStar_Syntax_Util.lcomp_of_comp result_comp)))))))))
-in (
-
-let wp_if_then_else1 = (
-
-let uu____1041 = (mk_lid "wp_if_then_else")
-in (register env1 uu____1041 wp_if_then_else))
-in (
-
-let wp_if_then_else2 = (mk_generic_app wp_if_then_else1)
-in (
-
-let wp_assert = (
-
-let q = (FStar_Syntax_Syntax.gen_bv "q" FStar_Pervasives_Native.None FStar_Syntax_Util.ktype)
-in (
-
-let wp = (FStar_Syntax_Syntax.gen_bv "wp" FStar_Pervasives_Native.None wp_a1)
-in (
-
-let l_and = (FStar_Syntax_Syntax.fvar FStar_Parser_Const.and_lid (FStar_Syntax_Syntax.Delta_defined_at_level ((Prims.parse_int "1"))) FStar_Pervasives_Native.None)
-in (
-
-let body = (
-
-let uu____1052 = (
-
-let uu____1058 = (
-
-let uu____1060 = (
-
-let uu____1063 = (
-
-let uu____1069 = (
-
-let uu____1071 = (
-
-let uu____1074 = (
-
-let uu____1080 = (
-
-let uu____1081 = (FStar_Syntax_Syntax.bv_to_name q)
-in (FStar_Syntax_Syntax.as_arg uu____1081))
-in (uu____1080)::[])
-in (FStar_Syntax_Util.mk_app l_and uu____1074))
-in (uu____1071)::[])
-in (FStar_List.map FStar_Syntax_Syntax.as_arg uu____1069))
-in (FStar_Syntax_Util.mk_app c_pure1 uu____1063))
-in (
-
-let uu____1086 = (
-
-let uu____1090 = (FStar_Syntax_Syntax.bv_to_name wp)
-in (uu____1090)::[])
-in (uu____1060)::uu____1086))
-in (FStar_List.map FStar_Syntax_Syntax.as_arg uu____1058))
-in (FStar_Syntax_Util.mk_app c_app1 uu____1052))
-in (
-
-let uu____1093 = (
-
-let uu____1094 = (FStar_Syntax_Syntax.binders_of_list ((a1)::(q)::(wp)::[]))
-in (FStar_List.append binders uu____1094))
-in (FStar_Syntax_Util.abs uu____1093 body ret_tot_wp_a))))))
-in (
-
-let wp_assert1 = (
-
-let uu____1101 = (mk_lid "wp_assert")
-in (register env1 uu____1101 wp_assert))
-in (
-
-let wp_assert2 = (mk_generic_app wp_assert1)
-in (
-
-let wp_assume = (
-
-let q = (FStar_Syntax_Syntax.gen_bv "q" FStar_Pervasives_Native.None FStar_Syntax_Util.ktype)
-in (
-
-let wp = (FStar_Syntax_Syntax.gen_bv "wp" FStar_Pervasives_Native.None wp_a1)
-in (
-
-let l_imp = (FStar_Syntax_Syntax.fvar FStar_Parser_Const.imp_lid (FStar_Syntax_Syntax.Delta_defined_at_level ((Prims.parse_int "1"))) FStar_Pervasives_Native.None)
-in (
-
-let body = (
-
-let uu____1112 = (
-
-let uu____1118 = (
-
-let uu____1120 = (
-
-let uu____1123 = (
-
-let uu____1129 = (
-
-let uu____1131 = (
-
-let uu____1134 = (
-
-let uu____1140 = (
-
-let uu____1141 = (FStar_Syntax_Syntax.bv_to_name q)
-in (FStar_Syntax_Syntax.as_arg uu____1141))
-in (uu____1140)::[])
-in (FStar_Syntax_Util.mk_app l_imp uu____1134))
-in (uu____1131)::[])
-in (FStar_List.map FStar_Syntax_Syntax.as_arg uu____1129))
-in (FStar_Syntax_Util.mk_app c_pure1 uu____1123))
-in (
-
-let uu____1146 = (
-
-let uu____1150 = (FStar_Syntax_Syntax.bv_to_name wp)
-in (uu____1150)::[])
-in (uu____1120)::uu____1146))
-in (FStar_List.map FStar_Syntax_Syntax.as_arg uu____1118))
-in (FStar_Syntax_Util.mk_app c_app1 uu____1112))
-in (
-
-let uu____1153 = (
-
-let uu____1154 = (FStar_Syntax_Syntax.binders_of_list ((a1)::(q)::(wp)::[]))
-in (FStar_List.append binders uu____1154))
-in (FStar_Syntax_Util.abs uu____1153 body ret_tot_wp_a))))))
-in (
-
-let wp_assume1 = (
-
-let uu____1161 = (mk_lid "wp_assume")
-in (register env1 uu____1161 wp_assume))
-in (
-
-let wp_assume2 = (mk_generic_app wp_assume1)
-in (
-
-let wp_close = (
-
-let b = (FStar_Syntax_Syntax.gen_bv "b" FStar_Pervasives_Native.None FStar_Syntax_Util.ktype)
-in (
-
-let t_f = (
-
-let uu____1170 = (
-
-let uu____1174 = (
-
-let uu____1175 = (FStar_Syntax_Syntax.bv_to_name b)
-in (FStar_Syntax_Syntax.null_binder uu____1175))
-in (uu____1174)::[])
-in (
-
-let uu____1176 = (FStar_Syntax_Syntax.mk_Total wp_a1)
-in (FStar_Syntax_Util.arrow uu____1170 uu____1176)))
-in (
-
-let f = (FStar_Syntax_Syntax.gen_bv "f" FStar_Pervasives_Native.None t_f)
-in (
-
-let body = (
-
-let uu____1183 = (
-
-let uu____1189 = (
-
-let uu____1191 = (
-
-let uu____1194 = (FStar_List.map FStar_Syntax_Syntax.as_arg ((FStar_Syntax_Util.tforall)::[]))
-in (FStar_Syntax_Util.mk_app c_pure1 uu____1194))
-in (
-
-let uu____1200 = (
-
-let uu____1204 = (
-
-let uu____1207 = (
-
-let uu____1213 = (
-
-let uu____1215 = (FStar_Syntax_Syntax.bv_to_name f)
-in (uu____1215)::[])
-in (FStar_List.map FStar_Syntax_Syntax.as_arg uu____1213))
-in (FStar_Syntax_Util.mk_app c_push1 uu____1207))
-in (uu____1204)::[])
-in (uu____1191)::uu____1200))
-in (FStar_List.map FStar_Syntax_Syntax.as_arg uu____1189))
-in (FStar_Syntax_Util.mk_app c_app1 uu____1183))
-in (
-
-let uu____1222 = (
-
-let uu____1223 = (FStar_Syntax_Syntax.binders_of_list ((a1)::(b)::(f)::[]))
-in (FStar_List.append binders uu____1223))
-in (FStar_Syntax_Util.abs uu____1222 body ret_tot_wp_a))))))
-in (
-
-let wp_close1 = (
-
-let uu____1230 = (mk_lid "wp_close")
-in (register env1 uu____1230 wp_close))
-in (
-
-let wp_close2 = (mk_generic_app wp_close1)
-in (
-
-let ret_tot_type = (
-
-let uu____1241 = (
-
-let uu____1247 = (
-
-let uu____1248 = (FStar_Syntax_Syntax.mk_Total FStar_Syntax_Util.ktype)
-in (FStar_All.pipe_left FStar_Syntax_Util.lcomp_of_comp uu____1248))
-in FStar_Util.Inl (uu____1247))
-in FStar_Pervasives_Native.Some (uu____1241))
-in (
-
-let ret_gtot_type = (
-
-let uu____1268 = (
-
-let uu____1274 = (
-
-let uu____1275 = (FStar_Syntax_Syntax.mk_GTotal FStar_Syntax_Util.ktype)
-in (FStar_All.pipe_left FStar_Syntax_Util.lcomp_of_comp uu____1275))
-in FStar_Util.Inl (uu____1274))
-in FStar_Pervasives_Native.Some (uu____1268))
-in (
-
-let mk_forall1 = (fun x body -> (
-
-let uu____1295 = (
-
-let uu____1298 = (
-
-let uu____1299 = (
-
-let uu____1309 = (
-
-let uu____1311 = (
-
-let uu____1312 = (
-
-let uu____1313 = (
-
-let uu____1314 = (FStar_Syntax_Syntax.mk_binder x)
-in (uu____1314)::[])
-in (FStar_Syntax_Util.abs uu____1313 body ret_tot_type))
-in (FStar_Syntax_Syntax.as_arg uu____1312))
-in (uu____1311)::[])
-in ((FStar_Syntax_Util.tforall), (uu____1309)))
-in FStar_Syntax_Syntax.Tm_app (uu____1299))
-in (FStar_Syntax_Syntax.mk uu____1298))
-in (uu____1295 FStar_Pervasives_Native.None FStar_Range.dummyRange)))
-in (
-
-let rec is_discrete = (fun t -> (
-
-let uu____1328 = (
-
-let uu____1329 = (FStar_Syntax_Subst.compress t)
-in uu____1329.FStar_Syntax_Syntax.n)
-in (match (uu____1328) with
-| FStar_Syntax_Syntax.Tm_type (uu____1332) -> begin
-false
-end
-| FStar_Syntax_Syntax.Tm_arrow (bs, c) -> begin
-((FStar_List.for_all (fun uu____1347 -> (match (uu____1347) with
-| (b, uu____1351) -> begin
-(is_discrete b.FStar_Syntax_Syntax.sort)
-end)) bs) && (is_discrete (FStar_Syntax_Util.comp_result c)))
-end
-| uu____1352 -> begin
-true
-end)))
-in (
-
-let rec is_monotonic = (fun t -> (
-
-let uu____1357 = (
-
-let uu____1358 = (FStar_Syntax_Subst.compress t)
-in uu____1358.FStar_Syntax_Syntax.n)
-in (match (uu____1357) with
-| FStar_Syntax_Syntax.Tm_type (uu____1361) -> begin
-true
-end
-| FStar_Syntax_Syntax.Tm_arrow (bs, c) -> begin
-((FStar_List.for_all (fun uu____1376 -> (match (uu____1376) with
-| (b, uu____1380) -> begin
-(is_discrete b.FStar_Syntax_Syntax.sort)
-end)) bs) && (is_monotonic (FStar_Syntax_Util.comp_result c)))
-end
-| uu____1381 -> begin
-(is_discrete t)
-end)))
-in (
-
-let rec mk_rel = (fun rel t x y -> (
-
-let mk_rel1 = (mk_rel rel)
-in (
-
-let t1 = (FStar_TypeChecker_Normalize.normalize ((FStar_TypeChecker_Normalize.Beta)::(FStar_TypeChecker_Normalize.Eager_unfolding)::(FStar_TypeChecker_Normalize.UnfoldUntil (FStar_Syntax_Syntax.Delta_constant))::[]) env1 t)
-in (
-
-let uu____1433 = (
-
-let uu____1434 = (FStar_Syntax_Subst.compress t1)
-in uu____1434.FStar_Syntax_Syntax.n)
-in (match (uu____1433) with
-| FStar_Syntax_Syntax.Tm_type (uu____1437) -> begin
-(rel x y)
-end
-| FStar_Syntax_Syntax.Tm_arrow ((binder)::[], {FStar_Syntax_Syntax.n = FStar_Syntax_Syntax.GTotal (b, uu____1440); FStar_Syntax_Syntax.tk = uu____1441; FStar_Syntax_Syntax.pos = uu____1442; FStar_Syntax_Syntax.vars = uu____1443}) -> begin
-(
-
-let a2 = (FStar_Pervasives_Native.fst binder).FStar_Syntax_Syntax.sort
-in (
-
-let uu____1466 = ((is_monotonic a2) || (is_monotonic b))
-in (match (uu____1466) with
-| true -> begin
-(
-
-let a11 = (FStar_Syntax_Syntax.gen_bv "a1" FStar_Pervasives_Native.None a2)
-in (
-
-let body = (
-
-let uu____1469 = (
-
-let uu____1472 = (
-
-let uu____1478 = (
-
-let uu____1479 = (FStar_Syntax_Syntax.bv_to_name a11)
-in (FStar_Syntax_Syntax.as_arg uu____1479))
-in (uu____1478)::[])
-in (FStar_Syntax_Util.mk_app x uu____1472))
-in (
-
-let uu____1480 = (
-
-let uu____1483 = (
-
-let uu____1489 = (
-
-let uu____1490 = (FStar_Syntax_Syntax.bv_to_name a11)
-in (FStar_Syntax_Syntax.as_arg uu____1490))
-in (uu____1489)::[])
-in (FStar_Syntax_Util.mk_app y uu____1483))
-in (mk_rel1 b uu____1469 uu____1480)))
-in (mk_forall1 a11 body)))
-end
-| uu____1491 -> begin
-(
-
-let a11 = (FStar_Syntax_Syntax.gen_bv "a1" FStar_Pervasives_Native.None a2)
-in (
-
-let a21 = (FStar_Syntax_Syntax.gen_bv "a2" FStar_Pervasives_Native.None a2)
-in (
-
-let body = (
-
-let uu____1495 = (
-
-let uu____1496 = (FStar_Syntax_Syntax.bv_to_name a11)
-in (
-
-let uu____1499 = (FStar_Syntax_Syntax.bv_to_name a21)
-in (mk_rel1 a2 uu____1496 uu____1499)))
-in (
-
-let uu____1502 = (
-
-let uu____1503 = (
-
-let uu____1506 = (
-
-let uu____1512 = (
-
-let uu____1513 = (FStar_Syntax_Syntax.bv_to_name a11)
-in (FStar_Syntax_Syntax.as_arg uu____1513))
-in (uu____1512)::[])
-in (FStar_Syntax_Util.mk_app x uu____1506))
-in (
-
-let uu____1514 = (
-
-let uu____1517 = (
-
-let uu____1523 = (
-
-let uu____1524 = (FStar_Syntax_Syntax.bv_to_name a21)
-in (FStar_Syntax_Syntax.as_arg uu____1524))
-in (uu____1523)::[])
-in (FStar_Syntax_Util.mk_app y uu____1517))
-in (mk_rel1 b uu____1503 uu____1514)))
-in (FStar_Syntax_Util.mk_imp uu____1495 uu____1502)))
-in (
-
-let uu____1525 = (mk_forall1 a21 body)
-in (mk_forall1 a11 uu____1525)))))
-end)))
-end
-| FStar_Syntax_Syntax.Tm_arrow ((binder)::[], {FStar_Syntax_Syntax.n = FStar_Syntax_Syntax.Total (b, uu____1528); FStar_Syntax_Syntax.tk = uu____1529; FStar_Syntax_Syntax.pos = uu____1530; FStar_Syntax_Syntax.vars = uu____1531}) -> begin
-(
-
-let a2 = (FStar_Pervasives_Native.fst binder).FStar_Syntax_Syntax.sort
-in (
-
-let uu____1554 = ((is_monotonic a2) || (is_monotonic b))
-in (match (uu____1554) with
-| true -> begin
-(
-
-let a11 = (FStar_Syntax_Syntax.gen_bv "a1" FStar_Pervasives_Native.None a2)
-in (
-
-let body = (
-
-let uu____1557 = (
-
-let uu____1560 = (
-
-let uu____1566 = (
-
-let uu____1567 = (FStar_Syntax_Syntax.bv_to_name a11)
-in (FStar_Syntax_Syntax.as_arg uu____1567))
-in (uu____1566)::[])
-in (FStar_Syntax_Util.mk_app x uu____1560))
-in (
-
-let uu____1568 = (
-
-let uu____1571 = (
-
-let uu____1577 = (
-
-let uu____1578 = (FStar_Syntax_Syntax.bv_to_name a11)
-in (FStar_Syntax_Syntax.as_arg uu____1578))
-in (uu____1577)::[])
-in (FStar_Syntax_Util.mk_app y uu____1571))
-in (mk_rel1 b uu____1557 uu____1568)))
-in (mk_forall1 a11 body)))
-end
-| uu____1579 -> begin
-(
-
-let a11 = (FStar_Syntax_Syntax.gen_bv "a1" FStar_Pervasives_Native.None a2)
-in (
-
-let a21 = (FStar_Syntax_Syntax.gen_bv "a2" FStar_Pervasives_Native.None a2)
-in (
-
-let body = (
-
-let uu____1583 = (
-
-let uu____1584 = (FStar_Syntax_Syntax.bv_to_name a11)
-in (
-
-let uu____1587 = (FStar_Syntax_Syntax.bv_to_name a21)
-in (mk_rel1 a2 uu____1584 uu____1587)))
-in (
-
-let uu____1590 = (
-
-let uu____1591 = (
-
-let uu____1594 = (
-
-let uu____1600 = (
-
-let uu____1601 = (FStar_Syntax_Syntax.bv_to_name a11)
-in (FStar_Syntax_Syntax.as_arg uu____1601))
-in (uu____1600)::[])
-in (FStar_Syntax_Util.mk_app x uu____1594))
-in (
-
-let uu____1602 = (
-
-let uu____1605 = (
-
-let uu____1611 = (
-
-let uu____1612 = (FStar_Syntax_Syntax.bv_to_name a21)
-in (FStar_Syntax_Syntax.as_arg uu____1612))
-in (uu____1611)::[])
-in (FStar_Syntax_Util.mk_app y uu____1605))
-in (mk_rel1 b uu____1591 uu____1602)))
-in (FStar_Syntax_Util.mk_imp uu____1583 uu____1590)))
-in (
-
-let uu____1613 = (mk_forall1 a21 body)
-in (mk_forall1 a11 uu____1613)))))
-end)))
-end
-| FStar_Syntax_Syntax.Tm_arrow ((binder)::binders1, comp) -> begin
-(
-
-let t2 = (
-
-let uu___101_1634 = t1
-in (
-
-let uu____1635 = (
-
-let uu____1636 = (
-
-let uu____1644 = (
-
-let uu____1645 = (FStar_Syntax_Util.arrow binders1 comp)
-in (FStar_Syntax_Syntax.mk_Total uu____1645))
-in (((binder)::[]), (uu____1644)))
-in FStar_Syntax_Syntax.Tm_arrow (uu____1636))
-in {FStar_Syntax_Syntax.n = uu____1635; FStar_Syntax_Syntax.tk = uu___101_1634.FStar_Syntax_Syntax.tk; FStar_Syntax_Syntax.pos = uu___101_1634.FStar_Syntax_Syntax.pos; FStar_Syntax_Syntax.vars = uu___101_1634.FStar_Syntax_Syntax.vars}))
-in (mk_rel1 t2 x y))
-end
-| FStar_Syntax_Syntax.Tm_arrow (uu____1657) -> begin
-(failwith "unhandled arrow")
-end
-| uu____1665 -> begin
-(FStar_Syntax_Util.mk_untyped_eq2 x y)
-end)))))
-in (
-
-let stronger = (
-
-let wp1 = (FStar_Syntax_Syntax.gen_bv "wp1" FStar_Pervasives_Native.None wp_a1)
-in (
-
-let wp2 = (FStar_Syntax_Syntax.gen_bv "wp2" FStar_Pervasives_Native.None wp_a1)
-in (
-
-let rec mk_stronger = (fun t x y -> (
-
-let t1 = (FStar_TypeChecker_Normalize.normalize ((FStar_TypeChecker_Normalize.Beta)::(FStar_TypeChecker_Normalize.Eager_unfolding)::(FStar_TypeChecker_Normalize.UnfoldUntil (FStar_Syntax_Syntax.Delta_constant))::[]) env1 t)
-in (
-
-let uu____1680 = (
-
-let uu____1681 = (FStar_Syntax_Subst.compress t1)
-in uu____1681.FStar_Syntax_Syntax.n)
-in (match (uu____1680) with
-| FStar_Syntax_Syntax.Tm_type (uu____1684) -> begin
-(FStar_Syntax_Util.mk_imp x y)
-end
-| FStar_Syntax_Syntax.Tm_app (head1, args) when (
-
-let uu____1701 = (FStar_Syntax_Subst.compress head1)
-in (FStar_Syntax_Util.is_tuple_constructor uu____1701)) -> begin
-(
-
-let project = (fun i tuple -> (
-
-let projector = (
-
-let uu____1716 = (
-
-let uu____1717 = (FStar_Parser_Const.mk_tuple_data_lid (FStar_List.length args) FStar_Range.dummyRange)
-in (FStar_TypeChecker_Env.lookup_projector env1 uu____1717 i))
-in (FStar_Syntax_Syntax.fvar uu____1716 (FStar_Syntax_Syntax.Delta_defined_at_level ((Prims.parse_int "1"))) FStar_Pervasives_Native.None))
-in (FStar_Syntax_Util.mk_app projector ((((tuple), (FStar_Pervasives_Native.None)))::[]))))
-in (
-
-let uu____1738 = (
-
-let uu____1742 = (FStar_List.mapi (fun i uu____1747 -> (match (uu____1747) with
-| (t2, q) -> begin
-(
-
-let uu____1752 = (project i x)
-in (
-
-let uu____1753 = (project i y)
-in (mk_stronger t2 uu____1752 uu____1753)))
-end)) args)
-in (match (uu____1742) with
-| [] -> begin
-(failwith "Impossible : Empty application when creating stronger relation in DM4F")
-end
-| (rel0)::rels -> begin
-((rel0), (rels))
-end))
-in (match (uu____1738) with
-| (rel0, rels) -> begin
-(FStar_List.fold_left FStar_Syntax_Util.mk_conj rel0 rels)
-end)))
-end
-| FStar_Syntax_Syntax.Tm_arrow (binders1, {FStar_Syntax_Syntax.n = FStar_Syntax_Syntax.GTotal (b, uu____1770); FStar_Syntax_Syntax.tk = uu____1771; FStar_Syntax_Syntax.pos = uu____1772; FStar_Syntax_Syntax.vars = uu____1773}) -> begin
-(
-
-let bvs = (FStar_List.mapi (fun i uu____1795 -> (match (uu____1795) with
-| (bv, q) -> begin
-(
-
-let uu____1800 = (
-
-let uu____1801 = (FStar_Util.string_of_int i)
-in (Prims.strcat "a" uu____1801))
-in (FStar_Syntax_Syntax.gen_bv uu____1800 FStar_Pervasives_Native.None bv.FStar_Syntax_Syntax.sort))
-end)) binders1)
-in (
-
-let args = (FStar_List.map (fun ai -> (
-
-let uu____1805 = (FStar_Syntax_Syntax.bv_to_name ai)
-in (FStar_Syntax_Syntax.as_arg uu____1805))) bvs)
-in (
-
-let body = (
-
-let uu____1807 = (FStar_Syntax_Util.mk_app x args)
-in (
-
-let uu____1808 = (FStar_Syntax_Util.mk_app y args)
-in (mk_stronger b uu____1807 uu____1808)))
-in (FStar_List.fold_right (fun bv body1 -> (mk_forall1 bv body1)) bvs body))))
-end
-| FStar_Syntax_Syntax.Tm_arrow (binders1, {FStar_Syntax_Syntax.n = FStar_Syntax_Syntax.Total (b, uu____1813); FStar_Syntax_Syntax.tk = uu____1814; FStar_Syntax_Syntax.pos = uu____1815; FStar_Syntax_Syntax.vars = uu____1816}) -> begin
-(
-
-let bvs = (FStar_List.mapi (fun i uu____1838 -> (match (uu____1838) with
-| (bv, q) -> begin
-(
-
-let uu____1843 = (
-
-let uu____1844 = (FStar_Util.string_of_int i)
-in (Prims.strcat "a" uu____1844))
-in (FStar_Syntax_Syntax.gen_bv uu____1843 FStar_Pervasives_Native.None bv.FStar_Syntax_Syntax.sort))
-end)) binders1)
-in (
-
-let args = (FStar_List.map (fun ai -> (
-
-let uu____1848 = (FStar_Syntax_Syntax.bv_to_name ai)
-in (FStar_Syntax_Syntax.as_arg uu____1848))) bvs)
-in (
-
-let body = (
-
-let uu____1850 = (FStar_Syntax_Util.mk_app x args)
-in (
-
-let uu____1851 = (FStar_Syntax_Util.mk_app y args)
-in (mk_stronger b uu____1850 uu____1851)))
-in (FStar_List.fold_right (fun bv body1 -> (mk_forall1 bv body1)) bvs body))))
-end
-| uu____1854 -> begin
-(failwith "Not a DM elaborated type")
-end))))
-in (
-
-let body = (
-
-let uu____1856 = (FStar_Syntax_Util.unascribe wp_a1)
-in (
-
-let uu____1857 = (FStar_Syntax_Syntax.bv_to_name wp1)
-in (
-
-let uu____1858 = (FStar_Syntax_Syntax.bv_to_name wp2)
-in (mk_stronger uu____1856 uu____1857 uu____1858))))
-in (
-
-let uu____1859 = (
-
-let uu____1860 = (binders_of_list1 ((((a1), (false)))::(((wp1), (false)))::(((wp2), (false)))::[]))
-in (FStar_List.append binders uu____1860))
-in (FStar_Syntax_Util.abs uu____1859 body ret_tot_type))))))
-in (
-
-let stronger1 = (
-
-let uu____1875 = (mk_lid "stronger")
-in (register env1 uu____1875 stronger))
-in (
-
-let stronger2 = (mk_generic_app stronger1)
-in (
-
-let wp_ite = (
-
-let wp = (FStar_Syntax_Syntax.gen_bv "wp" FStar_Pervasives_Native.None wp_a1)
-in (
-
-let uu____1881 = (FStar_Util.prefix gamma)
-in (match (uu____1881) with
-| (wp_args, post) -> begin
-(
-
-let k = (FStar_Syntax_Syntax.gen_bv "k" FStar_Pervasives_Native.None (FStar_Pervasives_Native.fst post).FStar_Syntax_Syntax.sort)
-in (
-
-let equiv = (
-
-let k_tm = (FStar_Syntax_Syntax.bv_to_name k)
-in (
-
-let eq1 = (
-
-let uu____1907 = (FStar_Syntax_Syntax.bv_to_name (FStar_Pervasives_Native.fst post))
-in (mk_rel FStar_Syntax_Util.mk_iff k.FStar_Syntax_Syntax.sort k_tm uu____1907))
-in (
-
-let uu____1910 = (FStar_Syntax_Util.destruct_typ_as_formula eq1)
-in (match (uu____1910) with
-| FStar_Pervasives_Native.Some (FStar_Syntax_Util.QAll (binders1, [], body)) -> begin
-(
-
-let k_app = (
-
-let uu____1918 = (args_of_binders1 binders1)
-in (FStar_Syntax_Util.mk_app k_tm uu____1918))
-in (
-
-let guard_free1 = (
-
-let uu____1925 = (FStar_Syntax_Syntax.lid_as_fv FStar_Parser_Const.guard_free FStar_Syntax_Syntax.Delta_constant FStar_Pervasives_Native.None)
-in (FStar_Syntax_Syntax.fv_to_tm uu____1925))
-in (
-
-let pat = (
-
-let uu____1929 = (
-
-let uu____1935 = (FStar_Syntax_Syntax.as_arg k_app)
-in (uu____1935)::[])
-in (FStar_Syntax_Util.mk_app guard_free1 uu____1929))
-in (
-
-let pattern_guarded_body = (
-
-let uu____1939 = (
-
-let uu____1940 = (
-
-let uu____1945 = (
-
-let uu____1946 = (
-
-let uu____1953 = (
-
-let uu____1955 = (FStar_Syntax_Syntax.as_arg pat)
-in (uu____1955)::[])
-in (uu____1953)::[])
-in FStar_Syntax_Syntax.Meta_pattern (uu____1946))
-in ((body), (uu____1945)))
-in FStar_Syntax_Syntax.Tm_meta (uu____1940))
-in (mk1 uu____1939))
-in (FStar_Syntax_Util.close_forall_no_univs binders1 pattern_guarded_body)))))
-end
-| uu____1958 -> begin
-(failwith "Impossible: Expected the equivalence to be a quantified formula")
-end))))
-in (
-
-let body = (
-
-let uu____1961 = (
-
-let uu____1962 = (
-
-let uu____1963 = (
-
-let uu____1964 = (FStar_Syntax_Syntax.bv_to_name wp)
-in (
-
-let uu____1967 = (
-
-let uu____1973 = (args_of_binders1 wp_args)
-in (
-
-let uu____1975 = (
-
-let uu____1977 = (
-
-let uu____1978 = (FStar_Syntax_Syntax.bv_to_name k)
-in (FStar_Syntax_Syntax.as_arg uu____1978))
-in (uu____1977)::[])
-in (FStar_List.append uu____1973 uu____1975)))
-in (FStar_Syntax_Util.mk_app uu____1964 uu____1967)))
-in (FStar_Syntax_Util.mk_imp equiv uu____1963))
-in (FStar_Syntax_Util.mk_forall_no_univ k uu____1962))
-in (FStar_Syntax_Util.abs gamma uu____1961 ret_gtot_type))
-in (
-
-let uu____1979 = (
-
-let uu____1980 = (FStar_Syntax_Syntax.binders_of_list ((a1)::(wp)::[]))
-in (FStar_List.append binders uu____1980))
-in (FStar_Syntax_Util.abs uu____1979 body ret_gtot_type)))))
-end)))
-in (
-
-let wp_ite1 = (
-
-let uu____1987 = (mk_lid "wp_ite")
-in (register env1 uu____1987 wp_ite))
-in (
-
-let wp_ite2 = (mk_generic_app wp_ite1)
-in (
-
-let null_wp = (
-
-let wp = (FStar_Syntax_Syntax.gen_bv "wp" FStar_Pervasives_Native.None wp_a1)
-in (
-
-let uu____1993 = (FStar_Util.prefix gamma)
-in (match (uu____1993) with
-| (wp_args, post) -> begin
-(
-
-let x = (FStar_Syntax_Syntax.gen_bv "x" FStar_Pervasives_Native.None FStar_Syntax_Syntax.tun)
-in (
-
-let body = (
-
-let uu____2017 = (
-
-let uu____2018 = (FStar_All.pipe_left FStar_Syntax_Syntax.bv_to_name (FStar_Pervasives_Native.fst post))
-in (
-
-let uu____2021 = (
-
-let uu____2027 = (
-
-let uu____2028 = (FStar_Syntax_Syntax.bv_to_name x)
-in (FStar_Syntax_Syntax.as_arg uu____2028))
-in (uu____2027)::[])
-in (FStar_Syntax_Util.mk_app uu____2018 uu____2021)))
-in (FStar_Syntax_Util.mk_forall_no_univ x uu____2017))
-in (
-
-let uu____2029 = (
-
-let uu____2030 = (
-
-let uu____2034 = (FStar_Syntax_Syntax.binders_of_list ((a1)::[]))
-in (FStar_List.append uu____2034 gamma))
-in (FStar_List.append binders uu____2030))
-in (FStar_Syntax_Util.abs uu____2029 body ret_gtot_type))))
-end)))
-in (
-
-let null_wp1 = (
-
-let uu____2043 = (mk_lid "null_wp")
-in (register env1 uu____2043 null_wp))
-in (
-
-let null_wp2 = (mk_generic_app null_wp1)
-in (
-
-let wp_trivial = (
-
-let wp = (FStar_Syntax_Syntax.gen_bv "wp" FStar_Pervasives_Native.None wp_a1)
-in (
-
-let body = (
-
-let uu____2052 = (
-
-let uu____2058 = (
-
-let uu____2060 = (FStar_Syntax_Syntax.bv_to_name a1)
-in (
-
-let uu____2061 = (
-
-let uu____2063 = (
-
-let uu____2066 = (
-
-let uu____2072 = (
-
-let uu____2073 = (FStar_Syntax_Syntax.bv_to_name a1)
-in (FStar_Syntax_Syntax.as_arg uu____2073))
-in (uu____2072)::[])
-in (FStar_Syntax_Util.mk_app null_wp2 uu____2066))
-in (
-
-let uu____2074 = (
-
-let uu____2078 = (FStar_Syntax_Syntax.bv_to_name wp)
-in (uu____2078)::[])
-in (uu____2063)::uu____2074))
-in (uu____2060)::uu____2061))
-in (FStar_List.map FStar_Syntax_Syntax.as_arg uu____2058))
-in (FStar_Syntax_Util.mk_app stronger2 uu____2052))
-in (
-
-let uu____2081 = (
-
-let uu____2082 = (FStar_Syntax_Syntax.binders_of_list ((a1)::(wp)::[]))
-in (FStar_List.append binders uu____2082))
-in (FStar_Syntax_Util.abs uu____2081 body ret_tot_type))))
-in (
-
-let wp_trivial1 = (
-
-let uu____2089 = (mk_lid "wp_trivial")
-in (register env1 uu____2089 wp_trivial))
-in (
-
-let wp_trivial2 = (mk_generic_app wp_trivial1)
-in ((
-
-let uu____2094 = (FStar_TypeChecker_Env.debug env1 (FStar_Options.Other ("ED")))
-in (match (uu____2094) with
-| true -> begin
-(d "End Dijkstra monads for free")
-end
-| uu____2095 -> begin
-()
-end));
-(
-
-let c = (FStar_Syntax_Subst.close binders)
-in (
-
-let uu____2099 = (
-
-let uu____2101 = (FStar_ST.read sigelts)
-in (FStar_List.rev uu____2101))
-in (
-
-let uu____2106 = (
-
-let uu___102_2107 = ed
-in (
-
-let uu____2108 = (
-
-let uu____2109 = (c wp_if_then_else2)
-in (([]), (uu____2109)))
-in (
-
-let uu____2111 = (
-
-let uu____2112 = (c wp_ite2)
-in (([]), (uu____2112)))
-in (
-
-let uu____2114 = (
-
-let uu____2115 = (c stronger2)
-in (([]), (uu____2115)))
-in (
-
-let uu____2117 = (
-
-let uu____2118 = (c wp_close2)
-in (([]), (uu____2118)))
-in (
-
-let uu____2120 = (
-
-let uu____2121 = (c wp_assert2)
-in (([]), (uu____2121)))
-in (
-
-let uu____2123 = (
-
-let uu____2124 = (c wp_assume2)
-in (([]), (uu____2124)))
-in (
-
-let uu____2126 = (
-
-let uu____2127 = (c null_wp2)
-in (([]), (uu____2127)))
-in (
-
-let uu____2129 = (
-
-let uu____2130 = (c wp_trivial2)
-in (([]), (uu____2130)))
-in {FStar_Syntax_Syntax.cattributes = uu___102_2107.FStar_Syntax_Syntax.cattributes; FStar_Syntax_Syntax.mname = uu___102_2107.FStar_Syntax_Syntax.mname; FStar_Syntax_Syntax.univs = uu___102_2107.FStar_Syntax_Syntax.univs; FStar_Syntax_Syntax.binders = uu___102_2107.FStar_Syntax_Syntax.binders; FStar_Syntax_Syntax.signature = uu___102_2107.FStar_Syntax_Syntax.signature; FStar_Syntax_Syntax.ret_wp = uu___102_2107.FStar_Syntax_Syntax.ret_wp; FStar_Syntax_Syntax.bind_wp = uu___102_2107.FStar_Syntax_Syntax.bind_wp; FStar_Syntax_Syntax.if_then_else = uu____2108; FStar_Syntax_Syntax.ite_wp = uu____2111; FStar_Syntax_Syntax.stronger = uu____2114; FStar_Syntax_Syntax.close_wp = uu____2117; FStar_Syntax_Syntax.assert_p = uu____2120; FStar_Syntax_Syntax.assume_p = uu____2123; FStar_Syntax_Syntax.null_wp = uu____2126; FStar_Syntax_Syntax.trivial = uu____2129; FStar_Syntax_Syntax.repr = uu___102_2107.FStar_Syntax_Syntax.repr; FStar_Syntax_Syntax.return_repr = uu___102_2107.FStar_Syntax_Syntax.return_repr; FStar_Syntax_Syntax.bind_repr = uu___102_2107.FStar_Syntax_Syntax.bind_repr; FStar_Syntax_Syntax.actions = uu___102_2107.FStar_Syntax_Syntax.actions})))))))))
-in ((uu____2099), (uu____2106)))));
-)))))))))))))))))))))))))))))))))))))))))))
-end)))))))));
-))));
-)))))
-
-
-type env_ =
-env
-
-
-let get_env : env  ->  FStar_TypeChecker_Env.env = (fun env -> env.env)
-
-
-let set_env : env  ->  FStar_TypeChecker_Env.env  ->  env = (fun dmff_env env' -> (
-
-let uu___103_2142 = dmff_env
-in {env = env'; subst = uu___103_2142.subst; tc_const = uu___103_2142.tc_const}))
-
-type nm =
-| N of FStar_Syntax_Syntax.typ
-| M of FStar_Syntax_Syntax.typ
-
-
-let uu___is_N : nm  ->  Prims.bool = (fun projectee -> (match (projectee) with
-| N (_0) -> begin
-true
-end
-| uu____2155 -> begin
-false
-end))
-
-
-let __proj__N__item___0 : nm  ->  FStar_Syntax_Syntax.typ = (fun projectee -> (match (projectee) with
-| N (_0) -> begin
-_0
-end))
-
-
-let uu___is_M : nm  ->  Prims.bool = (fun projectee -> (match (projectee) with
-| M (_0) -> begin
-true
-end
-| uu____2167 -> begin
-false
-end))
-
-
-let __proj__M__item___0 : nm  ->  FStar_Syntax_Syntax.typ = (fun projectee -> (match (projectee) with
-| M (_0) -> begin
-_0
-end))
-
-
-type nm_ =
-nm
-
-
-let nm_of_comp : FStar_Syntax_Syntax.comp'  ->  nm = (fun uu___89_2177 -> (match (uu___89_2177) with
-| FStar_Syntax_Syntax.Total (t, uu____2179) -> begin
-N (t)
-end
-| FStar_Syntax_Syntax.Comp (c) when (FStar_All.pipe_right c.FStar_Syntax_Syntax.flags (FStar_Util.for_some (fun uu___88_2188 -> (match (uu___88_2188) with
-| FStar_Syntax_Syntax.CPS -> begin
-true
-end
-| uu____2189 -> begin
-false
-end)))) -> begin
-M (c.FStar_Syntax_Syntax.result_typ)
-end
-| FStar_Syntax_Syntax.Comp (c) -> begin
-(
-
-let uu____2191 = (
-
-let uu____2192 = (
-
-let uu____2193 = (FStar_Syntax_Syntax.mk_Comp c)
-in (FStar_All.pipe_left FStar_Syntax_Print.comp_to_string uu____2193))
-in (FStar_Util.format1 "[nm_of_comp]: impossible (%s)" uu____2192))
-in (failwith uu____2191))
-end
-| FStar_Syntax_Syntax.GTotal (uu____2194) -> begin
-(failwith "[nm_of_comp]: impossible (GTot)")
-end))
-
-
-let string_of_nm : nm  ->  Prims.string = (fun uu___90_2202 -> (match (uu___90_2202) with
-| N (t) -> begin
-(
-
-let uu____2204 = (FStar_Syntax_Print.term_to_string t)
-in (FStar_Util.format1 "N[%s]" uu____2204))
-end
-| M (t) -> begin
-(
-
-let uu____2206 = (FStar_Syntax_Print.term_to_string t)
-in (FStar_Util.format1 "M[%s]" uu____2206))
-end))
-
-
-let is_monadic_arrow : FStar_Syntax_Syntax.term'  ->  nm = (fun n1 -> (match (n1) with
-| FStar_Syntax_Syntax.Tm_arrow (uu____2210, {FStar_Syntax_Syntax.n = n2; FStar_Syntax_Syntax.tk = uu____2212; FStar_Syntax_Syntax.pos = uu____2213; FStar_Syntax_Syntax.vars = uu____2214}) -> begin
-(nm_of_comp n2)
-end
-| uu____2225 -> begin
-(failwith "unexpected_argument: [is_monadic_arrow]")
-end))
-
-
-let is_monadic_comp = (fun c -> (
-
-let uu____2237 = (nm_of_comp c.FStar_Syntax_Syntax.n)
-in (match (uu____2237) with
-| M (uu____2238) -> begin
-true
-end
-| N (uu____2239) -> begin
-false
-end)))
-
-exception Not_found
-
-
-let uu___is_Not_found : Prims.exn  ->  Prims.bool = (fun projectee -> (match (projectee) with
-| Not_found -> begin
-true
-end
-| uu____2243 -> begin
-false
-end))
-
-
-let double_star : FStar_Syntax_Syntax.typ  ->  FStar_Syntax_Syntax.typ = (fun typ -> (
-
-let star_once = (fun typ1 -> (
-
-let uu____2253 = (
-
-let uu____2257 = (
-
-let uu____2258 = (FStar_Syntax_Syntax.new_bv FStar_Pervasives_Native.None typ1)
-in (FStar_All.pipe_left FStar_Syntax_Syntax.mk_binder uu____2258))
-in (uu____2257)::[])
-in (
-
-let uu____2259 = (FStar_Syntax_Syntax.mk_Total FStar_Syntax_Util.ktype0)
-in (FStar_Syntax_Util.arrow uu____2253 uu____2259))))
-in (
-
-let uu____2262 = (FStar_All.pipe_right typ star_once)
-in (FStar_All.pipe_left star_once uu____2262))))
-
-
-let rec mk_star_to_type : (FStar_Syntax_Syntax.term'  ->  (FStar_Syntax_Syntax.term', FStar_Syntax_Syntax.term') FStar_Syntax_Syntax.syntax)  ->  env  ->  (FStar_Syntax_Syntax.term', FStar_Syntax_Syntax.term') FStar_Syntax_Syntax.syntax  ->  (FStar_Syntax_Syntax.term', FStar_Syntax_Syntax.term') FStar_Syntax_Syntax.syntax = (fun mk1 env a -> (mk1 (
-
-let uu____2297 = (
-
-let uu____2305 = (
-
-let uu____2309 = (
-
-let uu____2312 = (
-
-let uu____2313 = (star_type' env a)
-in (FStar_Syntax_Syntax.null_bv uu____2313))
-in (
-
-let uu____2314 = (FStar_Syntax_Syntax.as_implicit false)
-in ((uu____2312), (uu____2314))))
-in (uu____2309)::[])
-in (
-
-let uu____2319 = (FStar_Syntax_Syntax.mk_Total FStar_Syntax_Util.ktype0)
-in ((uu____2305), (uu____2319))))
-in FStar_Syntax_Syntax.Tm_arrow (uu____2297))))
-and star_type' : env  ->  (FStar_Syntax_Syntax.term', FStar_Syntax_Syntax.term') FStar_Syntax_Syntax.syntax  ->  FStar_Syntax_Syntax.term = (fun env t -> (
-
-let mk1 = (fun x -> (FStar_Syntax_Syntax.mk x FStar_Pervasives_Native.None t.FStar_Syntax_Syntax.pos))
-in (
-
-let mk_star_to_type1 = (mk_star_to_type mk1)
-in (
-
-let t1 = (FStar_Syntax_Subst.compress t)
-in (match (t1.FStar_Syntax_Syntax.n) with
-| FStar_Syntax_Syntax.Tm_arrow (binders, uu____2348) -> begin
-(
-
-let binders1 = (FStar_List.map (fun uu____2367 -> (match (uu____2367) with
-| (bv, aqual) -> begin
-(
-
-let uu____2374 = (
-
-let uu___104_2375 = bv
-in (
-
-let uu____2376 = (star_type' env bv.FStar_Syntax_Syntax.sort)
-in {FStar_Syntax_Syntax.ppname = uu___104_2375.FStar_Syntax_Syntax.ppname; FStar_Syntax_Syntax.index = uu___104_2375.FStar_Syntax_Syntax.index; FStar_Syntax_Syntax.sort = uu____2376}))
-in ((uu____2374), (aqual)))
-end)) binders)
-in (match (t1.FStar_Syntax_Syntax.n) with
-| FStar_Syntax_Syntax.Tm_arrow (uu____2379, {FStar_Syntax_Syntax.n = FStar_Syntax_Syntax.GTotal (hn, uu____2381); FStar_Syntax_Syntax.tk = uu____2382; FStar_Syntax_Syntax.pos = uu____2383; FStar_Syntax_Syntax.vars = uu____2384}) -> begin
-(
-
-let uu____2401 = (
-
-let uu____2402 = (
-
-let uu____2410 = (
-
-let uu____2411 = (star_type' env hn)
-in (FStar_Syntax_Syntax.mk_GTotal uu____2411))
-in ((binders1), (uu____2410)))
-in FStar_Syntax_Syntax.Tm_arrow (uu____2402))
-in (mk1 uu____2401))
-end
-| uu____2415 -> begin
-(
-
-let uu____2416 = (is_monadic_arrow t1.FStar_Syntax_Syntax.n)
-in (match (uu____2416) with
-| N (hn) -> begin
-(
-
-let uu____2418 = (
-
-let uu____2419 = (
-
-let uu____2427 = (
-
-let uu____2428 = (star_type' env hn)
-in (FStar_Syntax_Syntax.mk_Total uu____2428))
-in ((binders1), (uu____2427)))
-in FStar_Syntax_Syntax.Tm_arrow (uu____2419))
-in (mk1 uu____2418))
-end
-| M (a) -> begin
-(
-
-let uu____2433 = (
-
-let uu____2434 = (
-
-let uu____2442 = (
-
-let uu____2446 = (
-
-let uu____2450 = (
-
-let uu____2453 = (
-
-let uu____2454 = (mk_star_to_type1 env a)
-in (FStar_Syntax_Syntax.null_bv uu____2454))
-in (
-
-let uu____2455 = (FStar_Syntax_Syntax.as_implicit false)
-in ((uu____2453), (uu____2455))))
-in (uu____2450)::[])
-in (FStar_List.append binders1 uu____2446))
-in (
-
-let uu____2462 = (FStar_Syntax_Syntax.mk_Total FStar_Syntax_Util.ktype0)
-in ((uu____2442), (uu____2462))))
-in FStar_Syntax_Syntax.Tm_arrow (uu____2434))
-in (mk1 uu____2433))
-end))
-end))
-end
-| FStar_Syntax_Syntax.Tm_app (head1, args) -> begin
-(
-
-let debug1 = (fun t2 s -> (
-
-let string_of_set = (fun f s1 -> (
-
-let elts = (FStar_Util.set_elements s1)
-in (match (elts) with
-| [] -> begin
-"{}"
-end
-| (x)::xs -> begin
-(
-
-let strb = (FStar_Util.new_string_builder ())
-in ((FStar_Util.string_builder_append strb "{");
-(
-
-let uu____2513 = (f x)
-in (FStar_Util.string_builder_append strb uu____2513));
-(FStar_List.iter (fun x1 -> ((FStar_Util.string_builder_append strb ", ");
-(
-
-let uu____2517 = (f x1)
-in (FStar_Util.string_builder_append strb uu____2517));
-)) xs);
-(FStar_Util.string_builder_append strb "}");
-(FStar_Util.string_of_string_builder strb);
-))
-end)))
-in (
-
-let uu____2519 = (FStar_Syntax_Print.term_to_string t2)
-in (
-
-let uu____2520 = (string_of_set FStar_Syntax_Print.bv_to_string s)
-in (FStar_Util.print2_warning "Dependency found in term %s : %s" uu____2519 uu____2520)))))
-in (
-
-let rec is_non_dependent_arrow = (fun ty n1 -> (
-
-let uu____2528 = (
-
-let uu____2529 = (FStar_Syntax_Subst.compress ty)
-in uu____2529.FStar_Syntax_Syntax.n)
-in (match (uu____2528) with
-| FStar_Syntax_Syntax.Tm_arrow (binders, c) -> begin
-(
-
-let uu____2544 = (
-
-let uu____2545 = (FStar_Syntax_Util.is_tot_or_gtot_comp c)
-in (not (uu____2545)))
-in (match (uu____2544) with
-| true -> begin
-false
-end
-| uu____2546 -> begin
-try
-(match (()) with
-| () -> begin
-(
-
-let non_dependent_or_raise = (fun s ty1 -> (
-
-let sinter = (
-
-let uu____2559 = (FStar_Syntax_Free.names ty1)
-in (FStar_Util.set_intersect uu____2559 s))
-in (
-
-let uu____2561 = (
-
-let uu____2562 = (FStar_Util.set_is_empty sinter)
-in (not (uu____2562)))
-in (match (uu____2561) with
-| true -> begin
-((debug1 ty1 sinter);
-(FStar_Pervasives.raise Not_found);
-)
-end
-| uu____2564 -> begin
-()
-end))))
-in (
-
-let uu____2565 = (FStar_Syntax_Subst.open_comp binders c)
-in (match (uu____2565) with
-| (binders1, c1) -> begin
-(
-
-let s = (FStar_List.fold_left (fun s uu____2576 -> (match (uu____2576) with
-| (bv, uu____2582) -> begin
-((non_dependent_or_raise s bv.FStar_Syntax_Syntax.sort);
-(FStar_Util.set_add bv s);
-)
-end)) FStar_Syntax_Syntax.no_names binders1)
-in (
-
-let ct = (FStar_Syntax_Util.comp_result c1)
-in ((non_dependent_or_raise s ct);
-(
-
-let k = (n1 - (FStar_List.length binders1))
-in (match ((k > (Prims.parse_int "0"))) with
-| true -> begin
-(is_non_dependent_arrow ct k)
-end
-| uu____2593 -> begin
-true
-end));
-)))
-end)))
-end)
-with
-| Not_found -> begin
-false
-end
-end))
-end
-| uu____2595 -> begin
-((
-
-let uu____2597 = (FStar_Syntax_Print.term_to_string ty)
-in (FStar_Util.print1_warning "Not a dependent arrow : %s" uu____2597));
-false;
-)
-end)))
-in (
-
-let rec is_valid_application = (fun head2 -> (
-
-let uu____2602 = (
-
-let uu____2603 = (FStar_Syntax_Subst.compress head2)
-in uu____2603.FStar_Syntax_Syntax.n)
-in (match (uu____2602) with
-| FStar_Syntax_Syntax.Tm_fvar (fv) when ((((FStar_Syntax_Syntax.fv_eq_lid fv FStar_Parser_Const.option_lid) || (FStar_Syntax_Syntax.fv_eq_lid fv FStar_Parser_Const.either_lid)) || (FStar_Syntax_Syntax.fv_eq_lid fv FStar_Parser_Const.eq2_lid)) || (
-
-let uu____2607 = (FStar_Syntax_Subst.compress head2)
-in (FStar_Syntax_Util.is_tuple_constructor uu____2607))) -> begin
-true
-end
-| FStar_Syntax_Syntax.Tm_fvar (fv) when (is_non_dependent_arrow fv.FStar_Syntax_Syntax.fv_name.FStar_Syntax_Syntax.ty (FStar_List.length args)) -> begin
-(
-
-let res = (FStar_TypeChecker_Normalize.normalize ((FStar_TypeChecker_Normalize.Inlining)::(FStar_TypeChecker_Normalize.UnfoldUntil (FStar_Syntax_Syntax.Delta_constant))::[]) env.env t1)
-in (match (res.FStar_Syntax_Syntax.n) with
-| FStar_Syntax_Syntax.Tm_app (uu____2620) -> begin
-true
-end
-| uu____2630 -> begin
-((
-
-let uu____2632 = (FStar_Syntax_Print.term_to_string head2)
-in (FStar_Util.print1_warning "Got a term which might be a non-dependent user-defined data-type %s\n" uu____2632));
-false;
-)
-end))
-end
-| FStar_Syntax_Syntax.Tm_bvar (uu____2633) -> begin
-true
-end
-| FStar_Syntax_Syntax.Tm_name (uu____2634) -> begin
-true
-end
-| FStar_Syntax_Syntax.Tm_uinst (t2, uu____2636) -> begin
-(is_valid_application t2)
-end
-| uu____2641 -> begin
-false
-end)))
-in (
-
-let uu____2642 = (is_valid_application head1)
-in (match (uu____2642) with
-| true -> begin
-(
-
-let uu____2643 = (
-
-let uu____2644 = (
-
-let uu____2654 = (FStar_List.map (fun uu____2664 -> (match (uu____2664) with
-| (t2, qual) -> begin
-(
-
-let uu____2677 = (star_type' env t2)
-in ((uu____2677), (qual)))
-end)) args)
-in ((head1), (uu____2654)))
-in FStar_Syntax_Syntax.Tm_app (uu____2644))
-in (mk1 uu____2643))
-end
-| uu____2683 -> begin
-(
-
-let uu____2684 = (
-
-let uu____2685 = (
-
-let uu____2686 = (FStar_Syntax_Print.term_to_string t1)
-in (FStar_Util.format1 "For now, only [either], [option] and [eq2] are supported in the definition language (got: %s)" uu____2686))
-in FStar_Errors.Err (uu____2685))
-in (FStar_Pervasives.raise uu____2684))
-end)))))
-end
-| FStar_Syntax_Syntax.Tm_bvar (uu____2687) -> begin
-t1
-end
-| FStar_Syntax_Syntax.Tm_name (uu____2688) -> begin
-t1
-end
-| FStar_Syntax_Syntax.Tm_type (uu____2689) -> begin
-t1
-end
-| FStar_Syntax_Syntax.Tm_fvar (uu____2690) -> begin
-t1
-end
-| FStar_Syntax_Syntax.Tm_abs (binders, repr, something) -> begin
-(
-
-let uu____2716 = (FStar_Syntax_Subst.open_term binders repr)
-in (match (uu____2716) with
-| (binders1, repr1) -> begin
-(
-
-let env1 = (
-
-let uu___107_2722 = env
-in (
-
-let uu____2723 = (FStar_TypeChecker_Env.push_binders env.env binders1)
-in {env = uu____2723; subst = uu___107_2722.subst; tc_const = uu___107_2722.tc_const}))
-in (
-
-let repr2 = (star_type' env1 repr1)
-in (FStar_Syntax_Util.abs binders1 repr2 something)))
-end))
-end
-| FStar_Syntax_Syntax.Tm_refine (x, t2) when false -> begin
-(
-
-let x1 = (FStar_Syntax_Syntax.freshen_bv x)
-in (
-
-let sort = (star_type' env x1.FStar_Syntax_Syntax.sort)
-in (
-
-let subst1 = (FStar_Syntax_Syntax.DB ((((Prims.parse_int "0")), (x1))))::[]
-in (
-
-let t3 = (FStar_Syntax_Subst.subst subst1 t2)
-in (
-
-let t4 = (star_type' env t3)
-in (
-
-let subst2 = (FStar_Syntax_Syntax.NM (((x1), ((Prims.parse_int "0")))))::[]
-in (
-
-let t5 = (FStar_Syntax_Subst.subst subst2 t4)
-in (mk1 (FStar_Syntax_Syntax.Tm_refine ((((
-
-let uu___108_2740 = x1
-in {FStar_Syntax_Syntax.ppname = uu___108_2740.FStar_Syntax_Syntax.ppname; FStar_Syntax_Syntax.index = uu___108_2740.FStar_Syntax_Syntax.index; FStar_Syntax_Syntax.sort = sort})), (t5))))))))))))
-end
-| FStar_Syntax_Syntax.Tm_meta (t2, m) -> begin
-(
-
-let uu____2747 = (
-
-let uu____2748 = (
-
-let uu____2753 = (star_type' env t2)
-in ((uu____2753), (m)))
-in FStar_Syntax_Syntax.Tm_meta (uu____2748))
-in (mk1 uu____2747))
-end
-| FStar_Syntax_Syntax.Tm_ascribed (e, (FStar_Util.Inl (t2), FStar_Pervasives_Native.None), something) -> begin
-(
-
-let uu____2791 = (
-
-let uu____2792 = (
-
-let uu____2810 = (star_type' env e)
-in (
-
-let uu____2811 = (
-
-let uu____2821 = (
-
-let uu____2826 = (star_type' env t2)
-in FStar_Util.Inl (uu____2826))
-in ((uu____2821), (FStar_Pervasives_Native.None)))
-in ((uu____2810), (uu____2811), (something))))
-in FStar_Syntax_Syntax.Tm_ascribed (uu____2792))
-in (mk1 uu____2791))
-end
-| FStar_Syntax_Syntax.Tm_ascribed (uu____2848) -> begin
-(
-
-let uu____2866 = (
-
-let uu____2867 = (
-
-let uu____2868 = (FStar_Syntax_Print.term_to_string t1)
-in (FStar_Util.format1 "Tm_ascribed is outside of the definition language: %s" uu____2868))
-in FStar_Errors.Err (uu____2867))
-in (FStar_Pervasives.raise uu____2866))
-end
-| FStar_Syntax_Syntax.Tm_refine (uu____2869) -> begin
-(
-
-let uu____2874 = (
-
-let uu____2875 = (
-
-let uu____2876 = (FStar_Syntax_Print.term_to_string t1)
-in (FStar_Util.format1 "Tm_refine is outside of the definition language: %s" uu____2876))
-in FStar_Errors.Err (uu____2875))
-in (FStar_Pervasives.raise uu____2874))
-end
-| FStar_Syntax_Syntax.Tm_uinst (uu____2877) -> begin
-(
-
-let uu____2882 = (
-
-let uu____2883 = (
-
-let uu____2884 = (FStar_Syntax_Print.term_to_string t1)
-in (FStar_Util.format1 "Tm_uinst is outside of the definition language: %s" uu____2884))
-in FStar_Errors.Err (uu____2883))
-in (FStar_Pervasives.raise uu____2882))
-end
-| FStar_Syntax_Syntax.Tm_constant (uu____2885) -> begin
-(
-
-let uu____2886 = (
-
-let uu____2887 = (
-
-let uu____2888 = (FStar_Syntax_Print.term_to_string t1)
-in (FStar_Util.format1 "Tm_constant is outside of the definition language: %s" uu____2888))
-in FStar_Errors.Err (uu____2887))
-in (FStar_Pervasives.raise uu____2886))
-end
-| FStar_Syntax_Syntax.Tm_match (uu____2889) -> begin
-(
-
-let uu____2905 = (
-
-let uu____2906 = (
-
-let uu____2907 = (FStar_Syntax_Print.term_to_string t1)
-in (FStar_Util.format1 "Tm_match is outside of the definition language: %s" uu____2907))
-in FStar_Errors.Err (uu____2906))
-in (FStar_Pervasives.raise uu____2905))
-end
-| FStar_Syntax_Syntax.Tm_let (uu____2908) -> begin
-(
-
-let uu____2916 = (
-
-let uu____2917 = (
-
-let uu____2918 = (FStar_Syntax_Print.term_to_string t1)
-in (FStar_Util.format1 "Tm_let is outside of the definition language: %s" uu____2918))
-in FStar_Errors.Err (uu____2917))
-in (FStar_Pervasives.raise uu____2916))
-end
-| FStar_Syntax_Syntax.Tm_uvar (uu____2919) -> begin
-(
-
-let uu____2928 = (
-
-let uu____2929 = (
-
-let uu____2930 = (FStar_Syntax_Print.term_to_string t1)
-in (FStar_Util.format1 "Tm_uvar is outside of the definition language: %s" uu____2930))
-in FStar_Errors.Err (uu____2929))
-in (FStar_Pervasives.raise uu____2928))
-end
-| FStar_Syntax_Syntax.Tm_unknown -> begin
-(
-
-let uu____2931 = (
-
-let uu____2932 = (
-
-let uu____2933 = (FStar_Syntax_Print.term_to_string t1)
-in (FStar_Util.format1 "Tm_unknown is outside of the definition language: %s" uu____2933))
-in FStar_Errors.Err (uu____2932))
-in (FStar_Pervasives.raise uu____2931))
-end
-| FStar_Syntax_Syntax.Tm_delayed (uu____2934) -> begin
-(failwith "impossible")
-end)))))
-
-
-let is_monadic = (fun uu___92_2967 -> (match (uu___92_2967) with
-| FStar_Pervasives_Native.None -> begin
-(failwith "un-annotated lambda?!")
-end
-| FStar_Pervasives_Native.Some (FStar_Util.Inl ({FStar_Syntax_Syntax.eff_name = uu____2979; FStar_Syntax_Syntax.res_typ = uu____2980; FStar_Syntax_Syntax.cflags = flags; FStar_Syntax_Syntax.comp = uu____2982})) -> begin
-(FStar_All.pipe_right flags (FStar_Util.for_some (fun uu___91_2999 -> (match (uu___91_2999) with
-| FStar_Syntax_Syntax.CPS -> begin
-true
-end
-| uu____3000 -> begin
-false
-end))))
-end
-| FStar_Pervasives_Native.Some (FStar_Util.Inr (uu____3001, flags)) -> begin
-(FStar_All.pipe_right flags (FStar_Util.for_some (fun uu___91_3014 -> (match (uu___91_3014) with
-| FStar_Syntax_Syntax.CPS -> begin
-true
-end
-| uu____3015 -> begin
-false
-end))))
-end))
-
-
-let rec is_C : FStar_Syntax_Syntax.typ  ->  Prims.bool = (fun t -> (
-
-let uu____3019 = (
-
-let uu____3020 = (FStar_Syntax_Subst.compress t)
-in uu____3020.FStar_Syntax_Syntax.n)
-in (match (uu____3019) with
-| FStar_Syntax_Syntax.Tm_app (head1, args) when (FStar_Syntax_Util.is_tuple_constructor head1) -> begin
-(
-
-let r = (
-
-let uu____3040 = (
-
-let uu____3041 = (FStar_List.hd args)
-in (FStar_Pervasives_Native.fst uu____3041))
-in (is_C uu____3040))
-in (match (r) with
-| true -> begin
-((
-
-let uu____3053 = (
-
-let uu____3054 = (FStar_List.for_all (fun uu____3057 -> (match (uu____3057) with
-| (h, uu____3061) -> begin
-(is_C h)
-end)) args)
-in (not (uu____3054)))
-in (match (uu____3053) with
-| true -> begin
-(failwith "not a C (A * C)")
-end
-| uu____3062 -> begin
-()
-end));
-true;
-)
-end
-| uu____3063 -> begin
-((
-
-let uu____3065 = (
-
-let uu____3066 = (FStar_List.for_all (fun uu____3069 -> (match (uu____3069) with
-| (h, uu____3073) -> begin
-(
-
-let uu____3074 = (is_C h)
-in (not (uu____3074)))
-end)) args)
-in (not (uu____3066)))
-in (match (uu____3065) with
-| true -> begin
-(failwith "not a C (C * A)")
-end
-| uu____3075 -> begin
-()
-end));
-false;
-)
-end))
-end
-| FStar_Syntax_Syntax.Tm_arrow (binders, comp) -> begin
-(
-
-let uu____3088 = (nm_of_comp comp.FStar_Syntax_Syntax.n)
-in (match (uu____3088) with
-| M (t1) -> begin
-((
-
-let uu____3091 = (is_C t1)
-in (match (uu____3091) with
-| true -> begin
-(failwith "not a C (C -> C)")
-end
-| uu____3092 -> begin
-()
-end));
-true;
-)
-end
-| N (t1) -> begin
-(is_C t1)
-end))
-end
-| FStar_Syntax_Syntax.Tm_meta (t1, uu____3095) -> begin
-(is_C t1)
-end
-| FStar_Syntax_Syntax.Tm_uinst (t1, uu____3101) -> begin
-(is_C t1)
-end
-| FStar_Syntax_Syntax.Tm_ascribed (t1, uu____3107, uu____3108) -> begin
-(is_C t1)
-end
-| uu____3137 -> begin
-false
-end)))
-
-
-let mk_return : env  ->  FStar_Syntax_Syntax.typ  ->  FStar_Syntax_Syntax.term  ->  FStar_Syntax_Syntax.term = (fun env t e -> (
-
-let mk1 = (fun x -> (FStar_Syntax_Syntax.mk x FStar_Pervasives_Native.None e.FStar_Syntax_Syntax.pos))
-in (
-
-let p_type = (mk_star_to_type mk1 env t)
-in (
-
-let p = (FStar_Syntax_Syntax.gen_bv "p\'" FStar_Pervasives_Native.None p_type)
-in (
-
-let body = (
-
-let uu____3164 = (
-
-let uu____3165 = (
-
-let uu____3175 = (FStar_Syntax_Syntax.bv_to_name p)
-in (
-
-let uu____3176 = (
-
-let uu____3180 = (
-
-let uu____3183 = (FStar_Syntax_Syntax.as_implicit false)
-in ((e), (uu____3183)))
-in (uu____3180)::[])
-in ((uu____3175), (uu____3176))))
-in FStar_Syntax_Syntax.Tm_app (uu____3165))
-in (mk1 uu____3164))
-in (
-
-let uu____3191 = (
-
-let uu____3192 = (FStar_Syntax_Syntax.mk_binder p)
-in (uu____3192)::[])
-in (
-
-let uu____3193 = (
-
-let uu____3200 = (
-
-let uu____3206 = (
-
-let uu____3207 = (FStar_Syntax_Syntax.mk_Total FStar_Syntax_Util.ktype0)
-in (FStar_Syntax_Util.lcomp_of_comp uu____3207))
-in FStar_Util.Inl (uu____3206))
-in FStar_Pervasives_Native.Some (uu____3200))
-in (FStar_Syntax_Util.abs uu____3191 body uu____3193))))))))
-
-
-let is_unknown : FStar_Syntax_Syntax.term'  ->  Prims.bool = (fun uu___93_3220 -> (match (uu___93_3220) with
-| FStar_Syntax_Syntax.Tm_unknown -> begin
-true
-end
-| uu____3221 -> begin
-false
-end))
-
-
-let rec check : env  ->  FStar_Syntax_Syntax.term  ->  nm  ->  (nm * FStar_Syntax_Syntax.term * FStar_Syntax_Syntax.term) = (fun env e context_nm -> (
-
-let return_if = (fun uu____3355 -> (match (uu____3355) with
-| (rec_nm, s_e, u_e) -> begin
-(
-
-let check1 = (fun t1 t2 -> (
-
-let uu____3376 = ((not ((is_unknown t2.FStar_Syntax_Syntax.n))) && (
-
-let uu____3377 = (
-
-let uu____3378 = (FStar_TypeChecker_Rel.teq env.env t1 t2)
-in (FStar_TypeChecker_Rel.is_trivial uu____3378))
-in (not (uu____3377))))
-in (match (uu____3376) with
-| true -> begin
-(
-
-let uu____3379 = (
-
-let uu____3380 = (
-
-let uu____3381 = (FStar_Syntax_Print.term_to_string e)
-in (
-
-let uu____3382 = (FStar_Syntax_Print.term_to_string t1)
-in (
-
-let uu____3383 = (FStar_Syntax_Print.term_to_string t2)
-in (FStar_Util.format3 "[check]: the expression [%s] has type [%s] but should have type [%s]" uu____3381 uu____3382 uu____3383))))
-in FStar_Errors.Err (uu____3380))
-in (FStar_Pervasives.raise uu____3379))
-end
-| uu____3384 -> begin
-()
-end)))
-in (match (((rec_nm), (context_nm))) with
-| (N (t1), N (t2)) -> begin
-((check1 t1 t2);
-((rec_nm), (s_e), (u_e));
-)
-end
-| (M (t1), M (t2)) -> begin
-((check1 t1 t2);
-((rec_nm), (s_e), (u_e));
-)
-end
-| (N (t1), M (t2)) -> begin
-((check1 t1 t2);
-(
-
-let uu____3397 = (mk_return env t1 s_e)
-in ((M (t1)), (uu____3397), (u_e)));
-)
-end
-| (M (t1), N (t2)) -> begin
-(
-
-let uu____3400 = (
-
-let uu____3401 = (
-
-let uu____3402 = (FStar_Syntax_Print.term_to_string e)
-in (
-
-let uu____3403 = (FStar_Syntax_Print.term_to_string t1)
-in (
-
-let uu____3404 = (FStar_Syntax_Print.term_to_string t2)
-in (FStar_Util.format3 "[check %s]: got an effectful computation [%s] in lieu of a pure computation [%s]" uu____3402 uu____3403 uu____3404))))
-in FStar_Errors.Err (uu____3401))
-in (FStar_Pervasives.raise uu____3400))
-end))
-end))
-in (
-
-let ensure_m = (fun env1 e2 -> (
-
-let strip_m = (fun uu___94_3430 -> (match (uu___94_3430) with
-| (M (t), s_e, u_e) -> begin
-((t), (s_e), (u_e))
-end
-| uu____3440 -> begin
-(failwith "impossible")
-end))
-in (match (context_nm) with
-| N (t) -> begin
-(
-
-let uu____3451 = (
-
-let uu____3452 = (
-
-let uu____3455 = (
-
-let uu____3456 = (FStar_Syntax_Print.term_to_string t)
-in (Prims.strcat "let-bound monadic body has a non-monadic continuation or a branch of a match is monadic and the others aren\'t : " uu____3456))
-in ((uu____3455), (e2.FStar_Syntax_Syntax.pos)))
-in FStar_Errors.Error (uu____3452))
-in (FStar_Pervasives.raise uu____3451))
-end
-| M (uu____3460) -> begin
-(
-
-let uu____3461 = (check env1 e2 context_nm)
-in (strip_m uu____3461))
-end)))
-in (
-
-let uu____3465 = (
-
-let uu____3466 = (FStar_Syntax_Subst.compress e)
-in uu____3466.FStar_Syntax_Syntax.n)
-in (match (uu____3465) with
-| FStar_Syntax_Syntax.Tm_bvar (uu____3472) -> begin
-(
-
-let uu____3473 = (infer env e)
-in (return_if uu____3473))
-end
-| FStar_Syntax_Syntax.Tm_name (uu____3477) -> begin
-(
-
-let uu____3478 = (infer env e)
-in (return_if uu____3478))
-end
-| FStar_Syntax_Syntax.Tm_fvar (uu____3482) -> begin
-(
-
-let uu____3483 = (infer env e)
-in (return_if uu____3483))
-end
-| FStar_Syntax_Syntax.Tm_abs (uu____3487) -> begin
-(
-
-let uu____3502 = (infer env e)
-in (return_if uu____3502))
-end
-| FStar_Syntax_Syntax.Tm_constant (uu____3506) -> begin
-(
-
-let uu____3507 = (infer env e)
-in (return_if uu____3507))
-end
-| FStar_Syntax_Syntax.Tm_app (uu____3511) -> begin
-(
-
-let uu____3521 = (infer env e)
-in (return_if uu____3521))
-end
-| FStar_Syntax_Syntax.Tm_let ((false, (binding)::[]), e2) -> begin
-(mk_let env binding e2 (fun env1 e21 -> (check env1 e21 context_nm)) ensure_m)
-end
-| FStar_Syntax_Syntax.Tm_match (e0, branches) -> begin
-(mk_match env e0 branches (fun env1 body -> (check env1 body context_nm)))
-end
-| FStar_Syntax_Syntax.Tm_meta (e1, uu____3568) -> begin
-(check env e1 context_nm)
-end
-| FStar_Syntax_Syntax.Tm_uinst (e1, uu____3574) -> begin
-(check env e1 context_nm)
-end
-| FStar_Syntax_Syntax.Tm_ascribed (e1, uu____3580, uu____3581) -> begin
-(check env e1 context_nm)
-end
-| FStar_Syntax_Syntax.Tm_let (uu____3610) -> begin
-(
-
-let uu____3618 = (
-
-let uu____3619 = (FStar_Syntax_Print.term_to_string e)
-in (FStar_Util.format1 "[check]: Tm_let %s" uu____3619))
-in (failwith uu____3618))
-end
-| FStar_Syntax_Syntax.Tm_type (uu____3623) -> begin
-(failwith "impossible (DM stratification)")
-end
-| FStar_Syntax_Syntax.Tm_arrow (uu____3627) -> begin
-(failwith "impossible (DM stratification)")
-end
-| FStar_Syntax_Syntax.Tm_refine (uu____3638) -> begin
-(
-
-let uu____3643 = (
-
-let uu____3644 = (FStar_Syntax_Print.term_to_string e)
-in (FStar_Util.format1 "[check]: Tm_refine %s" uu____3644))
-in (failwith uu____3643))
-end
-| FStar_Syntax_Syntax.Tm_uvar (uu____3648) -> begin
-(
-
-let uu____3657 = (
-
-let uu____3658 = (FStar_Syntax_Print.term_to_string e)
-in (FStar_Util.format1 "[check]: Tm_uvar %s" uu____3658))
-in (failwith uu____3657))
-end
-| FStar_Syntax_Syntax.Tm_delayed (uu____3662) -> begin
-(failwith "impossible (compressed)")
-end
-| FStar_Syntax_Syntax.Tm_unknown -> begin
-(
-
-let uu____3686 = (
-
-let uu____3687 = (FStar_Syntax_Print.term_to_string e)
-in (FStar_Util.format1 "[check]: Tm_unknown %s" uu____3687))
-in (failwith uu____3686))
-end)))))
-and infer : env  ->  FStar_Syntax_Syntax.term  ->  (nm * FStar_Syntax_Syntax.term * FStar_Syntax_Syntax.term) = (fun env e -> (
-
-let mk1 = (fun x -> (FStar_Syntax_Syntax.mk x FStar_Pervasives_Native.None e.FStar_Syntax_Syntax.pos))
-in (
-
-let normalize1 = (FStar_TypeChecker_Normalize.normalize ((FStar_TypeChecker_Normalize.Beta)::(FStar_TypeChecker_Normalize.Eager_unfolding)::(FStar_TypeChecker_Normalize.UnfoldUntil (FStar_Syntax_Syntax.Delta_constant))::(FStar_TypeChecker_Normalize.EraseUniverses)::[]) env.env)
-in (
-
-let uu____3709 = (
-
-let uu____3710 = (FStar_Syntax_Subst.compress e)
-in uu____3710.FStar_Syntax_Syntax.n)
-in (match (uu____3709) with
-| FStar_Syntax_Syntax.Tm_bvar (bv) -> begin
-(failwith "I failed to open a binder... boo")
-end
-| FStar_Syntax_Syntax.Tm_name (bv) -> begin
-((N (bv.FStar_Syntax_Syntax.sort)), (e), (e))
-end
-| FStar_Syntax_Syntax.Tm_abs (binders, body, what) -> begin
-(
-
-let binders1 = (FStar_Syntax_Subst.open_binders binders)
-in (
-
-let subst1 = (FStar_Syntax_Subst.opening_of_binders binders1)
-in (
-
-let body1 = (FStar_Syntax_Subst.subst subst1 body)
-in (
-
-let env1 = (
-
-let uu___109_3750 = env
-in (
-
-let uu____3751 = (FStar_TypeChecker_Env.push_binders env.env binders1)
-in {env = uu____3751; subst = uu___109_3750.subst; tc_const = uu___109_3750.tc_const}))
-in (
-
-let s_binders = (FStar_List.map (fun uu____3760 -> (match (uu____3760) with
-| (bv, qual) -> begin
-(
-
-let sort = (star_type' env1 bv.FStar_Syntax_Syntax.sort)
-in (((
-
-let uu___110_3768 = bv
-in {FStar_Syntax_Syntax.ppname = uu___110_3768.FStar_Syntax_Syntax.ppname; FStar_Syntax_Syntax.index = uu___110_3768.FStar_Syntax_Syntax.index; FStar_Syntax_Syntax.sort = sort})), (qual)))
-end)) binders1)
-in (
-
-let uu____3769 = (FStar_List.fold_left (fun uu____3778 uu____3779 -> (match (((uu____3778), (uu____3779))) with
-| ((env2, acc), (bv, qual)) -> begin
-(
-
-let c = bv.FStar_Syntax_Syntax.sort
-in (
-
-let uu____3807 = (is_C c)
-in (match (uu____3807) with
-| true -> begin
-(
-
-let xw = (
-
-let uu____3812 = (star_type' env2 c)
-in (FStar_Syntax_Syntax.gen_bv (Prims.strcat bv.FStar_Syntax_Syntax.ppname.FStar_Ident.idText "__w") FStar_Pervasives_Native.None uu____3812))
-in (
-
-let x = (
-
-let uu___111_3814 = bv
-in (
-
-let uu____3815 = (
-
-let uu____3818 = (FStar_Syntax_Syntax.bv_to_name xw)
-in (trans_F_ env2 c uu____3818))
-in {FStar_Syntax_Syntax.ppname = uu___111_3814.FStar_Syntax_Syntax.ppname; FStar_Syntax_Syntax.index = uu___111_3814.FStar_Syntax_Syntax.index; FStar_Syntax_Syntax.sort = uu____3815}))
-in (
-
-let env3 = (
-
-let uu___112_3820 = env2
-in (
-
-let uu____3821 = (
-
-let uu____3823 = (
-
-let uu____3824 = (
-
-let uu____3829 = (FStar_Syntax_Syntax.bv_to_name xw)
-in ((bv), (uu____3829)))
-in FStar_Syntax_Syntax.NT (uu____3824))
-in (uu____3823)::env2.subst)
-in {env = uu___112_3820.env; subst = uu____3821; tc_const = uu___112_3820.tc_const}))
-in (
-
-let uu____3830 = (
-
-let uu____3832 = (FStar_Syntax_Syntax.mk_binder x)
-in (
-
-let uu____3833 = (
-
-let uu____3835 = (FStar_Syntax_Syntax.mk_binder xw)
-in (uu____3835)::acc)
-in (uu____3832)::uu____3833))
-in ((env3), (uu____3830))))))
-end
-| uu____3837 -> begin
-(
-
-let x = (
-
-let uu___113_3839 = bv
-in (
-
-let uu____3840 = (star_type' env2 bv.FStar_Syntax_Syntax.sort)
-in {FStar_Syntax_Syntax.ppname = uu___113_3839.FStar_Syntax_Syntax.ppname; FStar_Syntax_Syntax.index = uu___113_3839.FStar_Syntax_Syntax.index; FStar_Syntax_Syntax.sort = uu____3840}))
-in (
-
-let uu____3843 = (
-
-let uu____3845 = (FStar_Syntax_Syntax.mk_binder x)
-in (uu____3845)::acc)
-in ((env2), (uu____3843))))
-end)))
-end)) ((env1), ([])) binders1)
-in (match (uu____3769) with
-| (env2, u_binders) -> begin
-(
-
-let u_binders1 = (FStar_List.rev u_binders)
-in (
-
-let uu____3857 = (
-
-let check_what = (
-
-let uu____3869 = (is_monadic what)
-in (match (uu____3869) with
-| true -> begin
-check_m
-end
-| uu____3877 -> begin
-check_n
-end))
-in (
-
-let uu____3878 = (check_what env2 body1)
-in (match (uu____3878) with
-| (t, s_body, u_body) -> begin
-(
-
-let uu____3888 = (
-
-let uu____3889 = (
-
-let uu____3890 = (is_monadic what)
-in (match (uu____3890) with
-| true -> begin
-M (t)
-end
-| uu____3891 -> begin
-N (t)
-end))
-in (comp_of_nm uu____3889))
-in ((uu____3888), (s_body), (u_body)))
-end)))
-in (match (uu____3857) with
-| (comp, s_body, u_body) -> begin
-(
-
-let t = (FStar_Syntax_Util.arrow binders1 comp)
-in (
-
-let s_what = (match (what) with
-| FStar_Pervasives_Native.None -> begin
-FStar_Pervasives_Native.None
-end
-| FStar_Pervasives_Native.Some (FStar_Util.Inl (lc)) -> begin
-(
-
-let uu____3933 = (FStar_All.pipe_right lc.FStar_Syntax_Syntax.cflags (FStar_Util.for_some (fun uu___95_3935 -> (match (uu___95_3935) with
-| FStar_Syntax_Syntax.CPS -> begin
-true
-end
-| uu____3936 -> begin
-false
-end))))
-in (match (uu____3933) with
-| true -> begin
-(
-
-let double_starred_comp = (
-
-let uu____3944 = (
-
-let uu____3945 = (
-
-let uu____3946 = (lc.FStar_Syntax_Syntax.comp ())
-in (FStar_Syntax_Util.comp_result uu____3946))
-in (FStar_All.pipe_left double_star uu____3945))
-in (FStar_Syntax_Syntax.mk_Total uu____3944))
-in (
-
-let flags = (FStar_List.filter (fun uu___96_3951 -> (match (uu___96_3951) with
-| FStar_Syntax_Syntax.CPS -> begin
-false
-end
-| uu____3952 -> begin
-true
-end)) lc.FStar_Syntax_Syntax.cflags)
-in (
-
-let uu____3953 = (
-
-let uu____3959 = (
-
-let uu____3960 = (FStar_Syntax_Util.comp_set_flags double_starred_comp flags)
-in (FStar_Syntax_Util.lcomp_of_comp uu____3960))
-in FStar_Util.Inl (uu____3959))
-in FStar_Pervasives_Native.Some (uu____3953))))
-end
-| uu____3971 -> begin
-FStar_Pervasives_Native.Some (FStar_Util.Inl ((
-
-let uu___114_3980 = lc
-in {FStar_Syntax_Syntax.eff_name = uu___114_3980.FStar_Syntax_Syntax.eff_name; FStar_Syntax_Syntax.res_typ = uu___114_3980.FStar_Syntax_Syntax.res_typ; FStar_Syntax_Syntax.cflags = uu___114_3980.FStar_Syntax_Syntax.cflags; FStar_Syntax_Syntax.comp = (fun uu____3981 -> (
-
-let c = (lc.FStar_Syntax_Syntax.comp ())
-in (
-
-let result_typ = (star_type' env2 (FStar_Syntax_Util.comp_result c))
-in (FStar_Syntax_Util.set_result_typ c result_typ))))})))
-end))
-end
-| FStar_Pervasives_Native.Some (FStar_Util.Inr (lid, flags)) -> begin
-(
-
-let uu____3998 = (
-
-let uu____4004 = (
-
-let uu____4008 = (FStar_All.pipe_right flags (FStar_Util.for_some (fun uu___97_4010 -> (match (uu___97_4010) with
-| FStar_Syntax_Syntax.CPS -> begin
-true
-end
-| uu____4011 -> begin
-false
-end))))
-in (match (uu____4008) with
-| true -> begin
-(
-
-let uu____4015 = (FStar_List.filter (fun uu___98_4017 -> (match (uu___98_4017) with
-| FStar_Syntax_Syntax.CPS -> begin
-false
-end
-| uu____4018 -> begin
-true
-end)) flags)
-in ((FStar_Parser_Const.effect_Tot_lid), (uu____4015)))
-end
-| uu____4020 -> begin
-((lid), (flags))
-end))
-in FStar_Util.Inr (uu____4004))
-in FStar_Pervasives_Native.Some (uu____3998))
-end)
-in (
-
-let uu____4030 = (
-
-let comp1 = (
-
-let uu____4042 = (is_monadic what)
-in (
-
-let uu____4043 = (FStar_Syntax_Subst.subst env2.subst s_body)
-in (trans_G env2 (FStar_Syntax_Util.comp_result comp) uu____4042 uu____4043)))
-in (
-
-let uu____4044 = (FStar_Syntax_Util.ascribe u_body ((FStar_Util.Inr (comp1)), (FStar_Pervasives_Native.None)))
-in ((uu____4044), (FStar_Pervasives_Native.Some (FStar_Util.Inl ((FStar_Syntax_Util.lcomp_of_comp comp1)))))))
-in (match (uu____4030) with
-| (u_body1, u_what) -> begin
-(
-
-let s_body1 = (FStar_Syntax_Subst.close s_binders s_body)
-in (
-
-let s_binders1 = (FStar_Syntax_Subst.close_binders s_binders)
-in (
-
-let s_term = (mk1 (FStar_Syntax_Syntax.Tm_abs (((s_binders1), (s_body1), (s_what)))))
-in (
-
-let u_body2 = (FStar_Syntax_Subst.close u_binders1 u_body1)
-in (
-
-let u_binders2 = (FStar_Syntax_Subst.close_binders u_binders1)
-in (
-
-let u_term = (mk1 (FStar_Syntax_Syntax.Tm_abs (((u_binders2), (u_body2), (u_what)))))
-in ((N (t)), (s_term), (u_term))))))))
-end))))
-end)))
-end)))))))
-end
-| FStar_Syntax_Syntax.Tm_fvar ({FStar_Syntax_Syntax.fv_name = {FStar_Syntax_Syntax.v = lid; FStar_Syntax_Syntax.ty = uu____4122; FStar_Syntax_Syntax.p = uu____4123}; FStar_Syntax_Syntax.fv_delta = uu____4124; FStar_Syntax_Syntax.fv_qual = uu____4125}) -> begin
-(
-
-let uu____4131 = (
-
-let uu____4134 = (FStar_TypeChecker_Env.lookup_lid env.env lid)
-in (FStar_All.pipe_left FStar_Pervasives_Native.fst uu____4134))
-in (match (uu____4131) with
-| (uu____4150, t) -> begin
-(
-
-let uu____4152 = (
-
-let uu____4153 = (normalize1 t)
-in N (uu____4153))
-in ((uu____4152), (e), (e)))
-end))
-end
-| FStar_Syntax_Syntax.Tm_app (head1, args) -> begin
-(
-
-let uu____4170 = (check_n env head1)
-in (match (uu____4170) with
-| (t_head, s_head, u_head) -> begin
-(
-
-let is_arrow = (fun t -> (
-
-let uu____4184 = (
-
-let uu____4185 = (FStar_Syntax_Subst.compress t)
-in uu____4185.FStar_Syntax_Syntax.n)
-in (match (uu____4184) with
-| FStar_Syntax_Syntax.Tm_arrow (uu____4188) -> begin
-true
-end
-| uu____4196 -> begin
-false
-end)))
-in (
-
-let rec flatten1 = (fun t -> (
-
-let uu____4208 = (
-
-let uu____4209 = (FStar_Syntax_Subst.compress t)
-in uu____4209.FStar_Syntax_Syntax.n)
-in (match (uu____4208) with
-| FStar_Syntax_Syntax.Tm_arrow (binders, {FStar_Syntax_Syntax.n = FStar_Syntax_Syntax.Total (t1, uu____4221); FStar_Syntax_Syntax.tk = uu____4222; FStar_Syntax_Syntax.pos = uu____4223; FStar_Syntax_Syntax.vars = uu____4224}) when (is_arrow t1) -> begin
-(
-
-let uu____4241 = (flatten1 t1)
-in (match (uu____4241) with
-| (binders', comp) -> begin
-(((FStar_List.append binders binders')), (comp))
-end))
-end
-| FStar_Syntax_Syntax.Tm_arrow (binders, comp) -> begin
-((binders), (comp))
-end
-| FStar_Syntax_Syntax.Tm_ascribed (e1, uu____4293, uu____4294) -> begin
-(flatten1 e1)
-end
-| uu____4323 -> begin
-(
-
-let uu____4324 = (
-
-let uu____4325 = (
-
-let uu____4326 = (FStar_Syntax_Print.term_to_string t_head)
-in (FStar_Util.format1 "%s: not a function type" uu____4326))
-in FStar_Errors.Err (uu____4325))
-in (FStar_Pervasives.raise uu____4324))
-end)))
-in (
-
-let uu____4334 = (flatten1 t_head)
-in (match (uu____4334) with
-| (binders, comp) -> begin
-(
-
-let n1 = (FStar_List.length binders)
-in (
-
-let n' = (FStar_List.length args)
-in ((match (((FStar_List.length binders) < (FStar_List.length args))) with
-| true -> begin
-(
-
-let uu____4379 = (
-
-let uu____4380 = (
-
-let uu____4381 = (FStar_Util.string_of_int n1)
-in (
-
-let uu____4385 = (FStar_Util.string_of_int (n' - n1))
-in (
-
-let uu____4391 = (FStar_Util.string_of_int n1)
-in (FStar_Util.format3 "The head of this application, after being applied to %s arguments, is an effectful computation (leaving %s arguments to be applied). Please let-bind the head applied to the %s first arguments." uu____4381 uu____4385 uu____4391))))
-in FStar_Errors.Err (uu____4380))
-in (FStar_Pervasives.raise uu____4379))
-end
-| uu____4395 -> begin
-()
-end);
-(
-
-let uu____4396 = (FStar_Syntax_Subst.open_comp binders comp)
-in (match (uu____4396) with
-| (binders1, comp1) -> begin
-(
-
-let rec final_type = (fun subst1 uu____4423 args1 -> (match (uu____4423) with
-| (binders2, comp2) -> begin
-(match (((binders2), (args1))) with
-| ([], []) -> begin
-(
-
-let uu____4466 = (
-
-let uu____4467 = (FStar_Syntax_Subst.subst_comp subst1 comp2)
-in uu____4467.FStar_Syntax_Syntax.n)
-in (nm_of_comp uu____4466))
-end
-| (binders3, []) -> begin
-(
-
-let uu____4486 = (
-
-let uu____4487 = (
-
-let uu____4490 = (
-
-let uu____4491 = (mk1 (FStar_Syntax_Syntax.Tm_arrow (((binders3), (comp2)))))
-in (FStar_Syntax_Subst.subst subst1 uu____4491))
-in (FStar_Syntax_Subst.compress uu____4490))
-in uu____4487.FStar_Syntax_Syntax.n)
-in (match (uu____4486) with
-| FStar_Syntax_Syntax.Tm_arrow (binders4, comp3) -> begin
-(
-
-let uu____4507 = (
-
-let uu____4508 = (
-
-let uu____4509 = (
-
-let uu____4517 = (FStar_Syntax_Subst.close_comp binders4 comp3)
-in ((binders4), (uu____4517)))
-in FStar_Syntax_Syntax.Tm_arrow (uu____4509))
-in (mk1 uu____4508))
-in N (uu____4507))
-end
-| uu____4521 -> begin
-(failwith "wat?")
-end))
-end
-| ([], (uu____4522)::uu____4523) -> begin
-(failwith "just checked that?!")
-end
-| (((bv, uu____4548))::binders3, ((arg, uu____4551))::args2) -> begin
-(final_type ((FStar_Syntax_Syntax.NT (((bv), (arg))))::subst1) ((binders3), (comp2)) args2)
-end)
-end))
-in (
-
-let final_type1 = (final_type [] ((binders1), (comp1)) args)
-in (
-
-let uu____4585 = (FStar_List.splitAt n' binders1)
-in (match (uu____4585) with
-| (binders2, uu____4602) -> begin
-(
-
-let uu____4615 = (
-
-let uu____4625 = (FStar_List.map2 (fun uu____4645 uu____4646 -> (match (((uu____4645), (uu____4646))) with
-| ((bv, uu____4663), (arg, q)) -> begin
-(
-
-let uu____4670 = (
-
-let uu____4671 = (FStar_Syntax_Subst.compress bv.FStar_Syntax_Syntax.sort)
-in uu____4671.FStar_Syntax_Syntax.n)
-in (match (uu____4670) with
-| FStar_Syntax_Syntax.Tm_type (uu____4681) -> begin
-(
-
-let arg1 = ((arg), (q))
-in ((arg1), ((arg1)::[])))
-end
-| uu____4694 -> begin
-(
-
-let uu____4695 = (check_n env arg)
-in (match (uu____4695) with
-| (uu____4706, s_arg, u_arg) -> begin
-(
-
-let uu____4709 = (
-
-let uu____4713 = (is_C bv.FStar_Syntax_Syntax.sort)
-in (match (uu____4713) with
-| true -> begin
-(
-
-let uu____4717 = (
-
-let uu____4720 = (FStar_Syntax_Subst.subst env.subst s_arg)
-in ((uu____4720), (q)))
-in (uu____4717)::(((u_arg), (q)))::[])
-end
-| uu____4727 -> begin
-(((u_arg), (q)))::[]
-end))
-in ((((s_arg), (q))), (uu____4709)))
-end))
-end))
-end)) binders2 args)
-in (FStar_List.split uu____4625))
-in (match (uu____4615) with
-| (s_args, u_args) -> begin
-(
-
-let u_args1 = (FStar_List.flatten u_args)
-in (
-
-let uu____4767 = (mk1 (FStar_Syntax_Syntax.Tm_app (((s_head), (s_args)))))
-in (
-
-let uu____4773 = (mk1 (FStar_Syntax_Syntax.Tm_app (((u_head), (u_args1)))))
-in ((final_type1), (uu____4767), (uu____4773)))))
-end))
-end))))
-end));
-)))
-end))))
-end))
-end
-| FStar_Syntax_Syntax.Tm_let ((false, (binding)::[]), e2) -> begin
-(mk_let env binding e2 infer check_m)
-end
-| FStar_Syntax_Syntax.Tm_match (e0, branches) -> begin
-(mk_match env e0 branches infer)
-end
-| FStar_Syntax_Syntax.Tm_uinst (e1, uu____4822) -> begin
-(infer env e1)
-end
-| FStar_Syntax_Syntax.Tm_meta (e1, uu____4828) -> begin
-(infer env e1)
-end
-| FStar_Syntax_Syntax.Tm_ascribed (e1, uu____4834, uu____4835) -> begin
-(infer env e1)
-end
-| FStar_Syntax_Syntax.Tm_constant (c) -> begin
-(
-
-let uu____4865 = (
-
-let uu____4866 = (env.tc_const c)
-in N (uu____4866))
-in ((uu____4865), (e), (e)))
-end
-| FStar_Syntax_Syntax.Tm_let (uu____4867) -> begin
-(
-
-let uu____4875 = (
-
-let uu____4876 = (FStar_Syntax_Print.term_to_string e)
-in (FStar_Util.format1 "[infer]: Tm_let %s" uu____4876))
-in (failwith uu____4875))
-end
-| FStar_Syntax_Syntax.Tm_type (uu____4880) -> begin
-(failwith "impossible (DM stratification)")
-end
-| FStar_Syntax_Syntax.Tm_arrow (uu____4884) -> begin
-(failwith "impossible (DM stratification)")
-end
-| FStar_Syntax_Syntax.Tm_refine (uu____4895) -> begin
-(
-
-let uu____4900 = (
-
-let uu____4901 = (FStar_Syntax_Print.term_to_string e)
-in (FStar_Util.format1 "[infer]: Tm_refine %s" uu____4901))
-in (failwith uu____4900))
-end
-| FStar_Syntax_Syntax.Tm_uvar (uu____4905) -> begin
-(
-
-let uu____4914 = (
-
-let uu____4915 = (FStar_Syntax_Print.term_to_string e)
-in (FStar_Util.format1 "[infer]: Tm_uvar %s" uu____4915))
-in (failwith uu____4914))
-end
-| FStar_Syntax_Syntax.Tm_delayed (uu____4919) -> begin
-(failwith "impossible (compressed)")
-end
-| FStar_Syntax_Syntax.Tm_unknown -> begin
-(
-
-let uu____4943 = (
-
-let uu____4944 = (FStar_Syntax_Print.term_to_string e)
-in (FStar_Util.format1 "[infer]: Tm_unknown %s" uu____4944))
-in (failwith uu____4943))
-end)))))
-and mk_match : env  ->  (FStar_Syntax_Syntax.term', FStar_Syntax_Syntax.term') FStar_Syntax_Syntax.syntax  ->  ((FStar_Syntax_Syntax.pat', FStar_Syntax_Syntax.term') FStar_Syntax_Syntax.withinfo_t * (FStar_Syntax_Syntax.term', FStar_Syntax_Syntax.term') FStar_Syntax_Syntax.syntax FStar_Pervasives_Native.option * (FStar_Syntax_Syntax.term', FStar_Syntax_Syntax.term') FStar_Syntax_Syntax.syntax) Prims.list  ->  (env  ->  FStar_Syntax_Syntax.term  ->  (nm * FStar_Syntax_Syntax.term * FStar_Syntax_Syntax.term))  ->  (nm * FStar_Syntax_Syntax.term * FStar_Syntax_Syntax.term) = (fun env e0 branches f -> (
-
-let mk1 = (fun x -> (FStar_Syntax_Syntax.mk x FStar_Pervasives_Native.None e0.FStar_Syntax_Syntax.pos))
-in (
-
-let uu____4982 = (check_n env e0)
-in (match (uu____4982) with
-| (uu____4989, s_e0, u_e0) -> begin
-(
-
-let uu____4992 = (
-
-let uu____5010 = (FStar_List.map (fun b -> (
-
-let uu____5043 = (FStar_Syntax_Subst.open_branch b)
-in (match (uu____5043) with
-| (pat, FStar_Pervasives_Native.None, body) -> begin
-(
-
-let env1 = (
-
-let uu___115_5075 = env
-in (
-
-let uu____5076 = (
-
-let uu____5077 = (FStar_Syntax_Syntax.pat_bvs pat)
-in (FStar_List.fold_left FStar_TypeChecker_Env.push_bv env.env uu____5077))
-in {env = uu____5076; subst = uu___115_5075.subst; tc_const = uu___115_5075.tc_const}))
-in (
-
-let uu____5079 = (f env1 body)
-in (match (uu____5079) with
-| (nm, s_body, u_body) -> begin
-((nm), (((pat), (FStar_Pervasives_Native.None), (((s_body), (u_body), (body))))))
-end)))
-end
-| uu____5128 -> begin
-(FStar_Pervasives.raise (FStar_Errors.Err ("No when clauses in the definition language")))
-end))) branches)
-in (FStar_List.split uu____5010))
-in (match (uu____4992) with
-| (nms, branches1) -> begin
-(
-
-let t1 = (
-
-let uu____5193 = (FStar_List.hd nms)
-in (match (uu____5193) with
-| M (t1) -> begin
-t1
-end
-| N (t1) -> begin
-t1
-end))
-in (
-
-let has_m = (FStar_List.existsb (fun uu___99_5197 -> (match (uu___99_5197) with
-| M (uu____5198) -> begin
-true
-end
-| uu____5199 -> begin
-false
-end)) nms)
-in (
-
-let uu____5200 = (
-
-let uu____5223 = (FStar_List.map2 (fun nm uu____5275 -> (match (uu____5275) with
-| (pat, guard, (s_body, u_body, original_body)) -> begin
-(match (((nm), (has_m))) with
-| (N (t2), false) -> begin
-((nm), (((pat), (guard), (s_body))), (((pat), (guard), (u_body))))
-end
-| (M (t2), true) -> begin
-((nm), (((pat), (guard), (s_body))), (((pat), (guard), (u_body))))
-end
-| (N (t2), true) -> begin
-(
-
-let uu____5398 = (check env original_body (M (t2)))
-in (match (uu____5398) with
-| (uu____5421, s_body1, u_body1) -> begin
-((M (t2)), (((pat), (guard), (s_body1))), (((pat), (guard), (u_body1))))
-end))
-end
-| (M (uu____5450), false) -> begin
-(failwith "impossible")
-end)
-end)) nms branches1)
-in (FStar_List.unzip3 uu____5223))
-in (match (uu____5200) with
-| (nms1, s_branches, u_branches) -> begin
-(match (has_m) with
-| true -> begin
-(
-
-let p_type = (mk_star_to_type mk1 env t1)
-in (
-
-let p = (FStar_Syntax_Syntax.gen_bv "p\'\'" FStar_Pervasives_Native.None p_type)
-in (
-
-let s_branches1 = (FStar_List.map (fun uu____5569 -> (match (uu____5569) with
-| (pat, guard, s_body) -> begin
-(
-
-let s_body1 = (
-
-let uu____5610 = (
-
-let uu____5611 = (
-
-let uu____5621 = (
-
-let uu____5625 = (
-
-let uu____5628 = (FStar_Syntax_Syntax.bv_to_name p)
-in (
-
-let uu____5629 = (FStar_Syntax_Syntax.as_implicit false)
-in ((uu____5628), (uu____5629))))
-in (uu____5625)::[])
-in ((s_body), (uu____5621)))
-in FStar_Syntax_Syntax.Tm_app (uu____5611))
-in (mk1 uu____5610))
-in ((pat), (guard), (s_body1)))
-end)) s_branches)
-in (
-
-let s_branches2 = (FStar_List.map FStar_Syntax_Subst.close_branch s_branches1)
-in (
-
-let u_branches1 = (FStar_List.map FStar_Syntax_Subst.close_branch u_branches)
-in (
-
-let s_e = (
-
-let uu____5651 = (
-
-let uu____5652 = (FStar_Syntax_Syntax.mk_binder p)
-in (uu____5652)::[])
-in (
-
-let uu____5653 = (mk1 (FStar_Syntax_Syntax.Tm_match (((s_e0), (s_branches2)))))
-in (
-
-let uu____5655 = (
-
-let uu____5662 = (
-
-let uu____5668 = (
-
-let uu____5669 = (FStar_Syntax_Syntax.mk_Total FStar_Syntax_Util.ktype0)
-in (FStar_Syntax_Util.lcomp_of_comp uu____5669))
-in FStar_Util.Inl (uu____5668))
-in FStar_Pervasives_Native.Some (uu____5662))
-in (FStar_Syntax_Util.abs uu____5651 uu____5653 uu____5655))))
-in (
-
-let t1_star = (
-
-let uu____5683 = (
-
-let uu____5687 = (
-
-let uu____5688 = (FStar_Syntax_Syntax.new_bv FStar_Pervasives_Native.None p_type)
-in (FStar_All.pipe_left FStar_Syntax_Syntax.mk_binder uu____5688))
-in (uu____5687)::[])
-in (
-
-let uu____5689 = (FStar_Syntax_Syntax.mk_Total FStar_Syntax_Util.ktype0)
-in (FStar_Syntax_Util.arrow uu____5683 uu____5689)))
-in (
-
-let uu____5692 = (mk1 (FStar_Syntax_Syntax.Tm_ascribed (((s_e), (((FStar_Util.Inl (t1_star)), (FStar_Pervasives_Native.None))), (FStar_Pervasives_Native.None)))))
-in (
-
-let uu____5722 = (mk1 (FStar_Syntax_Syntax.Tm_match (((u_e0), (u_branches1)))))
-in ((M (t1)), (uu____5692), (uu____5722)))))))))))
-end
-| uu____5730 -> begin
-(
-
-let s_branches1 = (FStar_List.map FStar_Syntax_Subst.close_branch s_branches)
-in (
-
-let u_branches1 = (FStar_List.map FStar_Syntax_Subst.close_branch u_branches)
-in (
-
-let t1_star = t1
-in (
-
-let uu____5736 = (
-
-let uu____5739 = (
-
-let uu____5740 = (
-
-let uu____5758 = (mk1 (FStar_Syntax_Syntax.Tm_match (((s_e0), (s_branches1)))))
-in ((uu____5758), (((FStar_Util.Inl (t1_star)), (FStar_Pervasives_Native.None))), (FStar_Pervasives_Native.None)))
-in FStar_Syntax_Syntax.Tm_ascribed (uu____5740))
-in (mk1 uu____5739))
-in (
-
-let uu____5785 = (mk1 (FStar_Syntax_Syntax.Tm_match (((u_e0), (u_branches1)))))
-in ((N (t1)), (uu____5736), (uu____5785)))))))
-end)
-end))))
-end))
-end))))
-and mk_let : env_  ->  FStar_Syntax_Syntax.letbinding  ->  FStar_Syntax_Syntax.term  ->  (env_  ->  FStar_Syntax_Syntax.term  ->  (nm * FStar_Syntax_Syntax.term * FStar_Syntax_Syntax.term))  ->  (env_  ->  FStar_Syntax_Syntax.term  ->  (FStar_Syntax_Syntax.term * FStar_Syntax_Syntax.term * FStar_Syntax_Syntax.term))  ->  (nm * FStar_Syntax_Syntax.term * FStar_Syntax_Syntax.term) = (fun env binding e2 proceed ensure_m -> (
-
-let mk1 = (fun x -> (FStar_Syntax_Syntax.mk x FStar_Pervasives_Native.None e2.FStar_Syntax_Syntax.pos))
-in (
-
-let e1 = binding.FStar_Syntax_Syntax.lbdef
-in (
-
-let x = (FStar_Util.left binding.FStar_Syntax_Syntax.lbname)
-in (
-
-let x_binders = (
-
-let uu____5828 = (FStar_Syntax_Syntax.mk_binder x)
-in (uu____5828)::[])
-in (
-
-let uu____5829 = (FStar_Syntax_Subst.open_term x_binders e2)
-in (match (uu____5829) with
-| (x_binders1, e21) -> begin
-(
-
-let uu____5837 = (infer env e1)
-in (match (uu____5837) with
-| (N (t1), s_e1, u_e1) -> begin
-(
-
-let u_binding = (
-
-let uu____5848 = (is_C t1)
-in (match (uu____5848) with
-| true -> begin
-(
-
-let uu___116_5849 = binding
-in (
-
-let uu____5850 = (
-
-let uu____5853 = (FStar_Syntax_Subst.subst env.subst s_e1)
-in (trans_F_ env t1 uu____5853))
-in {FStar_Syntax_Syntax.lbname = uu___116_5849.FStar_Syntax_Syntax.lbname; FStar_Syntax_Syntax.lbunivs = uu___116_5849.FStar_Syntax_Syntax.lbunivs; FStar_Syntax_Syntax.lbtyp = uu____5850; FStar_Syntax_Syntax.lbeff = uu___116_5849.FStar_Syntax_Syntax.lbeff; FStar_Syntax_Syntax.lbdef = uu___116_5849.FStar_Syntax_Syntax.lbdef}))
-end
-| uu____5854 -> begin
-binding
-end))
-in (
-
-let env1 = (
-
-let uu___117_5856 = env
-in (
-
-let uu____5857 = (FStar_TypeChecker_Env.push_bv env.env (
-
-let uu___118_5858 = x
-in {FStar_Syntax_Syntax.ppname = uu___118_5858.FStar_Syntax_Syntax.ppname; FStar_Syntax_Syntax.index = uu___118_5858.FStar_Syntax_Syntax.index; FStar_Syntax_Syntax.sort = t1}))
-in {env = uu____5857; subst = uu___117_5856.subst; tc_const = uu___117_5856.tc_const}))
-in (
-
-let uu____5859 = (proceed env1 e21)
-in (match (uu____5859) with
-| (nm_rec, s_e2, u_e2) -> begin
-(
-
-let s_binding = (
-
-let uu___119_5870 = binding
-in (
-
-let uu____5871 = (star_type' env1 binding.FStar_Syntax_Syntax.lbtyp)
-in {FStar_Syntax_Syntax.lbname = uu___119_5870.FStar_Syntax_Syntax.lbname; FStar_Syntax_Syntax.lbunivs = uu___119_5870.FStar_Syntax_Syntax.lbunivs; FStar_Syntax_Syntax.lbtyp = uu____5871; FStar_Syntax_Syntax.lbeff = uu___119_5870.FStar_Syntax_Syntax.lbeff; FStar_Syntax_Syntax.lbdef = uu___119_5870.FStar_Syntax_Syntax.lbdef}))
-in (
-
-let uu____5874 = (
-
-let uu____5877 = (
-
-let uu____5878 = (
-
-let uu____5886 = (FStar_Syntax_Subst.close x_binders1 s_e2)
-in ((((false), (((
-
-let uu___120_5891 = s_binding
-in {FStar_Syntax_Syntax.lbname = uu___120_5891.FStar_Syntax_Syntax.lbname; FStar_Syntax_Syntax.lbunivs = uu___120_5891.FStar_Syntax_Syntax.lbunivs; FStar_Syntax_Syntax.lbtyp = uu___120_5891.FStar_Syntax_Syntax.lbtyp; FStar_Syntax_Syntax.lbeff = uu___120_5891.FStar_Syntax_Syntax.lbeff; FStar_Syntax_Syntax.lbdef = s_e1}))::[]))), (uu____5886)))
-in FStar_Syntax_Syntax.Tm_let (uu____5878))
-in (mk1 uu____5877))
-in (
-
-let uu____5892 = (
-
-let uu____5895 = (
-
-let uu____5896 = (
-
-let uu____5904 = (FStar_Syntax_Subst.close x_binders1 u_e2)
-in ((((false), (((
-
-let uu___121_5909 = u_binding
-in {FStar_Syntax_Syntax.lbname = uu___121_5909.FStar_Syntax_Syntax.lbname; FStar_Syntax_Syntax.lbunivs = uu___121_5909.FStar_Syntax_Syntax.lbunivs; FStar_Syntax_Syntax.lbtyp = uu___121_5909.FStar_Syntax_Syntax.lbtyp; FStar_Syntax_Syntax.lbeff = uu___121_5909.FStar_Syntax_Syntax.lbeff; FStar_Syntax_Syntax.lbdef = u_e1}))::[]))), (uu____5904)))
-in FStar_Syntax_Syntax.Tm_let (uu____5896))
-in (mk1 uu____5895))
-in ((nm_rec), (uu____5874), (uu____5892)))))
-end))))
-end
-| (M (t1), s_e1, u_e1) -> begin
-(
-
-let u_binding = (
-
-let uu___122_5918 = binding
-in {FStar_Syntax_Syntax.lbname = uu___122_5918.FStar_Syntax_Syntax.lbname; FStar_Syntax_Syntax.lbunivs = uu___122_5918.FStar_Syntax_Syntax.lbunivs; FStar_Syntax_Syntax.lbtyp = t1; FStar_Syntax_Syntax.lbeff = FStar_Parser_Const.effect_PURE_lid; FStar_Syntax_Syntax.lbdef = uu___122_5918.FStar_Syntax_Syntax.lbdef})
-in (
-
-let env1 = (
-
-let uu___123_5920 = env
-in (
-
-let uu____5921 = (FStar_TypeChecker_Env.push_bv env.env (
-
-let uu___124_5922 = x
-in {FStar_Syntax_Syntax.ppname = uu___124_5922.FStar_Syntax_Syntax.ppname; FStar_Syntax_Syntax.index = uu___124_5922.FStar_Syntax_Syntax.index; FStar_Syntax_Syntax.sort = t1}))
-in {env = uu____5921; subst = uu___123_5920.subst; tc_const = uu___123_5920.tc_const}))
-in (
-
-let uu____5923 = (ensure_m env1 e21)
-in (match (uu____5923) with
-| (t2, s_e2, u_e2) -> begin
-(
-
-let p_type = (mk_star_to_type mk1 env1 t2)
-in (
-
-let p = (FStar_Syntax_Syntax.gen_bv "p\'\'" FStar_Pervasives_Native.None p_type)
-in (
-
-let s_e21 = (
-
-let uu____5940 = (
-
-let uu____5941 = (
-
-let uu____5951 = (
-
-let uu____5955 = (
-
-let uu____5958 = (FStar_Syntax_Syntax.bv_to_name p)
-in (
-
-let uu____5959 = (FStar_Syntax_Syntax.as_implicit false)
-in ((uu____5958), (uu____5959))))
-in (uu____5955)::[])
-in ((s_e2), (uu____5951)))
-in FStar_Syntax_Syntax.Tm_app (uu____5941))
-in (mk1 uu____5940))
-in (
-
-let s_e22 = (
-
-let uu____5968 = (
-
-let uu____5975 = (
-
-let uu____5981 = (
-
-let uu____5982 = (FStar_Syntax_Syntax.mk_Total FStar_Syntax_Util.ktype0)
-in (FStar_Syntax_Util.lcomp_of_comp uu____5982))
-in FStar_Util.Inl (uu____5981))
-in FStar_Pervasives_Native.Some (uu____5975))
-in (FStar_Syntax_Util.abs x_binders1 s_e21 uu____5968))
-in (
-
-let body = (
-
-let uu____5996 = (
-
-let uu____5997 = (
-
-let uu____6007 = (
-
-let uu____6011 = (
-
-let uu____6014 = (FStar_Syntax_Syntax.as_implicit false)
-in ((s_e22), (uu____6014)))
-in (uu____6011)::[])
-in ((s_e1), (uu____6007)))
-in FStar_Syntax_Syntax.Tm_app (uu____5997))
-in (mk1 uu____5996))
-in (
-
-let uu____6022 = (
-
-let uu____6023 = (
-
-let uu____6024 = (FStar_Syntax_Syntax.mk_binder p)
-in (uu____6024)::[])
-in (
-
-let uu____6025 = (
-
-let uu____6032 = (
-
-let uu____6038 = (
-
-let uu____6039 = (FStar_Syntax_Syntax.mk_Total FStar_Syntax_Util.ktype0)
-in (FStar_Syntax_Util.lcomp_of_comp uu____6039))
-in FStar_Util.Inl (uu____6038))
-in FStar_Pervasives_Native.Some (uu____6032))
-in (FStar_Syntax_Util.abs uu____6023 body uu____6025)))
-in (
-
-let uu____6050 = (
-
-let uu____6053 = (
-
-let uu____6054 = (
-
-let uu____6062 = (FStar_Syntax_Subst.close x_binders1 u_e2)
-in ((((false), (((
-
-let uu___125_6067 = u_binding
-in {FStar_Syntax_Syntax.lbname = uu___125_6067.FStar_Syntax_Syntax.lbname; FStar_Syntax_Syntax.lbunivs = uu___125_6067.FStar_Syntax_Syntax.lbunivs; FStar_Syntax_Syntax.lbtyp = uu___125_6067.FStar_Syntax_Syntax.lbtyp; FStar_Syntax_Syntax.lbeff = uu___125_6067.FStar_Syntax_Syntax.lbeff; FStar_Syntax_Syntax.lbdef = u_e1}))::[]))), (uu____6062)))
-in FStar_Syntax_Syntax.Tm_let (uu____6054))
-in (mk1 uu____6053))
-in ((M (t2)), (uu____6022), (uu____6050)))))))))
-end))))
-end))
-end)))))))
-and check_n : env_  ->  FStar_Syntax_Syntax.term  ->  (FStar_Syntax_Syntax.typ * FStar_Syntax_Syntax.term * FStar_Syntax_Syntax.term) = (fun env e -> (
-
-let mn = (
-
-let uu____6076 = (FStar_Syntax_Syntax.mk FStar_Syntax_Syntax.Tm_unknown FStar_Pervasives_Native.None e.FStar_Syntax_Syntax.pos)
-in N (uu____6076))
-in (
-
-let uu____6081 = (check env e mn)
-in (match (uu____6081) with
-| (N (t), s_e, u_e) -> begin
-((t), (s_e), (u_e))
-end
-| uu____6091 -> begin
-(failwith "[check_n]: impossible")
-end))))
-and check_m : env_  ->  FStar_Syntax_Syntax.term  ->  (FStar_Syntax_Syntax.typ * FStar_Syntax_Syntax.term * FStar_Syntax_Syntax.term) = (fun env e -> (
-
-let mn = (
-
-let uu____6104 = (FStar_Syntax_Syntax.mk FStar_Syntax_Syntax.Tm_unknown FStar_Pervasives_Native.None e.FStar_Syntax_Syntax.pos)
-in M (uu____6104))
-in (
-
-let uu____6109 = (check env e mn)
-in (match (uu____6109) with
-| (M (t), s_e, u_e) -> begin
-((t), (s_e), (u_e))
-end
-| uu____6119 -> begin
-(failwith "[check_m]: impossible")
-end))))
-and comp_of_nm : nm_  ->  FStar_Syntax_Syntax.comp = (fun nm -> (match (nm) with
-| N (t) -> begin
-(FStar_Syntax_Syntax.mk_Total t)
-end
-| M (t) -> begin
-(mk_M t)
-end))
-and mk_M : FStar_Syntax_Syntax.typ  ->  FStar_Syntax_Syntax.comp = (fun t -> (FStar_Syntax_Syntax.mk_Comp {FStar_Syntax_Syntax.comp_univs = (FStar_Syntax_Syntax.U_unknown)::[]; FStar_Syntax_Syntax.effect_name = FStar_Parser_Const.monadic_lid; FStar_Syntax_Syntax.result_typ = t; FStar_Syntax_Syntax.effect_args = []; FStar_Syntax_Syntax.flags = (FStar_Syntax_Syntax.CPS)::(FStar_Syntax_Syntax.TOTAL)::[]}))
-and type_of_comp : (FStar_Syntax_Syntax.comp', Prims.unit) FStar_Syntax_Syntax.syntax  ->  (FStar_Syntax_Syntax.term', FStar_Syntax_Syntax.term') FStar_Syntax_Syntax.syntax = (fun t -> (FStar_Syntax_Util.comp_result t))
-and trans_F_ : env_  ->  FStar_Syntax_Syntax.typ  ->  FStar_Syntax_Syntax.term  ->  FStar_Syntax_Syntax.term = (fun env c wp -> ((
-
-let uu____6141 = (
-
-let uu____6142 = (is_C c)
-in (not (uu____6142)))
-in (match (uu____6141) with
-| true -> begin
-(failwith "not a C")
-end
-| uu____6143 -> begin
-()
-end));
-(
-
-let mk1 = (fun x -> (FStar_Syntax_Syntax.mk x FStar_Pervasives_Native.None c.FStar_Syntax_Syntax.pos))
-in (
-
-let uu____6154 = (
-
-let uu____6155 = (FStar_Syntax_Subst.compress c)
-in uu____6155.FStar_Syntax_Syntax.n)
-in (match (uu____6154) with
-| FStar_Syntax_Syntax.Tm_app (head1, args) -> begin
-(
-
-let uu____6174 = (FStar_Syntax_Util.head_and_args wp)
-in (match (uu____6174) with
-| (wp_head, wp_args) -> begin
-((
-
-let uu____6201 = ((not (((FStar_List.length wp_args) = (FStar_List.length args)))) || (
-
-let uu____6214 = (
-
-let uu____6215 = (FStar_Parser_Const.mk_tuple_data_lid (FStar_List.length wp_args) FStar_Range.dummyRange)
-in (FStar_Syntax_Util.is_constructor wp_head uu____6215))
-in (not (uu____6214))))
-in (match (uu____6201) with
-| true -> begin
-(failwith "mismatch")
-end
-| uu____6223 -> begin
-()
-end));
-(
-
-let uu____6224 = (
-
-let uu____6225 = (
-
-let uu____6235 = (FStar_List.map2 (fun uu____6245 uu____6246 -> (match (((uu____6245), (uu____6246))) with
-| ((arg, q), (wp_arg, q')) -> begin
-(
-
-let print_implicit = (fun q1 -> (
-
-let uu____6269 = (FStar_Syntax_Syntax.is_implicit q1)
-in (match (uu____6269) with
-| true -> begin
-"implicit"
-end
-| uu____6270 -> begin
-"explicit"
-end)))
-in ((match ((q <> q')) with
-| true -> begin
-(
-
-let uu____6272 = (print_implicit q)
-in (
-
-let uu____6273 = (print_implicit q')
-in (FStar_Util.print2_warning "Incoherent implicit qualifiers %b %b" uu____6272 uu____6273)))
-end
-| uu____6274 -> begin
-()
-end);
-(
-
-let uu____6275 = (trans_F_ env arg wp_arg)
-in ((uu____6275), (q)));
-))
-end)) args wp_args)
-in ((head1), (uu____6235)))
-in FStar_Syntax_Syntax.Tm_app (uu____6225))
-in (mk1 uu____6224));
-)
-end))
-end
-| FStar_Syntax_Syntax.Tm_arrow (binders, comp) -> begin
-(
-
-let binders1 = (FStar_Syntax_Util.name_binders binders)
-in (
-
-let uu____6297 = (FStar_Syntax_Subst.open_comp binders1 comp)
-in (match (uu____6297) with
-| (binders_orig, comp1) -> begin
-(
-
-let uu____6302 = (
-
-let uu____6310 = (FStar_List.map (fun uu____6324 -> (match (uu____6324) with
-| (bv, q) -> begin
-(
-
-let h = bv.FStar_Syntax_Syntax.sort
-in (
-
-let uu____6337 = (is_C h)
-in (match (uu____6337) with
-| true -> begin
-(
-
-let w' = (
-
-let uu____6344 = (star_type' env h)
-in (FStar_Syntax_Syntax.gen_bv (Prims.strcat bv.FStar_Syntax_Syntax.ppname.FStar_Ident.idText "__w\'") FStar_Pervasives_Native.None uu____6344))
-in (
-
-let uu____6345 = (
-
-let uu____6349 = (
-
-let uu____6353 = (
-
-let uu____6356 = (
-
-let uu____6357 = (
-
-let uu____6358 = (FStar_Syntax_Syntax.bv_to_name w')
-in (trans_F_ env h uu____6358))
-in (FStar_Syntax_Syntax.null_bv uu____6357))
-in ((uu____6356), (q)))
-in (uu____6353)::[])
-in (((w'), (q)))::uu____6349)
-in ((w'), (uu____6345))))
-end
-| uu____6368 -> begin
-(
-
-let x = (
-
-let uu____6370 = (star_type' env h)
-in (FStar_Syntax_Syntax.gen_bv (Prims.strcat bv.FStar_Syntax_Syntax.ppname.FStar_Ident.idText "__x") FStar_Pervasives_Native.None uu____6370))
-in ((x), ((((x), (q)))::[])))
-end)))
-end)) binders_orig)
-in (FStar_List.split uu____6310))
-in (match (uu____6302) with
-| (bvs, binders2) -> begin
-(
-
-let binders3 = (FStar_List.flatten binders2)
-in (
-
-let comp2 = (
-
-let uu____6400 = (
-
-let uu____6402 = (FStar_Syntax_Syntax.binders_of_list bvs)
-in (FStar_Syntax_Util.rename_binders binders_orig uu____6402))
-in (FStar_Syntax_Subst.subst_comp uu____6400 comp1))
-in (
-
-let app = (
-
-let uu____6406 = (
-
-let uu____6407 = (
-
-let uu____6417 = (FStar_List.map (fun bv -> (
-
-let uu____6424 = (FStar_Syntax_Syntax.bv_to_name bv)
-in (
-
-let uu____6425 = (FStar_Syntax_Syntax.as_implicit false)
-in ((uu____6424), (uu____6425))))) bvs)
-in ((wp), (uu____6417)))
-in FStar_Syntax_Syntax.Tm_app (uu____6407))
-in (mk1 uu____6406))
-in (
-
-let comp3 = (
-
-let uu____6430 = (type_of_comp comp2)
-in (
-
-let uu____6431 = (is_monadic_comp comp2)
-in (trans_G env uu____6430 uu____6431 app)))
-in (FStar_Syntax_Util.arrow binders3 comp3)))))
-end))
-end)))
-end
-| FStar_Syntax_Syntax.Tm_ascribed (e, uu____6433, uu____6434) -> begin
-(trans_F_ env e wp)
-end
-| uu____6463 -> begin
-(failwith "impossible trans_F_")
-end)));
-))
-and trans_G : env_  ->  FStar_Syntax_Syntax.typ  ->  Prims.bool  ->  FStar_Syntax_Syntax.typ  ->  FStar_Syntax_Syntax.comp = (fun env h is_monadic1 wp -> (match (is_monadic1) with
-| true -> begin
-(
-
-let uu____6468 = (
-
-let uu____6469 = (star_type' env h)
-in (
-
-let uu____6472 = (
-
-let uu____6478 = (
-
-let uu____6481 = (FStar_Syntax_Syntax.as_implicit false)
-in ((wp), (uu____6481)))
-in (uu____6478)::[])
-in {FStar_Syntax_Syntax.comp_univs = (FStar_Syntax_Syntax.U_unknown)::[]; FStar_Syntax_Syntax.effect_name = FStar_Parser_Const.effect_PURE_lid; FStar_Syntax_Syntax.result_typ = uu____6469; FStar_Syntax_Syntax.effect_args = uu____6472; FStar_Syntax_Syntax.flags = []}))
-in (FStar_Syntax_Syntax.mk_Comp uu____6468))
-end
-| uu____6486 -> begin
-(
-
-let uu____6487 = (trans_F_ env h wp)
-in (FStar_Syntax_Syntax.mk_Total uu____6487))
-end))
-
-
-let n : FStar_TypeChecker_Env.env  ->  FStar_Syntax_Syntax.term  ->  FStar_Syntax_Syntax.term = (FStar_TypeChecker_Normalize.normalize ((FStar_TypeChecker_Normalize.Beta)::(FStar_TypeChecker_Normalize.UnfoldUntil (FStar_Syntax_Syntax.Delta_constant))::(FStar_TypeChecker_Normalize.NoDeltaSteps)::(FStar_TypeChecker_Normalize.Eager_unfolding)::(FStar_TypeChecker_Normalize.EraseUniverses)::[]))
-
-
-let star_type : env  ->  FStar_Syntax_Syntax.typ  ->  FStar_Syntax_Syntax.typ = (fun env t -> (
-
-let uu____6498 = (n env.env t)
-in (star_type' env uu____6498)))
-
-
-let star_expr : env  ->  FStar_Syntax_Syntax.term  ->  (FStar_Syntax_Syntax.typ * FStar_Syntax_Syntax.term * FStar_Syntax_Syntax.term) = (fun env t -> (
-
-let uu____6510 = (n env.env t)
-in (check_n env uu____6510)))
-
-
-let trans_F : env  ->  FStar_Syntax_Syntax.typ  ->  FStar_Syntax_Syntax.term  ->  FStar_Syntax_Syntax.term = (fun env c wp -> (
-
-let uu____6520 = (n env.env c)
-in (
-
-let uu____6521 = (n env.env wp)
-in (trans_F_ env uu____6520 uu____6521))))
-
-
-
-=======
   {
   env: FStar_TypeChecker_Env.env;
   subst: FStar_Syntax_Syntax.subst_elt Prims.list;
@@ -7459,5 +3204,4 @@
     fun c  ->
       fun wp  ->
         let uu____8762 = n env.env c in
-        let uu____8763 = n env.env wp in trans_F_ env uu____8762 uu____8763
->>>>>>> 0a4ecc34
+        let uu____8763 = n env.env wp in trans_F_ env uu____8762 uu____8763