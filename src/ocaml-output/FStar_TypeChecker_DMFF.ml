open Prims
type env =
  {
  tcenv: FStar_TypeChecker_Env.env ;
  subst: FStar_Syntax_Syntax.subst_elt Prims.list ;
  tc_const: FStar_Const.sconst -> FStar_Syntax_Syntax.typ }
let (__proj__Mkenv__item__tcenv : env -> FStar_TypeChecker_Env.env) =
  fun projectee ->
    match projectee with | { tcenv; subst; tc_const;_} -> tcenv
let (__proj__Mkenv__item__subst :
  env -> FStar_Syntax_Syntax.subst_elt Prims.list) =
  fun projectee ->
    match projectee with | { tcenv; subst; tc_const;_} -> subst
let (__proj__Mkenv__item__tc_const :
  env -> FStar_Const.sconst -> FStar_Syntax_Syntax.typ) =
  fun projectee ->
    match projectee with | { tcenv; subst; tc_const;_} -> tc_const
let (empty :
  FStar_TypeChecker_Env.env ->
    (FStar_Const.sconst -> FStar_Syntax_Syntax.typ) -> env)
  = fun env1 -> fun tc_const -> { tcenv = env1; subst = []; tc_const }
let (gen_wps_for_free :
  FStar_TypeChecker_Env.env ->
    FStar_Syntax_Syntax.binders ->
      FStar_Syntax_Syntax.bv ->
        FStar_Syntax_Syntax.term ->
          FStar_Syntax_Syntax.eff_decl ->
            (FStar_Syntax_Syntax.sigelts * FStar_Syntax_Syntax.eff_decl))
  =
  fun env1 ->
    fun binders ->
      fun a ->
        fun wp_a ->
          fun ed ->
            let wp_a1 =
              FStar_TypeChecker_Normalize.normalize
                [FStar_TypeChecker_Env.Beta;
                FStar_TypeChecker_Env.EraseUniverses] env1 wp_a in
            let a1 =
              let uu___ =
                FStar_TypeChecker_Normalize.normalize
                  [FStar_TypeChecker_Env.EraseUniverses] env1
                  a.FStar_Syntax_Syntax.sort in
              {
                FStar_Syntax_Syntax.ppname = (a.FStar_Syntax_Syntax.ppname);
                FStar_Syntax_Syntax.index = (a.FStar_Syntax_Syntax.index);
                FStar_Syntax_Syntax.sort = uu___
              } in
            let d s = FStar_Compiler_Util.print1 "\027[01;36m%s\027[00m\n" s in
            (let uu___1 =
               FStar_TypeChecker_Env.debug env1 (FStar_Options.Other "ED") in
             if uu___1
             then
               (d "Elaborating extra WP combinators";
                (let uu___3 = FStar_Syntax_Print.term_to_string wp_a1 in
                 FStar_Compiler_Util.print1 "wp_a is: %s\n" uu___3))
             else ());
            (let rec collect_binders t =
               let t1 = FStar_Syntax_Util.unascribe t in
               let uu___1 =
                 let uu___2 = FStar_Syntax_Subst.compress t1 in
                 uu___2.FStar_Syntax_Syntax.n in
               match uu___1 with
               | FStar_Syntax_Syntax.Tm_arrow (bs, comp) ->
                   let rest =
                     match comp.FStar_Syntax_Syntax.n with
                     | FStar_Syntax_Syntax.Total (t2, uu___2) -> t2
                     | uu___2 ->
                         let uu___3 =
                           let uu___4 =
                             let uu___5 =
                               FStar_Syntax_Print.comp_to_string comp in
                             FStar_Compiler_Util.format1
                               "wp_a contains non-Tot arrow: %s" uu___5 in
                           (FStar_Errors.Error_UnexpectedDM4FType, uu___4) in
                         FStar_Errors.raise_error uu___3
                           comp.FStar_Syntax_Syntax.pos in
                   let uu___2 = collect_binders rest in
                   FStar_Compiler_List.op_At bs uu___2
               | FStar_Syntax_Syntax.Tm_type uu___2 -> []
               | uu___2 ->
                   let uu___3 =
                     let uu___4 =
                       let uu___5 = FStar_Syntax_Print.term_to_string t1 in
                       FStar_Compiler_Util.format1
                         "wp_a doesn't end in Type0, but rather in %s" uu___5 in
                     (FStar_Errors.Error_UnexpectedDM4FType, uu___4) in
                   FStar_Errors.raise_error uu___3 t1.FStar_Syntax_Syntax.pos in
             let mk_lid name = FStar_Syntax_Util.dm4f_lid ed name in
             let gamma =
               let uu___1 = collect_binders wp_a1 in
               FStar_Compiler_Effect.op_Bar_Greater uu___1
                 FStar_Syntax_Util.name_binders in
             (let uu___2 =
                FStar_TypeChecker_Env.debug env1 (FStar_Options.Other "ED") in
              if uu___2
              then
                let uu___3 =
                  let uu___4 =
                    FStar_Syntax_Print.binders_to_string ", " gamma in
                  FStar_Compiler_Util.format1 "Gamma is %s\n" uu___4 in
                d uu___3
              else ());
             (let unknown = FStar_Syntax_Syntax.tun in
              let mk x =
                FStar_Syntax_Syntax.mk x FStar_Compiler_Range.dummyRange in
              let sigelts = FStar_Compiler_Util.mk_ref [] in
              let register env2 lident def =
                let uu___2 =
                  FStar_TypeChecker_Util.mk_toplevel_definition env2 lident
                    def in
                match uu___2 with
                | (sigelt, fv) ->
                    let sigelt1 =
                      {
                        FStar_Syntax_Syntax.sigel =
                          (sigelt.FStar_Syntax_Syntax.sigel);
                        FStar_Syntax_Syntax.sigrng =
                          (sigelt.FStar_Syntax_Syntax.sigrng);
                        FStar_Syntax_Syntax.sigquals =
                          (sigelt.FStar_Syntax_Syntax.sigquals);
                        FStar_Syntax_Syntax.sigmeta =
                          (let uu___3 = sigelt.FStar_Syntax_Syntax.sigmeta in
                           {
                             FStar_Syntax_Syntax.sigmeta_active =
                               (uu___3.FStar_Syntax_Syntax.sigmeta_active);
                             FStar_Syntax_Syntax.sigmeta_fact_db_ids =
                               (uu___3.FStar_Syntax_Syntax.sigmeta_fact_db_ids);
                             FStar_Syntax_Syntax.sigmeta_admit = true
                           });
                        FStar_Syntax_Syntax.sigattrs =
                          (sigelt.FStar_Syntax_Syntax.sigattrs);
                        FStar_Syntax_Syntax.sigopts =
                          (sigelt.FStar_Syntax_Syntax.sigopts)
                      } in
                    ((let uu___4 =
                        let uu___5 = FStar_Compiler_Effect.op_Bang sigelts in
                        sigelt1 :: uu___5 in
                      FStar_Compiler_Effect.op_Colon_Equals sigelts uu___4);
                     fv) in
              let binders_of_list =
                FStar_Compiler_List.map
                  (fun uu___2 ->
                     match uu___2 with
                     | (t, b) ->
                         let uu___3 = FStar_Syntax_Syntax.as_bqual_implicit b in
                         FStar_Syntax_Syntax.mk_binder_with_attrs t uu___3 []) in
              let mk_all_implicit =
                FStar_Compiler_List.map
                  (fun t ->
                     let uu___2 = FStar_Syntax_Syntax.as_bqual_implicit true in
                     {
                       FStar_Syntax_Syntax.binder_bv =
                         (t.FStar_Syntax_Syntax.binder_bv);
                       FStar_Syntax_Syntax.binder_qual = uu___2;
                       FStar_Syntax_Syntax.binder_attrs =
                         (t.FStar_Syntax_Syntax.binder_attrs)
                     }) in
              let args_of_binders =
                FStar_Compiler_List.map
                  (fun bv ->
                     let uu___2 =
                       FStar_Syntax_Syntax.bv_to_name
                         bv.FStar_Syntax_Syntax.binder_bv in
                     FStar_Syntax_Syntax.as_arg uu___2) in
              let uu___2 =
                let uu___3 =
                  let mk1 f =
                    let t =
                      FStar_Syntax_Syntax.gen_bv "t"
                        FStar_Pervasives_Native.None FStar_Syntax_Util.ktype in
                    let body =
                      let uu___4 =
                        let uu___5 = FStar_Syntax_Syntax.bv_to_name t in
                        f uu___5 in
                      FStar_Syntax_Util.arrow gamma uu___4 in
                    let uu___4 =
                      let uu___5 =
                        let uu___6 = FStar_Syntax_Syntax.mk_binder a1 in
                        let uu___7 =
                          let uu___8 = FStar_Syntax_Syntax.mk_binder t in
                          [uu___8] in
                        uu___6 :: uu___7 in
                      FStar_Compiler_List.op_At binders uu___5 in
                    FStar_Syntax_Util.abs uu___4 body
                      FStar_Pervasives_Native.None in
                  let uu___4 = mk1 FStar_Syntax_Syntax.mk_Total in
                  let uu___5 = mk1 FStar_Syntax_Syntax.mk_GTotal in
                  (uu___4, uu___5) in
                match uu___3 with
                | (ctx_def, gctx_def) ->
                    let ctx_lid = mk_lid "ctx" in
                    let ctx_fv = register env1 ctx_lid ctx_def in
                    let gctx_lid = mk_lid "gctx" in
                    let gctx_fv = register env1 gctx_lid gctx_def in
                    let mk_app fv t =
                      let uu___4 =
                        let uu___5 =
                          let uu___6 =
                            let uu___7 =
                              FStar_Compiler_List.map
                                (fun uu___8 ->
                                   match uu___8 with
                                   | { FStar_Syntax_Syntax.binder_bv = bv;
                                       FStar_Syntax_Syntax.binder_qual =
                                         uu___9;
                                       FStar_Syntax_Syntax.binder_attrs =
                                         uu___10;_}
                                       ->
                                       let uu___11 =
                                         FStar_Syntax_Syntax.bv_to_name bv in
                                       let uu___12 =
                                         FStar_Syntax_Syntax.as_aqual_implicit
                                           false in
                                       (uu___11, uu___12)) binders in
                            let uu___8 =
                              let uu___9 =
                                let uu___10 =
                                  FStar_Syntax_Syntax.bv_to_name a1 in
                                let uu___11 =
                                  FStar_Syntax_Syntax.as_aqual_implicit false in
                                (uu___10, uu___11) in
                              let uu___10 =
                                let uu___11 =
                                  let uu___12 =
                                    FStar_Syntax_Syntax.as_aqual_implicit
                                      false in
                                  (t, uu___12) in
                                [uu___11] in
                              uu___9 :: uu___10 in
                            FStar_Compiler_List.op_At uu___7 uu___8 in
                          (fv, uu___6) in
                        FStar_Syntax_Syntax.Tm_app uu___5 in
                      mk uu___4 in
                    (env1, (mk_app ctx_fv), (mk_app gctx_fv)) in
              match uu___2 with
              | (env2, mk_ctx, mk_gctx) ->
                  let c_pure =
                    let t =
                      FStar_Syntax_Syntax.gen_bv "t"
                        FStar_Pervasives_Native.None FStar_Syntax_Util.ktype in
                    let x =
                      let uu___3 = FStar_Syntax_Syntax.bv_to_name t in
                      FStar_Syntax_Syntax.gen_bv "x"
                        FStar_Pervasives_Native.None uu___3 in
                    let ret =
                      let uu___3 =
                        let uu___4 =
                          let uu___5 = FStar_Syntax_Syntax.bv_to_name t in
                          mk_ctx uu___5 in
                        FStar_Syntax_Util.residual_tot uu___4 in
                      FStar_Pervasives_Native.Some uu___3 in
                    let body =
                      let uu___3 = FStar_Syntax_Syntax.bv_to_name x in
                      FStar_Syntax_Util.abs gamma uu___3 ret in
                    let uu___3 =
                      let uu___4 = mk_all_implicit binders in
                      let uu___5 =
                        binders_of_list [(a1, true); (t, true); (x, false)] in
                      FStar_Compiler_List.op_At uu___4 uu___5 in
                    FStar_Syntax_Util.abs uu___3 body ret in
                  let c_pure1 =
                    let uu___3 = mk_lid "pure" in register env2 uu___3 c_pure in
                  let c_app =
                    let t1 =
                      FStar_Syntax_Syntax.gen_bv "t1"
                        FStar_Pervasives_Native.None FStar_Syntax_Util.ktype in
                    let t2 =
                      FStar_Syntax_Syntax.gen_bv "t2"
                        FStar_Pervasives_Native.None FStar_Syntax_Util.ktype in
                    let l =
                      let uu___3 =
                        let uu___4 =
                          let uu___5 =
                            let uu___6 =
                              let uu___7 =
                                let uu___8 =
                                  FStar_Syntax_Syntax.bv_to_name t1 in
                                FStar_Syntax_Syntax.new_bv
                                  FStar_Pervasives_Native.None uu___8 in
                              FStar_Syntax_Syntax.mk_binder uu___7 in
                            [uu___6] in
                          let uu___6 =
                            let uu___7 = FStar_Syntax_Syntax.bv_to_name t2 in
                            FStar_Syntax_Syntax.mk_GTotal uu___7 in
                          FStar_Syntax_Util.arrow uu___5 uu___6 in
                        mk_gctx uu___4 in
                      FStar_Syntax_Syntax.gen_bv "l"
                        FStar_Pervasives_Native.None uu___3 in
                    let r =
                      let uu___3 =
                        let uu___4 = FStar_Syntax_Syntax.bv_to_name t1 in
                        mk_gctx uu___4 in
                      FStar_Syntax_Syntax.gen_bv "r"
                        FStar_Pervasives_Native.None uu___3 in
                    let ret =
                      let uu___3 =
                        let uu___4 =
                          let uu___5 = FStar_Syntax_Syntax.bv_to_name t2 in
                          mk_gctx uu___5 in
                        FStar_Syntax_Util.residual_tot uu___4 in
                      FStar_Pervasives_Native.Some uu___3 in
                    let outer_body =
                      let gamma_as_args = args_of_binders gamma in
                      let inner_body =
                        let uu___3 = FStar_Syntax_Syntax.bv_to_name l in
                        let uu___4 =
                          let uu___5 =
                            let uu___6 =
                              let uu___7 =
                                let uu___8 = FStar_Syntax_Syntax.bv_to_name r in
                                FStar_Syntax_Util.mk_app uu___8 gamma_as_args in
                              FStar_Syntax_Syntax.as_arg uu___7 in
                            [uu___6] in
                          FStar_Compiler_List.op_At gamma_as_args uu___5 in
                        FStar_Syntax_Util.mk_app uu___3 uu___4 in
                      FStar_Syntax_Util.abs gamma inner_body ret in
                    let uu___3 =
                      let uu___4 = mk_all_implicit binders in
                      let uu___5 =
                        binders_of_list
                          [(a1, true);
                          (t1, true);
                          (t2, true);
                          (l, false);
                          (r, false)] in
                      FStar_Compiler_List.op_At uu___4 uu___5 in
                    FStar_Syntax_Util.abs uu___3 outer_body ret in
                  let c_app1 =
                    let uu___3 = mk_lid "app" in register env2 uu___3 c_app in
                  let c_lift1 =
                    let t1 =
                      FStar_Syntax_Syntax.gen_bv "t1"
                        FStar_Pervasives_Native.None FStar_Syntax_Util.ktype in
                    let t2 =
                      FStar_Syntax_Syntax.gen_bv "t2"
                        FStar_Pervasives_Native.None FStar_Syntax_Util.ktype in
                    let t_f =
                      let uu___3 =
                        let uu___4 =
                          let uu___5 = FStar_Syntax_Syntax.bv_to_name t1 in
                          FStar_Syntax_Syntax.null_binder uu___5 in
                        [uu___4] in
                      let uu___4 =
                        let uu___5 = FStar_Syntax_Syntax.bv_to_name t2 in
                        FStar_Syntax_Syntax.mk_GTotal uu___5 in
                      FStar_Syntax_Util.arrow uu___3 uu___4 in
                    let f =
                      FStar_Syntax_Syntax.gen_bv "f"
                        FStar_Pervasives_Native.None t_f in
                    let a11 =
                      let uu___3 =
                        let uu___4 = FStar_Syntax_Syntax.bv_to_name t1 in
                        mk_gctx uu___4 in
                      FStar_Syntax_Syntax.gen_bv "a1"
                        FStar_Pervasives_Native.None uu___3 in
                    let ret =
                      let uu___3 =
                        let uu___4 =
                          let uu___5 = FStar_Syntax_Syntax.bv_to_name t2 in
                          mk_gctx uu___5 in
                        FStar_Syntax_Util.residual_tot uu___4 in
                      FStar_Pervasives_Native.Some uu___3 in
                    let uu___3 =
                      let uu___4 = mk_all_implicit binders in
                      let uu___5 =
                        binders_of_list
                          [(a1, true);
                          (t1, true);
                          (t2, true);
                          (f, false);
                          (a11, false)] in
                      FStar_Compiler_List.op_At uu___4 uu___5 in
                    let uu___4 =
                      let uu___5 =
                        let uu___6 =
                          let uu___7 =
                            let uu___8 =
                              let uu___9 =
                                let uu___10 =
                                  FStar_Syntax_Syntax.bv_to_name f in
                                [uu___10] in
                              FStar_Compiler_List.map
                                FStar_Syntax_Syntax.as_arg uu___9 in
                            FStar_Syntax_Util.mk_app c_pure1 uu___8 in
                          let uu___8 =
                            let uu___9 = FStar_Syntax_Syntax.bv_to_name a11 in
                            [uu___9] in
                          uu___7 :: uu___8 in
                        FStar_Compiler_List.map FStar_Syntax_Syntax.as_arg
                          uu___6 in
                      FStar_Syntax_Util.mk_app c_app1 uu___5 in
                    FStar_Syntax_Util.abs uu___3 uu___4 ret in
                  let c_lift11 =
                    let uu___3 = mk_lid "lift1" in
                    register env2 uu___3 c_lift1 in
                  let c_lift2 =
                    let t1 =
                      FStar_Syntax_Syntax.gen_bv "t1"
                        FStar_Pervasives_Native.None FStar_Syntax_Util.ktype in
                    let t2 =
                      FStar_Syntax_Syntax.gen_bv "t2"
                        FStar_Pervasives_Native.None FStar_Syntax_Util.ktype in
                    let t3 =
                      FStar_Syntax_Syntax.gen_bv "t3"
                        FStar_Pervasives_Native.None FStar_Syntax_Util.ktype in
                    let t_f =
                      let uu___3 =
                        let uu___4 =
                          let uu___5 = FStar_Syntax_Syntax.bv_to_name t1 in
                          FStar_Syntax_Syntax.null_binder uu___5 in
                        let uu___5 =
                          let uu___6 =
                            let uu___7 = FStar_Syntax_Syntax.bv_to_name t2 in
                            FStar_Syntax_Syntax.null_binder uu___7 in
                          [uu___6] in
                        uu___4 :: uu___5 in
                      let uu___4 =
                        let uu___5 = FStar_Syntax_Syntax.bv_to_name t3 in
                        FStar_Syntax_Syntax.mk_GTotal uu___5 in
                      FStar_Syntax_Util.arrow uu___3 uu___4 in
                    let f =
                      FStar_Syntax_Syntax.gen_bv "f"
                        FStar_Pervasives_Native.None t_f in
                    let a11 =
                      let uu___3 =
                        let uu___4 = FStar_Syntax_Syntax.bv_to_name t1 in
                        mk_gctx uu___4 in
                      FStar_Syntax_Syntax.gen_bv "a1"
                        FStar_Pervasives_Native.None uu___3 in
                    let a2 =
                      let uu___3 =
                        let uu___4 = FStar_Syntax_Syntax.bv_to_name t2 in
                        mk_gctx uu___4 in
                      FStar_Syntax_Syntax.gen_bv "a2"
                        FStar_Pervasives_Native.None uu___3 in
                    let ret =
                      let uu___3 =
                        let uu___4 =
                          let uu___5 = FStar_Syntax_Syntax.bv_to_name t3 in
                          mk_gctx uu___5 in
                        FStar_Syntax_Util.residual_tot uu___4 in
                      FStar_Pervasives_Native.Some uu___3 in
                    let uu___3 =
                      let uu___4 = mk_all_implicit binders in
                      let uu___5 =
                        binders_of_list
                          [(a1, true);
                          (t1, true);
                          (t2, true);
                          (t3, true);
                          (f, false);
                          (a11, false);
                          (a2, false)] in
                      FStar_Compiler_List.op_At uu___4 uu___5 in
                    let uu___4 =
                      let uu___5 =
                        let uu___6 =
                          let uu___7 =
                            let uu___8 =
                              let uu___9 =
                                let uu___10 =
                                  let uu___11 =
                                    let uu___12 =
                                      let uu___13 =
                                        FStar_Syntax_Syntax.bv_to_name f in
                                      [uu___13] in
                                    FStar_Compiler_List.map
                                      FStar_Syntax_Syntax.as_arg uu___12 in
                                  FStar_Syntax_Util.mk_app c_pure1 uu___11 in
                                let uu___11 =
                                  let uu___12 =
                                    FStar_Syntax_Syntax.bv_to_name a11 in
                                  [uu___12] in
                                uu___10 :: uu___11 in
                              FStar_Compiler_List.map
                                FStar_Syntax_Syntax.as_arg uu___9 in
                            FStar_Syntax_Util.mk_app c_app1 uu___8 in
                          let uu___8 =
                            let uu___9 = FStar_Syntax_Syntax.bv_to_name a2 in
                            [uu___9] in
                          uu___7 :: uu___8 in
                        FStar_Compiler_List.map FStar_Syntax_Syntax.as_arg
                          uu___6 in
                      FStar_Syntax_Util.mk_app c_app1 uu___5 in
                    FStar_Syntax_Util.abs uu___3 uu___4 ret in
                  let c_lift21 =
                    let uu___3 = mk_lid "lift2" in
                    register env2 uu___3 c_lift2 in
                  let c_push =
                    let t1 =
                      FStar_Syntax_Syntax.gen_bv "t1"
                        FStar_Pervasives_Native.None FStar_Syntax_Util.ktype in
                    let t2 =
                      FStar_Syntax_Syntax.gen_bv "t2"
                        FStar_Pervasives_Native.None FStar_Syntax_Util.ktype in
                    let t_f =
                      let uu___3 =
                        let uu___4 =
                          let uu___5 = FStar_Syntax_Syntax.bv_to_name t1 in
                          FStar_Syntax_Syntax.null_binder uu___5 in
                        [uu___4] in
                      let uu___4 =
                        let uu___5 =
                          let uu___6 = FStar_Syntax_Syntax.bv_to_name t2 in
                          mk_gctx uu___6 in
                        FStar_Syntax_Syntax.mk_Total uu___5 in
                      FStar_Syntax_Util.arrow uu___3 uu___4 in
                    let f =
                      FStar_Syntax_Syntax.gen_bv "f"
                        FStar_Pervasives_Native.None t_f in
                    let ret =
                      let uu___3 =
                        let uu___4 =
                          let uu___5 =
                            let uu___6 =
                              let uu___7 =
                                let uu___8 =
                                  FStar_Syntax_Syntax.bv_to_name t1 in
                                FStar_Syntax_Syntax.null_binder uu___8 in
                              [uu___7] in
                            let uu___7 =
                              let uu___8 = FStar_Syntax_Syntax.bv_to_name t2 in
                              FStar_Syntax_Syntax.mk_GTotal uu___8 in
                            FStar_Syntax_Util.arrow uu___6 uu___7 in
                          mk_ctx uu___5 in
                        FStar_Syntax_Util.residual_tot uu___4 in
                      FStar_Pervasives_Native.Some uu___3 in
                    let e1 =
                      let uu___3 = FStar_Syntax_Syntax.bv_to_name t1 in
                      FStar_Syntax_Syntax.gen_bv "e1"
                        FStar_Pervasives_Native.None uu___3 in
                    let body =
                      let uu___3 =
                        let uu___4 =
                          let uu___5 = FStar_Syntax_Syntax.mk_binder e1 in
                          [uu___5] in
                        FStar_Compiler_List.op_At gamma uu___4 in
                      let uu___4 =
                        let uu___5 = FStar_Syntax_Syntax.bv_to_name f in
                        let uu___6 =
                          let uu___7 =
                            let uu___8 = FStar_Syntax_Syntax.bv_to_name e1 in
                            FStar_Syntax_Syntax.as_arg uu___8 in
                          let uu___8 = args_of_binders gamma in uu___7 ::
                            uu___8 in
                        FStar_Syntax_Util.mk_app uu___5 uu___6 in
                      FStar_Syntax_Util.abs uu___3 uu___4 ret in
                    let uu___3 =
                      let uu___4 = mk_all_implicit binders in
                      let uu___5 =
                        binders_of_list
                          [(a1, true); (t1, true); (t2, true); (f, false)] in
                      FStar_Compiler_List.op_At uu___4 uu___5 in
                    FStar_Syntax_Util.abs uu___3 body ret in
                  let c_push1 =
                    let uu___3 = mk_lid "push" in register env2 uu___3 c_push in
                  let ret_tot_wp_a =
                    FStar_Pervasives_Native.Some
                      (FStar_Syntax_Util.residual_tot wp_a1) in
                  let mk_generic_app c =
                    if (FStar_Compiler_List.length binders) > Prims.int_zero
                    then
                      let uu___3 =
                        let uu___4 =
                          let uu___5 = args_of_binders binders in (c, uu___5) in
                        FStar_Syntax_Syntax.Tm_app uu___4 in
                      mk uu___3
                    else c in
                  let wp_if_then_else =
                    let result_comp =
                      let uu___3 =
                        let uu___4 =
                          let uu___5 = FStar_Syntax_Syntax.null_binder wp_a1 in
                          let uu___6 =
                            let uu___7 =
                              FStar_Syntax_Syntax.null_binder wp_a1 in
                            [uu___7] in
                          uu___5 :: uu___6 in
                        let uu___5 = FStar_Syntax_Syntax.mk_Total wp_a1 in
                        FStar_Syntax_Util.arrow uu___4 uu___5 in
                      FStar_Syntax_Syntax.mk_Total uu___3 in
                    let c =
                      FStar_Syntax_Syntax.gen_bv "c"
                        FStar_Pervasives_Native.None FStar_Syntax_Util.ktype in
                    let uu___3 =
                      let uu___4 =
                        FStar_Syntax_Syntax.binders_of_list [a1; c] in
                      FStar_Compiler_List.op_At binders uu___4 in
                    let uu___4 =
                      let l_ite =
                        FStar_Syntax_Syntax.fvar FStar_Parser_Const.ite_lid
                          (FStar_Syntax_Syntax.Delta_constant_at_level
                             (Prims.of_int (2))) FStar_Pervasives_Native.None in
                      let uu___5 =
                        let uu___6 =
                          let uu___7 =
                            let uu___8 =
                              let uu___9 =
                                let uu___10 =
                                  let uu___11 =
                                    FStar_Syntax_Syntax.bv_to_name c in
                                  FStar_Syntax_Syntax.as_arg uu___11 in
                                [uu___10] in
                              FStar_Syntax_Util.mk_app l_ite uu___9 in
                            [uu___8] in
                          FStar_Compiler_List.map FStar_Syntax_Syntax.as_arg
                            uu___7 in
                        FStar_Syntax_Util.mk_app c_lift21 uu___6 in
                      FStar_Syntax_Util.ascribe uu___5
                        ((FStar_Pervasives.Inr result_comp),
                          FStar_Pervasives_Native.None, false) in
                    FStar_Syntax_Util.abs uu___3 uu___4
                      (FStar_Pervasives_Native.Some
                         (FStar_Syntax_Util.residual_comp_of_comp result_comp)) in
                  let wp_if_then_else1 =
                    let uu___3 = mk_lid "wp_if_then_else" in
                    register env2 uu___3 wp_if_then_else in
                  let wp_if_then_else2 = mk_generic_app wp_if_then_else1 in
                  let wp_close =
                    let b =
                      FStar_Syntax_Syntax.gen_bv "b"
                        FStar_Pervasives_Native.None FStar_Syntax_Util.ktype in
                    let t_f =
                      let uu___3 =
                        let uu___4 =
                          let uu___5 = FStar_Syntax_Syntax.bv_to_name b in
                          FStar_Syntax_Syntax.null_binder uu___5 in
                        [uu___4] in
                      let uu___4 = FStar_Syntax_Syntax.mk_Total wp_a1 in
                      FStar_Syntax_Util.arrow uu___3 uu___4 in
                    let f =
                      FStar_Syntax_Syntax.gen_bv "f"
                        FStar_Pervasives_Native.None t_f in
                    let body =
                      let uu___3 =
                        let uu___4 =
                          let uu___5 =
                            let uu___6 =
                              FStar_Compiler_List.map
                                FStar_Syntax_Syntax.as_arg
                                [FStar_Syntax_Util.tforall] in
                            FStar_Syntax_Util.mk_app c_pure1 uu___6 in
                          let uu___6 =
                            let uu___7 =
                              let uu___8 =
                                let uu___9 =
                                  let uu___10 =
                                    FStar_Syntax_Syntax.bv_to_name f in
                                  [uu___10] in
                                FStar_Compiler_List.map
                                  FStar_Syntax_Syntax.as_arg uu___9 in
                              FStar_Syntax_Util.mk_app c_push1 uu___8 in
                            [uu___7] in
                          uu___5 :: uu___6 in
                        FStar_Compiler_List.map FStar_Syntax_Syntax.as_arg
                          uu___4 in
                      FStar_Syntax_Util.mk_app c_app1 uu___3 in
                    let uu___3 =
                      let uu___4 =
                        FStar_Syntax_Syntax.binders_of_list [a1; b; f] in
                      FStar_Compiler_List.op_At binders uu___4 in
                    FStar_Syntax_Util.abs uu___3 body ret_tot_wp_a in
                  let wp_close1 =
                    let uu___3 = mk_lid "wp_close" in
                    register env2 uu___3 wp_close in
                  let wp_close2 = mk_generic_app wp_close1 in
                  let ret_tot_type =
                    FStar_Pervasives_Native.Some
                      (FStar_Syntax_Util.residual_tot FStar_Syntax_Util.ktype) in
                  let ret_gtot_type =
                    let uu___3 =
                      let uu___4 =
                        let uu___5 =
                          FStar_Syntax_Syntax.mk_GTotal
                            FStar_Syntax_Util.ktype in
                        FStar_Compiler_Effect.op_Less_Bar
                          FStar_TypeChecker_Common.lcomp_of_comp uu___5 in
                      FStar_TypeChecker_Common.residual_comp_of_lcomp uu___4 in
                    FStar_Pervasives_Native.Some uu___3 in
                  let mk_forall x body =
                    let uu___3 =
                      let uu___4 =
                        let uu___5 =
                          let uu___6 =
                            let uu___7 =
                              let uu___8 =
                                let uu___9 = FStar_Syntax_Syntax.mk_binder x in
                                [uu___9] in
                              FStar_Syntax_Util.abs uu___8 body ret_tot_type in
                            FStar_Syntax_Syntax.as_arg uu___7 in
                          [uu___6] in
                        (FStar_Syntax_Util.tforall, uu___5) in
                      FStar_Syntax_Syntax.Tm_app uu___4 in
                    FStar_Syntax_Syntax.mk uu___3
                      FStar_Compiler_Range.dummyRange in
                  let rec is_discrete t =
                    let uu___3 =
                      let uu___4 = FStar_Syntax_Subst.compress t in
                      uu___4.FStar_Syntax_Syntax.n in
                    match uu___3 with
                    | FStar_Syntax_Syntax.Tm_type uu___4 -> false
                    | FStar_Syntax_Syntax.Tm_arrow (bs, c) ->
                        (FStar_Compiler_List.for_all
                           (fun uu___4 ->
                              match uu___4 with
                              | { FStar_Syntax_Syntax.binder_bv = b;
                                  FStar_Syntax_Syntax.binder_qual = uu___5;
                                  FStar_Syntax_Syntax.binder_attrs = uu___6;_}
                                  -> is_discrete b.FStar_Syntax_Syntax.sort)
                           bs)
                          && (is_discrete (FStar_Syntax_Util.comp_result c))
                    | uu___4 -> true in
                  let rec is_monotonic t =
                    let uu___3 =
                      let uu___4 = FStar_Syntax_Subst.compress t in
                      uu___4.FStar_Syntax_Syntax.n in
                    match uu___3 with
                    | FStar_Syntax_Syntax.Tm_type uu___4 -> true
                    | FStar_Syntax_Syntax.Tm_arrow (bs, c) ->
                        (FStar_Compiler_List.for_all
                           (fun uu___4 ->
                              match uu___4 with
                              | { FStar_Syntax_Syntax.binder_bv = b;
                                  FStar_Syntax_Syntax.binder_qual = uu___5;
                                  FStar_Syntax_Syntax.binder_attrs = uu___6;_}
                                  -> is_discrete b.FStar_Syntax_Syntax.sort)
                           bs)
                          && (is_monotonic (FStar_Syntax_Util.comp_result c))
                    | uu___4 -> is_discrete t in
                  let rec mk_rel rel t x y =
                    let mk_rel1 = mk_rel rel in
                    let t1 =
                      FStar_TypeChecker_Normalize.normalize
                        [FStar_TypeChecker_Env.Beta;
                        FStar_TypeChecker_Env.Eager_unfolding;
                        FStar_TypeChecker_Env.UnfoldUntil
                          FStar_Syntax_Syntax.delta_constant] env2 t in
                    let uu___3 =
                      let uu___4 = FStar_Syntax_Subst.compress t1 in
                      uu___4.FStar_Syntax_Syntax.n in
                    match uu___3 with
                    | FStar_Syntax_Syntax.Tm_type uu___4 -> rel x y
                    | FStar_Syntax_Syntax.Tm_arrow
                        (binder::[],
                         {
                           FStar_Syntax_Syntax.n = FStar_Syntax_Syntax.GTotal
                             (b, uu___4);
                           FStar_Syntax_Syntax.pos = uu___5;
                           FStar_Syntax_Syntax.vars = uu___6;
                           FStar_Syntax_Syntax.hash_code = uu___7;_})
                        ->
                        let a2 =
                          (binder.FStar_Syntax_Syntax.binder_bv).FStar_Syntax_Syntax.sort in
                        let uu___8 = (is_monotonic a2) || (is_monotonic b) in
                        if uu___8
                        then
                          let a11 =
                            FStar_Syntax_Syntax.gen_bv "a1"
                              FStar_Pervasives_Native.None a2 in
                          let body =
                            let uu___9 =
                              let uu___10 =
                                let uu___11 =
                                  let uu___12 =
                                    FStar_Syntax_Syntax.bv_to_name a11 in
                                  FStar_Syntax_Syntax.as_arg uu___12 in
                                [uu___11] in
                              FStar_Syntax_Util.mk_app x uu___10 in
                            let uu___10 =
                              let uu___11 =
                                let uu___12 =
                                  let uu___13 =
                                    FStar_Syntax_Syntax.bv_to_name a11 in
                                  FStar_Syntax_Syntax.as_arg uu___13 in
                                [uu___12] in
                              FStar_Syntax_Util.mk_app y uu___11 in
                            mk_rel1 b uu___9 uu___10 in
                          mk_forall a11 body
                        else
                          (let a11 =
                             FStar_Syntax_Syntax.gen_bv "a1"
                               FStar_Pervasives_Native.None a2 in
                           let a21 =
                             FStar_Syntax_Syntax.gen_bv "a2"
                               FStar_Pervasives_Native.None a2 in
                           let body =
                             let uu___10 =
                               let uu___11 =
                                 FStar_Syntax_Syntax.bv_to_name a11 in
                               let uu___12 =
                                 FStar_Syntax_Syntax.bv_to_name a21 in
                               mk_rel1 a2 uu___11 uu___12 in
                             let uu___11 =
                               let uu___12 =
                                 let uu___13 =
                                   let uu___14 =
                                     let uu___15 =
                                       FStar_Syntax_Syntax.bv_to_name a11 in
                                     FStar_Syntax_Syntax.as_arg uu___15 in
                                   [uu___14] in
                                 FStar_Syntax_Util.mk_app x uu___13 in
                               let uu___13 =
                                 let uu___14 =
                                   let uu___15 =
                                     let uu___16 =
                                       FStar_Syntax_Syntax.bv_to_name a21 in
                                     FStar_Syntax_Syntax.as_arg uu___16 in
                                   [uu___15] in
                                 FStar_Syntax_Util.mk_app y uu___14 in
                               mk_rel1 b uu___12 uu___13 in
                             FStar_Syntax_Util.mk_imp uu___10 uu___11 in
                           let uu___10 = mk_forall a21 body in
                           mk_forall a11 uu___10)
                    | FStar_Syntax_Syntax.Tm_arrow
                        (binder::[],
                         {
                           FStar_Syntax_Syntax.n = FStar_Syntax_Syntax.Total
                             (b, uu___4);
                           FStar_Syntax_Syntax.pos = uu___5;
                           FStar_Syntax_Syntax.vars = uu___6;
                           FStar_Syntax_Syntax.hash_code = uu___7;_})
                        ->
                        let a2 =
                          (binder.FStar_Syntax_Syntax.binder_bv).FStar_Syntax_Syntax.sort in
                        let uu___8 = (is_monotonic a2) || (is_monotonic b) in
                        if uu___8
                        then
                          let a11 =
                            FStar_Syntax_Syntax.gen_bv "a1"
                              FStar_Pervasives_Native.None a2 in
                          let body =
                            let uu___9 =
                              let uu___10 =
                                let uu___11 =
                                  let uu___12 =
                                    FStar_Syntax_Syntax.bv_to_name a11 in
                                  FStar_Syntax_Syntax.as_arg uu___12 in
                                [uu___11] in
                              FStar_Syntax_Util.mk_app x uu___10 in
                            let uu___10 =
                              let uu___11 =
                                let uu___12 =
                                  let uu___13 =
                                    FStar_Syntax_Syntax.bv_to_name a11 in
                                  FStar_Syntax_Syntax.as_arg uu___13 in
                                [uu___12] in
                              FStar_Syntax_Util.mk_app y uu___11 in
                            mk_rel1 b uu___9 uu___10 in
                          mk_forall a11 body
                        else
                          (let a11 =
                             FStar_Syntax_Syntax.gen_bv "a1"
                               FStar_Pervasives_Native.None a2 in
                           let a21 =
                             FStar_Syntax_Syntax.gen_bv "a2"
                               FStar_Pervasives_Native.None a2 in
                           let body =
                             let uu___10 =
                               let uu___11 =
                                 FStar_Syntax_Syntax.bv_to_name a11 in
                               let uu___12 =
                                 FStar_Syntax_Syntax.bv_to_name a21 in
                               mk_rel1 a2 uu___11 uu___12 in
                             let uu___11 =
                               let uu___12 =
                                 let uu___13 =
                                   let uu___14 =
                                     let uu___15 =
                                       FStar_Syntax_Syntax.bv_to_name a11 in
                                     FStar_Syntax_Syntax.as_arg uu___15 in
                                   [uu___14] in
                                 FStar_Syntax_Util.mk_app x uu___13 in
                               let uu___13 =
                                 let uu___14 =
                                   let uu___15 =
                                     let uu___16 =
                                       FStar_Syntax_Syntax.bv_to_name a21 in
                                     FStar_Syntax_Syntax.as_arg uu___16 in
                                   [uu___15] in
                                 FStar_Syntax_Util.mk_app y uu___14 in
                               mk_rel1 b uu___12 uu___13 in
                             FStar_Syntax_Util.mk_imp uu___10 uu___11 in
                           let uu___10 = mk_forall a21 body in
                           mk_forall a11 uu___10)
                    | FStar_Syntax_Syntax.Tm_arrow (binder::binders1, comp)
                        ->
                        let t2 =
                          let uu___4 =
                            let uu___5 =
                              let uu___6 =
                                let uu___7 =
                                  FStar_Syntax_Util.arrow binders1 comp in
                                FStar_Syntax_Syntax.mk_Total uu___7 in
                              ([binder], uu___6) in
                            FStar_Syntax_Syntax.Tm_arrow uu___5 in
                          {
                            FStar_Syntax_Syntax.n = uu___4;
                            FStar_Syntax_Syntax.pos =
                              (t1.FStar_Syntax_Syntax.pos);
                            FStar_Syntax_Syntax.vars =
<<<<<<< HEAD
                              (uu___4.FStar_Syntax_Syntax.vars);
                            FStar_Syntax_Syntax.hash_code =
                              (uu___4.FStar_Syntax_Syntax.hash_code)
=======
                              (t1.FStar_Syntax_Syntax.vars)
>>>>>>> a46a208c
                          } in
                        mk_rel1 t2 x y
                    | FStar_Syntax_Syntax.Tm_arrow ([], uu___4) ->
                        failwith "impossible: arrow with empty binders"
                    | uu___4 -> FStar_Syntax_Util.mk_untyped_eq2 x y in
                  let stronger =
                    let wp1 =
                      FStar_Syntax_Syntax.gen_bv "wp1"
                        FStar_Pervasives_Native.None wp_a1 in
                    let wp2 =
                      FStar_Syntax_Syntax.gen_bv "wp2"
                        FStar_Pervasives_Native.None wp_a1 in
                    let rec mk_stronger t x y =
                      let t1 =
                        FStar_TypeChecker_Normalize.normalize
                          [FStar_TypeChecker_Env.Beta;
                          FStar_TypeChecker_Env.Eager_unfolding;
                          FStar_TypeChecker_Env.UnfoldUntil
                            FStar_Syntax_Syntax.delta_constant] env2 t in
                      let uu___3 =
                        let uu___4 = FStar_Syntax_Subst.compress t1 in
                        uu___4.FStar_Syntax_Syntax.n in
                      match uu___3 with
                      | FStar_Syntax_Syntax.Tm_type uu___4 ->
                          FStar_Syntax_Util.mk_imp x y
                      | FStar_Syntax_Syntax.Tm_app (head, args) when
                          let uu___4 = FStar_Syntax_Subst.compress head in
                          FStar_Syntax_Util.is_tuple_constructor uu___4 ->
                          let project i tuple =
                            let projector =
                              let uu___4 =
                                let uu___5 =
                                  FStar_Parser_Const.mk_tuple_data_lid
                                    (FStar_Compiler_List.length args)
                                    FStar_Compiler_Range.dummyRange in
                                FStar_TypeChecker_Env.lookup_projector env2
                                  uu___5 i in
                              FStar_Syntax_Syntax.fvar uu___4
                                (FStar_Syntax_Syntax.Delta_constant_at_level
                                   Prims.int_one)
                                FStar_Pervasives_Native.None in
                            FStar_Syntax_Util.mk_app projector
                              [(tuple, FStar_Pervasives_Native.None)] in
                          let uu___4 =
                            let uu___5 =
                              FStar_Compiler_List.mapi
                                (fun i ->
                                   fun uu___6 ->
                                     match uu___6 with
                                     | (t2, q) ->
                                         let uu___7 = project i x in
                                         let uu___8 = project i y in
                                         mk_stronger t2 uu___7 uu___8) args in
                            match uu___5 with
                            | [] ->
                                failwith
                                  "Impossible: empty application when creating stronger relation in DM4F"
                            | rel0::rels -> (rel0, rels) in
                          (match uu___4 with
                           | (rel0, rels) ->
                               FStar_Compiler_List.fold_left
                                 FStar_Syntax_Util.mk_conj rel0 rels)
                      | FStar_Syntax_Syntax.Tm_arrow
                          (binders1,
                           {
                             FStar_Syntax_Syntax.n =
                               FStar_Syntax_Syntax.GTotal (b, uu___4);
                             FStar_Syntax_Syntax.pos = uu___5;
                             FStar_Syntax_Syntax.vars = uu___6;
                             FStar_Syntax_Syntax.hash_code = uu___7;_})
                          ->
                          let bvs =
                            FStar_Compiler_List.mapi
                              (fun i ->
                                 fun uu___8 ->
                                   match uu___8 with
                                   | { FStar_Syntax_Syntax.binder_bv = bv;
                                       FStar_Syntax_Syntax.binder_qual = q;
                                       FStar_Syntax_Syntax.binder_attrs =
                                         uu___9;_}
                                       ->
<<<<<<< HEAD
                                       let uu___10 =
                                         let uu___11 =
                                           FStar_Util.string_of_int i in
                                         Prims.op_Hat "a" uu___11 in
                                       FStar_Syntax_Syntax.gen_bv uu___10
=======
                                       let uu___9 =
                                         let uu___10 =
                                           FStar_Compiler_Util.string_of_int
                                             i in
                                         Prims.op_Hat "a" uu___10 in
                                       FStar_Syntax_Syntax.gen_bv uu___9
>>>>>>> a46a208c
                                         FStar_Pervasives_Native.None
                                         bv.FStar_Syntax_Syntax.sort)
                              binders1 in
                          let args =
                            FStar_Compiler_List.map
                              (fun ai ->
                                 let uu___8 =
                                   FStar_Syntax_Syntax.bv_to_name ai in
                                 FStar_Syntax_Syntax.as_arg uu___8) bvs in
                          let body =
<<<<<<< HEAD
                            let uu___8 = FStar_Syntax_Util.mk_app x args in
                            let uu___9 = FStar_Syntax_Util.mk_app y args in
                            mk_stronger b uu___8 uu___9 in
                          FStar_List.fold_right
=======
                            let uu___7 = FStar_Syntax_Util.mk_app x args in
                            let uu___8 = FStar_Syntax_Util.mk_app y args in
                            mk_stronger b uu___7 uu___8 in
                          FStar_Compiler_List.fold_right
>>>>>>> a46a208c
                            (fun bv -> fun body1 -> mk_forall bv body1) bvs
                            body
                      | FStar_Syntax_Syntax.Tm_arrow
                          (binders1,
                           {
                             FStar_Syntax_Syntax.n =
                               FStar_Syntax_Syntax.Total (b, uu___4);
                             FStar_Syntax_Syntax.pos = uu___5;
                             FStar_Syntax_Syntax.vars = uu___6;
                             FStar_Syntax_Syntax.hash_code = uu___7;_})
                          ->
                          let bvs =
                            FStar_Compiler_List.mapi
                              (fun i ->
                                 fun uu___8 ->
                                   match uu___8 with
                                   | { FStar_Syntax_Syntax.binder_bv = bv;
                                       FStar_Syntax_Syntax.binder_qual = q;
                                       FStar_Syntax_Syntax.binder_attrs =
                                         uu___9;_}
                                       ->
<<<<<<< HEAD
                                       let uu___10 =
                                         let uu___11 =
                                           FStar_Util.string_of_int i in
                                         Prims.op_Hat "a" uu___11 in
                                       FStar_Syntax_Syntax.gen_bv uu___10
=======
                                       let uu___9 =
                                         let uu___10 =
                                           FStar_Compiler_Util.string_of_int
                                             i in
                                         Prims.op_Hat "a" uu___10 in
                                       FStar_Syntax_Syntax.gen_bv uu___9
>>>>>>> a46a208c
                                         FStar_Pervasives_Native.None
                                         bv.FStar_Syntax_Syntax.sort)
                              binders1 in
                          let args =
                            FStar_Compiler_List.map
                              (fun ai ->
                                 let uu___8 =
                                   FStar_Syntax_Syntax.bv_to_name ai in
                                 FStar_Syntax_Syntax.as_arg uu___8) bvs in
                          let body =
<<<<<<< HEAD
                            let uu___8 = FStar_Syntax_Util.mk_app x args in
                            let uu___9 = FStar_Syntax_Util.mk_app y args in
                            mk_stronger b uu___8 uu___9 in
                          FStar_List.fold_right
=======
                            let uu___7 = FStar_Syntax_Util.mk_app x args in
                            let uu___8 = FStar_Syntax_Util.mk_app y args in
                            mk_stronger b uu___7 uu___8 in
                          FStar_Compiler_List.fold_right
>>>>>>> a46a208c
                            (fun bv -> fun body1 -> mk_forall bv body1) bvs
                            body
                      | uu___4 -> failwith "Not a DM elaborated type" in
                    let body =
                      let uu___3 = FStar_Syntax_Util.unascribe wp_a1 in
                      let uu___4 = FStar_Syntax_Syntax.bv_to_name wp1 in
                      let uu___5 = FStar_Syntax_Syntax.bv_to_name wp2 in
                      mk_stronger uu___3 uu___4 uu___5 in
                    let uu___3 =
                      let uu___4 =
                        binders_of_list
                          [(a1, false); (wp1, false); (wp2, false)] in
                      FStar_Compiler_List.op_At binders uu___4 in
                    FStar_Syntax_Util.abs uu___3 body ret_tot_type in
                  let stronger1 =
                    let uu___3 = mk_lid "stronger" in
                    register env2 uu___3 stronger in
                  let stronger2 = mk_generic_app stronger1 in
                  let ite_wp =
                    let wp =
                      FStar_Syntax_Syntax.gen_bv "wp"
                        FStar_Pervasives_Native.None wp_a1 in
                    let uu___3 = FStar_Compiler_Util.prefix gamma in
                    match uu___3 with
                    | (wp_args, post) ->
                        let k =
                          FStar_Syntax_Syntax.gen_bv "k"
                            FStar_Pervasives_Native.None
                            (post.FStar_Syntax_Syntax.binder_bv).FStar_Syntax_Syntax.sort in
                        let equiv =
                          let k_tm = FStar_Syntax_Syntax.bv_to_name k in
                          let eq =
                            let uu___4 =
                              FStar_Syntax_Syntax.bv_to_name
                                post.FStar_Syntax_Syntax.binder_bv in
                            mk_rel FStar_Syntax_Util.mk_iff
                              k.FStar_Syntax_Syntax.sort k_tm uu___4 in
                          let uu___4 =
                            FStar_Syntax_Util.destruct_typ_as_formula eq in
                          match uu___4 with
                          | FStar_Pervasives_Native.Some
                              (FStar_Syntax_Util.QAll (binders1, [], body))
                              ->
                              let k_app =
                                let uu___5 = args_of_binders binders1 in
                                FStar_Syntax_Util.mk_app k_tm uu___5 in
                              let guard_free =
                                let uu___5 =
                                  FStar_Syntax_Syntax.lid_as_fv
                                    FStar_Parser_Const.guard_free
                                    FStar_Syntax_Syntax.delta_constant
                                    FStar_Pervasives_Native.None in
                                FStar_Syntax_Syntax.fv_to_tm uu___5 in
                              let pat =
                                let uu___5 =
                                  let uu___6 =
                                    FStar_Syntax_Syntax.as_arg k_app in
                                  [uu___6] in
                                FStar_Syntax_Util.mk_app guard_free uu___5 in
                              let pattern_guarded_body =
                                let uu___5 =
                                  let uu___6 =
                                    let uu___7 =
                                      let uu___8 =
                                        let uu___9 =
                                          FStar_Syntax_Syntax.binders_to_names
                                            binders1 in
                                        let uu___10 =
                                          let uu___11 =
                                            let uu___12 =
                                              FStar_Syntax_Syntax.as_arg pat in
                                            [uu___12] in
                                          [uu___11] in
                                        (uu___9, uu___10) in
                                      FStar_Syntax_Syntax.Meta_pattern uu___8 in
                                    (body, uu___7) in
                                  FStar_Syntax_Syntax.Tm_meta uu___6 in
                                mk uu___5 in
                              FStar_Syntax_Util.close_forall_no_univs
                                binders1 pattern_guarded_body
                          | uu___5 ->
                              failwith
                                "Impossible: Expected the equivalence to be a quantified formula" in
                        let body =
                          let uu___4 =
                            let uu___5 =
                              let uu___6 =
                                let uu___7 =
                                  FStar_Syntax_Syntax.bv_to_name wp in
                                let uu___8 =
                                  let uu___9 = args_of_binders wp_args in
                                  let uu___10 =
                                    let uu___11 =
                                      let uu___12 =
                                        FStar_Syntax_Syntax.bv_to_name k in
                                      FStar_Syntax_Syntax.as_arg uu___12 in
                                    [uu___11] in
                                  FStar_Compiler_List.op_At uu___9 uu___10 in
                                FStar_Syntax_Util.mk_app uu___7 uu___8 in
                              FStar_Syntax_Util.mk_imp equiv uu___6 in
                            FStar_Syntax_Util.mk_forall_no_univ k uu___5 in
                          FStar_Syntax_Util.abs gamma uu___4 ret_gtot_type in
                        let uu___4 =
                          let uu___5 =
                            FStar_Syntax_Syntax.binders_of_list [a1; wp] in
                          FStar_Compiler_List.op_At binders uu___5 in
                        FStar_Syntax_Util.abs uu___4 body ret_gtot_type in
                  let ite_wp1 =
                    let uu___3 = mk_lid "ite_wp" in
                    register env2 uu___3 ite_wp in
                  let ite_wp2 = mk_generic_app ite_wp1 in
                  let null_wp =
                    let wp =
                      FStar_Syntax_Syntax.gen_bv "wp"
                        FStar_Pervasives_Native.None wp_a1 in
                    let uu___3 = FStar_Compiler_Util.prefix gamma in
                    match uu___3 with
                    | (wp_args, post) ->
                        let x =
                          FStar_Syntax_Syntax.gen_bv "x"
                            FStar_Pervasives_Native.None
                            FStar_Syntax_Syntax.tun in
                        let body =
                          let uu___4 =
                            let uu___5 =
                              FStar_Compiler_Effect.op_Less_Bar
                                FStar_Syntax_Syntax.bv_to_name
                                post.FStar_Syntax_Syntax.binder_bv in
                            let uu___6 =
                              let uu___7 =
                                let uu___8 = FStar_Syntax_Syntax.bv_to_name x in
                                FStar_Syntax_Syntax.as_arg uu___8 in
                              [uu___7] in
                            FStar_Syntax_Util.mk_app uu___5 uu___6 in
                          FStar_Syntax_Util.mk_forall_no_univ x uu___4 in
                        let uu___4 =
                          let uu___5 =
                            let uu___6 =
                              FStar_Syntax_Syntax.binders_of_list [a1] in
                            FStar_Compiler_List.op_At uu___6 gamma in
                          FStar_Compiler_List.op_At binders uu___5 in
                        FStar_Syntax_Util.abs uu___4 body ret_gtot_type in
                  let null_wp1 =
                    let uu___3 = mk_lid "null_wp" in
                    register env2 uu___3 null_wp in
                  let null_wp2 = mk_generic_app null_wp1 in
                  let wp_trivial =
                    let wp =
                      FStar_Syntax_Syntax.gen_bv "wp"
                        FStar_Pervasives_Native.None wp_a1 in
                    let body =
                      let uu___3 =
                        let uu___4 =
                          let uu___5 = FStar_Syntax_Syntax.bv_to_name a1 in
                          let uu___6 =
                            let uu___7 =
                              let uu___8 =
                                let uu___9 =
                                  let uu___10 =
                                    FStar_Syntax_Syntax.bv_to_name a1 in
                                  FStar_Syntax_Syntax.as_arg uu___10 in
                                [uu___9] in
                              FStar_Syntax_Util.mk_app null_wp2 uu___8 in
                            let uu___8 =
                              let uu___9 = FStar_Syntax_Syntax.bv_to_name wp in
                              [uu___9] in
                            uu___7 :: uu___8 in
                          uu___5 :: uu___6 in
                        FStar_Compiler_List.map FStar_Syntax_Syntax.as_arg
                          uu___4 in
                      FStar_Syntax_Util.mk_app stronger2 uu___3 in
                    let uu___3 =
                      let uu___4 =
                        FStar_Syntax_Syntax.binders_of_list [a1; wp] in
                      FStar_Compiler_List.op_At binders uu___4 in
                    FStar_Syntax_Util.abs uu___3 body ret_tot_type in
                  let wp_trivial1 =
                    let uu___3 = mk_lid "wp_trivial" in
                    register env2 uu___3 wp_trivial in
                  let wp_trivial2 = mk_generic_app wp_trivial1 in
                  ((let uu___4 =
                      FStar_TypeChecker_Env.debug env2
                        (FStar_Options.Other "ED") in
                    if uu___4 then d "End Dijkstra monads for free" else ());
                   (let c = FStar_Syntax_Subst.close binders in
                    let ed_combs =
                      match ed.FStar_Syntax_Syntax.combinators with
                      | FStar_Syntax_Syntax.DM4F_eff combs ->
                          let uu___4 =
                            let uu___5 =
                              let uu___6 = c stronger2 in ([], uu___6) in
                            let uu___6 =
                              let uu___7 = c wp_if_then_else2 in ([], uu___7) in
                            let uu___7 =
                              let uu___8 = c ite_wp2 in ([], uu___8) in
                            let uu___8 =
                              let uu___9 = c wp_close2 in ([], uu___9) in
                            let uu___9 =
                              let uu___10 = c wp_trivial2 in ([], uu___10) in
                            {
                              FStar_Syntax_Syntax.ret_wp =
                                (combs.FStar_Syntax_Syntax.ret_wp);
                              FStar_Syntax_Syntax.bind_wp =
                                (combs.FStar_Syntax_Syntax.bind_wp);
                              FStar_Syntax_Syntax.stronger = uu___5;
                              FStar_Syntax_Syntax.if_then_else = uu___6;
                              FStar_Syntax_Syntax.ite_wp = uu___7;
                              FStar_Syntax_Syntax.close_wp = uu___8;
                              FStar_Syntax_Syntax.trivial = uu___9;
                              FStar_Syntax_Syntax.repr =
                                (combs.FStar_Syntax_Syntax.repr);
                              FStar_Syntax_Syntax.return_repr =
                                (combs.FStar_Syntax_Syntax.return_repr);
                              FStar_Syntax_Syntax.bind_repr =
                                (combs.FStar_Syntax_Syntax.bind_repr)
                            } in
                          FStar_Syntax_Syntax.DM4F_eff uu___4
                      | uu___4 ->
                          failwith
                            "Impossible! For a DM4F effect combinators must be in DM4f_eff" in
                    let uu___4 =
                      let uu___5 = FStar_Compiler_Effect.op_Bang sigelts in
                      FStar_Compiler_List.rev uu___5 in
                    (uu___4,
                      {
                        FStar_Syntax_Syntax.mname =
                          (ed.FStar_Syntax_Syntax.mname);
                        FStar_Syntax_Syntax.cattributes =
                          (ed.FStar_Syntax_Syntax.cattributes);
                        FStar_Syntax_Syntax.univs =
                          (ed.FStar_Syntax_Syntax.univs);
                        FStar_Syntax_Syntax.binders =
                          (ed.FStar_Syntax_Syntax.binders);
                        FStar_Syntax_Syntax.signature =
                          (ed.FStar_Syntax_Syntax.signature);
                        FStar_Syntax_Syntax.combinators = ed_combs;
                        FStar_Syntax_Syntax.actions =
                          (ed.FStar_Syntax_Syntax.actions);
                        FStar_Syntax_Syntax.eff_attrs =
                          (ed.FStar_Syntax_Syntax.eff_attrs)
                      })))))
type env_ = env
let (get_env : env -> FStar_TypeChecker_Env.env) = fun env1 -> env1.tcenv
let (set_env : env -> FStar_TypeChecker_Env.env -> env) =
  fun dmff_env ->
    fun env' ->
      {
        tcenv = env';
        subst = (dmff_env.subst);
        tc_const = (dmff_env.tc_const)
      }
type nm =
  | N of FStar_Syntax_Syntax.typ 
  | M of FStar_Syntax_Syntax.typ 
let (uu___is_N : nm -> Prims.bool) =
  fun projectee -> match projectee with | N _0 -> true | uu___ -> false
let (__proj__N__item___0 : nm -> FStar_Syntax_Syntax.typ) =
  fun projectee -> match projectee with | N _0 -> _0
let (uu___is_M : nm -> Prims.bool) =
  fun projectee -> match projectee with | M _0 -> true | uu___ -> false
let (__proj__M__item___0 : nm -> FStar_Syntax_Syntax.typ) =
  fun projectee -> match projectee with | M _0 -> _0
type nm_ = nm
let (nm_of_comp : FStar_Syntax_Syntax.comp' FStar_Syntax_Syntax.syntax -> nm)
  =
  fun c ->
    match c.FStar_Syntax_Syntax.n with
    | FStar_Syntax_Syntax.Total (t, uu___) -> N t
    | FStar_Syntax_Syntax.Comp c1 when
        FStar_Compiler_Effect.op_Bar_Greater c1.FStar_Syntax_Syntax.flags
          (FStar_Compiler_Util.for_some
             (fun uu___ ->
                match uu___ with
                | FStar_Syntax_Syntax.CPS -> true
                | uu___1 -> false))
        -> M (c1.FStar_Syntax_Syntax.result_typ)
    | uu___ ->
        let uu___1 =
          let uu___2 =
            let uu___3 = FStar_Syntax_Print.comp_to_string c in
            FStar_Compiler_Util.format1
              "[nm_of_comp]: unexpected computation type %s" uu___3 in
          (FStar_Errors.Error_UnexpectedDM4FType, uu___2) in
        FStar_Errors.raise_error uu___1 c.FStar_Syntax_Syntax.pos
let (string_of_nm : nm -> Prims.string) =
  fun uu___ ->
    match uu___ with
    | N t ->
        let uu___1 = FStar_Syntax_Print.term_to_string t in
        FStar_Compiler_Util.format1 "N[%s]" uu___1
    | M t ->
        let uu___1 = FStar_Syntax_Print.term_to_string t in
        FStar_Compiler_Util.format1 "M[%s]" uu___1
let (is_monadic_arrow : FStar_Syntax_Syntax.term' -> nm) =
  fun n ->
    match n with
    | FStar_Syntax_Syntax.Tm_arrow (uu___, c) -> nm_of_comp c
    | uu___ -> failwith "unexpected_argument: [is_monadic_arrow]"
let (is_monadic_comp :
  FStar_Syntax_Syntax.comp' FStar_Syntax_Syntax.syntax -> Prims.bool) =
  fun c ->
    let uu___ = nm_of_comp c in
    match uu___ with | M uu___1 -> true | N uu___1 -> false
exception Not_found 
let (uu___is_Not_found : Prims.exn -> Prims.bool) =
  fun projectee -> match projectee with | Not_found -> true | uu___ -> false
let (double_star : FStar_Syntax_Syntax.typ -> FStar_Syntax_Syntax.typ) =
  fun typ ->
    let star_once typ1 =
      let uu___ =
        let uu___1 =
          let uu___2 =
            FStar_Syntax_Syntax.new_bv FStar_Pervasives_Native.None typ1 in
          FStar_Compiler_Effect.op_Less_Bar FStar_Syntax_Syntax.mk_binder
            uu___2 in
        [uu___1] in
      let uu___1 = FStar_Syntax_Syntax.mk_Total FStar_Syntax_Util.ktype0 in
      FStar_Syntax_Util.arrow uu___ uu___1 in
    let uu___ = FStar_Compiler_Effect.op_Bar_Greater typ star_once in
    FStar_Compiler_Effect.op_Less_Bar star_once uu___
let rec (mk_star_to_type :
  (FStar_Syntax_Syntax.term' ->
     FStar_Syntax_Syntax.term' FStar_Syntax_Syntax.syntax)
    ->
    env ->
      FStar_Syntax_Syntax.term' FStar_Syntax_Syntax.syntax ->
        FStar_Syntax_Syntax.term' FStar_Syntax_Syntax.syntax)
  =
  fun mk ->
    fun env1 ->
      fun a ->
        let uu___ =
          let uu___1 =
            let uu___2 =
              let uu___3 =
                let uu___4 =
                  let uu___5 = star_type' env1 a in
                  FStar_Syntax_Syntax.null_bv uu___5 in
                let uu___5 = FStar_Syntax_Syntax.as_bqual_implicit false in
                FStar_Syntax_Syntax.mk_binder_with_attrs uu___4 uu___5 [] in
              [uu___3] in
            let uu___3 =
              FStar_Syntax_Syntax.mk_Total FStar_Syntax_Util.ktype0 in
            (uu___2, uu___3) in
          FStar_Syntax_Syntax.Tm_arrow uu___1 in
        mk uu___
and (star_type' :
  env ->
    FStar_Syntax_Syntax.term' FStar_Syntax_Syntax.syntax ->
      FStar_Syntax_Syntax.term)
  =
  fun env1 ->
    fun t ->
      let mk x = FStar_Syntax_Syntax.mk x t.FStar_Syntax_Syntax.pos in
      let mk_star_to_type1 = mk_star_to_type mk in
      let t1 = FStar_Syntax_Subst.compress t in
      match t1.FStar_Syntax_Syntax.n with
      | FStar_Syntax_Syntax.Tm_arrow (binders, uu___) ->
          let binders1 =
            FStar_Compiler_List.map
              (fun b ->
                 let uu___1 =
                   let uu___2 = b.FStar_Syntax_Syntax.binder_bv in
                   let uu___3 =
                     star_type' env1
                       (b.FStar_Syntax_Syntax.binder_bv).FStar_Syntax_Syntax.sort in
                   {
                     FStar_Syntax_Syntax.ppname =
                       (uu___2.FStar_Syntax_Syntax.ppname);
                     FStar_Syntax_Syntax.index =
                       (uu___2.FStar_Syntax_Syntax.index);
                     FStar_Syntax_Syntax.sort = uu___3
                   } in
                 {
                   FStar_Syntax_Syntax.binder_bv = uu___1;
                   FStar_Syntax_Syntax.binder_qual =
                     (b.FStar_Syntax_Syntax.binder_qual);
                   FStar_Syntax_Syntax.binder_attrs =
                     (b.FStar_Syntax_Syntax.binder_attrs)
                 }) binders in
          (match t1.FStar_Syntax_Syntax.n with
           | FStar_Syntax_Syntax.Tm_arrow
               (uu___1,
                {
                  FStar_Syntax_Syntax.n = FStar_Syntax_Syntax.GTotal
                    (hn, uu___2);
                  FStar_Syntax_Syntax.pos = uu___3;
                  FStar_Syntax_Syntax.vars = uu___4;
                  FStar_Syntax_Syntax.hash_code = uu___5;_})
               ->
               let uu___6 =
                 let uu___7 =
                   let uu___8 =
                     let uu___9 = star_type' env1 hn in
                     FStar_Syntax_Syntax.mk_GTotal uu___9 in
                   (binders1, uu___8) in
                 FStar_Syntax_Syntax.Tm_arrow uu___7 in
               mk uu___6
           | uu___1 ->
               let uu___2 = is_monadic_arrow t1.FStar_Syntax_Syntax.n in
               (match uu___2 with
                | N hn ->
                    let uu___3 =
                      let uu___4 =
                        let uu___5 =
                          let uu___6 = star_type' env1 hn in
                          FStar_Syntax_Syntax.mk_Total uu___6 in
                        (binders1, uu___5) in
                      FStar_Syntax_Syntax.Tm_arrow uu___4 in
                    mk uu___3
                | M a ->
                    let uu___3 =
                      let uu___4 =
                        let uu___5 =
                          let uu___6 =
                            let uu___7 =
                              let uu___8 =
                                let uu___9 = mk_star_to_type1 env1 a in
                                FStar_Syntax_Syntax.null_bv uu___9 in
                              let uu___9 =
                                FStar_Syntax_Syntax.as_bqual_implicit false in
                              FStar_Syntax_Syntax.mk_binder_with_attrs uu___8
                                uu___9 [] in
                            [uu___7] in
                          FStar_Compiler_List.op_At binders1 uu___6 in
                        let uu___6 =
                          FStar_Syntax_Syntax.mk_Total
                            FStar_Syntax_Util.ktype0 in
                        (uu___5, uu___6) in
                      FStar_Syntax_Syntax.Tm_arrow uu___4 in
                    mk uu___3))
      | FStar_Syntax_Syntax.Tm_app (head, args) ->
          let debug t2 s =
            let string_of_set f s1 =
              let elts = FStar_Compiler_Util.set_elements s1 in
              match elts with
              | [] -> "{}"
              | x::xs ->
                  let strb = FStar_Compiler_Util.new_string_builder () in
                  (FStar_Compiler_Util.string_builder_append strb "{";
                   (let uu___2 = f x in
                    FStar_Compiler_Util.string_builder_append strb uu___2);
                   FStar_Compiler_List.iter
                     (fun x1 ->
                        FStar_Compiler_Util.string_builder_append strb ", ";
                        (let uu___4 = f x1 in
                         FStar_Compiler_Util.string_builder_append strb
                           uu___4)) xs;
                   FStar_Compiler_Util.string_builder_append strb "}";
                   FStar_Compiler_Util.string_of_string_builder strb) in
            let uu___ =
              let uu___1 =
                let uu___2 = FStar_Syntax_Print.term_to_string t2 in
                let uu___3 = string_of_set FStar_Syntax_Print.bv_to_string s in
                FStar_Compiler_Util.format2
                  "Dependency found in term %s : %s" uu___2 uu___3 in
              (FStar_Errors.Warning_DependencyFound, uu___1) in
            FStar_Errors.log_issue t2.FStar_Syntax_Syntax.pos uu___ in
          let rec is_non_dependent_arrow ty n =
            let uu___ =
              let uu___1 = FStar_Syntax_Subst.compress ty in
              uu___1.FStar_Syntax_Syntax.n in
            match uu___ with
            | FStar_Syntax_Syntax.Tm_arrow (binders, c) ->
                let uu___1 =
                  let uu___2 = FStar_Syntax_Util.is_tot_or_gtot_comp c in
                  Prims.op_Negation uu___2 in
                if uu___1
                then false
                else
                  (try
                     (fun uu___3 ->
                        match () with
                        | () ->
                            let non_dependent_or_raise s ty1 =
                              let sinter =
                                let uu___4 = FStar_Syntax_Free.names ty1 in
                                FStar_Compiler_Util.set_intersect uu___4 s in
                              let uu___4 =
                                let uu___5 =
                                  FStar_Compiler_Util.set_is_empty sinter in
                                Prims.op_Negation uu___5 in
                              if uu___4
                              then
                                (debug ty1 sinter;
                                 FStar_Compiler_Effect.raise Not_found)
                              else () in
                            let uu___4 =
                              FStar_Syntax_Subst.open_comp binders c in
                            (match uu___4 with
                             | (binders1, c1) ->
                                 let s =
                                   FStar_Compiler_List.fold_left
                                     (fun s1 ->
                                        fun uu___5 ->
                                          match uu___5 with
                                          | {
                                              FStar_Syntax_Syntax.binder_bv =
                                                bv;
                                              FStar_Syntax_Syntax.binder_qual
                                                = uu___6;
                                              FStar_Syntax_Syntax.binder_attrs
                                                = uu___7;_}
                                              ->
                                              (non_dependent_or_raise s1
                                                 bv.FStar_Syntax_Syntax.sort;
                                               FStar_Compiler_Util.set_add bv
                                                 s1))
                                     FStar_Syntax_Syntax.no_names binders1 in
                                 let ct = FStar_Syntax_Util.comp_result c1 in
                                 (non_dependent_or_raise s ct;
                                  (let k =
                                     n -
                                       (FStar_Compiler_List.length binders1) in
                                   if k > Prims.int_zero
                                   then is_non_dependent_arrow ct k
                                   else true)))) ()
                   with | Not_found -> false)
            | uu___1 ->
                ((let uu___3 =
                    let uu___4 =
                      let uu___5 = FStar_Syntax_Print.term_to_string ty in
                      FStar_Compiler_Util.format1
                        "Not a dependent arrow : %s" uu___5 in
                    (FStar_Errors.Warning_NotDependentArrow, uu___4) in
                  FStar_Errors.log_issue ty.FStar_Syntax_Syntax.pos uu___3);
                 false) in
          let rec is_valid_application head1 =
            let uu___ =
              let uu___1 = FStar_Syntax_Subst.compress head1 in
              uu___1.FStar_Syntax_Syntax.n in
            match uu___ with
            | FStar_Syntax_Syntax.Tm_fvar fv when
                (((FStar_Syntax_Syntax.fv_eq_lid fv
                     FStar_Parser_Const.option_lid)
                    ||
                    (FStar_Syntax_Syntax.fv_eq_lid fv
                       FStar_Parser_Const.either_lid))
                   ||
                   (FStar_Syntax_Syntax.fv_eq_lid fv
                      FStar_Parser_Const.eq2_lid))
                  ||
                  (let uu___1 = FStar_Syntax_Subst.compress head1 in
                   FStar_Syntax_Util.is_tuple_constructor uu___1)
                -> true
            | FStar_Syntax_Syntax.Tm_fvar fv ->
                let uu___1 =
                  FStar_TypeChecker_Env.lookup_lid env1.tcenv
                    (fv.FStar_Syntax_Syntax.fv_name).FStar_Syntax_Syntax.v in
                (match uu___1 with
                 | ((uu___2, ty), uu___3) ->
                     let uu___4 =
                       is_non_dependent_arrow ty
                         (FStar_Compiler_List.length args) in
                     if uu___4
                     then
                       let res =
                         FStar_TypeChecker_Normalize.normalize
                           [FStar_TypeChecker_Env.EraseUniverses;
                           FStar_TypeChecker_Env.Inlining;
                           FStar_TypeChecker_Env.UnfoldUntil
                             FStar_Syntax_Syntax.delta_constant] env1.tcenv
                           t1 in
                       let uu___5 =
                         let uu___6 = FStar_Syntax_Subst.compress res in
                         uu___6.FStar_Syntax_Syntax.n in
                       (match uu___5 with
                        | FStar_Syntax_Syntax.Tm_app uu___6 -> true
                        | uu___6 ->
                            ((let uu___8 =
                                let uu___9 =
                                  let uu___10 =
                                    FStar_Syntax_Print.term_to_string head1 in
                                  FStar_Compiler_Util.format1
                                    "Got a term which might be a non-dependent user-defined data-type %s\n"
                                    uu___10 in
                                (FStar_Errors.Warning_NondependentUserDefinedDataType,
                                  uu___9) in
                              FStar_Errors.log_issue
                                head1.FStar_Syntax_Syntax.pos uu___8);
                             false))
                     else false)
            | FStar_Syntax_Syntax.Tm_bvar uu___1 -> true
            | FStar_Syntax_Syntax.Tm_name uu___1 -> true
            | FStar_Syntax_Syntax.Tm_uinst (t2, uu___1) ->
                is_valid_application t2
            | uu___1 -> false in
          let uu___ = is_valid_application head in
          if uu___
          then
            let uu___1 =
              let uu___2 =
                let uu___3 =
                  FStar_Compiler_List.map
                    (fun uu___4 ->
                       match uu___4 with
                       | (t2, qual) ->
                           let uu___5 = star_type' env1 t2 in (uu___5, qual))
                    args in
                (head, uu___3) in
              FStar_Syntax_Syntax.Tm_app uu___2 in
            mk uu___1
          else
            (let uu___2 =
               let uu___3 =
                 let uu___4 = FStar_Syntax_Print.term_to_string t1 in
                 FStar_Compiler_Util.format1
                   "For now, only [either], [option] and [eq2] are supported in the definition language (got: %s)"
                   uu___4 in
               (FStar_Errors.Fatal_WrongTerm, uu___3) in
             FStar_Errors.raise_err uu___2)
      | FStar_Syntax_Syntax.Tm_bvar uu___ -> t1
      | FStar_Syntax_Syntax.Tm_name uu___ -> t1
      | FStar_Syntax_Syntax.Tm_type uu___ -> t1
      | FStar_Syntax_Syntax.Tm_fvar uu___ -> t1
      | FStar_Syntax_Syntax.Tm_abs (binders, repr, something) ->
          let uu___ = FStar_Syntax_Subst.open_term binders repr in
          (match uu___ with
           | (binders1, repr1) ->
               let env2 =
                 let uu___1 =
                   FStar_TypeChecker_Env.push_binders env1.tcenv binders1 in
                 {
                   tcenv = uu___1;
                   subst = (env1.subst);
                   tc_const = (env1.tc_const)
                 } in
               let repr2 = star_type' env2 repr1 in
               FStar_Syntax_Util.abs binders1 repr2 something)
      | FStar_Syntax_Syntax.Tm_refine (x, t2) when false ->
          let x1 = FStar_Syntax_Syntax.freshen_bv x in
          let sort = star_type' env1 x1.FStar_Syntax_Syntax.sort in
          let subst = [FStar_Syntax_Syntax.DB (Prims.int_zero, x1)] in
          let t3 = FStar_Syntax_Subst.subst subst t2 in
          let t4 = star_type' env1 t3 in
          let subst1 = [FStar_Syntax_Syntax.NM (x1, Prims.int_zero)] in
          let t5 = FStar_Syntax_Subst.subst subst1 t4 in
          mk
            (FStar_Syntax_Syntax.Tm_refine
               ({
                  FStar_Syntax_Syntax.ppname =
                    (x1.FStar_Syntax_Syntax.ppname);
                  FStar_Syntax_Syntax.index = (x1.FStar_Syntax_Syntax.index);
                  FStar_Syntax_Syntax.sort = sort
                }, t5))
      | FStar_Syntax_Syntax.Tm_meta (t2, m) ->
          let uu___ =
            let uu___1 = let uu___2 = star_type' env1 t2 in (uu___2, m) in
            FStar_Syntax_Syntax.Tm_meta uu___1 in
          mk uu___
      | FStar_Syntax_Syntax.Tm_ascribed
          (e,
           (FStar_Pervasives.Inl t2, FStar_Pervasives_Native.None, use_eq),
           something)
          ->
          let uu___ =
            let uu___1 =
              let uu___2 = star_type' env1 e in
              let uu___3 =
                let uu___4 =
                  let uu___5 = star_type' env1 t2 in
                  FStar_Pervasives.Inl uu___5 in
                (uu___4, FStar_Pervasives_Native.None, use_eq) in
              (uu___2, uu___3, something) in
            FStar_Syntax_Syntax.Tm_ascribed uu___1 in
          mk uu___
      | FStar_Syntax_Syntax.Tm_ascribed
          (e, (FStar_Pervasives.Inr c, FStar_Pervasives_Native.None, use_eq),
           something)
          ->
          let uu___ =
            let uu___1 =
              let uu___2 = star_type' env1 e in
              let uu___3 =
                let uu___4 =
                  let uu___5 =
                    star_type' env1 (FStar_Syntax_Util.comp_result c) in
                  FStar_Pervasives.Inl uu___5 in
                (uu___4, FStar_Pervasives_Native.None, use_eq) in
              (uu___2, uu___3, something) in
            FStar_Syntax_Syntax.Tm_ascribed uu___1 in
          mk uu___
      | FStar_Syntax_Syntax.Tm_ascribed
          (uu___, (uu___1, FStar_Pervasives_Native.Some uu___2, uu___3),
           uu___4)
          ->
          let uu___5 =
            let uu___6 =
              let uu___7 = FStar_Syntax_Print.term_to_string t1 in
              FStar_Compiler_Util.format1
                "Ascriptions with tactics are outside of the definition language: %s"
                uu___7 in
            (FStar_Errors.Fatal_TermOutsideOfDefLanguage, uu___6) in
          FStar_Errors.raise_err uu___5
      | FStar_Syntax_Syntax.Tm_refine uu___ ->
          let uu___1 =
            let uu___2 =
              let uu___3 = FStar_Syntax_Print.term_to_string t1 in
              FStar_Compiler_Util.format1
                "Tm_refine is outside of the definition language: %s" uu___3 in
            (FStar_Errors.Fatal_TermOutsideOfDefLanguage, uu___2) in
          FStar_Errors.raise_err uu___1
      | FStar_Syntax_Syntax.Tm_uinst uu___ ->
          let uu___1 =
            let uu___2 =
              let uu___3 = FStar_Syntax_Print.term_to_string t1 in
              FStar_Compiler_Util.format1
                "Tm_uinst is outside of the definition language: %s" uu___3 in
            (FStar_Errors.Fatal_TermOutsideOfDefLanguage, uu___2) in
          FStar_Errors.raise_err uu___1
      | FStar_Syntax_Syntax.Tm_quoted uu___ ->
          let uu___1 =
            let uu___2 =
              let uu___3 = FStar_Syntax_Print.term_to_string t1 in
              FStar_Compiler_Util.format1
                "Tm_quoted is outside of the definition language: %s" uu___3 in
            (FStar_Errors.Fatal_TermOutsideOfDefLanguage, uu___2) in
          FStar_Errors.raise_err uu___1
      | FStar_Syntax_Syntax.Tm_constant uu___ ->
          let uu___1 =
            let uu___2 =
              let uu___3 = FStar_Syntax_Print.term_to_string t1 in
              FStar_Compiler_Util.format1
                "Tm_constant is outside of the definition language: %s"
                uu___3 in
            (FStar_Errors.Fatal_TermOutsideOfDefLanguage, uu___2) in
          FStar_Errors.raise_err uu___1
      | FStar_Syntax_Syntax.Tm_match uu___ ->
          let uu___1 =
            let uu___2 =
              let uu___3 = FStar_Syntax_Print.term_to_string t1 in
              FStar_Compiler_Util.format1
                "Tm_match is outside of the definition language: %s" uu___3 in
            (FStar_Errors.Fatal_TermOutsideOfDefLanguage, uu___2) in
          FStar_Errors.raise_err uu___1
      | FStar_Syntax_Syntax.Tm_let uu___ ->
          let uu___1 =
            let uu___2 =
              let uu___3 = FStar_Syntax_Print.term_to_string t1 in
              FStar_Compiler_Util.format1
                "Tm_let is outside of the definition language: %s" uu___3 in
            (FStar_Errors.Fatal_TermOutsideOfDefLanguage, uu___2) in
          FStar_Errors.raise_err uu___1
      | FStar_Syntax_Syntax.Tm_uvar uu___ ->
          let uu___1 =
            let uu___2 =
              let uu___3 = FStar_Syntax_Print.term_to_string t1 in
              FStar_Compiler_Util.format1
                "Tm_uvar is outside of the definition language: %s" uu___3 in
            (FStar_Errors.Fatal_TermOutsideOfDefLanguage, uu___2) in
          FStar_Errors.raise_err uu___1
      | FStar_Syntax_Syntax.Tm_unknown ->
          let uu___ =
            let uu___1 =
              let uu___2 = FStar_Syntax_Print.term_to_string t1 in
              FStar_Compiler_Util.format1
                "Tm_unknown is outside of the definition language: %s" uu___2 in
            (FStar_Errors.Fatal_TermOutsideOfDefLanguage, uu___1) in
          FStar_Errors.raise_err uu___
      | FStar_Syntax_Syntax.Tm_lazy i ->
          let uu___ = FStar_Syntax_Util.unfold_lazy i in
          star_type' env1 uu___
      | FStar_Syntax_Syntax.Tm_delayed uu___ -> failwith "impossible"
let (is_monadic :
  FStar_Syntax_Syntax.residual_comp FStar_Pervasives_Native.option ->
    Prims.bool)
  =
  fun uu___ ->
    match uu___ with
    | FStar_Pervasives_Native.None -> failwith "un-annotated lambda?!"
    | FStar_Pervasives_Native.Some rc ->
        FStar_Compiler_Effect.op_Bar_Greater
          rc.FStar_Syntax_Syntax.residual_flags
          (FStar_Compiler_Util.for_some
             (fun uu___1 ->
                match uu___1 with
                | FStar_Syntax_Syntax.CPS -> true
                | uu___2 -> false))
let rec (is_C : FStar_Syntax_Syntax.typ -> Prims.bool) =
  fun t ->
    let uu___ =
      let uu___1 = FStar_Syntax_Subst.compress t in
      uu___1.FStar_Syntax_Syntax.n in
    match uu___ with
    | FStar_Syntax_Syntax.Tm_app (head, args) when
        FStar_Syntax_Util.is_tuple_constructor head ->
        let r =
          let uu___1 =
            let uu___2 = FStar_Compiler_List.hd args in
            FStar_Pervasives_Native.fst uu___2 in
          is_C uu___1 in
        if r
        then
          ((let uu___2 =
              let uu___3 =
                FStar_Compiler_List.for_all
                  (fun uu___4 -> match uu___4 with | (h, uu___5) -> is_C h)
                  args in
              Prims.op_Negation uu___3 in
            if uu___2
            then
              let uu___3 =
                let uu___4 =
                  let uu___5 = FStar_Syntax_Print.term_to_string t in
                  FStar_Compiler_Util.format1 "Not a C-type (A * C): %s"
                    uu___5 in
                (FStar_Errors.Error_UnexpectedDM4FType, uu___4) in
              FStar_Errors.raise_error uu___3 t.FStar_Syntax_Syntax.pos
            else ());
           true)
        else
          ((let uu___3 =
              let uu___4 =
                FStar_Compiler_List.for_all
                  (fun uu___5 ->
                     match uu___5 with
                     | (h, uu___6) ->
                         let uu___7 = is_C h in Prims.op_Negation uu___7)
                  args in
              Prims.op_Negation uu___4 in
            if uu___3
            then
              let uu___4 =
                let uu___5 =
                  let uu___6 = FStar_Syntax_Print.term_to_string t in
                  FStar_Compiler_Util.format1 "Not a C-type (C * A): %s"
                    uu___6 in
                (FStar_Errors.Error_UnexpectedDM4FType, uu___5) in
              FStar_Errors.raise_error uu___4 t.FStar_Syntax_Syntax.pos
            else ());
           false)
    | FStar_Syntax_Syntax.Tm_arrow (binders, comp) ->
        let uu___1 = nm_of_comp comp in
        (match uu___1 with
         | M t1 ->
             ((let uu___3 = is_C t1 in
               if uu___3
               then
                 let uu___4 =
                   let uu___5 =
                     let uu___6 = FStar_Syntax_Print.term_to_string t1 in
                     FStar_Compiler_Util.format1 "Not a C-type (C -> C): %s"
                       uu___6 in
                   (FStar_Errors.Error_UnexpectedDM4FType, uu___5) in
                 FStar_Errors.raise_error uu___4 t1.FStar_Syntax_Syntax.pos
               else ());
              true)
         | N t1 -> is_C t1)
    | FStar_Syntax_Syntax.Tm_meta (t1, uu___1) -> is_C t1
    | FStar_Syntax_Syntax.Tm_uinst (t1, uu___1) -> is_C t1
    | FStar_Syntax_Syntax.Tm_ascribed (t1, uu___1, uu___2) -> is_C t1
    | uu___1 -> false
let (mk_return :
  env ->
    FStar_Syntax_Syntax.typ ->
      FStar_Syntax_Syntax.term ->
        FStar_Syntax_Syntax.term' FStar_Syntax_Syntax.syntax)
  =
  fun env1 ->
    fun t ->
      fun e ->
        let mk x = FStar_Syntax_Syntax.mk x e.FStar_Syntax_Syntax.pos in
        let p_type = mk_star_to_type mk env1 t in
        let p =
          FStar_Syntax_Syntax.gen_bv "p'" FStar_Pervasives_Native.None p_type in
        let body =
          let uu___ =
            let uu___1 =
              let uu___2 = FStar_Syntax_Syntax.bv_to_name p in
              let uu___3 =
                let uu___4 =
                  let uu___5 = FStar_Syntax_Syntax.as_aqual_implicit false in
                  (e, uu___5) in
                [uu___4] in
              (uu___2, uu___3) in
            FStar_Syntax_Syntax.Tm_app uu___1 in
          mk uu___ in
        let uu___ = let uu___1 = FStar_Syntax_Syntax.mk_binder p in [uu___1] in
        FStar_Syntax_Util.abs uu___ body
          (FStar_Pervasives_Native.Some
             (FStar_Syntax_Util.residual_tot FStar_Syntax_Util.ktype0))
let (is_unknown : FStar_Syntax_Syntax.term' -> Prims.bool) =
  fun uu___ ->
    match uu___ with
    | FStar_Syntax_Syntax.Tm_unknown -> true
    | uu___1 -> false
let rec (check :
  env ->
    FStar_Syntax_Syntax.term ->
      nm -> (nm * FStar_Syntax_Syntax.term * FStar_Syntax_Syntax.term))
  =
  fun env1 ->
    fun e ->
      fun context_nm ->
        let return_if uu___ =
          match uu___ with
          | (rec_nm, s_e, u_e) ->
              let check1 t1 t2 =
                let uu___1 =
                  (Prims.op_Negation (is_unknown t2.FStar_Syntax_Syntax.n))
                    &&
                    (let uu___2 =
                       let uu___3 =
                         FStar_TypeChecker_Rel.teq env1.tcenv t1 t2 in
                       FStar_TypeChecker_Env.is_trivial uu___3 in
                     Prims.op_Negation uu___2) in
                if uu___1
                then
                  let uu___2 =
                    let uu___3 =
                      let uu___4 = FStar_Syntax_Print.term_to_string e in
                      let uu___5 = FStar_Syntax_Print.term_to_string t1 in
                      let uu___6 = FStar_Syntax_Print.term_to_string t2 in
                      FStar_Compiler_Util.format3
                        "[check]: the expression [%s] has type [%s] but should have type [%s]"
                        uu___4 uu___5 uu___6 in
                    (FStar_Errors.Fatal_TypeMismatch, uu___3) in
                  FStar_Errors.raise_err uu___2
                else () in
              (match (rec_nm, context_nm) with
               | (N t1, N t2) -> (check1 t1 t2; (rec_nm, s_e, u_e))
               | (M t1, M t2) -> (check1 t1 t2; (rec_nm, s_e, u_e))
               | (N t1, M t2) ->
                   (check1 t1 t2;
                    (let uu___2 = mk_return env1 t1 s_e in
                     ((M t1), uu___2, u_e)))
               | (M t1, N t2) ->
                   let uu___1 =
                     let uu___2 =
                       let uu___3 = FStar_Syntax_Print.term_to_string e in
                       let uu___4 = FStar_Syntax_Print.term_to_string t1 in
                       let uu___5 = FStar_Syntax_Print.term_to_string t2 in
                       FStar_Compiler_Util.format3
                         "[check %s]: got an effectful computation [%s] in lieu of a pure computation [%s]"
                         uu___3 uu___4 uu___5 in
                     (FStar_Errors.Fatal_EffectfulAndPureComputationMismatch,
                       uu___2) in
                   FStar_Errors.raise_err uu___1) in
        let ensure_m env2 e2 =
          let strip_m uu___ =
            match uu___ with
            | (M t, s_e, u_e) -> (t, s_e, u_e)
            | uu___1 -> failwith "impossible" in
          match context_nm with
          | N t ->
              let uu___ =
                let uu___1 =
                  let uu___2 = FStar_Syntax_Print.term_to_string t in
                  Prims.op_Hat
                    "let-bound monadic body has a non-monadic continuation or a branch of a match is monadic and the others aren't : "
                    uu___2 in
                (FStar_Errors.Fatal_LetBoundMonadicMismatch, uu___1) in
              FStar_Errors.raise_error uu___ e2.FStar_Syntax_Syntax.pos
          | M uu___ ->
              let uu___1 = check env2 e2 context_nm in strip_m uu___1 in
        let uu___ =
          let uu___1 = FStar_Syntax_Subst.compress e in
          uu___1.FStar_Syntax_Syntax.n in
        match uu___ with
        | FStar_Syntax_Syntax.Tm_bvar uu___1 ->
            let uu___2 = infer env1 e in return_if uu___2
        | FStar_Syntax_Syntax.Tm_name uu___1 ->
            let uu___2 = infer env1 e in return_if uu___2
        | FStar_Syntax_Syntax.Tm_fvar uu___1 ->
            let uu___2 = infer env1 e in return_if uu___2
        | FStar_Syntax_Syntax.Tm_abs uu___1 ->
            let uu___2 = infer env1 e in return_if uu___2
        | FStar_Syntax_Syntax.Tm_constant uu___1 ->
            let uu___2 = infer env1 e in return_if uu___2
        | FStar_Syntax_Syntax.Tm_quoted uu___1 ->
            let uu___2 = infer env1 e in return_if uu___2
        | FStar_Syntax_Syntax.Tm_app uu___1 ->
            let uu___2 = infer env1 e in return_if uu___2
        | FStar_Syntax_Syntax.Tm_lazy i ->
            let uu___1 = FStar_Syntax_Util.unfold_lazy i in
            check env1 uu___1 context_nm
        | FStar_Syntax_Syntax.Tm_let ((false, binding::[]), e2) ->
            mk_let env1 binding e2
              (fun env2 -> fun e21 -> check env2 e21 context_nm) ensure_m
        | FStar_Syntax_Syntax.Tm_match (e0, uu___1, branches, uu___2) ->
            mk_match env1 e0 branches
              (fun env2 -> fun body -> check env2 body context_nm)
        | FStar_Syntax_Syntax.Tm_meta (e1, uu___1) ->
            check env1 e1 context_nm
        | FStar_Syntax_Syntax.Tm_uinst (e1, uu___1) ->
            check env1 e1 context_nm
        | FStar_Syntax_Syntax.Tm_ascribed (e1, uu___1, uu___2) ->
            check env1 e1 context_nm
        | FStar_Syntax_Syntax.Tm_let uu___1 ->
            let uu___2 =
              let uu___3 = FStar_Syntax_Print.term_to_string e in
              FStar_Compiler_Util.format1 "[check]: Tm_let %s" uu___3 in
            failwith uu___2
        | FStar_Syntax_Syntax.Tm_type uu___1 ->
            failwith "impossible (DM stratification)"
        | FStar_Syntax_Syntax.Tm_arrow uu___1 ->
            failwith "impossible (DM stratification)"
        | FStar_Syntax_Syntax.Tm_refine uu___1 ->
            let uu___2 =
              let uu___3 = FStar_Syntax_Print.term_to_string e in
              FStar_Compiler_Util.format1 "[check]: Tm_refine %s" uu___3 in
            failwith uu___2
        | FStar_Syntax_Syntax.Tm_uvar uu___1 ->
            let uu___2 =
              let uu___3 = FStar_Syntax_Print.term_to_string e in
              FStar_Compiler_Util.format1 "[check]: Tm_uvar %s" uu___3 in
            failwith uu___2
        | FStar_Syntax_Syntax.Tm_delayed uu___1 ->
            failwith "impossible (compressed)"
        | FStar_Syntax_Syntax.Tm_unknown ->
            let uu___1 =
              let uu___2 = FStar_Syntax_Print.term_to_string e in
              FStar_Compiler_Util.format1 "[check]: Tm_unknown %s" uu___2 in
            failwith uu___1
and (infer :
  env ->
    FStar_Syntax_Syntax.term ->
      (nm * FStar_Syntax_Syntax.term * FStar_Syntax_Syntax.term))
  =
  fun env1 ->
    fun e ->
      let mk x = FStar_Syntax_Syntax.mk x e.FStar_Syntax_Syntax.pos in
      let normalize =
        FStar_TypeChecker_Normalize.normalize
          [FStar_TypeChecker_Env.Beta;
          FStar_TypeChecker_Env.Eager_unfolding;
          FStar_TypeChecker_Env.UnfoldUntil
            FStar_Syntax_Syntax.delta_constant;
          FStar_TypeChecker_Env.EraseUniverses] env1.tcenv in
      let uu___ =
        let uu___1 = FStar_Syntax_Subst.compress e in
        uu___1.FStar_Syntax_Syntax.n in
      match uu___ with
      | FStar_Syntax_Syntax.Tm_bvar bv ->
          failwith "I failed to open a binder... boo"
      | FStar_Syntax_Syntax.Tm_name bv ->
          ((N (bv.FStar_Syntax_Syntax.sort)), e, e)
      | FStar_Syntax_Syntax.Tm_lazy i ->
          let uu___1 = FStar_Syntax_Util.unfold_lazy i in infer env1 uu___1
      | FStar_Syntax_Syntax.Tm_abs (binders, body, rc_opt) ->
          let subst_rc_opt subst rc_opt1 =
            match rc_opt1 with
            | FStar_Pervasives_Native.Some
                { FStar_Syntax_Syntax.residual_effect = uu___1;
                  FStar_Syntax_Syntax.residual_typ =
                    FStar_Pervasives_Native.None;
                  FStar_Syntax_Syntax.residual_flags = uu___2;_}
                -> rc_opt1
            | FStar_Pervasives_Native.None -> rc_opt1
            | FStar_Pervasives_Native.Some rc ->
                let uu___1 =
                  let uu___2 =
                    let uu___3 =
                      let uu___4 =
                        FStar_Compiler_Util.must
                          rc.FStar_Syntax_Syntax.residual_typ in
                      FStar_Syntax_Subst.subst subst uu___4 in
                    FStar_Pervasives_Native.Some uu___3 in
                  {
                    FStar_Syntax_Syntax.residual_effect =
                      (rc.FStar_Syntax_Syntax.residual_effect);
                    FStar_Syntax_Syntax.residual_typ = uu___2;
                    FStar_Syntax_Syntax.residual_flags =
                      (rc.FStar_Syntax_Syntax.residual_flags)
                  } in
                FStar_Pervasives_Native.Some uu___1 in
          let binders1 = FStar_Syntax_Subst.open_binders binders in
          let subst = FStar_Syntax_Subst.opening_of_binders binders1 in
          let body1 = FStar_Syntax_Subst.subst subst body in
          let rc_opt1 = subst_rc_opt subst rc_opt in
          let env2 =
            let uu___1 =
              FStar_TypeChecker_Env.push_binders env1.tcenv binders1 in
            {
              tcenv = uu___1;
              subst = (env1.subst);
              tc_const = (env1.tc_const)
            } in
          let s_binders =
            FStar_Compiler_List.map
              (fun b ->
                 let sort =
                   star_type' env2
                     (b.FStar_Syntax_Syntax.binder_bv).FStar_Syntax_Syntax.sort in
                 {
                   FStar_Syntax_Syntax.binder_bv =
                     (let uu___1 = b.FStar_Syntax_Syntax.binder_bv in
                      {
                        FStar_Syntax_Syntax.ppname =
                          (uu___1.FStar_Syntax_Syntax.ppname);
                        FStar_Syntax_Syntax.index =
                          (uu___1.FStar_Syntax_Syntax.index);
                        FStar_Syntax_Syntax.sort = sort
                      });
                   FStar_Syntax_Syntax.binder_qual =
                     (b.FStar_Syntax_Syntax.binder_qual);
                   FStar_Syntax_Syntax.binder_attrs =
                     (b.FStar_Syntax_Syntax.binder_attrs)
                 }) binders1 in
          let uu___1 =
            FStar_Compiler_List.fold_left
              (fun uu___2 ->
                 fun uu___3 ->
                   match (uu___2, uu___3) with
                   | ((env3, acc),
                      { FStar_Syntax_Syntax.binder_bv = bv;
                        FStar_Syntax_Syntax.binder_qual = uu___4;
                        FStar_Syntax_Syntax.binder_attrs = uu___5;_})
                       ->
                       let c = bv.FStar_Syntax_Syntax.sort in
                       let uu___6 = is_C c in
                       if uu___6
                       then
                         let xw =
                           let uu___7 =
                             let uu___8 =
                               FStar_Ident.string_of_id
                                 bv.FStar_Syntax_Syntax.ppname in
                             Prims.op_Hat uu___8 "__w" in
                           let uu___8 = star_type' env3 c in
                           FStar_Syntax_Syntax.gen_bv uu___7
                             FStar_Pervasives_Native.None uu___8 in
                         let x =
                           let uu___7 =
                             let uu___8 = FStar_Syntax_Syntax.bv_to_name xw in
                             trans_F_ env3 c uu___8 in
                           {
                             FStar_Syntax_Syntax.ppname =
                               (bv.FStar_Syntax_Syntax.ppname);
                             FStar_Syntax_Syntax.index =
                               (bv.FStar_Syntax_Syntax.index);
                             FStar_Syntax_Syntax.sort = uu___7
                           } in
                         let env4 =
                           let uu___7 =
                             let uu___8 =
                               let uu___9 =
                                 let uu___10 =
                                   FStar_Syntax_Syntax.bv_to_name xw in
                                 (bv, uu___10) in
                               FStar_Syntax_Syntax.NT uu___9 in
                             uu___8 :: (env3.subst) in
                           {
                             tcenv = (env3.tcenv);
                             subst = uu___7;
                             tc_const = (env3.tc_const)
                           } in
                         let uu___7 =
                           let uu___8 = FStar_Syntax_Syntax.mk_binder x in
                           let uu___9 =
                             let uu___10 = FStar_Syntax_Syntax.mk_binder xw in
                             uu___10 :: acc in
                           uu___8 :: uu___9 in
                         (env4, uu___7)
                       else
                         (let x =
                            let uu___8 =
                              star_type' env3 bv.FStar_Syntax_Syntax.sort in
                            {
                              FStar_Syntax_Syntax.ppname =
                                (bv.FStar_Syntax_Syntax.ppname);
                              FStar_Syntax_Syntax.index =
                                (bv.FStar_Syntax_Syntax.index);
                              FStar_Syntax_Syntax.sort = uu___8
                            } in
                          let uu___8 =
                            let uu___9 = FStar_Syntax_Syntax.mk_binder x in
                            uu___9 :: acc in
                          (env3, uu___8))) (env2, []) binders1 in
          (match uu___1 with
           | (env3, u_binders) ->
               let u_binders1 = FStar_Compiler_List.rev u_binders in
               let uu___2 =
                 let check_what =
                   let uu___3 = is_monadic rc_opt1 in
                   if uu___3 then check_m else check_n in
                 let uu___3 = check_what env3 body1 in
                 match uu___3 with
                 | (t, s_body, u_body) ->
                     let uu___4 =
                       let uu___5 =
                         let uu___6 = is_monadic rc_opt1 in
                         if uu___6 then M t else N t in
                       comp_of_nm uu___5 in
                     (uu___4, s_body, u_body) in
               (match uu___2 with
                | (comp, s_body, u_body) ->
                    let t = FStar_Syntax_Util.arrow binders1 comp in
                    let s_rc_opt =
                      match rc_opt1 with
                      | FStar_Pervasives_Native.None ->
                          FStar_Pervasives_Native.None
                      | FStar_Pervasives_Native.Some rc ->
                          (match rc.FStar_Syntax_Syntax.residual_typ with
                           | FStar_Pervasives_Native.None ->
                               let rc1 =
                                 let uu___3 =
                                   FStar_Compiler_Effect.op_Bar_Greater
                                     rc.FStar_Syntax_Syntax.residual_flags
                                     (FStar_Compiler_Util.for_some
                                        (fun uu___4 ->
                                           match uu___4 with
                                           | FStar_Syntax_Syntax.CPS -> true
                                           | uu___5 -> false)) in
                                 if uu___3
                                 then
                                   let uu___4 =
                                     FStar_Compiler_List.filter
                                       (fun uu___5 ->
                                          match uu___5 with
                                          | FStar_Syntax_Syntax.CPS -> false
                                          | uu___6 -> true)
                                       rc.FStar_Syntax_Syntax.residual_flags in
                                   FStar_Syntax_Util.mk_residual_comp
                                     FStar_Parser_Const.effect_Tot_lid
                                     FStar_Pervasives_Native.None uu___4
                                 else rc in
                               FStar_Pervasives_Native.Some rc1
                           | FStar_Pervasives_Native.Some rt ->
                               let rt1 =
                                 let uu___3 = get_env env3 in
                                 FStar_TypeChecker_Normalize.normalize
                                   [FStar_TypeChecker_Env.Beta;
                                   FStar_TypeChecker_Env.Eager_unfolding;
                                   FStar_TypeChecker_Env.UnfoldUntil
                                     FStar_Syntax_Syntax.delta_constant;
                                   FStar_TypeChecker_Env.EraseUniverses]
                                   uu___3 rt in
                               let uu___3 =
                                 FStar_Compiler_Effect.op_Bar_Greater
                                   rc.FStar_Syntax_Syntax.residual_flags
                                   (FStar_Compiler_Util.for_some
                                      (fun uu___4 ->
                                         match uu___4 with
                                         | FStar_Syntax_Syntax.CPS -> true
                                         | uu___5 -> false)) in
                               if uu___3
                               then
                                 let flags =
                                   FStar_Compiler_List.filter
                                     (fun uu___4 ->
                                        match uu___4 with
                                        | FStar_Syntax_Syntax.CPS -> false
                                        | uu___5 -> true)
                                     rc.FStar_Syntax_Syntax.residual_flags in
                                 let uu___4 =
                                   let uu___5 =
                                     let uu___6 = double_star rt1 in
                                     FStar_Pervasives_Native.Some uu___6 in
                                   FStar_Syntax_Util.mk_residual_comp
                                     FStar_Parser_Const.effect_Tot_lid uu___5
                                     flags in
                                 FStar_Pervasives_Native.Some uu___4
                               else
                                 (let uu___5 =
                                    let uu___6 =
                                      let uu___7 = star_type' env3 rt1 in
                                      FStar_Pervasives_Native.Some uu___7 in
                                    {
                                      FStar_Syntax_Syntax.residual_effect =
                                        (rc.FStar_Syntax_Syntax.residual_effect);
                                      FStar_Syntax_Syntax.residual_typ =
                                        uu___6;
                                      FStar_Syntax_Syntax.residual_flags =
                                        (rc.FStar_Syntax_Syntax.residual_flags)
                                    } in
                                  FStar_Pervasives_Native.Some uu___5)) in
                    let uu___3 =
                      let comp1 =
                        let uu___4 = is_monadic rc_opt1 in
                        let uu___5 =
                          FStar_Syntax_Subst.subst env3.subst s_body in
                        trans_G env3 (FStar_Syntax_Util.comp_result comp)
                          uu___4 uu___5 in
                      let uu___4 =
                        FStar_Syntax_Util.ascribe u_body
                          ((FStar_Pervasives.Inr comp1),
                            FStar_Pervasives_Native.None, false) in
                      (uu___4,
                        (FStar_Pervasives_Native.Some
                           (FStar_Syntax_Util.residual_comp_of_comp comp1))) in
                    (match uu___3 with
                     | (u_body1, u_rc_opt) ->
                         let s_body1 =
                           FStar_Syntax_Subst.close s_binders s_body in
                         let s_binders1 =
                           FStar_Syntax_Subst.close_binders s_binders in
                         let s_term =
                           let uu___4 =
                             let uu___5 =
                               let uu___6 =
                                 let uu___7 =
                                   FStar_Syntax_Subst.closing_of_binders
                                     s_binders1 in
                                 subst_rc_opt uu___7 s_rc_opt in
                               (s_binders1, s_body1, uu___6) in
                             FStar_Syntax_Syntax.Tm_abs uu___5 in
                           mk uu___4 in
                         let u_body2 =
                           FStar_Syntax_Subst.close u_binders1 u_body1 in
                         let u_binders2 =
                           FStar_Syntax_Subst.close_binders u_binders1 in
                         let u_term =
                           let uu___4 =
                             let uu___5 =
                               let uu___6 =
                                 let uu___7 =
                                   FStar_Syntax_Subst.closing_of_binders
                                     u_binders2 in
                                 subst_rc_opt uu___7 u_rc_opt in
                               (u_binders2, u_body2, uu___6) in
                             FStar_Syntax_Syntax.Tm_abs uu___5 in
                           mk uu___4 in
                         ((N t), s_term, u_term))))
      | FStar_Syntax_Syntax.Tm_fvar
          {
            FStar_Syntax_Syntax.fv_name =
              { FStar_Syntax_Syntax.v = lid;
                FStar_Syntax_Syntax.p = uu___1;_};
            FStar_Syntax_Syntax.fv_delta = uu___2;
            FStar_Syntax_Syntax.fv_qual = uu___3;_}
          ->
          let uu___4 =
            let uu___5 = FStar_TypeChecker_Env.lookup_lid env1.tcenv lid in
            FStar_Compiler_Effect.op_Less_Bar FStar_Pervasives_Native.fst
              uu___5 in
          (match uu___4 with
           | (uu___5, t) ->
               let uu___6 = let uu___7 = normalize t in N uu___7 in
               (uu___6, e, e))
      | FStar_Syntax_Syntax.Tm_app
          ({
             FStar_Syntax_Syntax.n = FStar_Syntax_Syntax.Tm_constant
               (FStar_Const.Const_range_of);
             FStar_Syntax_Syntax.pos = uu___1;
             FStar_Syntax_Syntax.vars = uu___2;
             FStar_Syntax_Syntax.hash_code = uu___3;_},
           a::hd::rest)
          ->
          let rest1 = hd :: rest in
          let uu___4 = FStar_Syntax_Util.head_and_args e in
          (match uu___4 with
           | (unary_op, uu___5) ->
               let head = mk (FStar_Syntax_Syntax.Tm_app (unary_op, [a])) in
               let t = mk (FStar_Syntax_Syntax.Tm_app (head, rest1)) in
               infer env1 t)
      | FStar_Syntax_Syntax.Tm_app
          ({
             FStar_Syntax_Syntax.n = FStar_Syntax_Syntax.Tm_constant
               (FStar_Const.Const_set_range_of);
             FStar_Syntax_Syntax.pos = uu___1;
             FStar_Syntax_Syntax.vars = uu___2;
             FStar_Syntax_Syntax.hash_code = uu___3;_},
           a1::a2::hd::rest)
          ->
          let rest1 = hd :: rest in
          let uu___4 = FStar_Syntax_Util.head_and_args e in
          (match uu___4 with
           | (unary_op, uu___5) ->
               let head =
                 mk (FStar_Syntax_Syntax.Tm_app (unary_op, [a1; a2])) in
               let t = mk (FStar_Syntax_Syntax.Tm_app (head, rest1)) in
               infer env1 t)
      | FStar_Syntax_Syntax.Tm_app
          ({
             FStar_Syntax_Syntax.n = FStar_Syntax_Syntax.Tm_constant
               (FStar_Const.Const_range_of);
             FStar_Syntax_Syntax.pos = uu___1;
             FStar_Syntax_Syntax.vars = uu___2;
             FStar_Syntax_Syntax.hash_code = uu___3;_},
           (a, FStar_Pervasives_Native.None)::[])
          ->
          let uu___4 = infer env1 a in
          (match uu___4 with
           | (t, s, u) ->
               let uu___5 = FStar_Syntax_Util.head_and_args e in
               (match uu___5 with
                | (head, uu___6) ->
                    let uu___7 =
                      let uu___8 =
                        FStar_Syntax_Syntax.tabbrev
                          FStar_Parser_Const.range_lid in
                      N uu___8 in
                    let uu___8 =
                      let uu___9 =
                        let uu___10 =
                          let uu___11 =
                            let uu___12 = FStar_Syntax_Syntax.as_arg s in
                            [uu___12] in
                          (head, uu___11) in
                        FStar_Syntax_Syntax.Tm_app uu___10 in
                      mk uu___9 in
                    let uu___9 =
                      let uu___10 =
                        let uu___11 =
                          let uu___12 =
                            let uu___13 = FStar_Syntax_Syntax.as_arg u in
                            [uu___13] in
                          (head, uu___12) in
                        FStar_Syntax_Syntax.Tm_app uu___11 in
                      mk uu___10 in
                    (uu___7, uu___8, uu___9)))
      | FStar_Syntax_Syntax.Tm_app
          ({
             FStar_Syntax_Syntax.n = FStar_Syntax_Syntax.Tm_constant
               (FStar_Const.Const_set_range_of);
             FStar_Syntax_Syntax.pos = uu___1;
             FStar_Syntax_Syntax.vars = uu___2;
             FStar_Syntax_Syntax.hash_code = uu___3;_},
           (a1, uu___4)::a2::[])
          ->
          let uu___5 = infer env1 a1 in
          (match uu___5 with
           | (t, s, u) ->
               let uu___6 = FStar_Syntax_Util.head_and_args e in
               (match uu___6 with
                | (head, uu___7) ->
                    let uu___8 =
                      let uu___9 =
                        let uu___10 =
                          let uu___11 =
                            let uu___12 = FStar_Syntax_Syntax.as_arg s in
                            [uu___12; a2] in
                          (head, uu___11) in
                        FStar_Syntax_Syntax.Tm_app uu___10 in
                      mk uu___9 in
                    let uu___9 =
                      let uu___10 =
                        let uu___11 =
                          let uu___12 =
                            let uu___13 = FStar_Syntax_Syntax.as_arg u in
                            [uu___13; a2] in
                          (head, uu___12) in
                        FStar_Syntax_Syntax.Tm_app uu___11 in
                      mk uu___10 in
                    (t, uu___8, uu___9)))
      | FStar_Syntax_Syntax.Tm_app
          ({
             FStar_Syntax_Syntax.n = FStar_Syntax_Syntax.Tm_constant
               (FStar_Const.Const_range_of);
             FStar_Syntax_Syntax.pos = uu___1;
             FStar_Syntax_Syntax.vars = uu___2;
             FStar_Syntax_Syntax.hash_code = uu___3;_},
           uu___4)
          ->
<<<<<<< HEAD
          let uu___5 =
            let uu___6 =
              let uu___7 = FStar_Syntax_Print.term_to_string e in
              FStar_Util.format1 "DMFF: Ill-applied constant %s" uu___7 in
            (FStar_Errors.Fatal_IllAppliedConstant, uu___6) in
          FStar_Errors.raise_error uu___5 e.FStar_Syntax_Syntax.pos
=======
          let uu___4 =
            let uu___5 =
              let uu___6 = FStar_Syntax_Print.term_to_string e in
              FStar_Compiler_Util.format1 "DMFF: Ill-applied constant %s"
                uu___6 in
            (FStar_Errors.Fatal_IllAppliedConstant, uu___5) in
          FStar_Errors.raise_error uu___4 e.FStar_Syntax_Syntax.pos
>>>>>>> a46a208c
      | FStar_Syntax_Syntax.Tm_app
          ({
             FStar_Syntax_Syntax.n = FStar_Syntax_Syntax.Tm_constant
               (FStar_Const.Const_set_range_of);
             FStar_Syntax_Syntax.pos = uu___1;
             FStar_Syntax_Syntax.vars = uu___2;
             FStar_Syntax_Syntax.hash_code = uu___3;_},
           uu___4)
          ->
<<<<<<< HEAD
          let uu___5 =
            let uu___6 =
              let uu___7 = FStar_Syntax_Print.term_to_string e in
              FStar_Util.format1 "DMFF: Ill-applied constant %s" uu___7 in
            (FStar_Errors.Fatal_IllAppliedConstant, uu___6) in
          FStar_Errors.raise_error uu___5 e.FStar_Syntax_Syntax.pos
=======
          let uu___4 =
            let uu___5 =
              let uu___6 = FStar_Syntax_Print.term_to_string e in
              FStar_Compiler_Util.format1 "DMFF: Ill-applied constant %s"
                uu___6 in
            (FStar_Errors.Fatal_IllAppliedConstant, uu___5) in
          FStar_Errors.raise_error uu___4 e.FStar_Syntax_Syntax.pos
>>>>>>> a46a208c
      | FStar_Syntax_Syntax.Tm_app (head, args) ->
          let uu___1 = check_n env1 head in
          (match uu___1 with
           | (t_head, s_head, u_head) ->
               let is_arrow t =
                 let uu___2 =
                   let uu___3 = FStar_Syntax_Subst.compress t in
                   uu___3.FStar_Syntax_Syntax.n in
                 match uu___2 with
                 | FStar_Syntax_Syntax.Tm_arrow uu___3 -> true
                 | uu___3 -> false in
               let rec flatten t =
                 let uu___2 =
                   let uu___3 = FStar_Syntax_Subst.compress t in
                   uu___3.FStar_Syntax_Syntax.n in
                 match uu___2 with
                 | FStar_Syntax_Syntax.Tm_arrow
                     (binders,
                      {
                        FStar_Syntax_Syntax.n = FStar_Syntax_Syntax.Total
                          (t1, uu___3);
                        FStar_Syntax_Syntax.pos = uu___4;
                        FStar_Syntax_Syntax.vars = uu___5;
                        FStar_Syntax_Syntax.hash_code = uu___6;_})
                     when is_arrow t1 ->
                     let uu___7 = flatten t1 in
                     (match uu___7 with
                      | (binders', comp) ->
                          ((FStar_Compiler_List.op_At binders binders'),
                            comp))
                 | FStar_Syntax_Syntax.Tm_arrow (binders, comp) ->
                     (binders, comp)
                 | FStar_Syntax_Syntax.Tm_ascribed (e1, uu___3, uu___4) ->
                     flatten e1
                 | uu___3 ->
                     let uu___4 =
                       let uu___5 =
                         let uu___6 =
                           FStar_Syntax_Print.term_to_string t_head in
                         FStar_Compiler_Util.format1
                           "%s: not a function type" uu___6 in
                       (FStar_Errors.Fatal_NotFunctionType, uu___5) in
                     FStar_Errors.raise_err uu___4 in
               let uu___2 = flatten t_head in
               (match uu___2 with
                | (binders, comp) ->
                    let n = FStar_Compiler_List.length binders in
                    let n' = FStar_Compiler_List.length args in
                    (if
                       (FStar_Compiler_List.length binders) <
                         (FStar_Compiler_List.length args)
                     then
                       (let uu___4 =
                          let uu___5 =
                            let uu___6 = FStar_Compiler_Util.string_of_int n in
                            let uu___7 =
                              FStar_Compiler_Util.string_of_int (n' - n) in
                            let uu___8 = FStar_Compiler_Util.string_of_int n in
                            FStar_Compiler_Util.format3
                              "The head of this application, after being applied to %s arguments, is an effectful computation (leaving %s arguments to be applied). Please let-bind the head applied to the %s first arguments."
                              uu___6 uu___7 uu___8 in
                          (FStar_Errors.Fatal_BinderAndArgsLengthMismatch,
                            uu___5) in
                        FStar_Errors.raise_err uu___4)
                     else ();
                     (let uu___4 = FStar_Syntax_Subst.open_comp binders comp in
                      match uu___4 with
                      | (binders1, comp1) ->
                          let rec final_type subst uu___5 args1 =
                            match uu___5 with
                            | (binders2, comp2) ->
                                (match (binders2, args1) with
                                 | ([], []) ->
                                     let uu___6 =
                                       FStar_Syntax_Subst.subst_comp subst
                                         comp2 in
                                     nm_of_comp uu___6
                                 | (binders3, []) ->
                                     let uu___6 =
                                       let uu___7 =
                                         let uu___8 =
                                           let uu___9 =
                                             mk
                                               (FStar_Syntax_Syntax.Tm_arrow
                                                  (binders3, comp2)) in
                                           FStar_Syntax_Subst.subst subst
                                             uu___9 in
                                         FStar_Syntax_Subst.compress uu___8 in
                                       uu___7.FStar_Syntax_Syntax.n in
                                     (match uu___6 with
                                      | FStar_Syntax_Syntax.Tm_arrow
                                          (binders4, comp3) ->
                                          let uu___7 =
                                            let uu___8 =
                                              let uu___9 =
                                                let uu___10 =
                                                  FStar_Syntax_Subst.close_comp
                                                    binders4 comp3 in
                                                (binders4, uu___10) in
                                              FStar_Syntax_Syntax.Tm_arrow
                                                uu___9 in
                                            mk uu___8 in
                                          N uu___7
                                      | uu___7 -> failwith "wat?")
                                 | ([], uu___6::uu___7) ->
                                     failwith "just checked that?!"
                                 | ({ FStar_Syntax_Syntax.binder_bv = bv;
                                      FStar_Syntax_Syntax.binder_qual =
                                        uu___6;
                                      FStar_Syntax_Syntax.binder_attrs =
                                        uu___7;_}::binders3,
                                    (arg, uu___8)::args2) ->
                                     final_type
                                       ((FStar_Syntax_Syntax.NT (bv, arg)) ::
                                       subst) (binders3, comp2) args2) in
                          let final_type1 =
                            final_type [] (binders1, comp1) args in
                          let uu___5 =
                            FStar_Compiler_List.splitAt n' binders1 in
                          (match uu___5 with
                           | (binders2, uu___6) ->
                               let uu___7 =
                                 let uu___8 =
                                   FStar_Compiler_List.map2
                                     (fun uu___9 ->
                                        fun uu___10 ->
                                          match (uu___9, uu___10) with
                                          | ({
                                               FStar_Syntax_Syntax.binder_bv
                                                 = bv;
                                               FStar_Syntax_Syntax.binder_qual
                                                 = uu___11;
                                               FStar_Syntax_Syntax.binder_attrs
                                                 = uu___12;_},
                                             (arg, q)) ->
                                              let uu___13 =
                                                let uu___14 =
                                                  FStar_Syntax_Subst.compress
                                                    bv.FStar_Syntax_Syntax.sort in
                                                uu___14.FStar_Syntax_Syntax.n in
                                              (match uu___13 with
                                               | FStar_Syntax_Syntax.Tm_type
                                                   uu___14 ->
                                                   let uu___15 =
                                                     let uu___16 =
                                                       star_type' env1 arg in
                                                     (uu___16, q) in
                                                   (uu___15, [(arg, q)])
                                               | uu___14 ->
                                                   let uu___15 =
                                                     check_n env1 arg in
                                                   (match uu___15 with
                                                    | (uu___16, s_arg, u_arg)
                                                        ->
                                                        let uu___17 =
                                                          let uu___18 =
                                                            is_C
                                                              bv.FStar_Syntax_Syntax.sort in
                                                          if uu___18
                                                          then
                                                            let uu___19 =
                                                              let uu___20 =
                                                                FStar_Syntax_Subst.subst
                                                                  env1.subst
                                                                  s_arg in
                                                              (uu___20, q) in
                                                            [uu___19;
                                                            (u_arg, q)]
                                                          else [(u_arg, q)] in
                                                        ((s_arg, q), uu___17))))
                                     binders2 args in
                                 FStar_Compiler_List.split uu___8 in
                               (match uu___7 with
                                | (s_args, u_args) ->
                                    let u_args1 =
                                      FStar_Compiler_List.flatten u_args in
                                    let uu___8 =
                                      mk
                                        (FStar_Syntax_Syntax.Tm_app
                                           (s_head, s_args)) in
                                    let uu___9 =
                                      mk
                                        (FStar_Syntax_Syntax.Tm_app
                                           (u_head, u_args1)) in
                                    (final_type1, uu___8, uu___9)))))))
      | FStar_Syntax_Syntax.Tm_let ((false, binding::[]), e2) ->
          mk_let env1 binding e2 infer check_m
      | FStar_Syntax_Syntax.Tm_match (e0, uu___1, branches, uu___2) ->
          mk_match env1 e0 branches infer
      | FStar_Syntax_Syntax.Tm_uinst (e1, uu___1) -> infer env1 e1
      | FStar_Syntax_Syntax.Tm_meta (e1, uu___1) -> infer env1 e1
      | FStar_Syntax_Syntax.Tm_ascribed (e1, uu___1, uu___2) -> infer env1 e1
      | FStar_Syntax_Syntax.Tm_constant c ->
          let uu___1 = let uu___2 = env1.tc_const c in N uu___2 in
          (uu___1, e, e)
      | FStar_Syntax_Syntax.Tm_quoted (tm, qt) ->
          ((N FStar_Syntax_Syntax.t_term), e, e)
      | FStar_Syntax_Syntax.Tm_let uu___1 ->
          let uu___2 =
            let uu___3 = FStar_Syntax_Print.term_to_string e in
            FStar_Compiler_Util.format1 "[infer]: Tm_let %s" uu___3 in
          failwith uu___2
      | FStar_Syntax_Syntax.Tm_type uu___1 ->
          failwith "impossible (DM stratification)"
      | FStar_Syntax_Syntax.Tm_arrow uu___1 ->
          failwith "impossible (DM stratification)"
      | FStar_Syntax_Syntax.Tm_refine uu___1 ->
          let uu___2 =
            let uu___3 = FStar_Syntax_Print.term_to_string e in
            FStar_Compiler_Util.format1 "[infer]: Tm_refine %s" uu___3 in
          failwith uu___2
      | FStar_Syntax_Syntax.Tm_uvar uu___1 ->
          let uu___2 =
            let uu___3 = FStar_Syntax_Print.term_to_string e in
            FStar_Compiler_Util.format1 "[infer]: Tm_uvar %s" uu___3 in
          failwith uu___2
      | FStar_Syntax_Syntax.Tm_delayed uu___1 ->
          failwith "impossible (compressed)"
      | FStar_Syntax_Syntax.Tm_unknown ->
          let uu___1 =
            let uu___2 = FStar_Syntax_Print.term_to_string e in
            FStar_Compiler_Util.format1 "[infer]: Tm_unknown %s" uu___2 in
          failwith uu___1
and (mk_match :
  env ->
    FStar_Syntax_Syntax.term' FStar_Syntax_Syntax.syntax ->
      (FStar_Syntax_Syntax.pat' FStar_Syntax_Syntax.withinfo_t *
        FStar_Syntax_Syntax.term' FStar_Syntax_Syntax.syntax
        FStar_Pervasives_Native.option * FStar_Syntax_Syntax.term'
        FStar_Syntax_Syntax.syntax) Prims.list ->
        (env ->
           FStar_Syntax_Syntax.term ->
             (nm * FStar_Syntax_Syntax.term * FStar_Syntax_Syntax.term))
          -> (nm * FStar_Syntax_Syntax.term * FStar_Syntax_Syntax.term))
  =
  fun env1 ->
    fun e0 ->
      fun branches ->
        fun f ->
          let mk x = FStar_Syntax_Syntax.mk x e0.FStar_Syntax_Syntax.pos in
          let uu___ = check_n env1 e0 in
          match uu___ with
          | (uu___1, s_e0, u_e0) ->
              let uu___2 =
                let uu___3 =
                  FStar_Compiler_List.map
                    (fun b ->
                       let uu___4 = FStar_Syntax_Subst.open_branch b in
                       match uu___4 with
                       | (pat, FStar_Pervasives_Native.None, body) ->
                           let env2 =
                             let uu___5 =
                               let uu___6 = FStar_Syntax_Syntax.pat_bvs pat in
                               FStar_Compiler_List.fold_left
                                 FStar_TypeChecker_Env.push_bv env1.tcenv
                                 uu___6 in
                             {
                               tcenv = uu___5;
                               subst = (env1.subst);
                               tc_const = (env1.tc_const)
                             } in
                           let uu___5 = f env2 body in
                           (match uu___5 with
                            | (nm1, s_body, u_body) ->
                                (nm1,
                                  (pat, FStar_Pervasives_Native.None,
                                    (s_body, u_body, body))))
                       | uu___5 ->
                           FStar_Errors.raise_err
                             (FStar_Errors.Fatal_WhenClauseNotSupported,
                               "No when clauses in the definition language"))
                    branches in
                FStar_Compiler_List.split uu___3 in
              (match uu___2 with
               | (nms, branches1) ->
                   let t1 =
                     let uu___3 = FStar_Compiler_List.hd nms in
                     match uu___3 with | M t11 -> t11 | N t11 -> t11 in
                   let has_m =
                     FStar_Compiler_List.existsb
                       (fun uu___3 ->
                          match uu___3 with
                          | M uu___4 -> true
                          | uu___4 -> false) nms in
                   let uu___3 =
                     let uu___4 =
                       FStar_Compiler_List.map2
                         (fun nm1 ->
                            fun uu___5 ->
                              match uu___5 with
                              | (pat, guard, (s_body, u_body, original_body))
                                  ->
                                  (match (nm1, has_m) with
                                   | (N t2, false) ->
                                       (nm1, (pat, guard, s_body),
                                         (pat, guard, u_body))
                                   | (M t2, true) ->
                                       (nm1, (pat, guard, s_body),
                                         (pat, guard, u_body))
                                   | (N t2, true) ->
                                       let uu___6 =
                                         check env1 original_body (M t2) in
                                       (match uu___6 with
                                        | (uu___7, s_body1, u_body1) ->
                                            ((M t2), (pat, guard, s_body1),
                                              (pat, guard, u_body1)))
                                   | (M uu___6, false) ->
                                       failwith "impossible")) nms branches1 in
                     FStar_Compiler_List.unzip3 uu___4 in
                   (match uu___3 with
                    | (nms1, s_branches, u_branches) ->
                        if has_m
                        then
                          let p_type = mk_star_to_type mk env1 t1 in
                          let p =
                            FStar_Syntax_Syntax.gen_bv "p''"
                              FStar_Pervasives_Native.None p_type in
                          let s_branches1 =
                            FStar_Compiler_List.map
                              (fun uu___4 ->
                                 match uu___4 with
                                 | (pat, guard, s_body) ->
                                     let s_body1 =
                                       let uu___5 =
                                         let uu___6 =
                                           let uu___7 =
                                             let uu___8 =
                                               let uu___9 =
                                                 FStar_Syntax_Syntax.bv_to_name
                                                   p in
                                               let uu___10 =
                                                 FStar_Syntax_Syntax.as_aqual_implicit
                                                   false in
                                               (uu___9, uu___10) in
                                             [uu___8] in
                                           (s_body, uu___7) in
                                         FStar_Syntax_Syntax.Tm_app uu___6 in
                                       mk uu___5 in
                                     (pat, guard, s_body1)) s_branches in
                          let s_branches2 =
                            FStar_Compiler_List.map
                              FStar_Syntax_Subst.close_branch s_branches1 in
                          let u_branches1 =
                            FStar_Compiler_List.map
                              FStar_Syntax_Subst.close_branch u_branches in
                          let s_e =
                            let uu___4 =
                              let uu___5 = FStar_Syntax_Syntax.mk_binder p in
                              [uu___5] in
                            let uu___5 =
                              mk
                                (FStar_Syntax_Syntax.Tm_match
                                   (s_e0, FStar_Pervasives_Native.None,
                                     s_branches2,
                                     FStar_Pervasives_Native.None)) in
                            FStar_Syntax_Util.abs uu___4 uu___5
                              (FStar_Pervasives_Native.Some
                                 (FStar_Syntax_Util.residual_tot
                                    FStar_Syntax_Util.ktype0)) in
                          let t1_star =
                            let uu___4 =
                              let uu___5 =
                                let uu___6 =
                                  FStar_Syntax_Syntax.new_bv
                                    FStar_Pervasives_Native.None p_type in
                                FStar_Compiler_Effect.op_Less_Bar
                                  FStar_Syntax_Syntax.mk_binder uu___6 in
                              [uu___5] in
                            let uu___5 =
                              FStar_Syntax_Syntax.mk_Total
                                FStar_Syntax_Util.ktype0 in
                            FStar_Syntax_Util.arrow uu___4 uu___5 in
                          let uu___4 =
                            mk
                              (FStar_Syntax_Syntax.Tm_ascribed
                                 (s_e,
                                   ((FStar_Pervasives.Inl t1_star),
                                     FStar_Pervasives_Native.None, false),
                                   FStar_Pervasives_Native.None)) in
                          let uu___5 =
                            mk
                              (FStar_Syntax_Syntax.Tm_match
                                 (u_e0, FStar_Pervasives_Native.None,
                                   u_branches1, FStar_Pervasives_Native.None)) in
                          ((M t1), uu___4, uu___5)
                        else
                          (let s_branches1 =
                             FStar_Compiler_List.map
                               FStar_Syntax_Subst.close_branch s_branches in
                           let u_branches1 =
                             FStar_Compiler_List.map
                               FStar_Syntax_Subst.close_branch u_branches in
                           let t1_star = t1 in
                           let uu___5 =
                             let uu___6 =
                               let uu___7 =
                                 let uu___8 =
                                   mk
                                     (FStar_Syntax_Syntax.Tm_match
                                        (s_e0, FStar_Pervasives_Native.None,
                                          s_branches1,
                                          FStar_Pervasives_Native.None)) in
                                 (uu___8,
                                   ((FStar_Pervasives.Inl t1_star),
                                     FStar_Pervasives_Native.None, false),
                                   FStar_Pervasives_Native.None) in
                               FStar_Syntax_Syntax.Tm_ascribed uu___7 in
                             mk uu___6 in
                           let uu___6 =
                             mk
                               (FStar_Syntax_Syntax.Tm_match
                                  (u_e0, FStar_Pervasives_Native.None,
                                    u_branches1,
                                    FStar_Pervasives_Native.None)) in
                           ((N t1), uu___5, uu___6))))
and (mk_let :
  env_ ->
    FStar_Syntax_Syntax.letbinding ->
      FStar_Syntax_Syntax.term ->
        (env_ ->
           FStar_Syntax_Syntax.term ->
             (nm * FStar_Syntax_Syntax.term * FStar_Syntax_Syntax.term))
          ->
          (env_ ->
             FStar_Syntax_Syntax.term ->
               (FStar_Syntax_Syntax.term * FStar_Syntax_Syntax.term *
                 FStar_Syntax_Syntax.term))
            -> (nm * FStar_Syntax_Syntax.term * FStar_Syntax_Syntax.term))
  =
  fun env1 ->
    fun binding ->
      fun e2 ->
        fun proceed ->
          fun ensure_m ->
            let mk x = FStar_Syntax_Syntax.mk x e2.FStar_Syntax_Syntax.pos in
            let e1 = binding.FStar_Syntax_Syntax.lbdef in
            let x =
              FStar_Compiler_Util.left binding.FStar_Syntax_Syntax.lbname in
            let x_binders =
              let uu___ = FStar_Syntax_Syntax.mk_binder x in [uu___] in
            let uu___ = FStar_Syntax_Subst.open_term x_binders e2 in
            match uu___ with
            | (x_binders1, e21) ->
                let uu___1 = infer env1 e1 in
                (match uu___1 with
                 | (N t1, s_e1, u_e1) ->
                     let u_binding =
                       let uu___2 = is_C t1 in
                       if uu___2
                       then
                         let uu___3 =
                           let uu___4 =
                             FStar_Syntax_Subst.subst env1.subst s_e1 in
                           trans_F_ env1 t1 uu___4 in
                         {
                           FStar_Syntax_Syntax.lbname =
                             (binding.FStar_Syntax_Syntax.lbname);
                           FStar_Syntax_Syntax.lbunivs =
                             (binding.FStar_Syntax_Syntax.lbunivs);
                           FStar_Syntax_Syntax.lbtyp = uu___3;
                           FStar_Syntax_Syntax.lbeff =
                             (binding.FStar_Syntax_Syntax.lbeff);
                           FStar_Syntax_Syntax.lbdef =
                             (binding.FStar_Syntax_Syntax.lbdef);
                           FStar_Syntax_Syntax.lbattrs =
                             (binding.FStar_Syntax_Syntax.lbattrs);
                           FStar_Syntax_Syntax.lbpos =
                             (binding.FStar_Syntax_Syntax.lbpos)
                         }
                       else binding in
                     let env2 =
                       let uu___2 =
                         FStar_TypeChecker_Env.push_bv env1.tcenv
                           {
                             FStar_Syntax_Syntax.ppname =
                               (x.FStar_Syntax_Syntax.ppname);
                             FStar_Syntax_Syntax.index =
                               (x.FStar_Syntax_Syntax.index);
                             FStar_Syntax_Syntax.sort = t1
                           } in
                       {
                         tcenv = uu___2;
                         subst = (env1.subst);
                         tc_const = (env1.tc_const)
                       } in
                     let uu___2 = proceed env2 e21 in
                     (match uu___2 with
                      | (nm_rec, s_e2, u_e2) ->
                          let s_binding =
                            let uu___3 =
                              star_type' env2
                                binding.FStar_Syntax_Syntax.lbtyp in
                            {
                              FStar_Syntax_Syntax.lbname =
                                (binding.FStar_Syntax_Syntax.lbname);
                              FStar_Syntax_Syntax.lbunivs =
                                (binding.FStar_Syntax_Syntax.lbunivs);
                              FStar_Syntax_Syntax.lbtyp = uu___3;
                              FStar_Syntax_Syntax.lbeff =
                                (binding.FStar_Syntax_Syntax.lbeff);
                              FStar_Syntax_Syntax.lbdef =
                                (binding.FStar_Syntax_Syntax.lbdef);
                              FStar_Syntax_Syntax.lbattrs =
                                (binding.FStar_Syntax_Syntax.lbattrs);
                              FStar_Syntax_Syntax.lbpos =
                                (binding.FStar_Syntax_Syntax.lbpos)
                            } in
                          let uu___3 =
                            let uu___4 =
                              let uu___5 =
                                let uu___6 =
                                  FStar_Syntax_Subst.close x_binders1 s_e2 in
                                ((false,
                                   [{
                                      FStar_Syntax_Syntax.lbname =
                                        (s_binding.FStar_Syntax_Syntax.lbname);
                                      FStar_Syntax_Syntax.lbunivs =
                                        (s_binding.FStar_Syntax_Syntax.lbunivs);
                                      FStar_Syntax_Syntax.lbtyp =
                                        (s_binding.FStar_Syntax_Syntax.lbtyp);
                                      FStar_Syntax_Syntax.lbeff =
                                        (s_binding.FStar_Syntax_Syntax.lbeff);
                                      FStar_Syntax_Syntax.lbdef = s_e1;
                                      FStar_Syntax_Syntax.lbattrs =
                                        (s_binding.FStar_Syntax_Syntax.lbattrs);
                                      FStar_Syntax_Syntax.lbpos =
                                        (s_binding.FStar_Syntax_Syntax.lbpos)
                                    }]), uu___6) in
                              FStar_Syntax_Syntax.Tm_let uu___5 in
                            mk uu___4 in
                          let uu___4 =
                            let uu___5 =
                              let uu___6 =
                                let uu___7 =
                                  FStar_Syntax_Subst.close x_binders1 u_e2 in
                                ((false,
                                   [{
                                      FStar_Syntax_Syntax.lbname =
                                        (u_binding.FStar_Syntax_Syntax.lbname);
                                      FStar_Syntax_Syntax.lbunivs =
                                        (u_binding.FStar_Syntax_Syntax.lbunivs);
                                      FStar_Syntax_Syntax.lbtyp =
                                        (u_binding.FStar_Syntax_Syntax.lbtyp);
                                      FStar_Syntax_Syntax.lbeff =
                                        (u_binding.FStar_Syntax_Syntax.lbeff);
                                      FStar_Syntax_Syntax.lbdef = u_e1;
                                      FStar_Syntax_Syntax.lbattrs =
                                        (u_binding.FStar_Syntax_Syntax.lbattrs);
                                      FStar_Syntax_Syntax.lbpos =
                                        (u_binding.FStar_Syntax_Syntax.lbpos)
                                    }]), uu___7) in
                              FStar_Syntax_Syntax.Tm_let uu___6 in
                            mk uu___5 in
                          (nm_rec, uu___3, uu___4))
                 | (M t1, s_e1, u_e1) ->
                     let u_binding =
                       {
                         FStar_Syntax_Syntax.lbname =
                           (binding.FStar_Syntax_Syntax.lbname);
                         FStar_Syntax_Syntax.lbunivs =
                           (binding.FStar_Syntax_Syntax.lbunivs);
                         FStar_Syntax_Syntax.lbtyp = t1;
                         FStar_Syntax_Syntax.lbeff =
                           FStar_Parser_Const.effect_PURE_lid;
                         FStar_Syntax_Syntax.lbdef =
                           (binding.FStar_Syntax_Syntax.lbdef);
                         FStar_Syntax_Syntax.lbattrs =
                           (binding.FStar_Syntax_Syntax.lbattrs);
                         FStar_Syntax_Syntax.lbpos =
                           (binding.FStar_Syntax_Syntax.lbpos)
                       } in
                     let env2 =
                       let uu___2 =
                         FStar_TypeChecker_Env.push_bv env1.tcenv
                           {
                             FStar_Syntax_Syntax.ppname =
                               (x.FStar_Syntax_Syntax.ppname);
                             FStar_Syntax_Syntax.index =
                               (x.FStar_Syntax_Syntax.index);
                             FStar_Syntax_Syntax.sort = t1
                           } in
                       {
                         tcenv = uu___2;
                         subst = (env1.subst);
                         tc_const = (env1.tc_const)
                       } in
                     let uu___2 = ensure_m env2 e21 in
                     (match uu___2 with
                      | (t2, s_e2, u_e2) ->
                          let p_type = mk_star_to_type mk env2 t2 in
                          let p =
                            FStar_Syntax_Syntax.gen_bv "p''"
                              FStar_Pervasives_Native.None p_type in
                          let s_e21 =
                            let uu___3 =
                              let uu___4 =
                                let uu___5 =
                                  let uu___6 =
                                    let uu___7 =
                                      FStar_Syntax_Syntax.bv_to_name p in
                                    let uu___8 =
                                      FStar_Syntax_Syntax.as_aqual_implicit
                                        false in
                                    (uu___7, uu___8) in
                                  [uu___6] in
                                (s_e2, uu___5) in
                              FStar_Syntax_Syntax.Tm_app uu___4 in
                            mk uu___3 in
                          let s_e22 =
                            FStar_Syntax_Util.abs x_binders1 s_e21
                              (FStar_Pervasives_Native.Some
                                 (FStar_Syntax_Util.residual_tot
                                    FStar_Syntax_Util.ktype0)) in
                          let body =
                            let uu___3 =
                              let uu___4 =
                                let uu___5 =
                                  let uu___6 =
                                    let uu___7 =
                                      FStar_Syntax_Syntax.as_aqual_implicit
                                        false in
                                    (s_e22, uu___7) in
                                  [uu___6] in
                                (s_e1, uu___5) in
                              FStar_Syntax_Syntax.Tm_app uu___4 in
                            mk uu___3 in
                          let uu___3 =
                            let uu___4 =
                              let uu___5 = FStar_Syntax_Syntax.mk_binder p in
                              [uu___5] in
                            FStar_Syntax_Util.abs uu___4 body
                              (FStar_Pervasives_Native.Some
                                 (FStar_Syntax_Util.residual_tot
                                    FStar_Syntax_Util.ktype0)) in
                          let uu___4 =
                            let uu___5 =
                              let uu___6 =
                                let uu___7 =
                                  FStar_Syntax_Subst.close x_binders1 u_e2 in
                                ((false,
                                   [{
                                      FStar_Syntax_Syntax.lbname =
                                        (u_binding.FStar_Syntax_Syntax.lbname);
                                      FStar_Syntax_Syntax.lbunivs =
                                        (u_binding.FStar_Syntax_Syntax.lbunivs);
                                      FStar_Syntax_Syntax.lbtyp =
                                        (u_binding.FStar_Syntax_Syntax.lbtyp);
                                      FStar_Syntax_Syntax.lbeff =
                                        (u_binding.FStar_Syntax_Syntax.lbeff);
                                      FStar_Syntax_Syntax.lbdef = u_e1;
                                      FStar_Syntax_Syntax.lbattrs =
                                        (u_binding.FStar_Syntax_Syntax.lbattrs);
                                      FStar_Syntax_Syntax.lbpos =
                                        (u_binding.FStar_Syntax_Syntax.lbpos)
                                    }]), uu___7) in
                              FStar_Syntax_Syntax.Tm_let uu___6 in
                            mk uu___5 in
                          ((M t2), uu___3, uu___4)))
and (check_n :
  env_ ->
    FStar_Syntax_Syntax.term ->
      (FStar_Syntax_Syntax.typ * FStar_Syntax_Syntax.term *
        FStar_Syntax_Syntax.term))
  =
  fun env1 ->
    fun e ->
      let mn =
        let uu___ =
          FStar_Syntax_Syntax.mk FStar_Syntax_Syntax.Tm_unknown
            e.FStar_Syntax_Syntax.pos in
        N uu___ in
      let uu___ = check env1 e mn in
      match uu___ with
      | (N t, s_e, u_e) -> (t, s_e, u_e)
      | uu___1 -> failwith "[check_n]: impossible"
and (check_m :
  env_ ->
    FStar_Syntax_Syntax.term ->
      (FStar_Syntax_Syntax.typ * FStar_Syntax_Syntax.term *
        FStar_Syntax_Syntax.term))
  =
  fun env1 ->
    fun e ->
      let mn =
        let uu___ =
          FStar_Syntax_Syntax.mk FStar_Syntax_Syntax.Tm_unknown
            e.FStar_Syntax_Syntax.pos in
        M uu___ in
      let uu___ = check env1 e mn in
      match uu___ with
      | (M t, s_e, u_e) -> (t, s_e, u_e)
      | uu___1 -> failwith "[check_m]: impossible"
and (comp_of_nm : nm_ -> FStar_Syntax_Syntax.comp) =
  fun nm1 ->
    match nm1 with | N t -> FStar_Syntax_Syntax.mk_Total t | M t -> mk_M t
and (mk_M : FStar_Syntax_Syntax.typ -> FStar_Syntax_Syntax.comp) =
  fun t ->
    FStar_Syntax_Syntax.mk_Comp
      {
        FStar_Syntax_Syntax.comp_univs = [FStar_Syntax_Syntax.U_unknown];
        FStar_Syntax_Syntax.effect_name = FStar_Parser_Const.monadic_lid;
        FStar_Syntax_Syntax.result_typ = t;
        FStar_Syntax_Syntax.effect_args = [];
        FStar_Syntax_Syntax.flags =
          [FStar_Syntax_Syntax.CPS; FStar_Syntax_Syntax.TOTAL]
      }
and (type_of_comp :
  FStar_Syntax_Syntax.comp' FStar_Syntax_Syntax.syntax ->
    FStar_Syntax_Syntax.term' FStar_Syntax_Syntax.syntax)
  = fun t -> FStar_Syntax_Util.comp_result t
and (trans_F_ :
  env_ ->
    FStar_Syntax_Syntax.typ ->
      FStar_Syntax_Syntax.term -> FStar_Syntax_Syntax.term)
  =
  fun env1 ->
    fun c ->
      fun wp ->
        (let uu___1 = let uu___2 = is_C c in Prims.op_Negation uu___2 in
         if uu___1
         then
           let uu___2 =
             let uu___3 =
               let uu___4 = FStar_Syntax_Print.term_to_string c in
               FStar_Compiler_Util.format1 "Not a DM4F C-type: %s" uu___4 in
             (FStar_Errors.Error_UnexpectedDM4FType, uu___3) in
           FStar_Errors.raise_error uu___2 c.FStar_Syntax_Syntax.pos
         else ());
        (let mk x = FStar_Syntax_Syntax.mk x c.FStar_Syntax_Syntax.pos in
         let uu___1 =
           let uu___2 = FStar_Syntax_Subst.compress c in
           uu___2.FStar_Syntax_Syntax.n in
         match uu___1 with
         | FStar_Syntax_Syntax.Tm_app (head, args) ->
             let uu___2 = FStar_Syntax_Util.head_and_args wp in
             (match uu___2 with
              | (wp_head, wp_args) ->
                  ((let uu___4 =
                      (Prims.op_Negation
                         ((FStar_Compiler_List.length wp_args) =
                            (FStar_Compiler_List.length args)))
                        ||
                        (let uu___5 =
                           let uu___6 =
                             FStar_Parser_Const.mk_tuple_data_lid
                               (FStar_Compiler_List.length wp_args)
                               FStar_Compiler_Range.dummyRange in
                           FStar_Syntax_Util.is_constructor wp_head uu___6 in
                         Prims.op_Negation uu___5) in
                    if uu___4 then failwith "mismatch" else ());
                   (let uu___4 =
                      let uu___5 =
                        let uu___6 =
                          FStar_Compiler_List.map2
                            (fun uu___7 ->
                               fun uu___8 ->
                                 match (uu___7, uu___8) with
                                 | ((arg, q), (wp_arg, q')) ->
                                     let print_implicit q1 =
                                       let uu___9 =
                                         FStar_Syntax_Syntax.is_aqual_implicit
                                           q1 in
                                       if uu___9
                                       then "implicit"
                                       else "explicit" in
                                     ((let uu___10 =
                                         let uu___11 =
                                           FStar_Syntax_Util.eq_aqual q q' in
                                         uu___11 <> FStar_Syntax_Util.Equal in
                                       if uu___10
                                       then
                                         let uu___11 =
                                           let uu___12 =
                                             let uu___13 = print_implicit q in
                                             let uu___14 = print_implicit q' in
                                             FStar_Compiler_Util.format2
                                               "Incoherent implicit qualifiers %s %s\n"
                                               uu___13 uu___14 in
                                           (FStar_Errors.Warning_IncoherentImplicitQualifier,
                                             uu___12) in
                                         FStar_Errors.log_issue
                                           head.FStar_Syntax_Syntax.pos
                                           uu___11
                                       else ());
                                      (let uu___10 = trans_F_ env1 arg wp_arg in
                                       (uu___10, q)))) args wp_args in
                        (head, uu___6) in
                      FStar_Syntax_Syntax.Tm_app uu___5 in
                    mk uu___4)))
         | FStar_Syntax_Syntax.Tm_arrow (binders, comp) ->
             let binders1 = FStar_Syntax_Util.name_binders binders in
             let uu___2 = FStar_Syntax_Subst.open_comp binders1 comp in
             (match uu___2 with
              | (binders_orig, comp1) ->
                  let uu___3 =
                    let uu___4 =
                      FStar_Compiler_List.map
                        (fun b ->
                           let uu___5 =
                             ((b.FStar_Syntax_Syntax.binder_bv),
                               (b.FStar_Syntax_Syntax.binder_qual)) in
                           match uu___5 with
                           | (bv, q) ->
                               let h = bv.FStar_Syntax_Syntax.sort in
                               let uu___6 = is_C h in
                               if uu___6
                               then
                                 let w' =
                                   let uu___7 =
                                     let uu___8 =
                                       FStar_Ident.string_of_id
                                         bv.FStar_Syntax_Syntax.ppname in
                                     Prims.op_Hat uu___8 "__w'" in
                                   let uu___8 = star_type' env1 h in
                                   FStar_Syntax_Syntax.gen_bv uu___7
                                     FStar_Pervasives_Native.None uu___8 in
                                 let uu___7 =
                                   let uu___8 =
                                     let uu___9 =
                                       let uu___10 =
                                         let uu___11 =
                                           let uu___12 =
                                             FStar_Syntax_Syntax.bv_to_name
                                               w' in
                                           trans_F_ env1 h uu___12 in
                                         FStar_Syntax_Syntax.null_bv uu___11 in
                                       {
                                         FStar_Syntax_Syntax.binder_bv =
                                           uu___10;
                                         FStar_Syntax_Syntax.binder_qual =
                                           (b.FStar_Syntax_Syntax.binder_qual);
                                         FStar_Syntax_Syntax.binder_attrs =
                                           (b.FStar_Syntax_Syntax.binder_attrs)
                                       } in
                                     [uu___9] in
                                   {
                                     FStar_Syntax_Syntax.binder_bv = w';
                                     FStar_Syntax_Syntax.binder_qual =
                                       (b.FStar_Syntax_Syntax.binder_qual);
                                     FStar_Syntax_Syntax.binder_attrs =
                                       (b.FStar_Syntax_Syntax.binder_attrs)
                                   } :: uu___8 in
                                 (w', uu___7)
                               else
                                 (let x =
                                    let uu___8 =
                                      let uu___9 =
                                        FStar_Ident.string_of_id
                                          bv.FStar_Syntax_Syntax.ppname in
                                      Prims.op_Hat uu___9 "__x" in
                                    let uu___9 = star_type' env1 h in
                                    FStar_Syntax_Syntax.gen_bv uu___8
                                      FStar_Pervasives_Native.None uu___9 in
                                  (x,
                                    [{
                                       FStar_Syntax_Syntax.binder_bv = x;
                                       FStar_Syntax_Syntax.binder_qual =
                                         (b.FStar_Syntax_Syntax.binder_qual);
                                       FStar_Syntax_Syntax.binder_attrs =
                                         (b.FStar_Syntax_Syntax.binder_attrs)
                                     }]))) binders_orig in
                    FStar_Compiler_List.split uu___4 in
                  (match uu___3 with
                   | (bvs, binders2) ->
                       let binders3 = FStar_Compiler_List.flatten binders2 in
                       let comp2 =
                         let uu___4 =
                           let uu___5 =
                             FStar_Syntax_Syntax.binders_of_list bvs in
                           FStar_Syntax_Util.rename_binders binders_orig
                             uu___5 in
                         FStar_Syntax_Subst.subst_comp uu___4 comp1 in
                       let app =
                         let uu___4 =
                           let uu___5 =
                             let uu___6 =
                               FStar_Compiler_List.map
                                 (fun bv ->
                                    let uu___7 =
                                      FStar_Syntax_Syntax.bv_to_name bv in
                                    let uu___8 =
                                      FStar_Syntax_Syntax.as_aqual_implicit
                                        false in
                                    (uu___7, uu___8)) bvs in
                             (wp, uu___6) in
                           FStar_Syntax_Syntax.Tm_app uu___5 in
                         mk uu___4 in
                       let comp3 =
                         let uu___4 = type_of_comp comp2 in
                         let uu___5 = is_monadic_comp comp2 in
                         trans_G env1 uu___4 uu___5 app in
                       FStar_Syntax_Util.arrow binders3 comp3))
         | FStar_Syntax_Syntax.Tm_ascribed (e, uu___2, uu___3) ->
             trans_F_ env1 e wp
         | uu___2 -> failwith "impossible trans_F_")
and (trans_G :
  env_ ->
    FStar_Syntax_Syntax.typ ->
      Prims.bool -> FStar_Syntax_Syntax.typ -> FStar_Syntax_Syntax.comp)
  =
  fun env1 ->
    fun h ->
      fun is_monadic1 ->
        fun wp ->
          if is_monadic1
          then
            let uu___ =
              let uu___1 = star_type' env1 h in
              let uu___2 =
                let uu___3 =
                  let uu___4 = FStar_Syntax_Syntax.as_aqual_implicit false in
                  (wp, uu___4) in
                [uu___3] in
              {
                FStar_Syntax_Syntax.comp_univs =
                  [FStar_Syntax_Syntax.U_unknown];
                FStar_Syntax_Syntax.effect_name =
                  FStar_Parser_Const.effect_PURE_lid;
                FStar_Syntax_Syntax.result_typ = uu___1;
                FStar_Syntax_Syntax.effect_args = uu___2;
                FStar_Syntax_Syntax.flags = []
              } in
            FStar_Syntax_Syntax.mk_Comp uu___
          else
            (let uu___1 = trans_F_ env1 h wp in
             FStar_Syntax_Syntax.mk_Total uu___1)
let (n :
  FStar_TypeChecker_Env.env ->
    FStar_Syntax_Syntax.term -> FStar_Syntax_Syntax.term)
  =
  FStar_TypeChecker_Normalize.normalize
    [FStar_TypeChecker_Env.Beta;
    FStar_TypeChecker_Env.UnfoldUntil FStar_Syntax_Syntax.delta_constant;
    FStar_TypeChecker_Env.DoNotUnfoldPureLets;
    FStar_TypeChecker_Env.Eager_unfolding;
    FStar_TypeChecker_Env.EraseUniverses]
let (star_type : env -> FStar_Syntax_Syntax.typ -> FStar_Syntax_Syntax.typ) =
  fun env1 -> fun t -> let uu___ = n env1.tcenv t in star_type' env1 uu___
let (star_expr :
  env ->
    FStar_Syntax_Syntax.term ->
      (FStar_Syntax_Syntax.typ * FStar_Syntax_Syntax.term *
        FStar_Syntax_Syntax.term))
  = fun env1 -> fun t -> let uu___ = n env1.tcenv t in check_n env1 uu___
let (trans_F :
  env ->
    FStar_Syntax_Syntax.typ ->
      FStar_Syntax_Syntax.term -> FStar_Syntax_Syntax.term)
  =
  fun env1 ->
    fun c ->
      fun wp ->
        let uu___ = n env1.tcenv c in
        let uu___1 = n env1.tcenv wp in trans_F_ env1 uu___ uu___1
let (recheck_debug :
  Prims.string ->
    FStar_TypeChecker_Env.env ->
      FStar_Syntax_Syntax.term -> FStar_Syntax_Syntax.term)
  =
  fun s ->
    fun env1 ->
      fun t ->
        (let uu___1 =
           FStar_TypeChecker_Env.debug env1 (FStar_Options.Other "ED") in
         if uu___1
         then
           let uu___2 = FStar_Syntax_Print.term_to_string t in
           FStar_Compiler_Util.print2
             "Term has been %s-transformed to:\n%s\n----------\n" s uu___2
         else ());
        (let uu___1 = FStar_TypeChecker_TcTerm.tc_term env1 t in
         match uu___1 with
         | (t', uu___2, uu___3) ->
             ((let uu___5 =
                 FStar_TypeChecker_Env.debug env1 (FStar_Options.Other "ED") in
               if uu___5
               then
                 let uu___6 = FStar_Syntax_Print.term_to_string t' in
                 FStar_Compiler_Util.print1
                   "Re-checked; got:\n%s\n----------\n" uu___6
               else ());
              t'))
let (cps_and_elaborate :
  FStar_TypeChecker_Env.env ->
    FStar_Syntax_Syntax.eff_decl ->
      (FStar_Syntax_Syntax.sigelt Prims.list * FStar_Syntax_Syntax.eff_decl *
        FStar_Syntax_Syntax.sigelt FStar_Pervasives_Native.option))
  =
  fun env1 ->
    fun ed ->
      let uu___ =
        FStar_Syntax_Subst.open_term ed.FStar_Syntax_Syntax.binders
          (FStar_Pervasives_Native.snd ed.FStar_Syntax_Syntax.signature) in
      match uu___ with
      | (effect_binders_un, signature_un) ->
          let uu___1 =
            FStar_TypeChecker_TcTerm.tc_tparams env1 effect_binders_un in
          (match uu___1 with
           | (effect_binders, env2, uu___2) ->
               let uu___3 =
                 FStar_TypeChecker_TcTerm.tc_trivial_guard env2 signature_un in
               (match uu___3 with
                | (signature, uu___4) ->
                    let raise_error uu___5 =
                      match uu___5 with
                      | (e, err_msg) ->
                          FStar_Errors.raise_error (e, err_msg)
                            signature.FStar_Syntax_Syntax.pos in
                    let effect_binders1 =
                      FStar_Compiler_List.map
                        (fun b ->
                           let uu___5 =
                             let uu___6 = b.FStar_Syntax_Syntax.binder_bv in
                             let uu___7 =
                               FStar_TypeChecker_Normalize.normalize
                                 [FStar_TypeChecker_Env.EraseUniverses] env2
                                 (b.FStar_Syntax_Syntax.binder_bv).FStar_Syntax_Syntax.sort in
                             {
                               FStar_Syntax_Syntax.ppname =
                                 (uu___6.FStar_Syntax_Syntax.ppname);
                               FStar_Syntax_Syntax.index =
                                 (uu___6.FStar_Syntax_Syntax.index);
                               FStar_Syntax_Syntax.sort = uu___7
                             } in
                           {
                             FStar_Syntax_Syntax.binder_bv = uu___5;
                             FStar_Syntax_Syntax.binder_qual =
                               (b.FStar_Syntax_Syntax.binder_qual);
                             FStar_Syntax_Syntax.binder_attrs =
                               (b.FStar_Syntax_Syntax.binder_attrs)
                           }) effect_binders in
                    let uu___5 =
                      let uu___6 =
                        let uu___7 = FStar_Syntax_Subst.compress signature_un in
                        uu___7.FStar_Syntax_Syntax.n in
                      match uu___6 with
                      | FStar_Syntax_Syntax.Tm_arrow
                          ({ FStar_Syntax_Syntax.binder_bv = a;
                             FStar_Syntax_Syntax.binder_qual = uu___7;
                             FStar_Syntax_Syntax.binder_attrs = uu___8;_}::[],
                           effect_marker)
                          -> (a, effect_marker)
                      | uu___7 ->
                          raise_error
                            (FStar_Errors.Fatal_BadSignatureShape,
                              "bad shape for effect-for-free signature") in
                    (match uu___5 with
                     | (a, effect_marker) ->
                         let a1 =
                           let uu___6 = FStar_Syntax_Syntax.is_null_bv a in
                           if uu___6
                           then
                             let uu___7 =
                               let uu___8 = FStar_Syntax_Syntax.range_of_bv a in
                               FStar_Pervasives_Native.Some uu___8 in
                             FStar_Syntax_Syntax.gen_bv "a" uu___7
                               a.FStar_Syntax_Syntax.sort
                           else a in
                         let open_and_check env3 other_binders t =
                           let subst =
                             FStar_Syntax_Subst.opening_of_binders
                               (FStar_Compiler_List.op_At effect_binders1
                                  other_binders) in
                           let t1 = FStar_Syntax_Subst.subst subst t in
                           let uu___6 =
                             FStar_TypeChecker_TcTerm.tc_term env3 t1 in
                           match uu___6 with
                           | (t2, comp, uu___7) -> (t2, comp) in
                         let mk x =
                           FStar_Syntax_Syntax.mk x
                             signature.FStar_Syntax_Syntax.pos in
                         let uu___6 =
                           let uu___7 =
                             let uu___8 =
                               let uu___9 =
                                 FStar_Compiler_Effect.op_Bar_Greater ed
                                   FStar_Syntax_Util.get_eff_repr in
                               FStar_Compiler_Effect.op_Bar_Greater uu___9
                                 FStar_Compiler_Util.must in
                             FStar_Compiler_Effect.op_Bar_Greater uu___8
                               FStar_Pervasives_Native.snd in
                           open_and_check env2 [] uu___7 in
                         (match uu___6 with
                          | (repr, _comp) ->
                              ((let uu___8 =
                                  FStar_TypeChecker_Env.debug env2
                                    (FStar_Options.Other "ED") in
                                if uu___8
                                then
                                  let uu___9 =
                                    FStar_Syntax_Print.term_to_string repr in
                                  FStar_Compiler_Util.print1
                                    "Representation is: %s\n" uu___9
                                else ());
                               (let ed_range =
                                  FStar_TypeChecker_Env.get_range env2 in
                                let dmff_env =
                                  empty env2
                                    (FStar_TypeChecker_TcTerm.tc_constant
                                       env2 FStar_Compiler_Range.dummyRange) in
                                let wp_type = star_type dmff_env repr in
                                let uu___8 = recheck_debug "*" env2 wp_type in
                                let wp_a =
                                  let uu___9 =
                                    let uu___10 =
                                      let uu___11 =
                                        let uu___12 =
                                          let uu___13 =
                                            let uu___14 =
                                              FStar_Syntax_Syntax.bv_to_name
                                                a1 in
                                            let uu___15 =
                                              FStar_Syntax_Syntax.as_aqual_implicit
                                                false in
                                            (uu___14, uu___15) in
                                          [uu___13] in
                                        (wp_type, uu___12) in
                                      FStar_Syntax_Syntax.Tm_app uu___11 in
                                    mk uu___10 in
                                  FStar_TypeChecker_Normalize.normalize
                                    [FStar_TypeChecker_Env.Beta] env2 uu___9 in
                                let effect_signature =
                                  let binders =
                                    let uu___9 =
                                      let uu___10 =
                                        FStar_Syntax_Syntax.as_bqual_implicit
                                          false in
                                      FStar_Syntax_Syntax.mk_binder_with_attrs
                                        a1 uu___10 [] in
                                    let uu___10 =
                                      let uu___11 =
                                        let uu___12 =
                                          FStar_Syntax_Syntax.gen_bv
                                            "dijkstra_wp"
                                            FStar_Pervasives_Native.None wp_a in
                                        FStar_Compiler_Effect.op_Bar_Greater
                                          uu___12
                                          FStar_Syntax_Syntax.mk_binder in
                                      [uu___11] in
                                    uu___9 :: uu___10 in
                                  let binders1 =
                                    FStar_Syntax_Subst.close_binders binders in
                                  mk
                                    (FStar_Syntax_Syntax.Tm_arrow
                                       (binders1, effect_marker)) in
                                let uu___9 =
                                  recheck_debug
                                    "turned into the effect signature" env2
                                    effect_signature in
                                let sigelts = FStar_Compiler_Util.mk_ref [] in
                                let mk_lid name =
                                  FStar_Syntax_Util.dm4f_lid ed name in
                                let elaborate_and_star dmff_env1
                                  other_binders item =
                                  let env3 = get_env dmff_env1 in
                                  let uu___10 = item in
                                  match uu___10 with
                                  | (u_item, item1) ->
                                      let uu___11 =
                                        open_and_check env3 other_binders
                                          item1 in
                                      (match uu___11 with
                                       | (item2, item_comp) ->
                                           ((let uu___13 =
                                               let uu___14 =
                                                 FStar_TypeChecker_Common.is_total_lcomp
                                                   item_comp in
                                               Prims.op_Negation uu___14 in
                                             if uu___13
                                             then
                                               let uu___14 =
                                                 let uu___15 =
                                                   let uu___16 =
                                                     FStar_Syntax_Print.term_to_string
                                                       item2 in
                                                   let uu___17 =
                                                     FStar_TypeChecker_Common.lcomp_to_string
                                                       item_comp in
                                                   FStar_Compiler_Util.format2
                                                     "Computation for [%s] is not total : %s !"
                                                     uu___16 uu___17 in
                                                 (FStar_Errors.Fatal_ComputationNotTotal,
                                                   uu___15) in
                                               FStar_Errors.raise_err uu___14
                                             else ());
                                            (let uu___13 =
                                               star_expr dmff_env1 item2 in
                                             match uu___13 with
                                             | (item_t, item_wp, item_elab)
                                                 ->
                                                 let uu___14 =
                                                   recheck_debug "*" env3
                                                     item_wp in
                                                 let uu___15 =
                                                   recheck_debug "_" env3
                                                     item_elab in
                                                 (dmff_env1, item_t, item_wp,
                                                   item_elab)))) in
                                let uu___10 =
                                  let uu___11 =
                                    let uu___12 =
                                      FStar_Compiler_Effect.op_Bar_Greater ed
                                        FStar_Syntax_Util.get_bind_repr in
                                    FStar_Compiler_Effect.op_Bar_Greater
                                      uu___12 FStar_Compiler_Util.must in
                                  elaborate_and_star dmff_env [] uu___11 in
                                match uu___10 with
                                | (dmff_env1, uu___11, bind_wp, bind_elab) ->
                                    let uu___12 =
                                      let uu___13 =
                                        let uu___14 =
                                          FStar_Compiler_Effect.op_Bar_Greater
                                            ed
                                            FStar_Syntax_Util.get_return_repr in
                                        FStar_Compiler_Effect.op_Bar_Greater
                                          uu___14 FStar_Compiler_Util.must in
                                      elaborate_and_star dmff_env1 [] uu___13 in
                                    (match uu___12 with
                                     | (dmff_env2, uu___13, return_wp,
                                        return_elab) ->
                                         let rc_gtot =
                                           {
                                             FStar_Syntax_Syntax.residual_effect
                                               =
                                               FStar_Parser_Const.effect_GTot_lid;
                                             FStar_Syntax_Syntax.residual_typ
                                               = FStar_Pervasives_Native.None;
                                             FStar_Syntax_Syntax.residual_flags
                                               = []
                                           } in
                                         let lift_from_pure_wp =
                                           let uu___14 =
                                             let uu___15 =
                                               FStar_Syntax_Subst.compress
                                                 return_wp in
                                             uu___15.FStar_Syntax_Syntax.n in
                                           match uu___14 with
                                           | FStar_Syntax_Syntax.Tm_abs
                                               (b1::b2::bs, body, what) ->
                                               let uu___15 =
                                                 let uu___16 =
                                                   let uu___17 =
                                                     FStar_Syntax_Util.abs bs
                                                       body
                                                       FStar_Pervasives_Native.None in
                                                   FStar_Syntax_Subst.open_term
                                                     [b1; b2] uu___17 in
                                                 match uu___16 with
                                                 | (b11::b21::[], body1) ->
                                                     (b11, b21, body1)
                                                 | uu___17 ->
                                                     failwith
                                                       "Impossible : open_term not preserving binders arity" in
                                               (match uu___15 with
                                                | (b11, b21, body1) ->
                                                    let env0 =
                                                      let uu___16 =
                                                        get_env dmff_env2 in
                                                      FStar_TypeChecker_Env.push_binders
                                                        uu___16 [b11; b21] in
                                                    let wp_b1 =
                                                      let raw_wp_b1 =
                                                        let uu___16 =
                                                          let uu___17 =
                                                            let uu___18 =
                                                              let uu___19 =
                                                                let uu___20 =
                                                                  FStar_Syntax_Syntax.bv_to_name
                                                                    b11.FStar_Syntax_Syntax.binder_bv in
                                                                let uu___21 =
                                                                  FStar_Syntax_Syntax.as_aqual_implicit
                                                                    false in
                                                                (uu___20,
                                                                  uu___21) in
                                                              [uu___19] in
                                                            (wp_type,
                                                              uu___18) in
                                                          FStar_Syntax_Syntax.Tm_app
                                                            uu___17 in
                                                        mk uu___16 in
                                                      FStar_TypeChecker_Normalize.normalize
                                                        [FStar_TypeChecker_Env.Beta]
                                                        env0 raw_wp_b1 in
                                                    let uu___16 =
                                                      let uu___17 =
                                                        let uu___18 =
                                                          FStar_Syntax_Util.unascribe
                                                            wp_b1 in
                                                        FStar_TypeChecker_Normalize.eta_expand_with_type
                                                          env0 body1 uu___18 in
                                                      FStar_Compiler_Effect.op_Less_Bar
                                                        FStar_Syntax_Util.abs_formals
                                                        uu___17 in
                                                    (match uu___16 with
                                                     | (bs1, body2, what') ->
                                                         let fail uu___17 =
                                                           let error_msg =
                                                             let uu___18 =
                                                               FStar_Syntax_Print.term_to_string
                                                                 body2 in
                                                             let uu___19 =
                                                               match what'
                                                               with
                                                               | FStar_Pervasives_Native.None
                                                                   -> "None"
                                                               | FStar_Pervasives_Native.Some
                                                                   rc ->
                                                                   FStar_Ident.string_of_lid
                                                                    rc.FStar_Syntax_Syntax.residual_effect in
                                                             FStar_Compiler_Util.format2
                                                               "The body of return_wp (%s) should be of type Type0 but is of type %s"
                                                               uu___18
                                                               uu___19 in
                                                           raise_error
                                                             (FStar_Errors.Fatal_WrongBodyTypeForReturnWP,
                                                               error_msg) in
                                                         ((match what' with
                                                           | FStar_Pervasives_Native.None
                                                               -> fail ()
                                                           | FStar_Pervasives_Native.Some
                                                               rc ->
                                                               ((let uu___19
                                                                   =
                                                                   let uu___20
                                                                    =
                                                                    FStar_Syntax_Util.is_pure_effect
                                                                    rc.FStar_Syntax_Syntax.residual_effect in
                                                                   Prims.op_Negation
                                                                    uu___20 in
                                                                 if uu___19
                                                                 then fail ()
                                                                 else ());
                                                                (let uu___19
                                                                   =
                                                                   FStar_Compiler_Util.map_opt
                                                                    rc.FStar_Syntax_Syntax.residual_typ
                                                                    (fun rt
                                                                    ->
                                                                    let g_opt
                                                                    =
                                                                    FStar_TypeChecker_Rel.try_teq
                                                                    true env2
                                                                    rt
                                                                    FStar_Syntax_Util.ktype0 in
                                                                    match g_opt
                                                                    with
                                                                    | 
                                                                    FStar_Pervasives_Native.Some
                                                                    g' ->
                                                                    FStar_TypeChecker_Rel.force_trivial_guard
                                                                    env2 g'
                                                                    | 
                                                                    FStar_Pervasives_Native.None
                                                                    ->
                                                                    fail ()) in
                                                                 FStar_Compiler_Effect.op_Bar_Greater
                                                                   uu___19
                                                                   (fun
                                                                    uu___20
                                                                    -> ()))));
                                                          (let wp =
                                                             let t2 =
                                                               (b21.FStar_Syntax_Syntax.binder_bv).FStar_Syntax_Syntax.sort in
                                                             let pure_wp_type
                                                               =
                                                               double_star t2 in
                                                             FStar_Syntax_Syntax.gen_bv
                                                               "wp"
                                                               FStar_Pervasives_Native.None
                                                               pure_wp_type in
                                                           let body3 =
                                                             let uu___18 =
                                                               FStar_Syntax_Syntax.bv_to_name
                                                                 wp in
                                                             let uu___19 =
                                                               let uu___20 =
                                                                 let uu___21
                                                                   =
                                                                   FStar_Syntax_Util.abs
                                                                    [b21]
                                                                    body2
                                                                    what' in
                                                                 (uu___21,
                                                                   FStar_Pervasives_Native.None) in
                                                               [uu___20] in
                                                             FStar_Syntax_Syntax.mk_Tm_app
                                                               uu___18
                                                               uu___19
                                                               ed_range in
                                                           let uu___18 =
                                                             let uu___19 =
                                                               let uu___20 =
                                                                 FStar_Syntax_Syntax.mk_binder
                                                                   wp in
                                                               [uu___20] in
                                                             b11 :: uu___19 in
                                                           let uu___19 =
                                                             FStar_Syntax_Util.abs
                                                               bs1 body3 what in
                                                           FStar_Syntax_Util.abs
                                                             uu___18 uu___19
                                                             (FStar_Pervasives_Native.Some
                                                                rc_gtot)))))
                                           | uu___15 ->
                                               raise_error
                                                 (FStar_Errors.Fatal_UnexpectedReturnShape,
                                                   "unexpected shape for return") in
                                         let return_wp1 =
                                           let uu___14 =
                                             let uu___15 =
                                               FStar_Syntax_Subst.compress
                                                 return_wp in
                                             uu___15.FStar_Syntax_Syntax.n in
                                           match uu___14 with
                                           | FStar_Syntax_Syntax.Tm_abs
                                               (b1::b2::bs, body, what) ->
                                               let uu___15 =
                                                 FStar_Syntax_Util.abs bs
                                                   body what in
                                               FStar_Syntax_Util.abs 
                                                 [b1; b2] uu___15
                                                 (FStar_Pervasives_Native.Some
                                                    rc_gtot)
                                           | uu___15 ->
                                               raise_error
                                                 (FStar_Errors.Fatal_UnexpectedReturnShape,
                                                   "unexpected shape for return") in
                                         let bind_wp1 =
                                           let uu___14 =
                                             let uu___15 =
                                               FStar_Syntax_Subst.compress
                                                 bind_wp in
                                             uu___15.FStar_Syntax_Syntax.n in
                                           match uu___14 with
                                           | FStar_Syntax_Syntax.Tm_abs
                                               (binders, body, what) ->
                                               FStar_Syntax_Util.abs binders
                                                 body what
                                           | uu___15 ->
                                               raise_error
                                                 (FStar_Errors.Fatal_UnexpectedBindShape,
                                                   "unexpected shape for bind") in
                                         let apply_close t =
                                           if
                                             (FStar_Compiler_List.length
                                                effect_binders1)
                                               = Prims.int_zero
                                           then t
                                           else
                                             (let uu___15 =
                                                let uu___16 =
                                                  let uu___17 =
                                                    let uu___18 =
                                                      let uu___19 =
                                                        FStar_Syntax_Util.args_of_binders
                                                          effect_binders1 in
                                                      FStar_Pervasives_Native.snd
                                                        uu___19 in
                                                    (t, uu___18) in
                                                  FStar_Syntax_Syntax.Tm_app
                                                    uu___17 in
                                                mk uu___16 in
                                              FStar_Syntax_Subst.close
                                                effect_binders1 uu___15) in
                                         let rec apply_last f l =
                                           match l with
                                           | [] ->
                                               failwith
                                                 "impossible: empty path.."
                                           | a2::[] ->
                                               let uu___14 = f a2 in
                                               [uu___14]
                                           | x::xs ->
                                               let uu___14 = apply_last f xs in
                                               x :: uu___14 in
                                         let register maybe_admit name item =
                                           let maybe_admit1 = true in
                                           let p =
                                             FStar_Ident.path_of_lid
                                               ed.FStar_Syntax_Syntax.mname in
                                           let p' =
                                             apply_last
                                               (fun s ->
                                                  Prims.op_Hat "__"
                                                    (Prims.op_Hat s
                                                       (Prims.op_Hat
                                                          "_eff_override_"
                                                          name))) p in
                                           let l' =
                                             FStar_Ident.lid_of_path p'
                                               ed_range in
                                           let uu___14 =
                                             FStar_TypeChecker_Env.try_lookup_lid
                                               env2 l' in
                                           match uu___14 with
                                           | FStar_Pervasives_Native.Some
                                               (_us, _t) ->
                                               ((let uu___16 =
                                                   FStar_Options.debug_any () in
                                                 if uu___16
                                                 then
                                                   let uu___17 =
                                                     FStar_Ident.string_of_lid
                                                       l' in
                                                   FStar_Compiler_Util.print1
                                                     "DM4F: Applying override %s\n"
                                                     uu___17
                                                 else ());
                                                (let uu___16 =
                                                   FStar_Syntax_Syntax.lid_as_fv
                                                     l'
                                                     FStar_Syntax_Syntax.delta_equational
                                                     FStar_Pervasives_Native.None in
                                                 FStar_Syntax_Syntax.fv_to_tm
                                                   uu___16))
                                           | FStar_Pervasives_Native.None ->
                                               let uu___15 =
                                                 let uu___16 = mk_lid name in
                                                 let uu___17 =
                                                   FStar_Syntax_Util.abs
                                                     effect_binders1 item
                                                     FStar_Pervasives_Native.None in
                                                 FStar_TypeChecker_Util.mk_toplevel_definition
                                                   env2 uu___16 uu___17 in
                                               (match uu___15 with
                                                | (sigelt, fv) ->
                                                    let sigelt1 =
                                                      if maybe_admit1
                                                      then
                                                        {
                                                          FStar_Syntax_Syntax.sigel
                                                            =
                                                            (sigelt.FStar_Syntax_Syntax.sigel);
                                                          FStar_Syntax_Syntax.sigrng
                                                            =
                                                            (sigelt.FStar_Syntax_Syntax.sigrng);
                                                          FStar_Syntax_Syntax.sigquals
                                                            =
                                                            (sigelt.FStar_Syntax_Syntax.sigquals);
                                                          FStar_Syntax_Syntax.sigmeta
                                                            =
                                                            (let uu___16 =
                                                               sigelt.FStar_Syntax_Syntax.sigmeta in
                                                             {
                                                               FStar_Syntax_Syntax.sigmeta_active
                                                                 =
                                                                 (uu___16.FStar_Syntax_Syntax.sigmeta_active);
                                                               FStar_Syntax_Syntax.sigmeta_fact_db_ids
                                                                 =
                                                                 (uu___16.FStar_Syntax_Syntax.sigmeta_fact_db_ids);
                                                               FStar_Syntax_Syntax.sigmeta_admit
                                                                 = true
                                                             });
                                                          FStar_Syntax_Syntax.sigattrs
                                                            =
                                                            (sigelt.FStar_Syntax_Syntax.sigattrs);
                                                          FStar_Syntax_Syntax.sigopts
                                                            =
                                                            (sigelt.FStar_Syntax_Syntax.sigopts)
                                                        }
                                                      else sigelt in
                                                    ((let uu___17 =
                                                        let uu___18 =
                                                          FStar_Compiler_Effect.op_Bang
                                                            sigelts in
                                                        sigelt1 :: uu___18 in
                                                      FStar_Compiler_Effect.op_Colon_Equals
                                                        sigelts uu___17);
                                                     fv)) in
                                         let register_admit = register true in
                                         let register1 = register false in
                                         let lift_from_pure_wp1 =
                                           register1 "lift_from_pure"
                                             lift_from_pure_wp in
                                         let mk_sigelt se =
                                           let uu___14 =
                                             FStar_Syntax_Syntax.mk_sigelt se in
                                           {
                                             FStar_Syntax_Syntax.sigel =
                                               (uu___14.FStar_Syntax_Syntax.sigel);
                                             FStar_Syntax_Syntax.sigrng =
                                               ed_range;
                                             FStar_Syntax_Syntax.sigquals =
                                               (uu___14.FStar_Syntax_Syntax.sigquals);
                                             FStar_Syntax_Syntax.sigmeta =
                                               (uu___14.FStar_Syntax_Syntax.sigmeta);
                                             FStar_Syntax_Syntax.sigattrs =
                                               (uu___14.FStar_Syntax_Syntax.sigattrs);
                                             FStar_Syntax_Syntax.sigopts =
                                               (uu___14.FStar_Syntax_Syntax.sigopts)
                                           } in
                                         let return_wp2 =
                                           register1 "return_wp" return_wp1 in
                                         let return_elab1 =
                                           register_admit "return_elab"
                                             return_elab in
                                         let bind_wp2 =
                                           register1 "bind_wp" bind_wp1 in
                                         let bind_elab1 =
                                           register_admit "bind_elab"
                                             bind_elab in
                                         let uu___14 =
                                           FStar_Compiler_List.fold_left
                                             (fun uu___15 ->
                                                fun action ->
                                                  match uu___15 with
                                                  | (dmff_env3, actions) ->
                                                      let params_un =
                                                        FStar_Syntax_Subst.open_binders
                                                          action.FStar_Syntax_Syntax.action_params in
                                                      let uu___16 =
                                                        let uu___17 =
                                                          get_env dmff_env3 in
                                                        FStar_TypeChecker_TcTerm.tc_tparams
                                                          uu___17 params_un in
                                                      (match uu___16 with
                                                       | (action_params,
                                                          env', uu___17) ->
                                                           let action_params1
                                                             =
                                                             FStar_Compiler_List.map
                                                               (fun b ->
                                                                  let uu___18
                                                                    =
                                                                    let uu___19
                                                                    =
                                                                    b.FStar_Syntax_Syntax.binder_bv in
                                                                    let uu___20
                                                                    =
                                                                    FStar_TypeChecker_Normalize.normalize
                                                                    [FStar_TypeChecker_Env.EraseUniverses]
                                                                    env'
                                                                    (b.FStar_Syntax_Syntax.binder_bv).FStar_Syntax_Syntax.sort in
                                                                    {
                                                                    FStar_Syntax_Syntax.ppname
                                                                    =
                                                                    (uu___19.FStar_Syntax_Syntax.ppname);
                                                                    FStar_Syntax_Syntax.index
                                                                    =
                                                                    (uu___19.FStar_Syntax_Syntax.index);
                                                                    FStar_Syntax_Syntax.sort
                                                                    = uu___20
                                                                    } in
                                                                  {
                                                                    FStar_Syntax_Syntax.binder_bv
                                                                    = uu___18;
                                                                    FStar_Syntax_Syntax.binder_qual
                                                                    =
                                                                    (b.FStar_Syntax_Syntax.binder_qual);
                                                                    FStar_Syntax_Syntax.binder_attrs
                                                                    =
                                                                    (b.FStar_Syntax_Syntax.binder_attrs)
                                                                  })
                                                               action_params in
                                                           let dmff_env' =
                                                             set_env
                                                               dmff_env3 env' in
                                                           let uu___18 =
                                                             elaborate_and_star
                                                               dmff_env'
                                                               action_params1
                                                               ((action.FStar_Syntax_Syntax.action_univs),
                                                                 (action.FStar_Syntax_Syntax.action_defn)) in
                                                           (match uu___18
                                                            with
                                                            | (dmff_env4,
                                                               action_t,
                                                               action_wp,
                                                               action_elab)
                                                                ->
                                                                let name =
                                                                  let uu___19
                                                                    =
                                                                    FStar_Ident.ident_of_lid
                                                                    action.FStar_Syntax_Syntax.action_name in
                                                                  FStar_Ident.string_of_id
                                                                    uu___19 in
                                                                let action_typ_with_wp
                                                                  =
                                                                  trans_F
                                                                    dmff_env'
                                                                    action_t
                                                                    action_wp in
                                                                let action_params2
                                                                  =
                                                                  FStar_Syntax_Subst.close_binders
                                                                    action_params1 in
                                                                let action_elab1
                                                                  =
                                                                  FStar_Syntax_Subst.close
                                                                    action_params2
                                                                    action_elab in
                                                                let action_typ_with_wp1
                                                                  =
                                                                  FStar_Syntax_Subst.close
                                                                    action_params2
                                                                    action_typ_with_wp in
                                                                let action_elab2
                                                                  =
                                                                  FStar_Syntax_Util.abs
                                                                    action_params2
                                                                    action_elab1
                                                                    FStar_Pervasives_Native.None in
                                                                let action_typ_with_wp2
                                                                  =
                                                                  match action_params2
                                                                  with
                                                                  | [] ->
                                                                    action_typ_with_wp1
                                                                  | uu___19
                                                                    ->
                                                                    let uu___20
                                                                    =
                                                                    FStar_Syntax_Syntax.mk_Total
                                                                    action_typ_with_wp1 in
                                                                    FStar_Syntax_Util.flat_arrow
                                                                    action_params2
                                                                    uu___20 in
                                                                ((let uu___20
                                                                    =
                                                                    FStar_Compiler_Effect.op_Less_Bar
                                                                    (FStar_TypeChecker_Env.debug
                                                                    env2)
                                                                    (FStar_Options.Other
                                                                    "ED") in
                                                                  if uu___20
                                                                  then
                                                                    let uu___21
                                                                    =
                                                                    FStar_Syntax_Print.binders_to_string
                                                                    ","
                                                                    params_un in
                                                                    let uu___22
                                                                    =
                                                                    FStar_Syntax_Print.binders_to_string
                                                                    ","
                                                                    action_params2 in
                                                                    let uu___23
                                                                    =
                                                                    FStar_Syntax_Print.term_to_string
                                                                    action_typ_with_wp2 in
                                                                    let uu___24
                                                                    =
                                                                    FStar_Syntax_Print.term_to_string
                                                                    action_elab2 in
                                                                    FStar_Compiler_Util.print4
                                                                    "original action_params %s, end action_params %s, type %s, term %s\n"
                                                                    uu___21
                                                                    uu___22
                                                                    uu___23
                                                                    uu___24
                                                                  else ());
                                                                 (let action_elab3
                                                                    =
                                                                    register1
                                                                    (Prims.op_Hat
                                                                    name
                                                                    "_elab")
                                                                    action_elab2 in
                                                                  let action_typ_with_wp3
                                                                    =
                                                                    register1
                                                                    (Prims.op_Hat
                                                                    name
                                                                    "_complete_type")
                                                                    action_typ_with_wp2 in
                                                                  let uu___20
                                                                    =
                                                                    let uu___21
                                                                    =
                                                                    let uu___22
                                                                    =
                                                                    apply_close
                                                                    action_elab3 in
                                                                    let uu___23
                                                                    =
                                                                    apply_close
                                                                    action_typ_with_wp3 in
                                                                    {
                                                                    FStar_Syntax_Syntax.action_name
                                                                    =
                                                                    (action.FStar_Syntax_Syntax.action_name);
                                                                    FStar_Syntax_Syntax.action_unqualified_name
                                                                    =
                                                                    (action.FStar_Syntax_Syntax.action_unqualified_name);
                                                                    FStar_Syntax_Syntax.action_univs
                                                                    =
                                                                    (action.FStar_Syntax_Syntax.action_univs);
                                                                    FStar_Syntax_Syntax.action_params
                                                                    = [];
                                                                    FStar_Syntax_Syntax.action_defn
                                                                    = uu___22;
                                                                    FStar_Syntax_Syntax.action_typ
                                                                    = uu___23
                                                                    } in
                                                                    uu___21
                                                                    ::
                                                                    actions in
                                                                  (dmff_env4,
                                                                    uu___20))))))
                                             (dmff_env2, [])
                                             ed.FStar_Syntax_Syntax.actions in
                                         (match uu___14 with
                                          | (dmff_env3, actions) ->
                                              let actions1 =
                                                FStar_Compiler_List.rev
                                                  actions in
                                              let repr1 =
                                                let wp =
                                                  FStar_Syntax_Syntax.gen_bv
                                                    "wp_a"
                                                    FStar_Pervasives_Native.None
                                                    wp_a in
                                                let binders =
                                                  let uu___15 =
                                                    FStar_Syntax_Syntax.mk_binder
                                                      a1 in
                                                  let uu___16 =
                                                    let uu___17 =
                                                      FStar_Syntax_Syntax.mk_binder
                                                        wp in
                                                    [uu___17] in
                                                  uu___15 :: uu___16 in
                                                let uu___15 =
                                                  let uu___16 =
                                                    let uu___17 =
                                                      let uu___18 =
                                                        let uu___19 =
                                                          let uu___20 =
                                                            let uu___21 =
                                                              FStar_Syntax_Syntax.bv_to_name
                                                                a1 in
                                                            let uu___22 =
                                                              FStar_Syntax_Syntax.as_aqual_implicit
                                                                false in
                                                            (uu___21,
                                                              uu___22) in
                                                          [uu___20] in
                                                        (repr, uu___19) in
                                                      FStar_Syntax_Syntax.Tm_app
                                                        uu___18 in
                                                    mk uu___17 in
                                                  let uu___17 =
                                                    FStar_Syntax_Syntax.bv_to_name
                                                      wp in
                                                  trans_F dmff_env3 uu___16
                                                    uu___17 in
                                                FStar_Syntax_Util.abs binders
                                                  uu___15
                                                  FStar_Pervasives_Native.None in
                                              let uu___15 =
                                                recheck_debug "FC" env2 repr1 in
                                              let repr2 =
                                                register1 "repr" repr1 in
                                              let uu___16 =
                                                let uu___17 =
                                                  let uu___18 =
                                                    let uu___19 =
                                                      FStar_Syntax_Subst.compress
                                                        wp_type in
                                                    FStar_Compiler_Effect.op_Less_Bar
                                                      FStar_Syntax_Util.unascribe
                                                      uu___19 in
                                                  uu___18.FStar_Syntax_Syntax.n in
                                                match uu___17 with
                                                | FStar_Syntax_Syntax.Tm_abs
                                                    (type_param::effect_param,
                                                     arrow, uu___18)
                                                    ->
                                                    let uu___19 =
                                                      let uu___20 =
                                                        FStar_Syntax_Subst.open_term
                                                          (type_param ::
                                                          effect_param) arrow in
                                                      match uu___20 with
                                                      | (b::bs, body) ->
                                                          (b, bs, body)
                                                      | uu___21 ->
                                                          failwith
                                                            "Impossible : open_term nt preserving binders arity" in
                                                    (match uu___19 with
                                                     | (type_param1,
                                                        effect_param1,
                                                        arrow1) ->
                                                         let uu___20 =
                                                           let uu___21 =
                                                             let uu___22 =
                                                               FStar_Syntax_Subst.compress
                                                                 arrow1 in
                                                             FStar_Compiler_Effect.op_Less_Bar
                                                               FStar_Syntax_Util.unascribe
                                                               uu___22 in
                                                           uu___21.FStar_Syntax_Syntax.n in
                                                         (match uu___20 with
                                                          | FStar_Syntax_Syntax.Tm_arrow
                                                              (wp_binders, c)
                                                              ->
                                                              let uu___21 =
                                                                FStar_Syntax_Subst.open_comp
                                                                  wp_binders
                                                                  c in
                                                              (match uu___21
                                                               with
                                                               | (wp_binders1,
                                                                  c1) ->
                                                                   let uu___22
                                                                    =
                                                                    FStar_Compiler_List.partition
                                                                    (fun
                                                                    uu___23
                                                                    ->
                                                                    match uu___23
                                                                    with
                                                                    | 
                                                                    {
                                                                    FStar_Syntax_Syntax.binder_bv
                                                                    = bv;
                                                                    FStar_Syntax_Syntax.binder_qual
                                                                    = uu___24;
                                                                    FStar_Syntax_Syntax.binder_attrs
                                                                    = uu___25;_}
                                                                    ->
                                                                    let uu___26
                                                                    =
                                                                    let uu___27
                                                                    =
                                                                    FStar_Syntax_Free.names
                                                                    bv.FStar_Syntax_Syntax.sort in
                                                                    FStar_Compiler_Effect.op_Bar_Greater
                                                                    uu___27
                                                                    (FStar_Compiler_Util.set_mem
                                                                    type_param1.FStar_Syntax_Syntax.binder_bv) in
                                                                    FStar_Compiler_Effect.op_Bar_Greater
                                                                    uu___26
                                                                    Prims.op_Negation)
                                                                    wp_binders1 in
                                                                   (match uu___22
                                                                    with
                                                                    | 
                                                                    (pre_args,
                                                                    post_args)
                                                                    ->
                                                                    let post
                                                                    =
                                                                    match post_args
                                                                    with
                                                                    | 
                                                                    post1::[]
                                                                    -> post1
                                                                    | 
                                                                    [] ->
                                                                    let err_msg
                                                                    =
                                                                    let uu___23
                                                                    =
                                                                    FStar_Syntax_Print.term_to_string
                                                                    arrow1 in
                                                                    FStar_Compiler_Util.format1
                                                                    "Impossible to generate DM effect: no post candidate %s (Type variable does not appear)"
                                                                    uu___23 in
                                                                    FStar_Errors.raise_err
                                                                    (FStar_Errors.Fatal_ImpossibleToGenerateDMEffect,
                                                                    err_msg)
                                                                    | 
                                                                    uu___23
                                                                    ->
                                                                    let err_msg
                                                                    =
                                                                    let uu___24
                                                                    =
                                                                    FStar_Syntax_Print.term_to_string
                                                                    arrow1 in
                                                                    FStar_Compiler_Util.format1
                                                                    "Impossible to generate DM effect: multiple post candidates %s"
                                                                    uu___24 in
                                                                    FStar_Errors.raise_err
                                                                    (FStar_Errors.Fatal_ImpossibleToGenerateDMEffect,
                                                                    err_msg) in
                                                                    let uu___23
                                                                    =
                                                                    FStar_Syntax_Util.arrow
                                                                    pre_args
                                                                    c1 in
                                                                    let uu___24
                                                                    =
                                                                    FStar_Syntax_Util.abs
                                                                    (type_param1
                                                                    ::
                                                                    effect_param1)
                                                                    (post.FStar_Syntax_Syntax.binder_bv).FStar_Syntax_Syntax.sort
                                                                    FStar_Pervasives_Native.None in
                                                                    (uu___23,
                                                                    uu___24)))
                                                          | uu___21 ->
                                                              let uu___22 =
                                                                let uu___23 =
                                                                  let uu___24
                                                                    =
                                                                    FStar_Syntax_Print.term_to_string
                                                                    arrow1 in
                                                                  FStar_Compiler_Util.format1
                                                                    "Impossible: pre/post arrow %s"
                                                                    uu___24 in
                                                                (FStar_Errors.Fatal_ImpossiblePrePostArrow,
                                                                  uu___23) in
                                                              raise_error
                                                                uu___22))
                                                | uu___18 ->
                                                    let uu___19 =
                                                      let uu___20 =
                                                        let uu___21 =
                                                          FStar_Syntax_Print.term_to_string
                                                            wp_type in
                                                        FStar_Compiler_Util.format1
                                                          "Impossible: pre/post abs %s"
                                                          uu___21 in
                                                      (FStar_Errors.Fatal_ImpossiblePrePostAbs,
                                                        uu___20) in
                                                    raise_error uu___19 in
                                              (match uu___16 with
                                               | (pre, post) ->
                                                   ((let uu___18 =
                                                       register1 "pre" pre in
                                                     ());
                                                    (let uu___19 =
                                                       register1 "post" post in
                                                     ());
                                                    (let uu___20 =
                                                       register1 "wp" wp_type in
                                                     ());
                                                    (let ed_combs =
                                                       match ed.FStar_Syntax_Syntax.combinators
                                                       with
                                                       | FStar_Syntax_Syntax.DM4F_eff
                                                           combs ->
                                                           let uu___20 =
                                                             let uu___21 =
                                                               let uu___22 =
                                                                 apply_close
                                                                   return_wp2 in
                                                               ([], uu___22) in
                                                             let uu___22 =
                                                               let uu___23 =
                                                                 apply_close
                                                                   bind_wp2 in
                                                               ([], uu___23) in
                                                             let uu___23 =
                                                               let uu___24 =
                                                                 let uu___25
                                                                   =
                                                                   apply_close
                                                                    repr2 in
                                                                 ([],
                                                                   uu___25) in
                                                               FStar_Pervasives_Native.Some
                                                                 uu___24 in
                                                             let uu___24 =
                                                               let uu___25 =
                                                                 let uu___26
                                                                   =
                                                                   apply_close
                                                                    return_elab1 in
                                                                 ([],
                                                                   uu___26) in
                                                               FStar_Pervasives_Native.Some
                                                                 uu___25 in
                                                             let uu___25 =
                                                               let uu___26 =
                                                                 let uu___27
                                                                   =
                                                                   apply_close
                                                                    bind_elab1 in
                                                                 ([],
                                                                   uu___27) in
                                                               FStar_Pervasives_Native.Some
                                                                 uu___26 in
                                                             {
                                                               FStar_Syntax_Syntax.ret_wp
                                                                 = uu___21;
                                                               FStar_Syntax_Syntax.bind_wp
                                                                 = uu___22;
                                                               FStar_Syntax_Syntax.stronger
                                                                 =
                                                                 (combs.FStar_Syntax_Syntax.stronger);
                                                               FStar_Syntax_Syntax.if_then_else
                                                                 =
                                                                 (combs.FStar_Syntax_Syntax.if_then_else);
                                                               FStar_Syntax_Syntax.ite_wp
                                                                 =
                                                                 (combs.FStar_Syntax_Syntax.ite_wp);
                                                               FStar_Syntax_Syntax.close_wp
                                                                 =
                                                                 (combs.FStar_Syntax_Syntax.close_wp);
                                                               FStar_Syntax_Syntax.trivial
                                                                 =
                                                                 (combs.FStar_Syntax_Syntax.trivial);
                                                               FStar_Syntax_Syntax.repr
                                                                 = uu___23;
                                                               FStar_Syntax_Syntax.return_repr
                                                                 = uu___24;
                                                               FStar_Syntax_Syntax.bind_repr
                                                                 = uu___25
                                                             } in
                                                           FStar_Syntax_Syntax.DM4F_eff
                                                             uu___20
                                                       | uu___20 ->
                                                           failwith
                                                             "Impossible! For a DM4F effect combinators must be in DM4f_eff" in
                                                     let ed1 =
                                                       let uu___20 =
                                                         FStar_Syntax_Subst.close_binders
                                                           effect_binders1 in
                                                       let uu___21 =
                                                         let uu___22 =
                                                           FStar_Syntax_Subst.close
                                                             effect_binders1
                                                             effect_signature in
                                                         ([], uu___22) in
                                                       {
                                                         FStar_Syntax_Syntax.mname
                                                           =
                                                           (ed.FStar_Syntax_Syntax.mname);
                                                         FStar_Syntax_Syntax.cattributes
                                                           =
                                                           (ed.FStar_Syntax_Syntax.cattributes);
                                                         FStar_Syntax_Syntax.univs
                                                           =
                                                           (ed.FStar_Syntax_Syntax.univs);
                                                         FStar_Syntax_Syntax.binders
                                                           = uu___20;
                                                         FStar_Syntax_Syntax.signature
                                                           = uu___21;
                                                         FStar_Syntax_Syntax.combinators
                                                           = ed_combs;
                                                         FStar_Syntax_Syntax.actions
                                                           = actions1;
                                                         FStar_Syntax_Syntax.eff_attrs
                                                           =
                                                           (ed.FStar_Syntax_Syntax.eff_attrs)
                                                       } in
                                                     let uu___20 =
                                                       gen_wps_for_free env2
                                                         effect_binders1 a1
                                                         wp_a ed1 in
                                                     match uu___20 with
                                                     | (sigelts', ed2) ->
                                                         ((let uu___22 =
                                                             FStar_TypeChecker_Env.debug
                                                               env2
                                                               (FStar_Options.Other
                                                                  "ED") in
                                                           if uu___22
                                                           then
                                                             let uu___23 =
                                                               FStar_Syntax_Print.eff_decl_to_string
                                                                 true ed2 in
                                                             FStar_Compiler_Util.print_string
                                                               uu___23
                                                           else ());
                                                          (let lift_from_pure_opt
                                                             =
                                                             if
                                                               (FStar_Compiler_List.length
                                                                  effect_binders1)
                                                                 =
                                                                 Prims.int_zero
                                                             then
                                                               let lift_from_pure
                                                                 =
                                                                 let uu___22
                                                                   =
                                                                   let uu___23
                                                                    =
                                                                    let uu___24
                                                                    =
                                                                    apply_close
                                                                    lift_from_pure_wp1 in
                                                                    ([],
                                                                    uu___24) in
                                                                   FStar_Pervasives_Native.Some
                                                                    uu___23 in
                                                                 {
                                                                   FStar_Syntax_Syntax.source
                                                                    =
                                                                    FStar_Parser_Const.effect_PURE_lid;
                                                                   FStar_Syntax_Syntax.target
                                                                    =
                                                                    (ed2.FStar_Syntax_Syntax.mname);
                                                                   FStar_Syntax_Syntax.lift_wp
                                                                    = uu___22;
                                                                   FStar_Syntax_Syntax.lift
                                                                    =
                                                                    FStar_Pervasives_Native.None
                                                                 } in
                                                               let uu___22 =
                                                                 mk_sigelt
                                                                   (FStar_Syntax_Syntax.Sig_sub_effect
                                                                    lift_from_pure) in
                                                               FStar_Pervasives_Native.Some
                                                                 uu___22
                                                             else
                                                               FStar_Pervasives_Native.None in
                                                           let uu___22 =
                                                             let uu___23 =
                                                               let uu___24 =
                                                                 FStar_Compiler_Effect.op_Bang
                                                                   sigelts in
                                                               FStar_Compiler_List.rev
                                                                 uu___24 in
                                                             FStar_Compiler_List.op_At
                                                               uu___23
                                                               sigelts' in
                                                           (uu___22, ed2,
                                                             lift_from_pure_opt))))))))))))))<|MERGE_RESOLUTION|>--- conflicted
+++ resolved
@@ -747,18 +747,25 @@
                            FStar_Syntax_Syntax.n = FStar_Syntax_Syntax.GTotal
                              (b, uu___4);
                            FStar_Syntax_Syntax.pos = uu___5;
-                           FStar_Syntax_Syntax.vars = uu___6;
-                           FStar_Syntax_Syntax.hash_code = uu___7;_})
+                           FStar_Syntax_Syntax.vars = uu___6;_})
                         ->
                         let a2 =
                           (binder.FStar_Syntax_Syntax.binder_bv).FStar_Syntax_Syntax.sort in
-                        let uu___8 = (is_monotonic a2) || (is_monotonic b) in
-                        if uu___8
+                        let uu___7 = (is_monotonic a2) || (is_monotonic b) in
+                        if uu___7
                         then
                           let a11 =
                             FStar_Syntax_Syntax.gen_bv "a1"
                               FStar_Pervasives_Native.None a2 in
                           let body =
+                            let uu___8 =
+                              let uu___9 =
+                                let uu___10 =
+                                  let uu___11 =
+                                    FStar_Syntax_Syntax.bv_to_name a11 in
+                                  FStar_Syntax_Syntax.as_arg uu___11 in
+                                [uu___10] in
+                              FStar_Syntax_Util.mk_app x uu___9 in
                             let uu___9 =
                               let uu___10 =
                                 let uu___11 =
@@ -766,16 +773,8 @@
                                     FStar_Syntax_Syntax.bv_to_name a11 in
                                   FStar_Syntax_Syntax.as_arg uu___12 in
                                 [uu___11] in
-                              FStar_Syntax_Util.mk_app x uu___10 in
-                            let uu___10 =
-                              let uu___11 =
-                                let uu___12 =
-                                  let uu___13 =
-                                    FStar_Syntax_Syntax.bv_to_name a11 in
-                                  FStar_Syntax_Syntax.as_arg uu___13 in
-                                [uu___12] in
-                              FStar_Syntax_Util.mk_app y uu___11 in
-                            mk_rel1 b uu___9 uu___10 in
+                              FStar_Syntax_Util.mk_app y uu___10 in
+                            mk_rel1 b uu___8 uu___9 in
                           mk_forall a11 body
                         else
                           (let a11 =
@@ -785,51 +784,58 @@
                              FStar_Syntax_Syntax.gen_bv "a2"
                                FStar_Pervasives_Native.None a2 in
                            let body =
+                             let uu___9 =
+                               let uu___10 =
+                                 FStar_Syntax_Syntax.bv_to_name a11 in
+                               let uu___11 =
+                                 FStar_Syntax_Syntax.bv_to_name a21 in
+                               mk_rel1 a2 uu___10 uu___11 in
                              let uu___10 =
                                let uu___11 =
-                                 FStar_Syntax_Syntax.bv_to_name a11 in
-                               let uu___12 =
-                                 FStar_Syntax_Syntax.bv_to_name a21 in
-                               mk_rel1 a2 uu___11 uu___12 in
-                             let uu___11 =
+                                 let uu___12 =
+                                   let uu___13 =
+                                     let uu___14 =
+                                       FStar_Syntax_Syntax.bv_to_name a11 in
+                                     FStar_Syntax_Syntax.as_arg uu___14 in
+                                   [uu___13] in
+                                 FStar_Syntax_Util.mk_app x uu___12 in
                                let uu___12 =
                                  let uu___13 =
                                    let uu___14 =
                                      let uu___15 =
-                                       FStar_Syntax_Syntax.bv_to_name a11 in
+                                       FStar_Syntax_Syntax.bv_to_name a21 in
                                      FStar_Syntax_Syntax.as_arg uu___15 in
                                    [uu___14] in
-                                 FStar_Syntax_Util.mk_app x uu___13 in
-                               let uu___13 =
-                                 let uu___14 =
-                                   let uu___15 =
-                                     let uu___16 =
-                                       FStar_Syntax_Syntax.bv_to_name a21 in
-                                     FStar_Syntax_Syntax.as_arg uu___16 in
-                                   [uu___15] in
-                                 FStar_Syntax_Util.mk_app y uu___14 in
-                               mk_rel1 b uu___12 uu___13 in
-                             FStar_Syntax_Util.mk_imp uu___10 uu___11 in
-                           let uu___10 = mk_forall a21 body in
-                           mk_forall a11 uu___10)
+                                 FStar_Syntax_Util.mk_app y uu___13 in
+                               mk_rel1 b uu___11 uu___12 in
+                             FStar_Syntax_Util.mk_imp uu___9 uu___10 in
+                           let uu___9 = mk_forall a21 body in
+                           mk_forall a11 uu___9)
                     | FStar_Syntax_Syntax.Tm_arrow
                         (binder::[],
                          {
                            FStar_Syntax_Syntax.n = FStar_Syntax_Syntax.Total
                              (b, uu___4);
                            FStar_Syntax_Syntax.pos = uu___5;
-                           FStar_Syntax_Syntax.vars = uu___6;
-                           FStar_Syntax_Syntax.hash_code = uu___7;_})
+                           FStar_Syntax_Syntax.vars = uu___6;_})
                         ->
                         let a2 =
                           (binder.FStar_Syntax_Syntax.binder_bv).FStar_Syntax_Syntax.sort in
-                        let uu___8 = (is_monotonic a2) || (is_monotonic b) in
-                        if uu___8
+                        let uu___7 = (is_monotonic a2) || (is_monotonic b) in
+                        if uu___7
                         then
                           let a11 =
                             FStar_Syntax_Syntax.gen_bv "a1"
                               FStar_Pervasives_Native.None a2 in
                           let body =
+                            let uu___8 =
+                              let uu___9 =
+                                let uu___10 =
+                                  let uu___11 =
+                                    FStar_Syntax_Syntax.bv_to_name a11 in
+                                  FStar_Syntax_Syntax.as_arg uu___11 in
+                                [uu___10] in
+                              FStar_Syntax_Util.mk_app x uu___9 in
                             let uu___9 =
                               let uu___10 =
                                 let uu___11 =
@@ -837,16 +843,8 @@
                                     FStar_Syntax_Syntax.bv_to_name a11 in
                                   FStar_Syntax_Syntax.as_arg uu___12 in
                                 [uu___11] in
-                              FStar_Syntax_Util.mk_app x uu___10 in
-                            let uu___10 =
-                              let uu___11 =
-                                let uu___12 =
-                                  let uu___13 =
-                                    FStar_Syntax_Syntax.bv_to_name a11 in
-                                  FStar_Syntax_Syntax.as_arg uu___13 in
-                                [uu___12] in
-                              FStar_Syntax_Util.mk_app y uu___11 in
-                            mk_rel1 b uu___9 uu___10 in
+                              FStar_Syntax_Util.mk_app y uu___10 in
+                            mk_rel1 b uu___8 uu___9 in
                           mk_forall a11 body
                         else
                           (let a11 =
@@ -856,33 +854,33 @@
                              FStar_Syntax_Syntax.gen_bv "a2"
                                FStar_Pervasives_Native.None a2 in
                            let body =
+                             let uu___9 =
+                               let uu___10 =
+                                 FStar_Syntax_Syntax.bv_to_name a11 in
+                               let uu___11 =
+                                 FStar_Syntax_Syntax.bv_to_name a21 in
+                               mk_rel1 a2 uu___10 uu___11 in
                              let uu___10 =
                                let uu___11 =
-                                 FStar_Syntax_Syntax.bv_to_name a11 in
-                               let uu___12 =
-                                 FStar_Syntax_Syntax.bv_to_name a21 in
-                               mk_rel1 a2 uu___11 uu___12 in
-                             let uu___11 =
+                                 let uu___12 =
+                                   let uu___13 =
+                                     let uu___14 =
+                                       FStar_Syntax_Syntax.bv_to_name a11 in
+                                     FStar_Syntax_Syntax.as_arg uu___14 in
+                                   [uu___13] in
+                                 FStar_Syntax_Util.mk_app x uu___12 in
                                let uu___12 =
                                  let uu___13 =
                                    let uu___14 =
                                      let uu___15 =
-                                       FStar_Syntax_Syntax.bv_to_name a11 in
+                                       FStar_Syntax_Syntax.bv_to_name a21 in
                                      FStar_Syntax_Syntax.as_arg uu___15 in
                                    [uu___14] in
-                                 FStar_Syntax_Util.mk_app x uu___13 in
-                               let uu___13 =
-                                 let uu___14 =
-                                   let uu___15 =
-                                     let uu___16 =
-                                       FStar_Syntax_Syntax.bv_to_name a21 in
-                                     FStar_Syntax_Syntax.as_arg uu___16 in
-                                   [uu___15] in
-                                 FStar_Syntax_Util.mk_app y uu___14 in
-                               mk_rel1 b uu___12 uu___13 in
-                             FStar_Syntax_Util.mk_imp uu___10 uu___11 in
-                           let uu___10 = mk_forall a21 body in
-                           mk_forall a11 uu___10)
+                                 FStar_Syntax_Util.mk_app y uu___13 in
+                               mk_rel1 b uu___11 uu___12 in
+                             FStar_Syntax_Util.mk_imp uu___9 uu___10 in
+                           let uu___9 = mk_forall a21 body in
+                           mk_forall a11 uu___9)
                     | FStar_Syntax_Syntax.Tm_arrow (binder::binders1, comp)
                         ->
                         let t2 =
@@ -899,13 +897,7 @@
                             FStar_Syntax_Syntax.pos =
                               (t1.FStar_Syntax_Syntax.pos);
                             FStar_Syntax_Syntax.vars =
-<<<<<<< HEAD
-                              (uu___4.FStar_Syntax_Syntax.vars);
-                            FStar_Syntax_Syntax.hash_code =
-                              (uu___4.FStar_Syntax_Syntax.hash_code)
-=======
                               (t1.FStar_Syntax_Syntax.vars)
->>>>>>> a46a208c
                           } in
                         mk_rel1 t2 x y
                     | FStar_Syntax_Syntax.Tm_arrow ([], uu___4) ->
@@ -974,54 +966,38 @@
                              FStar_Syntax_Syntax.n =
                                FStar_Syntax_Syntax.GTotal (b, uu___4);
                              FStar_Syntax_Syntax.pos = uu___5;
-                             FStar_Syntax_Syntax.vars = uu___6;
-                             FStar_Syntax_Syntax.hash_code = uu___7;_})
+                             FStar_Syntax_Syntax.vars = uu___6;_})
                           ->
                           let bvs =
                             FStar_Compiler_List.mapi
                               (fun i ->
-                                 fun uu___8 ->
-                                   match uu___8 with
+                                 fun uu___7 ->
+                                   match uu___7 with
                                    | { FStar_Syntax_Syntax.binder_bv = bv;
                                        FStar_Syntax_Syntax.binder_qual = q;
                                        FStar_Syntax_Syntax.binder_attrs =
-                                         uu___9;_}
+                                         uu___8;_}
                                        ->
-<<<<<<< HEAD
-                                       let uu___10 =
-                                         let uu___11 =
-                                           FStar_Util.string_of_int i in
-                                         Prims.op_Hat "a" uu___11 in
-                                       FStar_Syntax_Syntax.gen_bv uu___10
-=======
                                        let uu___9 =
                                          let uu___10 =
                                            FStar_Compiler_Util.string_of_int
                                              i in
                                          Prims.op_Hat "a" uu___10 in
                                        FStar_Syntax_Syntax.gen_bv uu___9
->>>>>>> a46a208c
                                          FStar_Pervasives_Native.None
                                          bv.FStar_Syntax_Syntax.sort)
                               binders1 in
                           let args =
                             FStar_Compiler_List.map
                               (fun ai ->
-                                 let uu___8 =
+                                 let uu___7 =
                                    FStar_Syntax_Syntax.bv_to_name ai in
-                                 FStar_Syntax_Syntax.as_arg uu___8) bvs in
+                                 FStar_Syntax_Syntax.as_arg uu___7) bvs in
                           let body =
-<<<<<<< HEAD
-                            let uu___8 = FStar_Syntax_Util.mk_app x args in
-                            let uu___9 = FStar_Syntax_Util.mk_app y args in
-                            mk_stronger b uu___8 uu___9 in
-                          FStar_List.fold_right
-=======
                             let uu___7 = FStar_Syntax_Util.mk_app x args in
                             let uu___8 = FStar_Syntax_Util.mk_app y args in
                             mk_stronger b uu___7 uu___8 in
                           FStar_Compiler_List.fold_right
->>>>>>> a46a208c
                             (fun bv -> fun body1 -> mk_forall bv body1) bvs
                             body
                       | FStar_Syntax_Syntax.Tm_arrow
@@ -1030,54 +1006,38 @@
                              FStar_Syntax_Syntax.n =
                                FStar_Syntax_Syntax.Total (b, uu___4);
                              FStar_Syntax_Syntax.pos = uu___5;
-                             FStar_Syntax_Syntax.vars = uu___6;
-                             FStar_Syntax_Syntax.hash_code = uu___7;_})
+                             FStar_Syntax_Syntax.vars = uu___6;_})
                           ->
                           let bvs =
                             FStar_Compiler_List.mapi
                               (fun i ->
-                                 fun uu___8 ->
-                                   match uu___8 with
+                                 fun uu___7 ->
+                                   match uu___7 with
                                    | { FStar_Syntax_Syntax.binder_bv = bv;
                                        FStar_Syntax_Syntax.binder_qual = q;
                                        FStar_Syntax_Syntax.binder_attrs =
-                                         uu___9;_}
+                                         uu___8;_}
                                        ->
-<<<<<<< HEAD
-                                       let uu___10 =
-                                         let uu___11 =
-                                           FStar_Util.string_of_int i in
-                                         Prims.op_Hat "a" uu___11 in
-                                       FStar_Syntax_Syntax.gen_bv uu___10
-=======
                                        let uu___9 =
                                          let uu___10 =
                                            FStar_Compiler_Util.string_of_int
                                              i in
                                          Prims.op_Hat "a" uu___10 in
                                        FStar_Syntax_Syntax.gen_bv uu___9
->>>>>>> a46a208c
                                          FStar_Pervasives_Native.None
                                          bv.FStar_Syntax_Syntax.sort)
                               binders1 in
                           let args =
                             FStar_Compiler_List.map
                               (fun ai ->
-                                 let uu___8 =
+                                 let uu___7 =
                                    FStar_Syntax_Syntax.bv_to_name ai in
-                                 FStar_Syntax_Syntax.as_arg uu___8) bvs in
+                                 FStar_Syntax_Syntax.as_arg uu___7) bvs in
                           let body =
-<<<<<<< HEAD
-                            let uu___8 = FStar_Syntax_Util.mk_app x args in
-                            let uu___9 = FStar_Syntax_Util.mk_app y args in
-                            mk_stronger b uu___8 uu___9 in
-                          FStar_List.fold_right
-=======
                             let uu___7 = FStar_Syntax_Util.mk_app x args in
                             let uu___8 = FStar_Syntax_Util.mk_app y args in
                             mk_stronger b uu___7 uu___8 in
                           FStar_Compiler_List.fold_right
->>>>>>> a46a208c
                             (fun bv -> fun body1 -> mk_forall bv body1) bvs
                             body
                       | uu___4 -> failwith "Not a DM elaborated type" in
@@ -1465,17 +1425,16 @@
                   FStar_Syntax_Syntax.n = FStar_Syntax_Syntax.GTotal
                     (hn, uu___2);
                   FStar_Syntax_Syntax.pos = uu___3;
-                  FStar_Syntax_Syntax.vars = uu___4;
-                  FStar_Syntax_Syntax.hash_code = uu___5;_})
+                  FStar_Syntax_Syntax.vars = uu___4;_})
                ->
-               let uu___6 =
-                 let uu___7 =
-                   let uu___8 =
-                     let uu___9 = star_type' env1 hn in
-                     FStar_Syntax_Syntax.mk_GTotal uu___9 in
-                   (binders1, uu___8) in
-                 FStar_Syntax_Syntax.Tm_arrow uu___7 in
-               mk uu___6
+               let uu___5 =
+                 let uu___6 =
+                   let uu___7 =
+                     let uu___8 = star_type' env1 hn in
+                     FStar_Syntax_Syntax.mk_GTotal uu___8 in
+                   (binders1, uu___7) in
+                 FStar_Syntax_Syntax.Tm_arrow uu___6 in
+               mk uu___5
            | uu___1 ->
                let uu___2 = is_monadic_arrow t1.FStar_Syntax_Syntax.n in
                (match uu___2 with
@@ -2413,14 +2372,13 @@
              FStar_Syntax_Syntax.n = FStar_Syntax_Syntax.Tm_constant
                (FStar_Const.Const_range_of);
              FStar_Syntax_Syntax.pos = uu___1;
-             FStar_Syntax_Syntax.vars = uu___2;
-             FStar_Syntax_Syntax.hash_code = uu___3;_},
+             FStar_Syntax_Syntax.vars = uu___2;_},
            a::hd::rest)
           ->
           let rest1 = hd :: rest in
-          let uu___4 = FStar_Syntax_Util.head_and_args e in
-          (match uu___4 with
-           | (unary_op, uu___5) ->
+          let uu___3 = FStar_Syntax_Util.head_and_args e in
+          (match uu___3 with
+           | (unary_op, uu___4) ->
                let head = mk (FStar_Syntax_Syntax.Tm_app (unary_op, [a])) in
                let t = mk (FStar_Syntax_Syntax.Tm_app (head, rest1)) in
                infer env1 t)
@@ -2429,14 +2387,13 @@
              FStar_Syntax_Syntax.n = FStar_Syntax_Syntax.Tm_constant
                (FStar_Const.Const_set_range_of);
              FStar_Syntax_Syntax.pos = uu___1;
-             FStar_Syntax_Syntax.vars = uu___2;
-             FStar_Syntax_Syntax.hash_code = uu___3;_},
+             FStar_Syntax_Syntax.vars = uu___2;_},
            a1::a2::hd::rest)
           ->
           let rest1 = hd :: rest in
-          let uu___4 = FStar_Syntax_Util.head_and_args e in
-          (match uu___4 with
-           | (unary_op, uu___5) ->
+          let uu___3 = FStar_Syntax_Util.head_and_args e in
+          (match uu___3 with
+           | (unary_op, uu___4) ->
                let head =
                  mk (FStar_Syntax_Syntax.Tm_app (unary_op, [a1; a2])) in
                let t = mk (FStar_Syntax_Syntax.Tm_app (head, rest1)) in
@@ -2446,11 +2403,48 @@
              FStar_Syntax_Syntax.n = FStar_Syntax_Syntax.Tm_constant
                (FStar_Const.Const_range_of);
              FStar_Syntax_Syntax.pos = uu___1;
-             FStar_Syntax_Syntax.vars = uu___2;
-             FStar_Syntax_Syntax.hash_code = uu___3;_},
+             FStar_Syntax_Syntax.vars = uu___2;_},
            (a, FStar_Pervasives_Native.None)::[])
           ->
-          let uu___4 = infer env1 a in
+          let uu___3 = infer env1 a in
+          (match uu___3 with
+           | (t, s, u) ->
+               let uu___4 = FStar_Syntax_Util.head_and_args e in
+               (match uu___4 with
+                | (head, uu___5) ->
+                    let uu___6 =
+                      let uu___7 =
+                        FStar_Syntax_Syntax.tabbrev
+                          FStar_Parser_Const.range_lid in
+                      N uu___7 in
+                    let uu___7 =
+                      let uu___8 =
+                        let uu___9 =
+                          let uu___10 =
+                            let uu___11 = FStar_Syntax_Syntax.as_arg s in
+                            [uu___11] in
+                          (head, uu___10) in
+                        FStar_Syntax_Syntax.Tm_app uu___9 in
+                      mk uu___8 in
+                    let uu___8 =
+                      let uu___9 =
+                        let uu___10 =
+                          let uu___11 =
+                            let uu___12 = FStar_Syntax_Syntax.as_arg u in
+                            [uu___12] in
+                          (head, uu___11) in
+                        FStar_Syntax_Syntax.Tm_app uu___10 in
+                      mk uu___9 in
+                    (uu___6, uu___7, uu___8)))
+      | FStar_Syntax_Syntax.Tm_app
+          ({
+             FStar_Syntax_Syntax.n = FStar_Syntax_Syntax.Tm_constant
+               (FStar_Const.Const_set_range_of);
+             FStar_Syntax_Syntax.pos = uu___1;
+             FStar_Syntax_Syntax.vars = uu___2;_},
+           (a1, uu___3)::a2::[])
+          ->
+          let uu___4 = infer env1 a1 in
           (match uu___4 with
            | (t, s, u) ->
                let uu___5 = FStar_Syntax_Util.head_and_args e in
@@ -2458,79 +2452,31 @@
                 | (head, uu___6) ->
                     let uu___7 =
                       let uu___8 =
-                        FStar_Syntax_Syntax.tabbrev
-                          FStar_Parser_Const.range_lid in
-                      N uu___8 in
+                        let uu___9 =
+                          let uu___10 =
+                            let uu___11 = FStar_Syntax_Syntax.as_arg s in
+                            [uu___11; a2] in
+                          (head, uu___10) in
+                        FStar_Syntax_Syntax.Tm_app uu___9 in
+                      mk uu___8 in
                     let uu___8 =
                       let uu___9 =
                         let uu___10 =
                           let uu___11 =
-                            let uu___12 = FStar_Syntax_Syntax.as_arg s in
-                            [uu___12] in
-                          (head, uu___11) in
-                        FStar_Syntax_Syntax.Tm_app uu___10 in
-                      mk uu___9 in
-                    let uu___9 =
-                      let uu___10 =
-                        let uu___11 =
-                          let uu___12 =
-                            let uu___13 = FStar_Syntax_Syntax.as_arg u in
-                            [uu___13] in
-                          (head, uu___12) in
-                        FStar_Syntax_Syntax.Tm_app uu___11 in
-                      mk uu___10 in
-                    (uu___7, uu___8, uu___9)))
-      | FStar_Syntax_Syntax.Tm_app
-          ({
-             FStar_Syntax_Syntax.n = FStar_Syntax_Syntax.Tm_constant
-               (FStar_Const.Const_set_range_of);
-             FStar_Syntax_Syntax.pos = uu___1;
-             FStar_Syntax_Syntax.vars = uu___2;
-             FStar_Syntax_Syntax.hash_code = uu___3;_},
-           (a1, uu___4)::a2::[])
-          ->
-          let uu___5 = infer env1 a1 in
-          (match uu___5 with
-           | (t, s, u) ->
-               let uu___6 = FStar_Syntax_Util.head_and_args e in
-               (match uu___6 with
-                | (head, uu___7) ->
-                    let uu___8 =
-                      let uu___9 =
-                        let uu___10 =
-                          let uu___11 =
-                            let uu___12 = FStar_Syntax_Syntax.as_arg s in
+                            let uu___12 = FStar_Syntax_Syntax.as_arg u in
                             [uu___12; a2] in
                           (head, uu___11) in
                         FStar_Syntax_Syntax.Tm_app uu___10 in
                       mk uu___9 in
-                    let uu___9 =
-                      let uu___10 =
-                        let uu___11 =
-                          let uu___12 =
-                            let uu___13 = FStar_Syntax_Syntax.as_arg u in
-                            [uu___13; a2] in
-                          (head, uu___12) in
-                        FStar_Syntax_Syntax.Tm_app uu___11 in
-                      mk uu___10 in
-                    (t, uu___8, uu___9)))
+                    (t, uu___7, uu___8)))
       | FStar_Syntax_Syntax.Tm_app
           ({
              FStar_Syntax_Syntax.n = FStar_Syntax_Syntax.Tm_constant
                (FStar_Const.Const_range_of);
              FStar_Syntax_Syntax.pos = uu___1;
-             FStar_Syntax_Syntax.vars = uu___2;
-             FStar_Syntax_Syntax.hash_code = uu___3;_},
-           uu___4)
+             FStar_Syntax_Syntax.vars = uu___2;_},
+           uu___3)
           ->
-<<<<<<< HEAD
-          let uu___5 =
-            let uu___6 =
-              let uu___7 = FStar_Syntax_Print.term_to_string e in
-              FStar_Util.format1 "DMFF: Ill-applied constant %s" uu___7 in
-            (FStar_Errors.Fatal_IllAppliedConstant, uu___6) in
-          FStar_Errors.raise_error uu___5 e.FStar_Syntax_Syntax.pos
-=======
           let uu___4 =
             let uu___5 =
               let uu___6 = FStar_Syntax_Print.term_to_string e in
@@ -2538,24 +2484,14 @@
                 uu___6 in
             (FStar_Errors.Fatal_IllAppliedConstant, uu___5) in
           FStar_Errors.raise_error uu___4 e.FStar_Syntax_Syntax.pos
->>>>>>> a46a208c
       | FStar_Syntax_Syntax.Tm_app
           ({
              FStar_Syntax_Syntax.n = FStar_Syntax_Syntax.Tm_constant
                (FStar_Const.Const_set_range_of);
              FStar_Syntax_Syntax.pos = uu___1;
-             FStar_Syntax_Syntax.vars = uu___2;
-             FStar_Syntax_Syntax.hash_code = uu___3;_},
-           uu___4)
+             FStar_Syntax_Syntax.vars = uu___2;_},
+           uu___3)
           ->
-<<<<<<< HEAD
-          let uu___5 =
-            let uu___6 =
-              let uu___7 = FStar_Syntax_Print.term_to_string e in
-              FStar_Util.format1 "DMFF: Ill-applied constant %s" uu___7 in
-            (FStar_Errors.Fatal_IllAppliedConstant, uu___6) in
-          FStar_Errors.raise_error uu___5 e.FStar_Syntax_Syntax.pos
-=======
           let uu___4 =
             let uu___5 =
               let uu___6 = FStar_Syntax_Print.term_to_string e in
@@ -2563,7 +2499,6 @@
                 uu___6 in
             (FStar_Errors.Fatal_IllAppliedConstant, uu___5) in
           FStar_Errors.raise_error uu___4 e.FStar_Syntax_Syntax.pos
->>>>>>> a46a208c
       | FStar_Syntax_Syntax.Tm_app (head, args) ->
           let uu___1 = check_n env1 head in
           (match uu___1 with
@@ -2586,11 +2521,10 @@
                         FStar_Syntax_Syntax.n = FStar_Syntax_Syntax.Total
                           (t1, uu___3);
                         FStar_Syntax_Syntax.pos = uu___4;
-                        FStar_Syntax_Syntax.vars = uu___5;
-                        FStar_Syntax_Syntax.hash_code = uu___6;_})
+                        FStar_Syntax_Syntax.vars = uu___5;_})
                      when is_arrow t1 ->
-                     let uu___7 = flatten t1 in
-                     (match uu___7 with
+                     let uu___6 = flatten t1 in
+                     (match uu___6 with
                       | (binders', comp) ->
                           ((FStar_Compiler_List.op_At binders binders'),
                             comp))
