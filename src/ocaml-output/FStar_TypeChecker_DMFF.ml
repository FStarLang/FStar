--- conflicted
+++ resolved
@@ -1,4483 +1,5 @@
-
 open Prims
-open FStar_Pervasives
 type env =
-<<<<<<< HEAD
-{env : FStar_TypeChecker_Env.env; subst : FStar_Syntax_Syntax.subst_elt Prims.list; tc_const : FStar_Const.sconst  ->  FStar_Syntax_Syntax.typ}
-
-
-let __proj__Mkenv__item__env : env  ->  FStar_TypeChecker_Env.env = (fun projectee -> (match (projectee) with
-| {env = __fname__env; subst = __fname__subst; tc_const = __fname__tc_const} -> begin
-__fname__env
-end))
-
-
-let __proj__Mkenv__item__subst : env  ->  FStar_Syntax_Syntax.subst_elt Prims.list = (fun projectee -> (match (projectee) with
-| {env = __fname__env; subst = __fname__subst; tc_const = __fname__tc_const} -> begin
-__fname__subst
-end))
-
-
-let __proj__Mkenv__item__tc_const : env  ->  FStar_Const.sconst  ->  FStar_Syntax_Syntax.typ = (fun projectee -> (match (projectee) with
-| {env = __fname__env; subst = __fname__subst; tc_const = __fname__tc_const} -> begin
-__fname__tc_const
-end))
-
-
-let empty : FStar_TypeChecker_Env.env  ->  (FStar_Const.sconst  ->  FStar_Syntax_Syntax.typ)  ->  env = (fun env tc_const -> {env = env; subst = []; tc_const = tc_const})
-
-
-let gen_wps_for_free : FStar_TypeChecker_Env.env  ->  FStar_Syntax_Syntax.binders  ->  FStar_Syntax_Syntax.bv  ->  FStar_Syntax_Syntax.term  ->  FStar_Syntax_Syntax.eff_decl  ->  (FStar_Syntax_Syntax.sigelts * FStar_Syntax_Syntax.eff_decl) = (fun env binders a wp_a ed -> (
-
-let wp_a1 = (FStar_TypeChecker_Normalize.normalize ((FStar_TypeChecker_Normalize.Beta)::(FStar_TypeChecker_Normalize.EraseUniverses)::[]) env wp_a)
-in (
-
-let a1 = (
-
-let uu___80_123 = a
-in (
-
-let uu____124 = (FStar_TypeChecker_Normalize.normalize ((FStar_TypeChecker_Normalize.EraseUniverses)::[]) env a.FStar_Syntax_Syntax.sort)
-in {FStar_Syntax_Syntax.ppname = uu___80_123.FStar_Syntax_Syntax.ppname; FStar_Syntax_Syntax.index = uu___80_123.FStar_Syntax_Syntax.index; FStar_Syntax_Syntax.sort = uu____124}))
-in (
-
-let d = (fun s -> (FStar_Util.print1 "[01;36m%s[00m\n" s))
-in ((
-
-let uu____134 = (FStar_TypeChecker_Env.debug env (FStar_Options.Other ("ED")))
-in (match (uu____134) with
-| true -> begin
-((d "Elaborating extra WP combinators");
-(
-
-let uu____136 = (FStar_Syntax_Print.term_to_string wp_a1)
-in (FStar_Util.print1 "wp_a is: %s\n" uu____136));
-)
-end
-| uu____137 -> begin
-()
-end));
-(
-
-let rec collect_binders = (fun t -> (
-
-let uu____150 = (
-
-let uu____151 = (
-
-let uu____154 = (FStar_Syntax_Subst.compress t)
-in (FStar_All.pipe_left FStar_Syntax_Util.unascribe uu____154))
-in uu____151.FStar_Syntax_Syntax.n)
-in (match (uu____150) with
-| FStar_Syntax_Syntax.Tm_arrow (bs, comp) -> begin
-(
-
-let rest = (match (comp.FStar_Syntax_Syntax.n) with
-| FStar_Syntax_Syntax.Total (t1, uu____185) -> begin
-t1
-end
-| uu____194 -> begin
-(failwith "wp_a contains non-Tot arrow")
-end)
-in (
-
-let uu____197 = (collect_binders rest)
-in (FStar_List.append bs uu____197)))
-end
-| FStar_Syntax_Syntax.Tm_type (uu____208) -> begin
-[]
-end
-| uu____213 -> begin
-(failwith "wp_a doesn\'t end in Type0")
-end)))
-in (
-
-let mk_lid = (fun name -> (FStar_Syntax_Util.dm4f_lid ed name))
-in (
-
-let gamma = (
-
-let uu____233 = (collect_binders wp_a1)
-in (FStar_All.pipe_right uu____233 FStar_Syntax_Util.name_binders))
-in ((
-
-let uu____253 = (FStar_TypeChecker_Env.debug env (FStar_Options.Other ("ED")))
-in (match (uu____253) with
-| true -> begin
-(
-
-let uu____254 = (
-
-let uu____255 = (FStar_Syntax_Print.binders_to_string ", " gamma)
-in (FStar_Util.format1 "Gamma is %s\n" uu____255))
-in (d uu____254))
-end
-| uu____256 -> begin
-()
-end));
-(
-
-let unknown = FStar_Syntax_Syntax.tun
-in (
-
-let mk1 = (fun x -> (FStar_Syntax_Syntax.mk x FStar_Pervasives_Native.None FStar_Range.dummyRange))
-in (
-
-let sigelts = (FStar_Util.mk_ref [])
-in (
-
-let register = (fun env1 lident def -> (
-
-let uu____289 = (FStar_TypeChecker_Util.mk_toplevel_definition env1 lident def)
-in (match (uu____289) with
-| (sigelt, fv) -> begin
-((
-
-let uu____297 = (
-
-let uu____300 = (FStar_ST.op_Bang sigelts)
-in (sigelt)::uu____300)
-in (FStar_ST.op_Colon_Equals sigelts uu____297));
-fv;
-)
-end)))
-in (
-
-let binders_of_list1 = (FStar_List.map (fun uu____538 -> (match (uu____538) with
-| (t, b) -> begin
-(
-
-let uu____549 = (FStar_Syntax_Syntax.as_implicit b)
-in ((t), (uu____549)))
-end)))
-in (
-
-let mk_all_implicit = (FStar_List.map (fun t -> (
-
-let uu____582 = (FStar_Syntax_Syntax.as_implicit true)
-in (((FStar_Pervasives_Native.fst t)), (uu____582)))))
-in (
-
-let args_of_binders1 = (FStar_List.map (fun bv -> (
-
-let uu____607 = (FStar_Syntax_Syntax.bv_to_name (FStar_Pervasives_Native.fst bv))
-in (FStar_Syntax_Syntax.as_arg uu____607))))
-in (
-
-let uu____608 = (
-
-let uu____625 = (
-
-let mk2 = (fun f -> (
-
-let t = (FStar_Syntax_Syntax.gen_bv "t" FStar_Pervasives_Native.None FStar_Syntax_Util.ktype)
-in (
-
-let body = (
-
-let uu____649 = (
-
-let uu____652 = (FStar_Syntax_Syntax.bv_to_name t)
-in (f uu____652))
-in (FStar_Syntax_Util.arrow gamma uu____649))
-in (
-
-let uu____653 = (
-
-let uu____654 = (
-
-let uu____661 = (FStar_Syntax_Syntax.mk_binder a1)
-in (
-
-let uu____662 = (
-
-let uu____665 = (FStar_Syntax_Syntax.mk_binder t)
-in (uu____665)::[])
-in (uu____661)::uu____662))
-in (FStar_List.append binders uu____654))
-in (FStar_Syntax_Util.abs uu____653 body FStar_Pervasives_Native.None)))))
-in (
-
-let uu____670 = (mk2 FStar_Syntax_Syntax.mk_Total)
-in (
-
-let uu____671 = (mk2 FStar_Syntax_Syntax.mk_GTotal)
-in ((uu____670), (uu____671)))))
-in (match (uu____625) with
-| (ctx_def, gctx_def) -> begin
-(
-
-let ctx_lid = (mk_lid "ctx")
-in (
-
-let ctx_fv = (register env ctx_lid ctx_def)
-in (
-
-let gctx_lid = (mk_lid "gctx")
-in (
-
-let gctx_fv = (register env gctx_lid gctx_def)
-in (
-
-let mk_app1 = (fun fv t -> (
-
-let uu____711 = (
-
-let uu____712 = (
-
-let uu____727 = (
-
-let uu____734 = (FStar_List.map (fun uu____754 -> (match (uu____754) with
-| (bv, uu____764) -> begin
-(
-
-let uu____765 = (FStar_Syntax_Syntax.bv_to_name bv)
-in (
-
-let uu____766 = (FStar_Syntax_Syntax.as_implicit false)
-in ((uu____765), (uu____766))))
-end)) binders)
-in (
-
-let uu____767 = (
-
-let uu____774 = (
-
-let uu____779 = (FStar_Syntax_Syntax.bv_to_name a1)
-in (
-
-let uu____780 = (FStar_Syntax_Syntax.as_implicit false)
-in ((uu____779), (uu____780))))
-in (
-
-let uu____781 = (
-
-let uu____788 = (
-
-let uu____793 = (FStar_Syntax_Syntax.as_implicit false)
-in ((t), (uu____793)))
-in (uu____788)::[])
-in (uu____774)::uu____781))
-in (FStar_List.append uu____734 uu____767)))
-in ((fv), (uu____727)))
-in FStar_Syntax_Syntax.Tm_app (uu____712))
-in (mk1 uu____711)))
-in ((env), ((mk_app1 ctx_fv)), ((mk_app1 gctx_fv))))))))
-end))
-in (match (uu____608) with
-| (env1, mk_ctx, mk_gctx) -> begin
-(
-
-let c_pure = (
-
-let t = (FStar_Syntax_Syntax.gen_bv "t" FStar_Pervasives_Native.None FStar_Syntax_Util.ktype)
-in (
-
-let x = (
-
-let uu____858 = (FStar_Syntax_Syntax.bv_to_name t)
-in (FStar_Syntax_Syntax.gen_bv "x" FStar_Pervasives_Native.None uu____858))
-in (
-
-let ret1 = (
-
-let uu____862 = (
-
-let uu____863 = (
-
-let uu____866 = (FStar_Syntax_Syntax.bv_to_name t)
-in (mk_ctx uu____866))
-in (FStar_Syntax_Util.residual_tot uu____863))
-in FStar_Pervasives_Native.Some (uu____862))
-in (
-
-let body = (
-
-let uu____868 = (FStar_Syntax_Syntax.bv_to_name x)
-in (FStar_Syntax_Util.abs gamma uu____868 ret1))
-in (
-
-let uu____869 = (
-
-let uu____870 = (mk_all_implicit binders)
-in (
-
-let uu____877 = (binders_of_list1 ((((a1), (true)))::(((t), (true)))::(((x), (false)))::[]))
-in (FStar_List.append uu____870 uu____877)))
-in (FStar_Syntax_Util.abs uu____869 body ret1))))))
-in (
-
-let c_pure1 = (
-
-let uu____905 = (mk_lid "pure")
-in (register env1 uu____905 c_pure))
-in (
-
-let c_app = (
-
-let t1 = (FStar_Syntax_Syntax.gen_bv "t1" FStar_Pervasives_Native.None FStar_Syntax_Util.ktype)
-in (
-
-let t2 = (FStar_Syntax_Syntax.gen_bv "t2" FStar_Pervasives_Native.None FStar_Syntax_Util.ktype)
-in (
-
-let l = (
-
-let uu____910 = (
-
-let uu____911 = (
-
-let uu____912 = (
-
-let uu____919 = (
-
-let uu____920 = (
-
-let uu____921 = (FStar_Syntax_Syntax.bv_to_name t1)
-in (FStar_Syntax_Syntax.new_bv FStar_Pervasives_Native.None uu____921))
-in (FStar_Syntax_Syntax.mk_binder uu____920))
-in (uu____919)::[])
-in (
-
-let uu____922 = (
-
-let uu____925 = (FStar_Syntax_Syntax.bv_to_name t2)
-in (FStar_Syntax_Syntax.mk_GTotal uu____925))
-in (FStar_Syntax_Util.arrow uu____912 uu____922)))
-in (mk_gctx uu____911))
-in (FStar_Syntax_Syntax.gen_bv "l" FStar_Pervasives_Native.None uu____910))
-in (
-
-let r = (
-
-let uu____927 = (
-
-let uu____928 = (FStar_Syntax_Syntax.bv_to_name t1)
-in (mk_gctx uu____928))
-in (FStar_Syntax_Syntax.gen_bv "r" FStar_Pervasives_Native.None uu____927))
-in (
-
-let ret1 = (
-
-let uu____932 = (
-
-let uu____933 = (
-
-let uu____936 = (FStar_Syntax_Syntax.bv_to_name t2)
-in (mk_gctx uu____936))
-in (FStar_Syntax_Util.residual_tot uu____933))
-in FStar_Pervasives_Native.Some (uu____932))
-in (
-
-let outer_body = (
-
-let gamma_as_args = (args_of_binders1 gamma)
-in (
-
-let inner_body = (
-
-let uu____944 = (FStar_Syntax_Syntax.bv_to_name l)
-in (
-
-let uu____947 = (
-
-let uu____956 = (
-
-let uu____959 = (
-
-let uu____960 = (
-
-let uu____961 = (FStar_Syntax_Syntax.bv_to_name r)
-in (FStar_Syntax_Util.mk_app uu____961 gamma_as_args))
-in (FStar_Syntax_Syntax.as_arg uu____960))
-in (uu____959)::[])
-in (FStar_List.append gamma_as_args uu____956))
-in (FStar_Syntax_Util.mk_app uu____944 uu____947)))
-in (FStar_Syntax_Util.abs gamma inner_body ret1)))
-in (
-
-let uu____964 = (
-
-let uu____965 = (mk_all_implicit binders)
-in (
-
-let uu____972 = (binders_of_list1 ((((a1), (true)))::(((t1), (true)))::(((t2), (true)))::(((l), (false)))::(((r), (false)))::[]))
-in (FStar_List.append uu____965 uu____972)))
-in (FStar_Syntax_Util.abs uu____964 outer_body ret1))))))))
-in (
-
-let c_app1 = (
-
-let uu____1008 = (mk_lid "app")
-in (register env1 uu____1008 c_app))
-in (
-
-let c_lift1 = (
-
-let t1 = (FStar_Syntax_Syntax.gen_bv "t1" FStar_Pervasives_Native.None FStar_Syntax_Util.ktype)
-in (
-
-let t2 = (FStar_Syntax_Syntax.gen_bv "t2" FStar_Pervasives_Native.None FStar_Syntax_Util.ktype)
-in (
-
-let t_f = (
-
-let uu____1015 = (
-
-let uu____1022 = (
-
-let uu____1023 = (FStar_Syntax_Syntax.bv_to_name t1)
-in (FStar_Syntax_Syntax.null_binder uu____1023))
-in (uu____1022)::[])
-in (
-
-let uu____1024 = (
-
-let uu____1027 = (FStar_Syntax_Syntax.bv_to_name t2)
-in (FStar_Syntax_Syntax.mk_GTotal uu____1027))
-in (FStar_Syntax_Util.arrow uu____1015 uu____1024)))
-in (
-
-let f = (FStar_Syntax_Syntax.gen_bv "f" FStar_Pervasives_Native.None t_f)
-in (
-
-let a11 = (
-
-let uu____1030 = (
-
-let uu____1031 = (FStar_Syntax_Syntax.bv_to_name t1)
-in (mk_gctx uu____1031))
-in (FStar_Syntax_Syntax.gen_bv "a1" FStar_Pervasives_Native.None uu____1030))
-in (
-
-let ret1 = (
-
-let uu____1035 = (
-
-let uu____1036 = (
-
-let uu____1039 = (FStar_Syntax_Syntax.bv_to_name t2)
-in (mk_gctx uu____1039))
-in (FStar_Syntax_Util.residual_tot uu____1036))
-in FStar_Pervasives_Native.Some (uu____1035))
-in (
-
-let uu____1040 = (
-
-let uu____1041 = (mk_all_implicit binders)
-in (
-
-let uu____1048 = (binders_of_list1 ((((a1), (true)))::(((t1), (true)))::(((t2), (true)))::(((f), (false)))::(((a11), (false)))::[]))
-in (FStar_List.append uu____1041 uu____1048)))
-in (
-
-let uu____1083 = (
-
-let uu____1084 = (
-
-let uu____1093 = (
-
-let uu____1096 = (
-
-let uu____1099 = (
-
-let uu____1108 = (
-
-let uu____1111 = (FStar_Syntax_Syntax.bv_to_name f)
-in (uu____1111)::[])
-in (FStar_List.map FStar_Syntax_Syntax.as_arg uu____1108))
-in (FStar_Syntax_Util.mk_app c_pure1 uu____1099))
-in (
-
-let uu____1112 = (
-
-let uu____1117 = (FStar_Syntax_Syntax.bv_to_name a11)
-in (uu____1117)::[])
-in (uu____1096)::uu____1112))
-in (FStar_List.map FStar_Syntax_Syntax.as_arg uu____1093))
-in (FStar_Syntax_Util.mk_app c_app1 uu____1084))
-in (FStar_Syntax_Util.abs uu____1040 uu____1083 ret1)))))))))
-in (
-
-let c_lift11 = (
-
-let uu____1121 = (mk_lid "lift1")
-in (register env1 uu____1121 c_lift1))
-in (
-
-let c_lift2 = (
-
-let t1 = (FStar_Syntax_Syntax.gen_bv "t1" FStar_Pervasives_Native.None FStar_Syntax_Util.ktype)
-in (
-
-let t2 = (FStar_Syntax_Syntax.gen_bv "t2" FStar_Pervasives_Native.None FStar_Syntax_Util.ktype)
-in (
-
-let t3 = (FStar_Syntax_Syntax.gen_bv "t3" FStar_Pervasives_Native.None FStar_Syntax_Util.ktype)
-in (
-
-let t_f = (
-
-let uu____1129 = (
-
-let uu____1136 = (
-
-let uu____1137 = (FStar_Syntax_Syntax.bv_to_name t1)
-in (FStar_Syntax_Syntax.null_binder uu____1137))
-in (
-
-let uu____1138 = (
-
-let uu____1141 = (
-
-let uu____1142 = (FStar_Syntax_Syntax.bv_to_name t2)
-in (FStar_Syntax_Syntax.null_binder uu____1142))
-in (uu____1141)::[])
-in (uu____1136)::uu____1138))
-in (
-
-let uu____1143 = (
-
-let uu____1146 = (FStar_Syntax_Syntax.bv_to_name t3)
-in (FStar_Syntax_Syntax.mk_GTotal uu____1146))
-in (FStar_Syntax_Util.arrow uu____1129 uu____1143)))
-in (
-
-let f = (FStar_Syntax_Syntax.gen_bv "f" FStar_Pervasives_Native.None t_f)
-in (
-
-let a11 = (
-
-let uu____1149 = (
-
-let uu____1150 = (FStar_Syntax_Syntax.bv_to_name t1)
-in (mk_gctx uu____1150))
-in (FStar_Syntax_Syntax.gen_bv "a1" FStar_Pervasives_Native.None uu____1149))
-in (
-
-let a2 = (
-
-let uu____1152 = (
-
-let uu____1153 = (FStar_Syntax_Syntax.bv_to_name t2)
-in (mk_gctx uu____1153))
-in (FStar_Syntax_Syntax.gen_bv "a2" FStar_Pervasives_Native.None uu____1152))
-in (
-
-let ret1 = (
-
-let uu____1157 = (
-
-let uu____1158 = (
-
-let uu____1161 = (FStar_Syntax_Syntax.bv_to_name t3)
-in (mk_gctx uu____1161))
-in (FStar_Syntax_Util.residual_tot uu____1158))
-in FStar_Pervasives_Native.Some (uu____1157))
-in (
-
-let uu____1162 = (
-
-let uu____1163 = (mk_all_implicit binders)
-in (
-
-let uu____1170 = (binders_of_list1 ((((a1), (true)))::(((t1), (true)))::(((t2), (true)))::(((t3), (true)))::(((f), (false)))::(((a11), (false)))::(((a2), (false)))::[]))
-in (FStar_List.append uu____1163 uu____1170)))
-in (
-
-let uu____1213 = (
-
-let uu____1214 = (
-
-let uu____1223 = (
-
-let uu____1226 = (
-
-let uu____1229 = (
-
-let uu____1238 = (
-
-let uu____1241 = (
-
-let uu____1244 = (
-
-let uu____1253 = (
-
-let uu____1256 = (FStar_Syntax_Syntax.bv_to_name f)
-in (uu____1256)::[])
-in (FStar_List.map FStar_Syntax_Syntax.as_arg uu____1253))
-in (FStar_Syntax_Util.mk_app c_pure1 uu____1244))
-in (
-
-let uu____1257 = (
-
-let uu____1262 = (FStar_Syntax_Syntax.bv_to_name a11)
-in (uu____1262)::[])
-in (uu____1241)::uu____1257))
-in (FStar_List.map FStar_Syntax_Syntax.as_arg uu____1238))
-in (FStar_Syntax_Util.mk_app c_app1 uu____1229))
-in (
-
-let uu____1265 = (
-
-let uu____1270 = (FStar_Syntax_Syntax.bv_to_name a2)
-in (uu____1270)::[])
-in (uu____1226)::uu____1265))
-in (FStar_List.map FStar_Syntax_Syntax.as_arg uu____1223))
-in (FStar_Syntax_Util.mk_app c_app1 uu____1214))
-in (FStar_Syntax_Util.abs uu____1162 uu____1213 ret1)))))))))))
-in (
-
-let c_lift21 = (
-
-let uu____1274 = (mk_lid "lift2")
-in (register env1 uu____1274 c_lift2))
-in (
-
-let c_push = (
-
-let t1 = (FStar_Syntax_Syntax.gen_bv "t1" FStar_Pervasives_Native.None FStar_Syntax_Util.ktype)
-in (
-
-let t2 = (FStar_Syntax_Syntax.gen_bv "t2" FStar_Pervasives_Native.None FStar_Syntax_Util.ktype)
-in (
-
-let t_f = (
-
-let uu____1281 = (
-
-let uu____1288 = (
-
-let uu____1289 = (FStar_Syntax_Syntax.bv_to_name t1)
-in (FStar_Syntax_Syntax.null_binder uu____1289))
-in (uu____1288)::[])
-in (
-
-let uu____1290 = (
-
-let uu____1293 = (
-
-let uu____1294 = (FStar_Syntax_Syntax.bv_to_name t2)
-in (mk_gctx uu____1294))
-in (FStar_Syntax_Syntax.mk_Total uu____1293))
-in (FStar_Syntax_Util.arrow uu____1281 uu____1290)))
-in (
-
-let f = (FStar_Syntax_Syntax.gen_bv "f" FStar_Pervasives_Native.None t_f)
-in (
-
-let ret1 = (
-
-let uu____1299 = (
-
-let uu____1300 = (
-
-let uu____1303 = (
-
-let uu____1304 = (
-
-let uu____1311 = (
-
-let uu____1312 = (FStar_Syntax_Syntax.bv_to_name t1)
-in (FStar_Syntax_Syntax.null_binder uu____1312))
-in (uu____1311)::[])
-in (
-
-let uu____1313 = (
-
-let uu____1316 = (FStar_Syntax_Syntax.bv_to_name t2)
-in (FStar_Syntax_Syntax.mk_GTotal uu____1316))
-in (FStar_Syntax_Util.arrow uu____1304 uu____1313)))
-in (mk_ctx uu____1303))
-in (FStar_Syntax_Util.residual_tot uu____1300))
-in FStar_Pervasives_Native.Some (uu____1299))
-in (
-
-let e1 = (
-
-let uu____1318 = (FStar_Syntax_Syntax.bv_to_name t1)
-in (FStar_Syntax_Syntax.gen_bv "e1" FStar_Pervasives_Native.None uu____1318))
-in (
-
-let body = (
-
-let uu____1320 = (
-
-let uu____1321 = (
-
-let uu____1328 = (FStar_Syntax_Syntax.mk_binder e1)
-in (uu____1328)::[])
-in (FStar_List.append gamma uu____1321))
-in (
-
-let uu____1333 = (
-
-let uu____1334 = (FStar_Syntax_Syntax.bv_to_name f)
-in (
-
-let uu____1337 = (
-
-let uu____1346 = (
-
-let uu____1347 = (FStar_Syntax_Syntax.bv_to_name e1)
-in (FStar_Syntax_Syntax.as_arg uu____1347))
-in (
-
-let uu____1348 = (args_of_binders1 gamma)
-in (uu____1346)::uu____1348))
-in (FStar_Syntax_Util.mk_app uu____1334 uu____1337)))
-in (FStar_Syntax_Util.abs uu____1320 uu____1333 ret1)))
-in (
-
-let uu____1351 = (
-
-let uu____1352 = (mk_all_implicit binders)
-in (
-
-let uu____1359 = (binders_of_list1 ((((a1), (true)))::(((t1), (true)))::(((t2), (true)))::(((f), (false)))::[]))
-in (FStar_List.append uu____1352 uu____1359)))
-in (FStar_Syntax_Util.abs uu____1351 body ret1)))))))))
-in (
-
-let c_push1 = (
-
-let uu____1391 = (mk_lid "push")
-in (register env1 uu____1391 c_push))
-in (
-
-let ret_tot_wp_a = FStar_Pervasives_Native.Some ((FStar_Syntax_Util.residual_tot wp_a1))
-in (
-
-let mk_generic_app = (fun c -> (match (((FStar_List.length binders) > (Prims.parse_int "0"))) with
-| true -> begin
-(
-
-let uu____1413 = (
-
-let uu____1414 = (
-
-let uu____1429 = (args_of_binders1 binders)
-in ((c), (uu____1429)))
-in FStar_Syntax_Syntax.Tm_app (uu____1414))
-in (mk1 uu____1413))
-end
-| uu____1436 -> begin
-c
-end))
-in (
-
-let wp_if_then_else = (
-
-let result_comp = (
-
-let uu____1439 = (
-
-let uu____1440 = (
-
-let uu____1447 = (FStar_Syntax_Syntax.null_binder wp_a1)
-in (
-
-let uu____1448 = (
-
-let uu____1451 = (FStar_Syntax_Syntax.null_binder wp_a1)
-in (uu____1451)::[])
-in (uu____1447)::uu____1448))
-in (
-
-let uu____1452 = (FStar_Syntax_Syntax.mk_Total wp_a1)
-in (FStar_Syntax_Util.arrow uu____1440 uu____1452)))
-in (FStar_Syntax_Syntax.mk_Total uu____1439))
-in (
-
-let c = (FStar_Syntax_Syntax.gen_bv "c" FStar_Pervasives_Native.None FStar_Syntax_Util.kprop)
-in (
-
-let uu____1456 = (
-
-let uu____1457 = (FStar_Syntax_Syntax.binders_of_list ((a1)::(c)::[]))
-in (FStar_List.append binders uu____1457))
-in (
-
-let uu____1468 = (
-
-let l_ite = (FStar_Syntax_Syntax.fvar FStar_Parser_Const.ite_lid (FStar_Syntax_Syntax.Delta_constant_at_level ((Prims.parse_int "2"))) FStar_Pervasives_Native.None)
-in (
-
-let uu____1470 = (
-
-let uu____1473 = (
-
-let uu____1482 = (
-
-let uu____1485 = (
-
-let uu____1488 = (
-
-let uu____1497 = (
-
-let uu____1498 = (FStar_Syntax_Syntax.bv_to_name c)
-in (FStar_Syntax_Syntax.as_arg uu____1498))
-in (uu____1497)::[])
-in (FStar_Syntax_Util.mk_app l_ite uu____1488))
-in (uu____1485)::[])
-in (FStar_List.map FStar_Syntax_Syntax.as_arg uu____1482))
-in (FStar_Syntax_Util.mk_app c_lift21 uu____1473))
-in (FStar_Syntax_Util.ascribe uu____1470 ((FStar_Util.Inr (result_comp)), (FStar_Pervasives_Native.None)))))
-in (FStar_Syntax_Util.abs uu____1456 uu____1468 (FStar_Pervasives_Native.Some ((FStar_Syntax_Util.residual_comp_of_comp result_comp))))))))
-in (
-
-let wp_if_then_else1 = (
-
-let uu____1518 = (mk_lid "wp_if_then_else")
-in (register env1 uu____1518 wp_if_then_else))
-in (
-
-let wp_if_then_else2 = (mk_generic_app wp_if_then_else1)
-in (
-
-let wp_assert = (
-
-let q = (FStar_Syntax_Syntax.gen_bv "q" FStar_Pervasives_Native.None FStar_Syntax_Util.kprop)
-in (
-
-let wp = (FStar_Syntax_Syntax.gen_bv "wp" FStar_Pervasives_Native.None wp_a1)
-in (
-
-let l_and = (FStar_Syntax_Syntax.fvar FStar_Parser_Const.and_lid (FStar_Syntax_Syntax.Delta_constant_at_level ((Prims.parse_int "1"))) FStar_Pervasives_Native.None)
-in (
-
-let body = (
-
-let uu____1529 = (
-
-let uu____1538 = (
-
-let uu____1541 = (
-
-let uu____1544 = (
-
-let uu____1553 = (
-
-let uu____1556 = (
-
-let uu____1559 = (
-
-let uu____1568 = (
-
-let uu____1569 = (FStar_Syntax_Syntax.bv_to_name q)
-in (FStar_Syntax_Syntax.as_arg uu____1569))
-in (uu____1568)::[])
-in (FStar_Syntax_Util.mk_app l_and uu____1559))
-in (uu____1556)::[])
-in (FStar_List.map FStar_Syntax_Syntax.as_arg uu____1553))
-in (FStar_Syntax_Util.mk_app c_pure1 uu____1544))
-in (
-
-let uu____1574 = (
-
-let uu____1579 = (FStar_Syntax_Syntax.bv_to_name wp)
-in (uu____1579)::[])
-in (uu____1541)::uu____1574))
-in (FStar_List.map FStar_Syntax_Syntax.as_arg uu____1538))
-in (FStar_Syntax_Util.mk_app c_app1 uu____1529))
-in (
-
-let uu____1582 = (
-
-let uu____1583 = (FStar_Syntax_Syntax.binders_of_list ((a1)::(q)::(wp)::[]))
-in (FStar_List.append binders uu____1583))
-in (FStar_Syntax_Util.abs uu____1582 body ret_tot_wp_a))))))
-in (
-
-let wp_assert1 = (
-
-let uu____1595 = (mk_lid "wp_assert")
-in (register env1 uu____1595 wp_assert))
-in (
-
-let wp_assert2 = (mk_generic_app wp_assert1)
-in (
-
-let wp_assume = (
-
-let q = (FStar_Syntax_Syntax.gen_bv "q" FStar_Pervasives_Native.None FStar_Syntax_Util.kprop)
-in (
-
-let wp = (FStar_Syntax_Syntax.gen_bv "wp" FStar_Pervasives_Native.None wp_a1)
-in (
-
-let l_imp = (FStar_Syntax_Syntax.fvar FStar_Parser_Const.imp_lid (FStar_Syntax_Syntax.Delta_constant_at_level ((Prims.parse_int "1"))) FStar_Pervasives_Native.None)
-in (
-
-let body = (
-
-let uu____1606 = (
-
-let uu____1615 = (
-
-let uu____1618 = (
-
-let uu____1621 = (
-
-let uu____1630 = (
-
-let uu____1633 = (
-
-let uu____1636 = (
-
-let uu____1645 = (
-
-let uu____1646 = (FStar_Syntax_Syntax.bv_to_name q)
-in (FStar_Syntax_Syntax.as_arg uu____1646))
-in (uu____1645)::[])
-in (FStar_Syntax_Util.mk_app l_imp uu____1636))
-in (uu____1633)::[])
-in (FStar_List.map FStar_Syntax_Syntax.as_arg uu____1630))
-in (FStar_Syntax_Util.mk_app c_pure1 uu____1621))
-in (
-
-let uu____1651 = (
-
-let uu____1656 = (FStar_Syntax_Syntax.bv_to_name wp)
-in (uu____1656)::[])
-in (uu____1618)::uu____1651))
-in (FStar_List.map FStar_Syntax_Syntax.as_arg uu____1615))
-in (FStar_Syntax_Util.mk_app c_app1 uu____1606))
-in (
-
-let uu____1659 = (
-
-let uu____1660 = (FStar_Syntax_Syntax.binders_of_list ((a1)::(q)::(wp)::[]))
-in (FStar_List.append binders uu____1660))
-in (FStar_Syntax_Util.abs uu____1659 body ret_tot_wp_a))))))
-in (
-
-let wp_assume1 = (
-
-let uu____1672 = (mk_lid "wp_assume")
-in (register env1 uu____1672 wp_assume))
-in (
-
-let wp_assume2 = (mk_generic_app wp_assume1)
-in (
-
-let wp_close = (
-
-let b = (FStar_Syntax_Syntax.gen_bv "b" FStar_Pervasives_Native.None FStar_Syntax_Util.ktype)
-in (
-
-let t_f = (
-
-let uu____1681 = (
-
-let uu____1688 = (
-
-let uu____1689 = (FStar_Syntax_Syntax.bv_to_name b)
-in (FStar_Syntax_Syntax.null_binder uu____1689))
-in (uu____1688)::[])
-in (
-
-let uu____1690 = (FStar_Syntax_Syntax.mk_Total wp_a1)
-in (FStar_Syntax_Util.arrow uu____1681 uu____1690)))
-in (
-
-let f = (FStar_Syntax_Syntax.gen_bv "f" FStar_Pervasives_Native.None t_f)
-in (
-
-let body = (
-
-let uu____1697 = (
-
-let uu____1706 = (
-
-let uu____1709 = (
-
-let uu____1712 = (FStar_List.map FStar_Syntax_Syntax.as_arg ((FStar_Syntax_Util.tforall)::[]))
-in (FStar_Syntax_Util.mk_app c_pure1 uu____1712))
-in (
-
-let uu____1721 = (
-
-let uu____1726 = (
-
-let uu____1729 = (
-
-let uu____1738 = (
-
-let uu____1741 = (FStar_Syntax_Syntax.bv_to_name f)
-in (uu____1741)::[])
-in (FStar_List.map FStar_Syntax_Syntax.as_arg uu____1738))
-in (FStar_Syntax_Util.mk_app c_push1 uu____1729))
-in (uu____1726)::[])
-in (uu____1709)::uu____1721))
-in (FStar_List.map FStar_Syntax_Syntax.as_arg uu____1706))
-in (FStar_Syntax_Util.mk_app c_app1 uu____1697))
-in (
-
-let uu____1748 = (
-
-let uu____1749 = (FStar_Syntax_Syntax.binders_of_list ((a1)::(b)::(f)::[]))
-in (FStar_List.append binders uu____1749))
-in (FStar_Syntax_Util.abs uu____1748 body ret_tot_wp_a))))))
-in (
-
-let wp_close1 = (
-
-let uu____1761 = (mk_lid "wp_close")
-in (register env1 uu____1761 wp_close))
-in (
-
-let wp_close2 = (mk_generic_app wp_close1)
-in (
-
-let ret_tot_type = FStar_Pervasives_Native.Some ((FStar_Syntax_Util.residual_tot FStar_Syntax_Util.ktype))
-in (
-
-let ret_gtot_type = (
-
-let uu____1771 = (
-
-let uu____1772 = (
-
-let uu____1773 = (FStar_Syntax_Syntax.mk_GTotal FStar_Syntax_Util.ktype)
-in (FStar_All.pipe_left FStar_Syntax_Util.lcomp_of_comp uu____1773))
-in (FStar_Syntax_Util.residual_comp_of_lcomp uu____1772))
-in FStar_Pervasives_Native.Some (uu____1771))
-in (
-
-let mk_forall1 = (fun x body -> (
-
-let uu____1789 = (
-
-let uu____1796 = (
-
-let uu____1797 = (
-
-let uu____1812 = (
-
-let uu____1815 = (
-
-let uu____1816 = (
-
-let uu____1817 = (
-
-let uu____1818 = (FStar_Syntax_Syntax.mk_binder x)
-in (uu____1818)::[])
-in (FStar_Syntax_Util.abs uu____1817 body ret_tot_type))
-in (FStar_Syntax_Syntax.as_arg uu____1816))
-in (uu____1815)::[])
-in ((FStar_Syntax_Util.tforall), (uu____1812)))
-in FStar_Syntax_Syntax.Tm_app (uu____1797))
-in (FStar_Syntax_Syntax.mk uu____1796))
-in (uu____1789 FStar_Pervasives_Native.None FStar_Range.dummyRange)))
-in (
-
-let rec is_discrete = (fun t -> (
-
-let uu____1830 = (
-
-let uu____1831 = (FStar_Syntax_Subst.compress t)
-in uu____1831.FStar_Syntax_Syntax.n)
-in (match (uu____1830) with
-| FStar_Syntax_Syntax.Tm_type (uu____1834) -> begin
-false
-end
-| FStar_Syntax_Syntax.Tm_arrow (bs, c) -> begin
-((FStar_List.for_all (fun uu____1860 -> (match (uu____1860) with
-| (b, uu____1866) -> begin
-(is_discrete b.FStar_Syntax_Syntax.sort)
-end)) bs) && (is_discrete (FStar_Syntax_Util.comp_result c)))
-end
-| uu____1867 -> begin
-true
-end)))
-in (
-
-let rec is_monotonic = (fun t -> (
-
-let uu____1874 = (
-
-let uu____1875 = (FStar_Syntax_Subst.compress t)
-in uu____1875.FStar_Syntax_Syntax.n)
-in (match (uu____1874) with
-| FStar_Syntax_Syntax.Tm_type (uu____1878) -> begin
-true
-end
-| FStar_Syntax_Syntax.Tm_arrow (bs, c) -> begin
-((FStar_List.for_all (fun uu____1904 -> (match (uu____1904) with
-| (b, uu____1910) -> begin
-(is_discrete b.FStar_Syntax_Syntax.sort)
-end)) bs) && (is_monotonic (FStar_Syntax_Util.comp_result c)))
-end
-| uu____1911 -> begin
-(is_discrete t)
-end)))
-in (
-
-let rec mk_rel = (fun rel t x y -> (
-
-let mk_rel1 = (mk_rel rel)
-in (
-
-let t1 = (FStar_TypeChecker_Normalize.normalize ((FStar_TypeChecker_Normalize.Beta)::(FStar_TypeChecker_Normalize.Eager_unfolding)::(FStar_TypeChecker_Normalize.UnfoldUntil (FStar_Syntax_Syntax.delta_constant))::[]) env1 t)
-in (
-
-let uu____1977 = (
-
-let uu____1978 = (FStar_Syntax_Subst.compress t1)
-in uu____1978.FStar_Syntax_Syntax.n)
-in (match (uu____1977) with
-| FStar_Syntax_Syntax.Tm_type (uu____1981) -> begin
-(rel x y)
-end
-| FStar_Syntax_Syntax.Tm_arrow ((binder)::[], {FStar_Syntax_Syntax.n = FStar_Syntax_Syntax.GTotal (b, uu____1984); FStar_Syntax_Syntax.pos = uu____1985; FStar_Syntax_Syntax.vars = uu____1986}) -> begin
-(
-
-let a2 = (FStar_Pervasives_Native.fst binder).FStar_Syntax_Syntax.sort
-in (
-
-let uu____2020 = ((is_monotonic a2) || (is_monotonic b))
-in (match (uu____2020) with
-| true -> begin
-(
-
-let a11 = (FStar_Syntax_Syntax.gen_bv "a1" FStar_Pervasives_Native.None a2)
-in (
-
-let body = (
-
-let uu____2023 = (
-
-let uu____2026 = (
-
-let uu____2035 = (
-
-let uu____2036 = (FStar_Syntax_Syntax.bv_to_name a11)
-in (FStar_Syntax_Syntax.as_arg uu____2036))
-in (uu____2035)::[])
-in (FStar_Syntax_Util.mk_app x uu____2026))
-in (
-
-let uu____2037 = (
-
-let uu____2040 = (
-
-let uu____2049 = (
-
-let uu____2050 = (FStar_Syntax_Syntax.bv_to_name a11)
-in (FStar_Syntax_Syntax.as_arg uu____2050))
-in (uu____2049)::[])
-in (FStar_Syntax_Util.mk_app y uu____2040))
-in (mk_rel1 b uu____2023 uu____2037)))
-in (mk_forall1 a11 body)))
-end
-| uu____2051 -> begin
-(
-
-let a11 = (FStar_Syntax_Syntax.gen_bv "a1" FStar_Pervasives_Native.None a2)
-in (
-
-let a21 = (FStar_Syntax_Syntax.gen_bv "a2" FStar_Pervasives_Native.None a2)
-in (
-
-let body = (
-
-let uu____2055 = (
-
-let uu____2056 = (FStar_Syntax_Syntax.bv_to_name a11)
-in (
-
-let uu____2059 = (FStar_Syntax_Syntax.bv_to_name a21)
-in (mk_rel1 a2 uu____2056 uu____2059)))
-in (
-
-let uu____2062 = (
-
-let uu____2063 = (
-
-let uu____2066 = (
-
-let uu____2075 = (
-
-let uu____2076 = (FStar_Syntax_Syntax.bv_to_name a11)
-in (FStar_Syntax_Syntax.as_arg uu____2076))
-in (uu____2075)::[])
-in (FStar_Syntax_Util.mk_app x uu____2066))
-in (
-
-let uu____2077 = (
-
-let uu____2080 = (
-
-let uu____2089 = (
-
-let uu____2090 = (FStar_Syntax_Syntax.bv_to_name a21)
-in (FStar_Syntax_Syntax.as_arg uu____2090))
-in (uu____2089)::[])
-in (FStar_Syntax_Util.mk_app y uu____2080))
-in (mk_rel1 b uu____2063 uu____2077)))
-in (FStar_Syntax_Util.mk_imp uu____2055 uu____2062)))
-in (
-
-let uu____2091 = (mk_forall1 a21 body)
-in (mk_forall1 a11 uu____2091)))))
-end)))
-end
-| FStar_Syntax_Syntax.Tm_arrow ((binder)::[], {FStar_Syntax_Syntax.n = FStar_Syntax_Syntax.Total (b, uu____2094); FStar_Syntax_Syntax.pos = uu____2095; FStar_Syntax_Syntax.vars = uu____2096}) -> begin
-(
-
-let a2 = (FStar_Pervasives_Native.fst binder).FStar_Syntax_Syntax.sort
-in (
-
-let uu____2130 = ((is_monotonic a2) || (is_monotonic b))
-in (match (uu____2130) with
-| true -> begin
-(
-
-let a11 = (FStar_Syntax_Syntax.gen_bv "a1" FStar_Pervasives_Native.None a2)
-in (
-
-let body = (
-
-let uu____2133 = (
-
-let uu____2136 = (
-
-let uu____2145 = (
-
-let uu____2146 = (FStar_Syntax_Syntax.bv_to_name a11)
-in (FStar_Syntax_Syntax.as_arg uu____2146))
-in (uu____2145)::[])
-in (FStar_Syntax_Util.mk_app x uu____2136))
-in (
-
-let uu____2147 = (
-
-let uu____2150 = (
-
-let uu____2159 = (
-
-let uu____2160 = (FStar_Syntax_Syntax.bv_to_name a11)
-in (FStar_Syntax_Syntax.as_arg uu____2160))
-in (uu____2159)::[])
-in (FStar_Syntax_Util.mk_app y uu____2150))
-in (mk_rel1 b uu____2133 uu____2147)))
-in (mk_forall1 a11 body)))
-end
-| uu____2161 -> begin
-(
-
-let a11 = (FStar_Syntax_Syntax.gen_bv "a1" FStar_Pervasives_Native.None a2)
-in (
-
-let a21 = (FStar_Syntax_Syntax.gen_bv "a2" FStar_Pervasives_Native.None a2)
-in (
-
-let body = (
-
-let uu____2165 = (
-
-let uu____2166 = (FStar_Syntax_Syntax.bv_to_name a11)
-in (
-
-let uu____2169 = (FStar_Syntax_Syntax.bv_to_name a21)
-in (mk_rel1 a2 uu____2166 uu____2169)))
-in (
-
-let uu____2172 = (
-
-let uu____2173 = (
-
-let uu____2176 = (
-
-let uu____2185 = (
-
-let uu____2186 = (FStar_Syntax_Syntax.bv_to_name a11)
-in (FStar_Syntax_Syntax.as_arg uu____2186))
-in (uu____2185)::[])
-in (FStar_Syntax_Util.mk_app x uu____2176))
-in (
-
-let uu____2187 = (
-
-let uu____2190 = (
-
-let uu____2199 = (
-
-let uu____2200 = (FStar_Syntax_Syntax.bv_to_name a21)
-in (FStar_Syntax_Syntax.as_arg uu____2200))
-in (uu____2199)::[])
-in (FStar_Syntax_Util.mk_app y uu____2190))
-in (mk_rel1 b uu____2173 uu____2187)))
-in (FStar_Syntax_Util.mk_imp uu____2165 uu____2172)))
-in (
-
-let uu____2201 = (mk_forall1 a21 body)
-in (mk_forall1 a11 uu____2201)))))
-end)))
-end
-| FStar_Syntax_Syntax.Tm_arrow ((binder)::binders1, comp) -> begin
-(
-
-let t2 = (
-
-let uu___81_2232 = t1
-in (
-
-let uu____2233 = (
-
-let uu____2234 = (
-
-let uu____2247 = (
-
-let uu____2248 = (FStar_Syntax_Util.arrow binders1 comp)
-in (FStar_Syntax_Syntax.mk_Total uu____2248))
-in (((binder)::[]), (uu____2247)))
-in FStar_Syntax_Syntax.Tm_arrow (uu____2234))
-in {FStar_Syntax_Syntax.n = uu____2233; FStar_Syntax_Syntax.pos = uu___81_2232.FStar_Syntax_Syntax.pos; FStar_Syntax_Syntax.vars = uu___81_2232.FStar_Syntax_Syntax.vars}))
-in (mk_rel1 t2 x y))
-end
-| FStar_Syntax_Syntax.Tm_arrow (uu____2263) -> begin
-(failwith "unhandled arrow")
-end
-| uu____2276 -> begin
-(FStar_Syntax_Util.mk_untyped_eq2 x y)
-end)))))
-in (
-
-let stronger = (
-
-let wp1 = (FStar_Syntax_Syntax.gen_bv "wp1" FStar_Pervasives_Native.None wp_a1)
-in (
-
-let wp2 = (FStar_Syntax_Syntax.gen_bv "wp2" FStar_Pervasives_Native.None wp_a1)
-in (
-
-let rec mk_stronger = (fun t x y -> (
-
-let t1 = (FStar_TypeChecker_Normalize.normalize ((FStar_TypeChecker_Normalize.Beta)::(FStar_TypeChecker_Normalize.Eager_unfolding)::(FStar_TypeChecker_Normalize.UnfoldUntil (FStar_Syntax_Syntax.delta_constant))::[]) env1 t)
-in (
-
-let uu____2297 = (
-
-let uu____2298 = (FStar_Syntax_Subst.compress t1)
-in uu____2298.FStar_Syntax_Syntax.n)
-in (match (uu____2297) with
-| FStar_Syntax_Syntax.Tm_type (uu____2301) -> begin
-(FStar_Syntax_Util.mk_imp x y)
-end
-| FStar_Syntax_Syntax.Tm_app (head1, args) when (
-
-let uu____2324 = (FStar_Syntax_Subst.compress head1)
-in (FStar_Syntax_Util.is_tuple_constructor uu____2324)) -> begin
-(
-
-let project = (fun i tuple -> (
-
-let projector = (
-
-let uu____2343 = (
-
-let uu____2344 = (FStar_Parser_Const.mk_tuple_data_lid (FStar_List.length args) FStar_Range.dummyRange)
-in (FStar_TypeChecker_Env.lookup_projector env1 uu____2344 i))
-in (FStar_Syntax_Syntax.fvar uu____2343 (FStar_Syntax_Syntax.Delta_constant_at_level ((Prims.parse_int "1"))) FStar_Pervasives_Native.None))
-in (FStar_Syntax_Util.mk_app projector ((((tuple), (FStar_Pervasives_Native.None)))::[]))))
-in (
-
-let uu____2371 = (
-
-let uu____2378 = (FStar_List.mapi (fun i uu____2392 -> (match (uu____2392) with
-| (t2, q) -> begin
-(
-
-let uu____2399 = (project i x)
-in (
-
-let uu____2400 = (project i y)
-in (mk_stronger t2 uu____2399 uu____2400)))
-end)) args)
-in (match (uu____2378) with
-| [] -> begin
-(failwith "Impossible : Empty application when creating stronger relation in DM4F")
-end
-| (rel0)::rels -> begin
-((rel0), (rels))
-end))
-in (match (uu____2371) with
-| (rel0, rels) -> begin
-(FStar_List.fold_left FStar_Syntax_Util.mk_conj rel0 rels)
-end)))
-end
-| FStar_Syntax_Syntax.Tm_arrow (binders1, {FStar_Syntax_Syntax.n = FStar_Syntax_Syntax.GTotal (b, uu____2427); FStar_Syntax_Syntax.pos = uu____2428; FStar_Syntax_Syntax.vars = uu____2429}) -> begin
-(
-
-let bvs = (FStar_List.mapi (fun i uu____2467 -> (match (uu____2467) with
-| (bv, q) -> begin
-(
-
-let uu____2474 = (
-
-let uu____2475 = (FStar_Util.string_of_int i)
-in (Prims.strcat "a" uu____2475))
-in (FStar_Syntax_Syntax.gen_bv uu____2474 FStar_Pervasives_Native.None bv.FStar_Syntax_Syntax.sort))
-end)) binders1)
-in (
-
-let args = (FStar_List.map (fun ai -> (
-
-let uu____2482 = (FStar_Syntax_Syntax.bv_to_name ai)
-in (FStar_Syntax_Syntax.as_arg uu____2482))) bvs)
-in (
-
-let body = (
-
-let uu____2484 = (FStar_Syntax_Util.mk_app x args)
-in (
-
-let uu____2485 = (FStar_Syntax_Util.mk_app y args)
-in (mk_stronger b uu____2484 uu____2485)))
-in (FStar_List.fold_right (fun bv body1 -> (mk_forall1 bv body1)) bvs body))))
-end
-| FStar_Syntax_Syntax.Tm_arrow (binders1, {FStar_Syntax_Syntax.n = FStar_Syntax_Syntax.Total (b, uu____2492); FStar_Syntax_Syntax.pos = uu____2493; FStar_Syntax_Syntax.vars = uu____2494}) -> begin
-(
-
-let bvs = (FStar_List.mapi (fun i uu____2532 -> (match (uu____2532) with
-| (bv, q) -> begin
-(
-
-let uu____2539 = (
-
-let uu____2540 = (FStar_Util.string_of_int i)
-in (Prims.strcat "a" uu____2540))
-in (FStar_Syntax_Syntax.gen_bv uu____2539 FStar_Pervasives_Native.None bv.FStar_Syntax_Syntax.sort))
-end)) binders1)
-in (
-
-let args = (FStar_List.map (fun ai -> (
-
-let uu____2547 = (FStar_Syntax_Syntax.bv_to_name ai)
-in (FStar_Syntax_Syntax.as_arg uu____2547))) bvs)
-in (
-
-let body = (
-
-let uu____2549 = (FStar_Syntax_Util.mk_app x args)
-in (
-
-let uu____2550 = (FStar_Syntax_Util.mk_app y args)
-in (mk_stronger b uu____2549 uu____2550)))
-in (FStar_List.fold_right (fun bv body1 -> (mk_forall1 bv body1)) bvs body))))
-end
-| uu____2555 -> begin
-(failwith "Not a DM elaborated type")
-end))))
-in (
-
-let body = (
-
-let uu____2557 = (FStar_Syntax_Util.unascribe wp_a1)
-in (
-
-let uu____2558 = (FStar_Syntax_Syntax.bv_to_name wp1)
-in (
-
-let uu____2559 = (FStar_Syntax_Syntax.bv_to_name wp2)
-in (mk_stronger uu____2557 uu____2558 uu____2559))))
-in (
-
-let uu____2560 = (
-
-let uu____2561 = (binders_of_list1 ((((a1), (false)))::(((wp1), (false)))::(((wp2), (false)))::[]))
-in (FStar_List.append binders uu____2561))
-in (FStar_Syntax_Util.abs uu____2560 body ret_tot_type))))))
-in (
-
-let stronger1 = (
-
-let uu____2589 = (mk_lid "stronger")
-in (register env1 uu____2589 stronger))
-in (
-
-let stronger2 = (mk_generic_app stronger1)
-in (
-
-let wp_ite = (
-
-let wp = (FStar_Syntax_Syntax.gen_bv "wp" FStar_Pervasives_Native.None wp_a1)
-in (
-
-let uu____2595 = (FStar_Util.prefix gamma)
-in (match (uu____2595) with
-| (wp_args, post) -> begin
-(
-
-let k = (FStar_Syntax_Syntax.gen_bv "k" FStar_Pervasives_Native.None (FStar_Pervasives_Native.fst post).FStar_Syntax_Syntax.sort)
-in (
-
-let equiv1 = (
-
-let k_tm = (FStar_Syntax_Syntax.bv_to_name k)
-in (
-
-let eq1 = (
-
-let uu____2640 = (FStar_Syntax_Syntax.bv_to_name (FStar_Pervasives_Native.fst post))
-in (mk_rel FStar_Syntax_Util.mk_iff k.FStar_Syntax_Syntax.sort k_tm uu____2640))
-in (
-
-let uu____2643 = (FStar_Syntax_Util.destruct_typ_as_formula eq1)
-in (match (uu____2643) with
-| FStar_Pervasives_Native.Some (FStar_Syntax_Util.QAll (binders1, [], body)) -> begin
-(
-
-let k_app = (
-
-let uu____2653 = (args_of_binders1 binders1)
-in (FStar_Syntax_Util.mk_app k_tm uu____2653))
-in (
-
-let guard_free1 = (
-
-let uu____2663 = (FStar_Syntax_Syntax.lid_as_fv FStar_Parser_Const.guard_free FStar_Syntax_Syntax.delta_constant FStar_Pervasives_Native.None)
-in (FStar_Syntax_Syntax.fv_to_tm uu____2663))
-in (
-
-let pat = (
-
-let uu____2667 = (
-
-let uu____2676 = (FStar_Syntax_Syntax.as_arg k_app)
-in (uu____2676)::[])
-in (FStar_Syntax_Util.mk_app guard_free1 uu____2667))
-in (
-
-let pattern_guarded_body = (
-
-let uu____2680 = (
-
-let uu____2681 = (
-
-let uu____2688 = (
-
-let uu____2689 = (
-
-let uu____2700 = (
-
-let uu____2703 = (FStar_Syntax_Syntax.as_arg pat)
-in (uu____2703)::[])
-in (uu____2700)::[])
-in FStar_Syntax_Syntax.Meta_pattern (uu____2689))
-in ((body), (uu____2688)))
-in FStar_Syntax_Syntax.Tm_meta (uu____2681))
-in (mk1 uu____2680))
-in (FStar_Syntax_Util.close_forall_no_univs binders1 pattern_guarded_body)))))
-end
-| uu____2708 -> begin
-(failwith "Impossible: Expected the equivalence to be a quantified formula")
-end))))
-in (
-
-let body = (
-
-let uu____2712 = (
-
-let uu____2713 = (
-
-let uu____2714 = (
-
-let uu____2715 = (FStar_Syntax_Syntax.bv_to_name wp)
-in (
-
-let uu____2718 = (
-
-let uu____2727 = (args_of_binders1 wp_args)
-in (
-
-let uu____2730 = (
-
-let uu____2733 = (
-
-let uu____2734 = (FStar_Syntax_Syntax.bv_to_name k)
-in (FStar_Syntax_Syntax.as_arg uu____2734))
-in (uu____2733)::[])
-in (FStar_List.append uu____2727 uu____2730)))
-in (FStar_Syntax_Util.mk_app uu____2715 uu____2718)))
-in (FStar_Syntax_Util.mk_imp equiv1 uu____2714))
-in (FStar_Syntax_Util.mk_forall_no_univ k uu____2713))
-in (FStar_Syntax_Util.abs gamma uu____2712 ret_gtot_type))
-in (
-
-let uu____2735 = (
-
-let uu____2736 = (FStar_Syntax_Syntax.binders_of_list ((a1)::(wp)::[]))
-in (FStar_List.append binders uu____2736))
-in (FStar_Syntax_Util.abs uu____2735 body ret_gtot_type)))))
-end)))
-in (
-
-let wp_ite1 = (
-
-let uu____2748 = (mk_lid "wp_ite")
-in (register env1 uu____2748 wp_ite))
-in (
-
-let wp_ite2 = (mk_generic_app wp_ite1)
-in (
-
-let null_wp = (
-
-let wp = (FStar_Syntax_Syntax.gen_bv "wp" FStar_Pervasives_Native.None wp_a1)
-in (
-
-let uu____2754 = (FStar_Util.prefix gamma)
-in (match (uu____2754) with
-| (wp_args, post) -> begin
-(
-
-let x = (FStar_Syntax_Syntax.gen_bv "x" FStar_Pervasives_Native.None FStar_Syntax_Syntax.tun)
-in (
-
-let body = (
-
-let uu____2797 = (
-
-let uu____2798 = (FStar_All.pipe_left FStar_Syntax_Syntax.bv_to_name (FStar_Pervasives_Native.fst post))
-in (
-
-let uu____2801 = (
-
-let uu____2810 = (
-
-let uu____2811 = (FStar_Syntax_Syntax.bv_to_name x)
-in (FStar_Syntax_Syntax.as_arg uu____2811))
-in (uu____2810)::[])
-in (FStar_Syntax_Util.mk_app uu____2798 uu____2801)))
-in (FStar_Syntax_Util.mk_forall_no_univ x uu____2797))
-in (
-
-let uu____2812 = (
-
-let uu____2813 = (
-
-let uu____2820 = (FStar_Syntax_Syntax.binders_of_list ((a1)::[]))
-in (FStar_List.append uu____2820 gamma))
-in (FStar_List.append binders uu____2813))
-in (FStar_Syntax_Util.abs uu____2812 body ret_gtot_type))))
-end)))
-in (
-
-let null_wp1 = (
-
-let uu____2836 = (mk_lid "null_wp")
-in (register env1 uu____2836 null_wp))
-in (
-
-let null_wp2 = (mk_generic_app null_wp1)
-in (
-
-let wp_trivial = (
-
-let wp = (FStar_Syntax_Syntax.gen_bv "wp" FStar_Pervasives_Native.None wp_a1)
-in (
-
-let body = (
-
-let uu____2845 = (
-
-let uu____2854 = (
-
-let uu____2857 = (FStar_Syntax_Syntax.bv_to_name a1)
-in (
-
-let uu____2858 = (
-
-let uu____2861 = (
-
-let uu____2864 = (
-
-let uu____2873 = (
-
-let uu____2874 = (FStar_Syntax_Syntax.bv_to_name a1)
-in (FStar_Syntax_Syntax.as_arg uu____2874))
-in (uu____2873)::[])
-in (FStar_Syntax_Util.mk_app null_wp2 uu____2864))
-in (
-
-let uu____2875 = (
-
-let uu____2880 = (FStar_Syntax_Syntax.bv_to_name wp)
-in (uu____2880)::[])
-in (uu____2861)::uu____2875))
-in (uu____2857)::uu____2858))
-in (FStar_List.map FStar_Syntax_Syntax.as_arg uu____2854))
-in (FStar_Syntax_Util.mk_app stronger2 uu____2845))
-in (
-
-let uu____2883 = (
-
-let uu____2884 = (FStar_Syntax_Syntax.binders_of_list ((a1)::(wp)::[]))
-in (FStar_List.append binders uu____2884))
-in (FStar_Syntax_Util.abs uu____2883 body ret_tot_type))))
-in (
-
-let wp_trivial1 = (
-
-let uu____2896 = (mk_lid "wp_trivial")
-in (register env1 uu____2896 wp_trivial))
-in (
-
-let wp_trivial2 = (mk_generic_app wp_trivial1)
-in ((
-
-let uu____2901 = (FStar_TypeChecker_Env.debug env1 (FStar_Options.Other ("ED")))
-in (match (uu____2901) with
-| true -> begin
-(d "End Dijkstra monads for free")
-end
-| uu____2902 -> begin
-()
-end));
-(
-
-let c = (FStar_Syntax_Subst.close binders)
-in (
-
-let uu____2908 = (
-
-let uu____2911 = (FStar_ST.op_Bang sigelts)
-in (FStar_List.rev uu____2911))
-in (
-
-let uu____3017 = (
-
-let uu___82_3018 = ed
-in (
-
-let uu____3019 = (
-
-let uu____3020 = (c wp_if_then_else2)
-in (([]), (uu____3020)))
-in (
-
-let uu____3023 = (
-
-let uu____3024 = (c wp_ite2)
-in (([]), (uu____3024)))
-in (
-
-let uu____3027 = (
-
-let uu____3028 = (c stronger2)
-in (([]), (uu____3028)))
-in (
-
-let uu____3031 = (
-
-let uu____3032 = (c wp_close2)
-in (([]), (uu____3032)))
-in (
-
-let uu____3035 = (
-
-let uu____3036 = (c wp_assert2)
-in (([]), (uu____3036)))
-in (
-
-let uu____3039 = (
-
-let uu____3040 = (c wp_assume2)
-in (([]), (uu____3040)))
-in (
-
-let uu____3043 = (
-
-let uu____3044 = (c null_wp2)
-in (([]), (uu____3044)))
-in (
-
-let uu____3047 = (
-
-let uu____3048 = (c wp_trivial2)
-in (([]), (uu____3048)))
-in {FStar_Syntax_Syntax.cattributes = uu___82_3018.FStar_Syntax_Syntax.cattributes; FStar_Syntax_Syntax.mname = uu___82_3018.FStar_Syntax_Syntax.mname; FStar_Syntax_Syntax.univs = uu___82_3018.FStar_Syntax_Syntax.univs; FStar_Syntax_Syntax.binders = uu___82_3018.FStar_Syntax_Syntax.binders; FStar_Syntax_Syntax.signature = uu___82_3018.FStar_Syntax_Syntax.signature; FStar_Syntax_Syntax.ret_wp = uu___82_3018.FStar_Syntax_Syntax.ret_wp; FStar_Syntax_Syntax.bind_wp = uu___82_3018.FStar_Syntax_Syntax.bind_wp; FStar_Syntax_Syntax.if_then_else = uu____3019; FStar_Syntax_Syntax.ite_wp = uu____3023; FStar_Syntax_Syntax.stronger = uu____3027; FStar_Syntax_Syntax.close_wp = uu____3031; FStar_Syntax_Syntax.assert_p = uu____3035; FStar_Syntax_Syntax.assume_p = uu____3039; FStar_Syntax_Syntax.null_wp = uu____3043; FStar_Syntax_Syntax.trivial = uu____3047; FStar_Syntax_Syntax.repr = uu___82_3018.FStar_Syntax_Syntax.repr; FStar_Syntax_Syntax.return_repr = uu___82_3018.FStar_Syntax_Syntax.return_repr; FStar_Syntax_Syntax.bind_repr = uu___82_3018.FStar_Syntax_Syntax.bind_repr; FStar_Syntax_Syntax.actions = uu___82_3018.FStar_Syntax_Syntax.actions; FStar_Syntax_Syntax.eff_attrs = uu___82_3018.FStar_Syntax_Syntax.eff_attrs})))))))))
-in ((uu____2908), (uu____3017)))));
-)))))))))))))))))))))))))))))))))))))))))))
-end)))))))));
-))));
-)))))
-
-
-type env_ =
-env
-
-
-let get_env : env  ->  FStar_TypeChecker_Env.env = (fun env -> env.env)
-
-
-let set_env : env  ->  FStar_TypeChecker_Env.env  ->  env = (fun dmff_env env' -> (
-
-let uu___83_3068 = dmff_env
-in {env = env'; subst = uu___83_3068.subst; tc_const = uu___83_3068.tc_const}))
-
-type nm =
-| N of FStar_Syntax_Syntax.typ
-| M of FStar_Syntax_Syntax.typ
-
-
-let uu___is_N : nm  ->  Prims.bool = (fun projectee -> (match (projectee) with
-| N (_0) -> begin
-true
-end
-| uu____3085 -> begin
-false
-end))
-
-
-let __proj__N__item___0 : nm  ->  FStar_Syntax_Syntax.typ = (fun projectee -> (match (projectee) with
-| N (_0) -> begin
-_0
-end))
-
-
-let uu___is_M : nm  ->  Prims.bool = (fun projectee -> (match (projectee) with
-| M (_0) -> begin
-true
-end
-| uu____3099 -> begin
-false
-end))
-
-
-let __proj__M__item___0 : nm  ->  FStar_Syntax_Syntax.typ = (fun projectee -> (match (projectee) with
-| M (_0) -> begin
-_0
-end))
-
-
-type nm_ =
-nm
-
-
-let nm_of_comp : FStar_Syntax_Syntax.comp'  ->  nm = (fun uu___69_3111 -> (match (uu___69_3111) with
-| FStar_Syntax_Syntax.Total (t, uu____3113) -> begin
-N (t)
-end
-| FStar_Syntax_Syntax.Comp (c) when (FStar_All.pipe_right c.FStar_Syntax_Syntax.flags (FStar_Util.for_some (fun uu___68_3126 -> (match (uu___68_3126) with
-| FStar_Syntax_Syntax.CPS -> begin
-true
-end
-| uu____3127 -> begin
-false
-end)))) -> begin
-M (c.FStar_Syntax_Syntax.result_typ)
-end
-| FStar_Syntax_Syntax.Comp (c) -> begin
-(
-
-let uu____3129 = (
-
-let uu____3130 = (
-
-let uu____3131 = (FStar_Syntax_Syntax.mk_Comp c)
-in (FStar_All.pipe_left FStar_Syntax_Print.comp_to_string uu____3131))
-in (FStar_Util.format1 "[nm_of_comp]: impossible (%s)" uu____3130))
-in (failwith uu____3129))
-end
-| FStar_Syntax_Syntax.GTotal (uu____3132) -> begin
-(failwith "[nm_of_comp]: impossible (GTot)")
-end))
-
-
-let string_of_nm : nm  ->  Prims.string = (fun uu___70_3145 -> (match (uu___70_3145) with
-| N (t) -> begin
-(
-
-let uu____3147 = (FStar_Syntax_Print.term_to_string t)
-in (FStar_Util.format1 "N[%s]" uu____3147))
-end
-| M (t) -> begin
-(
-
-let uu____3149 = (FStar_Syntax_Print.term_to_string t)
-in (FStar_Util.format1 "M[%s]" uu____3149))
-end))
-
-
-let is_monadic_arrow : FStar_Syntax_Syntax.term'  ->  nm = (fun n1 -> (match (n1) with
-| FStar_Syntax_Syntax.Tm_arrow (uu____3155, {FStar_Syntax_Syntax.n = n2; FStar_Syntax_Syntax.pos = uu____3157; FStar_Syntax_Syntax.vars = uu____3158}) -> begin
-(nm_of_comp n2)
-end
-| uu____3175 -> begin
-(failwith "unexpected_argument: [is_monadic_arrow]")
-end))
-
-
-let is_monadic_comp : FStar_Syntax_Syntax.comp' FStar_Syntax_Syntax.syntax  ->  Prims.bool = (fun c -> (
-
-let uu____3185 = (nm_of_comp c.FStar_Syntax_Syntax.n)
-in (match (uu____3185) with
-| M (uu____3186) -> begin
-true
-end
-| N (uu____3187) -> begin
-false
-end)))
-
-exception Not_found
-
-
-let uu___is_Not_found : Prims.exn  ->  Prims.bool = (fun projectee -> (match (projectee) with
-| Not_found -> begin
-true
-end
-| uu____3193 -> begin
-false
-end))
-
-
-let double_star : FStar_Syntax_Syntax.typ  ->  FStar_Syntax_Syntax.typ = (fun typ -> (
-
-let star_once = (fun typ1 -> (
-
-let uu____3207 = (
-
-let uu____3214 = (
-
-let uu____3215 = (FStar_Syntax_Syntax.new_bv FStar_Pervasives_Native.None typ1)
-in (FStar_All.pipe_left FStar_Syntax_Syntax.mk_binder uu____3215))
-in (uu____3214)::[])
-in (
-
-let uu____3216 = (FStar_Syntax_Syntax.mk_Total FStar_Syntax_Util.kprop)
-in (FStar_Syntax_Util.arrow uu____3207 uu____3216))))
-in (
-
-let uu____3219 = (FStar_All.pipe_right typ star_once)
-in (FStar_All.pipe_left star_once uu____3219))))
-
-
-let rec mk_star_to_type : (FStar_Syntax_Syntax.term'  ->  FStar_Syntax_Syntax.term' FStar_Syntax_Syntax.syntax)  ->  env  ->  FStar_Syntax_Syntax.term' FStar_Syntax_Syntax.syntax  ->  FStar_Syntax_Syntax.term' FStar_Syntax_Syntax.syntax = (fun mk1 env a -> (
-
-let uu____3264 = (
-
-let uu____3265 = (
-
-let uu____3278 = (
-
-let uu____3285 = (
-
-let uu____3290 = (
-
-let uu____3291 = (star_type' env a)
-in (FStar_Syntax_Syntax.null_bv uu____3291))
-in (
-
-let uu____3292 = (FStar_Syntax_Syntax.as_implicit false)
-in ((uu____3290), (uu____3292))))
-in (uu____3285)::[])
-in (
-
-let uu____3301 = (FStar_Syntax_Syntax.mk_Total FStar_Syntax_Util.kprop)
-in ((uu____3278), (uu____3301))))
-in FStar_Syntax_Syntax.Tm_arrow (uu____3265))
-in (mk1 uu____3264)))
-and star_type' : env  ->  FStar_Syntax_Syntax.term' FStar_Syntax_Syntax.syntax  ->  FStar_Syntax_Syntax.term = (fun env t -> (
-
-let mk1 = (fun x -> (FStar_Syntax_Syntax.mk x FStar_Pervasives_Native.None t.FStar_Syntax_Syntax.pos))
-in (
-
-let mk_star_to_type1 = (mk_star_to_type mk1)
-in (
-
-let t1 = (FStar_Syntax_Subst.compress t)
-in (match (t1.FStar_Syntax_Syntax.n) with
-| FStar_Syntax_Syntax.Tm_arrow (binders, uu____3335) -> begin
-(
-
-let binders1 = (FStar_List.map (fun uu____3371 -> (match (uu____3371) with
-| (bv, aqual) -> begin
-(
-
-let uu____3382 = (
-
-let uu___84_3383 = bv
-in (
-
-let uu____3384 = (star_type' env bv.FStar_Syntax_Syntax.sort)
-in {FStar_Syntax_Syntax.ppname = uu___84_3383.FStar_Syntax_Syntax.ppname; FStar_Syntax_Syntax.index = uu___84_3383.FStar_Syntax_Syntax.index; FStar_Syntax_Syntax.sort = uu____3384}))
-in ((uu____3382), (aqual)))
-end)) binders)
-in (match (t1.FStar_Syntax_Syntax.n) with
-| FStar_Syntax_Syntax.Tm_arrow (uu____3387, {FStar_Syntax_Syntax.n = FStar_Syntax_Syntax.GTotal (hn, uu____3389); FStar_Syntax_Syntax.pos = uu____3390; FStar_Syntax_Syntax.vars = uu____3391}) -> begin
-(
-
-let uu____3416 = (
-
-let uu____3417 = (
-
-let uu____3430 = (
-
-let uu____3431 = (star_type' env hn)
-in (FStar_Syntax_Syntax.mk_GTotal uu____3431))
-in ((binders1), (uu____3430)))
-in FStar_Syntax_Syntax.Tm_arrow (uu____3417))
-in (mk1 uu____3416))
-end
-| uu____3438 -> begin
-(
-
-let uu____3439 = (is_monadic_arrow t1.FStar_Syntax_Syntax.n)
-in (match (uu____3439) with
-| N (hn) -> begin
-(
-
-let uu____3441 = (
-
-let uu____3442 = (
-
-let uu____3455 = (
-
-let uu____3456 = (star_type' env hn)
-in (FStar_Syntax_Syntax.mk_Total uu____3456))
-in ((binders1), (uu____3455)))
-in FStar_Syntax_Syntax.Tm_arrow (uu____3442))
-in (mk1 uu____3441))
-end
-| M (a) -> begin
-(
-
-let uu____3464 = (
-
-let uu____3465 = (
-
-let uu____3478 = (
-
-let uu____3485 = (
-
-let uu____3492 = (
-
-let uu____3497 = (
-
-let uu____3498 = (mk_star_to_type1 env a)
-in (FStar_Syntax_Syntax.null_bv uu____3498))
-in (
-
-let uu____3499 = (FStar_Syntax_Syntax.as_implicit false)
-in ((uu____3497), (uu____3499))))
-in (uu____3492)::[])
-in (FStar_List.append binders1 uu____3485))
-in (
-
-let uu____3512 = (FStar_Syntax_Syntax.mk_Total FStar_Syntax_Util.kprop)
-in ((uu____3478), (uu____3512))))
-in FStar_Syntax_Syntax.Tm_arrow (uu____3465))
-in (mk1 uu____3464))
-end))
-end))
-end
-| FStar_Syntax_Syntax.Tm_app (head1, args) -> begin
-(
-
-let debug1 = (fun t2 s -> (
-
-let string_of_set = (fun f s1 -> (
-
-let elts = (FStar_Util.set_elements s1)
-in (match (elts) with
-| [] -> begin
-"{}"
-end
-| (x)::xs -> begin
-(
-
-let strb = (FStar_Util.new_string_builder ())
-in ((FStar_Util.string_builder_append strb "{");
-(
-
-let uu____3590 = (f x)
-in (FStar_Util.string_builder_append strb uu____3590));
-(FStar_List.iter (fun x1 -> ((FStar_Util.string_builder_append strb ", ");
-(
-
-let uu____3597 = (f x1)
-in (FStar_Util.string_builder_append strb uu____3597));
-)) xs);
-(FStar_Util.string_builder_append strb "}");
-(FStar_Util.string_of_string_builder strb);
-))
-end)))
-in (
-
-let uu____3599 = (
-
-let uu____3604 = (
-
-let uu____3605 = (FStar_Syntax_Print.term_to_string t2)
-in (
-
-let uu____3606 = (string_of_set FStar_Syntax_Print.bv_to_string s)
-in (FStar_Util.format2 "Dependency found in term %s : %s" uu____3605 uu____3606)))
-in ((FStar_Errors.Warning_DependencyFound), (uu____3604)))
-in (FStar_Errors.log_issue t2.FStar_Syntax_Syntax.pos uu____3599))))
-in (
-
-let rec is_non_dependent_arrow = (fun ty n1 -> (
-
-let uu____3618 = (
-
-let uu____3619 = (FStar_Syntax_Subst.compress ty)
-in uu____3619.FStar_Syntax_Syntax.n)
-in (match (uu____3618) with
-| FStar_Syntax_Syntax.Tm_arrow (binders, c) -> begin
-(
-
-let uu____3640 = (
-
-let uu____3641 = (FStar_Syntax_Util.is_tot_or_gtot_comp c)
-in (not (uu____3641)))
-in (match (uu____3640) with
-| true -> begin
-false
-end
-| uu____3642 -> begin
-(FStar_All.try_with (fun uu___86_3652 -> (match (()) with
-| () -> begin
-(
-
-let non_dependent_or_raise = (fun s ty1 -> (
-
-let sinter = (
-
-let uu____3671 = (FStar_Syntax_Free.names ty1)
-in (FStar_Util.set_intersect uu____3671 s))
-in (
-
-let uu____3674 = (
-
-let uu____3675 = (FStar_Util.set_is_empty sinter)
-in (not (uu____3675)))
-in (match (uu____3674) with
-| true -> begin
-((debug1 ty1 sinter);
-(FStar_Exn.raise Not_found);
-)
-end
-| uu____3677 -> begin
-()
-end))))
-in (
-
-let uu____3678 = (FStar_Syntax_Subst.open_comp binders c)
-in (match (uu____3678) with
-| (binders1, c1) -> begin
-(
-
-let s = (FStar_List.fold_left (fun s uu____3700 -> (match (uu____3700) with
-| (bv, uu____3710) -> begin
-((non_dependent_or_raise s bv.FStar_Syntax_Syntax.sort);
-(FStar_Util.set_add bv s);
-)
-end)) FStar_Syntax_Syntax.no_names binders1)
-in (
-
-let ct = (FStar_Syntax_Util.comp_result c1)
-in ((non_dependent_or_raise s ct);
-(
-
-let k = (n1 - (FStar_List.length binders1))
-in (match ((k > (Prims.parse_int "0"))) with
-| true -> begin
-(is_non_dependent_arrow ct k)
-end
-| uu____3721 -> begin
-true
-end));
-)))
-end)))
-end)) (fun uu___85_3723 -> (match (uu___85_3723) with
-| Not_found -> begin
-false
-end)))
-end))
-end
-| uu____3724 -> begin
-((
-
-let uu____3726 = (
-
-let uu____3731 = (
-
-let uu____3732 = (FStar_Syntax_Print.term_to_string ty)
-in (FStar_Util.format1 "Not a dependent arrow : %s" uu____3732))
-in ((FStar_Errors.Warning_NotDependentArrow), (uu____3731)))
-in (FStar_Errors.log_issue ty.FStar_Syntax_Syntax.pos uu____3726));
-false;
-)
-end)))
-in (
-
-let rec is_valid_application = (fun head2 -> (
-
-let uu____3739 = (
-
-let uu____3740 = (FStar_Syntax_Subst.compress head2)
-in uu____3740.FStar_Syntax_Syntax.n)
-in (match (uu____3739) with
-| FStar_Syntax_Syntax.Tm_fvar (fv) when ((((FStar_Syntax_Syntax.fv_eq_lid fv FStar_Parser_Const.option_lid) || (FStar_Syntax_Syntax.fv_eq_lid fv FStar_Parser_Const.either_lid)) || (FStar_Syntax_Syntax.fv_eq_lid fv FStar_Parser_Const.eq2_lid)) || (
-
-let uu____3745 = (FStar_Syntax_Subst.compress head2)
-in (FStar_Syntax_Util.is_tuple_constructor uu____3745))) -> begin
-true
-end
-| FStar_Syntax_Syntax.Tm_fvar (fv) -> begin
-(
-
-let uu____3747 = (FStar_TypeChecker_Env.lookup_lid env.env fv.FStar_Syntax_Syntax.fv_name.FStar_Syntax_Syntax.v)
-in (match (uu____3747) with
-| ((uu____3756, ty), uu____3758) -> begin
-(
-
-let uu____3763 = (is_non_dependent_arrow ty (FStar_List.length args))
-in (match (uu____3763) with
-| true -> begin
-(
-
-let res = (FStar_TypeChecker_Normalize.normalize ((FStar_TypeChecker_Normalize.EraseUniverses)::(FStar_TypeChecker_Normalize.Inlining)::(FStar_TypeChecker_Normalize.UnfoldUntil (FStar_Syntax_Syntax.delta_constant))::[]) env.env t1)
-in (
-
-let uu____3771 = (
-
-let uu____3772 = (FStar_Syntax_Subst.compress res)
-in uu____3772.FStar_Syntax_Syntax.n)
-in (match (uu____3771) with
-| FStar_Syntax_Syntax.Tm_app (uu____3775) -> begin
-true
-end
-| uu____3790 -> begin
-((
-
-let uu____3792 = (
-
-let uu____3797 = (
-
-let uu____3798 = (FStar_Syntax_Print.term_to_string head2)
-in (FStar_Util.format1 "Got a term which might be a non-dependent user-defined data-type %s\n" uu____3798))
-in ((FStar_Errors.Warning_NondependentUserDefinedDataType), (uu____3797)))
-in (FStar_Errors.log_issue head2.FStar_Syntax_Syntax.pos uu____3792));
-false;
-)
-end)))
-end
-| uu____3799 -> begin
-false
-end))
-end))
-end
-| FStar_Syntax_Syntax.Tm_bvar (uu____3800) -> begin
-true
-end
-| FStar_Syntax_Syntax.Tm_name (uu____3801) -> begin
-true
-end
-| FStar_Syntax_Syntax.Tm_uinst (t2, uu____3803) -> begin
-(is_valid_application t2)
-end
-| uu____3808 -> begin
-false
-end)))
-in (
-
-let uu____3809 = (is_valid_application head1)
-in (match (uu____3809) with
-| true -> begin
-(
-
-let uu____3810 = (
-
-let uu____3811 = (
-
-let uu____3826 = (FStar_List.map (fun uu____3847 -> (match (uu____3847) with
-| (t2, qual) -> begin
-(
-
-let uu____3864 = (star_type' env t2)
-in ((uu____3864), (qual)))
-end)) args)
-in ((head1), (uu____3826)))
-in FStar_Syntax_Syntax.Tm_app (uu____3811))
-in (mk1 uu____3810))
-end
-| uu____3873 -> begin
-(
-
-let uu____3874 = (
-
-let uu____3879 = (
-
-let uu____3880 = (FStar_Syntax_Print.term_to_string t1)
-in (FStar_Util.format1 "For now, only [either], [option] and [eq2] are supported in the definition language (got: %s)" uu____3880))
-in ((FStar_Errors.Fatal_WrongTerm), (uu____3879)))
-in (FStar_Errors.raise_err uu____3874))
-end)))))
-end
-| FStar_Syntax_Syntax.Tm_bvar (uu____3881) -> begin
-t1
-end
-| FStar_Syntax_Syntax.Tm_name (uu____3882) -> begin
-t1
-end
-| FStar_Syntax_Syntax.Tm_type (uu____3883) -> begin
-t1
-end
-| FStar_Syntax_Syntax.Tm_fvar (uu____3884) -> begin
-t1
-end
-| FStar_Syntax_Syntax.Tm_abs (binders, repr, something) -> begin
-(
-
-let uu____3908 = (FStar_Syntax_Subst.open_term binders repr)
-in (match (uu____3908) with
-| (binders1, repr1) -> begin
-(
-
-let env1 = (
-
-let uu___87_3916 = env
-in (
-
-let uu____3917 = (FStar_TypeChecker_Env.push_binders env.env binders1)
-in {env = uu____3917; subst = uu___87_3916.subst; tc_const = uu___87_3916.tc_const}))
-in (
-
-let repr2 = (star_type' env1 repr1)
-in (FStar_Syntax_Util.abs binders1 repr2 something)))
-end))
-end
-| FStar_Syntax_Syntax.Tm_refine (x, t2) when false -> begin
-(
-
-let x1 = (FStar_Syntax_Syntax.freshen_bv x)
-in (
-
-let sort = (star_type' env x1.FStar_Syntax_Syntax.sort)
-in (
-
-let subst1 = (FStar_Syntax_Syntax.DB ((((Prims.parse_int "0")), (x1))))::[]
-in (
-
-let t3 = (FStar_Syntax_Subst.subst subst1 t2)
-in (
-
-let t4 = (star_type' env t3)
-in (
-
-let subst2 = (FStar_Syntax_Syntax.NM (((x1), ((Prims.parse_int "0")))))::[]
-in (
-
-let t5 = (FStar_Syntax_Subst.subst subst2 t4)
-in (mk1 (FStar_Syntax_Syntax.Tm_refine ((((
-
-let uu___88_3937 = x1
-in {FStar_Syntax_Syntax.ppname = uu___88_3937.FStar_Syntax_Syntax.ppname; FStar_Syntax_Syntax.index = uu___88_3937.FStar_Syntax_Syntax.index; FStar_Syntax_Syntax.sort = sort})), (t5))))))))))))
-end
-| FStar_Syntax_Syntax.Tm_meta (t2, m) -> begin
-(
-
-let uu____3944 = (
-
-let uu____3945 = (
-
-let uu____3952 = (star_type' env t2)
-in ((uu____3952), (m)))
-in FStar_Syntax_Syntax.Tm_meta (uu____3945))
-in (mk1 uu____3944))
-end
-| FStar_Syntax_Syntax.Tm_ascribed (e, (FStar_Util.Inl (t2), FStar_Pervasives_Native.None), something) -> begin
-(
-
-let uu____4000 = (
-
-let uu____4001 = (
-
-let uu____4028 = (star_type' env e)
-in (
-
-let uu____4029 = (
-
-let uu____4044 = (
-
-let uu____4051 = (star_type' env t2)
-in FStar_Util.Inl (uu____4051))
-in ((uu____4044), (FStar_Pervasives_Native.None)))
-in ((uu____4028), (uu____4029), (something))))
-in FStar_Syntax_Syntax.Tm_ascribed (uu____4001))
-in (mk1 uu____4000))
-end
-| FStar_Syntax_Syntax.Tm_ascribed (e, (FStar_Util.Inr (c), FStar_Pervasives_Native.None), something) -> begin
-(
-
-let uu____4129 = (
-
-let uu____4130 = (
-
-let uu____4157 = (star_type' env e)
-in (
-
-let uu____4158 = (
-
-let uu____4173 = (
-
-let uu____4180 = (star_type' env (FStar_Syntax_Util.comp_result c))
-in FStar_Util.Inl (uu____4180))
-in ((uu____4173), (FStar_Pervasives_Native.None)))
-in ((uu____4157), (uu____4158), (something))))
-in FStar_Syntax_Syntax.Tm_ascribed (uu____4130))
-in (mk1 uu____4129))
-end
-| FStar_Syntax_Syntax.Tm_ascribed (uu____4211, (uu____4212, FStar_Pervasives_Native.Some (uu____4213)), uu____4214) -> begin
-(
-
-let uu____4263 = (
-
-let uu____4268 = (
-
-let uu____4269 = (FStar_Syntax_Print.term_to_string t1)
-in (FStar_Util.format1 "Ascriptions with tactics are outside of the definition language: %s" uu____4269))
-in ((FStar_Errors.Fatal_TermOutsideOfDefLanguage), (uu____4268)))
-in (FStar_Errors.raise_err uu____4263))
-end
-| FStar_Syntax_Syntax.Tm_refine (uu____4270) -> begin
-(
-
-let uu____4277 = (
-
-let uu____4282 = (
-
-let uu____4283 = (FStar_Syntax_Print.term_to_string t1)
-in (FStar_Util.format1 "Tm_refine is outside of the definition language: %s" uu____4283))
-in ((FStar_Errors.Fatal_TermOutsideOfDefLanguage), (uu____4282)))
-in (FStar_Errors.raise_err uu____4277))
-end
-| FStar_Syntax_Syntax.Tm_uinst (uu____4284) -> begin
-(
-
-let uu____4291 = (
-
-let uu____4296 = (
-
-let uu____4297 = (FStar_Syntax_Print.term_to_string t1)
-in (FStar_Util.format1 "Tm_uinst is outside of the definition language: %s" uu____4297))
-in ((FStar_Errors.Fatal_TermOutsideOfDefLanguage), (uu____4296)))
-in (FStar_Errors.raise_err uu____4291))
-end
-| FStar_Syntax_Syntax.Tm_quoted (uu____4298) -> begin
-(
-
-let uu____4305 = (
-
-let uu____4310 = (
-
-let uu____4311 = (FStar_Syntax_Print.term_to_string t1)
-in (FStar_Util.format1 "Tm_quoted is outside of the definition language: %s" uu____4311))
-in ((FStar_Errors.Fatal_TermOutsideOfDefLanguage), (uu____4310)))
-in (FStar_Errors.raise_err uu____4305))
-end
-| FStar_Syntax_Syntax.Tm_constant (uu____4312) -> begin
-(
-
-let uu____4313 = (
-
-let uu____4318 = (
-
-let uu____4319 = (FStar_Syntax_Print.term_to_string t1)
-in (FStar_Util.format1 "Tm_constant is outside of the definition language: %s" uu____4319))
-in ((FStar_Errors.Fatal_TermOutsideOfDefLanguage), (uu____4318)))
-in (FStar_Errors.raise_err uu____4313))
-end
-| FStar_Syntax_Syntax.Tm_match (uu____4320) -> begin
-(
-
-let uu____4343 = (
-
-let uu____4348 = (
-
-let uu____4349 = (FStar_Syntax_Print.term_to_string t1)
-in (FStar_Util.format1 "Tm_match is outside of the definition language: %s" uu____4349))
-in ((FStar_Errors.Fatal_TermOutsideOfDefLanguage), (uu____4348)))
-in (FStar_Errors.raise_err uu____4343))
-end
-| FStar_Syntax_Syntax.Tm_let (uu____4350) -> begin
-(
-
-let uu____4363 = (
-
-let uu____4368 = (
-
-let uu____4369 = (FStar_Syntax_Print.term_to_string t1)
-in (FStar_Util.format1 "Tm_let is outside of the definition language: %s" uu____4369))
-in ((FStar_Errors.Fatal_TermOutsideOfDefLanguage), (uu____4368)))
-in (FStar_Errors.raise_err uu____4363))
-end
-| FStar_Syntax_Syntax.Tm_uvar (uu____4370) -> begin
-(
-
-let uu____4387 = (
-
-let uu____4392 = (
-
-let uu____4393 = (FStar_Syntax_Print.term_to_string t1)
-in (FStar_Util.format1 "Tm_uvar is outside of the definition language: %s" uu____4393))
-in ((FStar_Errors.Fatal_TermOutsideOfDefLanguage), (uu____4392)))
-in (FStar_Errors.raise_err uu____4387))
-end
-| FStar_Syntax_Syntax.Tm_unknown -> begin
-(
-
-let uu____4394 = (
-
-let uu____4399 = (
-
-let uu____4400 = (FStar_Syntax_Print.term_to_string t1)
-in (FStar_Util.format1 "Tm_unknown is outside of the definition language: %s" uu____4400))
-in ((FStar_Errors.Fatal_TermOutsideOfDefLanguage), (uu____4399)))
-in (FStar_Errors.raise_err uu____4394))
-end
-| FStar_Syntax_Syntax.Tm_lazy (i) -> begin
-(
-
-let uu____4402 = (FStar_Syntax_Util.unfold_lazy i)
-in (star_type' env uu____4402))
-end
-| FStar_Syntax_Syntax.Tm_delayed (uu____4405) -> begin
-(failwith "impossible")
-end)))))
-
-
-let is_monadic : FStar_Syntax_Syntax.residual_comp FStar_Pervasives_Native.option  ->  Prims.bool = (fun uu___72_4436 -> (match (uu___72_4436) with
-| FStar_Pervasives_Native.None -> begin
-(failwith "un-annotated lambda?!")
-end
-| FStar_Pervasives_Native.Some (rc) -> begin
-(FStar_All.pipe_right rc.FStar_Syntax_Syntax.residual_flags (FStar_Util.for_some (fun uu___71_4443 -> (match (uu___71_4443) with
-| FStar_Syntax_Syntax.CPS -> begin
-true
-end
-| uu____4444 -> begin
-false
-end))))
-end))
-
-
-let rec is_C : FStar_Syntax_Syntax.typ  ->  Prims.bool = (fun t -> (
-
-let uu____4450 = (
-
-let uu____4451 = (FStar_Syntax_Subst.compress t)
-in uu____4451.FStar_Syntax_Syntax.n)
-in (match (uu____4450) with
-| FStar_Syntax_Syntax.Tm_app (head1, args) when (FStar_Syntax_Util.is_tuple_constructor head1) -> begin
-(
-
-let r = (
-
-let uu____4477 = (
-
-let uu____4478 = (FStar_List.hd args)
-in (FStar_Pervasives_Native.fst uu____4478))
-in (is_C uu____4477))
-in (match (r) with
-| true -> begin
-((
-
-let uu____4494 = (
-
-let uu____4495 = (FStar_List.for_all (fun uu____4503 -> (match (uu____4503) with
-| (h, uu____4509) -> begin
-(is_C h)
-end)) args)
-in (not (uu____4495)))
-in (match (uu____4494) with
-| true -> begin
-(failwith "not a C (A * C)")
-end
-| uu____4510 -> begin
-()
-end));
-true;
-)
-end
-| uu____4511 -> begin
-((
-
-let uu____4513 = (
-
-let uu____4514 = (FStar_List.for_all (fun uu____4523 -> (match (uu____4523) with
-| (h, uu____4529) -> begin
-(
-
-let uu____4530 = (is_C h)
-in (not (uu____4530)))
-end)) args)
-in (not (uu____4514)))
-in (match (uu____4513) with
-| true -> begin
-(failwith "not a C (C * A)")
-end
-| uu____4531 -> begin
-()
-end));
-false;
-)
-end))
-end
-| FStar_Syntax_Syntax.Tm_arrow (binders, comp) -> begin
-(
-
-let uu____4550 = (nm_of_comp comp.FStar_Syntax_Syntax.n)
-in (match (uu____4550) with
-| M (t1) -> begin
-((
-
-let uu____4553 = (is_C t1)
-in (match (uu____4553) with
-| true -> begin
-(failwith "not a C (C -> C)")
-end
-| uu____4554 -> begin
-()
-end));
-true;
-)
-end
-| N (t1) -> begin
-(is_C t1)
-end))
-end
-| FStar_Syntax_Syntax.Tm_meta (t1, uu____4557) -> begin
-(is_C t1)
-end
-| FStar_Syntax_Syntax.Tm_uinst (t1, uu____4563) -> begin
-(is_C t1)
-end
-| FStar_Syntax_Syntax.Tm_ascribed (t1, uu____4569, uu____4570) -> begin
-(is_C t1)
-end
-| uu____4611 -> begin
-false
-end)))
-
-
-let mk_return : env  ->  FStar_Syntax_Syntax.typ  ->  FStar_Syntax_Syntax.term  ->  FStar_Syntax_Syntax.term = (fun env t e -> (
-
-let mk1 = (fun x -> (FStar_Syntax_Syntax.mk x FStar_Pervasives_Native.None e.FStar_Syntax_Syntax.pos))
-in (
-
-let p_type = (mk_star_to_type mk1 env t)
-in (
-
-let p = (FStar_Syntax_Syntax.gen_bv "p\'" FStar_Pervasives_Native.None p_type)
-in (
-
-let body = (
-
-let uu____4642 = (
-
-let uu____4643 = (
-
-let uu____4658 = (FStar_Syntax_Syntax.bv_to_name p)
-in (
-
-let uu____4659 = (
-
-let uu____4666 = (
-
-let uu____4671 = (FStar_Syntax_Syntax.as_implicit false)
-in ((e), (uu____4671)))
-in (uu____4666)::[])
-in ((uu____4658), (uu____4659))))
-in FStar_Syntax_Syntax.Tm_app (uu____4643))
-in (mk1 uu____4642))
-in (
-
-let uu____4686 = (
-
-let uu____4687 = (FStar_Syntax_Syntax.mk_binder p)
-in (uu____4687)::[])
-in (FStar_Syntax_Util.abs uu____4686 body (FStar_Pervasives_Native.Some ((FStar_Syntax_Util.residual_tot FStar_Syntax_Util.kprop))))))))))
-
-
-let is_unknown : FStar_Syntax_Syntax.term'  ->  Prims.bool = (fun uu___73_4692 -> (match (uu___73_4692) with
-| FStar_Syntax_Syntax.Tm_unknown -> begin
-true
-end
-| uu____4693 -> begin
-false
-end))
-
-
-let rec check : env  ->  FStar_Syntax_Syntax.term  ->  nm  ->  (nm * FStar_Syntax_Syntax.term * FStar_Syntax_Syntax.term) = (fun env e context_nm -> (
-
-let return_if = (fun uu____4926 -> (match (uu____4926) with
-| (rec_nm, s_e, u_e) -> begin
-(
-
-let check1 = (fun t1 t2 -> (
-
-let uu____4957 = ((not ((is_unknown t2.FStar_Syntax_Syntax.n))) && (
-
-let uu____4959 = (
-
-let uu____4960 = (FStar_TypeChecker_Rel.teq env.env t1 t2)
-in (FStar_TypeChecker_Rel.is_trivial uu____4960))
-in (not (uu____4959))))
-in (match (uu____4957) with
-| true -> begin
-(
-
-let uu____4961 = (
-
-let uu____4966 = (
-
-let uu____4967 = (FStar_Syntax_Print.term_to_string e)
-in (
-
-let uu____4968 = (FStar_Syntax_Print.term_to_string t1)
-in (
-
-let uu____4969 = (FStar_Syntax_Print.term_to_string t2)
-in (FStar_Util.format3 "[check]: the expression [%s] has type [%s] but should have type [%s]" uu____4967 uu____4968 uu____4969))))
-in ((FStar_Errors.Fatal_TypeMismatch), (uu____4966)))
-in (FStar_Errors.raise_err uu____4961))
-end
-| uu____4970 -> begin
-()
-end)))
-in (match (((rec_nm), (context_nm))) with
-| (N (t1), N (t2)) -> begin
-((check1 t1 t2);
-((rec_nm), (s_e), (u_e));
-)
-end
-| (M (t1), M (t2)) -> begin
-((check1 t1 t2);
-((rec_nm), (s_e), (u_e));
-)
-end
-| (N (t1), M (t2)) -> begin
-((check1 t1 t2);
-(
-
-let uu____4986 = (mk_return env t1 s_e)
-in ((M (t1)), (uu____4986), (u_e)));
-)
-end
-| (M (t1), N (t2)) -> begin
-(
-
-let uu____4989 = (
-
-let uu____4994 = (
-
-let uu____4995 = (FStar_Syntax_Print.term_to_string e)
-in (
-
-let uu____4996 = (FStar_Syntax_Print.term_to_string t1)
-in (
-
-let uu____4997 = (FStar_Syntax_Print.term_to_string t2)
-in (FStar_Util.format3 "[check %s]: got an effectful computation [%s] in lieu of a pure computation [%s]" uu____4995 uu____4996 uu____4997))))
-in ((FStar_Errors.Fatal_EffectfulAndPureComputationMismatch), (uu____4994)))
-in (FStar_Errors.raise_err uu____4989))
-end))
-end))
-in (
-
-let ensure_m = (fun env1 e2 -> (
-
-let strip_m = (fun uu___74_5044 -> (match (uu___74_5044) with
-| (M (t), s_e, u_e) -> begin
-((t), (s_e), (u_e))
-end
-| uu____5060 -> begin
-(failwith "impossible")
-end))
-in (match (context_nm) with
-| N (t) -> begin
-(
-
-let uu____5080 = (
-
-let uu____5085 = (
-
-let uu____5086 = (FStar_Syntax_Print.term_to_string t)
-in (Prims.strcat "let-bound monadic body has a non-monadic continuation or a branch of a match is monadic and the others aren\'t : " uu____5086))
-in ((FStar_Errors.Fatal_LetBoundMonadicMismatch), (uu____5085)))
-in (FStar_Errors.raise_error uu____5080 e2.FStar_Syntax_Syntax.pos))
-end
-| M (uu____5093) -> begin
-(
-
-let uu____5094 = (check env1 e2 context_nm)
-in (strip_m uu____5094))
-end)))
-in (
-
-let uu____5101 = (
-
-let uu____5102 = (FStar_Syntax_Subst.compress e)
-in uu____5102.FStar_Syntax_Syntax.n)
-in (match (uu____5101) with
-| FStar_Syntax_Syntax.Tm_bvar (uu____5111) -> begin
-(
-
-let uu____5112 = (infer env e)
-in (return_if uu____5112))
-end
-| FStar_Syntax_Syntax.Tm_name (uu____5119) -> begin
-(
-
-let uu____5120 = (infer env e)
-in (return_if uu____5120))
-end
-| FStar_Syntax_Syntax.Tm_fvar (uu____5127) -> begin
-(
-
-let uu____5128 = (infer env e)
-in (return_if uu____5128))
-end
-| FStar_Syntax_Syntax.Tm_abs (uu____5135) -> begin
-(
-
-let uu____5152 = (infer env e)
-in (return_if uu____5152))
-end
-| FStar_Syntax_Syntax.Tm_constant (uu____5159) -> begin
-(
-
-let uu____5160 = (infer env e)
-in (return_if uu____5160))
-end
-| FStar_Syntax_Syntax.Tm_quoted (uu____5167) -> begin
-(
-
-let uu____5174 = (infer env e)
-in (return_if uu____5174))
-end
-| FStar_Syntax_Syntax.Tm_app (uu____5181) -> begin
-(
-
-let uu____5196 = (infer env e)
-in (return_if uu____5196))
-end
-| FStar_Syntax_Syntax.Tm_lazy (i) -> begin
-(
-
-let uu____5204 = (FStar_Syntax_Util.unfold_lazy i)
-in (check env uu____5204 context_nm))
-end
-| FStar_Syntax_Syntax.Tm_let ((false, (binding)::[]), e2) -> begin
-(mk_let env binding e2 (fun env1 e21 -> (check env1 e21 context_nm)) ensure_m)
-end
-| FStar_Syntax_Syntax.Tm_match (e0, branches) -> begin
-(mk_match env e0 branches (fun env1 body -> (check env1 body context_nm)))
-end
-| FStar_Syntax_Syntax.Tm_meta (e1, uu____5266) -> begin
-(check env e1 context_nm)
-end
-| FStar_Syntax_Syntax.Tm_uinst (e1, uu____5272) -> begin
-(check env e1 context_nm)
-end
-| FStar_Syntax_Syntax.Tm_ascribed (e1, uu____5278, uu____5279) -> begin
-(check env e1 context_nm)
-end
-| FStar_Syntax_Syntax.Tm_let (uu____5320) -> begin
-(
-
-let uu____5333 = (
-
-let uu____5334 = (FStar_Syntax_Print.term_to_string e)
-in (FStar_Util.format1 "[check]: Tm_let %s" uu____5334))
-in (failwith uu____5333))
-end
-| FStar_Syntax_Syntax.Tm_type (uu____5341) -> begin
-(failwith "impossible (DM stratification)")
-end
-| FStar_Syntax_Syntax.Tm_arrow (uu____5348) -> begin
-(failwith "impossible (DM stratification)")
-end
-| FStar_Syntax_Syntax.Tm_refine (uu____5367) -> begin
-(
-
-let uu____5374 = (
-
-let uu____5375 = (FStar_Syntax_Print.term_to_string e)
-in (FStar_Util.format1 "[check]: Tm_refine %s" uu____5375))
-in (failwith uu____5374))
-end
-| FStar_Syntax_Syntax.Tm_uvar (uu____5382) -> begin
-(
-
-let uu____5399 = (
-
-let uu____5400 = (FStar_Syntax_Print.term_to_string e)
-in (FStar_Util.format1 "[check]: Tm_uvar %s" uu____5400))
-in (failwith uu____5399))
-end
-| FStar_Syntax_Syntax.Tm_delayed (uu____5407) -> begin
-(failwith "impossible (compressed)")
-end
-| FStar_Syntax_Syntax.Tm_unknown -> begin
-(
-
-let uu____5438 = (
-
-let uu____5439 = (FStar_Syntax_Print.term_to_string e)
-in (FStar_Util.format1 "[check]: Tm_unknown %s" uu____5439))
-in (failwith uu____5438))
-end)))))
-and infer : env  ->  FStar_Syntax_Syntax.term  ->  (nm * FStar_Syntax_Syntax.term * FStar_Syntax_Syntax.term) = (fun env e -> (
-
-let mk1 = (fun x -> (FStar_Syntax_Syntax.mk x FStar_Pervasives_Native.None e.FStar_Syntax_Syntax.pos))
-in (
-
-let normalize1 = (FStar_TypeChecker_Normalize.normalize ((FStar_TypeChecker_Normalize.Beta)::(FStar_TypeChecker_Normalize.Eager_unfolding)::(FStar_TypeChecker_Normalize.UnfoldUntil (FStar_Syntax_Syntax.delta_constant))::(FStar_TypeChecker_Normalize.EraseUniverses)::[]) env.env)
-in (
-
-let uu____5467 = (
-
-let uu____5468 = (FStar_Syntax_Subst.compress e)
-in uu____5468.FStar_Syntax_Syntax.n)
-in (match (uu____5467) with
-| FStar_Syntax_Syntax.Tm_bvar (bv) -> begin
-(failwith "I failed to open a binder... boo")
-end
-| FStar_Syntax_Syntax.Tm_name (bv) -> begin
-((N (bv.FStar_Syntax_Syntax.sort)), (e), (e))
-end
-| FStar_Syntax_Syntax.Tm_lazy (i) -> begin
-(
-
-let uu____5486 = (FStar_Syntax_Util.unfold_lazy i)
-in (infer env uu____5486))
-end
-| FStar_Syntax_Syntax.Tm_abs (binders, body, rc_opt) -> begin
-(
-
-let subst_rc_opt = (fun subst1 rc_opt1 -> (match (rc_opt1) with
-| FStar_Pervasives_Native.Some ({FStar_Syntax_Syntax.residual_effect = uu____5533; FStar_Syntax_Syntax.residual_typ = FStar_Pervasives_Native.None; FStar_Syntax_Syntax.residual_flags = uu____5534}) -> begin
-rc_opt1
-end
-| FStar_Pervasives_Native.None -> begin
-rc_opt1
-end
-| FStar_Pervasives_Native.Some (rc) -> begin
-(
-
-let uu____5540 = (
-
-let uu___89_5541 = rc
-in (
-
-let uu____5542 = (
-
-let uu____5547 = (
-
-let uu____5548 = (FStar_Util.must rc.FStar_Syntax_Syntax.residual_typ)
-in (FStar_Syntax_Subst.subst subst1 uu____5548))
-in FStar_Pervasives_Native.Some (uu____5547))
-in {FStar_Syntax_Syntax.residual_effect = uu___89_5541.FStar_Syntax_Syntax.residual_effect; FStar_Syntax_Syntax.residual_typ = uu____5542; FStar_Syntax_Syntax.residual_flags = uu___89_5541.FStar_Syntax_Syntax.residual_flags}))
-in FStar_Pervasives_Native.Some (uu____5540))
-end))
-in (
-
-let binders1 = (FStar_Syntax_Subst.open_binders binders)
-in (
-
-let subst1 = (FStar_Syntax_Subst.opening_of_binders binders1)
-in (
-
-let body1 = (FStar_Syntax_Subst.subst subst1 body)
-in (
-
-let rc_opt1 = (subst_rc_opt subst1 rc_opt)
-in (
-
-let env1 = (
-
-let uu___90_5558 = env
-in (
-
-let uu____5559 = (FStar_TypeChecker_Env.push_binders env.env binders1)
-in {env = uu____5559; subst = uu___90_5558.subst; tc_const = uu___90_5558.tc_const}))
-in (
-
-let s_binders = (FStar_List.map (fun uu____5579 -> (match (uu____5579) with
-| (bv, qual) -> begin
-(
-
-let sort = (star_type' env1 bv.FStar_Syntax_Syntax.sort)
-in (((
-
-let uu___91_5592 = bv
-in {FStar_Syntax_Syntax.ppname = uu___91_5592.FStar_Syntax_Syntax.ppname; FStar_Syntax_Syntax.index = uu___91_5592.FStar_Syntax_Syntax.index; FStar_Syntax_Syntax.sort = sort})), (qual)))
-end)) binders1)
-in (
-
-let uu____5593 = (FStar_List.fold_left (fun uu____5622 uu____5623 -> (match (((uu____5622), (uu____5623))) with
-| ((env2, acc), (bv, qual)) -> begin
-(
-
-let c = bv.FStar_Syntax_Syntax.sort
-in (
-
-let uu____5671 = (is_C c)
-in (match (uu____5671) with
-| true -> begin
-(
-
-let xw = (
-
-let uu____5679 = (star_type' env2 c)
-in (FStar_Syntax_Syntax.gen_bv (Prims.strcat bv.FStar_Syntax_Syntax.ppname.FStar_Ident.idText "__w") FStar_Pervasives_Native.None uu____5679))
-in (
-
-let x = (
-
-let uu___92_5681 = bv
-in (
-
-let uu____5682 = (
-
-let uu____5685 = (FStar_Syntax_Syntax.bv_to_name xw)
-in (trans_F_ env2 c uu____5685))
-in {FStar_Syntax_Syntax.ppname = uu___92_5681.FStar_Syntax_Syntax.ppname; FStar_Syntax_Syntax.index = uu___92_5681.FStar_Syntax_Syntax.index; FStar_Syntax_Syntax.sort = uu____5682}))
-in (
-
-let env3 = (
-
-let uu___93_5687 = env2
-in (
-
-let uu____5688 = (
-
-let uu____5691 = (
-
-let uu____5692 = (
-
-let uu____5699 = (FStar_Syntax_Syntax.bv_to_name xw)
-in ((bv), (uu____5699)))
-in FStar_Syntax_Syntax.NT (uu____5692))
-in (uu____5691)::env2.subst)
-in {env = uu___93_5687.env; subst = uu____5688; tc_const = uu___93_5687.tc_const}))
-in (
-
-let uu____5700 = (
-
-let uu____5703 = (FStar_Syntax_Syntax.mk_binder x)
-in (
-
-let uu____5704 = (
-
-let uu____5707 = (FStar_Syntax_Syntax.mk_binder xw)
-in (uu____5707)::acc)
-in (uu____5703)::uu____5704))
-in ((env3), (uu____5700))))))
-end
-| uu____5710 -> begin
-(
-
-let x = (
-
-let uu___94_5712 = bv
-in (
-
-let uu____5713 = (star_type' env2 bv.FStar_Syntax_Syntax.sort)
-in {FStar_Syntax_Syntax.ppname = uu___94_5712.FStar_Syntax_Syntax.ppname; FStar_Syntax_Syntax.index = uu___94_5712.FStar_Syntax_Syntax.index; FStar_Syntax_Syntax.sort = uu____5713}))
-in (
-
-let uu____5716 = (
-
-let uu____5719 = (FStar_Syntax_Syntax.mk_binder x)
-in (uu____5719)::acc)
-in ((env2), (uu____5716))))
-end)))
-end)) ((env1), ([])) binders1)
-in (match (uu____5593) with
-| (env2, u_binders) -> begin
-(
-
-let u_binders1 = (FStar_List.rev u_binders)
-in (
-
-let uu____5739 = (
-
-let check_what = (
-
-let uu____5761 = (is_monadic rc_opt1)
-in (match (uu____5761) with
-| true -> begin
-check_m
-end
-| uu____5774 -> begin
-check_n
-end))
-in (
-
-let uu____5775 = (check_what env2 body1)
-in (match (uu____5775) with
-| (t, s_body, u_body) -> begin
-(
-
-let uu____5791 = (
-
-let uu____5792 = (
-
-let uu____5793 = (is_monadic rc_opt1)
-in (match (uu____5793) with
-| true -> begin
-M (t)
-end
-| uu____5794 -> begin
-N (t)
-end))
-in (comp_of_nm uu____5792))
-in ((uu____5791), (s_body), (u_body)))
-end)))
-in (match (uu____5739) with
-| (comp, s_body, u_body) -> begin
-(
-
-let t = (FStar_Syntax_Util.arrow binders1 comp)
-in (
-
-let s_rc_opt = (match (rc_opt1) with
-| FStar_Pervasives_Native.None -> begin
-FStar_Pervasives_Native.None
-end
-| FStar_Pervasives_Native.Some (rc) -> begin
-(match (rc.FStar_Syntax_Syntax.residual_typ) with
-| FStar_Pervasives_Native.None -> begin
-(
-
-let rc1 = (
-
-let uu____5818 = (FStar_All.pipe_right rc.FStar_Syntax_Syntax.residual_flags (FStar_Util.for_some (fun uu___75_5822 -> (match (uu___75_5822) with
-| FStar_Syntax_Syntax.CPS -> begin
-true
-end
-| uu____5823 -> begin
-false
-end))))
-in (match (uu____5818) with
-| true -> begin
-(
-
-let uu____5824 = (FStar_List.filter (fun uu___76_5828 -> (match (uu___76_5828) with
-| FStar_Syntax_Syntax.CPS -> begin
-false
-end
-| uu____5829 -> begin
-true
-end)) rc.FStar_Syntax_Syntax.residual_flags)
-in (FStar_Syntax_Util.mk_residual_comp FStar_Parser_Const.effect_Tot_lid FStar_Pervasives_Native.None uu____5824))
-end
-| uu____5832 -> begin
-rc
-end))
-in FStar_Pervasives_Native.Some (rc1))
-end
-| FStar_Pervasives_Native.Some (rt) -> begin
-(
-
-let uu____5838 = (FStar_All.pipe_right rc.FStar_Syntax_Syntax.residual_flags (FStar_Util.for_some (fun uu___77_5842 -> (match (uu___77_5842) with
-| FStar_Syntax_Syntax.CPS -> begin
-true
-end
-| uu____5843 -> begin
-false
-end))))
-in (match (uu____5838) with
-| true -> begin
-(
-
-let flags1 = (FStar_List.filter (fun uu___78_5850 -> (match (uu___78_5850) with
-| FStar_Syntax_Syntax.CPS -> begin
-false
-end
-| uu____5851 -> begin
-true
-end)) rc.FStar_Syntax_Syntax.residual_flags)
-in (
-
-let uu____5852 = (
-
-let uu____5853 = (
-
-let uu____5858 = (double_star rt)
-in FStar_Pervasives_Native.Some (uu____5858))
-in (FStar_Syntax_Util.mk_residual_comp FStar_Parser_Const.effect_Tot_lid uu____5853 flags1))
-in FStar_Pervasives_Native.Some (uu____5852)))
-end
-| uu____5859 -> begin
-(
-
-let uu____5860 = (
-
-let uu___95_5861 = rc
-in (
-
-let uu____5862 = (
-
-let uu____5867 = (star_type' env2 rt)
-in FStar_Pervasives_Native.Some (uu____5867))
-in {FStar_Syntax_Syntax.residual_effect = uu___95_5861.FStar_Syntax_Syntax.residual_effect; FStar_Syntax_Syntax.residual_typ = uu____5862; FStar_Syntax_Syntax.residual_flags = uu___95_5861.FStar_Syntax_Syntax.residual_flags}))
-in FStar_Pervasives_Native.Some (uu____5860))
-end))
-end)
-end)
-in (
-
-let uu____5868 = (
-
-let comp1 = (
-
-let uu____5878 = (is_monadic rc_opt1)
-in (
-
-let uu____5879 = (FStar_Syntax_Subst.subst env2.subst s_body)
-in (trans_G env2 (FStar_Syntax_Util.comp_result comp) uu____5878 uu____5879)))
-in (
-
-let uu____5880 = (FStar_Syntax_Util.ascribe u_body ((FStar_Util.Inr (comp1)), (FStar_Pervasives_Native.None)))
-in ((uu____5880), (FStar_Pervasives_Native.Some ((FStar_Syntax_Util.residual_comp_of_comp comp1))))))
-in (match (uu____5868) with
-| (u_body1, u_rc_opt) -> begin
-(
-
-let s_body1 = (FStar_Syntax_Subst.close s_binders s_body)
-in (
-
-let s_binders1 = (FStar_Syntax_Subst.close_binders s_binders)
-in (
-
-let s_term = (
-
-let uu____5922 = (
-
-let uu____5923 = (
-
-let uu____5940 = (
-
-let uu____5943 = (FStar_Syntax_Subst.closing_of_binders s_binders1)
-in (subst_rc_opt uu____5943 s_rc_opt))
-in ((s_binders1), (s_body1), (uu____5940)))
-in FStar_Syntax_Syntax.Tm_abs (uu____5923))
-in (mk1 uu____5922))
-in (
-
-let u_body2 = (FStar_Syntax_Subst.close u_binders1 u_body1)
-in (
-
-let u_binders2 = (FStar_Syntax_Subst.close_binders u_binders1)
-in (
-
-let u_term = (
-
-let uu____5953 = (
-
-let uu____5954 = (
-
-let uu____5971 = (
-
-let uu____5974 = (FStar_Syntax_Subst.closing_of_binders u_binders2)
-in (subst_rc_opt uu____5974 u_rc_opt))
-in ((u_binders2), (u_body2), (uu____5971)))
-in FStar_Syntax_Syntax.Tm_abs (uu____5954))
-in (mk1 uu____5953))
-in ((N (t)), (s_term), (u_term))))))))
-end))))
-end)))
-end)))))))))
-end
-| FStar_Syntax_Syntax.Tm_fvar ({FStar_Syntax_Syntax.fv_name = {FStar_Syntax_Syntax.v = lid; FStar_Syntax_Syntax.p = uu____5984}; FStar_Syntax_Syntax.fv_delta = uu____5985; FStar_Syntax_Syntax.fv_qual = uu____5986}) -> begin
-(
-
-let uu____5989 = (
-
-let uu____5994 = (FStar_TypeChecker_Env.lookup_lid env.env lid)
-in (FStar_All.pipe_left FStar_Pervasives_Native.fst uu____5994))
-in (match (uu____5989) with
-| (uu____6025, t) -> begin
-(
-
-let uu____6027 = (
-
-let uu____6028 = (normalize1 t)
-in N (uu____6028))
-in ((uu____6027), (e), (e)))
-end))
-end
-| FStar_Syntax_Syntax.Tm_app ({FStar_Syntax_Syntax.n = FStar_Syntax_Syntax.Tm_constant (FStar_Const.Const_range_of); FStar_Syntax_Syntax.pos = uu____6029; FStar_Syntax_Syntax.vars = uu____6030}, (a)::(hd1)::rest) -> begin
-(
-
-let rest1 = (hd1)::rest
-in (
-
-let uu____6093 = (FStar_Syntax_Util.head_and_args e)
-in (match (uu____6093) with
-| (unary_op, uu____6115) -> begin
-(
-
-let head1 = (mk1 (FStar_Syntax_Syntax.Tm_app (((unary_op), ((a)::[])))))
-in (
-
-let t = (mk1 (FStar_Syntax_Syntax.Tm_app (((head1), (rest1)))))
-in (infer env t)))
-end)))
-end
-| FStar_Syntax_Syntax.Tm_app ({FStar_Syntax_Syntax.n = FStar_Syntax_Syntax.Tm_constant (FStar_Const.Const_set_range_of); FStar_Syntax_Syntax.pos = uu____6174; FStar_Syntax_Syntax.vars = uu____6175}, (a1)::(a2)::(hd1)::rest) -> begin
-(
-
-let rest1 = (hd1)::rest
-in (
-
-let uu____6251 = (FStar_Syntax_Util.head_and_args e)
-in (match (uu____6251) with
-| (unary_op, uu____6273) -> begin
-(
-
-let head1 = (mk1 (FStar_Syntax_Syntax.Tm_app (((unary_op), ((a1)::(a2)::[])))))
-in (
-
-let t = (mk1 (FStar_Syntax_Syntax.Tm_app (((head1), (rest1)))))
-in (infer env t)))
-end)))
-end
-| FStar_Syntax_Syntax.Tm_app ({FStar_Syntax_Syntax.n = FStar_Syntax_Syntax.Tm_constant (FStar_Const.Const_range_of); FStar_Syntax_Syntax.pos = uu____6338; FStar_Syntax_Syntax.vars = uu____6339}, ((a, FStar_Pervasives_Native.None))::[]) -> begin
-(
-
-let uu____6377 = (infer env a)
-in (match (uu____6377) with
-| (t, s, u) -> begin
-(
-
-let uu____6393 = (FStar_Syntax_Util.head_and_args e)
-in (match (uu____6393) with
-| (head1, uu____6415) -> begin
-(
-
-let uu____6436 = (
-
-let uu____6437 = (FStar_Syntax_Syntax.tabbrev FStar_Parser_Const.range_lid)
-in N (uu____6437))
-in (
-
-let uu____6438 = (
-
-let uu____6441 = (
-
-let uu____6442 = (
-
-let uu____6457 = (
-
-let uu____6460 = (FStar_Syntax_Syntax.as_arg s)
-in (uu____6460)::[])
-in ((head1), (uu____6457)))
-in FStar_Syntax_Syntax.Tm_app (uu____6442))
-in (mk1 uu____6441))
-in (
-
-let uu____6465 = (
-
-let uu____6468 = (
-
-let uu____6469 = (
-
-let uu____6484 = (
-
-let uu____6487 = (FStar_Syntax_Syntax.as_arg u)
-in (uu____6487)::[])
-in ((head1), (uu____6484)))
-in FStar_Syntax_Syntax.Tm_app (uu____6469))
-in (mk1 uu____6468))
-in ((uu____6436), (uu____6438), (uu____6465)))))
-end))
-end))
-end
-| FStar_Syntax_Syntax.Tm_app ({FStar_Syntax_Syntax.n = FStar_Syntax_Syntax.Tm_constant (FStar_Const.Const_set_range_of); FStar_Syntax_Syntax.pos = uu____6496; FStar_Syntax_Syntax.vars = uu____6497}, ((a1, uu____6499))::(a2)::[]) -> begin
-(
-
-let uu____6541 = (infer env a1)
-in (match (uu____6541) with
-| (t, s, u) -> begin
-(
-
-let uu____6557 = (FStar_Syntax_Util.head_and_args e)
-in (match (uu____6557) with
-| (head1, uu____6579) -> begin
-(
-
-let uu____6600 = (
-
-let uu____6603 = (
-
-let uu____6604 = (
-
-let uu____6619 = (
-
-let uu____6622 = (FStar_Syntax_Syntax.as_arg s)
-in (uu____6622)::(a2)::[])
-in ((head1), (uu____6619)))
-in FStar_Syntax_Syntax.Tm_app (uu____6604))
-in (mk1 uu____6603))
-in (
-
-let uu____6639 = (
-
-let uu____6642 = (
-
-let uu____6643 = (
-
-let uu____6658 = (
-
-let uu____6661 = (FStar_Syntax_Syntax.as_arg u)
-in (uu____6661)::(a2)::[])
-in ((head1), (uu____6658)))
-in FStar_Syntax_Syntax.Tm_app (uu____6643))
-in (mk1 uu____6642))
-in ((t), (uu____6600), (uu____6639))))
-end))
-end))
-end
-| FStar_Syntax_Syntax.Tm_app ({FStar_Syntax_Syntax.n = FStar_Syntax_Syntax.Tm_constant (FStar_Const.Const_range_of); FStar_Syntax_Syntax.pos = uu____6682; FStar_Syntax_Syntax.vars = uu____6683}, uu____6684) -> begin
-(
-
-let uu____6705 = (
-
-let uu____6710 = (
-
-let uu____6711 = (FStar_Syntax_Print.term_to_string e)
-in (FStar_Util.format1 "DMFF: Ill-applied constant %s" uu____6711))
-in ((FStar_Errors.Fatal_IllAppliedConstant), (uu____6710)))
-in (FStar_Errors.raise_error uu____6705 e.FStar_Syntax_Syntax.pos))
-end
-| FStar_Syntax_Syntax.Tm_app ({FStar_Syntax_Syntax.n = FStar_Syntax_Syntax.Tm_constant (FStar_Const.Const_set_range_of); FStar_Syntax_Syntax.pos = uu____6718; FStar_Syntax_Syntax.vars = uu____6719}, uu____6720) -> begin
-(
-
-let uu____6741 = (
-
-let uu____6746 = (
-
-let uu____6747 = (FStar_Syntax_Print.term_to_string e)
-in (FStar_Util.format1 "DMFF: Ill-applied constant %s" uu____6747))
-in ((FStar_Errors.Fatal_IllAppliedConstant), (uu____6746)))
-in (FStar_Errors.raise_error uu____6741 e.FStar_Syntax_Syntax.pos))
-end
-| FStar_Syntax_Syntax.Tm_app (head1, args) -> begin
-(
-
-let uu____6776 = (check_n env head1)
-in (match (uu____6776) with
-| (t_head, s_head, u_head) -> begin
-(
-
-let is_arrow = (fun t -> (
-
-let uu____6798 = (
-
-let uu____6799 = (FStar_Syntax_Subst.compress t)
-in uu____6799.FStar_Syntax_Syntax.n)
-in (match (uu____6798) with
-| FStar_Syntax_Syntax.Tm_arrow (uu____6802) -> begin
-true
-end
-| uu____6815 -> begin
-false
-end)))
-in (
-
-let rec flatten1 = (fun t -> (
-
-let uu____6834 = (
-
-let uu____6835 = (FStar_Syntax_Subst.compress t)
-in uu____6835.FStar_Syntax_Syntax.n)
-in (match (uu____6834) with
-| FStar_Syntax_Syntax.Tm_arrow (binders, {FStar_Syntax_Syntax.n = FStar_Syntax_Syntax.Total (t1, uu____6852); FStar_Syntax_Syntax.pos = uu____6853; FStar_Syntax_Syntax.vars = uu____6854}) when (is_arrow t1) -> begin
-(
-
-let uu____6879 = (flatten1 t1)
-in (match (uu____6879) with
-| (binders', comp) -> begin
-(((FStar_List.append binders binders')), (comp))
-end))
-end
-| FStar_Syntax_Syntax.Tm_arrow (binders, comp) -> begin
-((binders), (comp))
-end
-| FStar_Syntax_Syntax.Tm_ascribed (e1, uu____6961, uu____6962) -> begin
-(flatten1 e1)
-end
-| uu____7003 -> begin
-(
-
-let uu____7004 = (
-
-let uu____7009 = (
-
-let uu____7010 = (FStar_Syntax_Print.term_to_string t_head)
-in (FStar_Util.format1 "%s: not a function type" uu____7010))
-in ((FStar_Errors.Fatal_NotFunctionType), (uu____7009)))
-in (FStar_Errors.raise_err uu____7004))
-end)))
-in (
-
-let uu____7023 = (flatten1 t_head)
-in (match (uu____7023) with
-| (binders, comp) -> begin
-(
-
-let n1 = (FStar_List.length binders)
-in (
-
-let n' = (FStar_List.length args)
-in ((match (((FStar_List.length binders) < (FStar_List.length args))) with
-| true -> begin
-(
-
-let uu____7083 = (
-
-let uu____7088 = (
-
-let uu____7089 = (FStar_Util.string_of_int n1)
-in (
-
-let uu____7096 = (FStar_Util.string_of_int (n' - n1))
-in (
-
-let uu____7107 = (FStar_Util.string_of_int n1)
-in (FStar_Util.format3 "The head of this application, after being applied to %s arguments, is an effectful computation (leaving %s arguments to be applied). Please let-bind the head applied to the %s first arguments." uu____7089 uu____7096 uu____7107))))
-in ((FStar_Errors.Fatal_BinderAndArgsLengthMismatch), (uu____7088)))
-in (FStar_Errors.raise_err uu____7083))
-end
-| uu____7114 -> begin
-()
-end);
-(
-
-let uu____7115 = (FStar_Syntax_Subst.open_comp binders comp)
-in (match (uu____7115) with
-| (binders1, comp1) -> begin
-(
-
-let rec final_type = (fun subst1 uu____7162 args1 -> (match (uu____7162) with
-| (binders2, comp2) -> begin
-(match (((binders2), (args1))) with
-| ([], []) -> begin
-(
-
-let uu____7236 = (
-
-let uu____7237 = (FStar_Syntax_Subst.subst_comp subst1 comp2)
-in uu____7237.FStar_Syntax_Syntax.n)
-in (nm_of_comp uu____7236))
-end
-| (binders3, []) -> begin
-(
-
-let uu____7267 = (
-
-let uu____7268 = (
-
-let uu____7271 = (
-
-let uu____7272 = (mk1 (FStar_Syntax_Syntax.Tm_arrow (((binders3), (comp2)))))
-in (FStar_Syntax_Subst.subst subst1 uu____7272))
-in (FStar_Syntax_Subst.compress uu____7271))
-in uu____7268.FStar_Syntax_Syntax.n)
-in (match (uu____7267) with
-| FStar_Syntax_Syntax.Tm_arrow (binders4, comp3) -> begin
-(
-
-let uu____7297 = (
-
-let uu____7298 = (
-
-let uu____7299 = (
-
-let uu____7312 = (FStar_Syntax_Subst.close_comp binders4 comp3)
-in ((binders4), (uu____7312)))
-in FStar_Syntax_Syntax.Tm_arrow (uu____7299))
-in (mk1 uu____7298))
-in N (uu____7297))
-end
-| uu____7319 -> begin
-(failwith "wat?")
-end))
-end
-| ([], (uu____7320)::uu____7321) -> begin
-(failwith "just checked that?!")
-end
-| (((bv, uu____7361))::binders3, ((arg, uu____7364))::args2) -> begin
-(final_type ((FStar_Syntax_Syntax.NT (((bv), (arg))))::subst1) ((binders3), (comp2)) args2)
-end)
-end))
-in (
-
-let final_type1 = (final_type [] ((binders1), (comp1)) args)
-in (
-
-let uu____7417 = (FStar_List.splitAt n' binders1)
-in (match (uu____7417) with
-| (binders2, uu____7449) -> begin
-(
-
-let uu____7474 = (
-
-let uu____7495 = (FStar_List.map2 (fun uu____7549 uu____7550 -> (match (((uu____7549), (uu____7550))) with
-| ((bv, uu____7588), (arg, q)) -> begin
-(
-
-let uu____7605 = (
-
-let uu____7606 = (FStar_Syntax_Subst.compress bv.FStar_Syntax_Syntax.sort)
-in uu____7606.FStar_Syntax_Syntax.n)
-in (match (uu____7605) with
-| FStar_Syntax_Syntax.Tm_type (uu____7625) -> begin
-(
-
-let uu____7626 = (
-
-let uu____7631 = (star_type' env arg)
-in ((uu____7631), (q)))
-in ((uu____7626), ((((arg), (q)))::[])))
-end
-| uu____7658 -> begin
-(
-
-let uu____7659 = (check_n env arg)
-in (match (uu____7659) with
-| (uu____7682, s_arg, u_arg) -> begin
-(
-
-let uu____7685 = (
-
-let uu____7692 = (is_C bv.FStar_Syntax_Syntax.sort)
-in (match (uu____7692) with
-| true -> begin
-(
-
-let uu____7699 = (
-
-let uu____7704 = (FStar_Syntax_Subst.subst env.subst s_arg)
-in ((uu____7704), (q)))
-in (uu____7699)::(((u_arg), (q)))::[])
-end
-| uu____7717 -> begin
-(((u_arg), (q)))::[]
-end))
-in ((((s_arg), (q))), (uu____7685)))
-end))
-end))
-end)) binders2 args)
-in (FStar_List.split uu____7495))
-in (match (uu____7474) with
-| (s_args, u_args) -> begin
-(
-
-let u_args1 = (FStar_List.flatten u_args)
-in (
-
-let uu____7803 = (mk1 (FStar_Syntax_Syntax.Tm_app (((s_head), (s_args)))))
-in (
-
-let uu____7812 = (mk1 (FStar_Syntax_Syntax.Tm_app (((u_head), (u_args1)))))
-in ((final_type1), (uu____7803), (uu____7812)))))
-end))
-end))))
-end));
-)))
-end))))
-end))
-end
-| FStar_Syntax_Syntax.Tm_let ((false, (binding)::[]), e2) -> begin
-(mk_let env binding e2 infer check_m)
-end
-| FStar_Syntax_Syntax.Tm_match (e0, branches) -> begin
-(mk_match env e0 branches infer)
-end
-| FStar_Syntax_Syntax.Tm_uinst (e1, uu____7880) -> begin
-(infer env e1)
-end
-| FStar_Syntax_Syntax.Tm_meta (e1, uu____7886) -> begin
-(infer env e1)
-end
-| FStar_Syntax_Syntax.Tm_ascribed (e1, uu____7892, uu____7893) -> begin
-(infer env e1)
-end
-| FStar_Syntax_Syntax.Tm_constant (c) -> begin
-(
-
-let uu____7935 = (
-
-let uu____7936 = (env.tc_const c)
-in N (uu____7936))
-in ((uu____7935), (e), (e)))
-end
-| FStar_Syntax_Syntax.Tm_quoted (tm, qt) -> begin
-((N (FStar_Syntax_Syntax.t_term)), (e), (e))
-end
-| FStar_Syntax_Syntax.Tm_let (uu____7943) -> begin
-(
-
-let uu____7956 = (
-
-let uu____7957 = (FStar_Syntax_Print.term_to_string e)
-in (FStar_Util.format1 "[infer]: Tm_let %s" uu____7957))
-in (failwith uu____7956))
-end
-| FStar_Syntax_Syntax.Tm_type (uu____7964) -> begin
-(failwith "impossible (DM stratification)")
-end
-| FStar_Syntax_Syntax.Tm_arrow (uu____7971) -> begin
-(failwith "impossible (DM stratification)")
-end
-| FStar_Syntax_Syntax.Tm_refine (uu____7990) -> begin
-(
-
-let uu____7997 = (
-
-let uu____7998 = (FStar_Syntax_Print.term_to_string e)
-in (FStar_Util.format1 "[infer]: Tm_refine %s" uu____7998))
-in (failwith uu____7997))
-end
-| FStar_Syntax_Syntax.Tm_uvar (uu____8005) -> begin
-(
-
-let uu____8022 = (
-
-let uu____8023 = (FStar_Syntax_Print.term_to_string e)
-in (FStar_Util.format1 "[infer]: Tm_uvar %s" uu____8023))
-in (failwith uu____8022))
-end
-| FStar_Syntax_Syntax.Tm_delayed (uu____8030) -> begin
-(failwith "impossible (compressed)")
-end
-| FStar_Syntax_Syntax.Tm_unknown -> begin
-(
-
-let uu____8061 = (
-
-let uu____8062 = (FStar_Syntax_Print.term_to_string e)
-in (FStar_Util.format1 "[infer]: Tm_unknown %s" uu____8062))
-in (failwith uu____8061))
-end)))))
-and mk_match : env  ->  FStar_Syntax_Syntax.term' FStar_Syntax_Syntax.syntax  ->  (FStar_Syntax_Syntax.pat' FStar_Syntax_Syntax.withinfo_t * FStar_Syntax_Syntax.term' FStar_Syntax_Syntax.syntax FStar_Pervasives_Native.option * FStar_Syntax_Syntax.term' FStar_Syntax_Syntax.syntax) Prims.list  ->  (env  ->  FStar_Syntax_Syntax.term  ->  (nm * FStar_Syntax_Syntax.term * FStar_Syntax_Syntax.term))  ->  (nm * FStar_Syntax_Syntax.term * FStar_Syntax_Syntax.term) = (fun env e0 branches f -> (
-
-let mk1 = (fun x -> (FStar_Syntax_Syntax.mk x FStar_Pervasives_Native.None e0.FStar_Syntax_Syntax.pos))
-in (
-
-let uu____8109 = (check_n env e0)
-in (match (uu____8109) with
-| (uu____8122, s_e0, u_e0) -> begin
-(
-
-let uu____8125 = (
-
-let uu____8154 = (FStar_List.map (fun b -> (
-
-let uu____8215 = (FStar_Syntax_Subst.open_branch b)
-in (match (uu____8215) with
-| (pat, FStar_Pervasives_Native.None, body) -> begin
-(
-
-let env1 = (
-
-let uu___96_8257 = env
-in (
-
-let uu____8258 = (
-
-let uu____8259 = (FStar_Syntax_Syntax.pat_bvs pat)
-in (FStar_List.fold_left FStar_TypeChecker_Env.push_bv env.env uu____8259))
-in {env = uu____8258; subst = uu___96_8257.subst; tc_const = uu___96_8257.tc_const}))
-in (
-
-let uu____8262 = (f env1 body)
-in (match (uu____8262) with
-| (nm, s_body, u_body) -> begin
-((nm), (((pat), (FStar_Pervasives_Native.None), (((s_body), (u_body), (body))))))
-end)))
-end
-| uu____8334 -> begin
-(FStar_Errors.raise_err ((FStar_Errors.Fatal_WhenClauseNotSupported), ("No when clauses in the definition language")))
-end))) branches)
-in (FStar_List.split uu____8154))
-in (match (uu____8125) with
-| (nms, branches1) -> begin
-(
-
-let t1 = (
-
-let uu____8436 = (FStar_List.hd nms)
-in (match (uu____8436) with
-| M (t1) -> begin
-t1
-end
-| N (t1) -> begin
-t1
-end))
-in (
-
-let has_m = (FStar_List.existsb (fun uu___79_8442 -> (match (uu___79_8442) with
-| M (uu____8443) -> begin
-true
-end
-| uu____8444 -> begin
-false
-end)) nms)
-in (
-
-let uu____8445 = (
-
-let uu____8482 = (FStar_List.map2 (fun nm uu____8572 -> (match (uu____8572) with
-| (pat, guard, (s_body, u_body, original_body)) -> begin
-(match (((nm), (has_m))) with
-| (N (t2), false) -> begin
-((nm), (((pat), (guard), (s_body))), (((pat), (guard), (u_body))))
-end
-| (M (t2), true) -> begin
-((nm), (((pat), (guard), (s_body))), (((pat), (guard), (u_body))))
-end
-| (N (t2), true) -> begin
-(
-
-let uu____8749 = (check env original_body (M (t2)))
-in (match (uu____8749) with
-| (uu____8786, s_body1, u_body1) -> begin
-((M (t2)), (((pat), (guard), (s_body1))), (((pat), (guard), (u_body1))))
-end))
-end
-| (M (uu____8825), false) -> begin
-(failwith "impossible")
-end)
-end)) nms branches1)
-in (FStar_List.unzip3 uu____8482))
-in (match (uu____8445) with
-| (nms1, s_branches, u_branches) -> begin
-(match (has_m) with
-| true -> begin
-(
-
-let p_type = (mk_star_to_type mk1 env t1)
-in (
-
-let p = (FStar_Syntax_Syntax.gen_bv "p\'\'" FStar_Pervasives_Native.None p_type)
-in (
-
-let s_branches1 = (FStar_List.map (fun uu____9009 -> (match (uu____9009) with
-| (pat, guard, s_body) -> begin
-(
-
-let s_body1 = (
-
-let uu____9060 = (
-
-let uu____9061 = (
-
-let uu____9076 = (
-
-let uu____9083 = (
-
-let uu____9088 = (FStar_Syntax_Syntax.bv_to_name p)
-in (
-
-let uu____9089 = (FStar_Syntax_Syntax.as_implicit false)
-in ((uu____9088), (uu____9089))))
-in (uu____9083)::[])
-in ((s_body), (uu____9076)))
-in FStar_Syntax_Syntax.Tm_app (uu____9061))
-in (mk1 uu____9060))
-in ((pat), (guard), (s_body1)))
-end)) s_branches)
-in (
-
-let s_branches2 = (FStar_List.map FStar_Syntax_Subst.close_branch s_branches1)
-in (
-
-let u_branches1 = (FStar_List.map FStar_Syntax_Subst.close_branch u_branches)
-in (
-
-let s_e = (
-
-let uu____9121 = (
-
-let uu____9122 = (FStar_Syntax_Syntax.mk_binder p)
-in (uu____9122)::[])
-in (
-
-let uu____9123 = (mk1 (FStar_Syntax_Syntax.Tm_match (((s_e0), (s_branches2)))))
-in (FStar_Syntax_Util.abs uu____9121 uu____9123 (FStar_Pervasives_Native.Some ((FStar_Syntax_Util.residual_tot FStar_Syntax_Util.kprop))))))
-in (
-
-let t1_star = (
-
-let uu____9129 = (
-
-let uu____9136 = (
-
-let uu____9137 = (FStar_Syntax_Syntax.new_bv FStar_Pervasives_Native.None p_type)
-in (FStar_All.pipe_left FStar_Syntax_Syntax.mk_binder uu____9137))
-in (uu____9136)::[])
-in (
-
-let uu____9138 = (FStar_Syntax_Syntax.mk_Total FStar_Syntax_Util.kprop)
-in (FStar_Syntax_Util.arrow uu____9129 uu____9138)))
-in (
-
-let uu____9141 = (mk1 (FStar_Syntax_Syntax.Tm_ascribed (((s_e), (((FStar_Util.Inl (t1_star)), (FStar_Pervasives_Native.None))), (FStar_Pervasives_Native.None)))))
-in (
-
-let uu____9180 = (mk1 (FStar_Syntax_Syntax.Tm_match (((u_e0), (u_branches1)))))
-in ((M (t1)), (uu____9141), (uu____9180)))))))))))
-end
-| uu____9189 -> begin
-(
-
-let s_branches1 = (FStar_List.map FStar_Syntax_Subst.close_branch s_branches)
-in (
-
-let u_branches1 = (FStar_List.map FStar_Syntax_Subst.close_branch u_branches)
-in (
-
-let t1_star = t1
-in (
-
-let uu____9197 = (
-
-let uu____9200 = (
-
-let uu____9201 = (
-
-let uu____9228 = (mk1 (FStar_Syntax_Syntax.Tm_match (((s_e0), (s_branches1)))))
-in ((uu____9228), (((FStar_Util.Inl (t1_star)), (FStar_Pervasives_Native.None))), (FStar_Pervasives_Native.None)))
-in FStar_Syntax_Syntax.Tm_ascribed (uu____9201))
-in (mk1 uu____9200))
-in (
-
-let uu____9265 = (mk1 (FStar_Syntax_Syntax.Tm_match (((u_e0), (u_branches1)))))
-in ((N (t1)), (uu____9197), (uu____9265)))))))
-end)
-end))))
-end))
-end))))
-and mk_let : env_  ->  FStar_Syntax_Syntax.letbinding  ->  FStar_Syntax_Syntax.term  ->  (env_  ->  FStar_Syntax_Syntax.term  ->  (nm * FStar_Syntax_Syntax.term * FStar_Syntax_Syntax.term))  ->  (env_  ->  FStar_Syntax_Syntax.term  ->  (FStar_Syntax_Syntax.term * FStar_Syntax_Syntax.term * FStar_Syntax_Syntax.term))  ->  (nm * FStar_Syntax_Syntax.term * FStar_Syntax_Syntax.term) = (fun env binding e2 proceed ensure_m -> (
-
-let mk1 = (fun x -> (FStar_Syntax_Syntax.mk x FStar_Pervasives_Native.None e2.FStar_Syntax_Syntax.pos))
-in (
-
-let e1 = binding.FStar_Syntax_Syntax.lbdef
-in (
-
-let x = (FStar_Util.left binding.FStar_Syntax_Syntax.lbname)
-in (
-
-let x_binders = (
-
-let uu____9314 = (FStar_Syntax_Syntax.mk_binder x)
-in (uu____9314)::[])
-in (
-
-let uu____9315 = (FStar_Syntax_Subst.open_term x_binders e2)
-in (match (uu____9315) with
-| (x_binders1, e21) -> begin
-(
-
-let uu____9328 = (infer env e1)
-in (match (uu____9328) with
-| (N (t1), s_e1, u_e1) -> begin
-(
-
-let u_binding = (
-
-let uu____9345 = (is_C t1)
-in (match (uu____9345) with
-| true -> begin
-(
-
-let uu___97_9346 = binding
-in (
-
-let uu____9347 = (
-
-let uu____9350 = (FStar_Syntax_Subst.subst env.subst s_e1)
-in (trans_F_ env t1 uu____9350))
-in {FStar_Syntax_Syntax.lbname = uu___97_9346.FStar_Syntax_Syntax.lbname; FStar_Syntax_Syntax.lbunivs = uu___97_9346.FStar_Syntax_Syntax.lbunivs; FStar_Syntax_Syntax.lbtyp = uu____9347; FStar_Syntax_Syntax.lbeff = uu___97_9346.FStar_Syntax_Syntax.lbeff; FStar_Syntax_Syntax.lbdef = uu___97_9346.FStar_Syntax_Syntax.lbdef; FStar_Syntax_Syntax.lbattrs = uu___97_9346.FStar_Syntax_Syntax.lbattrs; FStar_Syntax_Syntax.lbpos = uu___97_9346.FStar_Syntax_Syntax.lbpos}))
-end
-| uu____9351 -> begin
-binding
-end))
-in (
-
-let env1 = (
-
-let uu___98_9353 = env
-in (
-
-let uu____9354 = (FStar_TypeChecker_Env.push_bv env.env (
-
-let uu___99_9356 = x
-in {FStar_Syntax_Syntax.ppname = uu___99_9356.FStar_Syntax_Syntax.ppname; FStar_Syntax_Syntax.index = uu___99_9356.FStar_Syntax_Syntax.index; FStar_Syntax_Syntax.sort = t1}))
-in {env = uu____9354; subst = uu___98_9353.subst; tc_const = uu___98_9353.tc_const}))
-in (
-
-let uu____9357 = (proceed env1 e21)
-in (match (uu____9357) with
-| (nm_rec, s_e2, u_e2) -> begin
-(
-
-let s_binding = (
-
-let uu___100_9374 = binding
-in (
-
-let uu____9375 = (star_type' env1 binding.FStar_Syntax_Syntax.lbtyp)
-in {FStar_Syntax_Syntax.lbname = uu___100_9374.FStar_Syntax_Syntax.lbname; FStar_Syntax_Syntax.lbunivs = uu___100_9374.FStar_Syntax_Syntax.lbunivs; FStar_Syntax_Syntax.lbtyp = uu____9375; FStar_Syntax_Syntax.lbeff = uu___100_9374.FStar_Syntax_Syntax.lbeff; FStar_Syntax_Syntax.lbdef = uu___100_9374.FStar_Syntax_Syntax.lbdef; FStar_Syntax_Syntax.lbattrs = uu___100_9374.FStar_Syntax_Syntax.lbattrs; FStar_Syntax_Syntax.lbpos = uu___100_9374.FStar_Syntax_Syntax.lbpos}))
-in (
-
-let uu____9378 = (
-
-let uu____9381 = (
-
-let uu____9382 = (
-
-let uu____9395 = (FStar_Syntax_Subst.close x_binders1 s_e2)
-in ((((false), (((
-
-let uu___101_9405 = s_binding
-in {FStar_Syntax_Syntax.lbname = uu___101_9405.FStar_Syntax_Syntax.lbname; FStar_Syntax_Syntax.lbunivs = uu___101_9405.FStar_Syntax_Syntax.lbunivs; FStar_Syntax_Syntax.lbtyp = uu___101_9405.FStar_Syntax_Syntax.lbtyp; FStar_Syntax_Syntax.lbeff = uu___101_9405.FStar_Syntax_Syntax.lbeff; FStar_Syntax_Syntax.lbdef = s_e1; FStar_Syntax_Syntax.lbattrs = uu___101_9405.FStar_Syntax_Syntax.lbattrs; FStar_Syntax_Syntax.lbpos = uu___101_9405.FStar_Syntax_Syntax.lbpos}))::[]))), (uu____9395)))
-in FStar_Syntax_Syntax.Tm_let (uu____9382))
-in (mk1 uu____9381))
-in (
-
-let uu____9406 = (
-
-let uu____9409 = (
-
-let uu____9410 = (
-
-let uu____9423 = (FStar_Syntax_Subst.close x_binders1 u_e2)
-in ((((false), (((
-
-let uu___102_9433 = u_binding
-in {FStar_Syntax_Syntax.lbname = uu___102_9433.FStar_Syntax_Syntax.lbname; FStar_Syntax_Syntax.lbunivs = uu___102_9433.FStar_Syntax_Syntax.lbunivs; FStar_Syntax_Syntax.lbtyp = uu___102_9433.FStar_Syntax_Syntax.lbtyp; FStar_Syntax_Syntax.lbeff = uu___102_9433.FStar_Syntax_Syntax.lbeff; FStar_Syntax_Syntax.lbdef = u_e1; FStar_Syntax_Syntax.lbattrs = uu___102_9433.FStar_Syntax_Syntax.lbattrs; FStar_Syntax_Syntax.lbpos = uu___102_9433.FStar_Syntax_Syntax.lbpos}))::[]))), (uu____9423)))
-in FStar_Syntax_Syntax.Tm_let (uu____9410))
-in (mk1 uu____9409))
-in ((nm_rec), (uu____9378), (uu____9406)))))
-end))))
-end
-| (M (t1), s_e1, u_e1) -> begin
-(
-
-let u_binding = (
-
-let uu___103_9442 = binding
-in {FStar_Syntax_Syntax.lbname = uu___103_9442.FStar_Syntax_Syntax.lbname; FStar_Syntax_Syntax.lbunivs = uu___103_9442.FStar_Syntax_Syntax.lbunivs; FStar_Syntax_Syntax.lbtyp = t1; FStar_Syntax_Syntax.lbeff = FStar_Parser_Const.effect_PURE_lid; FStar_Syntax_Syntax.lbdef = uu___103_9442.FStar_Syntax_Syntax.lbdef; FStar_Syntax_Syntax.lbattrs = uu___103_9442.FStar_Syntax_Syntax.lbattrs; FStar_Syntax_Syntax.lbpos = uu___103_9442.FStar_Syntax_Syntax.lbpos})
-in (
-
-let env1 = (
-
-let uu___104_9444 = env
-in (
-
-let uu____9445 = (FStar_TypeChecker_Env.push_bv env.env (
-
-let uu___105_9447 = x
-in {FStar_Syntax_Syntax.ppname = uu___105_9447.FStar_Syntax_Syntax.ppname; FStar_Syntax_Syntax.index = uu___105_9447.FStar_Syntax_Syntax.index; FStar_Syntax_Syntax.sort = t1}))
-in {env = uu____9445; subst = uu___104_9444.subst; tc_const = uu___104_9444.tc_const}))
-in (
-
-let uu____9448 = (ensure_m env1 e21)
-in (match (uu____9448) with
-| (t2, s_e2, u_e2) -> begin
-(
-
-let p_type = (mk_star_to_type mk1 env1 t2)
-in (
-
-let p = (FStar_Syntax_Syntax.gen_bv "p\'\'" FStar_Pervasives_Native.None p_type)
-in (
-
-let s_e21 = (
-
-let uu____9471 = (
-
-let uu____9472 = (
-
-let uu____9487 = (
-
-let uu____9494 = (
-
-let uu____9499 = (FStar_Syntax_Syntax.bv_to_name p)
-in (
-
-let uu____9500 = (FStar_Syntax_Syntax.as_implicit false)
-in ((uu____9499), (uu____9500))))
-in (uu____9494)::[])
-in ((s_e2), (uu____9487)))
-in FStar_Syntax_Syntax.Tm_app (uu____9472))
-in (mk1 uu____9471))
-in (
-
-let s_e22 = (FStar_Syntax_Util.abs x_binders1 s_e21 (FStar_Pervasives_Native.Some ((FStar_Syntax_Util.residual_tot FStar_Syntax_Util.kprop))))
-in (
-
-let body = (
-
-let uu____9519 = (
-
-let uu____9520 = (
-
-let uu____9535 = (
-
-let uu____9542 = (
-
-let uu____9547 = (FStar_Syntax_Syntax.as_implicit false)
-in ((s_e22), (uu____9547)))
-in (uu____9542)::[])
-in ((s_e1), (uu____9535)))
-in FStar_Syntax_Syntax.Tm_app (uu____9520))
-in (mk1 uu____9519))
-in (
-
-let uu____9562 = (
-
-let uu____9563 = (
-
-let uu____9564 = (FStar_Syntax_Syntax.mk_binder p)
-in (uu____9564)::[])
-in (FStar_Syntax_Util.abs uu____9563 body (FStar_Pervasives_Native.Some ((FStar_Syntax_Util.residual_tot FStar_Syntax_Util.kprop)))))
-in (
-
-let uu____9565 = (
-
-let uu____9568 = (
-
-let uu____9569 = (
-
-let uu____9582 = (FStar_Syntax_Subst.close x_binders1 u_e2)
-in ((((false), (((
-
-let uu___106_9592 = u_binding
-in {FStar_Syntax_Syntax.lbname = uu___106_9592.FStar_Syntax_Syntax.lbname; FStar_Syntax_Syntax.lbunivs = uu___106_9592.FStar_Syntax_Syntax.lbunivs; FStar_Syntax_Syntax.lbtyp = uu___106_9592.FStar_Syntax_Syntax.lbtyp; FStar_Syntax_Syntax.lbeff = uu___106_9592.FStar_Syntax_Syntax.lbeff; FStar_Syntax_Syntax.lbdef = u_e1; FStar_Syntax_Syntax.lbattrs = uu___106_9592.FStar_Syntax_Syntax.lbattrs; FStar_Syntax_Syntax.lbpos = uu___106_9592.FStar_Syntax_Syntax.lbpos}))::[]))), (uu____9582)))
-in FStar_Syntax_Syntax.Tm_let (uu____9569))
-in (mk1 uu____9568))
-in ((M (t2)), (uu____9562), (uu____9565)))))))))
-end))))
-end))
-end)))))))
-and check_n : env_  ->  FStar_Syntax_Syntax.term  ->  (FStar_Syntax_Syntax.typ * FStar_Syntax_Syntax.term * FStar_Syntax_Syntax.term) = (fun env e -> (
-
-let mn = (
-
-let uu____9604 = (FStar_Syntax_Syntax.mk FStar_Syntax_Syntax.Tm_unknown FStar_Pervasives_Native.None e.FStar_Syntax_Syntax.pos)
-in N (uu____9604))
-in (
-
-let uu____9605 = (check env e mn)
-in (match (uu____9605) with
-| (N (t), s_e, u_e) -> begin
-((t), (s_e), (u_e))
-end
-| uu____9621 -> begin
-(failwith "[check_n]: impossible")
-end))))
-and check_m : env_  ->  FStar_Syntax_Syntax.term  ->  (FStar_Syntax_Syntax.typ * FStar_Syntax_Syntax.term * FStar_Syntax_Syntax.term) = (fun env e -> (
-
-let mn = (
-
-let uu____9643 = (FStar_Syntax_Syntax.mk FStar_Syntax_Syntax.Tm_unknown FStar_Pervasives_Native.None e.FStar_Syntax_Syntax.pos)
-in M (uu____9643))
-in (
-
-let uu____9644 = (check env e mn)
-in (match (uu____9644) with
-| (M (t), s_e, u_e) -> begin
-((t), (s_e), (u_e))
-end
-| uu____9660 -> begin
-(failwith "[check_m]: impossible")
-end))))
-and comp_of_nm : nm_  ->  FStar_Syntax_Syntax.comp = (fun nm -> (match (nm) with
-| N (t) -> begin
-(FStar_Syntax_Syntax.mk_Total t)
-end
-| M (t) -> begin
-(mk_M t)
-end))
-and mk_M : FStar_Syntax_Syntax.typ  ->  FStar_Syntax_Syntax.comp = (fun t -> (FStar_Syntax_Syntax.mk_Comp {FStar_Syntax_Syntax.comp_univs = (FStar_Syntax_Syntax.U_unknown)::[]; FStar_Syntax_Syntax.effect_name = FStar_Parser_Const.monadic_lid; FStar_Syntax_Syntax.result_typ = t; FStar_Syntax_Syntax.effect_args = []; FStar_Syntax_Syntax.flags = (FStar_Syntax_Syntax.CPS)::(FStar_Syntax_Syntax.TOTAL)::[]}))
-and type_of_comp : FStar_Syntax_Syntax.comp' FStar_Syntax_Syntax.syntax  ->  FStar_Syntax_Syntax.term' FStar_Syntax_Syntax.syntax = (fun t -> (FStar_Syntax_Util.comp_result t))
-and trans_F_ : env_  ->  FStar_Syntax_Syntax.typ  ->  FStar_Syntax_Syntax.term  ->  FStar_Syntax_Syntax.term = (fun env c wp -> ((
-
-let uu____9690 = (
-
-let uu____9691 = (is_C c)
-in (not (uu____9691)))
-in (match (uu____9690) with
-| true -> begin
-(failwith "not a C")
-end
-| uu____9692 -> begin
-()
-end));
-(
-
-let mk1 = (fun x -> (FStar_Syntax_Syntax.mk x FStar_Pervasives_Native.None c.FStar_Syntax_Syntax.pos))
-in (
-
-let uu____9701 = (
-
-let uu____9702 = (FStar_Syntax_Subst.compress c)
-in uu____9702.FStar_Syntax_Syntax.n)
-in (match (uu____9701) with
-| FStar_Syntax_Syntax.Tm_app (head1, args) -> begin
-(
-
-let uu____9727 = (FStar_Syntax_Util.head_and_args wp)
-in (match (uu____9727) with
-| (wp_head, wp_args) -> begin
-((
-
-let uu____9765 = ((not ((Prims.op_Equality (FStar_List.length wp_args) (FStar_List.length args)))) || (
-
-let uu____9779 = (
-
-let uu____9780 = (FStar_Parser_Const.mk_tuple_data_lid (FStar_List.length wp_args) FStar_Range.dummyRange)
-in (FStar_Syntax_Util.is_constructor wp_head uu____9780))
-in (not (uu____9779))))
-in (match (uu____9765) with
-| true -> begin
-(failwith "mismatch")
-end
-| uu____9787 -> begin
-()
-end));
-(
-
-let uu____9788 = (
-
-let uu____9789 = (
-
-let uu____9804 = (FStar_List.map2 (fun uu____9832 uu____9833 -> (match (((uu____9832), (uu____9833))) with
-| ((arg, q), (wp_arg, q')) -> begin
-(
-
-let print_implicit = (fun q1 -> (
-
-let uu____9872 = (FStar_Syntax_Syntax.is_implicit q1)
-in (match (uu____9872) with
-| true -> begin
-"implicit"
-end
-| uu____9873 -> begin
-"explicit"
-end)))
-in ((match ((Prims.op_disEquality q q')) with
-| true -> begin
-(
-
-let uu____9875 = (
-
-let uu____9880 = (
-
-let uu____9881 = (print_implicit q)
-in (
-
-let uu____9882 = (print_implicit q')
-in (FStar_Util.format2 "Incoherent implicit qualifiers %s %s\n" uu____9881 uu____9882)))
-in ((FStar_Errors.Warning_IncoherentImplicitQualifier), (uu____9880)))
-in (FStar_Errors.log_issue head1.FStar_Syntax_Syntax.pos uu____9875))
-end
-| uu____9883 -> begin
-()
-end);
-(
-
-let uu____9884 = (trans_F_ env arg wp_arg)
-in ((uu____9884), (q)));
-))
-end)) args wp_args)
-in ((head1), (uu____9804)))
-in FStar_Syntax_Syntax.Tm_app (uu____9789))
-in (mk1 uu____9788));
-)
-end))
-end
-| FStar_Syntax_Syntax.Tm_arrow (binders, comp) -> begin
-(
-
-let binders1 = (FStar_Syntax_Util.name_binders binders)
-in (
-
-let uu____9918 = (FStar_Syntax_Subst.open_comp binders1 comp)
-in (match (uu____9918) with
-| (binders_orig, comp1) -> begin
-(
-
-let uu____9925 = (
-
-let uu____9940 = (FStar_List.map (fun uu____9974 -> (match (uu____9974) with
-| (bv, q) -> begin
-(
-
-let h = bv.FStar_Syntax_Syntax.sort
-in (
-
-let uu____9994 = (is_C h)
-in (match (uu____9994) with
-| true -> begin
-(
-
-let w' = (
-
-let uu____10006 = (star_type' env h)
-in (FStar_Syntax_Syntax.gen_bv (Prims.strcat bv.FStar_Syntax_Syntax.ppname.FStar_Ident.idText "__w\'") FStar_Pervasives_Native.None uu____10006))
-in (
-
-let uu____10007 = (
-
-let uu____10014 = (
-
-let uu____10021 = (
-
-let uu____10026 = (
-
-let uu____10027 = (
-
-let uu____10028 = (FStar_Syntax_Syntax.bv_to_name w')
-in (trans_F_ env h uu____10028))
-in (FStar_Syntax_Syntax.null_bv uu____10027))
-in ((uu____10026), (q)))
-in (uu____10021)::[])
-in (((w'), (q)))::uu____10014)
-in ((w'), (uu____10007))))
-end
-| uu____10047 -> begin
-(
-
-let x = (
-
-let uu____10049 = (star_type' env h)
-in (FStar_Syntax_Syntax.gen_bv (Prims.strcat bv.FStar_Syntax_Syntax.ppname.FStar_Ident.idText "__x") FStar_Pervasives_Native.None uu____10049))
-in ((x), ((((x), (q)))::[])))
-end)))
-end)) binders_orig)
-in (FStar_List.split uu____9940))
-in (match (uu____9925) with
-| (bvs, binders2) -> begin
-(
-
-let binders3 = (FStar_List.flatten binders2)
-in (
-
-let comp2 = (
-
-let uu____10104 = (
-
-let uu____10107 = (FStar_Syntax_Syntax.binders_of_list bvs)
-in (FStar_Syntax_Util.rename_binders binders_orig uu____10107))
-in (FStar_Syntax_Subst.subst_comp uu____10104 comp1))
-in (
-
-let app = (
-
-let uu____10111 = (
-
-let uu____10112 = (
-
-let uu____10127 = (FStar_List.map (fun bv -> (
-
-let uu____10142 = (FStar_Syntax_Syntax.bv_to_name bv)
-in (
-
-let uu____10143 = (FStar_Syntax_Syntax.as_implicit false)
-in ((uu____10142), (uu____10143))))) bvs)
-in ((wp), (uu____10127)))
-in FStar_Syntax_Syntax.Tm_app (uu____10112))
-in (mk1 uu____10111))
-in (
-
-let comp3 = (
-
-let uu____10151 = (type_of_comp comp2)
-in (
-
-let uu____10152 = (is_monadic_comp comp2)
-in (trans_G env uu____10151 uu____10152 app)))
-in (FStar_Syntax_Util.arrow binders3 comp3)))))
-end))
-end)))
-end
-| FStar_Syntax_Syntax.Tm_ascribed (e, uu____10154, uu____10155) -> begin
-(trans_F_ env e wp)
-end
-| uu____10196 -> begin
-(failwith "impossible trans_F_")
-end)));
-))
-and trans_G : env_  ->  FStar_Syntax_Syntax.typ  ->  Prims.bool  ->  FStar_Syntax_Syntax.typ  ->  FStar_Syntax_Syntax.comp = (fun env h is_monadic1 wp -> (match (is_monadic1) with
-| true -> begin
-(
-
-let uu____10201 = (
-
-let uu____10202 = (star_type' env h)
-in (
-
-let uu____10205 = (
-
-let uu____10214 = (
-
-let uu____10219 = (FStar_Syntax_Syntax.as_implicit false)
-in ((wp), (uu____10219)))
-in (uu____10214)::[])
-in {FStar_Syntax_Syntax.comp_univs = (FStar_Syntax_Syntax.U_unknown)::[]; FStar_Syntax_Syntax.effect_name = FStar_Parser_Const.effect_PURE_lid; FStar_Syntax_Syntax.result_typ = uu____10202; FStar_Syntax_Syntax.effect_args = uu____10205; FStar_Syntax_Syntax.flags = []}))
-in (FStar_Syntax_Syntax.mk_Comp uu____10201))
-end
-| uu____10228 -> begin
-(
-
-let uu____10229 = (trans_F_ env h wp)
-in (FStar_Syntax_Syntax.mk_Total uu____10229))
-end))
-
-
-let n : FStar_TypeChecker_Env.env  ->  FStar_Syntax_Syntax.term  ->  FStar_Syntax_Syntax.term = (FStar_TypeChecker_Normalize.normalize ((FStar_TypeChecker_Normalize.Beta)::(FStar_TypeChecker_Normalize.UnfoldUntil (FStar_Syntax_Syntax.delta_constant))::(FStar_TypeChecker_Normalize.DoNotUnfoldPureLets)::(FStar_TypeChecker_Normalize.Eager_unfolding)::(FStar_TypeChecker_Normalize.EraseUniverses)::[]))
-
-
-let star_type : env  ->  FStar_Syntax_Syntax.typ  ->  FStar_Syntax_Syntax.typ = (fun env t -> (
-
-let uu____10248 = (n env.env t)
-in (star_type' env uu____10248)))
-
-
-let star_expr : env  ->  FStar_Syntax_Syntax.term  ->  (FStar_Syntax_Syntax.typ * FStar_Syntax_Syntax.term * FStar_Syntax_Syntax.term) = (fun env t -> (
-
-let uu____10267 = (n env.env t)
-in (check_n env uu____10267)))
-
-
-let trans_F : env  ->  FStar_Syntax_Syntax.typ  ->  FStar_Syntax_Syntax.term  ->  FStar_Syntax_Syntax.term = (fun env c wp -> (
-
-let uu____10283 = (n env.env c)
-in (
-
-let uu____10284 = (n env.env wp)
-in (trans_F_ env uu____10283 uu____10284))))
-
-
-
-=======
   {
   env: FStar_TypeChecker_Env.env ;
   subst: FStar_Syntax_Syntax.subst_elt Prims.list ;
@@ -8261,5 +3783,4 @@
         let uu____10121 = n env.env c  in
         let uu____10122 = n env.env wp  in
         trans_F_ env uu____10121 uu____10122
-  
->>>>>>> ca297a09
+  