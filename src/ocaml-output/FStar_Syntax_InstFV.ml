--- conflicted
+++ resolved
@@ -1,369 +1,5 @@
-
 open Prims
-open FStar_Pervasives
-
 type inst_t =
-<<<<<<< HEAD
-(FStar_Ident.lident * FStar_Syntax_Syntax.universes) Prims.list
-
-
-let mk : 'Auu____15 'Auu____16 . 'Auu____15 FStar_Syntax_Syntax.syntax  ->  'Auu____16  ->  'Auu____16 FStar_Syntax_Syntax.syntax = (fun t s -> (FStar_Syntax_Syntax.mk s FStar_Pervasives_Native.None t.FStar_Syntax_Syntax.pos))
-
-
-let rec inst : (FStar_Syntax_Syntax.term  ->  FStar_Syntax_Syntax.fv  ->  FStar_Syntax_Syntax.term)  ->  FStar_Syntax_Syntax.term  ->  FStar_Syntax_Syntax.term = (fun s t -> (
-
-let t1 = (FStar_Syntax_Subst.compress t)
-in (
-
-let mk1 = (mk t1)
-in (match (t1.FStar_Syntax_Syntax.n) with
-| FStar_Syntax_Syntax.Tm_delayed (uu____141) -> begin
-(failwith "Impossible")
-end
-| FStar_Syntax_Syntax.Tm_name (uu____166) -> begin
-t1
-end
-| FStar_Syntax_Syntax.Tm_uvar (uu____167) -> begin
-t1
-end
-| FStar_Syntax_Syntax.Tm_uvar (uu____184) -> begin
-t1
-end
-| FStar_Syntax_Syntax.Tm_type (uu____201) -> begin
-t1
-end
-| FStar_Syntax_Syntax.Tm_bvar (uu____202) -> begin
-t1
-end
-| FStar_Syntax_Syntax.Tm_constant (uu____203) -> begin
-t1
-end
-| FStar_Syntax_Syntax.Tm_quoted (uu____204) -> begin
-t1
-end
-| FStar_Syntax_Syntax.Tm_unknown -> begin
-t1
-end
-| FStar_Syntax_Syntax.Tm_uinst (uu____211) -> begin
-t1
-end
-| FStar_Syntax_Syntax.Tm_lazy (uu____218) -> begin
-t1
-end
-| FStar_Syntax_Syntax.Tm_fvar (fv) -> begin
-(s t1 fv)
-end
-| FStar_Syntax_Syntax.Tm_abs (bs, body, lopt) -> begin
-(
-
-let bs1 = (inst_binders s bs)
-in (
-
-let body1 = (inst s body)
-in (
-
-let uu____245 = (
-
-let uu____246 = (
-
-let uu____263 = (inst_lcomp_opt s lopt)
-in ((bs1), (body1), (uu____263)))
-in FStar_Syntax_Syntax.Tm_abs (uu____246))
-in (mk1 uu____245))))
-end
-| FStar_Syntax_Syntax.Tm_arrow (bs, c) -> begin
-(
-
-let bs1 = (inst_binders s bs)
-in (
-
-let c1 = (inst_comp s c)
-in (mk1 (FStar_Syntax_Syntax.Tm_arrow (((bs1), (c1)))))))
-end
-| FStar_Syntax_Syntax.Tm_refine (bv, t2) -> begin
-(
-
-let bv1 = (
-
-let uu___30_299 = bv
-in (
-
-let uu____300 = (inst s bv.FStar_Syntax_Syntax.sort)
-in {FStar_Syntax_Syntax.ppname = uu___30_299.FStar_Syntax_Syntax.ppname; FStar_Syntax_Syntax.index = uu___30_299.FStar_Syntax_Syntax.index; FStar_Syntax_Syntax.sort = uu____300}))
-in (
-
-let t3 = (inst s t2)
-in (mk1 (FStar_Syntax_Syntax.Tm_refine (((bv1), (t3)))))))
-end
-| FStar_Syntax_Syntax.Tm_app (t2, args) -> begin
-(
-
-let uu____326 = (
-
-let uu____327 = (
-
-let uu____342 = (inst s t2)
-in (
-
-let uu____343 = (inst_args s args)
-in ((uu____342), (uu____343))))
-in FStar_Syntax_Syntax.Tm_app (uu____327))
-in (mk1 uu____326))
-end
-| FStar_Syntax_Syntax.Tm_match (t2, pats) -> begin
-(
-
-let pats1 = (FStar_All.pipe_right pats (FStar_List.map (fun uu____465 -> (match (uu____465) with
-| (p, wopt, t3) -> begin
-(
-
-let wopt1 = (match (wopt) with
-| FStar_Pervasives_Native.None -> begin
-FStar_Pervasives_Native.None
-end
-| FStar_Pervasives_Native.Some (w) -> begin
-(
-
-let uu____503 = (inst s w)
-in FStar_Pervasives_Native.Some (uu____503))
-end)
-in (
-
-let t4 = (inst s t3)
-in ((p), (wopt1), (t4))))
-end))))
-in (
-
-let uu____509 = (
-
-let uu____510 = (
-
-let uu____533 = (inst s t2)
-in ((uu____533), (pats1)))
-in FStar_Syntax_Syntax.Tm_match (uu____510))
-in (mk1 uu____509)))
-end
-| FStar_Syntax_Syntax.Tm_ascribed (t11, asc, f) -> begin
-(
-
-let inst_asc = (fun uu____618 -> (match (uu____618) with
-| (annot, topt) -> begin
-(
-
-let topt1 = (FStar_Util.map_opt topt (inst s))
-in (
-
-let annot1 = (match (annot) with
-| FStar_Util.Inl (t2) -> begin
-(
-
-let uu____680 = (inst s t2)
-in FStar_Util.Inl (uu____680))
-end
-| FStar_Util.Inr (c) -> begin
-(
-
-let uu____688 = (inst_comp s c)
-in FStar_Util.Inr (uu____688))
-end)
-in ((annot1), (topt1))))
-end))
-in (
-
-let uu____701 = (
-
-let uu____702 = (
-
-let uu____729 = (inst s t11)
-in (
-
-let uu____730 = (inst_asc asc)
-in ((uu____729), (uu____730), (f))))
-in FStar_Syntax_Syntax.Tm_ascribed (uu____702))
-in (mk1 uu____701)))
-end
-| FStar_Syntax_Syntax.Tm_let (lbs, t2) -> begin
-(
-
-let lbs1 = (
-
-let uu____782 = (FStar_All.pipe_right (FStar_Pervasives_Native.snd lbs) (FStar_List.map (fun lb -> (
-
-let uu___31_796 = lb
-in (
-
-let uu____797 = (inst s lb.FStar_Syntax_Syntax.lbtyp)
-in (
-
-let uu____800 = (inst s lb.FStar_Syntax_Syntax.lbdef)
-in {FStar_Syntax_Syntax.lbname = uu___31_796.FStar_Syntax_Syntax.lbname; FStar_Syntax_Syntax.lbunivs = uu___31_796.FStar_Syntax_Syntax.lbunivs; FStar_Syntax_Syntax.lbtyp = uu____797; FStar_Syntax_Syntax.lbeff = uu___31_796.FStar_Syntax_Syntax.lbeff; FStar_Syntax_Syntax.lbdef = uu____800; FStar_Syntax_Syntax.lbattrs = uu___31_796.FStar_Syntax_Syntax.lbattrs; FStar_Syntax_Syntax.lbpos = uu___31_796.FStar_Syntax_Syntax.lbpos}))))))
-in (((FStar_Pervasives_Native.fst lbs)), (uu____782)))
-in (
-
-let uu____807 = (
-
-let uu____808 = (
-
-let uu____821 = (inst s t2)
-in ((lbs1), (uu____821)))
-in FStar_Syntax_Syntax.Tm_let (uu____808))
-in (mk1 uu____807)))
-end
-| FStar_Syntax_Syntax.Tm_meta (t2, FStar_Syntax_Syntax.Meta_pattern (args)) -> begin
-(
-
-let uu____844 = (
-
-let uu____845 = (
-
-let uu____852 = (inst s t2)
-in (
-
-let uu____853 = (
-
-let uu____854 = (FStar_All.pipe_right args (FStar_List.map (inst_args s)))
-in FStar_Syntax_Syntax.Meta_pattern (uu____854))
-in ((uu____852), (uu____853))))
-in FStar_Syntax_Syntax.Tm_meta (uu____845))
-in (mk1 uu____844))
-end
-| FStar_Syntax_Syntax.Tm_meta (t2, FStar_Syntax_Syntax.Meta_monadic (m, t')) -> begin
-(
-
-let uu____912 = (
-
-let uu____913 = (
-
-let uu____920 = (inst s t2)
-in (
-
-let uu____921 = (
-
-let uu____922 = (
-
-let uu____929 = (inst s t')
-in ((m), (uu____929)))
-in FStar_Syntax_Syntax.Meta_monadic (uu____922))
-in ((uu____920), (uu____921))))
-in FStar_Syntax_Syntax.Tm_meta (uu____913))
-in (mk1 uu____912))
-end
-| FStar_Syntax_Syntax.Tm_meta (t2, tag) -> begin
-(
-
-let uu____936 = (
-
-let uu____937 = (
-
-let uu____944 = (inst s t2)
-in ((uu____944), (tag)))
-in FStar_Syntax_Syntax.Tm_meta (uu____937))
-in (mk1 uu____936))
-end))))
-and inst_binders : (FStar_Syntax_Syntax.term  ->  FStar_Syntax_Syntax.fv  ->  FStar_Syntax_Syntax.term)  ->  FStar_Syntax_Syntax.binders  ->  FStar_Syntax_Syntax.binders = (fun s bs -> (FStar_All.pipe_right bs (FStar_List.map (fun uu____969 -> (match (uu____969) with
-| (x, imp) -> begin
-(
-
-let uu____980 = (
-
-let uu___32_981 = x
-in (
-
-let uu____982 = (inst s x.FStar_Syntax_Syntax.sort)
-in {FStar_Syntax_Syntax.ppname = uu___32_981.FStar_Syntax_Syntax.ppname; FStar_Syntax_Syntax.index = uu___32_981.FStar_Syntax_Syntax.index; FStar_Syntax_Syntax.sort = uu____982}))
-in ((uu____980), (imp)))
-end)))))
-and inst_args : (FStar_Syntax_Syntax.term  ->  FStar_Syntax_Syntax.fv  ->  FStar_Syntax_Syntax.term)  ->  (FStar_Syntax_Syntax.term' FStar_Syntax_Syntax.syntax * FStar_Syntax_Syntax.aqual) Prims.list  ->  (FStar_Syntax_Syntax.term' FStar_Syntax_Syntax.syntax * FStar_Syntax_Syntax.aqual) Prims.list = (fun s args -> (FStar_All.pipe_right args (FStar_List.map (fun uu____1025 -> (match (uu____1025) with
-| (a, imp) -> begin
-(
-
-let uu____1036 = (inst s a)
-in ((uu____1036), (imp)))
-end)))))
-and inst_comp : (FStar_Syntax_Syntax.term  ->  FStar_Syntax_Syntax.fv  ->  FStar_Syntax_Syntax.term)  ->  FStar_Syntax_Syntax.comp' FStar_Syntax_Syntax.syntax  ->  FStar_Syntax_Syntax.comp' FStar_Syntax_Syntax.syntax = (fun s c -> (match (c.FStar_Syntax_Syntax.n) with
-| FStar_Syntax_Syntax.Total (t, uopt) -> begin
-(
-
-let uu____1057 = (inst s t)
-in (FStar_Syntax_Syntax.mk_Total' uu____1057 uopt))
-end
-| FStar_Syntax_Syntax.GTotal (t, uopt) -> begin
-(
-
-let uu____1068 = (inst s t)
-in (FStar_Syntax_Syntax.mk_GTotal' uu____1068 uopt))
-end
-| FStar_Syntax_Syntax.Comp (ct) -> begin
-(
-
-let ct1 = (
-
-let uu___33_1071 = ct
-in (
-
-let uu____1072 = (inst s ct.FStar_Syntax_Syntax.result_typ)
-in (
-
-let uu____1075 = (inst_args s ct.FStar_Syntax_Syntax.effect_args)
-in (
-
-let uu____1084 = (FStar_All.pipe_right ct.FStar_Syntax_Syntax.flags (FStar_List.map (fun uu___29_1094 -> (match (uu___29_1094) with
-| FStar_Syntax_Syntax.DECREASES (t) -> begin
-(
-
-let uu____1098 = (inst s t)
-in FStar_Syntax_Syntax.DECREASES (uu____1098))
-end
-| f -> begin
-f
-end))))
-in {FStar_Syntax_Syntax.comp_univs = uu___33_1071.FStar_Syntax_Syntax.comp_univs; FStar_Syntax_Syntax.effect_name = uu___33_1071.FStar_Syntax_Syntax.effect_name; FStar_Syntax_Syntax.result_typ = uu____1072; FStar_Syntax_Syntax.effect_args = uu____1075; FStar_Syntax_Syntax.flags = uu____1084}))))
-in (FStar_Syntax_Syntax.mk_Comp ct1))
-end))
-and inst_lcomp_opt : (FStar_Syntax_Syntax.term  ->  FStar_Syntax_Syntax.fv  ->  FStar_Syntax_Syntax.term)  ->  FStar_Syntax_Syntax.residual_comp FStar_Pervasives_Native.option  ->  FStar_Syntax_Syntax.residual_comp FStar_Pervasives_Native.option = (fun s l -> (match (l) with
-| FStar_Pervasives_Native.None -> begin
-FStar_Pervasives_Native.None
-end
-| FStar_Pervasives_Native.Some (rc) -> begin
-(
-
-let uu____1113 = (
-
-let uu___34_1114 = rc
-in (
-
-let uu____1115 = (FStar_Util.map_opt rc.FStar_Syntax_Syntax.residual_typ (inst s))
-in {FStar_Syntax_Syntax.residual_effect = uu___34_1114.FStar_Syntax_Syntax.residual_effect; FStar_Syntax_Syntax.residual_typ = uu____1115; FStar_Syntax_Syntax.residual_flags = uu___34_1114.FStar_Syntax_Syntax.residual_flags}))
-in FStar_Pervasives_Native.Some (uu____1113))
-end))
-
-
-let instantiate : inst_t  ->  FStar_Syntax_Syntax.term  ->  FStar_Syntax_Syntax.term = (fun i t -> (match (i) with
-| [] -> begin
-t
-end
-| uu____1136 -> begin
-(
-
-let inst_fv = (fun t1 fv -> (
-
-let uu____1148 = (FStar_Util.find_opt (fun uu____1162 -> (match (uu____1162) with
-| (x, uu____1168) -> begin
-(FStar_Ident.lid_equals x fv.FStar_Syntax_Syntax.fv_name.FStar_Syntax_Syntax.v)
-end)) i)
-in (match (uu____1148) with
-| FStar_Pervasives_Native.None -> begin
-t1
-end
-| FStar_Pervasives_Native.Some (uu____1173, us) -> begin
-(mk t1 (FStar_Syntax_Syntax.Tm_uinst (((t1), (us)))))
-end)))
-in (inst inst_fv t))
-end))
-
-
-
-=======
   (FStar_Ident.lident,FStar_Syntax_Syntax.universes)
     FStar_Pervasives_Native.tuple2 Prims.list
 let mk :
@@ -669,5 +305,4 @@
                 mk t1 (FStar_Syntax_Syntax.Tm_uinst (t1, us))
              in
           inst inst_fv t
-  
->>>>>>> ca297a09
+  