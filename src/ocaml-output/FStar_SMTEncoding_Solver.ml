--- conflicted
+++ resolved
@@ -1,1297 +1,5 @@
-
 open Prims
-open FStar_Pervasives
-
 type z3_replay_result =
-<<<<<<< HEAD
-(FStar_SMTEncoding_Z3.unsat_core, FStar_SMTEncoding_Term.error_labels) FStar_Util.either
-
-
-let z3_result_as_replay_result : 'Auu____13 'Auu____14 'Auu____15 . ('Auu____13, ('Auu____14 * 'Auu____15)) FStar_Util.either  ->  ('Auu____13, 'Auu____14) FStar_Util.either = (fun uu___63_32 -> (match (uu___63_32) with
-| FStar_Util.Inl (l) -> begin
-FStar_Util.Inl (l)
-end
-| FStar_Util.Inr (r, uu____47) -> begin
-FStar_Util.Inr (r)
-end))
-
-
-let recorded_hints : FStar_Util.hints FStar_Pervasives_Native.option FStar_ST.ref = (FStar_Util.mk_ref FStar_Pervasives_Native.None)
-
-
-let replaying_hints : FStar_Util.hints FStar_Pervasives_Native.option FStar_ST.ref = (FStar_Util.mk_ref FStar_Pervasives_Native.None)
-
-
-let format_hints_file_name : Prims.string  ->  Prims.string = (fun src_filename -> (FStar_Util.format1 "%s.hints" src_filename))
-
-
-let initialize_hints_db : 'Auu____145 . Prims.string  ->  'Auu____145  ->  unit = (fun src_filename format_filename -> ((
-
-let uu____157 = (FStar_Options.record_hints ())
-in (match (uu____157) with
-| true -> begin
-(FStar_ST.op_Colon_Equals recorded_hints (FStar_Pervasives_Native.Some ([])))
-end
-| uu____197 -> begin
-()
-end));
-(
-
-let uu____198 = (FStar_Options.use_hints ())
-in (match (uu____198) with
-| true -> begin
-(
-
-let norm_src_filename = (FStar_Util.normalize_file_path src_filename)
-in (
-
-let val_filename = (
-
-let uu____201 = (FStar_Options.hint_file ())
-in (match (uu____201) with
-| FStar_Pervasives_Native.Some (fn) -> begin
-fn
-end
-| FStar_Pervasives_Native.None -> begin
-(format_hints_file_name norm_src_filename)
-end))
-in (
-
-let uu____205 = (FStar_Util.read_hints val_filename)
-in (match (uu____205) with
-| FStar_Pervasives_Native.Some (hints) -> begin
-(
-
-let expected_digest = (FStar_Util.digest_of_file norm_src_filename)
-in ((
-
-let uu____211 = (FStar_Options.hint_info ())
-in (match (uu____211) with
-| true -> begin
-(
-
-let uu____212 = (
-
-let uu____213 = (FStar_Options.hint_file ())
-in (match (uu____213) with
-| FStar_Pervasives_Native.Some (fn) -> begin
-(Prims.strcat " from \'" (Prims.strcat val_filename "\'"))
-end
-| uu____217 -> begin
-""
-end))
-in (FStar_Util.print3 "(%s) digest is %s%s.\n" norm_src_filename (match ((Prims.op_Equality hints.FStar_Util.module_digest expected_digest)) with
-| true -> begin
-"valid; using hints"
-end
-| uu____220 -> begin
-"invalid; using potentially stale hints"
-end) uu____212))
-end
-| uu____221 -> begin
-()
-end));
-(FStar_ST.op_Colon_Equals replaying_hints (FStar_Pervasives_Native.Some (hints.FStar_Util.hints)));
-))
-end
-| FStar_Pervasives_Native.None -> begin
-(
-
-let uu____255 = (FStar_Options.hint_info ())
-in (match (uu____255) with
-| true -> begin
-(FStar_Util.print1 "(%s) Unable to read hint file.\n" norm_src_filename)
-end
-| uu____256 -> begin
-()
-end))
-end))))
-end
-| uu____257 -> begin
-()
-end));
-))
-
-
-let finalize_hints_db : Prims.string  ->  unit = (fun src_filename -> ((
-
-let uu____264 = (FStar_Options.record_hints ())
-in (match (uu____264) with
-| true -> begin
-(
-
-let hints = (
-
-let uu____266 = (FStar_ST.op_Bang recorded_hints)
-in (FStar_Option.get uu____266))
-in (
-
-let hints_db = (
-
-let uu____303 = (FStar_Util.digest_of_file src_filename)
-in {FStar_Util.module_digest = uu____303; FStar_Util.hints = hints})
-in (
-
-let norm_src_filename = (FStar_Util.normalize_file_path src_filename)
-in (
-
-let val_filename = (
-
-let uu____306 = (FStar_Options.hint_file ())
-in (match (uu____306) with
-| FStar_Pervasives_Native.Some (fn) -> begin
-fn
-end
-| FStar_Pervasives_Native.None -> begin
-(format_hints_file_name norm_src_filename)
-end))
-in (FStar_Util.write_hints val_filename hints_db)))))
-end
-| uu____310 -> begin
-()
-end));
-(FStar_ST.op_Colon_Equals recorded_hints FStar_Pervasives_Native.None);
-(FStar_ST.op_Colon_Equals replaying_hints FStar_Pervasives_Native.None);
-))
-
-
-let with_hints_db : 'a . Prims.string  ->  (unit  ->  'a)  ->  'a = (fun fname f -> ((initialize_hints_db fname false);
-(
-
-let result = (f ())
-in ((finalize_hints_db fname);
-result;
-));
-))
-
-
-let filter_using_facts_from : FStar_TypeChecker_Env.env  ->  FStar_SMTEncoding_Term.decls_t  ->  FStar_SMTEncoding_Term.decl Prims.list = (fun e theory -> (
-
-let should_enc_fid = (fun fid -> (match (fid) with
-| FStar_SMTEncoding_Term.Namespace (lid) -> begin
-(FStar_TypeChecker_Env.should_enc_lid e lid)
-end
-| uu____422 -> begin
-false
-end))
-in (
-
-let matches_fact_ids = (fun include_assumption_names a -> (match (a.FStar_SMTEncoding_Term.assumption_fact_ids) with
-| [] -> begin
-true
-end
-| uu____438 -> begin
-((FStar_All.pipe_right a.FStar_SMTEncoding_Term.assumption_fact_ids (FStar_Util.for_some should_enc_fid)) || (
-
-let uu____444 = (FStar_Util.smap_try_find include_assumption_names a.FStar_SMTEncoding_Term.assumption_name)
-in (FStar_Option.isSome uu____444)))
-end))
-in (
-
-let theory_rev = (FStar_List.rev theory)
-in (
-
-let pruned_theory = (
-
-let include_assumption_names = (FStar_Util.smap_create (Prims.parse_int "10000"))
-in (FStar_List.fold_left (fun out d -> (match (d) with
-| FStar_SMTEncoding_Term.Assume (a) -> begin
-(
-
-let uu____469 = (matches_fact_ids include_assumption_names a)
-in (match (uu____469) with
-| true -> begin
-(d)::out
-end
-| uu____472 -> begin
-out
-end))
-end
-| FStar_SMTEncoding_Term.RetainAssumptions (names1) -> begin
-((FStar_List.iter (fun x -> (FStar_Util.smap_add include_assumption_names x true)) names1);
-(d)::out;
-)
-end
-| uu____479 -> begin
-(d)::out
-end)) [] theory_rev))
-in pruned_theory)))))
-
-
-let filter_assertions : FStar_TypeChecker_Env.env  ->  FStar_SMTEncoding_Z3.unsat_core  ->  FStar_SMTEncoding_Term.decls_t  ->  (FStar_SMTEncoding_Term.decl Prims.list * Prims.bool) = (fun e core theory -> (match (core) with
-| FStar_Pervasives_Native.None -> begin
-(
-
-let uu____509 = (filter_using_facts_from e theory)
-in ((uu____509), (false)))
-end
-| FStar_Pervasives_Native.Some (core1) -> begin
-(
-
-let uu____519 = (FStar_List.fold_right (fun d uu____543 -> (match (uu____543) with
-| (theory1, n_retained, n_pruned) -> begin
-(match (d) with
-| FStar_SMTEncoding_Term.Assume (a) -> begin
-(match ((FStar_List.contains a.FStar_SMTEncoding_Term.assumption_name core1)) with
-| true -> begin
-(((d)::theory1), ((n_retained + (Prims.parse_int "1"))), (n_pruned))
-end
-| uu____586 -> begin
-(match ((FStar_Util.starts_with a.FStar_SMTEncoding_Term.assumption_name "@")) with
-| true -> begin
-(((d)::theory1), (n_retained), (n_pruned))
-end
-| uu____597 -> begin
-((theory1), (n_retained), ((n_pruned + (Prims.parse_int "1"))))
-end)
-end)
-end
-| uu____600 -> begin
-(((d)::theory1), (n_retained), (n_pruned))
-end)
-end)) theory (([]), ((Prims.parse_int "0")), ((Prims.parse_int "0"))))
-in (match (uu____519) with
-| (theory', n_retained, n_pruned) -> begin
-(
-
-let uu____618 = (
-
-let uu____621 = (
-
-let uu____624 = (
-
-let uu____625 = (
-
-let uu____626 = (FStar_All.pipe_right core1 (FStar_String.concat ", "))
-in (Prims.strcat "UNSAT CORE: " uu____626))
-in FStar_SMTEncoding_Term.Caption (uu____625))
-in (uu____624)::[])
-in (FStar_List.append theory' uu____621))
-in ((uu____618), (true)))
-end))
-end))
-
-
-let filter_facts_without_core : FStar_TypeChecker_Env.env  ->  FStar_SMTEncoding_Term.decls_t  ->  (FStar_SMTEncoding_Term.decl Prims.list * Prims.bool) = (fun e x -> (
-
-let uu____647 = (filter_using_facts_from e x)
-in ((uu____647), (false))))
-
-type errors =
-{error_reason : Prims.string; error_fuel : Prims.int; error_ifuel : Prims.int; error_hint : Prims.string Prims.list FStar_Pervasives_Native.option; error_messages : (FStar_Errors.raw_error * Prims.string * FStar_Range.range) Prims.list}
-
-
-let __proj__Mkerrors__item__error_reason : errors  ->  Prims.string = (fun projectee -> (match (projectee) with
-| {error_reason = __fname__error_reason; error_fuel = __fname__error_fuel; error_ifuel = __fname__error_ifuel; error_hint = __fname__error_hint; error_messages = __fname__error_messages} -> begin
-__fname__error_reason
-end))
-
-
-let __proj__Mkerrors__item__error_fuel : errors  ->  Prims.int = (fun projectee -> (match (projectee) with
-| {error_reason = __fname__error_reason; error_fuel = __fname__error_fuel; error_ifuel = __fname__error_ifuel; error_hint = __fname__error_hint; error_messages = __fname__error_messages} -> begin
-__fname__error_fuel
-end))
-
-
-let __proj__Mkerrors__item__error_ifuel : errors  ->  Prims.int = (fun projectee -> (match (projectee) with
-| {error_reason = __fname__error_reason; error_fuel = __fname__error_fuel; error_ifuel = __fname__error_ifuel; error_hint = __fname__error_hint; error_messages = __fname__error_messages} -> begin
-__fname__error_ifuel
-end))
-
-
-let __proj__Mkerrors__item__error_hint : errors  ->  Prims.string Prims.list FStar_Pervasives_Native.option = (fun projectee -> (match (projectee) with
-| {error_reason = __fname__error_reason; error_fuel = __fname__error_fuel; error_ifuel = __fname__error_ifuel; error_hint = __fname__error_hint; error_messages = __fname__error_messages} -> begin
-__fname__error_hint
-end))
-
-
-let __proj__Mkerrors__item__error_messages : errors  ->  (FStar_Errors.raw_error * Prims.string * FStar_Range.range) Prims.list = (fun projectee -> (match (projectee) with
-| {error_reason = __fname__error_reason; error_fuel = __fname__error_fuel; error_ifuel = __fname__error_ifuel; error_hint = __fname__error_hint; error_messages = __fname__error_messages} -> begin
-__fname__error_messages
-end))
-
-
-let error_to_short_string : errors  ->  Prims.string = (fun err -> (
-
-let uu____828 = (FStar_Util.string_of_int err.error_fuel)
-in (
-
-let uu____829 = (FStar_Util.string_of_int err.error_ifuel)
-in (FStar_Util.format4 "%s (fuel=%s; ifuel=%s; %s)" err.error_reason uu____828 uu____829 (match ((FStar_Option.isSome err.error_hint)) with
-| true -> begin
-"with hint"
-end
-| uu____832 -> begin
-""
-end)))))
-
-type query_settings =
-{query_env : FStar_TypeChecker_Env.env; query_decl : FStar_SMTEncoding_Term.decl; query_name : Prims.string; query_index : Prims.int; query_range : FStar_Range.range; query_fuel : Prims.int; query_ifuel : Prims.int; query_rlimit : Prims.int; query_hint : FStar_SMTEncoding_Z3.unsat_core; query_errors : errors Prims.list; query_all_labels : FStar_SMTEncoding_Term.error_labels; query_suffix : FStar_SMTEncoding_Term.decl Prims.list; query_hash : Prims.string FStar_Pervasives_Native.option}
-
-
-let __proj__Mkquery_settings__item__query_env : query_settings  ->  FStar_TypeChecker_Env.env = (fun projectee -> (match (projectee) with
-| {query_env = __fname__query_env; query_decl = __fname__query_decl; query_name = __fname__query_name; query_index = __fname__query_index; query_range = __fname__query_range; query_fuel = __fname__query_fuel; query_ifuel = __fname__query_ifuel; query_rlimit = __fname__query_rlimit; query_hint = __fname__query_hint; query_errors = __fname__query_errors; query_all_labels = __fname__query_all_labels; query_suffix = __fname__query_suffix; query_hash = __fname__query_hash} -> begin
-__fname__query_env
-end))
-
-
-let __proj__Mkquery_settings__item__query_decl : query_settings  ->  FStar_SMTEncoding_Term.decl = (fun projectee -> (match (projectee) with
-| {query_env = __fname__query_env; query_decl = __fname__query_decl; query_name = __fname__query_name; query_index = __fname__query_index; query_range = __fname__query_range; query_fuel = __fname__query_fuel; query_ifuel = __fname__query_ifuel; query_rlimit = __fname__query_rlimit; query_hint = __fname__query_hint; query_errors = __fname__query_errors; query_all_labels = __fname__query_all_labels; query_suffix = __fname__query_suffix; query_hash = __fname__query_hash} -> begin
-__fname__query_decl
-end))
-
-
-let __proj__Mkquery_settings__item__query_name : query_settings  ->  Prims.string = (fun projectee -> (match (projectee) with
-| {query_env = __fname__query_env; query_decl = __fname__query_decl; query_name = __fname__query_name; query_index = __fname__query_index; query_range = __fname__query_range; query_fuel = __fname__query_fuel; query_ifuel = __fname__query_ifuel; query_rlimit = __fname__query_rlimit; query_hint = __fname__query_hint; query_errors = __fname__query_errors; query_all_labels = __fname__query_all_labels; query_suffix = __fname__query_suffix; query_hash = __fname__query_hash} -> begin
-__fname__query_name
-end))
-
-
-let __proj__Mkquery_settings__item__query_index : query_settings  ->  Prims.int = (fun projectee -> (match (projectee) with
-| {query_env = __fname__query_env; query_decl = __fname__query_decl; query_name = __fname__query_name; query_index = __fname__query_index; query_range = __fname__query_range; query_fuel = __fname__query_fuel; query_ifuel = __fname__query_ifuel; query_rlimit = __fname__query_rlimit; query_hint = __fname__query_hint; query_errors = __fname__query_errors; query_all_labels = __fname__query_all_labels; query_suffix = __fname__query_suffix; query_hash = __fname__query_hash} -> begin
-__fname__query_index
-end))
-
-
-let __proj__Mkquery_settings__item__query_range : query_settings  ->  FStar_Range.range = (fun projectee -> (match (projectee) with
-| {query_env = __fname__query_env; query_decl = __fname__query_decl; query_name = __fname__query_name; query_index = __fname__query_index; query_range = __fname__query_range; query_fuel = __fname__query_fuel; query_ifuel = __fname__query_ifuel; query_rlimit = __fname__query_rlimit; query_hint = __fname__query_hint; query_errors = __fname__query_errors; query_all_labels = __fname__query_all_labels; query_suffix = __fname__query_suffix; query_hash = __fname__query_hash} -> begin
-__fname__query_range
-end))
-
-
-let __proj__Mkquery_settings__item__query_fuel : query_settings  ->  Prims.int = (fun projectee -> (match (projectee) with
-| {query_env = __fname__query_env; query_decl = __fname__query_decl; query_name = __fname__query_name; query_index = __fname__query_index; query_range = __fname__query_range; query_fuel = __fname__query_fuel; query_ifuel = __fname__query_ifuel; query_rlimit = __fname__query_rlimit; query_hint = __fname__query_hint; query_errors = __fname__query_errors; query_all_labels = __fname__query_all_labels; query_suffix = __fname__query_suffix; query_hash = __fname__query_hash} -> begin
-__fname__query_fuel
-end))
-
-
-let __proj__Mkquery_settings__item__query_ifuel : query_settings  ->  Prims.int = (fun projectee -> (match (projectee) with
-| {query_env = __fname__query_env; query_decl = __fname__query_decl; query_name = __fname__query_name; query_index = __fname__query_index; query_range = __fname__query_range; query_fuel = __fname__query_fuel; query_ifuel = __fname__query_ifuel; query_rlimit = __fname__query_rlimit; query_hint = __fname__query_hint; query_errors = __fname__query_errors; query_all_labels = __fname__query_all_labels; query_suffix = __fname__query_suffix; query_hash = __fname__query_hash} -> begin
-__fname__query_ifuel
-end))
-
-
-let __proj__Mkquery_settings__item__query_rlimit : query_settings  ->  Prims.int = (fun projectee -> (match (projectee) with
-| {query_env = __fname__query_env; query_decl = __fname__query_decl; query_name = __fname__query_name; query_index = __fname__query_index; query_range = __fname__query_range; query_fuel = __fname__query_fuel; query_ifuel = __fname__query_ifuel; query_rlimit = __fname__query_rlimit; query_hint = __fname__query_hint; query_errors = __fname__query_errors; query_all_labels = __fname__query_all_labels; query_suffix = __fname__query_suffix; query_hash = __fname__query_hash} -> begin
-__fname__query_rlimit
-end))
-
-
-let __proj__Mkquery_settings__item__query_hint : query_settings  ->  FStar_SMTEncoding_Z3.unsat_core = (fun projectee -> (match (projectee) with
-| {query_env = __fname__query_env; query_decl = __fname__query_decl; query_name = __fname__query_name; query_index = __fname__query_index; query_range = __fname__query_range; query_fuel = __fname__query_fuel; query_ifuel = __fname__query_ifuel; query_rlimit = __fname__query_rlimit; query_hint = __fname__query_hint; query_errors = __fname__query_errors; query_all_labels = __fname__query_all_labels; query_suffix = __fname__query_suffix; query_hash = __fname__query_hash} -> begin
-__fname__query_hint
-end))
-
-
-let __proj__Mkquery_settings__item__query_errors : query_settings  ->  errors Prims.list = (fun projectee -> (match (projectee) with
-| {query_env = __fname__query_env; query_decl = __fname__query_decl; query_name = __fname__query_name; query_index = __fname__query_index; query_range = __fname__query_range; query_fuel = __fname__query_fuel; query_ifuel = __fname__query_ifuel; query_rlimit = __fname__query_rlimit; query_hint = __fname__query_hint; query_errors = __fname__query_errors; query_all_labels = __fname__query_all_labels; query_suffix = __fname__query_suffix; query_hash = __fname__query_hash} -> begin
-__fname__query_errors
-end))
-
-
-let __proj__Mkquery_settings__item__query_all_labels : query_settings  ->  FStar_SMTEncoding_Term.error_labels = (fun projectee -> (match (projectee) with
-| {query_env = __fname__query_env; query_decl = __fname__query_decl; query_name = __fname__query_name; query_index = __fname__query_index; query_range = __fname__query_range; query_fuel = __fname__query_fuel; query_ifuel = __fname__query_ifuel; query_rlimit = __fname__query_rlimit; query_hint = __fname__query_hint; query_errors = __fname__query_errors; query_all_labels = __fname__query_all_labels; query_suffix = __fname__query_suffix; query_hash = __fname__query_hash} -> begin
-__fname__query_all_labels
-end))
-
-
-let __proj__Mkquery_settings__item__query_suffix : query_settings  ->  FStar_SMTEncoding_Term.decl Prims.list = (fun projectee -> (match (projectee) with
-| {query_env = __fname__query_env; query_decl = __fname__query_decl; query_name = __fname__query_name; query_index = __fname__query_index; query_range = __fname__query_range; query_fuel = __fname__query_fuel; query_ifuel = __fname__query_ifuel; query_rlimit = __fname__query_rlimit; query_hint = __fname__query_hint; query_errors = __fname__query_errors; query_all_labels = __fname__query_all_labels; query_suffix = __fname__query_suffix; query_hash = __fname__query_hash} -> begin
-__fname__query_suffix
-end))
-
-
-let __proj__Mkquery_settings__item__query_hash : query_settings  ->  Prims.string FStar_Pervasives_Native.option = (fun projectee -> (match (projectee) with
-| {query_env = __fname__query_env; query_decl = __fname__query_decl; query_name = __fname__query_name; query_index = __fname__query_index; query_range = __fname__query_range; query_fuel = __fname__query_fuel; query_ifuel = __fname__query_ifuel; query_rlimit = __fname__query_rlimit; query_hint = __fname__query_hint; query_errors = __fname__query_errors; query_all_labels = __fname__query_all_labels; query_suffix = __fname__query_suffix; query_hash = __fname__query_hash} -> begin
-__fname__query_hash
-end))
-
-
-let with_fuel_and_diagnostics : query_settings  ->  FStar_SMTEncoding_Term.decl Prims.list  ->  FStar_SMTEncoding_Term.decl Prims.list = (fun settings label_assumptions -> (
-
-let n1 = settings.query_fuel
-in (
-
-let i = settings.query_ifuel
-in (
-
-let rlimit = settings.query_rlimit
-in (
-
-let uu____1247 = (
-
-let uu____1250 = (
-
-let uu____1251 = (
-
-let uu____1252 = (FStar_Util.string_of_int n1)
-in (
-
-let uu____1253 = (FStar_Util.string_of_int i)
-in (FStar_Util.format2 "<fuel=\'%s\' ifuel=\'%s\'>" uu____1252 uu____1253)))
-in FStar_SMTEncoding_Term.Caption (uu____1251))
-in (
-
-let uu____1254 = (
-
-let uu____1257 = (
-
-let uu____1258 = (
-
-let uu____1265 = (
-
-let uu____1266 = (
-
-let uu____1271 = (FStar_SMTEncoding_Util.mkApp (("MaxFuel"), ([])))
-in (
-
-let uu____1274 = (FStar_SMTEncoding_Term.n_fuel n1)
-in ((uu____1271), (uu____1274))))
-in (FStar_SMTEncoding_Util.mkEq uu____1266))
-in ((uu____1265), (FStar_Pervasives_Native.None), ("@MaxFuel_assumption")))
-in (FStar_SMTEncoding_Util.mkAssume uu____1258))
-in (
-
-let uu____1277 = (
-
-let uu____1280 = (
-
-let uu____1281 = (
-
-let uu____1288 = (
-
-let uu____1289 = (
-
-let uu____1294 = (FStar_SMTEncoding_Util.mkApp (("MaxIFuel"), ([])))
-in (
-
-let uu____1297 = (FStar_SMTEncoding_Term.n_fuel i)
-in ((uu____1294), (uu____1297))))
-in (FStar_SMTEncoding_Util.mkEq uu____1289))
-in ((uu____1288), (FStar_Pervasives_Native.None), ("@MaxIFuel_assumption")))
-in (FStar_SMTEncoding_Util.mkAssume uu____1281))
-in (uu____1280)::(settings.query_decl)::[])
-in (uu____1257)::uu____1277))
-in (uu____1250)::uu____1254))
-in (
-
-let uu____1300 = (
-
-let uu____1303 = (
-
-let uu____1306 = (
-
-let uu____1309 = (
-
-let uu____1310 = (
-
-let uu____1315 = (FStar_Util.string_of_int rlimit)
-in (("rlimit"), (uu____1315)))
-in FStar_SMTEncoding_Term.SetOption (uu____1310))
-in (uu____1309)::(FStar_SMTEncoding_Term.CheckSat)::(FStar_SMTEncoding_Term.GetReasonUnknown)::[])
-in (
-
-let uu____1316 = (
-
-let uu____1319 = (
-
-let uu____1322 = (FStar_Options.record_hints ())
-in (match (uu____1322) with
-| true -> begin
-(FStar_SMTEncoding_Term.GetUnsatCore)::[]
-end
-| uu____1325 -> begin
-[]
-end))
-in (
-
-let uu____1326 = (
-
-let uu____1329 = (
-
-let uu____1332 = (FStar_Options.print_z3_statistics ())
-in (match (uu____1332) with
-| true -> begin
-(FStar_SMTEncoding_Term.GetStatistics)::[]
-end
-| uu____1335 -> begin
-[]
-end))
-in (FStar_List.append uu____1329 settings.query_suffix))
-in (FStar_List.append uu____1319 uu____1326)))
-in (FStar_List.append uu____1306 uu____1316)))
-in (FStar_List.append label_assumptions uu____1303))
-in (FStar_List.append uu____1247 uu____1300)))))))
-
-
-let used_hint : query_settings  ->  Prims.bool = (fun s -> (FStar_Option.isSome s.query_hint))
-
-
-let get_hint_for : Prims.string  ->  Prims.int  ->  FStar_Util.hint FStar_Pervasives_Native.option = (fun qname qindex -> (
-
-let uu____1355 = (FStar_ST.op_Bang replaying_hints)
-in (match (uu____1355) with
-| FStar_Pervasives_Native.Some (hints) -> begin
-(FStar_Util.find_map hints (fun uu___64_1398 -> (match (uu___64_1398) with
-| FStar_Pervasives_Native.Some (hint) when ((Prims.op_Equality hint.FStar_Util.hint_name qname) && (Prims.op_Equality hint.FStar_Util.hint_index qindex)) -> begin
-FStar_Pervasives_Native.Some (hint)
-end
-| uu____1404 -> begin
-FStar_Pervasives_Native.None
-end)))
-end
-| uu____1407 -> begin
-FStar_Pervasives_Native.None
-end)))
-
-
-let query_errors : query_settings  ->  FStar_SMTEncoding_Z3.z3result  ->  errors FStar_Pervasives_Native.option = (fun settings z3result -> (match (z3result.FStar_SMTEncoding_Z3.z3result_status) with
-| FStar_SMTEncoding_Z3.UNSAT (uu____1424) -> begin
-FStar_Pervasives_Native.None
-end
-| uu____1425 -> begin
-(
-
-let uu____1426 = (FStar_SMTEncoding_Z3.status_string_and_errors z3result.FStar_SMTEncoding_Z3.z3result_status)
-in (match (uu____1426) with
-| (msg, error_labels) -> begin
-(
-
-let err = (
-
-let uu____1436 = (FStar_List.map (fun uu____1461 -> (match (uu____1461) with
-| (uu____1474, x, y) -> begin
-((FStar_Errors.Error_Z3SolverError), (x), (y))
-end)) error_labels)
-in {error_reason = msg; error_fuel = settings.query_fuel; error_ifuel = settings.query_ifuel; error_hint = settings.query_hint; error_messages = uu____1436})
-in FStar_Pervasives_Native.Some (err))
-end))
-end))
-
-
-let detail_hint_replay : query_settings  ->  FStar_SMTEncoding_Z3.z3result  ->  unit = (fun settings z3result -> (
-
-let uu____1487 = ((used_hint settings) && (FStar_Options.detail_hint_replay ()))
-in (match (uu____1487) with
-| true -> begin
-(match (z3result.FStar_SMTEncoding_Z3.z3result_status) with
-| FStar_SMTEncoding_Z3.UNSAT (uu____1488) -> begin
-()
-end
-| _failed -> begin
-(
-
-let ask_z3 = (fun label_assumptions -> (
-
-let res = (FStar_Util.mk_ref FStar_Pervasives_Native.None)
-in ((
-
-let uu____1508 = (with_fuel_and_diagnostics settings label_assumptions)
-in (FStar_SMTEncoding_Z3.ask settings.query_range (filter_assertions settings.query_env settings.query_hint) settings.query_hash settings.query_all_labels uu____1508 FStar_Pervasives_Native.None (fun r -> (FStar_ST.op_Colon_Equals res (FStar_Pervasives_Native.Some (r))))));
-(
-
-let uu____1616 = (FStar_ST.op_Bang res)
-in (FStar_Option.get uu____1616));
-)))
-in (FStar_SMTEncoding_ErrorReporting.detail_errors true settings.query_env settings.query_all_labels ask_z3))
-end)
-end
-| uu____1722 -> begin
-()
-end)))
-
-
-let find_localized_errors : errors Prims.list  ->  errors FStar_Pervasives_Native.option = (fun errs -> (FStar_All.pipe_right errs (FStar_List.tryFind (fun err -> (match (err.error_messages) with
-| [] -> begin
-false
-end
-| uu____1746 -> begin
-true
-end)))))
-
-
-let has_localized_errors : errors Prims.list  ->  Prims.bool = (fun errs -> (
-
-let uu____1764 = (find_localized_errors errs)
-in (FStar_Option.isSome uu____1764)))
-
-
-let report_errors : query_settings  ->  unit = (fun settings -> (
-
-let uu____1772 = ((FStar_Options.detail_errors ()) && (
-
-let uu____1774 = (FStar_Options.n_cores ())
-in (Prims.op_Equality uu____1774 (Prims.parse_int "1"))))
-in (match (uu____1772) with
-| true -> begin
-(
-
-let initial_fuel1 = (
-
-let uu___65_1776 = settings
-in (
-
-let uu____1777 = (FStar_Options.initial_fuel ())
-in (
-
-let uu____1778 = (FStar_Options.initial_ifuel ())
-in {query_env = uu___65_1776.query_env; query_decl = uu___65_1776.query_decl; query_name = uu___65_1776.query_name; query_index = uu___65_1776.query_index; query_range = uu___65_1776.query_range; query_fuel = uu____1777; query_ifuel = uu____1778; query_rlimit = uu___65_1776.query_rlimit; query_hint = FStar_Pervasives_Native.None; query_errors = uu___65_1776.query_errors; query_all_labels = uu___65_1776.query_all_labels; query_suffix = uu___65_1776.query_suffix; query_hash = uu___65_1776.query_hash})))
-in (
-
-let ask_z3 = (fun label_assumptions -> (
-
-let res = (FStar_Util.mk_ref FStar_Pervasives_Native.None)
-in ((
-
-let uu____1799 = (with_fuel_and_diagnostics initial_fuel1 label_assumptions)
-in (FStar_SMTEncoding_Z3.ask settings.query_range (filter_facts_without_core settings.query_env) settings.query_hash settings.query_all_labels uu____1799 FStar_Pervasives_Native.None (fun r -> (FStar_ST.op_Colon_Equals res (FStar_Pervasives_Native.Some (r))))));
-(
-
-let uu____1907 = (FStar_ST.op_Bang res)
-in (FStar_Option.get uu____1907));
-)))
-in (FStar_SMTEncoding_ErrorReporting.detail_errors false settings.query_env settings.query_all_labels ask_z3)))
-end
-| uu____2013 -> begin
-(
-
-let uu____2014 = (find_localized_errors settings.query_errors)
-in (match (uu____2014) with
-| FStar_Pervasives_Native.Some (err) -> begin
-((FStar_All.pipe_right settings.query_errors (FStar_List.iter (fun e -> (
-
-let uu____2024 = (
-
-let uu____2025 = (error_to_short_string e)
-in (Prims.strcat "SMT solver says: " uu____2025))
-in (FStar_Errors.diag settings.query_range uu____2024)))));
-(FStar_TypeChecker_Err.add_errors settings.query_env err.error_messages);
-)
-end
-| FStar_Pervasives_Native.None -> begin
-(
-
-let err_detail = (
-
-let uu____2027 = (FStar_All.pipe_right settings.query_errors (FStar_List.map (fun e -> (
-
-let uu____2037 = (error_to_short_string e)
-in (Prims.strcat "SMT solver says: " uu____2037)))))
-in (FStar_All.pipe_right uu____2027 (FStar_String.concat "; ")))
-in (
-
-let uu____2040 = (
-
-let uu____2049 = (
-
-let uu____2056 = (FStar_Util.format1 "Unknown assertion failed (%s)" err_detail)
-in ((FStar_Errors.Error_UnknownFatal_AssertionFailure), (uu____2056), (settings.query_range)))
-in (uu____2049)::[])
-in (FStar_TypeChecker_Err.add_errors settings.query_env uu____2040)))
-end))
-end)))
-
-
-let query_info : query_settings  ->  FStar_SMTEncoding_Z3.z3result  ->  unit = (fun settings z3result -> (
-
-let uu____2079 = ((FStar_Options.hint_info ()) || (FStar_Options.print_z3_statistics ()))
-in (match (uu____2079) with
-| true -> begin
-(
-
-let uu____2080 = (FStar_SMTEncoding_Z3.status_string_and_errors z3result.FStar_SMTEncoding_Z3.z3result_status)
-in (match (uu____2080) with
-| (status_string, errs) -> begin
-(
-
-let tag = (match (z3result.FStar_SMTEncoding_Z3.z3result_status) with
-| FStar_SMTEncoding_Z3.UNSAT (uu____2088) -> begin
-"succeeded"
-end
-| uu____2089 -> begin
-(Prims.strcat "failed {reason-unknown=" (Prims.strcat status_string "}"))
-end)
-in (
-
-let range = (
-
-let uu____2091 = (
-
-let uu____2092 = (FStar_Range.string_of_range settings.query_range)
-in (
-
-let uu____2093 = (
-
-let uu____2094 = (FStar_SMTEncoding_Z3.at_log_file ())
-in (Prims.strcat uu____2094 ")"))
-in (Prims.strcat uu____2092 uu____2093)))
-in (Prims.strcat "(" uu____2091))
-in (
-
-let used_hint_tag = (match ((used_hint settings)) with
-| true -> begin
-" (with hint)"
-end
-| uu____2096 -> begin
-""
-end)
-in (
-
-let stats = (
-
-let uu____2098 = (FStar_Options.print_z3_statistics ())
-in (match (uu____2098) with
-| true -> begin
-(
-
-let f = (fun k v1 a -> (Prims.strcat a (Prims.strcat k (Prims.strcat "=" (Prims.strcat v1 " ")))))
-in (
-
-let str = (FStar_Util.smap_fold z3result.FStar_SMTEncoding_Z3.z3result_statistics f "statistics={")
-in (
-
-let uu____2116 = (FStar_Util.substring str (Prims.parse_int "0") ((FStar_String.length str) - (Prims.parse_int "1")))
-in (Prims.strcat uu____2116 "}"))))
-end
-| uu____2117 -> begin
-""
-end))
-in ((
-
-let uu____2119 = (
-
-let uu____2122 = (
-
-let uu____2125 = (
-
-let uu____2128 = (FStar_Util.string_of_int settings.query_index)
-in (
-
-let uu____2129 = (
-
-let uu____2132 = (
-
-let uu____2135 = (
-
-let uu____2138 = (FStar_Util.string_of_int z3result.FStar_SMTEncoding_Z3.z3result_time)
-in (
-
-let uu____2139 = (
-
-let uu____2142 = (FStar_Util.string_of_int settings.query_fuel)
-in (
-
-let uu____2143 = (
-
-let uu____2146 = (FStar_Util.string_of_int settings.query_ifuel)
-in (
-
-let uu____2147 = (
-
-let uu____2150 = (FStar_Util.string_of_int settings.query_rlimit)
-in (uu____2150)::(stats)::[])
-in (uu____2146)::uu____2147))
-in (uu____2142)::uu____2143))
-in (uu____2138)::uu____2139))
-in (used_hint_tag)::uu____2135)
-in (tag)::uu____2132)
-in (uu____2128)::uu____2129))
-in (settings.query_name)::uu____2125)
-in (range)::uu____2122)
-in (FStar_Util.print "%s\tQuery-stats (%s, %s)\t%s%s in %s milliseconds with fuel %s and ifuel %s and rlimit %s %s\n" uu____2119));
-(FStar_All.pipe_right errs (FStar_List.iter (fun uu____2162 -> (match (uu____2162) with
-| (uu____2169, msg, range1) -> begin
-(
-
-let tag1 = (match ((used_hint settings)) with
-| true -> begin
-"(Hint-replay failed): "
-end
-| uu____2173 -> begin
-""
-end)
-in (FStar_Errors.log_issue range1 ((FStar_Errors.Warning_HitReplayFailed), ((Prims.strcat tag1 msg)))))
-end))));
-)))))
-end))
-end
-| uu____2174 -> begin
-()
-end)))
-
-
-let record_hint : query_settings  ->  FStar_SMTEncoding_Z3.z3result  ->  unit = (fun settings z3result -> (
-
-let uu____2185 = (
-
-let uu____2186 = (FStar_Options.record_hints ())
-in (not (uu____2186)))
-in (match (uu____2185) with
-| true -> begin
-()
-end
-| uu____2187 -> begin
-(
-
-let mk_hint = (fun core -> {FStar_Util.hint_name = settings.query_name; FStar_Util.hint_index = settings.query_index; FStar_Util.fuel = settings.query_fuel; FStar_Util.ifuel = settings.query_ifuel; FStar_Util.unsat_core = core; FStar_Util.query_elapsed_time = (Prims.parse_int "0"); FStar_Util.hash = (match (z3result.FStar_SMTEncoding_Z3.z3result_status) with
-| FStar_SMTEncoding_Z3.UNSAT (core1) -> begin
-z3result.FStar_SMTEncoding_Z3.z3result_query_hash
-end
-| uu____2206 -> begin
-FStar_Pervasives_Native.None
-end)})
-in (
-
-let store_hint = (fun hint -> (
-
-let uu____2213 = (FStar_ST.op_Bang recorded_hints)
-in (match (uu____2213) with
-| FStar_Pervasives_Native.Some (l) -> begin
-(FStar_ST.op_Colon_Equals recorded_hints (FStar_Pervasives_Native.Some ((FStar_List.append l ((FStar_Pervasives_Native.Some (hint))::[])))))
-end
-| uu____2293 -> begin
-()
-end)))
-in (match (z3result.FStar_SMTEncoding_Z3.z3result_status) with
-| FStar_SMTEncoding_Z3.UNSAT (FStar_Pervasives_Native.None) -> begin
-(
-
-let uu____2299 = (
-
-let uu____2300 = (get_hint_for settings.query_name settings.query_index)
-in (FStar_Option.get uu____2300))
-in (store_hint uu____2299))
-end
-| FStar_SMTEncoding_Z3.UNSAT (unsat_core) -> begin
-(match ((used_hint settings)) with
-| true -> begin
-(store_hint (mk_hint settings.query_hint))
-end
-| uu____2304 -> begin
-(store_hint (mk_hint unsat_core))
-end)
-end
-| uu____2305 -> begin
-()
-end)))
-end)))
-
-
-let process_result : query_settings  ->  FStar_SMTEncoding_Z3.z3result  ->  errors FStar_Pervasives_Native.option = (fun settings result -> ((
-
-let uu____2321 = ((used_hint settings) && (
-
-let uu____2323 = (FStar_Options.z3_refresh ())
-in (not (uu____2323))))
-in (match (uu____2321) with
-| true -> begin
-(FStar_SMTEncoding_Z3.refresh ())
-end
-| uu____2324 -> begin
-()
-end));
-(
-
-let errs = (query_errors settings result)
-in ((query_info settings result);
-(record_hint settings result);
-(detail_hint_replay settings result);
-errs;
-));
-))
-
-
-let fold_queries : query_settings Prims.list  ->  (query_settings  ->  (FStar_SMTEncoding_Z3.z3result  ->  unit)  ->  unit)  ->  (query_settings  ->  FStar_SMTEncoding_Z3.z3result  ->  errors FStar_Pervasives_Native.option)  ->  (errors Prims.list  ->  unit)  ->  unit = (fun qs ask1 f report1 -> (
-
-let rec aux = (fun acc qs1 -> (match (qs1) with
-| [] -> begin
-(report1 acc)
-end
-| (q)::qs2 -> begin
-(ask1 q (fun res -> (
-
-let uu____2419 = (f q res)
-in (match (uu____2419) with
-| FStar_Pervasives_Native.None -> begin
-()
-end
-| FStar_Pervasives_Native.Some (errs) -> begin
-(aux ((errs)::acc) qs2)
-end))))
-end))
-in (aux [] qs)))
-
-
-let ask_and_report_errors : FStar_TypeChecker_Env.env  ->  FStar_SMTEncoding_Term.error_labels  ->  FStar_SMTEncoding_Term.decl Prims.list  ->  FStar_SMTEncoding_Term.decl  ->  FStar_SMTEncoding_Term.decl Prims.list  ->  unit = (fun env all_labels prefix1 query suffix -> ((FStar_SMTEncoding_Z3.giveZ3 prefix1);
-(
-
-let uu____2457 = (
-
-let uu____2464 = (match (env.FStar_TypeChecker_Env.qtbl_name_and_index) with
-| (uu____2473, FStar_Pervasives_Native.None) -> begin
-(failwith "No query name set!")
-end
-| (uu____2492, FStar_Pervasives_Native.Some (q, n1)) -> begin
-(
-
-let uu____2509 = (FStar_Ident.text_of_lid q)
-in ((uu____2509), (n1)))
-end)
-in (match (uu____2464) with
-| (qname, index1) -> begin
-(
-
-let rlimit = (
-
-let uu____2519 = (FStar_Options.z3_rlimit_factor ())
-in (
-
-let uu____2520 = (
-
-let uu____2521 = (FStar_Options.z3_rlimit ())
-in (uu____2521 * (Prims.parse_int "544656")))
-in (uu____2519 * uu____2520)))
-in (
-
-let next_hint = (get_hint_for qname index1)
-in (
-
-let default_settings = (
-
-let uu____2526 = (FStar_TypeChecker_Env.get_range env)
-in (
-
-let uu____2527 = (FStar_Options.initial_fuel ())
-in (
-
-let uu____2528 = (FStar_Options.initial_ifuel ())
-in {query_env = env; query_decl = query; query_name = qname; query_index = index1; query_range = uu____2526; query_fuel = uu____2527; query_ifuel = uu____2528; query_rlimit = rlimit; query_hint = FStar_Pervasives_Native.None; query_errors = []; query_all_labels = all_labels; query_suffix = suffix; query_hash = (match (next_hint) with
-| FStar_Pervasives_Native.None -> begin
-FStar_Pervasives_Native.None
-end
-| FStar_Pervasives_Native.Some ({FStar_Util.hint_name = uu____2533; FStar_Util.hint_index = uu____2534; FStar_Util.fuel = uu____2535; FStar_Util.ifuel = uu____2536; FStar_Util.unsat_core = uu____2537; FStar_Util.query_elapsed_time = uu____2538; FStar_Util.hash = h}) -> begin
-h
-end)})))
-in ((default_settings), (next_hint)))))
-end))
-in (match (uu____2457) with
-| (default_settings, next_hint) -> begin
-(
-
-let use_hints_setting = (match (next_hint) with
-| FStar_Pervasives_Native.Some ({FStar_Util.hint_name = uu____2559; FStar_Util.hint_index = uu____2560; FStar_Util.fuel = i; FStar_Util.ifuel = j; FStar_Util.unsat_core = FStar_Pervasives_Native.Some (core); FStar_Util.query_elapsed_time = uu____2564; FStar_Util.hash = h}) -> begin
-((
-
-let uu___66_2573 = default_settings
-in {query_env = uu___66_2573.query_env; query_decl = uu___66_2573.query_decl; query_name = uu___66_2573.query_name; query_index = uu___66_2573.query_index; query_range = uu___66_2573.query_range; query_fuel = i; query_ifuel = j; query_rlimit = uu___66_2573.query_rlimit; query_hint = FStar_Pervasives_Native.Some (core); query_errors = uu___66_2573.query_errors; query_all_labels = uu___66_2573.query_all_labels; query_suffix = uu___66_2573.query_suffix; query_hash = uu___66_2573.query_hash}))::[]
-end
-| uu____2576 -> begin
-[]
-end)
-in (
-
-let initial_fuel_max_ifuel = (
-
-let uu____2582 = (
-
-let uu____2583 = (FStar_Options.max_ifuel ())
-in (
-
-let uu____2584 = (FStar_Options.initial_ifuel ())
-in (uu____2583 > uu____2584)))
-in (match (uu____2582) with
-| true -> begin
-(
-
-let uu____2587 = (
-
-let uu___67_2588 = default_settings
-in (
-
-let uu____2589 = (FStar_Options.max_ifuel ())
-in {query_env = uu___67_2588.query_env; query_decl = uu___67_2588.query_decl; query_name = uu___67_2588.query_name; query_index = uu___67_2588.query_index; query_range = uu___67_2588.query_range; query_fuel = uu___67_2588.query_fuel; query_ifuel = uu____2589; query_rlimit = uu___67_2588.query_rlimit; query_hint = uu___67_2588.query_hint; query_errors = uu___67_2588.query_errors; query_all_labels = uu___67_2588.query_all_labels; query_suffix = uu___67_2588.query_suffix; query_hash = uu___67_2588.query_hash}))
-in (uu____2587)::[])
-end
-| uu____2590 -> begin
-[]
-end))
-in (
-
-let half_max_fuel_max_ifuel = (
-
-let uu____2594 = (
-
-let uu____2595 = (
-
-let uu____2596 = (FStar_Options.max_fuel ())
-in (uu____2596 / (Prims.parse_int "2")))
-in (
-
-let uu____2597 = (FStar_Options.initial_fuel ())
-in (uu____2595 > uu____2597)))
-in (match (uu____2594) with
-| true -> begin
-(
-
-let uu____2600 = (
-
-let uu___68_2601 = default_settings
-in (
-
-let uu____2602 = (
-
-let uu____2603 = (FStar_Options.max_fuel ())
-in (uu____2603 / (Prims.parse_int "2")))
-in (
-
-let uu____2604 = (FStar_Options.max_ifuel ())
-in {query_env = uu___68_2601.query_env; query_decl = uu___68_2601.query_decl; query_name = uu___68_2601.query_name; query_index = uu___68_2601.query_index; query_range = uu___68_2601.query_range; query_fuel = uu____2602; query_ifuel = uu____2604; query_rlimit = uu___68_2601.query_rlimit; query_hint = uu___68_2601.query_hint; query_errors = uu___68_2601.query_errors; query_all_labels = uu___68_2601.query_all_labels; query_suffix = uu___68_2601.query_suffix; query_hash = uu___68_2601.query_hash})))
-in (uu____2600)::[])
-end
-| uu____2605 -> begin
-[]
-end))
-in (
-
-let max_fuel_max_ifuel = (
-
-let uu____2609 = ((
-
-let uu____2614 = (FStar_Options.max_fuel ())
-in (
-
-let uu____2615 = (FStar_Options.initial_fuel ())
-in (uu____2614 > uu____2615))) && (
-
-let uu____2618 = (FStar_Options.max_ifuel ())
-in (
-
-let uu____2619 = (FStar_Options.initial_ifuel ())
-in (uu____2618 >= uu____2619))))
-in (match (uu____2609) with
-| true -> begin
-(
-
-let uu____2622 = (
-
-let uu___69_2623 = default_settings
-in (
-
-let uu____2624 = (FStar_Options.max_fuel ())
-in (
-
-let uu____2625 = (FStar_Options.max_ifuel ())
-in {query_env = uu___69_2623.query_env; query_decl = uu___69_2623.query_decl; query_name = uu___69_2623.query_name; query_index = uu___69_2623.query_index; query_range = uu___69_2623.query_range; query_fuel = uu____2624; query_ifuel = uu____2625; query_rlimit = uu___69_2623.query_rlimit; query_hint = uu___69_2623.query_hint; query_errors = uu___69_2623.query_errors; query_all_labels = uu___69_2623.query_all_labels; query_suffix = uu___69_2623.query_suffix; query_hash = uu___69_2623.query_hash})))
-in (uu____2622)::[])
-end
-| uu____2626 -> begin
-[]
-end))
-in (
-
-let min_fuel1 = (
-
-let uu____2630 = (
-
-let uu____2631 = (FStar_Options.min_fuel ())
-in (
-
-let uu____2632 = (FStar_Options.initial_fuel ())
-in (uu____2631 < uu____2632)))
-in (match (uu____2630) with
-| true -> begin
-(
-
-let uu____2635 = (
-
-let uu___70_2636 = default_settings
-in (
-
-let uu____2637 = (FStar_Options.min_fuel ())
-in {query_env = uu___70_2636.query_env; query_decl = uu___70_2636.query_decl; query_name = uu___70_2636.query_name; query_index = uu___70_2636.query_index; query_range = uu___70_2636.query_range; query_fuel = uu____2637; query_ifuel = (Prims.parse_int "1"); query_rlimit = uu___70_2636.query_rlimit; query_hint = uu___70_2636.query_hint; query_errors = uu___70_2636.query_errors; query_all_labels = uu___70_2636.query_all_labels; query_suffix = uu___70_2636.query_suffix; query_hash = uu___70_2636.query_hash}))
-in (uu____2635)::[])
-end
-| uu____2638 -> begin
-[]
-end))
-in (
-
-let all_configs = (FStar_List.append use_hints_setting (FStar_List.append ((default_settings)::[]) (FStar_List.append initial_fuel_max_ifuel (FStar_List.append half_max_fuel_max_ifuel max_fuel_max_ifuel))))
-in (
-
-let check_one_config = (fun config k -> ((
-
-let uu____2659 = ((used_hint config) || (FStar_Options.z3_refresh ()))
-in (match (uu____2659) with
-| true -> begin
-(FStar_SMTEncoding_Z3.refresh ())
-end
-| uu____2660 -> begin
-()
-end));
-(
-
-let uu____2661 = (with_fuel_and_diagnostics config [])
-in (
-
-let uu____2664 = (
-
-let uu____2667 = (FStar_SMTEncoding_Z3.mk_fresh_scope ())
-in FStar_Pervasives_Native.Some (uu____2667))
-in (FStar_SMTEncoding_Z3.ask config.query_range (filter_assertions config.query_env config.query_hint) config.query_hash config.query_all_labels uu____2661 uu____2664 k)));
-))
-in (
-
-let check_all_configs = (fun configs -> (
-
-let report1 = (fun errs -> (report_errors (
-
-let uu___71_2690 = default_settings
-in {query_env = uu___71_2690.query_env; query_decl = uu___71_2690.query_decl; query_name = uu___71_2690.query_name; query_index = uu___71_2690.query_index; query_range = uu___71_2690.query_range; query_fuel = uu___71_2690.query_fuel; query_ifuel = uu___71_2690.query_ifuel; query_rlimit = uu___71_2690.query_rlimit; query_hint = uu___71_2690.query_hint; query_errors = errs; query_all_labels = uu___71_2690.query_all_labels; query_suffix = uu___71_2690.query_suffix; query_hash = uu___71_2690.query_hash})))
-in (fold_queries configs check_one_config process_result report1)))
-in (
-
-let uu____2691 = (
-
-let uu____2698 = (FStar_Options.admit_smt_queries ())
-in (
-
-let uu____2699 = (FStar_Options.admit_except ())
-in ((uu____2698), (uu____2699))))
-in (match (uu____2691) with
-| (true, uu____2704) -> begin
-()
-end
-| (false, FStar_Pervasives_Native.None) -> begin
-(check_all_configs all_configs)
-end
-| (false, FStar_Pervasives_Native.Some (id1)) -> begin
-(
-
-let skip = (match ((FStar_Util.starts_with id1 "(")) with
-| true -> begin
-(
-
-let full_query_id = (
-
-let uu____2716 = (
-
-let uu____2717 = (
-
-let uu____2718 = (
-
-let uu____2719 = (FStar_Util.string_of_int default_settings.query_index)
-in (Prims.strcat uu____2719 ")"))
-in (Prims.strcat ", " uu____2718))
-in (Prims.strcat default_settings.query_name uu____2717))
-in (Prims.strcat "(" uu____2716))
-in (Prims.op_disEquality full_query_id id1))
-end
-| uu____2720 -> begin
-(Prims.op_disEquality default_settings.query_name id1)
-end)
-in (match ((not (skip))) with
-| true -> begin
-(check_all_configs all_configs)
-end
-| uu____2721 -> begin
-()
-end))
-end))))))))))
-end));
-))
-
-
-let solve : (unit  ->  Prims.string) FStar_Pervasives_Native.option  ->  FStar_TypeChecker_Env.env  ->  FStar_Syntax_Syntax.term  ->  unit = (fun use_env_msg tcenv q -> ((
-
-let uu____2747 = (
-
-let uu____2748 = (
-
-let uu____2749 = (FStar_TypeChecker_Env.get_range tcenv)
-in (FStar_All.pipe_left FStar_Range.string_of_range uu____2749))
-in (FStar_Util.format1 "Starting query at %s" uu____2748))
-in (FStar_SMTEncoding_Encode.push uu____2747));
-(
-
-let uu____2750 = (FStar_Options.no_smt ())
-in (match (uu____2750) with
-| true -> begin
-(
-
-let uu____2751 = (
-
-let uu____2760 = (
-
-let uu____2767 = (
-
-let uu____2768 = (FStar_Syntax_Print.term_to_string q)
-in (FStar_Util.format1 "Q = %s\nA query could not be solved internally, and --no_smt was given" uu____2768))
-in ((FStar_Errors.Error_NoSMTButNeeded), (uu____2767), (tcenv.FStar_TypeChecker_Env.range)))
-in (uu____2760)::[])
-in (FStar_TypeChecker_Err.add_errors tcenv uu____2751))
-end
-| uu____2781 -> begin
-(
-
-let tcenv1 = (FStar_TypeChecker_Env.incr_query_index tcenv)
-in (
-
-let uu____2783 = (FStar_SMTEncoding_Encode.encode_query use_env_msg tcenv1 q)
-in (match (uu____2783) with
-| (prefix1, labels, qry, suffix) -> begin
-(
-
-let pop1 = (fun uu____2819 -> (
-
-let uu____2820 = (
-
-let uu____2821 = (
-
-let uu____2822 = (FStar_TypeChecker_Env.get_range tcenv1)
-in (FStar_All.pipe_left FStar_Range.string_of_range uu____2822))
-in (FStar_Util.format1 "Ending query at %s" uu____2821))
-in (FStar_SMTEncoding_Encode.pop uu____2820)))
-in (match (qry) with
-| FStar_SMTEncoding_Term.Assume ({FStar_SMTEncoding_Term.assumption_term = {FStar_SMTEncoding_Term.tm = FStar_SMTEncoding_Term.App (FStar_SMTEncoding_Term.FalseOp, uu____2823); FStar_SMTEncoding_Term.freevars = uu____2824; FStar_SMTEncoding_Term.rng = uu____2825}; FStar_SMTEncoding_Term.assumption_caption = uu____2826; FStar_SMTEncoding_Term.assumption_name = uu____2827; FStar_SMTEncoding_Term.assumption_fact_ids = uu____2828}) -> begin
-(pop1 ())
-end
-| uu____2843 when tcenv1.FStar_TypeChecker_Env.admit -> begin
-(pop1 ())
-end
-| FStar_SMTEncoding_Term.Assume (uu____2844) -> begin
-((ask_and_report_errors tcenv1 labels prefix1 qry suffix);
-(pop1 ());
-)
-end
-| uu____2846 -> begin
-(failwith "Impossible")
-end))
-end)))
-end));
-))
-
-
-let solver : FStar_TypeChecker_Env.solver_t = {FStar_TypeChecker_Env.init = FStar_SMTEncoding_Encode.init; FStar_TypeChecker_Env.push = FStar_SMTEncoding_Encode.push; FStar_TypeChecker_Env.pop = FStar_SMTEncoding_Encode.pop; FStar_TypeChecker_Env.encode_modul = FStar_SMTEncoding_Encode.encode_modul; FStar_TypeChecker_Env.encode_sig = FStar_SMTEncoding_Encode.encode_sig; FStar_TypeChecker_Env.preprocess = (fun e g -> (
-
-let uu____2852 = (
-
-let uu____2859 = (FStar_Options.peek ())
-in ((e), (g), (uu____2859)))
-in (uu____2852)::[])); FStar_TypeChecker_Env.solve = solve; FStar_TypeChecker_Env.finish = FStar_SMTEncoding_Z3.finish; FStar_TypeChecker_Env.refresh = FStar_SMTEncoding_Z3.refresh}
-
-
-let dummy : FStar_TypeChecker_Env.solver_t = {FStar_TypeChecker_Env.init = (fun uu____2874 -> ()); FStar_TypeChecker_Env.push = (fun uu____2876 -> ()); FStar_TypeChecker_Env.pop = (fun uu____2878 -> ()); FStar_TypeChecker_Env.encode_modul = (fun uu____2881 uu____2882 -> ()); FStar_TypeChecker_Env.encode_sig = (fun uu____2885 uu____2886 -> ()); FStar_TypeChecker_Env.preprocess = (fun e g -> (
-
-let uu____2892 = (
-
-let uu____2899 = (FStar_Options.peek ())
-in ((e), (g), (uu____2899)))
-in (uu____2892)::[])); FStar_TypeChecker_Env.solve = (fun uu____2915 uu____2916 uu____2917 -> ()); FStar_TypeChecker_Env.finish = (fun uu____2923 -> ()); FStar_TypeChecker_Env.refresh = (fun uu____2925 -> ())}
-
-
-
-=======
   (FStar_SMTEncoding_Z3.unsat_core,FStar_SMTEncoding_Term.error_labels)
     FStar_Util.either
 let z3_result_as_replay_result :
@@ -2633,5 +1341,4 @@
       (fun uu____2624  -> fun uu____2625  -> fun uu____2626  -> ());
     FStar_TypeChecker_Env.finish = (fun uu____2632  -> ());
     FStar_TypeChecker_Env.refresh = (fun uu____2634  -> ())
-  } 
->>>>>>> ca297a09
+  } 