--- conflicted
+++ resolved
@@ -1126,9 +1126,9 @@
                   | (true ,uu____2416) -> ()
                   | (false ,FStar_Pervasives_Native.None ) ->
                       check_all_configs all_configs
-                  | (false ,FStar_Pervasives_Native.Some id1) ->
+                  | (false ,FStar_Pervasives_Native.Some id) ->
                       let skip =
-                        if FStar_Util.starts_with id1 "("
+                        if FStar_Util.starts_with id "("
                         then
                           let full_query_id =
                             let uu____2428 =
@@ -1140,17 +1140,10 @@
                                   Prims.strcat uu____2431 ")" in
                                 Prims.strcat ", " uu____2430 in
                               Prims.strcat default_settings.query_name
-<<<<<<< HEAD
-                                uu____2574 in
-                            Prims.strcat "(" uu____2573 in
-                          full_query_id <> id1
-                        else default_settings.query_name <> id1 in
-=======
                                 uu____2429 in
                             Prims.strcat "(" uu____2428 in
                           full_query_id <> id
                         else default_settings.query_name <> id in
->>>>>>> 58829485
                       if Prims.op_Negation skip
                       then check_all_configs all_configs
                       else ()))
