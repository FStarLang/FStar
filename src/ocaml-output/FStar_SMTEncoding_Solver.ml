--- conflicted
+++ resolved
@@ -3,25 +3,14 @@
   (FStar_SMTEncoding_Z3.unsat_core,FStar_SMTEncoding_Term.error_labels)
     FStar_Util.either
 let z3_result_as_replay_result :
-<<<<<<< HEAD
-  'Auu____65972 'Auu____65973 'Auu____65974 .
-    ('Auu____65972,('Auu____65973 * 'Auu____65974)) FStar_Util.either ->
-      ('Auu____65972,'Auu____65973) FStar_Util.either
+  'Auu____30 'Auu____31 'Auu____32 .
+    ('Auu____30,('Auu____31 * 'Auu____32)) FStar_Util.either ->
+      ('Auu____30,'Auu____31) FStar_Util.either
   =
-  fun uu___633_65991  ->
-    match uu___633_65991 with
+  fun uu___0_49  ->
+    match uu___0_49 with
     | FStar_Util.Inl l -> FStar_Util.Inl l
-    | FStar_Util.Inr (r,uu____66006) -> FStar_Util.Inr r
-=======
-  'Auu____66006 'Auu____66007 'Auu____66008 .
-    ('Auu____66006,('Auu____66007 * 'Auu____66008)) FStar_Util.either ->
-      ('Auu____66006,'Auu____66007) FStar_Util.either
-  =
-  fun uu___633_66025  ->
-    match uu___633_66025 with
-    | FStar_Util.Inl l -> FStar_Util.Inl l
-    | FStar_Util.Inr (r,uu____66040) -> FStar_Util.Inr r
->>>>>>> 183df463
+    | FStar_Util.Inr (r,uu____64) -> FStar_Util.Inr r
   
 let (recorded_hints :
   FStar_Util.hints FStar_Pervasives_Native.option FStar_ST.ref) =
@@ -31,97 +20,51 @@
   FStar_Util.mk_ref FStar_Pervasives_Native.None 
 let (format_hints_file_name : Prims.string -> Prims.string) =
   fun src_filename  -> FStar_Util.format1 "%s.hints" src_filename 
-let initialize_hints_db :
-<<<<<<< HEAD
-  'Auu____66042 . Prims.string -> 'Auu____66042 -> unit =
+let initialize_hints_db : 'Auu____100 . Prims.string -> 'Auu____100 -> unit =
   fun src_filename  ->
     fun format_filename  ->
-      (let uu____66056 = FStar_Options.record_hints ()  in
-       if uu____66056
-=======
-  'Auu____66076 . Prims.string -> 'Auu____66076 -> unit =
-  fun src_filename  ->
-    fun format_filename  ->
-      (let uu____66090 = FStar_Options.record_hints ()  in
-       if uu____66090
->>>>>>> 183df463
+      (let uu____114 = FStar_Options.record_hints ()  in
+       if uu____114
        then
          FStar_ST.op_Colon_Equals recorded_hints
            (FStar_Pervasives_Native.Some [])
        else ());
-<<<<<<< HEAD
-      (let uu____66086 = FStar_Options.use_hints ()  in
-       if uu____66086
-=======
-      (let uu____66120 = FStar_Options.use_hints ()  in
-       if uu____66120
->>>>>>> 183df463
+      (let uu____144 = FStar_Options.use_hints ()  in
+       if uu____144
        then
          let norm_src_filename = FStar_Util.normalize_file_path src_filename
             in
          let val_filename =
-<<<<<<< HEAD
-           let uu____66093 = FStar_Options.hint_file ()  in
-           match uu____66093 with
-=======
-           let uu____66127 = FStar_Options.hint_file ()  in
-           match uu____66127 with
->>>>>>> 183df463
+           let uu____151 = FStar_Options.hint_file ()  in
+           match uu____151 with
            | FStar_Pervasives_Native.Some fn -> fn
            | FStar_Pervasives_Native.None  ->
                format_hints_file_name norm_src_filename
             in
-<<<<<<< HEAD
-         let uu____66102 = FStar_Util.read_hints val_filename  in
-         match uu____66102 with
+         let uu____160 = FStar_Util.read_hints val_filename  in
+         match uu____160 with
          | FStar_Pervasives_Native.Some hints ->
              let expected_digest =
                FStar_Util.digest_of_file norm_src_filename  in
-             ((let uu____66109 = FStar_Options.hint_info ()  in
-               if uu____66109
+             ((let uu____167 = FStar_Options.hint_info ()  in
+               if uu____167
                then
-                 let uu____66112 =
-                   let uu____66114 = FStar_Options.hint_file ()  in
-                   match uu____66114 with
+                 let uu____170 =
+                   let uu____172 = FStar_Options.hint_file ()  in
+                   match uu____172 with
                    | FStar_Pervasives_Native.Some fn ->
                        Prims.op_Hat " from '" (Prims.op_Hat val_filename "'")
-                   | uu____66124 -> ""  in
-=======
-         let uu____66136 = FStar_Util.read_hints val_filename  in
-         match uu____66136 with
-         | FStar_Pervasives_Native.Some hints ->
-             let expected_digest =
-               FStar_Util.digest_of_file norm_src_filename  in
-             ((let uu____66143 = FStar_Options.hint_info ()  in
-               if uu____66143
-               then
-                 let uu____66146 =
-                   let uu____66148 = FStar_Options.hint_file ()  in
-                   match uu____66148 with
-                   | FStar_Pervasives_Native.Some fn ->
-                       Prims.op_Hat " from '" (Prims.op_Hat val_filename "'")
-                   | uu____66158 -> ""  in
->>>>>>> 183df463
+                   | uu____182 -> ""  in
                  FStar_Util.print3 "(%s) digest is %s%s.\n" norm_src_filename
                    (if hints.FStar_Util.module_digest = expected_digest
                     then "valid; using hints"
-                    else "invalid; using potentially stale hints")
-<<<<<<< HEAD
-                   uu____66112
-=======
-                   uu____66146
->>>>>>> 183df463
+                    else "invalid; using potentially stale hints") uu____170
                else ());
               FStar_ST.op_Colon_Equals replaying_hints
                 (FStar_Pervasives_Native.Some (hints.FStar_Util.hints)))
          | FStar_Pervasives_Native.None  ->
-<<<<<<< HEAD
-             let uu____66162 = FStar_Options.hint_info ()  in
-             (if uu____66162
-=======
-             let uu____66196 = FStar_Options.hint_info ()  in
-             (if uu____66196
->>>>>>> 183df463
+             let uu____220 = FStar_Options.hint_info ()  in
+             (if uu____220
               then
                 FStar_Util.print1 "(%s) Unable to read hint file.\n"
                   norm_src_filename
@@ -130,38 +73,21 @@
   
 let (finalize_hints_db : Prims.string -> unit) =
   fun src_filename  ->
-<<<<<<< HEAD
-    (let uu____66179 = FStar_Options.record_hints ()  in
-     if uu____66179
+    (let uu____237 = FStar_Options.record_hints ()  in
+     if uu____237
      then
        let hints =
-         let uu____66183 = FStar_ST.op_Bang recorded_hints  in
-         FStar_Option.get uu____66183  in
+         let uu____241 = FStar_ST.op_Bang recorded_hints  in
+         FStar_Option.get uu____241  in
        let hints_db =
-         let uu____66210 = FStar_Util.digest_of_file src_filename  in
-         { FStar_Util.module_digest = uu____66210; FStar_Util.hints = hints }
-=======
-    (let uu____66213 = FStar_Options.record_hints ()  in
-     if uu____66213
-     then
-       let hints =
-         let uu____66217 = FStar_ST.op_Bang recorded_hints  in
-         FStar_Option.get uu____66217  in
-       let hints_db =
-         let uu____66244 = FStar_Util.digest_of_file src_filename  in
-         { FStar_Util.module_digest = uu____66244; FStar_Util.hints = hints }
->>>>>>> 183df463
+         let uu____268 = FStar_Util.digest_of_file src_filename  in
+         { FStar_Util.module_digest = uu____268; FStar_Util.hints = hints }
           in
        let norm_src_filename = FStar_Util.normalize_file_path src_filename
           in
        let val_filename =
-<<<<<<< HEAD
-         let uu____66216 = FStar_Options.hint_file ()  in
-         match uu____66216 with
-=======
-         let uu____66250 = FStar_Options.hint_file ()  in
-         match uu____66250 with
->>>>>>> 183df463
+         let uu____274 = FStar_Options.hint_file ()  in
+         match uu____274 with
          | FStar_Pervasives_Native.Some fn -> fn
          | FStar_Pervasives_Native.None  ->
              format_hints_file_name norm_src_filename
@@ -187,51 +113,28 @@
       let matches_fact_ids include_assumption_names a =
         match a.FStar_SMTEncoding_Term.assumption_fact_ids with
         | [] -> true
-<<<<<<< HEAD
-        | uu____66341 ->
+        | uu____399 ->
             (FStar_All.pipe_right
                a.FStar_SMTEncoding_Term.assumption_fact_ids
                (FStar_Util.for_some
-                  (fun uu___634_66349  ->
-                     match uu___634_66349 with
+                  (fun uu___1_407  ->
+                     match uu___1_407 with
                      | FStar_SMTEncoding_Term.Name lid ->
                          FStar_TypeChecker_Env.should_enc_lid e lid
-                     | uu____66352 -> false)))
+                     | uu____410 -> false)))
               ||
-              (let uu____66355 =
+              (let uu____413 =
                  FStar_Util.smap_try_find include_assumption_names
                    a.FStar_SMTEncoding_Term.assumption_name
                   in
-               FStar_Option.isSome uu____66355)
-=======
-        | uu____66375 ->
-            (FStar_All.pipe_right
-               a.FStar_SMTEncoding_Term.assumption_fact_ids
-               (FStar_Util.for_some
-                  (fun uu___634_66383  ->
-                     match uu___634_66383 with
-                     | FStar_SMTEncoding_Term.Name lid ->
-                         FStar_TypeChecker_Env.should_enc_lid e lid
-                     | uu____66386 -> false)))
-              ||
-              (let uu____66389 =
-                 FStar_Util.smap_try_find include_assumption_names
-                   a.FStar_SMTEncoding_Term.assumption_name
-                  in
-               FStar_Option.isSome uu____66389)
->>>>>>> 183df463
+               FStar_Option.isSome uu____413)
          in
       let theory_rev = FStar_List.rev theory  in
       let pruned_theory =
         let include_assumption_names =
           FStar_Util.smap_create (Prims.parse_int "10000")  in
-<<<<<<< HEAD
-        let keep_decl uu___635_66379 =
-          match uu___635_66379 with
-=======
-        let keep_decl uu___635_66413 =
-          match uu___635_66413 with
->>>>>>> 183df463
+        let keep_decl uu___2_437 =
+          match uu___2_437 with
           | FStar_SMTEncoding_Term.Assume a ->
               matches_fact_ids include_assumption_names a
           | FStar_SMTEncoding_Term.RetainAssumptions names1 ->
@@ -240,43 +143,24 @@
                     FStar_Util.smap_add include_assumption_names x true)
                  names1;
                true)
-<<<<<<< HEAD
-          | FStar_SMTEncoding_Term.Module uu____66394 ->
+          | FStar_SMTEncoding_Term.Module uu____452 ->
               failwith
                 "Solver.fs::keep_decl should never have been called with a Module decl"
-          | uu____66404 -> true  in
-=======
-          | FStar_SMTEncoding_Term.Module uu____66428 ->
-              failwith
-                "Solver.fs::keep_decl should never have been called with a Module decl"
-          | uu____66438 -> true  in
->>>>>>> 183df463
+          | uu____462 -> true  in
         FStar_List.fold_left
           (fun out  ->
              fun d  ->
                match d with
                | FStar_SMTEncoding_Term.Module (name,decls) ->
-<<<<<<< HEAD
-                   let uu____66427 =
+                   let uu____485 =
                      FStar_All.pipe_right decls (FStar_List.filter keep_decl)
                       in
-                   FStar_All.pipe_right uu____66427
+                   FStar_All.pipe_right uu____485
                      (fun decls1  ->
                         (FStar_SMTEncoding_Term.Module (name, decls1)) :: out)
-               | uu____66445 ->
-                   let uu____66446 = keep_decl d  in
-                   if uu____66446 then d :: out else out) [] theory_rev
-=======
-                   let uu____66461 =
-                     FStar_All.pipe_right decls (FStar_List.filter keep_decl)
-                      in
-                   FStar_All.pipe_right uu____66461
-                     (fun decls1  ->
-                        (FStar_SMTEncoding_Term.Module (name, decls1)) :: out)
-               | uu____66479 ->
-                   let uu____66480 = keep_decl d  in
-                   if uu____66480 then d :: out else out) [] theory_rev
->>>>>>> 183df463
+               | uu____503 ->
+                   let uu____504 = keep_decl d  in
+                   if uu____504 then d :: out else out) [] theory_rev
          in
       pruned_theory
   
@@ -292,53 +176,26 @@
       fun theory  ->
         match core with
         | FStar_Pervasives_Native.None  ->
-<<<<<<< HEAD
-            let uu____66502 = filter_using_facts_from e theory  in
-            (uu____66502, false, (Prims.parse_int "0"),
-              (Prims.parse_int "0"))
+            let uu____560 = filter_using_facts_from e theory  in
+            (uu____560, false, (Prims.parse_int "0"), (Prims.parse_int "0"))
         | FStar_Pervasives_Native.Some core1 ->
             let theory_rev = FStar_List.rev theory  in
-            let uu____66523 =
-              let uu____66534 =
-                let uu____66545 =
-                  let uu____66548 =
-                    let uu____66549 =
-                      let uu____66551 =
+            let uu____581 =
+              let uu____592 =
+                let uu____603 =
+                  let uu____606 =
+                    let uu____607 =
+                      let uu____609 =
                         FStar_All.pipe_right core1 (FStar_String.concat ", ")
                          in
-                      Prims.op_Hat "UNSAT CORE: " uu____66551  in
-                    FStar_SMTEncoding_Term.Caption uu____66549  in
-                  [uu____66548]  in
-                (uu____66545, (Prims.parse_int "0"), (Prims.parse_int "0"))
-                 in
+                      Prims.op_Hat "UNSAT CORE: " uu____609  in
+                    FStar_SMTEncoding_Term.Caption uu____607  in
+                  [uu____606]  in
+                (uu____603, (Prims.parse_int "0"), (Prims.parse_int "0"))  in
               FStar_List.fold_left
-                (fun uu____66581  ->
+                (fun uu____639  ->
                    fun d  ->
-                     match uu____66581 with
-=======
-            let uu____66536 = filter_using_facts_from e theory  in
-            (uu____66536, false, (Prims.parse_int "0"),
-              (Prims.parse_int "0"))
-        | FStar_Pervasives_Native.Some core1 ->
-            let theory_rev = FStar_List.rev theory  in
-            let uu____66557 =
-              let uu____66568 =
-                let uu____66579 =
-                  let uu____66582 =
-                    let uu____66583 =
-                      let uu____66585 =
-                        FStar_All.pipe_right core1 (FStar_String.concat ", ")
-                         in
-                      Prims.op_Hat "UNSAT CORE: " uu____66585  in
-                    FStar_SMTEncoding_Term.Caption uu____66583  in
-                  [uu____66582]  in
-                (uu____66579, (Prims.parse_int "0"), (Prims.parse_int "0"))
-                 in
-              FStar_List.fold_left
-                (fun uu____66615  ->
-                   fun d  ->
-                     match uu____66615 with
->>>>>>> 183df463
+                     match uu____639 with
                      | (theory1,n_retained,n_pruned) ->
                          (match d with
                           | FStar_SMTEncoding_Term.Assume a ->
@@ -360,42 +217,23 @@
                                   (theory1, n_retained,
                                     (n_pruned + (Prims.parse_int "1")))
                           | FStar_SMTEncoding_Term.Module (name,decls) ->
-<<<<<<< HEAD
-                              let uu____66675 =
-=======
-                              let uu____66709 =
->>>>>>> 183df463
+                              let uu____733 =
                                 FStar_All.pipe_right decls
                                   (filter_assertions_with_stats e
                                      (FStar_Pervasives_Native.Some core1))
                                  in
-<<<<<<< HEAD
-                              FStar_All.pipe_right uu____66675
-                                (fun uu____66735  ->
-                                   match uu____66735 with
-                                   | (decls1,uu____66760,r,p) ->
+                              FStar_All.pipe_right uu____733
+                                (fun uu____793  ->
+                                   match uu____793 with
+                                   | (decls1,uu____818,r,p) ->
                                        (((FStar_SMTEncoding_Term.Module
                                             (name, decls1)) :: theory1),
                                          (n_retained + r), (n_pruned + p)))
-                          | uu____66780 ->
+                          | uu____838 ->
                               ((d :: theory1), n_retained, n_pruned)))
-                uu____66534 theory_rev
+                uu____592 theory_rev
                in
-            (match uu____66523 with
-=======
-                              FStar_All.pipe_right uu____66709
-                                (fun uu____66769  ->
-                                   match uu____66769 with
-                                   | (decls1,uu____66794,r,p) ->
-                                       (((FStar_SMTEncoding_Term.Module
-                                            (name, decls1)) :: theory1),
-                                         (n_retained + r), (n_pruned + p)))
-                          | uu____66814 ->
-                              ((d :: theory1), n_retained, n_pruned)))
-                uu____66568 theory_rev
-               in
-            (match uu____66557 with
->>>>>>> 183df463
+            (match uu____581 with
              | (theory',n_retained,n_pruned) ->
                  (theory', true, n_retained, n_pruned))
   
@@ -408,15 +246,9 @@
   fun e  ->
     fun core  ->
       fun theory  ->
-<<<<<<< HEAD
-        let uu____66842 = filter_assertions_with_stats e core theory  in
-        match uu____66842 with
-        | (theory1,b,uu____66865,uu____66866) -> (theory1, b)
-=======
-        let uu____66876 = filter_assertions_with_stats e core theory  in
-        match uu____66876 with
-        | (theory1,b,uu____66899,uu____66900) -> (theory1, b)
->>>>>>> 183df463
+        let uu____900 = filter_assertions_with_stats e core theory  in
+        match uu____900 with
+        | (theory1,b,uu____923,uu____924) -> (theory1, b)
   
 let (filter_facts_without_core :
   FStar_TypeChecker_Env.env ->
@@ -425,11 +257,7 @@
   =
   fun e  ->
     fun x  ->
-<<<<<<< HEAD
-      let uu____66902 = filter_using_facts_from e x  in (uu____66902, false)
-=======
-      let uu____66936 = filter_using_facts_from e x  in (uu____66936, false)
->>>>>>> 183df463
+      let uu____960 = filter_using_facts_from e x  in (uu____960, false)
   
 type errors =
   {
@@ -475,17 +303,10 @@
   
 let (error_to_short_string : errors -> Prims.string) =
   fun err  ->
-<<<<<<< HEAD
-    let uu____67132 = FStar_Util.string_of_int err.error_fuel  in
-    let uu____67134 = FStar_Util.string_of_int err.error_ifuel  in
+    let uu____1190 = FStar_Util.string_of_int err.error_fuel  in
+    let uu____1192 = FStar_Util.string_of_int err.error_ifuel  in
     FStar_Util.format4 "%s (fuel=%s; ifuel=%s; %s)" err.error_reason
-      uu____67132 uu____67134
-=======
-    let uu____67166 = FStar_Util.string_of_int err.error_fuel  in
-    let uu____67168 = FStar_Util.string_of_int err.error_ifuel  in
-    FStar_Util.format4 "%s (fuel=%s; ifuel=%s; %s)" err.error_reason
-      uu____67166 uu____67168
->>>>>>> 183df463
+      uu____1190 uu____1192
       (if FStar_Option.isSome err.error_hint then "with hint" else "")
   
 type query_settings =
@@ -617,139 +438,70 @@
       let n1 = settings.query_fuel  in
       let i = settings.query_ifuel  in
       let rlimit = settings.query_rlimit  in
-<<<<<<< HEAD
-      let uu____67673 =
-        let uu____67676 =
-          let uu____67677 =
-            let uu____67679 = FStar_Util.string_of_int n1  in
-            let uu____67681 = FStar_Util.string_of_int i  in
-            FStar_Util.format2 "<fuel='%s' ifuel='%s'>" uu____67679
-              uu____67681
+      let uu____1731 =
+        let uu____1734 =
+          let uu____1735 =
+            let uu____1737 = FStar_Util.string_of_int n1  in
+            let uu____1739 = FStar_Util.string_of_int i  in
+            FStar_Util.format2 "<fuel='%s' ifuel='%s'>" uu____1737 uu____1739
              in
-          FStar_SMTEncoding_Term.Caption uu____67677  in
-        let uu____67684 =
-          let uu____67687 =
-            let uu____67688 =
-              let uu____67696 =
-                let uu____67697 =
-                  let uu____67702 =
+          FStar_SMTEncoding_Term.Caption uu____1735  in
+        let uu____1742 =
+          let uu____1745 =
+            let uu____1746 =
+              let uu____1754 =
+                let uu____1755 =
+                  let uu____1760 =
                     FStar_SMTEncoding_Util.mkApp ("MaxFuel", [])  in
-                  let uu____67707 = FStar_SMTEncoding_Term.n_fuel n1  in
-                  (uu____67702, uu____67707)  in
-                FStar_SMTEncoding_Util.mkEq uu____67697  in
-              (uu____67696, FStar_Pervasives_Native.None,
+                  let uu____1765 = FStar_SMTEncoding_Term.n_fuel n1  in
+                  (uu____1760, uu____1765)  in
+                FStar_SMTEncoding_Util.mkEq uu____1755  in
+              (uu____1754, FStar_Pervasives_Native.None,
                 "@MaxFuel_assumption")
                in
-            FStar_SMTEncoding_Util.mkAssume uu____67688  in
-          let uu____67711 =
-            let uu____67714 =
-              let uu____67715 =
-                let uu____67723 =
-                  let uu____67724 =
-                    let uu____67729 =
+            FStar_SMTEncoding_Util.mkAssume uu____1746  in
+          let uu____1769 =
+            let uu____1772 =
+              let uu____1773 =
+                let uu____1781 =
+                  let uu____1782 =
+                    let uu____1787 =
                       FStar_SMTEncoding_Util.mkApp ("MaxIFuel", [])  in
-                    let uu____67734 = FStar_SMTEncoding_Term.n_fuel i  in
-                    (uu____67729, uu____67734)  in
-                  FStar_SMTEncoding_Util.mkEq uu____67724  in
-                (uu____67723, FStar_Pervasives_Native.None,
+                    let uu____1792 = FStar_SMTEncoding_Term.n_fuel i  in
+                    (uu____1787, uu____1792)  in
+                  FStar_SMTEncoding_Util.mkEq uu____1782  in
+                (uu____1781, FStar_Pervasives_Native.None,
                   "@MaxIFuel_assumption")
                  in
-              FStar_SMTEncoding_Util.mkAssume uu____67715  in
-            [uu____67714; settings.query_decl]  in
-          uu____67687 :: uu____67711  in
-        uu____67676 :: uu____67684  in
-      let uu____67738 =
-        let uu____67741 =
-          let uu____67744 =
-            let uu____67747 =
-              let uu____67748 =
-                let uu____67755 = FStar_Util.string_of_int rlimit  in
-                ("rlimit", uu____67755)  in
-              FStar_SMTEncoding_Term.SetOption uu____67748  in
-            [uu____67747;
+              FStar_SMTEncoding_Util.mkAssume uu____1773  in
+            [uu____1772; settings.query_decl]  in
+          uu____1745 :: uu____1769  in
+        uu____1734 :: uu____1742  in
+      let uu____1796 =
+        let uu____1799 =
+          let uu____1802 =
+            let uu____1805 =
+              let uu____1806 =
+                let uu____1813 = FStar_Util.string_of_int rlimit  in
+                ("rlimit", uu____1813)  in
+              FStar_SMTEncoding_Term.SetOption uu____1806  in
+            [uu____1805;
             FStar_SMTEncoding_Term.CheckSat;
             FStar_SMTEncoding_Term.GetReasonUnknown;
             FStar_SMTEncoding_Term.GetUnsatCore]  in
-          let uu____67760 =
-            let uu____67763 =
-              let uu____67766 =
+          let uu____1818 =
+            let uu____1821 =
+              let uu____1824 =
                 (FStar_Options.print_z3_statistics ()) ||
                   (FStar_Options.query_stats ())
                  in
-              if uu____67766
+              if uu____1824
               then [FStar_SMTEncoding_Term.GetStatistics]
               else []  in
-            FStar_List.append uu____67763 settings.query_suffix  in
-          FStar_List.append uu____67744 uu____67760  in
-        FStar_List.append label_assumptions uu____67741  in
-      FStar_List.append uu____67673 uu____67738
-=======
-      let uu____67707 =
-        let uu____67710 =
-          let uu____67711 =
-            let uu____67713 = FStar_Util.string_of_int n1  in
-            let uu____67715 = FStar_Util.string_of_int i  in
-            FStar_Util.format2 "<fuel='%s' ifuel='%s'>" uu____67713
-              uu____67715
-             in
-          FStar_SMTEncoding_Term.Caption uu____67711  in
-        let uu____67718 =
-          let uu____67721 =
-            let uu____67722 =
-              let uu____67730 =
-                let uu____67731 =
-                  let uu____67736 =
-                    FStar_SMTEncoding_Util.mkApp ("MaxFuel", [])  in
-                  let uu____67741 = FStar_SMTEncoding_Term.n_fuel n1  in
-                  (uu____67736, uu____67741)  in
-                FStar_SMTEncoding_Util.mkEq uu____67731  in
-              (uu____67730, FStar_Pervasives_Native.None,
-                "@MaxFuel_assumption")
-               in
-            FStar_SMTEncoding_Util.mkAssume uu____67722  in
-          let uu____67745 =
-            let uu____67748 =
-              let uu____67749 =
-                let uu____67757 =
-                  let uu____67758 =
-                    let uu____67763 =
-                      FStar_SMTEncoding_Util.mkApp ("MaxIFuel", [])  in
-                    let uu____67768 = FStar_SMTEncoding_Term.n_fuel i  in
-                    (uu____67763, uu____67768)  in
-                  FStar_SMTEncoding_Util.mkEq uu____67758  in
-                (uu____67757, FStar_Pervasives_Native.None,
-                  "@MaxIFuel_assumption")
-                 in
-              FStar_SMTEncoding_Util.mkAssume uu____67749  in
-            [uu____67748; settings.query_decl]  in
-          uu____67721 :: uu____67745  in
-        uu____67710 :: uu____67718  in
-      let uu____67772 =
-        let uu____67775 =
-          let uu____67778 =
-            let uu____67781 =
-              let uu____67782 =
-                let uu____67789 = FStar_Util.string_of_int rlimit  in
-                ("rlimit", uu____67789)  in
-              FStar_SMTEncoding_Term.SetOption uu____67782  in
-            [uu____67781;
-            FStar_SMTEncoding_Term.CheckSat;
-            FStar_SMTEncoding_Term.GetReasonUnknown;
-            FStar_SMTEncoding_Term.GetUnsatCore]  in
-          let uu____67794 =
-            let uu____67797 =
-              let uu____67800 =
-                (FStar_Options.print_z3_statistics ()) ||
-                  (FStar_Options.query_stats ())
-                 in
-              if uu____67800
-              then [FStar_SMTEncoding_Term.GetStatistics]
-              else []  in
-            FStar_List.append uu____67797 settings.query_suffix  in
-          FStar_List.append uu____67778 uu____67794  in
-        FStar_List.append label_assumptions uu____67775  in
-      FStar_List.append uu____67707 uu____67772
->>>>>>> 183df463
+            FStar_List.append uu____1821 settings.query_suffix  in
+          FStar_List.append uu____1802 uu____1818  in
+        FStar_List.append label_assumptions uu____1799  in
+      FStar_List.append uu____1731 uu____1796
   
 let (used_hint : query_settings -> Prims.bool) =
   fun s  -> FStar_Option.isSome s.query_hint 
@@ -758,32 +510,18 @@
   =
   fun qname  ->
     fun qindex  ->
-<<<<<<< HEAD
-      let uu____67800 = FStar_ST.op_Bang replaying_hints  in
-      match uu____67800 with
+      let uu____1858 = FStar_ST.op_Bang replaying_hints  in
+      match uu____1858 with
       | FStar_Pervasives_Native.Some hints ->
           FStar_Util.find_map hints
-            (fun uu___636_67833  ->
-               match uu___636_67833 with
-=======
-      let uu____67834 = FStar_ST.op_Bang replaying_hints  in
-      match uu____67834 with
-      | FStar_Pervasives_Native.Some hints ->
-          FStar_Util.find_map hints
-            (fun uu___636_67867  ->
-               match uu___636_67867 with
->>>>>>> 183df463
+            (fun uu___3_1891  ->
+               match uu___3_1891 with
                | FStar_Pervasives_Native.Some hint when
                    (hint.FStar_Util.hint_name = qname) &&
                      (hint.FStar_Util.hint_index = qindex)
                    -> FStar_Pervasives_Native.Some hint
-<<<<<<< HEAD
-               | uu____67841 -> FStar_Pervasives_Native.None)
-      | uu____67844 -> FStar_Pervasives_Native.None
-=======
-               | uu____67875 -> FStar_Pervasives_Native.None)
-      | uu____67878 -> FStar_Pervasives_Native.None
->>>>>>> 183df463
+               | uu____1899 -> FStar_Pervasives_Native.None)
+      | uu____1902 -> FStar_Pervasives_Native.None
   
 let (query_errors :
   query_settings ->
@@ -792,39 +530,20 @@
   fun settings  ->
     fun z3result  ->
       match z3result.FStar_SMTEncoding_Z3.z3result_status with
-<<<<<<< HEAD
-      | FStar_SMTEncoding_Z3.UNSAT uu____67862 ->
-          FStar_Pervasives_Native.None
-      | uu____67863 ->
-          let uu____67864 =
+      | FStar_SMTEncoding_Z3.UNSAT uu____1920 -> FStar_Pervasives_Native.None
+      | uu____1921 ->
+          let uu____1922 =
             FStar_SMTEncoding_Z3.status_string_and_errors
               z3result.FStar_SMTEncoding_Z3.z3result_status
              in
-          (match uu____67864 with
+          (match uu____1922 with
            | (msg,error_labels) ->
                let err =
-                 let uu____67877 =
+                 let uu____1935 =
                    FStar_List.map
-                     (fun uu____67905  ->
-                        match uu____67905 with
-                        | (uu____67920,x,y) ->
-=======
-      | FStar_SMTEncoding_Z3.UNSAT uu____67896 ->
-          FStar_Pervasives_Native.None
-      | uu____67897 ->
-          let uu____67898 =
-            FStar_SMTEncoding_Z3.status_string_and_errors
-              z3result.FStar_SMTEncoding_Z3.z3result_status
-             in
-          (match uu____67898 with
-           | (msg,error_labels) ->
-               let err =
-                 let uu____67911 =
-                   FStar_List.map
-                     (fun uu____67939  ->
-                        match uu____67939 with
-                        | (uu____67954,x,y) ->
->>>>>>> 183df463
+                     (fun uu____1963  ->
+                        match uu____1963 with
+                        | (uu____1978,x,y) ->
                             (FStar_Errors.Error_Z3SolverError, x, y))
                      error_labels
                     in
@@ -833,11 +552,7 @@
                    error_fuel = (settings.query_fuel);
                    error_ifuel = (settings.query_ifuel);
                    error_hint = (settings.query_hint);
-<<<<<<< HEAD
-                   error_messages = uu____67877
-=======
-                   error_messages = uu____67911
->>>>>>> 183df463
+                   error_messages = uu____1935
                  }  in
                FStar_Pervasives_Native.Some err)
   
@@ -845,48 +560,26 @@
   query_settings -> FStar_SMTEncoding_Z3.z3result -> unit) =
   fun settings  ->
     fun z3result  ->
-<<<<<<< HEAD
-      let uu____67937 =
+      let uu____1995 =
         (used_hint settings) && (FStar_Options.detail_hint_replay ())  in
-      if uu____67937
+      if uu____1995
       then
         match z3result.FStar_SMTEncoding_Z3.z3result_status with
-        | FStar_SMTEncoding_Z3.UNSAT uu____67940 -> ()
+        | FStar_SMTEncoding_Z3.UNSAT uu____1998 -> ()
         | _failed ->
             let ask_z3 label_assumptions =
               let res = FStar_Util.mk_ref FStar_Pervasives_Native.None  in
-              (let uu____67960 =
+              (let uu____2018 =
                  with_fuel_and_diagnostics settings label_assumptions  in
                FStar_SMTEncoding_Z3.ask settings.query_range
                  (filter_assertions settings.query_env settings.query_hint)
-                 settings.query_hash settings.query_all_labels uu____67960
-=======
-      let uu____67971 =
-        (used_hint settings) && (FStar_Options.detail_hint_replay ())  in
-      if uu____67971
-      then
-        match z3result.FStar_SMTEncoding_Z3.z3result_status with
-        | FStar_SMTEncoding_Z3.UNSAT uu____67974 -> ()
-        | _failed ->
-            let ask_z3 label_assumptions =
-              let res = FStar_Util.mk_ref FStar_Pervasives_Native.None  in
-              (let uu____67994 =
-                 with_fuel_and_diagnostics settings label_assumptions  in
-               FStar_SMTEncoding_Z3.ask settings.query_range
-                 (filter_assertions settings.query_env settings.query_hint)
-                 settings.query_hash settings.query_all_labels uu____67994
->>>>>>> 183df463
+                 settings.query_hash settings.query_all_labels uu____2018
                  FStar_Pervasives_Native.None
                  (fun r  ->
                     FStar_ST.op_Colon_Equals res
                       (FStar_Pervasives_Native.Some r)) false);
-<<<<<<< HEAD
-              (let uu____67989 = FStar_ST.op_Bang res  in
-               FStar_Option.get uu____67989)
-=======
-              (let uu____68023 = FStar_ST.op_Bang res  in
-               FStar_Option.get uu____68023)
->>>>>>> 183df463
+              (let uu____2047 = FStar_ST.op_Bang res  in
+               FStar_Option.get uu____2047)
                in
             FStar_SMTEncoding_ErrorReporting.detail_errors true
               settings.query_env settings.query_all_labels ask_z3
@@ -898,166 +591,86 @@
     FStar_All.pipe_right errs
       (FStar_List.tryFind
          (fun err  ->
-<<<<<<< HEAD
-            match err.error_messages with | [] -> false | uu____68045 -> true))
+            match err.error_messages with | [] -> false | uu____2103 -> true))
   
 let (has_localized_errors : errors Prims.list -> Prims.bool) =
   fun errs  ->
-    let uu____68067 = find_localized_errors errs  in
-    FStar_Option.isSome uu____68067
+    let uu____2125 = find_localized_errors errs  in
+    FStar_Option.isSome uu____2125
   
 let (report_errors : query_settings -> unit) =
   fun settings  ->
-    (let uu____68077 = find_localized_errors settings.query_errors  in
-     match uu____68077 with
-=======
-            match err.error_messages with | [] -> false | uu____68079 -> true))
-  
-let (has_localized_errors : errors Prims.list -> Prims.bool) =
-  fun errs  ->
-    let uu____68101 = find_localized_errors errs  in
-    FStar_Option.isSome uu____68101
-  
-let (report_errors : query_settings -> unit) =
-  fun settings  ->
-    (let uu____68111 = find_localized_errors settings.query_errors  in
-     match uu____68111 with
->>>>>>> 183df463
+    (let uu____2135 = find_localized_errors settings.query_errors  in
+     match uu____2135 with
      | FStar_Pervasives_Native.Some err ->
          (FStar_All.pipe_right settings.query_errors
             (FStar_List.iter
                (fun e  ->
-<<<<<<< HEAD
-                  let uu____68087 =
-                    let uu____68089 = error_to_short_string e  in
-                    Prims.op_Hat "SMT solver says: " uu____68089  in
-                  FStar_Errors.diag settings.query_range uu____68087));
-=======
-                  let uu____68121 =
-                    let uu____68123 = error_to_short_string e  in
-                    Prims.op_Hat "SMT solver says: " uu____68123  in
-                  FStar_Errors.diag settings.query_range uu____68121));
->>>>>>> 183df463
+                  let uu____2145 =
+                    let uu____2147 = error_to_short_string e  in
+                    Prims.op_Hat "SMT solver says: " uu____2147  in
+                  FStar_Errors.diag settings.query_range uu____2145));
           FStar_TypeChecker_Err.add_errors settings.query_env
             err.error_messages)
      | FStar_Pervasives_Native.None  ->
          let err_detail =
-<<<<<<< HEAD
-           let uu____68094 =
+           let uu____2152 =
              FStar_All.pipe_right settings.query_errors
                (FStar_List.map
                   (fun e  ->
-                     let uu____68107 = error_to_short_string e  in
-                     Prims.op_Hat "SMT solver says: " uu____68107))
+                     let uu____2165 = error_to_short_string e  in
+                     Prims.op_Hat "SMT solver says: " uu____2165))
               in
-           FStar_All.pipe_right uu____68094 (FStar_String.concat "; ")  in
-         let uu____68115 =
-           let uu____68125 =
-             let uu____68133 =
+           FStar_All.pipe_right uu____2152 (FStar_String.concat "; ")  in
+         let uu____2173 =
+           let uu____2183 =
+             let uu____2191 =
                FStar_Util.format1 "Unknown assertion failed (%s)" err_detail
                 in
-             (FStar_Errors.Error_UnknownFatal_AssertionFailure, uu____68133,
+             (FStar_Errors.Error_UnknownFatal_AssertionFailure, uu____2191,
                (settings.query_range))
               in
-           [uu____68125]  in
-         FStar_TypeChecker_Err.add_errors settings.query_env uu____68115);
-    (let uu____68151 =
+           [uu____2183]  in
+         FStar_TypeChecker_Err.add_errors settings.query_env uu____2173);
+    (let uu____2209 =
        (FStar_Options.detail_errors ()) &&
-         (let uu____68154 = FStar_Options.n_cores ()  in
-          uu____68154 = (Prims.parse_int "1"))
+         (let uu____2212 = FStar_Options.n_cores ()  in
+          uu____2212 = (Prims.parse_int "1"))
         in
-     if uu____68151
+     if uu____2209
      then
        let initial_fuel1 =
-         let uu___868_68160 = settings  in
-         let uu____68161 = FStar_Options.initial_fuel ()  in
-         let uu____68163 = FStar_Options.initial_ifuel ()  in
+         let uu___235_2218 = settings  in
+         let uu____2219 = FStar_Options.initial_fuel ()  in
+         let uu____2221 = FStar_Options.initial_ifuel ()  in
          {
-           query_env = (uu___868_68160.query_env);
-           query_decl = (uu___868_68160.query_decl);
-           query_name = (uu___868_68160.query_name);
-           query_index = (uu___868_68160.query_index);
-           query_range = (uu___868_68160.query_range);
-           query_fuel = uu____68161;
-           query_ifuel = uu____68163;
-           query_rlimit = (uu___868_68160.query_rlimit);
+           query_env = (uu___235_2218.query_env);
+           query_decl = (uu___235_2218.query_decl);
+           query_name = (uu___235_2218.query_name);
+           query_index = (uu___235_2218.query_index);
+           query_range = (uu___235_2218.query_range);
+           query_fuel = uu____2219;
+           query_ifuel = uu____2221;
+           query_rlimit = (uu___235_2218.query_rlimit);
            query_hint = FStar_Pervasives_Native.None;
-           query_errors = (uu___868_68160.query_errors);
-           query_all_labels = (uu___868_68160.query_all_labels);
-           query_suffix = (uu___868_68160.query_suffix);
-           query_hash = (uu___868_68160.query_hash)
+           query_errors = (uu___235_2218.query_errors);
+           query_all_labels = (uu___235_2218.query_all_labels);
+           query_suffix = (uu___235_2218.query_suffix);
+           query_hash = (uu___235_2218.query_hash)
          }  in
        let ask_z3 label_assumptions =
          let res = FStar_Util.mk_ref FStar_Pervasives_Native.None  in
-         (let uu____68186 =
+         (let uu____2244 =
             with_fuel_and_diagnostics initial_fuel1 label_assumptions  in
           FStar_SMTEncoding_Z3.ask settings.query_range
             (filter_facts_without_core settings.query_env)
-            settings.query_hash settings.query_all_labels uu____68186
-=======
-           let uu____68128 =
-             FStar_All.pipe_right settings.query_errors
-               (FStar_List.map
-                  (fun e  ->
-                     let uu____68141 = error_to_short_string e  in
-                     Prims.op_Hat "SMT solver says: " uu____68141))
-              in
-           FStar_All.pipe_right uu____68128 (FStar_String.concat "; ")  in
-         let uu____68149 =
-           let uu____68159 =
-             let uu____68167 =
-               FStar_Util.format1 "Unknown assertion failed (%s)" err_detail
-                in
-             (FStar_Errors.Error_UnknownFatal_AssertionFailure, uu____68167,
-               (settings.query_range))
-              in
-           [uu____68159]  in
-         FStar_TypeChecker_Err.add_errors settings.query_env uu____68149);
-    (let uu____68185 =
-       (FStar_Options.detail_errors ()) &&
-         (let uu____68188 = FStar_Options.n_cores ()  in
-          uu____68188 = (Prims.parse_int "1"))
-        in
-     if uu____68185
-     then
-       let initial_fuel1 =
-         let uu___868_68194 = settings  in
-         let uu____68195 = FStar_Options.initial_fuel ()  in
-         let uu____68197 = FStar_Options.initial_ifuel ()  in
-         {
-           query_env = (uu___868_68194.query_env);
-           query_decl = (uu___868_68194.query_decl);
-           query_name = (uu___868_68194.query_name);
-           query_index = (uu___868_68194.query_index);
-           query_range = (uu___868_68194.query_range);
-           query_fuel = uu____68195;
-           query_ifuel = uu____68197;
-           query_rlimit = (uu___868_68194.query_rlimit);
-           query_hint = FStar_Pervasives_Native.None;
-           query_errors = (uu___868_68194.query_errors);
-           query_all_labels = (uu___868_68194.query_all_labels);
-           query_suffix = (uu___868_68194.query_suffix);
-           query_hash = (uu___868_68194.query_hash)
-         }  in
-       let ask_z3 label_assumptions =
-         let res = FStar_Util.mk_ref FStar_Pervasives_Native.None  in
-         (let uu____68220 =
-            with_fuel_and_diagnostics initial_fuel1 label_assumptions  in
-          FStar_SMTEncoding_Z3.ask settings.query_range
-            (filter_facts_without_core settings.query_env)
-            settings.query_hash settings.query_all_labels uu____68220
->>>>>>> 183df463
+            settings.query_hash settings.query_all_labels uu____2244
             FStar_Pervasives_Native.None
             (fun r  ->
                FStar_ST.op_Colon_Equals res (FStar_Pervasives_Native.Some r))
             false);
-<<<<<<< HEAD
-         (let uu____68215 = FStar_ST.op_Bang res  in
-          FStar_Option.get uu____68215)
-=======
-         (let uu____68249 = FStar_ST.op_Bang res  in
-          FStar_Option.get uu____68249)
->>>>>>> 183df463
+         (let uu____2273 = FStar_ST.op_Bang res  in
+          FStar_Option.get uu____2273)
           in
        FStar_SMTEncoding_ErrorReporting.detail_errors false
          settings.query_env settings.query_all_labels ask_z3
@@ -1067,46 +680,26 @@
   fun settings  ->
     fun z3result  ->
       let process_unsat_core core =
-<<<<<<< HEAD
-        let accumulator uu____68280 =
+        let accumulator uu____2338 =
           let r = FStar_Util.mk_ref []  in
-          let uu____68291 =
-=======
-        let accumulator uu____68314 =
-          let r = FStar_Util.mk_ref []  in
-          let uu____68325 =
->>>>>>> 183df463
+          let uu____2349 =
             let module_names = FStar_Util.mk_ref []  in
             ((fun m  ->
                 let ms = FStar_ST.op_Bang module_names  in
                 if FStar_List.contains m ms
                 then ()
                 else FStar_ST.op_Colon_Equals module_names (m :: ms)),
-<<<<<<< HEAD
-              (fun uu____68391  ->
-                 let uu____68392 = FStar_ST.op_Bang module_names  in
-                 FStar_All.pipe_right uu____68392
+              (fun uu____2449  ->
+                 let uu____2450 = FStar_ST.op_Bang module_names  in
+                 FStar_All.pipe_right uu____2450
                    (FStar_Util.sort_with FStar_String.compare)))
              in
-          match uu____68291 with | (add1,get1) -> (add1, get1)  in
-        let uu____68474 = accumulator ()  in
-        match uu____68474 with
+          match uu____2349 with | (add1,get1) -> (add1, get1)  in
+        let uu____2532 = accumulator ()  in
+        match uu____2532 with
         | (add_module_name,get_module_names) ->
-            let uu____68511 = accumulator ()  in
-            (match uu____68511 with
-=======
-              (fun uu____68425  ->
-                 let uu____68426 = FStar_ST.op_Bang module_names  in
-                 FStar_All.pipe_right uu____68426
-                   (FStar_Util.sort_with FStar_String.compare)))
-             in
-          match uu____68325 with | (add1,get1) -> (add1, get1)  in
-        let uu____68508 = accumulator ()  in
-        match uu____68508 with
-        | (add_module_name,get_module_names) ->
-            let uu____68545 = accumulator ()  in
-            (match uu____68545 with
->>>>>>> 183df463
+            let uu____2569 = accumulator ()  in
+            (match uu____2569 with
              | (add_discarded_name,get_discarded_names) ->
                  let parse_axiom_name s =
                    let chars = FStar_String.list_of_string s  in
@@ -1136,17 +729,10 @@
                              (fun sfx  ->
                                 if FStar_Util.contains s2 sfx
                                 then
-<<<<<<< HEAD
-                                  let uu____68634 =
+                                  let uu____2692 =
                                     FStar_List.hd (FStar_Util.split s2 sfx)
                                      in
-                                  FStar_Pervasives_Native.Some uu____68634
-=======
-                                  let uu____68668 =
-                                    FStar_List.hd (FStar_Util.split s2 sfx)
-                                     in
-                                  FStar_Pervasives_Native.Some uu____68668
->>>>>>> 183df463
+                                  FStar_Pervasives_Native.Some uu____2692
                                 else FStar_Pervasives_Native.None)
                             in
                          match sopt with
@@ -1158,37 +744,19 @@
                        let components1 =
                          match components with
                          | [] -> []
-<<<<<<< HEAD
-                         | uu____68679 ->
-                             let uu____68683 = FStar_Util.prefix components
+                         | uu____2737 ->
+                             let uu____2741 = FStar_Util.prefix components
                                 in
-                             (match uu____68683 with
+                             (match uu____2741 with
                               | (module_name,last1) ->
                                   let components1 =
-                                    let uu____68710 = exclude_suffix last1
-                                       in
-                                    FStar_List.append module_name uu____68710
+                                    let uu____2768 = exclude_suffix last1  in
+                                    FStar_List.append module_name uu____2768
                                      in
                                   ((match components1 with
                                     | [] -> ()
-                                    | uu____68717::[] -> ()
-                                    | uu____68721 ->
-=======
-                         | uu____68713 ->
-                             let uu____68717 = FStar_Util.prefix components
-                                in
-                             (match uu____68717 with
-                              | (module_name,last1) ->
-                                  let components1 =
-                                    let uu____68744 = exclude_suffix last1
-                                       in
-                                    FStar_List.append module_name uu____68744
-                                     in
-                                  ((match components1 with
-                                    | [] -> ()
-                                    | uu____68751::[] -> ()
-                                    | uu____68755 ->
->>>>>>> 183df463
+                                    | uu____2775::[] -> ()
+                                    | uu____2779 ->
                                         add_module_name
                                           (FStar_String.concat "."
                                              module_name));
@@ -1197,19 +765,11 @@
                        if components1 = []
                        then (add_discarded_name s; [])
                        else
-<<<<<<< HEAD
-                         (let uu____68738 =
+                         (let uu____2796 =
                             FStar_All.pipe_right components1
                               (FStar_String.concat ".")
                              in
-                          [uu____68738])
-=======
-                         (let uu____68772 =
-                            FStar_All.pipe_right components1
-                              (FStar_String.concat ".")
-                             in
-                          [uu____68772])
->>>>>>> 183df463
+                          [uu____2796])
                     in
                  (match core with
                   | FStar_Pervasives_Native.None  ->
@@ -1217,117 +777,63 @@
                   | FStar_Pervasives_Native.Some core1 ->
                       let core2 = FStar_List.collect parse_axiom_name core1
                          in
-<<<<<<< HEAD
-                      ((let uu____68765 =
-                          let uu____68767 = get_module_names ()  in
-                          FStar_All.pipe_right uu____68767
-=======
-                      ((let uu____68799 =
-                          let uu____68801 = get_module_names ()  in
-                          FStar_All.pipe_right uu____68801
->>>>>>> 183df463
+                      ((let uu____2823 =
+                          let uu____2825 = get_module_names ()  in
+                          FStar_All.pipe_right uu____2825
                             (FStar_String.concat "\nZ3 Proof Stats:\t")
                            in
                         FStar_Util.print1
                           "Z3 Proof Stats: Modules relevant to this proof:\nZ3 Proof Stats:\t%s\n"
-<<<<<<< HEAD
-                          uu____68765);
-=======
-                          uu____68799);
->>>>>>> 183df463
+                          uu____2823);
                        FStar_Util.print1
                          "Z3 Proof Stats (Detail 1): Specifically:\nZ3 Proof Stats (Detail 1):\t%s\n"
                          (FStar_String.concat
                             "\nZ3 Proof Stats (Detail 1):\t" core2);
-<<<<<<< HEAD
-                       (let uu____68780 =
-                          let uu____68782 = get_discarded_names ()  in
-                          FStar_All.pipe_right uu____68782
-=======
-                       (let uu____68814 =
-                          let uu____68816 = get_discarded_names ()  in
-                          FStar_All.pipe_right uu____68816
->>>>>>> 183df463
+                       (let uu____2838 =
+                          let uu____2840 = get_discarded_names ()  in
+                          FStar_All.pipe_right uu____2840
                             (FStar_String.concat ", ")
                            in
                         FStar_Util.print1
                           "Z3 Proof Stats (Detail 2): Note, this report ignored the following names in the context: %s\n"
-<<<<<<< HEAD
-                          uu____68780))))
+                          uu____2838))))
          in
-      let uu____68792 =
+      let uu____2850 =
         (FStar_Options.hint_info ()) || (FStar_Options.query_stats ())  in
-      if uu____68792
+      if uu____2850
       then
-        let uu____68795 =
+        let uu____2853 =
           FStar_SMTEncoding_Z3.status_string_and_errors
             z3result.FStar_SMTEncoding_Z3.z3result_status
            in
-        match uu____68795 with
-=======
-                          uu____68814))))
-         in
-      let uu____68826 =
-        (FStar_Options.hint_info ()) || (FStar_Options.query_stats ())  in
-      if uu____68826
-      then
-        let uu____68829 =
-          FStar_SMTEncoding_Z3.status_string_and_errors
-            z3result.FStar_SMTEncoding_Z3.z3result_status
-           in
-        match uu____68829 with
->>>>>>> 183df463
+        match uu____2853 with
         | (status_string,errs) ->
             let at_log_file =
               match z3result.FStar_SMTEncoding_Z3.z3result_log_file with
               | FStar_Pervasives_Native.None  -> ""
               | FStar_Pervasives_Native.Some s -> Prims.op_Hat "@" s  in
-<<<<<<< HEAD
-            let uu____68814 =
+            let uu____2872 =
               match z3result.FStar_SMTEncoding_Z3.z3result_status with
               | FStar_SMTEncoding_Z3.UNSAT core -> ("succeeded", core)
-              | uu____68828 ->
-=======
-            let uu____68848 =
-              match z3result.FStar_SMTEncoding_Z3.z3result_status with
-              | FStar_SMTEncoding_Z3.UNSAT core -> ("succeeded", core)
-              | uu____68862 ->
->>>>>>> 183df463
+              | uu____2886 ->
                   ((Prims.op_Hat "failed {reason-unknown="
                       (Prims.op_Hat status_string "}")),
                     FStar_Pervasives_Native.None)
                in
-<<<<<<< HEAD
-            (match uu____68814 with
+            (match uu____2872 with
              | (tag,core) ->
                  let range =
-                   let uu____68841 =
-                     let uu____68843 =
+                   let uu____2899 =
+                     let uu____2901 =
                        FStar_Range.string_of_range settings.query_range  in
-                     Prims.op_Hat uu____68843 (Prims.op_Hat at_log_file ")")
+                     Prims.op_Hat uu____2901 (Prims.op_Hat at_log_file ")")
                       in
-                   Prims.op_Hat "(" uu____68841  in
+                   Prims.op_Hat "(" uu____2899  in
                  let used_hint_tag =
                    if used_hint settings then " (with hint)" else ""  in
                  let stats =
-                   let uu____68857 = FStar_Options.query_stats ()  in
-                   if uu____68857
-=======
-            (match uu____68848 with
-             | (tag,core) ->
-                 let range =
-                   let uu____68875 =
-                     let uu____68877 =
-                       FStar_Range.string_of_range settings.query_range  in
-                     Prims.op_Hat uu____68877 (Prims.op_Hat at_log_file ")")
-                      in
-                   Prims.op_Hat "(" uu____68875  in
-                 let used_hint_tag =
-                   if used_hint settings then " (with hint)" else ""  in
-                 let stats =
-                   let uu____68891 = FStar_Options.query_stats ()  in
-                   if uu____68891
->>>>>>> 183df463
+                   let uu____2915 = FStar_Options.query_stats ()  in
+                   if uu____2915
                    then
                      let f k v1 a =
                        Prims.op_Hat a
@@ -1339,113 +845,58 @@
                          z3result.FStar_SMTEncoding_Z3.z3result_statistics f
                          "statistics={"
                         in
-<<<<<<< HEAD
-                     let uu____68891 =
+                     let uu____2949 =
                        FStar_Util.substring str (Prims.parse_int "0")
                          ((FStar_String.length str) - (Prims.parse_int "1"))
                         in
-                     Prims.op_Hat uu____68891 "}"
+                     Prims.op_Hat uu____2949 "}"
                    else ""  in
-                 ((let uu____68900 =
-                     let uu____68904 =
-                       let uu____68908 =
-                         let uu____68912 =
+                 ((let uu____2958 =
+                     let uu____2962 =
+                       let uu____2966 =
+                         let uu____2970 =
                            FStar_Util.string_of_int settings.query_index  in
-                         let uu____68914 =
-                           let uu____68918 =
-                             let uu____68922 =
-                               let uu____68926 =
+                         let uu____2972 =
+                           let uu____2976 =
+                             let uu____2980 =
+                               let uu____2984 =
                                  FStar_Util.string_of_int
                                    z3result.FStar_SMTEncoding_Z3.z3result_time
                                   in
-                               let uu____68928 =
-                                 let uu____68932 =
+                               let uu____2986 =
+                                 let uu____2990 =
                                    FStar_Util.string_of_int
                                      settings.query_fuel
                                     in
-                                 let uu____68934 =
-                                   let uu____68938 =
+                                 let uu____2992 =
+                                   let uu____2996 =
                                      FStar_Util.string_of_int
                                        settings.query_ifuel
                                       in
-                                   let uu____68940 =
-                                     let uu____68944 =
+                                   let uu____2998 =
+                                     let uu____3002 =
                                        FStar_Util.string_of_int
                                          settings.query_rlimit
                                         in
-                                     [uu____68944; stats]  in
-                                   uu____68938 :: uu____68940  in
-                                 uu____68932 :: uu____68934  in
-                               uu____68926 :: uu____68928  in
-                             used_hint_tag :: uu____68922  in
-                           tag :: uu____68918  in
-                         uu____68912 :: uu____68914  in
-                       (settings.query_name) :: uu____68908  in
-                     range :: uu____68904  in
+                                     [uu____3002; stats]  in
+                                   uu____2996 :: uu____2998  in
+                                 uu____2990 :: uu____2992  in
+                               uu____2984 :: uu____2986  in
+                             used_hint_tag :: uu____2980  in
+                           tag :: uu____2976  in
+                         uu____2970 :: uu____2972  in
+                       (settings.query_name) :: uu____2966  in
+                     range :: uu____2962  in
                    FStar_Util.print
                      "%s\tQuery-stats (%s, %s)\t%s%s in %s milliseconds with fuel %s and ifuel %s and rlimit %s %s\n"
-                     uu____68900);
-                  (let uu____68959 = FStar_Options.print_z3_statistics ()  in
-                   if uu____68959 then process_unsat_core core else ());
+                     uu____2958);
+                  (let uu____3017 = FStar_Options.print_z3_statistics ()  in
+                   if uu____3017 then process_unsat_core core else ());
                   FStar_All.pipe_right errs
                     (FStar_List.iter
-                       (fun uu____68985  ->
-                          match uu____68985 with
-                          | (uu____68993,msg,range1) ->
-=======
-                     let uu____68925 =
-                       FStar_Util.substring str (Prims.parse_int "0")
-                         ((FStar_String.length str) - (Prims.parse_int "1"))
-                        in
-                     Prims.op_Hat uu____68925 "}"
-                   else ""  in
-                 ((let uu____68934 =
-                     let uu____68938 =
-                       let uu____68942 =
-                         let uu____68946 =
-                           FStar_Util.string_of_int settings.query_index  in
-                         let uu____68948 =
-                           let uu____68952 =
-                             let uu____68956 =
-                               let uu____68960 =
-                                 FStar_Util.string_of_int
-                                   z3result.FStar_SMTEncoding_Z3.z3result_time
-                                  in
-                               let uu____68962 =
-                                 let uu____68966 =
-                                   FStar_Util.string_of_int
-                                     settings.query_fuel
-                                    in
-                                 let uu____68968 =
-                                   let uu____68972 =
-                                     FStar_Util.string_of_int
-                                       settings.query_ifuel
-                                      in
-                                   let uu____68974 =
-                                     let uu____68978 =
-                                       FStar_Util.string_of_int
-                                         settings.query_rlimit
-                                        in
-                                     [uu____68978; stats]  in
-                                   uu____68972 :: uu____68974  in
-                                 uu____68966 :: uu____68968  in
-                               uu____68960 :: uu____68962  in
-                             used_hint_tag :: uu____68956  in
-                           tag :: uu____68952  in
-                         uu____68946 :: uu____68948  in
-                       (settings.query_name) :: uu____68942  in
-                     range :: uu____68938  in
-                   FStar_Util.print
-                     "%s\tQuery-stats (%s, %s)\t%s%s in %s milliseconds with fuel %s and ifuel %s and rlimit %s %s\n"
-                     uu____68934);
-                  (let uu____68993 = FStar_Options.print_z3_statistics ()  in
-                   if uu____68993 then process_unsat_core core else ());
-                  FStar_All.pipe_right errs
-                    (FStar_List.iter
-                       (fun uu____69019  ->
-                          match uu____69019 with
-                          | (uu____69027,msg,range1) ->
->>>>>>> 183df463
+                       (fun uu____3043  ->
+                          match uu____3043 with
+                          | (uu____3051,msg,range1) ->
                               let tag1 =
                                 if used_hint settings
                                 then "(Hint-replay failed): "
@@ -1458,17 +909,10 @@
 let (record_hint : query_settings -> FStar_SMTEncoding_Z3.z3result -> unit) =
   fun settings  ->
     fun z3result  ->
-<<<<<<< HEAD
-      let uu____69020 =
-        let uu____69022 = FStar_Options.record_hints ()  in
-        Prims.op_Negation uu____69022  in
-      if uu____69020
-=======
-      let uu____69054 =
-        let uu____69056 = FStar_Options.record_hints ()  in
-        Prims.op_Negation uu____69056  in
-      if uu____69054
->>>>>>> 183df463
+      let uu____3078 =
+        let uu____3080 = FStar_Options.record_hints ()  in
+        Prims.op_Negation uu____3080  in
+      if uu____3078
       then ()
       else
         (let mk_hint core =
@@ -1483,51 +927,28 @@
                (match z3result.FStar_SMTEncoding_Z3.z3result_status with
                 | FStar_SMTEncoding_Z3.UNSAT core1 ->
                     z3result.FStar_SMTEncoding_Z3.z3result_query_hash
-<<<<<<< HEAD
-                | uu____69049 -> FStar_Pervasives_Native.None)
+                | uu____3107 -> FStar_Pervasives_Native.None)
            }  in
          let store_hint hint =
-           let uu____69057 = FStar_ST.op_Bang recorded_hints  in
-           match uu____69057 with
-=======
-                | uu____69083 -> FStar_Pervasives_Native.None)
-           }  in
-         let store_hint hint =
-           let uu____69091 = FStar_ST.op_Bang recorded_hints  in
-           match uu____69091 with
->>>>>>> 183df463
+           let uu____3115 = FStar_ST.op_Bang recorded_hints  in
+           match uu____3115 with
            | FStar_Pervasives_Native.Some l ->
                FStar_ST.op_Colon_Equals recorded_hints
                  (FStar_Pervasives_Native.Some
                     (FStar_List.append l [FStar_Pervasives_Native.Some hint]))
-<<<<<<< HEAD
-           | uu____69113 -> ()  in
+           | uu____3171 -> ()  in
          match z3result.FStar_SMTEncoding_Z3.z3result_status with
          | FStar_SMTEncoding_Z3.UNSAT (FStar_Pervasives_Native.None ) ->
-             let uu____69120 =
-               let uu____69121 =
+             let uu____3178 =
+               let uu____3179 =
                  get_hint_for settings.query_name settings.query_index  in
-               FStar_Option.get uu____69121  in
-             store_hint uu____69120
-=======
-           | uu____69147 -> ()  in
-         match z3result.FStar_SMTEncoding_Z3.z3result_status with
-         | FStar_SMTEncoding_Z3.UNSAT (FStar_Pervasives_Native.None ) ->
-             let uu____69154 =
-               let uu____69155 =
-                 get_hint_for settings.query_name settings.query_index  in
-               FStar_Option.get uu____69155  in
-             store_hint uu____69154
->>>>>>> 183df463
+               FStar_Option.get uu____3179  in
+             store_hint uu____3178
          | FStar_SMTEncoding_Z3.UNSAT unsat_core ->
              if used_hint settings
              then store_hint (mk_hint settings.query_hint)
              else store_hint (mk_hint unsat_core)
-<<<<<<< HEAD
-         | uu____69128 -> ())
-=======
-         | uu____69162 -> ())
->>>>>>> 183df463
+         | uu____3186 -> ())
   
 let (process_result :
   query_settings ->
@@ -1559,13 +980,8 @@
             | q::qs2 ->
                 ask1 q
                   (fun res  ->
-<<<<<<< HEAD
-                     let uu____69239 = f q res  in
-                     match uu____69239 with
-=======
-                     let uu____69273 = f q res  in
-                     match uu____69273 with
->>>>>>> 183df463
+                     let uu____3297 = f q res  in
+                     match uu____3297 with
                      | FStar_Pervasives_Native.None  -> ()
                      | FStar_Pervasives_Native.Some errs ->
                          aux (errs :: acc) qs2)
@@ -1585,69 +1001,36 @@
         fun query  ->
           fun suffix  ->
             FStar_SMTEncoding_Z3.giveZ3 prefix1;
-<<<<<<< HEAD
-            (let uu____69278 =
-               let uu____69285 =
+            (let uu____3336 =
+               let uu____3343 =
                  match env.FStar_TypeChecker_Env.qtbl_name_and_index with
-                 | (uu____69298,FStar_Pervasives_Native.None ) ->
+                 | (uu____3356,FStar_Pervasives_Native.None ) ->
                      failwith "No query name set!"
-                 | (uu____69324,FStar_Pervasives_Native.Some (q,n1)) ->
-                     let uu____69347 = FStar_Ident.text_of_lid q  in
-                     (uu____69347, n1)
+                 | (uu____3382,FStar_Pervasives_Native.Some (q,n1)) ->
+                     let uu____3405 = FStar_Ident.text_of_lid q  in
+                     (uu____3405, n1)
                   in
-               match uu____69285 with
+               match uu____3343 with
                | (qname,index1) ->
                    let rlimit =
-                     let uu____69365 = FStar_Options.z3_rlimit_factor ()  in
-                     let uu____69367 =
-                       let uu____69369 = FStar_Options.z3_rlimit ()  in
-                       uu____69369 * (Prims.parse_int "544656")  in
-                     uu____69365 * uu____69367  in
+                     let uu____3423 = FStar_Options.z3_rlimit_factor ()  in
+                     let uu____3425 =
+                       let uu____3427 = FStar_Options.z3_rlimit ()  in
+                       uu____3427 * (Prims.parse_int "544656")  in
+                     uu____3423 * uu____3425  in
                    let next_hint = get_hint_for qname index1  in
                    let default_settings =
-                     let uu____69376 = FStar_TypeChecker_Env.get_range env
-                        in
-                     let uu____69377 = FStar_Options.initial_fuel ()  in
-                     let uu____69379 = FStar_Options.initial_ifuel ()  in
-=======
-            (let uu____69312 =
-               let uu____69319 =
-                 match env.FStar_TypeChecker_Env.qtbl_name_and_index with
-                 | (uu____69332,FStar_Pervasives_Native.None ) ->
-                     failwith "No query name set!"
-                 | (uu____69358,FStar_Pervasives_Native.Some (q,n1)) ->
-                     let uu____69381 = FStar_Ident.text_of_lid q  in
-                     (uu____69381, n1)
-                  in
-               match uu____69319 with
-               | (qname,index1) ->
-                   let rlimit =
-                     let uu____69399 = FStar_Options.z3_rlimit_factor ()  in
-                     let uu____69401 =
-                       let uu____69403 = FStar_Options.z3_rlimit ()  in
-                       uu____69403 * (Prims.parse_int "544656")  in
-                     uu____69399 * uu____69401  in
-                   let next_hint = get_hint_for qname index1  in
-                   let default_settings =
-                     let uu____69410 = FStar_TypeChecker_Env.get_range env
-                        in
-                     let uu____69411 = FStar_Options.initial_fuel ()  in
-                     let uu____69413 = FStar_Options.initial_ifuel ()  in
->>>>>>> 183df463
+                     let uu____3434 = FStar_TypeChecker_Env.get_range env  in
+                     let uu____3435 = FStar_Options.initial_fuel ()  in
+                     let uu____3437 = FStar_Options.initial_ifuel ()  in
                      {
                        query_env = env;
                        query_decl = query;
                        query_name = qname;
                        query_index = index1;
-<<<<<<< HEAD
-                       query_range = uu____69376;
-                       query_fuel = uu____69377;
-                       query_ifuel = uu____69379;
-=======
-                       query_range = uu____69410;
-                       query_fuel = uu____69411;
-                       query_ifuel = uu____69413;
->>>>>>> 183df463
+                       query_range = uu____3434;
+                       query_fuel = uu____3435;
+                       query_ifuel = uu____3437;
                        query_rlimit = rlimit;
                        query_hint = FStar_Pervasives_Native.None;
                        query_errors = [];
@@ -1658,332 +1041,165 @@
                           | FStar_Pervasives_Native.None  ->
                               FStar_Pervasives_Native.None
                           | FStar_Pervasives_Native.Some
-<<<<<<< HEAD
-                              { FStar_Util.hint_name = uu____69388;
-                                FStar_Util.hint_index = uu____69389;
-                                FStar_Util.fuel = uu____69390;
-                                FStar_Util.ifuel = uu____69391;
-                                FStar_Util.unsat_core = uu____69392;
-                                FStar_Util.query_elapsed_time = uu____69393;
-=======
-                              { FStar_Util.hint_name = uu____69422;
-                                FStar_Util.hint_index = uu____69423;
-                                FStar_Util.fuel = uu____69424;
-                                FStar_Util.ifuel = uu____69425;
-                                FStar_Util.unsat_core = uu____69426;
-                                FStar_Util.query_elapsed_time = uu____69427;
->>>>>>> 183df463
+                              { FStar_Util.hint_name = uu____3446;
+                                FStar_Util.hint_index = uu____3447;
+                                FStar_Util.fuel = uu____3448;
+                                FStar_Util.ifuel = uu____3449;
+                                FStar_Util.unsat_core = uu____3450;
+                                FStar_Util.query_elapsed_time = uu____3451;
                                 FStar_Util.hash = h;_}
                               -> h)
                      }  in
                    (default_settings, next_hint)
                 in
-<<<<<<< HEAD
-             match uu____69278 with
-=======
-             match uu____69312 with
->>>>>>> 183df463
+             match uu____3336 with
              | (default_settings,next_hint) ->
                  let use_hints_setting =
                    match next_hint with
                    | FStar_Pervasives_Native.Some
-<<<<<<< HEAD
-                       { FStar_Util.hint_name = uu____69421;
-                         FStar_Util.hint_index = uu____69422;
+                       { FStar_Util.hint_name = uu____3479;
+                         FStar_Util.hint_index = uu____3480;
                          FStar_Util.fuel = i; FStar_Util.ifuel = j;
                          FStar_Util.unsat_core = FStar_Pervasives_Native.Some
                            core;
-                         FStar_Util.query_elapsed_time = uu____69426;
+                         FStar_Util.query_elapsed_time = uu____3484;
                          FStar_Util.hash = h;_}
                        ->
-                       [(let uu___1057_69443 = default_settings  in
+                       [(let uu___424_3501 = default_settings  in
                          {
-                           query_env = (uu___1057_69443.query_env);
-                           query_decl = (uu___1057_69443.query_decl);
-                           query_name = (uu___1057_69443.query_name);
-                           query_index = (uu___1057_69443.query_index);
-                           query_range = (uu___1057_69443.query_range);
+                           query_env = (uu___424_3501.query_env);
+                           query_decl = (uu___424_3501.query_decl);
+                           query_name = (uu___424_3501.query_name);
+                           query_index = (uu___424_3501.query_index);
+                           query_range = (uu___424_3501.query_range);
                            query_fuel = i;
                            query_ifuel = j;
-                           query_rlimit = (uu___1057_69443.query_rlimit);
+                           query_rlimit = (uu___424_3501.query_rlimit);
                            query_hint = (FStar_Pervasives_Native.Some core);
-                           query_errors = (uu___1057_69443.query_errors);
+                           query_errors = (uu___424_3501.query_errors);
                            query_all_labels =
-                             (uu___1057_69443.query_all_labels);
-                           query_suffix = (uu___1057_69443.query_suffix);
-                           query_hash = (uu___1057_69443.query_hash)
+                             (uu___424_3501.query_all_labels);
+                           query_suffix = (uu___424_3501.query_suffix);
+                           query_hash = (uu___424_3501.query_hash)
                          })]
-                   | uu____69447 -> []  in
+                   | uu____3505 -> []  in
                  let initial_fuel_max_ifuel =
-                   let uu____69453 =
-                     let uu____69455 = FStar_Options.max_ifuel ()  in
-                     let uu____69457 = FStar_Options.initial_ifuel ()  in
-                     uu____69455 > uu____69457  in
-                   if uu____69453
+                   let uu____3511 =
+                     let uu____3513 = FStar_Options.max_ifuel ()  in
+                     let uu____3515 = FStar_Options.initial_ifuel ()  in
+                     uu____3513 > uu____3515  in
+                   if uu____3511
                    then
-                     let uu____69462 =
-                       let uu___1062_69463 = default_settings  in
-                       let uu____69464 = FStar_Options.max_ifuel ()  in
+                     let uu____3520 =
+                       let uu___429_3521 = default_settings  in
+                       let uu____3522 = FStar_Options.max_ifuel ()  in
                        {
-                         query_env = (uu___1062_69463.query_env);
-                         query_decl = (uu___1062_69463.query_decl);
-                         query_name = (uu___1062_69463.query_name);
-                         query_index = (uu___1062_69463.query_index);
-                         query_range = (uu___1062_69463.query_range);
-                         query_fuel = (uu___1062_69463.query_fuel);
-                         query_ifuel = uu____69464;
-                         query_rlimit = (uu___1062_69463.query_rlimit);
-                         query_hint = (uu___1062_69463.query_hint);
-                         query_errors = (uu___1062_69463.query_errors);
-                         query_all_labels =
-                           (uu___1062_69463.query_all_labels);
-                         query_suffix = (uu___1062_69463.query_suffix);
-                         query_hash = (uu___1062_69463.query_hash)
+                         query_env = (uu___429_3521.query_env);
+                         query_decl = (uu___429_3521.query_decl);
+                         query_name = (uu___429_3521.query_name);
+                         query_index = (uu___429_3521.query_index);
+                         query_range = (uu___429_3521.query_range);
+                         query_fuel = (uu___429_3521.query_fuel);
+                         query_ifuel = uu____3522;
+                         query_rlimit = (uu___429_3521.query_rlimit);
+                         query_hint = (uu___429_3521.query_hint);
+                         query_errors = (uu___429_3521.query_errors);
+                         query_all_labels = (uu___429_3521.query_all_labels);
+                         query_suffix = (uu___429_3521.query_suffix);
+                         query_hash = (uu___429_3521.query_hash)
                        }  in
-                     [uu____69462]
+                     [uu____3520]
                    else []  in
                  let half_max_fuel_max_ifuel =
-                   let uu____69471 =
-                     let uu____69473 =
-                       let uu____69475 = FStar_Options.max_fuel ()  in
-                       uu____69475 / (Prims.parse_int "2")  in
-                     let uu____69478 = FStar_Options.initial_fuel ()  in
-                     uu____69473 > uu____69478  in
-                   if uu____69471
+                   let uu____3529 =
+                     let uu____3531 =
+                       let uu____3533 = FStar_Options.max_fuel ()  in
+                       uu____3533 / (Prims.parse_int "2")  in
+                     let uu____3536 = FStar_Options.initial_fuel ()  in
+                     uu____3531 > uu____3536  in
+                   if uu____3529
                    then
-                     let uu____69483 =
-                       let uu___1066_69484 = default_settings  in
-                       let uu____69485 =
-                         let uu____69487 = FStar_Options.max_fuel ()  in
-                         uu____69487 / (Prims.parse_int "2")  in
-                       let uu____69490 = FStar_Options.max_ifuel ()  in
+                     let uu____3541 =
+                       let uu___433_3542 = default_settings  in
+                       let uu____3543 =
+                         let uu____3545 = FStar_Options.max_fuel ()  in
+                         uu____3545 / (Prims.parse_int "2")  in
+                       let uu____3548 = FStar_Options.max_ifuel ()  in
                        {
-                         query_env = (uu___1066_69484.query_env);
-                         query_decl = (uu___1066_69484.query_decl);
-                         query_name = (uu___1066_69484.query_name);
-                         query_index = (uu___1066_69484.query_index);
-                         query_range = (uu___1066_69484.query_range);
-                         query_fuel = uu____69485;
-                         query_ifuel = uu____69490;
-                         query_rlimit = (uu___1066_69484.query_rlimit);
-                         query_hint = (uu___1066_69484.query_hint);
-                         query_errors = (uu___1066_69484.query_errors);
-                         query_all_labels =
-                           (uu___1066_69484.query_all_labels);
-                         query_suffix = (uu___1066_69484.query_suffix);
-                         query_hash = (uu___1066_69484.query_hash)
+                         query_env = (uu___433_3542.query_env);
+                         query_decl = (uu___433_3542.query_decl);
+                         query_name = (uu___433_3542.query_name);
+                         query_index = (uu___433_3542.query_index);
+                         query_range = (uu___433_3542.query_range);
+                         query_fuel = uu____3543;
+                         query_ifuel = uu____3548;
+                         query_rlimit = (uu___433_3542.query_rlimit);
+                         query_hint = (uu___433_3542.query_hint);
+                         query_errors = (uu___433_3542.query_errors);
+                         query_all_labels = (uu___433_3542.query_all_labels);
+                         query_suffix = (uu___433_3542.query_suffix);
+                         query_hash = (uu___433_3542.query_hash)
                        }  in
-                     [uu____69483]
+                     [uu____3541]
                    else []  in
                  let max_fuel_max_ifuel =
-                   let uu____69497 =
-                     (let uu____69503 = FStar_Options.max_fuel ()  in
-                      let uu____69505 = FStar_Options.initial_fuel ()  in
-                      uu____69503 > uu____69505) &&
-                       (let uu____69509 = FStar_Options.max_ifuel ()  in
-                        let uu____69511 = FStar_Options.initial_ifuel ()  in
-                        uu____69509 >= uu____69511)
+                   let uu____3555 =
+                     (let uu____3561 = FStar_Options.max_fuel ()  in
+                      let uu____3563 = FStar_Options.initial_fuel ()  in
+                      uu____3561 > uu____3563) &&
+                       (let uu____3567 = FStar_Options.max_ifuel ()  in
+                        let uu____3569 = FStar_Options.initial_ifuel ()  in
+                        uu____3567 >= uu____3569)
                       in
-                   if uu____69497
+                   if uu____3555
                    then
-                     let uu____69516 =
-                       let uu___1070_69517 = default_settings  in
-                       let uu____69518 = FStar_Options.max_fuel ()  in
-                       let uu____69520 = FStar_Options.max_ifuel ()  in
+                     let uu____3574 =
+                       let uu___437_3575 = default_settings  in
+                       let uu____3576 = FStar_Options.max_fuel ()  in
+                       let uu____3578 = FStar_Options.max_ifuel ()  in
                        {
-                         query_env = (uu___1070_69517.query_env);
-                         query_decl = (uu___1070_69517.query_decl);
-                         query_name = (uu___1070_69517.query_name);
-                         query_index = (uu___1070_69517.query_index);
-                         query_range = (uu___1070_69517.query_range);
-                         query_fuel = uu____69518;
-                         query_ifuel = uu____69520;
-                         query_rlimit = (uu___1070_69517.query_rlimit);
-                         query_hint = (uu___1070_69517.query_hint);
-                         query_errors = (uu___1070_69517.query_errors);
-                         query_all_labels =
-                           (uu___1070_69517.query_all_labels);
-                         query_suffix = (uu___1070_69517.query_suffix);
-                         query_hash = (uu___1070_69517.query_hash)
+                         query_env = (uu___437_3575.query_env);
+                         query_decl = (uu___437_3575.query_decl);
+                         query_name = (uu___437_3575.query_name);
+                         query_index = (uu___437_3575.query_index);
+                         query_range = (uu___437_3575.query_range);
+                         query_fuel = uu____3576;
+                         query_ifuel = uu____3578;
+                         query_rlimit = (uu___437_3575.query_rlimit);
+                         query_hint = (uu___437_3575.query_hint);
+                         query_errors = (uu___437_3575.query_errors);
+                         query_all_labels = (uu___437_3575.query_all_labels);
+                         query_suffix = (uu___437_3575.query_suffix);
+                         query_hash = (uu___437_3575.query_hash)
                        }  in
-                     [uu____69516]
+                     [uu____3574]
                    else []  in
                  let min_fuel1 =
-                   let uu____69527 =
-                     let uu____69529 = FStar_Options.min_fuel ()  in
-                     let uu____69531 = FStar_Options.initial_fuel ()  in
-                     uu____69529 < uu____69531  in
-                   if uu____69527
+                   let uu____3585 =
+                     let uu____3587 = FStar_Options.min_fuel ()  in
+                     let uu____3589 = FStar_Options.initial_fuel ()  in
+                     uu____3587 < uu____3589  in
+                   if uu____3585
                    then
-                     let uu____69536 =
-                       let uu___1074_69537 = default_settings  in
-                       let uu____69538 = FStar_Options.min_fuel ()  in
+                     let uu____3594 =
+                       let uu___441_3595 = default_settings  in
+                       let uu____3596 = FStar_Options.min_fuel ()  in
                        {
-                         query_env = (uu___1074_69537.query_env);
-                         query_decl = (uu___1074_69537.query_decl);
-                         query_name = (uu___1074_69537.query_name);
-                         query_index = (uu___1074_69537.query_index);
-                         query_range = (uu___1074_69537.query_range);
-                         query_fuel = uu____69538;
+                         query_env = (uu___441_3595.query_env);
+                         query_decl = (uu___441_3595.query_decl);
+                         query_name = (uu___441_3595.query_name);
+                         query_index = (uu___441_3595.query_index);
+                         query_range = (uu___441_3595.query_range);
+                         query_fuel = uu____3596;
                          query_ifuel = (Prims.parse_int "1");
-                         query_rlimit = (uu___1074_69537.query_rlimit);
-                         query_hint = (uu___1074_69537.query_hint);
-                         query_errors = (uu___1074_69537.query_errors);
-                         query_all_labels =
-                           (uu___1074_69537.query_all_labels);
-                         query_suffix = (uu___1074_69537.query_suffix);
-                         query_hash = (uu___1074_69537.query_hash)
+                         query_rlimit = (uu___441_3595.query_rlimit);
+                         query_hint = (uu___441_3595.query_hint);
+                         query_errors = (uu___441_3595.query_errors);
+                         query_all_labels = (uu___441_3595.query_all_labels);
+                         query_suffix = (uu___441_3595.query_suffix);
+                         query_hash = (uu___441_3595.query_hash)
                        }  in
-                     [uu____69536]
-=======
-                       { FStar_Util.hint_name = uu____69455;
-                         FStar_Util.hint_index = uu____69456;
-                         FStar_Util.fuel = i; FStar_Util.ifuel = j;
-                         FStar_Util.unsat_core = FStar_Pervasives_Native.Some
-                           core;
-                         FStar_Util.query_elapsed_time = uu____69460;
-                         FStar_Util.hash = h;_}
-                       ->
-                       [(let uu___1057_69477 = default_settings  in
-                         {
-                           query_env = (uu___1057_69477.query_env);
-                           query_decl = (uu___1057_69477.query_decl);
-                           query_name = (uu___1057_69477.query_name);
-                           query_index = (uu___1057_69477.query_index);
-                           query_range = (uu___1057_69477.query_range);
-                           query_fuel = i;
-                           query_ifuel = j;
-                           query_rlimit = (uu___1057_69477.query_rlimit);
-                           query_hint = (FStar_Pervasives_Native.Some core);
-                           query_errors = (uu___1057_69477.query_errors);
-                           query_all_labels =
-                             (uu___1057_69477.query_all_labels);
-                           query_suffix = (uu___1057_69477.query_suffix);
-                           query_hash = (uu___1057_69477.query_hash)
-                         })]
-                   | uu____69481 -> []  in
-                 let initial_fuel_max_ifuel =
-                   let uu____69487 =
-                     let uu____69489 = FStar_Options.max_ifuel ()  in
-                     let uu____69491 = FStar_Options.initial_ifuel ()  in
-                     uu____69489 > uu____69491  in
-                   if uu____69487
-                   then
-                     let uu____69496 =
-                       let uu___1062_69497 = default_settings  in
-                       let uu____69498 = FStar_Options.max_ifuel ()  in
-                       {
-                         query_env = (uu___1062_69497.query_env);
-                         query_decl = (uu___1062_69497.query_decl);
-                         query_name = (uu___1062_69497.query_name);
-                         query_index = (uu___1062_69497.query_index);
-                         query_range = (uu___1062_69497.query_range);
-                         query_fuel = (uu___1062_69497.query_fuel);
-                         query_ifuel = uu____69498;
-                         query_rlimit = (uu___1062_69497.query_rlimit);
-                         query_hint = (uu___1062_69497.query_hint);
-                         query_errors = (uu___1062_69497.query_errors);
-                         query_all_labels =
-                           (uu___1062_69497.query_all_labels);
-                         query_suffix = (uu___1062_69497.query_suffix);
-                         query_hash = (uu___1062_69497.query_hash)
-                       }  in
-                     [uu____69496]
-                   else []  in
-                 let half_max_fuel_max_ifuel =
-                   let uu____69505 =
-                     let uu____69507 =
-                       let uu____69509 = FStar_Options.max_fuel ()  in
-                       uu____69509 / (Prims.parse_int "2")  in
-                     let uu____69512 = FStar_Options.initial_fuel ()  in
-                     uu____69507 > uu____69512  in
-                   if uu____69505
-                   then
-                     let uu____69517 =
-                       let uu___1066_69518 = default_settings  in
-                       let uu____69519 =
-                         let uu____69521 = FStar_Options.max_fuel ()  in
-                         uu____69521 / (Prims.parse_int "2")  in
-                       let uu____69524 = FStar_Options.max_ifuel ()  in
-                       {
-                         query_env = (uu___1066_69518.query_env);
-                         query_decl = (uu___1066_69518.query_decl);
-                         query_name = (uu___1066_69518.query_name);
-                         query_index = (uu___1066_69518.query_index);
-                         query_range = (uu___1066_69518.query_range);
-                         query_fuel = uu____69519;
-                         query_ifuel = uu____69524;
-                         query_rlimit = (uu___1066_69518.query_rlimit);
-                         query_hint = (uu___1066_69518.query_hint);
-                         query_errors = (uu___1066_69518.query_errors);
-                         query_all_labels =
-                           (uu___1066_69518.query_all_labels);
-                         query_suffix = (uu___1066_69518.query_suffix);
-                         query_hash = (uu___1066_69518.query_hash)
-                       }  in
-                     [uu____69517]
-                   else []  in
-                 let max_fuel_max_ifuel =
-                   let uu____69531 =
-                     (let uu____69537 = FStar_Options.max_fuel ()  in
-                      let uu____69539 = FStar_Options.initial_fuel ()  in
-                      uu____69537 > uu____69539) &&
-                       (let uu____69543 = FStar_Options.max_ifuel ()  in
-                        let uu____69545 = FStar_Options.initial_ifuel ()  in
-                        uu____69543 >= uu____69545)
-                      in
-                   if uu____69531
-                   then
-                     let uu____69550 =
-                       let uu___1070_69551 = default_settings  in
-                       let uu____69552 = FStar_Options.max_fuel ()  in
-                       let uu____69554 = FStar_Options.max_ifuel ()  in
-                       {
-                         query_env = (uu___1070_69551.query_env);
-                         query_decl = (uu___1070_69551.query_decl);
-                         query_name = (uu___1070_69551.query_name);
-                         query_index = (uu___1070_69551.query_index);
-                         query_range = (uu___1070_69551.query_range);
-                         query_fuel = uu____69552;
-                         query_ifuel = uu____69554;
-                         query_rlimit = (uu___1070_69551.query_rlimit);
-                         query_hint = (uu___1070_69551.query_hint);
-                         query_errors = (uu___1070_69551.query_errors);
-                         query_all_labels =
-                           (uu___1070_69551.query_all_labels);
-                         query_suffix = (uu___1070_69551.query_suffix);
-                         query_hash = (uu___1070_69551.query_hash)
-                       }  in
-                     [uu____69550]
-                   else []  in
-                 let min_fuel1 =
-                   let uu____69561 =
-                     let uu____69563 = FStar_Options.min_fuel ()  in
-                     let uu____69565 = FStar_Options.initial_fuel ()  in
-                     uu____69563 < uu____69565  in
-                   if uu____69561
-                   then
-                     let uu____69570 =
-                       let uu___1074_69571 = default_settings  in
-                       let uu____69572 = FStar_Options.min_fuel ()  in
-                       {
-                         query_env = (uu___1074_69571.query_env);
-                         query_decl = (uu___1074_69571.query_decl);
-                         query_name = (uu___1074_69571.query_name);
-                         query_index = (uu___1074_69571.query_index);
-                         query_range = (uu___1074_69571.query_range);
-                         query_fuel = uu____69572;
-                         query_ifuel = (Prims.parse_int "1");
-                         query_rlimit = (uu___1074_69571.query_rlimit);
-                         query_hint = (uu___1074_69571.query_hint);
-                         query_errors = (uu___1074_69571.query_errors);
-                         query_all_labels =
-                           (uu___1074_69571.query_all_labels);
-                         query_suffix = (uu___1074_69571.query_suffix);
-                         query_hash = (uu___1074_69571.query_hash)
-                       }  in
-                     [uu____69570]
->>>>>>> 183df463
+                     [uu____3594]
                    else []  in
                  let all_configs =
                    FStar_List.append use_hints_setting
@@ -1993,96 +1209,49 @@
                               max_fuel_max_ifuel)))
                     in
                  let check_one_config config1 k =
-<<<<<<< HEAD
-                   (let uu____69563 = FStar_Options.z3_refresh ()  in
-                    if uu____69563
+                   (let uu____3621 = FStar_Options.z3_refresh ()  in
+                    if uu____3621
                     then FStar_SMTEncoding_Z3.refresh ()
                     else ());
-                   (let uu____69568 = with_fuel_and_diagnostics config1 []
-                       in
-                    let uu____69571 =
-                      let uu____69574 =
-                        FStar_SMTEncoding_Z3.mk_fresh_scope ()  in
-                      FStar_Pervasives_Native.Some uu____69574  in
+                   (let uu____3626 = with_fuel_and_diagnostics config1 []  in
+                    let uu____3629 =
+                      let uu____3632 = FStar_SMTEncoding_Z3.mk_fresh_scope ()
+                         in
+                      FStar_Pervasives_Native.Some uu____3632  in
                     FStar_SMTEncoding_Z3.ask config1.query_range
                       (filter_assertions config1.query_env config1.query_hint)
-                      config1.query_hash config1.query_all_labels uu____69568
-                      uu____69571 k (used_hint config1))
-=======
-                   (let uu____69597 = FStar_Options.z3_refresh ()  in
-                    if uu____69597
-                    then FStar_SMTEncoding_Z3.refresh ()
-                    else ());
-                   (let uu____69602 = with_fuel_and_diagnostics config1 []
-                       in
-                    let uu____69605 =
-                      let uu____69608 =
-                        FStar_SMTEncoding_Z3.mk_fresh_scope ()  in
-                      FStar_Pervasives_Native.Some uu____69608  in
-                    FStar_SMTEncoding_Z3.ask config1.query_range
-                      (filter_assertions config1.query_env config1.query_hint)
-                      config1.query_hash config1.query_all_labels uu____69602
-                      uu____69605 k (used_hint config1))
->>>>>>> 183df463
+                      config1.query_hash config1.query_all_labels uu____3626
+                      uu____3629 k (used_hint config1))
                     in
                  let check_all_configs configs =
                    let report1 errs =
                      report_errors
-<<<<<<< HEAD
-                       (let uu___1087_69597 = default_settings  in
+                       (let uu___454_3655 = default_settings  in
                         {
-                          query_env = (uu___1087_69597.query_env);
-                          query_decl = (uu___1087_69597.query_decl);
-                          query_name = (uu___1087_69597.query_name);
-                          query_index = (uu___1087_69597.query_index);
-                          query_range = (uu___1087_69597.query_range);
-                          query_fuel = (uu___1087_69597.query_fuel);
-                          query_ifuel = (uu___1087_69597.query_ifuel);
-                          query_rlimit = (uu___1087_69597.query_rlimit);
-                          query_hint = (uu___1087_69597.query_hint);
+                          query_env = (uu___454_3655.query_env);
+                          query_decl = (uu___454_3655.query_decl);
+                          query_name = (uu___454_3655.query_name);
+                          query_index = (uu___454_3655.query_index);
+                          query_range = (uu___454_3655.query_range);
+                          query_fuel = (uu___454_3655.query_fuel);
+                          query_ifuel = (uu___454_3655.query_ifuel);
+                          query_rlimit = (uu___454_3655.query_rlimit);
+                          query_hint = (uu___454_3655.query_hint);
                           query_errors = errs;
-                          query_all_labels =
-                            (uu___1087_69597.query_all_labels);
-                          query_suffix = (uu___1087_69597.query_suffix);
-                          query_hash = (uu___1087_69597.query_hash)
-=======
-                       (let uu___1087_69631 = default_settings  in
-                        {
-                          query_env = (uu___1087_69631.query_env);
-                          query_decl = (uu___1087_69631.query_decl);
-                          query_name = (uu___1087_69631.query_name);
-                          query_index = (uu___1087_69631.query_index);
-                          query_range = (uu___1087_69631.query_range);
-                          query_fuel = (uu___1087_69631.query_fuel);
-                          query_ifuel = (uu___1087_69631.query_ifuel);
-                          query_rlimit = (uu___1087_69631.query_rlimit);
-                          query_hint = (uu___1087_69631.query_hint);
-                          query_errors = errs;
-                          query_all_labels =
-                            (uu___1087_69631.query_all_labels);
-                          query_suffix = (uu___1087_69631.query_suffix);
-                          query_hash = (uu___1087_69631.query_hash)
->>>>>>> 183df463
+                          query_all_labels = (uu___454_3655.query_all_labels);
+                          query_suffix = (uu___454_3655.query_suffix);
+                          query_hash = (uu___454_3655.query_hash)
                         })
                       in
                    fold_queries configs check_one_config process_result
                      report1
                     in
-<<<<<<< HEAD
-                 let uu____69598 =
-                   let uu____69607 = FStar_Options.admit_smt_queries ()  in
-                   let uu____69609 = FStar_Options.admit_except ()  in
-                   (uu____69607, uu____69609)  in
-                 (match uu____69598 with
-                  | (true ,uu____69617) -> ()
-=======
-                 let uu____69632 =
-                   let uu____69641 = FStar_Options.admit_smt_queries ()  in
-                   let uu____69643 = FStar_Options.admit_except ()  in
-                   (uu____69641, uu____69643)  in
-                 (match uu____69632 with
-                  | (true ,uu____69651) -> ()
->>>>>>> 183df463
+                 let uu____3656 =
+                   let uu____3665 = FStar_Options.admit_smt_queries ()  in
+                   let uu____3667 = FStar_Options.admit_except ()  in
+                   (uu____3665, uu____3667)  in
+                 (match uu____3656 with
+                  | (true ,uu____3675) -> ()
                   | (false ,FStar_Pervasives_Native.None ) ->
                       check_all_configs all_configs
                   | (false ,FStar_Pervasives_Native.Some id1) ->
@@ -2090,35 +1259,19 @@
                         if FStar_Util.starts_with id1 "("
                         then
                           let full_query_id =
-<<<<<<< HEAD
-                            let uu____69647 =
-                              let uu____69649 =
-                                let uu____69651 =
-                                  let uu____69653 =
+                            let uu____3705 =
+                              let uu____3707 =
+                                let uu____3709 =
+                                  let uu____3711 =
                                     FStar_Util.string_of_int
                                       default_settings.query_index
                                      in
-                                  Prims.op_Hat uu____69653 ")"  in
-                                Prims.op_Hat ", " uu____69651  in
+                                  Prims.op_Hat uu____3711 ")"  in
+                                Prims.op_Hat ", " uu____3709  in
                               Prims.op_Hat default_settings.query_name
-                                uu____69649
+                                uu____3707
                                in
-                            Prims.op_Hat "(" uu____69647  in
-=======
-                            let uu____69681 =
-                              let uu____69683 =
-                                let uu____69685 =
-                                  let uu____69687 =
-                                    FStar_Util.string_of_int
-                                      default_settings.query_index
-                                     in
-                                  Prims.op_Hat uu____69687 ")"  in
-                                Prims.op_Hat ", " uu____69685  in
-                              Prims.op_Hat default_settings.query_name
-                                uu____69683
-                               in
-                            Prims.op_Hat "(" uu____69681  in
->>>>>>> 183df463
+                            Prims.op_Hat "(" uu____3705  in
                           full_query_id <> id1
                         else default_settings.query_name <> id1  in
                       if Prims.op_Negation skip
@@ -2132,85 +1285,44 @@
   fun use_env_msg  ->
     fun tcenv  ->
       fun q  ->
-<<<<<<< HEAD
-        (let uu____69693 =
-           let uu____69695 =
-             let uu____69697 = FStar_TypeChecker_Env.get_range tcenv  in
-             FStar_All.pipe_left FStar_Range.string_of_range uu____69697  in
-           FStar_Util.format1 "Starting query at %s" uu____69695  in
-         FStar_SMTEncoding_Encode.push uu____69693);
-        (let uu____69700 = FStar_Options.no_smt ()  in
-         if uu____69700
+        (let uu____3751 =
+           let uu____3753 =
+             let uu____3755 = FStar_TypeChecker_Env.get_range tcenv  in
+             FStar_All.pipe_left FStar_Range.string_of_range uu____3755  in
+           FStar_Util.format1 "Starting query at %s" uu____3753  in
+         FStar_SMTEncoding_Encode.push uu____3751);
+        (let uu____3758 = FStar_Options.no_smt ()  in
+         if uu____3758
          then
-           let uu____69703 =
-             let uu____69713 =
-               let uu____69721 =
-                 let uu____69723 = FStar_Syntax_Print.term_to_string q  in
+           let uu____3761 =
+             let uu____3771 =
+               let uu____3779 =
+                 let uu____3781 = FStar_Syntax_Print.term_to_string q  in
                  FStar_Util.format1
                    "Q = %s\nA query could not be solved internally, and --no_smt was given"
-                   uu____69723
+                   uu____3781
                   in
-               (FStar_Errors.Error_NoSMTButNeeded, uu____69721,
+               (FStar_Errors.Error_NoSMTButNeeded, uu____3779,
                  (tcenv.FStar_TypeChecker_Env.range))
                 in
-             [uu____69713]  in
-           FStar_TypeChecker_Err.add_errors tcenv uu____69703
+             [uu____3771]  in
+           FStar_TypeChecker_Err.add_errors tcenv uu____3761
          else
            (let tcenv1 = FStar_TypeChecker_Env.incr_query_index tcenv  in
-            let uu____69744 =
+            let uu____3802 =
               FStar_SMTEncoding_Encode.encode_query use_env_msg tcenv1 q  in
-            match uu____69744 with
+            match uu____3802 with
             | (prefix1,labels,qry,suffix) ->
-                let pop1 uu____69780 =
-                  let uu____69781 =
-                    let uu____69783 =
-                      let uu____69785 =
-                        FStar_TypeChecker_Env.get_range tcenv1  in
+                let pop1 uu____3838 =
+                  let uu____3839 =
+                    let uu____3841 =
+                      let uu____3843 = FStar_TypeChecker_Env.get_range tcenv1
+                         in
                       FStar_All.pipe_left FStar_Range.string_of_range
-                        uu____69785
+                        uu____3843
                        in
-                    FStar_Util.format1 "Ending query at %s" uu____69783  in
-                  FStar_SMTEncoding_Encode.pop uu____69781  in
-=======
-        (let uu____69727 =
-           let uu____69729 =
-             let uu____69731 = FStar_TypeChecker_Env.get_range tcenv  in
-             FStar_All.pipe_left FStar_Range.string_of_range uu____69731  in
-           FStar_Util.format1 "Starting query at %s" uu____69729  in
-         FStar_SMTEncoding_Encode.push uu____69727);
-        (let uu____69734 = FStar_Options.no_smt ()  in
-         if uu____69734
-         then
-           let uu____69737 =
-             let uu____69747 =
-               let uu____69755 =
-                 let uu____69757 = FStar_Syntax_Print.term_to_string q  in
-                 FStar_Util.format1
-                   "Q = %s\nA query could not be solved internally, and --no_smt was given"
-                   uu____69757
-                  in
-               (FStar_Errors.Error_NoSMTButNeeded, uu____69755,
-                 (tcenv.FStar_TypeChecker_Env.range))
-                in
-             [uu____69747]  in
-           FStar_TypeChecker_Err.add_errors tcenv uu____69737
-         else
-           (let tcenv1 = FStar_TypeChecker_Env.incr_query_index tcenv  in
-            let uu____69778 =
-              FStar_SMTEncoding_Encode.encode_query use_env_msg tcenv1 q  in
-            match uu____69778 with
-            | (prefix1,labels,qry,suffix) ->
-                let pop1 uu____69814 =
-                  let uu____69815 =
-                    let uu____69817 =
-                      let uu____69819 =
-                        FStar_TypeChecker_Env.get_range tcenv1  in
-                      FStar_All.pipe_left FStar_Range.string_of_range
-                        uu____69819
-                       in
-                    FStar_Util.format1 "Ending query at %s" uu____69817  in
-                  FStar_SMTEncoding_Encode.pop uu____69815  in
->>>>>>> 183df463
+                    FStar_Util.format1 "Ending query at %s" uu____3841  in
+                  FStar_SMTEncoding_Encode.pop uu____3839  in
                 (match qry with
                  | FStar_SMTEncoding_Term.Assume
                      {
@@ -2218,39 +1330,20 @@
                          {
                            FStar_SMTEncoding_Term.tm =
                              FStar_SMTEncoding_Term.App
-<<<<<<< HEAD
-                             (FStar_SMTEncoding_Term.FalseOp ,uu____69788);
-                           FStar_SMTEncoding_Term.freevars = uu____69789;
-                           FStar_SMTEncoding_Term.rng = uu____69790;_};
-                       FStar_SMTEncoding_Term.assumption_caption =
-                         uu____69791;
-                       FStar_SMTEncoding_Term.assumption_name = uu____69792;
+                             (FStar_SMTEncoding_Term.FalseOp ,uu____3846);
+                           FStar_SMTEncoding_Term.freevars = uu____3847;
+                           FStar_SMTEncoding_Term.rng = uu____3848;_};
+                       FStar_SMTEncoding_Term.assumption_caption = uu____3849;
+                       FStar_SMTEncoding_Term.assumption_name = uu____3850;
                        FStar_SMTEncoding_Term.assumption_fact_ids =
-                         uu____69793;_}
+                         uu____3851;_}
                      -> pop1 ()
-                 | uu____69813 when tcenv1.FStar_TypeChecker_Env.admit ->
+                 | uu____3871 when tcenv1.FStar_TypeChecker_Env.admit ->
                      pop1 ()
-                 | FStar_SMTEncoding_Term.Assume uu____69814 ->
+                 | FStar_SMTEncoding_Term.Assume uu____3872 ->
                      (ask_and_report_errors tcenv1 labels prefix1 qry suffix;
                       pop1 ())
-                 | uu____69816 -> failwith "Impossible")))
-=======
-                             (FStar_SMTEncoding_Term.FalseOp ,uu____69822);
-                           FStar_SMTEncoding_Term.freevars = uu____69823;
-                           FStar_SMTEncoding_Term.rng = uu____69824;_};
-                       FStar_SMTEncoding_Term.assumption_caption =
-                         uu____69825;
-                       FStar_SMTEncoding_Term.assumption_name = uu____69826;
-                       FStar_SMTEncoding_Term.assumption_fact_ids =
-                         uu____69827;_}
-                     -> pop1 ()
-                 | uu____69847 when tcenv1.FStar_TypeChecker_Env.admit ->
-                     pop1 ()
-                 | FStar_SMTEncoding_Term.Assume uu____69848 ->
-                     (ask_and_report_errors tcenv1 labels prefix1 qry suffix;
-                      pop1 ())
-                 | uu____69850 -> failwith "Impossible")))
->>>>>>> 183df463
+                 | uu____3874 -> failwith "Impossible")))
   
 let (solver : FStar_TypeChecker_Env.solver_t) =
   {
@@ -2263,68 +1356,36 @@
     FStar_TypeChecker_Env.preprocess =
       (fun e  ->
          fun g  ->
-<<<<<<< HEAD
-           let uu____69824 =
-             let uu____69831 = FStar_Options.peek ()  in (e, g, uu____69831)
+           let uu____3882 =
+             let uu____3889 = FStar_Options.peek ()  in (e, g, uu____3889)
               in
-           [uu____69824]);
-=======
-           let uu____69858 =
-             let uu____69865 = FStar_Options.peek ()  in (e, g, uu____69865)
-              in
-           [uu____69858]);
->>>>>>> 183df463
+           [uu____3882]);
     FStar_TypeChecker_Env.solve = solve;
     FStar_TypeChecker_Env.finish = FStar_SMTEncoding_Z3.finish;
     FStar_TypeChecker_Env.refresh = FStar_SMTEncoding_Z3.refresh
   } 
 let (dummy : FStar_TypeChecker_Env.solver_t) =
   {
-<<<<<<< HEAD
-    FStar_TypeChecker_Env.init = (fun uu____69847  -> ());
-    FStar_TypeChecker_Env.push = (fun uu____69849  -> ());
-    FStar_TypeChecker_Env.pop = (fun uu____69852  -> ());
+    FStar_TypeChecker_Env.init = (fun uu____3905  -> ());
+    FStar_TypeChecker_Env.push = (fun uu____3907  -> ());
+    FStar_TypeChecker_Env.pop = (fun uu____3910  -> ());
     FStar_TypeChecker_Env.snapshot =
-      (fun uu____69855  ->
+      (fun uu____3913  ->
          (((Prims.parse_int "0"), (Prims.parse_int "0"),
             (Prims.parse_int "0")), ()));
     FStar_TypeChecker_Env.rollback =
-      (fun uu____69874  -> fun uu____69875  -> ());
+      (fun uu____3932  -> fun uu____3933  -> ());
     FStar_TypeChecker_Env.encode_sig =
-      (fun uu____69890  -> fun uu____69891  -> ());
+      (fun uu____3948  -> fun uu____3949  -> ());
     FStar_TypeChecker_Env.preprocess =
       (fun e  ->
          fun g  ->
-           let uu____69897 =
-             let uu____69904 = FStar_Options.peek ()  in (e, g, uu____69904)
+           let uu____3955 =
+             let uu____3962 = FStar_Options.peek ()  in (e, g, uu____3962)
               in
-           [uu____69897]);
+           [uu____3955]);
     FStar_TypeChecker_Env.solve =
-      (fun uu____69920  -> fun uu____69921  -> fun uu____69922  -> ());
-    FStar_TypeChecker_Env.finish = (fun uu____69929  -> ());
-    FStar_TypeChecker_Env.refresh = (fun uu____69931  -> ())
-=======
-    FStar_TypeChecker_Env.init = (fun uu____69881  -> ());
-    FStar_TypeChecker_Env.push = (fun uu____69883  -> ());
-    FStar_TypeChecker_Env.pop = (fun uu____69886  -> ());
-    FStar_TypeChecker_Env.snapshot =
-      (fun uu____69889  ->
-         (((Prims.parse_int "0"), (Prims.parse_int "0"),
-            (Prims.parse_int "0")), ()));
-    FStar_TypeChecker_Env.rollback =
-      (fun uu____69908  -> fun uu____69909  -> ());
-    FStar_TypeChecker_Env.encode_sig =
-      (fun uu____69924  -> fun uu____69925  -> ());
-    FStar_TypeChecker_Env.preprocess =
-      (fun e  ->
-         fun g  ->
-           let uu____69931 =
-             let uu____69938 = FStar_Options.peek ()  in (e, g, uu____69938)
-              in
-           [uu____69931]);
-    FStar_TypeChecker_Env.solve =
-      (fun uu____69954  -> fun uu____69955  -> fun uu____69956  -> ());
-    FStar_TypeChecker_Env.finish = (fun uu____69963  -> ());
-    FStar_TypeChecker_Env.refresh = (fun uu____69965  -> ())
->>>>>>> 183df463
+      (fun uu____3978  -> fun uu____3979  -> fun uu____3980  -> ());
+    FStar_TypeChecker_Env.finish = (fun uu____3987  -> ());
+    FStar_TypeChecker_Env.refresh = (fun uu____3989  -> ())
   } 