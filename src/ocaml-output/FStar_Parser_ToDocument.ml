open Prims
let should_print_fs_typ_app : Prims.bool FStar_ST.ref =
  FStar_Util.mk_ref false 
let with_fs_typ_app b printer t =
  let b0 = FStar_ST.read should_print_fs_typ_app  in
  FStar_ST.write should_print_fs_typ_app b;
  (let res = printer t  in FStar_ST.write should_print_fs_typ_app b0; res) 
let should_unparen : Prims.bool FStar_ST.ref = FStar_Util.mk_ref true 
let rec unparen : FStar_Parser_AST.term -> FStar_Parser_AST.term =
  fun t  ->
    let uu____44 =
      let uu____45 = FStar_ST.read should_unparen  in
      Prims.op_Negation uu____45  in
    if uu____44
    then t
    else
      (match t.FStar_Parser_AST.tm with
       | FStar_Parser_AST.Paren t1 -> unparen t1
       | uu____50 -> t)
  
let str : Prims.string -> FStar_Pprint.document =
  fun s  -> FStar_Pprint.doc_of_string s 
let default_or_map n1 f x = match x with | None  -> n1 | Some x' -> f x' 
let prefix2 :
  FStar_Pprint.document -> FStar_Pprint.document -> FStar_Pprint.document =
  fun prefix_  ->
    fun body  ->
      FStar_Pprint.prefix (Prims.parse_int "2") (Prims.parse_int "1") prefix_
        body
  
let op_Hat_Slash_Plus_Hat :
  FStar_Pprint.document -> FStar_Pprint.document -> FStar_Pprint.document =
  fun prefix_  -> fun body  -> prefix2 prefix_ body 
let jump2 : FStar_Pprint.document -> FStar_Pprint.document =
  fun body  ->
    FStar_Pprint.jump (Prims.parse_int "2") (Prims.parse_int "1") body
  
let infix2 :
  FStar_Pprint.document ->
    FStar_Pprint.document -> FStar_Pprint.document -> FStar_Pprint.document
  = FStar_Pprint.infix (Prims.parse_int "2") (Prims.parse_int "1") 
let infix0 :
  FStar_Pprint.document ->
    FStar_Pprint.document -> FStar_Pprint.document -> FStar_Pprint.document
  = FStar_Pprint.infix (Prims.parse_int "0") (Prims.parse_int "1") 
let break1 : FStar_Pprint.document =
  FStar_Pprint.break_ (Prims.parse_int "1") 
let separate_break_map sep f l =
  let uu____132 =
    let uu____133 =
      let uu____134 = FStar_Pprint.op_Hat_Hat sep break1  in
      FStar_Pprint.op_Hat_Hat FStar_Pprint.space uu____134  in
    FStar_Pprint.separate_map uu____133 f l  in
  FStar_Pprint.group uu____132 
let precede_break_separate_map prec sep f l =
  let uu____164 =
    let uu____165 = FStar_Pprint.op_Hat_Hat prec FStar_Pprint.space  in
    let uu____166 =
      let uu____167 = FStar_List.hd l  in FStar_All.pipe_right uu____167 f
       in
    FStar_Pprint.precede uu____165 uu____166  in
  let uu____168 =
    let uu____169 = FStar_List.tl l  in
    FStar_Pprint.concat_map
      (fun x  ->
         let uu____172 =
           let uu____173 =
             let uu____174 = f x  in
             FStar_Pprint.op_Hat_Hat FStar_Pprint.space uu____174  in
           FStar_Pprint.op_Hat_Hat sep uu____173  in
         FStar_Pprint.op_Hat_Hat break1 uu____172) uu____169
     in
  FStar_Pprint.op_Hat_Hat uu____164 uu____168 
let concat_break_map f l =
  let uu____194 =
    FStar_Pprint.concat_map
      (fun x  ->
         let uu____196 = f x  in FStar_Pprint.op_Hat_Hat uu____196 break1) l
     in
  FStar_Pprint.group uu____194 
let parens_with_nesting : FStar_Pprint.document -> FStar_Pprint.document =
  fun contents  ->
    FStar_Pprint.surround (Prims.parse_int "2") (Prims.parse_int "0")
      FStar_Pprint.lparen contents FStar_Pprint.rparen
  
let soft_parens_with_nesting : FStar_Pprint.document -> FStar_Pprint.document
  =
  fun contents  ->
    FStar_Pprint.soft_surround (Prims.parse_int "2") (Prims.parse_int "0")
      FStar_Pprint.lparen contents FStar_Pprint.rparen
  
let braces_with_nesting : FStar_Pprint.document -> FStar_Pprint.document =
  fun contents  ->
    FStar_Pprint.surround (Prims.parse_int "2") (Prims.parse_int "1")
      FStar_Pprint.lbrace contents FStar_Pprint.rbrace
  
let soft_braces_with_nesting : FStar_Pprint.document -> FStar_Pprint.document
  =
  fun contents  ->
    FStar_Pprint.soft_surround (Prims.parse_int "2") (Prims.parse_int "1")
      FStar_Pprint.lbrace contents FStar_Pprint.rbrace
  
let brackets_with_nesting : FStar_Pprint.document -> FStar_Pprint.document =
  fun contents  ->
    FStar_Pprint.surround (Prims.parse_int "2") (Prims.parse_int "1")
      FStar_Pprint.lbracket contents FStar_Pprint.rbracket
  
let soft_brackets_with_nesting :
  FStar_Pprint.document -> FStar_Pprint.document =
  fun contents  ->
    FStar_Pprint.soft_surround (Prims.parse_int "2") (Prims.parse_int "1")
      FStar_Pprint.lbracket contents FStar_Pprint.rbracket
  
let soft_begin_end_with_nesting :
  FStar_Pprint.document -> FStar_Pprint.document =
  fun contents  ->
    let uu____218 = str "begin"  in
    let uu____219 = str "end"  in
    FStar_Pprint.soft_surround (Prims.parse_int "2") (Prims.parse_int "1")
      uu____218 contents uu____219
  
let separate_map_or_flow sep f l =
  if (FStar_List.length l) < (Prims.parse_int "10")
  then FStar_Pprint.separate_map sep f l
  else FStar_Pprint.flow_map sep f l 
let soft_surround_separate_map n1 b void_ opening sep closing f xs =
  if xs = []
  then void_
  else
    (let uu____299 = FStar_Pprint.separate_map sep f xs  in
     FStar_Pprint.soft_surround n1 b opening uu____299 closing)
  
let doc_of_fsdoc :
  (Prims.string * (Prims.string * Prims.string) Prims.list) ->
    FStar_Pprint.document
  =
  fun uu____307  ->
    match uu____307 with
    | (comment,keywords1) ->
        let uu____321 =
          let uu____322 =
            let uu____324 = str comment  in
            let uu____325 =
              let uu____327 =
                let uu____329 =
                  FStar_Pprint.separate_map FStar_Pprint.comma
                    (fun uu____332  ->
                       match uu____332 with
                       | (k,v1) ->
                           let uu____337 =
                             let uu____339 = str k  in
                             let uu____340 =
                               let uu____342 =
                                 let uu____344 = str v1  in [uu____344]  in
                               FStar_Pprint.rarrow :: uu____342  in
                             uu____339 :: uu____340  in
                           FStar_Pprint.concat uu____337) keywords1
                   in
                [uu____329]  in
              FStar_Pprint.space :: uu____327  in
            uu____324 :: uu____325  in
          FStar_Pprint.concat uu____322  in
        FStar_Pprint.group uu____321
  
let is_unit : FStar_Parser_AST.term -> Prims.bool =
  fun e  ->
    let uu____348 =
      let uu____349 = unparen e  in uu____349.FStar_Parser_AST.tm  in
    match uu____348 with
    | FStar_Parser_AST.Const (FStar_Const.Const_unit ) -> true
    | uu____350 -> false
  
let matches_var : FStar_Parser_AST.term -> FStar_Ident.ident -> Prims.bool =
  fun t  ->
    fun x  ->
      let uu____357 =
        let uu____358 = unparen t  in uu____358.FStar_Parser_AST.tm  in
      match uu____357 with
      | FStar_Parser_AST.Var y ->
          x.FStar_Ident.idText = (FStar_Ident.text_of_lid y)
      | uu____360 -> false
  
let is_tuple_constructor : FStar_Ident.lident -> Prims.bool =
  FStar_Syntax_Util.is_tuple_data_lid' 
let is_dtuple_constructor : FStar_Ident.lident -> Prims.bool =
  FStar_Syntax_Util.is_dtuple_data_lid' 
let is_list_structure :
  FStar_Ident.lident ->
    FStar_Ident.lident -> FStar_Parser_AST.term -> Prims.bool
  =
  fun cons_lid1  ->
    fun nil_lid1  ->
      let rec aux e =
        let uu____377 =
          let uu____378 = unparen e  in uu____378.FStar_Parser_AST.tm  in
        match uu____377 with
        | FStar_Parser_AST.Construct (lid,[]) ->
            FStar_Ident.lid_equals lid nil_lid1
        | FStar_Parser_AST.Construct (lid,uu____386::(e2,uu____388)::[]) ->
            (FStar_Ident.lid_equals lid cons_lid1) && (aux e2)
        | uu____400 -> false  in
      aux
  
let is_list : FStar_Parser_AST.term -> Prims.bool =
  is_list_structure FStar_Syntax_Const.cons_lid FStar_Syntax_Const.nil_lid 
let is_lex_list : FStar_Parser_AST.term -> Prims.bool =
  is_list_structure FStar_Syntax_Const.lexcons_lid
    FStar_Syntax_Const.lextop_lid
  
let rec extract_from_list :
  FStar_Parser_AST.term -> FStar_Parser_AST.term Prims.list =
  fun e  ->
    let uu____409 =
      let uu____410 = unparen e  in uu____410.FStar_Parser_AST.tm  in
    match uu____409 with
    | FStar_Parser_AST.Construct (uu____412,[]) -> []
    | FStar_Parser_AST.Construct
        (uu____418,(e1,FStar_Parser_AST.Nothing )::(e2,FStar_Parser_AST.Nothing
                                                    )::[])
        -> let uu____430 = extract_from_list e2  in e1 :: uu____430
    | uu____432 ->
        let uu____433 =
          let uu____434 = FStar_Parser_AST.term_to_string e  in
          FStar_Util.format1 "Not a list %s" uu____434  in
        failwith uu____433
  
let is_array : FStar_Parser_AST.term -> Prims.bool =
  fun e  ->
    let uu____439 =
      let uu____440 = unparen e  in uu____440.FStar_Parser_AST.tm  in
    match uu____439 with
    | FStar_Parser_AST.App
        ({ FStar_Parser_AST.tm = FStar_Parser_AST.Var lid;
           FStar_Parser_AST.range = uu____442;
           FStar_Parser_AST.level = uu____443;_},l,FStar_Parser_AST.Nothing
         )
        ->
        (FStar_Ident.lid_equals lid FStar_Syntax_Const.array_mk_array_lid) &&
          (is_list l)
    | uu____445 -> false
  
let rec is_ref_set : FStar_Parser_AST.term -> Prims.bool =
  fun e  ->
    let uu____449 =
      let uu____450 = unparen e  in uu____450.FStar_Parser_AST.tm  in
    match uu____449 with
    | FStar_Parser_AST.Var maybe_empty_lid ->
        FStar_Ident.lid_equals maybe_empty_lid FStar_Syntax_Const.tset_empty
    | FStar_Parser_AST.App
        ({ FStar_Parser_AST.tm = FStar_Parser_AST.Var maybe_singleton_lid;
           FStar_Parser_AST.range = uu____453;
           FStar_Parser_AST.level = uu____454;_},{
                                                   FStar_Parser_AST.tm =
                                                     FStar_Parser_AST.App
                                                     ({
                                                        FStar_Parser_AST.tm =
                                                          FStar_Parser_AST.Var
                                                          maybe_ref_lid;
                                                        FStar_Parser_AST.range
                                                          = uu____456;
                                                        FStar_Parser_AST.level
                                                          = uu____457;_},e1,FStar_Parser_AST.Nothing
                                                      );
                                                   FStar_Parser_AST.range =
                                                     uu____459;
                                                   FStar_Parser_AST.level =
                                                     uu____460;_},FStar_Parser_AST.Nothing
         )
        ->
        (FStar_Ident.lid_equals maybe_singleton_lid
           FStar_Syntax_Const.tset_singleton)
          &&
          (FStar_Ident.lid_equals maybe_ref_lid FStar_Syntax_Const.heap_ref)
    | FStar_Parser_AST.App
        ({
           FStar_Parser_AST.tm = FStar_Parser_AST.App
             ({ FStar_Parser_AST.tm = FStar_Parser_AST.Var maybe_union_lid;
                FStar_Parser_AST.range = uu____462;
                FStar_Parser_AST.level = uu____463;_},e1,FStar_Parser_AST.Nothing
              );
           FStar_Parser_AST.range = uu____465;
           FStar_Parser_AST.level = uu____466;_},e2,FStar_Parser_AST.Nothing
         )
        ->
        ((FStar_Ident.lid_equals maybe_union_lid
            FStar_Syntax_Const.tset_union)
           && (is_ref_set e1))
          && (is_ref_set e2)
    | uu____468 -> false
  
let rec extract_from_ref_set :
  FStar_Parser_AST.term -> FStar_Parser_AST.term Prims.list =
  fun e  ->
    let uu____473 =
      let uu____474 = unparen e  in uu____474.FStar_Parser_AST.tm  in
    match uu____473 with
    | FStar_Parser_AST.Var uu____476 -> []
    | FStar_Parser_AST.App
        ({ FStar_Parser_AST.tm = FStar_Parser_AST.Var uu____477;
           FStar_Parser_AST.range = uu____478;
           FStar_Parser_AST.level = uu____479;_},{
                                                   FStar_Parser_AST.tm =
                                                     FStar_Parser_AST.App
                                                     ({
                                                        FStar_Parser_AST.tm =
                                                          FStar_Parser_AST.Var
                                                          uu____480;
                                                        FStar_Parser_AST.range
                                                          = uu____481;
                                                        FStar_Parser_AST.level
                                                          = uu____482;_},e1,FStar_Parser_AST.Nothing
                                                      );
                                                   FStar_Parser_AST.range =
                                                     uu____484;
                                                   FStar_Parser_AST.level =
                                                     uu____485;_},FStar_Parser_AST.Nothing
         )
        -> [e1]
    | FStar_Parser_AST.App
        ({
           FStar_Parser_AST.tm = FStar_Parser_AST.App
             ({ FStar_Parser_AST.tm = FStar_Parser_AST.Var uu____486;
                FStar_Parser_AST.range = uu____487;
                FStar_Parser_AST.level = uu____488;_},e1,FStar_Parser_AST.Nothing
              );
           FStar_Parser_AST.range = uu____490;
           FStar_Parser_AST.level = uu____491;_},e2,FStar_Parser_AST.Nothing
         )
        ->
        let uu____493 = extract_from_ref_set e1  in
        let uu____495 = extract_from_ref_set e2  in
        FStar_List.append uu____493 uu____495
    | uu____497 ->
        let uu____498 =
          let uu____499 = FStar_Parser_AST.term_to_string e  in
          FStar_Util.format1 "Not a ref set %s" uu____499  in
        failwith uu____498
  
let is_general_application : FStar_Parser_AST.term -> Prims.bool =
  fun e  ->
    let uu____504 = (is_array e) || (is_ref_set e)  in
    Prims.op_Negation uu____504
  
let is_general_construction : FStar_Parser_AST.term -> Prims.bool =
  fun e  ->
    let uu____508 = (is_list e) || (is_lex_list e)  in
    Prims.op_Negation uu____508
  
let is_general_prefix_op : Prims.string -> Prims.bool = fun op  -> op <> "~" 
let head_and_args :
  FStar_Parser_AST.term ->
    (FStar_Parser_AST.term * (FStar_Parser_AST.term * FStar_Parser_AST.imp)
      Prims.list)
  =
  fun e  ->
    let rec aux e1 acc =
      let uu____538 =
        let uu____539 = unparen e1  in uu____539.FStar_Parser_AST.tm  in
      match uu____538 with
      | FStar_Parser_AST.App (head1,arg,imp) -> aux head1 ((arg, imp) :: acc)
      | uu____550 -> (e1, acc)  in
    aux e []
  
type associativity =
  | Left 
  | Right 
  | NonAssoc 
let uu___is_Left : associativity -> Prims.bool =
  fun projectee  -> match projectee with | Left  -> true | uu____559 -> false 
let uu___is_Right : associativity -> Prims.bool =
  fun projectee  ->
    match projectee with | Right  -> true | uu____563 -> false
  
let uu___is_NonAssoc : associativity -> Prims.bool =
  fun projectee  ->
    match projectee with | NonAssoc  -> true | uu____567 -> false
  
type token = (FStar_Char.char,Prims.string) FStar_Util.either
type associativity_level = (associativity * token Prims.list)
let token_to_string :
  (FStar_BaseTypes.char,Prims.string) FStar_Util.either -> Prims.string =
  fun uu___126_577  ->
    match uu___126_577 with
    | FStar_Util.Inl c -> Prims.strcat (FStar_Util.string_of_char c) ".*"
    | FStar_Util.Inr s -> s
  
let matches_token :
  Prims.string ->
    (FStar_Char.char,Prims.string) FStar_Util.either -> Prims.bool
  =
  fun s  ->
    fun uu___127_589  ->
      match uu___127_589 with
      | FStar_Util.Inl c ->
          let uu____593 = FStar_String.get s (Prims.parse_int "0")  in
          uu____593 = c
      | FStar_Util.Inr s' -> s = s'
  
let matches_level s uu____611 =
  match uu____611 with
  | (assoc_levels,tokens) ->
      let uu____625 = FStar_List.tryFind (matches_token s) tokens  in
      uu____625 <> None
  
let opinfix4 uu____643 = (Right, [FStar_Util.Inr "**"]) 
let opinfix3 uu____658 =
  (Left, [FStar_Util.Inl '*'; FStar_Util.Inl '/'; FStar_Util.Inl '%']) 
let opinfix2 uu____677 = (Left, [FStar_Util.Inl '+'; FStar_Util.Inl '-']) 
let minus_lvl uu____694 = (Left, [FStar_Util.Inr "-"]) 
let opinfix1 uu____709 = (Right, [FStar_Util.Inl '@'; FStar_Util.Inl '^']) 
let pipe_right uu____726 = (Left, [FStar_Util.Inr "|>"]) 
let opinfix0d uu____741 = (Left, [FStar_Util.Inl '$']) 
let opinfix0c uu____756 =
  (Left, [FStar_Util.Inl '='; FStar_Util.Inl '<'; FStar_Util.Inl '>']) 
let equal uu____775 = (Left, [FStar_Util.Inr "="]) 
let opinfix0b uu____790 = (Left, [FStar_Util.Inl '&']) 
let opinfix0a uu____805 = (Left, [FStar_Util.Inl '|']) 
let colon_equals uu____820 = (NonAssoc, [FStar_Util.Inr ":="]) 
let amp uu____835 = (Right, [FStar_Util.Inr "&"]) 
let colon_colon uu____850 = (Right, [FStar_Util.Inr "::"]) 
let level_associativity_spec :
  (associativity * (FStar_Char.char,Prims.string) FStar_Util.either
    Prims.list) Prims.list
  =
  [opinfix4 ();
  opinfix3 ();
  opinfix2 ();
  opinfix1 ();
  pipe_right ();
  opinfix0d ();
  opinfix0c ();
  opinfix0b ();
  opinfix0a ();
  colon_equals ();
  amp ();
  colon_colon ()] 
let level_table :
  ((Prims.int * Prims.int * Prims.int) * (FStar_Char.char,Prims.string)
    FStar_Util.either Prims.list) Prims.list
  =
  let levels_from_associativity l uu___128_947 =
    match uu___128_947 with
    | Left  -> (l, l, (l - (Prims.parse_int "1")))
    | Right  -> ((l - (Prims.parse_int "1")), l, l)
    | NonAssoc  -> (l, l, l)  in
  FStar_List.mapi
    (fun i  ->
       fun uu____965  ->
         match uu____965 with
         | (assoc1,tokens) -> ((levels_from_associativity i assoc1), tokens))
    level_associativity_spec
  
let assign_levels :
  associativity_level Prims.list ->
    Prims.string -> (Prims.int * Prims.int * Prims.int)
  =
  fun token_associativity_spec  ->
    fun s  ->
      let uu____1007 = FStar_List.tryFind (matches_level s) level_table  in
      match uu____1007 with
      | Some (assoc_levels,uu____1032) -> assoc_levels
      | uu____1053 -> failwith (Prims.strcat "Unrecognized operator " s)
  
let max : Prims.int -> Prims.int -> Prims.int =
  fun k1  -> fun k2  -> if k1 > k2 then k1 else k2 
let max_level l =
  let find_level_and_max n1 level =
    let uu____1109 =
      FStar_List.tryFind
        (fun uu____1127  ->
           match uu____1127 with
           | (uu____1136,tokens) -> tokens = (Prims.snd level)) level_table
       in
    match uu____1109 with
    | Some ((uu____1156,l1,uu____1158),uu____1159) -> max n1 l1
    | None  ->
        let uu____1185 =
          let uu____1186 =
            let uu____1187 = FStar_List.map token_to_string (Prims.snd level)
               in
            FStar_String.concat "," uu____1187  in
          FStar_Util.format1 "Undefined associativity level %s" uu____1186
           in
        failwith uu____1185
     in
  FStar_List.fold_left find_level_and_max (Prims.parse_int "0") l 
let levels : Prims.string -> (Prims.int * Prims.int * Prims.int) =
  assign_levels level_associativity_spec 
let operatorInfix0ad12 uu____1212 =
  [opinfix0a ();
  opinfix0b ();
  opinfix0c ();
  opinfix0d ();
  opinfix1 ();
  opinfix2 ()] 
let is_operatorInfix0ad12 : Prims.string -> Prims.bool =
  fun op  ->
    let uu____1251 =
      FStar_List.tryFind (matches_level op) (operatorInfix0ad12 ())  in
    uu____1251 <> None
  
let is_operatorInfix34 : Prims.string -> Prims.bool =
  let opinfix34 = [opinfix3 (); opinfix4 ()]  in
  fun op  ->
    let uu____1299 = FStar_List.tryFind (matches_level op) opinfix34  in
    uu____1299 <> None
  
let handleable_op op args =
  match FStar_List.length args with
  | _0_28 when _0_28 = (Prims.parse_int "0") -> true
  | _0_29 when _0_29 = (Prims.parse_int "1") ->
      (is_general_prefix_op op) || (FStar_List.mem op ["-"; "~"])
  | _0_30 when _0_30 = (Prims.parse_int "2") ->
      ((is_operatorInfix0ad12 op) || (is_operatorInfix34 op)) ||
        (FStar_List.mem op
           ["<==>"; "==>"; "\\/"; "/\\"; "="; "|>"; ":="; ".()"; ".[]"])
  | _0_31 when _0_31 = (Prims.parse_int "3") ->
      FStar_List.mem op [".()<-"; ".[]<-"]
  | uu____1337 -> false 
let comment_stack :
  (Prims.string * FStar_Range.range) Prims.list FStar_ST.ref =
  FStar_Util.mk_ref [] 
let with_comment printer tm tmrange =
  let rec comments_before_pos acc print_pos lookahead_pos =
    let uu____1383 = FStar_ST.read comment_stack  in
    match uu____1383 with
    | [] -> (acc, false)
    | (comment,crange)::cs ->
        let uu____1404 = FStar_Range.range_before_pos crange print_pos  in
        if uu____1404
        then
          (FStar_ST.write comment_stack cs;
           (let uu____1413 =
              let uu____1414 =
                let uu____1415 = str comment  in
                FStar_Pprint.op_Hat_Hat uu____1415 FStar_Pprint.hardline  in
              FStar_Pprint.op_Hat_Hat acc uu____1414  in
            comments_before_pos uu____1413 print_pos lookahead_pos))
        else
          (let uu____1417 = FStar_Range.range_before_pos crange lookahead_pos
              in
           (acc, uu____1417))
     in
  let uu____1418 =
    let uu____1421 =
      let uu____1422 = FStar_Range.start_of_range tmrange  in
      FStar_Range.end_of_line uu____1422  in
    let uu____1423 = FStar_Range.end_of_range tmrange  in
    comments_before_pos FStar_Pprint.empty uu____1421 uu____1423  in
  match uu____1418 with
  | (comments,has_lookahead) ->
      let printed_e = printer tm  in
      let comments1 =
        if has_lookahead
        then
          let pos = FStar_Range.end_of_range tmrange  in
          let uu____1429 = comments_before_pos comments pos pos  in
          Prims.fst uu____1429
        else comments  in
      let uu____1433 = FStar_Pprint.op_Hat_Hat comments1 printed_e  in
      FStar_Pprint.group uu____1433
  
let rec place_comments_until_pos :
  Prims.int ->
    Prims.int ->
      FStar_Range.pos -> FStar_Pprint.document -> FStar_Pprint.document
  =
  fun k  ->
    fun lbegin  ->
      fun pos_end  ->
        fun doc1  ->
          let uu____1446 = FStar_ST.read comment_stack  in
          match uu____1446 with
          | (comment,crange)::cs when
              FStar_Range.range_before_pos crange pos_end ->
              (FStar_ST.write comment_stack cs;
               (let lnum =
                  let uu____1470 =
                    let uu____1471 =
                      let uu____1472 = FStar_Range.start_of_range crange  in
                      FStar_Range.line_of_pos uu____1472  in
                    uu____1471 - lbegin  in
                  max k uu____1470  in
                let doc2 =
                  let uu____1474 =
                    let uu____1475 =
                      FStar_Pprint.repeat lnum FStar_Pprint.hardline  in
                    let uu____1476 = str comment  in
                    FStar_Pprint.op_Hat_Hat uu____1475 uu____1476  in
                  FStar_Pprint.op_Hat_Hat doc1 uu____1474  in
                let uu____1477 =
                  let uu____1478 = FStar_Range.end_of_range crange  in
                  FStar_Range.line_of_pos uu____1478  in
                place_comments_until_pos (Prims.parse_int "1") uu____1477
                  pos_end doc2))
          | uu____1479 ->
              let lnum =
                let uu____1484 =
                  let uu____1485 = FStar_Range.line_of_pos pos_end  in
                  uu____1485 - lbegin  in
                max (Prims.parse_int "1") uu____1484  in
              let uu____1486 = FStar_Pprint.repeat lnum FStar_Pprint.hardline
                 in
              FStar_Pprint.op_Hat_Hat doc1 uu____1486
  
let separate_map_with_comments prefix1 sep f xs extract_range =
  let fold_fun uu____1535 x =
    match uu____1535 with
    | (last_line,doc1) ->
        let r = extract_range x  in
        let doc2 =
          let uu____1545 = FStar_Range.start_of_range r  in
          place_comments_until_pos (Prims.parse_int "1") last_line uu____1545
            doc1
           in
        let uu____1546 =
          let uu____1547 = FStar_Range.end_of_range r  in
          FStar_Range.line_of_pos uu____1547  in
        let uu____1548 =
          let uu____1549 =
            let uu____1550 = f x  in FStar_Pprint.op_Hat_Hat sep uu____1550
             in
          FStar_Pprint.op_Hat_Hat doc2 uu____1549  in
        (uu____1546, uu____1548)
     in
  let uu____1551 =
    let uu____1555 = FStar_List.hd xs  in
    let uu____1556 = FStar_List.tl xs  in (uu____1555, uu____1556)  in
  match uu____1551 with
  | (x,xs1) ->
      let init1 =
        let uu____1566 =
          let uu____1567 =
            let uu____1568 = extract_range x  in
            FStar_Range.end_of_range uu____1568  in
          FStar_Range.line_of_pos uu____1567  in
        let uu____1569 =
          let uu____1570 = f x  in FStar_Pprint.op_Hat_Hat prefix1 uu____1570
           in
        (uu____1566, uu____1569)  in
      let uu____1571 = FStar_List.fold_left fold_fun init1 xs1  in
      Prims.snd uu____1571
  
let rec p_decl : FStar_Parser_AST.decl -> FStar_Pprint.document =
  fun d  ->
    let uu____1817 =
      let uu____1818 = FStar_Pprint.optional p_fsdoc d.FStar_Parser_AST.doc
         in
      let uu____1819 =
        let uu____1820 = p_attributes d.FStar_Parser_AST.attrs  in
        let uu____1821 =
          let uu____1822 = p_qualifiers d.FStar_Parser_AST.quals  in
          let uu____1823 =
            let uu____1824 = p_rawDecl d  in
            FStar_Pprint.op_Hat_Hat
              (if d.FStar_Parser_AST.quals = []
               then FStar_Pprint.empty
               else break1) uu____1824
             in
          FStar_Pprint.op_Hat_Hat uu____1822 uu____1823  in
        FStar_Pprint.op_Hat_Hat uu____1820 uu____1821  in
      FStar_Pprint.op_Hat_Hat uu____1818 uu____1819  in
    FStar_Pprint.group uu____1817

and p_attributes : FStar_Parser_AST.attributes_ -> FStar_Pprint.document =
  fun attrs  ->
    let uu____1827 =
      let uu____1828 = str "@"  in
      FStar_Pprint.op_Hat_Hat FStar_Pprint.lbracket uu____1828  in
    let uu____1829 =
      FStar_Pprint.op_Hat_Hat FStar_Pprint.rbracket FStar_Pprint.hardline  in
    soft_surround_separate_map (Prims.parse_int "0") (Prims.parse_int "2")
      FStar_Pprint.empty uu____1827 FStar_Pprint.space uu____1829
      p_atomicTerm attrs

and p_fsdoc : FStar_Parser_AST.fsdoc -> FStar_Pprint.document =
  fun uu____1830  ->
    match uu____1830 with
    | (doc1,kwd_args) ->
        let kwd_args_doc =
          match kwd_args with
          | [] -> FStar_Pprint.empty
          | kwd_args1 ->
              let process_kwd_arg uu____1851 =
                match uu____1851 with
                | (kwd1,arg) ->
                    let uu____1856 = str "@"  in
                    let uu____1857 =
                      let uu____1858 = str kwd1  in
                      let uu____1859 =
                        let uu____1860 = str arg  in
                        FStar_Pprint.op_Hat_Hat FStar_Pprint.space uu____1860
                         in
                      FStar_Pprint.op_Hat_Hat uu____1858 uu____1859  in
                    FStar_Pprint.op_Hat_Hat uu____1856 uu____1857
                 in
              let uu____1861 =
                let uu____1862 =
                  FStar_Pprint.separate_map FStar_Pprint.hardline
                    process_kwd_arg kwd_args1
                   in
                FStar_Pprint.op_Hat_Hat uu____1862 FStar_Pprint.hardline  in
              FStar_Pprint.op_Hat_Hat FStar_Pprint.hardline uu____1861
           in
        let uu____1865 =
          let uu____1866 =
            let uu____1867 =
              let uu____1868 =
                let uu____1869 = str doc1  in
                let uu____1870 =
                  let uu____1871 =
                    let uu____1872 =
                      FStar_Pprint.op_Hat_Hat FStar_Pprint.rparen
                        FStar_Pprint.hardline
                       in
                    FStar_Pprint.op_Hat_Hat FStar_Pprint.star uu____1872  in
                  FStar_Pprint.op_Hat_Hat kwd_args_doc uu____1871  in
                FStar_Pprint.op_Hat_Hat uu____1869 uu____1870  in
              FStar_Pprint.op_Hat_Hat FStar_Pprint.star uu____1868  in
            FStar_Pprint.op_Hat_Hat FStar_Pprint.star uu____1867  in
          FStar_Pprint.op_Hat_Hat FStar_Pprint.lparen uu____1866  in
        FStar_Pprint.op_Hat_Hat FStar_Pprint.hardline uu____1865

and p_rawDecl : FStar_Parser_AST.decl -> FStar_Pprint.document =
  fun d  ->
    match d.FStar_Parser_AST.d with
    | FStar_Parser_AST.Open uid ->
        let uu____1875 =
          let uu____1876 = str "open"  in
          let uu____1877 = p_quident uid  in
          FStar_Pprint.op_Hat_Slash_Hat uu____1876 uu____1877  in
        FStar_Pprint.group uu____1875
    | FStar_Parser_AST.Include uid ->
        let uu____1879 =
          let uu____1880 = str "include"  in
          let uu____1881 = p_quident uid  in
          FStar_Pprint.op_Hat_Slash_Hat uu____1880 uu____1881  in
        FStar_Pprint.group uu____1879
    | FStar_Parser_AST.ModuleAbbrev (uid1,uid2) ->
        let uu____1884 =
          let uu____1885 = str "module"  in
          let uu____1886 =
            let uu____1887 =
              let uu____1888 = p_uident uid1  in
              let uu____1889 =
                FStar_Pprint.op_Hat_Hat FStar_Pprint.space
                  FStar_Pprint.equals
                 in
              FStar_Pprint.op_Hat_Hat uu____1888 uu____1889  in
            FStar_Pprint.op_Hat_Hat FStar_Pprint.space uu____1887  in
          FStar_Pprint.op_Hat_Hat uu____1885 uu____1886  in
        let uu____1890 = p_quident uid2  in
        op_Hat_Slash_Plus_Hat uu____1884 uu____1890
    | FStar_Parser_AST.TopLevelModule uid ->
        let uu____1892 =
          let uu____1893 = str "module"  in
          let uu____1894 =
            let uu____1895 = p_quident uid  in
            FStar_Pprint.op_Hat_Hat FStar_Pprint.space uu____1895  in
          FStar_Pprint.op_Hat_Hat uu____1893 uu____1894  in
        FStar_Pprint.group uu____1892
    | FStar_Parser_AST.Tycon
        (true ,(FStar_Parser_AST.TyconAbbrev (uid,tpars,None ,t),None )::[])
        ->
        let effect_prefix_doc =
          let uu____1914 = str "effect"  in
          let uu____1915 =
            let uu____1916 = p_uident uid  in
            FStar_Pprint.op_Hat_Hat FStar_Pprint.space uu____1916  in
          FStar_Pprint.op_Hat_Hat uu____1914 uu____1915  in
        let uu____1917 =
          let uu____1918 = p_typars tpars  in
          FStar_Pprint.surround (Prims.parse_int "2") (Prims.parse_int "1")
            effect_prefix_doc uu____1918 FStar_Pprint.equals
           in
        let uu____1919 = p_typ t  in
        op_Hat_Slash_Plus_Hat uu____1917 uu____1919
    | FStar_Parser_AST.Tycon (false ,tcdefs) ->
        let uu____1929 = str "type"  in
        let uu____1930 = str "and"  in
        precede_break_separate_map uu____1929 uu____1930 p_fsdocTypeDeclPairs
          tcdefs
    | FStar_Parser_AST.TopLevelLet (q,lbs) ->
        let let_doc =
          let uu____1943 = str "let"  in
          let uu____1944 =
            let uu____1945 = p_letqualifier q  in
            FStar_Pprint.op_Hat_Hat uu____1945 FStar_Pprint.space  in
          FStar_Pprint.op_Hat_Hat uu____1943 uu____1944  in
        let uu____1946 =
          let uu____1947 = str "and"  in
          FStar_Pprint.op_Hat_Hat uu____1947 FStar_Pprint.space  in
        separate_map_with_comments let_doc uu____1946 p_letbinding lbs
          (fun uu____1950  ->
             match uu____1950 with
             | (p,t) ->
                 FStar_Range.union_ranges p.FStar_Parser_AST.prange
                   t.FStar_Parser_AST.range)
    | FStar_Parser_AST.Val (lid,t) ->
        let uu____1957 =
          let uu____1958 = str "val"  in
          let uu____1959 =
            let uu____1960 =
              let uu____1961 = p_lident lid  in
              let uu____1962 =
                FStar_Pprint.op_Hat_Hat FStar_Pprint.space FStar_Pprint.colon
                 in
              FStar_Pprint.op_Hat_Hat uu____1961 uu____1962  in
            FStar_Pprint.op_Hat_Hat FStar_Pprint.space uu____1960  in
          FStar_Pprint.op_Hat_Hat uu____1958 uu____1959  in
        let uu____1963 = p_typ t  in
        op_Hat_Slash_Plus_Hat uu____1957 uu____1963
    | FStar_Parser_AST.Assume (id,t) ->
        let decl_keyword =
          let uu____1967 =
            let uu____1968 =
              FStar_Util.char_at id.FStar_Ident.idText (Prims.parse_int "0")
               in
            FStar_All.pipe_right uu____1968 FStar_Util.is_upper  in
          if uu____1967
          then FStar_Pprint.empty
          else
            (let uu____1970 = str "val"  in
             FStar_Pprint.op_Hat_Hat uu____1970 FStar_Pprint.space)
           in
        let uu____1971 =
          let uu____1972 =
            let uu____1973 = p_ident id  in
            let uu____1974 =
              FStar_Pprint.op_Hat_Hat FStar_Pprint.space FStar_Pprint.colon
               in
            FStar_Pprint.op_Hat_Hat uu____1973 uu____1974  in
          FStar_Pprint.op_Hat_Hat decl_keyword uu____1972  in
        let uu____1975 = p_typ t  in
        op_Hat_Slash_Plus_Hat uu____1971 uu____1975
    | FStar_Parser_AST.Exception (uid,t_opt) ->
        let uu____1980 = str "exception"  in
        let uu____1981 =
          let uu____1982 =
            let uu____1983 = p_uident uid  in
            let uu____1984 =
              FStar_Pprint.optional
                (fun t  ->
                   let uu____1986 = str "of"  in
                   let uu____1987 = p_typ t  in
                   op_Hat_Slash_Plus_Hat uu____1986 uu____1987) t_opt
               in
            FStar_Pprint.op_Hat_Hat uu____1983 uu____1984  in
          FStar_Pprint.op_Hat_Hat FStar_Pprint.space uu____1982  in
        FStar_Pprint.op_Hat_Hat uu____1980 uu____1981
    | FStar_Parser_AST.NewEffect ne ->
        let uu____1989 = str "new_effect"  in
        let uu____1990 =
          let uu____1991 = p_newEffect ne  in
          FStar_Pprint.op_Hat_Hat FStar_Pprint.space uu____1991  in
        FStar_Pprint.op_Hat_Hat uu____1989 uu____1990
    | FStar_Parser_AST.SubEffect se ->
        let uu____1993 = str "sub_effect"  in
        let uu____1994 =
          let uu____1995 = p_subEffect se  in
          FStar_Pprint.op_Hat_Hat FStar_Pprint.space uu____1995  in
        FStar_Pprint.op_Hat_Hat uu____1993 uu____1994
    | FStar_Parser_AST.Pragma p -> p_pragma p
    | FStar_Parser_AST.Fsdoc doc1 ->
        let uu____1998 = p_fsdoc doc1  in
        FStar_Pprint.op_Hat_Hat uu____1998 FStar_Pprint.hardline
    | FStar_Parser_AST.Main uu____1999 ->
        failwith "*Main declaration* : Is that really still in use ??"
    | FStar_Parser_AST.Tycon (true ,uu____2000) ->
        failwith
          "Effect abbreviation is expected to be defined by an abbreviation"
<<<<<<< HEAD

and p_pragma : FStar_Parser_AST.pragma -> FStar_Pprint.document =
  fun uu___131_2009  ->
    match uu___131_2009 with
=======
and p_pragma: FStar_Parser_AST.pragma -> FStar_Pprint.document =
  fun uu___129_2009  ->
    match uu___129_2009 with
>>>>>>> 6c2f9705
    | FStar_Parser_AST.SetOptions s ->
        let uu____2011 = str "#set-options"  in
        let uu____2012 =
          let uu____2013 =
            let uu____2014 = str s  in FStar_Pprint.dquotes uu____2014  in
          FStar_Pprint.op_Hat_Hat FStar_Pprint.space uu____2013  in
        FStar_Pprint.op_Hat_Hat uu____2011 uu____2012
    | FStar_Parser_AST.ResetOptions s_opt ->
        let uu____2017 = str "#reset-options"  in
        let uu____2018 =
          FStar_Pprint.optional
            (fun s  ->
               let uu____2020 =
                 let uu____2021 = str s  in FStar_Pprint.dquotes uu____2021
                  in
               FStar_Pprint.op_Hat_Hat FStar_Pprint.space uu____2020) s_opt
           in
        FStar_Pprint.op_Hat_Hat uu____2017 uu____2018
    | FStar_Parser_AST.LightOff  ->
        (FStar_ST.write should_print_fs_typ_app true; str "#light \"off\"")

and p_typars : FStar_Parser_AST.binder Prims.list -> FStar_Pprint.document =
  fun bs  -> p_binders true bs

and p_fsdocTypeDeclPairs :
  (FStar_Parser_AST.tycon * FStar_Parser_AST.fsdoc Prims.option) ->
    FStar_Pprint.document
  =
  fun uu____2027  ->
    match uu____2027 with
    | (typedecl,fsdoc_opt) ->
        let uu____2035 = FStar_Pprint.optional p_fsdoc fsdoc_opt  in
        let uu____2036 = p_typeDecl typedecl  in
        FStar_Pprint.op_Hat_Hat uu____2035 uu____2036
<<<<<<< HEAD

and p_typeDecl : FStar_Parser_AST.tycon -> FStar_Pprint.document =
  fun uu___132_2037  ->
    match uu___132_2037 with
=======
and p_typeDecl: FStar_Parser_AST.tycon -> FStar_Pprint.document =
  fun uu___130_2037  ->
    match uu___130_2037 with
>>>>>>> 6c2f9705
    | FStar_Parser_AST.TyconAbstract (lid,bs,typ_opt) ->
        let empty' uu____2048 = FStar_Pprint.empty  in
        p_typeDeclPrefix lid bs typ_opt empty'
    | FStar_Parser_AST.TyconAbbrev (lid,bs,typ_opt,t) ->
        let f uu____2060 =
          let uu____2061 = p_typ t  in prefix2 FStar_Pprint.equals uu____2061
           in
        p_typeDeclPrefix lid bs typ_opt f
    | FStar_Parser_AST.TyconRecord (lid,bs,typ_opt,record_field_decls) ->
        let p_recordFieldAndComments uu____2087 =
          match uu____2087 with
          | (lid1,t,doc_opt) ->
              let uu____2097 =
                FStar_Range.extend_to_end_of_line t.FStar_Parser_AST.range
                 in
              with_comment p_recordFieldDecl (lid1, t, doc_opt) uu____2097
           in
        let p_fields uu____2106 =
          let uu____2107 =
            let uu____2108 =
              let uu____2109 =
                let uu____2110 =
                  FStar_Pprint.op_Hat_Hat FStar_Pprint.semi break1  in
                FStar_Pprint.separate_map uu____2110 p_recordFieldAndComments
                  record_field_decls
                 in
              braces_with_nesting uu____2109  in
            FStar_Pprint.op_Hat_Hat FStar_Pprint.space uu____2108  in
          FStar_Pprint.op_Hat_Hat FStar_Pprint.equals uu____2107  in
        p_typeDeclPrefix lid bs typ_opt p_fields
    | FStar_Parser_AST.TyconVariant (lid,bs,typ_opt,ct_decls) ->
        let p_constructorBranchAndComments uu____2146 =
          match uu____2146 with
          | (uid,t_opt,doc_opt,use_of) ->
              let range =
                let uu____2162 =
                  let uu____2163 =
                    FStar_Util.map_opt t_opt
                      (fun t  -> t.FStar_Parser_AST.range)
                     in
                  FStar_Util.dflt uid.FStar_Ident.idRange uu____2163  in
                FStar_Range.extend_to_end_of_line uu____2162  in
              let p_constructorBranch decl =
                let uu____2182 =
                  let uu____2183 =
                    let uu____2184 = p_constructorDecl decl  in
                    FStar_Pprint.op_Hat_Hat FStar_Pprint.space uu____2184  in
                  FStar_Pprint.op_Hat_Hat FStar_Pprint.bar uu____2183  in
                FStar_Pprint.group uu____2182  in
              with_comment p_constructorBranch (uid, t_opt, doc_opt, use_of)
                range
           in
        let datacon_doc uu____2196 =
          let uu____2197 =
            FStar_Pprint.separate_map break1 p_constructorBranchAndComments
              ct_decls
             in
          FStar_Pprint.group uu____2197  in
        p_typeDeclPrefix lid bs typ_opt
          (fun uu____2204  ->
             let uu____2205 = datacon_doc ()  in
             prefix2 FStar_Pprint.equals uu____2205)

and p_typeDeclPrefix :
  FStar_Ident.ident ->
    FStar_Parser_AST.binder Prims.list ->
      FStar_Parser_AST.knd Prims.option ->
        (Prims.unit -> FStar_Pprint.document) -> FStar_Pprint.document
  =
  fun lid  ->
    fun bs  ->
      fun typ_opt  ->
        fun cont  ->
          if (bs = []) && (typ_opt = None)
          then
            let uu____2216 = p_ident lid  in
            let uu____2217 =
              let uu____2218 = cont ()  in
              FStar_Pprint.op_Hat_Hat FStar_Pprint.space uu____2218  in
            FStar_Pprint.op_Hat_Hat uu____2216 uu____2217
          else
            (let binders_doc =
               let uu____2221 = p_typars bs  in
               let uu____2222 =
                 FStar_Pprint.optional
                   (fun t  ->
                      let uu____2224 =
                        let uu____2225 =
                          let uu____2226 = p_typ t  in
                          FStar_Pprint.op_Hat_Hat FStar_Pprint.space
                            uu____2226
                           in
                        FStar_Pprint.op_Hat_Hat FStar_Pprint.colon uu____2225
                         in
                      FStar_Pprint.op_Hat_Hat break1 uu____2224) typ_opt
                  in
               FStar_Pprint.op_Hat_Hat uu____2221 uu____2222  in
             let uu____2227 = p_ident lid  in
             let uu____2228 = cont ()  in
             FStar_Pprint.surround (Prims.parse_int "2")
               (Prims.parse_int "1") uu____2227 binders_doc uu____2228)

and p_recordFieldDecl :
  (FStar_Ident.ident * FStar_Parser_AST.term * FStar_Parser_AST.fsdoc
    Prims.option) -> FStar_Pprint.document
  =
  fun uu____2229  ->
    match uu____2229 with
    | (lid,t,doc_opt) ->
        let uu____2239 =
          let uu____2240 = FStar_Pprint.optional p_fsdoc doc_opt  in
          let uu____2241 =
            let uu____2242 = p_lident lid  in
            let uu____2243 =
              let uu____2244 = p_typ t  in
              FStar_Pprint.op_Hat_Hat FStar_Pprint.colon uu____2244  in
            FStar_Pprint.op_Hat_Hat uu____2242 uu____2243  in
          FStar_Pprint.op_Hat_Hat uu____2240 uu____2241  in
        FStar_Pprint.group uu____2239

and p_constructorDecl :
  (FStar_Ident.ident * FStar_Parser_AST.term Prims.option *
    FStar_Parser_AST.fsdoc Prims.option * Prims.bool) ->
    FStar_Pprint.document
  =
  fun uu____2245  ->
    match uu____2245 with
    | (uid,t_opt,doc_opt,use_of) ->
        let sep = if use_of then str "of" else FStar_Pprint.colon  in
        let uid_doc = p_uident uid  in
        let uu____2263 = FStar_Pprint.optional p_fsdoc doc_opt  in
        let uu____2264 =
          let uu____2265 = FStar_Pprint.break_ (Prims.parse_int "0")  in
          let uu____2266 =
            default_or_map uid_doc
              (fun t  ->
                 let uu____2268 =
                   let uu____2269 =
                     FStar_Pprint.op_Hat_Hat FStar_Pprint.space sep  in
                   FStar_Pprint.op_Hat_Hat uid_doc uu____2269  in
                 let uu____2270 = p_typ t  in
                 op_Hat_Slash_Plus_Hat uu____2268 uu____2270) t_opt
             in
          FStar_Pprint.op_Hat_Hat uu____2265 uu____2266  in
        FStar_Pprint.op_Hat_Hat uu____2263 uu____2264

and p_letbinding :
  (FStar_Parser_AST.pattern * FStar_Parser_AST.term) -> FStar_Pprint.document
  =
  fun uu____2271  ->
    match uu____2271 with
    | (pat,e) ->
        let pat_doc =
          let uu____2277 =
            match pat.FStar_Parser_AST.pat with
            | FStar_Parser_AST.PatAscribed (pat1,t) ->
                let uu____2284 =
                  let uu____2285 =
                    let uu____2286 =
                      let uu____2287 =
                        let uu____2288 = p_tmArrow p_tmNoEq t  in
                        FStar_Pprint.op_Hat_Hat FStar_Pprint.space uu____2288
                         in
                      FStar_Pprint.op_Hat_Hat FStar_Pprint.colon uu____2287
                       in
                    FStar_Pprint.group uu____2286  in
                  FStar_Pprint.op_Hat_Hat break1 uu____2285  in
                (pat1, uu____2284)
            | uu____2289 -> (pat, FStar_Pprint.empty)  in
          match uu____2277 with
          | (pat1,ascr_doc) ->
              (match pat1.FStar_Parser_AST.pat with
               | FStar_Parser_AST.PatApp
                   ({
                      FStar_Parser_AST.pat = FStar_Parser_AST.PatVar
                        (x,uu____2293);
                      FStar_Parser_AST.prange = uu____2294;_},pats)
                   ->
                   let uu____2300 = p_lident x  in
                   let uu____2301 =
                     let uu____2302 =
                       FStar_Pprint.separate_map break1 p_atomicPattern pats
                        in
                     FStar_Pprint.op_Hat_Hat uu____2302 ascr_doc  in
                   FStar_Pprint.surround (Prims.parse_int "2")
                     (Prims.parse_int "1") uu____2300 uu____2301
                     FStar_Pprint.equals
               | uu____2303 ->
                   let uu____2304 =
                     let uu____2305 = p_tuplePattern pat1  in
                     let uu____2306 =
                       FStar_Pprint.op_Hat_Slash_Hat ascr_doc
<<<<<<< HEAD
                         FStar_Pprint.equals
                        in
                     FStar_Pprint.op_Hat_Hat uu____2305 uu____2306  in
                   FStar_Pprint.group uu____2304)
           in
        let uu____2307 = p_term e  in prefix2 pat_doc uu____2307

and p_newEffect : FStar_Parser_AST.effect_decl -> FStar_Pprint.document =
  fun uu___133_2308  ->
    match uu___133_2308 with
=======
                         FStar_Pprint.equals in
                     FStar_Pprint.op_Hat_Hat uu____2305 uu____2306 in
                   FStar_Pprint.group uu____2304) in
        let uu____2307 = p_term e in prefix2 pat_doc uu____2307
and p_newEffect: FStar_Parser_AST.effect_decl -> FStar_Pprint.document =
  fun uu___131_2308  ->
    match uu___131_2308 with
>>>>>>> 6c2f9705
    | FStar_Parser_AST.RedefineEffect (lid,bs,t) ->
        p_effectRedefinition lid bs t
    | FStar_Parser_AST.DefineEffect (lid,bs,t,eff_decls) ->
        p_effectDefinition lid bs t eff_decls

and p_effectRedefinition :
  FStar_Ident.ident ->
    FStar_Parser_AST.binder Prims.list ->
      FStar_Parser_AST.term -> FStar_Pprint.document
  =
  fun uid  ->
    fun bs  ->
      fun t  ->
        let uu____2326 = p_uident uid  in
        let uu____2327 = p_binders true bs  in
        let uu____2328 =
          let uu____2329 = p_simpleTerm t  in
          prefix2 FStar_Pprint.equals uu____2329  in
        FStar_Pprint.surround (Prims.parse_int "2") (Prims.parse_int "1")
          uu____2326 uu____2327 uu____2328

and p_effectDefinition :
  FStar_Ident.ident ->
    FStar_Parser_AST.binder Prims.list ->
      FStar_Parser_AST.term ->
        FStar_Parser_AST.decl Prims.list -> FStar_Pprint.document
  =
  fun uid  ->
    fun bs  ->
      fun t  ->
        fun eff_decls  ->
          let uu____2336 =
            let uu____2337 =
              let uu____2338 =
                let uu____2339 = p_uident uid  in
                let uu____2340 = p_binders true bs  in
                let uu____2341 =
                  let uu____2342 = p_typ t  in
                  prefix2 FStar_Pprint.colon uu____2342  in
                FStar_Pprint.surround (Prims.parse_int "2")
                  (Prims.parse_int "1") uu____2339 uu____2340 uu____2341
                 in
              FStar_Pprint.group uu____2338  in
            let uu____2343 =
              let uu____2344 = str "with"  in
              let uu____2345 =
                separate_break_map FStar_Pprint.semi p_effectDecl eff_decls
                 in
              prefix2 uu____2344 uu____2345  in
            FStar_Pprint.op_Hat_Slash_Hat uu____2337 uu____2343  in
          braces_with_nesting uu____2336

and p_effectDecl : FStar_Parser_AST.decl -> FStar_Pprint.document =
  fun d  ->
    match d.FStar_Parser_AST.d with
    | FStar_Parser_AST.Tycon
        (false ,(FStar_Parser_AST.TyconAbbrev (lid,[],None ,e),None )::[]) ->
        let uu____2362 =
          let uu____2363 = p_lident lid  in
          let uu____2364 =
            FStar_Pprint.op_Hat_Hat FStar_Pprint.space FStar_Pprint.equals
             in
          FStar_Pprint.op_Hat_Hat uu____2363 uu____2364  in
        let uu____2365 = p_simpleTerm e  in prefix2 uu____2362 uu____2365
    | uu____2366 ->
        let uu____2367 =
          let uu____2368 = FStar_Parser_AST.decl_to_string d  in
          FStar_Util.format1
            "Not a declaration of an effect member... or at least I hope so : %s"
            uu____2368
           in
        failwith uu____2367

and p_subEffect : FStar_Parser_AST.lift -> FStar_Pprint.document =
  fun lift  ->
    let lift_op_doc =
      let lifts =
        match lift.FStar_Parser_AST.lift_op with
        | FStar_Parser_AST.NonReifiableLift t -> [("lift_wp", t)]
        | FStar_Parser_AST.ReifiableLift (t1,t2) ->
            [("lif_wp", t1); ("lift", t2)]
        | FStar_Parser_AST.LiftForFree t -> [("lift", t)]  in
      let p_lift uu____2401 =
        match uu____2401 with
        | (kwd1,t) ->
            let uu____2406 =
              let uu____2407 = str kwd1  in
              let uu____2408 =
                FStar_Pprint.op_Hat_Hat FStar_Pprint.space
                  FStar_Pprint.equals
                 in
              FStar_Pprint.op_Hat_Hat uu____2407 uu____2408  in
            let uu____2409 = p_simpleTerm t  in prefix2 uu____2406 uu____2409
         in
      separate_break_map FStar_Pprint.semi p_lift lifts  in
    let uu____2412 =
      let uu____2413 =
        let uu____2414 = p_quident lift.FStar_Parser_AST.msource  in
        let uu____2415 =
          let uu____2416 = str "~>"  in
          FStar_Pprint.op_Hat_Hat FStar_Pprint.space uu____2416  in
        FStar_Pprint.op_Hat_Hat uu____2414 uu____2415  in
      let uu____2417 = p_quident lift.FStar_Parser_AST.mdest  in
      prefix2 uu____2413 uu____2417  in
    let uu____2418 =
      let uu____2419 = braces_with_nesting lift_op_doc  in
      FStar_Pprint.op_Hat_Hat FStar_Pprint.space uu____2419  in
    FStar_Pprint.op_Hat_Hat uu____2412 uu____2418
<<<<<<< HEAD

and p_qualifier : FStar_Parser_AST.qualifier -> FStar_Pprint.document =
  fun uu___134_2420  ->
    match uu___134_2420 with
=======
and p_qualifier: FStar_Parser_AST.qualifier -> FStar_Pprint.document =
  fun uu___132_2420  ->
    match uu___132_2420 with
>>>>>>> 6c2f9705
    | FStar_Parser_AST.Private  -> str "private"
    | FStar_Parser_AST.Abstract  -> str "abstract"
    | FStar_Parser_AST.Noeq  -> str "noeq"
    | FStar_Parser_AST.Unopteq  -> str "unopteq"
    | FStar_Parser_AST.Assumption  -> str "assume"
    | FStar_Parser_AST.DefaultEffect  -> str "default"
    | FStar_Parser_AST.TotalEffect  -> str "total"
    | FStar_Parser_AST.Effect_qual  -> FStar_Pprint.empty
    | FStar_Parser_AST.New  -> str "new"
    | FStar_Parser_AST.Inline  -> str "inline"
    | FStar_Parser_AST.Visible  -> FStar_Pprint.empty
    | FStar_Parser_AST.Unfold_for_unification_and_vcgen  -> str "unfold"
    | FStar_Parser_AST.Inline_for_extraction  -> str "inline_for_extraction"
    | FStar_Parser_AST.Irreducible  -> str "irreducible"
    | FStar_Parser_AST.NoExtract  -> str "noextract"
    | FStar_Parser_AST.Reifiable  -> str "reifiable"
    | FStar_Parser_AST.Reflectable  -> str "reflectable"
    | FStar_Parser_AST.Opaque  -> str "opaque"
    | FStar_Parser_AST.Logic  -> str "logic"

and p_qualifiers : FStar_Parser_AST.qualifiers -> FStar_Pprint.document =
  fun qs  ->
    let uu____2422 = FStar_Pprint.separate_map break1 p_qualifier qs  in
    FStar_Pprint.group uu____2422
<<<<<<< HEAD

and p_letqualifier : FStar_Parser_AST.let_qualifier -> FStar_Pprint.document
  =
  fun uu___135_2423  ->
    match uu___135_2423 with
=======
and p_letqualifier: FStar_Parser_AST.let_qualifier -> FStar_Pprint.document =
  fun uu___133_2423  ->
    match uu___133_2423 with
>>>>>>> 6c2f9705
    | FStar_Parser_AST.Rec  ->
        let uu____2424 = str "rec"  in
        FStar_Pprint.op_Hat_Hat FStar_Pprint.space uu____2424
    | FStar_Parser_AST.Mutable  ->
        let uu____2425 = str "mutable"  in
        FStar_Pprint.op_Hat_Hat FStar_Pprint.space uu____2425
    | FStar_Parser_AST.NoLetQualifier  -> FStar_Pprint.empty
<<<<<<< HEAD

and p_aqual : FStar_Parser_AST.arg_qualifier -> FStar_Pprint.document =
  fun uu___136_2426  ->
    match uu___136_2426 with
=======
and p_aqual: FStar_Parser_AST.arg_qualifier -> FStar_Pprint.document =
  fun uu___134_2426  ->
    match uu___134_2426 with
>>>>>>> 6c2f9705
    | FStar_Parser_AST.Implicit  -> str "#"
    | FStar_Parser_AST.Equality  -> str "$"

and p_disjunctivePattern : FStar_Parser_AST.pattern -> FStar_Pprint.document
  =
  fun p  ->
    match p.FStar_Parser_AST.pat with
    | FStar_Parser_AST.PatOr pats ->
        let uu____2430 =
          let uu____2431 =
            let uu____2432 =
              FStar_Pprint.op_Hat_Hat FStar_Pprint.bar FStar_Pprint.space  in
            FStar_Pprint.op_Hat_Hat break1 uu____2432  in
          FStar_Pprint.separate_map uu____2431 p_tuplePattern pats  in
        FStar_Pprint.group uu____2430
    | uu____2433 -> p_tuplePattern p

and p_tuplePattern : FStar_Parser_AST.pattern -> FStar_Pprint.document =
  fun p  ->
    match p.FStar_Parser_AST.pat with
    | FStar_Parser_AST.PatTuple (pats,false ) ->
        let uu____2438 =
          let uu____2439 = FStar_Pprint.op_Hat_Hat FStar_Pprint.comma break1
             in
          FStar_Pprint.separate_map uu____2439 p_constructorPattern pats  in
        FStar_Pprint.group uu____2438
    | uu____2440 -> p_constructorPattern p

and p_constructorPattern : FStar_Parser_AST.pattern -> FStar_Pprint.document
  =
  fun p  ->
    match p.FStar_Parser_AST.pat with
    | FStar_Parser_AST.PatApp
        ({ FStar_Parser_AST.pat = FStar_Parser_AST.PatName maybe_cons_lid;
           FStar_Parser_AST.prange = uu____2443;_},hd1::tl1::[])
        when
        FStar_Ident.lid_equals maybe_cons_lid FStar_Syntax_Const.cons_lid ->
        let uu____2447 =
          FStar_Pprint.op_Hat_Hat FStar_Pprint.colon FStar_Pprint.colon  in
        let uu____2448 = p_constructorPattern hd1  in
        let uu____2449 = p_constructorPattern tl1  in
        infix0 uu____2447 uu____2448 uu____2449
    | FStar_Parser_AST.PatApp
        ({ FStar_Parser_AST.pat = FStar_Parser_AST.PatName uid;
           FStar_Parser_AST.prange = uu____2451;_},pats)
        ->
        let uu____2455 = p_quident uid  in
        let uu____2456 =
          FStar_Pprint.separate_map break1 p_atomicPattern pats  in
        prefix2 uu____2455 uu____2456
    | uu____2457 -> p_atomicPattern p

and p_atomicPattern : FStar_Parser_AST.pattern -> FStar_Pprint.document =
  fun p  ->
    match p.FStar_Parser_AST.pat with
    | FStar_Parser_AST.PatAscribed (pat,t) ->
        let uu____2461 =
          let uu____2464 =
            let uu____2465 = unparen t  in uu____2465.FStar_Parser_AST.tm  in
          ((pat.FStar_Parser_AST.pat), uu____2464)  in
        (match uu____2461 with
         | (FStar_Parser_AST.PatVar (lid,aqual),FStar_Parser_AST.Refine
            ({ FStar_Parser_AST.b = FStar_Parser_AST.Annotated (lid',t1);
               FStar_Parser_AST.brange = uu____2470;
               FStar_Parser_AST.blevel = uu____2471;
               FStar_Parser_AST.aqual = uu____2472;_},phi))
             when lid.FStar_Ident.idText = lid'.FStar_Ident.idText ->
             let uu____2476 =
               let uu____2477 = p_ident lid  in
               p_refinement aqual uu____2477 t1 phi  in
             soft_parens_with_nesting uu____2476
         | (FStar_Parser_AST.PatWild ,FStar_Parser_AST.Refine
            ({ FStar_Parser_AST.b = FStar_Parser_AST.NoName t1;
               FStar_Parser_AST.brange = uu____2479;
               FStar_Parser_AST.blevel = uu____2480;
               FStar_Parser_AST.aqual = uu____2481;_},phi))
             ->
             let uu____2483 =
               p_refinement None FStar_Pprint.underscore t1 phi  in
             soft_parens_with_nesting uu____2483
         | uu____2484 ->
             let uu____2487 =
               let uu____2488 = p_tuplePattern pat  in
               let uu____2489 =
                 let uu____2490 = FStar_Pprint.break_ (Prims.parse_int "0")
                    in
                 let uu____2491 =
                   let uu____2492 = p_typ t  in
                   FStar_Pprint.op_Hat_Hat FStar_Pprint.colon uu____2492  in
                 FStar_Pprint.op_Hat_Hat uu____2490 uu____2491  in
               FStar_Pprint.op_Hat_Hat uu____2488 uu____2489  in
             soft_parens_with_nesting uu____2487)
    | FStar_Parser_AST.PatList pats ->
        let uu____2495 =
          separate_break_map FStar_Pprint.semi p_tuplePattern pats  in
        FStar_Pprint.surround (Prims.parse_int "2") (Prims.parse_int "0")
          FStar_Pprint.lbracket uu____2495 FStar_Pprint.rbracket
    | FStar_Parser_AST.PatRecord pats ->
        let p_recordFieldPat uu____2505 =
          match uu____2505 with
          | (lid,pat) ->
              let uu____2510 = p_qlident lid  in
              let uu____2511 = p_tuplePattern pat  in
              infix2 FStar_Pprint.equals uu____2510 uu____2511
           in
        let uu____2512 =
          separate_break_map FStar_Pprint.semi p_recordFieldPat pats  in
        soft_braces_with_nesting uu____2512
    | FStar_Parser_AST.PatTuple (pats,true ) ->
        let uu____2518 =
          FStar_Pprint.op_Hat_Hat FStar_Pprint.lparen FStar_Pprint.bar  in
        let uu____2519 =
          separate_break_map FStar_Pprint.comma p_constructorPattern pats  in
        let uu____2520 =
          FStar_Pprint.op_Hat_Hat FStar_Pprint.bar FStar_Pprint.rparen  in
        FStar_Pprint.surround (Prims.parse_int "2") (Prims.parse_int "1")
          uu____2518 uu____2519 uu____2520
    | FStar_Parser_AST.PatTvar (tv,arg_qualifier_opt) -> p_tvar tv
    | FStar_Parser_AST.PatOp op ->
        let uu____2527 =
          let uu____2528 =
            let uu____2529 = str op  in
            let uu____2530 =
              FStar_Pprint.op_Hat_Hat FStar_Pprint.space FStar_Pprint.rparen
               in
            FStar_Pprint.op_Hat_Hat uu____2529 uu____2530  in
          FStar_Pprint.op_Hat_Hat FStar_Pprint.space uu____2528  in
        FStar_Pprint.op_Hat_Hat FStar_Pprint.lparen uu____2527
    | FStar_Parser_AST.PatWild  -> FStar_Pprint.underscore
    | FStar_Parser_AST.PatConst c -> p_constant c
    | FStar_Parser_AST.PatVar (lid,aqual) ->
        let uu____2536 = FStar_Pprint.optional p_aqual aqual  in
        let uu____2537 = p_lident lid  in
        FStar_Pprint.op_Hat_Hat uu____2536 uu____2537
    | FStar_Parser_AST.PatName uid -> p_quident uid
    | FStar_Parser_AST.PatOr uu____2539 -> failwith "Inner or pattern !"
    | FStar_Parser_AST.PatApp
      ({ FStar_Parser_AST.pat = FStar_Parser_AST.PatName _;
         FStar_Parser_AST.prange = _;_},_)|FStar_Parser_AST.PatTuple
      (_,false ) ->
        let uu____2547 = p_tuplePattern p  in
        soft_parens_with_nesting uu____2547
    | uu____2548 ->
        let uu____2549 =
          let uu____2550 = FStar_Parser_AST.pat_to_string p  in
          FStar_Util.format1 "Invalid pattern %s" uu____2550  in
        failwith uu____2549

and p_binder : Prims.bool -> FStar_Parser_AST.binder -> FStar_Pprint.document
  =
  fun is_atomic  ->
    fun b  ->
      match b.FStar_Parser_AST.b with
      | FStar_Parser_AST.Variable lid ->
          let uu____2554 =
            FStar_Pprint.optional p_aqual b.FStar_Parser_AST.aqual  in
          let uu____2555 = p_lident lid  in
          FStar_Pprint.op_Hat_Hat uu____2554 uu____2555
      | FStar_Parser_AST.TVariable lid -> p_lident lid
      | FStar_Parser_AST.Annotated (lid,t) ->
          let doc1 =
            let uu____2560 =
              let uu____2561 = unparen t  in uu____2561.FStar_Parser_AST.tm
               in
            match uu____2560 with
            | FStar_Parser_AST.Refine
                ({ FStar_Parser_AST.b = FStar_Parser_AST.Annotated (lid',t1);
                   FStar_Parser_AST.brange = uu____2564;
                   FStar_Parser_AST.blevel = uu____2565;
                   FStar_Parser_AST.aqual = uu____2566;_},phi)
                when lid.FStar_Ident.idText = lid'.FStar_Ident.idText ->
                let uu____2568 = p_ident lid  in
                p_refinement b.FStar_Parser_AST.aqual uu____2568 t1 phi
            | uu____2569 ->
                let uu____2570 =
                  FStar_Pprint.optional p_aqual b.FStar_Parser_AST.aqual  in
                let uu____2571 =
                  let uu____2572 = p_lident lid  in
                  let uu____2573 =
                    let uu____2574 =
                      let uu____2575 =
                        FStar_Pprint.break_ (Prims.parse_int "0")  in
                      let uu____2576 = p_tmFormula t  in
                      FStar_Pprint.op_Hat_Hat uu____2575 uu____2576  in
                    FStar_Pprint.op_Hat_Hat FStar_Pprint.colon uu____2574  in
                  FStar_Pprint.op_Hat_Hat uu____2572 uu____2573  in
                FStar_Pprint.op_Hat_Hat uu____2570 uu____2571
             in
          if is_atomic
          then
            let uu____2577 =
              let uu____2578 =
                FStar_Pprint.op_Hat_Hat doc1 FStar_Pprint.rparen  in
              FStar_Pprint.op_Hat_Hat FStar_Pprint.lparen uu____2578  in
            FStar_Pprint.group uu____2577
          else FStar_Pprint.group doc1
      | FStar_Parser_AST.TAnnotated uu____2580 ->
          failwith "Is this still used ?"
      | FStar_Parser_AST.NoName t ->
          let uu____2584 =
            let uu____2585 = unparen t  in uu____2585.FStar_Parser_AST.tm  in
          (match uu____2584 with
           | FStar_Parser_AST.Refine
               ({ FStar_Parser_AST.b = FStar_Parser_AST.NoName t1;
                  FStar_Parser_AST.brange = uu____2587;
                  FStar_Parser_AST.blevel = uu____2588;
                  FStar_Parser_AST.aqual = uu____2589;_},phi)
               ->
               if is_atomic
               then
                 let uu____2591 =
                   let uu____2592 =
                     let uu____2593 =
                       p_refinement b.FStar_Parser_AST.aqual
                         FStar_Pprint.underscore t1 phi
                        in
                     FStar_Pprint.op_Hat_Hat uu____2593 FStar_Pprint.rparen
                      in
                   FStar_Pprint.op_Hat_Hat FStar_Pprint.lparen uu____2592  in
                 FStar_Pprint.group uu____2591
               else
                 (let uu____2595 =
                    p_refinement b.FStar_Parser_AST.aqual
                      FStar_Pprint.underscore t1 phi
                     in
                  FStar_Pprint.group uu____2595)
           | uu____2596 -> if is_atomic then p_atomicTerm t else p_appTerm t)

and p_refinement :
  FStar_Parser_AST.arg_qualifier Prims.option ->
    FStar_Pprint.document ->
      FStar_Parser_AST.term -> FStar_Parser_AST.term -> FStar_Pprint.document
  =
  fun aqual_opt  ->
    fun binder  ->
      fun t  ->
        fun phi  ->
          let uu____2603 = FStar_Pprint.optional p_aqual aqual_opt  in
          let uu____2604 =
            let uu____2605 =
              let uu____2606 =
                let uu____2607 = p_appTerm t  in
                let uu____2608 =
                  let uu____2609 = p_noSeqTerm phi  in
                  soft_braces_with_nesting uu____2609  in
                FStar_Pprint.op_Hat_Hat uu____2607 uu____2608  in
              FStar_Pprint.op_Hat_Hat FStar_Pprint.colon uu____2606  in
            FStar_Pprint.op_Hat_Hat binder uu____2605  in
          FStar_Pprint.op_Hat_Hat uu____2603 uu____2604

and p_binders :
  Prims.bool -> FStar_Parser_AST.binder Prims.list -> FStar_Pprint.document =
  fun is_atomic  ->
    fun bs  -> FStar_Pprint.separate_map break1 (p_binder is_atomic) bs

and p_qlident : FStar_Ident.lid -> FStar_Pprint.document =
  fun lid  -> str (FStar_Ident.text_of_lid lid)

and p_quident : FStar_Ident.lid -> FStar_Pprint.document =
  fun lid  -> str (FStar_Ident.text_of_lid lid)

and p_ident : FStar_Ident.ident -> FStar_Pprint.document =
  fun lid  -> str (FStar_Ident.text_of_id lid)

and p_lident : FStar_Ident.ident -> FStar_Pprint.document =
  fun lid  -> str (FStar_Ident.text_of_id lid)

and p_uident : FStar_Ident.ident -> FStar_Pprint.document =
  fun lid  -> str (FStar_Ident.text_of_id lid)

and p_tvar : FStar_Ident.ident -> FStar_Pprint.document =
  fun lid  -> str (FStar_Ident.text_of_id lid)

and p_lidentOrUnderscore : FStar_Ident.ident -> FStar_Pprint.document =
  fun id  ->
    if
      FStar_Util.starts_with FStar_Ident.reserved_prefix
        id.FStar_Ident.idText
    then FStar_Pprint.underscore
    else p_lident id

and p_term : FStar_Parser_AST.term -> FStar_Pprint.document =
  fun e  ->
    let uu____2622 =
      let uu____2623 = unparen e  in uu____2623.FStar_Parser_AST.tm  in
    match uu____2622 with
    | FStar_Parser_AST.Seq (e1,e2) ->
        let uu____2626 =
          let uu____2627 =
            let uu____2628 = p_noSeqTerm e1  in
            FStar_Pprint.op_Hat_Hat uu____2628 FStar_Pprint.semi  in
          FStar_Pprint.group uu____2627  in
        let uu____2629 = p_term e2  in
        FStar_Pprint.op_Hat_Slash_Hat uu____2626 uu____2629
    | uu____2630 ->
        let uu____2631 = p_noSeqTerm e  in FStar_Pprint.group uu____2631

and p_noSeqTerm : FStar_Parser_AST.term -> FStar_Pprint.document =
  fun e  -> with_comment p_noSeqTerm' e e.FStar_Parser_AST.range

and p_noSeqTerm' : FStar_Parser_AST.term -> FStar_Pprint.document =
  fun e  ->
    let uu____2634 =
      let uu____2635 = unparen e  in uu____2635.FStar_Parser_AST.tm  in
    match uu____2634 with
    | FStar_Parser_AST.Ascribed (e1,t,None ) ->
        let uu____2639 =
          let uu____2640 = p_tmIff e1  in
          let uu____2641 =
            let uu____2642 =
              let uu____2643 = p_typ t  in
              FStar_Pprint.op_Hat_Slash_Hat FStar_Pprint.colon uu____2643  in
            FStar_Pprint.op_Hat_Hat FStar_Pprint.langle uu____2642  in
          FStar_Pprint.op_Hat_Slash_Hat uu____2640 uu____2641  in
        FStar_Pprint.group uu____2639
    | FStar_Parser_AST.Ascribed (e1,t,Some tac) ->
        let uu____2648 =
          let uu____2649 = p_tmIff e1  in
          let uu____2650 =
            let uu____2651 =
              let uu____2652 =
                let uu____2653 = p_typ t  in
                let uu____2654 =
                  let uu____2655 = str "by"  in
                  let uu____2656 = p_typ tac  in
                  FStar_Pprint.op_Hat_Slash_Hat uu____2655 uu____2656  in
                FStar_Pprint.op_Hat_Slash_Hat uu____2653 uu____2654  in
              FStar_Pprint.op_Hat_Slash_Hat FStar_Pprint.colon uu____2652  in
            FStar_Pprint.op_Hat_Hat FStar_Pprint.langle uu____2651  in
          FStar_Pprint.op_Hat_Slash_Hat uu____2649 uu____2650  in
        FStar_Pprint.group uu____2648
    | FStar_Parser_AST.Op (op,e1::e2::e3::[]) when op = ".()<-" ->
        let uu____2662 =
          let uu____2663 =
            let uu____2664 =
              let uu____2665 = p_atomicTermNotQUident e1  in
              let uu____2666 =
                let uu____2667 =
                  let uu____2668 =
                    let uu____2669 = p_term e2  in
                    soft_parens_with_nesting uu____2669  in
                  let uu____2670 =
                    FStar_Pprint.op_Hat_Hat FStar_Pprint.space
                      FStar_Pprint.larrow
                     in
                  FStar_Pprint.op_Hat_Hat uu____2668 uu____2670  in
                FStar_Pprint.op_Hat_Hat FStar_Pprint.dot uu____2667  in
              FStar_Pprint.op_Hat_Hat uu____2665 uu____2666  in
            FStar_Pprint.group uu____2664  in
          let uu____2671 =
            let uu____2672 = p_noSeqTerm e3  in jump2 uu____2672  in
          FStar_Pprint.op_Hat_Hat uu____2663 uu____2671  in
        FStar_Pprint.group uu____2662
    | FStar_Parser_AST.Op (op,e1::e2::e3::[]) when op = ".[]<-" ->
        let uu____2678 =
          let uu____2679 =
            let uu____2680 =
              let uu____2681 = p_atomicTermNotQUident e1  in
              let uu____2682 =
                let uu____2683 =
                  let uu____2684 =
                    let uu____2685 = p_term e2  in
                    soft_brackets_with_nesting uu____2685  in
                  let uu____2686 =
                    FStar_Pprint.op_Hat_Hat FStar_Pprint.space
                      FStar_Pprint.larrow
                     in
                  FStar_Pprint.op_Hat_Hat uu____2684 uu____2686  in
                FStar_Pprint.op_Hat_Hat FStar_Pprint.dot uu____2683  in
              FStar_Pprint.op_Hat_Hat uu____2681 uu____2682  in
            FStar_Pprint.group uu____2680  in
          let uu____2687 =
            let uu____2688 = p_noSeqTerm e3  in jump2 uu____2688  in
          FStar_Pprint.op_Hat_Hat uu____2679 uu____2687  in
        FStar_Pprint.group uu____2678
    | FStar_Parser_AST.Requires (e1,wtf) ->
        let uu____2694 =
          let uu____2695 = str "requires"  in
          let uu____2696 = p_typ e1  in
          FStar_Pprint.op_Hat_Slash_Hat uu____2695 uu____2696  in
        FStar_Pprint.group uu____2694
    | FStar_Parser_AST.Ensures (e1,wtf) ->
        let uu____2702 =
          let uu____2703 = str "ensures"  in
          let uu____2704 = p_typ e1  in
          FStar_Pprint.op_Hat_Slash_Hat uu____2703 uu____2704  in
        FStar_Pprint.group uu____2702
    | FStar_Parser_AST.Attributes es ->
        let uu____2707 =
          let uu____2708 = str "attributes"  in
          let uu____2709 = FStar_Pprint.separate_map break1 p_atomicTerm es
             in
          FStar_Pprint.op_Hat_Slash_Hat uu____2708 uu____2709  in
        FStar_Pprint.group uu____2707
    | FStar_Parser_AST.If (e1,e2,e3) ->
        let uu____2713 = is_unit e3  in
        if uu____2713
        then
          let uu____2714 =
            let uu____2715 =
              let uu____2716 = str "if"  in
              let uu____2717 = p_noSeqTerm e1  in
              op_Hat_Slash_Plus_Hat uu____2716 uu____2717  in
            let uu____2718 =
              let uu____2719 = str "then"  in
              let uu____2720 = p_noSeqTerm e2  in
              op_Hat_Slash_Plus_Hat uu____2719 uu____2720  in
            FStar_Pprint.op_Hat_Slash_Hat uu____2715 uu____2718  in
          FStar_Pprint.group uu____2714
        else
          (let e2_doc =
             let uu____2723 =
               let uu____2724 = unparen e2  in uu____2724.FStar_Parser_AST.tm
                in
             match uu____2723 with
             | FStar_Parser_AST.If (uu____2725,uu____2726,e31) when
                 is_unit e31 ->
                 let uu____2728 = p_noSeqTerm e2  in
                 soft_parens_with_nesting uu____2728
             | uu____2729 -> p_noSeqTerm e2  in
           let uu____2730 =
             let uu____2731 =
               let uu____2732 = str "if"  in
               let uu____2733 = p_noSeqTerm e1  in
               op_Hat_Slash_Plus_Hat uu____2732 uu____2733  in
             let uu____2734 =
               let uu____2735 =
                 let uu____2736 = str "then"  in
                 op_Hat_Slash_Plus_Hat uu____2736 e2_doc  in
               let uu____2737 =
                 let uu____2738 = str "else"  in
                 let uu____2739 = p_noSeqTerm e3  in
                 op_Hat_Slash_Plus_Hat uu____2738 uu____2739  in
               FStar_Pprint.op_Hat_Slash_Hat uu____2735 uu____2737  in
             FStar_Pprint.op_Hat_Slash_Hat uu____2731 uu____2734  in
           FStar_Pprint.group uu____2730)
    | FStar_Parser_AST.TryWith (e1,branches) ->
        let uu____2752 =
          let uu____2753 =
            let uu____2754 = str "try"  in
            let uu____2755 = p_noSeqTerm e1  in prefix2 uu____2754 uu____2755
             in
          let uu____2756 =
            let uu____2757 = str "with"  in
            let uu____2758 =
              FStar_Pprint.separate_map FStar_Pprint.hardline p_patternBranch
                branches
               in
            FStar_Pprint.op_Hat_Slash_Hat uu____2757 uu____2758  in
          FStar_Pprint.op_Hat_Slash_Hat uu____2753 uu____2756  in
        FStar_Pprint.group uu____2752
    | FStar_Parser_AST.Match (e1,branches) ->
        let uu____2775 =
          let uu____2776 =
            let uu____2777 = str "match"  in
            let uu____2778 = p_noSeqTerm e1  in
            let uu____2779 = str "with"  in
            FStar_Pprint.surround (Prims.parse_int "2") (Prims.parse_int "1")
              uu____2777 uu____2778 uu____2779
             in
          let uu____2780 =
            FStar_Pprint.separate_map FStar_Pprint.hardline p_patternBranch
              branches
             in
          FStar_Pprint.op_Hat_Slash_Hat uu____2776 uu____2780  in
        FStar_Pprint.group uu____2775
    | FStar_Parser_AST.LetOpen (uid,e1) ->
        let uu____2787 =
          let uu____2788 =
            let uu____2789 = str "let open"  in
            let uu____2790 = p_quident uid  in
            let uu____2791 = str "in"  in
            FStar_Pprint.surround (Prims.parse_int "2") (Prims.parse_int "1")
              uu____2789 uu____2790 uu____2791
             in
          let uu____2792 = p_term e1  in
          FStar_Pprint.op_Hat_Slash_Hat uu____2788 uu____2792  in
        FStar_Pprint.group uu____2787
    | FStar_Parser_AST.Let (q,lbs,e1) ->
        let let_doc =
          let uu____2803 = str "let"  in
          let uu____2804 = p_letqualifier q  in
          FStar_Pprint.op_Hat_Hat uu____2803 uu____2804  in
        let uu____2805 =
          let uu____2806 =
            let uu____2807 =
              let uu____2808 = str "and"  in
              precede_break_separate_map let_doc uu____2808 p_letbinding lbs
               in
            let uu____2811 = str "in"  in
            FStar_Pprint.op_Hat_Slash_Hat uu____2807 uu____2811  in
          FStar_Pprint.group uu____2806  in
        let uu____2812 = p_term e1  in
        FStar_Pprint.op_Hat_Slash_Hat uu____2805 uu____2812
    | FStar_Parser_AST.Abs
        ({ FStar_Parser_AST.pat = FStar_Parser_AST.PatVar (x,typ_opt);
           FStar_Parser_AST.prange = uu____2815;_}::[],{
                                                         FStar_Parser_AST.tm
                                                           =
                                                           FStar_Parser_AST.Match
                                                           (maybe_x,branches);
                                                         FStar_Parser_AST.range
                                                           = uu____2818;
                                                         FStar_Parser_AST.level
                                                           = uu____2819;_})
        when matches_var maybe_x x ->
        let uu____2833 =
          let uu____2834 = str "function"  in
          let uu____2835 =
            FStar_Pprint.separate_map FStar_Pprint.hardline p_patternBranch
              branches
             in
          FStar_Pprint.op_Hat_Slash_Hat uu____2834 uu____2835  in
        FStar_Pprint.group uu____2833
    | FStar_Parser_AST.Assign (id,e1) ->
        let uu____2842 =
          let uu____2843 = p_lident id  in
          let uu____2844 =
            let uu____2845 = p_noSeqTerm e1  in
            FStar_Pprint.op_Hat_Slash_Hat FStar_Pprint.larrow uu____2845  in
          FStar_Pprint.op_Hat_Slash_Hat uu____2843 uu____2844  in
        FStar_Pprint.group uu____2842
    | uu____2846 -> p_typ e

and p_typ : FStar_Parser_AST.term -> FStar_Pprint.document =
  fun e  -> with_comment p_typ' e e.FStar_Parser_AST.range

and p_typ' : FStar_Parser_AST.term -> FStar_Pprint.document =
  fun e  ->
    let uu____2849 =
      let uu____2850 = unparen e  in uu____2850.FStar_Parser_AST.tm  in
    match uu____2849 with
    | FStar_Parser_AST.QForall (bs,trigger,e1)|FStar_Parser_AST.QExists
      (bs,trigger,e1) ->
        let uu____2866 =
          let uu____2867 =
            let uu____2868 = p_quantifier e  in
            FStar_Pprint.op_Hat_Hat uu____2868 FStar_Pprint.space  in
          let uu____2869 = p_binders true bs  in
          FStar_Pprint.soft_surround (Prims.parse_int "2")
            (Prims.parse_int "0") uu____2867 uu____2869 FStar_Pprint.dot
           in
        let uu____2870 =
          let uu____2871 = p_trigger trigger  in
          let uu____2872 = p_noSeqTerm e1  in
          FStar_Pprint.op_Hat_Hat uu____2871 uu____2872  in
        prefix2 uu____2866 uu____2870
    | uu____2873 -> p_simpleTerm e

and p_quantifier : FStar_Parser_AST.term -> FStar_Pprint.document =
  fun e  ->
    let uu____2875 =
      let uu____2876 = unparen e  in uu____2876.FStar_Parser_AST.tm  in
    match uu____2875 with
    | FStar_Parser_AST.QForall uu____2877 -> str "forall"
    | FStar_Parser_AST.QExists uu____2884 -> str "exists"
    | uu____2891 ->
        failwith "Imposible : p_quantifier called on a non-quantifier term"

and p_trigger :
  FStar_Parser_AST.term Prims.list Prims.list -> FStar_Pprint.document =
  fun uu___135_2892  ->
    match uu___135_2892 with
    | [] -> FStar_Pprint.empty
    | pats ->
        let uu____2899 =
          let uu____2900 =
            let uu____2901 = str "pattern"  in
            let uu____2902 =
              let uu____2903 =
                let uu____2904 = p_disjunctivePats pats  in jump2 uu____2904
                 in
              let uu____2905 =
                FStar_Pprint.op_Hat_Hat FStar_Pprint.rbrace break1  in
              FStar_Pprint.op_Hat_Slash_Hat uu____2903 uu____2905  in
            FStar_Pprint.op_Hat_Slash_Hat uu____2901 uu____2902  in
          FStar_Pprint.op_Hat_Hat FStar_Pprint.colon uu____2900  in
        FStar_Pprint.op_Hat_Hat FStar_Pprint.lbrace uu____2899

and p_disjunctivePats :
  FStar_Parser_AST.term Prims.list Prims.list -> FStar_Pprint.document =
  fun pats  ->
    let uu____2909 = str "\\/"  in
    FStar_Pprint.separate_map uu____2909 p_conjunctivePats pats

and p_conjunctivePats :
  FStar_Parser_AST.term Prims.list -> FStar_Pprint.document =
  fun pats  ->
    let uu____2913 =
      FStar_Pprint.separate_map FStar_Pprint.semi p_appTerm pats  in
    FStar_Pprint.group uu____2913

and p_simpleTerm : FStar_Parser_AST.term -> FStar_Pprint.document =
  fun e  ->
    let uu____2915 =
      let uu____2916 = unparen e  in uu____2916.FStar_Parser_AST.tm  in
    match uu____2915 with
    | FStar_Parser_AST.Abs (pats,e1) ->
        let uu____2921 =
          let uu____2922 = str "fun"  in
          let uu____2923 =
            let uu____2924 =
              FStar_Pprint.separate_map break1 p_atomicPattern pats  in
            FStar_Pprint.op_Hat_Slash_Hat uu____2924 FStar_Pprint.rarrow  in
          op_Hat_Slash_Plus_Hat uu____2922 uu____2923  in
        let uu____2925 = p_term e1  in
        op_Hat_Slash_Plus_Hat uu____2921 uu____2925
    | uu____2926 -> p_tmIff e

and p_maybeFocusArrow : Prims.bool -> FStar_Pprint.document =
  fun b  -> if b then str "~>" else FStar_Pprint.rarrow

and p_patternBranch :
  (FStar_Parser_AST.pattern * FStar_Parser_AST.term Prims.option *
    FStar_Parser_AST.term) -> FStar_Pprint.document
  =
  fun uu____2929  ->
    match uu____2929 with
    | (pat,when_opt,e) ->
        let maybe_paren =
          let uu____2942 =
            let uu____2943 = unparen e  in uu____2943.FStar_Parser_AST.tm  in
          match uu____2942 with
          | FStar_Parser_AST.Match _|FStar_Parser_AST.TryWith _ ->
              soft_begin_end_with_nesting
          | FStar_Parser_AST.Abs
              ({
                 FStar_Parser_AST.pat = FStar_Parser_AST.PatVar
                   (x,uu____2949);
                 FStar_Parser_AST.prange = uu____2950;_}::[],{
                                                               FStar_Parser_AST.tm
                                                                 =
                                                                 FStar_Parser_AST.Match
                                                                 (maybe_x,uu____2952);
                                                               FStar_Parser_AST.range
                                                                 = uu____2953;
                                                               FStar_Parser_AST.level
                                                                 = uu____2954;_})
              when matches_var maybe_x x -> soft_begin_end_with_nesting
          | uu____2968 -> (fun x  -> x)  in
        let uu____2970 =
          let uu____2971 =
            let uu____2972 =
              let uu____2973 =
                let uu____2974 =
                  let uu____2975 = p_disjunctivePattern pat  in
                  let uu____2976 =
                    let uu____2977 = p_maybeWhen when_opt  in
                    FStar_Pprint.op_Hat_Hat uu____2977 FStar_Pprint.rarrow
                     in
                  op_Hat_Slash_Plus_Hat uu____2975 uu____2976  in
                FStar_Pprint.op_Hat_Hat FStar_Pprint.space uu____2974  in
              FStar_Pprint.op_Hat_Hat FStar_Pprint.bar uu____2973  in
            FStar_Pprint.group uu____2972  in
          let uu____2978 =
            let uu____2979 = p_term e  in maybe_paren uu____2979  in
          op_Hat_Slash_Plus_Hat uu____2971 uu____2978  in
        FStar_Pprint.group uu____2970

and p_maybeWhen : FStar_Parser_AST.term Prims.option -> FStar_Pprint.document
  =
  fun uu___136_2980  ->
    match uu___136_2980 with
    | None  -> FStar_Pprint.empty
    | Some e ->
        let uu____2983 = str "when"  in
        let uu____2984 =
          let uu____2985 = p_tmFormula e  in
          FStar_Pprint.op_Hat_Hat uu____2985 FStar_Pprint.space  in
        op_Hat_Slash_Plus_Hat uu____2983 uu____2984

and p_tmIff : FStar_Parser_AST.term -> FStar_Pprint.document =
  fun e  ->
    let uu____2987 =
      let uu____2988 = unparen e  in uu____2988.FStar_Parser_AST.tm  in
    match uu____2987 with
    | FStar_Parser_AST.Op ("<==>",e1::e2::[]) ->
        let uu____2992 = str "<==>"  in
        let uu____2993 = p_tmImplies e1  in
        let uu____2994 = p_tmIff e2  in
        infix0 uu____2992 uu____2993 uu____2994
    | uu____2995 -> p_tmImplies e

and p_tmImplies : FStar_Parser_AST.term -> FStar_Pprint.document =
  fun e  ->
    let uu____2997 =
      let uu____2998 = unparen e  in uu____2998.FStar_Parser_AST.tm  in
    match uu____2997 with
    | FStar_Parser_AST.Op ("==>",e1::e2::[]) ->
        let uu____3002 = str "==>"  in
        let uu____3003 = p_tmArrow p_tmFormula e1  in
        let uu____3004 = p_tmImplies e2  in
        infix0 uu____3002 uu____3003 uu____3004
    | uu____3005 -> p_tmArrow p_tmFormula e

and p_tmArrow :
  (FStar_Parser_AST.term -> FStar_Pprint.document) ->
    FStar_Parser_AST.term -> FStar_Pprint.document
  =
  fun p_Tm  ->
    fun e  ->
      let uu____3010 =
        let uu____3011 = unparen e  in uu____3011.FStar_Parser_AST.tm  in
      match uu____3010 with
      | FStar_Parser_AST.Product (bs,tgt) ->
          let uu____3016 =
            let uu____3017 =
              FStar_Pprint.concat_map
                (fun b  ->
                   let uu____3019 = p_binder false b  in
                   let uu____3020 =
                     let uu____3021 =
                       FStar_Pprint.op_Hat_Hat FStar_Pprint.rarrow break1  in
                     FStar_Pprint.op_Hat_Hat FStar_Pprint.space uu____3021
                      in
                   FStar_Pprint.op_Hat_Hat uu____3019 uu____3020) bs
               in
            let uu____3022 = p_tmArrow p_Tm tgt  in
            FStar_Pprint.op_Hat_Hat uu____3017 uu____3022  in
          FStar_Pprint.group uu____3016
      | uu____3023 -> p_Tm e

and p_tmFormula : FStar_Parser_AST.term -> FStar_Pprint.document =
  fun e  ->
    let uu____3025 =
      let uu____3026 = unparen e  in uu____3026.FStar_Parser_AST.tm  in
    match uu____3025 with
    | FStar_Parser_AST.Op ("\\/",e1::e2::[]) ->
        let uu____3030 = str "\\/"  in
        let uu____3031 = p_tmFormula e1  in
        let uu____3032 = p_tmConjunction e2  in
        infix0 uu____3030 uu____3031 uu____3032
    | uu____3033 -> p_tmConjunction e

and p_tmConjunction : FStar_Parser_AST.term -> FStar_Pprint.document =
  fun e  ->
    let uu____3035 =
      let uu____3036 = unparen e  in uu____3036.FStar_Parser_AST.tm  in
    match uu____3035 with
    | FStar_Parser_AST.Op ("/\\",e1::e2::[]) ->
        let uu____3040 = str "/\\"  in
        let uu____3041 = p_tmConjunction e1  in
        let uu____3042 = p_tmTuple e2  in
        infix0 uu____3040 uu____3041 uu____3042
    | uu____3043 -> p_tmTuple e

and p_tmTuple : FStar_Parser_AST.term -> FStar_Pprint.document =
  fun e  -> with_comment p_tmTuple' e e.FStar_Parser_AST.range

and p_tmTuple' : FStar_Parser_AST.term -> FStar_Pprint.document =
  fun e  ->
    let uu____3046 =
      let uu____3047 = unparen e  in uu____3047.FStar_Parser_AST.tm  in
    match uu____3046 with
    | FStar_Parser_AST.Construct (lid,args) when is_tuple_constructor lid ->
        let uu____3056 = FStar_Pprint.op_Hat_Hat FStar_Pprint.comma break1
           in
        FStar_Pprint.separate_map uu____3056
          (fun uu____3059  ->
             match uu____3059 with | (e1,uu____3063) -> p_tmEq e1) args
    | uu____3064 -> p_tmEq e

and paren_if :
  Prims.int -> Prims.int -> FStar_Pprint.document -> FStar_Pprint.document =
  fun curr  ->
    fun mine  ->
      fun doc1  ->
        if mine <= curr
        then doc1
        else
          (let uu____3069 =
             let uu____3070 =
               FStar_Pprint.op_Hat_Hat doc1 FStar_Pprint.rparen  in
             FStar_Pprint.op_Hat_Hat FStar_Pprint.lparen uu____3070  in
           FStar_Pprint.group uu____3069)

and p_tmEq : FStar_Parser_AST.term -> FStar_Pprint.document =
  fun e  ->
    let n1 =
      max_level
        (FStar_List.append [colon_equals (); pipe_right ()]
           (operatorInfix0ad12 ()))
       in
    p_tmEq' n1 e

and p_tmEq' : Prims.int -> FStar_Parser_AST.term -> FStar_Pprint.document =
  fun curr  ->
    fun e  ->
      let uu____3095 =
        let uu____3096 = unparen e  in uu____3096.FStar_Parser_AST.tm  in
      match uu____3095 with
      | FStar_Parser_AST.Op (op,e1::e2::[]) when
          ((is_operatorInfix0ad12 op) || (op = "=")) || (op = "|>") ->
          let uu____3101 = levels op  in
          (match uu____3101 with
           | (left1,mine,right1) ->
               let uu____3108 =
                 let uu____3109 = str op  in
                 let uu____3110 = p_tmEq' left1 e1  in
                 let uu____3111 = p_tmEq' right1 e2  in
                 infix0 uu____3109 uu____3110 uu____3111  in
               paren_if curr mine uu____3108)
      | FStar_Parser_AST.Op (":=",e1::e2::[]) ->
          let uu____3115 =
            let uu____3116 = p_tmEq e1  in
            let uu____3117 =
              let uu____3118 =
                let uu____3119 =
                  let uu____3120 = p_tmEq e2  in
                  op_Hat_Slash_Plus_Hat FStar_Pprint.equals uu____3120  in
                FStar_Pprint.op_Hat_Hat FStar_Pprint.colon uu____3119  in
              FStar_Pprint.op_Hat_Hat FStar_Pprint.space uu____3118  in
            FStar_Pprint.op_Hat_Hat uu____3116 uu____3117  in
          FStar_Pprint.group uu____3115
      | uu____3121 -> p_tmNoEq e

and p_tmNoEq : FStar_Parser_AST.term -> FStar_Pprint.document =
  fun e  ->
    let n1 = max_level [colon_colon (); amp (); opinfix3 (); opinfix4 ()]  in
    p_tmNoEq' n1 e

and p_tmNoEq' : Prims.int -> FStar_Parser_AST.term -> FStar_Pprint.document =
  fun curr  ->
    fun e  ->
      let uu____3151 =
        let uu____3152 = unparen e  in uu____3152.FStar_Parser_AST.tm  in
      match uu____3151 with
      | FStar_Parser_AST.Construct (lid,(e1,uu____3155)::(e2,uu____3157)::[])
          when
          (FStar_Ident.lid_equals lid FStar_Syntax_Const.cons_lid) &&
            (let uu____3167 = is_list e  in Prims.op_Negation uu____3167)
          ->
          let op = "::"  in
          let uu____3169 = levels op  in
          (match uu____3169 with
           | (left1,mine,right1) ->
               let uu____3176 =
                 let uu____3177 = str op  in
                 let uu____3178 = p_tmNoEq' left1 e1  in
                 let uu____3179 = p_tmNoEq' right1 e2  in
                 infix0 uu____3177 uu____3178 uu____3179  in
               paren_if curr mine uu____3176)
      | FStar_Parser_AST.Sum (binders,res) ->
          let op = "&"  in
          let uu____3185 = levels op  in
          (match uu____3185 with
           | (left1,mine,right1) ->
               let p_dsumfst b =
                 let uu____3196 = p_binder false b  in
                 let uu____3197 =
                   let uu____3198 =
                     let uu____3199 = str "&"  in
                     FStar_Pprint.op_Hat_Hat uu____3199 break1  in
                   FStar_Pprint.op_Hat_Hat FStar_Pprint.space uu____3198  in
                 FStar_Pprint.op_Hat_Hat uu____3196 uu____3197  in
               let uu____3200 =
                 let uu____3201 = FStar_Pprint.concat_map p_dsumfst binders
                    in
                 let uu____3202 = p_tmNoEq' right1 res  in
                 FStar_Pprint.op_Hat_Hat uu____3201 uu____3202  in
               paren_if curr mine uu____3200)
      | FStar_Parser_AST.Op (op,e1::e2::[]) when is_operatorInfix34 op ->
          let uu____3207 = levels op  in
          (match uu____3207 with
           | (left1,mine,right1) ->
               let uu____3214 =
                 let uu____3215 = str op  in
                 let uu____3216 = p_tmNoEq' left1 e1  in
                 let uu____3217 = p_tmNoEq' right1 e2  in
                 infix0 uu____3215 uu____3216 uu____3217  in
               paren_if curr mine uu____3214)
      | FStar_Parser_AST.Op ("-",e1::[]) ->
          let uu____3220 = levels "-"  in
          (match uu____3220 with
           | (left1,mine,right1) ->
               let uu____3227 = p_tmNoEq' mine e1  in
               FStar_Pprint.op_Hat_Slash_Hat FStar_Pprint.minus uu____3227)
      | FStar_Parser_AST.NamedTyp (lid,e1) ->
          let uu____3230 =
            let uu____3231 = p_lidentOrUnderscore lid  in
            let uu____3232 =
              let uu____3233 = p_appTerm e1  in
              FStar_Pprint.op_Hat_Slash_Hat FStar_Pprint.colon uu____3233  in
            FStar_Pprint.op_Hat_Slash_Hat uu____3231 uu____3232  in
          FStar_Pprint.group uu____3230
      | FStar_Parser_AST.Refine (b,phi) -> p_refinedBinder b phi
      | FStar_Parser_AST.Record (with_opt,record_fields) ->
          let uu____3246 =
            let uu____3247 =
              default_or_map FStar_Pprint.empty p_with_clause with_opt  in
            let uu____3248 =
              let uu____3249 =
                FStar_Pprint.op_Hat_Hat FStar_Pprint.semi break1  in
              FStar_Pprint.separate_map uu____3249 p_simpleDef record_fields
               in
            FStar_Pprint.op_Hat_Hat uu____3247 uu____3248  in
          braces_with_nesting uu____3246
      | FStar_Parser_AST.Op ("~",e1::[]) ->
          let uu____3254 =
            let uu____3255 = str "~"  in
            let uu____3256 = p_atomicTerm e1  in
            FStar_Pprint.op_Hat_Hat uu____3255 uu____3256  in
          FStar_Pprint.group uu____3254
      | uu____3257 -> p_appTerm e

and p_with_clause : FStar_Parser_AST.term -> FStar_Pprint.document =
  fun e  ->
    let uu____3259 = p_appTerm e  in
    let uu____3260 =
      let uu____3261 =
        let uu____3262 = str "with"  in
        FStar_Pprint.op_Hat_Hat uu____3262 break1  in
      FStar_Pprint.op_Hat_Hat FStar_Pprint.space uu____3261  in
    FStar_Pprint.op_Hat_Hat uu____3259 uu____3260

and p_refinedBinder :
  FStar_Parser_AST.binder -> FStar_Parser_AST.term -> FStar_Pprint.document =
  fun b  ->
    fun phi  ->
      match b.FStar_Parser_AST.b with
      | FStar_Parser_AST.Annotated (lid,t) ->
          let uu____3267 =
            let uu____3268 = p_lident lid  in
            p_refinement b.FStar_Parser_AST.aqual uu____3268 t phi  in
          soft_parens_with_nesting uu____3267
      | FStar_Parser_AST.TAnnotated uu____3269 ->
          failwith "Is this still used ?"
      | FStar_Parser_AST.Variable _
        |FStar_Parser_AST.TVariable _|FStar_Parser_AST.NoName _ ->
          let uu____3275 =
            let uu____3276 = FStar_Parser_AST.binder_to_string b  in
            FStar_Util.format1
              "Imposible : a refined binder ought to be annotated %s"
              uu____3276
             in
          failwith uu____3275

and p_simpleDef :
  (FStar_Ident.lid * FStar_Parser_AST.term) -> FStar_Pprint.document =
  fun uu____3277  ->
    match uu____3277 with
    | (lid,e) ->
        let uu____3282 =
          let uu____3283 = p_qlident lid  in
          let uu____3284 =
            let uu____3285 = p_tmIff e  in
            FStar_Pprint.op_Hat_Slash_Hat FStar_Pprint.equals uu____3285  in
          FStar_Pprint.op_Hat_Slash_Hat uu____3283 uu____3284  in
        FStar_Pprint.group uu____3282

and p_appTerm : FStar_Parser_AST.term -> FStar_Pprint.document =
  fun e  ->
    let uu____3287 =
      let uu____3288 = unparen e  in uu____3288.FStar_Parser_AST.tm  in
    match uu____3287 with
    | FStar_Parser_AST.App uu____3289 when is_general_application e ->
        let uu____3293 = head_and_args e  in
        (match uu____3293 with
         | (head1,args) ->
             let uu____3307 =
               let uu____3313 = FStar_ST.read should_print_fs_typ_app  in
               if uu____3313
               then
                 let uu____3321 =
                   FStar_Util.take
                     (fun uu____3332  ->
                        match uu____3332 with
                        | (uu____3335,aq) -> aq = FStar_Parser_AST.FsTypApp)
                     args
                    in
                 match uu____3321 with
                 | (fs_typ_args,args1) ->
                     let uu____3356 =
                       let uu____3357 = p_indexingTerm head1  in
                       let uu____3358 =
                         let uu____3359 =
                           FStar_Pprint.op_Hat_Hat FStar_Pprint.comma break1
                            in
                         soft_surround_separate_map (Prims.parse_int "2")
                           (Prims.parse_int "0") FStar_Pprint.empty
                           FStar_Pprint.langle uu____3359 FStar_Pprint.rangle
                           p_fsTypArg fs_typ_args
                          in
                       FStar_Pprint.op_Hat_Hat uu____3357 uu____3358  in
                     (uu____3356, args1)
               else
                 (let uu____3366 = p_indexingTerm head1  in
                  (uu____3366, args))
                in
             (match uu____3307 with
              | (head_doc,args1) ->
                  let uu____3378 =
                    let uu____3379 =
                      FStar_Pprint.op_Hat_Hat head_doc FStar_Pprint.space  in
                    soft_surround_separate_map (Prims.parse_int "2")
                      (Prims.parse_int "0") head_doc uu____3379 break1
                      FStar_Pprint.empty p_argTerm args1
                     in
                  FStar_Pprint.group uu____3378))
    | FStar_Parser_AST.Construct (lid,args) when
        (is_general_construction e) &&
          (Prims.op_Negation (is_dtuple_constructor lid))
        ->
        (match args with
         | [] -> p_quident lid
         | arg::[] ->
             let uu____3399 =
               let uu____3400 = p_quident lid  in
               let uu____3401 = p_argTerm arg  in
               FStar_Pprint.op_Hat_Slash_Hat uu____3400 uu____3401  in
             FStar_Pprint.group uu____3399
         | hd1::tl1 ->
             let uu____3411 =
               let uu____3412 =
                 let uu____3413 =
                   let uu____3414 = p_quident lid  in
                   let uu____3415 = p_argTerm hd1  in
                   prefix2 uu____3414 uu____3415  in
                 FStar_Pprint.group uu____3413  in
               let uu____3416 =
                 let uu____3417 =
                   FStar_Pprint.separate_map break1 p_argTerm tl1  in
                 jump2 uu____3417  in
               FStar_Pprint.op_Hat_Hat uu____3412 uu____3416  in
             FStar_Pprint.group uu____3411)
    | uu____3420 -> p_indexingTerm e

and p_argTerm :
  (FStar_Parser_AST.term * FStar_Parser_AST.imp) -> FStar_Pprint.document =
  fun arg_imp  ->
    match arg_imp with
    | ({ FStar_Parser_AST.tm = FStar_Parser_AST.Uvar uu____3424;
         FStar_Parser_AST.range = uu____3425;
         FStar_Parser_AST.level = uu____3426;_},FStar_Parser_AST.UnivApp
       ) -> p_univar (Prims.fst arg_imp)
    | (u,FStar_Parser_AST.UnivApp ) -> p_universe u
    | (e,FStar_Parser_AST.FsTypApp ) ->
        (FStar_Util.print_warning
           "Unexpected FsTypApp, output might not be formatted correctly.\n";
         (let uu____3430 = p_indexingTerm e  in
          FStar_Pprint.surround (Prims.parse_int "2") (Prims.parse_int "1")
            FStar_Pprint.langle uu____3430 FStar_Pprint.rangle))
    | (e,FStar_Parser_AST.Hash ) ->
        let uu____3432 = str "#"  in
        let uu____3433 = p_indexingTerm e  in
        FStar_Pprint.op_Hat_Hat uu____3432 uu____3433
    | (e,FStar_Parser_AST.Nothing ) -> p_indexingTerm e

and p_fsTypArg :
  (FStar_Parser_AST.term * FStar_Parser_AST.imp) -> FStar_Pprint.document =
  fun uu____3435  ->
    match uu____3435 with | (e,uu____3439) -> p_indexingTerm e

and p_indexingTerm_aux :
  (FStar_Parser_AST.term -> FStar_Pprint.document) ->
    FStar_Parser_AST.term -> FStar_Pprint.document
  =
  fun exit1  ->
    fun e  ->
      let uu____3444 =
        let uu____3445 = unparen e  in uu____3445.FStar_Parser_AST.tm  in
      match uu____3444 with
      | FStar_Parser_AST.Op (".()",e1::e2::[]) ->
          let uu____3449 =
            let uu____3450 = p_indexingTerm_aux p_atomicTermNotQUident e1  in
            let uu____3451 =
              let uu____3452 =
                let uu____3453 = p_term e2  in
                soft_parens_with_nesting uu____3453  in
              FStar_Pprint.op_Hat_Hat FStar_Pprint.dot uu____3452  in
            FStar_Pprint.op_Hat_Hat uu____3450 uu____3451  in
          FStar_Pprint.group uu____3449
      | FStar_Parser_AST.Op (".[]",e1::e2::[]) ->
          let uu____3457 =
            let uu____3458 = p_indexingTerm_aux p_atomicTermNotQUident e1  in
            let uu____3459 =
              let uu____3460 =
                let uu____3461 = p_term e2  in
                soft_brackets_with_nesting uu____3461  in
              FStar_Pprint.op_Hat_Hat FStar_Pprint.dot uu____3460  in
            FStar_Pprint.op_Hat_Hat uu____3458 uu____3459  in
          FStar_Pprint.group uu____3457
      | uu____3462 -> exit1 e

and p_indexingTerm : FStar_Parser_AST.term -> FStar_Pprint.document =
  fun e  -> p_indexingTerm_aux p_atomicTerm e

and p_atomicTerm : FStar_Parser_AST.term -> FStar_Pprint.document =
  fun e  ->
    let uu____3465 =
      let uu____3466 = unparen e  in uu____3466.FStar_Parser_AST.tm  in
    match uu____3465 with
    | FStar_Parser_AST.LetOpen (lid,e1) ->
        let uu____3469 = p_quident lid  in
        let uu____3470 =
          let uu____3471 =
            let uu____3472 = p_term e1  in
            soft_parens_with_nesting uu____3472  in
          FStar_Pprint.op_Hat_Hat FStar_Pprint.dot uu____3471  in
        FStar_Pprint.op_Hat_Hat uu____3469 uu____3470
    | FStar_Parser_AST.Name lid -> p_quident lid
    | FStar_Parser_AST.Op (op,e1::[]) when is_general_prefix_op op ->
        let uu____3477 = str op  in
        let uu____3478 = p_atomicTerm e1  in
        FStar_Pprint.op_Hat_Hat uu____3477 uu____3478
    | uu____3479 -> p_atomicTermNotQUident e

and p_atomicTermNotQUident : FStar_Parser_AST.term -> FStar_Pprint.document =
  fun e  ->
    let uu____3481 =
      let uu____3482 = unparen e  in uu____3482.FStar_Parser_AST.tm  in
    match uu____3481 with
    | FStar_Parser_AST.Wild  -> FStar_Pprint.underscore
    | FStar_Parser_AST.Var lid when
        FStar_Ident.lid_equals lid FStar_Syntax_Const.assert_lid ->
        str "assert"
    | FStar_Parser_AST.Tvar tv -> p_tvar tv
    | FStar_Parser_AST.Const c -> p_constant c
    | FStar_Parser_AST.Name lid when
        FStar_Ident.lid_equals lid FStar_Syntax_Const.true_lid -> str "True"
    | FStar_Parser_AST.Name lid when
        FStar_Ident.lid_equals lid FStar_Syntax_Const.false_lid ->
        str "False"
    | FStar_Parser_AST.Op (op,e1::[]) when is_general_prefix_op op ->
        let uu____3491 = str op  in
        let uu____3492 = p_atomicTermNotQUident e1  in
        FStar_Pprint.op_Hat_Hat uu____3491 uu____3492
    | FStar_Parser_AST.Op (op,[]) ->
        let uu____3495 =
          let uu____3496 =
            let uu____3497 = str op  in
            let uu____3498 =
              FStar_Pprint.op_Hat_Hat FStar_Pprint.space FStar_Pprint.rparen
               in
            FStar_Pprint.op_Hat_Hat uu____3497 uu____3498  in
          FStar_Pprint.op_Hat_Hat FStar_Pprint.space uu____3496  in
        FStar_Pprint.op_Hat_Hat FStar_Pprint.lparen uu____3495
    | FStar_Parser_AST.Construct (lid,args) when is_dtuple_constructor lid ->
        let uu____3507 =
          FStar_Pprint.op_Hat_Hat FStar_Pprint.lparen FStar_Pprint.bar  in
        let uu____3508 =
          let uu____3509 = FStar_Pprint.op_Hat_Hat FStar_Pprint.comma break1
             in
          let uu____3510 = FStar_List.map Prims.fst args  in
          FStar_Pprint.separate_map uu____3509 p_tmEq uu____3510  in
        let uu____3514 =
          FStar_Pprint.op_Hat_Hat FStar_Pprint.bar FStar_Pprint.rparen  in
        FStar_Pprint.surround (Prims.parse_int "2") (Prims.parse_int "1")
          uu____3507 uu____3508 uu____3514
    | FStar_Parser_AST.Project (e1,lid) ->
        let uu____3517 =
          let uu____3518 = p_atomicTermNotQUident e1  in
          let uu____3519 =
            let uu____3520 = p_qlident lid  in
            FStar_Pprint.op_Hat_Hat FStar_Pprint.dot uu____3520  in
          FStar_Pprint.prefix (Prims.parse_int "2") (Prims.parse_int "0")
            uu____3518 uu____3519
           in
        FStar_Pprint.group uu____3517
    | uu____3521 -> p_projectionLHS e

and p_projectionLHS : FStar_Parser_AST.term -> FStar_Pprint.document =
  fun e  ->
    let uu____3523 =
      let uu____3524 = unparen e  in uu____3524.FStar_Parser_AST.tm  in
    match uu____3523 with
    | FStar_Parser_AST.Var lid -> p_qlident lid
    | FStar_Parser_AST.Projector (constr_lid,field_lid) ->
        let uu____3528 = p_quident constr_lid  in
        let uu____3529 =
          let uu____3530 =
            let uu____3531 = p_lident field_lid  in
            FStar_Pprint.op_Hat_Hat FStar_Pprint.dot uu____3531  in
          FStar_Pprint.op_Hat_Hat FStar_Pprint.qmark uu____3530  in
        FStar_Pprint.op_Hat_Hat uu____3528 uu____3529
    | FStar_Parser_AST.Discrim constr_lid ->
        let uu____3533 = p_quident constr_lid  in
        FStar_Pprint.op_Hat_Hat uu____3533 FStar_Pprint.qmark
    | FStar_Parser_AST.Paren e1 ->
        let uu____3535 = p_term e1  in soft_parens_with_nesting uu____3535
    | uu____3536 when is_array e ->
        let es = extract_from_list e  in
        let uu____3539 =
          FStar_Pprint.op_Hat_Hat FStar_Pprint.lbracket FStar_Pprint.bar  in
        let uu____3540 =
          let uu____3541 = FStar_Pprint.op_Hat_Hat FStar_Pprint.semi break1
             in
          separate_map_or_flow uu____3541 p_noSeqTerm es  in
        let uu____3542 =
          FStar_Pprint.op_Hat_Hat FStar_Pprint.bar FStar_Pprint.rbracket  in
        FStar_Pprint.surround (Prims.parse_int "2") (Prims.parse_int "0")
          uu____3539 uu____3540 uu____3542
    | uu____3543 when is_list e ->
        let uu____3544 =
          let uu____3545 = FStar_Pprint.op_Hat_Hat FStar_Pprint.semi break1
             in
          let uu____3546 = extract_from_list e  in
          separate_map_or_flow uu____3545 p_noSeqTerm uu____3546  in
        FStar_Pprint.surround (Prims.parse_int "2") (Prims.parse_int "0")
          FStar_Pprint.lbracket uu____3544 FStar_Pprint.rbracket
    | uu____3548 when is_lex_list e ->
        let uu____3549 =
          FStar_Pprint.op_Hat_Hat FStar_Pprint.percent FStar_Pprint.lbracket
           in
        let uu____3550 =
          let uu____3551 = FStar_Pprint.op_Hat_Hat FStar_Pprint.semi break1
             in
          let uu____3552 = extract_from_list e  in
          separate_map_or_flow uu____3551 p_noSeqTerm uu____3552  in
        FStar_Pprint.surround (Prims.parse_int "2") (Prims.parse_int "1")
          uu____3549 uu____3550 FStar_Pprint.rbracket
    | uu____3554 when is_ref_set e ->
        let es = extract_from_ref_set e  in
        let uu____3557 =
          FStar_Pprint.op_Hat_Hat FStar_Pprint.bang FStar_Pprint.lbrace  in
        let uu____3558 =
          let uu____3559 = FStar_Pprint.op_Hat_Hat FStar_Pprint.comma break1
             in
          separate_map_or_flow uu____3559 p_appTerm es  in
        FStar_Pprint.surround (Prims.parse_int "2") (Prims.parse_int "0")
          uu____3557 uu____3558 FStar_Pprint.rbrace
    | FStar_Parser_AST.Op (op,args) when
        let uu____3564 = handleable_op op args  in
        Prims.op_Negation uu____3564 ->
        let uu____3565 =
          let uu____3566 =
            let uu____3567 =
              let uu____3568 =
                let uu____3569 =
                  FStar_Util.string_of_int (FStar_List.length args)  in
                Prims.strcat uu____3569
                  " arguments couldn't be handled by the pretty printer"
                 in
              Prims.strcat " with " uu____3568  in
            Prims.strcat op uu____3567  in
          Prims.strcat "Operation " uu____3566  in
        failwith uu____3565
    | FStar_Parser_AST.Uvar uu____3573 ->
        failwith "Unexpected universe variable out of universe context"
    | FStar_Parser_AST.Labeled uu____3574 -> failwith "Not valid in universe"
    | FStar_Parser_AST.Wild 
      |FStar_Parser_AST.Const _
       |FStar_Parser_AST.Op _
        |FStar_Parser_AST.Tvar _
         |FStar_Parser_AST.Var _
          |FStar_Parser_AST.Name _
           |FStar_Parser_AST.Construct _
            |FStar_Parser_AST.Abs _
             |FStar_Parser_AST.App _
              |FStar_Parser_AST.Let _
               |FStar_Parser_AST.LetOpen _
                |FStar_Parser_AST.Seq _
                 |FStar_Parser_AST.If _
                  |FStar_Parser_AST.Match _
                   |FStar_Parser_AST.TryWith _
                    |FStar_Parser_AST.Ascribed _
                     |FStar_Parser_AST.Record _
                      |FStar_Parser_AST.Project _
                       |FStar_Parser_AST.Product _
                        |FStar_Parser_AST.Sum _
                         |FStar_Parser_AST.QForall _
                          |FStar_Parser_AST.QExists _
                           |FStar_Parser_AST.Refine _
                            |FStar_Parser_AST.NamedTyp _
                             |FStar_Parser_AST.Requires _
                              |FStar_Parser_AST.Ensures _
                               |FStar_Parser_AST.Assign _
                                |FStar_Parser_AST.Attributes _
<<<<<<< HEAD
        -> let uu____3605 = p_term e  in soft_parens_with_nesting uu____3605

and p_constant : FStar_Const.sconst -> FStar_Pprint.document =
  fun uu___141_3606  ->
    match uu___141_3606 with
=======
        -> let uu____3605 = p_term e in soft_parens_with_nesting uu____3605
and p_constant: FStar_Const.sconst -> FStar_Pprint.document =
  fun uu___139_3606  ->
    match uu___139_3606 with
>>>>>>> 6c2f9705
    | FStar_Const.Const_effect  -> str "Effect"
    | FStar_Const.Const_unit  -> str "()"
    | FStar_Const.Const_bool b -> FStar_Pprint.doc_of_bool b
    | FStar_Const.Const_float x -> str (FStar_Util.string_of_float x)
    | FStar_Const.Const_char x ->
        let uu____3610 = FStar_Pprint.doc_of_char x  in
        FStar_Pprint.squotes uu____3610
    | FStar_Const.Const_string (bytes,uu____3612) ->
        let uu____3615 = str (FStar_Util.string_of_bytes bytes)  in
        FStar_Pprint.dquotes uu____3615
    | FStar_Const.Const_bytearray (bytes,uu____3617) ->
        let uu____3620 =
          let uu____3621 = str (FStar_Util.string_of_bytes bytes)  in
          FStar_Pprint.dquotes uu____3621  in
        let uu____3622 = str "B"  in
        FStar_Pprint.op_Hat_Hat uu____3620 uu____3622
    | FStar_Const.Const_int (repr,sign_width_opt) ->
        let signedness uu___137_3634 =
          match uu___137_3634 with
          | FStar_Const.Unsigned  -> str "u"
<<<<<<< HEAD
          | FStar_Const.Signed  -> FStar_Pprint.empty  in
        let width uu___140_3638 =
          match uu___140_3638 with
=======
          | FStar_Const.Signed  -> FStar_Pprint.empty in
        let width uu___138_3638 =
          match uu___138_3638 with
>>>>>>> 6c2f9705
          | FStar_Const.Int8  -> str "y"
          | FStar_Const.Int16  -> str "s"
          | FStar_Const.Int32  -> str "l"
          | FStar_Const.Int64  -> str "L"  in
        let ending =
          default_or_map FStar_Pprint.empty
            (fun uu____3642  ->
               match uu____3642 with
               | (s,w) ->
                   let uu____3647 = signedness s  in
                   let uu____3648 = width w  in
                   FStar_Pprint.op_Hat_Hat uu____3647 uu____3648)
            sign_width_opt
           in
        let uu____3649 = str repr  in
        FStar_Pprint.op_Hat_Hat uu____3649 ending
    | FStar_Const.Const_range r ->
        let uu____3651 = FStar_Range.string_of_range r  in str uu____3651
    | FStar_Const.Const_reify  -> str "reify"
    | FStar_Const.Const_reflect lid ->
        let uu____3653 = p_quident lid  in
        let uu____3654 =
          let uu____3655 =
            let uu____3656 = str "reflect"  in
            FStar_Pprint.op_Hat_Hat FStar_Pprint.dot uu____3656  in
          FStar_Pprint.op_Hat_Hat FStar_Pprint.qmark uu____3655  in
        FStar_Pprint.op_Hat_Hat uu____3653 uu____3654

and p_universe : FStar_Parser_AST.term -> FStar_Pprint.document =
  fun u  ->
    let uu____3658 = str "u#"  in
    let uu____3659 = p_atomicUniverse u  in
    FStar_Pprint.op_Hat_Hat uu____3658 uu____3659

and p_universeFrom : FStar_Parser_AST.term -> FStar_Pprint.document =
  fun u  ->
    let uu____3661 =
      let uu____3662 = unparen u  in uu____3662.FStar_Parser_AST.tm  in
    match uu____3661 with
    | FStar_Parser_AST.Op ("+",u1::u2::[]) ->
        let uu____3666 =
          let uu____3667 = p_universeFrom u1  in
          let uu____3668 =
            let uu____3669 = p_universeFrom u2  in
            FStar_Pprint.op_Hat_Slash_Hat FStar_Pprint.plus uu____3669  in
          FStar_Pprint.op_Hat_Slash_Hat uu____3667 uu____3668  in
        FStar_Pprint.group uu____3666
    | FStar_Parser_AST.App uu____3670 ->
        let uu____3674 = head_and_args u  in
        (match uu____3674 with
         | (head1,args) ->
             let uu____3688 =
               let uu____3689 = unparen head1  in
               uu____3689.FStar_Parser_AST.tm  in
             (match uu____3688 with
              | FStar_Parser_AST.Var maybe_max_lid when
                  FStar_Ident.lid_equals maybe_max_lid
                    FStar_Syntax_Const.max_lid
                  ->
                  let uu____3691 =
                    let uu____3692 = p_qlident FStar_Syntax_Const.max_lid  in
                    let uu____3693 =
                      FStar_Pprint.separate_map FStar_Pprint.space
                        (fun uu____3696  ->
                           match uu____3696 with
                           | (u1,uu____3700) -> p_atomicUniverse u1) args
                       in
                    op_Hat_Slash_Plus_Hat uu____3692 uu____3693  in
                  FStar_Pprint.group uu____3691
              | uu____3701 ->
                  let uu____3702 =
                    let uu____3703 = FStar_Parser_AST.term_to_string u  in
                    FStar_Util.format1 "Invalid term in universe context %s"
                      uu____3703
                     in
                  failwith uu____3702))
    | uu____3704 -> p_atomicUniverse u

and p_atomicUniverse : FStar_Parser_AST.term -> FStar_Pprint.document =
  fun u  ->
    let uu____3706 =
      let uu____3707 = unparen u  in uu____3707.FStar_Parser_AST.tm  in
    match uu____3706 with
    | FStar_Parser_AST.Wild  -> FStar_Pprint.underscore
    | FStar_Parser_AST.Const (FStar_Const.Const_int (r,sw)) ->
        p_constant (FStar_Const.Const_int (r, sw))
    | FStar_Parser_AST.Uvar uu____3719 -> p_univar u
    | FStar_Parser_AST.Paren u1 ->
        let uu____3721 = p_universeFrom u1  in
        soft_parens_with_nesting uu____3721
    | FStar_Parser_AST.Op ("+",_::_::[])|FStar_Parser_AST.App _ ->
        let uu____3726 = p_universeFrom u  in
        soft_parens_with_nesting uu____3726
    | uu____3727 ->
        let uu____3728 =
          let uu____3729 = FStar_Parser_AST.term_to_string u  in
          FStar_Util.format1 "Invalid term in universe context %s" uu____3729
           in
        failwith uu____3728

and p_univar : FStar_Parser_AST.term -> FStar_Pprint.document =
  fun u  ->
    let uu____3731 =
      let uu____3732 = unparen u  in uu____3732.FStar_Parser_AST.tm  in
    match uu____3731 with
    | FStar_Parser_AST.Uvar id -> str (FStar_Ident.text_of_id id)
    | uu____3734 ->
        let uu____3735 =
          let uu____3736 = FStar_Parser_AST.term_to_string u  in
          FStar_Util.format1 "Not a universe variable %s" uu____3736  in
        failwith uu____3735

let term_to_document : FStar_Parser_AST.term -> FStar_Pprint.document =
  fun e  -> p_term e 
let decl_to_document : FStar_Parser_AST.decl -> FStar_Pprint.document =
  fun e  -> p_decl e 
let modul_to_document : FStar_Parser_AST.modul -> FStar_Pprint.document =
  fun m  ->
    FStar_ST.write should_print_fs_typ_app false;
    (let res =
       match m with
       | FStar_Parser_AST.Module (_,decls)|FStar_Parser_AST.Interface
         (_,decls,_) ->
           let uu____3758 =
             FStar_All.pipe_right decls (FStar_List.map decl_to_document)  in
           FStar_All.pipe_right uu____3758
             (FStar_Pprint.separate FStar_Pprint.hardline)
        in
     FStar_ST.write should_print_fs_typ_app false; res)
  
let comments_to_document :
  (Prims.string * FStar_Range.range) Prims.list -> FStar_Pprint.document =
  fun comments  ->
    FStar_Pprint.separate_map FStar_Pprint.hardline
      (fun uu____3777  ->
         match uu____3777 with | (comment,range) -> str comment) comments
  
let modul_with_comments_to_document :
  FStar_Parser_AST.modul ->
    (Prims.string * FStar_Range.range) Prims.list ->
      (FStar_Pprint.document * (Prims.string * FStar_Range.range) Prims.list)
  =
  fun m  ->
    fun comments  ->
      let decls =
        match m with
        | FStar_Parser_AST.Module (_,decls)|FStar_Parser_AST.Interface
          (_,decls,_) -> decls
         in
      FStar_ST.write should_print_fs_typ_app false;
      (match decls with
       | [] -> (FStar_Pprint.empty, comments)
       | d::ds ->
           let uu____3824 =
             match ds with
             | {
                 FStar_Parser_AST.d = FStar_Parser_AST.Pragma
                   (FStar_Parser_AST.LightOff );
                 FStar_Parser_AST.drange = uu____3831;
                 FStar_Parser_AST.doc = uu____3832;
                 FStar_Parser_AST.quals = uu____3833;
                 FStar_Parser_AST.attrs = uu____3834;_}::uu____3835 ->
                 let d0 = FStar_List.hd ds  in
                 let uu____3839 =
                   let uu____3841 =
                     let uu____3843 = FStar_List.tl ds  in d :: uu____3843
                      in
                   d0 :: uu____3841  in
                 (uu____3839, (d0.FStar_Parser_AST.drange))
             | uu____3846 -> ((d :: ds), (d.FStar_Parser_AST.drange))  in
           (match uu____3824 with
            | (decls1,first_range) ->
                let extract_decl_range d1 = d1.FStar_Parser_AST.drange  in
                (FStar_ST.write comment_stack comments;
                 (let initial_comment =
                    let uu____3869 = FStar_Range.start_of_range first_range
                       in
                    place_comments_until_pos (Prims.parse_int "0")
                      (Prims.parse_int "1") uu____3869 FStar_Pprint.empty
                     in
                  let doc1 =
                    separate_map_with_comments FStar_Pprint.empty
                      FStar_Pprint.empty decl_to_document decls1
                      extract_decl_range
                     in
                  let comments1 = FStar_ST.read comment_stack  in
                  FStar_ST.write comment_stack [];
                  FStar_ST.write should_print_fs_typ_app false;
                  (let uu____3891 =
                     FStar_Pprint.op_Hat_Hat initial_comment doc1  in
                   (uu____3891, comments1))))))
  <|MERGE_RESOLUTION|>--- conflicted
+++ resolved
@@ -869,16 +869,10 @@
     | FStar_Parser_AST.Tycon (true ,uu____2000) ->
         failwith
           "Effect abbreviation is expected to be defined by an abbreviation"
-<<<<<<< HEAD
 
 and p_pragma : FStar_Parser_AST.pragma -> FStar_Pprint.document =
-  fun uu___131_2009  ->
-    match uu___131_2009 with
-=======
-and p_pragma: FStar_Parser_AST.pragma -> FStar_Pprint.document =
   fun uu___129_2009  ->
     match uu___129_2009 with
->>>>>>> 6c2f9705
     | FStar_Parser_AST.SetOptions s ->
         let uu____2011 = str "#set-options"  in
         let uu____2012 =
@@ -913,16 +907,10 @@
         let uu____2035 = FStar_Pprint.optional p_fsdoc fsdoc_opt  in
         let uu____2036 = p_typeDecl typedecl  in
         FStar_Pprint.op_Hat_Hat uu____2035 uu____2036
-<<<<<<< HEAD
 
 and p_typeDecl : FStar_Parser_AST.tycon -> FStar_Pprint.document =
-  fun uu___132_2037  ->
-    match uu___132_2037 with
-=======
-and p_typeDecl: FStar_Parser_AST.tycon -> FStar_Pprint.document =
   fun uu___130_2037  ->
     match uu___130_2037 with
->>>>>>> 6c2f9705
     | FStar_Parser_AST.TyconAbstract (lid,bs,typ_opt) ->
         let empty' uu____2048 = FStar_Pprint.empty  in
         p_typeDeclPrefix lid bs typ_opt empty'
@@ -1115,7 +1103,6 @@
                      let uu____2305 = p_tuplePattern pat1  in
                      let uu____2306 =
                        FStar_Pprint.op_Hat_Slash_Hat ascr_doc
-<<<<<<< HEAD
                          FStar_Pprint.equals
                         in
                      FStar_Pprint.op_Hat_Hat uu____2305 uu____2306  in
@@ -1124,17 +1111,8 @@
         let uu____2307 = p_term e  in prefix2 pat_doc uu____2307
 
 and p_newEffect : FStar_Parser_AST.effect_decl -> FStar_Pprint.document =
-  fun uu___133_2308  ->
-    match uu___133_2308 with
-=======
-                         FStar_Pprint.equals in
-                     FStar_Pprint.op_Hat_Hat uu____2305 uu____2306 in
-                   FStar_Pprint.group uu____2304) in
-        let uu____2307 = p_term e in prefix2 pat_doc uu____2307
-and p_newEffect: FStar_Parser_AST.effect_decl -> FStar_Pprint.document =
   fun uu___131_2308  ->
     match uu___131_2308 with
->>>>>>> 6c2f9705
     | FStar_Parser_AST.RedefineEffect (lid,bs,t) ->
         p_effectRedefinition lid bs t
     | FStar_Parser_AST.DefineEffect (lid,bs,t,eff_decls) ->
@@ -1243,16 +1221,10 @@
       let uu____2419 = braces_with_nesting lift_op_doc  in
       FStar_Pprint.op_Hat_Hat FStar_Pprint.space uu____2419  in
     FStar_Pprint.op_Hat_Hat uu____2412 uu____2418
-<<<<<<< HEAD
 
 and p_qualifier : FStar_Parser_AST.qualifier -> FStar_Pprint.document =
-  fun uu___134_2420  ->
-    match uu___134_2420 with
-=======
-and p_qualifier: FStar_Parser_AST.qualifier -> FStar_Pprint.document =
   fun uu___132_2420  ->
     match uu___132_2420 with
->>>>>>> 6c2f9705
     | FStar_Parser_AST.Private  -> str "private"
     | FStar_Parser_AST.Abstract  -> str "abstract"
     | FStar_Parser_AST.Noeq  -> str "noeq"
@@ -1277,17 +1249,11 @@
   fun qs  ->
     let uu____2422 = FStar_Pprint.separate_map break1 p_qualifier qs  in
     FStar_Pprint.group uu____2422
-<<<<<<< HEAD
 
 and p_letqualifier : FStar_Parser_AST.let_qualifier -> FStar_Pprint.document
   =
-  fun uu___135_2423  ->
-    match uu___135_2423 with
-=======
-and p_letqualifier: FStar_Parser_AST.let_qualifier -> FStar_Pprint.document =
   fun uu___133_2423  ->
     match uu___133_2423 with
->>>>>>> 6c2f9705
     | FStar_Parser_AST.Rec  ->
         let uu____2424 = str "rec"  in
         FStar_Pprint.op_Hat_Hat FStar_Pprint.space uu____2424
@@ -1295,16 +1261,10 @@
         let uu____2425 = str "mutable"  in
         FStar_Pprint.op_Hat_Hat FStar_Pprint.space uu____2425
     | FStar_Parser_AST.NoLetQualifier  -> FStar_Pprint.empty
-<<<<<<< HEAD
 
 and p_aqual : FStar_Parser_AST.arg_qualifier -> FStar_Pprint.document =
-  fun uu___136_2426  ->
-    match uu___136_2426 with
-=======
-and p_aqual: FStar_Parser_AST.arg_qualifier -> FStar_Pprint.document =
   fun uu___134_2426  ->
     match uu___134_2426 with
->>>>>>> 6c2f9705
     | FStar_Parser_AST.Implicit  -> str "#"
     | FStar_Parser_AST.Equality  -> str "$"
 
@@ -2573,18 +2533,11 @@
                               |FStar_Parser_AST.Ensures _
                                |FStar_Parser_AST.Assign _
                                 |FStar_Parser_AST.Attributes _
-<<<<<<< HEAD
         -> let uu____3605 = p_term e  in soft_parens_with_nesting uu____3605
 
 and p_constant : FStar_Const.sconst -> FStar_Pprint.document =
-  fun uu___141_3606  ->
-    match uu___141_3606 with
-=======
-        -> let uu____3605 = p_term e in soft_parens_with_nesting uu____3605
-and p_constant: FStar_Const.sconst -> FStar_Pprint.document =
   fun uu___139_3606  ->
     match uu___139_3606 with
->>>>>>> 6c2f9705
     | FStar_Const.Const_effect  -> str "Effect"
     | FStar_Const.Const_unit  -> str "()"
     | FStar_Const.Const_bool b -> FStar_Pprint.doc_of_bool b
@@ -2605,15 +2558,9 @@
         let signedness uu___137_3634 =
           match uu___137_3634 with
           | FStar_Const.Unsigned  -> str "u"
-<<<<<<< HEAD
           | FStar_Const.Signed  -> FStar_Pprint.empty  in
-        let width uu___140_3638 =
-          match uu___140_3638 with
-=======
-          | FStar_Const.Signed  -> FStar_Pprint.empty in
         let width uu___138_3638 =
           match uu___138_3638 with
->>>>>>> 6c2f9705
           | FStar_Const.Int8  -> str "y"
           | FStar_Const.Int16  -> str "s"
           | FStar_Const.Int32  -> str "l"
