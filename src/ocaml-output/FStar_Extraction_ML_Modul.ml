
open Prims
<<<<<<< HEAD
open FStar_Pervasives

let fail_exp = (fun lid t -> (

let uu____15 = (

let uu____18 = (

let uu____19 = (

let uu____29 = (FStar_Syntax_Syntax.fvar FStar_Parser_Const.failwith_lid FStar_Syntax_Syntax.Delta_constant FStar_Pervasives_Native.None)
in (

let uu____30 = (

let uu____32 = (FStar_Syntax_Syntax.iarg t)
in (

let uu____33 = (

let uu____35 = (

let uu____36 = (

let uu____37 = (

let uu____40 = (

let uu____41 = (

let uu____42 = (

let uu____45 = (

let uu____46 = (FStar_Syntax_Print.lid_to_string lid)
in (Prims.strcat "Not yet implemented:" uu____46))
in ((uu____45), (FStar_Range.dummyRange)))
in FStar_Const.Const_string (uu____42))
in FStar_Syntax_Syntax.Tm_constant (uu____41))
in (FStar_Syntax_Syntax.mk uu____40))
in (uu____37 FStar_Pervasives_Native.None FStar_Range.dummyRange))
in (FStar_All.pipe_left FStar_Syntax_Syntax.as_arg uu____36))
in (uu____35)::[])
in (uu____32)::uu____33))
in ((uu____29), (uu____30))))
in FStar_Syntax_Syntax.Tm_app (uu____19))
in (FStar_Syntax_Syntax.mk uu____18))
in (uu____15 FStar_Pervasives_Native.None FStar_Range.dummyRange)))


let mangle_projector_lid : FStar_Ident.lident  ->  FStar_Ident.lident = (fun x -> x)


let lident_as_mlsymbol : FStar_Ident.lident  ->  FStar_Extraction_ML_Syntax.mlsymbol = (fun id -> id.FStar_Ident.ident.FStar_Ident.idText)


let as_pair = (fun uu___147_79 -> (match (uu___147_79) with
| (a)::(b)::[] -> begin
((a), (b))
end
| uu____83 -> begin
(failwith "Expected a list with 2 elements")
end))


let binders_as_mlty_binders = (fun env bs -> (FStar_Util.fold_map (fun env1 uu____115 -> (match (uu____115) with
| (bv, uu____123) -> begin
(

let uu____124 = (

let uu____125 = (

let uu____127 = (

let uu____128 = (FStar_Extraction_ML_UEnv.bv_as_ml_tyvar bv)
in FStar_Extraction_ML_Syntax.MLTY_Var (uu____128))
in FStar_Pervasives_Native.Some (uu____127))
in (FStar_Extraction_ML_UEnv.extend_ty env1 bv uu____125))
in (

let uu____129 = (FStar_Extraction_ML_UEnv.bv_as_ml_tyvar bv)
in ((uu____124), (uu____129))))
end)) env bs))


let extract_typ_abbrev : FStar_Extraction_ML_UEnv.env  ->  FStar_Syntax_Syntax.fv  ->  FStar_Syntax_Syntax.qualifier Prims.list  ->  FStar_Syntax_Syntax.term  ->  (FStar_Extraction_ML_UEnv.env * FStar_Extraction_ML_Syntax.mlmodule1 Prims.list) = (fun env fv quals def -> (

let lid = fv.FStar_Syntax_Syntax.fv_name.FStar_Syntax_Syntax.v
in (

let def1 = (

let uu____157 = (

let uu____158 = (FStar_Syntax_Subst.compress def)
in (FStar_All.pipe_right uu____158 FStar_Syntax_Util.unmeta))
in (FStar_All.pipe_right uu____157 FStar_Syntax_Util.un_uinst))
in (

let def2 = (match (def1.FStar_Syntax_Syntax.n) with
| FStar_Syntax_Syntax.Tm_abs (uu____160) -> begin
(FStar_Extraction_ML_Term.normalize_abs def1)
end
| uu____175 -> begin
def1
end)
in (

let uu____176 = (match (def2.FStar_Syntax_Syntax.n) with
| FStar_Syntax_Syntax.Tm_abs (bs, body, uu____183) -> begin
(FStar_Syntax_Subst.open_term bs body)
end
| uu____206 -> begin
(([]), (def2))
end)
in (match (uu____176) with
| (bs, body) -> begin
(

let assumed = (FStar_Util.for_some (fun uu___148_218 -> (match (uu___148_218) with
| FStar_Syntax_Syntax.Assumption -> begin
true
end
| uu____219 -> begin
false
end)) quals)
in (

let uu____220 = (binders_as_mlty_binders env bs)
in (match (uu____220) with
| (env1, ml_bs) -> begin
(

let body1 = (

let uu____238 = (FStar_Extraction_ML_Term.term_as_mlty env1 body)
in (FStar_All.pipe_right uu____238 (FStar_Extraction_ML_Util.eraseTypeDeep (FStar_Extraction_ML_Util.udelta_unfold env1))))
in (

let mangled_projector = (

let uu____241 = (FStar_All.pipe_right quals (FStar_Util.for_some (fun uu___149_243 -> (match (uu___149_243) with
| FStar_Syntax_Syntax.Projector (uu____244) -> begin
true
end
| uu____247 -> begin
false
end))))
in (match (uu____241) with
| true -> begin
(

let mname = (mangle_projector_lid lid)
in FStar_Pervasives_Native.Some (mname.FStar_Ident.ident.FStar_Ident.idText))
end
| uu____250 -> begin
FStar_Pervasives_Native.None
end))
in (

let td = (

let uu____263 = (

let uu____274 = (lident_as_mlsymbol lid)
in ((assumed), (uu____274), (mangled_projector), (ml_bs), (FStar_Pervasives_Native.Some (FStar_Extraction_ML_Syntax.MLTD_Abbrev (body1)))))
in (uu____263)::[])
in (

let def3 = (

let uu____302 = (

let uu____303 = (FStar_Extraction_ML_Util.mlloc_of_range (FStar_Ident.range_of_lid lid))
in FStar_Extraction_ML_Syntax.MLM_Loc (uu____303))
in (uu____302)::(FStar_Extraction_ML_Syntax.MLM_Ty (td))::[])
in (

let env2 = (

let uu____305 = (FStar_All.pipe_right quals (FStar_Util.for_some (fun uu___150_307 -> (match (uu___150_307) with
| FStar_Syntax_Syntax.Assumption -> begin
true
end
| FStar_Syntax_Syntax.New -> begin
true
end
| uu____308 -> begin
false
end))))
in (match (uu____305) with
| true -> begin
env1
end
| uu____309 -> begin
(FStar_Extraction_ML_UEnv.extend_tydef env1 fv td)
end))
in ((env2), (def3)))))))
end)))
end))))))

type data_constructor =
{dname : FStar_Ident.lident; dtyp : FStar_Syntax_Syntax.typ}

type inductive_family =
{iname : FStar_Ident.lident; iparams : FStar_Syntax_Syntax.binders; ityp : FStar_Syntax_Syntax.term; idatas : data_constructor Prims.list; iquals : FStar_Syntax_Syntax.qualifier Prims.list}


let print_ifamily : inductive_family  ->  Prims.unit = (fun i -> (

let uu____376 = (FStar_Syntax_Print.lid_to_string i.iname)
in (

let uu____377 = (FStar_Syntax_Print.binders_to_string " " i.iparams)
in (

let uu____378 = (FStar_Syntax_Print.term_to_string i.ityp)
in (

let uu____379 = (

let uu____380 = (FStar_All.pipe_right i.idatas (FStar_List.map (fun d -> (

let uu____385 = (FStar_Syntax_Print.lid_to_string d.dname)
in (

let uu____386 = (

let uu____387 = (FStar_Syntax_Print.term_to_string d.dtyp)
in (Prims.strcat " : " uu____387))
in (Prims.strcat uu____385 uu____386))))))
in (FStar_All.pipe_right uu____380 (FStar_String.concat "\n\t\t")))
in (FStar_Util.print4 "\n\t%s %s : %s { %s }\n" uu____376 uu____377 uu____378 uu____379))))))


let bundle_as_inductive_families = (fun env ses quals -> (FStar_All.pipe_right ses (FStar_List.collect (fun se -> (match (se.FStar_Syntax_Syntax.sigel) with
| FStar_Syntax_Syntax.Sig_inductive_typ (l, _us, bs, t, _mut_i, datas) -> begin
(

let uu____425 = (FStar_Syntax_Subst.open_term bs t)
in (match (uu____425) with
| (bs1, t1) -> begin
(

let datas1 = (FStar_All.pipe_right ses (FStar_List.collect (fun se1 -> (match (se1.FStar_Syntax_Syntax.sigel) with
| FStar_Syntax_Syntax.Sig_datacon (d, uu____438, t2, l', nparams, uu____442) when (FStar_Ident.lid_equals l l') -> begin
(

let uu____445 = (FStar_Syntax_Util.arrow_formals t2)
in (match (uu____445) with
| (bs', body) -> begin
(

let uu____466 = (FStar_Util.first_N (FStar_List.length bs1) bs')
in (match (uu____466) with
| (bs_params, rest) -> begin
(

let subst1 = (FStar_List.map2 (fun uu____502 uu____503 -> (match (((uu____502), (uu____503))) with
| ((b', uu____513), (b, uu____515)) -> begin
(

let uu____520 = (

let uu____525 = (FStar_Syntax_Syntax.bv_to_name b)
in ((b'), (uu____525)))
in FStar_Syntax_Syntax.NT (uu____520))
end)) bs_params bs1)
in (

let t3 = (

let uu____527 = (

let uu____530 = (FStar_Syntax_Syntax.mk_Total body)
in (FStar_Syntax_Util.arrow rest uu____530))
in (FStar_All.pipe_right uu____527 (FStar_Syntax_Subst.subst subst1)))
in ({dname = d; dtyp = t3})::[]))
end))
end))
end
| uu____535 -> begin
[]
end))))
in ({iname = l; iparams = bs1; ityp = t1; idatas = datas1; iquals = se.FStar_Syntax_Syntax.sigquals})::[])
end))
end
| uu____536 -> begin
[]
end)))))


type env_t =
FStar_Extraction_ML_UEnv.env


let extract_bundle : env_t  ->  FStar_Syntax_Syntax.sigelt  ->  (env_t * FStar_Extraction_ML_Syntax.mlmodule1 Prims.list) = (fun env se -> (

let extract_ctor = (fun ml_tyvars env1 ctor -> (

let mlt = (

let uu____577 = (FStar_Extraction_ML_Term.term_as_mlty env1 ctor.dtyp)
in (FStar_Extraction_ML_Util.eraseTypeDeep (FStar_Extraction_ML_Util.udelta_unfold env1) uu____577))
in (

let steps = (FStar_TypeChecker_Normalize.Inlining)::(FStar_TypeChecker_Normalize.UnfoldUntil (FStar_Syntax_Syntax.Delta_constant))::(FStar_TypeChecker_Normalize.EraseUniverses)::(FStar_TypeChecker_Normalize.AllowUnboundUniverses)::[]
in (

let names = (

let uu____582 = (

let uu____583 = (

let uu____586 = (FStar_TypeChecker_Normalize.normalize steps env1.FStar_Extraction_ML_UEnv.tcenv ctor.dtyp)
in (FStar_Syntax_Subst.compress uu____586))
in uu____583.FStar_Syntax_Syntax.n)
in (match (uu____582) with
| FStar_Syntax_Syntax.Tm_arrow (bs, uu____589) -> begin
(FStar_List.map (fun uu____602 -> (match (uu____602) with
| ({FStar_Syntax_Syntax.ppname = ppname; FStar_Syntax_Syntax.index = uu____606; FStar_Syntax_Syntax.sort = uu____607}, uu____608) -> begin
ppname.FStar_Ident.idText
end)) bs)
end
| uu____611 -> begin
[]
end))
in (

let tys = ((ml_tyvars), (mlt))
in (

let fvv = (FStar_Extraction_ML_UEnv.mkFvvar ctor.dname ctor.dtyp)
in (

let uu____622 = (

let uu____623 = (FStar_Extraction_ML_UEnv.extend_fv env1 fvv tys false false)
in (FStar_Pervasives_Native.fst uu____623))
in (

let uu____626 = (

let uu____632 = (lident_as_mlsymbol ctor.dname)
in (

let uu____633 = (

let uu____637 = (FStar_Extraction_ML_Util.argTypes mlt)
in (FStar_List.zip names uu____637))
in ((uu____632), (uu____633))))
in ((uu____622), (uu____626))))))))))
in (

let extract_one_family = (fun env1 ind -> (

let uu____666 = (binders_as_mlty_binders env1 ind.iparams)
in (match (uu____666) with
| (env2, vars) -> begin
(

let uu____692 = (FStar_All.pipe_right ind.idatas (FStar_Util.fold_map (extract_ctor vars) env2))
in (match (uu____692) with
| (env3, ctors) -> begin
(

let uu____741 = (FStar_Syntax_Util.arrow_formals ind.ityp)
in (match (uu____741) with
| (indices, uu____762) -> begin
(

let ml_params = (

let uu____777 = (FStar_All.pipe_right indices (FStar_List.mapi (fun i uu____792 -> (

let uu____795 = (

let uu____796 = (FStar_Util.string_of_int i)
in (Prims.strcat "\'dummyV" uu____796))
in ((uu____795), ((Prims.parse_int "0")))))))
in (FStar_List.append vars uu____777))
in (

let tbody = (

let uu____800 = (FStar_Util.find_opt (fun uu___151_802 -> (match (uu___151_802) with
| FStar_Syntax_Syntax.RecordType (uu____803) -> begin
true
end
| uu____808 -> begin
false
end)) ind.iquals)
in (match (uu____800) with
| FStar_Pervasives_Native.Some (FStar_Syntax_Syntax.RecordType (ns, ids)) -> begin
(

let uu____815 = (FStar_List.hd ctors)
in (match (uu____815) with
| (uu____826, c_ty) -> begin
(

let fields = (FStar_List.map2 (fun id uu____844 -> (match (uu____844) with
| (uu____849, ty) -> begin
(

let lid = (FStar_Ident.lid_of_ids (FStar_List.append ns ((id)::[])))
in (

let uu____852 = (lident_as_mlsymbol lid)
in ((uu____852), (ty))))
end)) ids c_ty)
in FStar_Extraction_ML_Syntax.MLTD_Record (fields))
end))
end
| uu____853 -> begin
FStar_Extraction_ML_Syntax.MLTD_DType (ctors)
end))
in (

let uu____855 = (

let uu____866 = (lident_as_mlsymbol ind.iname)
in ((false), (uu____866), (FStar_Pervasives_Native.None), (ml_params), (FStar_Pervasives_Native.Some (tbody))))
in ((env3), (uu____855)))))
end))
end))
end)))
in (match (((se.FStar_Syntax_Syntax.sigel), (se.FStar_Syntax_Syntax.sigquals))) with
| (FStar_Syntax_Syntax.Sig_bundle (({FStar_Syntax_Syntax.sigel = FStar_Syntax_Syntax.Sig_datacon (l, uu____887, t, uu____889, uu____890, uu____891); FStar_Syntax_Syntax.sigrng = uu____892; FStar_Syntax_Syntax.sigquals = uu____893; FStar_Syntax_Syntax.sigmeta = uu____894})::[], uu____895), (FStar_Syntax_Syntax.ExceptionConstructor)::[]) -> begin
(

let uu____903 = (extract_ctor [] env {dname = l; dtyp = t})
in (match (uu____903) with
| (env1, ctor) -> begin
((env1), ((FStar_Extraction_ML_Syntax.MLM_Exn (ctor))::[]))
end))
end
| (FStar_Syntax_Syntax.Sig_bundle (ses, uu____930), quals) -> begin
(

let ifams = (bundle_as_inductive_families env ses quals)
in (

let uu____941 = (FStar_Util.fold_map extract_one_family env ifams)
in (match (uu____941) with
| (env1, td) -> begin
((env1), ((FStar_Extraction_ML_Syntax.MLM_Ty (td))::[]))
end)))
end
| uu____993 -> begin
(failwith "Unexpected signature element")
end))))


let rec extract_sig : env_t  ->  FStar_Syntax_Syntax.sigelt  ->  (env_t * FStar_Extraction_ML_Syntax.mlmodule1 Prims.list) = (fun g se -> ((FStar_Extraction_ML_UEnv.debug g (fun u -> (

let uu____1014 = (FStar_Syntax_Print.sigelt_to_string se)
in (FStar_Util.print1 ">>>> extract_sig %s \n" uu____1014))));
(match (se.FStar_Syntax_Syntax.sigel) with
| FStar_Syntax_Syntax.Sig_bundle (uu____1018) -> begin
(extract_bundle g se)
end
| FStar_Syntax_Syntax.Sig_inductive_typ (uu____1023) -> begin
(extract_bundle g se)
end
| FStar_Syntax_Syntax.Sig_datacon (uu____1032) -> begin
(extract_bundle g se)
end
| FStar_Syntax_Syntax.Sig_new_effect (ed) when (FStar_All.pipe_right se.FStar_Syntax_Syntax.sigquals (FStar_List.contains FStar_Syntax_Syntax.Reifiable)) -> begin
(

let extend_env = (fun g1 lid ml_name tm tysc -> (

let uu____1060 = (

let uu____1063 = (FStar_Syntax_Syntax.lid_as_fv lid FStar_Syntax_Syntax.Delta_equational FStar_Pervasives_Native.None)
in (FStar_Extraction_ML_UEnv.extend_fv' g1 uu____1063 ml_name tysc false false))
in (match (uu____1060) with
| (g2, mangled_name) -> begin
((

let uu____1069 = (FStar_All.pipe_left (FStar_TypeChecker_Env.debug g2.FStar_Extraction_ML_UEnv.tcenv) (FStar_Options.Other ("ExtractionReify")))
in (match (uu____1069) with
| true -> begin
(FStar_Util.print1 "Mangled name: %s\n" (FStar_Pervasives_Native.fst mangled_name))
end
| uu____1070 -> begin
()
end));
(

let lb = {FStar_Extraction_ML_Syntax.mllb_name = mangled_name; FStar_Extraction_ML_Syntax.mllb_tysc = FStar_Pervasives_Native.None; FStar_Extraction_ML_Syntax.mllb_add_unit = false; FStar_Extraction_ML_Syntax.mllb_def = tm; FStar_Extraction_ML_Syntax.print_typ = false}
in ((g2), (FStar_Extraction_ML_Syntax.MLM_Let (((FStar_Extraction_ML_Syntax.NonRec), ([]), ((lb)::[]))))));
)
end)))
in (

let rec extract_fv = (fun tm -> ((

let uu____1081 = (FStar_All.pipe_left (FStar_TypeChecker_Env.debug g.FStar_Extraction_ML_UEnv.tcenv) (FStar_Options.Other ("ExtractionReify")))
in (match (uu____1081) with
| true -> begin
(

let uu____1082 = (FStar_Syntax_Print.term_to_string tm)
in (FStar_Util.print1 "extract_fv term: %s\n" uu____1082))
end
| uu____1083 -> begin
()
end));
(

let uu____1084 = (

let uu____1085 = (FStar_Syntax_Subst.compress tm)
in uu____1085.FStar_Syntax_Syntax.n)
in (match (uu____1084) with
| FStar_Syntax_Syntax.Tm_uinst (tm1, uu____1091) -> begin
(extract_fv tm1)
end
| FStar_Syntax_Syntax.Tm_fvar (fv) -> begin
(

let mlp = (FStar_Extraction_ML_Syntax.mlpath_of_lident fv.FStar_Syntax_Syntax.fv_name.FStar_Syntax_Syntax.v)
in (

let uu____1102 = (

let uu____1107 = (FStar_Extraction_ML_UEnv.lookup_fv g fv)
in (FStar_All.pipe_left FStar_Util.right uu____1107))
in (match (uu____1102) with
| (uu____1136, uu____1137, tysc, uu____1139) -> begin
(

let uu____1140 = (FStar_All.pipe_left (FStar_Extraction_ML_Syntax.with_ty FStar_Extraction_ML_Syntax.MLTY_Top) (FStar_Extraction_ML_Syntax.MLE_Name (mlp)))
in ((uu____1140), (tysc)))
end)))
end
| uu____1141 -> begin
(failwith "Not an fv")
end));
))
in (

let extract_action = (fun g1 a -> ((

let uu____1157 = (FStar_All.pipe_left (FStar_TypeChecker_Env.debug g1.FStar_Extraction_ML_UEnv.tcenv) (FStar_Options.Other ("ExtractionReify")))
in (match (uu____1157) with
| true -> begin
(

let uu____1158 = (FStar_Syntax_Print.term_to_string a.FStar_Syntax_Syntax.action_typ)
in (

let uu____1159 = (FStar_Syntax_Print.term_to_string a.FStar_Syntax_Syntax.action_defn)
in (FStar_Util.print2 "Action type %s and term %s\n" uu____1158 uu____1159)))
end
| uu____1160 -> begin
()
end));
(

let uu____1161 = (FStar_Extraction_ML_UEnv.action_name ed a)
in (match (uu____1161) with
| (a_nm, a_lid) -> begin
(

let lbname = (

let uu____1171 = (FStar_Syntax_Syntax.new_bv (FStar_Pervasives_Native.Some (a.FStar_Syntax_Syntax.action_defn.FStar_Syntax_Syntax.pos)) FStar_Syntax_Syntax.tun)
in FStar_Util.Inl (uu____1171))
in (

let lb = (FStar_Syntax_Syntax.mk_lb ((lbname), (a.FStar_Syntax_Syntax.action_univs), (FStar_Parser_Const.effect_Tot_lid), (a.FStar_Syntax_Syntax.action_typ), (a.FStar_Syntax_Syntax.action_defn)))
in (

let lbs = ((false), ((lb)::[]))
in (

let action_lb = ((FStar_Syntax_Syntax.mk (FStar_Syntax_Syntax.Tm_let (((lbs), (FStar_Syntax_Util.exp_false_bool))))) FStar_Pervasives_Native.None a.FStar_Syntax_Syntax.action_defn.FStar_Syntax_Syntax.pos)
in (

let uu____1196 = (FStar_Extraction_ML_Term.term_as_mlexpr g1 action_lb)
in (match (uu____1196) with
| (a_let, uu____1203, ty) -> begin
((

let uu____1206 = (FStar_All.pipe_left (FStar_TypeChecker_Env.debug g1.FStar_Extraction_ML_UEnv.tcenv) (FStar_Options.Other ("ExtractionReify")))
in (match (uu____1206) with
| true -> begin
(

let uu____1207 = (FStar_Extraction_ML_Code.string_of_mlexpr a_nm a_let)
in (FStar_Util.print1 "Extracted action term: %s\n" uu____1207))
end
| uu____1208 -> begin
()
end));
(

let uu____1209 = (match (a_let.FStar_Extraction_ML_Syntax.expr) with
| FStar_Extraction_ML_Syntax.MLE_Let ((uu____1214, uu____1215, (mllb)::[]), uu____1217) -> begin
(match (mllb.FStar_Extraction_ML_Syntax.mllb_tysc) with
| FStar_Pervasives_Native.Some (tysc) -> begin
((mllb.FStar_Extraction_ML_Syntax.mllb_def), (tysc))
end
| FStar_Pervasives_Native.None -> begin
(failwith "No type scheme")
end)
end
| uu____1228 -> begin
(failwith "Impossible")
end)
in (match (uu____1209) with
| (exp, tysc) -> begin
((

let uu____1236 = (FStar_All.pipe_left (FStar_TypeChecker_Env.debug g1.FStar_Extraction_ML_UEnv.tcenv) (FStar_Options.Other ("ExtractionReify")))
in (match (uu____1236) with
| true -> begin
((

let uu____1238 = (FStar_Extraction_ML_Code.string_of_mlty a_nm (FStar_Pervasives_Native.snd tysc))
in (FStar_Util.print1 "Extracted action type: %s\n" uu____1238));
(FStar_List.iter (fun x -> (FStar_Util.print1 "and binders: %s\n" (FStar_Pervasives_Native.fst x))) (FStar_Pervasives_Native.fst tysc));
)
end
| uu____1244 -> begin
()
end));
(extend_env g1 a_lid a_nm exp tysc);
)
end));
)
end))))))
end));
))
in (

let uu____1245 = (

let uu____1248 = (extract_fv (FStar_Pervasives_Native.snd ed.FStar_Syntax_Syntax.return_repr))
in (match (uu____1248) with
| (return_tm, ty_sc) -> begin
(

let uu____1256 = (FStar_Extraction_ML_UEnv.monad_op_name ed "return")
in (match (uu____1256) with
| (return_nm, return_lid) -> begin
(extend_env g return_lid return_nm return_tm ty_sc)
end))
end))
in (match (uu____1245) with
| (g1, return_decl) -> begin
(

let uu____1268 = (

let uu____1271 = (extract_fv (FStar_Pervasives_Native.snd ed.FStar_Syntax_Syntax.bind_repr))
in (match (uu____1271) with
| (bind_tm, ty_sc) -> begin
(

let uu____1279 = (FStar_Extraction_ML_UEnv.monad_op_name ed "bind")
in (match (uu____1279) with
| (bind_nm, bind_lid) -> begin
(extend_env g1 bind_lid bind_nm bind_tm ty_sc)
end))
end))
in (match (uu____1268) with
| (g2, bind_decl) -> begin
(

let uu____1291 = (FStar_Util.fold_map extract_action g2 ed.FStar_Syntax_Syntax.actions)
in (match (uu____1291) with
| (g3, actions) -> begin
((g3), ((FStar_List.append ((return_decl)::(bind_decl)::[]) actions)))
end))
end))
end)))))
end
| FStar_Syntax_Syntax.Sig_new_effect (uu____1303) -> begin
((g), ([]))
end
| FStar_Syntax_Syntax.Sig_declare_typ (lid, uu____1306, t) when (FStar_Extraction_ML_Term.is_arity g t) -> begin
(

let quals = se.FStar_Syntax_Syntax.sigquals
in (

let uu____1310 = (

let uu____1311 = (FStar_All.pipe_right quals (FStar_Util.for_some (fun uu___152_1313 -> (match (uu___152_1313) with
| FStar_Syntax_Syntax.Assumption -> begin
true
end
| uu____1314 -> begin
false
end))))
in (not (uu____1311)))
in (match (uu____1310) with
| true -> begin
((g), ([]))
end
| uu____1319 -> begin
(

let uu____1320 = (FStar_Syntax_Util.arrow_formals t)
in (match (uu____1320) with
| (bs, uu____1332) -> begin
(

let fv = (FStar_Syntax_Syntax.lid_as_fv lid FStar_Syntax_Syntax.Delta_constant FStar_Pervasives_Native.None)
in (

let uu____1344 = (FStar_Syntax_Util.abs bs FStar_TypeChecker_Common.t_unit FStar_Pervasives_Native.None)
in (extract_typ_abbrev g fv quals uu____1344)))
end))
end)))
end
| FStar_Syntax_Syntax.Sig_let ((false, (lb)::[]), uu____1351, uu____1352) when (FStar_Extraction_ML_Term.is_arity g lb.FStar_Syntax_Syntax.lbtyp) -> begin
(

let quals = se.FStar_Syntax_Syntax.sigquals
in (

let uu____1363 = (

let uu____1368 = (FStar_TypeChecker_Env.open_universes_in g.FStar_Extraction_ML_UEnv.tcenv lb.FStar_Syntax_Syntax.lbunivs ((lb.FStar_Syntax_Syntax.lbdef)::(lb.FStar_Syntax_Syntax.lbtyp)::[]))
in (match (uu____1368) with
| (tcenv, uu____1384, def_typ) -> begin
(

let uu____1388 = (as_pair def_typ)
in ((tcenv), (uu____1388)))
end))
in (match (uu____1363) with
| (tcenv, (lbdef, lbtyp)) -> begin
(

let lbtyp1 = (FStar_TypeChecker_Normalize.unfold_whnf tcenv lbtyp)
in (

let lbdef1 = (FStar_TypeChecker_Normalize.eta_expand_with_type tcenv lbdef lbtyp1)
in (

let uu____1403 = (FStar_Util.right lb.FStar_Syntax_Syntax.lbname)
in (extract_typ_abbrev g uu____1403 quals lbdef1))))
end)))
end
| FStar_Syntax_Syntax.Sig_let (lbs, uu____1405, attrs) -> begin
(

let quals = se.FStar_Syntax_Syntax.sigquals
in (

let elet = (FStar_Syntax_Syntax.mk (FStar_Syntax_Syntax.Tm_let (((lbs), (FStar_Syntax_Util.exp_false_bool)))) FStar_Pervasives_Native.None se.FStar_Syntax_Syntax.sigrng)
in (

let uu____1422 = (FStar_Extraction_ML_Term.term_as_mlexpr g elet)
in (match (uu____1422) with
| (ml_let, uu____1430, uu____1431) -> begin
(match (ml_let.FStar_Extraction_ML_Syntax.expr) with
| FStar_Extraction_ML_Syntax.MLE_Let ((flavor, uu____1436, bindings), uu____1438) -> begin
(

let uu____1445 = (FStar_List.fold_left2 (fun uu____1452 ml_lb uu____1454 -> (match (((uu____1452), (uu____1454))) with
| ((env, ml_lbs), {FStar_Syntax_Syntax.lbname = lbname; FStar_Syntax_Syntax.lbunivs = uu____1467; FStar_Syntax_Syntax.lbtyp = t; FStar_Syntax_Syntax.lbeff = uu____1469; FStar_Syntax_Syntax.lbdef = uu____1470}) -> begin
(

let lb_lid = (

let uu____1484 = (

let uu____1489 = (FStar_Util.right lbname)
in uu____1489.FStar_Syntax_Syntax.fv_name)
in uu____1484.FStar_Syntax_Syntax.v)
in (

let uu____1493 = (

let uu____1496 = (FStar_All.pipe_right quals (FStar_Util.for_some (fun uu___153_1498 -> (match (uu___153_1498) with
| FStar_Syntax_Syntax.Projector (uu____1499) -> begin
true
end
| uu____1502 -> begin
false
end))))
in (match (uu____1496) with
| true -> begin
(

let mname = (

let uu____1506 = (mangle_projector_lid lb_lid)
in (FStar_All.pipe_right uu____1506 FStar_Extraction_ML_Syntax.mlpath_of_lident))
in (

let uu____1507 = (

let uu____1510 = (FStar_Util.right lbname)
in (

let uu____1511 = (FStar_Util.must ml_lb.FStar_Extraction_ML_Syntax.mllb_tysc)
in (FStar_Extraction_ML_UEnv.extend_fv' env uu____1510 mname uu____1511 ml_lb.FStar_Extraction_ML_Syntax.mllb_add_unit false)))
in (match (uu____1507) with
| (env1, uu____1515) -> begin
((env1), ((

let uu___158_1516 = ml_lb
in {FStar_Extraction_ML_Syntax.mllb_name = (((FStar_Pervasives_Native.snd mname)), ((Prims.parse_int "0"))); FStar_Extraction_ML_Syntax.mllb_tysc = uu___158_1516.FStar_Extraction_ML_Syntax.mllb_tysc; FStar_Extraction_ML_Syntax.mllb_add_unit = uu___158_1516.FStar_Extraction_ML_Syntax.mllb_add_unit; FStar_Extraction_ML_Syntax.mllb_def = uu___158_1516.FStar_Extraction_ML_Syntax.mllb_def; FStar_Extraction_ML_Syntax.print_typ = uu___158_1516.FStar_Extraction_ML_Syntax.print_typ})))
end)))
end
| uu____1518 -> begin
(

let uu____1519 = (

let uu____1520 = (

let uu____1523 = (FStar_Util.must ml_lb.FStar_Extraction_ML_Syntax.mllb_tysc)
in (FStar_Extraction_ML_UEnv.extend_lb env lbname t uu____1523 ml_lb.FStar_Extraction_ML_Syntax.mllb_add_unit false))
in (FStar_All.pipe_left FStar_Pervasives_Native.fst uu____1520))
in ((uu____1519), (ml_lb)))
end))
in (match (uu____1493) with
| (g1, ml_lb1) -> begin
((g1), ((ml_lb1)::ml_lbs))
end)))
end)) ((g), ([])) bindings (FStar_Pervasives_Native.snd lbs))
in (match (uu____1445) with
| (g1, ml_lbs') -> begin
(

let flags = (FStar_List.choose (fun uu___154_1543 -> (match (uu___154_1543) with
| FStar_Syntax_Syntax.Assumption -> begin
FStar_Pervasives_Native.Some (FStar_Extraction_ML_Syntax.Assumed)
end
| FStar_Syntax_Syntax.Private -> begin
FStar_Pervasives_Native.Some (FStar_Extraction_ML_Syntax.Private)
end
| FStar_Syntax_Syntax.NoExtract -> begin
FStar_Pervasives_Native.Some (FStar_Extraction_ML_Syntax.NoExtract)
end
| uu____1545 -> begin
FStar_Pervasives_Native.None
end)) quals)
in (

let flags' = (FStar_List.choose (fun uu___155_1550 -> (match (uu___155_1550) with
| {FStar_Syntax_Syntax.n = FStar_Syntax_Syntax.Tm_constant (FStar_Const.Const_string (s, uu____1555)); FStar_Syntax_Syntax.tk = uu____1556; FStar_Syntax_Syntax.pos = uu____1557; FStar_Syntax_Syntax.vars = uu____1558} -> begin
FStar_Pervasives_Native.Some (FStar_Extraction_ML_Syntax.Attribute (s))
end
| uu____1561 -> begin
((FStar_Util.print_warning "Warning: unrecognized, non-string attribute, bother protz for a better error message");
FStar_Pervasives_Native.None;
)
end)) attrs)
in (

let uu____1565 = (

let uu____1567 = (

let uu____1568 = (FStar_Extraction_ML_Util.mlloc_of_range se.FStar_Syntax_Syntax.sigrng)
in FStar_Extraction_ML_Syntax.MLM_Loc (uu____1568))
in (uu____1567)::(FStar_Extraction_ML_Syntax.MLM_Let (((flavor), ((FStar_List.append flags flags')), ((FStar_List.rev ml_lbs')))))::[])
in ((g1), (uu____1565)))))
end))
end
| uu____1572 -> begin
(

let uu____1573 = (

let uu____1574 = (FStar_Extraction_ML_Code.string_of_mlexpr g.FStar_Extraction_ML_UEnv.currentModule ml_let)
in (FStar_Util.format1 "Impossible: Translated a let to a non-let: %s" uu____1574))
in (failwith uu____1573))
end)
end))))
end
| FStar_Syntax_Syntax.Sig_declare_typ (lid, uu____1579, t) -> begin
(

let quals = se.FStar_Syntax_Syntax.sigquals
in (

let uu____1583 = (FStar_All.pipe_right quals (FStar_List.contains FStar_Syntax_Syntax.Assumption))
in (match (uu____1583) with
| true -> begin
(

let always_fail = (

let imp = (

let uu____1590 = (FStar_Syntax_Util.arrow_formals t)
in (match (uu____1590) with
| ([], t1) -> begin
(

let b = (

let uu____1609 = (FStar_Syntax_Syntax.gen_bv "_" FStar_Pervasives_Native.None t1)
in (FStar_All.pipe_left FStar_Syntax_Syntax.mk_binder uu____1609))
in (

let uu____1610 = (fail_exp lid t1)
in (FStar_Syntax_Util.abs ((b)::[]) uu____1610 FStar_Pervasives_Native.None)))
end
| (bs, t1) -> begin
(

let uu____1628 = (fail_exp lid t1)
in (FStar_Syntax_Util.abs bs uu____1628 FStar_Pervasives_Native.None))
end))
in (

let uu___159_1634 = se
in (

let uu____1635 = (

let uu____1636 = (

let uu____1642 = (

let uu____1646 = (

let uu____1648 = (

let uu____1649 = (

let uu____1652 = (FStar_Syntax_Syntax.lid_as_fv lid FStar_Syntax_Syntax.Delta_constant FStar_Pervasives_Native.None)
in FStar_Util.Inr (uu____1652))
in {FStar_Syntax_Syntax.lbname = uu____1649; FStar_Syntax_Syntax.lbunivs = []; FStar_Syntax_Syntax.lbtyp = t; FStar_Syntax_Syntax.lbeff = FStar_Parser_Const.effect_ML_lid; FStar_Syntax_Syntax.lbdef = imp})
in (uu____1648)::[])
in ((false), (uu____1646)))
in ((uu____1642), ([]), ([])))
in FStar_Syntax_Syntax.Sig_let (uu____1636))
in {FStar_Syntax_Syntax.sigel = uu____1635; FStar_Syntax_Syntax.sigrng = uu___159_1634.FStar_Syntax_Syntax.sigrng; FStar_Syntax_Syntax.sigquals = uu___159_1634.FStar_Syntax_Syntax.sigquals; FStar_Syntax_Syntax.sigmeta = uu___159_1634.FStar_Syntax_Syntax.sigmeta})))
in (

let uu____1659 = (extract_sig g always_fail)
in (match (uu____1659) with
| (g1, mlm) -> begin
(

let uu____1670 = (FStar_Util.find_map quals (fun uu___156_1672 -> (match (uu___156_1672) with
| FStar_Syntax_Syntax.Discriminator (l) -> begin
FStar_Pervasives_Native.Some (l)
end
| uu____1675 -> begin
FStar_Pervasives_Native.None
end)))
in (match (uu____1670) with
| FStar_Pervasives_Native.Some (l) -> begin
(

let uu____1680 = (

let uu____1682 = (

let uu____1683 = (FStar_Extraction_ML_Util.mlloc_of_range se.FStar_Syntax_Syntax.sigrng)
in FStar_Extraction_ML_Syntax.MLM_Loc (uu____1683))
in (

let uu____1684 = (

let uu____1686 = (FStar_Extraction_ML_Term.ind_discriminator_body g1 lid l)
in (uu____1686)::[])
in (uu____1682)::uu____1684))
in ((g1), (uu____1680)))
end
| uu____1688 -> begin
(

let uu____1690 = (FStar_Util.find_map quals (fun uu___157_1692 -> (match (uu___157_1692) with
| FStar_Syntax_Syntax.Projector (l, uu____1695) -> begin
FStar_Pervasives_Native.Some (l)
end
| uu____1696 -> begin
FStar_Pervasives_Native.None
end)))
in (match (uu____1690) with
| FStar_Pervasives_Native.Some (uu____1700) -> begin
((g1), ([]))
end
| uu____1702 -> begin
((g1), (mlm))
end))
end))
end)))
end
| uu____1705 -> begin
((g), ([]))
end)))
end
| FStar_Syntax_Syntax.Sig_main (e) -> begin
(

let uu____1708 = (FStar_Extraction_ML_Term.term_as_mlexpr g e)
in (match (uu____1708) with
| (ml_main, uu____1716, uu____1717) -> begin
(

let uu____1718 = (

let uu____1720 = (

let uu____1721 = (FStar_Extraction_ML_Util.mlloc_of_range se.FStar_Syntax_Syntax.sigrng)
in FStar_Extraction_ML_Syntax.MLM_Loc (uu____1721))
in (uu____1720)::(FStar_Extraction_ML_Syntax.MLM_Top (ml_main))::[])
in ((g), (uu____1718)))
end))
end
| FStar_Syntax_Syntax.Sig_new_effect_for_free (uu____1723) -> begin
(failwith "impossible -- removed by tc.fs")
end
| FStar_Syntax_Syntax.Sig_assume (uu____1727) -> begin
((g), ([]))
end
| FStar_Syntax_Syntax.Sig_sub_effect (uu____1731) -> begin
((g), ([]))
end
| FStar_Syntax_Syntax.Sig_effect_abbrev (uu____1733) -> begin
((g), ([]))
end
| FStar_Syntax_Syntax.Sig_pragma (p) -> begin
((match ((p = FStar_Syntax_Syntax.LightOff)) with
| true -> begin
(FStar_Options.set_ml_ish ())
end
| uu____1743 -> begin
()
end);
((g), ([]));
)
end);
))


let extract_iface : FStar_Extraction_ML_UEnv.env  ->  FStar_Syntax_Syntax.modul  ->  env_t = (fun g m -> (

let uu____1751 = (FStar_Util.fold_map extract_sig g m.FStar_Syntax_Syntax.declarations)
in (FStar_All.pipe_right uu____1751 FStar_Pervasives_Native.fst)))


let extract : FStar_Extraction_ML_UEnv.env  ->  FStar_Syntax_Syntax.modul  ->  (FStar_Extraction_ML_UEnv.env * FStar_Extraction_ML_Syntax.mllib Prims.list) = (fun g m -> ((FStar_Syntax_Syntax.reset_gensym ());
(

let uu____1777 = (FStar_Options.debug_any ())
in (match (uu____1777) with
| true -> begin
(

let uu____1778 = (FStar_Syntax_Print.lid_to_string m.FStar_Syntax_Syntax.name)
in (FStar_Util.print1 "Extracting module %s\n" uu____1778))
end
| uu____1779 -> begin
()
end));
(

let uu____1780 = (FStar_Options.restore_cmd_line_options true)
in (

let name = (FStar_Extraction_ML_Syntax.mlpath_of_lident m.FStar_Syntax_Syntax.name)
in (

let g1 = (

let uu___160_1783 = g
in {FStar_Extraction_ML_UEnv.tcenv = uu___160_1783.FStar_Extraction_ML_UEnv.tcenv; FStar_Extraction_ML_UEnv.gamma = uu___160_1783.FStar_Extraction_ML_UEnv.gamma; FStar_Extraction_ML_UEnv.tydefs = uu___160_1783.FStar_Extraction_ML_UEnv.tydefs; FStar_Extraction_ML_UEnv.currentModule = name})
in (

let uu____1784 = (FStar_Util.fold_map extract_sig g1 m.FStar_Syntax_Syntax.declarations)
in (match (uu____1784) with
| (g2, sigs) -> begin
(

let mlm = (FStar_List.flatten sigs)
in (

let is_kremlin = (

let uu____1801 = (FStar_Options.codegen ())
in (match (uu____1801) with
| FStar_Pervasives_Native.Some ("Kremlin") -> begin
true
end
| uu____1803 -> begin
false
end))
in (

let uu____1805 = (((m.FStar_Syntax_Syntax.name.FStar_Ident.str <> "Prims") && (is_kremlin || (not (m.FStar_Syntax_Syntax.is_interface)))) && (FStar_Options.should_extract m.FStar_Syntax_Syntax.name.FStar_Ident.str))
in (match (uu____1805) with
| true -> begin
((

let uu____1810 = (FStar_Syntax_Print.lid_to_string m.FStar_Syntax_Syntax.name)
in (FStar_Util.print1 "Extracted module %s\n" uu____1810));
((g2), ((FStar_Extraction_ML_Syntax.MLLib ((((name), (FStar_Pervasives_Native.Some ((([]), (mlm)))), (FStar_Extraction_ML_Syntax.MLLib ([]))))::[]))::[]));
)
end
| uu____1840 -> begin
((g2), ([]))
end))))
end)))));
))



=======
let fail_exp:
  FStar_Ident.lident ->
    FStar_Syntax_Syntax.typ ->
      FStar_Syntax_Syntax.term' FStar_Syntax_Syntax.syntax
  =
  fun lid  ->
    fun t  ->
      let uu____11 =
        let uu____14 =
          let uu____15 =
            let uu____30 =
              FStar_Syntax_Syntax.fvar FStar_Parser_Const.failwith_lid
                FStar_Syntax_Syntax.Delta_constant
                FStar_Pervasives_Native.None in
            let uu____31 =
              let uu____34 = FStar_Syntax_Syntax.iarg t in
              let uu____35 =
                let uu____38 =
                  let uu____39 =
                    let uu____40 =
                      let uu____43 =
                        let uu____44 =
                          let uu____45 =
                            let uu____52 =
                              let uu____53 =
                                let uu____54 =
                                  FStar_Syntax_Print.lid_to_string lid in
                                Prims.strcat "Not yet implemented:" uu____54 in
                              FStar_Bytes.string_as_unicode_bytes uu____53 in
                            (uu____52, FStar_Range.dummyRange) in
                          FStar_Const.Const_string uu____45 in
                        FStar_Syntax_Syntax.Tm_constant uu____44 in
                      FStar_Syntax_Syntax.mk uu____43 in
                    uu____40 FStar_Pervasives_Native.None
                      FStar_Range.dummyRange in
                  FStar_All.pipe_left FStar_Syntax_Syntax.as_arg uu____39 in
                [uu____38] in
              uu____34 :: uu____35 in
            (uu____30, uu____31) in
          FStar_Syntax_Syntax.Tm_app uu____15 in
        FStar_Syntax_Syntax.mk uu____14 in
      uu____11 FStar_Pervasives_Native.None FStar_Range.dummyRange
let mangle_projector_lid: FStar_Ident.lident -> FStar_Ident.lident =
  fun x  -> x
let lident_as_mlsymbol:
  FStar_Ident.lident -> FStar_Extraction_ML_Syntax.mlsymbol =
  fun id  -> (id.FStar_Ident.ident).FStar_Ident.idText
let as_pair:
  'Auu____75 .
    'Auu____75 Prims.list ->
      ('Auu____75,'Auu____75) FStar_Pervasives_Native.tuple2
  =
  fun uu___152_85  ->
    match uu___152_85 with
    | a::b::[] -> (a, b)
    | uu____90 -> failwith "Expected a list with 2 elements"
let rec extract_attr:
  FStar_Syntax_Syntax.term ->
    FStar_Extraction_ML_Syntax.tyattr FStar_Pervasives_Native.option
  =
  fun x  ->
    let uu____103 = FStar_Syntax_Subst.compress x in
    match uu____103 with
    | { FStar_Syntax_Syntax.n = FStar_Syntax_Syntax.Tm_fvar fv;
        FStar_Syntax_Syntax.pos = uu____107;
        FStar_Syntax_Syntax.vars = uu____108;_} when
        let uu____111 =
          let uu____112 = FStar_Syntax_Syntax.lid_of_fv fv in
          FStar_Ident.string_of_lid uu____112 in
        uu____111 = "FStar.Pervasives.PpxDerivingShow" ->
        FStar_Pervasives_Native.Some
          FStar_Extraction_ML_Syntax.PpxDerivingShow
    | {
        FStar_Syntax_Syntax.n = FStar_Syntax_Syntax.Tm_app
          ({ FStar_Syntax_Syntax.n = FStar_Syntax_Syntax.Tm_fvar fv;
             FStar_Syntax_Syntax.pos = uu____114;
             FStar_Syntax_Syntax.vars = uu____115;_},({
                                                        FStar_Syntax_Syntax.n
                                                          =
                                                          FStar_Syntax_Syntax.Tm_constant
                                                          (FStar_Const.Const_string
                                                          (data,uu____117));
                                                        FStar_Syntax_Syntax.pos
                                                          = uu____118;
                                                        FStar_Syntax_Syntax.vars
                                                          = uu____119;_},uu____120)::[]);
        FStar_Syntax_Syntax.pos = uu____121;
        FStar_Syntax_Syntax.vars = uu____122;_} when
        let uu____157 =
          let uu____158 = FStar_Syntax_Syntax.lid_of_fv fv in
          FStar_Ident.string_of_lid uu____158 in
        uu____157 = "FStar.Pervasives.PpxDerivingShowConstant" ->
        FStar_Pervasives_Native.Some
          (FStar_Extraction_ML_Syntax.PpxDerivingShowConstant
             (FStar_Util.string_of_unicode data))
    | { FStar_Syntax_Syntax.n = FStar_Syntax_Syntax.Tm_meta (x1,uu____160);
        FStar_Syntax_Syntax.pos = uu____161;
        FStar_Syntax_Syntax.vars = uu____162;_} -> extract_attr x1
    | a -> FStar_Pervasives_Native.None
let extract_attrs:
  FStar_Syntax_Syntax.term Prims.list ->
    FStar_Extraction_ML_Syntax.tyattr Prims.list
  = fun attrs  -> FStar_List.choose extract_attr attrs
let binders_as_mlty_binders:
  'Auu____186 .
    FStar_Extraction_ML_UEnv.env ->
      (FStar_Syntax_Syntax.bv,'Auu____186) FStar_Pervasives_Native.tuple2
        Prims.list ->
        (FStar_Extraction_ML_UEnv.env,(Prims.string,Prims.int)
                                        FStar_Pervasives_Native.tuple2
                                        Prims.list)
          FStar_Pervasives_Native.tuple2
  =
  fun env  ->
    fun bs  ->
      FStar_Util.fold_map
        (fun env1  ->
           fun uu____232  ->
             match uu____232 with
             | (bv,uu____246) ->
                 let uu____247 =
                   let uu____248 =
                     let uu____251 =
                       let uu____252 =
                         FStar_Extraction_ML_UEnv.bv_as_ml_tyvar bv in
                       FStar_Extraction_ML_Syntax.MLTY_Var uu____252 in
                     FStar_Pervasives_Native.Some uu____251 in
                   FStar_Extraction_ML_UEnv.extend_ty env1 bv uu____248 in
                 let uu____253 = FStar_Extraction_ML_UEnv.bv_as_ml_tyvar bv in
                 (uu____247, uu____253)) env bs
let extract_typ_abbrev:
  FStar_Extraction_ML_UEnv.env ->
    FStar_Syntax_Syntax.fv ->
      FStar_Syntax_Syntax.qualifier Prims.list ->
        FStar_Syntax_Syntax.term Prims.list ->
          FStar_Syntax_Syntax.term ->
            (FStar_Extraction_ML_UEnv.env,FStar_Extraction_ML_Syntax.mlmodule1
                                            Prims.list)
              FStar_Pervasives_Native.tuple2
  =
  fun env  ->
    fun fv  ->
      fun quals  ->
        fun attrs  ->
          fun def  ->
            let lid = (fv.FStar_Syntax_Syntax.fv_name).FStar_Syntax_Syntax.v in
            let def1 =
              let uu____298 =
                let uu____299 = FStar_Syntax_Subst.compress def in
                FStar_All.pipe_right uu____299 FStar_Syntax_Util.unmeta in
              FStar_All.pipe_right uu____298 FStar_Syntax_Util.un_uinst in
            let def2 =
              match def1.FStar_Syntax_Syntax.n with
              | FStar_Syntax_Syntax.Tm_abs uu____301 ->
                  FStar_Extraction_ML_Term.normalize_abs def1
              | uu____318 -> def1 in
            let uu____319 =
              match def2.FStar_Syntax_Syntax.n with
              | FStar_Syntax_Syntax.Tm_abs (bs,body,uu____330) ->
                  FStar_Syntax_Subst.open_term bs body
              | uu____351 -> ([], def2) in
            match uu____319 with
            | (bs,body) ->
                let assumed =
                  FStar_Util.for_some
                    (fun uu___153_372  ->
                       match uu___153_372 with
                       | FStar_Syntax_Syntax.Assumption  -> true
                       | uu____373 -> false) quals in
                let uu____374 = binders_as_mlty_binders env bs in
                (match uu____374 with
                 | (env1,ml_bs) ->
                     let body1 =
                       let uu____406 =
                         FStar_Extraction_ML_Term.term_as_mlty env1 body in
                       FStar_All.pipe_right uu____406
                         (FStar_Extraction_ML_Util.eraseTypeDeep
                            (FStar_Extraction_ML_Util.udelta_unfold env1)) in
                     let mangled_projector =
                       let uu____410 =
                         FStar_All.pipe_right quals
                           (FStar_Util.for_some
                              (fun uu___154_415  ->
                                 match uu___154_415 with
                                 | FStar_Syntax_Syntax.Projector uu____416 ->
                                     true
                                 | uu____421 -> false)) in
                       if uu____410
                       then
                         let mname = mangle_projector_lid lid in
                         FStar_Pervasives_Native.Some
                           ((mname.FStar_Ident.ident).FStar_Ident.idText)
                       else FStar_Pervasives_Native.None in
                     let attrs1 = extract_attrs attrs in
                     let td =
                       let uu____456 =
                         let uu____481 = lident_as_mlsymbol lid in
                         (assumed, uu____481, mangled_projector, ml_bs,
                           attrs1,
                           (FStar_Pervasives_Native.Some
                              (FStar_Extraction_ML_Syntax.MLTD_Abbrev body1))) in
                       [uu____456] in
                     let def3 =
                       let uu____545 =
                         let uu____546 =
                           FStar_Extraction_ML_Util.mlloc_of_range
                             (FStar_Ident.range_of_lid lid) in
                         FStar_Extraction_ML_Syntax.MLM_Loc uu____546 in
                       [uu____545; FStar_Extraction_ML_Syntax.MLM_Ty td] in
                     let env2 =
                       let uu____548 =
                         FStar_All.pipe_right quals
                           (FStar_Util.for_some
                              (fun uu___155_552  ->
                                 match uu___155_552 with
                                 | FStar_Syntax_Syntax.Assumption  -> true
                                 | FStar_Syntax_Syntax.New  -> true
                                 | uu____553 -> false)) in
                       if uu____548
                       then FStar_Extraction_ML_UEnv.extend_type_name env1 fv
                       else FStar_Extraction_ML_UEnv.extend_tydef env1 fv td in
                     (env2, def3))
type data_constructor =
  {
  dname: FStar_Ident.lident;
  dtyp: FStar_Syntax_Syntax.typ;}
let __proj__Mkdata_constructor__item__dname:
  data_constructor -> FStar_Ident.lident =
  fun projectee  ->
    match projectee with
    | { dname = __fname__dname; dtyp = __fname__dtyp;_} -> __fname__dname
let __proj__Mkdata_constructor__item__dtyp:
  data_constructor -> FStar_Syntax_Syntax.typ =
  fun projectee  ->
    match projectee with
    | { dname = __fname__dname; dtyp = __fname__dtyp;_} -> __fname__dtyp
type inductive_family =
  {
  iname: FStar_Ident.lident;
  iparams: FStar_Syntax_Syntax.binders;
  ityp: FStar_Syntax_Syntax.term;
  idatas: data_constructor Prims.list;
  iquals: FStar_Syntax_Syntax.qualifier Prims.list;
  iattrs: FStar_Extraction_ML_Syntax.tyattrs;}
let __proj__Mkinductive_family__item__iname:
  inductive_family -> FStar_Ident.lident =
  fun projectee  ->
    match projectee with
    | { iname = __fname__iname; iparams = __fname__iparams;
        ityp = __fname__ityp; idatas = __fname__idatas;
        iquals = __fname__iquals; iattrs = __fname__iattrs;_} ->
        __fname__iname
let __proj__Mkinductive_family__item__iparams:
  inductive_family -> FStar_Syntax_Syntax.binders =
  fun projectee  ->
    match projectee with
    | { iname = __fname__iname; iparams = __fname__iparams;
        ityp = __fname__ityp; idatas = __fname__idatas;
        iquals = __fname__iquals; iattrs = __fname__iattrs;_} ->
        __fname__iparams
let __proj__Mkinductive_family__item__ityp:
  inductive_family -> FStar_Syntax_Syntax.term =
  fun projectee  ->
    match projectee with
    | { iname = __fname__iname; iparams = __fname__iparams;
        ityp = __fname__ityp; idatas = __fname__idatas;
        iquals = __fname__iquals; iattrs = __fname__iattrs;_} ->
        __fname__ityp
let __proj__Mkinductive_family__item__idatas:
  inductive_family -> data_constructor Prims.list =
  fun projectee  ->
    match projectee with
    | { iname = __fname__iname; iparams = __fname__iparams;
        ityp = __fname__ityp; idatas = __fname__idatas;
        iquals = __fname__iquals; iattrs = __fname__iattrs;_} ->
        __fname__idatas
let __proj__Mkinductive_family__item__iquals:
  inductive_family -> FStar_Syntax_Syntax.qualifier Prims.list =
  fun projectee  ->
    match projectee with
    | { iname = __fname__iname; iparams = __fname__iparams;
        ityp = __fname__ityp; idatas = __fname__idatas;
        iquals = __fname__iquals; iattrs = __fname__iattrs;_} ->
        __fname__iquals
let __proj__Mkinductive_family__item__iattrs:
  inductive_family -> FStar_Extraction_ML_Syntax.tyattrs =
  fun projectee  ->
    match projectee with
    | { iname = __fname__iname; iparams = __fname__iparams;
        ityp = __fname__ityp; idatas = __fname__idatas;
        iquals = __fname__iquals; iattrs = __fname__iattrs;_} ->
        __fname__iattrs
let print_ifamily: inductive_family -> Prims.unit =
  fun i  ->
    let uu____701 = FStar_Syntax_Print.lid_to_string i.iname in
    let uu____702 = FStar_Syntax_Print.binders_to_string " " i.iparams in
    let uu____703 = FStar_Syntax_Print.term_to_string i.ityp in
    let uu____704 =
      let uu____705 =
        FStar_All.pipe_right i.idatas
          (FStar_List.map
             (fun d  ->
                let uu____716 = FStar_Syntax_Print.lid_to_string d.dname in
                let uu____717 =
                  let uu____718 = FStar_Syntax_Print.term_to_string d.dtyp in
                  Prims.strcat " : " uu____718 in
                Prims.strcat uu____716 uu____717)) in
      FStar_All.pipe_right uu____705 (FStar_String.concat "\n\t\t") in
    FStar_Util.print4 "\n\t%s %s : %s { %s }\n" uu____701 uu____702 uu____703
      uu____704
let bundle_as_inductive_families:
  'Auu____731 .
    FStar_Extraction_ML_UEnv.env ->
      FStar_Syntax_Syntax.sigelt Prims.list ->
        'Auu____731 ->
          FStar_Syntax_Syntax.attribute Prims.list ->
            (FStar_Extraction_ML_UEnv.env,inductive_family Prims.list)
              FStar_Pervasives_Native.tuple2
  =
  fun env  ->
    fun ses  ->
      fun quals  ->
        fun attrs  ->
          let uu____762 =
            FStar_Util.fold_map
              (fun env1  ->
                 fun se  ->
                   match se.FStar_Syntax_Syntax.sigel with
                   | FStar_Syntax_Syntax.Sig_inductive_typ
                       (l,_us,bs,t,_mut_i,datas) ->
                       let uu____809 = FStar_Syntax_Subst.open_term bs t in
                       (match uu____809 with
                        | (bs1,t1) ->
                            let datas1 =
                              FStar_All.pipe_right ses
                                (FStar_List.collect
                                   (fun se1  ->
                                      match se1.FStar_Syntax_Syntax.sigel
                                      with
                                      | FStar_Syntax_Syntax.Sig_datacon
                                          (d,uu____848,t2,l',nparams,uu____852)
                                          when FStar_Ident.lid_equals l l' ->
                                          let uu____857 =
                                            FStar_Syntax_Util.arrow_formals
                                              t2 in
                                          (match uu____857 with
                                           | (bs',body) ->
                                               let uu____890 =
                                                 FStar_Util.first_N
                                                   (FStar_List.length bs1)
                                                   bs' in
                                               (match uu____890 with
                                                | (bs_params,rest) ->
                                                    let subst1 =
                                                      FStar_List.map2
                                                        (fun uu____961  ->
                                                           fun uu____962  ->
                                                             match (uu____961,
                                                                    uu____962)
                                                             with
                                                             | ((b',uu____980),
                                                                (b,uu____982))
                                                                 ->
                                                                 let uu____991
                                                                   =
                                                                   let uu____998
                                                                    =
                                                                    FStar_Syntax_Syntax.bv_to_name
                                                                    b in
                                                                   (b',
                                                                    uu____998) in
                                                                 FStar_Syntax_Syntax.NT
                                                                   uu____991)
                                                        bs_params bs1 in
                                                    let t3 =
                                                      let uu____1000 =
                                                        let uu____1003 =
                                                          FStar_Syntax_Syntax.mk_Total
                                                            body in
                                                        FStar_Syntax_Util.arrow
                                                          rest uu____1003 in
                                                      FStar_All.pipe_right
                                                        uu____1000
                                                        (FStar_Syntax_Subst.subst
                                                           subst1) in
                                                    [{ dname = d; dtyp = t3 }]))
                                      | uu____1008 -> [])) in
                            let attrs1 =
                              extract_attrs
                                (FStar_List.append
                                   se.FStar_Syntax_Syntax.sigattrs attrs) in
                            let env2 =
                              let uu____1013 =
                                FStar_Syntax_Syntax.lid_as_fv l
                                  FStar_Syntax_Syntax.Delta_constant
                                  FStar_Pervasives_Native.None in
                              FStar_Extraction_ML_UEnv.extend_type_name env1
                                uu____1013 in
                            (env2,
                              [{
                                 iname = l;
                                 iparams = bs1;
                                 ityp = t1;
                                 idatas = datas1;
                                 iquals = (se.FStar_Syntax_Syntax.sigquals);
                                 iattrs = attrs1
                               }]))
                   | uu____1016 -> (env1, [])) env ses in
          match uu____762 with
          | (env1,ifams) -> (env1, (FStar_List.flatten ifams))
type env_t = FStar_Extraction_ML_UEnv.env
let extract_bundle:
  env_t ->
    FStar_Syntax_Syntax.sigelt ->
      (env_t,FStar_Extraction_ML_Syntax.mlmodule1 Prims.list)
        FStar_Pervasives_Native.tuple2
  =
  fun env  ->
    fun se  ->
      let extract_ctor ml_tyvars env1 ctor =
        let mlt =
          let uu____1102 =
            FStar_Extraction_ML_Term.term_as_mlty env1 ctor.dtyp in
          FStar_Extraction_ML_Util.eraseTypeDeep
            (FStar_Extraction_ML_Util.udelta_unfold env1) uu____1102 in
        let steps =
          [FStar_TypeChecker_Normalize.Inlining;
          FStar_TypeChecker_Normalize.UnfoldUntil
            FStar_Syntax_Syntax.Delta_constant;
          FStar_TypeChecker_Normalize.EraseUniverses;
          FStar_TypeChecker_Normalize.AllowUnboundUniverses] in
        let names1 =
          let uu____1109 =
            let uu____1110 =
              let uu____1113 =
                FStar_TypeChecker_Normalize.normalize steps
                  env1.FStar_Extraction_ML_UEnv.tcenv ctor.dtyp in
              FStar_Syntax_Subst.compress uu____1113 in
            uu____1110.FStar_Syntax_Syntax.n in
          match uu____1109 with
          | FStar_Syntax_Syntax.Tm_arrow (bs,uu____1117) ->
              FStar_List.map
                (fun uu____1143  ->
                   match uu____1143 with
                   | ({ FStar_Syntax_Syntax.ppname = ppname;
                        FStar_Syntax_Syntax.index = uu____1149;
                        FStar_Syntax_Syntax.sort = uu____1150;_},uu____1151)
                       -> ppname.FStar_Ident.idText) bs
          | uu____1154 -> [] in
        let tys = (ml_tyvars, mlt) in
        let fvv = FStar_Extraction_ML_UEnv.mkFvvar ctor.dname ctor.dtyp in
        let uu____1173 =
          let uu____1174 =
            FStar_Extraction_ML_UEnv.extend_fv env1 fvv tys false false in
          FStar_Pervasives_Native.fst uu____1174 in
        let uu____1179 =
          let uu____1190 = lident_as_mlsymbol ctor.dname in
          let uu____1191 =
            let uu____1198 = FStar_Extraction_ML_Util.argTypes mlt in
            FStar_List.zip names1 uu____1198 in
          (uu____1190, uu____1191) in
        (uu____1173, uu____1179) in
      let extract_one_family env1 ind =
        let uu____1250 = binders_as_mlty_binders env1 ind.iparams in
        match uu____1250 with
        | (env2,vars) ->
            let uu____1301 =
              FStar_All.pipe_right ind.idatas
                (FStar_Util.fold_map (extract_ctor vars) env2) in
            (match uu____1301 with
             | (env3,ctors) ->
                 let uu____1398 = FStar_Syntax_Util.arrow_formals ind.ityp in
                 (match uu____1398 with
                  | (indices,uu____1438) ->
                      let ml_params =
                        let uu____1462 =
                          FStar_All.pipe_right indices
                            (FStar_List.mapi
                               (fun i  ->
                                  fun uu____1493  ->
                                    let uu____1498 =
                                      let uu____1499 =
                                        FStar_Util.string_of_int i in
                                      Prims.strcat "'dummyV" uu____1499 in
                                    (uu____1498, (Prims.parse_int "0")))) in
                        FStar_List.append vars uu____1462 in
                      let tbody =
                        let uu____1505 =
                          FStar_Util.find_opt
                            (fun uu___156_1510  ->
                               match uu___156_1510 with
                               | FStar_Syntax_Syntax.RecordType uu____1511 ->
                                   true
                               | uu____1520 -> false) ind.iquals in
                        match uu____1505 with
                        | FStar_Pervasives_Native.Some
                            (FStar_Syntax_Syntax.RecordType (ns,ids)) ->
                            let uu____1531 = FStar_List.hd ctors in
                            (match uu____1531 with
                             | (uu____1552,c_ty) ->
                                 let fields =
                                   FStar_List.map2
                                     (fun id  ->
                                        fun uu____1591  ->
                                          match uu____1591 with
                                          | (uu____1600,ty) ->
                                              let lid =
                                                FStar_Ident.lid_of_ids
                                                  (FStar_List.append ns [id]) in
                                              let uu____1603 =
                                                lident_as_mlsymbol lid in
                                              (uu____1603, ty)) ids c_ty in
                                 FStar_Extraction_ML_Syntax.MLTD_Record
                                   fields)
                        | uu____1604 ->
                            FStar_Extraction_ML_Syntax.MLTD_DType ctors in
                      let uu____1607 =
                        let uu____1630 = lident_as_mlsymbol ind.iname in
                        (false, uu____1630, FStar_Pervasives_Native.None,
                          ml_params, (ind.iattrs),
                          (FStar_Pervasives_Native.Some tbody)) in
                      (env3, uu____1607))) in
      match ((se.FStar_Syntax_Syntax.sigel),
              (se.FStar_Syntax_Syntax.sigquals))
      with
      | (FStar_Syntax_Syntax.Sig_bundle
         ({
            FStar_Syntax_Syntax.sigel = FStar_Syntax_Syntax.Sig_datacon
              (l,uu____1672,t,uu____1674,uu____1675,uu____1676);
            FStar_Syntax_Syntax.sigrng = uu____1677;
            FStar_Syntax_Syntax.sigquals = uu____1678;
            FStar_Syntax_Syntax.sigmeta = uu____1679;
            FStar_Syntax_Syntax.sigattrs = uu____1680;_}::[],uu____1681),(FStar_Syntax_Syntax.ExceptionConstructor
         )::[]) ->
          let uu____1698 = extract_ctor [] env { dname = l; dtyp = t } in
          (match uu____1698 with
           | (env1,ctor) -> (env1, [FStar_Extraction_ML_Syntax.MLM_Exn ctor]))
      | (FStar_Syntax_Syntax.Sig_bundle (ses,uu____1748),quals) ->
          let uu____1762 =
            bundle_as_inductive_families env ses quals
              se.FStar_Syntax_Syntax.sigattrs in
          (match uu____1762 with
           | (env1,ifams) ->
               let uu____1783 =
                 FStar_Util.fold_map extract_one_family env1 ifams in
               (match uu____1783 with
                | (env2,td) -> (env2, [FStar_Extraction_ML_Syntax.MLM_Ty td])))
      | uu____1892 -> failwith "Unexpected signature element"
let rec extract_sig:
  env_t ->
    FStar_Syntax_Syntax.sigelt ->
      (env_t,FStar_Extraction_ML_Syntax.mlmodule1 Prims.list)
        FStar_Pervasives_Native.tuple2
  =
  fun g  ->
    fun se  ->
      FStar_Extraction_ML_UEnv.debug g
        (fun u  ->
           let uu____1929 = FStar_Syntax_Print.sigelt_to_string se in
           FStar_Util.print1 ">>>> extract_sig %s \n" uu____1929);
      (match se.FStar_Syntax_Syntax.sigel with
       | FStar_Syntax_Syntax.Sig_bundle uu____1936 -> extract_bundle g se
       | FStar_Syntax_Syntax.Sig_inductive_typ uu____1945 ->
           extract_bundle g se
       | FStar_Syntax_Syntax.Sig_datacon uu____1962 -> extract_bundle g se
       | FStar_Syntax_Syntax.Sig_new_effect ed when
           FStar_All.pipe_right se.FStar_Syntax_Syntax.sigquals
             (FStar_List.contains FStar_Syntax_Syntax.Reifiable)
           ->
           let extend_env g1 lid ml_name tm tysc =
             let uu____2000 =
               let uu____2005 =
                 FStar_Syntax_Syntax.lid_as_fv lid
                   FStar_Syntax_Syntax.Delta_equational
                   FStar_Pervasives_Native.None in
               FStar_Extraction_ML_UEnv.extend_fv' g1 uu____2005 ml_name tysc
                 false false in
             match uu____2000 with
             | (g2,mangled_name) ->
                 ((let uu____2013 =
                     FStar_All.pipe_left
                       (FStar_TypeChecker_Env.debug
                          g2.FStar_Extraction_ML_UEnv.tcenv)
                       (FStar_Options.Other "ExtractionReify") in
                   if uu____2013
                   then
                     FStar_Util.print1 "Mangled name: %s\n"
                       (FStar_Pervasives_Native.fst mangled_name)
                   else ());
                  (let lb =
                     {
                       FStar_Extraction_ML_Syntax.mllb_name = mangled_name;
                       FStar_Extraction_ML_Syntax.mllb_tysc =
                         FStar_Pervasives_Native.None;
                       FStar_Extraction_ML_Syntax.mllb_add_unit = false;
                       FStar_Extraction_ML_Syntax.mllb_def = tm;
                       FStar_Extraction_ML_Syntax.print_typ = false
                     } in
                   (g2,
                     (FStar_Extraction_ML_Syntax.MLM_Let
                        (FStar_Extraction_ML_Syntax.NonRec, [], [lb]))))) in
           let rec extract_fv tm =
             (let uu____2029 =
                FStar_All.pipe_left
                  (FStar_TypeChecker_Env.debug
                     g.FStar_Extraction_ML_UEnv.tcenv)
                  (FStar_Options.Other "ExtractionReify") in
              if uu____2029
              then
                let uu____2030 = FStar_Syntax_Print.term_to_string tm in
                FStar_Util.print1 "extract_fv term: %s\n" uu____2030
              else ());
             (let uu____2032 =
                let uu____2033 = FStar_Syntax_Subst.compress tm in
                uu____2033.FStar_Syntax_Syntax.n in
              match uu____2032 with
              | FStar_Syntax_Syntax.Tm_uinst (tm1,uu____2041) ->
                  extract_fv tm1
              | FStar_Syntax_Syntax.Tm_fvar fv ->
                  let mlp =
                    FStar_Extraction_ML_Syntax.mlpath_of_lident
                      (fv.FStar_Syntax_Syntax.fv_name).FStar_Syntax_Syntax.v in
                  let uu____2048 =
                    let uu____2057 = FStar_Extraction_ML_UEnv.lookup_fv g fv in
                    FStar_All.pipe_left FStar_Util.right uu____2057 in
                  (match uu____2048 with
                   | (uu____2114,uu____2115,tysc,uu____2117) ->
                       let uu____2118 =
                         FStar_All.pipe_left
                           (FStar_Extraction_ML_Syntax.with_ty
                              FStar_Extraction_ML_Syntax.MLTY_Top)
                           (FStar_Extraction_ML_Syntax.MLE_Name mlp) in
                       (uu____2118, tysc))
              | uu____2119 -> failwith "Not an fv") in
           let extract_action g1 a =
             (let uu____2145 =
                FStar_All.pipe_left
                  (FStar_TypeChecker_Env.debug
                     g1.FStar_Extraction_ML_UEnv.tcenv)
                  (FStar_Options.Other "ExtractionReify") in
              if uu____2145
              then
                let uu____2146 =
                  FStar_Syntax_Print.term_to_string
                    a.FStar_Syntax_Syntax.action_typ in
                let uu____2147 =
                  FStar_Syntax_Print.term_to_string
                    a.FStar_Syntax_Syntax.action_defn in
                FStar_Util.print2 "Action type %s and term %s\n" uu____2146
                  uu____2147
              else ());
             (let uu____2149 = FStar_Extraction_ML_UEnv.action_name ed a in
              match uu____2149 with
              | (a_nm,a_lid) ->
                  let lbname =
                    let uu____2165 =
                      FStar_Syntax_Syntax.new_bv
                        (FStar_Pervasives_Native.Some
                           ((a.FStar_Syntax_Syntax.action_defn).FStar_Syntax_Syntax.pos))
                        FStar_Syntax_Syntax.tun in
                    FStar_Util.Inl uu____2165 in
                  let lb =
                    FStar_Syntax_Syntax.mk_lb
                      (lbname, (a.FStar_Syntax_Syntax.action_univs),
                        FStar_Parser_Const.effect_Tot_lid,
                        (a.FStar_Syntax_Syntax.action_typ),
                        (a.FStar_Syntax_Syntax.action_defn)) in
                  let lbs = (false, [lb]) in
                  let action_lb =
                    FStar_Syntax_Syntax.mk
                      (FStar_Syntax_Syntax.Tm_let
                         (lbs, FStar_Syntax_Util.exp_false_bool))
                      FStar_Pervasives_Native.None
                      (a.FStar_Syntax_Syntax.action_defn).FStar_Syntax_Syntax.pos in
                  let uu____2191 =
                    FStar_Extraction_ML_Term.term_as_mlexpr g1 action_lb in
                  (match uu____2191 with
                   | (a_let,uu____2203,ty) ->
                       ((let uu____2206 =
                           FStar_All.pipe_left
                             (FStar_TypeChecker_Env.debug
                                g1.FStar_Extraction_ML_UEnv.tcenv)
                             (FStar_Options.Other "ExtractionReify") in
                         if uu____2206
                         then
                           let uu____2207 =
                             FStar_Extraction_ML_Code.string_of_mlexpr a_nm
                               a_let in
                           FStar_Util.print1 "Extracted action term: %s\n"
                             uu____2207
                         else ());
                        (let uu____2209 =
                           match a_let.FStar_Extraction_ML_Syntax.expr with
                           | FStar_Extraction_ML_Syntax.MLE_Let
                               ((uu____2218,uu____2219,mllb::[]),uu____2221)
                               ->
                               (match mllb.FStar_Extraction_ML_Syntax.mllb_tysc
                                with
                                | FStar_Pervasives_Native.Some tysc ->
                                    ((mllb.FStar_Extraction_ML_Syntax.mllb_def),
                                      tysc)
                                | FStar_Pervasives_Native.None  ->
                                    failwith "No type scheme")
                           | uu____2241 -> failwith "Impossible" in
                         match uu____2209 with
                         | (exp,tysc) ->
                             ((let uu____2253 =
                                 FStar_All.pipe_left
                                   (FStar_TypeChecker_Env.debug
                                      g1.FStar_Extraction_ML_UEnv.tcenv)
                                   (FStar_Options.Other "ExtractionReify") in
                               if uu____2253
                               then
                                 ((let uu____2255 =
                                     FStar_Extraction_ML_Code.string_of_mlty
                                       a_nm
                                       (FStar_Pervasives_Native.snd tysc) in
                                   FStar_Util.print1
                                     "Extracted action type: %s\n" uu____2255);
                                  FStar_List.iter
                                    (fun x  ->
                                       FStar_Util.print1 "and binders: %s\n"
                                         (FStar_Pervasives_Native.fst x))
                                    (FStar_Pervasives_Native.fst tysc))
                               else ());
                              extend_env g1 a_lid a_nm exp tysc))))) in
           let uu____2267 =
             let uu____2272 =
               extract_fv
                 (FStar_Pervasives_Native.snd
                    ed.FStar_Syntax_Syntax.return_repr) in
             match uu____2272 with
             | (return_tm,ty_sc) ->
                 let uu____2285 =
                   FStar_Extraction_ML_UEnv.monad_op_name ed "return" in
                 (match uu____2285 with
                  | (return_nm,return_lid) ->
                      extend_env g return_lid return_nm return_tm ty_sc) in
           (match uu____2267 with
            | (g1,return_decl) ->
                let uu____2304 =
                  let uu____2309 =
                    extract_fv
                      (FStar_Pervasives_Native.snd
                         ed.FStar_Syntax_Syntax.bind_repr) in
                  match uu____2309 with
                  | (bind_tm,ty_sc) ->
                      let uu____2322 =
                        FStar_Extraction_ML_UEnv.monad_op_name ed "bind" in
                      (match uu____2322 with
                       | (bind_nm,bind_lid) ->
                           extend_env g1 bind_lid bind_nm bind_tm ty_sc) in
                (match uu____2304 with
                 | (g2,bind_decl) ->
                     let uu____2341 =
                       FStar_Util.fold_map extract_action g2
                         ed.FStar_Syntax_Syntax.actions in
                     (match uu____2341 with
                      | (g3,actions) ->
                          (g3,
                            (FStar_List.append [return_decl; bind_decl]
                               actions)))))
       | FStar_Syntax_Syntax.Sig_new_effect uu____2362 -> (g, [])
       | FStar_Syntax_Syntax.Sig_declare_typ (lid,uu____2366,t) when
           FStar_Extraction_ML_Term.is_arity g t ->
           let quals = se.FStar_Syntax_Syntax.sigquals in
           let attrs = se.FStar_Syntax_Syntax.sigattrs in
           let uu____2374 =
             let uu____2375 =
               FStar_All.pipe_right quals
                 (FStar_Util.for_some
                    (fun uu___157_2379  ->
                       match uu___157_2379 with
                       | FStar_Syntax_Syntax.Assumption  -> true
                       | uu____2380 -> false)) in
             Prims.op_Negation uu____2375 in
           if uu____2374
           then (g, [])
           else
             (let uu____2390 = FStar_Syntax_Util.arrow_formals t in
              match uu____2390 with
              | (bs,uu____2410) ->
                  let fv =
                    FStar_Syntax_Syntax.lid_as_fv lid
                      FStar_Syntax_Syntax.Delta_constant
                      FStar_Pervasives_Native.None in
                  let uu____2428 =
                    FStar_Syntax_Util.abs bs FStar_Syntax_Syntax.t_unit
                      FStar_Pervasives_Native.None in
                  extract_typ_abbrev g fv quals attrs uu____2428)
       | FStar_Syntax_Syntax.Sig_let ((false ,lb::[]),uu____2430) when
           FStar_Extraction_ML_Term.is_arity g lb.FStar_Syntax_Syntax.lbtyp
           ->
           let quals = se.FStar_Syntax_Syntax.sigquals in
           let uu____2446 =
             let uu____2455 =
               FStar_TypeChecker_Env.open_universes_in
                 g.FStar_Extraction_ML_UEnv.tcenv
                 lb.FStar_Syntax_Syntax.lbunivs
                 [lb.FStar_Syntax_Syntax.lbdef; lb.FStar_Syntax_Syntax.lbtyp] in
             match uu____2455 with
             | (tcenv,uu____2479,def_typ) ->
                 let uu____2485 = as_pair def_typ in (tcenv, uu____2485) in
           (match uu____2446 with
            | (tcenv,(lbdef,lbtyp)) ->
                let lbtyp1 =
                  FStar_TypeChecker_Normalize.normalize
                    [FStar_TypeChecker_Normalize.Beta;
                    FStar_TypeChecker_Normalize.UnfoldUntil
                      FStar_Syntax_Syntax.Delta_constant] tcenv lbtyp in
                let lbdef1 =
                  FStar_TypeChecker_Normalize.eta_expand_with_type tcenv
                    lbdef lbtyp1 in
                let uu____2509 =
                  FStar_Util.right lb.FStar_Syntax_Syntax.lbname in
                extract_typ_abbrev g uu____2509 quals
                  se.FStar_Syntax_Syntax.sigattrs lbdef1)
       | FStar_Syntax_Syntax.Sig_let (lbs,uu____2511) ->
           let attrs = se.FStar_Syntax_Syntax.sigattrs in
           let quals = se.FStar_Syntax_Syntax.sigquals in
           let elet =
             FStar_Syntax_Syntax.mk
               (FStar_Syntax_Syntax.Tm_let
                  (lbs, FStar_Syntax_Util.exp_false_bool))
               FStar_Pervasives_Native.None se.FStar_Syntax_Syntax.sigrng in
           let tactic_registration_decl =
             let is_tactic_decl tac_lid h =
               match h.FStar_Syntax_Syntax.n with
               | FStar_Syntax_Syntax.Tm_uinst (h',uu____2538) ->
                   let uu____2543 =
                     let uu____2544 = FStar_Syntax_Subst.compress h' in
                     uu____2544.FStar_Syntax_Syntax.n in
                   (match uu____2543 with
                    | FStar_Syntax_Syntax.Tm_fvar fv when
                        FStar_Syntax_Syntax.fv_eq_lid fv
                          FStar_Parser_Const.tactic_lid
                        ->
                        let uu____2548 =
                          let uu____2549 =
                            FStar_Extraction_ML_Syntax.string_of_mlpath
                              g.FStar_Extraction_ML_UEnv.currentModule in
                          FStar_Util.starts_with uu____2549 "FStar.Tactics" in
                        Prims.op_Negation uu____2548
                    | uu____2550 -> false)
               | uu____2551 -> false in
             let mk_registration tac_lid assm_lid t bs =
               let h =
                 let uu____2578 =
                   let uu____2579 =
                     let uu____2580 =
                       FStar_Ident.lid_of_str
                         "FStar_Tactics_Native.register_tactic" in
                     FStar_Extraction_ML_Syntax.mlpath_of_lident uu____2580 in
                   FStar_Extraction_ML_Syntax.MLE_Name uu____2579 in
                 FStar_All.pipe_left
                   (FStar_Extraction_ML_Syntax.with_ty
                      FStar_Extraction_ML_Syntax.MLTY_Top) uu____2578 in
               let lid_arg =
                 let uu____2582 =
                   let uu____2583 = FStar_Ident.string_of_lid assm_lid in
                   FStar_Extraction_ML_Syntax.MLC_String uu____2583 in
                 FStar_Extraction_ML_Syntax.MLE_Const uu____2582 in
               let tac_arity = FStar_List.length bs in
               let arity =
                 let uu____2590 =
                   let uu____2591 =
                     let uu____2592 =
                       FStar_Util.string_of_int
                         (tac_arity + (Prims.parse_int "1")) in
                     FStar_Ident.lid_of_str uu____2592 in
                   FStar_Extraction_ML_Syntax.mlpath_of_lident uu____2591 in
                 FStar_Extraction_ML_Syntax.MLE_Name uu____2590 in
               let tac_interpretation =
                 FStar_Extraction_ML_Util.mk_interpretation_fun tac_lid
                   lid_arg t bs in
               let app =
                 let uu____2601 =
                   let uu____2602 =
                     let uu____2609 =
                       FStar_List.map
                         (FStar_Extraction_ML_Syntax.with_ty
                            FStar_Extraction_ML_Syntax.MLTY_Top)
                         [lid_arg; arity; tac_interpretation] in
                     (h, uu____2609) in
                   FStar_Extraction_ML_Syntax.MLE_App uu____2602 in
                 FStar_All.pipe_left
                   (FStar_Extraction_ML_Syntax.with_ty
                      FStar_Extraction_ML_Syntax.MLTY_Top) uu____2601 in
               FStar_Extraction_ML_Syntax.MLM_Top app in
             match FStar_Pervasives_Native.snd lbs with
             | hd1::[] ->
                 let uu____2619 =
                   FStar_Syntax_Util.arrow_formals_comp
                     hd1.FStar_Syntax_Syntax.lbtyp in
                 (match uu____2619 with
                  | (bs,comp) ->
                      let t = FStar_Syntax_Util.comp_result comp in
                      let uu____2649 =
                        let uu____2650 = FStar_Syntax_Subst.compress t in
                        uu____2650.FStar_Syntax_Syntax.n in
                      (match uu____2649 with
                       | FStar_Syntax_Syntax.Tm_app (h,args) ->
                           let h1 = FStar_Syntax_Subst.compress h in
                           let tac_lid =
                             let uu____2679 =
                               let uu____2682 =
                                 FStar_Util.right
                                   hd1.FStar_Syntax_Syntax.lbname in
                               uu____2682.FStar_Syntax_Syntax.fv_name in
                             uu____2679.FStar_Syntax_Syntax.v in
                           let assm_lid =
                             let uu____2684 =
                               FStar_All.pipe_left FStar_Ident.id_of_text
                                 (Prims.strcat "__"
                                    (tac_lid.FStar_Ident.ident).FStar_Ident.idText) in
                             FStar_Ident.lid_of_ns_and_id
                               tac_lid.FStar_Ident.ns uu____2684 in
                           let uu____2685 = is_tactic_decl assm_lid h1 in
                           if uu____2685
                           then
                             let uu____2688 =
                               let uu____2689 =
                                 let uu____2690 = FStar_List.hd args in
                                 FStar_Pervasives_Native.fst uu____2690 in
                               mk_registration tac_lid assm_lid uu____2689 bs in
                             [uu____2688]
                           else []
                       | uu____2706 -> []))
             | uu____2707 -> [] in
           let uu____2710 = FStar_Extraction_ML_Term.term_as_mlexpr g elet in
           (match uu____2710 with
            | (ml_let,uu____2724,uu____2725) ->
                (match ml_let.FStar_Extraction_ML_Syntax.expr with
                 | FStar_Extraction_ML_Syntax.MLE_Let
                     ((flavor,uu____2733,bindings),uu____2735) ->
                     let uu____2748 =
                       FStar_List.fold_left2
                         (fun uu____2775  ->
                            fun ml_lb  ->
                              fun uu____2777  ->
                                match (uu____2775, uu____2777) with
                                | ((env,ml_lbs),{
                                                  FStar_Syntax_Syntax.lbname
                                                    = lbname;
                                                  FStar_Syntax_Syntax.lbunivs
                                                    = uu____2799;
                                                  FStar_Syntax_Syntax.lbtyp =
                                                    t;
                                                  FStar_Syntax_Syntax.lbeff =
                                                    uu____2801;
                                                  FStar_Syntax_Syntax.lbdef =
                                                    uu____2802;_})
                                    ->
                                    let lb_lid =
                                      let uu____2824 =
                                        let uu____2827 =
                                          FStar_Util.right lbname in
                                        uu____2827.FStar_Syntax_Syntax.fv_name in
                                      uu____2824.FStar_Syntax_Syntax.v in
                                    let uu____2828 =
                                      let uu____2833 =
                                        FStar_All.pipe_right quals
                                          (FStar_Util.for_some
                                             (fun uu___158_2838  ->
                                                match uu___158_2838 with
                                                | FStar_Syntax_Syntax.Projector
                                                    uu____2839 -> true
                                                | uu____2844 -> false)) in
                                      if uu____2833
                                      then
                                        let mname =
                                          let uu____2850 =
                                            mangle_projector_lid lb_lid in
                                          FStar_All.pipe_right uu____2850
                                            FStar_Extraction_ML_Syntax.mlpath_of_lident in
                                        let uu____2851 =
                                          let uu____2856 =
                                            FStar_Util.right lbname in
                                          let uu____2857 =
                                            FStar_Util.must
                                              ml_lb.FStar_Extraction_ML_Syntax.mllb_tysc in
                                          FStar_Extraction_ML_UEnv.extend_fv'
                                            env uu____2856 mname uu____2857
                                            ml_lb.FStar_Extraction_ML_Syntax.mllb_add_unit
                                            false in
                                        match uu____2851 with
                                        | (env1,uu____2863) ->
                                            (env1,
                                              (let uu___163_2865 = ml_lb in
                                               {
                                                 FStar_Extraction_ML_Syntax.mllb_name
                                                   =
                                                   ((FStar_Pervasives_Native.snd
                                                       mname),
                                                     (Prims.parse_int "0"));
                                                 FStar_Extraction_ML_Syntax.mllb_tysc
                                                   =
                                                   (uu___163_2865.FStar_Extraction_ML_Syntax.mllb_tysc);
                                                 FStar_Extraction_ML_Syntax.mllb_add_unit
                                                   =
                                                   (uu___163_2865.FStar_Extraction_ML_Syntax.mllb_add_unit);
                                                 FStar_Extraction_ML_Syntax.mllb_def
                                                   =
                                                   (uu___163_2865.FStar_Extraction_ML_Syntax.mllb_def);
                                                 FStar_Extraction_ML_Syntax.print_typ
                                                   =
                                                   (uu___163_2865.FStar_Extraction_ML_Syntax.print_typ)
                                               }))
                                      else
                                        (let uu____2869 =
                                           let uu____2870 =
                                             let uu____2875 =
                                               FStar_Util.must
                                                 ml_lb.FStar_Extraction_ML_Syntax.mllb_tysc in
                                             FStar_Extraction_ML_UEnv.extend_lb
                                               env lbname t uu____2875
                                               ml_lb.FStar_Extraction_ML_Syntax.mllb_add_unit
                                               false in
                                           FStar_All.pipe_left
                                             FStar_Pervasives_Native.fst
                                             uu____2870 in
                                         (uu____2869, ml_lb)) in
                                    (match uu____2828 with
                                     | (g1,ml_lb1) ->
                                         (g1, (ml_lb1 :: ml_lbs)))) (g, [])
                         bindings (FStar_Pervasives_Native.snd lbs) in
                     (match uu____2748 with
                      | (g1,ml_lbs') ->
                          let flags =
                            FStar_List.choose
                              (fun uu___159_2910  ->
                                 match uu___159_2910 with
                                 | FStar_Syntax_Syntax.Assumption  ->
                                     FStar_Pervasives_Native.Some
                                       FStar_Extraction_ML_Syntax.Assumed
                                 | FStar_Syntax_Syntax.Private  ->
                                     FStar_Pervasives_Native.Some
                                       FStar_Extraction_ML_Syntax.Private
                                 | FStar_Syntax_Syntax.NoExtract  ->
                                     FStar_Pervasives_Native.Some
                                       FStar_Extraction_ML_Syntax.NoExtract
                                 | uu____2913 -> FStar_Pervasives_Native.None)
                              quals in
                          let flags' =
                            FStar_List.choose
                              (fun uu___160_2924  ->
                                 match uu___160_2924 with
                                 | {
                                     FStar_Syntax_Syntax.n =
                                       FStar_Syntax_Syntax.Tm_constant
                                       (FStar_Const.Const_string
                                       (data,uu____2930));
                                     FStar_Syntax_Syntax.pos = uu____2931;
                                     FStar_Syntax_Syntax.vars = uu____2932;_}
                                     ->
                                     FStar_Pervasives_Native.Some
                                       (FStar_Extraction_ML_Syntax.Attribute
                                          (FStar_Util.string_of_unicode data))
                                 | uu____2939 ->
                                     (FStar_Util.print_warning
                                        "Warning: unrecognized, non-string attribute, bother protz for a better error message";
                                      FStar_Pervasives_Native.None)) attrs in
                          let uu____2943 =
                            let uu____2946 =
                              let uu____2949 =
                                let uu____2950 =
                                  FStar_Extraction_ML_Util.mlloc_of_range
                                    se.FStar_Syntax_Syntax.sigrng in
                                FStar_Extraction_ML_Syntax.MLM_Loc uu____2950 in
                              [uu____2949;
                              FStar_Extraction_ML_Syntax.MLM_Let
                                (flavor, (FStar_List.append flags flags'),
                                  (FStar_List.rev ml_lbs'))] in
                            FStar_List.append uu____2946
                              tactic_registration_decl in
                          (g1, uu____2943))
                 | uu____2957 ->
                     let uu____2958 =
                       let uu____2959 =
                         FStar_Extraction_ML_Code.string_of_mlexpr
                           g.FStar_Extraction_ML_UEnv.currentModule ml_let in
                       FStar_Util.format1
                         "Impossible: Translated a let to a non-let: %s"
                         uu____2959 in
                     failwith uu____2958))
       | FStar_Syntax_Syntax.Sig_declare_typ (lid,uu____2967,t) ->
           let quals = se.FStar_Syntax_Syntax.sigquals in
           let uu____2972 =
             FStar_All.pipe_right quals
               (FStar_List.contains FStar_Syntax_Syntax.Assumption) in
           if uu____2972
           then
             let always_fail =
               let imp =
                 let uu____2983 = FStar_Syntax_Util.arrow_formals t in
                 match uu____2983 with
                 | ([],t1) ->
                     let b =
                       let uu____3012 =
                         FStar_Syntax_Syntax.gen_bv "_"
                           FStar_Pervasives_Native.None t1 in
                       FStar_All.pipe_left FStar_Syntax_Syntax.mk_binder
                         uu____3012 in
                     let uu____3013 = fail_exp lid t1 in
                     FStar_Syntax_Util.abs [b] uu____3013
                       FStar_Pervasives_Native.None
                 | (bs,t1) ->
                     let uu____3032 = fail_exp lid t1 in
                     FStar_Syntax_Util.abs bs uu____3032
                       FStar_Pervasives_Native.None in
               let uu___164_3033 = se in
               let uu____3034 =
                 let uu____3035 =
                   let uu____3042 =
                     let uu____3049 =
                       let uu____3052 =
                         let uu____3053 =
                           let uu____3058 =
                             FStar_Syntax_Syntax.lid_as_fv lid
                               FStar_Syntax_Syntax.Delta_constant
                               FStar_Pervasives_Native.None in
                           FStar_Util.Inr uu____3058 in
                         {
                           FStar_Syntax_Syntax.lbname = uu____3053;
                           FStar_Syntax_Syntax.lbunivs = [];
                           FStar_Syntax_Syntax.lbtyp = t;
                           FStar_Syntax_Syntax.lbeff =
                             FStar_Parser_Const.effect_ML_lid;
                           FStar_Syntax_Syntax.lbdef = imp
                         } in
                       [uu____3052] in
                     (false, uu____3049) in
                   (uu____3042, []) in
                 FStar_Syntax_Syntax.Sig_let uu____3035 in
               {
                 FStar_Syntax_Syntax.sigel = uu____3034;
                 FStar_Syntax_Syntax.sigrng =
                   (uu___164_3033.FStar_Syntax_Syntax.sigrng);
                 FStar_Syntax_Syntax.sigquals =
                   (uu___164_3033.FStar_Syntax_Syntax.sigquals);
                 FStar_Syntax_Syntax.sigmeta =
                   (uu___164_3033.FStar_Syntax_Syntax.sigmeta);
                 FStar_Syntax_Syntax.sigattrs =
                   (uu___164_3033.FStar_Syntax_Syntax.sigattrs)
               } in
             let uu____3069 = extract_sig g always_fail in
             (match uu____3069 with
              | (g1,mlm) ->
                  let uu____3088 =
                    FStar_Util.find_map quals
                      (fun uu___161_3093  ->
                         match uu___161_3093 with
                         | FStar_Syntax_Syntax.Discriminator l ->
                             FStar_Pervasives_Native.Some l
                         | uu____3097 -> FStar_Pervasives_Native.None) in
                  (match uu____3088 with
                   | FStar_Pervasives_Native.Some l ->
                       let uu____3105 =
                         let uu____3108 =
                           let uu____3109 =
                             FStar_Extraction_ML_Util.mlloc_of_range
                               se.FStar_Syntax_Syntax.sigrng in
                           FStar_Extraction_ML_Syntax.MLM_Loc uu____3109 in
                         let uu____3110 =
                           let uu____3113 =
                             FStar_Extraction_ML_Term.ind_discriminator_body
                               g1 lid l in
                           [uu____3113] in
                         uu____3108 :: uu____3110 in
                       (g1, uu____3105)
                   | uu____3116 ->
                       let uu____3119 =
                         FStar_Util.find_map quals
                           (fun uu___162_3125  ->
                              match uu___162_3125 with
                              | FStar_Syntax_Syntax.Projector (l,uu____3129)
                                  -> FStar_Pervasives_Native.Some l
                              | uu____3130 -> FStar_Pervasives_Native.None) in
                       (match uu____3119 with
                        | FStar_Pervasives_Native.Some uu____3137 -> (g1, [])
                        | uu____3140 -> (g1, mlm))))
           else (g, [])
       | FStar_Syntax_Syntax.Sig_main e ->
           let uu____3149 = FStar_Extraction_ML_Term.term_as_mlexpr g e in
           (match uu____3149 with
            | (ml_main,uu____3163,uu____3164) ->
                let uu____3165 =
                  let uu____3168 =
                    let uu____3169 =
                      FStar_Extraction_ML_Util.mlloc_of_range
                        se.FStar_Syntax_Syntax.sigrng in
                    FStar_Extraction_ML_Syntax.MLM_Loc uu____3169 in
                  [uu____3168; FStar_Extraction_ML_Syntax.MLM_Top ml_main] in
                (g, uu____3165))
       | FStar_Syntax_Syntax.Sig_new_effect_for_free uu____3172 ->
           failwith "impossible -- removed by tc.fs"
       | FStar_Syntax_Syntax.Sig_assume uu____3179 -> (g, [])
       | FStar_Syntax_Syntax.Sig_sub_effect uu____3188 -> (g, [])
       | FStar_Syntax_Syntax.Sig_effect_abbrev uu____3191 -> (g, [])
       | FStar_Syntax_Syntax.Sig_pragma p ->
           (if p = FStar_Syntax_Syntax.LightOff
            then FStar_Options.set_ml_ish ()
            else ();
            (g, [])))
let extract_iface:
  FStar_Extraction_ML_UEnv.env -> FStar_Syntax_Syntax.modul -> env_t =
  fun g  ->
    fun m  ->
      let uu____3219 =
        FStar_Util.fold_map extract_sig g m.FStar_Syntax_Syntax.declarations in
      FStar_All.pipe_right uu____3219 FStar_Pervasives_Native.fst
let extract:
  FStar_Extraction_ML_UEnv.env ->
    FStar_Syntax_Syntax.modul ->
      (FStar_Extraction_ML_UEnv.env,FStar_Extraction_ML_Syntax.mllib
                                      Prims.list)
        FStar_Pervasives_Native.tuple2
  =
  fun g  ->
    fun m  ->
      FStar_Syntax_Syntax.reset_gensym ();
      (let uu____3264 = FStar_Options.debug_any () in
       if uu____3264
       then
         let uu____3265 =
           FStar_Syntax_Print.lid_to_string m.FStar_Syntax_Syntax.name in
         FStar_Util.print1 "Extracting module %s\n" uu____3265
       else ());
      (let uu____3267 = FStar_Options.restore_cmd_line_options true in
       let name =
         FStar_Extraction_ML_Syntax.mlpath_of_lident
           m.FStar_Syntax_Syntax.name in
       let g1 =
         let uu___165_3270 = g in
         let uu____3271 =
           FStar_TypeChecker_Env.set_current_module
             g.FStar_Extraction_ML_UEnv.tcenv m.FStar_Syntax_Syntax.name in
         {
           FStar_Extraction_ML_UEnv.tcenv = uu____3271;
           FStar_Extraction_ML_UEnv.gamma =
             (uu___165_3270.FStar_Extraction_ML_UEnv.gamma);
           FStar_Extraction_ML_UEnv.tydefs =
             (uu___165_3270.FStar_Extraction_ML_UEnv.tydefs);
           FStar_Extraction_ML_UEnv.type_names =
             (uu___165_3270.FStar_Extraction_ML_UEnv.type_names);
           FStar_Extraction_ML_UEnv.currentModule = name
         } in
       let uu____3272 =
         FStar_Util.fold_map extract_sig g1
           m.FStar_Syntax_Syntax.declarations in
       match uu____3272 with
       | (g2,sigs) ->
           let mlm = FStar_List.flatten sigs in
           let is_kremlin =
             let uu____3301 = FStar_Options.codegen () in
             match uu____3301 with
             | FStar_Pervasives_Native.Some "Kremlin" -> true
             | uu____3304 -> false in
           let uu____3307 =
             (((m.FStar_Syntax_Syntax.name).FStar_Ident.str <> "Prims") &&
                (is_kremlin ||
                   (Prims.op_Negation m.FStar_Syntax_Syntax.is_interface)))
               &&
               (FStar_Options.should_extract
                  (m.FStar_Syntax_Syntax.name).FStar_Ident.str) in
           if uu____3307
           then
             ((let uu____3315 =
                 FStar_Syntax_Print.lid_to_string m.FStar_Syntax_Syntax.name in
               FStar_Util.print1 "Extracted module %s\n" uu____3315);
              (g2,
                [FStar_Extraction_ML_Syntax.MLLib
                   [(name, (FStar_Pervasives_Native.Some ([], mlm)),
                      (FStar_Extraction_ML_Syntax.MLLib []))]]))
           else (g2, []))
>>>>>>> 0a4ecc34
<|MERGE_RESOLUTION|>--- conflicted
+++ resolved
@@ -1,1123 +1,4 @@
-
 open Prims
-<<<<<<< HEAD
-open FStar_Pervasives
-
-let fail_exp = (fun lid t -> (
-
-let uu____15 = (
-
-let uu____18 = (
-
-let uu____19 = (
-
-let uu____29 = (FStar_Syntax_Syntax.fvar FStar_Parser_Const.failwith_lid FStar_Syntax_Syntax.Delta_constant FStar_Pervasives_Native.None)
-in (
-
-let uu____30 = (
-
-let uu____32 = (FStar_Syntax_Syntax.iarg t)
-in (
-
-let uu____33 = (
-
-let uu____35 = (
-
-let uu____36 = (
-
-let uu____37 = (
-
-let uu____40 = (
-
-let uu____41 = (
-
-let uu____42 = (
-
-let uu____45 = (
-
-let uu____46 = (FStar_Syntax_Print.lid_to_string lid)
-in (Prims.strcat "Not yet implemented:" uu____46))
-in ((uu____45), (FStar_Range.dummyRange)))
-in FStar_Const.Const_string (uu____42))
-in FStar_Syntax_Syntax.Tm_constant (uu____41))
-in (FStar_Syntax_Syntax.mk uu____40))
-in (uu____37 FStar_Pervasives_Native.None FStar_Range.dummyRange))
-in (FStar_All.pipe_left FStar_Syntax_Syntax.as_arg uu____36))
-in (uu____35)::[])
-in (uu____32)::uu____33))
-in ((uu____29), (uu____30))))
-in FStar_Syntax_Syntax.Tm_app (uu____19))
-in (FStar_Syntax_Syntax.mk uu____18))
-in (uu____15 FStar_Pervasives_Native.None FStar_Range.dummyRange)))
-
-
-let mangle_projector_lid : FStar_Ident.lident  ->  FStar_Ident.lident = (fun x -> x)
-
-
-let lident_as_mlsymbol : FStar_Ident.lident  ->  FStar_Extraction_ML_Syntax.mlsymbol = (fun id -> id.FStar_Ident.ident.FStar_Ident.idText)
-
-
-let as_pair = (fun uu___147_79 -> (match (uu___147_79) with
-| (a)::(b)::[] -> begin
-((a), (b))
-end
-| uu____83 -> begin
-(failwith "Expected a list with 2 elements")
-end))
-
-
-let binders_as_mlty_binders = (fun env bs -> (FStar_Util.fold_map (fun env1 uu____115 -> (match (uu____115) with
-| (bv, uu____123) -> begin
-(
-
-let uu____124 = (
-
-let uu____125 = (
-
-let uu____127 = (
-
-let uu____128 = (FStar_Extraction_ML_UEnv.bv_as_ml_tyvar bv)
-in FStar_Extraction_ML_Syntax.MLTY_Var (uu____128))
-in FStar_Pervasives_Native.Some (uu____127))
-in (FStar_Extraction_ML_UEnv.extend_ty env1 bv uu____125))
-in (
-
-let uu____129 = (FStar_Extraction_ML_UEnv.bv_as_ml_tyvar bv)
-in ((uu____124), (uu____129))))
-end)) env bs))
-
-
-let extract_typ_abbrev : FStar_Extraction_ML_UEnv.env  ->  FStar_Syntax_Syntax.fv  ->  FStar_Syntax_Syntax.qualifier Prims.list  ->  FStar_Syntax_Syntax.term  ->  (FStar_Extraction_ML_UEnv.env * FStar_Extraction_ML_Syntax.mlmodule1 Prims.list) = (fun env fv quals def -> (
-
-let lid = fv.FStar_Syntax_Syntax.fv_name.FStar_Syntax_Syntax.v
-in (
-
-let def1 = (
-
-let uu____157 = (
-
-let uu____158 = (FStar_Syntax_Subst.compress def)
-in (FStar_All.pipe_right uu____158 FStar_Syntax_Util.unmeta))
-in (FStar_All.pipe_right uu____157 FStar_Syntax_Util.un_uinst))
-in (
-
-let def2 = (match (def1.FStar_Syntax_Syntax.n) with
-| FStar_Syntax_Syntax.Tm_abs (uu____160) -> begin
-(FStar_Extraction_ML_Term.normalize_abs def1)
-end
-| uu____175 -> begin
-def1
-end)
-in (
-
-let uu____176 = (match (def2.FStar_Syntax_Syntax.n) with
-| FStar_Syntax_Syntax.Tm_abs (bs, body, uu____183) -> begin
-(FStar_Syntax_Subst.open_term bs body)
-end
-| uu____206 -> begin
-(([]), (def2))
-end)
-in (match (uu____176) with
-| (bs, body) -> begin
-(
-
-let assumed = (FStar_Util.for_some (fun uu___148_218 -> (match (uu___148_218) with
-| FStar_Syntax_Syntax.Assumption -> begin
-true
-end
-| uu____219 -> begin
-false
-end)) quals)
-in (
-
-let uu____220 = (binders_as_mlty_binders env bs)
-in (match (uu____220) with
-| (env1, ml_bs) -> begin
-(
-
-let body1 = (
-
-let uu____238 = (FStar_Extraction_ML_Term.term_as_mlty env1 body)
-in (FStar_All.pipe_right uu____238 (FStar_Extraction_ML_Util.eraseTypeDeep (FStar_Extraction_ML_Util.udelta_unfold env1))))
-in (
-
-let mangled_projector = (
-
-let uu____241 = (FStar_All.pipe_right quals (FStar_Util.for_some (fun uu___149_243 -> (match (uu___149_243) with
-| FStar_Syntax_Syntax.Projector (uu____244) -> begin
-true
-end
-| uu____247 -> begin
-false
-end))))
-in (match (uu____241) with
-| true -> begin
-(
-
-let mname = (mangle_projector_lid lid)
-in FStar_Pervasives_Native.Some (mname.FStar_Ident.ident.FStar_Ident.idText))
-end
-| uu____250 -> begin
-FStar_Pervasives_Native.None
-end))
-in (
-
-let td = (
-
-let uu____263 = (
-
-let uu____274 = (lident_as_mlsymbol lid)
-in ((assumed), (uu____274), (mangled_projector), (ml_bs), (FStar_Pervasives_Native.Some (FStar_Extraction_ML_Syntax.MLTD_Abbrev (body1)))))
-in (uu____263)::[])
-in (
-
-let def3 = (
-
-let uu____302 = (
-
-let uu____303 = (FStar_Extraction_ML_Util.mlloc_of_range (FStar_Ident.range_of_lid lid))
-in FStar_Extraction_ML_Syntax.MLM_Loc (uu____303))
-in (uu____302)::(FStar_Extraction_ML_Syntax.MLM_Ty (td))::[])
-in (
-
-let env2 = (
-
-let uu____305 = (FStar_All.pipe_right quals (FStar_Util.for_some (fun uu___150_307 -> (match (uu___150_307) with
-| FStar_Syntax_Syntax.Assumption -> begin
-true
-end
-| FStar_Syntax_Syntax.New -> begin
-true
-end
-| uu____308 -> begin
-false
-end))))
-in (match (uu____305) with
-| true -> begin
-env1
-end
-| uu____309 -> begin
-(FStar_Extraction_ML_UEnv.extend_tydef env1 fv td)
-end))
-in ((env2), (def3)))))))
-end)))
-end))))))
-
-type data_constructor =
-{dname : FStar_Ident.lident; dtyp : FStar_Syntax_Syntax.typ}
-
-type inductive_family =
-{iname : FStar_Ident.lident; iparams : FStar_Syntax_Syntax.binders; ityp : FStar_Syntax_Syntax.term; idatas : data_constructor Prims.list; iquals : FStar_Syntax_Syntax.qualifier Prims.list}
-
-
-let print_ifamily : inductive_family  ->  Prims.unit = (fun i -> (
-
-let uu____376 = (FStar_Syntax_Print.lid_to_string i.iname)
-in (
-
-let uu____377 = (FStar_Syntax_Print.binders_to_string " " i.iparams)
-in (
-
-let uu____378 = (FStar_Syntax_Print.term_to_string i.ityp)
-in (
-
-let uu____379 = (
-
-let uu____380 = (FStar_All.pipe_right i.idatas (FStar_List.map (fun d -> (
-
-let uu____385 = (FStar_Syntax_Print.lid_to_string d.dname)
-in (
-
-let uu____386 = (
-
-let uu____387 = (FStar_Syntax_Print.term_to_string d.dtyp)
-in (Prims.strcat " : " uu____387))
-in (Prims.strcat uu____385 uu____386))))))
-in (FStar_All.pipe_right uu____380 (FStar_String.concat "\n\t\t")))
-in (FStar_Util.print4 "\n\t%s %s : %s { %s }\n" uu____376 uu____377 uu____378 uu____379))))))
-
-
-let bundle_as_inductive_families = (fun env ses quals -> (FStar_All.pipe_right ses (FStar_List.collect (fun se -> (match (se.FStar_Syntax_Syntax.sigel) with
-| FStar_Syntax_Syntax.Sig_inductive_typ (l, _us, bs, t, _mut_i, datas) -> begin
-(
-
-let uu____425 = (FStar_Syntax_Subst.open_term bs t)
-in (match (uu____425) with
-| (bs1, t1) -> begin
-(
-
-let datas1 = (FStar_All.pipe_right ses (FStar_List.collect (fun se1 -> (match (se1.FStar_Syntax_Syntax.sigel) with
-| FStar_Syntax_Syntax.Sig_datacon (d, uu____438, t2, l', nparams, uu____442) when (FStar_Ident.lid_equals l l') -> begin
-(
-
-let uu____445 = (FStar_Syntax_Util.arrow_formals t2)
-in (match (uu____445) with
-| (bs', body) -> begin
-(
-
-let uu____466 = (FStar_Util.first_N (FStar_List.length bs1) bs')
-in (match (uu____466) with
-| (bs_params, rest) -> begin
-(
-
-let subst1 = (FStar_List.map2 (fun uu____502 uu____503 -> (match (((uu____502), (uu____503))) with
-| ((b', uu____513), (b, uu____515)) -> begin
-(
-
-let uu____520 = (
-
-let uu____525 = (FStar_Syntax_Syntax.bv_to_name b)
-in ((b'), (uu____525)))
-in FStar_Syntax_Syntax.NT (uu____520))
-end)) bs_params bs1)
-in (
-
-let t3 = (
-
-let uu____527 = (
-
-let uu____530 = (FStar_Syntax_Syntax.mk_Total body)
-in (FStar_Syntax_Util.arrow rest uu____530))
-in (FStar_All.pipe_right uu____527 (FStar_Syntax_Subst.subst subst1)))
-in ({dname = d; dtyp = t3})::[]))
-end))
-end))
-end
-| uu____535 -> begin
-[]
-end))))
-in ({iname = l; iparams = bs1; ityp = t1; idatas = datas1; iquals = se.FStar_Syntax_Syntax.sigquals})::[])
-end))
-end
-| uu____536 -> begin
-[]
-end)))))
-
-
-type env_t =
-FStar_Extraction_ML_UEnv.env
-
-
-let extract_bundle : env_t  ->  FStar_Syntax_Syntax.sigelt  ->  (env_t * FStar_Extraction_ML_Syntax.mlmodule1 Prims.list) = (fun env se -> (
-
-let extract_ctor = (fun ml_tyvars env1 ctor -> (
-
-let mlt = (
-
-let uu____577 = (FStar_Extraction_ML_Term.term_as_mlty env1 ctor.dtyp)
-in (FStar_Extraction_ML_Util.eraseTypeDeep (FStar_Extraction_ML_Util.udelta_unfold env1) uu____577))
-in (
-
-let steps = (FStar_TypeChecker_Normalize.Inlining)::(FStar_TypeChecker_Normalize.UnfoldUntil (FStar_Syntax_Syntax.Delta_constant))::(FStar_TypeChecker_Normalize.EraseUniverses)::(FStar_TypeChecker_Normalize.AllowUnboundUniverses)::[]
-in (
-
-let names = (
-
-let uu____582 = (
-
-let uu____583 = (
-
-let uu____586 = (FStar_TypeChecker_Normalize.normalize steps env1.FStar_Extraction_ML_UEnv.tcenv ctor.dtyp)
-in (FStar_Syntax_Subst.compress uu____586))
-in uu____583.FStar_Syntax_Syntax.n)
-in (match (uu____582) with
-| FStar_Syntax_Syntax.Tm_arrow (bs, uu____589) -> begin
-(FStar_List.map (fun uu____602 -> (match (uu____602) with
-| ({FStar_Syntax_Syntax.ppname = ppname; FStar_Syntax_Syntax.index = uu____606; FStar_Syntax_Syntax.sort = uu____607}, uu____608) -> begin
-ppname.FStar_Ident.idText
-end)) bs)
-end
-| uu____611 -> begin
-[]
-end))
-in (
-
-let tys = ((ml_tyvars), (mlt))
-in (
-
-let fvv = (FStar_Extraction_ML_UEnv.mkFvvar ctor.dname ctor.dtyp)
-in (
-
-let uu____622 = (
-
-let uu____623 = (FStar_Extraction_ML_UEnv.extend_fv env1 fvv tys false false)
-in (FStar_Pervasives_Native.fst uu____623))
-in (
-
-let uu____626 = (
-
-let uu____632 = (lident_as_mlsymbol ctor.dname)
-in (
-
-let uu____633 = (
-
-let uu____637 = (FStar_Extraction_ML_Util.argTypes mlt)
-in (FStar_List.zip names uu____637))
-in ((uu____632), (uu____633))))
-in ((uu____622), (uu____626))))))))))
-in (
-
-let extract_one_family = (fun env1 ind -> (
-
-let uu____666 = (binders_as_mlty_binders env1 ind.iparams)
-in (match (uu____666) with
-| (env2, vars) -> begin
-(
-
-let uu____692 = (FStar_All.pipe_right ind.idatas (FStar_Util.fold_map (extract_ctor vars) env2))
-in (match (uu____692) with
-| (env3, ctors) -> begin
-(
-
-let uu____741 = (FStar_Syntax_Util.arrow_formals ind.ityp)
-in (match (uu____741) with
-| (indices, uu____762) -> begin
-(
-
-let ml_params = (
-
-let uu____777 = (FStar_All.pipe_right indices (FStar_List.mapi (fun i uu____792 -> (
-
-let uu____795 = (
-
-let uu____796 = (FStar_Util.string_of_int i)
-in (Prims.strcat "\'dummyV" uu____796))
-in ((uu____795), ((Prims.parse_int "0")))))))
-in (FStar_List.append vars uu____777))
-in (
-
-let tbody = (
-
-let uu____800 = (FStar_Util.find_opt (fun uu___151_802 -> (match (uu___151_802) with
-| FStar_Syntax_Syntax.RecordType (uu____803) -> begin
-true
-end
-| uu____808 -> begin
-false
-end)) ind.iquals)
-in (match (uu____800) with
-| FStar_Pervasives_Native.Some (FStar_Syntax_Syntax.RecordType (ns, ids)) -> begin
-(
-
-let uu____815 = (FStar_List.hd ctors)
-in (match (uu____815) with
-| (uu____826, c_ty) -> begin
-(
-
-let fields = (FStar_List.map2 (fun id uu____844 -> (match (uu____844) with
-| (uu____849, ty) -> begin
-(
-
-let lid = (FStar_Ident.lid_of_ids (FStar_List.append ns ((id)::[])))
-in (
-
-let uu____852 = (lident_as_mlsymbol lid)
-in ((uu____852), (ty))))
-end)) ids c_ty)
-in FStar_Extraction_ML_Syntax.MLTD_Record (fields))
-end))
-end
-| uu____853 -> begin
-FStar_Extraction_ML_Syntax.MLTD_DType (ctors)
-end))
-in (
-
-let uu____855 = (
-
-let uu____866 = (lident_as_mlsymbol ind.iname)
-in ((false), (uu____866), (FStar_Pervasives_Native.None), (ml_params), (FStar_Pervasives_Native.Some (tbody))))
-in ((env3), (uu____855)))))
-end))
-end))
-end)))
-in (match (((se.FStar_Syntax_Syntax.sigel), (se.FStar_Syntax_Syntax.sigquals))) with
-| (FStar_Syntax_Syntax.Sig_bundle (({FStar_Syntax_Syntax.sigel = FStar_Syntax_Syntax.Sig_datacon (l, uu____887, t, uu____889, uu____890, uu____891); FStar_Syntax_Syntax.sigrng = uu____892; FStar_Syntax_Syntax.sigquals = uu____893; FStar_Syntax_Syntax.sigmeta = uu____894})::[], uu____895), (FStar_Syntax_Syntax.ExceptionConstructor)::[]) -> begin
-(
-
-let uu____903 = (extract_ctor [] env {dname = l; dtyp = t})
-in (match (uu____903) with
-| (env1, ctor) -> begin
-((env1), ((FStar_Extraction_ML_Syntax.MLM_Exn (ctor))::[]))
-end))
-end
-| (FStar_Syntax_Syntax.Sig_bundle (ses, uu____930), quals) -> begin
-(
-
-let ifams = (bundle_as_inductive_families env ses quals)
-in (
-
-let uu____941 = (FStar_Util.fold_map extract_one_family env ifams)
-in (match (uu____941) with
-| (env1, td) -> begin
-((env1), ((FStar_Extraction_ML_Syntax.MLM_Ty (td))::[]))
-end)))
-end
-| uu____993 -> begin
-(failwith "Unexpected signature element")
-end))))
-
-
-let rec extract_sig : env_t  ->  FStar_Syntax_Syntax.sigelt  ->  (env_t * FStar_Extraction_ML_Syntax.mlmodule1 Prims.list) = (fun g se -> ((FStar_Extraction_ML_UEnv.debug g (fun u -> (
-
-let uu____1014 = (FStar_Syntax_Print.sigelt_to_string se)
-in (FStar_Util.print1 ">>>> extract_sig %s \n" uu____1014))));
-(match (se.FStar_Syntax_Syntax.sigel) with
-| FStar_Syntax_Syntax.Sig_bundle (uu____1018) -> begin
-(extract_bundle g se)
-end
-| FStar_Syntax_Syntax.Sig_inductive_typ (uu____1023) -> begin
-(extract_bundle g se)
-end
-| FStar_Syntax_Syntax.Sig_datacon (uu____1032) -> begin
-(extract_bundle g se)
-end
-| FStar_Syntax_Syntax.Sig_new_effect (ed) when (FStar_All.pipe_right se.FStar_Syntax_Syntax.sigquals (FStar_List.contains FStar_Syntax_Syntax.Reifiable)) -> begin
-(
-
-let extend_env = (fun g1 lid ml_name tm tysc -> (
-
-let uu____1060 = (
-
-let uu____1063 = (FStar_Syntax_Syntax.lid_as_fv lid FStar_Syntax_Syntax.Delta_equational FStar_Pervasives_Native.None)
-in (FStar_Extraction_ML_UEnv.extend_fv' g1 uu____1063 ml_name tysc false false))
-in (match (uu____1060) with
-| (g2, mangled_name) -> begin
-((
-
-let uu____1069 = (FStar_All.pipe_left (FStar_TypeChecker_Env.debug g2.FStar_Extraction_ML_UEnv.tcenv) (FStar_Options.Other ("ExtractionReify")))
-in (match (uu____1069) with
-| true -> begin
-(FStar_Util.print1 "Mangled name: %s\n" (FStar_Pervasives_Native.fst mangled_name))
-end
-| uu____1070 -> begin
-()
-end));
-(
-
-let lb = {FStar_Extraction_ML_Syntax.mllb_name = mangled_name; FStar_Extraction_ML_Syntax.mllb_tysc = FStar_Pervasives_Native.None; FStar_Extraction_ML_Syntax.mllb_add_unit = false; FStar_Extraction_ML_Syntax.mllb_def = tm; FStar_Extraction_ML_Syntax.print_typ = false}
-in ((g2), (FStar_Extraction_ML_Syntax.MLM_Let (((FStar_Extraction_ML_Syntax.NonRec), ([]), ((lb)::[]))))));
-)
-end)))
-in (
-
-let rec extract_fv = (fun tm -> ((
-
-let uu____1081 = (FStar_All.pipe_left (FStar_TypeChecker_Env.debug g.FStar_Extraction_ML_UEnv.tcenv) (FStar_Options.Other ("ExtractionReify")))
-in (match (uu____1081) with
-| true -> begin
-(
-
-let uu____1082 = (FStar_Syntax_Print.term_to_string tm)
-in (FStar_Util.print1 "extract_fv term: %s\n" uu____1082))
-end
-| uu____1083 -> begin
-()
-end));
-(
-
-let uu____1084 = (
-
-let uu____1085 = (FStar_Syntax_Subst.compress tm)
-in uu____1085.FStar_Syntax_Syntax.n)
-in (match (uu____1084) with
-| FStar_Syntax_Syntax.Tm_uinst (tm1, uu____1091) -> begin
-(extract_fv tm1)
-end
-| FStar_Syntax_Syntax.Tm_fvar (fv) -> begin
-(
-
-let mlp = (FStar_Extraction_ML_Syntax.mlpath_of_lident fv.FStar_Syntax_Syntax.fv_name.FStar_Syntax_Syntax.v)
-in (
-
-let uu____1102 = (
-
-let uu____1107 = (FStar_Extraction_ML_UEnv.lookup_fv g fv)
-in (FStar_All.pipe_left FStar_Util.right uu____1107))
-in (match (uu____1102) with
-| (uu____1136, uu____1137, tysc, uu____1139) -> begin
-(
-
-let uu____1140 = (FStar_All.pipe_left (FStar_Extraction_ML_Syntax.with_ty FStar_Extraction_ML_Syntax.MLTY_Top) (FStar_Extraction_ML_Syntax.MLE_Name (mlp)))
-in ((uu____1140), (tysc)))
-end)))
-end
-| uu____1141 -> begin
-(failwith "Not an fv")
-end));
-))
-in (
-
-let extract_action = (fun g1 a -> ((
-
-let uu____1157 = (FStar_All.pipe_left (FStar_TypeChecker_Env.debug g1.FStar_Extraction_ML_UEnv.tcenv) (FStar_Options.Other ("ExtractionReify")))
-in (match (uu____1157) with
-| true -> begin
-(
-
-let uu____1158 = (FStar_Syntax_Print.term_to_string a.FStar_Syntax_Syntax.action_typ)
-in (
-
-let uu____1159 = (FStar_Syntax_Print.term_to_string a.FStar_Syntax_Syntax.action_defn)
-in (FStar_Util.print2 "Action type %s and term %s\n" uu____1158 uu____1159)))
-end
-| uu____1160 -> begin
-()
-end));
-(
-
-let uu____1161 = (FStar_Extraction_ML_UEnv.action_name ed a)
-in (match (uu____1161) with
-| (a_nm, a_lid) -> begin
-(
-
-let lbname = (
-
-let uu____1171 = (FStar_Syntax_Syntax.new_bv (FStar_Pervasives_Native.Some (a.FStar_Syntax_Syntax.action_defn.FStar_Syntax_Syntax.pos)) FStar_Syntax_Syntax.tun)
-in FStar_Util.Inl (uu____1171))
-in (
-
-let lb = (FStar_Syntax_Syntax.mk_lb ((lbname), (a.FStar_Syntax_Syntax.action_univs), (FStar_Parser_Const.effect_Tot_lid), (a.FStar_Syntax_Syntax.action_typ), (a.FStar_Syntax_Syntax.action_defn)))
-in (
-
-let lbs = ((false), ((lb)::[]))
-in (
-
-let action_lb = ((FStar_Syntax_Syntax.mk (FStar_Syntax_Syntax.Tm_let (((lbs), (FStar_Syntax_Util.exp_false_bool))))) FStar_Pervasives_Native.None a.FStar_Syntax_Syntax.action_defn.FStar_Syntax_Syntax.pos)
-in (
-
-let uu____1196 = (FStar_Extraction_ML_Term.term_as_mlexpr g1 action_lb)
-in (match (uu____1196) with
-| (a_let, uu____1203, ty) -> begin
-((
-
-let uu____1206 = (FStar_All.pipe_left (FStar_TypeChecker_Env.debug g1.FStar_Extraction_ML_UEnv.tcenv) (FStar_Options.Other ("ExtractionReify")))
-in (match (uu____1206) with
-| true -> begin
-(
-
-let uu____1207 = (FStar_Extraction_ML_Code.string_of_mlexpr a_nm a_let)
-in (FStar_Util.print1 "Extracted action term: %s\n" uu____1207))
-end
-| uu____1208 -> begin
-()
-end));
-(
-
-let uu____1209 = (match (a_let.FStar_Extraction_ML_Syntax.expr) with
-| FStar_Extraction_ML_Syntax.MLE_Let ((uu____1214, uu____1215, (mllb)::[]), uu____1217) -> begin
-(match (mllb.FStar_Extraction_ML_Syntax.mllb_tysc) with
-| FStar_Pervasives_Native.Some (tysc) -> begin
-((mllb.FStar_Extraction_ML_Syntax.mllb_def), (tysc))
-end
-| FStar_Pervasives_Native.None -> begin
-(failwith "No type scheme")
-end)
-end
-| uu____1228 -> begin
-(failwith "Impossible")
-end)
-in (match (uu____1209) with
-| (exp, tysc) -> begin
-((
-
-let uu____1236 = (FStar_All.pipe_left (FStar_TypeChecker_Env.debug g1.FStar_Extraction_ML_UEnv.tcenv) (FStar_Options.Other ("ExtractionReify")))
-in (match (uu____1236) with
-| true -> begin
-((
-
-let uu____1238 = (FStar_Extraction_ML_Code.string_of_mlty a_nm (FStar_Pervasives_Native.snd tysc))
-in (FStar_Util.print1 "Extracted action type: %s\n" uu____1238));
-(FStar_List.iter (fun x -> (FStar_Util.print1 "and binders: %s\n" (FStar_Pervasives_Native.fst x))) (FStar_Pervasives_Native.fst tysc));
-)
-end
-| uu____1244 -> begin
-()
-end));
-(extend_env g1 a_lid a_nm exp tysc);
-)
-end));
-)
-end))))))
-end));
-))
-in (
-
-let uu____1245 = (
-
-let uu____1248 = (extract_fv (FStar_Pervasives_Native.snd ed.FStar_Syntax_Syntax.return_repr))
-in (match (uu____1248) with
-| (return_tm, ty_sc) -> begin
-(
-
-let uu____1256 = (FStar_Extraction_ML_UEnv.monad_op_name ed "return")
-in (match (uu____1256) with
-| (return_nm, return_lid) -> begin
-(extend_env g return_lid return_nm return_tm ty_sc)
-end))
-end))
-in (match (uu____1245) with
-| (g1, return_decl) -> begin
-(
-
-let uu____1268 = (
-
-let uu____1271 = (extract_fv (FStar_Pervasives_Native.snd ed.FStar_Syntax_Syntax.bind_repr))
-in (match (uu____1271) with
-| (bind_tm, ty_sc) -> begin
-(
-
-let uu____1279 = (FStar_Extraction_ML_UEnv.monad_op_name ed "bind")
-in (match (uu____1279) with
-| (bind_nm, bind_lid) -> begin
-(extend_env g1 bind_lid bind_nm bind_tm ty_sc)
-end))
-end))
-in (match (uu____1268) with
-| (g2, bind_decl) -> begin
-(
-
-let uu____1291 = (FStar_Util.fold_map extract_action g2 ed.FStar_Syntax_Syntax.actions)
-in (match (uu____1291) with
-| (g3, actions) -> begin
-((g3), ((FStar_List.append ((return_decl)::(bind_decl)::[]) actions)))
-end))
-end))
-end)))))
-end
-| FStar_Syntax_Syntax.Sig_new_effect (uu____1303) -> begin
-((g), ([]))
-end
-| FStar_Syntax_Syntax.Sig_declare_typ (lid, uu____1306, t) when (FStar_Extraction_ML_Term.is_arity g t) -> begin
-(
-
-let quals = se.FStar_Syntax_Syntax.sigquals
-in (
-
-let uu____1310 = (
-
-let uu____1311 = (FStar_All.pipe_right quals (FStar_Util.for_some (fun uu___152_1313 -> (match (uu___152_1313) with
-| FStar_Syntax_Syntax.Assumption -> begin
-true
-end
-| uu____1314 -> begin
-false
-end))))
-in (not (uu____1311)))
-in (match (uu____1310) with
-| true -> begin
-((g), ([]))
-end
-| uu____1319 -> begin
-(
-
-let uu____1320 = (FStar_Syntax_Util.arrow_formals t)
-in (match (uu____1320) with
-| (bs, uu____1332) -> begin
-(
-
-let fv = (FStar_Syntax_Syntax.lid_as_fv lid FStar_Syntax_Syntax.Delta_constant FStar_Pervasives_Native.None)
-in (
-
-let uu____1344 = (FStar_Syntax_Util.abs bs FStar_TypeChecker_Common.t_unit FStar_Pervasives_Native.None)
-in (extract_typ_abbrev g fv quals uu____1344)))
-end))
-end)))
-end
-| FStar_Syntax_Syntax.Sig_let ((false, (lb)::[]), uu____1351, uu____1352) when (FStar_Extraction_ML_Term.is_arity g lb.FStar_Syntax_Syntax.lbtyp) -> begin
-(
-
-let quals = se.FStar_Syntax_Syntax.sigquals
-in (
-
-let uu____1363 = (
-
-let uu____1368 = (FStar_TypeChecker_Env.open_universes_in g.FStar_Extraction_ML_UEnv.tcenv lb.FStar_Syntax_Syntax.lbunivs ((lb.FStar_Syntax_Syntax.lbdef)::(lb.FStar_Syntax_Syntax.lbtyp)::[]))
-in (match (uu____1368) with
-| (tcenv, uu____1384, def_typ) -> begin
-(
-
-let uu____1388 = (as_pair def_typ)
-in ((tcenv), (uu____1388)))
-end))
-in (match (uu____1363) with
-| (tcenv, (lbdef, lbtyp)) -> begin
-(
-
-let lbtyp1 = (FStar_TypeChecker_Normalize.unfold_whnf tcenv lbtyp)
-in (
-
-let lbdef1 = (FStar_TypeChecker_Normalize.eta_expand_with_type tcenv lbdef lbtyp1)
-in (
-
-let uu____1403 = (FStar_Util.right lb.FStar_Syntax_Syntax.lbname)
-in (extract_typ_abbrev g uu____1403 quals lbdef1))))
-end)))
-end
-| FStar_Syntax_Syntax.Sig_let (lbs, uu____1405, attrs) -> begin
-(
-
-let quals = se.FStar_Syntax_Syntax.sigquals
-in (
-
-let elet = (FStar_Syntax_Syntax.mk (FStar_Syntax_Syntax.Tm_let (((lbs), (FStar_Syntax_Util.exp_false_bool)))) FStar_Pervasives_Native.None se.FStar_Syntax_Syntax.sigrng)
-in (
-
-let uu____1422 = (FStar_Extraction_ML_Term.term_as_mlexpr g elet)
-in (match (uu____1422) with
-| (ml_let, uu____1430, uu____1431) -> begin
-(match (ml_let.FStar_Extraction_ML_Syntax.expr) with
-| FStar_Extraction_ML_Syntax.MLE_Let ((flavor, uu____1436, bindings), uu____1438) -> begin
-(
-
-let uu____1445 = (FStar_List.fold_left2 (fun uu____1452 ml_lb uu____1454 -> (match (((uu____1452), (uu____1454))) with
-| ((env, ml_lbs), {FStar_Syntax_Syntax.lbname = lbname; FStar_Syntax_Syntax.lbunivs = uu____1467; FStar_Syntax_Syntax.lbtyp = t; FStar_Syntax_Syntax.lbeff = uu____1469; FStar_Syntax_Syntax.lbdef = uu____1470}) -> begin
-(
-
-let lb_lid = (
-
-let uu____1484 = (
-
-let uu____1489 = (FStar_Util.right lbname)
-in uu____1489.FStar_Syntax_Syntax.fv_name)
-in uu____1484.FStar_Syntax_Syntax.v)
-in (
-
-let uu____1493 = (
-
-let uu____1496 = (FStar_All.pipe_right quals (FStar_Util.for_some (fun uu___153_1498 -> (match (uu___153_1498) with
-| FStar_Syntax_Syntax.Projector (uu____1499) -> begin
-true
-end
-| uu____1502 -> begin
-false
-end))))
-in (match (uu____1496) with
-| true -> begin
-(
-
-let mname = (
-
-let uu____1506 = (mangle_projector_lid lb_lid)
-in (FStar_All.pipe_right uu____1506 FStar_Extraction_ML_Syntax.mlpath_of_lident))
-in (
-
-let uu____1507 = (
-
-let uu____1510 = (FStar_Util.right lbname)
-in (
-
-let uu____1511 = (FStar_Util.must ml_lb.FStar_Extraction_ML_Syntax.mllb_tysc)
-in (FStar_Extraction_ML_UEnv.extend_fv' env uu____1510 mname uu____1511 ml_lb.FStar_Extraction_ML_Syntax.mllb_add_unit false)))
-in (match (uu____1507) with
-| (env1, uu____1515) -> begin
-((env1), ((
-
-let uu___158_1516 = ml_lb
-in {FStar_Extraction_ML_Syntax.mllb_name = (((FStar_Pervasives_Native.snd mname)), ((Prims.parse_int "0"))); FStar_Extraction_ML_Syntax.mllb_tysc = uu___158_1516.FStar_Extraction_ML_Syntax.mllb_tysc; FStar_Extraction_ML_Syntax.mllb_add_unit = uu___158_1516.FStar_Extraction_ML_Syntax.mllb_add_unit; FStar_Extraction_ML_Syntax.mllb_def = uu___158_1516.FStar_Extraction_ML_Syntax.mllb_def; FStar_Extraction_ML_Syntax.print_typ = uu___158_1516.FStar_Extraction_ML_Syntax.print_typ})))
-end)))
-end
-| uu____1518 -> begin
-(
-
-let uu____1519 = (
-
-let uu____1520 = (
-
-let uu____1523 = (FStar_Util.must ml_lb.FStar_Extraction_ML_Syntax.mllb_tysc)
-in (FStar_Extraction_ML_UEnv.extend_lb env lbname t uu____1523 ml_lb.FStar_Extraction_ML_Syntax.mllb_add_unit false))
-in (FStar_All.pipe_left FStar_Pervasives_Native.fst uu____1520))
-in ((uu____1519), (ml_lb)))
-end))
-in (match (uu____1493) with
-| (g1, ml_lb1) -> begin
-((g1), ((ml_lb1)::ml_lbs))
-end)))
-end)) ((g), ([])) bindings (FStar_Pervasives_Native.snd lbs))
-in (match (uu____1445) with
-| (g1, ml_lbs') -> begin
-(
-
-let flags = (FStar_List.choose (fun uu___154_1543 -> (match (uu___154_1543) with
-| FStar_Syntax_Syntax.Assumption -> begin
-FStar_Pervasives_Native.Some (FStar_Extraction_ML_Syntax.Assumed)
-end
-| FStar_Syntax_Syntax.Private -> begin
-FStar_Pervasives_Native.Some (FStar_Extraction_ML_Syntax.Private)
-end
-| FStar_Syntax_Syntax.NoExtract -> begin
-FStar_Pervasives_Native.Some (FStar_Extraction_ML_Syntax.NoExtract)
-end
-| uu____1545 -> begin
-FStar_Pervasives_Native.None
-end)) quals)
-in (
-
-let flags' = (FStar_List.choose (fun uu___155_1550 -> (match (uu___155_1550) with
-| {FStar_Syntax_Syntax.n = FStar_Syntax_Syntax.Tm_constant (FStar_Const.Const_string (s, uu____1555)); FStar_Syntax_Syntax.tk = uu____1556; FStar_Syntax_Syntax.pos = uu____1557; FStar_Syntax_Syntax.vars = uu____1558} -> begin
-FStar_Pervasives_Native.Some (FStar_Extraction_ML_Syntax.Attribute (s))
-end
-| uu____1561 -> begin
-((FStar_Util.print_warning "Warning: unrecognized, non-string attribute, bother protz for a better error message");
-FStar_Pervasives_Native.None;
-)
-end)) attrs)
-in (
-
-let uu____1565 = (
-
-let uu____1567 = (
-
-let uu____1568 = (FStar_Extraction_ML_Util.mlloc_of_range se.FStar_Syntax_Syntax.sigrng)
-in FStar_Extraction_ML_Syntax.MLM_Loc (uu____1568))
-in (uu____1567)::(FStar_Extraction_ML_Syntax.MLM_Let (((flavor), ((FStar_List.append flags flags')), ((FStar_List.rev ml_lbs')))))::[])
-in ((g1), (uu____1565)))))
-end))
-end
-| uu____1572 -> begin
-(
-
-let uu____1573 = (
-
-let uu____1574 = (FStar_Extraction_ML_Code.string_of_mlexpr g.FStar_Extraction_ML_UEnv.currentModule ml_let)
-in (FStar_Util.format1 "Impossible: Translated a let to a non-let: %s" uu____1574))
-in (failwith uu____1573))
-end)
-end))))
-end
-| FStar_Syntax_Syntax.Sig_declare_typ (lid, uu____1579, t) -> begin
-(
-
-let quals = se.FStar_Syntax_Syntax.sigquals
-in (
-
-let uu____1583 = (FStar_All.pipe_right quals (FStar_List.contains FStar_Syntax_Syntax.Assumption))
-in (match (uu____1583) with
-| true -> begin
-(
-
-let always_fail = (
-
-let imp = (
-
-let uu____1590 = (FStar_Syntax_Util.arrow_formals t)
-in (match (uu____1590) with
-| ([], t1) -> begin
-(
-
-let b = (
-
-let uu____1609 = (FStar_Syntax_Syntax.gen_bv "_" FStar_Pervasives_Native.None t1)
-in (FStar_All.pipe_left FStar_Syntax_Syntax.mk_binder uu____1609))
-in (
-
-let uu____1610 = (fail_exp lid t1)
-in (FStar_Syntax_Util.abs ((b)::[]) uu____1610 FStar_Pervasives_Native.None)))
-end
-| (bs, t1) -> begin
-(
-
-let uu____1628 = (fail_exp lid t1)
-in (FStar_Syntax_Util.abs bs uu____1628 FStar_Pervasives_Native.None))
-end))
-in (
-
-let uu___159_1634 = se
-in (
-
-let uu____1635 = (
-
-let uu____1636 = (
-
-let uu____1642 = (
-
-let uu____1646 = (
-
-let uu____1648 = (
-
-let uu____1649 = (
-
-let uu____1652 = (FStar_Syntax_Syntax.lid_as_fv lid FStar_Syntax_Syntax.Delta_constant FStar_Pervasives_Native.None)
-in FStar_Util.Inr (uu____1652))
-in {FStar_Syntax_Syntax.lbname = uu____1649; FStar_Syntax_Syntax.lbunivs = []; FStar_Syntax_Syntax.lbtyp = t; FStar_Syntax_Syntax.lbeff = FStar_Parser_Const.effect_ML_lid; FStar_Syntax_Syntax.lbdef = imp})
-in (uu____1648)::[])
-in ((false), (uu____1646)))
-in ((uu____1642), ([]), ([])))
-in FStar_Syntax_Syntax.Sig_let (uu____1636))
-in {FStar_Syntax_Syntax.sigel = uu____1635; FStar_Syntax_Syntax.sigrng = uu___159_1634.FStar_Syntax_Syntax.sigrng; FStar_Syntax_Syntax.sigquals = uu___159_1634.FStar_Syntax_Syntax.sigquals; FStar_Syntax_Syntax.sigmeta = uu___159_1634.FStar_Syntax_Syntax.sigmeta})))
-in (
-
-let uu____1659 = (extract_sig g always_fail)
-in (match (uu____1659) with
-| (g1, mlm) -> begin
-(
-
-let uu____1670 = (FStar_Util.find_map quals (fun uu___156_1672 -> (match (uu___156_1672) with
-| FStar_Syntax_Syntax.Discriminator (l) -> begin
-FStar_Pervasives_Native.Some (l)
-end
-| uu____1675 -> begin
-FStar_Pervasives_Native.None
-end)))
-in (match (uu____1670) with
-| FStar_Pervasives_Native.Some (l) -> begin
-(
-
-let uu____1680 = (
-
-let uu____1682 = (
-
-let uu____1683 = (FStar_Extraction_ML_Util.mlloc_of_range se.FStar_Syntax_Syntax.sigrng)
-in FStar_Extraction_ML_Syntax.MLM_Loc (uu____1683))
-in (
-
-let uu____1684 = (
-
-let uu____1686 = (FStar_Extraction_ML_Term.ind_discriminator_body g1 lid l)
-in (uu____1686)::[])
-in (uu____1682)::uu____1684))
-in ((g1), (uu____1680)))
-end
-| uu____1688 -> begin
-(
-
-let uu____1690 = (FStar_Util.find_map quals (fun uu___157_1692 -> (match (uu___157_1692) with
-| FStar_Syntax_Syntax.Projector (l, uu____1695) -> begin
-FStar_Pervasives_Native.Some (l)
-end
-| uu____1696 -> begin
-FStar_Pervasives_Native.None
-end)))
-in (match (uu____1690) with
-| FStar_Pervasives_Native.Some (uu____1700) -> begin
-((g1), ([]))
-end
-| uu____1702 -> begin
-((g1), (mlm))
-end))
-end))
-end)))
-end
-| uu____1705 -> begin
-((g), ([]))
-end)))
-end
-| FStar_Syntax_Syntax.Sig_main (e) -> begin
-(
-
-let uu____1708 = (FStar_Extraction_ML_Term.term_as_mlexpr g e)
-in (match (uu____1708) with
-| (ml_main, uu____1716, uu____1717) -> begin
-(
-
-let uu____1718 = (
-
-let uu____1720 = (
-
-let uu____1721 = (FStar_Extraction_ML_Util.mlloc_of_range se.FStar_Syntax_Syntax.sigrng)
-in FStar_Extraction_ML_Syntax.MLM_Loc (uu____1721))
-in (uu____1720)::(FStar_Extraction_ML_Syntax.MLM_Top (ml_main))::[])
-in ((g), (uu____1718)))
-end))
-end
-| FStar_Syntax_Syntax.Sig_new_effect_for_free (uu____1723) -> begin
-(failwith "impossible -- removed by tc.fs")
-end
-| FStar_Syntax_Syntax.Sig_assume (uu____1727) -> begin
-((g), ([]))
-end
-| FStar_Syntax_Syntax.Sig_sub_effect (uu____1731) -> begin
-((g), ([]))
-end
-| FStar_Syntax_Syntax.Sig_effect_abbrev (uu____1733) -> begin
-((g), ([]))
-end
-| FStar_Syntax_Syntax.Sig_pragma (p) -> begin
-((match ((p = FStar_Syntax_Syntax.LightOff)) with
-| true -> begin
-(FStar_Options.set_ml_ish ())
-end
-| uu____1743 -> begin
-()
-end);
-((g), ([]));
-)
-end);
-))
-
-
-let extract_iface : FStar_Extraction_ML_UEnv.env  ->  FStar_Syntax_Syntax.modul  ->  env_t = (fun g m -> (
-
-let uu____1751 = (FStar_Util.fold_map extract_sig g m.FStar_Syntax_Syntax.declarations)
-in (FStar_All.pipe_right uu____1751 FStar_Pervasives_Native.fst)))
-
-
-let extract : FStar_Extraction_ML_UEnv.env  ->  FStar_Syntax_Syntax.modul  ->  (FStar_Extraction_ML_UEnv.env * FStar_Extraction_ML_Syntax.mllib Prims.list) = (fun g m -> ((FStar_Syntax_Syntax.reset_gensym ());
-(
-
-let uu____1777 = (FStar_Options.debug_any ())
-in (match (uu____1777) with
-| true -> begin
-(
-
-let uu____1778 = (FStar_Syntax_Print.lid_to_string m.FStar_Syntax_Syntax.name)
-in (FStar_Util.print1 "Extracting module %s\n" uu____1778))
-end
-| uu____1779 -> begin
-()
-end));
-(
-
-let uu____1780 = (FStar_Options.restore_cmd_line_options true)
-in (
-
-let name = (FStar_Extraction_ML_Syntax.mlpath_of_lident m.FStar_Syntax_Syntax.name)
-in (
-
-let g1 = (
-
-let uu___160_1783 = g
-in {FStar_Extraction_ML_UEnv.tcenv = uu___160_1783.FStar_Extraction_ML_UEnv.tcenv; FStar_Extraction_ML_UEnv.gamma = uu___160_1783.FStar_Extraction_ML_UEnv.gamma; FStar_Extraction_ML_UEnv.tydefs = uu___160_1783.FStar_Extraction_ML_UEnv.tydefs; FStar_Extraction_ML_UEnv.currentModule = name})
-in (
-
-let uu____1784 = (FStar_Util.fold_map extract_sig g1 m.FStar_Syntax_Syntax.declarations)
-in (match (uu____1784) with
-| (g2, sigs) -> begin
-(
-
-let mlm = (FStar_List.flatten sigs)
-in (
-
-let is_kremlin = (
-
-let uu____1801 = (FStar_Options.codegen ())
-in (match (uu____1801) with
-| FStar_Pervasives_Native.Some ("Kremlin") -> begin
-true
-end
-| uu____1803 -> begin
-false
-end))
-in (
-
-let uu____1805 = (((m.FStar_Syntax_Syntax.name.FStar_Ident.str <> "Prims") && (is_kremlin || (not (m.FStar_Syntax_Syntax.is_interface)))) && (FStar_Options.should_extract m.FStar_Syntax_Syntax.name.FStar_Ident.str))
-in (match (uu____1805) with
-| true -> begin
-((
-
-let uu____1810 = (FStar_Syntax_Print.lid_to_string m.FStar_Syntax_Syntax.name)
-in (FStar_Util.print1 "Extracted module %s\n" uu____1810));
-((g2), ((FStar_Extraction_ML_Syntax.MLLib ((((name), (FStar_Pervasives_Native.Some ((([]), (mlm)))), (FStar_Extraction_ML_Syntax.MLLib ([]))))::[]))::[]));
-)
-end
-| uu____1840 -> begin
-((g2), ([]))
-end))))
-end)))));
-))
-
-
-
-=======
 let fail_exp:
   FStar_Ident.lident ->
     FStar_Syntax_Syntax.typ ->
@@ -2392,5 +1273,4 @@
                 [FStar_Extraction_ML_Syntax.MLLib
                    [(name, (FStar_Pervasives_Native.Some ([], mlm)),
                       (FStar_Extraction_ML_Syntax.MLLib []))]]))
-           else (g2, []))
->>>>>>> 0a4ecc34
+           else (g2, []))