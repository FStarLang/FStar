
open Prims

let fail_exp = (fun lid t -> (let _167_16 = (let _167_15 = (let _167_14 = (FStar_Syntax_Syntax.fvar FStar_Syntax_Const.failwith_lid FStar_Syntax_Syntax.Delta_constant None)
in (let _167_13 = (let _167_12 = (FStar_Syntax_Syntax.iarg t)
in (let _167_11 = (let _167_10 = (let _167_9 = (let _167_8 = (let _167_7 = (let _167_6 = (let _167_5 = (let _167_4 = (let _167_3 = (FStar_Syntax_Print.lid_to_string lid)
in (Prims.strcat "Not yet implemented:" _167_3))
in (FStar_Bytes.string_as_unicode_bytes _167_4))
in (_167_5, FStar_Range.dummyRange))
in FStar_Const.Const_string (_167_6))
in FStar_Syntax_Syntax.Tm_constant (_167_7))
in (FStar_Syntax_Syntax.mk _167_8 None FStar_Range.dummyRange))
in (FStar_All.pipe_left FStar_Syntax_Syntax.iarg _167_9))
in (_167_10)::[])
in (_167_12)::_167_11))
in (_167_14, _167_13)))
in FStar_Syntax_Syntax.Tm_app (_167_15))
in (FStar_Syntax_Syntax.mk _167_16 None FStar_Range.dummyRange)))


let mangle_projector_lid : FStar_Ident.lident  ->  FStar_Ident.lident = (fun x -> (

let projecteeName = x.FStar_Ident.ident
in (

let _78_16 = (FStar_Util.prefix x.FStar_Ident.ns)
in (match (_78_16) with
| (prefix, constrName) -> begin
(

let mangledName = (FStar_Ident.id_of_text (Prims.strcat (Prims.strcat (Prims.strcat "___" constrName.FStar_Ident.idText) "___") projecteeName.FStar_Ident.idText))
in (FStar_Ident.lid_of_ids (FStar_List.append prefix ((mangledName)::[]))))
end))))


let lident_as_mlsymbol : FStar_Ident.lident  ->  Prims.string = (fun id -> id.FStar_Ident.ident.FStar_Ident.idText)


let binders_as_mlty_binders = (fun env bs -> (FStar_Util.fold_map (fun env _78_25 -> (match (_78_25) with
| (bv, _78_24) -> begin
(let _167_29 = (let _167_27 = (let _167_26 = (let _167_25 = (FStar_Extraction_ML_UEnv.bv_as_ml_tyvar bv)
in FStar_Extraction_ML_Syntax.MLTY_Var (_167_25))
in Some (_167_26))
in (FStar_Extraction_ML_UEnv.extend_ty env bv _167_27))
in (let _167_28 = (FStar_Extraction_ML_UEnv.bv_as_ml_tyvar bv)
in (_167_29, _167_28)))
end)) env bs))


let extract_typ_abbrev : FStar_Extraction_ML_UEnv.env  ->  FStar_Ident.lident  ->  FStar_Syntax_Syntax.qualifier Prims.list  ->  FStar_Syntax_Syntax.term  ->  (FStar_Extraction_ML_UEnv.env * FStar_Extraction_ML_Syntax.mlmodule1 Prims.list) = (fun env lid quals def -> (

let def = (let _167_39 = (let _167_38 = (FStar_Syntax_Subst.compress def)
in (FStar_All.pipe_right _167_38 FStar_Syntax_Util.unmeta))
in (FStar_All.pipe_right _167_39 FStar_Syntax_Util.un_uinst))
in (

let _78_41 = (match (def.FStar_Syntax_Syntax.n) with
| FStar_Syntax_Syntax.Tm_abs (bs, body, _78_34) -> begin
(FStar_Syntax_Subst.open_term bs body)
end
| _78_38 -> begin
([], def)
end)
in (match (_78_41) with
| (bs, body) -> begin
(

let _78_44 = (binders_as_mlty_binders env bs)
in (match (_78_44) with
| (env, ml_bs) -> begin
(

let body = (let _167_40 = (FStar_Extraction_ML_Term.term_as_mlty env body)
in (FStar_All.pipe_right _167_40 (FStar_Extraction_ML_Util.eraseTypeDeep (FStar_Extraction_ML_Util.udelta_unfold env))))
in (

let td = (((lident_as_mlsymbol lid), ml_bs, Some (FStar_Extraction_ML_Syntax.MLTD_Abbrev (body))))::[]
in (

let def = (let _167_42 = (let _167_41 = (FStar_Extraction_ML_Util.mlloc_of_range (FStar_Ident.range_of_lid lid))
in FStar_Extraction_ML_Syntax.MLM_Loc (_167_41))
in (_167_42)::(FStar_Extraction_ML_Syntax.MLM_Ty (td))::[])
in (

let env = if (FStar_All.pipe_right quals (FStar_Util.for_some (fun _78_1 -> (match (_78_1) with
| (FStar_Syntax_Syntax.Assumption) | (FStar_Syntax_Syntax.New) -> begin
true
end
| _78_52 -> begin
false
end)))) then begin
env
end else begin
(FStar_Extraction_ML_UEnv.extend_tydef env td)
end
in (env, def)))))
end))
end))))


type data_constructor =
{dname : FStar_Ident.lident; dtyp : FStar_Syntax_Syntax.typ}


let is_Mkdata_constructor : data_constructor  ->  Prims.bool = (Obj.magic ((fun _ -> (FStar_All.failwith "Not yet implemented:is_Mkdata_constructor"))))


type inductive_family =
{iname : FStar_Ident.lident; iparams : FStar_Syntax_Syntax.binders; ityp : FStar_Syntax_Syntax.term; idatas : data_constructor Prims.list; iquals : FStar_Syntax_Syntax.qualifier Prims.list}


let is_Mkinductive_family : inductive_family  ->  Prims.bool = (Obj.magic ((fun _ -> (FStar_All.failwith "Not yet implemented:is_Mkinductive_family"))))


let print_ifamily : inductive_family  ->  Prims.unit = (fun i -> (let _167_77 = (FStar_Syntax_Print.lid_to_string i.iname)
in (let _167_76 = (FStar_Syntax_Print.binders_to_string " " i.iparams)
in (let _167_75 = (FStar_Syntax_Print.term_to_string i.ityp)
in (let _167_74 = (let _167_73 = (FStar_All.pipe_right i.idatas (FStar_List.map (fun d -> (let _167_72 = (let _167_70 = (FStar_Syntax_Print.lid_to_string d.dname)
in (Prims.strcat _167_70 " : "))
in (let _167_71 = (FStar_Syntax_Print.term_to_string d.dtyp)
in (Prims.strcat _167_72 _167_71))))))
in (FStar_All.pipe_right _167_73 (FStar_String.concat "\n\t\t")))
in (FStar_Util.print4 "\n\t%s %s : %s { %s }\n" _167_77 _167_76 _167_75 _167_74))))))


let bundle_as_inductive_families = (fun env ses quals -> (FStar_All.pipe_right ses (FStar_List.collect (fun _78_3 -> (match (_78_3) with
| FStar_Syntax_Syntax.Sig_inductive_typ (l, _us, bs, t, _mut_i, datas, quals, r) -> begin
(

let _78_81 = (FStar_Syntax_Subst.open_term bs t)
in (match (_78_81) with
| (bs, t) -> begin
(

let datas = (FStar_All.pipe_right ses (FStar_List.collect (fun _78_2 -> (match (_78_2) with
| FStar_Syntax_Syntax.Sig_datacon (d, _78_85, t, l', nparams, _78_90, _78_92, _78_94) when (FStar_Ident.lid_equals l l') -> begin
(

let _78_99 = (FStar_Syntax_Util.arrow_formals t)
in (match (_78_99) with
| (bs', body) -> begin
(

let _78_102 = (FStar_Util.first_N (FStar_List.length bs) bs')
in (match (_78_102) with
| (bs_params, rest) -> begin
(

let subst = (FStar_List.map2 (fun _78_106 _78_110 -> (match ((_78_106, _78_110)) with
| ((b', _78_105), (b, _78_109)) -> begin
(let _167_86 = (let _167_85 = (FStar_Syntax_Syntax.bv_to_name b)
in (b', _167_85))
in FStar_Syntax_Syntax.NT (_167_86))
end)) bs_params bs)
in (

let t = (let _167_88 = (let _167_87 = (FStar_Syntax_Syntax.mk_Total body)
in (FStar_Syntax_Util.arrow rest _167_87))
in (FStar_All.pipe_right _167_88 (FStar_Syntax_Subst.subst subst)))
in ({dname = d; dtyp = t})::[]))
end))
end))
end
| _78_114 -> begin
[]
end))))
in ({iname = l; iparams = bs; ityp = t; idatas = datas; iquals = quals})::[])
end))
end
| _78_117 -> begin
[]
end)))))


type env_t =
FStar_Extraction_ML_UEnv.env


let extract_bundle : env_t  ->  FStar_Syntax_Syntax.sigelt  ->  (FStar_Extraction_ML_UEnv.env * FStar_Extraction_ML_Syntax.mlmodule1 Prims.list) = (fun env se -> (

let extract_ctor = (fun ml_tyvars env ctor -> (

let mlt = (let _167_99 = (FStar_Extraction_ML_Term.term_as_mlty env ctor.dtyp)
in (FStar_Extraction_ML_Util.eraseTypeDeep (FStar_Extraction_ML_Util.udelta_unfold env) _167_99))
in (

let tys = (ml_tyvars, mlt)
in (

let fvv = (FStar_Extraction_ML_UEnv.mkFvvar ctor.dname ctor.dtyp)
in (let _167_102 = (FStar_Extraction_ML_UEnv.extend_fv env fvv tys false false)
in (let _167_101 = (let _167_100 = (FStar_Extraction_ML_Util.argTypes mlt)
in ((lident_as_mlsymbol ctor.dname), _167_100))
in (_167_102, _167_101)))))))
in (

let extract_one_family = (fun env ind -> (

let _78_132 = (binders_as_mlty_binders env ind.iparams)
in (match (_78_132) with
| (env, vars) -> begin
(

let _78_135 = (FStar_All.pipe_right ind.idatas (FStar_Util.fold_map (extract_ctor vars) env))
in (match (_78_135) with
| (env, ctors) -> begin
(

let _78_139 = (FStar_Syntax_Util.arrow_formals ind.ityp)
in (match (_78_139) with
| (indices, _78_138) -> begin
(

let ml_params = (let _167_111 = (FStar_All.pipe_right indices (FStar_List.mapi (fun i _78_141 -> (let _167_110 = (let _167_109 = (FStar_Util.string_of_int i)
in (Prims.strcat "\'dummyV" _167_109))
in (_167_110, 0)))))
in (FStar_List.append vars _167_111))
in (

let tbody = (match ((FStar_Util.find_opt (fun _78_4 -> (match (_78_4) with
| FStar_Syntax_Syntax.RecordType (_78_146) -> begin
true
end
| _78_149 -> begin
false
end)) ind.iquals)) with
| Some (FStar_Syntax_Syntax.RecordType (ids)) -> begin
(

let _78_156 = (FStar_List.hd ctors)
in (match (_78_156) with
| (_78_154, c_ty) -> begin
(

let _78_157 = ()
in (

let fields = (FStar_List.map2 (fun lid ty -> ((lident_as_mlsymbol lid), ty)) ids c_ty)
in FStar_Extraction_ML_Syntax.MLTD_Record (fields)))
end))
end
| _78_163 -> begin
FStar_Extraction_ML_Syntax.MLTD_DType (ctors)
end)
in (env, ((lident_as_mlsymbol ind.iname), ml_params, Some (tbody)))))
end))
end))
end)))
in (match (se) with
| FStar_Syntax_Syntax.Sig_bundle (FStar_Syntax_Syntax.Sig_datacon (l, _78_167, t, _78_170, _78_172, _78_174, _78_176, _78_178)::[], FStar_Syntax_Syntax.ExceptionConstructor::[], _78_185, r) -> begin
(

let _78_191 = (extract_ctor [] env {dname = l; dtyp = t})
in (match (_78_191) with
| (env, ctor) -> begin
(env, (FStar_Extraction_ML_Syntax.MLM_Exn (ctor))::[])
end))
end
| FStar_Syntax_Syntax.Sig_bundle (ses, quals, _78_195, r) -> begin
(

let ifams = (bundle_as_inductive_families env ses quals)
in (

let _78_202 = (FStar_Util.fold_map extract_one_family env ifams)
in (match (_78_202) with
| (env, td) -> begin
(env, (FStar_Extraction_ML_Syntax.MLM_Ty (td))::[])
end)))
end
| _78_204 -> begin
(FStar_All.failwith "Unexpected signature element")
end))))


let level_of_sigelt : FStar_Extraction_ML_UEnv.env  ->  FStar_Syntax_Syntax.sigelt  ->  Prims.unit = (fun g se -> (

let l = (fun _78_5 -> (match (_78_5) with
| FStar_Extraction_ML_Term.Term_level -> begin
"Term_level"
end
| FStar_Extraction_ML_Term.Type_level -> begin
"Type_level"
end
| FStar_Extraction_ML_Term.Kind_level -> begin
"Kind_level"
end))
in (match (se) with
| (FStar_Syntax_Syntax.Sig_bundle (_)) | (FStar_Syntax_Syntax.Sig_inductive_typ (_)) | (FStar_Syntax_Syntax.Sig_datacon (_)) -> begin
(FStar_Util.print_string "\t\tInductive bundle")
end
<<<<<<< HEAD
| FStar_Syntax_Syntax.Sig_declare_typ (lid, _78_223, t, quals, _78_227) -> begin
(let _167_124 = (FStar_Syntax_Print.lid_to_string lid)
in (let _167_123 = (let _167_122 = (let _167_121 = (FStar_Extraction_ML_Term.level g t)
in (FStar_All.pipe_left (FStar_Extraction_ML_Term.predecessor t) _167_121))
in (l _167_122))
in (FStar_Util.print2 "\t\t%s @ %s\n" _167_124 _167_123)))
end
| FStar_Syntax_Syntax.Sig_let ((_78_231, lb::_78_233), _78_238, _78_240, _78_242) -> begin
(let _167_132 = (let _167_127 = (let _167_126 = (let _167_125 = (FStar_Util.right lb.FStar_Syntax_Syntax.lbname)
in _167_125.FStar_Syntax_Syntax.fv_name)
in _167_126.FStar_Syntax_Syntax.v)
in (FStar_All.pipe_right _167_127 FStar_Syntax_Print.lid_to_string))
in (let _167_131 = (FStar_Syntax_Print.term_to_string lb.FStar_Syntax_Syntax.lbtyp)
in (let _167_130 = (let _167_129 = (let _167_128 = (FStar_Extraction_ML_Term.level g lb.FStar_Syntax_Syntax.lbtyp)
in (FStar_All.pipe_left (FStar_Extraction_ML_Term.predecessor lb.FStar_Syntax_Syntax.lbtyp) _167_128))
in (l _167_129))
in (FStar_Util.print3 "\t\t%s : %s @ %s\n" _167_132 _167_131 _167_130))))
=======
| FStar_Syntax_Syntax.Sig_declare_typ (lid, _68_223, t, quals, _68_227) -> begin
(let _147_124 = (FStar_Syntax_Print.lid_to_string lid)
in (let _147_123 = (let _147_122 = (let _147_121 = (FStar_Extraction_ML_Term.level g t)
in (FStar_All.pipe_left (FStar_Extraction_ML_Term.predecessor t) _147_121))
in (l _147_122))
in (FStar_Util.print2 "\t\t%s @ %s\n" _147_124 _147_123)))
end
| FStar_Syntax_Syntax.Sig_let ((_68_231, lb::_68_233), _68_238, _68_240, _68_242) -> begin
(let _147_132 = (let _147_127 = (let _147_126 = (let _147_125 = (FStar_Util.right lb.FStar_Syntax_Syntax.lbname)
in _147_125.FStar_Syntax_Syntax.fv_name)
in _147_126.FStar_Syntax_Syntax.v)
in (FStar_All.pipe_right _147_127 FStar_Syntax_Print.lid_to_string))
in (let _147_131 = (FStar_Syntax_Print.term_to_string lb.FStar_Syntax_Syntax.lbtyp)
in (let _147_130 = (let _147_129 = (let _147_128 = (FStar_Extraction_ML_Term.level g lb.FStar_Syntax_Syntax.lbtyp)
in (FStar_All.pipe_left (FStar_Extraction_ML_Term.predecessor lb.FStar_Syntax_Syntax.lbtyp) _147_128))
in (l _147_129))
in (FStar_Util.print3 "\t\t%s : %s @ %s\n" _147_132 _147_131 _147_130))))
>>>>>>> 4813d57e
end
| _78_246 -> begin
(FStar_Util.print_string "other\n")
end)))


let rec extract_sig : env_t  ->  FStar_Syntax_Syntax.sigelt  ->  (env_t * FStar_Extraction_ML_Syntax.mlmodule1 Prims.list) = (fun g se -> (

let _78_252 = (FStar_Extraction_ML_UEnv.debug g (fun u -> (

let _78_250 = (let _167_139 = (let _167_138 = (FStar_Syntax_Print.sigelt_to_string se)
in (FStar_Util.format1 ">>>> extract_sig :  %s \n" _167_138))
in (FStar_Util.print_string _167_139))
in (level_of_sigelt g se))))
in (match (se) with
| (FStar_Syntax_Syntax.Sig_bundle (_)) | (FStar_Syntax_Syntax.Sig_inductive_typ (_)) | (FStar_Syntax_Syntax.Sig_datacon (_)) -> begin
(extract_bundle g se)
end
| FStar_Syntax_Syntax.Sig_declare_typ (lid, _78_265, t, quals, _78_269) when ((FStar_Extraction_ML_Term.level g t) = FStar_Extraction_ML_Term.Kind_level) -> begin
if (let _167_141 = (FStar_All.pipe_right quals (FStar_Util.for_some (fun _78_6 -> (match (_78_6) with
| FStar_Syntax_Syntax.Assumption -> begin
true
end
| _78_275 -> begin
false
end))))
in (FStar_All.pipe_right _167_141 Prims.op_Negation)) then begin
(g, [])
end else begin
(

let _78_279 = (FStar_Syntax_Util.arrow_formals t)
in (match (_78_279) with
| (bs, _78_278) -> begin
(let _167_142 = (FStar_Syntax_Util.abs bs FStar_TypeChecker_Common.t_unit None)
in (extract_typ_abbrev g lid quals _167_142))
end))
end
end
| FStar_Syntax_Syntax.Sig_let ((false, lb::[]), _78_285, _78_287, quals) when ((FStar_Extraction_ML_Term.level g lb.FStar_Syntax_Syntax.lbtyp) = FStar_Extraction_ML_Term.Kind_level) -> begin
(let _167_145 = (let _167_144 = (let _167_143 = (FStar_Util.right lb.FStar_Syntax_Syntax.lbname)
in _167_143.FStar_Syntax_Syntax.fv_name)
in _167_144.FStar_Syntax_Syntax.v)
in (extract_typ_abbrev g _167_145 quals lb.FStar_Syntax_Syntax.lbdef))
end
| FStar_Syntax_Syntax.Sig_let (lbs, r, _78_294, quals) -> begin
(

let elet = (FStar_Syntax_Syntax.mk (FStar_Syntax_Syntax.Tm_let ((lbs, FStar_Syntax_Const.exp_false_bool))) None r)
in (

let _78_304 = (FStar_Extraction_ML_Term.term_as_mlexpr g elet)
in (match (_78_304) with
| (ml_let, _78_301, _78_303) -> begin
(match (ml_let.FStar_Extraction_ML_Syntax.expr) with
| FStar_Extraction_ML_Syntax.MLE_Let (ml_lbs, _78_307) -> begin
(

let _78_339 = (FStar_List.fold_left2 (fun _78_312 ml_lb _78_322 -> (match ((_78_312, _78_322)) with
| ((env, ml_lbs), {FStar_Syntax_Syntax.lbname = lbname; FStar_Syntax_Syntax.lbunivs = _78_320; FStar_Syntax_Syntax.lbtyp = t; FStar_Syntax_Syntax.lbeff = _78_317; FStar_Syntax_Syntax.lbdef = _78_315}) -> begin
(

let lb_lid = (let _167_150 = (let _167_149 = (FStar_Util.right lbname)
in _167_149.FStar_Syntax_Syntax.fv_name)
in _167_150.FStar_Syntax_Syntax.v)
in (

let _78_336 = if (FStar_All.pipe_right quals (FStar_Util.for_some (fun _78_7 -> (match (_78_7) with
| FStar_Syntax_Syntax.Projector (_78_326) -> begin
true
end
| _78_329 -> begin
false
end)))) then begin
(

let mname = (let _167_152 = (mangle_projector_lid lb_lid)
in (FStar_All.pipe_right _167_152 FStar_Extraction_ML_Syntax.mlpath_of_lident))
in (

let env = (let _167_154 = (FStar_Util.right lbname)
in (let _167_153 = (FStar_Util.must ml_lb.FStar_Extraction_ML_Syntax.mllb_tysc)
in (FStar_Extraction_ML_UEnv.extend_fv' env _167_154 mname _167_153 ml_lb.FStar_Extraction_ML_Syntax.mllb_add_unit false)))
in (env, (

let _78_332 = ml_lb
in {FStar_Extraction_ML_Syntax.mllb_name = ((Prims.snd mname), 0); FStar_Extraction_ML_Syntax.mllb_tysc = _78_332.FStar_Extraction_ML_Syntax.mllb_tysc; FStar_Extraction_ML_Syntax.mllb_add_unit = _78_332.FStar_Extraction_ML_Syntax.mllb_add_unit; FStar_Extraction_ML_Syntax.mllb_def = _78_332.FStar_Extraction_ML_Syntax.mllb_def; FStar_Extraction_ML_Syntax.print_typ = _78_332.FStar_Extraction_ML_Syntax.print_typ}))))
end else begin
(let _167_157 = (let _167_156 = (let _167_155 = (FStar_Util.must ml_lb.FStar_Extraction_ML_Syntax.mllb_tysc)
in (FStar_Extraction_ML_UEnv.extend_lb env lbname t _167_155 ml_lb.FStar_Extraction_ML_Syntax.mllb_add_unit false))
in (FStar_All.pipe_left Prims.fst _167_156))
in (_167_157, ml_lb))
end
in (match (_78_336) with
| (g, ml_lb) -> begin
(g, (ml_lb)::ml_lbs)
end)))
end)) (g, []) (Prims.snd ml_lbs) (Prims.snd lbs))
in (match (_78_339) with
| (g, ml_lbs') -> begin
(let _167_160 = (let _167_159 = (let _167_158 = (FStar_Extraction_ML_Util.mlloc_of_range r)
in FStar_Extraction_ML_Syntax.MLM_Loc (_167_158))
in (_167_159)::(FStar_Extraction_ML_Syntax.MLM_Let (((Prims.fst ml_lbs), (FStar_List.rev ml_lbs'))))::[])
in (g, _167_160))
end))
end
| _78_341 -> begin
(let _167_162 = (let _167_161 = (FStar_Extraction_ML_Code.string_of_mlexpr g.FStar_Extraction_ML_UEnv.currentModule ml_let)
in (FStar_Util.format1 "Impossible: Translated a let to a non-let: %s" _167_161))
in (FStar_All.failwith _167_162))
end)
end)))
end
| FStar_Syntax_Syntax.Sig_declare_typ (lid, _78_344, t, quals, r) -> begin
if (FStar_All.pipe_right quals (FStar_List.contains FStar_Syntax_Syntax.Assumption)) then begin
(

let always_fail = (

let imp = (match ((FStar_Syntax_Util.arrow_formals t)) with
| ([], t) -> begin
(fail_exp lid t)
end
| (bs, t) -> begin
(let _167_163 = (fail_exp lid t)
in (FStar_Syntax_Util.abs bs _167_163 None))
end)
in (let _167_169 = (let _167_168 = (let _167_167 = (let _167_166 = (let _167_165 = (let _167_164 = (FStar_Syntax_Syntax.lid_as_fv lid FStar_Syntax_Syntax.Delta_constant None)
in FStar_Util.Inr (_167_164))
in {FStar_Syntax_Syntax.lbname = _167_165; FStar_Syntax_Syntax.lbunivs = []; FStar_Syntax_Syntax.lbtyp = t; FStar_Syntax_Syntax.lbeff = FStar_Syntax_Const.effect_ML_lid; FStar_Syntax_Syntax.lbdef = imp})
in (_167_166)::[])
in (false, _167_167))
in (_167_168, r, [], quals))
in FStar_Syntax_Syntax.Sig_let (_167_169)))
in (

let _78_360 = (extract_sig g always_fail)
in (match (_78_360) with
| (g, mlm) -> begin
(match ((FStar_Util.find_map quals (fun _78_8 -> (match (_78_8) with
| FStar_Syntax_Syntax.Discriminator (l) -> begin
Some (l)
end
| _78_365 -> begin
None
end)))) with
| Some (l) -> begin
(let _167_175 = (let _167_174 = (let _167_171 = (FStar_Extraction_ML_Util.mlloc_of_range r)
in FStar_Extraction_ML_Syntax.MLM_Loc (_167_171))
in (let _167_173 = (let _167_172 = (FStar_Extraction_ML_Term.ind_discriminator_body g lid l)
in (_167_172)::[])
in (_167_174)::_167_173))
in (g, _167_175))
end
| _78_369 -> begin
(match ((FStar_Util.find_map quals (fun _78_9 -> (match (_78_9) with
| FStar_Syntax_Syntax.Projector (l, _78_373) -> begin
Some (l)
end
| _78_377 -> begin
None
end)))) with
| Some (_78_379) -> begin
(g, [])
end
| _78_382 -> begin
(g, mlm)
end)
end)
end)))
end else begin
(g, [])
end
end
| FStar_Syntax_Syntax.Sig_main (e, r) -> begin
(

let _78_392 = (FStar_Extraction_ML_Term.term_as_mlexpr g e)
in (match (_78_392) with
| (ml_main, _78_389, _78_391) -> begin
(let _167_179 = (let _167_178 = (let _167_177 = (FStar_Extraction_ML_Util.mlloc_of_range r)
in FStar_Extraction_ML_Syntax.MLM_Loc (_167_177))
in (_167_178)::(FStar_Extraction_ML_Syntax.MLM_Top (ml_main))::[])
in (g, _167_179))
end))
end
| (FStar_Syntax_Syntax.Sig_assume (_)) | (FStar_Syntax_Syntax.Sig_new_effect (_)) | (FStar_Syntax_Syntax.Sig_sub_effect (_)) | (FStar_Syntax_Syntax.Sig_effect_abbrev (_)) | (FStar_Syntax_Syntax.Sig_pragma (_)) -> begin
(g, [])
end)))


let extract_iface : FStar_Extraction_ML_UEnv.env  ->  FStar_Syntax_Syntax.modul  ->  env_t = (fun g m -> (let _167_184 = (FStar_Util.fold_map extract_sig g m.FStar_Syntax_Syntax.declarations)
in (FStar_All.pipe_right _167_184 Prims.fst)))


let rec extract : FStar_Extraction_ML_UEnv.env  ->  FStar_Syntax_Syntax.modul  ->  (FStar_Extraction_ML_UEnv.env * FStar_Extraction_ML_Syntax.mllib Prims.list) = (fun g m -> (

let _78_412 = (FStar_Syntax_Syntax.reset_gensym ())
in (

let _78_414 = (let _167_189 = (FStar_Syntax_Print.lid_to_string m.FStar_Syntax_Syntax.name)
in (FStar_Util.print1 "Extracting module %s\n" _167_189))
in (

let name = (FStar_Extraction_ML_Syntax.mlpath_of_lident m.FStar_Syntax_Syntax.name)
in (

let g = (

let _78_417 = g
in {FStar_Extraction_ML_UEnv.tcenv = _78_417.FStar_Extraction_ML_UEnv.tcenv; FStar_Extraction_ML_UEnv.gamma = _78_417.FStar_Extraction_ML_UEnv.gamma; FStar_Extraction_ML_UEnv.tydefs = _78_417.FStar_Extraction_ML_UEnv.tydefs; FStar_Extraction_ML_UEnv.currentModule = name})
in if (((m.FStar_Syntax_Syntax.name.FStar_Ident.str = "Prims") || m.FStar_Syntax_Syntax.is_interface) || (let _167_190 = (FStar_ST.read FStar_Options.no_extract)
in (FStar_List.contains m.FStar_Syntax_Syntax.name.FStar_Ident.str _167_190))) then begin
(

let g = (extract_iface g m)
in (g, []))
end else begin
(

let _78_423 = (FStar_Util.fold_map extract_sig g m.FStar_Syntax_Syntax.declarations)
in (match (_78_423) with
| (g, sigs) -> begin
(

let mlm = (FStar_List.flatten sigs)
in (let _167_195 = (let _167_194 = (let _167_193 = (let _167_192 = (let _167_191 = (FStar_Extraction_ML_Util.flatten_mlpath name)
in (_167_191, Some (([], mlm)), FStar_Extraction_ML_Syntax.MLLib ([])))
in (_167_192)::[])
in FStar_Extraction_ML_Syntax.MLLib (_167_193))
in (_167_194)::[])
in (g, _167_195)))
end))
end)))))



<|MERGE_RESOLUTION|>--- conflicted
+++ resolved
@@ -1,92 +1,92 @@
 
 open Prims
-
-let fail_exp = (fun lid t -> (let _167_16 = (let _167_15 = (let _167_14 = (FStar_Syntax_Syntax.fvar FStar_Syntax_Const.failwith_lid FStar_Syntax_Syntax.Delta_constant None)
-in (let _167_13 = (let _167_12 = (FStar_Syntax_Syntax.iarg t)
-in (let _167_11 = (let _167_10 = (let _167_9 = (let _167_8 = (let _167_7 = (let _167_6 = (let _167_5 = (let _167_4 = (let _167_3 = (FStar_Syntax_Print.lid_to_string lid)
-in (Prims.strcat "Not yet implemented:" _167_3))
-in (FStar_Bytes.string_as_unicode_bytes _167_4))
-in (_167_5, FStar_Range.dummyRange))
-in FStar_Const.Const_string (_167_6))
-in FStar_Syntax_Syntax.Tm_constant (_167_7))
-in (FStar_Syntax_Syntax.mk _167_8 None FStar_Range.dummyRange))
-in (FStar_All.pipe_left FStar_Syntax_Syntax.iarg _167_9))
-in (_167_10)::[])
-in (_167_12)::_167_11))
-in (_167_14, _167_13)))
-in FStar_Syntax_Syntax.Tm_app (_167_15))
-in (FStar_Syntax_Syntax.mk _167_16 None FStar_Range.dummyRange)))
-
-
+# 37 "FStar.Extraction.ML.Modul.fst"
+let fail_exp = (fun lid t -> (let _147_16 = (let _147_15 = (let _147_14 = (FStar_Syntax_Syntax.fvar FStar_Syntax_Const.failwith_lid FStar_Syntax_Syntax.Delta_constant None)
+in (let _147_13 = (let _147_12 = (FStar_Syntax_Syntax.iarg t)
+in (let _147_11 = (let _147_10 = (let _147_9 = (let _147_8 = (let _147_7 = (let _147_6 = (let _147_5 = (let _147_4 = (let _147_3 = (FStar_Syntax_Print.lid_to_string lid)
+in (Prims.strcat "Not yet implemented:" _147_3))
+in (FStar_Bytes.string_as_unicode_bytes _147_4))
+in (_147_5, FStar_Range.dummyRange))
+in FStar_Const.Const_string (_147_6))
+in FStar_Syntax_Syntax.Tm_constant (_147_7))
+in (FStar_Syntax_Syntax.mk _147_8 None FStar_Range.dummyRange))
+in (FStar_All.pipe_left FStar_Syntax_Syntax.iarg _147_9))
+in (_147_10)::[])
+in (_147_12)::_147_11))
+in (_147_14, _147_13)))
+in FStar_Syntax_Syntax.Tm_app (_147_15))
+in (FStar_Syntax_Syntax.mk _147_16 None FStar_Range.dummyRange)))
+
+# 44 "FStar.Extraction.ML.Modul.fst"
 let mangle_projector_lid : FStar_Ident.lident  ->  FStar_Ident.lident = (fun x -> (
-
+# 45 "FStar.Extraction.ML.Modul.fst"
 let projecteeName = x.FStar_Ident.ident
 in (
-
-let _78_16 = (FStar_Util.prefix x.FStar_Ident.ns)
-in (match (_78_16) with
+# 46 "FStar.Extraction.ML.Modul.fst"
+let _68_16 = (FStar_Util.prefix x.FStar_Ident.ns)
+in (match (_68_16) with
 | (prefix, constrName) -> begin
 (
-
+# 47 "FStar.Extraction.ML.Modul.fst"
 let mangledName = (FStar_Ident.id_of_text (Prims.strcat (Prims.strcat (Prims.strcat "___" constrName.FStar_Ident.idText) "___") projecteeName.FStar_Ident.idText))
 in (FStar_Ident.lid_of_ids (FStar_List.append prefix ((mangledName)::[]))))
 end))))
 
-
+# 50 "FStar.Extraction.ML.Modul.fst"
 let lident_as_mlsymbol : FStar_Ident.lident  ->  Prims.string = (fun id -> id.FStar_Ident.ident.FStar_Ident.idText)
 
-
-let binders_as_mlty_binders = (fun env bs -> (FStar_Util.fold_map (fun env _78_25 -> (match (_78_25) with
-| (bv, _78_24) -> begin
-(let _167_29 = (let _167_27 = (let _167_26 = (let _167_25 = (FStar_Extraction_ML_UEnv.bv_as_ml_tyvar bv)
-in FStar_Extraction_ML_Syntax.MLTY_Var (_167_25))
-in Some (_167_26))
-in (FStar_Extraction_ML_UEnv.extend_ty env bv _167_27))
-in (let _167_28 = (FStar_Extraction_ML_UEnv.bv_as_ml_tyvar bv)
-in (_167_29, _167_28)))
+# 56 "FStar.Extraction.ML.Modul.fst"
+let binders_as_mlty_binders = (fun env bs -> (FStar_Util.fold_map (fun env _68_25 -> (match (_68_25) with
+| (bv, _68_24) -> begin
+(let _147_29 = (let _147_27 = (let _147_26 = (let _147_25 = (FStar_Extraction_ML_UEnv.bv_as_ml_tyvar bv)
+in FStar_Extraction_ML_Syntax.MLTY_Var (_147_25))
+in Some (_147_26))
+in (FStar_Extraction_ML_UEnv.extend_ty env bv _147_27))
+in (let _147_28 = (FStar_Extraction_ML_UEnv.bv_as_ml_tyvar bv)
+in (_147_29, _147_28)))
 end)) env bs))
 
-
+# 66 "FStar.Extraction.ML.Modul.fst"
 let extract_typ_abbrev : FStar_Extraction_ML_UEnv.env  ->  FStar_Ident.lident  ->  FStar_Syntax_Syntax.qualifier Prims.list  ->  FStar_Syntax_Syntax.term  ->  (FStar_Extraction_ML_UEnv.env * FStar_Extraction_ML_Syntax.mlmodule1 Prims.list) = (fun env lid quals def -> (
-
-let def = (let _167_39 = (let _167_38 = (FStar_Syntax_Subst.compress def)
-in (FStar_All.pipe_right _167_38 FStar_Syntax_Util.unmeta))
-in (FStar_All.pipe_right _167_39 FStar_Syntax_Util.un_uinst))
-in (
-
-let _78_41 = (match (def.FStar_Syntax_Syntax.n) with
-| FStar_Syntax_Syntax.Tm_abs (bs, body, _78_34) -> begin
+# 67 "FStar.Extraction.ML.Modul.fst"
+let def = (let _147_39 = (let _147_38 = (FStar_Syntax_Subst.compress def)
+in (FStar_All.pipe_right _147_38 FStar_Syntax_Util.unmeta))
+in (FStar_All.pipe_right _147_39 FStar_Syntax_Util.un_uinst))
+in (
+# 68 "FStar.Extraction.ML.Modul.fst"
+let _68_41 = (match (def.FStar_Syntax_Syntax.n) with
+| FStar_Syntax_Syntax.Tm_abs (bs, body, _68_34) -> begin
 (FStar_Syntax_Subst.open_term bs body)
 end
-| _78_38 -> begin
+| _68_38 -> begin
 ([], def)
 end)
-in (match (_78_41) with
+in (match (_68_41) with
 | (bs, body) -> begin
 (
-
-let _78_44 = (binders_as_mlty_binders env bs)
-in (match (_78_44) with
+# 71 "FStar.Extraction.ML.Modul.fst"
+let _68_44 = (binders_as_mlty_binders env bs)
+in (match (_68_44) with
 | (env, ml_bs) -> begin
 (
-
-let body = (let _167_40 = (FStar_Extraction_ML_Term.term_as_mlty env body)
-in (FStar_All.pipe_right _167_40 (FStar_Extraction_ML_Util.eraseTypeDeep (FStar_Extraction_ML_Util.udelta_unfold env))))
-in (
-
+# 72 "FStar.Extraction.ML.Modul.fst"
+let body = (let _147_40 = (FStar_Extraction_ML_Term.term_as_mlty env body)
+in (FStar_All.pipe_right _147_40 (FStar_Extraction_ML_Util.eraseTypeDeep (FStar_Extraction_ML_Util.udelta_unfold env))))
+in (
+# 73 "FStar.Extraction.ML.Modul.fst"
 let td = (((lident_as_mlsymbol lid), ml_bs, Some (FStar_Extraction_ML_Syntax.MLTD_Abbrev (body))))::[]
 in (
-
-let def = (let _167_42 = (let _167_41 = (FStar_Extraction_ML_Util.mlloc_of_range (FStar_Ident.range_of_lid lid))
-in FStar_Extraction_ML_Syntax.MLM_Loc (_167_41))
-in (_167_42)::(FStar_Extraction_ML_Syntax.MLM_Ty (td))::[])
-in (
-
-let env = if (FStar_All.pipe_right quals (FStar_Util.for_some (fun _78_1 -> (match (_78_1) with
+# 74 "FStar.Extraction.ML.Modul.fst"
+let def = (let _147_42 = (let _147_41 = (FStar_Extraction_ML_Util.mlloc_of_range (FStar_Ident.range_of_lid lid))
+in FStar_Extraction_ML_Syntax.MLM_Loc (_147_41))
+in (_147_42)::(FStar_Extraction_ML_Syntax.MLM_Ty (td))::[])
+in (
+# 75 "FStar.Extraction.ML.Modul.fst"
+let env = if (FStar_All.pipe_right quals (FStar_Util.for_some (fun _68_1 -> (match (_68_1) with
 | (FStar_Syntax_Syntax.Assumption) | (FStar_Syntax_Syntax.New) -> begin
 true
 end
-| _78_52 -> begin
+| _68_52 -> begin
 false
 end)))) then begin
 env
@@ -97,149 +97,149 @@
 end))
 end))))
 
-
+# 84 "FStar.Extraction.ML.Modul.fst"
 type data_constructor =
 {dname : FStar_Ident.lident; dtyp : FStar_Syntax_Syntax.typ}
 
-
+# 84 "FStar.Extraction.ML.Modul.fst"
 let is_Mkdata_constructor : data_constructor  ->  Prims.bool = (Obj.magic ((fun _ -> (FStar_All.failwith "Not yet implemented:is_Mkdata_constructor"))))
 
-
+# 89 "FStar.Extraction.ML.Modul.fst"
 type inductive_family =
 {iname : FStar_Ident.lident; iparams : FStar_Syntax_Syntax.binders; ityp : FStar_Syntax_Syntax.term; idatas : data_constructor Prims.list; iquals : FStar_Syntax_Syntax.qualifier Prims.list}
 
-
+# 89 "FStar.Extraction.ML.Modul.fst"
 let is_Mkinductive_family : inductive_family  ->  Prims.bool = (Obj.magic ((fun _ -> (FStar_All.failwith "Not yet implemented:is_Mkinductive_family"))))
 
-
-let print_ifamily : inductive_family  ->  Prims.unit = (fun i -> (let _167_77 = (FStar_Syntax_Print.lid_to_string i.iname)
-in (let _167_76 = (FStar_Syntax_Print.binders_to_string " " i.iparams)
-in (let _167_75 = (FStar_Syntax_Print.term_to_string i.ityp)
-in (let _167_74 = (let _167_73 = (FStar_All.pipe_right i.idatas (FStar_List.map (fun d -> (let _167_72 = (let _167_70 = (FStar_Syntax_Print.lid_to_string d.dname)
-in (Prims.strcat _167_70 " : "))
-in (let _167_71 = (FStar_Syntax_Print.term_to_string d.dtyp)
-in (Prims.strcat _167_72 _167_71))))))
-in (FStar_All.pipe_right _167_73 (FStar_String.concat "\n\t\t")))
-in (FStar_Util.print4 "\n\t%s %s : %s { %s }\n" _167_77 _167_76 _167_75 _167_74))))))
-
-
-let bundle_as_inductive_families = (fun env ses quals -> (FStar_All.pipe_right ses (FStar_List.collect (fun _78_3 -> (match (_78_3) with
+# 97 "FStar.Extraction.ML.Modul.fst"
+let print_ifamily : inductive_family  ->  Prims.unit = (fun i -> (let _147_77 = (FStar_Syntax_Print.lid_to_string i.iname)
+in (let _147_76 = (FStar_Syntax_Print.binders_to_string " " i.iparams)
+in (let _147_75 = (FStar_Syntax_Print.term_to_string i.ityp)
+in (let _147_74 = (let _147_73 = (FStar_All.pipe_right i.idatas (FStar_List.map (fun d -> (let _147_72 = (let _147_70 = (FStar_Syntax_Print.lid_to_string d.dname)
+in (Prims.strcat _147_70 " : "))
+in (let _147_71 = (FStar_Syntax_Print.term_to_string d.dtyp)
+in (Prims.strcat _147_72 _147_71))))))
+in (FStar_All.pipe_right _147_73 (FStar_String.concat "\n\t\t")))
+in (FStar_Util.print4 "\n\t%s %s : %s { %s }\n" _147_77 _147_76 _147_75 _147_74))))))
+
+# 104 "FStar.Extraction.ML.Modul.fst"
+let bundle_as_inductive_families = (fun env ses quals -> (FStar_All.pipe_right ses (FStar_List.collect (fun _68_3 -> (match (_68_3) with
 | FStar_Syntax_Syntax.Sig_inductive_typ (l, _us, bs, t, _mut_i, datas, quals, r) -> begin
 (
-
-let _78_81 = (FStar_Syntax_Subst.open_term bs t)
-in (match (_78_81) with
+# 108 "FStar.Extraction.ML.Modul.fst"
+let _68_81 = (FStar_Syntax_Subst.open_term bs t)
+in (match (_68_81) with
 | (bs, t) -> begin
 (
-
-let datas = (FStar_All.pipe_right ses (FStar_List.collect (fun _78_2 -> (match (_78_2) with
-| FStar_Syntax_Syntax.Sig_datacon (d, _78_85, t, l', nparams, _78_90, _78_92, _78_94) when (FStar_Ident.lid_equals l l') -> begin
-(
-
-let _78_99 = (FStar_Syntax_Util.arrow_formals t)
-in (match (_78_99) with
+# 109 "FStar.Extraction.ML.Modul.fst"
+let datas = (FStar_All.pipe_right ses (FStar_List.collect (fun _68_2 -> (match (_68_2) with
+| FStar_Syntax_Syntax.Sig_datacon (d, _68_85, t, l', nparams, _68_90, _68_92, _68_94) when (FStar_Ident.lid_equals l l') -> begin
+(
+# 111 "FStar.Extraction.ML.Modul.fst"
+let _68_99 = (FStar_Syntax_Util.arrow_formals t)
+in (match (_68_99) with
 | (bs', body) -> begin
 (
-
-let _78_102 = (FStar_Util.first_N (FStar_List.length bs) bs')
-in (match (_78_102) with
+# 112 "FStar.Extraction.ML.Modul.fst"
+let _68_102 = (FStar_Util.first_N (FStar_List.length bs) bs')
+in (match (_68_102) with
 | (bs_params, rest) -> begin
 (
-
-let subst = (FStar_List.map2 (fun _78_106 _78_110 -> (match ((_78_106, _78_110)) with
-| ((b', _78_105), (b, _78_109)) -> begin
-(let _167_86 = (let _167_85 = (FStar_Syntax_Syntax.bv_to_name b)
-in (b', _167_85))
-in FStar_Syntax_Syntax.NT (_167_86))
+# 113 "FStar.Extraction.ML.Modul.fst"
+let subst = (FStar_List.map2 (fun _68_106 _68_110 -> (match ((_68_106, _68_110)) with
+| ((b', _68_105), (b, _68_109)) -> begin
+(let _147_86 = (let _147_85 = (FStar_Syntax_Syntax.bv_to_name b)
+in (b', _147_85))
+in FStar_Syntax_Syntax.NT (_147_86))
 end)) bs_params bs)
 in (
-
-let t = (let _167_88 = (let _167_87 = (FStar_Syntax_Syntax.mk_Total body)
-in (FStar_Syntax_Util.arrow rest _167_87))
-in (FStar_All.pipe_right _167_88 (FStar_Syntax_Subst.subst subst)))
+# 114 "FStar.Extraction.ML.Modul.fst"
+let t = (let _147_88 = (let _147_87 = (FStar_Syntax_Syntax.mk_Total body)
+in (FStar_Syntax_Util.arrow rest _147_87))
+in (FStar_All.pipe_right _147_88 (FStar_Syntax_Subst.subst subst)))
 in ({dname = d; dtyp = t})::[]))
 end))
 end))
 end
-| _78_114 -> begin
+| _68_114 -> begin
 []
 end))))
 in ({iname = l; iparams = bs; ityp = t; idatas = datas; iquals = quals})::[])
 end))
 end
-| _78_117 -> begin
+| _68_117 -> begin
 []
 end)))))
 
-
+# 125 "FStar.Extraction.ML.Modul.fst"
 type env_t =
 FStar_Extraction_ML_UEnv.env
 
-
+# 127 "FStar.Extraction.ML.Modul.fst"
 let extract_bundle : env_t  ->  FStar_Syntax_Syntax.sigelt  ->  (FStar_Extraction_ML_UEnv.env * FStar_Extraction_ML_Syntax.mlmodule1 Prims.list) = (fun env se -> (
-
+# 128 "FStar.Extraction.ML.Modul.fst"
 let extract_ctor = (fun ml_tyvars env ctor -> (
-
-let mlt = (let _167_99 = (FStar_Extraction_ML_Term.term_as_mlty env ctor.dtyp)
-in (FStar_Extraction_ML_Util.eraseTypeDeep (FStar_Extraction_ML_Util.udelta_unfold env) _167_99))
-in (
-
+# 129 "FStar.Extraction.ML.Modul.fst"
+let mlt = (let _147_99 = (FStar_Extraction_ML_Term.term_as_mlty env ctor.dtyp)
+in (FStar_Extraction_ML_Util.eraseTypeDeep (FStar_Extraction_ML_Util.udelta_unfold env) _147_99))
+in (
+# 130 "FStar.Extraction.ML.Modul.fst"
 let tys = (ml_tyvars, mlt)
 in (
-
+# 131 "FStar.Extraction.ML.Modul.fst"
 let fvv = (FStar_Extraction_ML_UEnv.mkFvvar ctor.dname ctor.dtyp)
-in (let _167_102 = (FStar_Extraction_ML_UEnv.extend_fv env fvv tys false false)
-in (let _167_101 = (let _167_100 = (FStar_Extraction_ML_Util.argTypes mlt)
-in ((lident_as_mlsymbol ctor.dname), _167_100))
-in (_167_102, _167_101)))))))
-in (
-
+in (let _147_102 = (FStar_Extraction_ML_UEnv.extend_fv env fvv tys false false)
+in (let _147_101 = (let _147_100 = (FStar_Extraction_ML_Util.argTypes mlt)
+in ((lident_as_mlsymbol ctor.dname), _147_100))
+in (_147_102, _147_101)))))))
+in (
+# 135 "FStar.Extraction.ML.Modul.fst"
 let extract_one_family = (fun env ind -> (
-
-let _78_132 = (binders_as_mlty_binders env ind.iparams)
-in (match (_78_132) with
+# 136 "FStar.Extraction.ML.Modul.fst"
+let _68_132 = (binders_as_mlty_binders env ind.iparams)
+in (match (_68_132) with
 | (env, vars) -> begin
 (
-
-let _78_135 = (FStar_All.pipe_right ind.idatas (FStar_Util.fold_map (extract_ctor vars) env))
-in (match (_78_135) with
+# 137 "FStar.Extraction.ML.Modul.fst"
+let _68_135 = (FStar_All.pipe_right ind.idatas (FStar_Util.fold_map (extract_ctor vars) env))
+in (match (_68_135) with
 | (env, ctors) -> begin
 (
-
-let _78_139 = (FStar_Syntax_Util.arrow_formals ind.ityp)
-in (match (_78_139) with
-| (indices, _78_138) -> begin
-(
-
-let ml_params = (let _167_111 = (FStar_All.pipe_right indices (FStar_List.mapi (fun i _78_141 -> (let _167_110 = (let _167_109 = (FStar_Util.string_of_int i)
-in (Prims.strcat "\'dummyV" _167_109))
-in (_167_110, 0)))))
-in (FStar_List.append vars _167_111))
-in (
-
-let tbody = (match ((FStar_Util.find_opt (fun _78_4 -> (match (_78_4) with
-| FStar_Syntax_Syntax.RecordType (_78_146) -> begin
+# 138 "FStar.Extraction.ML.Modul.fst"
+let _68_139 = (FStar_Syntax_Util.arrow_formals ind.ityp)
+in (match (_68_139) with
+| (indices, _68_138) -> begin
+(
+# 139 "FStar.Extraction.ML.Modul.fst"
+let ml_params = (let _147_111 = (FStar_All.pipe_right indices (FStar_List.mapi (fun i _68_141 -> (let _147_110 = (let _147_109 = (FStar_Util.string_of_int i)
+in (Prims.strcat "\'dummyV" _147_109))
+in (_147_110, 0)))))
+in (FStar_List.append vars _147_111))
+in (
+# 140 "FStar.Extraction.ML.Modul.fst"
+let tbody = (match ((FStar_Util.find_opt (fun _68_4 -> (match (_68_4) with
+| FStar_Syntax_Syntax.RecordType (_68_146) -> begin
 true
 end
-| _78_149 -> begin
+| _68_149 -> begin
 false
 end)) ind.iquals)) with
 | Some (FStar_Syntax_Syntax.RecordType (ids)) -> begin
 (
-
-let _78_156 = (FStar_List.hd ctors)
-in (match (_78_156) with
-| (_78_154, c_ty) -> begin
-(
-
-let _78_157 = ()
-in (
-
+# 142 "FStar.Extraction.ML.Modul.fst"
+let _68_156 = (FStar_List.hd ctors)
+in (match (_68_156) with
+| (_68_154, c_ty) -> begin
+(
+# 143 "FStar.Extraction.ML.Modul.fst"
+let _68_157 = ()
+in (
+# 144 "FStar.Extraction.ML.Modul.fst"
 let fields = (FStar_List.map2 (fun lid ty -> ((lident_as_mlsymbol lid), ty)) ids c_ty)
 in FStar_Extraction_ML_Syntax.MLTD_Record (fields)))
 end))
 end
-| _78_163 -> begin
+| _68_163 -> begin
 FStar_Extraction_ML_Syntax.MLTD_DType (ctors)
 end)
 in (env, ((lident_as_mlsymbol ind.iname), ml_params, Some (tbody)))))
@@ -247,35 +247,35 @@
 end))
 end)))
 in (match (se) with
-| FStar_Syntax_Syntax.Sig_bundle (FStar_Syntax_Syntax.Sig_datacon (l, _78_167, t, _78_170, _78_172, _78_174, _78_176, _78_178)::[], FStar_Syntax_Syntax.ExceptionConstructor::[], _78_185, r) -> begin
-(
-
-let _78_191 = (extract_ctor [] env {dname = l; dtyp = t})
-in (match (_78_191) with
+| FStar_Syntax_Syntax.Sig_bundle (FStar_Syntax_Syntax.Sig_datacon (l, _68_167, t, _68_170, _68_172, _68_174, _68_176, _68_178)::[], FStar_Syntax_Syntax.ExceptionConstructor::[], _68_185, r) -> begin
+(
+# 153 "FStar.Extraction.ML.Modul.fst"
+let _68_191 = (extract_ctor [] env {dname = l; dtyp = t})
+in (match (_68_191) with
 | (env, ctor) -> begin
 (env, (FStar_Extraction_ML_Syntax.MLM_Exn (ctor))::[])
 end))
 end
-| FStar_Syntax_Syntax.Sig_bundle (ses, quals, _78_195, r) -> begin
-(
-
+| FStar_Syntax_Syntax.Sig_bundle (ses, quals, _68_195, r) -> begin
+(
+# 157 "FStar.Extraction.ML.Modul.fst"
 let ifams = (bundle_as_inductive_families env ses quals)
 in (
-
-let _78_202 = (FStar_Util.fold_map extract_one_family env ifams)
-in (match (_78_202) with
+# 159 "FStar.Extraction.ML.Modul.fst"
+let _68_202 = (FStar_Util.fold_map extract_one_family env ifams)
+in (match (_68_202) with
 | (env, td) -> begin
 (env, (FStar_Extraction_ML_Syntax.MLM_Ty (td))::[])
 end)))
 end
-| _78_204 -> begin
+| _68_204 -> begin
 (FStar_All.failwith "Unexpected signature element")
 end))))
 
-
+# 168 "FStar.Extraction.ML.Modul.fst"
 let level_of_sigelt : FStar_Extraction_ML_UEnv.env  ->  FStar_Syntax_Syntax.sigelt  ->  Prims.unit = (fun g se -> (
-
-let l = (fun _78_5 -> (match (_78_5) with
+# 169 "FStar.Extraction.ML.Modul.fst"
+let l = (fun _68_5 -> (match (_68_5) with
 | FStar_Extraction_ML_Term.Term_level -> begin
 "Term_level"
 end
@@ -289,25 +289,6 @@
 | (FStar_Syntax_Syntax.Sig_bundle (_)) | (FStar_Syntax_Syntax.Sig_inductive_typ (_)) | (FStar_Syntax_Syntax.Sig_datacon (_)) -> begin
 (FStar_Util.print_string "\t\tInductive bundle")
 end
-<<<<<<< HEAD
-| FStar_Syntax_Syntax.Sig_declare_typ (lid, _78_223, t, quals, _78_227) -> begin
-(let _167_124 = (FStar_Syntax_Print.lid_to_string lid)
-in (let _167_123 = (let _167_122 = (let _167_121 = (FStar_Extraction_ML_Term.level g t)
-in (FStar_All.pipe_left (FStar_Extraction_ML_Term.predecessor t) _167_121))
-in (l _167_122))
-in (FStar_Util.print2 "\t\t%s @ %s\n" _167_124 _167_123)))
-end
-| FStar_Syntax_Syntax.Sig_let ((_78_231, lb::_78_233), _78_238, _78_240, _78_242) -> begin
-(let _167_132 = (let _167_127 = (let _167_126 = (let _167_125 = (FStar_Util.right lb.FStar_Syntax_Syntax.lbname)
-in _167_125.FStar_Syntax_Syntax.fv_name)
-in _167_126.FStar_Syntax_Syntax.v)
-in (FStar_All.pipe_right _167_127 FStar_Syntax_Print.lid_to_string))
-in (let _167_131 = (FStar_Syntax_Print.term_to_string lb.FStar_Syntax_Syntax.lbtyp)
-in (let _167_130 = (let _167_129 = (let _167_128 = (FStar_Extraction_ML_Term.level g lb.FStar_Syntax_Syntax.lbtyp)
-in (FStar_All.pipe_left (FStar_Extraction_ML_Term.predecessor lb.FStar_Syntax_Syntax.lbtyp) _167_128))
-in (l _167_129))
-in (FStar_Util.print3 "\t\t%s : %s @ %s\n" _167_132 _167_131 _167_130))))
-=======
 | FStar_Syntax_Syntax.Sig_declare_typ (lid, _68_223, t, quals, _68_227) -> begin
 (let _147_124 = (FStar_Syntax_Print.lid_to_string lid)
 in (let _147_123 = (let _147_122 = (let _147_121 = (FStar_Extraction_ML_Term.level g t)
@@ -325,173 +306,172 @@
 in (FStar_All.pipe_left (FStar_Extraction_ML_Term.predecessor lb.FStar_Syntax_Syntax.lbtyp) _147_128))
 in (l _147_129))
 in (FStar_Util.print3 "\t\t%s : %s @ %s\n" _147_132 _147_131 _147_130))))
->>>>>>> 4813d57e
-end
-| _78_246 -> begin
+end
+| _68_246 -> begin
 (FStar_Util.print_string "other\n")
 end)))
 
-
+# 190 "FStar.Extraction.ML.Modul.fst"
 let rec extract_sig : env_t  ->  FStar_Syntax_Syntax.sigelt  ->  (env_t * FStar_Extraction_ML_Syntax.mlmodule1 Prims.list) = (fun g se -> (
-
-let _78_252 = (FStar_Extraction_ML_UEnv.debug g (fun u -> (
-
-let _78_250 = (let _167_139 = (let _167_138 = (FStar_Syntax_Print.sigelt_to_string se)
-in (FStar_Util.format1 ">>>> extract_sig :  %s \n" _167_138))
-in (FStar_Util.print_string _167_139))
+# 191 "FStar.Extraction.ML.Modul.fst"
+let _68_252 = (FStar_Extraction_ML_UEnv.debug g (fun u -> (
+# 192 "FStar.Extraction.ML.Modul.fst"
+let _68_250 = (let _147_139 = (let _147_138 = (FStar_Syntax_Print.sigelt_to_string se)
+in (FStar_Util.format1 ">>>> extract_sig :  %s \n" _147_138))
+in (FStar_Util.print_string _147_139))
 in (level_of_sigelt g se))))
 in (match (se) with
 | (FStar_Syntax_Syntax.Sig_bundle (_)) | (FStar_Syntax_Syntax.Sig_inductive_typ (_)) | (FStar_Syntax_Syntax.Sig_datacon (_)) -> begin
 (extract_bundle g se)
 end
-| FStar_Syntax_Syntax.Sig_declare_typ (lid, _78_265, t, quals, _78_269) when ((FStar_Extraction_ML_Term.level g t) = FStar_Extraction_ML_Term.Kind_level) -> begin
-if (let _167_141 = (FStar_All.pipe_right quals (FStar_Util.for_some (fun _78_6 -> (match (_78_6) with
+| FStar_Syntax_Syntax.Sig_declare_typ (lid, _68_265, t, quals, _68_269) when ((FStar_Extraction_ML_Term.level g t) = FStar_Extraction_ML_Term.Kind_level) -> begin
+if (let _147_141 = (FStar_All.pipe_right quals (FStar_Util.for_some (fun _68_6 -> (match (_68_6) with
 | FStar_Syntax_Syntax.Assumption -> begin
 true
 end
-| _78_275 -> begin
+| _68_275 -> begin
 false
 end))))
-in (FStar_All.pipe_right _167_141 Prims.op_Negation)) then begin
+in (FStar_All.pipe_right _147_141 Prims.op_Negation)) then begin
 (g, [])
 end else begin
 (
-
-let _78_279 = (FStar_Syntax_Util.arrow_formals t)
-in (match (_78_279) with
-| (bs, _78_278) -> begin
-(let _167_142 = (FStar_Syntax_Util.abs bs FStar_TypeChecker_Common.t_unit None)
-in (extract_typ_abbrev g lid quals _167_142))
-end))
-end
-end
-| FStar_Syntax_Syntax.Sig_let ((false, lb::[]), _78_285, _78_287, quals) when ((FStar_Extraction_ML_Term.level g lb.FStar_Syntax_Syntax.lbtyp) = FStar_Extraction_ML_Term.Kind_level) -> begin
-(let _167_145 = (let _167_144 = (let _167_143 = (FStar_Util.right lb.FStar_Syntax_Syntax.lbname)
-in _167_143.FStar_Syntax_Syntax.fv_name)
-in _167_144.FStar_Syntax_Syntax.v)
-in (extract_typ_abbrev g _167_145 quals lb.FStar_Syntax_Syntax.lbdef))
-end
-| FStar_Syntax_Syntax.Sig_let (lbs, r, _78_294, quals) -> begin
-(
-
+# 203 "FStar.Extraction.ML.Modul.fst"
+let _68_279 = (FStar_Syntax_Util.arrow_formals t)
+in (match (_68_279) with
+| (bs, _68_278) -> begin
+(let _147_142 = (FStar_Syntax_Util.abs bs FStar_TypeChecker_Common.t_unit None)
+in (extract_typ_abbrev g lid quals _147_142))
+end))
+end
+end
+| FStar_Syntax_Syntax.Sig_let ((false, lb::[]), _68_285, _68_287, quals) when ((FStar_Extraction_ML_Term.level g lb.FStar_Syntax_Syntax.lbtyp) = FStar_Extraction_ML_Term.Kind_level) -> begin
+(let _147_145 = (let _147_144 = (let _147_143 = (FStar_Util.right lb.FStar_Syntax_Syntax.lbname)
+in _147_143.FStar_Syntax_Syntax.fv_name)
+in _147_144.FStar_Syntax_Syntax.v)
+in (extract_typ_abbrev g _147_145 quals lb.FStar_Syntax_Syntax.lbdef))
+end
+| FStar_Syntax_Syntax.Sig_let (lbs, r, _68_294, quals) -> begin
+(
+# 210 "FStar.Extraction.ML.Modul.fst"
 let elet = (FStar_Syntax_Syntax.mk (FStar_Syntax_Syntax.Tm_let ((lbs, FStar_Syntax_Const.exp_false_bool))) None r)
 in (
-
-let _78_304 = (FStar_Extraction_ML_Term.term_as_mlexpr g elet)
-in (match (_78_304) with
-| (ml_let, _78_301, _78_303) -> begin
+# 211 "FStar.Extraction.ML.Modul.fst"
+let _68_304 = (FStar_Extraction_ML_Term.term_as_mlexpr g elet)
+in (match (_68_304) with
+| (ml_let, _68_301, _68_303) -> begin
 (match (ml_let.FStar_Extraction_ML_Syntax.expr) with
-| FStar_Extraction_ML_Syntax.MLE_Let (ml_lbs, _78_307) -> begin
-(
-
-let _78_339 = (FStar_List.fold_left2 (fun _78_312 ml_lb _78_322 -> (match ((_78_312, _78_322)) with
-| ((env, ml_lbs), {FStar_Syntax_Syntax.lbname = lbname; FStar_Syntax_Syntax.lbunivs = _78_320; FStar_Syntax_Syntax.lbtyp = t; FStar_Syntax_Syntax.lbeff = _78_317; FStar_Syntax_Syntax.lbdef = _78_315}) -> begin
-(
-
-let lb_lid = (let _167_150 = (let _167_149 = (FStar_Util.right lbname)
-in _167_149.FStar_Syntax_Syntax.fv_name)
-in _167_150.FStar_Syntax_Syntax.v)
-in (
-
-let _78_336 = if (FStar_All.pipe_right quals (FStar_Util.for_some (fun _78_7 -> (match (_78_7) with
-| FStar_Syntax_Syntax.Projector (_78_326) -> begin
+| FStar_Extraction_ML_Syntax.MLE_Let (ml_lbs, _68_307) -> begin
+(
+# 214 "FStar.Extraction.ML.Modul.fst"
+let _68_339 = (FStar_List.fold_left2 (fun _68_312 ml_lb _68_322 -> (match ((_68_312, _68_322)) with
+| ((env, ml_lbs), {FStar_Syntax_Syntax.lbname = lbname; FStar_Syntax_Syntax.lbunivs = _68_320; FStar_Syntax_Syntax.lbtyp = t; FStar_Syntax_Syntax.lbeff = _68_317; FStar_Syntax_Syntax.lbdef = _68_315}) -> begin
+(
+# 216 "FStar.Extraction.ML.Modul.fst"
+let lb_lid = (let _147_150 = (let _147_149 = (FStar_Util.right lbname)
+in _147_149.FStar_Syntax_Syntax.fv_name)
+in _147_150.FStar_Syntax_Syntax.v)
+in (
+# 217 "FStar.Extraction.ML.Modul.fst"
+let _68_336 = if (FStar_All.pipe_right quals (FStar_Util.for_some (fun _68_7 -> (match (_68_7) with
+| FStar_Syntax_Syntax.Projector (_68_326) -> begin
 true
 end
-| _78_329 -> begin
+| _68_329 -> begin
 false
 end)))) then begin
 (
-
-let mname = (let _167_152 = (mangle_projector_lid lb_lid)
-in (FStar_All.pipe_right _167_152 FStar_Extraction_ML_Syntax.mlpath_of_lident))
-in (
-
-let env = (let _167_154 = (FStar_Util.right lbname)
-in (let _167_153 = (FStar_Util.must ml_lb.FStar_Extraction_ML_Syntax.mllb_tysc)
-in (FStar_Extraction_ML_UEnv.extend_fv' env _167_154 mname _167_153 ml_lb.FStar_Extraction_ML_Syntax.mllb_add_unit false)))
+# 219 "FStar.Extraction.ML.Modul.fst"
+let mname = (let _147_152 = (mangle_projector_lid lb_lid)
+in (FStar_All.pipe_right _147_152 FStar_Extraction_ML_Syntax.mlpath_of_lident))
+in (
+# 220 "FStar.Extraction.ML.Modul.fst"
+let env = (let _147_154 = (FStar_Util.right lbname)
+in (let _147_153 = (FStar_Util.must ml_lb.FStar_Extraction_ML_Syntax.mllb_tysc)
+in (FStar_Extraction_ML_UEnv.extend_fv' env _147_154 mname _147_153 ml_lb.FStar_Extraction_ML_Syntax.mllb_add_unit false)))
 in (env, (
-
-let _78_332 = ml_lb
-in {FStar_Extraction_ML_Syntax.mllb_name = ((Prims.snd mname), 0); FStar_Extraction_ML_Syntax.mllb_tysc = _78_332.FStar_Extraction_ML_Syntax.mllb_tysc; FStar_Extraction_ML_Syntax.mllb_add_unit = _78_332.FStar_Extraction_ML_Syntax.mllb_add_unit; FStar_Extraction_ML_Syntax.mllb_def = _78_332.FStar_Extraction_ML_Syntax.mllb_def; FStar_Extraction_ML_Syntax.print_typ = _78_332.FStar_Extraction_ML_Syntax.print_typ}))))
+# 221 "FStar.Extraction.ML.Modul.fst"
+let _68_332 = ml_lb
+in {FStar_Extraction_ML_Syntax.mllb_name = ((Prims.snd mname), 0); FStar_Extraction_ML_Syntax.mllb_tysc = _68_332.FStar_Extraction_ML_Syntax.mllb_tysc; FStar_Extraction_ML_Syntax.mllb_add_unit = _68_332.FStar_Extraction_ML_Syntax.mllb_add_unit; FStar_Extraction_ML_Syntax.mllb_def = _68_332.FStar_Extraction_ML_Syntax.mllb_def; FStar_Extraction_ML_Syntax.print_typ = _68_332.FStar_Extraction_ML_Syntax.print_typ}))))
 end else begin
-(let _167_157 = (let _167_156 = (let _167_155 = (FStar_Util.must ml_lb.FStar_Extraction_ML_Syntax.mllb_tysc)
-in (FStar_Extraction_ML_UEnv.extend_lb env lbname t _167_155 ml_lb.FStar_Extraction_ML_Syntax.mllb_add_unit false))
-in (FStar_All.pipe_left Prims.fst _167_156))
-in (_167_157, ml_lb))
-end
-in (match (_78_336) with
+(let _147_157 = (let _147_156 = (let _147_155 = (FStar_Util.must ml_lb.FStar_Extraction_ML_Syntax.mllb_tysc)
+in (FStar_Extraction_ML_UEnv.extend_lb env lbname t _147_155 ml_lb.FStar_Extraction_ML_Syntax.mllb_add_unit false))
+in (FStar_All.pipe_left Prims.fst _147_156))
+in (_147_157, ml_lb))
+end
+in (match (_68_336) with
 | (g, ml_lb) -> begin
 (g, (ml_lb)::ml_lbs)
 end)))
 end)) (g, []) (Prims.snd ml_lbs) (Prims.snd lbs))
-in (match (_78_339) with
+in (match (_68_339) with
 | (g, ml_lbs') -> begin
-(let _167_160 = (let _167_159 = (let _167_158 = (FStar_Extraction_ML_Util.mlloc_of_range r)
-in FStar_Extraction_ML_Syntax.MLM_Loc (_167_158))
-in (_167_159)::(FStar_Extraction_ML_Syntax.MLM_Let (((Prims.fst ml_lbs), (FStar_List.rev ml_lbs'))))::[])
-in (g, _167_160))
-end))
-end
-| _78_341 -> begin
-(let _167_162 = (let _167_161 = (FStar_Extraction_ML_Code.string_of_mlexpr g.FStar_Extraction_ML_UEnv.currentModule ml_let)
-in (FStar_Util.format1 "Impossible: Translated a let to a non-let: %s" _167_161))
-in (FStar_All.failwith _167_162))
+(let _147_160 = (let _147_159 = (let _147_158 = (FStar_Extraction_ML_Util.mlloc_of_range r)
+in FStar_Extraction_ML_Syntax.MLM_Loc (_147_158))
+in (_147_159)::(FStar_Extraction_ML_Syntax.MLM_Let (((Prims.fst ml_lbs), (FStar_List.rev ml_lbs'))))::[])
+in (g, _147_160))
+end))
+end
+| _68_341 -> begin
+(let _147_162 = (let _147_161 = (FStar_Extraction_ML_Code.string_of_mlexpr g.FStar_Extraction_ML_UEnv.currentModule ml_let)
+in (FStar_Util.format1 "Impossible: Translated a let to a non-let: %s" _147_161))
+in (FStar_All.failwith _147_162))
 end)
 end)))
 end
-| FStar_Syntax_Syntax.Sig_declare_typ (lid, _78_344, t, quals, r) -> begin
+| FStar_Syntax_Syntax.Sig_declare_typ (lid, _68_344, t, quals, r) -> begin
 if (FStar_All.pipe_right quals (FStar_List.contains FStar_Syntax_Syntax.Assumption)) then begin
 (
-
+# 233 "FStar.Extraction.ML.Modul.fst"
 let always_fail = (
-
+# 234 "FStar.Extraction.ML.Modul.fst"
 let imp = (match ((FStar_Syntax_Util.arrow_formals t)) with
 | ([], t) -> begin
 (fail_exp lid t)
 end
 | (bs, t) -> begin
-(let _167_163 = (fail_exp lid t)
-in (FStar_Syntax_Util.abs bs _167_163 None))
+(let _147_163 = (fail_exp lid t)
+in (FStar_Syntax_Util.abs bs _147_163 None))
 end)
-in (let _167_169 = (let _167_168 = (let _167_167 = (let _167_166 = (let _167_165 = (let _167_164 = (FStar_Syntax_Syntax.lid_as_fv lid FStar_Syntax_Syntax.Delta_constant None)
-in FStar_Util.Inr (_167_164))
-in {FStar_Syntax_Syntax.lbname = _167_165; FStar_Syntax_Syntax.lbunivs = []; FStar_Syntax_Syntax.lbtyp = t; FStar_Syntax_Syntax.lbeff = FStar_Syntax_Const.effect_ML_lid; FStar_Syntax_Syntax.lbdef = imp})
-in (_167_166)::[])
-in (false, _167_167))
-in (_167_168, r, [], quals))
-in FStar_Syntax_Syntax.Sig_let (_167_169)))
-in (
-
-let _78_360 = (extract_sig g always_fail)
-in (match (_78_360) with
+in (let _147_169 = (let _147_168 = (let _147_167 = (let _147_166 = (let _147_165 = (let _147_164 = (FStar_Syntax_Syntax.lid_as_fv lid FStar_Syntax_Syntax.Delta_constant None)
+in FStar_Util.Inr (_147_164))
+in {FStar_Syntax_Syntax.lbname = _147_165; FStar_Syntax_Syntax.lbunivs = []; FStar_Syntax_Syntax.lbtyp = t; FStar_Syntax_Syntax.lbeff = FStar_Syntax_Const.effect_ML_lid; FStar_Syntax_Syntax.lbdef = imp})
+in (_147_166)::[])
+in (false, _147_167))
+in (_147_168, r, [], quals))
+in FStar_Syntax_Syntax.Sig_let (_147_169)))
+in (
+# 242 "FStar.Extraction.ML.Modul.fst"
+let _68_360 = (extract_sig g always_fail)
+in (match (_68_360) with
 | (g, mlm) -> begin
-(match ((FStar_Util.find_map quals (fun _78_8 -> (match (_78_8) with
+(match ((FStar_Util.find_map quals (fun _68_8 -> (match (_68_8) with
 | FStar_Syntax_Syntax.Discriminator (l) -> begin
 Some (l)
 end
-| _78_365 -> begin
+| _68_365 -> begin
 None
 end)))) with
 | Some (l) -> begin
-(let _167_175 = (let _167_174 = (let _167_171 = (FStar_Extraction_ML_Util.mlloc_of_range r)
-in FStar_Extraction_ML_Syntax.MLM_Loc (_167_171))
-in (let _167_173 = (let _167_172 = (FStar_Extraction_ML_Term.ind_discriminator_body g lid l)
-in (_167_172)::[])
-in (_167_174)::_167_173))
-in (g, _167_175))
-end
-| _78_369 -> begin
-(match ((FStar_Util.find_map quals (fun _78_9 -> (match (_78_9) with
-| FStar_Syntax_Syntax.Projector (l, _78_373) -> begin
+(let _147_175 = (let _147_174 = (let _147_171 = (FStar_Extraction_ML_Util.mlloc_of_range r)
+in FStar_Extraction_ML_Syntax.MLM_Loc (_147_171))
+in (let _147_173 = (let _147_172 = (FStar_Extraction_ML_Term.ind_discriminator_body g lid l)
+in (_147_172)::[])
+in (_147_174)::_147_173))
+in (g, _147_175))
+end
+| _68_369 -> begin
+(match ((FStar_Util.find_map quals (fun _68_9 -> (match (_68_9) with
+| FStar_Syntax_Syntax.Projector (l, _68_373) -> begin
 Some (l)
 end
-| _78_377 -> begin
+| _68_377 -> begin
 None
 end)))) with
-| Some (_78_379) -> begin
+| Some (_68_379) -> begin
 (g, [])
 end
-| _78_382 -> begin
+| _68_382 -> begin
 (g, mlm)
 end)
 end)
@@ -502,62 +482,62 @@
 end
 | FStar_Syntax_Syntax.Sig_main (e, r) -> begin
 (
-
-let _78_392 = (FStar_Extraction_ML_Term.term_as_mlexpr g e)
-in (match (_78_392) with
-| (ml_main, _78_389, _78_391) -> begin
-(let _167_179 = (let _167_178 = (let _167_177 = (FStar_Extraction_ML_Util.mlloc_of_range r)
-in FStar_Extraction_ML_Syntax.MLM_Loc (_167_177))
-in (_167_178)::(FStar_Extraction_ML_Syntax.MLM_Top (ml_main))::[])
-in (g, _167_179))
+# 257 "FStar.Extraction.ML.Modul.fst"
+let _68_392 = (FStar_Extraction_ML_Term.term_as_mlexpr g e)
+in (match (_68_392) with
+| (ml_main, _68_389, _68_391) -> begin
+(let _147_179 = (let _147_178 = (let _147_177 = (FStar_Extraction_ML_Util.mlloc_of_range r)
+in FStar_Extraction_ML_Syntax.MLM_Loc (_147_177))
+in (_147_178)::(FStar_Extraction_ML_Syntax.MLM_Top (ml_main))::[])
+in (g, _147_179))
 end))
 end
 | (FStar_Syntax_Syntax.Sig_assume (_)) | (FStar_Syntax_Syntax.Sig_new_effect (_)) | (FStar_Syntax_Syntax.Sig_sub_effect (_)) | (FStar_Syntax_Syntax.Sig_effect_abbrev (_)) | (FStar_Syntax_Syntax.Sig_pragma (_)) -> begin
 (g, [])
 end)))
 
-
-let extract_iface : FStar_Extraction_ML_UEnv.env  ->  FStar_Syntax_Syntax.modul  ->  env_t = (fun g m -> (let _167_184 = (FStar_Util.fold_map extract_sig g m.FStar_Syntax_Syntax.declarations)
-in (FStar_All.pipe_right _167_184 Prims.fst)))
-
-
+# 268 "FStar.Extraction.ML.Modul.fst"
+let extract_iface : FStar_Extraction_ML_UEnv.env  ->  FStar_Syntax_Syntax.modul  ->  env_t = (fun g m -> (let _147_184 = (FStar_Util.fold_map extract_sig g m.FStar_Syntax_Syntax.declarations)
+in (FStar_All.pipe_right _147_184 Prims.fst)))
+
+# 270 "FStar.Extraction.ML.Modul.fst"
 let rec extract : FStar_Extraction_ML_UEnv.env  ->  FStar_Syntax_Syntax.modul  ->  (FStar_Extraction_ML_UEnv.env * FStar_Extraction_ML_Syntax.mllib Prims.list) = (fun g m -> (
-
-let _78_412 = (FStar_Syntax_Syntax.reset_gensym ())
-in (
-
-let _78_414 = (let _167_189 = (FStar_Syntax_Print.lid_to_string m.FStar_Syntax_Syntax.name)
-in (FStar_Util.print1 "Extracting module %s\n" _167_189))
-in (
-
+# 271 "FStar.Extraction.ML.Modul.fst"
+let _68_412 = (FStar_Syntax_Syntax.reset_gensym ())
+in (
+# 272 "FStar.Extraction.ML.Modul.fst"
+let _68_414 = (let _147_189 = (FStar_Syntax_Print.lid_to_string m.FStar_Syntax_Syntax.name)
+in (FStar_Util.print1 "Extracting module %s\n" _147_189))
+in (
+# 273 "FStar.Extraction.ML.Modul.fst"
 let name = (FStar_Extraction_ML_Syntax.mlpath_of_lident m.FStar_Syntax_Syntax.name)
 in (
-
+# 274 "FStar.Extraction.ML.Modul.fst"
 let g = (
-
-let _78_417 = g
-in {FStar_Extraction_ML_UEnv.tcenv = _78_417.FStar_Extraction_ML_UEnv.tcenv; FStar_Extraction_ML_UEnv.gamma = _78_417.FStar_Extraction_ML_UEnv.gamma; FStar_Extraction_ML_UEnv.tydefs = _78_417.FStar_Extraction_ML_UEnv.tydefs; FStar_Extraction_ML_UEnv.currentModule = name})
-in if (((m.FStar_Syntax_Syntax.name.FStar_Ident.str = "Prims") || m.FStar_Syntax_Syntax.is_interface) || (let _167_190 = (FStar_ST.read FStar_Options.no_extract)
-in (FStar_List.contains m.FStar_Syntax_Syntax.name.FStar_Ident.str _167_190))) then begin
-(
-
+# 274 "FStar.Extraction.ML.Modul.fst"
+let _68_417 = g
+in {FStar_Extraction_ML_UEnv.tcenv = _68_417.FStar_Extraction_ML_UEnv.tcenv; FStar_Extraction_ML_UEnv.gamma = _68_417.FStar_Extraction_ML_UEnv.gamma; FStar_Extraction_ML_UEnv.tydefs = _68_417.FStar_Extraction_ML_UEnv.tydefs; FStar_Extraction_ML_UEnv.currentModule = name})
+in if (((m.FStar_Syntax_Syntax.name.FStar_Ident.str = "Prims") || m.FStar_Syntax_Syntax.is_interface) || (let _147_190 = (FStar_ST.read FStar_Options.no_extract)
+in (FStar_List.contains m.FStar_Syntax_Syntax.name.FStar_Ident.str _147_190))) then begin
+(
+# 278 "FStar.Extraction.ML.Modul.fst"
 let g = (extract_iface g m)
 in (g, []))
 end else begin
 (
-
-let _78_423 = (FStar_Util.fold_map extract_sig g m.FStar_Syntax_Syntax.declarations)
-in (match (_78_423) with
+# 280 "FStar.Extraction.ML.Modul.fst"
+let _68_423 = (FStar_Util.fold_map extract_sig g m.FStar_Syntax_Syntax.declarations)
+in (match (_68_423) with
 | (g, sigs) -> begin
 (
-
+# 281 "FStar.Extraction.ML.Modul.fst"
 let mlm = (FStar_List.flatten sigs)
-in (let _167_195 = (let _167_194 = (let _167_193 = (let _167_192 = (let _167_191 = (FStar_Extraction_ML_Util.flatten_mlpath name)
-in (_167_191, Some (([], mlm)), FStar_Extraction_ML_Syntax.MLLib ([])))
-in (_167_192)::[])
-in FStar_Extraction_ML_Syntax.MLLib (_167_193))
-in (_167_194)::[])
-in (g, _167_195)))
+in (let _147_195 = (let _147_194 = (let _147_193 = (let _147_192 = (let _147_191 = (FStar_Extraction_ML_Util.flatten_mlpath name)
+in (_147_191, Some (([], mlm)), FStar_Extraction_ML_Syntax.MLLib ([])))
+in (_147_192)::[])
+in FStar_Extraction_ML_Syntax.MLLib (_147_193))
+in (_147_194)::[])
+in (g, _147_195)))
 end))
 end)))))
 
