--- conflicted
+++ resolved
@@ -101,12 +101,12 @@
     let uu___ = FStar_Syntax_Subst.compress x in
     match uu___ with
     | { FStar_Syntax_Syntax.n = FStar_Syntax_Syntax.Tm_fvar fv;
-        FStar_Syntax_Syntax.pos = uu___1; FStar_Syntax_Syntax.vars = uu___2;
-        FStar_Syntax_Syntax.hash_code = uu___3;_} ->
-        let uu___4 =
-          let uu___5 = FStar_Syntax_Syntax.lid_of_fv fv in
-          FStar_Ident.string_of_lid uu___5 in
-        (match uu___4 with
+        FStar_Syntax_Syntax.pos = uu___1;
+        FStar_Syntax_Syntax.vars = uu___2;_} ->
+        let uu___3 =
+          let uu___4 = FStar_Syntax_Syntax.lid_of_fv fv in
+          FStar_Ident.string_of_lid uu___4 in
+        (match uu___3 with
          | "FStar.Pervasives.PpxDerivingShow" ->
              FStar_Pervasives_Native.Some
                FStar_Extraction_ML_Syntax.PpxDerivingShow
@@ -130,26 +130,24 @@
          | "Prims.deprecated" ->
              FStar_Pervasives_Native.Some
                (FStar_Extraction_ML_Syntax.Deprecated "")
-         | uu___5 -> FStar_Pervasives_Native.None)
+         | uu___4 -> FStar_Pervasives_Native.None)
     | {
         FStar_Syntax_Syntax.n = FStar_Syntax_Syntax.Tm_app
           ({ FStar_Syntax_Syntax.n = FStar_Syntax_Syntax.Tm_fvar fv;
              FStar_Syntax_Syntax.pos = uu___1;
-             FStar_Syntax_Syntax.vars = uu___2;
-             FStar_Syntax_Syntax.hash_code = uu___3;_},
+             FStar_Syntax_Syntax.vars = uu___2;_},
            ({
               FStar_Syntax_Syntax.n = FStar_Syntax_Syntax.Tm_constant
-                (FStar_Const.Const_string (s, uu___4));
-              FStar_Syntax_Syntax.pos = uu___5;
-              FStar_Syntax_Syntax.vars = uu___6;
-              FStar_Syntax_Syntax.hash_code = uu___7;_},
-            uu___8)::[]);
-        FStar_Syntax_Syntax.pos = uu___9; FStar_Syntax_Syntax.vars = uu___10;
-        FStar_Syntax_Syntax.hash_code = uu___11;_} ->
-        let uu___12 =
-          let uu___13 = FStar_Syntax_Syntax.lid_of_fv fv in
-          FStar_Ident.string_of_lid uu___13 in
-        (match uu___12 with
+                (FStar_Const.Const_string (s, uu___3));
+              FStar_Syntax_Syntax.pos = uu___4;
+              FStar_Syntax_Syntax.vars = uu___5;_},
+            uu___6)::[]);
+        FStar_Syntax_Syntax.pos = uu___7;
+        FStar_Syntax_Syntax.vars = uu___8;_} ->
+        let uu___9 =
+          let uu___10 = FStar_Syntax_Syntax.lid_of_fv fv in
+          FStar_Ident.string_of_lid uu___10 in
+        (match uu___9 with
          | "FStar.Pervasives.PpxDerivingShowConstant" ->
              FStar_Pervasives_Native.Some
                (FStar_Extraction_ML_Syntax.PpxDerivingShowConstant s)
@@ -171,34 +169,28 @@
          | "Prims.deprecated" ->
              FStar_Pervasives_Native.Some
                (FStar_Extraction_ML_Syntax.Deprecated s)
-         | uu___13 -> FStar_Pervasives_Native.None)
+         | uu___10 -> FStar_Pervasives_Native.None)
     | {
         FStar_Syntax_Syntax.n = FStar_Syntax_Syntax.Tm_constant
-<<<<<<< HEAD
-          (FStar_Const.Const_string ("KremlinPrivate", uu___1));
-        FStar_Syntax_Syntax.pos = uu___2; FStar_Syntax_Syntax.vars = uu___3;
-        FStar_Syntax_Syntax.hash_code = uu___4;_} ->
-=======
           (FStar_Const.Const_string ("KrmlPrivate", uu___1));
         FStar_Syntax_Syntax.pos = uu___2;
         FStar_Syntax_Syntax.vars = uu___3;_} ->
->>>>>>> a46a208c
         FStar_Pervasives_Native.Some FStar_Extraction_ML_Syntax.Private
     | {
         FStar_Syntax_Syntax.n = FStar_Syntax_Syntax.Tm_constant
           (FStar_Const.Const_string ("c_inline", uu___1));
-        FStar_Syntax_Syntax.pos = uu___2; FStar_Syntax_Syntax.vars = uu___3;
-        FStar_Syntax_Syntax.hash_code = uu___4;_} ->
+        FStar_Syntax_Syntax.pos = uu___2;
+        FStar_Syntax_Syntax.vars = uu___3;_} ->
         FStar_Pervasives_Native.Some FStar_Extraction_ML_Syntax.CInline
     | {
         FStar_Syntax_Syntax.n = FStar_Syntax_Syntax.Tm_constant
           (FStar_Const.Const_string ("substitute", uu___1));
-        FStar_Syntax_Syntax.pos = uu___2; FStar_Syntax_Syntax.vars = uu___3;
-        FStar_Syntax_Syntax.hash_code = uu___4;_} ->
+        FStar_Syntax_Syntax.pos = uu___2;
+        FStar_Syntax_Syntax.vars = uu___3;_} ->
         FStar_Pervasives_Native.Some FStar_Extraction_ML_Syntax.Substitute
     | { FStar_Syntax_Syntax.n = FStar_Syntax_Syntax.Tm_meta (x1, uu___1);
-        FStar_Syntax_Syntax.pos = uu___2; FStar_Syntax_Syntax.vars = uu___3;
-        FStar_Syntax_Syntax.hash_code = uu___4;_} -> extract_meta x1
+        FStar_Syntax_Syntax.pos = uu___2;
+        FStar_Syntax_Syntax.vars = uu___3;_} -> extract_meta x1
     | uu___1 ->
         let uu___2 = FStar_Syntax_Util.head_and_args x in
         (match uu___2 with
@@ -1827,22 +1819,12 @@
                            FStar_Syntax_Syntax.Tm_constant
                            (FStar_Const.Const_int (s, uu___3));
                          FStar_Syntax_Syntax.pos = uu___4;
-<<<<<<< HEAD
-                         FStar_Syntax_Syntax.vars = uu___5;
-                         FStar_Syntax_Syntax.hash_code = uu___6;_},
-                       uu___7)::[] ->
-                        let uu___8 =
-                          let uu___9 = FStar_Util.int_of_string s in
-                          FStar_Pervasives_Native.Some uu___9 in
-                        FStar_Pervasives_Native.Some uu___8
-=======
                          FStar_Syntax_Syntax.vars = uu___5;_},
                        uu___6)::[] ->
                         let uu___7 =
                           let uu___8 = FStar_Compiler_Util.int_of_string s in
                           FStar_Pervasives_Native.Some uu___8 in
                         FStar_Pervasives_Native.Some uu___7
->>>>>>> a46a208c
                     | uu___3 ->
                         FStar_Pervasives_Native.Some
                           FStar_Pervasives_Native.None)) in
@@ -2245,140 +2227,6 @@
                          se1.FStar_Syntax_Syntax.sigrng in
                      FStar_Extraction_ML_Term.term_as_mlexpr g uu___7 in
                    (match uu___6 with
-<<<<<<< HEAD
-                    | (attrs1, post_tau) ->
-                        let postprocess_lb tau lb =
-                          let lbdef =
-                            let uu___7 =
-                              FStar_Extraction_ML_UEnv.tcenv_of_uenv g in
-                            FStar_TypeChecker_Env.postprocess uu___7 tau
-                              lb.FStar_Syntax_Syntax.lbtyp
-                              lb.FStar_Syntax_Syntax.lbdef in
-                          let uu___7 = lb in
-                          {
-                            FStar_Syntax_Syntax.lbname =
-                              (uu___7.FStar_Syntax_Syntax.lbname);
-                            FStar_Syntax_Syntax.lbunivs =
-                              (uu___7.FStar_Syntax_Syntax.lbunivs);
-                            FStar_Syntax_Syntax.lbtyp =
-                              (uu___7.FStar_Syntax_Syntax.lbtyp);
-                            FStar_Syntax_Syntax.lbeff =
-                              (uu___7.FStar_Syntax_Syntax.lbeff);
-                            FStar_Syntax_Syntax.lbdef = lbdef;
-                            FStar_Syntax_Syntax.lbattrs =
-                              (uu___7.FStar_Syntax_Syntax.lbattrs);
-                            FStar_Syntax_Syntax.lbpos =
-                              (uu___7.FStar_Syntax_Syntax.lbpos)
-                          } in
-                        let lbs1 =
-                          let uu___7 =
-                            match post_tau with
-                            | FStar_Pervasives_Native.Some tau ->
-                                FStar_List.map (postprocess_lb tau)
-                                  (FStar_Pervasives_Native.snd lbs)
-                            | FStar_Pervasives_Native.None ->
-                                FStar_Pervasives_Native.snd lbs in
-                          ((FStar_Pervasives_Native.fst lbs), uu___7) in
-                        let uu___7 =
-                          let uu___8 =
-                            FStar_Syntax_Syntax.mk
-                              (FStar_Syntax_Syntax.Tm_let
-                                 (lbs1, FStar_Syntax_Util.exp_false_bool))
-                              se1.FStar_Syntax_Syntax.sigrng in
-                          FStar_Extraction_ML_Term.term_as_mlexpr g uu___8 in
-                        (match uu___7 with
-                         | (ml_let, uu___8, uu___9) ->
-                             (match ml_let.FStar_Extraction_ML_Syntax.expr
-                              with
-                              | FStar_Extraction_ML_Syntax.MLE_Let
-                                  ((flavor, bindings), uu___10) ->
-                                  let flags =
-                                    FStar_List.choose flag_of_qual quals in
-                                  let flags' = extract_metadata attrs1 in
-                                  let uu___11 =
-                                    FStar_List.fold_left2
-                                      (fun uu___12 ->
-                                         fun ml_lb ->
-                                           fun uu___13 ->
-                                             match (uu___12, uu___13) with
-                                             | ((env, ml_lbs),
-                                                {
-                                                  FStar_Syntax_Syntax.lbname
-                                                    = lbname;
-                                                  FStar_Syntax_Syntax.lbunivs
-                                                    = uu___14;
-                                                  FStar_Syntax_Syntax.lbtyp =
-                                                    t;
-                                                  FStar_Syntax_Syntax.lbeff =
-                                                    uu___15;
-                                                  FStar_Syntax_Syntax.lbdef =
-                                                    uu___16;
-                                                  FStar_Syntax_Syntax.lbattrs
-                                                    = uu___17;
-                                                  FStar_Syntax_Syntax.lbpos =
-                                                    uu___18;_})
-                                                 ->
-                                                 let uu___19 =
-                                                   FStar_All.pipe_right
-                                                     ml_lb.FStar_Extraction_ML_Syntax.mllb_meta
-                                                     (FStar_List.contains
-                                                        FStar_Extraction_ML_Syntax.Erased) in
-                                                 if uu___19
-                                                 then (env, ml_lbs)
-                                                 else
-                                                   (let lb_lid =
-                                                      let uu___21 =
-                                                        let uu___22 =
-                                                          FStar_Util.right
-                                                            lbname in
-                                                        uu___22.FStar_Syntax_Syntax.fv_name in
-                                                      uu___21.FStar_Syntax_Syntax.v in
-                                                    let flags'' =
-                                                      let uu___21 =
-                                                        let uu___22 =
-                                                          FStar_Syntax_Subst.compress
-                                                            t in
-                                                        uu___22.FStar_Syntax_Syntax.n in
-                                                      match uu___21 with
-                                                      | FStar_Syntax_Syntax.Tm_arrow
-                                                          (uu___22,
-                                                           {
-                                                             FStar_Syntax_Syntax.n
-                                                               =
-                                                               FStar_Syntax_Syntax.Comp
-                                                               {
-                                                                 FStar_Syntax_Syntax.comp_univs
-                                                                   = uu___23;
-                                                                 FStar_Syntax_Syntax.effect_name
-                                                                   = e;
-                                                                 FStar_Syntax_Syntax.result_typ
-                                                                   = uu___24;
-                                                                 FStar_Syntax_Syntax.effect_args
-                                                                   = uu___25;
-                                                                 FStar_Syntax_Syntax.flags
-                                                                   = uu___26;_};
-                                                             FStar_Syntax_Syntax.pos
-                                                               = uu___27;
-                                                             FStar_Syntax_Syntax.vars
-                                                               = uu___28;
-                                                             FStar_Syntax_Syntax.hash_code
-                                                               = uu___29;_})
-                                                          when
-                                                          let uu___30 =
-                                                            FStar_Ident.string_of_lid
-                                                              e in
-                                                          uu___30 =
-                                                            "FStar.HyperStack.ST.StackInline"
-                                                          ->
-                                                          [FStar_Extraction_ML_Syntax.StackInline]
-                                                      | uu___22 -> [] in
-                                                    let meta =
-                                                      FStar_List.append flags
-                                                        (FStar_List.append
-                                                           flags' flags'') in
-                                                    let ml_lb1 =
-                                                      let uu___21 = ml_lb in
-=======
                     | (ml_let, uu___7, uu___8) ->
                         (match ml_let.FStar_Extraction_ML_Syntax.expr with
                          | FStar_Extraction_ML_Syntax.MLE_Let
@@ -2432,7 +2280,6 @@
                                                  match uu___20 with
                                                  | FStar_Syntax_Syntax.Tm_arrow
                                                      (uu___21,
->>>>>>> a46a208c
                                                       {
                                                         FStar_Syntax_Syntax.n
                                                           =
