--- conflicted
+++ resolved
@@ -7,82 +7,42 @@
   =
   fun lid  ->
     fun t  ->
-<<<<<<< HEAD
-      let uu____63766 =
-        let uu____63773 =
-          let uu____63774 =
-            let uu____63791 =
-=======
-      let uu____63800 =
-        let uu____63807 =
-          let uu____63808 =
-            let uu____63825 =
->>>>>>> 183df463
+      let uu____25 =
+        let uu____32 =
+          let uu____33 =
+            let uu____50 =
               FStar_Syntax_Syntax.fvar FStar_Parser_Const.failwith_lid
                 FStar_Syntax_Syntax.delta_constant
                 FStar_Pervasives_Native.None
                in
-<<<<<<< HEAD
-            let uu____63794 =
-              let uu____63805 = FStar_Syntax_Syntax.iarg t  in
-              let uu____63814 =
-                let uu____63825 =
-                  let uu____63834 =
-                    let uu____63835 =
-                      let uu____63842 =
-                        let uu____63843 =
-                          let uu____63844 =
-                            let uu____63850 =
-                              let uu____63852 =
+            let uu____53 =
+              let uu____64 = FStar_Syntax_Syntax.iarg t  in
+              let uu____73 =
+                let uu____84 =
+                  let uu____93 =
+                    let uu____94 =
+                      let uu____101 =
+                        let uu____102 =
+                          let uu____103 =
+                            let uu____109 =
+                              let uu____111 =
                                 FStar_Syntax_Print.lid_to_string lid  in
-                              Prims.op_Hat "Not yet implemented:" uu____63852
+                              Prims.op_Hat "Not yet implemented:" uu____111
                                in
-                            (uu____63850, FStar_Range.dummyRange)  in
-                          FStar_Const.Const_string uu____63844  in
-                        FStar_Syntax_Syntax.Tm_constant uu____63843  in
-                      FStar_Syntax_Syntax.mk uu____63842  in
-                    uu____63835 FStar_Pervasives_Native.None
+                            (uu____109, FStar_Range.dummyRange)  in
+                          FStar_Const.Const_string uu____103  in
+                        FStar_Syntax_Syntax.Tm_constant uu____102  in
+                      FStar_Syntax_Syntax.mk uu____101  in
+                    uu____94 FStar_Pervasives_Native.None
                       FStar_Range.dummyRange
                      in
-                  FStar_All.pipe_left FStar_Syntax_Syntax.as_arg uu____63834
-                   in
-                [uu____63825]  in
-              uu____63805 :: uu____63814  in
-            (uu____63791, uu____63794)  in
-          FStar_Syntax_Syntax.Tm_app uu____63774  in
-        FStar_Syntax_Syntax.mk uu____63773  in
-      uu____63766 FStar_Pervasives_Native.None FStar_Range.dummyRange
-=======
-            let uu____63828 =
-              let uu____63839 = FStar_Syntax_Syntax.iarg t  in
-              let uu____63848 =
-                let uu____63859 =
-                  let uu____63868 =
-                    let uu____63869 =
-                      let uu____63876 =
-                        let uu____63877 =
-                          let uu____63878 =
-                            let uu____63884 =
-                              let uu____63886 =
-                                FStar_Syntax_Print.lid_to_string lid  in
-                              Prims.op_Hat "Not yet implemented:" uu____63886
-                               in
-                            (uu____63884, FStar_Range.dummyRange)  in
-                          FStar_Const.Const_string uu____63878  in
-                        FStar_Syntax_Syntax.Tm_constant uu____63877  in
-                      FStar_Syntax_Syntax.mk uu____63876  in
-                    uu____63869 FStar_Pervasives_Native.None
-                      FStar_Range.dummyRange
-                     in
-                  FStar_All.pipe_left FStar_Syntax_Syntax.as_arg uu____63868
-                   in
-                [uu____63859]  in
-              uu____63839 :: uu____63848  in
-            (uu____63825, uu____63828)  in
-          FStar_Syntax_Syntax.Tm_app uu____63808  in
-        FStar_Syntax_Syntax.mk uu____63807  in
-      uu____63800 FStar_Pervasives_Native.None FStar_Range.dummyRange
->>>>>>> 183df463
+                  FStar_All.pipe_left FStar_Syntax_Syntax.as_arg uu____93  in
+                [uu____84]  in
+              uu____64 :: uu____73  in
+            (uu____50, uu____53)  in
+          FStar_Syntax_Syntax.Tm_app uu____33  in
+        FStar_Syntax_Syntax.mk uu____32  in
+      uu____25 FStar_Pervasives_Native.None FStar_Range.dummyRange
   
 let (always_fail :
   FStar_Ident.lident ->
@@ -92,61 +52,30 @@
   fun lid  ->
     fun t  ->
       let imp =
-<<<<<<< HEAD
-        let uu____63918 = FStar_Syntax_Util.arrow_formals t  in
-        match uu____63918 with
+        let uu____177 = FStar_Syntax_Util.arrow_formals t  in
+        match uu____177 with
         | ([],t1) ->
             let b =
-              let uu____63961 =
+              let uu____220 =
                 FStar_Syntax_Syntax.gen_bv "_" FStar_Pervasives_Native.None
                   t1
                  in
-              FStar_All.pipe_left FStar_Syntax_Syntax.mk_binder uu____63961
-               in
-            let uu____63969 = fail_exp lid t1  in
-            FStar_Syntax_Util.abs [b] uu____63969
-              FStar_Pervasives_Native.None
+              FStar_All.pipe_left FStar_Syntax_Syntax.mk_binder uu____220  in
+            let uu____228 = fail_exp lid t1  in
+            FStar_Syntax_Util.abs [b] uu____228 FStar_Pervasives_Native.None
         | (bs,t1) ->
-            let uu____64006 = fail_exp lid t1  in
-            FStar_Syntax_Util.abs bs uu____64006 FStar_Pervasives_Native.None
+            let uu____265 = fail_exp lid t1  in
+            FStar_Syntax_Util.abs bs uu____265 FStar_Pervasives_Native.None
          in
       let lb =
-        let uu____64010 =
-          let uu____64015 =
+        let uu____269 =
+          let uu____274 =
             FStar_Syntax_Syntax.lid_as_fv lid
               FStar_Syntax_Syntax.delta_constant FStar_Pervasives_Native.None
              in
-          FStar_Util.Inr uu____64015  in
+          FStar_Util.Inr uu____274  in
         {
-          FStar_Syntax_Syntax.lbname = uu____64010;
-=======
-        let uu____63952 = FStar_Syntax_Util.arrow_formals t  in
-        match uu____63952 with
-        | ([],t1) ->
-            let b =
-              let uu____63995 =
-                FStar_Syntax_Syntax.gen_bv "_" FStar_Pervasives_Native.None
-                  t1
-                 in
-              FStar_All.pipe_left FStar_Syntax_Syntax.mk_binder uu____63995
-               in
-            let uu____64003 = fail_exp lid t1  in
-            FStar_Syntax_Util.abs [b] uu____64003
-              FStar_Pervasives_Native.None
-        | (bs,t1) ->
-            let uu____64040 = fail_exp lid t1  in
-            FStar_Syntax_Util.abs bs uu____64040 FStar_Pervasives_Native.None
-         in
-      let lb =
-        let uu____64044 =
-          let uu____64049 =
-            FStar_Syntax_Syntax.lid_as_fv lid
-              FStar_Syntax_Syntax.delta_constant FStar_Pervasives_Native.None
-             in
-          FStar_Util.Inr uu____64049  in
-        {
-          FStar_Syntax_Syntax.lbname = uu____64044;
->>>>>>> 183df463
+          FStar_Syntax_Syntax.lbname = uu____269;
           FStar_Syntax_Syntax.lbunivs = [];
           FStar_Syntax_Syntax.lbtyp = t;
           FStar_Syntax_Syntax.lbeff = FStar_Parser_Const.effect_ML_lid;
@@ -165,71 +94,40 @@
       (id1.FStar_Ident.ident).FStar_Ident.idText
   
 let as_pair :
-<<<<<<< HEAD
-  'Auu____64037 . 'Auu____64037 Prims.list -> ('Auu____64037 * 'Auu____64037)
-  =
-  fun uu___612_64048  ->
-    match uu___612_64048 with
+  'Auu____296 . 'Auu____296 Prims.list -> ('Auu____296 * 'Auu____296) =
+  fun uu___0_307  ->
+    match uu___0_307 with
     | a::b::[] -> (a, b)
-    | uu____64053 -> failwith "Expected a list with 2 elements"
-=======
-  'Auu____64071 . 'Auu____64071 Prims.list -> ('Auu____64071 * 'Auu____64071)
-  =
-  fun uu___612_64082  ->
-    match uu___612_64082 with
-    | a::b::[] -> (a, b)
-    | uu____64087 -> failwith "Expected a list with 2 elements"
->>>>>>> 183df463
+    | uu____312 -> failwith "Expected a list with 2 elements"
   
 let (flag_of_qual :
   FStar_Syntax_Syntax.qualifier ->
     FStar_Extraction_ML_Syntax.meta FStar_Pervasives_Native.option)
   =
-<<<<<<< HEAD
-  fun uu___613_64068  ->
-    match uu___613_64068 with
-=======
-  fun uu___613_64102  ->
-    match uu___613_64102 with
->>>>>>> 183df463
+  fun uu___1_327  ->
+    match uu___1_327 with
     | FStar_Syntax_Syntax.Assumption  ->
         FStar_Pervasives_Native.Some FStar_Extraction_ML_Syntax.Assumed
     | FStar_Syntax_Syntax.Private  ->
         FStar_Pervasives_Native.Some FStar_Extraction_ML_Syntax.Private
     | FStar_Syntax_Syntax.NoExtract  ->
         FStar_Pervasives_Native.Some FStar_Extraction_ML_Syntax.NoExtract
-<<<<<<< HEAD
-    | uu____64071 -> FStar_Pervasives_Native.None
-=======
-    | uu____64105 -> FStar_Pervasives_Native.None
->>>>>>> 183df463
+    | uu____330 -> FStar_Pervasives_Native.None
   
 let rec (extract_meta :
   FStar_Syntax_Syntax.term ->
     FStar_Extraction_ML_Syntax.meta FStar_Pervasives_Native.option)
   =
   fun x  ->
-<<<<<<< HEAD
-    let uu____64080 = FStar_Syntax_Subst.compress x  in
-    match uu____64080 with
+    let uu____339 = FStar_Syntax_Subst.compress x  in
+    match uu____339 with
     | { FStar_Syntax_Syntax.n = FStar_Syntax_Syntax.Tm_fvar fv;
-        FStar_Syntax_Syntax.pos = uu____64084;
-        FStar_Syntax_Syntax.vars = uu____64085;_} ->
-        let uu____64088 =
-          let uu____64090 = FStar_Syntax_Syntax.lid_of_fv fv  in
-          FStar_Ident.string_of_lid uu____64090  in
-        (match uu____64088 with
-=======
-    let uu____64114 = FStar_Syntax_Subst.compress x  in
-    match uu____64114 with
-    | { FStar_Syntax_Syntax.n = FStar_Syntax_Syntax.Tm_fvar fv;
-        FStar_Syntax_Syntax.pos = uu____64118;
-        FStar_Syntax_Syntax.vars = uu____64119;_} ->
-        let uu____64122 =
-          let uu____64124 = FStar_Syntax_Syntax.lid_of_fv fv  in
-          FStar_Ident.string_of_lid uu____64124  in
-        (match uu____64122 with
->>>>>>> 183df463
+        FStar_Syntax_Syntax.pos = uu____343;
+        FStar_Syntax_Syntax.vars = uu____344;_} ->
+        let uu____347 =
+          let uu____349 = FStar_Syntax_Syntax.lid_of_fv fv  in
+          FStar_Ident.string_of_lid uu____349  in
+        (match uu____347 with
          | "FStar.Pervasives.PpxDerivingShow" ->
              FStar_Pervasives_Native.Some
                FStar_Extraction_ML_Syntax.PpxDerivingShow
@@ -248,50 +146,27 @@
                FStar_Extraction_ML_Syntax.CAbstract
          | "FStar.Pervasives.CIfDef" ->
              FStar_Pervasives_Native.Some FStar_Extraction_ML_Syntax.CIfDef
-<<<<<<< HEAD
-         | uu____64100 -> FStar_Pervasives_Native.None)
+         | uu____359 -> FStar_Pervasives_Native.None)
     | {
         FStar_Syntax_Syntax.n = FStar_Syntax_Syntax.Tm_app
           ({ FStar_Syntax_Syntax.n = FStar_Syntax_Syntax.Tm_fvar fv;
-             FStar_Syntax_Syntax.pos = uu____64103;
-             FStar_Syntax_Syntax.vars = uu____64104;_},({
-=======
-         | uu____64134 -> FStar_Pervasives_Native.None)
-    | {
-        FStar_Syntax_Syntax.n = FStar_Syntax_Syntax.Tm_app
-          ({ FStar_Syntax_Syntax.n = FStar_Syntax_Syntax.Tm_fvar fv;
-             FStar_Syntax_Syntax.pos = uu____64137;
-             FStar_Syntax_Syntax.vars = uu____64138;_},({
->>>>>>> 183df463
-                                                          FStar_Syntax_Syntax.n
-                                                            =
-                                                            FStar_Syntax_Syntax.Tm_constant
-                                                            (FStar_Const.Const_string
-<<<<<<< HEAD
-                                                            (s,uu____64106));
-                                                          FStar_Syntax_Syntax.pos
-                                                            = uu____64107;
-                                                          FStar_Syntax_Syntax.vars
-                                                            = uu____64108;_},uu____64109)::[]);
-        FStar_Syntax_Syntax.pos = uu____64110;
-        FStar_Syntax_Syntax.vars = uu____64111;_} ->
-        let uu____64154 =
-          let uu____64156 = FStar_Syntax_Syntax.lid_of_fv fv  in
-          FStar_Ident.string_of_lid uu____64156  in
-        (match uu____64154 with
-=======
-                                                            (s,uu____64140));
-                                                          FStar_Syntax_Syntax.pos
-                                                            = uu____64141;
-                                                          FStar_Syntax_Syntax.vars
-                                                            = uu____64142;_},uu____64143)::[]);
-        FStar_Syntax_Syntax.pos = uu____64144;
-        FStar_Syntax_Syntax.vars = uu____64145;_} ->
-        let uu____64188 =
-          let uu____64190 = FStar_Syntax_Syntax.lid_of_fv fv  in
-          FStar_Ident.string_of_lid uu____64190  in
-        (match uu____64188 with
->>>>>>> 183df463
+             FStar_Syntax_Syntax.pos = uu____362;
+             FStar_Syntax_Syntax.vars = uu____363;_},({
+                                                        FStar_Syntax_Syntax.n
+                                                          =
+                                                          FStar_Syntax_Syntax.Tm_constant
+                                                          (FStar_Const.Const_string
+                                                          (s,uu____365));
+                                                        FStar_Syntax_Syntax.pos
+                                                          = uu____366;
+                                                        FStar_Syntax_Syntax.vars
+                                                          = uu____367;_},uu____368)::[]);
+        FStar_Syntax_Syntax.pos = uu____369;
+        FStar_Syntax_Syntax.vars = uu____370;_} ->
+        let uu____413 =
+          let uu____415 = FStar_Syntax_Syntax.lid_of_fv fv  in
+          FStar_Ident.string_of_lid uu____415  in
+        (match uu____413 with
          | "FStar.Pervasives.PpxDerivingShowConstant" ->
              FStar_Pervasives_Native.Some
                (FStar_Extraction_ML_Syntax.PpxDerivingShowConstant s)
@@ -310,107 +185,58 @@
          | "FStar.Pervasives.CCConv" ->
              FStar_Pervasives_Native.Some
                (FStar_Extraction_ML_Syntax.CCConv s)
-<<<<<<< HEAD
-         | uu____64165 -> FStar_Pervasives_Native.None)
+         | uu____424 -> FStar_Pervasives_Native.None)
     | {
         FStar_Syntax_Syntax.n = FStar_Syntax_Syntax.Tm_constant
-          (FStar_Const.Const_string ("KremlinPrivate",uu____64167));
-        FStar_Syntax_Syntax.pos = uu____64168;
-        FStar_Syntax_Syntax.vars = uu____64169;_} ->
+          (FStar_Const.Const_string ("KremlinPrivate",uu____426));
+        FStar_Syntax_Syntax.pos = uu____427;
+        FStar_Syntax_Syntax.vars = uu____428;_} ->
         FStar_Pervasives_Native.Some FStar_Extraction_ML_Syntax.Private
     | {
         FStar_Syntax_Syntax.n = FStar_Syntax_Syntax.Tm_constant
-          (FStar_Const.Const_string ("c_inline",uu____64174));
-        FStar_Syntax_Syntax.pos = uu____64175;
-        FStar_Syntax_Syntax.vars = uu____64176;_} ->
+          (FStar_Const.Const_string ("c_inline",uu____433));
+        FStar_Syntax_Syntax.pos = uu____434;
+        FStar_Syntax_Syntax.vars = uu____435;_} ->
         FStar_Pervasives_Native.Some FStar_Extraction_ML_Syntax.CInline
     | {
         FStar_Syntax_Syntax.n = FStar_Syntax_Syntax.Tm_constant
-          (FStar_Const.Const_string ("substitute",uu____64181));
-        FStar_Syntax_Syntax.pos = uu____64182;
-        FStar_Syntax_Syntax.vars = uu____64183;_} ->
+          (FStar_Const.Const_string ("substitute",uu____440));
+        FStar_Syntax_Syntax.pos = uu____441;
+        FStar_Syntax_Syntax.vars = uu____442;_} ->
         FStar_Pervasives_Native.Some FStar_Extraction_ML_Syntax.Substitute
-    | { FStar_Syntax_Syntax.n = FStar_Syntax_Syntax.Tm_meta (x1,uu____64189);
-        FStar_Syntax_Syntax.pos = uu____64190;
-        FStar_Syntax_Syntax.vars = uu____64191;_} -> extract_meta x1
-    | uu____64198 -> FStar_Pervasives_Native.None
-=======
-         | uu____64199 -> FStar_Pervasives_Native.None)
-    | {
-        FStar_Syntax_Syntax.n = FStar_Syntax_Syntax.Tm_constant
-          (FStar_Const.Const_string ("KremlinPrivate",uu____64201));
-        FStar_Syntax_Syntax.pos = uu____64202;
-        FStar_Syntax_Syntax.vars = uu____64203;_} ->
-        FStar_Pervasives_Native.Some FStar_Extraction_ML_Syntax.Private
-    | {
-        FStar_Syntax_Syntax.n = FStar_Syntax_Syntax.Tm_constant
-          (FStar_Const.Const_string ("c_inline",uu____64208));
-        FStar_Syntax_Syntax.pos = uu____64209;
-        FStar_Syntax_Syntax.vars = uu____64210;_} ->
-        FStar_Pervasives_Native.Some FStar_Extraction_ML_Syntax.CInline
-    | {
-        FStar_Syntax_Syntax.n = FStar_Syntax_Syntax.Tm_constant
-          (FStar_Const.Const_string ("substitute",uu____64215));
-        FStar_Syntax_Syntax.pos = uu____64216;
-        FStar_Syntax_Syntax.vars = uu____64217;_} ->
-        FStar_Pervasives_Native.Some FStar_Extraction_ML_Syntax.Substitute
-    | { FStar_Syntax_Syntax.n = FStar_Syntax_Syntax.Tm_meta (x1,uu____64223);
-        FStar_Syntax_Syntax.pos = uu____64224;
-        FStar_Syntax_Syntax.vars = uu____64225;_} -> extract_meta x1
-    | uu____64232 -> FStar_Pervasives_Native.None
->>>>>>> 183df463
+    | { FStar_Syntax_Syntax.n = FStar_Syntax_Syntax.Tm_meta (x1,uu____448);
+        FStar_Syntax_Syntax.pos = uu____449;
+        FStar_Syntax_Syntax.vars = uu____450;_} -> extract_meta x1
+    | uu____457 -> FStar_Pervasives_Native.None
   
 let (extract_metadata :
   FStar_Syntax_Syntax.term Prims.list ->
     FStar_Extraction_ML_Syntax.meta Prims.list)
   = fun metas  -> FStar_List.choose extract_meta metas 
 let binders_as_mlty_binders :
-<<<<<<< HEAD
-  'Auu____64218 .
+  'Auu____477 .
     FStar_Extraction_ML_UEnv.uenv ->
-      (FStar_Syntax_Syntax.bv * 'Auu____64218) Prims.list ->
-=======
-  'Auu____64252 .
-    FStar_Extraction_ML_UEnv.uenv ->
-      (FStar_Syntax_Syntax.bv * 'Auu____64252) Prims.list ->
->>>>>>> 183df463
+      (FStar_Syntax_Syntax.bv * 'Auu____477) Prims.list ->
         (FStar_Extraction_ML_UEnv.uenv * Prims.string Prims.list)
   =
   fun env  ->
     fun bs  ->
       FStar_Util.fold_map
         (fun env1  ->
-<<<<<<< HEAD
-           fun uu____64260  ->
-             match uu____64260 with
-             | (bv,uu____64271) ->
-                 let uu____64272 =
-                   let uu____64273 =
-                     let uu____64276 =
-                       let uu____64277 =
+           fun uu____519  ->
+             match uu____519 with
+             | (bv,uu____530) ->
+                 let uu____531 =
+                   let uu____532 =
+                     let uu____535 =
+                       let uu____536 =
                          FStar_Extraction_ML_UEnv.bv_as_ml_tyvar bv  in
-                       FStar_Extraction_ML_Syntax.MLTY_Var uu____64277  in
-                     FStar_Pervasives_Native.Some uu____64276  in
-                   FStar_Extraction_ML_UEnv.extend_ty env1 bv uu____64273  in
-                 let uu____64279 = FStar_Extraction_ML_UEnv.bv_as_ml_tyvar bv
+                       FStar_Extraction_ML_Syntax.MLTY_Var uu____536  in
+                     FStar_Pervasives_Native.Some uu____535  in
+                   FStar_Extraction_ML_UEnv.extend_ty env1 bv uu____532  in
+                 let uu____538 = FStar_Extraction_ML_UEnv.bv_as_ml_tyvar bv
                     in
-                 (uu____64272, uu____64279)) env bs
-=======
-           fun uu____64294  ->
-             match uu____64294 with
-             | (bv,uu____64305) ->
-                 let uu____64306 =
-                   let uu____64307 =
-                     let uu____64310 =
-                       let uu____64311 =
-                         FStar_Extraction_ML_UEnv.bv_as_ml_tyvar bv  in
-                       FStar_Extraction_ML_Syntax.MLTY_Var uu____64311  in
-                     FStar_Pervasives_Native.Some uu____64310  in
-                   FStar_Extraction_ML_UEnv.extend_ty env1 bv uu____64307  in
-                 let uu____64313 = FStar_Extraction_ML_UEnv.bv_as_ml_tyvar bv
-                    in
-                 (uu____64306, uu____64313)) env bs
->>>>>>> 183df463
+                 (uu____531, uu____538)) env bs
   
 type data_constructor =
   {
@@ -475,47 +301,24 @@
   
 let (print_ifamily : inductive_family -> unit) =
   fun i  ->
-<<<<<<< HEAD
-    let uu____64480 = FStar_Syntax_Print.lid_to_string i.iname  in
-    let uu____64482 = FStar_Syntax_Print.binders_to_string " " i.iparams  in
-    let uu____64485 = FStar_Syntax_Print.term_to_string i.ityp  in
-    let uu____64487 =
-      let uu____64489 =
+    let uu____739 = FStar_Syntax_Print.lid_to_string i.iname  in
+    let uu____741 = FStar_Syntax_Print.binders_to_string " " i.iparams  in
+    let uu____744 = FStar_Syntax_Print.term_to_string i.ityp  in
+    let uu____746 =
+      let uu____748 =
         FStar_All.pipe_right i.idatas
           (FStar_List.map
              (fun d  ->
-                let uu____64503 = FStar_Syntax_Print.lid_to_string d.dname
-                   in
-                let uu____64505 =
-                  let uu____64507 = FStar_Syntax_Print.term_to_string d.dtyp
+                let uu____762 = FStar_Syntax_Print.lid_to_string d.dname  in
+                let uu____764 =
+                  let uu____766 = FStar_Syntax_Print.term_to_string d.dtyp
                      in
-                  Prims.op_Hat " : " uu____64507  in
-                Prims.op_Hat uu____64503 uu____64505))
+                  Prims.op_Hat " : " uu____766  in
+                Prims.op_Hat uu____762 uu____764))
          in
-      FStar_All.pipe_right uu____64489 (FStar_String.concat "\n\t\t")  in
-    FStar_Util.print4 "\n\t%s %s : %s { %s }\n" uu____64480 uu____64482
-      uu____64485 uu____64487
-=======
-    let uu____64514 = FStar_Syntax_Print.lid_to_string i.iname  in
-    let uu____64516 = FStar_Syntax_Print.binders_to_string " " i.iparams  in
-    let uu____64519 = FStar_Syntax_Print.term_to_string i.ityp  in
-    let uu____64521 =
-      let uu____64523 =
-        FStar_All.pipe_right i.idatas
-          (FStar_List.map
-             (fun d  ->
-                let uu____64537 = FStar_Syntax_Print.lid_to_string d.dname
-                   in
-                let uu____64539 =
-                  let uu____64541 = FStar_Syntax_Print.term_to_string d.dtyp
-                     in
-                  Prims.op_Hat " : " uu____64541  in
-                Prims.op_Hat uu____64537 uu____64539))
-         in
-      FStar_All.pipe_right uu____64523 (FStar_String.concat "\n\t\t")  in
-    FStar_Util.print4 "\n\t%s %s : %s { %s }\n" uu____64514 uu____64516
-      uu____64519 uu____64521
->>>>>>> 183df463
+      FStar_All.pipe_right uu____748 (FStar_String.concat "\n\t\t")  in
+    FStar_Util.print4 "\n\t%s %s : %s { %s }\n" uu____739 uu____741 uu____744
+      uu____746
   
 let (bundle_as_inductive_families :
   FStar_Extraction_ML_UEnv.uenv ->
@@ -528,26 +331,15 @@
     fun ses  ->
       fun quals  ->
         fun attrs  ->
-<<<<<<< HEAD
-          let uu____64561 =
-=======
-          let uu____64595 =
->>>>>>> 183df463
+          let uu____820 =
             FStar_Util.fold_map
               (fun env1  ->
                  fun se  ->
                    match se.FStar_Syntax_Syntax.sigel with
                    | FStar_Syntax_Syntax.Sig_inductive_typ
                        (l,_us,bs,t,_mut_i,datas) ->
-<<<<<<< HEAD
-                       let uu____64609 = FStar_Syntax_Subst.open_term bs t
-                          in
-                       (match uu____64609 with
-=======
-                       let uu____64643 = FStar_Syntax_Subst.open_term bs t
-                          in
-                       (match uu____64643 with
->>>>>>> 183df463
+                       let uu____868 = FStar_Syntax_Subst.open_term bs t  in
+                       (match uu____868 with
                         | (bs1,t1) ->
                             let datas1 =
                               FStar_All.pipe_right ses
@@ -556,134 +348,70 @@
                                       match se1.FStar_Syntax_Syntax.sigel
                                       with
                                       | FStar_Syntax_Syntax.Sig_datacon
-<<<<<<< HEAD
-                                          (d,uu____64648,t2,l',nparams,uu____64652)
+                                          (d,uu____907,t2,l',nparams,uu____911)
                                           when FStar_Ident.lid_equals l l' ->
-                                          let uu____64659 =
+                                          let uu____918 =
                                             FStar_Syntax_Util.arrow_formals
                                               t2
                                              in
-                                          (match uu____64659 with
+                                          (match uu____918 with
                                            | (bs',body) ->
-                                               let uu____64698 =
-=======
-                                          (d,uu____64682,t2,l',nparams,uu____64686)
-                                          when FStar_Ident.lid_equals l l' ->
-                                          let uu____64693 =
-                                            FStar_Syntax_Util.arrow_formals
-                                              t2
-                                             in
-                                          (match uu____64693 with
-                                           | (bs',body) ->
-                                               let uu____64732 =
->>>>>>> 183df463
+                                               let uu____957 =
                                                  FStar_Util.first_N
                                                    (FStar_List.length bs1)
                                                    bs'
                                                   in
-<<<<<<< HEAD
-                                               (match uu____64698 with
+                                               (match uu____957 with
                                                 | (bs_params,rest) ->
                                                     let subst1 =
                                                       FStar_List.map2
-                                                        (fun uu____64789  ->
-                                                           fun uu____64790 
-                                                             ->
-                                                             match (uu____64789,
-                                                                    uu____64790)
+                                                        (fun uu____1048  ->
+                                                           fun uu____1049  ->
+                                                             match (uu____1048,
+                                                                    uu____1049)
                                                              with
-                                                             | ((b',uu____64816),
-                                                                (b,uu____64818))
+                                                             | ((b',uu____1075),
+                                                                (b,uu____1077))
                                                                  ->
-                                                                 let uu____64839
+                                                                 let uu____1098
                                                                    =
-                                                                   let uu____64846
-=======
-                                               (match uu____64732 with
-                                                | (bs_params,rest) ->
-                                                    let subst1 =
-                                                      FStar_List.map2
-                                                        (fun uu____64823  ->
-                                                           fun uu____64824 
-                                                             ->
-                                                             match (uu____64823,
-                                                                    uu____64824)
-                                                             with
-                                                             | ((b',uu____64850),
-                                                                (b,uu____64852))
-                                                                 ->
-                                                                 let uu____64873
-                                                                   =
-                                                                   let uu____64880
->>>>>>> 183df463
+                                                                   let uu____1105
                                                                     =
                                                                     FStar_Syntax_Syntax.bv_to_name
                                                                     b  in
                                                                    (b',
-<<<<<<< HEAD
-                                                                    uu____64846)
+                                                                    uu____1105)
                                                                     in
                                                                  FStar_Syntax_Syntax.NT
-                                                                   uu____64839)
+                                                                   uu____1098)
                                                         bs_params bs1
                                                        in
                                                     let t3 =
-                                                      let uu____64852 =
-                                                        let uu____64853 =
-=======
-                                                                    uu____64880)
-                                                                    in
-                                                                 FStar_Syntax_Syntax.NT
-                                                                   uu____64873)
-                                                        bs_params bs1
-                                                       in
-                                                    let t3 =
-                                                      let uu____64886 =
-                                                        let uu____64887 =
->>>>>>> 183df463
+                                                      let uu____1111 =
+                                                        let uu____1112 =
                                                           FStar_Syntax_Syntax.mk_Total
                                                             body
                                                            in
                                                         FStar_Syntax_Util.arrow
-<<<<<<< HEAD
-                                                          rest uu____64853
+                                                          rest uu____1112
                                                          in
                                                       FStar_All.pipe_right
-                                                        uu____64852
-=======
-                                                          rest uu____64887
-                                                         in
-                                                      FStar_All.pipe_right
-                                                        uu____64886
->>>>>>> 183df463
+                                                        uu____1111
                                                         (FStar_Syntax_Subst.subst
                                                            subst1)
                                                        in
                                                     [{ dname = d; dtyp = t3 }]))
-<<<<<<< HEAD
-                                      | uu____64856 -> []))
+                                      | uu____1115 -> []))
                                in
                             let metadata =
-                              let uu____64860 =
-=======
-                                      | uu____64890 -> []))
-                               in
-                            let metadata =
-                              let uu____64894 =
->>>>>>> 183df463
+                              let uu____1119 =
                                 extract_metadata
                                   (FStar_List.append
                                      se.FStar_Syntax_Syntax.sigattrs attrs)
                                  in
-<<<<<<< HEAD
-                              let uu____64863 =
+                              let uu____1122 =
                                 FStar_List.choose flag_of_qual quals  in
-                              FStar_List.append uu____64860 uu____64863  in
-=======
-                              let uu____64897 =
-                                FStar_List.choose flag_of_qual quals  in
-                              FStar_List.append uu____64894 uu____64897  in
->>>>>>> 183df463
+                              FStar_List.append uu____1119 uu____1122  in
                             let fv =
                               FStar_Syntax_Syntax.lid_as_fv l
                                 FStar_Syntax_Syntax.delta_constant
@@ -703,15 +431,9 @@
                                  iquals = (se.FStar_Syntax_Syntax.sigquals);
                                  imetadata = metadata
                                }]))
-<<<<<<< HEAD
-                   | uu____64870 -> (env1, [])) env ses
+                   | uu____1129 -> (env1, [])) env ses
              in
-          match uu____64561 with
-=======
-                   | uu____64904 -> (env1, [])) env ses
-             in
-          match uu____64595 with
->>>>>>> 183df463
+          match uu____820 with
           | (env1,ifams) -> (env1, (FStar_List.flatten ifams))
   
 type iface =
@@ -766,83 +488,46 @@
     -> iface)
   =
   fun fvs  ->
-<<<<<<< HEAD
-    let uu___820_65050 = empty_iface  in
+    let uu___208_1309 = empty_iface  in
     {
-      iface_module_name = (uu___820_65050.iface_module_name);
+      iface_module_name = (uu___208_1309.iface_module_name);
       iface_bindings = fvs;
-      iface_tydefs = (uu___820_65050.iface_tydefs);
-      iface_type_names = (uu___820_65050.iface_type_names)
-=======
-    let uu___820_65084 = empty_iface  in
-    {
-      iface_module_name = (uu___820_65084.iface_module_name);
-      iface_bindings = fvs;
-      iface_tydefs = (uu___820_65084.iface_tydefs);
-      iface_type_names = (uu___820_65084.iface_type_names)
->>>>>>> 183df463
+      iface_tydefs = (uu___208_1309.iface_tydefs);
+      iface_type_names = (uu___208_1309.iface_type_names)
     }
   
 let (iface_of_tydefs : FStar_Extraction_ML_UEnv.tydef Prims.list -> iface) =
   fun tds  ->
-<<<<<<< HEAD
-    let uu___823_65061 = empty_iface  in
-    let uu____65062 =
+    let uu___211_1320 = empty_iface  in
+    let uu____1321 =
       FStar_List.map (fun td  -> td.FStar_Extraction_ML_UEnv.tydef_fv) tds
        in
     {
-      iface_module_name = (uu___823_65061.iface_module_name);
-      iface_bindings = (uu___823_65061.iface_bindings);
+      iface_module_name = (uu___211_1320.iface_module_name);
+      iface_bindings = (uu___211_1320.iface_bindings);
       iface_tydefs = tds;
-      iface_type_names = uu____65062
-=======
-    let uu___823_65095 = empty_iface  in
-    let uu____65096 =
-      FStar_List.map (fun td  -> td.FStar_Extraction_ML_UEnv.tydef_fv) tds
-       in
-    {
-      iface_module_name = (uu___823_65095.iface_module_name);
-      iface_bindings = (uu___823_65095.iface_bindings);
-      iface_tydefs = tds;
-      iface_type_names = uu____65096
->>>>>>> 183df463
+      iface_type_names = uu____1321
     }
   
 let (iface_of_type_names : FStar_Syntax_Syntax.fv Prims.list -> iface) =
   fun fvs  ->
-<<<<<<< HEAD
-    let uu___827_65077 = empty_iface  in
+    let uu___215_1336 = empty_iface  in
     {
-      iface_module_name = (uu___827_65077.iface_module_name);
-      iface_bindings = (uu___827_65077.iface_bindings);
-      iface_tydefs = (uu___827_65077.iface_tydefs);
-=======
-    let uu___827_65111 = empty_iface  in
-    {
-      iface_module_name = (uu___827_65111.iface_module_name);
-      iface_bindings = (uu___827_65111.iface_bindings);
-      iface_tydefs = (uu___827_65111.iface_tydefs);
->>>>>>> 183df463
+      iface_module_name = (uu___215_1336.iface_module_name);
+      iface_bindings = (uu___215_1336.iface_bindings);
+      iface_tydefs = (uu___215_1336.iface_tydefs);
       iface_type_names = fvs
     }
   
 let (iface_union : iface -> iface -> iface) =
   fun if1  ->
     fun if2  ->
-<<<<<<< HEAD
-      let uu____65089 =
-=======
-      let uu____65123 =
->>>>>>> 183df463
+      let uu____1348 =
         if if1.iface_module_name <> if1.iface_module_name
         then failwith "Union not defined"
         else if1.iface_module_name  in
       {
-<<<<<<< HEAD
-        iface_module_name = uu____65089;
-=======
-        iface_module_name = uu____65123;
->>>>>>> 183df463
+        iface_module_name = uu____1348;
         iface_bindings =
           (FStar_List.append if1.iface_bindings if2.iface_bindings);
         iface_tydefs = (FStar_List.append if1.iface_tydefs if2.iface_tydefs);
@@ -859,15 +544,9 @@
          [FStar_Pervasives_Native.snd p])
   
 let tscheme_to_string :
-<<<<<<< HEAD
-  'Auu____65134 .
+  'Auu____1393 .
     FStar_Extraction_ML_Syntax.mlpath ->
-      ('Auu____65134 * FStar_Extraction_ML_Syntax.mlty) -> Prims.string
-=======
-  'Auu____65168 .
-    FStar_Extraction_ML_Syntax.mlpath ->
-      ('Auu____65168 * FStar_Extraction_ML_Syntax.mlty) -> Prims.string
->>>>>>> 183df463
+      ('Auu____1393 * FStar_Extraction_ML_Syntax.mlty) -> Prims.string
   =
   fun cm  ->
     fun ts  ->
@@ -880,34 +559,19 @@
   =
   fun cm  ->
     fun e  ->
-<<<<<<< HEAD
-      let uu____65166 =
+      let uu____1425 =
         FStar_Extraction_ML_Code.string_of_mlexpr cm
           e.FStar_Extraction_ML_UEnv.exp_b_expr
          in
-      let uu____65168 =
+      let uu____1427 =
         tscheme_to_string cm e.FStar_Extraction_ML_UEnv.exp_b_tscheme  in
-      let uu____65170 =
-=======
-      let uu____65200 =
-        FStar_Extraction_ML_Code.string_of_mlexpr cm
-          e.FStar_Extraction_ML_UEnv.exp_b_expr
-         in
-      let uu____65202 =
-        tscheme_to_string cm e.FStar_Extraction_ML_UEnv.exp_b_tscheme  in
-      let uu____65204 =
->>>>>>> 183df463
+      let uu____1429 =
         FStar_Util.string_of_bool e.FStar_Extraction_ML_UEnv.exp_b_inst_ok
          in
       FStar_Util.format4
         "{\n\texp_b_name = %s\n\texp_b_expr = %s\n\texp_b_tscheme = %s\n\texp_b_is_rec = %s }"
-<<<<<<< HEAD
-        e.FStar_Extraction_ML_UEnv.exp_b_name uu____65166 uu____65168
-        uu____65170
-=======
-        e.FStar_Extraction_ML_UEnv.exp_b_name uu____65200 uu____65202
-        uu____65204
->>>>>>> 183df463
+        e.FStar_Extraction_ML_UEnv.exp_b_name uu____1425 uu____1427
+        uu____1429
   
 let (print_binding :
   FStar_Extraction_ML_Syntax.mlpath ->
@@ -915,21 +579,12 @@
       Prims.string)
   =
   fun cm  ->
-<<<<<<< HEAD
-    fun uu____65188  ->
-      match uu____65188 with
+    fun uu____1447  ->
+      match uu____1447 with
       | (fv,exp_binding) ->
-          let uu____65196 = FStar_Syntax_Print.fv_to_string fv  in
-          let uu____65198 = print_exp_binding cm exp_binding  in
-          FStar_Util.format2 "(%s, %s)" uu____65196 uu____65198
-=======
-    fun uu____65222  ->
-      match uu____65222 with
-      | (fv,exp_binding) ->
-          let uu____65230 = FStar_Syntax_Print.fv_to_string fv  in
-          let uu____65232 = print_exp_binding cm exp_binding  in
-          FStar_Util.format2 "(%s, %s)" uu____65230 uu____65232
->>>>>>> 183df463
+          let uu____1455 = FStar_Syntax_Print.fv_to_string fv  in
+          let uu____1457 = print_exp_binding cm exp_binding  in
+          FStar_Util.format2 "(%s, %s)" uu____1455 uu____1457
   
 let (print_tydef :
   FStar_Extraction_ML_Syntax.mlpath ->
@@ -937,90 +592,49 @@
   =
   fun cm  ->
     fun tydef  ->
-<<<<<<< HEAD
-      let uu____65213 =
+      let uu____1472 =
         FStar_Syntax_Print.fv_to_string
           tydef.FStar_Extraction_ML_UEnv.tydef_fv
          in
-      let uu____65215 =
+      let uu____1474 =
         tscheme_to_string cm tydef.FStar_Extraction_ML_UEnv.tydef_def  in
-      FStar_Util.format2 "(%s, %s)" uu____65213 uu____65215
-=======
-      let uu____65247 =
-        FStar_Syntax_Print.fv_to_string
-          tydef.FStar_Extraction_ML_UEnv.tydef_fv
-         in
-      let uu____65249 =
-        tscheme_to_string cm tydef.FStar_Extraction_ML_UEnv.tydef_def  in
-      FStar_Util.format2 "(%s, %s)" uu____65247 uu____65249
->>>>>>> 183df463
+      FStar_Util.format2 "(%s, %s)" uu____1472 uu____1474
   
 let (iface_to_string : iface -> Prims.string) =
   fun iface1  ->
     let cm = iface1.iface_module_name  in
     let print_type_name tn = FStar_Syntax_Print.fv_to_string tn  in
-<<<<<<< HEAD
-    let uu____65233 =
-      let uu____65235 =
+    let uu____1492 =
+      let uu____1494 =
         FStar_List.map (print_binding cm) iface1.iface_bindings  in
-      FStar_All.pipe_right uu____65235 (FStar_String.concat "\n")  in
-    let uu____65249 =
-      let uu____65251 = FStar_List.map (print_tydef cm) iface1.iface_tydefs
+      FStar_All.pipe_right uu____1494 (FStar_String.concat "\n")  in
+    let uu____1508 =
+      let uu____1510 = FStar_List.map (print_tydef cm) iface1.iface_tydefs
          in
-      FStar_All.pipe_right uu____65251 (FStar_String.concat "\n")  in
-    let uu____65261 =
-      let uu____65263 =
-        FStar_List.map print_type_name iface1.iface_type_names  in
-      FStar_All.pipe_right uu____65263 (FStar_String.concat "\n")  in
+      FStar_All.pipe_right uu____1510 (FStar_String.concat "\n")  in
+    let uu____1520 =
+      let uu____1522 = FStar_List.map print_type_name iface1.iface_type_names
+         in
+      FStar_All.pipe_right uu____1522 (FStar_String.concat "\n")  in
     FStar_Util.format4
       "Interface %s = {\niface_bindings=\n%s;\n\niface_tydefs=\n%s;\n\niface_type_names=%s;\n}"
-      (mlpath_to_string iface1.iface_module_name) uu____65233 uu____65249
-      uu____65261
-=======
-    let uu____65267 =
-      let uu____65269 =
-        FStar_List.map (print_binding cm) iface1.iface_bindings  in
-      FStar_All.pipe_right uu____65269 (FStar_String.concat "\n")  in
-    let uu____65283 =
-      let uu____65285 = FStar_List.map (print_tydef cm) iface1.iface_tydefs
-         in
-      FStar_All.pipe_right uu____65285 (FStar_String.concat "\n")  in
-    let uu____65295 =
-      let uu____65297 =
-        FStar_List.map print_type_name iface1.iface_type_names  in
-      FStar_All.pipe_right uu____65297 (FStar_String.concat "\n")  in
-    FStar_Util.format4
-      "Interface %s = {\niface_bindings=\n%s;\n\niface_tydefs=\n%s;\n\niface_type_names=%s;\n}"
-      (mlpath_to_string iface1.iface_module_name) uu____65267 uu____65283
-      uu____65295
->>>>>>> 183df463
+      (mlpath_to_string iface1.iface_module_name) uu____1492 uu____1508
+      uu____1520
   
 let (gamma_to_string : FStar_Extraction_ML_UEnv.uenv -> Prims.string) =
   fun env  ->
     let cm = env.FStar_Extraction_ML_UEnv.currentModule  in
     let gamma =
       FStar_List.collect
-<<<<<<< HEAD
-        (fun uu___614_65296  ->
-           match uu___614_65296 with
+        (fun uu___2_1555  ->
+           match uu___2_1555 with
            | FStar_Extraction_ML_UEnv.Fv (b,e) -> [(b, e)]
-           | uu____65313 -> []) env.FStar_Extraction_ML_UEnv.env_bindings
+           | uu____1572 -> []) env.FStar_Extraction_ML_UEnv.env_bindings
        in
-    let uu____65318 =
-      let uu____65320 = FStar_List.map (print_binding cm) gamma  in
-      FStar_All.pipe_right uu____65320 (FStar_String.concat "\n")  in
-    FStar_Util.format1 "Gamma = {\n %s }" uu____65318
-=======
-        (fun uu___614_65330  ->
-           match uu___614_65330 with
-           | FStar_Extraction_ML_UEnv.Fv (b,e) -> [(b, e)]
-           | uu____65347 -> []) env.FStar_Extraction_ML_UEnv.env_bindings
-       in
-    let uu____65352 =
-      let uu____65354 = FStar_List.map (print_binding cm) gamma  in
-      FStar_All.pipe_right uu____65354 (FStar_String.concat "\n")  in
-    FStar_Util.format1 "Gamma = {\n %s }" uu____65352
->>>>>>> 183df463
+    let uu____1577 =
+      let uu____1579 = FStar_List.map (print_binding cm) gamma  in
+      FStar_All.pipe_right uu____1579 (FStar_String.concat "\n")  in
+    FStar_Util.format1 "Gamma = {\n %s }" uu____1577
   
 let (extract_typ_abbrev :
   FStar_Extraction_ML_UEnv.uenv ->
@@ -1033,31 +647,18 @@
     fun quals  ->
       fun attrs  ->
         fun lb  ->
-<<<<<<< HEAD
-          let uu____65380 =
-            let uu____65389 =
-=======
-          let uu____65414 =
-            let uu____65423 =
->>>>>>> 183df463
+          let uu____1639 =
+            let uu____1648 =
               FStar_TypeChecker_Env.open_universes_in
                 env.FStar_Extraction_ML_UEnv.env_tcenv
                 lb.FStar_Syntax_Syntax.lbunivs
                 [lb.FStar_Syntax_Syntax.lbdef; lb.FStar_Syntax_Syntax.lbtyp]
                in
-<<<<<<< HEAD
-            match uu____65389 with
-            | (tcenv,uu____65407,def_typ) ->
-                let uu____65413 = as_pair def_typ  in (tcenv, uu____65413)
+            match uu____1648 with
+            | (tcenv,uu____1666,def_typ) ->
+                let uu____1672 = as_pair def_typ  in (tcenv, uu____1672)
              in
-          match uu____65380 with
-=======
-            match uu____65423 with
-            | (tcenv,uu____65441,def_typ) ->
-                let uu____65447 = as_pair def_typ  in (tcenv, uu____65447)
-             in
-          match uu____65414 with
->>>>>>> 183df463
+          match uu____1639 with
           | (tcenv,(lbdef,lbtyp)) ->
               let lbtyp1 =
                 FStar_TypeChecker_Normalize.normalize
@@ -1073,213 +674,109 @@
               let lid =
                 (fv.FStar_Syntax_Syntax.fv_name).FStar_Syntax_Syntax.v  in
               let def =
-<<<<<<< HEAD
-                let uu____65444 =
-                  let uu____65445 = FStar_Syntax_Subst.compress lbdef1  in
-                  FStar_All.pipe_right uu____65445 FStar_Syntax_Util.unmeta
+                let uu____1703 =
+                  let uu____1704 = FStar_Syntax_Subst.compress lbdef1  in
+                  FStar_All.pipe_right uu____1704 FStar_Syntax_Util.unmeta
                    in
-                FStar_All.pipe_right uu____65444 FStar_Syntax_Util.un_uinst
+                FStar_All.pipe_right uu____1703 FStar_Syntax_Util.un_uinst
                  in
               let def1 =
                 match def.FStar_Syntax_Syntax.n with
-                | FStar_Syntax_Syntax.Tm_abs uu____65453 ->
+                | FStar_Syntax_Syntax.Tm_abs uu____1712 ->
                     FStar_Extraction_ML_Term.normalize_abs def
-                | uu____65472 -> def  in
-              let uu____65473 =
+                | uu____1731 -> def  in
+              let uu____1732 =
                 match def1.FStar_Syntax_Syntax.n with
-                | FStar_Syntax_Syntax.Tm_abs (bs,body,uu____65484) ->
+                | FStar_Syntax_Syntax.Tm_abs (bs,body,uu____1743) ->
                     FStar_Syntax_Subst.open_term bs body
-                | uu____65509 -> ([], def1)  in
-              (match uu____65473 with
+                | uu____1768 -> ([], def1)  in
+              (match uu____1732 with
                | (bs,body) ->
                    let assumed =
                      FStar_Util.for_some
-                       (fun uu___615_65529  ->
-                          match uu___615_65529 with
+                       (fun uu___3_1788  ->
+                          match uu___3_1788 with
                           | FStar_Syntax_Syntax.Assumption  -> true
-                          | uu____65532 -> false) quals
+                          | uu____1791 -> false) quals
                       in
-                   let uu____65534 = binders_as_mlty_binders env bs  in
-                   (match uu____65534 with
+                   let uu____1793 = binders_as_mlty_binders env bs  in
+                   (match uu____1793 with
                     | (env1,ml_bs) ->
                         let body1 =
-                          let uu____65561 =
+                          let uu____1820 =
                             FStar_Extraction_ML_Term.term_as_mlty env1 body
                              in
-                          FStar_All.pipe_right uu____65561
-=======
-                let uu____65478 =
-                  let uu____65479 = FStar_Syntax_Subst.compress lbdef1  in
-                  FStar_All.pipe_right uu____65479 FStar_Syntax_Util.unmeta
-                   in
-                FStar_All.pipe_right uu____65478 FStar_Syntax_Util.un_uinst
-                 in
-              let def1 =
-                match def.FStar_Syntax_Syntax.n with
-                | FStar_Syntax_Syntax.Tm_abs uu____65487 ->
-                    FStar_Extraction_ML_Term.normalize_abs def
-                | uu____65506 -> def  in
-              let uu____65507 =
-                match def1.FStar_Syntax_Syntax.n with
-                | FStar_Syntax_Syntax.Tm_abs (bs,body,uu____65518) ->
-                    FStar_Syntax_Subst.open_term bs body
-                | uu____65543 -> ([], def1)  in
-              (match uu____65507 with
-               | (bs,body) ->
-                   let assumed =
-                     FStar_Util.for_some
-                       (fun uu___615_65563  ->
-                          match uu___615_65563 with
-                          | FStar_Syntax_Syntax.Assumption  -> true
-                          | uu____65566 -> false) quals
-                      in
-                   let uu____65568 = binders_as_mlty_binders env bs  in
-                   (match uu____65568 with
-                    | (env1,ml_bs) ->
-                        let body1 =
-                          let uu____65595 =
-                            FStar_Extraction_ML_Term.term_as_mlty env1 body
-                             in
-                          FStar_All.pipe_right uu____65595
->>>>>>> 183df463
+                          FStar_All.pipe_right uu____1820
                             (FStar_Extraction_ML_Util.eraseTypeDeep
                                (FStar_Extraction_ML_Util.udelta_unfold env1))
                            in
                         let mangled_projector =
-<<<<<<< HEAD
-                          let uu____65566 =
+                          let uu____1825 =
                             FStar_All.pipe_right quals
                               (FStar_Util.for_some
-                                 (fun uu___616_65573  ->
-                                    match uu___616_65573 with
+                                 (fun uu___4_1832  ->
+                                    match uu___4_1832 with
                                     | FStar_Syntax_Syntax.Projector
-                                        uu____65575 -> true
-                                    | uu____65581 -> false))
+                                        uu____1834 -> true
+                                    | uu____1840 -> false))
                              in
-                          if uu____65566
-=======
-                          let uu____65600 =
-                            FStar_All.pipe_right quals
-                              (FStar_Util.for_some
-                                 (fun uu___616_65607  ->
-                                    match uu___616_65607 with
-                                    | FStar_Syntax_Syntax.Projector
-                                        uu____65609 -> true
-                                    | uu____65615 -> false))
-                             in
-                          if uu____65600
->>>>>>> 183df463
+                          if uu____1825
                           then
                             let mname = mangle_projector_lid lid  in
                             FStar_Pervasives_Native.Some
                               ((mname.FStar_Ident.ident).FStar_Ident.idText)
                           else FStar_Pervasives_Native.None  in
                         let metadata =
-<<<<<<< HEAD
-                          let uu____65595 = extract_metadata attrs  in
-                          let uu____65598 =
+                          let uu____1854 = extract_metadata attrs  in
+                          let uu____1857 =
                             FStar_List.choose flag_of_qual quals  in
-                          FStar_List.append uu____65595 uu____65598  in
+                          FStar_List.append uu____1854 uu____1857  in
                         let td =
-                          let uu____65621 = lident_as_mlsymbol lid  in
-                          (assumed, uu____65621, mangled_projector, ml_bs,
-=======
-                          let uu____65629 = extract_metadata attrs  in
-                          let uu____65632 =
-                            FStar_List.choose flag_of_qual quals  in
-                          FStar_List.append uu____65629 uu____65632  in
-                        let td =
-                          let uu____65655 = lident_as_mlsymbol lid  in
-                          (assumed, uu____65655, mangled_projector, ml_bs,
->>>>>>> 183df463
+                          let uu____1880 = lident_as_mlsymbol lid  in
+                          (assumed, uu____1880, mangled_projector, ml_bs,
                             metadata,
                             (FStar_Pervasives_Native.Some
                                (FStar_Extraction_ML_Syntax.MLTD_Abbrev body1)))
                            in
                         let def2 =
-<<<<<<< HEAD
-                          let uu____65633 =
-                            let uu____65634 =
-                              let uu____65635 = FStar_Ident.range_of_lid lid
+                          let uu____1892 =
+                            let uu____1893 =
+                              let uu____1894 = FStar_Ident.range_of_lid lid
                                  in
                               FStar_Extraction_ML_Util.mlloc_of_range
-                                uu____65635
+                                uu____1894
                                in
-                            FStar_Extraction_ML_Syntax.MLM_Loc uu____65634
-                             in
-                          [uu____65633;
+                            FStar_Extraction_ML_Syntax.MLM_Loc uu____1893  in
+                          [uu____1892;
                           FStar_Extraction_ML_Syntax.MLM_Ty [td]]  in
-                        let uu____65636 =
-                          let uu____65641 =
+                        let uu____1895 =
+                          let uu____1900 =
                             FStar_All.pipe_right quals
                               (FStar_Util.for_some
-                                 (fun uu___617_65647  ->
-                                    match uu___617_65647 with
+                                 (fun uu___5_1906  ->
+                                    match uu___5_1906 with
                                     | FStar_Syntax_Syntax.Assumption  -> true
                                     | FStar_Syntax_Syntax.New  -> true
-                                    | uu____65651 -> false))
+                                    | uu____1910 -> false))
                              in
-                          if uu____65641
+                          if uu____1900
                           then
-                            let uu____65658 =
+                            let uu____1917 =
                               FStar_Extraction_ML_UEnv.extend_type_name env
                                 fv
                                in
-                            (uu____65658, (iface_of_type_names [fv]))
+                            (uu____1917, (iface_of_type_names [fv]))
                           else
-                            (let uu____65661 =
+                            (let uu____1920 =
                                FStar_Extraction_ML_UEnv.extend_tydef env fv
                                  td
                                 in
-                             match uu____65661 with
+                             match uu____1920 with
                              | (env2,tydef) ->
-                                 let uu____65672 = iface_of_tydefs [tydef]
-                                    in
-                                 (env2, uu____65672))
+                                 let uu____1931 = iface_of_tydefs [tydef]  in
+                                 (env2, uu____1931))
                            in
-                        (match uu____65636 with
-=======
-                          let uu____65667 =
-                            let uu____65668 =
-                              let uu____65669 = FStar_Ident.range_of_lid lid
-                                 in
-                              FStar_Extraction_ML_Util.mlloc_of_range
-                                uu____65669
-                               in
-                            FStar_Extraction_ML_Syntax.MLM_Loc uu____65668
-                             in
-                          [uu____65667;
-                          FStar_Extraction_ML_Syntax.MLM_Ty [td]]  in
-                        let uu____65670 =
-                          let uu____65675 =
-                            FStar_All.pipe_right quals
-                              (FStar_Util.for_some
-                                 (fun uu___617_65681  ->
-                                    match uu___617_65681 with
-                                    | FStar_Syntax_Syntax.Assumption  -> true
-                                    | FStar_Syntax_Syntax.New  -> true
-                                    | uu____65685 -> false))
-                             in
-                          if uu____65675
-                          then
-                            let uu____65692 =
-                              FStar_Extraction_ML_UEnv.extend_type_name env
-                                fv
-                               in
-                            (uu____65692, (iface_of_type_names [fv]))
-                          else
-                            (let uu____65695 =
-                               FStar_Extraction_ML_UEnv.extend_tydef env fv
-                                 td
-                                in
-                             match uu____65695 with
-                             | (env2,tydef) ->
-                                 let uu____65706 = iface_of_tydefs [tydef]
-                                    in
-                                 (env2, uu____65706))
-                           in
-                        (match uu____65670 with
->>>>>>> 183df463
+                        (match uu____1895 with
                          | (env2,iface1) -> (env2, iface1, def2))))
   
 let (extract_bundle_iface :
@@ -1290,47 +787,25 @@
     fun se  ->
       let extract_ctor env_iparams ml_tyvars env1 ctor =
         let mlt =
-<<<<<<< HEAD
-          let uu____65748 =
+          let uu____2007 =
             FStar_Extraction_ML_Term.term_as_mlty env_iparams ctor.dtyp  in
           FStar_Extraction_ML_Util.eraseTypeDeep
-            (FStar_Extraction_ML_Util.udelta_unfold env_iparams) uu____65748
+            (FStar_Extraction_ML_Util.udelta_unfold env_iparams) uu____2007
            in
         let tys = (ml_tyvars, mlt)  in
         let fvv = FStar_Extraction_ML_UEnv.mkFvvar ctor.dname ctor.dtyp  in
-        let uu____65755 =
+        let uu____2014 =
           FStar_Extraction_ML_UEnv.extend_fv env1 fvv tys false false  in
-        match uu____65755 with | (env2,uu____65774,b) -> (env2, (fvv, b))  in
+        match uu____2014 with | (env2,uu____2033,b) -> (env2, (fvv, b))  in
       let extract_one_family env1 ind =
-        let uu____65813 = binders_as_mlty_binders env1 ind.iparams  in
-        match uu____65813 with
+        let uu____2072 = binders_as_mlty_binders env1 ind.iparams  in
+        match uu____2072 with
         | (env_iparams,vars) ->
-            let uu____65841 =
+            let uu____2100 =
               FStar_All.pipe_right ind.idatas
                 (FStar_Util.fold_map (extract_ctor env_iparams vars) env1)
                in
-            (match uu____65841 with | (env2,ctors) -> (env2, ctors))
-=======
-          let uu____65782 =
-            FStar_Extraction_ML_Term.term_as_mlty env_iparams ctor.dtyp  in
-          FStar_Extraction_ML_Util.eraseTypeDeep
-            (FStar_Extraction_ML_Util.udelta_unfold env_iparams) uu____65782
-           in
-        let tys = (ml_tyvars, mlt)  in
-        let fvv = FStar_Extraction_ML_UEnv.mkFvvar ctor.dname ctor.dtyp  in
-        let uu____65789 =
-          FStar_Extraction_ML_UEnv.extend_fv env1 fvv tys false false  in
-        match uu____65789 with | (env2,uu____65808,b) -> (env2, (fvv, b))  in
-      let extract_one_family env1 ind =
-        let uu____65847 = binders_as_mlty_binders env1 ind.iparams  in
-        match uu____65847 with
-        | (env_iparams,vars) ->
-            let uu____65875 =
-              FStar_All.pipe_right ind.idatas
-                (FStar_Util.fold_map (extract_ctor env_iparams vars) env1)
-               in
-            (match uu____65875 with | (env2,ctors) -> (env2, ctors))
->>>>>>> 183df463
+            (match uu____2100 with | (env2,ctors) -> (env2, ctors))
          in
       match ((se.FStar_Syntax_Syntax.sigel),
               (se.FStar_Syntax_Syntax.sigquals))
@@ -1338,71 +813,37 @@
       | (FStar_Syntax_Syntax.Sig_bundle
          ({
             FStar_Syntax_Syntax.sigel = FStar_Syntax_Syntax.Sig_datacon
-<<<<<<< HEAD
-              (l,uu____65905,t,uu____65907,uu____65908,uu____65909);
-            FStar_Syntax_Syntax.sigrng = uu____65910;
-            FStar_Syntax_Syntax.sigquals = uu____65911;
-            FStar_Syntax_Syntax.sigmeta = uu____65912;
-            FStar_Syntax_Syntax.sigattrs = uu____65913;_}::[],uu____65914),(FStar_Syntax_Syntax.ExceptionConstructor
+              (l,uu____2164,t,uu____2166,uu____2167,uu____2168);
+            FStar_Syntax_Syntax.sigrng = uu____2169;
+            FStar_Syntax_Syntax.sigquals = uu____2170;
+            FStar_Syntax_Syntax.sigmeta = uu____2171;
+            FStar_Syntax_Syntax.sigattrs = uu____2172;_}::[],uu____2173),(FStar_Syntax_Syntax.ExceptionConstructor
          )::[]) ->
-          let uu____65933 = extract_ctor env [] env { dname = l; dtyp = t }
+          let uu____2192 = extract_ctor env [] env { dname = l; dtyp = t }
              in
-          (match uu____65933 with
+          (match uu____2192 with
            | (env1,ctor) -> (env1, (iface_of_bindings [ctor])))
-      | (FStar_Syntax_Syntax.Sig_bundle (ses,uu____65966),quals) ->
-          let uu____65980 =
+      | (FStar_Syntax_Syntax.Sig_bundle (ses,uu____2225),quals) ->
+          let uu____2239 =
             bundle_as_inductive_families env ses quals
               se.FStar_Syntax_Syntax.sigattrs
              in
-          (match uu____65980 with
+          (match uu____2239 with
            | (env1,ifams) ->
-               let uu____65997 =
+               let uu____2256 =
                  FStar_Util.fold_map extract_one_family env1 ifams  in
-               (match uu____65997 with
+               (match uu____2256 with
                 | (env2,td) ->
-                    let uu____66038 =
-                      let uu____66039 =
-                        let uu____66040 =
+                    let uu____2297 =
+                      let uu____2298 =
+                        let uu____2299 =
                           FStar_List.map (fun x  -> x.ifv) ifams  in
-                        iface_of_type_names uu____66040  in
-                      iface_union uu____66039
+                        iface_of_type_names uu____2299  in
+                      iface_union uu____2298
                         (iface_of_bindings (FStar_List.flatten td))
                        in
-                    (env2, uu____66038)))
-      | uu____66049 -> failwith "Unexpected signature element"
-=======
-              (l,uu____65939,t,uu____65941,uu____65942,uu____65943);
-            FStar_Syntax_Syntax.sigrng = uu____65944;
-            FStar_Syntax_Syntax.sigquals = uu____65945;
-            FStar_Syntax_Syntax.sigmeta = uu____65946;
-            FStar_Syntax_Syntax.sigattrs = uu____65947;_}::[],uu____65948),(FStar_Syntax_Syntax.ExceptionConstructor
-         )::[]) ->
-          let uu____65967 = extract_ctor env [] env { dname = l; dtyp = t }
-             in
-          (match uu____65967 with
-           | (env1,ctor) -> (env1, (iface_of_bindings [ctor])))
-      | (FStar_Syntax_Syntax.Sig_bundle (ses,uu____66000),quals) ->
-          let uu____66014 =
-            bundle_as_inductive_families env ses quals
-              se.FStar_Syntax_Syntax.sigattrs
-             in
-          (match uu____66014 with
-           | (env1,ifams) ->
-               let uu____66031 =
-                 FStar_Util.fold_map extract_one_family env1 ifams  in
-               (match uu____66031 with
-                | (env2,td) ->
-                    let uu____66072 =
-                      let uu____66073 =
-                        let uu____66074 =
-                          FStar_List.map (fun x  -> x.ifv) ifams  in
-                        iface_of_type_names uu____66074  in
-                      iface_union uu____66073
-                        (iface_of_bindings (FStar_List.flatten td))
-                       in
-                    (env2, uu____66072)))
-      | uu____66083 -> failwith "Unexpected signature element"
->>>>>>> 183df463
+                    (env2, uu____2297)))
+      | uu____2308 -> failwith "Unexpected signature element"
   
 let (extract_type_declaration :
   FStar_Extraction_ML_UEnv.uenv ->
@@ -1420,52 +861,29 @@
         fun attrs  ->
           fun univs1  ->
             fun t  ->
-<<<<<<< HEAD
-              let uu____66124 =
-                let uu____66126 =
+              let uu____2383 =
+                let uu____2385 =
                   FStar_All.pipe_right quals
                     (FStar_Util.for_some
-                       (fun uu___618_66132  ->
-                          match uu___618_66132 with
+                       (fun uu___6_2391  ->
+                          match uu___6_2391 with
                           | FStar_Syntax_Syntax.Assumption  -> true
-                          | uu____66135 -> false))
+                          | uu____2394 -> false))
                    in
-                Prims.op_Negation uu____66126  in
-              if uu____66124
+                Prims.op_Negation uu____2385  in
+              if uu____2383
               then (g, empty_iface, [])
               else
-                (let uu____66150 = FStar_Syntax_Util.arrow_formals t  in
-                 match uu____66150 with
-                 | (bs,uu____66174) ->
-=======
-              let uu____66158 =
-                let uu____66160 =
-                  FStar_All.pipe_right quals
-                    (FStar_Util.for_some
-                       (fun uu___618_66166  ->
-                          match uu___618_66166 with
-                          | FStar_Syntax_Syntax.Assumption  -> true
-                          | uu____66169 -> false))
-                   in
-                Prims.op_Negation uu____66160  in
-              if uu____66158
-              then (g, empty_iface, [])
-              else
-                (let uu____66184 = FStar_Syntax_Util.arrow_formals t  in
-                 match uu____66184 with
-                 | (bs,uu____66208) ->
->>>>>>> 183df463
+                (let uu____2409 = FStar_Syntax_Util.arrow_formals t  in
+                 match uu____2409 with
+                 | (bs,uu____2433) ->
                      let fv =
                        FStar_Syntax_Syntax.lid_as_fv lid
                          FStar_Syntax_Syntax.delta_constant
                          FStar_Pervasives_Native.None
                         in
                      let lb =
-<<<<<<< HEAD
-                       let uu____66197 =
-=======
-                       let uu____66231 =
->>>>>>> 183df463
+                       let uu____2456 =
                          FStar_Syntax_Util.abs bs FStar_Syntax_Syntax.t_unit
                            FStar_Pervasives_Native.None
                           in
@@ -1475,11 +893,7 @@
                          FStar_Syntax_Syntax.lbtyp = t;
                          FStar_Syntax_Syntax.lbeff =
                            FStar_Parser_Const.effect_Tot_lid;
-<<<<<<< HEAD
-                         FStar_Syntax_Syntax.lbdef = uu____66197;
-=======
-                         FStar_Syntax_Syntax.lbdef = uu____66231;
->>>>>>> 183df463
+                         FStar_Syntax_Syntax.lbdef = uu____2456;
                          FStar_Syntax_Syntax.lbattrs = attrs;
                          FStar_Syntax_Syntax.lbpos =
                            (t.FStar_Syntax_Syntax.pos)
@@ -1499,31 +913,18 @@
           FStar_Syntax_Syntax.lid_as_fv lid
             FStar_Syntax_Syntax.delta_equational FStar_Pervasives_Native.None
            in
-<<<<<<< HEAD
-        let uu____66260 =
+        let uu____2519 =
           FStar_Extraction_ML_UEnv.extend_fv' g1 fv ml_name tysc false false
            in
-        match uu____66260 with
+        match uu____2519 with
         | (g2,mangled_name,exp_binding) ->
-            ((let uu____66282 =
-=======
-        let uu____66294 =
-          FStar_Extraction_ML_UEnv.extend_fv' g1 fv ml_name tysc false false
-           in
-        match uu____66294 with
-        | (g2,mangled_name,exp_binding) ->
-            ((let uu____66316 =
->>>>>>> 183df463
+            ((let uu____2541 =
                 FStar_All.pipe_left
                   (FStar_TypeChecker_Env.debug
                      g2.FStar_Extraction_ML_UEnv.env_tcenv)
                   (FStar_Options.Other "ExtractionReify")
                  in
-<<<<<<< HEAD
-              if uu____66282
-=======
-              if uu____66316
->>>>>>> 183df463
+              if uu____2541
               then FStar_Util.print1 "Mangled name: %s\n" mangled_name
               else ());
              (let lb =
@@ -1541,149 +942,80 @@
                    (FStar_Extraction_ML_Syntax.NonRec, [lb])))))
          in
       let rec extract_fv tm =
-<<<<<<< HEAD
-        (let uu____66318 =
-=======
-        (let uu____66352 =
->>>>>>> 183df463
+        (let uu____2577 =
            FStar_All.pipe_left
              (FStar_TypeChecker_Env.debug
                 g.FStar_Extraction_ML_UEnv.env_tcenv)
              (FStar_Options.Other "ExtractionReify")
             in
-<<<<<<< HEAD
-         if uu____66318
+         if uu____2577
          then
-           let uu____66323 = FStar_Syntax_Print.term_to_string tm  in
-           FStar_Util.print1 "extract_fv term: %s\n" uu____66323
+           let uu____2582 = FStar_Syntax_Print.term_to_string tm  in
+           FStar_Util.print1 "extract_fv term: %s\n" uu____2582
          else ());
-        (let uu____66328 =
-           let uu____66329 = FStar_Syntax_Subst.compress tm  in
-           uu____66329.FStar_Syntax_Syntax.n  in
-         match uu____66328 with
-         | FStar_Syntax_Syntax.Tm_uinst (tm1,uu____66337) -> extract_fv tm1
-=======
-         if uu____66352
-         then
-           let uu____66357 = FStar_Syntax_Print.term_to_string tm  in
-           FStar_Util.print1 "extract_fv term: %s\n" uu____66357
-         else ());
-        (let uu____66362 =
-           let uu____66363 = FStar_Syntax_Subst.compress tm  in
-           uu____66363.FStar_Syntax_Syntax.n  in
-         match uu____66362 with
-         | FStar_Syntax_Syntax.Tm_uinst (tm1,uu____66371) -> extract_fv tm1
->>>>>>> 183df463
+        (let uu____2587 =
+           let uu____2588 = FStar_Syntax_Subst.compress tm  in
+           uu____2588.FStar_Syntax_Syntax.n  in
+         match uu____2587 with
+         | FStar_Syntax_Syntax.Tm_uinst (tm1,uu____2596) -> extract_fv tm1
          | FStar_Syntax_Syntax.Tm_fvar fv ->
              let mlp =
                FStar_Extraction_ML_Syntax.mlpath_of_lident
                  (fv.FStar_Syntax_Syntax.fv_name).FStar_Syntax_Syntax.v
                 in
-<<<<<<< HEAD
-             let uu____66344 = FStar_Extraction_ML_UEnv.lookup_fv g fv  in
-             (match uu____66344 with
-              | { FStar_Extraction_ML_UEnv.exp_b_name = uu____66349;
-                  FStar_Extraction_ML_UEnv.exp_b_expr = uu____66350;
+             let uu____2603 = FStar_Extraction_ML_UEnv.lookup_fv g fv  in
+             (match uu____2603 with
+              | { FStar_Extraction_ML_UEnv.exp_b_name = uu____2608;
+                  FStar_Extraction_ML_UEnv.exp_b_expr = uu____2609;
                   FStar_Extraction_ML_UEnv.exp_b_tscheme = tysc;
-                  FStar_Extraction_ML_UEnv.exp_b_inst_ok = uu____66352;_} ->
-                  let uu____66355 =
-=======
-             let uu____66378 = FStar_Extraction_ML_UEnv.lookup_fv g fv  in
-             (match uu____66378 with
-              | { FStar_Extraction_ML_UEnv.exp_b_name = uu____66383;
-                  FStar_Extraction_ML_UEnv.exp_b_expr = uu____66384;
-                  FStar_Extraction_ML_UEnv.exp_b_tscheme = tysc;
-                  FStar_Extraction_ML_UEnv.exp_b_inst_ok = uu____66386;_} ->
-                  let uu____66389 =
->>>>>>> 183df463
+                  FStar_Extraction_ML_UEnv.exp_b_inst_ok = uu____2611;_} ->
+                  let uu____2614 =
                     FStar_All.pipe_left
                       (FStar_Extraction_ML_Syntax.with_ty
                          FStar_Extraction_ML_Syntax.MLTY_Top)
                       (FStar_Extraction_ML_Syntax.MLE_Name mlp)
                      in
-<<<<<<< HEAD
-                  (uu____66355, tysc))
-         | uu____66356 ->
-             let uu____66357 =
-               let uu____66359 =
+                  (uu____2614, tysc))
+         | uu____2615 ->
+             let uu____2616 =
+               let uu____2618 =
                  FStar_Range.string_of_range tm.FStar_Syntax_Syntax.pos  in
-               let uu____66361 = FStar_Syntax_Print.term_to_string tm  in
-               FStar_Util.format2 "(%s) Not an fv: %s" uu____66359
-                 uu____66361
+               let uu____2620 = FStar_Syntax_Print.term_to_string tm  in
+               FStar_Util.format2 "(%s) Not an fv: %s" uu____2618 uu____2620
                 in
-             failwith uu____66357)
+             failwith uu____2616)
          in
       let extract_action g1 a =
-        (let uu____66389 =
-=======
-                  (uu____66389, tysc))
-         | uu____66390 ->
-             let uu____66391 =
-               let uu____66393 =
-                 FStar_Range.string_of_range tm.FStar_Syntax_Syntax.pos  in
-               let uu____66395 = FStar_Syntax_Print.term_to_string tm  in
-               FStar_Util.format2 "(%s) Not an fv: %s" uu____66393
-                 uu____66395
-                in
-             failwith uu____66391)
-         in
-      let extract_action g1 a =
-        (let uu____66423 =
->>>>>>> 183df463
+        (let uu____2648 =
            FStar_All.pipe_left
              (FStar_TypeChecker_Env.debug
                 g1.FStar_Extraction_ML_UEnv.env_tcenv)
              (FStar_Options.Other "ExtractionReify")
             in
-<<<<<<< HEAD
-         if uu____66389
+         if uu____2648
          then
-           let uu____66394 =
+           let uu____2653 =
              FStar_Syntax_Print.term_to_string
                a.FStar_Syntax_Syntax.action_typ
               in
-           let uu____66396 =
+           let uu____2655 =
              FStar_Syntax_Print.term_to_string
                a.FStar_Syntax_Syntax.action_defn
               in
-           FStar_Util.print2 "Action type %s and term %s\n" uu____66394
-             uu____66396
+           FStar_Util.print2 "Action type %s and term %s\n" uu____2653
+             uu____2655
          else ());
-        (let uu____66401 = FStar_Extraction_ML_UEnv.action_name ed a  in
-         match uu____66401 with
+        (let uu____2660 = FStar_Extraction_ML_UEnv.action_name ed a  in
+         match uu____2660 with
          | (a_nm,a_lid) ->
              let lbname =
-               let uu____66421 =
-=======
-         if uu____66423
-         then
-           let uu____66428 =
-             FStar_Syntax_Print.term_to_string
-               a.FStar_Syntax_Syntax.action_typ
-              in
-           let uu____66430 =
-             FStar_Syntax_Print.term_to_string
-               a.FStar_Syntax_Syntax.action_defn
-              in
-           FStar_Util.print2 "Action type %s and term %s\n" uu____66428
-             uu____66430
-         else ());
-        (let uu____66435 = FStar_Extraction_ML_UEnv.action_name ed a  in
-         match uu____66435 with
-         | (a_nm,a_lid) ->
-             let lbname =
-               let uu____66455 =
->>>>>>> 183df463
+               let uu____2680 =
                  FStar_Syntax_Syntax.new_bv
                    (FStar_Pervasives_Native.Some
                       ((a.FStar_Syntax_Syntax.action_defn).FStar_Syntax_Syntax.pos))
                    FStar_Syntax_Syntax.tun
                   in
-<<<<<<< HEAD
-               FStar_Util.Inl uu____66421  in
-=======
-               FStar_Util.Inl uu____66455  in
->>>>>>> 183df463
+               FStar_Util.Inl uu____2680  in
              let lb =
                FStar_Syntax_Syntax.mk_lb
                  (lbname, (a.FStar_Syntax_Syntax.action_univs),
@@ -1700,51 +1032,28 @@
                  FStar_Pervasives_Native.None
                  (a.FStar_Syntax_Syntax.action_defn).FStar_Syntax_Syntax.pos
                 in
-<<<<<<< HEAD
-             let uu____66451 =
+             let uu____2710 =
                FStar_Extraction_ML_Term.term_as_mlexpr g1 action_lb  in
-             (match uu____66451 with
-              | (a_let,uu____66467,ty) ->
-                  ((let uu____66470 =
-=======
-             let uu____66485 =
-               FStar_Extraction_ML_Term.term_as_mlexpr g1 action_lb  in
-             (match uu____66485 with
-              | (a_let,uu____66501,ty) ->
-                  ((let uu____66504 =
->>>>>>> 183df463
+             (match uu____2710 with
+              | (a_let,uu____2726,ty) ->
+                  ((let uu____2729 =
                       FStar_All.pipe_left
                         (FStar_TypeChecker_Env.debug
                            g1.FStar_Extraction_ML_UEnv.env_tcenv)
                         (FStar_Options.Other "ExtractionReify")
                        in
-<<<<<<< HEAD
-                    if uu____66470
+                    if uu____2729
                     then
-                      let uu____66475 =
+                      let uu____2734 =
                         FStar_Extraction_ML_Code.string_of_mlexpr a_nm a_let
                          in
                       FStar_Util.print1 "Extracted action term: %s\n"
-                        uu____66475
+                        uu____2734
                     else ());
-                   (let uu____66480 =
+                   (let uu____2739 =
                       match a_let.FStar_Extraction_ML_Syntax.expr with
                       | FStar_Extraction_ML_Syntax.MLE_Let
-                          ((uu____66503,mllb::[]),uu____66505) ->
-=======
-                    if uu____66504
-                    then
-                      let uu____66509 =
-                        FStar_Extraction_ML_Code.string_of_mlexpr a_nm a_let
-                         in
-                      FStar_Util.print1 "Extracted action term: %s\n"
-                        uu____66509
-                    else ());
-                   (let uu____66514 =
-                      match a_let.FStar_Extraction_ML_Syntax.expr with
-                      | FStar_Extraction_ML_Syntax.MLE_Let
-                          ((uu____66537,mllb::[]),uu____66539) ->
->>>>>>> 183df463
+                          ((uu____2762,mllb::[]),uu____2764) ->
                           (match mllb.FStar_Extraction_ML_Syntax.mllb_tysc
                            with
                            | FStar_Pervasives_Native.Some tysc ->
@@ -1752,146 +1061,77 @@
                                  tysc)
                            | FStar_Pervasives_Native.None  ->
                                failwith "No type scheme")
-<<<<<<< HEAD
-                      | uu____66545 -> failwith "Impossible"  in
-                    match uu____66480 with
+                      | uu____2804 -> failwith "Impossible"  in
+                    match uu____2739 with
                     | (exp,tysc) ->
-                        ((let uu____66583 =
-=======
-                      | uu____66579 -> failwith "Impossible"  in
-                    match uu____66514 with
-                    | (exp,tysc) ->
-                        ((let uu____66617 =
->>>>>>> 183df463
+                        ((let uu____2842 =
                             FStar_All.pipe_left
                               (FStar_TypeChecker_Env.debug
                                  g1.FStar_Extraction_ML_UEnv.env_tcenv)
                               (FStar_Options.Other "ExtractionReify")
                              in
-<<<<<<< HEAD
-                          if uu____66583
+                          if uu____2842
                           then
-                            ((let uu____66589 =
-=======
-                          if uu____66617
-                          then
-                            ((let uu____66623 =
->>>>>>> 183df463
+                            ((let uu____2848 =
                                 FStar_Extraction_ML_Code.string_of_mlty a_nm
                                   (FStar_Pervasives_Native.snd tysc)
                                  in
                               FStar_Util.print1 "Extracted action type: %s\n"
-<<<<<<< HEAD
-                                uu____66589);
-=======
-                                uu____66623);
->>>>>>> 183df463
+                                uu____2848);
                              FStar_List.iter
                                (fun x  ->
                                   FStar_Util.print1 "and binders: %s\n" x)
                                (FStar_Pervasives_Native.fst tysc))
                           else ());
-<<<<<<< HEAD
-                         (let uu____66605 = extend_env g1 a_lid a_nm exp tysc
+                         (let uu____2864 = extend_env g1 a_lid a_nm exp tysc
                              in
-                          match uu____66605 with
+                          match uu____2864 with
                           | (env,iface1,impl) -> (env, (iface1, impl))))))))
          in
-      let uu____66627 =
-        let uu____66634 =
+      let uu____2886 =
+        let uu____2893 =
           extract_fv
             (FStar_Pervasives_Native.snd ed.FStar_Syntax_Syntax.return_repr)
            in
-        match uu____66634 with
+        match uu____2893 with
         | (return_tm,ty_sc) ->
-            let uu____66651 =
+            let uu____2910 =
               FStar_Extraction_ML_UEnv.monad_op_name ed "return"  in
-            (match uu____66651 with
+            (match uu____2910 with
              | (return_nm,return_lid) ->
                  extend_env g return_lid return_nm return_tm ty_sc)
          in
-      match uu____66627 with
+      match uu____2886 with
       | (g1,return_iface,return_decl) ->
-          let uu____66676 =
-            let uu____66683 =
+          let uu____2935 =
+            let uu____2942 =
               extract_fv
                 (FStar_Pervasives_Native.snd ed.FStar_Syntax_Syntax.bind_repr)
                in
-            match uu____66683 with
+            match uu____2942 with
             | (bind_tm,ty_sc) ->
-                let uu____66700 =
+                let uu____2959 =
                   FStar_Extraction_ML_UEnv.monad_op_name ed "bind"  in
-                (match uu____66700 with
+                (match uu____2959 with
                  | (bind_nm,bind_lid) ->
                      extend_env g1 bind_lid bind_nm bind_tm ty_sc)
              in
-          (match uu____66676 with
+          (match uu____2935 with
            | (g2,bind_iface,bind_decl) ->
-               let uu____66725 =
+               let uu____2984 =
                  FStar_Util.fold_map extract_action g2
                    ed.FStar_Syntax_Syntax.actions
                   in
-               (match uu____66725 with
+               (match uu____2984 with
                 | (g3,actions) ->
-                    let uu____66762 = FStar_List.unzip actions  in
-                    (match uu____66762 with
+                    let uu____3021 = FStar_List.unzip actions  in
+                    (match uu____3021 with
                      | (actions_iface,actions1) ->
-                         let uu____66789 =
+                         let uu____3048 =
                            iface_union_l (return_iface :: bind_iface ::
                              actions_iface)
                             in
-                         (g3, uu____66789, (return_decl :: bind_decl ::
-=======
-                         (let uu____66639 = extend_env g1 a_lid a_nm exp tysc
-                             in
-                          match uu____66639 with
-                          | (env,iface1,impl) -> (env, (iface1, impl))))))))
-         in
-      let uu____66661 =
-        let uu____66668 =
-          extract_fv
-            (FStar_Pervasives_Native.snd ed.FStar_Syntax_Syntax.return_repr)
-           in
-        match uu____66668 with
-        | (return_tm,ty_sc) ->
-            let uu____66685 =
-              FStar_Extraction_ML_UEnv.monad_op_name ed "return"  in
-            (match uu____66685 with
-             | (return_nm,return_lid) ->
-                 extend_env g return_lid return_nm return_tm ty_sc)
-         in
-      match uu____66661 with
-      | (g1,return_iface,return_decl) ->
-          let uu____66710 =
-            let uu____66717 =
-              extract_fv
-                (FStar_Pervasives_Native.snd ed.FStar_Syntax_Syntax.bind_repr)
-               in
-            match uu____66717 with
-            | (bind_tm,ty_sc) ->
-                let uu____66734 =
-                  FStar_Extraction_ML_UEnv.monad_op_name ed "bind"  in
-                (match uu____66734 with
-                 | (bind_nm,bind_lid) ->
-                     extend_env g1 bind_lid bind_nm bind_tm ty_sc)
-             in
-          (match uu____66710 with
-           | (g2,bind_iface,bind_decl) ->
-               let uu____66759 =
-                 FStar_Util.fold_map extract_action g2
-                   ed.FStar_Syntax_Syntax.actions
-                  in
-               (match uu____66759 with
-                | (g3,actions) ->
-                    let uu____66796 = FStar_List.unzip actions  in
-                    (match uu____66796 with
-                     | (actions_iface,actions1) ->
-                         let uu____66823 =
-                           iface_union_l (return_iface :: bind_iface ::
-                             actions_iface)
-                            in
-                         (g3, uu____66823, (return_decl :: bind_decl ::
->>>>>>> 183df463
+                         (g3, uu____3048, (return_decl :: bind_decl ::
                            actions1)))))
   
 let (extract_sigelt_iface :
@@ -1901,149 +1141,76 @@
   fun g  ->
     fun se  ->
       match se.FStar_Syntax_Syntax.sigel with
-<<<<<<< HEAD
-      | FStar_Syntax_Syntax.Sig_bundle uu____66811 ->
+      | FStar_Syntax_Syntax.Sig_bundle uu____3070 ->
           extract_bundle_iface g se
-      | FStar_Syntax_Syntax.Sig_inductive_typ uu____66820 ->
+      | FStar_Syntax_Syntax.Sig_inductive_typ uu____3079 ->
           extract_bundle_iface g se
-      | FStar_Syntax_Syntax.Sig_datacon uu____66837 ->
+      | FStar_Syntax_Syntax.Sig_datacon uu____3096 ->
           extract_bundle_iface g se
       | FStar_Syntax_Syntax.Sig_declare_typ (lid,univs1,t) when
           FStar_Extraction_ML_Term.is_arity g t ->
-          let uu____66856 =
+          let uu____3115 =
             extract_type_declaration g lid se.FStar_Syntax_Syntax.sigquals
               se.FStar_Syntax_Syntax.sigattrs univs1 t
              in
-          (match uu____66856 with | (env,iface1,uu____66871) -> (env, iface1))
-      | FStar_Syntax_Syntax.Sig_let ((false ,lb::[]),uu____66877) when
+          (match uu____3115 with | (env,iface1,uu____3130) -> (env, iface1))
+      | FStar_Syntax_Syntax.Sig_let ((false ,lb::[]),uu____3136) when
           FStar_Extraction_ML_Term.is_arity g lb.FStar_Syntax_Syntax.lbtyp ->
-          let uu____66886 =
+          let uu____3145 =
             extract_typ_abbrev g se.FStar_Syntax_Syntax.sigquals
               se.FStar_Syntax_Syntax.sigattrs lb
              in
-          (match uu____66886 with | (env,iface1,uu____66901) -> (env, iface1))
+          (match uu____3145 with | (env,iface1,uu____3160) -> (env, iface1))
       | FStar_Syntax_Syntax.Sig_declare_typ (lid,_univs,t) ->
           let quals = se.FStar_Syntax_Syntax.sigquals  in
-          let uu____66912 =
+          let uu____3171 =
             (FStar_All.pipe_right quals
                (FStar_List.contains FStar_Syntax_Syntax.Assumption))
               &&
-              (let uu____66918 =
+              (let uu____3177 =
                  FStar_TypeChecker_Util.must_erase_for_extraction
                    g.FStar_Extraction_ML_UEnv.env_tcenv t
                   in
-               Prims.op_Negation uu____66918)
+               Prims.op_Negation uu____3177)
              in
-          if uu____66912
+          if uu____3171
           then
-            let uu____66925 =
-              let uu____66936 =
-                let uu____66937 =
-                  let uu____66940 = always_fail lid t  in [uu____66940]  in
-                (false, uu____66937)  in
-              FStar_Extraction_ML_Term.extract_lb_iface g uu____66936  in
-            (match uu____66925 with
+            let uu____3184 =
+              let uu____3195 =
+                let uu____3196 =
+                  let uu____3199 = always_fail lid t  in [uu____3199]  in
+                (false, uu____3196)  in
+              FStar_Extraction_ML_Term.extract_lb_iface g uu____3195  in
+            (match uu____3184 with
              | (g1,bindings) -> (g1, (iface_of_bindings bindings)))
           else (g, empty_iface)
-      | FStar_Syntax_Syntax.Sig_let (lbs,uu____66966) ->
-          let uu____66971 = FStar_Extraction_ML_Term.extract_lb_iface g lbs
+      | FStar_Syntax_Syntax.Sig_let (lbs,uu____3225) ->
+          let uu____3230 = FStar_Extraction_ML_Term.extract_lb_iface g lbs
              in
-          (match uu____66971 with
+          (match uu____3230 with
            | (g1,bindings) -> (g1, (iface_of_bindings bindings)))
-      | FStar_Syntax_Syntax.Sig_main uu____67000 -> (g, empty_iface)
-      | FStar_Syntax_Syntax.Sig_new_effect_for_free uu____67001 ->
+      | FStar_Syntax_Syntax.Sig_main uu____3259 -> (g, empty_iface)
+      | FStar_Syntax_Syntax.Sig_new_effect_for_free uu____3260 ->
           (g, empty_iface)
-      | FStar_Syntax_Syntax.Sig_assume uu____67002 -> (g, empty_iface)
-      | FStar_Syntax_Syntax.Sig_sub_effect uu____67009 -> (g, empty_iface)
-      | FStar_Syntax_Syntax.Sig_effect_abbrev uu____67010 -> (g, empty_iface)
+      | FStar_Syntax_Syntax.Sig_assume uu____3261 -> (g, empty_iface)
+      | FStar_Syntax_Syntax.Sig_sub_effect uu____3268 -> (g, empty_iface)
+      | FStar_Syntax_Syntax.Sig_effect_abbrev uu____3269 -> (g, empty_iface)
       | FStar_Syntax_Syntax.Sig_pragma p ->
           (FStar_Syntax_Util.process_pragma p se.FStar_Syntax_Syntax.sigrng;
            (g, empty_iface))
-      | FStar_Syntax_Syntax.Sig_splice uu____67025 ->
+      | FStar_Syntax_Syntax.Sig_splice uu____3284 ->
           failwith "impossible: trying to extract splice"
       | FStar_Syntax_Syntax.Sig_new_effect ed ->
-          let uu____67038 =
-=======
-      | FStar_Syntax_Syntax.Sig_bundle uu____66845 ->
-          extract_bundle_iface g se
-      | FStar_Syntax_Syntax.Sig_inductive_typ uu____66854 ->
-          extract_bundle_iface g se
-      | FStar_Syntax_Syntax.Sig_datacon uu____66871 ->
-          extract_bundle_iface g se
-      | FStar_Syntax_Syntax.Sig_declare_typ (lid,univs1,t) when
-          FStar_Extraction_ML_Term.is_arity g t ->
-          let uu____66890 =
-            extract_type_declaration g lid se.FStar_Syntax_Syntax.sigquals
-              se.FStar_Syntax_Syntax.sigattrs univs1 t
-             in
-          (match uu____66890 with | (env,iface1,uu____66905) -> (env, iface1))
-      | FStar_Syntax_Syntax.Sig_let ((false ,lb::[]),uu____66911) when
-          FStar_Extraction_ML_Term.is_arity g lb.FStar_Syntax_Syntax.lbtyp ->
-          let uu____66920 =
-            extract_typ_abbrev g se.FStar_Syntax_Syntax.sigquals
-              se.FStar_Syntax_Syntax.sigattrs lb
-             in
-          (match uu____66920 with | (env,iface1,uu____66935) -> (env, iface1))
-      | FStar_Syntax_Syntax.Sig_declare_typ (lid,_univs,t) ->
-          let quals = se.FStar_Syntax_Syntax.sigquals  in
-          let uu____66946 =
-            (FStar_All.pipe_right quals
-               (FStar_List.contains FStar_Syntax_Syntax.Assumption))
-              &&
-              (let uu____66952 =
-                 FStar_TypeChecker_Util.must_erase_for_extraction
-                   g.FStar_Extraction_ML_UEnv.env_tcenv t
-                  in
-               Prims.op_Negation uu____66952)
-             in
-          if uu____66946
-          then
-            let uu____66959 =
-              let uu____66970 =
-                let uu____66971 =
-                  let uu____66974 = always_fail lid t  in [uu____66974]  in
-                (false, uu____66971)  in
-              FStar_Extraction_ML_Term.extract_lb_iface g uu____66970  in
-            (match uu____66959 with
-             | (g1,bindings) -> (g1, (iface_of_bindings bindings)))
-          else (g, empty_iface)
-      | FStar_Syntax_Syntax.Sig_let (lbs,uu____67000) ->
-          let uu____67005 = FStar_Extraction_ML_Term.extract_lb_iface g lbs
-             in
-          (match uu____67005 with
-           | (g1,bindings) -> (g1, (iface_of_bindings bindings)))
-      | FStar_Syntax_Syntax.Sig_main uu____67034 -> (g, empty_iface)
-      | FStar_Syntax_Syntax.Sig_new_effect_for_free uu____67035 ->
-          (g, empty_iface)
-      | FStar_Syntax_Syntax.Sig_assume uu____67036 -> (g, empty_iface)
-      | FStar_Syntax_Syntax.Sig_sub_effect uu____67043 -> (g, empty_iface)
-      | FStar_Syntax_Syntax.Sig_effect_abbrev uu____67044 -> (g, empty_iface)
-      | FStar_Syntax_Syntax.Sig_pragma p ->
-          (FStar_Syntax_Util.process_pragma p se.FStar_Syntax_Syntax.sigrng;
-           (g, empty_iface))
-      | FStar_Syntax_Syntax.Sig_splice uu____67059 ->
-          failwith "impossible: trying to extract splice"
-      | FStar_Syntax_Syntax.Sig_new_effect ed ->
-          let uu____67072 =
->>>>>>> 183df463
+          let uu____3297 =
             (FStar_TypeChecker_Env.is_reifiable_effect
                g.FStar_Extraction_ML_UEnv.env_tcenv
                ed.FStar_Syntax_Syntax.mname)
               && (FStar_List.isEmpty ed.FStar_Syntax_Syntax.binders)
              in
-<<<<<<< HEAD
-          if uu____67038
+          if uu____3297
           then
-            let uu____67051 = extract_reifiable_effect g ed  in
-            (match uu____67051 with
-             | (env,iface1,uu____67066) -> (env, iface1))
-=======
-          if uu____67072
-          then
-            let uu____67085 = extract_reifiable_effect g ed  in
-            (match uu____67085 with
-             | (env,iface1,uu____67100) -> (env, iface1))
->>>>>>> 183df463
+            let uu____3310 = extract_reifiable_effect g ed  in
+            (match uu____3310 with | (env,iface1,uu____3325) -> (env, iface1))
           else (g, empty_iface)
   
 let (extract_iface' :
@@ -2052,65 +1219,34 @@
   =
   fun g  ->
     fun modul  ->
-<<<<<<< HEAD
-      let uu____67088 = FStar_Options.interactive ()  in
-      if uu____67088
+      let uu____3347 = FStar_Options.interactive ()  in
+      if uu____3347
       then (g, empty_iface)
       else
-        (let uu____67097 = FStar_Options.restore_cmd_line_options true  in
+        (let uu____3356 = FStar_Options.restore_cmd_line_options true  in
          let decls = modul.FStar_Syntax_Syntax.declarations  in
          let iface1 =
-           let uu___1166_67101 = empty_iface  in
+           let uu___554_3360 = empty_iface  in
            {
              iface_module_name = (g.FStar_Extraction_ML_UEnv.currentModule);
-             iface_bindings = (uu___1166_67101.iface_bindings);
-             iface_tydefs = (uu___1166_67101.iface_tydefs);
-             iface_type_names = (uu___1166_67101.iface_type_names)
+             iface_bindings = (uu___554_3360.iface_bindings);
+             iface_tydefs = (uu___554_3360.iface_tydefs);
+             iface_type_names = (uu___554_3360.iface_type_names)
            }  in
          let res =
            FStar_List.fold_left
-             (fun uu____67119  ->
+             (fun uu____3378  ->
                 fun se  ->
-                  match uu____67119 with
+                  match uu____3378 with
                   | (g1,iface2) ->
-                      let uu____67131 = extract_sigelt_iface g1 se  in
-                      (match uu____67131 with
+                      let uu____3390 = extract_sigelt_iface g1 se  in
+                      (match uu____3390 with
                        | (g2,iface') ->
-                           let uu____67142 = iface_union iface2 iface'  in
-                           (g2, uu____67142))) (g, iface1) decls
+                           let uu____3401 = iface_union iface2 iface'  in
+                           (g2, uu____3401))) (g, iface1) decls
             in
-         (let uu____67144 = FStar_Options.restore_cmd_line_options true  in
-          FStar_All.pipe_left (fun a1  -> ()) uu____67144);
-=======
-      let uu____67122 = FStar_Options.interactive ()  in
-      if uu____67122
-      then (g, empty_iface)
-      else
-        (let uu____67131 = FStar_Options.restore_cmd_line_options true  in
-         let decls = modul.FStar_Syntax_Syntax.declarations  in
-         let iface1 =
-           let uu___1166_67135 = empty_iface  in
-           {
-             iface_module_name = (g.FStar_Extraction_ML_UEnv.currentModule);
-             iface_bindings = (uu___1166_67135.iface_bindings);
-             iface_tydefs = (uu___1166_67135.iface_tydefs);
-             iface_type_names = (uu___1166_67135.iface_type_names)
-           }  in
-         let res =
-           FStar_List.fold_left
-             (fun uu____67153  ->
-                fun se  ->
-                  match uu____67153 with
-                  | (g1,iface2) ->
-                      let uu____67165 = extract_sigelt_iface g1 se  in
-                      (match uu____67165 with
-                       | (g2,iface') ->
-                           let uu____67176 = iface_union iface2 iface'  in
-                           (g2, uu____67176))) (g, iface1) decls
-            in
-         (let uu____67178 = FStar_Options.restore_cmd_line_options true  in
-          FStar_All.pipe_left (fun a1  -> ()) uu____67178);
->>>>>>> 183df463
+         (let uu____3403 = FStar_Options.restore_cmd_line_options true  in
+          FStar_All.pipe_left (fun a1  -> ()) uu____3403);
          res)
   
 let (extract_iface :
@@ -2119,60 +1255,33 @@
   =
   fun g  ->
     fun modul  ->
-<<<<<<< HEAD
-      let uu____67161 = FStar_Options.debug_any ()  in
-      if uu____67161
+      let uu____3420 = FStar_Options.debug_any ()  in
+      if uu____3420
       then
-        let uu____67168 =
+        let uu____3427 =
           FStar_Util.format1 "Extracted interface of %s"
             (modul.FStar_Syntax_Syntax.name).FStar_Ident.str
            in
-        FStar_Util.measure_execution_time uu____67168
-          (fun uu____67176  -> extract_iface' g modul)
-=======
-      let uu____67195 = FStar_Options.debug_any ()  in
-      if uu____67195
-      then
-        let uu____67202 =
-          FStar_Util.format1 "Extracted interface of %s"
-            (modul.FStar_Syntax_Syntax.name).FStar_Ident.str
-           in
-        FStar_Util.measure_execution_time uu____67202
-          (fun uu____67210  -> extract_iface' g modul)
->>>>>>> 183df463
+        FStar_Util.measure_execution_time uu____3427
+          (fun uu____3435  -> extract_iface' g modul)
       else extract_iface' g modul
   
 let (extend_with_iface :
   FStar_Extraction_ML_UEnv.uenv -> iface -> FStar_Extraction_ML_UEnv.uenv) =
   fun g  ->
     fun iface1  ->
-<<<<<<< HEAD
-      let uu___1184_67190 = g  in
-      let uu____67191 =
-        let uu____67194 =
-          FStar_List.map (fun _67201  -> FStar_Extraction_ML_UEnv.Fv _67201)
+      let uu___572_3449 = g  in
+      let uu____3450 =
+        let uu____3453 =
+          FStar_List.map (fun _3460  -> FStar_Extraction_ML_UEnv.Fv _3460)
             iface1.iface_bindings
            in
-        FStar_List.append uu____67194 g.FStar_Extraction_ML_UEnv.env_bindings
+        FStar_List.append uu____3453 g.FStar_Extraction_ML_UEnv.env_bindings
          in
       {
         FStar_Extraction_ML_UEnv.env_tcenv =
-          (uu___1184_67190.FStar_Extraction_ML_UEnv.env_tcenv);
-        FStar_Extraction_ML_UEnv.env_bindings = uu____67191;
-=======
-      let uu___1184_67224 = g  in
-      let uu____67225 =
-        let uu____67228 =
-          FStar_List.map (fun _67235  -> FStar_Extraction_ML_UEnv.Fv _67235)
-            iface1.iface_bindings
-           in
-        FStar_List.append uu____67228 g.FStar_Extraction_ML_UEnv.env_bindings
-         in
-      {
-        FStar_Extraction_ML_UEnv.env_tcenv =
-          (uu___1184_67224.FStar_Extraction_ML_UEnv.env_tcenv);
-        FStar_Extraction_ML_UEnv.env_bindings = uu____67225;
->>>>>>> 183df463
+          (uu___572_3449.FStar_Extraction_ML_UEnv.env_tcenv);
+        FStar_Extraction_ML_UEnv.env_bindings = uu____3450;
         FStar_Extraction_ML_UEnv.tydefs =
           (FStar_List.append iface1.iface_tydefs
              g.FStar_Extraction_ML_UEnv.tydefs);
@@ -2180,11 +1289,7 @@
           (FStar_List.append iface1.iface_type_names
              g.FStar_Extraction_ML_UEnv.type_names);
         FStar_Extraction_ML_UEnv.currentModule =
-<<<<<<< HEAD
-          (uu___1184_67190.FStar_Extraction_ML_UEnv.currentModule)
-=======
-          (uu___1184_67224.FStar_Extraction_ML_UEnv.currentModule)
->>>>>>> 183df463
+          (uu___572_3449.FStar_Extraction_ML_UEnv.currentModule)
       }
   
 let (extract_bundle :
@@ -2196,17 +1301,10 @@
     fun se  ->
       let extract_ctor env_iparams ml_tyvars env1 ctor =
         let mlt =
-<<<<<<< HEAD
-          let uu____67279 =
+          let uu____3538 =
             FStar_Extraction_ML_Term.term_as_mlty env_iparams ctor.dtyp  in
           FStar_Extraction_ML_Util.eraseTypeDeep
-            (FStar_Extraction_ML_Util.udelta_unfold env_iparams) uu____67279
-=======
-          let uu____67313 =
-            FStar_Extraction_ML_Term.term_as_mlty env_iparams ctor.dtyp  in
-          FStar_Extraction_ML_Util.eraseTypeDeep
-            (FStar_Extraction_ML_Util.udelta_unfold env_iparams) uu____67313
->>>>>>> 183df463
+            (FStar_Extraction_ML_Util.udelta_unfold env_iparams) uu____3538
            in
         let steps =
           [FStar_TypeChecker_Env.Inlining;
@@ -2215,204 +1313,104 @@
           FStar_TypeChecker_Env.EraseUniverses;
           FStar_TypeChecker_Env.AllowUnboundUniverses]  in
         let names1 =
-<<<<<<< HEAD
-          let uu____67287 =
-            let uu____67288 =
-              let uu____67291 =
+          let uu____3546 =
+            let uu____3547 =
+              let uu____3550 =
                 FStar_TypeChecker_Normalize.normalize steps
                   env_iparams.FStar_Extraction_ML_UEnv.env_tcenv ctor.dtyp
                  in
-              FStar_Syntax_Subst.compress uu____67291  in
-            uu____67288.FStar_Syntax_Syntax.n  in
-          match uu____67287 with
-          | FStar_Syntax_Syntax.Tm_arrow (bs,uu____67296) ->
+              FStar_Syntax_Subst.compress uu____3550  in
+            uu____3547.FStar_Syntax_Syntax.n  in
+          match uu____3546 with
+          | FStar_Syntax_Syntax.Tm_arrow (bs,uu____3555) ->
               FStar_List.map
-                (fun uu____67329  ->
-                   match uu____67329 with
+                (fun uu____3588  ->
+                   match uu____3588 with
                    | ({ FStar_Syntax_Syntax.ppname = ppname;
-                        FStar_Syntax_Syntax.index = uu____67338;
-                        FStar_Syntax_Syntax.sort = uu____67339;_},uu____67340)
+                        FStar_Syntax_Syntax.index = uu____3597;
+                        FStar_Syntax_Syntax.sort = uu____3598;_},uu____3599)
                        -> ppname.FStar_Ident.idText) bs
-          | uu____67348 -> []  in
+          | uu____3607 -> []  in
         let tys = (ml_tyvars, mlt)  in
         let fvv = FStar_Extraction_ML_UEnv.mkFvvar ctor.dname ctor.dtyp  in
-        let uu____67356 =
+        let uu____3615 =
           FStar_Extraction_ML_UEnv.extend_fv env1 fvv tys false false  in
-        match uu____67356 with
-        | (env2,uu____67383,uu____67384) ->
-            let uu____67387 =
-              let uu____67400 = lident_as_mlsymbol ctor.dname  in
-              let uu____67402 =
-                let uu____67410 = FStar_Extraction_ML_Util.argTypes mlt  in
-                FStar_List.zip names1 uu____67410  in
-              (uu____67400, uu____67402)  in
-            (env2, uu____67387)
+        match uu____3615 with
+        | (env2,uu____3642,uu____3643) ->
+            let uu____3646 =
+              let uu____3659 = lident_as_mlsymbol ctor.dname  in
+              let uu____3661 =
+                let uu____3669 = FStar_Extraction_ML_Util.argTypes mlt  in
+                FStar_List.zip names1 uu____3669  in
+              (uu____3659, uu____3661)  in
+            (env2, uu____3646)
          in
       let extract_one_family env1 ind =
-        let uu____67471 = binders_as_mlty_binders env1 ind.iparams  in
-        match uu____67471 with
+        let uu____3730 = binders_as_mlty_binders env1 ind.iparams  in
+        match uu____3730 with
         | (env_iparams,vars) ->
-            let uu____67515 =
+            let uu____3774 =
               FStar_All.pipe_right ind.idatas
                 (FStar_Util.fold_map (extract_ctor env_iparams vars) env1)
                in
-            (match uu____67515 with
+            (match uu____3774 with
              | (env2,ctors) ->
-                 let uu____67622 = FStar_Syntax_Util.arrow_formals ind.ityp
+                 let uu____3881 = FStar_Syntax_Util.arrow_formals ind.ityp
                     in
-                 (match uu____67622 with
-                  | (indices,uu____67664) ->
+                 (match uu____3881 with
+                  | (indices,uu____3923) ->
                       let ml_params =
-                        let uu____67689 =
+                        let uu____3948 =
                           FStar_All.pipe_right indices
                             (FStar_List.mapi
                                (fun i  ->
-                                  fun uu____67715  ->
-                                    let uu____67723 =
+                                  fun uu____3974  ->
+                                    let uu____3982 =
                                       FStar_Util.string_of_int i  in
-                                    Prims.op_Hat "'dummyV" uu____67723))
+                                    Prims.op_Hat "'dummyV" uu____3982))
                            in
-                        FStar_List.append vars uu____67689  in
+                        FStar_List.append vars uu____3948  in
                       let tbody =
-                        let uu____67728 =
+                        let uu____3987 =
                           FStar_Util.find_opt
-                            (fun uu___619_67733  ->
-                               match uu___619_67733 with
-                               | FStar_Syntax_Syntax.RecordType uu____67735
-                                   -> true
-                               | uu____67745 -> false) ind.iquals
+                            (fun uu___7_3992  ->
+                               match uu___7_3992 with
+                               | FStar_Syntax_Syntax.RecordType uu____3994 ->
+                                   true
+                               | uu____4004 -> false) ind.iquals
                            in
-                        match uu____67728 with
+                        match uu____3987 with
                         | FStar_Pervasives_Native.Some
                             (FStar_Syntax_Syntax.RecordType (ns,ids)) ->
-                            let uu____67757 = FStar_List.hd ctors  in
-                            (match uu____67757 with
-                             | (uu____67782,c_ty) ->
+                            let uu____4016 = FStar_List.hd ctors  in
+                            (match uu____4016 with
+                             | (uu____4041,c_ty) ->
                                  let fields =
                                    FStar_List.map2
                                      (fun id1  ->
-                                        fun uu____67826  ->
-                                          match uu____67826 with
-                                          | (uu____67837,ty) ->
-=======
-          let uu____67321 =
-            let uu____67322 =
-              let uu____67325 =
-                FStar_TypeChecker_Normalize.normalize steps
-                  env_iparams.FStar_Extraction_ML_UEnv.env_tcenv ctor.dtyp
-                 in
-              FStar_Syntax_Subst.compress uu____67325  in
-            uu____67322.FStar_Syntax_Syntax.n  in
-          match uu____67321 with
-          | FStar_Syntax_Syntax.Tm_arrow (bs,uu____67330) ->
-              FStar_List.map
-                (fun uu____67363  ->
-                   match uu____67363 with
-                   | ({ FStar_Syntax_Syntax.ppname = ppname;
-                        FStar_Syntax_Syntax.index = uu____67372;
-                        FStar_Syntax_Syntax.sort = uu____67373;_},uu____67374)
-                       -> ppname.FStar_Ident.idText) bs
-          | uu____67382 -> []  in
-        let tys = (ml_tyvars, mlt)  in
-        let fvv = FStar_Extraction_ML_UEnv.mkFvvar ctor.dname ctor.dtyp  in
-        let uu____67390 =
-          FStar_Extraction_ML_UEnv.extend_fv env1 fvv tys false false  in
-        match uu____67390 with
-        | (env2,uu____67417,uu____67418) ->
-            let uu____67421 =
-              let uu____67434 = lident_as_mlsymbol ctor.dname  in
-              let uu____67436 =
-                let uu____67444 = FStar_Extraction_ML_Util.argTypes mlt  in
-                FStar_List.zip names1 uu____67444  in
-              (uu____67434, uu____67436)  in
-            (env2, uu____67421)
-         in
-      let extract_one_family env1 ind =
-        let uu____67505 = binders_as_mlty_binders env1 ind.iparams  in
-        match uu____67505 with
-        | (env_iparams,vars) ->
-            let uu____67549 =
-              FStar_All.pipe_right ind.idatas
-                (FStar_Util.fold_map (extract_ctor env_iparams vars) env1)
-               in
-            (match uu____67549 with
-             | (env2,ctors) ->
-                 let uu____67656 = FStar_Syntax_Util.arrow_formals ind.ityp
-                    in
-                 (match uu____67656 with
-                  | (indices,uu____67698) ->
-                      let ml_params =
-                        let uu____67723 =
-                          FStar_All.pipe_right indices
-                            (FStar_List.mapi
-                               (fun i  ->
-                                  fun uu____67749  ->
-                                    let uu____67757 =
-                                      FStar_Util.string_of_int i  in
-                                    Prims.op_Hat "'dummyV" uu____67757))
-                           in
-                        FStar_List.append vars uu____67723  in
-                      let tbody =
-                        let uu____67762 =
-                          FStar_Util.find_opt
-                            (fun uu___619_67767  ->
-                               match uu___619_67767 with
-                               | FStar_Syntax_Syntax.RecordType uu____67769
-                                   -> true
-                               | uu____67779 -> false) ind.iquals
-                           in
-                        match uu____67762 with
-                        | FStar_Pervasives_Native.Some
-                            (FStar_Syntax_Syntax.RecordType (ns,ids)) ->
-                            let uu____67791 = FStar_List.hd ctors  in
-                            (match uu____67791 with
-                             | (uu____67816,c_ty) ->
-                                 let fields =
-                                   FStar_List.map2
-                                     (fun id1  ->
-                                        fun uu____67860  ->
-                                          match uu____67860 with
-                                          | (uu____67871,ty) ->
->>>>>>> 183df463
+                                        fun uu____4085  ->
+                                          match uu____4085 with
+                                          | (uu____4096,ty) ->
                                               let lid =
                                                 FStar_Ident.lid_of_ids
                                                   (FStar_List.append ns [id1])
                                                  in
-<<<<<<< HEAD
-                                              let uu____67842 =
+                                              let uu____4101 =
                                                 lident_as_mlsymbol lid  in
-                                              (uu____67842, ty)) ids c_ty
+                                              (uu____4101, ty)) ids c_ty
                                     in
                                  FStar_Extraction_ML_Syntax.MLTD_Record
                                    fields)
-                        | uu____67845 ->
+                        | uu____4104 ->
                             FStar_Extraction_ML_Syntax.MLTD_DType ctors
                          in
-                      let uu____67848 =
-                        let uu____67871 = lident_as_mlsymbol ind.iname  in
-                        (false, uu____67871, FStar_Pervasives_Native.None,
+                      let uu____4107 =
+                        let uu____4130 = lident_as_mlsymbol ind.iname  in
+                        (false, uu____4130, FStar_Pervasives_Native.None,
                           ml_params, (ind.imetadata),
                           (FStar_Pervasives_Native.Some tbody))
                          in
-                      (env2, uu____67848)))
-=======
-                                              let uu____67876 =
-                                                lident_as_mlsymbol lid  in
-                                              (uu____67876, ty)) ids c_ty
-                                    in
-                                 FStar_Extraction_ML_Syntax.MLTD_Record
-                                   fields)
-                        | uu____67879 ->
-                            FStar_Extraction_ML_Syntax.MLTD_DType ctors
-                         in
-                      let uu____67882 =
-                        let uu____67905 = lident_as_mlsymbol ind.iname  in
-                        (false, uu____67905, FStar_Pervasives_Native.None,
-                          ml_params, (ind.imetadata),
-                          (FStar_Pervasives_Native.Some tbody))
-                         in
-                      (env2, uu____67882)))
->>>>>>> 183df463
+                      (env2, uu____4107)))
          in
       match ((se.FStar_Syntax_Syntax.sigel),
               (se.FStar_Syntax_Syntax.sigquals))
@@ -2420,53 +1418,28 @@
       | (FStar_Syntax_Syntax.Sig_bundle
          ({
             FStar_Syntax_Syntax.sigel = FStar_Syntax_Syntax.Sig_datacon
-<<<<<<< HEAD
-              (l,uu____67916,t,uu____67918,uu____67919,uu____67920);
-            FStar_Syntax_Syntax.sigrng = uu____67921;
-            FStar_Syntax_Syntax.sigquals = uu____67922;
-            FStar_Syntax_Syntax.sigmeta = uu____67923;
-            FStar_Syntax_Syntax.sigattrs = uu____67924;_}::[],uu____67925),(FStar_Syntax_Syntax.ExceptionConstructor
+              (l,uu____4175,t,uu____4177,uu____4178,uu____4179);
+            FStar_Syntax_Syntax.sigrng = uu____4180;
+            FStar_Syntax_Syntax.sigquals = uu____4181;
+            FStar_Syntax_Syntax.sigmeta = uu____4182;
+            FStar_Syntax_Syntax.sigattrs = uu____4183;_}::[],uu____4184),(FStar_Syntax_Syntax.ExceptionConstructor
          )::[]) ->
-          let uu____67944 = extract_ctor env [] env { dname = l; dtyp = t }
+          let uu____4203 = extract_ctor env [] env { dname = l; dtyp = t }
              in
-          (match uu____67944 with
+          (match uu____4203 with
            | (env1,ctor) -> (env1, [FStar_Extraction_ML_Syntax.MLM_Exn ctor]))
-      | (FStar_Syntax_Syntax.Sig_bundle (ses,uu____67997),quals) ->
-          let uu____68011 =
+      | (FStar_Syntax_Syntax.Sig_bundle (ses,uu____4256),quals) ->
+          let uu____4270 =
             bundle_as_inductive_families env ses quals
               se.FStar_Syntax_Syntax.sigattrs
              in
-          (match uu____68011 with
+          (match uu____4270 with
            | (env1,ifams) ->
-               let uu____68030 =
+               let uu____4289 =
                  FStar_Util.fold_map extract_one_family env1 ifams  in
-               (match uu____68030 with
+               (match uu____4289 with
                 | (env2,td) -> (env2, [FStar_Extraction_ML_Syntax.MLM_Ty td])))
-      | uu____68139 -> failwith "Unexpected signature element"
-=======
-              (l,uu____67950,t,uu____67952,uu____67953,uu____67954);
-            FStar_Syntax_Syntax.sigrng = uu____67955;
-            FStar_Syntax_Syntax.sigquals = uu____67956;
-            FStar_Syntax_Syntax.sigmeta = uu____67957;
-            FStar_Syntax_Syntax.sigattrs = uu____67958;_}::[],uu____67959),(FStar_Syntax_Syntax.ExceptionConstructor
-         )::[]) ->
-          let uu____67978 = extract_ctor env [] env { dname = l; dtyp = t }
-             in
-          (match uu____67978 with
-           | (env1,ctor) -> (env1, [FStar_Extraction_ML_Syntax.MLM_Exn ctor]))
-      | (FStar_Syntax_Syntax.Sig_bundle (ses,uu____68031),quals) ->
-          let uu____68045 =
-            bundle_as_inductive_families env ses quals
-              se.FStar_Syntax_Syntax.sigattrs
-             in
-          (match uu____68045 with
-           | (env1,ifams) ->
-               let uu____68064 =
-                 FStar_Util.fold_map extract_one_family env1 ifams  in
-               (match uu____68064 with
-                | (env2,td) -> (env2, [FStar_Extraction_ML_Syntax.MLM_Ty td])))
-      | uu____68173 -> failwith "Unexpected signature element"
->>>>>>> 183df463
+      | uu____4398 -> failwith "Unexpected signature element"
   
 let (maybe_register_plugin :
   env_t ->
@@ -2482,82 +1455,43 @@
       let plugin_with_arity attrs =
         FStar_Util.find_map attrs
           (fun t  ->
-<<<<<<< HEAD
-             let uu____68197 = FStar_Syntax_Util.head_and_args t  in
-             match uu____68197 with
+             let uu____4456 = FStar_Syntax_Util.head_and_args t  in
+             match uu____4456 with
              | (head1,args) ->
-                 let uu____68245 =
-                   let uu____68247 =
+                 let uu____4504 =
+                   let uu____4506 =
                      FStar_Syntax_Util.is_fvar FStar_Parser_Const.plugin_attr
                        head1
                       in
-                   Prims.op_Negation uu____68247  in
-                 if uu____68245
-=======
-             let uu____68231 = FStar_Syntax_Util.head_and_args t  in
-             match uu____68231 with
-             | (head1,args) ->
-                 let uu____68279 =
-                   let uu____68281 =
-                     FStar_Syntax_Util.is_fvar FStar_Parser_Const.plugin_attr
-                       head1
-                      in
-                   Prims.op_Negation uu____68281  in
-                 if uu____68279
->>>>>>> 183df463
+                   Prims.op_Negation uu____4506  in
+                 if uu____4504
                  then FStar_Pervasives_Native.None
                  else
                    (match args with
                     | ({
                          FStar_Syntax_Syntax.n =
                            FStar_Syntax_Syntax.Tm_constant
-<<<<<<< HEAD
-                           (FStar_Const.Const_int (s,uu____68266));
-                         FStar_Syntax_Syntax.pos = uu____68267;
-                         FStar_Syntax_Syntax.vars = uu____68268;_},uu____68269)::[]
+                           (FStar_Const.Const_int (s,uu____4525));
+                         FStar_Syntax_Syntax.pos = uu____4526;
+                         FStar_Syntax_Syntax.vars = uu____4527;_},uu____4528)::[]
                         ->
-                        let uu____68308 =
-                          let uu____68312 = FStar_Util.int_of_string s  in
-                          FStar_Pervasives_Native.Some uu____68312  in
-                        FStar_Pervasives_Native.Some uu____68308
-                    | uu____68318 ->
+                        let uu____4567 =
+                          let uu____4571 = FStar_Util.int_of_string s  in
+                          FStar_Pervasives_Native.Some uu____4571  in
+                        FStar_Pervasives_Native.Some uu____4567
+                    | uu____4577 ->
                         FStar_Pervasives_Native.Some
                           FStar_Pervasives_Native.None))
          in
-      let uu____68333 =
-        let uu____68335 = FStar_Options.codegen ()  in
-        uu____68335 <> (FStar_Pervasives_Native.Some FStar_Options.Plugin)
-         in
-      if uu____68333
+      let uu____4592 =
+        let uu____4594 = FStar_Options.codegen ()  in
+        uu____4594 <> (FStar_Pervasives_Native.Some FStar_Options.Plugin)  in
+      if uu____4592
       then []
       else
-        (let uu____68345 = plugin_with_arity se.FStar_Syntax_Syntax.sigattrs
+        (let uu____4604 = plugin_with_arity se.FStar_Syntax_Syntax.sigattrs
             in
-         match uu____68345 with
-=======
-                           (FStar_Const.Const_int (s,uu____68300));
-                         FStar_Syntax_Syntax.pos = uu____68301;
-                         FStar_Syntax_Syntax.vars = uu____68302;_},uu____68303)::[]
-                        ->
-                        let uu____68342 =
-                          let uu____68346 = FStar_Util.int_of_string s  in
-                          FStar_Pervasives_Native.Some uu____68346  in
-                        FStar_Pervasives_Native.Some uu____68342
-                    | uu____68352 ->
-                        FStar_Pervasives_Native.Some
-                          FStar_Pervasives_Native.None))
-         in
-      let uu____68367 =
-        let uu____68369 = FStar_Options.codegen ()  in
-        uu____68369 <> (FStar_Pervasives_Native.Some FStar_Options.Plugin)
-         in
-      if uu____68367
-      then []
-      else
-        (let uu____68379 = plugin_with_arity se.FStar_Syntax_Syntax.sigattrs
-            in
-         match uu____68379 with
->>>>>>> 183df463
+         match uu____4604 with
          | FStar_Pervasives_Native.None  -> []
          | FStar_Pervasives_Native.Some arity_opt ->
              (match se.FStar_Syntax_Syntax.sigel with
@@ -2570,36 +1504,20 @@
                        in
                     let fv_t = lb.FStar_Syntax_Syntax.lbtyp  in
                     let ml_name_str =
-<<<<<<< HEAD
-                      let uu____68387 =
-                        let uu____68388 = FStar_Ident.string_of_lid fv_lid1
+                      let uu____4646 =
+                        let uu____4647 = FStar_Ident.string_of_lid fv_lid1
                            in
-                        FStar_Extraction_ML_Syntax.MLC_String uu____68388  in
-                      FStar_Extraction_ML_Syntax.MLE_Const uu____68387  in
-                    let uu____68390 =
-=======
-                      let uu____68421 =
-                        let uu____68422 = FStar_Ident.string_of_lid fv_lid1
-                           in
-                        FStar_Extraction_ML_Syntax.MLC_String uu____68422  in
-                      FStar_Extraction_ML_Syntax.MLE_Const uu____68421  in
-                    let uu____68424 =
->>>>>>> 183df463
+                        FStar_Extraction_ML_Syntax.MLC_String uu____4647  in
+                      FStar_Extraction_ML_Syntax.MLE_Const uu____4646  in
+                    let uu____4649 =
                       FStar_Extraction_ML_Util.interpret_plugin_as_term_fun
                         g.FStar_Extraction_ML_UEnv.env_tcenv fv fv_t
                         arity_opt ml_name_str
                        in
-<<<<<<< HEAD
-                    match uu____68390 with
+                    match uu____4649 with
                     | FStar_Pervasives_Native.Some
                         (interp,nbe_interp,arity,plugin1) ->
-                        let uu____68423 =
-=======
-                    match uu____68424 with
-                    | FStar_Pervasives_Native.Some
-                        (interp,nbe_interp,arity,plugin1) ->
-                        let uu____68457 =
->>>>>>> 183df463
+                        let uu____4682 =
                           if plugin1
                           then
                             ("FStar_Tactics_Native.register_plugin",
@@ -2608,70 +1526,36 @@
                             ("FStar_Tactics_Native.register_tactic",
                               [interp])
                            in
-<<<<<<< HEAD
-                        (match uu____68423 with
+                        (match uu____4682 with
                          | (register,args) ->
                              let h =
-                               let uu____68460 =
-                                 let uu____68461 =
-                                   let uu____68462 =
+                               let uu____4719 =
+                                 let uu____4720 =
+                                   let uu____4721 =
                                      FStar_Ident.lid_of_str register  in
                                    FStar_Extraction_ML_Syntax.mlpath_of_lident
-                                     uu____68462
+                                     uu____4721
                                     in
                                  FStar_Extraction_ML_Syntax.MLE_Name
-                                   uu____68461
-=======
-                        (match uu____68457 with
-                         | (register,args) ->
-                             let h =
-                               let uu____68494 =
-                                 let uu____68495 =
-                                   let uu____68496 =
-                                     FStar_Ident.lid_of_str register  in
-                                   FStar_Extraction_ML_Syntax.mlpath_of_lident
-                                     uu____68496
-                                    in
-                                 FStar_Extraction_ML_Syntax.MLE_Name
-                                   uu____68495
->>>>>>> 183df463
+                                   uu____4720
                                   in
                                FStar_All.pipe_left
                                  (FStar_Extraction_ML_Syntax.with_ty
                                     FStar_Extraction_ML_Syntax.MLTY_Top)
-<<<<<<< HEAD
-                                 uu____68460
+                                 uu____4719
                                 in
                              let arity1 =
-                               let uu____68464 =
-                                 let uu____68465 =
-                                   let uu____68477 =
+                               let uu____4723 =
+                                 let uu____4724 =
+                                   let uu____4736 =
                                      FStar_Util.string_of_int arity  in
-                                   (uu____68477,
-                                     FStar_Pervasives_Native.None)
+                                   (uu____4736, FStar_Pervasives_Native.None)
                                     in
                                  FStar_Extraction_ML_Syntax.MLC_Int
-                                   uu____68465
+                                   uu____4724
                                   in
                                FStar_Extraction_ML_Syntax.MLE_Const
-                                 uu____68464
-=======
-                                 uu____68494
-                                in
-                             let arity1 =
-                               let uu____68498 =
-                                 let uu____68499 =
-                                   let uu____68511 =
-                                     FStar_Util.string_of_int arity  in
-                                   (uu____68511,
-                                     FStar_Pervasives_Native.None)
-                                    in
-                                 FStar_Extraction_ML_Syntax.MLC_Int
-                                   uu____68499
-                                  in
-                               FStar_Extraction_ML_Syntax.MLE_Const
-                                 uu____68498
->>>>>>> 183df463
+                                 uu____4723
                                 in
                              let app =
                                FStar_All.pipe_left
@@ -2686,11 +1570,7 @@
                     | FStar_Pervasives_Native.None  -> []  in
                   FStar_List.collect mk_registration
                     (FStar_Pervasives_Native.snd lbs)
-<<<<<<< HEAD
-              | uu____68506 -> []))
-=======
-              | uu____68540 -> []))
->>>>>>> 183df463
+              | uu____4765 -> []))
   
 let rec (extract_sig :
   env_t ->
@@ -2701,97 +1581,51 @@
     fun se  ->
       FStar_Extraction_ML_UEnv.debug g
         (fun u  ->
-<<<<<<< HEAD
-           let uu____68534 = FStar_Syntax_Print.sigelt_to_string se  in
-           FStar_Util.print1 ">>>> extract_sig %s \n" uu____68534);
+           let uu____4793 = FStar_Syntax_Print.sigelt_to_string se  in
+           FStar_Util.print1 ">>>> extract_sig %s \n" uu____4793);
       (match se.FStar_Syntax_Syntax.sigel with
-       | FStar_Syntax_Syntax.Sig_bundle uu____68543 -> extract_bundle g se
-       | FStar_Syntax_Syntax.Sig_inductive_typ uu____68552 ->
+       | FStar_Syntax_Syntax.Sig_bundle uu____4802 -> extract_bundle g se
+       | FStar_Syntax_Syntax.Sig_inductive_typ uu____4811 ->
            extract_bundle g se
-       | FStar_Syntax_Syntax.Sig_datacon uu____68569 -> extract_bundle g se
-=======
-           let uu____68568 = FStar_Syntax_Print.sigelt_to_string se  in
-           FStar_Util.print1 ">>>> extract_sig %s \n" uu____68568);
-      (match se.FStar_Syntax_Syntax.sigel with
-       | FStar_Syntax_Syntax.Sig_bundle uu____68577 -> extract_bundle g se
-       | FStar_Syntax_Syntax.Sig_inductive_typ uu____68586 ->
-           extract_bundle g se
-       | FStar_Syntax_Syntax.Sig_datacon uu____68603 -> extract_bundle g se
->>>>>>> 183df463
+       | FStar_Syntax_Syntax.Sig_datacon uu____4828 -> extract_bundle g se
        | FStar_Syntax_Syntax.Sig_new_effect ed when
            FStar_TypeChecker_Env.is_reifiable_effect
              g.FStar_Extraction_ML_UEnv.env_tcenv
              ed.FStar_Syntax_Syntax.mname
            ->
-<<<<<<< HEAD
-           let uu____68586 = extract_reifiable_effect g ed  in
-           (match uu____68586 with | (env,_iface,impl) -> (env, impl))
-       | FStar_Syntax_Syntax.Sig_splice uu____68610 ->
+           let uu____4845 = extract_reifiable_effect g ed  in
+           (match uu____4845 with | (env,_iface,impl) -> (env, impl))
+       | FStar_Syntax_Syntax.Sig_splice uu____4869 ->
            failwith "impossible: trying to extract splice"
-       | FStar_Syntax_Syntax.Sig_new_effect uu____68624 -> (g, [])
+       | FStar_Syntax_Syntax.Sig_new_effect uu____4883 -> (g, [])
        | FStar_Syntax_Syntax.Sig_declare_typ (lid,univs1,t) when
            FStar_Extraction_ML_Term.is_arity g t ->
-           let uu____68630 =
+           let uu____4889 =
              extract_type_declaration g lid se.FStar_Syntax_Syntax.sigquals
                se.FStar_Syntax_Syntax.sigattrs univs1 t
               in
-           (match uu____68630 with | (env,uu____68646,impl) -> (env, impl))
-       | FStar_Syntax_Syntax.Sig_let ((false ,lb::[]),uu____68655) when
+           (match uu____4889 with | (env,uu____4905,impl) -> (env, impl))
+       | FStar_Syntax_Syntax.Sig_let ((false ,lb::[]),uu____4914) when
            FStar_Extraction_ML_Term.is_arity g lb.FStar_Syntax_Syntax.lbtyp
            ->
-           let uu____68664 =
+           let uu____4923 =
              extract_typ_abbrev g se.FStar_Syntax_Syntax.sigquals
                se.FStar_Syntax_Syntax.sigattrs lb
               in
-           (match uu____68664 with | (env,uu____68680,impl) -> (env, impl))
-       | FStar_Syntax_Syntax.Sig_let (lbs,uu____68689) ->
+           (match uu____4923 with | (env,uu____4939,impl) -> (env, impl))
+       | FStar_Syntax_Syntax.Sig_let (lbs,uu____4948) ->
            let attrs = se.FStar_Syntax_Syntax.sigattrs  in
            let quals = se.FStar_Syntax_Syntax.sigquals  in
-           let uu____68700 =
-             let uu____68709 =
+           let uu____4959 =
+             let uu____4968 =
                FStar_Syntax_Util.extract_attr'
                  FStar_Parser_Const.postprocess_extr_with attrs
                 in
-             match uu____68709 with
+             match uu____4968 with
              | FStar_Pervasives_Native.None  ->
                  (attrs, FStar_Pervasives_Native.None)
              | FStar_Pervasives_Native.Some
-                 (ats,(tau,FStar_Pervasives_Native.None )::uu____68738) ->
-=======
-           let uu____68620 = extract_reifiable_effect g ed  in
-           (match uu____68620 with | (env,_iface,impl) -> (env, impl))
-       | FStar_Syntax_Syntax.Sig_splice uu____68644 ->
-           failwith "impossible: trying to extract splice"
-       | FStar_Syntax_Syntax.Sig_new_effect uu____68658 -> (g, [])
-       | FStar_Syntax_Syntax.Sig_declare_typ (lid,univs1,t) when
-           FStar_Extraction_ML_Term.is_arity g t ->
-           let uu____68664 =
-             extract_type_declaration g lid se.FStar_Syntax_Syntax.sigquals
-               se.FStar_Syntax_Syntax.sigattrs univs1 t
-              in
-           (match uu____68664 with | (env,uu____68680,impl) -> (env, impl))
-       | FStar_Syntax_Syntax.Sig_let ((false ,lb::[]),uu____68689) when
-           FStar_Extraction_ML_Term.is_arity g lb.FStar_Syntax_Syntax.lbtyp
-           ->
-           let uu____68698 =
-             extract_typ_abbrev g se.FStar_Syntax_Syntax.sigquals
-               se.FStar_Syntax_Syntax.sigattrs lb
-              in
-           (match uu____68698 with | (env,uu____68714,impl) -> (env, impl))
-       | FStar_Syntax_Syntax.Sig_let (lbs,uu____68723) ->
-           let attrs = se.FStar_Syntax_Syntax.sigattrs  in
-           let quals = se.FStar_Syntax_Syntax.sigquals  in
-           let uu____68734 =
-             let uu____68743 =
-               FStar_Syntax_Util.extract_attr'
-                 FStar_Parser_Const.postprocess_extr_with attrs
-                in
-             match uu____68743 with
-             | FStar_Pervasives_Native.None  ->
-                 (attrs, FStar_Pervasives_Native.None)
-             | FStar_Pervasives_Native.Some
-                 (ats,(tau,FStar_Pervasives_Native.None )::uu____68772) ->
->>>>>>> 183df463
+                 (ats,(tau,FStar_Pervasives_Native.None )::uu____4997) ->
                  (ats, (FStar_Pervasives_Native.Some tau))
              | FStar_Pervasives_Native.Some (ats,args) ->
                  (FStar_Errors.log_issue se.FStar_Syntax_Syntax.sigrng
@@ -2799,11 +1633,7 @@
                       "Ill-formed application of `postprocess_for_extraction_with`");
                   (attrs, FStar_Pervasives_Native.None))
               in
-<<<<<<< HEAD
-           (match uu____68700 with
-=======
-           (match uu____68734 with
->>>>>>> 183df463
+           (match uu____4959 with
             | (attrs1,post_tau) ->
                 let postprocess_lb tau lb =
                   let lbdef =
@@ -2812,45 +1642,24 @@
                       lb.FStar_Syntax_Syntax.lbtyp
                       lb.FStar_Syntax_Syntax.lbdef
                      in
-<<<<<<< HEAD
-                  let uu___1403_68824 = lb  in
+                  let uu___791_5083 = lb  in
                   {
                     FStar_Syntax_Syntax.lbname =
-                      (uu___1403_68824.FStar_Syntax_Syntax.lbname);
+                      (uu___791_5083.FStar_Syntax_Syntax.lbname);
                     FStar_Syntax_Syntax.lbunivs =
-                      (uu___1403_68824.FStar_Syntax_Syntax.lbunivs);
+                      (uu___791_5083.FStar_Syntax_Syntax.lbunivs);
                     FStar_Syntax_Syntax.lbtyp =
-                      (uu___1403_68824.FStar_Syntax_Syntax.lbtyp);
+                      (uu___791_5083.FStar_Syntax_Syntax.lbtyp);
                     FStar_Syntax_Syntax.lbeff =
-                      (uu___1403_68824.FStar_Syntax_Syntax.lbeff);
+                      (uu___791_5083.FStar_Syntax_Syntax.lbeff);
                     FStar_Syntax_Syntax.lbdef = lbdef;
                     FStar_Syntax_Syntax.lbattrs =
-                      (uu___1403_68824.FStar_Syntax_Syntax.lbattrs);
+                      (uu___791_5083.FStar_Syntax_Syntax.lbattrs);
                     FStar_Syntax_Syntax.lbpos =
-                      (uu___1403_68824.FStar_Syntax_Syntax.lbpos)
+                      (uu___791_5083.FStar_Syntax_Syntax.lbpos)
                   }  in
                 let lbs1 =
-                  let uu____68833 =
-=======
-                  let uu___1403_68858 = lb  in
-                  {
-                    FStar_Syntax_Syntax.lbname =
-                      (uu___1403_68858.FStar_Syntax_Syntax.lbname);
-                    FStar_Syntax_Syntax.lbunivs =
-                      (uu___1403_68858.FStar_Syntax_Syntax.lbunivs);
-                    FStar_Syntax_Syntax.lbtyp =
-                      (uu___1403_68858.FStar_Syntax_Syntax.lbtyp);
-                    FStar_Syntax_Syntax.lbeff =
-                      (uu___1403_68858.FStar_Syntax_Syntax.lbeff);
-                    FStar_Syntax_Syntax.lbdef = lbdef;
-                    FStar_Syntax_Syntax.lbattrs =
-                      (uu___1403_68858.FStar_Syntax_Syntax.lbattrs);
-                    FStar_Syntax_Syntax.lbpos =
-                      (uu___1403_68858.FStar_Syntax_Syntax.lbpos)
-                  }  in
-                let lbs1 =
-                  let uu____68867 =
->>>>>>> 183df463
+                  let uu____5092 =
                     match post_tau with
                     | FStar_Pervasives_Native.Some tau ->
                         FStar_List.map (postprocess_lb tau)
@@ -2858,335 +1667,176 @@
                     | FStar_Pervasives_Native.None  ->
                         FStar_Pervasives_Native.snd lbs
                      in
-<<<<<<< HEAD
-                  ((FStar_Pervasives_Native.fst lbs), uu____68833)  in
-                let uu____68851 =
-                  let uu____68858 =
-=======
-                  ((FStar_Pervasives_Native.fst lbs), uu____68867)  in
-                let uu____68885 =
-                  let uu____68892 =
->>>>>>> 183df463
+                  ((FStar_Pervasives_Native.fst lbs), uu____5092)  in
+                let uu____5110 =
+                  let uu____5117 =
                     FStar_Syntax_Syntax.mk
                       (FStar_Syntax_Syntax.Tm_let
                          (lbs1, FStar_Syntax_Util.exp_false_bool))
                       FStar_Pervasives_Native.None
                       se.FStar_Syntax_Syntax.sigrng
                      in
-<<<<<<< HEAD
-                  FStar_Extraction_ML_Term.term_as_mlexpr g uu____68858  in
-                (match uu____68851 with
-                 | (ml_let,uu____68875,uu____68876) ->
+                  FStar_Extraction_ML_Term.term_as_mlexpr g uu____5117  in
+                (match uu____5110 with
+                 | (ml_let,uu____5134,uu____5135) ->
                      (match ml_let.FStar_Extraction_ML_Syntax.expr with
                       | FStar_Extraction_ML_Syntax.MLE_Let
-                          ((flavor,bindings),uu____68885) ->
+                          ((flavor,bindings),uu____5144) ->
                           let flags = FStar_List.choose flag_of_qual quals
                              in
                           let flags' = extract_metadata attrs1  in
-                          let uu____68902 =
+                          let uu____5161 =
                             FStar_List.fold_left2
-                              (fun uu____68928  ->
+                              (fun uu____5187  ->
                                  fun ml_lb  ->
-                                   fun uu____68930  ->
-                                     match (uu____68928, uu____68930) with
-=======
-                  FStar_Extraction_ML_Term.term_as_mlexpr g uu____68892  in
-                (match uu____68885 with
-                 | (ml_let,uu____68909,uu____68910) ->
-                     (match ml_let.FStar_Extraction_ML_Syntax.expr with
-                      | FStar_Extraction_ML_Syntax.MLE_Let
-                          ((flavor,bindings),uu____68919) ->
-                          let flags = FStar_List.choose flag_of_qual quals
-                             in
-                          let flags' = extract_metadata attrs1  in
-                          let uu____68936 =
-                            FStar_List.fold_left2
-                              (fun uu____68962  ->
-                                 fun ml_lb  ->
-                                   fun uu____68964  ->
-                                     match (uu____68962, uu____68964) with
->>>>>>> 183df463
+                                   fun uu____5189  ->
+                                     match (uu____5187, uu____5189) with
                                      | ((env,ml_lbs),{
                                                        FStar_Syntax_Syntax.lbname
                                                          = lbname;
                                                        FStar_Syntax_Syntax.lbunivs
-<<<<<<< HEAD
-                                                         = uu____68952;
+                                                         = uu____5211;
                                                        FStar_Syntax_Syntax.lbtyp
                                                          = t;
                                                        FStar_Syntax_Syntax.lbeff
-                                                         = uu____68954;
+                                                         = uu____5213;
                                                        FStar_Syntax_Syntax.lbdef
-                                                         = uu____68955;
+                                                         = uu____5214;
                                                        FStar_Syntax_Syntax.lbattrs
-                                                         = uu____68956;
+                                                         = uu____5215;
                                                        FStar_Syntax_Syntax.lbpos
-                                                         = uu____68957;_})
+                                                         = uu____5216;_})
                                          ->
-                                         let uu____68982 =
-=======
-                                                         = uu____68986;
-                                                       FStar_Syntax_Syntax.lbtyp
-                                                         = t;
-                                                       FStar_Syntax_Syntax.lbeff
-                                                         = uu____68988;
-                                                       FStar_Syntax_Syntax.lbdef
-                                                         = uu____68989;
-                                                       FStar_Syntax_Syntax.lbattrs
-                                                         = uu____68990;
-                                                       FStar_Syntax_Syntax.lbpos
-                                                         = uu____68991;_})
-                                         ->
-                                         let uu____69016 =
->>>>>>> 183df463
+                                         let uu____5241 =
                                            FStar_All.pipe_right
                                              ml_lb.FStar_Extraction_ML_Syntax.mllb_meta
                                              (FStar_List.contains
                                                 FStar_Extraction_ML_Syntax.Erased)
                                             in
-<<<<<<< HEAD
-                                         if uu____68982
+                                         if uu____5241
                                          then (env, ml_lbs)
                                          else
                                            (let lb_lid =
-                                              let uu____68999 =
-                                                let uu____69002 =
+                                              let uu____5258 =
+                                                let uu____5261 =
                                                   FStar_Util.right lbname  in
-                                                uu____69002.FStar_Syntax_Syntax.fv_name
+                                                uu____5261.FStar_Syntax_Syntax.fv_name
                                                  in
-                                              uu____68999.FStar_Syntax_Syntax.v
+                                              uu____5258.FStar_Syntax_Syntax.v
                                                in
                                             let flags'' =
-                                              let uu____69006 =
-                                                let uu____69007 =
+                                              let uu____5265 =
+                                                let uu____5266 =
                                                   FStar_Syntax_Subst.compress
                                                     t
                                                    in
-                                                uu____69007.FStar_Syntax_Syntax.n
+                                                uu____5266.FStar_Syntax_Syntax.n
                                                  in
-                                              match uu____69006 with
+                                              match uu____5265 with
                                               | FStar_Syntax_Syntax.Tm_arrow
-                                                  (uu____69012,{
-=======
-                                         if uu____69016
-                                         then (env, ml_lbs)
-                                         else
-                                           (let lb_lid =
-                                              let uu____69033 =
-                                                let uu____69036 =
-                                                  FStar_Util.right lbname  in
-                                                uu____69036.FStar_Syntax_Syntax.fv_name
-                                                 in
-                                              uu____69033.FStar_Syntax_Syntax.v
-                                               in
-                                            let flags'' =
-                                              let uu____69040 =
-                                                let uu____69041 =
-                                                  FStar_Syntax_Subst.compress
-                                                    t
-                                                   in
-                                                uu____69041.FStar_Syntax_Syntax.n
-                                                 in
-                                              match uu____69040 with
-                                              | FStar_Syntax_Syntax.Tm_arrow
-                                                  (uu____69046,{
->>>>>>> 183df463
-                                                                 FStar_Syntax_Syntax.n
-                                                                   =
-                                                                   FStar_Syntax_Syntax.Comp
-                                                                   {
+                                                  (uu____5271,{
+                                                                FStar_Syntax_Syntax.n
+                                                                  =
+                                                                  FStar_Syntax_Syntax.Comp
+                                                                  {
                                                                     FStar_Syntax_Syntax.comp_univs
                                                                     =
-<<<<<<< HEAD
-                                                                    uu____69013;
-=======
-                                                                    uu____69047;
->>>>>>> 183df463
+                                                                    uu____5272;
                                                                     FStar_Syntax_Syntax.effect_name
                                                                     = e;
                                                                     FStar_Syntax_Syntax.result_typ
                                                                     =
-<<<<<<< HEAD
-                                                                    uu____69015;
+                                                                    uu____5274;
                                                                     FStar_Syntax_Syntax.effect_args
                                                                     =
-                                                                    uu____69016;
+                                                                    uu____5275;
                                                                     FStar_Syntax_Syntax.flags
                                                                     =
-                                                                    uu____69017;_};
-                                                                 FStar_Syntax_Syntax.pos
-                                                                   =
-                                                                   uu____69018;
-                                                                 FStar_Syntax_Syntax.vars
-                                                                   =
-                                                                   uu____69019;_})
+                                                                    uu____5276;_};
+                                                                FStar_Syntax_Syntax.pos
+                                                                  =
+                                                                  uu____5277;
+                                                                FStar_Syntax_Syntax.vars
+                                                                  =
+                                                                  uu____5278;_})
                                                   when
-                                                  let uu____69054 =
+                                                  let uu____5313 =
                                                     FStar_Ident.string_of_lid
                                                       e
                                                      in
-                                                  uu____69054 =
+                                                  uu____5313 =
                                                     "FStar.HyperStack.ST.StackInline"
                                                   ->
                                                   [FStar_Extraction_ML_Syntax.StackInline]
-                                              | uu____69058 -> []  in
-=======
-                                                                    uu____69049;
-                                                                    FStar_Syntax_Syntax.effect_args
-                                                                    =
-                                                                    uu____69050;
-                                                                    FStar_Syntax_Syntax.flags
-                                                                    =
-                                                                    uu____69051;_};
-                                                                 FStar_Syntax_Syntax.pos
-                                                                   =
-                                                                   uu____69052;
-                                                                 FStar_Syntax_Syntax.vars
-                                                                   =
-                                                                   uu____69053;_})
-                                                  when
-                                                  let uu____69088 =
-                                                    FStar_Ident.string_of_lid
-                                                      e
-                                                     in
-                                                  uu____69088 =
-                                                    "FStar.HyperStack.ST.StackInline"
-                                                  ->
-                                                  [FStar_Extraction_ML_Syntax.StackInline]
-                                              | uu____69092 -> []  in
->>>>>>> 183df463
+                                              | uu____5317 -> []  in
                                             let meta =
                                               FStar_List.append flags
                                                 (FStar_List.append flags'
                                                    flags'')
                                                in
                                             let ml_lb1 =
-<<<<<<< HEAD
-                                              let uu___1451_69063 = ml_lb  in
+                                              let uu___839_5322 = ml_lb  in
                                               {
                                                 FStar_Extraction_ML_Syntax.mllb_name
                                                   =
-                                                  (uu___1451_69063.FStar_Extraction_ML_Syntax.mllb_name);
+                                                  (uu___839_5322.FStar_Extraction_ML_Syntax.mllb_name);
                                                 FStar_Extraction_ML_Syntax.mllb_tysc
                                                   =
-                                                  (uu___1451_69063.FStar_Extraction_ML_Syntax.mllb_tysc);
+                                                  (uu___839_5322.FStar_Extraction_ML_Syntax.mllb_tysc);
                                                 FStar_Extraction_ML_Syntax.mllb_add_unit
                                                   =
-                                                  (uu___1451_69063.FStar_Extraction_ML_Syntax.mllb_add_unit);
+                                                  (uu___839_5322.FStar_Extraction_ML_Syntax.mllb_add_unit);
                                                 FStar_Extraction_ML_Syntax.mllb_def
                                                   =
-                                                  (uu___1451_69063.FStar_Extraction_ML_Syntax.mllb_def);
-=======
-                                              let uu___1451_69097 = ml_lb  in
-                                              {
-                                                FStar_Extraction_ML_Syntax.mllb_name
-                                                  =
-                                                  (uu___1451_69097.FStar_Extraction_ML_Syntax.mllb_name);
-                                                FStar_Extraction_ML_Syntax.mllb_tysc
-                                                  =
-                                                  (uu___1451_69097.FStar_Extraction_ML_Syntax.mllb_tysc);
-                                                FStar_Extraction_ML_Syntax.mllb_add_unit
-                                                  =
-                                                  (uu___1451_69097.FStar_Extraction_ML_Syntax.mllb_add_unit);
-                                                FStar_Extraction_ML_Syntax.mllb_def
-                                                  =
-                                                  (uu___1451_69097.FStar_Extraction_ML_Syntax.mllb_def);
->>>>>>> 183df463
+                                                  (uu___839_5322.FStar_Extraction_ML_Syntax.mllb_def);
                                                 FStar_Extraction_ML_Syntax.mllb_meta
                                                   = meta;
                                                 FStar_Extraction_ML_Syntax.print_typ
                                                   =
-<<<<<<< HEAD
-                                                  (uu___1451_69063.FStar_Extraction_ML_Syntax.print_typ)
+                                                  (uu___839_5322.FStar_Extraction_ML_Syntax.print_typ)
                                               }  in
-                                            let uu____69064 =
-                                              let uu____69069 =
+                                            let uu____5323 =
+                                              let uu____5328 =
                                                 FStar_All.pipe_right quals
                                                   (FStar_Util.for_some
-                                                     (fun uu___620_69076  ->
-                                                        match uu___620_69076
+                                                     (fun uu___8_5335  ->
+                                                        match uu___8_5335
                                                         with
                                                         | FStar_Syntax_Syntax.Projector
-                                                            uu____69078 ->
+                                                            uu____5337 ->
                                                             true
-                                                        | uu____69084 ->
-                                                            false))
+                                                        | uu____5343 -> false))
                                                  in
-                                              if uu____69069
+                                              if uu____5328
                                               then
                                                 let mname =
-                                                  let uu____69100 =
-=======
-                                                  (uu___1451_69097.FStar_Extraction_ML_Syntax.print_typ)
-                                              }  in
-                                            let uu____69098 =
-                                              let uu____69103 =
-                                                FStar_All.pipe_right quals
-                                                  (FStar_Util.for_some
-                                                     (fun uu___620_69110  ->
-                                                        match uu___620_69110
-                                                        with
-                                                        | FStar_Syntax_Syntax.Projector
-                                                            uu____69112 ->
-                                                            true
-                                                        | uu____69118 ->
-                                                            false))
-                                                 in
-                                              if uu____69103
-                                              then
-                                                let mname =
-                                                  let uu____69134 =
->>>>>>> 183df463
+                                                  let uu____5359 =
                                                     mangle_projector_lid
                                                       lb_lid
                                                      in
                                                   FStar_All.pipe_right
-<<<<<<< HEAD
-                                                    uu____69100
+                                                    uu____5359
                                                     FStar_Extraction_ML_Syntax.mlpath_of_lident
                                                    in
-                                                let uu____69109 =
-                                                  let uu____69117 =
+                                                let uu____5368 =
+                                                  let uu____5376 =
                                                     FStar_Util.right lbname
                                                      in
-                                                  let uu____69118 =
-=======
-                                                    uu____69134
-                                                    FStar_Extraction_ML_Syntax.mlpath_of_lident
-                                                   in
-                                                let uu____69143 =
-                                                  let uu____69151 =
-                                                    FStar_Util.right lbname
-                                                     in
-                                                  let uu____69152 =
->>>>>>> 183df463
+                                                  let uu____5377 =
                                                     FStar_Util.must
                                                       ml_lb1.FStar_Extraction_ML_Syntax.mllb_tysc
                                                      in
                                                   FStar_Extraction_ML_UEnv.extend_fv'
-<<<<<<< HEAD
-                                                    env uu____69117 mname
-                                                    uu____69118
+                                                    env uu____5376 mname
+                                                    uu____5377
                                                     ml_lb1.FStar_Extraction_ML_Syntax.mllb_add_unit
                                                     false
                                                    in
-                                                match uu____69109 with
-                                                | (env1,uu____69125,uu____69126)
+                                                match uu____5368 with
+                                                | (env1,uu____5384,uu____5385)
                                                     ->
                                                     (env1,
-                                                      (let uu___1464_69130 =
-=======
-                                                    env uu____69151 mname
-                                                    uu____69152
-                                                    ml_lb1.FStar_Extraction_ML_Syntax.mllb_add_unit
-                                                    false
-                                                   in
-                                                match uu____69143 with
-                                                | (env1,uu____69159,uu____69160)
-                                                    ->
-                                                    (env1,
-                                                      (let uu___1464_69164 =
->>>>>>> 183df463
+                                                      (let uu___852_5389 =
                                                          ml_lb1  in
                                                        {
                                                          FStar_Extraction_ML_Syntax.mllb_name
@@ -3195,332 +1845,169 @@
                                                               mname);
                                                          FStar_Extraction_ML_Syntax.mllb_tysc
                                                            =
-<<<<<<< HEAD
-                                                           (uu___1464_69130.FStar_Extraction_ML_Syntax.mllb_tysc);
+                                                           (uu___852_5389.FStar_Extraction_ML_Syntax.mllb_tysc);
                                                          FStar_Extraction_ML_Syntax.mllb_add_unit
                                                            =
-                                                           (uu___1464_69130.FStar_Extraction_ML_Syntax.mllb_add_unit);
+                                                           (uu___852_5389.FStar_Extraction_ML_Syntax.mllb_add_unit);
                                                          FStar_Extraction_ML_Syntax.mllb_def
                                                            =
-                                                           (uu___1464_69130.FStar_Extraction_ML_Syntax.mllb_def);
+                                                           (uu___852_5389.FStar_Extraction_ML_Syntax.mllb_def);
                                                          FStar_Extraction_ML_Syntax.mllb_meta
                                                            =
-                                                           (uu___1464_69130.FStar_Extraction_ML_Syntax.mllb_meta);
+                                                           (uu___852_5389.FStar_Extraction_ML_Syntax.mllb_meta);
                                                          FStar_Extraction_ML_Syntax.print_typ
                                                            =
-                                                           (uu___1464_69130.FStar_Extraction_ML_Syntax.print_typ)
+                                                           (uu___852_5389.FStar_Extraction_ML_Syntax.print_typ)
                                                        }))
                                               else
-                                                (let uu____69137 =
-                                                   let uu____69145 =
-=======
-                                                           (uu___1464_69164.FStar_Extraction_ML_Syntax.mllb_tysc);
-                                                         FStar_Extraction_ML_Syntax.mllb_add_unit
-                                                           =
-                                                           (uu___1464_69164.FStar_Extraction_ML_Syntax.mllb_add_unit);
-                                                         FStar_Extraction_ML_Syntax.mllb_def
-                                                           =
-                                                           (uu___1464_69164.FStar_Extraction_ML_Syntax.mllb_def);
-                                                         FStar_Extraction_ML_Syntax.mllb_meta
-                                                           =
-                                                           (uu___1464_69164.FStar_Extraction_ML_Syntax.mllb_meta);
-                                                         FStar_Extraction_ML_Syntax.print_typ
-                                                           =
-                                                           (uu___1464_69164.FStar_Extraction_ML_Syntax.print_typ)
-                                                       }))
-                                              else
-                                                (let uu____69171 =
-                                                   let uu____69179 =
->>>>>>> 183df463
+                                                (let uu____5396 =
+                                                   let uu____5404 =
                                                      FStar_Util.must
                                                        ml_lb1.FStar_Extraction_ML_Syntax.mllb_tysc
                                                       in
                                                    FStar_Extraction_ML_UEnv.extend_lb
-<<<<<<< HEAD
-                                                     env lbname t uu____69145
+                                                     env lbname t uu____5404
                                                      ml_lb1.FStar_Extraction_ML_Syntax.mllb_add_unit
                                                      false
                                                     in
-                                                 match uu____69137 with
-                                                 | (env1,uu____69152,uu____69153)
+                                                 match uu____5396 with
+                                                 | (env1,uu____5411,uu____5412)
                                                      -> (env1, ml_lb1))
                                                in
-                                            match uu____69064 with
-=======
-                                                     env lbname t uu____69179
-                                                     ml_lb1.FStar_Extraction_ML_Syntax.mllb_add_unit
-                                                     false
-                                                    in
-                                                 match uu____69171 with
-                                                 | (env1,uu____69186,uu____69187)
-                                                     -> (env1, ml_lb1))
-                                               in
-                                            match uu____69098 with
->>>>>>> 183df463
+                                            match uu____5323 with
                                             | (g1,ml_lb2) ->
                                                 (g1, (ml_lb2 :: ml_lbs))))
                               (g, []) bindings
                               (FStar_Pervasives_Native.snd lbs1)
                              in
-<<<<<<< HEAD
-                          (match uu____68902 with
+                          (match uu____5161 with
                            | (g1,ml_lbs') ->
-                               let uu____69183 =
-                                 let uu____69186 =
-                                   let uu____69189 =
-                                     let uu____69190 =
-=======
-                          (match uu____68936 with
-                           | (g1,ml_lbs') ->
-                               let uu____69217 =
-                                 let uu____69220 =
-                                   let uu____69223 =
-                                     let uu____69224 =
->>>>>>> 183df463
+                               let uu____5442 =
+                                 let uu____5445 =
+                                   let uu____5448 =
+                                     let uu____5449 =
                                        FStar_Extraction_ML_Util.mlloc_of_range
                                          se.FStar_Syntax_Syntax.sigrng
                                         in
                                      FStar_Extraction_ML_Syntax.MLM_Loc
-<<<<<<< HEAD
-                                       uu____69190
+                                       uu____5449
                                       in
-                                   [uu____69189;
+                                   [uu____5448;
                                    FStar_Extraction_ML_Syntax.MLM_Let
                                      (flavor, (FStar_List.rev ml_lbs'))]
                                     in
-                                 let uu____69193 =
-                                   maybe_register_plugin g1 se  in
-                                 FStar_List.append uu____69186 uu____69193
-                                  in
-                               (g1, uu____69183))
-                      | uu____69198 ->
-                          let uu____69199 =
-                            let uu____69201 =
-=======
-                                       uu____69224
-                                      in
-                                   [uu____69223;
-                                   FStar_Extraction_ML_Syntax.MLM_Let
-                                     (flavor, (FStar_List.rev ml_lbs'))]
+                                 let uu____5452 = maybe_register_plugin g1 se
                                     in
-                                 let uu____69227 =
-                                   maybe_register_plugin g1 se  in
-                                 FStar_List.append uu____69220 uu____69227
-                                  in
-                               (g1, uu____69217))
-                      | uu____69232 ->
-                          let uu____69233 =
-                            let uu____69235 =
->>>>>>> 183df463
+                                 FStar_List.append uu____5445 uu____5452  in
+                               (g1, uu____5442))
+                      | uu____5457 ->
+                          let uu____5458 =
+                            let uu____5460 =
                               FStar_Extraction_ML_Code.string_of_mlexpr
                                 g.FStar_Extraction_ML_UEnv.currentModule
                                 ml_let
                                in
                             FStar_Util.format1
                               "Impossible: Translated a let to a non-let: %s"
-<<<<<<< HEAD
-                              uu____69201
+                              uu____5460
                              in
-                          failwith uu____69199)))
-       | FStar_Syntax_Syntax.Sig_declare_typ (lid,uu____69211,t) ->
+                          failwith uu____5458)))
+       | FStar_Syntax_Syntax.Sig_declare_typ (lid,uu____5470,t) ->
            let quals = se.FStar_Syntax_Syntax.sigquals  in
-           let uu____69216 =
+           let uu____5475 =
              (FStar_All.pipe_right quals
                 (FStar_List.contains FStar_Syntax_Syntax.Assumption))
                &&
-               (let uu____69222 =
+               (let uu____5481 =
                   FStar_TypeChecker_Util.must_erase_for_extraction
                     g.FStar_Extraction_ML_UEnv.env_tcenv t
                    in
-                Prims.op_Negation uu____69222)
+                Prims.op_Negation uu____5481)
               in
-           if uu____69216
+           if uu____5475
            then
              let always_fail1 =
-               let uu___1484_69232 = se  in
-               let uu____69233 =
-                 let uu____69234 =
-                   let uu____69241 =
-                     let uu____69242 =
-                       let uu____69245 = always_fail lid t  in [uu____69245]
+               let uu___872_5491 = se  in
+               let uu____5492 =
+                 let uu____5493 =
+                   let uu____5500 =
+                     let uu____5501 =
+                       let uu____5504 = always_fail lid t  in [uu____5504]
                         in
-                     (false, uu____69242)  in
-                   (uu____69241, [])  in
-                 FStar_Syntax_Syntax.Sig_let uu____69234  in
+                     (false, uu____5501)  in
+                   (uu____5500, [])  in
+                 FStar_Syntax_Syntax.Sig_let uu____5493  in
                {
-                 FStar_Syntax_Syntax.sigel = uu____69233;
+                 FStar_Syntax_Syntax.sigel = uu____5492;
                  FStar_Syntax_Syntax.sigrng =
-                   (uu___1484_69232.FStar_Syntax_Syntax.sigrng);
+                   (uu___872_5491.FStar_Syntax_Syntax.sigrng);
                  FStar_Syntax_Syntax.sigquals =
-                   (uu___1484_69232.FStar_Syntax_Syntax.sigquals);
+                   (uu___872_5491.FStar_Syntax_Syntax.sigquals);
                  FStar_Syntax_Syntax.sigmeta =
-                   (uu___1484_69232.FStar_Syntax_Syntax.sigmeta);
+                   (uu___872_5491.FStar_Syntax_Syntax.sigmeta);
                  FStar_Syntax_Syntax.sigattrs =
-                   (uu___1484_69232.FStar_Syntax_Syntax.sigattrs)
+                   (uu___872_5491.FStar_Syntax_Syntax.sigattrs)
                }  in
-             let uu____69252 = extract_sig g always_fail1  in
-             (match uu____69252 with
+             let uu____5511 = extract_sig g always_fail1  in
+             (match uu____5511 with
               | (g1,mlm) ->
-                  let uu____69271 =
+                  let uu____5530 =
                     FStar_Util.find_map quals
-                      (fun uu___621_69276  ->
-                         match uu___621_69276 with
+                      (fun uu___9_5535  ->
+                         match uu___9_5535 with
                          | FStar_Syntax_Syntax.Discriminator l ->
                              FStar_Pervasives_Native.Some l
-                         | uu____69280 -> FStar_Pervasives_Native.None)
+                         | uu____5539 -> FStar_Pervasives_Native.None)
                      in
-                  (match uu____69271 with
+                  (match uu____5530 with
                    | FStar_Pervasives_Native.Some l ->
-                       let uu____69288 =
-                         let uu____69291 =
-                           let uu____69292 =
+                       let uu____5547 =
+                         let uu____5550 =
+                           let uu____5551 =
                              FStar_Extraction_ML_Util.mlloc_of_range
                                se.FStar_Syntax_Syntax.sigrng
                               in
-                           FStar_Extraction_ML_Syntax.MLM_Loc uu____69292  in
-                         let uu____69293 =
-                           let uu____69296 =
+                           FStar_Extraction_ML_Syntax.MLM_Loc uu____5551  in
+                         let uu____5552 =
+                           let uu____5555 =
                              FStar_Extraction_ML_Term.ind_discriminator_body
                                g1 lid l
                               in
-                           [uu____69296]  in
-                         uu____69291 :: uu____69293  in
-                       (g1, uu____69288)
-                   | uu____69299 ->
-                       let uu____69302 =
+                           [uu____5555]  in
+                         uu____5550 :: uu____5552  in
+                       (g1, uu____5547)
+                   | uu____5558 ->
+                       let uu____5561 =
                          FStar_Util.find_map quals
-                           (fun uu___622_69308  ->
-                              match uu___622_69308 with
-                              | FStar_Syntax_Syntax.Projector (l,uu____69312)
+                           (fun uu___10_5567  ->
+                              match uu___10_5567 with
+                              | FStar_Syntax_Syntax.Projector (l,uu____5571)
                                   -> FStar_Pervasives_Native.Some l
-                              | uu____69313 -> FStar_Pervasives_Native.None)
+                              | uu____5572 -> FStar_Pervasives_Native.None)
                           in
-                       (match uu____69302 with
-                        | FStar_Pervasives_Native.Some uu____69320 ->
-                            (g1, [])
-                        | uu____69323 -> (g1, mlm))))
+                       (match uu____5561 with
+                        | FStar_Pervasives_Native.Some uu____5579 -> (g1, [])
+                        | uu____5582 -> (g1, mlm))))
            else (g, [])
        | FStar_Syntax_Syntax.Sig_main e ->
-           let uu____69333 = FStar_Extraction_ML_Term.term_as_mlexpr g e  in
-           (match uu____69333 with
-            | (ml_main,uu____69347,uu____69348) ->
-                let uu____69349 =
-                  let uu____69352 =
-                    let uu____69353 =
+           let uu____5592 = FStar_Extraction_ML_Term.term_as_mlexpr g e  in
+           (match uu____5592 with
+            | (ml_main,uu____5606,uu____5607) ->
+                let uu____5608 =
+                  let uu____5611 =
+                    let uu____5612 =
                       FStar_Extraction_ML_Util.mlloc_of_range
                         se.FStar_Syntax_Syntax.sigrng
                        in
-                    FStar_Extraction_ML_Syntax.MLM_Loc uu____69353  in
-                  [uu____69352; FStar_Extraction_ML_Syntax.MLM_Top ml_main]
+                    FStar_Extraction_ML_Syntax.MLM_Loc uu____5612  in
+                  [uu____5611; FStar_Extraction_ML_Syntax.MLM_Top ml_main]
                    in
-                (g, uu____69349))
-       | FStar_Syntax_Syntax.Sig_new_effect_for_free uu____69356 ->
+                (g, uu____5608))
+       | FStar_Syntax_Syntax.Sig_new_effect_for_free uu____5615 ->
            failwith "impossible -- removed by tc.fs"
-       | FStar_Syntax_Syntax.Sig_assume uu____69364 -> (g, [])
-       | FStar_Syntax_Syntax.Sig_sub_effect uu____69373 -> (g, [])
-       | FStar_Syntax_Syntax.Sig_effect_abbrev uu____69376 -> (g, [])
-=======
-                              uu____69235
-                             in
-                          failwith uu____69233)))
-       | FStar_Syntax_Syntax.Sig_declare_typ (lid,uu____69245,t) ->
-           let quals = se.FStar_Syntax_Syntax.sigquals  in
-           let uu____69250 =
-             (FStar_All.pipe_right quals
-                (FStar_List.contains FStar_Syntax_Syntax.Assumption))
-               &&
-               (let uu____69256 =
-                  FStar_TypeChecker_Util.must_erase_for_extraction
-                    g.FStar_Extraction_ML_UEnv.env_tcenv t
-                   in
-                Prims.op_Negation uu____69256)
-              in
-           if uu____69250
-           then
-             let always_fail1 =
-               let uu___1484_69266 = se  in
-               let uu____69267 =
-                 let uu____69268 =
-                   let uu____69275 =
-                     let uu____69276 =
-                       let uu____69279 = always_fail lid t  in [uu____69279]
-                        in
-                     (false, uu____69276)  in
-                   (uu____69275, [])  in
-                 FStar_Syntax_Syntax.Sig_let uu____69268  in
-               {
-                 FStar_Syntax_Syntax.sigel = uu____69267;
-                 FStar_Syntax_Syntax.sigrng =
-                   (uu___1484_69266.FStar_Syntax_Syntax.sigrng);
-                 FStar_Syntax_Syntax.sigquals =
-                   (uu___1484_69266.FStar_Syntax_Syntax.sigquals);
-                 FStar_Syntax_Syntax.sigmeta =
-                   (uu___1484_69266.FStar_Syntax_Syntax.sigmeta);
-                 FStar_Syntax_Syntax.sigattrs =
-                   (uu___1484_69266.FStar_Syntax_Syntax.sigattrs)
-               }  in
-             let uu____69286 = extract_sig g always_fail1  in
-             (match uu____69286 with
-              | (g1,mlm) ->
-                  let uu____69305 =
-                    FStar_Util.find_map quals
-                      (fun uu___621_69310  ->
-                         match uu___621_69310 with
-                         | FStar_Syntax_Syntax.Discriminator l ->
-                             FStar_Pervasives_Native.Some l
-                         | uu____69314 -> FStar_Pervasives_Native.None)
-                     in
-                  (match uu____69305 with
-                   | FStar_Pervasives_Native.Some l ->
-                       let uu____69322 =
-                         let uu____69325 =
-                           let uu____69326 =
-                             FStar_Extraction_ML_Util.mlloc_of_range
-                               se.FStar_Syntax_Syntax.sigrng
-                              in
-                           FStar_Extraction_ML_Syntax.MLM_Loc uu____69326  in
-                         let uu____69327 =
-                           let uu____69330 =
-                             FStar_Extraction_ML_Term.ind_discriminator_body
-                               g1 lid l
-                              in
-                           [uu____69330]  in
-                         uu____69325 :: uu____69327  in
-                       (g1, uu____69322)
-                   | uu____69333 ->
-                       let uu____69336 =
-                         FStar_Util.find_map quals
-                           (fun uu___622_69342  ->
-                              match uu___622_69342 with
-                              | FStar_Syntax_Syntax.Projector (l,uu____69346)
-                                  -> FStar_Pervasives_Native.Some l
-                              | uu____69347 -> FStar_Pervasives_Native.None)
-                          in
-                       (match uu____69336 with
-                        | FStar_Pervasives_Native.Some uu____69354 ->
-                            (g1, [])
-                        | uu____69357 -> (g1, mlm))))
-           else (g, [])
-       | FStar_Syntax_Syntax.Sig_main e ->
-           let uu____69367 = FStar_Extraction_ML_Term.term_as_mlexpr g e  in
-           (match uu____69367 with
-            | (ml_main,uu____69381,uu____69382) ->
-                let uu____69383 =
-                  let uu____69386 =
-                    let uu____69387 =
-                      FStar_Extraction_ML_Util.mlloc_of_range
-                        se.FStar_Syntax_Syntax.sigrng
-                       in
-                    FStar_Extraction_ML_Syntax.MLM_Loc uu____69387  in
-                  [uu____69386; FStar_Extraction_ML_Syntax.MLM_Top ml_main]
-                   in
-                (g, uu____69383))
-       | FStar_Syntax_Syntax.Sig_new_effect_for_free uu____69390 ->
-           failwith "impossible -- removed by tc.fs"
-       | FStar_Syntax_Syntax.Sig_assume uu____69398 -> (g, [])
-       | FStar_Syntax_Syntax.Sig_sub_effect uu____69407 -> (g, [])
-       | FStar_Syntax_Syntax.Sig_effect_abbrev uu____69410 -> (g, [])
->>>>>>> 183df463
+       | FStar_Syntax_Syntax.Sig_assume uu____5623 -> (g, [])
+       | FStar_Syntax_Syntax.Sig_sub_effect uu____5632 -> (g, [])
+       | FStar_Syntax_Syntax.Sig_effect_abbrev uu____5635 -> (g, [])
        | FStar_Syntax_Syntax.Sig_pragma p ->
            (FStar_Syntax_Util.process_pragma p se.FStar_Syntax_Syntax.sigrng;
             (g, [])))
@@ -3533,137 +2020,72 @@
   =
   fun g  ->
     fun m  ->
-<<<<<<< HEAD
-      let uu____69418 = FStar_Options.restore_cmd_line_options true  in
-=======
-      let uu____69452 = FStar_Options.restore_cmd_line_options true  in
->>>>>>> 183df463
+      let uu____5677 = FStar_Options.restore_cmd_line_options true  in
       let name =
         FStar_Extraction_ML_Syntax.mlpath_of_lident
           m.FStar_Syntax_Syntax.name
          in
       let g1 =
-<<<<<<< HEAD
-        let uu___1527_69422 = g  in
-        let uu____69423 =
-=======
-        let uu___1527_69456 = g  in
-        let uu____69457 =
->>>>>>> 183df463
+        let uu___915_5681 = g  in
+        let uu____5682 =
           FStar_TypeChecker_Env.set_current_module
             g.FStar_Extraction_ML_UEnv.env_tcenv m.FStar_Syntax_Syntax.name
            in
         {
-<<<<<<< HEAD
-          FStar_Extraction_ML_UEnv.env_tcenv = uu____69423;
+          FStar_Extraction_ML_UEnv.env_tcenv = uu____5682;
           FStar_Extraction_ML_UEnv.env_bindings =
-            (uu___1527_69422.FStar_Extraction_ML_UEnv.env_bindings);
+            (uu___915_5681.FStar_Extraction_ML_UEnv.env_bindings);
           FStar_Extraction_ML_UEnv.tydefs =
-            (uu___1527_69422.FStar_Extraction_ML_UEnv.tydefs);
+            (uu___915_5681.FStar_Extraction_ML_UEnv.tydefs);
           FStar_Extraction_ML_UEnv.type_names =
-            (uu___1527_69422.FStar_Extraction_ML_UEnv.type_names);
+            (uu___915_5681.FStar_Extraction_ML_UEnv.type_names);
           FStar_Extraction_ML_UEnv.currentModule = name
         }  in
-      let uu____69424 =
+      let uu____5683 =
         FStar_Util.fold_map
           (fun g2  ->
              fun se  ->
-               let uu____69443 =
+               let uu____5702 =
                  FStar_Options.debug_module
                    (m.FStar_Syntax_Syntax.name).FStar_Ident.str
                   in
-               if uu____69443
+               if uu____5702
                then
                  let nm =
-                   let uu____69454 =
-=======
-          FStar_Extraction_ML_UEnv.env_tcenv = uu____69457;
-          FStar_Extraction_ML_UEnv.env_bindings =
-            (uu___1527_69456.FStar_Extraction_ML_UEnv.env_bindings);
-          FStar_Extraction_ML_UEnv.tydefs =
-            (uu___1527_69456.FStar_Extraction_ML_UEnv.tydefs);
-          FStar_Extraction_ML_UEnv.type_names =
-            (uu___1527_69456.FStar_Extraction_ML_UEnv.type_names);
-          FStar_Extraction_ML_UEnv.currentModule = name
-        }  in
-      let uu____69458 =
-        FStar_Util.fold_map
-          (fun g2  ->
-             fun se  ->
-               let uu____69477 =
-                 FStar_Options.debug_module
-                   (m.FStar_Syntax_Syntax.name).FStar_Ident.str
-                  in
-               if uu____69477
-               then
-                 let nm =
-                   let uu____69488 =
->>>>>>> 183df463
+                   let uu____5713 =
                      FStar_All.pipe_right
                        (FStar_Syntax_Util.lids_of_sigelt se)
                        (FStar_List.map FStar_Ident.string_of_lid)
                       in
-<<<<<<< HEAD
-                   FStar_All.pipe_right uu____69454
-                     (FStar_String.concat ", ")
+                   FStar_All.pipe_right uu____5713 (FStar_String.concat ", ")
                     in
                  (FStar_Util.print1 "+++About to extract {%s}\n" nm;
-                  (let uu____69471 =
-                     FStar_Util.format1 "---Extracted {%s}" nm  in
-                   FStar_Util.measure_execution_time uu____69471
-                     (fun uu____69481  -> extract_sig g2 se)))
+                  (let uu____5730 = FStar_Util.format1 "---Extracted {%s}" nm
+                      in
+                   FStar_Util.measure_execution_time uu____5730
+                     (fun uu____5740  -> extract_sig g2 se)))
                else extract_sig g2 se) g1 m.FStar_Syntax_Syntax.declarations
          in
-      match uu____69424 with
+      match uu____5683 with
       | (g2,sigs) ->
           let mlm = FStar_List.flatten sigs  in
           let is_kremlin =
-            let uu____69503 = FStar_Options.codegen ()  in
-            uu____69503 =
-=======
-                   FStar_All.pipe_right uu____69488
-                     (FStar_String.concat ", ")
-                    in
-                 (FStar_Util.print1 "+++About to extract {%s}\n" nm;
-                  (let uu____69505 =
-                     FStar_Util.format1 "---Extracted {%s}" nm  in
-                   FStar_Util.measure_execution_time uu____69505
-                     (fun uu____69515  -> extract_sig g2 se)))
-               else extract_sig g2 se) g1 m.FStar_Syntax_Syntax.declarations
-         in
-      match uu____69458 with
-      | (g2,sigs) ->
-          let mlm = FStar_List.flatten sigs  in
-          let is_kremlin =
-            let uu____69537 = FStar_Options.codegen ()  in
-            uu____69537 =
->>>>>>> 183df463
-              (FStar_Pervasives_Native.Some FStar_Options.Kremlin)
+            let uu____5762 = FStar_Options.codegen ()  in
+            uu____5762 = (FStar_Pervasives_Native.Some FStar_Options.Kremlin)
              in
           if
             ((m.FStar_Syntax_Syntax.name).FStar_Ident.str <> "Prims") &&
               (is_kremlin ||
                  (Prims.op_Negation m.FStar_Syntax_Syntax.is_interface))
           then
-<<<<<<< HEAD
-            ((let uu____69518 =
-                let uu____69520 = FStar_Options.silent ()  in
-                Prims.op_Negation uu____69520  in
-              if uu____69518
+            ((let uu____5777 =
+                let uu____5779 = FStar_Options.silent ()  in
+                Prims.op_Negation uu____5779  in
+              if uu____5777
               then
-                let uu____69523 =
+                let uu____5782 =
                   FStar_Ident.string_of_lid m.FStar_Syntax_Syntax.name  in
-                FStar_Util.print1 "Extracted module %s\n" uu____69523
-=======
-            ((let uu____69552 =
-                let uu____69554 = FStar_Options.silent ()  in
-                Prims.op_Negation uu____69554  in
-              if uu____69552
-              then
-                let uu____69557 =
-                  FStar_Ident.string_of_lid m.FStar_Syntax_Syntax.name  in
-                FStar_Util.print1 "Extracted module %s\n" uu____69557
->>>>>>> 183df463
+                FStar_Util.print1 "Extracted module %s\n" uu____5782
               else ());
              (g2,
                (FStar_Pervasives_Native.Some
@@ -3680,82 +2102,42 @@
   =
   fun g  ->
     fun m  ->
-<<<<<<< HEAD
-      (let uu____69598 = FStar_Options.restore_cmd_line_options true  in
-       FStar_All.pipe_left (fun a2  -> ()) uu____69598);
-      (let uu____69601 =
-         let uu____69603 =
+      (let uu____5857 = FStar_Options.restore_cmd_line_options true  in
+       FStar_All.pipe_left (fun a2  -> ()) uu____5857);
+      (let uu____5860 =
+         let uu____5862 =
            FStar_Options.should_extract
              (m.FStar_Syntax_Syntax.name).FStar_Ident.str
             in
-         Prims.op_Negation uu____69603  in
-       if uu____69601
+         Prims.op_Negation uu____5862  in
+       if uu____5860
        then
-         let uu____69606 =
-           let uu____69608 =
+         let uu____5865 =
+           let uu____5867 =
              FStar_Ident.string_of_lid m.FStar_Syntax_Syntax.name  in
            FStar_Util.format1
              "Extract called on a module %s that should not be extracted"
-             uu____69608
+             uu____5867
             in
-         failwith uu____69606
+         failwith uu____5865
        else ());
-      (let uu____69613 = FStar_Options.interactive ()  in
-       if uu____69613
+      (let uu____5872 = FStar_Options.interactive ()  in
+       if uu____5872
        then (g, FStar_Pervasives_Native.None)
        else
          (let res =
-            let uu____69633 = FStar_Options.debug_any ()  in
-            if uu____69633
+            let uu____5892 = FStar_Options.debug_any ()  in
+            if uu____5892
             then
               let msg =
-                let uu____69644 =
+                let uu____5903 =
                   FStar_Syntax_Print.lid_to_string m.FStar_Syntax_Syntax.name
                    in
-                FStar_Util.format1 "Extracting module %s\n" uu____69644  in
+                FStar_Util.format1 "Extracting module %s\n" uu____5903  in
               FStar_Util.measure_execution_time msg
-                (fun uu____69654  -> extract' g m)
+                (fun uu____5913  -> extract' g m)
             else extract' g m  in
-          (let uu____69658 = FStar_Options.restore_cmd_line_options true  in
-           FStar_All.pipe_left (fun a3  -> ()) uu____69658);
-=======
-      (let uu____69632 = FStar_Options.restore_cmd_line_options true  in
-       FStar_All.pipe_left (fun a2  -> ()) uu____69632);
-      (let uu____69635 =
-         let uu____69637 =
-           FStar_Options.should_extract
-             (m.FStar_Syntax_Syntax.name).FStar_Ident.str
-            in
-         Prims.op_Negation uu____69637  in
-       if uu____69635
-       then
-         let uu____69640 =
-           let uu____69642 =
-             FStar_Ident.string_of_lid m.FStar_Syntax_Syntax.name  in
-           FStar_Util.format1
-             "Extract called on a module %s that should not be extracted"
-             uu____69642
-            in
-         failwith uu____69640
-       else ());
-      (let uu____69647 = FStar_Options.interactive ()  in
-       if uu____69647
-       then (g, FStar_Pervasives_Native.None)
-       else
-         (let res =
-            let uu____69667 = FStar_Options.debug_any ()  in
-            if uu____69667
-            then
-              let msg =
-                let uu____69678 =
-                  FStar_Syntax_Print.lid_to_string m.FStar_Syntax_Syntax.name
-                   in
-                FStar_Util.format1 "Extracting module %s\n" uu____69678  in
-              FStar_Util.measure_execution_time msg
-                (fun uu____69688  -> extract' g m)
-            else extract' g m  in
-          (let uu____69692 = FStar_Options.restore_cmd_line_options true  in
-           FStar_All.pipe_left (fun a3  -> ()) uu____69692);
->>>>>>> 183df463
+          (let uu____5917 = FStar_Options.restore_cmd_line_options true  in
+           FStar_All.pipe_left (fun a3  -> ()) uu____5917);
           res))
   