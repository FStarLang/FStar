--- conflicted
+++ resolved
@@ -1772,204 +1772,6 @@
         (fun u ->
            let uu___1 = FStar_Syntax_Print.sigelt_to_string se in
            FStar_Util.print1 ">>>> extract_sig %s \n" uu___1);
-<<<<<<< HEAD
-      (match se.FStar_Syntax_Syntax.sigel with
-       | FStar_Syntax_Syntax.Sig_bundle uu___1 -> extract_bundle g se
-       | FStar_Syntax_Syntax.Sig_inductive_typ uu___1 -> extract_bundle g se
-       | FStar_Syntax_Syntax.Sig_datacon uu___1 -> extract_bundle g se
-       | FStar_Syntax_Syntax.Sig_new_effect ed when
-           let uu___1 = FStar_Extraction_ML_UEnv.tcenv_of_uenv g in
-           FStar_TypeChecker_Env.is_reifiable_effect uu___1
-             ed.FStar_Syntax_Syntax.mname
-           ->
-           let uu___1 = extract_reifiable_effect g ed in
-           (match uu___1 with | (env, _iface, impl) -> (env, impl))
-       | FStar_Syntax_Syntax.Sig_splice uu___1 ->
-           failwith "impossible: trying to extract splice"
-       | FStar_Syntax_Syntax.Sig_fail uu___1 ->
-           failwith "impossible: trying to extract Sig_fail"
-       | FStar_Syntax_Syntax.Sig_new_effect uu___1 -> (g, [])
-       | FStar_Syntax_Syntax.Sig_declare_typ (lid, univs, t) when
-           FStar_Extraction_ML_Term.is_arity g t ->
-           let uu___1 =
-             extract_type_declaration g false lid
-               se.FStar_Syntax_Syntax.sigquals
-               se.FStar_Syntax_Syntax.sigattrs univs t in
-           (match uu___1 with | (env, uu___2, impl) -> (env, impl))
-       | FStar_Syntax_Syntax.Sig_let ((false, lb::[]), uu___1) when
-           FStar_Extraction_ML_Term.is_arity g lb.FStar_Syntax_Syntax.lbtyp
-           ->
-           let uu___2 =
-             extract_typ_abbrev g se.FStar_Syntax_Syntax.sigquals
-               se.FStar_Syntax_Syntax.sigattrs lb in
-           (match uu___2 with | (env, uu___3, impl) -> (env, impl))
-       | FStar_Syntax_Syntax.Sig_let ((true, lbs), uu___1) when
-           FStar_Util.for_some
-             (fun lb ->
-                FStar_Extraction_ML_Term.is_arity g
-                  lb.FStar_Syntax_Syntax.lbtyp) lbs
-           ->
-           let uu___2 = extract_let_rec_types se g lbs in
-           (match uu___2 with | (env, uu___3, impl) -> (env, impl))
-       | FStar_Syntax_Syntax.Sig_let (lbs, uu___1) ->
-           let attrs = se.FStar_Syntax_Syntax.sigattrs in
-           let quals = se.FStar_Syntax_Syntax.sigquals in
-           let uu___2 =
-             let uu___3 =
-               FStar_Syntax_Util.extract_attr'
-                 FStar_Parser_Const.postprocess_extr_with attrs in
-             match uu___3 with
-             | FStar_Pervasives_Native.None ->
-                 (attrs, FStar_Pervasives_Native.None)
-             | FStar_Pervasives_Native.Some
-                 (ats, (tau, FStar_Pervasives_Native.None)::uu___4) ->
-                 (ats, (FStar_Pervasives_Native.Some tau))
-             | FStar_Pervasives_Native.Some (ats, args) ->
-                 (FStar_Errors.log_issue se.FStar_Syntax_Syntax.sigrng
-                    (FStar_Errors.Warning_UnrecognizedAttribute,
-                      "Ill-formed application of `postprocess_for_extraction_with`");
-                  (attrs, FStar_Pervasives_Native.None)) in
-           (match uu___2 with
-            | (attrs1, post_tau) ->
-                let postprocess_lb tau lb =
-                  let lbdef =
-                    let uu___3 = FStar_Extraction_ML_UEnv.tcenv_of_uenv g in
-                    FStar_TypeChecker_Env.postprocess uu___3 tau
-                      lb.FStar_Syntax_Syntax.lbtyp
-                      lb.FStar_Syntax_Syntax.lbdef in
-                  let uu___3 = lb in
-                  {
-                    FStar_Syntax_Syntax.lbname =
-                      (uu___3.FStar_Syntax_Syntax.lbname);
-                    FStar_Syntax_Syntax.lbunivs =
-                      (uu___3.FStar_Syntax_Syntax.lbunivs);
-                    FStar_Syntax_Syntax.lbtyp =
-                      (uu___3.FStar_Syntax_Syntax.lbtyp);
-                    FStar_Syntax_Syntax.lbeff =
-                      (uu___3.FStar_Syntax_Syntax.lbeff);
-                    FStar_Syntax_Syntax.lbdef = lbdef;
-                    FStar_Syntax_Syntax.lbattrs =
-                      (uu___3.FStar_Syntax_Syntax.lbattrs);
-                    FStar_Syntax_Syntax.lbpos =
-                      (uu___3.FStar_Syntax_Syntax.lbpos)
-                  } in
-                let lbs1 =
-                  let uu___3 =
-                    match post_tau with
-                    | FStar_Pervasives_Native.Some tau ->
-                        FStar_List.map (postprocess_lb tau)
-                          (FStar_Pervasives_Native.snd lbs)
-                    | FStar_Pervasives_Native.None ->
-                        FStar_Pervasives_Native.snd lbs in
-                  ((FStar_Pervasives_Native.fst lbs), uu___3) in
-                let uu___3 =
-                  let uu___4 =
-                    FStar_Syntax_Syntax.mk
-                      (FStar_Syntax_Syntax.Tm_let
-                         (lbs1, FStar_Syntax_Util.exp_false_bool))
-                      se.FStar_Syntax_Syntax.sigrng in
-                  FStar_Extraction_ML_Term.term_as_mlexpr g uu___4 in
-                (match uu___3 with
-                 | (ml_let, uu___4, uu___5) ->
-                     (match ml_let.FStar_Extraction_ML_Syntax.expr with
-                      | FStar_Extraction_ML_Syntax.MLE_Let
-                          ((flavor, bindings), uu___6) ->
-                          let flags = FStar_List.choose flag_of_qual quals in
-                          let flags' = extract_metadata attrs1 in
-                          let uu___7 =
-                            FStar_List.fold_left2
-                              (fun uu___8 ->
-                                 fun ml_lb ->
-                                   fun uu___9 ->
-                                     match (uu___8, uu___9) with
-                                     | ((env, ml_lbs),
-                                        {
-                                          FStar_Syntax_Syntax.lbname = lbname;
-                                          FStar_Syntax_Syntax.lbunivs =
-                                            uu___10;
-                                          FStar_Syntax_Syntax.lbtyp = t;
-                                          FStar_Syntax_Syntax.lbeff = uu___11;
-                                          FStar_Syntax_Syntax.lbdef = uu___12;
-                                          FStar_Syntax_Syntax.lbattrs =
-                                            uu___13;
-                                          FStar_Syntax_Syntax.lbpos = uu___14;_})
-                                         ->
-                                         let uu___15 =
-                                           FStar_All.pipe_right
-                                             ml_lb.FStar_Extraction_ML_Syntax.mllb_meta
-                                             (FStar_List.contains
-                                                FStar_Extraction_ML_Syntax.Erased) in
-                                         if uu___15
-                                         then (env, ml_lbs)
-                                         else
-                                           (let lb_lid =
-                                              let uu___17 =
-                                                let uu___18 =
-                                                  FStar_Util.right lbname in
-                                                uu___18.FStar_Syntax_Syntax.fv_name in
-                                              uu___17.FStar_Syntax_Syntax.v in
-                                            let flags'' =
-                                              let uu___17 =
-                                                let uu___18 =
-                                                  FStar_Syntax_Subst.compress
-                                                    t in
-                                                uu___18.FStar_Syntax_Syntax.n in
-                                              match uu___17 with
-                                              | FStar_Syntax_Syntax.Tm_arrow
-                                                  (uu___18,
-                                                   {
-                                                     FStar_Syntax_Syntax.n =
-                                                       FStar_Syntax_Syntax.Comp
-                                                       {
-                                                         FStar_Syntax_Syntax.comp_univs
-                                                           = uu___19;
-                                                         FStar_Syntax_Syntax.effect_name
-                                                           = e;
-                                                         FStar_Syntax_Syntax.result_typ
-                                                           = uu___20;
-                                                         FStar_Syntax_Syntax.effect_args
-                                                           = uu___21;
-                                                         FStar_Syntax_Syntax.flags
-                                                           = uu___22;_};
-                                                     FStar_Syntax_Syntax.pos
-                                                       = uu___23;
-                                                     FStar_Syntax_Syntax.vars
-                                                       = uu___24;_})
-                                                  when
-                                                  let uu___25 =
-                                                    FStar_Ident.string_of_lid
-                                                      e in
-                                                  uu___25 =
-                                                    "FStar.HyperStack.ST.StackInline"
-                                                  ->
-                                                  [FStar_Extraction_ML_Syntax.StackInline]
-                                              | uu___18 -> [] in
-                                            let meta =
-                                              FStar_List.append flags
-                                                (FStar_List.append flags'
-                                                   flags'') in
-                                            let ml_lb1 =
-                                              let uu___17 = ml_lb in
-                                              {
-                                                FStar_Extraction_ML_Syntax.mllb_name
-                                                  =
-                                                  (uu___17.FStar_Extraction_ML_Syntax.mllb_name);
-                                                FStar_Extraction_ML_Syntax.mllb_tysc
-                                                  =
-                                                  (uu___17.FStar_Extraction_ML_Syntax.mllb_tysc);
-                                                FStar_Extraction_ML_Syntax.mllb_add_unit
-                                                  =
-                                                  (uu___17.FStar_Extraction_ML_Syntax.mllb_add_unit);
-                                                FStar_Extraction_ML_Syntax.mllb_def
-                                                  =
-                                                  (uu___17.FStar_Extraction_ML_Syntax.mllb_def);
-                                                FStar_Extraction_ML_Syntax.mllb_meta
-                                                  = meta;
-                                                FStar_Extraction_ML_Syntax.print_typ
-                                                  =
-                                                  (uu___17.FStar_Extraction_ML_Syntax.print_typ)
-                                              } in
-=======
       (let uu___1 =
          ((FStar_List.contains FStar_Syntax_Syntax.NoExtract
              se.FStar_Syntax_Syntax.sigquals)
@@ -2002,7 +1804,7 @@
           | FStar_Syntax_Syntax.Sig_declare_typ (lid, univs, t) when
               FStar_Extraction_ML_Term.is_arity g t ->
               let uu___3 =
-                extract_type_declaration g lid
+                extract_type_declaration g false lid
                   se.FStar_Syntax_Syntax.sigquals
                   se.FStar_Syntax_Syntax.sigattrs univs t in
               (match uu___3 with | (env, uu___4, impl) -> (env, impl))
@@ -2109,7 +1911,6 @@
                                              FStar_Syntax_Syntax.lbpos =
                                                uu___16;_})
                                             ->
->>>>>>> 94abbdd8
                                             let uu___17 =
                                               FStar_All.pipe_right
                                                 ml_lb.FStar_Extraction_ML_Syntax.mllb_meta
