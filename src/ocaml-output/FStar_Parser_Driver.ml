--- conflicted
+++ resolved
@@ -96,10 +96,5 @@
 in (FStar_Parser_Desugar.desugar_file env _175_55))
 end)
 
-<<<<<<< HEAD
-let read_build_config : Prims.string  ->  Prims.string Prims.list = (fun file -> (FStar_Parser_ParseIt.read_build_config file true))
-
-=======
->>>>>>> d3318508
 
 
