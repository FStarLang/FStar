--- conflicted
+++ resolved
@@ -1,100 +1,4 @@
 open Prims
-<<<<<<< HEAD
-
-let is_cache_file : Prims.string  ->  Prims.bool = (fun fn -> (
-
-let uu____4 = (FStar_Util.get_file_extension fn)
-in (uu____4 = ".cache")))
-
-type fragment =
-| Empty
-| Modul of FStar_Parser_AST.modul
-| Decls of FStar_Parser_AST.decl Prims.list
-
-
-let uu___is_Empty : fragment  ->  Prims.bool = (fun projectee -> (match (projectee) with
-| Empty -> begin
-true
-end
-| uu____15 -> begin
-false
-end))
-
-
-let uu___is_Modul : fragment  ->  Prims.bool = (fun projectee -> (match (projectee) with
-| Modul (_0) -> begin
-true
-end
-| uu____20 -> begin
-false
-end))
-
-
-let __proj__Modul__item___0 : fragment  ->  FStar_Parser_AST.modul = (fun projectee -> (match (projectee) with
-| Modul (_0) -> begin
-_0
-end))
-
-
-let uu___is_Decls : fragment  ->  Prims.bool = (fun projectee -> (match (projectee) with
-| Decls (_0) -> begin
-true
-end
-| uu____33 -> begin
-false
-end))
-
-
-let __proj__Decls__item___0 : fragment  ->  FStar_Parser_AST.decl Prims.list = (fun projectee -> (match (projectee) with
-| Decls (_0) -> begin
-_0
-end))
-
-
-let parse_fragment : FStar_Parser_ParseIt.input_frag  ->  fragment = (fun frag -> (
-
-let uu____47 = (FStar_Parser_ParseIt.parse (FStar_Util.Inr (frag)))
-in (match (uu____47) with
-| FStar_Util.Inl (FStar_Util.Inl ([]), uu____57) -> begin
-Empty
-end
-| FStar_Util.Inl (FStar_Util.Inl ((modul)::[]), uu____82) -> begin
-Modul (modul)
-end
-| FStar_Util.Inl (FStar_Util.Inr (decls), uu____107) -> begin
-Decls (decls)
-end
-| FStar_Util.Inl (FStar_Util.Inl (uu____129), uu____130) -> begin
-(Prims.raise (FStar_Errors.Err ("Refusing to check more than one module at a time incrementally")))
-end
-| FStar_Util.Inr (msg, r) -> begin
-(Prims.raise (FStar_Errors.Error (((msg), (r)))))
-end)))
-
-
-let parse_file : FStar_Parser_ParseIt.filename  ->  (FStar_Parser_AST.file * (Prims.string * FStar_Range.range) Prims.list) = (fun fn -> (
-
-let uu____168 = (FStar_Parser_ParseIt.parse (FStar_Util.Inl (fn)))
-in (match (uu____168) with
-| FStar_Util.Inl (FStar_Util.Inl (ast), comments) -> begin
-((ast), (comments))
-end
-| FStar_Util.Inl (FStar_Util.Inr (uu____208), uu____209) -> begin
-(
-
-let msg = (FStar_Util.format1 "%s: expected a module\n" fn)
-in (
-
-let r = FStar_Range.dummyRange
-in (Prims.raise (FStar_Errors.Error (((msg), (r)))))))
-end
-| FStar_Util.Inr (msg, r) -> begin
-(Prims.raise (FStar_Errors.Error (((msg), (r)))))
-end)))
-
-
-
-=======
 let is_cache_file : Prims.string -> Prims.bool =
   fun fn  ->
     let _0_285 = FStar_Util.get_file_extension fn  in _0_285 = ".cache"
@@ -143,5 +47,4 @@
         let r = FStar_Range.dummyRange  in
         Prims.raise (FStar_Errors.Error (msg, r))
     | FStar_Util.Inr (msg,r) -> Prims.raise (FStar_Errors.Error (msg, r))
-  
->>>>>>> cb49b421
+  