
open Prims
<<<<<<< HEAD
open FStar_Pervasives

let is_cache_file : Prims.string  ->  Prims.bool = (fun fn -> (

let uu____5 = (FStar_Util.get_file_extension fn)
in (Prims.op_Equality uu____5 ".cache")))

type fragment =
| Empty
| Modul of FStar_Parser_AST.modul
| Decls of FStar_Parser_AST.decl Prims.list


let uu___is_Empty : fragment  ->  Prims.bool = (fun projectee -> (match (projectee) with
| Empty -> begin
true
end
| uu____20 -> begin
false
end))


let uu___is_Modul : fragment  ->  Prims.bool = (fun projectee -> (match (projectee) with
| Modul (_0) -> begin
true
end
| uu____26 -> begin
false
end))


let __proj__Modul__item___0 : fragment  ->  FStar_Parser_AST.modul = (fun projectee -> (match (projectee) with
| Modul (_0) -> begin
_0
end))


let uu___is_Decls : fragment  ->  Prims.bool = (fun projectee -> (match (projectee) with
| Decls (_0) -> begin
true
end
| uu____42 -> begin
false
end))


let __proj__Decls__item___0 : fragment  ->  FStar_Parser_AST.decl Prims.list = (fun projectee -> (match (projectee) with
| Decls (_0) -> begin
_0
end))


let parse_fragment : FStar_Parser_ParseIt.input_frag  ->  fragment = (fun frag -> (

let uu____61 = (FStar_Parser_ParseIt.parse (FStar_Util.Inr (frag)))
in (match (uu____61) with
| FStar_Util.Inl (FStar_Util.Inl (modul), uu____81) -> begin
Modul (modul)
end
| FStar_Util.Inl (FStar_Util.Inr ([]), uu____122) -> begin
Empty
end
| FStar_Util.Inl (FStar_Util.Inr (decls), uu____164) -> begin
Decls (decls)
end
| FStar_Util.Inr (msg, r) -> begin
(FStar_Exn.raise (FStar_Errors.Error (((msg), (r)))))
end)))


let parse_file : FStar_Parser_ParseIt.filename  ->  (FStar_Parser_AST.file * (Prims.string * FStar_Range.range) Prims.list) = (fun fn -> (

let uu____237 = (FStar_Parser_ParseIt.parse (FStar_Util.Inl (fn)))
in (match (uu____237) with
| FStar_Util.Inl (FStar_Util.Inl (ast), comments) -> begin
((ast), (comments))
end
| FStar_Util.Inl (FStar_Util.Inr (uu____314), uu____315) -> begin
(

let msg = (FStar_Util.format1 "%s: expected a module\n" fn)
in (

let r = FStar_Range.dummyRange
in (FStar_Exn.raise (FStar_Errors.Error (((msg), (r)))))))
end
| FStar_Util.Inr (msg, r) -> begin
(FStar_Exn.raise (FStar_Errors.Error (((msg), (r)))))
end)))



=======
let is_cache_file: Prims.string -> Prims.bool =
  fun fn  ->
    let uu____4 = FStar_Util.get_file_extension fn in uu____4 = ".cache"
type fragment =
  | Empty
  | Modul of FStar_Parser_AST.modul
  | Decls of FStar_Parser_AST.decl Prims.list[@@deriving show]
let uu___is_Empty: fragment -> Prims.bool =
  fun projectee  -> match projectee with | Empty  -> true | uu____18 -> false
let uu___is_Modul: fragment -> Prims.bool =
  fun projectee  ->
    match projectee with | Modul _0 -> true | uu____23 -> false
let __proj__Modul__item___0: fragment -> FStar_Parser_AST.modul =
  fun projectee  -> match projectee with | Modul _0 -> _0
let uu___is_Decls: fragment -> Prims.bool =
  fun projectee  ->
    match projectee with | Decls _0 -> true | uu____37 -> false
let __proj__Decls__item___0: fragment -> FStar_Parser_AST.decl Prims.list =
  fun projectee  -> match projectee with | Decls _0 -> _0
let parse_fragment: FStar_Parser_ParseIt.input_frag -> fragment =
  fun frag  ->
    let uu____54 =
      FStar_Parser_ParseIt.parse (FStar_Parser_ParseIt.Toplevel frag) in
    match uu____54 with
    | FStar_Parser_ParseIt.ASTFragment (FStar_Util.Inl modul,uu____56) ->
        Modul modul
    | FStar_Parser_ParseIt.ASTFragment (FStar_Util.Inr [],uu____77) -> Empty
    | FStar_Parser_ParseIt.ASTFragment (FStar_Util.Inr decls,uu____99) ->
        Decls decls
    | FStar_Parser_ParseIt.ParseError (msg,r) ->
        FStar_Exn.raise (FStar_Errors.Error (msg, r))
    | FStar_Parser_ParseIt.Term uu____124 ->
        failwith
          "Impossible: parsing a Toplevel always results in an ASTFragment"
let parse_file:
  FStar_Parser_ParseIt.filename ->
    (FStar_Parser_AST.file,(Prims.string,FStar_Range.range)
                             FStar_Pervasives_Native.tuple2 Prims.list)
      FStar_Pervasives_Native.tuple2
  =
  fun fn  ->
    let uu____138 =
      FStar_Parser_ParseIt.parse (FStar_Parser_ParseIt.Filename fn) in
    match uu____138 with
    | FStar_Parser_ParseIt.ASTFragment (FStar_Util.Inl ast,comments) ->
        (ast, comments)
    | FStar_Parser_ParseIt.ASTFragment (FStar_Util.Inr uu____177,uu____178)
        ->
        let msg = FStar_Util.format1 "%s: expected a module\n" fn in
        let r = FStar_Range.dummyRange in
        FStar_Exn.raise (FStar_Errors.Error (msg, r))
    | FStar_Parser_ParseIt.ParseError (msg,r) ->
        FStar_Exn.raise (FStar_Errors.Error (msg, r))
    | FStar_Parser_ParseIt.Term uu____225 ->
        failwith
          "Impossible: parsing a Filename always results in an ASTFragment"
>>>>>>> 484a43b6
<|MERGE_RESOLUTION|>--- conflicted
+++ resolved
@@ -1,99 +1,5 @@
 
 open Prims
-<<<<<<< HEAD
-open FStar_Pervasives
-
-let is_cache_file : Prims.string  ->  Prims.bool = (fun fn -> (
-
-let uu____5 = (FStar_Util.get_file_extension fn)
-in (Prims.op_Equality uu____5 ".cache")))
-
-type fragment =
-| Empty
-| Modul of FStar_Parser_AST.modul
-| Decls of FStar_Parser_AST.decl Prims.list
-
-
-let uu___is_Empty : fragment  ->  Prims.bool = (fun projectee -> (match (projectee) with
-| Empty -> begin
-true
-end
-| uu____20 -> begin
-false
-end))
-
-
-let uu___is_Modul : fragment  ->  Prims.bool = (fun projectee -> (match (projectee) with
-| Modul (_0) -> begin
-true
-end
-| uu____26 -> begin
-false
-end))
-
-
-let __proj__Modul__item___0 : fragment  ->  FStar_Parser_AST.modul = (fun projectee -> (match (projectee) with
-| Modul (_0) -> begin
-_0
-end))
-
-
-let uu___is_Decls : fragment  ->  Prims.bool = (fun projectee -> (match (projectee) with
-| Decls (_0) -> begin
-true
-end
-| uu____42 -> begin
-false
-end))
-
-
-let __proj__Decls__item___0 : fragment  ->  FStar_Parser_AST.decl Prims.list = (fun projectee -> (match (projectee) with
-| Decls (_0) -> begin
-_0
-end))
-
-
-let parse_fragment : FStar_Parser_ParseIt.input_frag  ->  fragment = (fun frag -> (
-
-let uu____61 = (FStar_Parser_ParseIt.parse (FStar_Util.Inr (frag)))
-in (match (uu____61) with
-| FStar_Util.Inl (FStar_Util.Inl (modul), uu____81) -> begin
-Modul (modul)
-end
-| FStar_Util.Inl (FStar_Util.Inr ([]), uu____122) -> begin
-Empty
-end
-| FStar_Util.Inl (FStar_Util.Inr (decls), uu____164) -> begin
-Decls (decls)
-end
-| FStar_Util.Inr (msg, r) -> begin
-(FStar_Exn.raise (FStar_Errors.Error (((msg), (r)))))
-end)))
-
-
-let parse_file : FStar_Parser_ParseIt.filename  ->  (FStar_Parser_AST.file * (Prims.string * FStar_Range.range) Prims.list) = (fun fn -> (
-
-let uu____237 = (FStar_Parser_ParseIt.parse (FStar_Util.Inl (fn)))
-in (match (uu____237) with
-| FStar_Util.Inl (FStar_Util.Inl (ast), comments) -> begin
-((ast), (comments))
-end
-| FStar_Util.Inl (FStar_Util.Inr (uu____314), uu____315) -> begin
-(
-
-let msg = (FStar_Util.format1 "%s: expected a module\n" fn)
-in (
-
-let r = FStar_Range.dummyRange
-in (FStar_Exn.raise (FStar_Errors.Error (((msg), (r)))))))
-end
-| FStar_Util.Inr (msg, r) -> begin
-(FStar_Exn.raise (FStar_Errors.Error (((msg), (r)))))
-end)))
-
-
-
-=======
 let is_cache_file: Prims.string -> Prims.bool =
   fun fn  ->
     let uu____4 = FStar_Util.get_file_extension fn in uu____4 = ".cache"
@@ -149,5 +55,4 @@
         FStar_Exn.raise (FStar_Errors.Error (msg, r))
     | FStar_Parser_ParseIt.Term uu____225 ->
         failwith
-          "Impossible: parsing a Filename always results in an ASTFragment"
->>>>>>> 484a43b6
+          "Impossible: parsing a Filename always results in an ASTFragment"