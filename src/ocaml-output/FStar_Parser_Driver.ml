
open Prims

let is_cache_file : Prims.string  ->  Prims.bool = (fun fn -> ((FStar_Util.get_file_extension fn) = ".cache"))


type fragment =
| Empty
| Modul of FStar_Parser_AST.modul
| Decls of FStar_Parser_AST.decl Prims.list


let is_Empty = (fun _discr_ -> (match (_discr_) with
| Empty (_) -> begin
true
end
| _ -> begin
false
end))


let is_Modul = (fun _discr_ -> (match (_discr_) with
| Modul (_) -> begin
true
end
| _ -> begin
false
end))


let is_Decls = (fun _discr_ -> (match (_discr_) with
| Decls (_) -> begin
true
end
| _ -> begin
false
end))


let ___Modul____0 = (fun projectee -> (match (projectee) with
| Modul (_72_4) -> begin
_72_4
end))


let ___Decls____0 = (fun projectee -> (match (projectee) with
| Decls (_72_7) -> begin
_72_7
end))


let parse_fragment : FStar_Parser_ParseIt.input_frag  ->  fragment = (fun frag -> (match ((FStar_Parser_ParseIt.parse (FStar_Util.Inr (frag)))) with
| FStar_Util.Inl (FStar_Util.Inl ([]), _71_12) -> begin
Empty
end
| FStar_Util.Inl (FStar_Util.Inl ((modul)::[]), _71_19) -> begin
Modul (modul)
end
| FStar_Util.Inl (FStar_Util.Inr (decls), _71_25) -> begin
Decls (decls)
end
<<<<<<< HEAD
| FStar_Util.Inl (FStar_Util.Inl (_72_20)) -> begin
=======
| FStar_Util.Inl (FStar_Util.Inl (_71_29), _71_32) -> begin
>>>>>>> 325d5cd9
if (FStar_Options.universes ()) then begin
(Prims.raise (FStar_Syntax_Syntax.Err ("Refusing to check more than one module at a time incrementally")))
end else begin
(Prims.raise (FStar_Absyn_Syntax.Err ("Refusing to check more than one module at a time incrementally")))
end
end
| FStar_Util.Inr (msg, r) -> begin
if (FStar_Options.universes ()) then begin
(Prims.raise (FStar_Syntax_Syntax.Error (((msg), (r)))))
end else begin
(Prims.raise (FStar_Absyn_Syntax.Error (((msg), (r)))))
end
end))


let parse_file : FStar_Parser_ParseIt.filename  ->  (FStar_Parser_AST.modul Prims.list * (Prims.string * FStar_Range.range) Prims.list) = (fun fn -> (match ((FStar_Parser_ParseIt.parse (FStar_Util.Inl (fn)))) with
| FStar_Util.Inl (FStar_Util.Inl (ast), comments) -> begin
((ast), (comments))
end
<<<<<<< HEAD
| FStar_Util.Inl (FStar_Util.Inr (_72_32)) -> begin
=======
| FStar_Util.Inl (FStar_Util.Inr (_71_46), _71_49) -> begin
>>>>>>> 325d5cd9
(

let msg = (FStar_Util.format1 "%s: expected a module\n" fn)
in (

let r = FStar_Range.dummyRange
in if (FStar_Options.universes ()) then begin
(Prims.raise (FStar_Syntax_Syntax.Error (((msg), (r)))))
end else begin
(Prims.raise (FStar_Absyn_Syntax.Error (((msg), (r)))))
end))
end
| FStar_Util.Inr (msg, r) -> begin
if (FStar_Options.universes ()) then begin
(Prims.raise (FStar_Syntax_Syntax.Error (((msg), (r)))))
end else begin
(Prims.raise (FStar_Absyn_Syntax.Error (((msg), (r)))))
end
end))



<|MERGE_RESOLUTION|>--- conflicted
+++ resolved
@@ -50,20 +50,16 @@
 
 
 let parse_fragment : FStar_Parser_ParseIt.input_frag  ->  fragment = (fun frag -> (match ((FStar_Parser_ParseIt.parse (FStar_Util.Inr (frag)))) with
-| FStar_Util.Inl (FStar_Util.Inl ([]), _71_12) -> begin
+| FStar_Util.Inl (FStar_Util.Inl ([]), _72_12) -> begin
 Empty
 end
-| FStar_Util.Inl (FStar_Util.Inl ((modul)::[]), _71_19) -> begin
+| FStar_Util.Inl (FStar_Util.Inl ((modul)::[]), _72_19) -> begin
 Modul (modul)
 end
-| FStar_Util.Inl (FStar_Util.Inr (decls), _71_25) -> begin
+| FStar_Util.Inl (FStar_Util.Inr (decls), _72_25) -> begin
 Decls (decls)
 end
-<<<<<<< HEAD
-| FStar_Util.Inl (FStar_Util.Inl (_72_20)) -> begin
-=======
-| FStar_Util.Inl (FStar_Util.Inl (_71_29), _71_32) -> begin
->>>>>>> 325d5cd9
+| FStar_Util.Inl (FStar_Util.Inl (_72_29), _72_32) -> begin
 if (FStar_Options.universes ()) then begin
 (Prims.raise (FStar_Syntax_Syntax.Err ("Refusing to check more than one module at a time incrementally")))
 end else begin
@@ -83,11 +79,7 @@
 | FStar_Util.Inl (FStar_Util.Inl (ast), comments) -> begin
 ((ast), (comments))
 end
-<<<<<<< HEAD
-| FStar_Util.Inl (FStar_Util.Inr (_72_32)) -> begin
-=======
-| FStar_Util.Inl (FStar_Util.Inr (_71_46), _71_49) -> begin
->>>>>>> 325d5cd9
+| FStar_Util.Inl (FStar_Util.Inr (_72_46), _72_49) -> begin
 (
 
 let msg = (FStar_Util.format1 "%s: expected a module\n" fn)
