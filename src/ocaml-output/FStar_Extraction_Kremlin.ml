--- conflicted
+++ resolved
@@ -3,27 +3,27 @@
   | DGlobal of
   (flag Prims.list,(Prims.string Prims.list,Prims.string)
                      FStar_Pervasives_Native.tuple2,Prims.int,typ,expr)
-  FStar_Pervasives_Native.tuple5 
+  FStar_Pervasives_Native.tuple5
   | DFunction of
   (cc FStar_Pervasives_Native.option,flag Prims.list,Prims.int,typ,(Prims.string
                                                                     Prims.list,
                                                                     Prims.string)
                                                                     FStar_Pervasives_Native.tuple2,
-  binder Prims.list,expr) FStar_Pervasives_Native.tuple7 
+  binder Prims.list,expr) FStar_Pervasives_Native.tuple7
   | DTypeAlias of
   ((Prims.string Prims.list,Prims.string) FStar_Pervasives_Native.tuple2,
-  flag Prims.list,Prims.int,typ) FStar_Pervasives_Native.tuple4 
+  flag Prims.list,Prims.int,typ) FStar_Pervasives_Native.tuple4
   | DTypeFlat of
   ((Prims.string Prims.list,Prims.string) FStar_Pervasives_Native.tuple2,
   flag Prims.list,Prims.int,(Prims.string,(typ,Prims.bool)
                                             FStar_Pervasives_Native.tuple2)
                               FStar_Pervasives_Native.tuple2 Prims.list)
-  FStar_Pervasives_Native.tuple4 
+  FStar_Pervasives_Native.tuple4
   | DExternal of
   (cc FStar_Pervasives_Native.option,flag Prims.list,(Prims.string Prims.list,
                                                        Prims.string)
                                                        FStar_Pervasives_Native.tuple2,
-  typ) FStar_Pervasives_Native.tuple4 
+  typ) FStar_Pervasives_Native.tuple4
   | DTypeVariant of
   ((Prims.string Prims.list,Prims.string) FStar_Pervasives_Native.tuple2,
   flag Prims.list,Prims.int,(Prims.string,(Prims.string,(typ,Prims.bool)
@@ -31,189 +31,180 @@
                                             FStar_Pervasives_Native.tuple2
                                             Prims.list)
                               FStar_Pervasives_Native.tuple2 Prims.list)
-  FStar_Pervasives_Native.tuple4 [@@deriving show]
+  FStar_Pervasives_Native.tuple4[@@deriving show]
 and cc =
-  | StdCall 
-  | CDecl 
-  | FastCall [@@deriving show]
+  | StdCall
+  | CDecl
+  | FastCall[@@deriving show]
 and flag =
-  | Private 
-  | WipeBody 
-  | CInline 
-  | Substitute 
-  | GCType 
-  | Comment of Prims.string 
-  | MustDisappear [@@deriving show]
+  | Private
+  | WipeBody
+  | CInline
+  | Substitute
+  | GCType
+  | Comment of Prims.string
+  | MustDisappear[@@deriving show]
 and lifetime =
-  | Eternal 
-  | Stack 
-  | ManuallyManaged [@@deriving show]
+  | Eternal
+  | Stack[@@deriving show]
 and expr =
-  | EBound of Prims.int 
+  | EBound of Prims.int
   | EQualified of (Prims.string Prims.list,Prims.string)
-  FStar_Pervasives_Native.tuple2 
-  | EConstant of (width,Prims.string) FStar_Pervasives_Native.tuple2 
-  | EUnit 
-  | EApp of (expr,expr Prims.list) FStar_Pervasives_Native.tuple2 
-  | ETypApp of (expr,typ Prims.list) FStar_Pervasives_Native.tuple2 
-  | ELet of (binder,expr,expr) FStar_Pervasives_Native.tuple3 
-  | EIfThenElse of (expr,expr,expr) FStar_Pervasives_Native.tuple3 
-  | ESequence of expr Prims.list 
-  | EAssign of (expr,expr) FStar_Pervasives_Native.tuple2 
-  | EBufCreate of (lifetime,expr,expr) FStar_Pervasives_Native.tuple3 
-  | EBufRead of (expr,expr) FStar_Pervasives_Native.tuple2 
-  | EBufWrite of (expr,expr,expr) FStar_Pervasives_Native.tuple3 
-  | EBufSub of (expr,expr) FStar_Pervasives_Native.tuple2 
-  | EBufBlit of (expr,expr,expr,expr,expr) FStar_Pervasives_Native.tuple5 
+  FStar_Pervasives_Native.tuple2
+  | EConstant of (width,Prims.string) FStar_Pervasives_Native.tuple2
+  | EUnit
+  | EApp of (expr,expr Prims.list) FStar_Pervasives_Native.tuple2
+  | ETypApp of (expr,typ Prims.list) FStar_Pervasives_Native.tuple2
+  | ELet of (binder,expr,expr) FStar_Pervasives_Native.tuple3
+  | EIfThenElse of (expr,expr,expr) FStar_Pervasives_Native.tuple3
+  | ESequence of expr Prims.list
+  | EAssign of (expr,expr) FStar_Pervasives_Native.tuple2
+  | EBufCreate of (lifetime,expr,expr) FStar_Pervasives_Native.tuple3
+  | EBufRead of (expr,expr) FStar_Pervasives_Native.tuple2
+  | EBufWrite of (expr,expr,expr) FStar_Pervasives_Native.tuple3
+  | EBufSub of (expr,expr) FStar_Pervasives_Native.tuple2
+  | EBufBlit of (expr,expr,expr,expr,expr) FStar_Pervasives_Native.tuple5
   | EMatch of (expr,(pattern,expr) FStar_Pervasives_Native.tuple2 Prims.list)
-  FStar_Pervasives_Native.tuple2 
-  | EOp of (op,width) FStar_Pervasives_Native.tuple2 
-  | ECast of (expr,typ) FStar_Pervasives_Native.tuple2 
-  | EPushFrame 
-  | EPopFrame 
-  | EBool of Prims.bool 
-  | EAny 
-  | EAbort 
-  | EReturn of expr 
+  FStar_Pervasives_Native.tuple2
+  | EOp of (op,width) FStar_Pervasives_Native.tuple2
+  | ECast of (expr,typ) FStar_Pervasives_Native.tuple2
+  | EPushFrame
+  | EPopFrame
+  | EBool of Prims.bool
+  | EAny
+  | EAbort
+  | EReturn of expr
   | EFlat of
   (typ,(Prims.string,expr) FStar_Pervasives_Native.tuple2 Prims.list)
-  FStar_Pervasives_Native.tuple2 
-  | EField of (typ,expr,Prims.string) FStar_Pervasives_Native.tuple3 
-  | EWhile of (expr,expr) FStar_Pervasives_Native.tuple2 
+  FStar_Pervasives_Native.tuple2
+  | EField of (typ,expr,Prims.string) FStar_Pervasives_Native.tuple3
+  | EWhile of (expr,expr) FStar_Pervasives_Native.tuple2
   | EBufCreateL of (lifetime,expr Prims.list) FStar_Pervasives_Native.tuple2
-  
-  | ETuple of expr Prims.list 
+  | ETuple of expr Prims.list
   | ECons of (typ,Prims.string,expr Prims.list)
-  FStar_Pervasives_Native.tuple3 
-  | EBufFill of (expr,expr,expr) FStar_Pervasives_Native.tuple3 
-  | EString of Prims.string 
-  | EFun of (binder Prims.list,expr,typ) FStar_Pervasives_Native.tuple3 
-  | EAbortS of Prims.string 
-  | EBufFree of expr [@@deriving show]
+  FStar_Pervasives_Native.tuple3
+  | EBufFill of (expr,expr,expr) FStar_Pervasives_Native.tuple3
+  | EString of Prims.string
+  | EFun of (binder Prims.list,expr,typ) FStar_Pervasives_Native.tuple3
+  | EAbortS of Prims.string[@@deriving show]
 and op =
-  | Add 
-  | AddW 
-  | Sub 
-  | SubW 
-  | Div 
-  | DivW 
-  | Mult 
-  | MultW 
-  | Mod 
-  | BOr 
-  | BAnd 
-  | BXor 
-  | BShiftL 
-  | BShiftR 
-  | BNot 
-  | Eq 
-  | Neq 
-  | Lt 
-  | Lte 
-  | Gt 
-  | Gte 
-  | And 
-  | Or 
-  | Xor 
-  | Not [@@deriving show]
+  | Add
+  | AddW
+  | Sub
+  | SubW
+  | Div
+  | DivW
+  | Mult
+  | MultW
+  | Mod
+  | BOr
+  | BAnd
+  | BXor
+  | BShiftL
+  | BShiftR
+  | BNot
+  | Eq
+  | Neq
+  | Lt
+  | Lte
+  | Gt
+  | Gte
+  | And
+  | Or
+  | Xor
+  | Not[@@deriving show]
 and pattern =
-  | PUnit 
-  | PBool of Prims.bool 
-  | PVar of binder 
-  | PCons of (Prims.string,pattern Prims.list) FStar_Pervasives_Native.tuple2
-  
-  | PTuple of pattern Prims.list 
+  | PUnit
+  | PBool of Prims.bool
+  | PVar of binder
+  | PCons of (Prims.string,pattern Prims.list)
+  FStar_Pervasives_Native.tuple2
+  | PTuple of pattern Prims.list
   | PRecord of (Prims.string,pattern) FStar_Pervasives_Native.tuple2
-  Prims.list 
-  | PConstant of (width,Prims.string) FStar_Pervasives_Native.tuple2 
-[@@deriving show]
+  Prims.list
+  | PConstant of (width,Prims.string) FStar_Pervasives_Native.tuple2[@@deriving
+                                                                    show]
 and width =
-  | UInt8 
-  | UInt16 
-  | UInt32 
-  | UInt64 
-  | Int8 
-  | Int16 
-  | Int32 
-  | Int64 
-  | Bool 
-  | CInt [@@deriving show]
+  | UInt8
+  | UInt16
+  | UInt32
+  | UInt64
+  | Int8
+  | Int16
+  | Int32
+  | Int64
+  | Bool
+  | CInt[@@deriving show]
 and binder = {
-  name: Prims.string ;
-  typ: typ ;
-  mut: Prims.bool }[@@deriving show]
+  name: Prims.string;
+  typ: typ;
+  mut: Prims.bool;}[@@deriving show]
 and typ =
-  | TInt of width 
-  | TBuf of typ 
-  | TUnit 
+  | TInt of width
+  | TBuf of typ
+  | TUnit
   | TQualified of (Prims.string Prims.list,Prims.string)
-  FStar_Pervasives_Native.tuple2 
-  | TBool 
-  | TAny 
-  | TArrow of (typ,typ) FStar_Pervasives_Native.tuple2 
-  | TBound of Prims.int 
+  FStar_Pervasives_Native.tuple2
+  | TBool
+  | TAny
+  | TArrow of (typ,typ) FStar_Pervasives_Native.tuple2
+  | TBound of Prims.int
   | TApp of
   ((Prims.string Prims.list,Prims.string) FStar_Pervasives_Native.tuple2,
-  typ Prims.list) FStar_Pervasives_Native.tuple2 
-  | TTuple of typ Prims.list [@@deriving show]
-let (uu___is_DGlobal : decl -> Prims.bool) =
-  fun projectee  ->
-    match projectee with | DGlobal _0 -> true | uu____551 -> false
-  
-let (__proj__DGlobal__item___0 :
+  typ Prims.list) FStar_Pervasives_Native.tuple2
+  | TTuple of typ Prims.list[@@deriving show]
+let uu___is_DGlobal: decl -> Prims.bool =
+  fun projectee  ->
+    match projectee with | DGlobal _0 -> true | uu____547 -> false
+let __proj__DGlobal__item___0:
   decl ->
     (flag Prims.list,(Prims.string Prims.list,Prims.string)
                        FStar_Pervasives_Native.tuple2,Prims.int,typ,expr)
-      FStar_Pervasives_Native.tuple5)
-  = fun projectee  -> match projectee with | DGlobal _0 -> _0 
-let (uu___is_DFunction : decl -> Prims.bool) =
-  fun projectee  ->
-    match projectee with | DFunction _0 -> true | uu____643 -> false
-  
-let (__proj__DFunction__item___0 :
+      FStar_Pervasives_Native.tuple5
+  = fun projectee  -> match projectee with | DGlobal _0 -> _0
+let uu___is_DFunction: decl -> Prims.bool =
+  fun projectee  ->
+    match projectee with | DFunction _0 -> true | uu____639 -> false
+let __proj__DFunction__item___0:
   decl ->
     (cc FStar_Pervasives_Native.option,flag Prims.list,Prims.int,typ,
       (Prims.string Prims.list,Prims.string) FStar_Pervasives_Native.tuple2,
-      binder Prims.list,expr) FStar_Pervasives_Native.tuple7)
-  = fun projectee  -> match projectee with | DFunction _0 -> _0 
-let (uu___is_DTypeAlias : decl -> Prims.bool) =
-  fun projectee  ->
-    match projectee with | DTypeAlias _0 -> true | uu____749 -> false
-  
-let (__proj__DTypeAlias__item___0 :
+      binder Prims.list,expr) FStar_Pervasives_Native.tuple7
+  = fun projectee  -> match projectee with | DFunction _0 -> _0
+let uu___is_DTypeAlias: decl -> Prims.bool =
+  fun projectee  ->
+    match projectee with | DTypeAlias _0 -> true | uu____745 -> false
+let __proj__DTypeAlias__item___0:
   decl ->
     ((Prims.string Prims.list,Prims.string) FStar_Pervasives_Native.tuple2,
-      flag Prims.list,Prims.int,typ) FStar_Pervasives_Native.tuple4)
-  = fun projectee  -> match projectee with | DTypeAlias _0 -> _0 
-let (uu___is_DTypeFlat : decl -> Prims.bool) =
-  fun projectee  ->
-    match projectee with | DTypeFlat _0 -> true | uu____835 -> false
-  
-let (__proj__DTypeFlat__item___0 :
+      flag Prims.list,Prims.int,typ) FStar_Pervasives_Native.tuple4
+  = fun projectee  -> match projectee with | DTypeAlias _0 -> _0
+let uu___is_DTypeFlat: decl -> Prims.bool =
+  fun projectee  ->
+    match projectee with | DTypeFlat _0 -> true | uu____831 -> false
+let __proj__DTypeFlat__item___0:
   decl ->
     ((Prims.string Prims.list,Prims.string) FStar_Pervasives_Native.tuple2,
       flag Prims.list,Prims.int,(Prims.string,(typ,Prims.bool)
                                                 FStar_Pervasives_Native.tuple2)
                                   FStar_Pervasives_Native.tuple2 Prims.list)
-      FStar_Pervasives_Native.tuple4)
-  = fun projectee  -> match projectee with | DTypeFlat _0 -> _0 
-let (uu___is_DExternal : decl -> Prims.bool) =
-  fun projectee  ->
-    match projectee with | DExternal _0 -> true | uu____943 -> false
-  
-let (__proj__DExternal__item___0 :
+      FStar_Pervasives_Native.tuple4
+  = fun projectee  -> match projectee with | DTypeFlat _0 -> _0
+let uu___is_DExternal: decl -> Prims.bool =
+  fun projectee  ->
+    match projectee with | DExternal _0 -> true | uu____939 -> false
+let __proj__DExternal__item___0:
   decl ->
     (cc FStar_Pervasives_Native.option,flag Prims.list,(Prims.string
                                                           Prims.list,
                                                          Prims.string)
                                                          FStar_Pervasives_Native.tuple2,
-      typ) FStar_Pervasives_Native.tuple4)
-  = fun projectee  -> match projectee with | DExternal _0 -> _0 
-let (uu___is_DTypeVariant : decl -> Prims.bool) =
-  fun projectee  ->
-    match projectee with | DTypeVariant _0 -> true | uu____1041 -> false
-  
-let (__proj__DTypeVariant__item___0 :
+      typ) FStar_Pervasives_Native.tuple4
+  = fun projectee  -> match projectee with | DExternal _0 -> _0
+let uu___is_DTypeVariant: decl -> Prims.bool =
+  fun projectee  ->
+    match projectee with | DTypeVariant _0 -> true | uu____1037 -> false
+let __proj__DTypeVariant__item___0:
   decl ->
     ((Prims.string Prims.list,Prims.string) FStar_Pervasives_Native.tuple2,
       flag Prims.list,Prims.int,(Prims.string,(Prims.string,(typ,Prims.bool)
@@ -221,520 +212,422 @@
                                                 FStar_Pervasives_Native.tuple2
                                                 Prims.list)
                                   FStar_Pervasives_Native.tuple2 Prims.list)
-      FStar_Pervasives_Native.tuple4)
-  = fun projectee  -> match projectee with | DTypeVariant _0 -> _0 
-let (uu___is_StdCall : cc -> Prims.bool) =
-  fun projectee  ->
-    match projectee with | StdCall  -> true | uu____1148 -> false
-  
-let (uu___is_CDecl : cc -> Prims.bool) =
-  fun projectee  ->
-    match projectee with | CDecl  -> true | uu____1152 -> false
-  
-let (uu___is_FastCall : cc -> Prims.bool) =
-  fun projectee  ->
-    match projectee with | FastCall  -> true | uu____1156 -> false
-  
-let (uu___is_Private : flag -> Prims.bool) =
-  fun projectee  ->
-    match projectee with | Private  -> true | uu____1160 -> false
-  
-let (uu___is_WipeBody : flag -> Prims.bool) =
-  fun projectee  ->
-    match projectee with | WipeBody  -> true | uu____1164 -> false
-  
-let (uu___is_CInline : flag -> Prims.bool) =
-  fun projectee  ->
-    match projectee with | CInline  -> true | uu____1168 -> false
-  
-let (uu___is_Substitute : flag -> Prims.bool) =
-  fun projectee  ->
-    match projectee with | Substitute  -> true | uu____1172 -> false
-  
-let (uu___is_GCType : flag -> Prims.bool) =
-  fun projectee  ->
-    match projectee with | GCType  -> true | uu____1176 -> false
-  
-let (uu___is_Comment : flag -> Prims.bool) =
-  fun projectee  ->
-    match projectee with | Comment _0 -> true | uu____1181 -> false
-  
-let (__proj__Comment__item___0 : flag -> Prims.string) =
-  fun projectee  -> match projectee with | Comment _0 -> _0 
-let (uu___is_MustDisappear : flag -> Prims.bool) =
-  fun projectee  ->
-    match projectee with | MustDisappear  -> true | uu____1192 -> false
-  
-let (uu___is_Eternal : lifetime -> Prims.bool) =
-  fun projectee  ->
-    match projectee with | Eternal  -> true | uu____1196 -> false
-  
-let (uu___is_Stack : lifetime -> Prims.bool) =
-  fun projectee  ->
-    match projectee with | Stack  -> true | uu____1200 -> false
-  
-let (uu___is_ManuallyManaged : lifetime -> Prims.bool) =
-  fun projectee  ->
-    match projectee with | ManuallyManaged  -> true | uu____1204 -> false
-  
-let (uu___is_EBound : expr -> Prims.bool) =
-  fun projectee  ->
-    match projectee with | EBound _0 -> true | uu____1209 -> false
-  
-let (__proj__EBound__item___0 : expr -> Prims.int) =
-  fun projectee  -> match projectee with | EBound _0 -> _0 
-let (uu___is_EQualified : expr -> Prims.bool) =
-  fun projectee  ->
-    match projectee with | EQualified _0 -> true | uu____1227 -> false
-  
-let (__proj__EQualified__item___0 :
+      FStar_Pervasives_Native.tuple4
+  = fun projectee  -> match projectee with | DTypeVariant _0 -> _0
+let uu___is_StdCall: cc -> Prims.bool =
+  fun projectee  ->
+    match projectee with | StdCall  -> true | uu____1144 -> false
+let uu___is_CDecl: cc -> Prims.bool =
+  fun projectee  ->
+    match projectee with | CDecl  -> true | uu____1148 -> false
+let uu___is_FastCall: cc -> Prims.bool =
+  fun projectee  ->
+    match projectee with | FastCall  -> true | uu____1152 -> false
+let uu___is_Private: flag -> Prims.bool =
+  fun projectee  ->
+    match projectee with | Private  -> true | uu____1156 -> false
+let uu___is_WipeBody: flag -> Prims.bool =
+  fun projectee  ->
+    match projectee with | WipeBody  -> true | uu____1160 -> false
+let uu___is_CInline: flag -> Prims.bool =
+  fun projectee  ->
+    match projectee with | CInline  -> true | uu____1164 -> false
+let uu___is_Substitute: flag -> Prims.bool =
+  fun projectee  ->
+    match projectee with | Substitute  -> true | uu____1168 -> false
+let uu___is_GCType: flag -> Prims.bool =
+  fun projectee  ->
+    match projectee with | GCType  -> true | uu____1172 -> false
+let uu___is_Comment: flag -> Prims.bool =
+  fun projectee  ->
+    match projectee with | Comment _0 -> true | uu____1177 -> false
+let __proj__Comment__item___0: flag -> Prims.string =
+  fun projectee  -> match projectee with | Comment _0 -> _0
+let uu___is_MustDisappear: flag -> Prims.bool =
+  fun projectee  ->
+    match projectee with | MustDisappear  -> true | uu____1188 -> false
+let uu___is_Eternal: lifetime -> Prims.bool =
+  fun projectee  ->
+    match projectee with | Eternal  -> true | uu____1192 -> false
+let uu___is_Stack: lifetime -> Prims.bool =
+  fun projectee  ->
+    match projectee with | Stack  -> true | uu____1196 -> false
+let uu___is_EBound: expr -> Prims.bool =
+  fun projectee  ->
+    match projectee with | EBound _0 -> true | uu____1201 -> false
+let __proj__EBound__item___0: expr -> Prims.int =
+  fun projectee  -> match projectee with | EBound _0 -> _0
+let uu___is_EQualified: expr -> Prims.bool =
+  fun projectee  ->
+    match projectee with | EQualified _0 -> true | uu____1219 -> false
+let __proj__EQualified__item___0:
   expr ->
-    (Prims.string Prims.list,Prims.string) FStar_Pervasives_Native.tuple2)
-  = fun projectee  -> match projectee with | EQualified _0 -> _0 
-let (uu___is_EConstant : expr -> Prims.bool) =
-  fun projectee  ->
-    match projectee with | EConstant _0 -> true | uu____1261 -> false
-  
-let (__proj__EConstant__item___0 :
-  expr -> (width,Prims.string) FStar_Pervasives_Native.tuple2) =
-  fun projectee  -> match projectee with | EConstant _0 -> _0 
-let (uu___is_EUnit : expr -> Prims.bool) =
-  fun projectee  ->
-    match projectee with | EUnit  -> true | uu____1284 -> false
-  
-let (uu___is_EApp : expr -> Prims.bool) =
-  fun projectee  ->
-    match projectee with | EApp _0 -> true | uu____1295 -> false
-  
-let (__proj__EApp__item___0 :
-  expr -> (expr,expr Prims.list) FStar_Pervasives_Native.tuple2) =
-  fun projectee  -> match projectee with | EApp _0 -> _0 
-let (uu___is_ETypApp : expr -> Prims.bool) =
-  fun projectee  ->
-    match projectee with | ETypApp _0 -> true | uu____1331 -> false
-  
-let (__proj__ETypApp__item___0 :
-  expr -> (expr,typ Prims.list) FStar_Pervasives_Native.tuple2) =
-  fun projectee  -> match projectee with | ETypApp _0 -> _0 
-let (uu___is_ELet : expr -> Prims.bool) =
-  fun projectee  ->
-    match projectee with | ELet _0 -> true | uu____1367 -> false
-  
-let (__proj__ELet__item___0 :
-  expr -> (binder,expr,expr) FStar_Pervasives_Native.tuple3) =
-  fun projectee  -> match projectee with | ELet _0 -> _0 
-let (uu___is_EIfThenElse : expr -> Prims.bool) =
-  fun projectee  ->
-    match projectee with | EIfThenElse _0 -> true | uu____1403 -> false
-  
-let (__proj__EIfThenElse__item___0 :
-  expr -> (expr,expr,expr) FStar_Pervasives_Native.tuple3) =
-  fun projectee  -> match projectee with | EIfThenElse _0 -> _0 
-let (uu___is_ESequence : expr -> Prims.bool) =
-  fun projectee  ->
-    match projectee with | ESequence _0 -> true | uu____1435 -> false
-  
-let (__proj__ESequence__item___0 : expr -> expr Prims.list) =
-  fun projectee  -> match projectee with | ESequence _0 -> _0 
-let (uu___is_EAssign : expr -> Prims.bool) =
-  fun projectee  ->
-    match projectee with | EAssign _0 -> true | uu____1457 -> false
-  
-let (__proj__EAssign__item___0 :
-  expr -> (expr,expr) FStar_Pervasives_Native.tuple2) =
-  fun projectee  -> match projectee with | EAssign _0 -> _0 
-let (uu___is_EBufCreate : expr -> Prims.bool) =
-  fun projectee  ->
-    match projectee with | EBufCreate _0 -> true | uu____1487 -> false
-  
-let (__proj__EBufCreate__item___0 :
-  expr -> (lifetime,expr,expr) FStar_Pervasives_Native.tuple3) =
-  fun projectee  -> match projectee with | EBufCreate _0 -> _0 
-let (uu___is_EBufRead : expr -> Prims.bool) =
-  fun projectee  ->
-    match projectee with | EBufRead _0 -> true | uu____1521 -> false
-  
-let (__proj__EBufRead__item___0 :
-  expr -> (expr,expr) FStar_Pervasives_Native.tuple2) =
-  fun projectee  -> match projectee with | EBufRead _0 -> _0 
-let (uu___is_EBufWrite : expr -> Prims.bool) =
-  fun projectee  ->
-    match projectee with | EBufWrite _0 -> true | uu____1551 -> false
-  
-let (__proj__EBufWrite__item___0 :
-  expr -> (expr,expr,expr) FStar_Pervasives_Native.tuple3) =
-  fun projectee  -> match projectee with | EBufWrite _0 -> _0 
-let (uu___is_EBufSub : expr -> Prims.bool) =
-  fun projectee  ->
-    match projectee with | EBufSub _0 -> true | uu____1585 -> false
-  
-let (__proj__EBufSub__item___0 :
-  expr -> (expr,expr) FStar_Pervasives_Native.tuple2) =
-  fun projectee  -> match projectee with | EBufSub _0 -> _0 
-let (uu___is_EBufBlit : expr -> Prims.bool) =
-  fun projectee  ->
-    match projectee with | EBufBlit _0 -> true | uu____1619 -> false
-  
-let (__proj__EBufBlit__item___0 :
-  expr -> (expr,expr,expr,expr,expr) FStar_Pervasives_Native.tuple5) =
-  fun projectee  -> match projectee with | EBufBlit _0 -> _0 
-let (uu___is_EMatch : expr -> Prims.bool) =
-  fun projectee  ->
-    match projectee with | EMatch _0 -> true | uu____1671 -> false
-  
-let (__proj__EMatch__item___0 :
+    (Prims.string Prims.list,Prims.string) FStar_Pervasives_Native.tuple2
+  = fun projectee  -> match projectee with | EQualified _0 -> _0
+let uu___is_EConstant: expr -> Prims.bool =
+  fun projectee  ->
+    match projectee with | EConstant _0 -> true | uu____1253 -> false
+let __proj__EConstant__item___0:
+  expr -> (width,Prims.string) FStar_Pervasives_Native.tuple2 =
+  fun projectee  -> match projectee with | EConstant _0 -> _0
+let uu___is_EUnit: expr -> Prims.bool =
+  fun projectee  ->
+    match projectee with | EUnit  -> true | uu____1276 -> false
+let uu___is_EApp: expr -> Prims.bool =
+  fun projectee  ->
+    match projectee with | EApp _0 -> true | uu____1287 -> false
+let __proj__EApp__item___0:
+  expr -> (expr,expr Prims.list) FStar_Pervasives_Native.tuple2 =
+  fun projectee  -> match projectee with | EApp _0 -> _0
+let uu___is_ETypApp: expr -> Prims.bool =
+  fun projectee  ->
+    match projectee with | ETypApp _0 -> true | uu____1323 -> false
+let __proj__ETypApp__item___0:
+  expr -> (expr,typ Prims.list) FStar_Pervasives_Native.tuple2 =
+  fun projectee  -> match projectee with | ETypApp _0 -> _0
+let uu___is_ELet: expr -> Prims.bool =
+  fun projectee  ->
+    match projectee with | ELet _0 -> true | uu____1359 -> false
+let __proj__ELet__item___0:
+  expr -> (binder,expr,expr) FStar_Pervasives_Native.tuple3 =
+  fun projectee  -> match projectee with | ELet _0 -> _0
+let uu___is_EIfThenElse: expr -> Prims.bool =
+  fun projectee  ->
+    match projectee with | EIfThenElse _0 -> true | uu____1395 -> false
+let __proj__EIfThenElse__item___0:
+  expr -> (expr,expr,expr) FStar_Pervasives_Native.tuple3 =
+  fun projectee  -> match projectee with | EIfThenElse _0 -> _0
+let uu___is_ESequence: expr -> Prims.bool =
+  fun projectee  ->
+    match projectee with | ESequence _0 -> true | uu____1427 -> false
+let __proj__ESequence__item___0: expr -> expr Prims.list =
+  fun projectee  -> match projectee with | ESequence _0 -> _0
+let uu___is_EAssign: expr -> Prims.bool =
+  fun projectee  ->
+    match projectee with | EAssign _0 -> true | uu____1449 -> false
+let __proj__EAssign__item___0:
+  expr -> (expr,expr) FStar_Pervasives_Native.tuple2 =
+  fun projectee  -> match projectee with | EAssign _0 -> _0
+let uu___is_EBufCreate: expr -> Prims.bool =
+  fun projectee  ->
+    match projectee with | EBufCreate _0 -> true | uu____1479 -> false
+let __proj__EBufCreate__item___0:
+  expr -> (lifetime,expr,expr) FStar_Pervasives_Native.tuple3 =
+  fun projectee  -> match projectee with | EBufCreate _0 -> _0
+let uu___is_EBufRead: expr -> Prims.bool =
+  fun projectee  ->
+    match projectee with | EBufRead _0 -> true | uu____1513 -> false
+let __proj__EBufRead__item___0:
+  expr -> (expr,expr) FStar_Pervasives_Native.tuple2 =
+  fun projectee  -> match projectee with | EBufRead _0 -> _0
+let uu___is_EBufWrite: expr -> Prims.bool =
+  fun projectee  ->
+    match projectee with | EBufWrite _0 -> true | uu____1543 -> false
+let __proj__EBufWrite__item___0:
+  expr -> (expr,expr,expr) FStar_Pervasives_Native.tuple3 =
+  fun projectee  -> match projectee with | EBufWrite _0 -> _0
+let uu___is_EBufSub: expr -> Prims.bool =
+  fun projectee  ->
+    match projectee with | EBufSub _0 -> true | uu____1577 -> false
+let __proj__EBufSub__item___0:
+  expr -> (expr,expr) FStar_Pervasives_Native.tuple2 =
+  fun projectee  -> match projectee with | EBufSub _0 -> _0
+let uu___is_EBufBlit: expr -> Prims.bool =
+  fun projectee  ->
+    match projectee with | EBufBlit _0 -> true | uu____1611 -> false
+let __proj__EBufBlit__item___0:
+  expr -> (expr,expr,expr,expr,expr) FStar_Pervasives_Native.tuple5 =
+  fun projectee  -> match projectee with | EBufBlit _0 -> _0
+let uu___is_EMatch: expr -> Prims.bool =
+  fun projectee  ->
+    match projectee with | EMatch _0 -> true | uu____1663 -> false
+let __proj__EMatch__item___0:
   expr ->
     (expr,(pattern,expr) FStar_Pervasives_Native.tuple2 Prims.list)
-      FStar_Pervasives_Native.tuple2)
-  = fun projectee  -> match projectee with | EMatch _0 -> _0 
-let (uu___is_EOp : expr -> Prims.bool) =
-  fun projectee  ->
-    match projectee with | EOp _0 -> true | uu____1717 -> false
-  
-let (__proj__EOp__item___0 :
-  expr -> (op,width) FStar_Pervasives_Native.tuple2) =
-  fun projectee  -> match projectee with | EOp _0 -> _0 
-let (uu___is_ECast : expr -> Prims.bool) =
-  fun projectee  ->
-    match projectee with | ECast _0 -> true | uu____1745 -> false
-  
-let (__proj__ECast__item___0 :
-  expr -> (expr,typ) FStar_Pervasives_Native.tuple2) =
-  fun projectee  -> match projectee with | ECast _0 -> _0 
-let (uu___is_EPushFrame : expr -> Prims.bool) =
-  fun projectee  ->
-    match projectee with | EPushFrame  -> true | uu____1768 -> false
-  
-let (uu___is_EPopFrame : expr -> Prims.bool) =
-  fun projectee  ->
-    match projectee with | EPopFrame  -> true | uu____1772 -> false
-  
-let (uu___is_EBool : expr -> Prims.bool) =
-  fun projectee  ->
-    match projectee with | EBool _0 -> true | uu____1777 -> false
-  
-let (__proj__EBool__item___0 : expr -> Prims.bool) =
-  fun projectee  -> match projectee with | EBool _0 -> _0 
-let (uu___is_EAny : expr -> Prims.bool) =
-  fun projectee  ->
-    match projectee with | EAny  -> true | uu____1788 -> false
-  
-let (uu___is_EAbort : expr -> Prims.bool) =
-  fun projectee  ->
-    match projectee with | EAbort  -> true | uu____1792 -> false
-  
-let (uu___is_EReturn : expr -> Prims.bool) =
-  fun projectee  ->
-    match projectee with | EReturn _0 -> true | uu____1797 -> false
-  
-let (__proj__EReturn__item___0 : expr -> expr) =
-  fun projectee  -> match projectee with | EReturn _0 -> _0 
-let (uu___is_EFlat : expr -> Prims.bool) =
-  fun projectee  ->
-    match projectee with | EFlat _0 -> true | uu____1819 -> false
-  
-let (__proj__EFlat__item___0 :
+      FStar_Pervasives_Native.tuple2
+  = fun projectee  -> match projectee with | EMatch _0 -> _0
+let uu___is_EOp: expr -> Prims.bool =
+  fun projectee  ->
+    match projectee with | EOp _0 -> true | uu____1709 -> false
+let __proj__EOp__item___0: expr -> (op,width) FStar_Pervasives_Native.tuple2
+  = fun projectee  -> match projectee with | EOp _0 -> _0
+let uu___is_ECast: expr -> Prims.bool =
+  fun projectee  ->
+    match projectee with | ECast _0 -> true | uu____1737 -> false
+let __proj__ECast__item___0:
+  expr -> (expr,typ) FStar_Pervasives_Native.tuple2 =
+  fun projectee  -> match projectee with | ECast _0 -> _0
+let uu___is_EPushFrame: expr -> Prims.bool =
+  fun projectee  ->
+    match projectee with | EPushFrame  -> true | uu____1760 -> false
+let uu___is_EPopFrame: expr -> Prims.bool =
+  fun projectee  ->
+    match projectee with | EPopFrame  -> true | uu____1764 -> false
+let uu___is_EBool: expr -> Prims.bool =
+  fun projectee  ->
+    match projectee with | EBool _0 -> true | uu____1769 -> false
+let __proj__EBool__item___0: expr -> Prims.bool =
+  fun projectee  -> match projectee with | EBool _0 -> _0
+let uu___is_EAny: expr -> Prims.bool =
+  fun projectee  ->
+    match projectee with | EAny  -> true | uu____1780 -> false
+let uu___is_EAbort: expr -> Prims.bool =
+  fun projectee  ->
+    match projectee with | EAbort  -> true | uu____1784 -> false
+let uu___is_EReturn: expr -> Prims.bool =
+  fun projectee  ->
+    match projectee with | EReturn _0 -> true | uu____1789 -> false
+let __proj__EReturn__item___0: expr -> expr =
+  fun projectee  -> match projectee with | EReturn _0 -> _0
+let uu___is_EFlat: expr -> Prims.bool =
+  fun projectee  ->
+    match projectee with | EFlat _0 -> true | uu____1811 -> false
+let __proj__EFlat__item___0:
   expr ->
     (typ,(Prims.string,expr) FStar_Pervasives_Native.tuple2 Prims.list)
-      FStar_Pervasives_Native.tuple2)
-  = fun projectee  -> match projectee with | EFlat _0 -> _0 
-let (uu___is_EField : expr -> Prims.bool) =
-  fun projectee  ->
-    match projectee with | EField _0 -> true | uu____1867 -> false
-  
-let (__proj__EField__item___0 :
-  expr -> (typ,expr,Prims.string) FStar_Pervasives_Native.tuple3) =
-  fun projectee  -> match projectee with | EField _0 -> _0 
-let (uu___is_EWhile : expr -> Prims.bool) =
-  fun projectee  ->
-    match projectee with | EWhile _0 -> true | uu____1901 -> false
-  
-let (__proj__EWhile__item___0 :
-  expr -> (expr,expr) FStar_Pervasives_Native.tuple2) =
-  fun projectee  -> match projectee with | EWhile _0 -> _0 
-let (uu___is_EBufCreateL : expr -> Prims.bool) =
-  fun projectee  ->
-    match projectee with | EBufCreateL _0 -> true | uu____1931 -> false
-  
-let (__proj__EBufCreateL__item___0 :
-  expr -> (lifetime,expr Prims.list) FStar_Pervasives_Native.tuple2) =
-  fun projectee  -> match projectee with | EBufCreateL _0 -> _0 
-let (uu___is_ETuple : expr -> Prims.bool) =
-  fun projectee  ->
-    match projectee with | ETuple _0 -> true | uu____1963 -> false
-  
-let (__proj__ETuple__item___0 : expr -> expr Prims.list) =
-  fun projectee  -> match projectee with | ETuple _0 -> _0 
-let (uu___is_ECons : expr -> Prims.bool) =
-  fun projectee  ->
-    match projectee with | ECons _0 -> true | uu____1989 -> false
-  
-let (__proj__ECons__item___0 :
-  expr -> (typ,Prims.string,expr Prims.list) FStar_Pervasives_Native.tuple3)
-  = fun projectee  -> match projectee with | ECons _0 -> _0 
-let (uu___is_EBufFill : expr -> Prims.bool) =
-  fun projectee  ->
-    match projectee with | EBufFill _0 -> true | uu____2031 -> false
-  
-let (__proj__EBufFill__item___0 :
-  expr -> (expr,expr,expr) FStar_Pervasives_Native.tuple3) =
-  fun projectee  -> match projectee with | EBufFill _0 -> _0 
-let (uu___is_EString : expr -> Prims.bool) =
-  fun projectee  ->
-    match projectee with | EString _0 -> true | uu____2061 -> false
-  
-let (__proj__EString__item___0 : expr -> Prims.string) =
-  fun projectee  -> match projectee with | EString _0 -> _0 
-let (uu___is_EFun : expr -> Prims.bool) =
-  fun projectee  ->
-    match projectee with | EFun _0 -> true | uu____2081 -> false
-  
-let (__proj__EFun__item___0 :
-  expr -> (binder Prims.list,expr,typ) FStar_Pervasives_Native.tuple3) =
-  fun projectee  -> match projectee with | EFun _0 -> _0 
-let (uu___is_EAbortS : expr -> Prims.bool) =
-  fun projectee  ->
-    match projectee with | EAbortS _0 -> true | uu____2117 -> false
-  
-let (__proj__EAbortS__item___0 : expr -> Prims.string) =
-  fun projectee  -> match projectee with | EAbortS _0 -> _0 
-let (uu___is_EBufFree : expr -> Prims.bool) =
-  fun projectee  ->
-    match projectee with | EBufFree _0 -> true | uu____2129 -> false
-  
-let (__proj__EBufFree__item___0 : expr -> expr) =
-  fun projectee  -> match projectee with | EBufFree _0 -> _0 
-let (uu___is_Add : op -> Prims.bool) =
-  fun projectee  -> match projectee with | Add  -> true | uu____2140 -> false 
-let (uu___is_AddW : op -> Prims.bool) =
-  fun projectee  ->
-    match projectee with | AddW  -> true | uu____2144 -> false
-  
-let (uu___is_Sub : op -> Prims.bool) =
-  fun projectee  -> match projectee with | Sub  -> true | uu____2148 -> false 
-let (uu___is_SubW : op -> Prims.bool) =
-  fun projectee  ->
-    match projectee with | SubW  -> true | uu____2152 -> false
-  
-let (uu___is_Div : op -> Prims.bool) =
-  fun projectee  -> match projectee with | Div  -> true | uu____2156 -> false 
-let (uu___is_DivW : op -> Prims.bool) =
-  fun projectee  ->
-    match projectee with | DivW  -> true | uu____2160 -> false
-  
-let (uu___is_Mult : op -> Prims.bool) =
-  fun projectee  ->
-    match projectee with | Mult  -> true | uu____2164 -> false
-  
-let (uu___is_MultW : op -> Prims.bool) =
-  fun projectee  ->
-    match projectee with | MultW  -> true | uu____2168 -> false
-  
-let (uu___is_Mod : op -> Prims.bool) =
-  fun projectee  -> match projectee with | Mod  -> true | uu____2172 -> false 
-let (uu___is_BOr : op -> Prims.bool) =
-  fun projectee  -> match projectee with | BOr  -> true | uu____2176 -> false 
-let (uu___is_BAnd : op -> Prims.bool) =
-  fun projectee  ->
-    match projectee with | BAnd  -> true | uu____2180 -> false
-  
-let (uu___is_BXor : op -> Prims.bool) =
-  fun projectee  ->
-    match projectee with | BXor  -> true | uu____2184 -> false
-  
-let (uu___is_BShiftL : op -> Prims.bool) =
-  fun projectee  ->
-    match projectee with | BShiftL  -> true | uu____2188 -> false
-  
-let (uu___is_BShiftR : op -> Prims.bool) =
-  fun projectee  ->
-    match projectee with | BShiftR  -> true | uu____2192 -> false
-  
-let (uu___is_BNot : op -> Prims.bool) =
-  fun projectee  ->
-    match projectee with | BNot  -> true | uu____2196 -> false
-  
-let (uu___is_Eq : op -> Prims.bool) =
-  fun projectee  -> match projectee with | Eq  -> true | uu____2200 -> false 
-let (uu___is_Neq : op -> Prims.bool) =
-  fun projectee  -> match projectee with | Neq  -> true | uu____2204 -> false 
-let (uu___is_Lt : op -> Prims.bool) =
-  fun projectee  -> match projectee with | Lt  -> true | uu____2208 -> false 
-let (uu___is_Lte : op -> Prims.bool) =
-  fun projectee  -> match projectee with | Lte  -> true | uu____2212 -> false 
-let (uu___is_Gt : op -> Prims.bool) =
-  fun projectee  -> match projectee with | Gt  -> true | uu____2216 -> false 
-let (uu___is_Gte : op -> Prims.bool) =
-  fun projectee  -> match projectee with | Gte  -> true | uu____2220 -> false 
-let (uu___is_And : op -> Prims.bool) =
-  fun projectee  -> match projectee with | And  -> true | uu____2224 -> false 
-let (uu___is_Or : op -> Prims.bool) =
-  fun projectee  -> match projectee with | Or  -> true | uu____2228 -> false 
-let (uu___is_Xor : op -> Prims.bool) =
-  fun projectee  -> match projectee with | Xor  -> true | uu____2232 -> false 
-let (uu___is_Not : op -> Prims.bool) =
-  fun projectee  -> match projectee with | Not  -> true | uu____2236 -> false 
-let (uu___is_PUnit : pattern -> Prims.bool) =
-  fun projectee  ->
-    match projectee with | PUnit  -> true | uu____2240 -> false
-  
-let (uu___is_PBool : pattern -> Prims.bool) =
-  fun projectee  ->
-    match projectee with | PBool _0 -> true | uu____2245 -> false
-  
-let (__proj__PBool__item___0 : pattern -> Prims.bool) =
-  fun projectee  -> match projectee with | PBool _0 -> _0 
-let (uu___is_PVar : pattern -> Prims.bool) =
-  fun projectee  ->
-    match projectee with | PVar _0 -> true | uu____2257 -> false
-  
-let (__proj__PVar__item___0 : pattern -> binder) =
-  fun projectee  -> match projectee with | PVar _0 -> _0 
-let (uu___is_PCons : pattern -> Prims.bool) =
-  fun projectee  ->
-    match projectee with | PCons _0 -> true | uu____2275 -> false
-  
-let (__proj__PCons__item___0 :
-  pattern -> (Prims.string,pattern Prims.list) FStar_Pervasives_Native.tuple2)
-  = fun projectee  -> match projectee with | PCons _0 -> _0 
-let (uu___is_PTuple : pattern -> Prims.bool) =
-  fun projectee  ->
-    match projectee with | PTuple _0 -> true | uu____2307 -> false
-  
-let (__proj__PTuple__item___0 : pattern -> pattern Prims.list) =
-  fun projectee  -> match projectee with | PTuple _0 -> _0 
-let (uu___is_PRecord : pattern -> Prims.bool) =
-  fun projectee  ->
-    match projectee with | PRecord _0 -> true | uu____2331 -> false
-  
-let (__proj__PRecord__item___0 :
-  pattern -> (Prims.string,pattern) FStar_Pervasives_Native.tuple2 Prims.list)
-  = fun projectee  -> match projectee with | PRecord _0 -> _0 
-let (uu___is_PConstant : pattern -> Prims.bool) =
-  fun projectee  ->
-    match projectee with | PConstant _0 -> true | uu____2365 -> false
-  
-let (__proj__PConstant__item___0 :
-  pattern -> (width,Prims.string) FStar_Pervasives_Native.tuple2) =
-  fun projectee  -> match projectee with | PConstant _0 -> _0 
-let (uu___is_UInt8 : width -> Prims.bool) =
-  fun projectee  ->
-    match projectee with | UInt8  -> true | uu____2388 -> false
-  
-let (uu___is_UInt16 : width -> Prims.bool) =
-  fun projectee  ->
-    match projectee with | UInt16  -> true | uu____2392 -> false
-  
-let (uu___is_UInt32 : width -> Prims.bool) =
-  fun projectee  ->
-    match projectee with | UInt32  -> true | uu____2396 -> false
-  
-let (uu___is_UInt64 : width -> Prims.bool) =
-  fun projectee  ->
-    match projectee with | UInt64  -> true | uu____2400 -> false
-  
-let (uu___is_Int8 : width -> Prims.bool) =
-  fun projectee  ->
-    match projectee with | Int8  -> true | uu____2404 -> false
-  
-let (uu___is_Int16 : width -> Prims.bool) =
-  fun projectee  ->
-    match projectee with | Int16  -> true | uu____2408 -> false
-  
-let (uu___is_Int32 : width -> Prims.bool) =
-  fun projectee  ->
-    match projectee with | Int32  -> true | uu____2412 -> false
-  
-let (uu___is_Int64 : width -> Prims.bool) =
-  fun projectee  ->
-    match projectee with | Int64  -> true | uu____2416 -> false
-  
-let (uu___is_Bool : width -> Prims.bool) =
-  fun projectee  ->
-    match projectee with | Bool  -> true | uu____2420 -> false
-  
-let (uu___is_CInt : width -> Prims.bool) =
-  fun projectee  ->
-    match projectee with | CInt  -> true | uu____2424 -> false
-  
-let (__proj__Mkbinder__item__name : binder -> Prims.string) =
+      FStar_Pervasives_Native.tuple2
+  = fun projectee  -> match projectee with | EFlat _0 -> _0
+let uu___is_EField: expr -> Prims.bool =
+  fun projectee  ->
+    match projectee with | EField _0 -> true | uu____1859 -> false
+let __proj__EField__item___0:
+  expr -> (typ,expr,Prims.string) FStar_Pervasives_Native.tuple3 =
+  fun projectee  -> match projectee with | EField _0 -> _0
+let uu___is_EWhile: expr -> Prims.bool =
+  fun projectee  ->
+    match projectee with | EWhile _0 -> true | uu____1893 -> false
+let __proj__EWhile__item___0:
+  expr -> (expr,expr) FStar_Pervasives_Native.tuple2 =
+  fun projectee  -> match projectee with | EWhile _0 -> _0
+let uu___is_EBufCreateL: expr -> Prims.bool =
+  fun projectee  ->
+    match projectee with | EBufCreateL _0 -> true | uu____1923 -> false
+let __proj__EBufCreateL__item___0:
+  expr -> (lifetime,expr Prims.list) FStar_Pervasives_Native.tuple2 =
+  fun projectee  -> match projectee with | EBufCreateL _0 -> _0
+let uu___is_ETuple: expr -> Prims.bool =
+  fun projectee  ->
+    match projectee with | ETuple _0 -> true | uu____1955 -> false
+let __proj__ETuple__item___0: expr -> expr Prims.list =
+  fun projectee  -> match projectee with | ETuple _0 -> _0
+let uu___is_ECons: expr -> Prims.bool =
+  fun projectee  ->
+    match projectee with | ECons _0 -> true | uu____1981 -> false
+let __proj__ECons__item___0:
+  expr -> (typ,Prims.string,expr Prims.list) FStar_Pervasives_Native.tuple3 =
+  fun projectee  -> match projectee with | ECons _0 -> _0
+let uu___is_EBufFill: expr -> Prims.bool =
+  fun projectee  ->
+    match projectee with | EBufFill _0 -> true | uu____2023 -> false
+let __proj__EBufFill__item___0:
+  expr -> (expr,expr,expr) FStar_Pervasives_Native.tuple3 =
+  fun projectee  -> match projectee with | EBufFill _0 -> _0
+let uu___is_EString: expr -> Prims.bool =
+  fun projectee  ->
+    match projectee with | EString _0 -> true | uu____2053 -> false
+let __proj__EString__item___0: expr -> Prims.string =
+  fun projectee  -> match projectee with | EString _0 -> _0
+let uu___is_EFun: expr -> Prims.bool =
+  fun projectee  ->
+    match projectee with | EFun _0 -> true | uu____2073 -> false
+let __proj__EFun__item___0:
+  expr -> (binder Prims.list,expr,typ) FStar_Pervasives_Native.tuple3 =
+  fun projectee  -> match projectee with | EFun _0 -> _0
+let uu___is_EAbortS: expr -> Prims.bool =
+  fun projectee  ->
+    match projectee with | EAbortS _0 -> true | uu____2109 -> false
+let __proj__EAbortS__item___0: expr -> Prims.string =
+  fun projectee  -> match projectee with | EAbortS _0 -> _0
+let uu___is_Add: op -> Prims.bool =
+  fun projectee  -> match projectee with | Add  -> true | uu____2120 -> false
+let uu___is_AddW: op -> Prims.bool =
+  fun projectee  ->
+    match projectee with | AddW  -> true | uu____2124 -> false
+let uu___is_Sub: op -> Prims.bool =
+  fun projectee  -> match projectee with | Sub  -> true | uu____2128 -> false
+let uu___is_SubW: op -> Prims.bool =
+  fun projectee  ->
+    match projectee with | SubW  -> true | uu____2132 -> false
+let uu___is_Div: op -> Prims.bool =
+  fun projectee  -> match projectee with | Div  -> true | uu____2136 -> false
+let uu___is_DivW: op -> Prims.bool =
+  fun projectee  ->
+    match projectee with | DivW  -> true | uu____2140 -> false
+let uu___is_Mult: op -> Prims.bool =
+  fun projectee  ->
+    match projectee with | Mult  -> true | uu____2144 -> false
+let uu___is_MultW: op -> Prims.bool =
+  fun projectee  ->
+    match projectee with | MultW  -> true | uu____2148 -> false
+let uu___is_Mod: op -> Prims.bool =
+  fun projectee  -> match projectee with | Mod  -> true | uu____2152 -> false
+let uu___is_BOr: op -> Prims.bool =
+  fun projectee  -> match projectee with | BOr  -> true | uu____2156 -> false
+let uu___is_BAnd: op -> Prims.bool =
+  fun projectee  ->
+    match projectee with | BAnd  -> true | uu____2160 -> false
+let uu___is_BXor: op -> Prims.bool =
+  fun projectee  ->
+    match projectee with | BXor  -> true | uu____2164 -> false
+let uu___is_BShiftL: op -> Prims.bool =
+  fun projectee  ->
+    match projectee with | BShiftL  -> true | uu____2168 -> false
+let uu___is_BShiftR: op -> Prims.bool =
+  fun projectee  ->
+    match projectee with | BShiftR  -> true | uu____2172 -> false
+let uu___is_BNot: op -> Prims.bool =
+  fun projectee  ->
+    match projectee with | BNot  -> true | uu____2176 -> false
+let uu___is_Eq: op -> Prims.bool =
+  fun projectee  -> match projectee with | Eq  -> true | uu____2180 -> false
+let uu___is_Neq: op -> Prims.bool =
+  fun projectee  -> match projectee with | Neq  -> true | uu____2184 -> false
+let uu___is_Lt: op -> Prims.bool =
+  fun projectee  -> match projectee with | Lt  -> true | uu____2188 -> false
+let uu___is_Lte: op -> Prims.bool =
+  fun projectee  -> match projectee with | Lte  -> true | uu____2192 -> false
+let uu___is_Gt: op -> Prims.bool =
+  fun projectee  -> match projectee with | Gt  -> true | uu____2196 -> false
+let uu___is_Gte: op -> Prims.bool =
+  fun projectee  -> match projectee with | Gte  -> true | uu____2200 -> false
+let uu___is_And: op -> Prims.bool =
+  fun projectee  -> match projectee with | And  -> true | uu____2204 -> false
+let uu___is_Or: op -> Prims.bool =
+  fun projectee  -> match projectee with | Or  -> true | uu____2208 -> false
+let uu___is_Xor: op -> Prims.bool =
+  fun projectee  -> match projectee with | Xor  -> true | uu____2212 -> false
+let uu___is_Not: op -> Prims.bool =
+  fun projectee  -> match projectee with | Not  -> true | uu____2216 -> false
+let uu___is_PUnit: pattern -> Prims.bool =
+  fun projectee  ->
+    match projectee with | PUnit  -> true | uu____2220 -> false
+let uu___is_PBool: pattern -> Prims.bool =
+  fun projectee  ->
+    match projectee with | PBool _0 -> true | uu____2225 -> false
+let __proj__PBool__item___0: pattern -> Prims.bool =
+  fun projectee  -> match projectee with | PBool _0 -> _0
+let uu___is_PVar: pattern -> Prims.bool =
+  fun projectee  ->
+    match projectee with | PVar _0 -> true | uu____2237 -> false
+let __proj__PVar__item___0: pattern -> binder =
+  fun projectee  -> match projectee with | PVar _0 -> _0
+let uu___is_PCons: pattern -> Prims.bool =
+  fun projectee  ->
+    match projectee with | PCons _0 -> true | uu____2255 -> false
+let __proj__PCons__item___0:
+  pattern -> (Prims.string,pattern Prims.list) FStar_Pervasives_Native.tuple2
+  = fun projectee  -> match projectee with | PCons _0 -> _0
+let uu___is_PTuple: pattern -> Prims.bool =
+  fun projectee  ->
+    match projectee with | PTuple _0 -> true | uu____2287 -> false
+let __proj__PTuple__item___0: pattern -> pattern Prims.list =
+  fun projectee  -> match projectee with | PTuple _0 -> _0
+let uu___is_PRecord: pattern -> Prims.bool =
+  fun projectee  ->
+    match projectee with | PRecord _0 -> true | uu____2311 -> false
+let __proj__PRecord__item___0:
+  pattern -> (Prims.string,pattern) FStar_Pervasives_Native.tuple2 Prims.list
+  = fun projectee  -> match projectee with | PRecord _0 -> _0
+let uu___is_PConstant: pattern -> Prims.bool =
+  fun projectee  ->
+    match projectee with | PConstant _0 -> true | uu____2345 -> false
+let __proj__PConstant__item___0:
+  pattern -> (width,Prims.string) FStar_Pervasives_Native.tuple2 =
+  fun projectee  -> match projectee with | PConstant _0 -> _0
+let uu___is_UInt8: width -> Prims.bool =
+  fun projectee  ->
+    match projectee with | UInt8  -> true | uu____2368 -> false
+let uu___is_UInt16: width -> Prims.bool =
+  fun projectee  ->
+    match projectee with | UInt16  -> true | uu____2372 -> false
+let uu___is_UInt32: width -> Prims.bool =
+  fun projectee  ->
+    match projectee with | UInt32  -> true | uu____2376 -> false
+let uu___is_UInt64: width -> Prims.bool =
+  fun projectee  ->
+    match projectee with | UInt64  -> true | uu____2380 -> false
+let uu___is_Int8: width -> Prims.bool =
+  fun projectee  ->
+    match projectee with | Int8  -> true | uu____2384 -> false
+let uu___is_Int16: width -> Prims.bool =
+  fun projectee  ->
+    match projectee with | Int16  -> true | uu____2388 -> false
+let uu___is_Int32: width -> Prims.bool =
+  fun projectee  ->
+    match projectee with | Int32  -> true | uu____2392 -> false
+let uu___is_Int64: width -> Prims.bool =
+  fun projectee  ->
+    match projectee with | Int64  -> true | uu____2396 -> false
+let uu___is_Bool: width -> Prims.bool =
+  fun projectee  ->
+    match projectee with | Bool  -> true | uu____2400 -> false
+let uu___is_CInt: width -> Prims.bool =
+  fun projectee  ->
+    match projectee with | CInt  -> true | uu____2404 -> false
+let __proj__Mkbinder__item__name: binder -> Prims.string =
   fun projectee  ->
     match projectee with
     | { name = __fname__name; typ = __fname__typ; mut = __fname__mut;_} ->
         __fname__name
-  
-let (__proj__Mkbinder__item__typ : binder -> typ) =
+let __proj__Mkbinder__item__typ: binder -> typ =
   fun projectee  ->
     match projectee with
     | { name = __fname__name; typ = __fname__typ; mut = __fname__mut;_} ->
         __fname__typ
-  
-let (__proj__Mkbinder__item__mut : binder -> Prims.bool) =
+let __proj__Mkbinder__item__mut: binder -> Prims.bool =
   fun projectee  ->
     match projectee with
     | { name = __fname__name; typ = __fname__typ; mut = __fname__mut;_} ->
         __fname__mut
-  
-let (uu___is_TInt : typ -> Prims.bool) =
-  fun projectee  ->
-    match projectee with | TInt _0 -> true | uu____2447 -> false
-  
-let (__proj__TInt__item___0 : typ -> width) =
-  fun projectee  -> match projectee with | TInt _0 -> _0 
-let (uu___is_TBuf : typ -> Prims.bool) =
-  fun projectee  ->
-    match projectee with | TBuf _0 -> true | uu____2459 -> false
-  
-let (__proj__TBuf__item___0 : typ -> typ) =
-  fun projectee  -> match projectee with | TBuf _0 -> _0 
-let (uu___is_TUnit : typ -> Prims.bool) =
-  fun projectee  ->
-    match projectee with | TUnit  -> true | uu____2470 -> false
-  
-let (uu___is_TQualified : typ -> Prims.bool) =
-  fun projectee  ->
-    match projectee with | TQualified _0 -> true | uu____2481 -> false
-  
-let (__proj__TQualified__item___0 :
+let uu___is_TInt: typ -> Prims.bool =
+  fun projectee  ->
+    match projectee with | TInt _0 -> true | uu____2427 -> false
+let __proj__TInt__item___0: typ -> width =
+  fun projectee  -> match projectee with | TInt _0 -> _0
+let uu___is_TBuf: typ -> Prims.bool =
+  fun projectee  ->
+    match projectee with | TBuf _0 -> true | uu____2439 -> false
+let __proj__TBuf__item___0: typ -> typ =
+  fun projectee  -> match projectee with | TBuf _0 -> _0
+let uu___is_TUnit: typ -> Prims.bool =
+  fun projectee  ->
+    match projectee with | TUnit  -> true | uu____2450 -> false
+let uu___is_TQualified: typ -> Prims.bool =
+  fun projectee  ->
+    match projectee with | TQualified _0 -> true | uu____2461 -> false
+let __proj__TQualified__item___0:
   typ ->
-    (Prims.string Prims.list,Prims.string) FStar_Pervasives_Native.tuple2)
-  = fun projectee  -> match projectee with | TQualified _0 -> _0 
-let (uu___is_TBool : typ -> Prims.bool) =
-  fun projectee  ->
-    match projectee with | TBool  -> true | uu____2510 -> false
-  
-let (uu___is_TAny : typ -> Prims.bool) =
-  fun projectee  ->
-    match projectee with | TAny  -> true | uu____2514 -> false
-  
-let (uu___is_TArrow : typ -> Prims.bool) =
-  fun projectee  ->
-    match projectee with | TArrow _0 -> true | uu____2523 -> false
-  
-let (__proj__TArrow__item___0 :
-  typ -> (typ,typ) FStar_Pervasives_Native.tuple2) =
-  fun projectee  -> match projectee with | TArrow _0 -> _0 
-let (uu___is_TBound : typ -> Prims.bool) =
-  fun projectee  ->
-    match projectee with | TBound _0 -> true | uu____2547 -> false
-  
-let (__proj__TBound__item___0 : typ -> Prims.int) =
-  fun projectee  -> match projectee with | TBound _0 -> _0 
-let (uu___is_TApp : typ -> Prims.bool) =
-  fun projectee  ->
-    match projectee with | TApp _0 -> true | uu____2571 -> false
-  
-let (__proj__TApp__item___0 :
+    (Prims.string Prims.list,Prims.string) FStar_Pervasives_Native.tuple2
+  = fun projectee  -> match projectee with | TQualified _0 -> _0
+let uu___is_TBool: typ -> Prims.bool =
+  fun projectee  ->
+    match projectee with | TBool  -> true | uu____2490 -> false
+let uu___is_TAny: typ -> Prims.bool =
+  fun projectee  ->
+    match projectee with | TAny  -> true | uu____2494 -> false
+let uu___is_TArrow: typ -> Prims.bool =
+  fun projectee  ->
+    match projectee with | TArrow _0 -> true | uu____2503 -> false
+let __proj__TArrow__item___0: typ -> (typ,typ) FStar_Pervasives_Native.tuple2
+  = fun projectee  -> match projectee with | TArrow _0 -> _0
+let uu___is_TBound: typ -> Prims.bool =
+  fun projectee  ->
+    match projectee with | TBound _0 -> true | uu____2527 -> false
+let __proj__TBound__item___0: typ -> Prims.int =
+  fun projectee  -> match projectee with | TBound _0 -> _0
+let uu___is_TApp: typ -> Prims.bool =
+  fun projectee  ->
+    match projectee with | TApp _0 -> true | uu____2551 -> false
+let __proj__TApp__item___0:
   typ ->
     ((Prims.string Prims.list,Prims.string) FStar_Pervasives_Native.tuple2,
-      typ Prims.list) FStar_Pervasives_Native.tuple2)
-  = fun projectee  -> match projectee with | TApp _0 -> _0 
-let (uu___is_TTuple : typ -> Prims.bool) =
-  fun projectee  ->
-    match projectee with | TTuple _0 -> true | uu____2621 -> false
-  
-let (__proj__TTuple__item___0 : typ -> typ Prims.list) =
-  fun projectee  -> match projectee with | TTuple _0 -> _0 
+      typ Prims.list) FStar_Pervasives_Native.tuple2
+  = fun projectee  -> match projectee with | TApp _0 -> _0
+let uu___is_TTuple: typ -> Prims.bool =
+  fun projectee  ->
+    match projectee with | TTuple _0 -> true | uu____2601 -> false
+let __proj__TTuple__item___0: typ -> typ Prims.list =
+  fun projectee  -> match projectee with | TTuple _0 -> _0
 type program = decl Prims.list[@@deriving show]
 type ident = Prims.string[@@deriving show]
 type fields_t =
@@ -755,31 +648,11 @@
   (Prims.string Prims.list,Prims.string) FStar_Pervasives_Native.tuple2
 [@@deriving show]
 type version = Prims.int[@@deriving show]
-let (current_version : version) = (Prims.parse_int "27") 
+let current_version: version = Prims.parse_int "27"
 type file = (Prims.string,program) FStar_Pervasives_Native.tuple2[@@deriving
                                                                    show]
 type binary_format = (version,file Prims.list) FStar_Pervasives_Native.tuple2
 [@@deriving show]
-<<<<<<< HEAD
-let fst3 :
-  'Auu____2697 'Auu____2698 'Auu____2699 .
-    ('Auu____2699,'Auu____2698,'Auu____2697) FStar_Pervasives_Native.tuple3
-      -> 'Auu____2699
-  = fun uu____2709  -> match uu____2709 with | (x,uu____2717,uu____2718) -> x 
-let snd3 :
-  'Auu____2723 'Auu____2724 'Auu____2725 .
-    ('Auu____2725,'Auu____2724,'Auu____2723) FStar_Pervasives_Native.tuple3
-      -> 'Auu____2724
-  = fun uu____2735  -> match uu____2735 with | (uu____2742,x,uu____2744) -> x 
-let thd3 :
-  'Auu____2749 'Auu____2750 'Auu____2751 .
-    ('Auu____2751,'Auu____2750,'Auu____2749) FStar_Pervasives_Native.tuple3
-      -> 'Auu____2749
-  = fun uu____2761  -> match uu____2761 with | (uu____2768,uu____2769,x) -> x 
-let (mk_width : Prims.string -> width FStar_Pervasives_Native.option) =
-  fun uu___33_2775  ->
-    match uu___33_2775 with
-=======
 let fst3:
   'Auu____2677 'Auu____2678 'Auu____2679 .
     ('Auu____2679,'Auu____2678,'Auu____2677) FStar_Pervasives_Native.tuple3
@@ -798,7 +671,6 @@
 let mk_width: Prims.string -> width FStar_Pervasives_Native.option =
   fun uu___34_2755  ->
     match uu___34_2755 with
->>>>>>> 5b12fe7d
     | "UInt8" -> FStar_Pervasives_Native.Some UInt8
     | "UInt16" -> FStar_Pervasives_Native.Some UInt16
     | "UInt32" -> FStar_Pervasives_Native.Some UInt32
@@ -807,39 +679,21 @@
     | "Int16" -> FStar_Pervasives_Native.Some Int16
     | "Int32" -> FStar_Pervasives_Native.Some Int32
     | "Int64" -> FStar_Pervasives_Native.Some Int64
-<<<<<<< HEAD
-    | uu____2778 -> FStar_Pervasives_Native.None
-  
-let (mk_bool_op : Prims.string -> op FStar_Pervasives_Native.option) =
-  fun uu___34_2783  ->
-    match uu___34_2783 with
-=======
     | uu____2758 -> FStar_Pervasives_Native.None
 let mk_bool_op: Prims.string -> op FStar_Pervasives_Native.option =
   fun uu___35_2763  ->
     match uu___35_2763 with
->>>>>>> 5b12fe7d
     | "op_Negation" -> FStar_Pervasives_Native.Some Not
     | "op_AmpAmp" -> FStar_Pervasives_Native.Some And
     | "op_BarBar" -> FStar_Pervasives_Native.Some Or
     | "op_Equality" -> FStar_Pervasives_Native.Some Eq
     | "op_disEquality" -> FStar_Pervasives_Native.Some Neq
-<<<<<<< HEAD
-    | uu____2786 -> FStar_Pervasives_Native.None
-  
-let (is_bool_op : Prims.string -> Prims.bool) =
-  fun op  -> (mk_bool_op op) <> FStar_Pervasives_Native.None 
-let (mk_op : Prims.string -> op FStar_Pervasives_Native.option) =
-  fun uu___35_2796  ->
-    match uu___35_2796 with
-=======
     | uu____2766 -> FStar_Pervasives_Native.None
 let is_bool_op: Prims.string -> Prims.bool =
   fun op  -> (mk_bool_op op) <> FStar_Pervasives_Native.None
 let mk_op: Prims.string -> op FStar_Pervasives_Native.option =
   fun uu___36_2776  ->
     match uu___36_2776 with
->>>>>>> 5b12fe7d
     | "add" -> FStar_Pervasives_Native.Some Add
     | "op_Plus_Hat" -> FStar_Pervasives_Native.Some Add
     | "add_mod" -> FStar_Pervasives_Native.Some AddW
@@ -879,192 +733,154 @@
     | "lt" -> FStar_Pervasives_Native.Some Lt
     | "op_Less_Equals_Hat" -> FStar_Pervasives_Native.Some Lte
     | "lte" -> FStar_Pervasives_Native.Some Lte
-    | uu____2799 -> FStar_Pervasives_Native.None
-  
-let (is_op : Prims.string -> Prims.bool) =
-  fun op  -> (mk_op op) <> FStar_Pervasives_Native.None 
-let (is_machine_int : Prims.string -> Prims.bool) =
-  fun m  -> (mk_width m) <> FStar_Pervasives_Native.None 
+    | uu____2779 -> FStar_Pervasives_Native.None
+let is_op: Prims.string -> Prims.bool =
+  fun op  -> (mk_op op) <> FStar_Pervasives_Native.None
+let is_machine_int: Prims.string -> Prims.bool =
+  fun m  -> (mk_width m) <> FStar_Pervasives_Native.None
 type env =
   {
-  names: name Prims.list ;
-  names_t: Prims.string Prims.list ;
-  module_name: Prims.string Prims.list }[@@deriving show]
+  names: name Prims.list;
+  names_t: Prims.string Prims.list;
+  module_name: Prims.string Prims.list;}[@@deriving show]
 and name = {
-  pretty: Prims.string ;
-  mut: Prims.bool }[@@deriving show]
-let (__proj__Mkenv__item__names : env -> name Prims.list) =
+  pretty: Prims.string;
+  mut: Prims.bool;}[@@deriving show]
+let __proj__Mkenv__item__names: env -> name Prims.list =
   fun projectee  ->
     match projectee with
     | { names = __fname__names; names_t = __fname__names_t;
         module_name = __fname__module_name;_} -> __fname__names
-  
-let (__proj__Mkenv__item__names_t : env -> Prims.string Prims.list) =
+let __proj__Mkenv__item__names_t: env -> Prims.string Prims.list =
   fun projectee  ->
     match projectee with
     | { names = __fname__names; names_t = __fname__names_t;
         module_name = __fname__module_name;_} -> __fname__names_t
-  
-let (__proj__Mkenv__item__module_name : env -> Prims.string Prims.list) =
+let __proj__Mkenv__item__module_name: env -> Prims.string Prims.list =
   fun projectee  ->
     match projectee with
     | { names = __fname__names; names_t = __fname__names_t;
         module_name = __fname__module_name;_} -> __fname__module_name
-  
-let (__proj__Mkname__item__pretty : name -> Prims.string) =
+let __proj__Mkname__item__pretty: name -> Prims.string =
   fun projectee  ->
     match projectee with
     | { pretty = __fname__pretty; mut = __fname__mut;_} -> __fname__pretty
-  
-let (__proj__Mkname__item__mut : name -> Prims.bool) =
+let __proj__Mkname__item__mut: name -> Prims.bool =
   fun projectee  ->
     match projectee with
     | { pretty = __fname__pretty; mut = __fname__mut;_} -> __fname__mut
-  
-let (empty : Prims.string Prims.list -> env) =
-  fun module_name  -> { names = []; names_t = []; module_name } 
-let (extend : env -> Prims.string -> Prims.bool -> env) =
+let empty: Prims.string Prims.list -> env =
+  fun module_name  -> { names = []; names_t = []; module_name }
+let extend: env -> Prims.string -> Prims.bool -> env =
   fun env  ->
     fun x  ->
       fun is_mut  ->
-<<<<<<< HEAD
-        let uu___41_2910 = env  in
-        {
-          names = ({ pretty = x; mut = is_mut } :: (env.names));
-          names_t = (uu___41_2910.names_t);
-          module_name = (uu___41_2910.module_name)
-=======
         let uu___42_2890 = env in
         {
           names = ({ pretty = x; mut = is_mut } :: (env.names));
           names_t = (uu___42_2890.names_t);
           module_name = (uu___42_2890.module_name)
->>>>>>> 5b12fe7d
         }
-  
-let (extend_t : env -> Prims.string -> env) =
+let extend_t: env -> Prims.string -> env =
   fun env  ->
     fun x  ->
-<<<<<<< HEAD
-      let uu___42_2917 = env  in
-      {
-        names = (uu___42_2917.names);
-        names_t = (x :: (env.names_t));
-        module_name = (uu___42_2917.module_name)
-=======
       let uu___43_2897 = env in
       {
         names = (uu___43_2897.names);
         names_t = (x :: (env.names_t));
         module_name = (uu___43_2897.module_name)
->>>>>>> 5b12fe7d
       }
-  
-let (find_name : env -> Prims.string -> name) =
+let find_name: env -> Prims.string -> name =
   fun env  ->
     fun x  ->
-      let uu____2924 =
-        FStar_List.tryFind (fun name  -> name.pretty = x) env.names  in
-      match uu____2924 with
+      let uu____2904 =
+        FStar_List.tryFind (fun name  -> name.pretty = x) env.names in
+      match uu____2904 with
       | FStar_Pervasives_Native.Some name -> name
       | FStar_Pervasives_Native.None  ->
           failwith "internal error: name not found"
-  
-let (is_mutable : env -> Prims.string -> Prims.bool) =
-  fun env  -> fun x  -> let uu____2936 = find_name env x  in uu____2936.mut 
-let (find : env -> Prims.string -> Prims.int) =
+let is_mutable: env -> Prims.string -> Prims.bool =
+  fun env  -> fun x  -> let uu____2916 = find_name env x in uu____2916.mut
+let find: env -> Prims.string -> Prims.int =
   fun env  ->
     fun x  ->
       try FStar_List.index (fun name  -> name.pretty = x) env.names
       with
-      | uu____2951 ->
-          let uu____2952 =
-            FStar_Util.format1 "Internal error: name not found %s\n" x  in
-          failwith uu____2952
-  
-let (find_t : env -> Prims.string -> Prims.int) =
+      | uu____2931 ->
+          let uu____2932 =
+            FStar_Util.format1 "Internal error: name not found %s\n" x in
+          failwith uu____2932
+let find_t: env -> Prims.string -> Prims.int =
   fun env  ->
     fun x  ->
       try FStar_List.index (fun name  -> name = x) env.names_t
       with
-      | uu____2967 ->
-          let uu____2968 =
-            FStar_Util.format1 "Internal error: name not found %s\n" x  in
-          failwith uu____2968
-  
-let add_binders :
-  'Auu____2972 .
+      | uu____2947 ->
+          let uu____2948 =
+            FStar_Util.format1 "Internal error: name not found %s\n" x in
+          failwith uu____2948
+let add_binders:
+  'Auu____2952 .
     env ->
-      (Prims.string,'Auu____2972) FStar_Pervasives_Native.tuple2 Prims.list
+      (Prims.string,'Auu____2952) FStar_Pervasives_Native.tuple2 Prims.list
         -> env
   =
   fun env  ->
     fun binders  ->
       FStar_List.fold_left
         (fun env1  ->
-           fun uu____3002  ->
-             match uu____3002 with
-             | (name,uu____3008) -> extend env1 name false) env binders
-  
-let rec (translate : FStar_Extraction_ML_Syntax.mllib -> file Prims.list) =
-  fun uu____3149  ->
-    match uu____3149 with
+           fun uu____2982  ->
+             match uu____2982 with
+             | (name,uu____2988) -> extend env1 name false) env binders
+let rec translate: FStar_Extraction_ML_Syntax.mllib -> file Prims.list =
+  fun uu____3129  ->
+    match uu____3129 with
     | FStar_Extraction_ML_Syntax.MLLib modules ->
         FStar_List.filter_map
           (fun m  ->
              let m_name =
-               let uu____3197 = m  in
-               match uu____3197 with
-               | (path,uu____3211,uu____3212) ->
-                   FStar_Extraction_ML_Syntax.string_of_mlpath path
-                in
+               let uu____3177 = m in
+               match uu____3177 with
+               | (path,uu____3191,uu____3192) ->
+                   FStar_Extraction_ML_Syntax.string_of_mlpath path in
              try
                FStar_Util.print1 "Attempting to translate module %s\n" m_name;
-               (let uu____3234 = translate_module m  in
-                FStar_Pervasives_Native.Some uu____3234)
+               (let uu____3214 = translate_module m in
+                FStar_Pervasives_Native.Some uu____3214)
              with
              | e ->
-                 ((let uu____3243 = FStar_Util.print_exn e  in
+                 ((let uu____3223 = FStar_Util.print_exn e in
                    FStar_Util.print2
                      "Unable to translate module: %s because:\n  %s\n" m_name
-                     uu____3243);
+                     uu____3223);
                   FStar_Pervasives_Native.None)) modules
-
-and (translate_module :
+and translate_module:
   (FStar_Extraction_ML_Syntax.mlpath,(FStar_Extraction_ML_Syntax.mlsig,
                                        FStar_Extraction_ML_Syntax.mlmodule)
                                        FStar_Pervasives_Native.tuple2
                                        FStar_Pervasives_Native.option,
     FStar_Extraction_ML_Syntax.mllib) FStar_Pervasives_Native.tuple3 -> 
-    file)
+    file
   =
-  fun uu____3244  ->
-    match uu____3244 with
-    | (module_name,modul,uu____3259) ->
+  fun uu____3224  ->
+    match uu____3224 with
+    | (module_name,modul,uu____3239) ->
         let module_name1 =
           FStar_List.append (FStar_Pervasives_Native.fst module_name)
-            [FStar_Pervasives_Native.snd module_name]
-           in
+            [FStar_Pervasives_Native.snd module_name] in
         let program =
           match modul with
           | FStar_Pervasives_Native.Some (_signature,decls) ->
               FStar_List.collect (translate_decl (empty module_name1)) decls
-          | uu____3290 ->
-              failwith "Unexpected standalone interface or nested modules"
-           in
+          | uu____3270 ->
+              failwith "Unexpected standalone interface or nested modules" in
         ((FStar_String.concat "_" module_name1), program)
-
-and (translate_flags :
-  FStar_Extraction_ML_Syntax.meta Prims.list -> flag Prims.list) =
+and translate_flags:
+  FStar_Extraction_ML_Syntax.meta Prims.list -> flag Prims.list =
   fun flags1  ->
     FStar_List.choose
-<<<<<<< HEAD
-      (fun uu___36_3305  ->
-         match uu___36_3305 with
-=======
       (fun uu___37_3285  ->
          match uu___37_3285 with
->>>>>>> 5b12fe7d
          | FStar_Extraction_ML_Syntax.Private  ->
              FStar_Pervasives_Native.Some Private
          | FStar_Extraction_ML_Syntax.NoExtract  ->
@@ -1079,29 +895,27 @@
              FStar_Pervasives_Native.Some (Comment s)
          | FStar_Extraction_ML_Syntax.StackInline  ->
              FStar_Pervasives_Native.Some MustDisappear
-         | uu____3309 -> FStar_Pervasives_Native.None) flags1
-
-and (translate_decl :
-  env -> FStar_Extraction_ML_Syntax.mlmodule1 -> decl Prims.list) =
+         | uu____3289 -> FStar_Pervasives_Native.None) flags1
+and translate_decl:
+  env -> FStar_Extraction_ML_Syntax.mlmodule1 -> decl Prims.list =
   fun env  ->
     fun d  ->
       match d with
       | FStar_Extraction_ML_Syntax.MLM_Let (flavor,lbs) ->
           FStar_List.choose (translate_let env flavor) lbs
-      | FStar_Extraction_ML_Syntax.MLM_Loc uu____3320 -> []
+      | FStar_Extraction_ML_Syntax.MLM_Loc uu____3300 -> []
       | FStar_Extraction_ML_Syntax.MLM_Ty tys ->
           FStar_List.choose (translate_type_decl env) tys
-      | FStar_Extraction_ML_Syntax.MLM_Top uu____3322 ->
+      | FStar_Extraction_ML_Syntax.MLM_Top uu____3302 ->
           failwith "todo: translate_decl [MLM_Top]"
-      | FStar_Extraction_ML_Syntax.MLM_Exn (m,uu____3326) ->
+      | FStar_Extraction_ML_Syntax.MLM_Exn (m,uu____3306) ->
           (FStar_Util.print1_warning
              "Skipping the translation of exception: %s\n" m;
            [])
-
-and (translate_let :
+and translate_let:
   env ->
     FStar_Extraction_ML_Syntax.mlletflavor ->
-      FStar_Extraction_ML_Syntax.mllb -> decl FStar_Pervasives_Native.option)
+      FStar_Extraction_ML_Syntax.mllb -> decl FStar_Pervasives_Native.option
   =
   fun env  ->
     fun flavor  ->
@@ -1110,90 +924,73 @@
         | { FStar_Extraction_ML_Syntax.mllb_name = name;
             FStar_Extraction_ML_Syntax.mllb_tysc =
               FStar_Pervasives_Native.Some (tvars,t0);
-            FStar_Extraction_ML_Syntax.mllb_add_unit = uu____3348;
+            FStar_Extraction_ML_Syntax.mllb_add_unit = uu____3328;
             FStar_Extraction_ML_Syntax.mllb_def =
               {
                 FStar_Extraction_ML_Syntax.expr =
                   FStar_Extraction_ML_Syntax.MLE_Fun (args,body);
-                FStar_Extraction_ML_Syntax.mlty = uu____3351;
-                FStar_Extraction_ML_Syntax.loc = uu____3352;_};
+                FStar_Extraction_ML_Syntax.mlty = uu____3331;
+                FStar_Extraction_ML_Syntax.loc = uu____3332;_};
             FStar_Extraction_ML_Syntax.mllb_meta = meta;
-            FStar_Extraction_ML_Syntax.print_typ = uu____3354;_} ->
+            FStar_Extraction_ML_Syntax.print_typ = uu____3334;_} ->
             let assumed =
               FStar_Util.for_some
-<<<<<<< HEAD
-                (fun uu___37_3373  ->
-                   match uu___37_3373 with
-=======
                 (fun uu___38_3353  ->
                    match uu___38_3353 with
->>>>>>> 5b12fe7d
                    | FStar_Extraction_ML_Syntax.Assumed  -> true
-                   | uu____3374 -> false) meta
-               in
+                   | uu____3354 -> false) meta in
             let env1 =
               if flavor = FStar_Extraction_ML_Syntax.Rec
               then extend env name false
-              else env  in
+              else env in
             let env2 =
               FStar_List.fold_left
-<<<<<<< HEAD
-                (fun env2  -> fun name1  -> extend_t env2 name1) env1 tvars
-               in
-            let rec find_return_type eff i uu___38_3395 =
-              match uu___38_3395 with
-              | FStar_Extraction_ML_Syntax.MLTY_Fun (uu____3400,eff1,t) when
-=======
                 (fun env2  -> fun name1  -> extend_t env2 name1) env1 tvars in
             let rec find_return_type eff i uu___39_3375 =
               match uu___39_3375 with
               | FStar_Extraction_ML_Syntax.MLTY_Fun (uu____3380,eff1,t) when
->>>>>>> 5b12fe7d
                   i > (Prims.parse_int "0") ->
                   find_return_type eff1 (i - (Prims.parse_int "1")) t
-              | t -> (eff, t)  in
-            let uu____3404 =
+              | t -> (eff, t) in
+            let uu____3384 =
               find_return_type FStar_Extraction_ML_Syntax.E_PURE
-                (FStar_List.length args) t0
-               in
-            (match uu____3404 with
+                (FStar_List.length args) t0 in
+            (match uu____3384 with
              | (eff,t) ->
-                 let t1 = translate_type env2 t  in
-                 let binders = translate_binders env2 args  in
-                 let env3 = add_binders env2 args  in
-                 let name1 = ((env3.module_name), name)  in
+                 let t1 = translate_type env2 t in
+                 let binders = translate_binders env2 args in
+                 let env3 = add_binders env2 args in
+                 let name1 = ((env3.module_name), name) in
                  let meta1 =
                    match (eff, t1) with
-                   | (FStar_Extraction_ML_Syntax.E_GHOST ,uu____3436) ->
-                       let uu____3437 = translate_flags meta  in
-                       MustDisappear :: uu____3437
+                   | (FStar_Extraction_ML_Syntax.E_GHOST ,uu____3416) ->
+                       let uu____3417 = translate_flags meta in MustDisappear
+                         :: uu____3417
                    | (FStar_Extraction_ML_Syntax.E_PURE ,TUnit ) ->
-                       let uu____3440 = translate_flags meta  in
-                       MustDisappear :: uu____3440
-                   | uu____3443 -> translate_flags meta  in
+                       let uu____3420 = translate_flags meta in MustDisappear
+                         :: uu____3420
+                   | uu____3423 -> translate_flags meta in
                  if assumed
                  then
                    (if (FStar_List.length tvars) = (Prims.parse_int "0")
                     then
-                      let uu____3452 =
-                        let uu____3453 =
-                          let uu____3472 = translate_type env3 t0  in
+                      let uu____3432 =
+                        let uu____3433 =
+                          let uu____3452 = translate_type env3 t0 in
                           (FStar_Pervasives_Native.None, meta1, name1,
-                            uu____3472)
-                           in
-                        DExternal uu____3453  in
-                      FStar_Pervasives_Native.Some uu____3452
+                            uu____3452) in
+                        DExternal uu____3433 in
+                      FStar_Pervasives_Native.Some uu____3432
                     else
-                      ((let uu____3485 =
-                          FStar_Extraction_ML_Syntax.string_of_mlpath name1
-                           in
+                      ((let uu____3465 =
+                          FStar_Extraction_ML_Syntax.string_of_mlpath name1 in
                         FStar_Util.print1_warning
                           "No writing anything for %s (polymorphic assume)\n"
-                          uu____3485);
+                          uu____3465);
                        FStar_Pervasives_Native.None))
                  else
                    (try
-                      let body1 = translate_expr env3 body  in
+                      let body1 = translate_expr env3 body in
                       FStar_Pervasives_Native.Some
                         (DFunction
                            (FStar_Pervasives_Native.None, meta1,
@@ -1201,25 +998,21 @@
                              body1))
                     with
                     | e ->
-                        let msg = FStar_Util.print_exn e  in
-                        ((let uu____3518 =
-                            let uu____3523 =
-                              let uu____3524 =
+                        let msg = FStar_Util.print_exn e in
+                        ((let uu____3498 =
+                            let uu____3503 =
+                              let uu____3504 =
                                 FStar_Extraction_ML_Syntax.string_of_mlpath
-                                  name1
-                                 in
+                                  name1 in
                               FStar_Util.format2
-                                "Writing a stub for %s (%s)\n" uu____3524 msg
-                               in
+                                "Writing a stub for %s (%s)\n" uu____3504 msg in
                             (FStar_Errors.Warning_FunctionNotExtacted,
-                              uu____3523)
-                             in
+                              uu____3503) in
                           FStar_Errors.log_issue FStar_Range.dummyRange
-                            uu____3518);
+                            uu____3498);
                          (let msg1 =
                             Prims.strcat "This function was not extracted:\n"
-                              msg
-                             in
+                              msg in
                           FStar_Pervasives_Native.Some
                             (DFunction
                                (FStar_Pervasives_Native.None, meta1,
@@ -1228,7 +1021,7 @@
         | { FStar_Extraction_ML_Syntax.mllb_name = name;
             FStar_Extraction_ML_Syntax.mllb_tysc =
               FStar_Pervasives_Native.Some (tvars,t0);
-            FStar_Extraction_ML_Syntax.mllb_add_unit = uu____3541;
+            FStar_Extraction_ML_Syntax.mllb_add_unit = uu____3521;
             FStar_Extraction_ML_Syntax.mllb_def =
               {
                 FStar_Extraction_ML_Syntax.expr =
@@ -1236,87 +1029,70 @@
                   ({
                      FStar_Extraction_ML_Syntax.expr =
                        FStar_Extraction_ML_Syntax.MLE_Fun (args,body);
-                     FStar_Extraction_ML_Syntax.mlty = uu____3544;
-                     FStar_Extraction_ML_Syntax.loc = uu____3545;_},uu____3546,uu____3547);
-                FStar_Extraction_ML_Syntax.mlty = uu____3548;
-                FStar_Extraction_ML_Syntax.loc = uu____3549;_};
+                     FStar_Extraction_ML_Syntax.mlty = uu____3524;
+                     FStar_Extraction_ML_Syntax.loc = uu____3525;_},uu____3526,uu____3527);
+                FStar_Extraction_ML_Syntax.mlty = uu____3528;
+                FStar_Extraction_ML_Syntax.loc = uu____3529;_};
             FStar_Extraction_ML_Syntax.mllb_meta = meta;
-            FStar_Extraction_ML_Syntax.print_typ = uu____3551;_} ->
+            FStar_Extraction_ML_Syntax.print_typ = uu____3531;_} ->
             let assumed =
               FStar_Util.for_some
-<<<<<<< HEAD
-                (fun uu___37_3570  ->
-                   match uu___37_3570 with
-=======
                 (fun uu___38_3550  ->
                    match uu___38_3550 with
->>>>>>> 5b12fe7d
                    | FStar_Extraction_ML_Syntax.Assumed  -> true
-                   | uu____3571 -> false) meta
-               in
+                   | uu____3551 -> false) meta in
             let env1 =
               if flavor = FStar_Extraction_ML_Syntax.Rec
               then extend env name false
-              else env  in
+              else env in
             let env2 =
               FStar_List.fold_left
-<<<<<<< HEAD
-                (fun env2  -> fun name1  -> extend_t env2 name1) env1 tvars
-               in
-            let rec find_return_type eff i uu___38_3592 =
-              match uu___38_3592 with
-              | FStar_Extraction_ML_Syntax.MLTY_Fun (uu____3597,eff1,t) when
-=======
                 (fun env2  -> fun name1  -> extend_t env2 name1) env1 tvars in
             let rec find_return_type eff i uu___39_3572 =
               match uu___39_3572 with
               | FStar_Extraction_ML_Syntax.MLTY_Fun (uu____3577,eff1,t) when
->>>>>>> 5b12fe7d
                   i > (Prims.parse_int "0") ->
                   find_return_type eff1 (i - (Prims.parse_int "1")) t
-              | t -> (eff, t)  in
-            let uu____3601 =
+              | t -> (eff, t) in
+            let uu____3581 =
               find_return_type FStar_Extraction_ML_Syntax.E_PURE
-                (FStar_List.length args) t0
-               in
-            (match uu____3601 with
+                (FStar_List.length args) t0 in
+            (match uu____3581 with
              | (eff,t) ->
-                 let t1 = translate_type env2 t  in
-                 let binders = translate_binders env2 args  in
-                 let env3 = add_binders env2 args  in
-                 let name1 = ((env3.module_name), name)  in
+                 let t1 = translate_type env2 t in
+                 let binders = translate_binders env2 args in
+                 let env3 = add_binders env2 args in
+                 let name1 = ((env3.module_name), name) in
                  let meta1 =
                    match (eff, t1) with
-                   | (FStar_Extraction_ML_Syntax.E_GHOST ,uu____3633) ->
-                       let uu____3634 = translate_flags meta  in
-                       MustDisappear :: uu____3634
+                   | (FStar_Extraction_ML_Syntax.E_GHOST ,uu____3613) ->
+                       let uu____3614 = translate_flags meta in MustDisappear
+                         :: uu____3614
                    | (FStar_Extraction_ML_Syntax.E_PURE ,TUnit ) ->
-                       let uu____3637 = translate_flags meta  in
-                       MustDisappear :: uu____3637
-                   | uu____3640 -> translate_flags meta  in
+                       let uu____3617 = translate_flags meta in MustDisappear
+                         :: uu____3617
+                   | uu____3620 -> translate_flags meta in
                  if assumed
                  then
                    (if (FStar_List.length tvars) = (Prims.parse_int "0")
                     then
-                      let uu____3649 =
-                        let uu____3650 =
-                          let uu____3669 = translate_type env3 t0  in
+                      let uu____3629 =
+                        let uu____3630 =
+                          let uu____3649 = translate_type env3 t0 in
                           (FStar_Pervasives_Native.None, meta1, name1,
-                            uu____3669)
-                           in
-                        DExternal uu____3650  in
-                      FStar_Pervasives_Native.Some uu____3649
+                            uu____3649) in
+                        DExternal uu____3630 in
+                      FStar_Pervasives_Native.Some uu____3629
                     else
-                      ((let uu____3682 =
-                          FStar_Extraction_ML_Syntax.string_of_mlpath name1
-                           in
+                      ((let uu____3662 =
+                          FStar_Extraction_ML_Syntax.string_of_mlpath name1 in
                         FStar_Util.print1_warning
                           "No writing anything for %s (polymorphic assume)\n"
-                          uu____3682);
+                          uu____3662);
                        FStar_Pervasives_Native.None))
                  else
                    (try
-                      let body1 = translate_expr env3 body  in
+                      let body1 = translate_expr env3 body in
                       FStar_Pervasives_Native.Some
                         (DFunction
                            (FStar_Pervasives_Native.None, meta1,
@@ -1324,25 +1100,21 @@
                              body1))
                     with
                     | e ->
-                        let msg = FStar_Util.print_exn e  in
-                        ((let uu____3715 =
-                            let uu____3720 =
-                              let uu____3721 =
+                        let msg = FStar_Util.print_exn e in
+                        ((let uu____3695 =
+                            let uu____3700 =
+                              let uu____3701 =
                                 FStar_Extraction_ML_Syntax.string_of_mlpath
-                                  name1
-                                 in
+                                  name1 in
                               FStar_Util.format2
-                                "Writing a stub for %s (%s)\n" uu____3721 msg
-                               in
+                                "Writing a stub for %s (%s)\n" uu____3701 msg in
                             (FStar_Errors.Warning_FunctionNotExtacted,
-                              uu____3720)
-                             in
+                              uu____3700) in
                           FStar_Errors.log_issue FStar_Range.dummyRange
-                            uu____3715);
+                            uu____3695);
                          (let msg1 =
                             Prims.strcat "This function was not extracted:\n"
-                              msg
-                             in
+                              msg in
                           FStar_Pervasives_Native.Some
                             (DFunction
                                (FStar_Pervasives_Native.None, meta1,
@@ -1351,358 +1123,328 @@
         | { FStar_Extraction_ML_Syntax.mllb_name = name;
             FStar_Extraction_ML_Syntax.mllb_tysc =
               FStar_Pervasives_Native.Some (tvars,t);
-            FStar_Extraction_ML_Syntax.mllb_add_unit = uu____3738;
+            FStar_Extraction_ML_Syntax.mllb_add_unit = uu____3718;
             FStar_Extraction_ML_Syntax.mllb_def = expr;
             FStar_Extraction_ML_Syntax.mllb_meta = meta;
-            FStar_Extraction_ML_Syntax.print_typ = uu____3741;_} ->
-            let meta1 = translate_flags meta  in
+            FStar_Extraction_ML_Syntax.print_typ = uu____3721;_} ->
+            let meta1 = translate_flags meta in
             let env1 =
               FStar_List.fold_left
-                (fun env1  -> fun name1  -> extend_t env1 name1) env tvars
-               in
-            let t1 = translate_type env1 t  in
-            let name1 = ((env1.module_name), name)  in
+                (fun env1  -> fun name1  -> extend_t env1 name1) env tvars in
+            let t1 = translate_type env1 t in
+            let name1 = ((env1.module_name), name) in
             (try
-               let expr1 = translate_expr env1 expr  in
+               let expr1 = translate_expr env1 expr in
                FStar_Pervasives_Native.Some
                  (DGlobal
                     (meta1, name1, (FStar_List.length tvars), t1, expr1))
              with
              | e ->
-                 ((let uu____3788 =
-                     let uu____3793 =
-                       let uu____3794 =
-                         FStar_Extraction_ML_Syntax.string_of_mlpath name1
-                          in
-                       let uu____3795 = FStar_Util.print_exn e  in
+                 ((let uu____3768 =
+                     let uu____3773 =
+                       let uu____3774 =
+                         FStar_Extraction_ML_Syntax.string_of_mlpath name1 in
+                       let uu____3775 = FStar_Util.print_exn e in
                        FStar_Util.format2
                          "Not translating definition for %s (%s)\n"
-                         uu____3794 uu____3795
-                        in
+                         uu____3774 uu____3775 in
                      (FStar_Errors.Warning_DefinitionNotTranslated,
-                       uu____3793)
-                      in
-                   FStar_Errors.log_issue FStar_Range.dummyRange uu____3788);
+                       uu____3773) in
+                   FStar_Errors.log_issue FStar_Range.dummyRange uu____3768);
                   FStar_Pervasives_Native.Some
                     (DGlobal
                        (meta1, name1, (FStar_List.length tvars), t1, EAny))))
         | { FStar_Extraction_ML_Syntax.mllb_name = name;
             FStar_Extraction_ML_Syntax.mllb_tysc = ts;
-            FStar_Extraction_ML_Syntax.mllb_add_unit = uu____3806;
-            FStar_Extraction_ML_Syntax.mllb_def = uu____3807;
-            FStar_Extraction_ML_Syntax.mllb_meta = uu____3808;
-            FStar_Extraction_ML_Syntax.print_typ = uu____3809;_} ->
-            ((let uu____3813 =
-                let uu____3818 =
+            FStar_Extraction_ML_Syntax.mllb_add_unit = uu____3786;
+            FStar_Extraction_ML_Syntax.mllb_def = uu____3787;
+            FStar_Extraction_ML_Syntax.mllb_meta = uu____3788;
+            FStar_Extraction_ML_Syntax.print_typ = uu____3789;_} ->
+            ((let uu____3793 =
+                let uu____3798 =
                   FStar_Util.format1 "Not translating definition for %s\n"
-                    name
-                   in
-                (FStar_Errors.Warning_DefinitionNotTranslated, uu____3818)
-                 in
-              FStar_Errors.log_issue FStar_Range.dummyRange uu____3813);
+                    name in
+                (FStar_Errors.Warning_DefinitionNotTranslated, uu____3798) in
+              FStar_Errors.log_issue FStar_Range.dummyRange uu____3793);
              (match ts with
               | FStar_Pervasives_Native.Some (idents,t) ->
-                  let uu____3826 =
-                    FStar_Extraction_ML_Code.string_of_mlty ([], "") t  in
+                  let uu____3806 =
+                    FStar_Extraction_ML_Code.string_of_mlty ([], "") t in
                   FStar_Util.print2 "Type scheme is: forall %s. %s\n"
-                    (FStar_String.concat ", " idents) uu____3826
+                    (FStar_String.concat ", " idents) uu____3806
               | FStar_Pervasives_Native.None  -> ());
              FStar_Pervasives_Native.None)
-
-and (translate_type_decl :
+and translate_type_decl:
   env ->
     FStar_Extraction_ML_Syntax.one_mltydecl ->
-      decl FStar_Pervasives_Native.option)
+      decl FStar_Pervasives_Native.option
   =
   fun env  ->
     fun ty  ->
       match ty with
       | (assumed,name,_mangled_name,args,flags1,FStar_Pervasives_Native.Some
          (FStar_Extraction_ML_Syntax.MLTD_Abbrev t)) ->
-          let name1 = ((env.module_name), name)  in
+          let name1 = ((env.module_name), name) in
           let env1 =
             FStar_List.fold_left
-              (fun env1  -> fun name2  -> extend_t env1 name2) env args
-             in
+              (fun env1  -> fun name2  -> extend_t env1 name2) env args in
           if assumed
           then
-            let name2 = FStar_Extraction_ML_Syntax.string_of_mlpath name1  in
+            let name2 = FStar_Extraction_ML_Syntax.string_of_mlpath name1 in
             (FStar_Util.print1_warning
                "Not translating type definition (assumed) for %s\n" name2;
              FStar_Pervasives_Native.None)
           else
-            (let uu____3864 =
-               let uu____3865 =
-                 let uu____3882 = translate_flags flags1  in
-                 let uu____3885 = translate_type env1 t  in
-                 (name1, uu____3882, (FStar_List.length args), uu____3885)
-                  in
-               DTypeAlias uu____3865  in
-             FStar_Pervasives_Native.Some uu____3864)
-      | (uu____3894,name,_mangled_name,args,flags1,FStar_Pervasives_Native.Some
+            (let uu____3844 =
+               let uu____3845 =
+                 let uu____3862 = translate_flags flags1 in
+                 let uu____3865 = translate_type env1 t in
+                 (name1, uu____3862, (FStar_List.length args), uu____3865) in
+               DTypeAlias uu____3845 in
+             FStar_Pervasives_Native.Some uu____3844)
+      | (uu____3874,name,_mangled_name,args,flags1,FStar_Pervasives_Native.Some
          (FStar_Extraction_ML_Syntax.MLTD_Record fields)) ->
-          let name1 = ((env.module_name), name)  in
+          let name1 = ((env.module_name), name) in
           let env1 =
             FStar_List.fold_left
-              (fun env1  -> fun name2  -> extend_t env1 name2) env args
-             in
-          let uu____3926 =
-            let uu____3927 =
-              let uu____3954 = translate_flags flags1  in
-              let uu____3957 =
+              (fun env1  -> fun name2  -> extend_t env1 name2) env args in
+          let uu____3906 =
+            let uu____3907 =
+              let uu____3934 = translate_flags flags1 in
+              let uu____3937 =
                 FStar_List.map
-                  (fun uu____3984  ->
-                     match uu____3984 with
+                  (fun uu____3964  ->
+                     match uu____3964 with
                      | (f,t) ->
-                         let uu____3999 =
-                           let uu____4004 = translate_type env1 t  in
-                           (uu____4004, false)  in
-                         (f, uu____3999)) fields
-                 in
-              (name1, uu____3954, (FStar_List.length args), uu____3957)  in
-            DTypeFlat uu____3927  in
-          FStar_Pervasives_Native.Some uu____3926
-      | (uu____4027,name,_mangled_name,args,flags1,FStar_Pervasives_Native.Some
+                         let uu____3979 =
+                           let uu____3984 = translate_type env1 t in
+                           (uu____3984, false) in
+                         (f, uu____3979)) fields in
+              (name1, uu____3934, (FStar_List.length args), uu____3937) in
+            DTypeFlat uu____3907 in
+          FStar_Pervasives_Native.Some uu____3906
+      | (uu____4007,name,_mangled_name,args,flags1,FStar_Pervasives_Native.Some
          (FStar_Extraction_ML_Syntax.MLTD_DType branches)) ->
-          let name1 = ((env.module_name), name)  in
-          let flags2 = translate_flags flags1  in
-          let env1 = FStar_List.fold_left extend_t env args  in
-          let uu____4064 =
-            let uu____4065 =
-              let uu____4098 =
+          let name1 = ((env.module_name), name) in
+          let flags2 = translate_flags flags1 in
+          let env1 = FStar_List.fold_left extend_t env args in
+          let uu____4044 =
+            let uu____4045 =
+              let uu____4078 =
                 FStar_List.map
-                  (fun uu____4143  ->
-                     match uu____4143 with
+                  (fun uu____4123  ->
+                     match uu____4123 with
                      | (cons1,ts) ->
-                         let uu____4182 =
+                         let uu____4162 =
                            FStar_List.map
-                             (fun uu____4209  ->
-                                match uu____4209 with
+                             (fun uu____4189  ->
+                                match uu____4189 with
                                 | (name2,t) ->
-                                    let uu____4224 =
-                                      let uu____4229 = translate_type env1 t
-                                         in
-                                      (uu____4229, false)  in
-                                    (name2, uu____4224)) ts
-                            in
-                         (cons1, uu____4182)) branches
-                 in
-              (name1, flags2, (FStar_List.length args), uu____4098)  in
-            DTypeVariant uu____4065  in
-          FStar_Pervasives_Native.Some uu____4064
-      | (uu____4268,name,_mangled_name,uu____4271,uu____4272,uu____4273) ->
-          ((let uu____4283 =
-              let uu____4288 =
+                                    let uu____4204 =
+                                      let uu____4209 = translate_type env1 t in
+                                      (uu____4209, false) in
+                                    (name2, uu____4204)) ts in
+                         (cons1, uu____4162)) branches in
+              (name1, flags2, (FStar_List.length args), uu____4078) in
+            DTypeVariant uu____4045 in
+          FStar_Pervasives_Native.Some uu____4044
+      | (uu____4248,name,_mangled_name,uu____4251,uu____4252,uu____4253) ->
+          ((let uu____4263 =
+              let uu____4268 =
                 FStar_Util.format1 "Not translating type definition for %s\n"
-                  name
-                 in
-              (FStar_Errors.Warning_DefinitionNotTranslated, uu____4288)  in
-            FStar_Errors.log_issue FStar_Range.dummyRange uu____4283);
+                  name in
+              (FStar_Errors.Warning_DefinitionNotTranslated, uu____4268) in
+            FStar_Errors.log_issue FStar_Range.dummyRange uu____4263);
            FStar_Pervasives_Native.None)
-
-and (translate_type : env -> FStar_Extraction_ML_Syntax.mlty -> typ) =
+and translate_type: env -> FStar_Extraction_ML_Syntax.mlty -> typ =
   fun env  ->
     fun t  ->
       match t with
       | FStar_Extraction_ML_Syntax.MLTY_Tuple [] -> TAny
       | FStar_Extraction_ML_Syntax.MLTY_Top  -> TAny
       | FStar_Extraction_ML_Syntax.MLTY_Var name ->
-          let uu____4292 = find_t env name  in TBound uu____4292
-      | FStar_Extraction_ML_Syntax.MLTY_Fun (t1,uu____4294,t2) ->
-          let uu____4296 =
-            let uu____4301 = translate_type env t1  in
-            let uu____4302 = translate_type env t2  in
-            (uu____4301, uu____4302)  in
-          TArrow uu____4296
+          let uu____4272 = find_t env name in TBound uu____4272
+      | FStar_Extraction_ML_Syntax.MLTY_Fun (t1,uu____4274,t2) ->
+          let uu____4276 =
+            let uu____4281 = translate_type env t1 in
+            let uu____4282 = translate_type env t2 in
+            (uu____4281, uu____4282) in
+          TArrow uu____4276
       | FStar_Extraction_ML_Syntax.MLTY_Named ([],p) when
-          let uu____4306 = FStar_Extraction_ML_Syntax.string_of_mlpath p  in
-          uu____4306 = "Prims.unit" -> TUnit
+          let uu____4286 = FStar_Extraction_ML_Syntax.string_of_mlpath p in
+          uu____4286 = "Prims.unit" -> TUnit
       | FStar_Extraction_ML_Syntax.MLTY_Named ([],p) when
-          let uu____4310 = FStar_Extraction_ML_Syntax.string_of_mlpath p  in
-          uu____4310 = "Prims.bool" -> TBool
+          let uu____4290 = FStar_Extraction_ML_Syntax.string_of_mlpath p in
+          uu____4290 = "Prims.bool" -> TBool
       | FStar_Extraction_ML_Syntax.MLTY_Named ([],("FStar"::m::[],"t")) when
           is_machine_int m ->
-          let uu____4322 = FStar_Util.must (mk_width m)  in TInt uu____4322
+          let uu____4302 = FStar_Util.must (mk_width m) in TInt uu____4302
       | FStar_Extraction_ML_Syntax.MLTY_Named ([],("FStar"::m::[],"t'")) when
           is_machine_int m ->
-          let uu____4334 = FStar_Util.must (mk_width m)  in TInt uu____4334
+          let uu____4314 = FStar_Util.must (mk_width m) in TInt uu____4314
       | FStar_Extraction_ML_Syntax.MLTY_Named (arg::[],p) when
-          let uu____4339 = FStar_Extraction_ML_Syntax.string_of_mlpath p  in
-          uu____4339 = "FStar.Monotonic.HyperStack.mem" -> TUnit
+          let uu____4319 = FStar_Extraction_ML_Syntax.string_of_mlpath p in
+          uu____4319 = "FStar.Monotonic.HyperStack.mem" -> TUnit
       | FStar_Extraction_ML_Syntax.MLTY_Named
-          (uu____4340::arg::uu____4342::[],p) when
-          (((let uu____4348 = FStar_Extraction_ML_Syntax.string_of_mlpath p
-                in
-             uu____4348 = "FStar.Monotonic.HyperStack.s_mref") ||
-              (let uu____4350 = FStar_Extraction_ML_Syntax.string_of_mlpath p
-                  in
-               uu____4350 = "FStar.Monotonic.HyperHeap.mrref"))
+          (uu____4320::arg::uu____4322::[],p) when
+          (((let uu____4328 = FStar_Extraction_ML_Syntax.string_of_mlpath p in
+             uu____4328 = "FStar.Monotonic.HyperStack.s_mref") ||
+              (let uu____4330 = FStar_Extraction_ML_Syntax.string_of_mlpath p in
+               uu____4330 = "FStar.Monotonic.HyperHeap.mrref"))
              ||
-             (let uu____4352 = FStar_Extraction_ML_Syntax.string_of_mlpath p
-                 in
-              uu____4352 = "FStar.HyperStack.ST.m_rref"))
+             (let uu____4332 = FStar_Extraction_ML_Syntax.string_of_mlpath p in
+              uu____4332 = "FStar.HyperStack.ST.m_rref"))
             ||
-            (let uu____4354 = FStar_Extraction_ML_Syntax.string_of_mlpath p
-                in
-             uu____4354 = "FStar.HyperStack.ST.s_mref")
-          -> let uu____4355 = translate_type env arg  in TBuf uu____4355
-      | FStar_Extraction_ML_Syntax.MLTY_Named (arg::uu____4357::[],p) when
-          ((((((((((let uu____4363 =
-                      FStar_Extraction_ML_Syntax.string_of_mlpath p  in
-                    uu____4363 = "FStar.Monotonic.HyperStack.mreference") ||
-                     (let uu____4365 =
-                        FStar_Extraction_ML_Syntax.string_of_mlpath p  in
-                      uu____4365 = "FStar.Monotonic.HyperStack.mstackref"))
+            (let uu____4334 = FStar_Extraction_ML_Syntax.string_of_mlpath p in
+             uu____4334 = "FStar.HyperStack.ST.s_mref")
+          -> let uu____4335 = translate_type env arg in TBuf uu____4335
+      | FStar_Extraction_ML_Syntax.MLTY_Named (arg::uu____4337::[],p) when
+          ((((((((((let uu____4343 =
+                      FStar_Extraction_ML_Syntax.string_of_mlpath p in
+                    uu____4343 = "FStar.Monotonic.HyperStack.mreference") ||
+                     (let uu____4345 =
+                        FStar_Extraction_ML_Syntax.string_of_mlpath p in
+                      uu____4345 = "FStar.Monotonic.HyperStack.mstackref"))
                     ||
-                    (let uu____4367 =
-                       FStar_Extraction_ML_Syntax.string_of_mlpath p  in
-                     uu____4367 = "FStar.Monotonic.HyperStack.mref"))
+                    (let uu____4347 =
+                       FStar_Extraction_ML_Syntax.string_of_mlpath p in
+                     uu____4347 = "FStar.Monotonic.HyperStack.mref"))
                    ||
-                   (let uu____4369 =
-                      FStar_Extraction_ML_Syntax.string_of_mlpath p  in
-                    uu____4369 = "FStar.Monotonic.HyperStack.mmmstackref"))
+                   (let uu____4349 =
+                      FStar_Extraction_ML_Syntax.string_of_mlpath p in
+                    uu____4349 = "FStar.Monotonic.HyperStack.mmmstackref"))
                   ||
-                  (let uu____4371 =
-                     FStar_Extraction_ML_Syntax.string_of_mlpath p  in
-                   uu____4371 = "FStar.Monotonic.HyperStack.mmmref"))
+                  (let uu____4351 =
+                     FStar_Extraction_ML_Syntax.string_of_mlpath p in
+                   uu____4351 = "FStar.Monotonic.HyperStack.mmmref"))
                  ||
-                 (let uu____4373 =
-                    FStar_Extraction_ML_Syntax.string_of_mlpath p  in
-                  uu____4373 = "FStar.Monotonic.Heap.mref"))
+                 (let uu____4353 =
+                    FStar_Extraction_ML_Syntax.string_of_mlpath p in
+                  uu____4353 = "FStar.Monotonic.Heap.mref"))
                 ||
-                (let uu____4375 =
-                   FStar_Extraction_ML_Syntax.string_of_mlpath p  in
-                 uu____4375 = "FStar.HyperStack.ST.mreference"))
+                (let uu____4355 =
+                   FStar_Extraction_ML_Syntax.string_of_mlpath p in
+                 uu____4355 = "FStar.HyperStack.ST.mreference"))
                ||
-               (let uu____4377 =
-                  FStar_Extraction_ML_Syntax.string_of_mlpath p  in
-                uu____4377 = "FStar.HyperStack.ST.mstackref"))
+               (let uu____4357 =
+                  FStar_Extraction_ML_Syntax.string_of_mlpath p in
+                uu____4357 = "FStar.HyperStack.ST.mstackref"))
               ||
-              (let uu____4379 = FStar_Extraction_ML_Syntax.string_of_mlpath p
-                  in
-               uu____4379 = "FStar.HyperStack.ST.mref"))
+              (let uu____4359 = FStar_Extraction_ML_Syntax.string_of_mlpath p in
+               uu____4359 = "FStar.HyperStack.ST.mref"))
              ||
-             (let uu____4381 = FStar_Extraction_ML_Syntax.string_of_mlpath p
-                 in
-              uu____4381 = "FStar.HyperStack.ST.mmmstackref"))
+             (let uu____4361 = FStar_Extraction_ML_Syntax.string_of_mlpath p in
+              uu____4361 = "FStar.HyperStack.ST.mmmstackref"))
             ||
-            (let uu____4383 = FStar_Extraction_ML_Syntax.string_of_mlpath p
-                in
-             uu____4383 = "FStar.HyperStack.ST.mmmref")
-          -> let uu____4384 = translate_type env arg  in TBuf uu____4384
+            (let uu____4363 = FStar_Extraction_ML_Syntax.string_of_mlpath p in
+             uu____4363 = "FStar.HyperStack.ST.mmmref")
+          -> let uu____4364 = translate_type env arg in TBuf uu____4364
       | FStar_Extraction_ML_Syntax.MLTY_Named (arg::[],p) when
-          ((((((((((let uu____4391 =
-                      FStar_Extraction_ML_Syntax.string_of_mlpath p  in
-                    uu____4391 = "FStar.Buffer.buffer") ||
-                     (let uu____4393 =
-                        FStar_Extraction_ML_Syntax.string_of_mlpath p  in
-                      uu____4393 = "FStar.HyperStack.reference"))
+          ((((((((((let uu____4371 =
+                      FStar_Extraction_ML_Syntax.string_of_mlpath p in
+                    uu____4371 = "FStar.Buffer.buffer") ||
+                     (let uu____4373 =
+                        FStar_Extraction_ML_Syntax.string_of_mlpath p in
+                      uu____4373 = "FStar.HyperStack.reference"))
                     ||
-                    (let uu____4395 =
-                       FStar_Extraction_ML_Syntax.string_of_mlpath p  in
-                     uu____4395 = "FStar.HyperStack.stackref"))
+                    (let uu____4375 =
+                       FStar_Extraction_ML_Syntax.string_of_mlpath p in
+                     uu____4375 = "FStar.HyperStack.stackref"))
                    ||
-                   (let uu____4397 =
-                      FStar_Extraction_ML_Syntax.string_of_mlpath p  in
-                    uu____4397 = "FStar.HyperStack.ref"))
+                   (let uu____4377 =
+                      FStar_Extraction_ML_Syntax.string_of_mlpath p in
+                    uu____4377 = "FStar.HyperStack.ref"))
                   ||
-                  (let uu____4399 =
-                     FStar_Extraction_ML_Syntax.string_of_mlpath p  in
-                   uu____4399 = "FStar.HyperStack.mmstackref"))
+                  (let uu____4379 =
+                     FStar_Extraction_ML_Syntax.string_of_mlpath p in
+                   uu____4379 = "FStar.HyperStack.mmstackref"))
                  ||
-                 (let uu____4401 =
-                    FStar_Extraction_ML_Syntax.string_of_mlpath p  in
-                  uu____4401 = "FStar.HyperStack.mmref"))
+                 (let uu____4381 =
+                    FStar_Extraction_ML_Syntax.string_of_mlpath p in
+                  uu____4381 = "FStar.HyperStack.mmref"))
                 ||
-                (let uu____4403 =
-                   FStar_Extraction_ML_Syntax.string_of_mlpath p  in
-                 uu____4403 = "FStar.HyperStack.ST.reference"))
+                (let uu____4383 =
+                   FStar_Extraction_ML_Syntax.string_of_mlpath p in
+                 uu____4383 = "FStar.HyperStack.ST.reference"))
                ||
-               (let uu____4405 =
-                  FStar_Extraction_ML_Syntax.string_of_mlpath p  in
-                uu____4405 = "FStar.HyperStack.ST.stackref"))
+               (let uu____4385 =
+                  FStar_Extraction_ML_Syntax.string_of_mlpath p in
+                uu____4385 = "FStar.HyperStack.ST.stackref"))
               ||
-              (let uu____4407 = FStar_Extraction_ML_Syntax.string_of_mlpath p
-                  in
-               uu____4407 = "FStar.HyperStack.ST.ref"))
+              (let uu____4387 = FStar_Extraction_ML_Syntax.string_of_mlpath p in
+               uu____4387 = "FStar.HyperStack.ST.ref"))
              ||
-             (let uu____4409 = FStar_Extraction_ML_Syntax.string_of_mlpath p
-                 in
-              uu____4409 = "FStar.HyperStack.ST.mmstackref"))
+             (let uu____4389 = FStar_Extraction_ML_Syntax.string_of_mlpath p in
+              uu____4389 = "FStar.HyperStack.ST.mmstackref"))
             ||
-            (let uu____4411 = FStar_Extraction_ML_Syntax.string_of_mlpath p
-                in
-             uu____4411 = "FStar.HyperStack.ST.mmref")
-          -> let uu____4412 = translate_type env arg  in TBuf uu____4412
-      | FStar_Extraction_ML_Syntax.MLTY_Named (uu____4413::arg::[],p) when
-          (let uu____4420 = FStar_Extraction_ML_Syntax.string_of_mlpath p  in
-           uu____4420 = "FStar.HyperStack.s_ref") ||
-            (let uu____4422 = FStar_Extraction_ML_Syntax.string_of_mlpath p
-                in
-             uu____4422 = "FStar.HyperStack.ST.s_ref")
-          -> let uu____4423 = translate_type env arg  in TBuf uu____4423
-      | FStar_Extraction_ML_Syntax.MLTY_Named (uu____4424::[],p) when
-          let uu____4428 = FStar_Extraction_ML_Syntax.string_of_mlpath p  in
-          uu____4428 = "FStar.Ghost.erased" -> TAny
+            (let uu____4391 = FStar_Extraction_ML_Syntax.string_of_mlpath p in
+             uu____4391 = "FStar.HyperStack.ST.mmref")
+          -> let uu____4392 = translate_type env arg in TBuf uu____4392
+      | FStar_Extraction_ML_Syntax.MLTY_Named (uu____4393::arg::[],p) when
+          (let uu____4400 = FStar_Extraction_ML_Syntax.string_of_mlpath p in
+           uu____4400 = "FStar.HyperStack.s_ref") ||
+            (let uu____4402 = FStar_Extraction_ML_Syntax.string_of_mlpath p in
+             uu____4402 = "FStar.HyperStack.ST.s_ref")
+          -> let uu____4403 = translate_type env arg in TBuf uu____4403
+      | FStar_Extraction_ML_Syntax.MLTY_Named (uu____4404::[],p) when
+          let uu____4408 = FStar_Extraction_ML_Syntax.string_of_mlpath p in
+          uu____4408 = "FStar.Ghost.erased" -> TAny
       | FStar_Extraction_ML_Syntax.MLTY_Named ([],(path,type_name)) ->
           TQualified (path, type_name)
       | FStar_Extraction_ML_Syntax.MLTY_Named (args,(ns,t1)) when
           ((ns = ["Prims"]) || (ns = ["FStar"; "Pervasives"; "Native"])) &&
             (FStar_Util.starts_with t1 "tuple")
           ->
-          let uu____4466 = FStar_List.map (translate_type env) args  in
-          TTuple uu____4466
+          let uu____4446 = FStar_List.map (translate_type env) args in
+          TTuple uu____4446
       | FStar_Extraction_ML_Syntax.MLTY_Named (args,lid) ->
           if (FStar_List.length args) > (Prims.parse_int "0")
           then
-            let uu____4475 =
-              let uu____4488 = FStar_List.map (translate_type env) args  in
-              (lid, uu____4488)  in
-            TApp uu____4475
+            let uu____4455 =
+              let uu____4468 = FStar_List.map (translate_type env) args in
+              (lid, uu____4468) in
+            TApp uu____4455
           else TQualified lid
       | FStar_Extraction_ML_Syntax.MLTY_Tuple ts ->
-          let uu____4497 = FStar_List.map (translate_type env) ts  in
-          TTuple uu____4497
-
-and (translate_binders :
+          let uu____4477 = FStar_List.map (translate_type env) ts in
+          TTuple uu____4477
+and translate_binders:
   env ->
     (FStar_Extraction_ML_Syntax.mlident,FStar_Extraction_ML_Syntax.mlty)
-      FStar_Pervasives_Native.tuple2 Prims.list -> binder Prims.list)
+      FStar_Pervasives_Native.tuple2 Prims.list -> binder Prims.list
   = fun env  -> fun args  -> FStar_List.map (translate_binder env) args
-
-and (translate_binder :
+and translate_binder:
   env ->
     (FStar_Extraction_ML_Syntax.mlident,FStar_Extraction_ML_Syntax.mlty)
-      FStar_Pervasives_Native.tuple2 -> binder)
+      FStar_Pervasives_Native.tuple2 -> binder
   =
   fun env  ->
-    fun uu____4513  ->
-      match uu____4513 with
+    fun uu____4493  ->
+      match uu____4493 with
       | (name,typ) ->
-          let uu____4520 = translate_type env typ  in
-          { name; typ = uu____4520; mut = false }
-
-and (translate_expr : env -> FStar_Extraction_ML_Syntax.mlexpr -> expr) =
+          let uu____4500 = translate_type env typ in
+          { name; typ = uu____4500; mut = false }
+and translate_expr: env -> FStar_Extraction_ML_Syntax.mlexpr -> expr =
   fun env  ->
     fun e  ->
       match e.FStar_Extraction_ML_Syntax.expr with
       | FStar_Extraction_ML_Syntax.MLE_Tuple [] -> EUnit
       | FStar_Extraction_ML_Syntax.MLE_Const c -> translate_constant c
       | FStar_Extraction_ML_Syntax.MLE_Var name ->
-          let uu____4525 = find env name  in EBound uu____4525
+          let uu____4505 = find env name in EBound uu____4505
       | FStar_Extraction_ML_Syntax.MLE_Name ("FStar"::m::[],op) when
           (is_machine_int m) && (is_op op) ->
-          let uu____4530 =
-            let uu____4535 = FStar_Util.must (mk_op op)  in
-            let uu____4536 = FStar_Util.must (mk_width m)  in
-            (uu____4535, uu____4536)  in
-          EOp uu____4530
+          let uu____4510 =
+            let uu____4515 = FStar_Util.must (mk_op op) in
+            let uu____4516 = FStar_Util.must (mk_width m) in
+            (uu____4515, uu____4516) in
+          EOp uu____4510
       | FStar_Extraction_ML_Syntax.MLE_Name ("Prims"::[],op) when
           is_bool_op op ->
-          let uu____4540 =
-            let uu____4545 = FStar_Util.must (mk_bool_op op)  in
-            (uu____4545, Bool)  in
-          EOp uu____4540
+          let uu____4520 =
+            let uu____4525 = FStar_Util.must (mk_bool_op op) in
+            (uu____4525, Bool) in
+          EOp uu____4520
       | FStar_Extraction_ML_Syntax.MLE_Name n1 -> EQualified n1
       | FStar_Extraction_ML_Syntax.MLE_Let
           ((flavor,{ FStar_Extraction_ML_Syntax.mllb_name = name;
@@ -1715,64 +1457,54 @@
           ->
           let is_mut =
             FStar_Util.for_some
-<<<<<<< HEAD
-              (fun uu___39_4573  ->
-                 match uu___39_4573 with
-=======
               (fun uu___40_4553  ->
                  match uu___40_4553 with
->>>>>>> 5b12fe7d
                  | FStar_Extraction_ML_Syntax.Mutable  -> true
-                 | uu____4574 -> false) flags1
-             in
-          let uu____4575 =
+                 | uu____4554 -> false) flags1 in
+          let uu____4555 =
             if is_mut
             then
-              let uu____4584 =
+              let uu____4564 =
                 match typ with
                 | FStar_Extraction_ML_Syntax.MLTY_Named (t::[],p) when
-                    let uu____4589 =
-                      FStar_Extraction_ML_Syntax.string_of_mlpath p  in
-                    uu____4589 = "FStar.ST.stackref" -> t
-                | uu____4590 ->
-                    let uu____4591 =
-                      let uu____4592 =
-                        FStar_Extraction_ML_Code.string_of_mlty ([], "") typ
-                         in
+                    let uu____4569 =
+                      FStar_Extraction_ML_Syntax.string_of_mlpath p in
+                    uu____4569 = "FStar.ST.stackref" -> t
+                | uu____4570 ->
+                    let uu____4571 =
+                      let uu____4572 =
+                        FStar_Extraction_ML_Code.string_of_mlty ([], "") typ in
                       FStar_Util.format1
                         "unexpected: bad desugaring of Mutable (typ is %s)"
-                        uu____4592
-                       in
-                    failwith uu____4591
-                 in
-              let uu____4595 =
+                        uu____4572 in
+                    failwith uu____4571 in
+              let uu____4575 =
                 match body with
                 | {
                     FStar_Extraction_ML_Syntax.expr =
                       FStar_Extraction_ML_Syntax.MLE_App
-                      (uu____4596,body1::[]);
-                    FStar_Extraction_ML_Syntax.mlty = uu____4598;
-                    FStar_Extraction_ML_Syntax.loc = uu____4599;_} -> body1
-                | uu____4602 ->
-                    failwith "unexpected: bad desugaring of Mutable"
-                 in
-              (uu____4584, uu____4595)
-            else (typ, body)  in
-          (match uu____4575 with
+                      (uu____4576,body1::[]);
+                    FStar_Extraction_ML_Syntax.mlty = uu____4578;
+                    FStar_Extraction_ML_Syntax.loc = uu____4579;_} -> body1
+                | uu____4582 ->
+                    failwith "unexpected: bad desugaring of Mutable" in
+              (uu____4564, uu____4575)
+            else (typ, body) in
+          (match uu____4555 with
            | (typ1,body1) ->
                let binder =
-                 let uu____4607 = translate_type env typ1  in
-                 { name; typ = uu____4607; mut = is_mut }  in
-               let body2 = translate_expr env body1  in
-               let env1 = extend env name is_mut  in
-               let continuation1 = translate_expr env1 continuation  in
+                 let uu____4587 = translate_type env typ1 in
+                 { name; typ = uu____4587; mut = is_mut } in
+               let body2 = translate_expr env body1 in
+               let env1 = extend env name is_mut in
+               let continuation1 = translate_expr env1 continuation in
                ELet (binder, body2, continuation1))
       | FStar_Extraction_ML_Syntax.MLE_Match (expr,branches) ->
-          let uu____4633 =
-            let uu____4644 = translate_expr env expr  in
-            let uu____4645 = translate_branches env branches  in
-            (uu____4644, uu____4645)  in
-          EMatch uu____4633
+          let uu____4613 =
+            let uu____4624 = translate_expr env expr in
+            let uu____4625 = translate_branches env branches in
+            (uu____4624, uu____4625) in
+          EMatch uu____4613
       | FStar_Extraction_ML_Syntax.MLE_App
           ({
              FStar_Extraction_ML_Syntax.expr =
@@ -1780,13 +1512,13 @@
                ({
                   FStar_Extraction_ML_Syntax.expr =
                     FStar_Extraction_ML_Syntax.MLE_Name p;
-                  FStar_Extraction_ML_Syntax.mlty = uu____4659;
-                  FStar_Extraction_ML_Syntax.loc = uu____4660;_},uu____4661);
-             FStar_Extraction_ML_Syntax.mlty = uu____4662;
-             FStar_Extraction_ML_Syntax.loc = uu____4663;_},uu____4664)
+                  FStar_Extraction_ML_Syntax.mlty = uu____4639;
+                  FStar_Extraction_ML_Syntax.loc = uu____4640;_},uu____4641);
+             FStar_Extraction_ML_Syntax.mlty = uu____4642;
+             FStar_Extraction_ML_Syntax.loc = uu____4643;_},uu____4644)
           when
-          let uu____4673 = FStar_Extraction_ML_Syntax.string_of_mlpath p  in
-          uu____4673 = "Prims.admit" -> EAbort
+          let uu____4653 = FStar_Extraction_ML_Syntax.string_of_mlpath p in
+          uu____4653 = "Prims.admit" -> EAbort
       | FStar_Extraction_ML_Syntax.MLE_App
           ({
              FStar_Extraction_ML_Syntax.expr =
@@ -1794,83 +1526,79 @@
                ({
                   FStar_Extraction_ML_Syntax.expr =
                     FStar_Extraction_ML_Syntax.MLE_Name p;
-                  FStar_Extraction_ML_Syntax.mlty = uu____4675;
-                  FStar_Extraction_ML_Syntax.loc = uu____4676;_},uu____4677);
-             FStar_Extraction_ML_Syntax.mlty = uu____4678;
-             FStar_Extraction_ML_Syntax.loc = uu____4679;_},arg::[])
+                  FStar_Extraction_ML_Syntax.mlty = uu____4655;
+                  FStar_Extraction_ML_Syntax.loc = uu____4656;_},uu____4657);
+             FStar_Extraction_ML_Syntax.mlty = uu____4658;
+             FStar_Extraction_ML_Syntax.loc = uu____4659;_},arg::[])
           when
-          let uu____4687 = FStar_Extraction_ML_Syntax.string_of_mlpath p  in
-          uu____4687 = "FStar.HyperStack.All.failwith" ->
+          let uu____4667 = FStar_Extraction_ML_Syntax.string_of_mlpath p in
+          uu____4667 = "FStar.HyperStack.All.failwith" ->
           (match arg with
            | {
                FStar_Extraction_ML_Syntax.expr =
                  FStar_Extraction_ML_Syntax.MLE_Const
                  (FStar_Extraction_ML_Syntax.MLC_String msg);
-               FStar_Extraction_ML_Syntax.mlty = uu____4689;
-               FStar_Extraction_ML_Syntax.loc = uu____4690;_} -> EAbortS msg
-           | uu____4691 ->
+               FStar_Extraction_ML_Syntax.mlty = uu____4669;
+               FStar_Extraction_ML_Syntax.loc = uu____4670;_} -> EAbortS msg
+           | uu____4671 ->
                let print7 =
-                 let uu____4693 =
-                   let uu____4694 =
-                     let uu____4695 =
+                 let uu____4673 =
+                   let uu____4674 =
+                     let uu____4675 =
                        FStar_Ident.lid_of_str
-                         "FStar.HyperStack.IO.print_string"
-                        in
-                     FStar_Extraction_ML_Syntax.mlpath_of_lident uu____4695
-                      in
-                   FStar_Extraction_ML_Syntax.MLE_Name uu____4694  in
+                         "FStar.HyperStack.IO.print_string" in
+                     FStar_Extraction_ML_Syntax.mlpath_of_lident uu____4675 in
+                   FStar_Extraction_ML_Syntax.MLE_Name uu____4674 in
                  FStar_Extraction_ML_Syntax.with_ty
-                   FStar_Extraction_ML_Syntax.MLTY_Top uu____4693
-                  in
+                   FStar_Extraction_ML_Syntax.MLTY_Top uu____4673 in
                let print8 =
                  FStar_Extraction_ML_Syntax.with_ty
                    FStar_Extraction_ML_Syntax.MLTY_Top
-                   (FStar_Extraction_ML_Syntax.MLE_App (print7, [arg]))
-                  in
-               let t = translate_expr env print8  in ESequence [t; EAbort])
+                   (FStar_Extraction_ML_Syntax.MLE_App (print7, [arg])) in
+               let t = translate_expr env print8 in ESequence [t; EAbort])
       | FStar_Extraction_ML_Syntax.MLE_App
           ({
              FStar_Extraction_ML_Syntax.expr =
                FStar_Extraction_ML_Syntax.MLE_Name p;
-             FStar_Extraction_ML_Syntax.mlty = uu____4701;
-             FStar_Extraction_ML_Syntax.loc = uu____4702;_},{
+             FStar_Extraction_ML_Syntax.mlty = uu____4681;
+             FStar_Extraction_ML_Syntax.loc = uu____4682;_},{
                                                               FStar_Extraction_ML_Syntax.expr
                                                                 =
                                                                 FStar_Extraction_ML_Syntax.MLE_Var
                                                                 v1;
                                                               FStar_Extraction_ML_Syntax.mlty
-                                                                = uu____4704;
+                                                                = uu____4684;
                                                               FStar_Extraction_ML_Syntax.loc
-                                                                = uu____4705;_}::[])
+                                                                = uu____4685;_}::[])
           when
-          (let uu____4710 = FStar_Extraction_ML_Syntax.string_of_mlpath p  in
-           uu____4710 = "FStar.HyperStack.ST.op_Bang") && (is_mutable env v1)
-          -> let uu____4711 = find env v1  in EBound uu____4711
+          (let uu____4690 = FStar_Extraction_ML_Syntax.string_of_mlpath p in
+           uu____4690 = "FStar.HyperStack.ST.op_Bang") && (is_mutable env v1)
+          -> let uu____4691 = find env v1 in EBound uu____4691
       | FStar_Extraction_ML_Syntax.MLE_App
           ({
              FStar_Extraction_ML_Syntax.expr =
                FStar_Extraction_ML_Syntax.MLE_Name p;
-             FStar_Extraction_ML_Syntax.mlty = uu____4713;
-             FStar_Extraction_ML_Syntax.loc = uu____4714;_},{
+             FStar_Extraction_ML_Syntax.mlty = uu____4693;
+             FStar_Extraction_ML_Syntax.loc = uu____4694;_},{
                                                               FStar_Extraction_ML_Syntax.expr
                                                                 =
                                                                 FStar_Extraction_ML_Syntax.MLE_Var
                                                                 v1;
                                                               FStar_Extraction_ML_Syntax.mlty
-                                                                = uu____4716;
+                                                                = uu____4696;
                                                               FStar_Extraction_ML_Syntax.loc
-                                                                = uu____4717;_}::e1::[])
+                                                                = uu____4697;_}::e1::[])
           when
-          (let uu____4723 = FStar_Extraction_ML_Syntax.string_of_mlpath p  in
-           uu____4723 = "FStar.HyperStack.ST.op_Colon_Equals") &&
+          (let uu____4703 = FStar_Extraction_ML_Syntax.string_of_mlpath p in
+           uu____4703 = "FStar.HyperStack.ST.op_Colon_Equals") &&
             (is_mutable env v1)
           ->
-          let uu____4724 =
-            let uu____4729 =
-              let uu____4730 = find env v1  in EBound uu____4730  in
-            let uu____4731 = translate_expr env e1  in
-            (uu____4729, uu____4731)  in
-          EAssign uu____4724
+          let uu____4704 =
+            let uu____4709 =
+              let uu____4710 = find env v1 in EBound uu____4710 in
+            let uu____4711 = translate_expr env e1 in
+            (uu____4709, uu____4711) in
+          EAssign uu____4704
       | FStar_Extraction_ML_Syntax.MLE_App
           ({
              FStar_Extraction_ML_Syntax.expr =
@@ -1878,22 +1606,39 @@
                ({
                   FStar_Extraction_ML_Syntax.expr =
                     FStar_Extraction_ML_Syntax.MLE_Name p;
-                  FStar_Extraction_ML_Syntax.mlty = uu____4733;
-                  FStar_Extraction_ML_Syntax.loc = uu____4734;_},uu____4735);
-             FStar_Extraction_ML_Syntax.mlty = uu____4736;
-             FStar_Extraction_ML_Syntax.loc = uu____4737;_},e1::e2::[])
+                  FStar_Extraction_ML_Syntax.mlty = uu____4713;
+                  FStar_Extraction_ML_Syntax.loc = uu____4714;_},uu____4715);
+             FStar_Extraction_ML_Syntax.mlty = uu____4716;
+             FStar_Extraction_ML_Syntax.loc = uu____4717;_},e1::e2::[])
           when
-          (let uu____4748 = FStar_Extraction_ML_Syntax.string_of_mlpath p  in
-           uu____4748 = "FStar.Buffer.index") ||
-            (let uu____4750 = FStar_Extraction_ML_Syntax.string_of_mlpath p
-                in
-             uu____4750 = "FStar.Buffer.op_Array_Access")
+          (let uu____4728 = FStar_Extraction_ML_Syntax.string_of_mlpath p in
+           uu____4728 = "FStar.Buffer.index") ||
+            (let uu____4730 = FStar_Extraction_ML_Syntax.string_of_mlpath p in
+             uu____4730 = "FStar.Buffer.op_Array_Access")
           ->
-          let uu____4751 =
-            let uu____4756 = translate_expr env e1  in
-            let uu____4757 = translate_expr env e2  in
-            (uu____4756, uu____4757)  in
-          EBufRead uu____4751
+          let uu____4731 =
+            let uu____4736 = translate_expr env e1 in
+            let uu____4737 = translate_expr env e2 in
+            (uu____4736, uu____4737) in
+          EBufRead uu____4731
+      | FStar_Extraction_ML_Syntax.MLE_App
+          ({
+             FStar_Extraction_ML_Syntax.expr =
+               FStar_Extraction_ML_Syntax.MLE_TApp
+               ({
+                  FStar_Extraction_ML_Syntax.expr =
+                    FStar_Extraction_ML_Syntax.MLE_Name p;
+                  FStar_Extraction_ML_Syntax.mlty = uu____4739;
+                  FStar_Extraction_ML_Syntax.loc = uu____4740;_},uu____4741);
+             FStar_Extraction_ML_Syntax.mlty = uu____4742;
+             FStar_Extraction_ML_Syntax.loc = uu____4743;_},e1::[])
+          when
+          let uu____4751 = FStar_Extraction_ML_Syntax.string_of_mlpath p in
+          uu____4751 = "FStar.HyperStack.ST.op_Bang" ->
+          let uu____4752 =
+            let uu____4757 = translate_expr env e1 in
+            (uu____4757, (EConstant (UInt32, "0"))) in
+          EBufRead uu____4752
       | FStar_Extraction_ML_Syntax.MLE_App
           ({
              FStar_Extraction_ML_Syntax.expr =
@@ -1904,14 +1649,15 @@
                   FStar_Extraction_ML_Syntax.mlty = uu____4759;
                   FStar_Extraction_ML_Syntax.loc = uu____4760;_},uu____4761);
              FStar_Extraction_ML_Syntax.mlty = uu____4762;
-             FStar_Extraction_ML_Syntax.loc = uu____4763;_},e1::[])
+             FStar_Extraction_ML_Syntax.loc = uu____4763;_},e1::e2::[])
           when
-          let uu____4771 = FStar_Extraction_ML_Syntax.string_of_mlpath p  in
-          uu____4771 = "FStar.HyperStack.ST.op_Bang" ->
-          let uu____4772 =
-            let uu____4777 = translate_expr env e1  in
-            (uu____4777, (EConstant (UInt32, "0")))  in
-          EBufRead uu____4772
+          let uu____4772 = FStar_Extraction_ML_Syntax.string_of_mlpath p in
+          uu____4772 = "FStar.Buffer.create" ->
+          let uu____4773 =
+            let uu____4780 = translate_expr env e1 in
+            let uu____4781 = translate_expr env e2 in
+            (Stack, uu____4780, uu____4781) in
+          EBufCreate uu____4773
       | FStar_Extraction_ML_Syntax.MLE_App
           ({
              FStar_Extraction_ML_Syntax.expr =
@@ -1919,18 +1665,17 @@
                ({
                   FStar_Extraction_ML_Syntax.expr =
                     FStar_Extraction_ML_Syntax.MLE_Name p;
-                  FStar_Extraction_ML_Syntax.mlty = uu____4779;
-                  FStar_Extraction_ML_Syntax.loc = uu____4780;_},uu____4781);
-             FStar_Extraction_ML_Syntax.mlty = uu____4782;
-             FStar_Extraction_ML_Syntax.loc = uu____4783;_},e1::e2::[])
+                  FStar_Extraction_ML_Syntax.mlty = uu____4783;
+                  FStar_Extraction_ML_Syntax.loc = uu____4784;_},uu____4785);
+             FStar_Extraction_ML_Syntax.mlty = uu____4786;
+             FStar_Extraction_ML_Syntax.loc = uu____4787;_},_rid::init1::[])
           when
-          let uu____4792 = FStar_Extraction_ML_Syntax.string_of_mlpath p  in
-          uu____4792 = "FStar.Buffer.create" ->
-          let uu____4793 =
-            let uu____4800 = translate_expr env e1  in
-            let uu____4801 = translate_expr env e2  in
-            (Stack, uu____4800, uu____4801)  in
-          EBufCreate uu____4793
+          let uu____4796 = FStar_Extraction_ML_Syntax.string_of_mlpath p in
+          uu____4796 = "FStar.HyperStack.ST.ralloc" ->
+          let uu____4797 =
+            let uu____4804 = translate_expr env init1 in
+            (Eternal, uu____4804, (EConstant (UInt32, "1"))) in
+          EBufCreate uu____4797
       | FStar_Extraction_ML_Syntax.MLE_App
           ({
              FStar_Extraction_ML_Syntax.expr =
@@ -1938,17 +1683,18 @@
                ({
                   FStar_Extraction_ML_Syntax.expr =
                     FStar_Extraction_ML_Syntax.MLE_Name p;
-                  FStar_Extraction_ML_Syntax.mlty = uu____4803;
-                  FStar_Extraction_ML_Syntax.loc = uu____4804;_},uu____4805);
-             FStar_Extraction_ML_Syntax.mlty = uu____4806;
-             FStar_Extraction_ML_Syntax.loc = uu____4807;_},_rid::init1::[])
+                  FStar_Extraction_ML_Syntax.mlty = uu____4806;
+                  FStar_Extraction_ML_Syntax.loc = uu____4807;_},uu____4808);
+             FStar_Extraction_ML_Syntax.mlty = uu____4809;
+             FStar_Extraction_ML_Syntax.loc = uu____4810;_},_e0::e1::e2::[])
           when
-          let uu____4816 = FStar_Extraction_ML_Syntax.string_of_mlpath p  in
-          uu____4816 = "FStar.HyperStack.ST.ralloc" ->
-          let uu____4817 =
-            let uu____4824 = translate_expr env init1  in
-            (Eternal, uu____4824, (EConstant (UInt32, "1")))  in
-          EBufCreate uu____4817
+          let uu____4820 = FStar_Extraction_ML_Syntax.string_of_mlpath p in
+          uu____4820 = "FStar.Buffer.rcreate" ->
+          let uu____4821 =
+            let uu____4828 = translate_expr env e1 in
+            let uu____4829 = translate_expr env e2 in
+            (Eternal, uu____4828, uu____4829) in
+          EBufCreate uu____4821
       | FStar_Extraction_ML_Syntax.MLE_App
           ({
              FStar_Extraction_ML_Syntax.expr =
@@ -1956,51 +1702,13 @@
                ({
                   FStar_Extraction_ML_Syntax.expr =
                     FStar_Extraction_ML_Syntax.MLE_Name p;
-                  FStar_Extraction_ML_Syntax.mlty = uu____4826;
-                  FStar_Extraction_ML_Syntax.loc = uu____4827;_},uu____4828);
-             FStar_Extraction_ML_Syntax.mlty = uu____4829;
-             FStar_Extraction_ML_Syntax.loc = uu____4830;_},_e0::e1::e2::[])
+                  FStar_Extraction_ML_Syntax.mlty = uu____4831;
+                  FStar_Extraction_ML_Syntax.loc = uu____4832;_},uu____4833);
+             FStar_Extraction_ML_Syntax.mlty = uu____4834;
+             FStar_Extraction_ML_Syntax.loc = uu____4835;_},e2::[])
           when
-          let uu____4840 = FStar_Extraction_ML_Syntax.string_of_mlpath p  in
-          uu____4840 = "FStar.Buffer.rcreate" ->
-          let uu____4841 =
-            let uu____4848 = translate_expr env e1  in
-            let uu____4849 = translate_expr env e2  in
-            (Eternal, uu____4848, uu____4849)  in
-          EBufCreate uu____4841
-      | FStar_Extraction_ML_Syntax.MLE_App
-          ({
-             FStar_Extraction_ML_Syntax.expr =
-               FStar_Extraction_ML_Syntax.MLE_TApp
-               ({
-                  FStar_Extraction_ML_Syntax.expr =
-                    FStar_Extraction_ML_Syntax.MLE_Name p;
-                  FStar_Extraction_ML_Syntax.mlty = uu____4851;
-                  FStar_Extraction_ML_Syntax.loc = uu____4852;_},uu____4853);
-             FStar_Extraction_ML_Syntax.mlty = uu____4854;
-             FStar_Extraction_ML_Syntax.loc = uu____4855;_},_e0::e1::e2::[])
-          when
-          let uu____4865 = FStar_Extraction_ML_Syntax.string_of_mlpath p  in
-          uu____4865 = "FStar.Buffer.rcreate_mm" ->
-          let uu____4866 =
-            let uu____4873 = translate_expr env e1  in
-            let uu____4874 = translate_expr env e2  in
-            (ManuallyManaged, uu____4873, uu____4874)  in
-          EBufCreate uu____4866
-      | FStar_Extraction_ML_Syntax.MLE_App
-          ({
-             FStar_Extraction_ML_Syntax.expr =
-               FStar_Extraction_ML_Syntax.MLE_TApp
-               ({
-                  FStar_Extraction_ML_Syntax.expr =
-                    FStar_Extraction_ML_Syntax.MLE_Name p;
-                  FStar_Extraction_ML_Syntax.mlty = uu____4876;
-                  FStar_Extraction_ML_Syntax.loc = uu____4877;_},uu____4878);
-             FStar_Extraction_ML_Syntax.mlty = uu____4879;
-             FStar_Extraction_ML_Syntax.loc = uu____4880;_},e2::[])
-          when
-          let uu____4888 = FStar_Extraction_ML_Syntax.string_of_mlpath p  in
-          uu____4888 = "FStar.Buffer.createL" ->
+          let uu____4843 = FStar_Extraction_ML_Syntax.string_of_mlpath p in
+          uu____4843 = "FStar.Buffer.createL" ->
           let rec list_elements acc e21 =
             match e21.FStar_Extraction_ML_Syntax.expr with
             | FStar_Extraction_ML_Syntax.MLE_CTor
@@ -2008,17 +1716,16 @@
                 list_elements (hd1 :: acc) tl1
             | FStar_Extraction_ML_Syntax.MLE_CTor (("Prims"::[],"Nil"),[]) ->
                 FStar_List.rev acc
-            | uu____4926 ->
+            | uu____4881 ->
                 failwith
-                  "Argument of FStar.Buffer.createL is not a string literal!"
-             in
-          let list_elements1 = list_elements []  in
-          let uu____4934 =
-            let uu____4941 =
-              let uu____4944 = list_elements1 e2  in
-              FStar_List.map (translate_expr env) uu____4944  in
-            (Stack, uu____4941)  in
-          EBufCreateL uu____4934
+                  "Argument of FStar.Buffer.createL is not a string literal!" in
+          let list_elements1 = list_elements [] in
+          let uu____4889 =
+            let uu____4896 =
+              let uu____4899 = list_elements1 e2 in
+              FStar_List.map (translate_expr env) uu____4899 in
+            (Stack, uu____4896) in
+          EBufCreateL uu____4889
       | FStar_Extraction_ML_Syntax.MLE_App
           ({
              FStar_Extraction_ML_Syntax.expr =
@@ -2026,14 +1733,51 @@
                ({
                   FStar_Extraction_ML_Syntax.expr =
                     FStar_Extraction_ML_Syntax.MLE_Name p;
-                  FStar_Extraction_ML_Syntax.mlty = uu____4950;
-                  FStar_Extraction_ML_Syntax.loc = uu____4951;_},uu____4952);
-             FStar_Extraction_ML_Syntax.mlty = uu____4953;
-             FStar_Extraction_ML_Syntax.loc = uu____4954;_},e2::[])
+                  FStar_Extraction_ML_Syntax.mlty = uu____4905;
+                  FStar_Extraction_ML_Syntax.loc = uu____4906;_},uu____4907);
+             FStar_Extraction_ML_Syntax.mlty = uu____4908;
+             FStar_Extraction_ML_Syntax.loc = uu____4909;_},e1::e2::_e3::[])
           when
-          let uu____4962 = FStar_Extraction_ML_Syntax.string_of_mlpath p  in
-          uu____4962 = "FStar.Buffer.rfree" ->
-          let uu____4963 = translate_expr env e2  in EBufFree uu____4963
+          let uu____4919 = FStar_Extraction_ML_Syntax.string_of_mlpath p in
+          uu____4919 = "FStar.Buffer.sub" ->
+          let uu____4920 =
+            let uu____4925 = translate_expr env e1 in
+            let uu____4926 = translate_expr env e2 in
+            (uu____4925, uu____4926) in
+          EBufSub uu____4920
+      | FStar_Extraction_ML_Syntax.MLE_App
+          ({
+             FStar_Extraction_ML_Syntax.expr =
+               FStar_Extraction_ML_Syntax.MLE_TApp
+               ({
+                  FStar_Extraction_ML_Syntax.expr =
+                    FStar_Extraction_ML_Syntax.MLE_Name p;
+                  FStar_Extraction_ML_Syntax.mlty = uu____4928;
+                  FStar_Extraction_ML_Syntax.loc = uu____4929;_},uu____4930);
+             FStar_Extraction_ML_Syntax.mlty = uu____4931;
+             FStar_Extraction_ML_Syntax.loc = uu____4932;_},e1::e2::[])
+          when
+          let uu____4941 = FStar_Extraction_ML_Syntax.string_of_mlpath p in
+          uu____4941 = "FStar.Buffer.join" -> translate_expr env e1
+      | FStar_Extraction_ML_Syntax.MLE_App
+          ({
+             FStar_Extraction_ML_Syntax.expr =
+               FStar_Extraction_ML_Syntax.MLE_TApp
+               ({
+                  FStar_Extraction_ML_Syntax.expr =
+                    FStar_Extraction_ML_Syntax.MLE_Name p;
+                  FStar_Extraction_ML_Syntax.mlty = uu____4943;
+                  FStar_Extraction_ML_Syntax.loc = uu____4944;_},uu____4945);
+             FStar_Extraction_ML_Syntax.mlty = uu____4946;
+             FStar_Extraction_ML_Syntax.loc = uu____4947;_},e1::e2::[])
+          when
+          let uu____4956 = FStar_Extraction_ML_Syntax.string_of_mlpath p in
+          uu____4956 = "FStar.Buffer.offset" ->
+          let uu____4957 =
+            let uu____4962 = translate_expr env e1 in
+            let uu____4963 = translate_expr env e2 in
+            (uu____4962, uu____4963) in
+          EBufSub uu____4957
       | FStar_Extraction_ML_Syntax.MLE_App
           ({
              FStar_Extraction_ML_Syntax.expr =
@@ -2044,15 +1788,19 @@
                   FStar_Extraction_ML_Syntax.mlty = uu____4965;
                   FStar_Extraction_ML_Syntax.loc = uu____4966;_},uu____4967);
              FStar_Extraction_ML_Syntax.mlty = uu____4968;
-             FStar_Extraction_ML_Syntax.loc = uu____4969;_},e1::e2::_e3::[])
+             FStar_Extraction_ML_Syntax.loc = uu____4969;_},e1::e2::e3::[])
           when
-          let uu____4979 = FStar_Extraction_ML_Syntax.string_of_mlpath p  in
-          uu____4979 = "FStar.Buffer.sub" ->
-          let uu____4980 =
-            let uu____4985 = translate_expr env e1  in
-            let uu____4986 = translate_expr env e2  in
-            (uu____4985, uu____4986)  in
-          EBufSub uu____4980
+          (let uu____4981 = FStar_Extraction_ML_Syntax.string_of_mlpath p in
+           uu____4981 = "FStar.Buffer.upd") ||
+            (let uu____4983 = FStar_Extraction_ML_Syntax.string_of_mlpath p in
+             uu____4983 = "FStar.Buffer.op_Array_Assignment")
+          ->
+          let uu____4984 =
+            let uu____4991 = translate_expr env e1 in
+            let uu____4992 = translate_expr env e2 in
+            let uu____4993 = translate_expr env e3 in
+            (uu____4991, uu____4992, uu____4993) in
+          EBufWrite uu____4984
       | FStar_Extraction_ML_Syntax.MLE_App
           ({
              FStar_Extraction_ML_Syntax.expr =
@@ -2060,13 +1808,36 @@
                ({
                   FStar_Extraction_ML_Syntax.expr =
                     FStar_Extraction_ML_Syntax.MLE_Name p;
-                  FStar_Extraction_ML_Syntax.mlty = uu____4988;
-                  FStar_Extraction_ML_Syntax.loc = uu____4989;_},uu____4990);
-             FStar_Extraction_ML_Syntax.mlty = uu____4991;
-             FStar_Extraction_ML_Syntax.loc = uu____4992;_},e1::e2::[])
+                  FStar_Extraction_ML_Syntax.mlty = uu____4995;
+                  FStar_Extraction_ML_Syntax.loc = uu____4996;_},uu____4997);
+             FStar_Extraction_ML_Syntax.mlty = uu____4998;
+             FStar_Extraction_ML_Syntax.loc = uu____4999;_},e1::e2::[])
           when
-          let uu____5001 = FStar_Extraction_ML_Syntax.string_of_mlpath p  in
-          uu____5001 = "FStar.Buffer.join" -> translate_expr env e1
+          let uu____5008 = FStar_Extraction_ML_Syntax.string_of_mlpath p in
+          uu____5008 = "FStar.HyperStack.ST.op_Colon_Equals" ->
+          let uu____5009 =
+            let uu____5016 = translate_expr env e1 in
+            let uu____5017 = translate_expr env e2 in
+            (uu____5016, (EConstant (UInt32, "0")), uu____5017) in
+          EBufWrite uu____5009
+      | FStar_Extraction_ML_Syntax.MLE_App
+          ({
+             FStar_Extraction_ML_Syntax.expr =
+               FStar_Extraction_ML_Syntax.MLE_Name p;
+             FStar_Extraction_ML_Syntax.mlty = uu____5019;
+             FStar_Extraction_ML_Syntax.loc = uu____5020;_},uu____5021::[])
+          when
+          let uu____5024 = FStar_Extraction_ML_Syntax.string_of_mlpath p in
+          uu____5024 = "FStar.HyperStack.ST.push_frame" -> EPushFrame
+      | FStar_Extraction_ML_Syntax.MLE_App
+          ({
+             FStar_Extraction_ML_Syntax.expr =
+               FStar_Extraction_ML_Syntax.MLE_Name p;
+             FStar_Extraction_ML_Syntax.mlty = uu____5026;
+             FStar_Extraction_ML_Syntax.loc = uu____5027;_},uu____5028::[])
+          when
+          let uu____5031 = FStar_Extraction_ML_Syntax.string_of_mlpath p in
+          uu____5031 = "FStar.HyperStack.ST.pop_frame" -> EPopFrame
       | FStar_Extraction_ML_Syntax.MLE_App
           ({
              FStar_Extraction_ML_Syntax.expr =
@@ -2074,18 +1845,21 @@
                ({
                   FStar_Extraction_ML_Syntax.expr =
                     FStar_Extraction_ML_Syntax.MLE_Name p;
-                  FStar_Extraction_ML_Syntax.mlty = uu____5003;
-                  FStar_Extraction_ML_Syntax.loc = uu____5004;_},uu____5005);
-             FStar_Extraction_ML_Syntax.mlty = uu____5006;
-             FStar_Extraction_ML_Syntax.loc = uu____5007;_},e1::e2::[])
+                  FStar_Extraction_ML_Syntax.mlty = uu____5033;
+                  FStar_Extraction_ML_Syntax.loc = uu____5034;_},uu____5035);
+             FStar_Extraction_ML_Syntax.mlty = uu____5036;
+             FStar_Extraction_ML_Syntax.loc = uu____5037;_},e1::e2::e3::e4::e5::[])
           when
-          let uu____5016 = FStar_Extraction_ML_Syntax.string_of_mlpath p  in
-          uu____5016 = "FStar.Buffer.offset" ->
-          let uu____5017 =
-            let uu____5022 = translate_expr env e1  in
-            let uu____5023 = translate_expr env e2  in
-            (uu____5022, uu____5023)  in
-          EBufSub uu____5017
+          let uu____5049 = FStar_Extraction_ML_Syntax.string_of_mlpath p in
+          uu____5049 = "FStar.Buffer.blit" ->
+          let uu____5050 =
+            let uu____5061 = translate_expr env e1 in
+            let uu____5062 = translate_expr env e2 in
+            let uu____5063 = translate_expr env e3 in
+            let uu____5064 = translate_expr env e4 in
+            let uu____5065 = translate_expr env e5 in
+            (uu____5061, uu____5062, uu____5063, uu____5064, uu____5065) in
+          EBufBlit uu____5050
       | FStar_Extraction_ML_Syntax.MLE_App
           ({
              FStar_Extraction_ML_Syntax.expr =
@@ -2093,149 +1867,66 @@
                ({
                   FStar_Extraction_ML_Syntax.expr =
                     FStar_Extraction_ML_Syntax.MLE_Name p;
-                  FStar_Extraction_ML_Syntax.mlty = uu____5025;
-                  FStar_Extraction_ML_Syntax.loc = uu____5026;_},uu____5027);
-             FStar_Extraction_ML_Syntax.mlty = uu____5028;
-             FStar_Extraction_ML_Syntax.loc = uu____5029;_},e1::e2::e3::[])
+                  FStar_Extraction_ML_Syntax.mlty = uu____5067;
+                  FStar_Extraction_ML_Syntax.loc = uu____5068;_},uu____5069);
+             FStar_Extraction_ML_Syntax.mlty = uu____5070;
+             FStar_Extraction_ML_Syntax.loc = uu____5071;_},e1::e2::e3::[])
           when
-          (let uu____5041 = FStar_Extraction_ML_Syntax.string_of_mlpath p  in
-           uu____5041 = "FStar.Buffer.upd") ||
-            (let uu____5043 = FStar_Extraction_ML_Syntax.string_of_mlpath p
-                in
-             uu____5043 = "FStar.Buffer.op_Array_Assignment")
-          ->
-          let uu____5044 =
-            let uu____5051 = translate_expr env e1  in
-            let uu____5052 = translate_expr env e2  in
-            let uu____5053 = translate_expr env e3  in
-            (uu____5051, uu____5052, uu____5053)  in
-          EBufWrite uu____5044
-      | FStar_Extraction_ML_Syntax.MLE_App
-          ({
-             FStar_Extraction_ML_Syntax.expr =
-               FStar_Extraction_ML_Syntax.MLE_TApp
-               ({
-                  FStar_Extraction_ML_Syntax.expr =
-                    FStar_Extraction_ML_Syntax.MLE_Name p;
-                  FStar_Extraction_ML_Syntax.mlty = uu____5055;
-                  FStar_Extraction_ML_Syntax.loc = uu____5056;_},uu____5057);
-             FStar_Extraction_ML_Syntax.mlty = uu____5058;
-             FStar_Extraction_ML_Syntax.loc = uu____5059;_},e1::e2::[])
+          let uu____5081 = FStar_Extraction_ML_Syntax.string_of_mlpath p in
+          uu____5081 = "FStar.Buffer.fill" ->
+          let uu____5082 =
+            let uu____5089 = translate_expr env e1 in
+            let uu____5090 = translate_expr env e2 in
+            let uu____5091 = translate_expr env e3 in
+            (uu____5089, uu____5090, uu____5091) in
+          EBufFill uu____5082
+      | FStar_Extraction_ML_Syntax.MLE_App
+          ({
+             FStar_Extraction_ML_Syntax.expr =
+               FStar_Extraction_ML_Syntax.MLE_Name p;
+             FStar_Extraction_ML_Syntax.mlty = uu____5093;
+             FStar_Extraction_ML_Syntax.loc = uu____5094;_},uu____5095::[])
           when
-          let uu____5068 = FStar_Extraction_ML_Syntax.string_of_mlpath p  in
-          uu____5068 = "FStar.HyperStack.ST.op_Colon_Equals" ->
-          let uu____5069 =
-            let uu____5076 = translate_expr env e1  in
-            let uu____5077 = translate_expr env e2  in
-            (uu____5076, (EConstant (UInt32, "0")), uu____5077)  in
-          EBufWrite uu____5069
+          let uu____5098 = FStar_Extraction_ML_Syntax.string_of_mlpath p in
+          uu____5098 = "FStar.HyperStack.ST.get" -> EUnit
       | FStar_Extraction_ML_Syntax.MLE_App
           ({
              FStar_Extraction_ML_Syntax.expr =
                FStar_Extraction_ML_Syntax.MLE_Name p;
-             FStar_Extraction_ML_Syntax.mlty = uu____5079;
-             FStar_Extraction_ML_Syntax.loc = uu____5080;_},uu____5081::[])
+             FStar_Extraction_ML_Syntax.mlty = uu____5100;
+             FStar_Extraction_ML_Syntax.loc = uu____5101;_},e1::[])
           when
-          let uu____5084 = FStar_Extraction_ML_Syntax.string_of_mlpath p  in
-          uu____5084 = "FStar.HyperStack.ST.push_frame" -> EPushFrame
-      | FStar_Extraction_ML_Syntax.MLE_App
-          ({
-             FStar_Extraction_ML_Syntax.expr =
-               FStar_Extraction_ML_Syntax.MLE_Name p;
-             FStar_Extraction_ML_Syntax.mlty = uu____5086;
-             FStar_Extraction_ML_Syntax.loc = uu____5087;_},uu____5088::[])
-          when
-          let uu____5091 = FStar_Extraction_ML_Syntax.string_of_mlpath p  in
-          uu____5091 = "FStar.HyperStack.ST.pop_frame" -> EPopFrame
-      | FStar_Extraction_ML_Syntax.MLE_App
-          ({
-             FStar_Extraction_ML_Syntax.expr =
-               FStar_Extraction_ML_Syntax.MLE_TApp
-               ({
-                  FStar_Extraction_ML_Syntax.expr =
-                    FStar_Extraction_ML_Syntax.MLE_Name p;
-                  FStar_Extraction_ML_Syntax.mlty = uu____5093;
-                  FStar_Extraction_ML_Syntax.loc = uu____5094;_},uu____5095);
-             FStar_Extraction_ML_Syntax.mlty = uu____5096;
-             FStar_Extraction_ML_Syntax.loc = uu____5097;_},e1::e2::e3::e4::e5::[])
-          when
-          let uu____5109 = FStar_Extraction_ML_Syntax.string_of_mlpath p  in
-          uu____5109 = "FStar.Buffer.blit" ->
-          let uu____5110 =
-            let uu____5121 = translate_expr env e1  in
-            let uu____5122 = translate_expr env e2  in
-            let uu____5123 = translate_expr env e3  in
-            let uu____5124 = translate_expr env e4  in
-            let uu____5125 = translate_expr env e5  in
-            (uu____5121, uu____5122, uu____5123, uu____5124, uu____5125)  in
-          EBufBlit uu____5110
-      | FStar_Extraction_ML_Syntax.MLE_App
-          ({
-             FStar_Extraction_ML_Syntax.expr =
-               FStar_Extraction_ML_Syntax.MLE_TApp
-               ({
-                  FStar_Extraction_ML_Syntax.expr =
-                    FStar_Extraction_ML_Syntax.MLE_Name p;
-                  FStar_Extraction_ML_Syntax.mlty = uu____5127;
-                  FStar_Extraction_ML_Syntax.loc = uu____5128;_},uu____5129);
-             FStar_Extraction_ML_Syntax.mlty = uu____5130;
-             FStar_Extraction_ML_Syntax.loc = uu____5131;_},e1::e2::e3::[])
-          when
-          let uu____5141 = FStar_Extraction_ML_Syntax.string_of_mlpath p  in
-          uu____5141 = "FStar.Buffer.fill" ->
-          let uu____5142 =
-            let uu____5149 = translate_expr env e1  in
-            let uu____5150 = translate_expr env e2  in
-            let uu____5151 = translate_expr env e3  in
-            (uu____5149, uu____5150, uu____5151)  in
-          EBufFill uu____5142
-      | FStar_Extraction_ML_Syntax.MLE_App
-          ({
-             FStar_Extraction_ML_Syntax.expr =
-               FStar_Extraction_ML_Syntax.MLE_Name p;
-             FStar_Extraction_ML_Syntax.mlty = uu____5153;
-             FStar_Extraction_ML_Syntax.loc = uu____5154;_},uu____5155::[])
-          when
-          let uu____5158 = FStar_Extraction_ML_Syntax.string_of_mlpath p  in
-          uu____5158 = "FStar.HyperStack.ST.get" -> EUnit
-      | FStar_Extraction_ML_Syntax.MLE_App
-          ({
-             FStar_Extraction_ML_Syntax.expr =
-               FStar_Extraction_ML_Syntax.MLE_Name p;
-             FStar_Extraction_ML_Syntax.mlty = uu____5160;
-             FStar_Extraction_ML_Syntax.loc = uu____5161;_},e1::[])
-          when
-          let uu____5165 = FStar_Extraction_ML_Syntax.string_of_mlpath p  in
-          uu____5165 = "Obj.repr" ->
-          let uu____5166 =
-            let uu____5171 = translate_expr env e1  in (uu____5171, TAny)  in
-          ECast uu____5166
+          let uu____5105 = FStar_Extraction_ML_Syntax.string_of_mlpath p in
+          uu____5105 = "Obj.repr" ->
+          let uu____5106 =
+            let uu____5111 = translate_expr env e1 in (uu____5111, TAny) in
+          ECast uu____5106
       | FStar_Extraction_ML_Syntax.MLE_App
           ({
              FStar_Extraction_ML_Syntax.expr =
                FStar_Extraction_ML_Syntax.MLE_Name ("FStar"::m::[],op);
-             FStar_Extraction_ML_Syntax.mlty = uu____5174;
-             FStar_Extraction_ML_Syntax.loc = uu____5175;_},args)
+             FStar_Extraction_ML_Syntax.mlty = uu____5114;
+             FStar_Extraction_ML_Syntax.loc = uu____5115;_},args)
           when (is_machine_int m) && (is_op op) ->
-          let uu____5183 = FStar_Util.must (mk_width m)  in
-          let uu____5184 = FStar_Util.must (mk_op op)  in
-          mk_op_app env uu____5183 uu____5184 args
+          let uu____5123 = FStar_Util.must (mk_width m) in
+          let uu____5124 = FStar_Util.must (mk_op op) in
+          mk_op_app env uu____5123 uu____5124 args
       | FStar_Extraction_ML_Syntax.MLE_App
           ({
              FStar_Extraction_ML_Syntax.expr =
                FStar_Extraction_ML_Syntax.MLE_Name ("Prims"::[],op);
-             FStar_Extraction_ML_Syntax.mlty = uu____5186;
-             FStar_Extraction_ML_Syntax.loc = uu____5187;_},args)
+             FStar_Extraction_ML_Syntax.mlty = uu____5126;
+             FStar_Extraction_ML_Syntax.loc = uu____5127;_},args)
           when is_bool_op op ->
-          let uu____5195 = FStar_Util.must (mk_bool_op op)  in
-          mk_op_app env Bool uu____5195 args
+          let uu____5135 = FStar_Util.must (mk_bool_op op) in
+          mk_op_app env Bool uu____5135 args
       | FStar_Extraction_ML_Syntax.MLE_App
           ({
              FStar_Extraction_ML_Syntax.expr =
                FStar_Extraction_ML_Syntax.MLE_Name
                ("FStar"::m::[],"int_to_t");
-             FStar_Extraction_ML_Syntax.mlty = uu____5197;
-             FStar_Extraction_ML_Syntax.loc = uu____5198;_},{
+             FStar_Extraction_ML_Syntax.mlty = uu____5137;
+             FStar_Extraction_ML_Syntax.loc = uu____5138;_},{
                                                               FStar_Extraction_ML_Syntax.expr
                                                                 =
                                                                 FStar_Extraction_ML_Syntax.MLE_Const
@@ -2243,21 +1934,20 @@
                                                                 (c,FStar_Pervasives_Native.None
                                                                  ));
                                                               FStar_Extraction_ML_Syntax.mlty
-                                                                = uu____5200;
+                                                                = uu____5140;
                                                               FStar_Extraction_ML_Syntax.loc
-                                                                = uu____5201;_}::[])
+                                                                = uu____5141;_}::[])
           when is_machine_int m ->
-          let uu____5216 =
-            let uu____5221 = FStar_Util.must (mk_width m)  in (uu____5221, c)
-             in
-          EConstant uu____5216
+          let uu____5156 =
+            let uu____5161 = FStar_Util.must (mk_width m) in (uu____5161, c) in
+          EConstant uu____5156
       | FStar_Extraction_ML_Syntax.MLE_App
           ({
              FStar_Extraction_ML_Syntax.expr =
                FStar_Extraction_ML_Syntax.MLE_Name
                ("FStar"::m::[],"uint_to_t");
-             FStar_Extraction_ML_Syntax.mlty = uu____5223;
-             FStar_Extraction_ML_Syntax.loc = uu____5224;_},{
+             FStar_Extraction_ML_Syntax.mlty = uu____5163;
+             FStar_Extraction_ML_Syntax.loc = uu____5164;_},{
                                                               FStar_Extraction_ML_Syntax.expr
                                                                 =
                                                                 FStar_Extraction_ML_Syntax.MLE_Const
@@ -2265,32 +1955,31 @@
                                                                 (c,FStar_Pervasives_Native.None
                                                                  ));
                                                               FStar_Extraction_ML_Syntax.mlty
-                                                                = uu____5226;
+                                                                = uu____5166;
                                                               FStar_Extraction_ML_Syntax.loc
-                                                                = uu____5227;_}::[])
+                                                                = uu____5167;_}::[])
           when is_machine_int m ->
-          let uu____5242 =
-            let uu____5247 = FStar_Util.must (mk_width m)  in (uu____5247, c)
-             in
-          EConstant uu____5242
+          let uu____5182 =
+            let uu____5187 = FStar_Util.must (mk_width m) in (uu____5187, c) in
+          EConstant uu____5182
       | FStar_Extraction_ML_Syntax.MLE_App
           ({
              FStar_Extraction_ML_Syntax.expr =
                FStar_Extraction_ML_Syntax.MLE_Name
                ("C"::[],"string_of_literal");
-             FStar_Extraction_ML_Syntax.mlty = uu____5248;
-             FStar_Extraction_ML_Syntax.loc = uu____5249;_},{
+             FStar_Extraction_ML_Syntax.mlty = uu____5188;
+             FStar_Extraction_ML_Syntax.loc = uu____5189;_},{
                                                               FStar_Extraction_ML_Syntax.expr
                                                                 = e1;
                                                               FStar_Extraction_ML_Syntax.mlty
-                                                                = uu____5251;
+                                                                = uu____5191;
                                                               FStar_Extraction_ML_Syntax.loc
-                                                                = uu____5252;_}::[])
+                                                                = uu____5192;_}::[])
           ->
           (match e1 with
            | FStar_Extraction_ML_Syntax.MLE_Const
                (FStar_Extraction_ML_Syntax.MLC_String s) -> EString s
-           | uu____5258 ->
+           | uu____5198 ->
                failwith
                  "Cannot extract string_of_literal applied to a non-literal")
       | FStar_Extraction_ML_Syntax.MLE_App
@@ -2298,19 +1987,19 @@
              FStar_Extraction_ML_Syntax.expr =
                FStar_Extraction_ML_Syntax.MLE_Name
                ("C"::"String"::[],"of_literal");
-             FStar_Extraction_ML_Syntax.mlty = uu____5259;
-             FStar_Extraction_ML_Syntax.loc = uu____5260;_},{
+             FStar_Extraction_ML_Syntax.mlty = uu____5199;
+             FStar_Extraction_ML_Syntax.loc = uu____5200;_},{
                                                               FStar_Extraction_ML_Syntax.expr
                                                                 = e1;
                                                               FStar_Extraction_ML_Syntax.mlty
-                                                                = uu____5262;
+                                                                = uu____5202;
                                                               FStar_Extraction_ML_Syntax.loc
-                                                                = uu____5263;_}::[])
+                                                                = uu____5203;_}::[])
           ->
           (match e1 with
            | FStar_Extraction_ML_Syntax.MLE_Const
                (FStar_Extraction_ML_Syntax.MLC_String s) -> EString s
-           | uu____5269 ->
+           | uu____5209 ->
                failwith
                  "Cannot extract string_of_literal applied to a non-literal")
       | FStar_Extraction_ML_Syntax.MLE_App
@@ -2318,8 +2007,8 @@
              FStar_Extraction_ML_Syntax.expr =
                FStar_Extraction_ML_Syntax.MLE_Name
                ("FStar"::"Int"::"Cast"::[],c);
-             FStar_Extraction_ML_Syntax.mlty = uu____5271;
-             FStar_Extraction_ML_Syntax.loc = uu____5272;_},arg::[])
+             FStar_Extraction_ML_Syntax.mlty = uu____5211;
+             FStar_Extraction_ML_Syntax.loc = uu____5212;_},arg::[])
           ->
           let is_known_type =
             (((((((FStar_Util.starts_with c "uint8") ||
@@ -2329,215 +2018,199 @@
                  || (FStar_Util.starts_with c "int8"))
                 || (FStar_Util.starts_with c "int16"))
                || (FStar_Util.starts_with c "int32"))
-              || (FStar_Util.starts_with c "int64")
-             in
+              || (FStar_Util.starts_with c "int64") in
           if (FStar_Util.ends_with c "uint64") && is_known_type
           then
-            let uu____5279 =
-              let uu____5284 = translate_expr env arg  in
-              (uu____5284, (TInt UInt64))  in
-            ECast uu____5279
+            let uu____5219 =
+              let uu____5224 = translate_expr env arg in
+              (uu____5224, (TInt UInt64)) in
+            ECast uu____5219
           else
             if (FStar_Util.ends_with c "uint32") && is_known_type
             then
-              (let uu____5286 =
-                 let uu____5291 = translate_expr env arg  in
-                 (uu____5291, (TInt UInt32))  in
-               ECast uu____5286)
+              (let uu____5226 =
+                 let uu____5231 = translate_expr env arg in
+                 (uu____5231, (TInt UInt32)) in
+               ECast uu____5226)
             else
               if (FStar_Util.ends_with c "uint16") && is_known_type
               then
-                (let uu____5293 =
-                   let uu____5298 = translate_expr env arg  in
-                   (uu____5298, (TInt UInt16))  in
-                 ECast uu____5293)
+                (let uu____5233 =
+                   let uu____5238 = translate_expr env arg in
+                   (uu____5238, (TInt UInt16)) in
+                 ECast uu____5233)
               else
                 if (FStar_Util.ends_with c "uint8") && is_known_type
                 then
-                  (let uu____5300 =
-                     let uu____5305 = translate_expr env arg  in
-                     (uu____5305, (TInt UInt8))  in
-                   ECast uu____5300)
+                  (let uu____5240 =
+                     let uu____5245 = translate_expr env arg in
+                     (uu____5245, (TInt UInt8)) in
+                   ECast uu____5240)
                 else
                   if (FStar_Util.ends_with c "int64") && is_known_type
                   then
-                    (let uu____5307 =
-                       let uu____5312 = translate_expr env arg  in
-                       (uu____5312, (TInt Int64))  in
-                     ECast uu____5307)
+                    (let uu____5247 =
+                       let uu____5252 = translate_expr env arg in
+                       (uu____5252, (TInt Int64)) in
+                     ECast uu____5247)
                   else
                     if (FStar_Util.ends_with c "int32") && is_known_type
                     then
-                      (let uu____5314 =
-                         let uu____5319 = translate_expr env arg  in
-                         (uu____5319, (TInt Int32))  in
-                       ECast uu____5314)
+                      (let uu____5254 =
+                         let uu____5259 = translate_expr env arg in
+                         (uu____5259, (TInt Int32)) in
+                       ECast uu____5254)
                     else
                       if (FStar_Util.ends_with c "int16") && is_known_type
                       then
-                        (let uu____5321 =
-                           let uu____5326 = translate_expr env arg  in
-                           (uu____5326, (TInt Int16))  in
-                         ECast uu____5321)
+                        (let uu____5261 =
+                           let uu____5266 = translate_expr env arg in
+                           (uu____5266, (TInt Int16)) in
+                         ECast uu____5261)
                       else
                         if (FStar_Util.ends_with c "int8") && is_known_type
                         then
-                          (let uu____5328 =
-                             let uu____5333 = translate_expr env arg  in
-                             (uu____5333, (TInt Int8))  in
-                           ECast uu____5328)
+                          (let uu____5268 =
+                             let uu____5273 = translate_expr env arg in
+                             (uu____5273, (TInt Int8)) in
+                           ECast uu____5268)
                         else
-                          (let uu____5335 =
-                             let uu____5342 =
-                               let uu____5345 = translate_expr env arg  in
-                               [uu____5345]  in
+                          (let uu____5275 =
+                             let uu____5282 =
+                               let uu____5285 = translate_expr env arg in
+                               [uu____5285] in
                              ((EQualified (["FStar"; "Int"; "Cast"], c)),
-                               uu____5342)
-                              in
-                           EApp uu____5335)
+                               uu____5282) in
+                           EApp uu____5275)
       | FStar_Extraction_ML_Syntax.MLE_App (head1,args) ->
+          let uu____5296 =
+            let uu____5303 = translate_expr env head1 in
+            let uu____5304 = FStar_List.map (translate_expr env) args in
+            (uu____5303, uu____5304) in
+          EApp uu____5296
+      | FStar_Extraction_ML_Syntax.MLE_TApp (head1,ty_args) ->
+          let uu____5315 =
+            let uu____5322 = translate_expr env head1 in
+            let uu____5323 = FStar_List.map (translate_type env) ty_args in
+            (uu____5322, uu____5323) in
+          ETypApp uu____5315
+      | FStar_Extraction_ML_Syntax.MLE_Coerce (e1,t_from,t_to) ->
+          let uu____5331 =
+            let uu____5336 = translate_expr env e1 in
+            let uu____5337 = translate_type env t_to in
+            (uu____5336, uu____5337) in
+          ECast uu____5331
+      | FStar_Extraction_ML_Syntax.MLE_Record (uu____5338,fields) ->
           let uu____5356 =
-            let uu____5363 = translate_expr env head1  in
-            let uu____5364 = FStar_List.map (translate_expr env) args  in
-            (uu____5363, uu____5364)  in
-          EApp uu____5356
-      | FStar_Extraction_ML_Syntax.MLE_TApp (head1,ty_args) ->
-          let uu____5375 =
-            let uu____5382 = translate_expr env head1  in
-            let uu____5383 = FStar_List.map (translate_type env) ty_args  in
-            (uu____5382, uu____5383)  in
-          ETypApp uu____5375
-      | FStar_Extraction_ML_Syntax.MLE_Coerce (e1,t_from,t_to) ->
-          let uu____5391 =
-            let uu____5396 = translate_expr env e1  in
-            let uu____5397 = translate_type env t_to  in
-            (uu____5396, uu____5397)  in
-          ECast uu____5391
-      | FStar_Extraction_ML_Syntax.MLE_Record (uu____5398,fields) ->
-          let uu____5416 =
-            let uu____5427 = assert_lid env e.FStar_Extraction_ML_Syntax.mlty
-               in
-            let uu____5428 =
+            let uu____5367 = assert_lid env e.FStar_Extraction_ML_Syntax.mlty in
+            let uu____5368 =
               FStar_List.map
-                (fun uu____5447  ->
-                   match uu____5447 with
+                (fun uu____5387  ->
+                   match uu____5387 with
                    | (field,expr) ->
-                       let uu____5458 = translate_expr env expr  in
-                       (field, uu____5458)) fields
-               in
-            (uu____5427, uu____5428)  in
-          EFlat uu____5416
+                       let uu____5398 = translate_expr env expr in
+                       (field, uu____5398)) fields in
+            (uu____5367, uu____5368) in
+          EFlat uu____5356
       | FStar_Extraction_ML_Syntax.MLE_Proj (e1,path) ->
-          let uu____5467 =
-            let uu____5474 =
-              assert_lid env e1.FStar_Extraction_ML_Syntax.mlty  in
-            let uu____5475 = translate_expr env e1  in
-            (uu____5474, uu____5475, (FStar_Pervasives_Native.snd path))  in
-          EField uu____5467
-      | FStar_Extraction_ML_Syntax.MLE_Let uu____5478 ->
+          let uu____5407 =
+            let uu____5414 =
+              assert_lid env e1.FStar_Extraction_ML_Syntax.mlty in
+            let uu____5415 = translate_expr env e1 in
+            (uu____5414, uu____5415, (FStar_Pervasives_Native.snd path)) in
+          EField uu____5407
+      | FStar_Extraction_ML_Syntax.MLE_Let uu____5418 ->
           failwith "todo: translate_expr [MLE_Let]"
-      | FStar_Extraction_ML_Syntax.MLE_App (head1,uu____5490) ->
-          let uu____5495 =
-            let uu____5496 =
-              FStar_Extraction_ML_Code.string_of_mlexpr ([], "") head1  in
+      | FStar_Extraction_ML_Syntax.MLE_App (head1,uu____5430) ->
+          let uu____5435 =
+            let uu____5436 =
+              FStar_Extraction_ML_Code.string_of_mlexpr ([], "") head1 in
             FStar_Util.format1 "todo: translate_expr [MLE_App] (head is: %s)"
-              uu____5496
-             in
-          failwith uu____5495
+              uu____5436 in
+          failwith uu____5435
       | FStar_Extraction_ML_Syntax.MLE_Seq seqs ->
-          let uu____5502 = FStar_List.map (translate_expr env) seqs  in
-          ESequence uu____5502
+          let uu____5442 = FStar_List.map (translate_expr env) seqs in
+          ESequence uu____5442
       | FStar_Extraction_ML_Syntax.MLE_Tuple es ->
-          let uu____5508 = FStar_List.map (translate_expr env) es  in
-          ETuple uu____5508
-      | FStar_Extraction_ML_Syntax.MLE_CTor ((uu____5511,cons1),es) ->
-          let uu____5528 =
-            let uu____5537 = assert_lid env e.FStar_Extraction_ML_Syntax.mlty
-               in
-            let uu____5538 = FStar_List.map (translate_expr env) es  in
-            (uu____5537, cons1, uu____5538)  in
-          ECons uu____5528
+          let uu____5448 = FStar_List.map (translate_expr env) es in
+          ETuple uu____5448
+      | FStar_Extraction_ML_Syntax.MLE_CTor ((uu____5451,cons1),es) ->
+          let uu____5468 =
+            let uu____5477 = assert_lid env e.FStar_Extraction_ML_Syntax.mlty in
+            let uu____5478 = FStar_List.map (translate_expr env) es in
+            (uu____5477, cons1, uu____5478) in
+          ECons uu____5468
       | FStar_Extraction_ML_Syntax.MLE_Fun (args,body) ->
-          let binders = translate_binders env args  in
-          let env1 = add_binders env args  in
-          let uu____5561 =
-            let uu____5570 = translate_expr env1 body  in
-            let uu____5571 =
-              translate_type env1 body.FStar_Extraction_ML_Syntax.mlty  in
-            (binders, uu____5570, uu____5571)  in
-          EFun uu____5561
+          let binders = translate_binders env args in
+          let env1 = add_binders env args in
+          let uu____5501 =
+            let uu____5510 = translate_expr env1 body in
+            let uu____5511 =
+              translate_type env1 body.FStar_Extraction_ML_Syntax.mlty in
+            (binders, uu____5510, uu____5511) in
+          EFun uu____5501
       | FStar_Extraction_ML_Syntax.MLE_If (e1,e2,e3) ->
-          let uu____5581 =
-            let uu____5588 = translate_expr env e1  in
-            let uu____5589 = translate_expr env e2  in
-            let uu____5590 =
+          let uu____5521 =
+            let uu____5528 = translate_expr env e1 in
+            let uu____5529 = translate_expr env e2 in
+            let uu____5530 =
               match e3 with
               | FStar_Pervasives_Native.None  -> EUnit
-              | FStar_Pervasives_Native.Some e31 -> translate_expr env e31
-               in
-            (uu____5588, uu____5589, uu____5590)  in
-          EIfThenElse uu____5581
-      | FStar_Extraction_ML_Syntax.MLE_Raise uu____5592 ->
+              | FStar_Pervasives_Native.Some e31 -> translate_expr env e31 in
+            (uu____5528, uu____5529, uu____5530) in
+          EIfThenElse uu____5521
+      | FStar_Extraction_ML_Syntax.MLE_Raise uu____5532 ->
           failwith "todo: translate_expr [MLE_Raise]"
-      | FStar_Extraction_ML_Syntax.MLE_Try uu____5599 ->
+      | FStar_Extraction_ML_Syntax.MLE_Try uu____5539 ->
           failwith "todo: translate_expr [MLE_Try]"
-      | FStar_Extraction_ML_Syntax.MLE_Coerce uu____5614 ->
+      | FStar_Extraction_ML_Syntax.MLE_Coerce uu____5554 ->
           failwith "todo: translate_expr [MLE_Coerce]"
-
-and (assert_lid : env -> FStar_Extraction_ML_Syntax.mlty -> typ) =
+and assert_lid: env -> FStar_Extraction_ML_Syntax.mlty -> typ =
   fun env  ->
     fun t  ->
       match t with
       | FStar_Extraction_ML_Syntax.MLTY_Named (ts,lid) ->
           if (FStar_List.length ts) > (Prims.parse_int "0")
           then
-            let uu____5629 =
-              let uu____5642 = FStar_List.map (translate_type env) ts  in
-              (lid, uu____5642)  in
-            TApp uu____5629
+            let uu____5569 =
+              let uu____5582 = FStar_List.map (translate_type env) ts in
+              (lid, uu____5582) in
+            TApp uu____5569
           else TQualified lid
-      | uu____5648 -> failwith "invalid argument: assert_lid"
-
-and (translate_branches :
+      | uu____5588 -> failwith "invalid argument: assert_lid"
+and translate_branches:
   env ->
     (FStar_Extraction_ML_Syntax.mlpattern,FStar_Extraction_ML_Syntax.mlexpr
                                             FStar_Pervasives_Native.option,
       FStar_Extraction_ML_Syntax.mlexpr) FStar_Pervasives_Native.tuple3
-      Prims.list -> (pattern,expr) FStar_Pervasives_Native.tuple2 Prims.list)
+      Prims.list -> (pattern,expr) FStar_Pervasives_Native.tuple2 Prims.list
   =
   fun env  -> fun branches  -> FStar_List.map (translate_branch env) branches
-
-and (translate_branch :
+and translate_branch:
   env ->
     (FStar_Extraction_ML_Syntax.mlpattern,FStar_Extraction_ML_Syntax.mlexpr
                                             FStar_Pervasives_Native.option,
       FStar_Extraction_ML_Syntax.mlexpr) FStar_Pervasives_Native.tuple3 ->
-      (pattern,expr) FStar_Pervasives_Native.tuple2)
+      (pattern,expr) FStar_Pervasives_Native.tuple2
   =
   fun env  ->
-    fun uu____5674  ->
-      match uu____5674 with
+    fun uu____5614  ->
+      match uu____5614 with
       | (pat,guard,expr) ->
           if guard = FStar_Pervasives_Native.None
           then
-            let uu____5700 = translate_pat env pat  in
-            (match uu____5700 with
+            let uu____5640 = translate_pat env pat in
+            (match uu____5640 with
              | (env1,pat1) ->
-                 let uu____5711 = translate_expr env1 expr  in
-                 (pat1, uu____5711))
+                 let uu____5651 = translate_expr env1 expr in
+                 (pat1, uu____5651))
           else failwith "todo: translate_branch"
-
-and (translate_width :
+and translate_width:
   (FStar_Const.signedness,FStar_Const.width) FStar_Pervasives_Native.tuple2
-    FStar_Pervasives_Native.option -> width)
+    FStar_Pervasives_Native.option -> width
   =
-<<<<<<< HEAD
-  fun uu___40_5717  ->
-    match uu___40_5717 with
-=======
   fun uu___41_5657  ->
     match uu___41_5657 with
->>>>>>> 5b12fe7d
     | FStar_Pervasives_Native.None  -> CInt
     | FStar_Pervasives_Native.Some (FStar_Const.Signed ,FStar_Const.Int8 ) ->
         Int8
@@ -2555,11 +2228,10 @@
         -> UInt32
     | FStar_Pervasives_Native.Some (FStar_Const.Unsigned ,FStar_Const.Int64 )
         -> UInt64
-
-and (translate_pat :
+and translate_pat:
   env ->
     FStar_Extraction_ML_Syntax.mlpattern ->
-      (env,pattern) FStar_Pervasives_Native.tuple2)
+      (env,pattern) FStar_Pervasives_Native.tuple2
   =
   fun env  ->
     fun p  ->
@@ -2570,106 +2242,99 @@
           (FStar_Extraction_ML_Syntax.MLC_Bool b) -> (env, (PBool b))
       | FStar_Extraction_ML_Syntax.MLP_Const
           (FStar_Extraction_ML_Syntax.MLC_Int (s,sw)) ->
-          let uu____5781 =
-            let uu____5782 =
-              let uu____5787 = translate_width sw  in (uu____5787, s)  in
-            PConstant uu____5782  in
-          (env, uu____5781)
+          let uu____5721 =
+            let uu____5722 =
+              let uu____5727 = translate_width sw in (uu____5727, s) in
+            PConstant uu____5722 in
+          (env, uu____5721)
       | FStar_Extraction_ML_Syntax.MLP_Var name ->
-          let env1 = extend env name false  in
+          let env1 = extend env name false in
           (env1, (PVar { name; typ = TAny; mut = false }))
       | FStar_Extraction_ML_Syntax.MLP_Wild  ->
-          let env1 = extend env "_" false  in
+          let env1 = extend env "_" false in
           (env1, (PVar { name = "_"; typ = TAny; mut = false }))
-      | FStar_Extraction_ML_Syntax.MLP_CTor ((uu____5791,cons1),ps) ->
-          let uu____5808 =
+      | FStar_Extraction_ML_Syntax.MLP_CTor ((uu____5731,cons1),ps) ->
+          let uu____5748 =
             FStar_List.fold_left
-              (fun uu____5828  ->
+              (fun uu____5768  ->
                  fun p1  ->
-                   match uu____5828 with
+                   match uu____5768 with
                    | (env1,acc) ->
-                       let uu____5848 = translate_pat env1 p1  in
-                       (match uu____5848 with
-                        | (env2,p2) -> (env2, (p2 :: acc)))) (env, []) ps
-             in
-          (match uu____5808 with
+                       let uu____5788 = translate_pat env1 p1 in
+                       (match uu____5788 with
+                        | (env2,p2) -> (env2, (p2 :: acc)))) (env, []) ps in
+          (match uu____5748 with
            | (env1,ps1) -> (env1, (PCons (cons1, (FStar_List.rev ps1)))))
-      | FStar_Extraction_ML_Syntax.MLP_Record (uu____5877,ps) ->
-          let uu____5895 =
+      | FStar_Extraction_ML_Syntax.MLP_Record (uu____5817,ps) ->
+          let uu____5835 =
             FStar_List.fold_left
-              (fun uu____5929  ->
-                 fun uu____5930  ->
-                   match (uu____5929, uu____5930) with
+              (fun uu____5869  ->
+                 fun uu____5870  ->
+                   match (uu____5869, uu____5870) with
                    | ((env1,acc),(field,p1)) ->
-                       let uu____5999 = translate_pat env1 p1  in
-                       (match uu____5999 with
+                       let uu____5939 = translate_pat env1 p1 in
+                       (match uu____5939 with
                         | (env2,p2) -> (env2, ((field, p2) :: acc))))
-              (env, []) ps
-             in
-          (match uu____5895 with
+              (env, []) ps in
+          (match uu____5835 with
            | (env1,ps1) -> (env1, (PRecord (FStar_List.rev ps1))))
       | FStar_Extraction_ML_Syntax.MLP_Tuple ps ->
-          let uu____6061 =
+          let uu____6001 =
             FStar_List.fold_left
-              (fun uu____6081  ->
+              (fun uu____6021  ->
                  fun p1  ->
-                   match uu____6081 with
+                   match uu____6021 with
                    | (env1,acc) ->
-                       let uu____6101 = translate_pat env1 p1  in
-                       (match uu____6101 with
-                        | (env2,p2) -> (env2, (p2 :: acc)))) (env, []) ps
-             in
-          (match uu____6061 with
+                       let uu____6041 = translate_pat env1 p1 in
+                       (match uu____6041 with
+                        | (env2,p2) -> (env2, (p2 :: acc)))) (env, []) ps in
+          (match uu____6001 with
            | (env1,ps1) -> (env1, (PTuple (FStar_List.rev ps1))))
-      | FStar_Extraction_ML_Syntax.MLP_Const uu____6128 ->
+      | FStar_Extraction_ML_Syntax.MLP_Const uu____6068 ->
           failwith "todo: translate_pat [MLP_Const]"
-      | FStar_Extraction_ML_Syntax.MLP_Branch uu____6133 ->
+      | FStar_Extraction_ML_Syntax.MLP_Branch uu____6073 ->
           failwith "todo: translate_pat [MLP_Branch]"
-
-and (translate_constant : FStar_Extraction_ML_Syntax.mlconstant -> expr) =
+and translate_constant: FStar_Extraction_ML_Syntax.mlconstant -> expr =
   fun c  ->
     match c with
     | FStar_Extraction_ML_Syntax.MLC_Unit  -> EUnit
     | FStar_Extraction_ML_Syntax.MLC_Bool b -> EBool b
     | FStar_Extraction_ML_Syntax.MLC_String s ->
-        ((let uu____6144 =
-            let uu____6145 = FStar_String.list_of_string s  in
-            FStar_All.pipe_right uu____6145
+        ((let uu____6084 =
+            let uu____6085 = FStar_String.list_of_string s in
+            FStar_All.pipe_right uu____6085
               (FStar_Util.for_some
                  (fun c1  ->
-                    c1 = (FStar_Char.char_of_int (Prims.parse_int "0"))))
-             in
-          if uu____6144
+                    c1 = (FStar_Char.char_of_int (Prims.parse_int "0")))) in
+          if uu____6084
           then
-            let uu____6157 =
+            let uu____6097 =
               FStar_Util.format1
                 "Refusing to translate a string literal that contains a null character: %s"
-                s
-               in
-            failwith uu____6157
+                s in
+            failwith uu____6097
           else ());
          EString s)
     | FStar_Extraction_ML_Syntax.MLC_Int
-        (s,FStar_Pervasives_Native.Some uu____6160) ->
+        (s,FStar_Pervasives_Native.Some uu____6100) ->
         failwith
           "impossible: machine integer not desugared to a function call"
-    | FStar_Extraction_ML_Syntax.MLC_Float uu____6175 ->
+    | FStar_Extraction_ML_Syntax.MLC_Float uu____6115 ->
         failwith "todo: translate_expr [MLC_Float]"
-    | FStar_Extraction_ML_Syntax.MLC_Char uu____6176 ->
+    | FStar_Extraction_ML_Syntax.MLC_Char uu____6116 ->
         failwith "todo: translate_expr [MLC_Char]"
-    | FStar_Extraction_ML_Syntax.MLC_Bytes uu____6177 ->
+    | FStar_Extraction_ML_Syntax.MLC_Bytes uu____6117 ->
         failwith "todo: translate_expr [MLC_Bytes]"
     | FStar_Extraction_ML_Syntax.MLC_Int (s,FStar_Pervasives_Native.None ) ->
         EConstant (CInt, s)
-
-and (mk_op_app :
-  env -> width -> op -> FStar_Extraction_ML_Syntax.mlexpr Prims.list -> expr)
+and mk_op_app:
+  env -> width -> op -> FStar_Extraction_ML_Syntax.mlexpr Prims.list -> expr
   =
   fun env  ->
     fun w  ->
       fun op  ->
         fun args  ->
-          let uu____6197 =
-            let uu____6204 = FStar_List.map (translate_expr env) args  in
-            ((EOp (op, w)), uu____6204)  in
-          EApp uu____6197+          let uu____6137 =
+            let uu____6144 = FStar_List.map (translate_expr env) args in
+            ((EOp (op, w)), uu____6144) in
+          EApp uu____6137