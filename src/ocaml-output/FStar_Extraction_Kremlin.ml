
open Prims
open FStar_Pervasives
type decl =
<<<<<<< HEAD
| DGlobal of (flag Prims.list * (Prims.string Prims.list * Prims.string) * typ * expr)
| DFunction of (cc FStar_Pervasives_Native.option * flag Prims.list * Prims.int * typ * (Prims.string Prims.list * Prims.string) * binder Prims.list * expr)
| DTypeAlias of ((Prims.string Prims.list * Prims.string) * Prims.int * typ)
| DTypeFlat of ((Prims.string Prims.list * Prims.string) * Prims.int * (Prims.string * (typ * Prims.bool)) Prims.list)
| DExternal of (cc FStar_Pervasives_Native.option * (Prims.string Prims.list * Prims.string) * typ)
| DTypeVariant of ((Prims.string Prims.list * Prims.string) * Prims.int * (Prims.string * (Prims.string * (typ * Prims.bool)) Prims.list) Prims.list) 
 and cc =
| StdCall
| CDecl
| FastCall 
 and flag =
| Private
| NoExtract
| CInline
| Substitute 
 and lifetime =
| Eternal
| Stack 
 and expr =
| EBound of Prims.int
| EQualified of (Prims.string Prims.list * Prims.string)
| EConstant of (width * Prims.string)
| EUnit
| EApp of (expr * expr Prims.list)
| ELet of (binder * expr * expr)
| EIfThenElse of (expr * expr * expr)
| ESequence of expr Prims.list
| EAssign of (expr * expr)
| EBufCreate of (lifetime * expr * expr)
| EBufRead of (expr * expr)
| EBufWrite of (expr * expr * expr)
| EBufSub of (expr * expr)
| EBufBlit of (expr * expr * expr * expr * expr)
| EMatch of (expr * (pattern * expr) Prims.list)
| EOp of (op * width)
| ECast of (expr * typ)
| EPushFrame
| EPopFrame
| EBool of Prims.bool
| EAny
| EAbort
| EReturn of expr
| EFlat of (typ * (Prims.string * expr) Prims.list)
| EField of (typ * expr * Prims.string)
| EWhile of (expr * expr)
| EBufCreateL of (lifetime * expr Prims.list)
| ETuple of expr Prims.list
| ECons of (typ * Prims.string * expr Prims.list)
| EBufFill of (expr * expr * expr)
| EString of Prims.string
| EFun of (binder Prims.list * expr) 
 and op =
| Add
| AddW
| Sub
| SubW
| Div
| DivW
| Mult
| MultW
| Mod
| BOr
| BAnd
| BXor
| BShiftL
| BShiftR
| BNot
| Eq
| Neq
| Lt
| Lte
| Gt
| Gte
| And
| Or
| Xor
| Not 
 and pattern =
| PUnit
| PBool of Prims.bool
| PVar of binder
| PCons of (Prims.string * pattern Prims.list)
| PTuple of pattern Prims.list
| PRecord of (Prims.string * pattern) Prims.list 
 and width =
| UInt8
| UInt16
| UInt32
| UInt64
| Int8
| Int16
| Int32
| Int64
| Bool
| Int
| UInt 
 and binder =
{name : Prims.string; typ : typ; mut : Prims.bool} 
 and typ =
| TInt of width
| TBuf of typ
| TUnit
| TQualified of (Prims.string Prims.list * Prims.string)
| TBool
| TAny
| TArrow of (typ * typ)
| TZ
| TBound of Prims.int
| TApp of ((Prims.string Prims.list * Prims.string) * typ Prims.list)
| TTuple of typ Prims.list


let uu___is_DGlobal : decl  ->  Prims.bool = (fun projectee -> (match (projectee) with
| DGlobal (_0) -> begin
true
end
| uu____348 -> begin
false
end))


let __proj__DGlobal__item___0 : decl  ->  (flag Prims.list * (Prims.string Prims.list * Prims.string) * typ * expr) = (fun projectee -> (match (projectee) with
| DGlobal (_0) -> begin
_0
end))


let uu___is_DFunction : decl  ->  Prims.bool = (fun projectee -> (match (projectee) with
| DFunction (_0) -> begin
true
end
| uu____397 -> begin
false
end))


let __proj__DFunction__item___0 : decl  ->  (cc FStar_Pervasives_Native.option * flag Prims.list * Prims.int * typ * (Prims.string Prims.list * Prims.string) * binder Prims.list * expr) = (fun projectee -> (match (projectee) with
| DFunction (_0) -> begin
_0
end))


let uu___is_DTypeAlias : decl  ->  Prims.bool = (fun projectee -> (match (projectee) with
| DTypeAlias (_0) -> begin
true
end
| uu____454 -> begin
false
end))


let __proj__DTypeAlias__item___0 : decl  ->  ((Prims.string Prims.list * Prims.string) * Prims.int * typ) = (fun projectee -> (match (projectee) with
| DTypeAlias (_0) -> begin
_0
end))


let uu___is_DTypeFlat : decl  ->  Prims.bool = (fun projectee -> (match (projectee) with
| DTypeFlat (_0) -> begin
true
end
| uu____495 -> begin
false
end))


let __proj__DTypeFlat__item___0 : decl  ->  ((Prims.string Prims.list * Prims.string) * Prims.int * (Prims.string * (typ * Prims.bool)) Prims.list) = (fun projectee -> (match (projectee) with
| DTypeFlat (_0) -> begin
_0
end))


let uu___is_DExternal : decl  ->  Prims.bool = (fun projectee -> (match (projectee) with
| DExternal (_0) -> begin
true
end
| uu____547 -> begin
false
end))


let __proj__DExternal__item___0 : decl  ->  (cc FStar_Pervasives_Native.option * (Prims.string Prims.list * Prims.string) * typ) = (fun projectee -> (match (projectee) with
| DExternal (_0) -> begin
_0
end))


let uu___is_DTypeVariant : decl  ->  Prims.bool = (fun projectee -> (match (projectee) with
| DTypeVariant (_0) -> begin
true
end
| uu____594 -> begin
false
end))


let __proj__DTypeVariant__item___0 : decl  ->  ((Prims.string Prims.list * Prims.string) * Prims.int * (Prims.string * (Prims.string * (typ * Prims.bool)) Prims.list) Prims.list) = (fun projectee -> (match (projectee) with
| DTypeVariant (_0) -> begin
_0
end))


let uu___is_StdCall : cc  ->  Prims.bool = (fun projectee -> (match (projectee) with
| StdCall -> begin
true
end
| uu____647 -> begin
false
end))


let uu___is_CDecl : cc  ->  Prims.bool = (fun projectee -> (match (projectee) with
| CDecl -> begin
true
end
| uu____651 -> begin
false
end))


let uu___is_FastCall : cc  ->  Prims.bool = (fun projectee -> (match (projectee) with
| FastCall -> begin
true
end
| uu____655 -> begin
false
end))


let uu___is_Private : flag  ->  Prims.bool = (fun projectee -> (match (projectee) with
| Private -> begin
true
end
| uu____659 -> begin
false
end))


let uu___is_NoExtract : flag  ->  Prims.bool = (fun projectee -> (match (projectee) with
| NoExtract -> begin
true
end
| uu____663 -> begin
false
end))


let uu___is_CInline : flag  ->  Prims.bool = (fun projectee -> (match (projectee) with
| CInline -> begin
true
end
| uu____667 -> begin
false
end))


let uu___is_Substitute : flag  ->  Prims.bool = (fun projectee -> (match (projectee) with
| Substitute -> begin
true
end
| uu____671 -> begin
false
end))


let uu___is_Eternal : lifetime  ->  Prims.bool = (fun projectee -> (match (projectee) with
| Eternal -> begin
true
end
| uu____675 -> begin
false
end))


let uu___is_Stack : lifetime  ->  Prims.bool = (fun projectee -> (match (projectee) with
| Stack -> begin
true
end
| uu____679 -> begin
false
end))


let uu___is_EBound : expr  ->  Prims.bool = (fun projectee -> (match (projectee) with
| EBound (_0) -> begin
true
end
| uu____684 -> begin
false
end))


let __proj__EBound__item___0 : expr  ->  Prims.int = (fun projectee -> (match (projectee) with
| EBound (_0) -> begin
_0
end))


let uu___is_EQualified : expr  ->  Prims.bool = (fun projectee -> (match (projectee) with
| EQualified (_0) -> begin
true
end
| uu____699 -> begin
false
end))


let __proj__EQualified__item___0 : expr  ->  (Prims.string Prims.list * Prims.string) = (fun projectee -> (match (projectee) with
| EQualified (_0) -> begin
_0
end))


let uu___is_EConstant : expr  ->  Prims.bool = (fun projectee -> (match (projectee) with
| EConstant (_0) -> begin
true
end
| uu____722 -> begin
false
end))


let __proj__EConstant__item___0 : expr  ->  (width * Prims.string) = (fun projectee -> (match (projectee) with
| EConstant (_0) -> begin
_0
end))


let uu___is_EUnit : expr  ->  Prims.bool = (fun projectee -> (match (projectee) with
| EUnit -> begin
true
end
| uu____739 -> begin
false
end))


let uu___is_EApp : expr  ->  Prims.bool = (fun projectee -> (match (projectee) with
| EApp (_0) -> begin
true
end
| uu____747 -> begin
false
end))


let __proj__EApp__item___0 : expr  ->  (expr * expr Prims.list) = (fun projectee -> (match (projectee) with
| EApp (_0) -> begin
_0
end))


let uu___is_ELet : expr  ->  Prims.bool = (fun projectee -> (match (projectee) with
| ELet (_0) -> begin
true
end
| uu____771 -> begin
false
end))


let __proj__ELet__item___0 : expr  ->  (binder * expr * expr) = (fun projectee -> (match (projectee) with
| ELet (_0) -> begin
_0
end))


let uu___is_EIfThenElse : expr  ->  Prims.bool = (fun projectee -> (match (projectee) with
| EIfThenElse (_0) -> begin
true
end
| uu____795 -> begin
false
end))


let __proj__EIfThenElse__item___0 : expr  ->  (expr * expr * expr) = (fun projectee -> (match (projectee) with
| EIfThenElse (_0) -> begin
_0
end))


let uu___is_ESequence : expr  ->  Prims.bool = (fun projectee -> (match (projectee) with
| ESequence (_0) -> begin
true
end
| uu____817 -> begin
false
end))


let __proj__ESequence__item___0 : expr  ->  expr Prims.list = (fun projectee -> (match (projectee) with
| ESequence (_0) -> begin
_0
end))


let uu___is_EAssign : expr  ->  Prims.bool = (fun projectee -> (match (projectee) with
| EAssign (_0) -> begin
true
end
| uu____834 -> begin
false
end))


let __proj__EAssign__item___0 : expr  ->  (expr * expr) = (fun projectee -> (match (projectee) with
| EAssign (_0) -> begin
_0
end))


let uu___is_EBufCreate : expr  ->  Prims.bool = (fun projectee -> (match (projectee) with
| EBufCreate (_0) -> begin
true
end
| uu____855 -> begin
false
end))


let __proj__EBufCreate__item___0 : expr  ->  (lifetime * expr * expr) = (fun projectee -> (match (projectee) with
| EBufCreate (_0) -> begin
_0
end))


let uu___is_EBufRead : expr  ->  Prims.bool = (fun projectee -> (match (projectee) with
| EBufRead (_0) -> begin
true
end
| uu____878 -> begin
false
end))


let __proj__EBufRead__item___0 : expr  ->  (expr * expr) = (fun projectee -> (match (projectee) with
| EBufRead (_0) -> begin
_0
end))


let uu___is_EBufWrite : expr  ->  Prims.bool = (fun projectee -> (match (projectee) with
| EBufWrite (_0) -> begin
true
end
| uu____899 -> begin
false
end))


let __proj__EBufWrite__item___0 : expr  ->  (expr * expr * expr) = (fun projectee -> (match (projectee) with
| EBufWrite (_0) -> begin
_0
end))


let uu___is_EBufSub : expr  ->  Prims.bool = (fun projectee -> (match (projectee) with
| EBufSub (_0) -> begin
true
end
| uu____922 -> begin
false
end))


let __proj__EBufSub__item___0 : expr  ->  (expr * expr) = (fun projectee -> (match (projectee) with
| EBufSub (_0) -> begin
_0
end))


let uu___is_EBufBlit : expr  ->  Prims.bool = (fun projectee -> (match (projectee) with
| EBufBlit (_0) -> begin
true
end
| uu____945 -> begin
false
end))


let __proj__EBufBlit__item___0 : expr  ->  (expr * expr * expr * expr * expr) = (fun projectee -> (match (projectee) with
| EBufBlit (_0) -> begin
_0
end))


let uu___is_EMatch : expr  ->  Prims.bool = (fun projectee -> (match (projectee) with
| EMatch (_0) -> begin
true
end
| uu____977 -> begin
false
end))


let __proj__EMatch__item___0 : expr  ->  (expr * (pattern * expr) Prims.list) = (fun projectee -> (match (projectee) with
| EMatch (_0) -> begin
_0
end))


let uu___is_EOp : expr  ->  Prims.bool = (fun projectee -> (match (projectee) with
| EOp (_0) -> begin
true
end
| uu____1006 -> begin
false
end))


let __proj__EOp__item___0 : expr  ->  (op * width) = (fun projectee -> (match (projectee) with
| EOp (_0) -> begin
_0
end))


let uu___is_ECast : expr  ->  Prims.bool = (fun projectee -> (match (projectee) with
| ECast (_0) -> begin
true
end
| uu____1026 -> begin
false
end))


let __proj__ECast__item___0 : expr  ->  (expr * typ) = (fun projectee -> (match (projectee) with
| ECast (_0) -> begin
_0
end))


let uu___is_EPushFrame : expr  ->  Prims.bool = (fun projectee -> (match (projectee) with
| EPushFrame -> begin
true
end
| uu____1043 -> begin
false
end))


let uu___is_EPopFrame : expr  ->  Prims.bool = (fun projectee -> (match (projectee) with
| EPopFrame -> begin
true
end
| uu____1047 -> begin
false
end))


let uu___is_EBool : expr  ->  Prims.bool = (fun projectee -> (match (projectee) with
| EBool (_0) -> begin
true
end
| uu____1052 -> begin
false
end))


let __proj__EBool__item___0 : expr  ->  Prims.bool = (fun projectee -> (match (projectee) with
| EBool (_0) -> begin
_0
end))


let uu___is_EAny : expr  ->  Prims.bool = (fun projectee -> (match (projectee) with
| EAny -> begin
true
end
| uu____1063 -> begin
false
end))


let uu___is_EAbort : expr  ->  Prims.bool = (fun projectee -> (match (projectee) with
| EAbort -> begin
true
end
| uu____1067 -> begin
false
end))


let uu___is_EReturn : expr  ->  Prims.bool = (fun projectee -> (match (projectee) with
| EReturn (_0) -> begin
true
end
| uu____1072 -> begin
false
end))


let __proj__EReturn__item___0 : expr  ->  expr = (fun projectee -> (match (projectee) with
| EReturn (_0) -> begin
_0
end))


let uu___is_EFlat : expr  ->  Prims.bool = (fun projectee -> (match (projectee) with
| EFlat (_0) -> begin
true
end
| uu____1089 -> begin
false
end))


let __proj__EFlat__item___0 : expr  ->  (typ * (Prims.string * expr) Prims.list) = (fun projectee -> (match (projectee) with
| EFlat (_0) -> begin
_0
end))


let uu___is_EField : expr  ->  Prims.bool = (fun projectee -> (match (projectee) with
| EField (_0) -> begin
true
end
| uu____1119 -> begin
false
end))


let __proj__EField__item___0 : expr  ->  (typ * expr * Prims.string) = (fun projectee -> (match (projectee) with
| EField (_0) -> begin
_0
end))


let uu___is_EWhile : expr  ->  Prims.bool = (fun projectee -> (match (projectee) with
| EWhile (_0) -> begin
true
end
| uu____1142 -> begin
false
end))


let __proj__EWhile__item___0 : expr  ->  (expr * expr) = (fun projectee -> (match (projectee) with
| EWhile (_0) -> begin
_0
end))


let uu___is_EBufCreateL : expr  ->  Prims.bool = (fun projectee -> (match (projectee) with
| EBufCreateL (_0) -> begin
true
end
| uu____1163 -> begin
false
end))


let __proj__EBufCreateL__item___0 : expr  ->  (lifetime * expr Prims.list) = (fun projectee -> (match (projectee) with
| EBufCreateL (_0) -> begin
_0
end))


let uu___is_ETuple : expr  ->  Prims.bool = (fun projectee -> (match (projectee) with
| ETuple (_0) -> begin
true
end
| uu____1185 -> begin
false
end))


let __proj__ETuple__item___0 : expr  ->  expr Prims.list = (fun projectee -> (match (projectee) with
| ETuple (_0) -> begin
_0
end))


let uu___is_ECons : expr  ->  Prims.bool = (fun projectee -> (match (projectee) with
| ECons (_0) -> begin
true
end
| uu____1204 -> begin
false
end))


let __proj__ECons__item___0 : expr  ->  (typ * Prims.string * expr Prims.list) = (fun projectee -> (match (projectee) with
| ECons (_0) -> begin
_0
end))


let uu___is_EBufFill : expr  ->  Prims.bool = (fun projectee -> (match (projectee) with
| EBufFill (_0) -> begin
true
end
| uu____1231 -> begin
false
end))


let __proj__EBufFill__item___0 : expr  ->  (expr * expr * expr) = (fun projectee -> (match (projectee) with
| EBufFill (_0) -> begin
_0
end))


let uu___is_EString : expr  ->  Prims.bool = (fun projectee -> (match (projectee) with
| EString (_0) -> begin
true
end
| uu____1252 -> begin
false
end))


let __proj__EString__item___0 : expr  ->  Prims.string = (fun projectee -> (match (projectee) with
| EString (_0) -> begin
_0
end))


let uu___is_EFun : expr  ->  Prims.bool = (fun projectee -> (match (projectee) with
| EFun (_0) -> begin
true
end
| uu____1267 -> begin
false
end))


let __proj__EFun__item___0 : expr  ->  (binder Prims.list * expr) = (fun projectee -> (match (projectee) with
| EFun (_0) -> begin
_0
end))


let uu___is_Add : op  ->  Prims.bool = (fun projectee -> (match (projectee) with
| Add -> begin
true
end
| uu____1287 -> begin
false
end))


let uu___is_AddW : op  ->  Prims.bool = (fun projectee -> (match (projectee) with
| AddW -> begin
true
end
| uu____1291 -> begin
false
end))


let uu___is_Sub : op  ->  Prims.bool = (fun projectee -> (match (projectee) with
| Sub -> begin
true
end
| uu____1295 -> begin
false
end))


let uu___is_SubW : op  ->  Prims.bool = (fun projectee -> (match (projectee) with
| SubW -> begin
true
end
| uu____1299 -> begin
false
end))


let uu___is_Div : op  ->  Prims.bool = (fun projectee -> (match (projectee) with
| Div -> begin
true
end
| uu____1303 -> begin
false
end))


let uu___is_DivW : op  ->  Prims.bool = (fun projectee -> (match (projectee) with
| DivW -> begin
true
end
| uu____1307 -> begin
false
end))


let uu___is_Mult : op  ->  Prims.bool = (fun projectee -> (match (projectee) with
| Mult -> begin
true
end
| uu____1311 -> begin
false
end))


let uu___is_MultW : op  ->  Prims.bool = (fun projectee -> (match (projectee) with
| MultW -> begin
true
end
| uu____1315 -> begin
false
end))


let uu___is_Mod : op  ->  Prims.bool = (fun projectee -> (match (projectee) with
| Mod -> begin
true
end
| uu____1319 -> begin
false
end))


let uu___is_BOr : op  ->  Prims.bool = (fun projectee -> (match (projectee) with
| BOr -> begin
true
end
| uu____1323 -> begin
false
end))


let uu___is_BAnd : op  ->  Prims.bool = (fun projectee -> (match (projectee) with
| BAnd -> begin
true
end
| uu____1327 -> begin
false
end))


let uu___is_BXor : op  ->  Prims.bool = (fun projectee -> (match (projectee) with
| BXor -> begin
true
end
| uu____1331 -> begin
false
end))


let uu___is_BShiftL : op  ->  Prims.bool = (fun projectee -> (match (projectee) with
| BShiftL -> begin
true
end
| uu____1335 -> begin
false
end))


let uu___is_BShiftR : op  ->  Prims.bool = (fun projectee -> (match (projectee) with
| BShiftR -> begin
true
end
| uu____1339 -> begin
false
end))


let uu___is_BNot : op  ->  Prims.bool = (fun projectee -> (match (projectee) with
| BNot -> begin
true
end
| uu____1343 -> begin
false
end))


let uu___is_Eq : op  ->  Prims.bool = (fun projectee -> (match (projectee) with
| Eq -> begin
true
end
| uu____1347 -> begin
false
end))


let uu___is_Neq : op  ->  Prims.bool = (fun projectee -> (match (projectee) with
| Neq -> begin
true
end
| uu____1351 -> begin
false
end))


let uu___is_Lt : op  ->  Prims.bool = (fun projectee -> (match (projectee) with
| Lt -> begin
true
end
| uu____1355 -> begin
false
end))


let uu___is_Lte : op  ->  Prims.bool = (fun projectee -> (match (projectee) with
| Lte -> begin
true
end
| uu____1359 -> begin
false
end))


let uu___is_Gt : op  ->  Prims.bool = (fun projectee -> (match (projectee) with
| Gt -> begin
true
end
| uu____1363 -> begin
false
end))


let uu___is_Gte : op  ->  Prims.bool = (fun projectee -> (match (projectee) with
| Gte -> begin
true
end
| uu____1367 -> begin
false
end))


let uu___is_And : op  ->  Prims.bool = (fun projectee -> (match (projectee) with
| And -> begin
true
end
| uu____1371 -> begin
false
end))


let uu___is_Or : op  ->  Prims.bool = (fun projectee -> (match (projectee) with
| Or -> begin
true
end
| uu____1375 -> begin
false
end))


let uu___is_Xor : op  ->  Prims.bool = (fun projectee -> (match (projectee) with
| Xor -> begin
true
end
| uu____1379 -> begin
false
end))


let uu___is_Not : op  ->  Prims.bool = (fun projectee -> (match (projectee) with
| Not -> begin
true
end
| uu____1383 -> begin
false
end))


let uu___is_PUnit : pattern  ->  Prims.bool = (fun projectee -> (match (projectee) with
| PUnit -> begin
true
end
| uu____1387 -> begin
false
end))


let uu___is_PBool : pattern  ->  Prims.bool = (fun projectee -> (match (projectee) with
| PBool (_0) -> begin
true
end
| uu____1392 -> begin
false
end))


let __proj__PBool__item___0 : pattern  ->  Prims.bool = (fun projectee -> (match (projectee) with
| PBool (_0) -> begin
_0
end))


let uu___is_PVar : pattern  ->  Prims.bool = (fun projectee -> (match (projectee) with
| PVar (_0) -> begin
true
end
| uu____1404 -> begin
false
end))


let __proj__PVar__item___0 : pattern  ->  binder = (fun projectee -> (match (projectee) with
| PVar (_0) -> begin
_0
end))


let uu___is_PCons : pattern  ->  Prims.bool = (fun projectee -> (match (projectee) with
| PCons (_0) -> begin
true
end
| uu____1419 -> begin
false
end))


let __proj__PCons__item___0 : pattern  ->  (Prims.string * pattern Prims.list) = (fun projectee -> (match (projectee) with
| PCons (_0) -> begin
_0
end))


let uu___is_PTuple : pattern  ->  Prims.bool = (fun projectee -> (match (projectee) with
| PTuple (_0) -> begin
true
end
| uu____1441 -> begin
false
end))


let __proj__PTuple__item___0 : pattern  ->  pattern Prims.list = (fun projectee -> (match (projectee) with
| PTuple (_0) -> begin
_0
end))


let uu___is_PRecord : pattern  ->  Prims.bool = (fun projectee -> (match (projectee) with
| PRecord (_0) -> begin
true
end
| uu____1459 -> begin
false
end))


let __proj__PRecord__item___0 : pattern  ->  (Prims.string * pattern) Prims.list = (fun projectee -> (match (projectee) with
| PRecord (_0) -> begin
_0
end))


let uu___is_UInt8 : width  ->  Prims.bool = (fun projectee -> (match (projectee) with
| UInt8 -> begin
true
end
| uu____1479 -> begin
false
end))


let uu___is_UInt16 : width  ->  Prims.bool = (fun projectee -> (match (projectee) with
| UInt16 -> begin
true
end
| uu____1483 -> begin
false
end))


let uu___is_UInt32 : width  ->  Prims.bool = (fun projectee -> (match (projectee) with
| UInt32 -> begin
true
end
| uu____1487 -> begin
false
end))


let uu___is_UInt64 : width  ->  Prims.bool = (fun projectee -> (match (projectee) with
| UInt64 -> begin
true
end
| uu____1491 -> begin
false
end))


let uu___is_Int8 : width  ->  Prims.bool = (fun projectee -> (match (projectee) with
| Int8 -> begin
true
end
| uu____1495 -> begin
false
end))


let uu___is_Int16 : width  ->  Prims.bool = (fun projectee -> (match (projectee) with
| Int16 -> begin
true
end
| uu____1499 -> begin
false
end))


let uu___is_Int32 : width  ->  Prims.bool = (fun projectee -> (match (projectee) with
| Int32 -> begin
true
end
| uu____1503 -> begin
false
end))


let uu___is_Int64 : width  ->  Prims.bool = (fun projectee -> (match (projectee) with
| Int64 -> begin
true
end
| uu____1507 -> begin
false
end))


let uu___is_Bool : width  ->  Prims.bool = (fun projectee -> (match (projectee) with
| Bool -> begin
true
end
| uu____1511 -> begin
false
end))


let uu___is_Int : width  ->  Prims.bool = (fun projectee -> (match (projectee) with
| Int -> begin
true
end
| uu____1515 -> begin
false
end))


let uu___is_UInt : width  ->  Prims.bool = (fun projectee -> (match (projectee) with
| UInt -> begin
true
end
| uu____1519 -> begin
false
end))


let uu___is_TInt : typ  ->  Prims.bool = (fun projectee -> (match (projectee) with
| TInt (_0) -> begin
true
end
| uu____1536 -> begin
false
end))


let __proj__TInt__item___0 : typ  ->  width = (fun projectee -> (match (projectee) with
| TInt (_0) -> begin
_0
end))


let uu___is_TBuf : typ  ->  Prims.bool = (fun projectee -> (match (projectee) with
| TBuf (_0) -> begin
true
end
| uu____1548 -> begin
false
end))


let __proj__TBuf__item___0 : typ  ->  typ = (fun projectee -> (match (projectee) with
| TBuf (_0) -> begin
_0
end))


let uu___is_TUnit : typ  ->  Prims.bool = (fun projectee -> (match (projectee) with
| TUnit -> begin
true
end
| uu____1559 -> begin
false
end))


let uu___is_TQualified : typ  ->  Prims.bool = (fun projectee -> (match (projectee) with
| TQualified (_0) -> begin
true
end
| uu____1567 -> begin
false
end))


let __proj__TQualified__item___0 : typ  ->  (Prims.string Prims.list * Prims.string) = (fun projectee -> (match (projectee) with
| TQualified (_0) -> begin
_0
end))


let uu___is_TBool : typ  ->  Prims.bool = (fun projectee -> (match (projectee) with
| TBool -> begin
true
end
| uu____1587 -> begin
false
end))


let uu___is_TAny : typ  ->  Prims.bool = (fun projectee -> (match (projectee) with
| TAny -> begin
true
end
| uu____1591 -> begin
false
end))


let uu___is_TArrow : typ  ->  Prims.bool = (fun projectee -> (match (projectee) with
| TArrow (_0) -> begin
true
end
| uu____1598 -> begin
false
end))


let __proj__TArrow__item___0 : typ  ->  (typ * typ) = (fun projectee -> (match (projectee) with
| TArrow (_0) -> begin
_0
end))


let uu___is_TZ : typ  ->  Prims.bool = (fun projectee -> (match (projectee) with
| TZ -> begin
true
end
| uu____1615 -> begin
false
end))


let uu___is_TBound : typ  ->  Prims.bool = (fun projectee -> (match (projectee) with
| TBound (_0) -> begin
true
end
| uu____1620 -> begin
false
end))


let __proj__TBound__item___0 : typ  ->  Prims.int = (fun projectee -> (match (projectee) with
| TBound (_0) -> begin
_0
end))


let uu___is_TApp : typ  ->  Prims.bool = (fun projectee -> (match (projectee) with
| TApp (_0) -> begin
true
end
| uu____1638 -> begin
false
end))


let __proj__TApp__item___0 : typ  ->  ((Prims.string Prims.list * Prims.string) * typ Prims.list) = (fun projectee -> (match (projectee) with
| TApp (_0) -> begin
_0
end))


let uu___is_TTuple : typ  ->  Prims.bool = (fun projectee -> (match (projectee) with
| TTuple (_0) -> begin
true
end
| uu____1669 -> begin
false
end))


let __proj__TTuple__item___0 : typ  ->  typ Prims.list = (fun projectee -> (match (projectee) with
| TTuple (_0) -> begin
_0
end))


type program =
decl Prims.list


type ident =
Prims.string


=======
  | DGlobal of
  (flag Prims.list,(Prims.string Prims.list,Prims.string)
                     FStar_Pervasives_Native.tuple2,typ,expr)
  FStar_Pervasives_Native.tuple4
  | DFunction of
  (cc FStar_Pervasives_Native.option,flag Prims.list,Prims.int,typ,(Prims.string
                                                                    Prims.list,
                                                                    Prims.string)
                                                                    FStar_Pervasives_Native.tuple2,
  binder Prims.list,expr) FStar_Pervasives_Native.tuple7
  | DTypeAlias of
  ((Prims.string Prims.list,Prims.string) FStar_Pervasives_Native.tuple2,
  Prims.int,typ) FStar_Pervasives_Native.tuple3
  | DTypeFlat of
  ((Prims.string Prims.list,Prims.string) FStar_Pervasives_Native.tuple2,
  Prims.int,(Prims.string,(typ,Prims.bool) FStar_Pervasives_Native.tuple2)
              FStar_Pervasives_Native.tuple2 Prims.list)
  FStar_Pervasives_Native.tuple3
  | DExternal of
  (cc FStar_Pervasives_Native.option,(Prims.string Prims.list,Prims.string)
                                       FStar_Pervasives_Native.tuple2,
  typ) FStar_Pervasives_Native.tuple3
  | DTypeVariant of
  ((Prims.string Prims.list,Prims.string) FStar_Pervasives_Native.tuple2,
  Prims.int,(Prims.string,(Prims.string,(typ,Prims.bool)
                                          FStar_Pervasives_Native.tuple2)
                            FStar_Pervasives_Native.tuple2 Prims.list)
              FStar_Pervasives_Native.tuple2 Prims.list)
  FStar_Pervasives_Native.tuple3
and cc =
  | StdCall
  | CDecl
  | FastCall
and flag =
  | Private
  | NoExtract
  | CInline
  | Substitute
and lifetime =
  | Eternal
  | Stack
and expr =
  | EBound of Prims.int
  | EQualified of (Prims.string Prims.list,Prims.string)
  FStar_Pervasives_Native.tuple2
  | EConstant of (width,Prims.string) FStar_Pervasives_Native.tuple2
  | EUnit
  | EApp of (expr,expr Prims.list) FStar_Pervasives_Native.tuple2
  | ELet of (binder,expr,expr) FStar_Pervasives_Native.tuple3
  | EIfThenElse of (expr,expr,expr) FStar_Pervasives_Native.tuple3
  | ESequence of expr Prims.list
  | EAssign of (expr,expr) FStar_Pervasives_Native.tuple2
  | EBufCreate of (lifetime,expr,expr) FStar_Pervasives_Native.tuple3
  | EBufRead of (expr,expr) FStar_Pervasives_Native.tuple2
  | EBufWrite of (expr,expr,expr) FStar_Pervasives_Native.tuple3
  | EBufSub of (expr,expr) FStar_Pervasives_Native.tuple2
  | EBufBlit of (expr,expr,expr,expr,expr) FStar_Pervasives_Native.tuple5
  | EMatch of (expr,(pattern,expr) FStar_Pervasives_Native.tuple2 Prims.list)
  FStar_Pervasives_Native.tuple2
  | EOp of (op,width) FStar_Pervasives_Native.tuple2
  | ECast of (expr,typ) FStar_Pervasives_Native.tuple2
  | EPushFrame
  | EPopFrame
  | EBool of Prims.bool
  | EAny
  | EAbort
  | EReturn of expr
  | EFlat of
  (typ,(Prims.string,expr) FStar_Pervasives_Native.tuple2 Prims.list)
  FStar_Pervasives_Native.tuple2
  | EField of (typ,expr,Prims.string) FStar_Pervasives_Native.tuple3
  | EWhile of (expr,expr) FStar_Pervasives_Native.tuple2
  | EBufCreateL of (lifetime,expr Prims.list) FStar_Pervasives_Native.tuple2
  | ETuple of expr Prims.list
  | ECons of (typ,Prims.string,expr Prims.list)
  FStar_Pervasives_Native.tuple3
  | EBufFill of (expr,expr,expr) FStar_Pervasives_Native.tuple3
  | EString of Prims.string
  | EFun of (binder Prims.list,expr,typ) FStar_Pervasives_Native.tuple3
  | EAbortS of Prims.string
and op =
  | Add
  | AddW
  | Sub
  | SubW
  | Div
  | DivW
  | Mult
  | MultW
  | Mod
  | BOr
  | BAnd
  | BXor
  | BShiftL
  | BShiftR
  | BNot
  | Eq
  | Neq
  | Lt
  | Lte
  | Gt
  | Gte
  | And
  | Or
  | Xor
  | Not
and pattern =
  | PUnit
  | PBool of Prims.bool
  | PVar of binder
  | PCons of (Prims.string,pattern Prims.list)
  FStar_Pervasives_Native.tuple2
  | PTuple of pattern Prims.list
  | PRecord of (Prims.string,pattern) FStar_Pervasives_Native.tuple2
  Prims.list
and width =
  | UInt8
  | UInt16
  | UInt32
  | UInt64
  | Int8
  | Int16
  | Int32
  | Int64
  | Bool
  | Int
  | UInt
and binder = {
  name: Prims.string;
  typ: typ;
  mut: Prims.bool;}
and typ =
  | TInt of width
  | TBuf of typ
  | TUnit
  | TQualified of (Prims.string Prims.list,Prims.string)
  FStar_Pervasives_Native.tuple2
  | TBool
  | TAny
  | TArrow of (typ,typ) FStar_Pervasives_Native.tuple2
  | TZ
  | TBound of Prims.int
  | TApp of
  ((Prims.string Prims.list,Prims.string) FStar_Pervasives_Native.tuple2,
  typ Prims.list) FStar_Pervasives_Native.tuple2
  | TTuple of typ Prims.list
let uu___is_DGlobal: decl -> Prims.bool =
  fun projectee  ->
    match projectee with | DGlobal _0 -> true | uu____506 -> false
let __proj__DGlobal__item___0:
  decl ->
    (flag Prims.list,(Prims.string Prims.list,Prims.string)
                       FStar_Pervasives_Native.tuple2,typ,expr)
      FStar_Pervasives_Native.tuple4
  = fun projectee  -> match projectee with | DGlobal _0 -> _0
let uu___is_DFunction: decl -> Prims.bool =
  fun projectee  ->
    match projectee with | DFunction _0 -> true | uu____594 -> false
let __proj__DFunction__item___0:
  decl ->
    (cc FStar_Pervasives_Native.option,flag Prims.list,Prims.int,typ,
      (Prims.string Prims.list,Prims.string) FStar_Pervasives_Native.tuple2,
      binder Prims.list,expr) FStar_Pervasives_Native.tuple7
  = fun projectee  -> match projectee with | DFunction _0 -> _0
let uu___is_DTypeAlias: decl -> Prims.bool =
  fun projectee  ->
    match projectee with | DTypeAlias _0 -> true | uu____698 -> false
let __proj__DTypeAlias__item___0:
  decl ->
    ((Prims.string Prims.list,Prims.string) FStar_Pervasives_Native.tuple2,
      Prims.int,typ) FStar_Pervasives_Native.tuple3
  = fun projectee  -> match projectee with | DTypeAlias _0 -> _0
let uu___is_DTypeFlat: decl -> Prims.bool =
  fun projectee  ->
    match projectee with | DTypeFlat _0 -> true | uu____770 -> false
let __proj__DTypeFlat__item___0:
  decl ->
    ((Prims.string Prims.list,Prims.string) FStar_Pervasives_Native.tuple2,
      Prims.int,(Prims.string,(typ,Prims.bool) FStar_Pervasives_Native.tuple2)
                  FStar_Pervasives_Native.tuple2 Prims.list)
      FStar_Pervasives_Native.tuple3
  = fun projectee  -> match projectee with | DTypeFlat _0 -> _0
let uu___is_DExternal: decl -> Prims.bool =
  fun projectee  ->
    match projectee with | DExternal _0 -> true | uu____864 -> false
let __proj__DExternal__item___0:
  decl ->
    (cc FStar_Pervasives_Native.option,(Prims.string Prims.list,Prims.string)
                                         FStar_Pervasives_Native.tuple2,
      typ) FStar_Pervasives_Native.tuple3
  = fun projectee  -> match projectee with | DExternal _0 -> _0
let uu___is_DTypeVariant: decl -> Prims.bool =
  fun projectee  ->
    match projectee with | DTypeVariant _0 -> true | uu____948 -> false
let __proj__DTypeVariant__item___0:
  decl ->
    ((Prims.string Prims.list,Prims.string) FStar_Pervasives_Native.tuple2,
      Prims.int,(Prims.string,(Prims.string,(typ,Prims.bool)
                                              FStar_Pervasives_Native.tuple2)
                                FStar_Pervasives_Native.tuple2 Prims.list)
                  FStar_Pervasives_Native.tuple2 Prims.list)
      FStar_Pervasives_Native.tuple3
  = fun projectee  -> match projectee with | DTypeVariant _0 -> _0
let uu___is_StdCall: cc -> Prims.bool =
  fun projectee  ->
    match projectee with | StdCall  -> true | uu____1045 -> false
let uu___is_CDecl: cc -> Prims.bool =
  fun projectee  ->
    match projectee with | CDecl  -> true | uu____1050 -> false
let uu___is_FastCall: cc -> Prims.bool =
  fun projectee  ->
    match projectee with | FastCall  -> true | uu____1055 -> false
let uu___is_Private: flag -> Prims.bool =
  fun projectee  ->
    match projectee with | Private  -> true | uu____1060 -> false
let uu___is_NoExtract: flag -> Prims.bool =
  fun projectee  ->
    match projectee with | NoExtract  -> true | uu____1065 -> false
let uu___is_CInline: flag -> Prims.bool =
  fun projectee  ->
    match projectee with | CInline  -> true | uu____1070 -> false
let uu___is_Substitute: flag -> Prims.bool =
  fun projectee  ->
    match projectee with | Substitute  -> true | uu____1075 -> false
let uu___is_Eternal: lifetime -> Prims.bool =
  fun projectee  ->
    match projectee with | Eternal  -> true | uu____1080 -> false
let uu___is_Stack: lifetime -> Prims.bool =
  fun projectee  ->
    match projectee with | Stack  -> true | uu____1085 -> false
let uu___is_EBound: expr -> Prims.bool =
  fun projectee  ->
    match projectee with | EBound _0 -> true | uu____1091 -> false
let __proj__EBound__item___0: expr -> Prims.int =
  fun projectee  -> match projectee with | EBound _0 -> _0
let uu___is_EQualified: expr -> Prims.bool =
  fun projectee  ->
    match projectee with | EQualified _0 -> true | uu____1111 -> false
let __proj__EQualified__item___0:
  expr ->
    (Prims.string Prims.list,Prims.string) FStar_Pervasives_Native.tuple2
  = fun projectee  -> match projectee with | EQualified _0 -> _0
let uu___is_EConstant: expr -> Prims.bool =
  fun projectee  ->
    match projectee with | EConstant _0 -> true | uu____1147 -> false
let __proj__EConstant__item___0:
  expr -> (width,Prims.string) FStar_Pervasives_Native.tuple2 =
  fun projectee  -> match projectee with | EConstant _0 -> _0
let uu___is_EUnit: expr -> Prims.bool =
  fun projectee  ->
    match projectee with | EUnit  -> true | uu____1172 -> false
let uu___is_EApp: expr -> Prims.bool =
  fun projectee  ->
    match projectee with | EApp _0 -> true | uu____1184 -> false
let __proj__EApp__item___0:
  expr -> (expr,expr Prims.list) FStar_Pervasives_Native.tuple2 =
  fun projectee  -> match projectee with | EApp _0 -> _0
let uu___is_ELet: expr -> Prims.bool =
  fun projectee  ->
    match projectee with | ELet _0 -> true | uu____1222 -> false
let __proj__ELet__item___0:
  expr -> (binder,expr,expr) FStar_Pervasives_Native.tuple3 =
  fun projectee  -> match projectee with | ELet _0 -> _0
let uu___is_EIfThenElse: expr -> Prims.bool =
  fun projectee  ->
    match projectee with | EIfThenElse _0 -> true | uu____1260 -> false
let __proj__EIfThenElse__item___0:
  expr -> (expr,expr,expr) FStar_Pervasives_Native.tuple3 =
  fun projectee  -> match projectee with | EIfThenElse _0 -> _0
let uu___is_ESequence: expr -> Prims.bool =
  fun projectee  ->
    match projectee with | ESequence _0 -> true | uu____1294 -> false
let __proj__ESequence__item___0: expr -> expr Prims.list =
  fun projectee  -> match projectee with | ESequence _0 -> _0
let uu___is_EAssign: expr -> Prims.bool =
  fun projectee  ->
    match projectee with | EAssign _0 -> true | uu____1318 -> false
let __proj__EAssign__item___0:
  expr -> (expr,expr) FStar_Pervasives_Native.tuple2 =
  fun projectee  -> match projectee with | EAssign _0 -> _0
let uu___is_EBufCreate: expr -> Prims.bool =
  fun projectee  ->
    match projectee with | EBufCreate _0 -> true | uu____1350 -> false
let __proj__EBufCreate__item___0:
  expr -> (lifetime,expr,expr) FStar_Pervasives_Native.tuple3 =
  fun projectee  -> match projectee with | EBufCreate _0 -> _0
let uu___is_EBufRead: expr -> Prims.bool =
  fun projectee  ->
    match projectee with | EBufRead _0 -> true | uu____1386 -> false
let __proj__EBufRead__item___0:
  expr -> (expr,expr) FStar_Pervasives_Native.tuple2 =
  fun projectee  -> match projectee with | EBufRead _0 -> _0
let uu___is_EBufWrite: expr -> Prims.bool =
  fun projectee  ->
    match projectee with | EBufWrite _0 -> true | uu____1418 -> false
let __proj__EBufWrite__item___0:
  expr -> (expr,expr,expr) FStar_Pervasives_Native.tuple3 =
  fun projectee  -> match projectee with | EBufWrite _0 -> _0
let uu___is_EBufSub: expr -> Prims.bool =
  fun projectee  ->
    match projectee with | EBufSub _0 -> true | uu____1454 -> false
let __proj__EBufSub__item___0:
  expr -> (expr,expr) FStar_Pervasives_Native.tuple2 =
  fun projectee  -> match projectee with | EBufSub _0 -> _0
let uu___is_EBufBlit: expr -> Prims.bool =
  fun projectee  ->
    match projectee with | EBufBlit _0 -> true | uu____1490 -> false
let __proj__EBufBlit__item___0:
  expr -> (expr,expr,expr,expr,expr) FStar_Pervasives_Native.tuple5 =
  fun projectee  -> match projectee with | EBufBlit _0 -> _0
let uu___is_EMatch: expr -> Prims.bool =
  fun projectee  ->
    match projectee with | EMatch _0 -> true | uu____1544 -> false
let __proj__EMatch__item___0:
  expr ->
    (expr,(pattern,expr) FStar_Pervasives_Native.tuple2 Prims.list)
      FStar_Pervasives_Native.tuple2
  = fun projectee  -> match projectee with | EMatch _0 -> _0
let uu___is_EOp: expr -> Prims.bool =
  fun projectee  ->
    match projectee with | EOp _0 -> true | uu____1592 -> false
let __proj__EOp__item___0: expr -> (op,width) FStar_Pervasives_Native.tuple2
  = fun projectee  -> match projectee with | EOp _0 -> _0
let uu___is_ECast: expr -> Prims.bool =
  fun projectee  ->
    match projectee with | ECast _0 -> true | uu____1622 -> false
let __proj__ECast__item___0:
  expr -> (expr,typ) FStar_Pervasives_Native.tuple2 =
  fun projectee  -> match projectee with | ECast _0 -> _0
let uu___is_EPushFrame: expr -> Prims.bool =
  fun projectee  ->
    match projectee with | EPushFrame  -> true | uu____1647 -> false
let uu___is_EPopFrame: expr -> Prims.bool =
  fun projectee  ->
    match projectee with | EPopFrame  -> true | uu____1652 -> false
let uu___is_EBool: expr -> Prims.bool =
  fun projectee  ->
    match projectee with | EBool _0 -> true | uu____1658 -> false
let __proj__EBool__item___0: expr -> Prims.bool =
  fun projectee  -> match projectee with | EBool _0 -> _0
let uu___is_EAny: expr -> Prims.bool =
  fun projectee  ->
    match projectee with | EAny  -> true | uu____1671 -> false
let uu___is_EAbort: expr -> Prims.bool =
  fun projectee  ->
    match projectee with | EAbort  -> true | uu____1676 -> false
let uu___is_EReturn: expr -> Prims.bool =
  fun projectee  ->
    match projectee with | EReturn _0 -> true | uu____1682 -> false
let __proj__EReturn__item___0: expr -> expr =
  fun projectee  -> match projectee with | EReturn _0 -> _0
let uu___is_EFlat: expr -> Prims.bool =
  fun projectee  ->
    match projectee with | EFlat _0 -> true | uu____1706 -> false
let __proj__EFlat__item___0:
  expr ->
    (typ,(Prims.string,expr) FStar_Pervasives_Native.tuple2 Prims.list)
      FStar_Pervasives_Native.tuple2
  = fun projectee  -> match projectee with | EFlat _0 -> _0
let uu___is_EField: expr -> Prims.bool =
  fun projectee  ->
    match projectee with | EField _0 -> true | uu____1756 -> false
let __proj__EField__item___0:
  expr -> (typ,expr,Prims.string) FStar_Pervasives_Native.tuple3 =
  fun projectee  -> match projectee with | EField _0 -> _0
let uu___is_EWhile: expr -> Prims.bool =
  fun projectee  ->
    match projectee with | EWhile _0 -> true | uu____1792 -> false
let __proj__EWhile__item___0:
  expr -> (expr,expr) FStar_Pervasives_Native.tuple2 =
  fun projectee  -> match projectee with | EWhile _0 -> _0
let uu___is_EBufCreateL: expr -> Prims.bool =
  fun projectee  ->
    match projectee with | EBufCreateL _0 -> true | uu____1824 -> false
let __proj__EBufCreateL__item___0:
  expr -> (lifetime,expr Prims.list) FStar_Pervasives_Native.tuple2 =
  fun projectee  -> match projectee with | EBufCreateL _0 -> _0
let uu___is_ETuple: expr -> Prims.bool =
  fun projectee  ->
    match projectee with | ETuple _0 -> true | uu____1858 -> false
let __proj__ETuple__item___0: expr -> expr Prims.list =
  fun projectee  -> match projectee with | ETuple _0 -> _0
let uu___is_ECons: expr -> Prims.bool =
  fun projectee  ->
    match projectee with | ECons _0 -> true | uu____1886 -> false
let __proj__ECons__item___0:
  expr -> (typ,Prims.string,expr Prims.list) FStar_Pervasives_Native.tuple3 =
  fun projectee  -> match projectee with | ECons _0 -> _0
let uu___is_EBufFill: expr -> Prims.bool =
  fun projectee  ->
    match projectee with | EBufFill _0 -> true | uu____1930 -> false
let __proj__EBufFill__item___0:
  expr -> (expr,expr,expr) FStar_Pervasives_Native.tuple3 =
  fun projectee  -> match projectee with | EBufFill _0 -> _0
let uu___is_EString: expr -> Prims.bool =
  fun projectee  ->
    match projectee with | EString _0 -> true | uu____1962 -> false
let __proj__EString__item___0: expr -> Prims.string =
  fun projectee  -> match projectee with | EString _0 -> _0
let uu___is_EFun: expr -> Prims.bool =
  fun projectee  ->
    match projectee with | EFun _0 -> true | uu____1984 -> false
let __proj__EFun__item___0:
  expr -> (binder Prims.list,expr,typ) FStar_Pervasives_Native.tuple3 =
  fun projectee  -> match projectee with | EFun _0 -> _0
let uu___is_EAbortS: expr -> Prims.bool =
  fun projectee  ->
    match projectee with | EAbortS _0 -> true | uu____2022 -> false
let __proj__EAbortS__item___0: expr -> Prims.string =
  fun projectee  -> match projectee with | EAbortS _0 -> _0
let uu___is_Add: op -> Prims.bool =
  fun projectee  -> match projectee with | Add  -> true | uu____2035 -> false
let uu___is_AddW: op -> Prims.bool =
  fun projectee  ->
    match projectee with | AddW  -> true | uu____2040 -> false
let uu___is_Sub: op -> Prims.bool =
  fun projectee  -> match projectee with | Sub  -> true | uu____2045 -> false
let uu___is_SubW: op -> Prims.bool =
  fun projectee  ->
    match projectee with | SubW  -> true | uu____2050 -> false
let uu___is_Div: op -> Prims.bool =
  fun projectee  -> match projectee with | Div  -> true | uu____2055 -> false
let uu___is_DivW: op -> Prims.bool =
  fun projectee  ->
    match projectee with | DivW  -> true | uu____2060 -> false
let uu___is_Mult: op -> Prims.bool =
  fun projectee  ->
    match projectee with | Mult  -> true | uu____2065 -> false
let uu___is_MultW: op -> Prims.bool =
  fun projectee  ->
    match projectee with | MultW  -> true | uu____2070 -> false
let uu___is_Mod: op -> Prims.bool =
  fun projectee  -> match projectee with | Mod  -> true | uu____2075 -> false
let uu___is_BOr: op -> Prims.bool =
  fun projectee  -> match projectee with | BOr  -> true | uu____2080 -> false
let uu___is_BAnd: op -> Prims.bool =
  fun projectee  ->
    match projectee with | BAnd  -> true | uu____2085 -> false
let uu___is_BXor: op -> Prims.bool =
  fun projectee  ->
    match projectee with | BXor  -> true | uu____2090 -> false
let uu___is_BShiftL: op -> Prims.bool =
  fun projectee  ->
    match projectee with | BShiftL  -> true | uu____2095 -> false
let uu___is_BShiftR: op -> Prims.bool =
  fun projectee  ->
    match projectee with | BShiftR  -> true | uu____2100 -> false
let uu___is_BNot: op -> Prims.bool =
  fun projectee  ->
    match projectee with | BNot  -> true | uu____2105 -> false
let uu___is_Eq: op -> Prims.bool =
  fun projectee  -> match projectee with | Eq  -> true | uu____2110 -> false
let uu___is_Neq: op -> Prims.bool =
  fun projectee  -> match projectee with | Neq  -> true | uu____2115 -> false
let uu___is_Lt: op -> Prims.bool =
  fun projectee  -> match projectee with | Lt  -> true | uu____2120 -> false
let uu___is_Lte: op -> Prims.bool =
  fun projectee  -> match projectee with | Lte  -> true | uu____2125 -> false
let uu___is_Gt: op -> Prims.bool =
  fun projectee  -> match projectee with | Gt  -> true | uu____2130 -> false
let uu___is_Gte: op -> Prims.bool =
  fun projectee  -> match projectee with | Gte  -> true | uu____2135 -> false
let uu___is_And: op -> Prims.bool =
  fun projectee  -> match projectee with | And  -> true | uu____2140 -> false
let uu___is_Or: op -> Prims.bool =
  fun projectee  -> match projectee with | Or  -> true | uu____2145 -> false
let uu___is_Xor: op -> Prims.bool =
  fun projectee  -> match projectee with | Xor  -> true | uu____2150 -> false
let uu___is_Not: op -> Prims.bool =
  fun projectee  -> match projectee with | Not  -> true | uu____2155 -> false
let uu___is_PUnit: pattern -> Prims.bool =
  fun projectee  ->
    match projectee with | PUnit  -> true | uu____2160 -> false
let uu___is_PBool: pattern -> Prims.bool =
  fun projectee  ->
    match projectee with | PBool _0 -> true | uu____2166 -> false
let __proj__PBool__item___0: pattern -> Prims.bool =
  fun projectee  -> match projectee with | PBool _0 -> _0
let uu___is_PVar: pattern -> Prims.bool =
  fun projectee  ->
    match projectee with | PVar _0 -> true | uu____2180 -> false
let __proj__PVar__item___0: pattern -> binder =
  fun projectee  -> match projectee with | PVar _0 -> _0
let uu___is_PCons: pattern -> Prims.bool =
  fun projectee  ->
    match projectee with | PCons _0 -> true | uu____2200 -> false
let __proj__PCons__item___0:
  pattern -> (Prims.string,pattern Prims.list) FStar_Pervasives_Native.tuple2
  = fun projectee  -> match projectee with | PCons _0 -> _0
let uu___is_PTuple: pattern -> Prims.bool =
  fun projectee  ->
    match projectee with | PTuple _0 -> true | uu____2234 -> false
let __proj__PTuple__item___0: pattern -> pattern Prims.list =
  fun projectee  -> match projectee with | PTuple _0 -> _0
let uu___is_PRecord: pattern -> Prims.bool =
  fun projectee  ->
    match projectee with | PRecord _0 -> true | uu____2260 -> false
let __proj__PRecord__item___0:
  pattern -> (Prims.string,pattern) FStar_Pervasives_Native.tuple2 Prims.list
  = fun projectee  -> match projectee with | PRecord _0 -> _0
let uu___is_UInt8: width -> Prims.bool =
  fun projectee  ->
    match projectee with | UInt8  -> true | uu____2291 -> false
let uu___is_UInt16: width -> Prims.bool =
  fun projectee  ->
    match projectee with | UInt16  -> true | uu____2296 -> false
let uu___is_UInt32: width -> Prims.bool =
  fun projectee  ->
    match projectee with | UInt32  -> true | uu____2301 -> false
let uu___is_UInt64: width -> Prims.bool =
  fun projectee  ->
    match projectee with | UInt64  -> true | uu____2306 -> false
let uu___is_Int8: width -> Prims.bool =
  fun projectee  ->
    match projectee with | Int8  -> true | uu____2311 -> false
let uu___is_Int16: width -> Prims.bool =
  fun projectee  ->
    match projectee with | Int16  -> true | uu____2316 -> false
let uu___is_Int32: width -> Prims.bool =
  fun projectee  ->
    match projectee with | Int32  -> true | uu____2321 -> false
let uu___is_Int64: width -> Prims.bool =
  fun projectee  ->
    match projectee with | Int64  -> true | uu____2326 -> false
let uu___is_Bool: width -> Prims.bool =
  fun projectee  ->
    match projectee with | Bool  -> true | uu____2331 -> false
let uu___is_Int: width -> Prims.bool =
  fun projectee  -> match projectee with | Int  -> true | uu____2336 -> false
let uu___is_UInt: width -> Prims.bool =
  fun projectee  ->
    match projectee with | UInt  -> true | uu____2341 -> false
let __proj__Mkbinder__item__name: binder -> Prims.string =
  fun projectee  ->
    match projectee with
    | { name = __fname__name; typ = __fname__typ; mut = __fname__mut;_} ->
        __fname__name
let __proj__Mkbinder__item__typ: binder -> typ =
  fun projectee  ->
    match projectee with
    | { name = __fname__name; typ = __fname__typ; mut = __fname__mut;_} ->
        __fname__typ
let __proj__Mkbinder__item__mut: binder -> Prims.bool =
  fun projectee  ->
    match projectee with
    | { name = __fname__name; typ = __fname__typ; mut = __fname__mut;_} ->
        __fname__mut
let uu___is_TInt: typ -> Prims.bool =
  fun projectee  ->
    match projectee with | TInt _0 -> true | uu____2368 -> false
let __proj__TInt__item___0: typ -> width =
  fun projectee  -> match projectee with | TInt _0 -> _0
let uu___is_TBuf: typ -> Prims.bool =
  fun projectee  ->
    match projectee with | TBuf _0 -> true | uu____2382 -> false
let __proj__TBuf__item___0: typ -> typ =
  fun projectee  -> match projectee with | TBuf _0 -> _0
let uu___is_TUnit: typ -> Prims.bool =
  fun projectee  ->
    match projectee with | TUnit  -> true | uu____2395 -> false
let uu___is_TQualified: typ -> Prims.bool =
  fun projectee  ->
    match projectee with | TQualified _0 -> true | uu____2407 -> false
let __proj__TQualified__item___0:
  typ ->
    (Prims.string Prims.list,Prims.string) FStar_Pervasives_Native.tuple2
  = fun projectee  -> match projectee with | TQualified _0 -> _0
let uu___is_TBool: typ -> Prims.bool =
  fun projectee  ->
    match projectee with | TBool  -> true | uu____2438 -> false
let uu___is_TAny: typ -> Prims.bool =
  fun projectee  ->
    match projectee with | TAny  -> true | uu____2443 -> false
let uu___is_TArrow: typ -> Prims.bool =
  fun projectee  ->
    match projectee with | TArrow _0 -> true | uu____2453 -> false
let __proj__TArrow__item___0: typ -> (typ,typ) FStar_Pervasives_Native.tuple2
  = fun projectee  -> match projectee with | TArrow _0 -> _0
let uu___is_TZ: typ -> Prims.bool =
  fun projectee  -> match projectee with | TZ  -> true | uu____2478 -> false
let uu___is_TBound: typ -> Prims.bool =
  fun projectee  ->
    match projectee with | TBound _0 -> true | uu____2484 -> false
let __proj__TBound__item___0: typ -> Prims.int =
  fun projectee  -> match projectee with | TBound _0 -> _0
let uu___is_TApp: typ -> Prims.bool =
  fun projectee  ->
    match projectee with | TApp _0 -> true | uu____2510 -> false
let __proj__TApp__item___0:
  typ ->
    ((Prims.string Prims.list,Prims.string) FStar_Pervasives_Native.tuple2,
      typ Prims.list) FStar_Pervasives_Native.tuple2
  = fun projectee  -> match projectee with | TApp _0 -> _0
let uu___is_TTuple: typ -> Prims.bool =
  fun projectee  ->
    match projectee with | TTuple _0 -> true | uu____2562 -> false
let __proj__TTuple__item___0: typ -> typ Prims.list =
  fun projectee  -> match projectee with | TTuple _0 -> _0
type program = decl Prims.list
type ident = Prims.string
>>>>>>> 0a4ecc34
type fields_t =
(Prims.string * (typ * Prims.bool)) Prims.list


type branches_t =
(Prims.string * (Prims.string * (typ * Prims.bool)) Prims.list) Prims.list


type branch =
(pattern * expr)


type branches =
(pattern * expr) Prims.list


type constant =
(width * Prims.string)


type var =
Prims.int


type lident =
<<<<<<< HEAD
(Prims.string Prims.list * Prims.string)


type version =
Prims.int


let current_version : version = (Prims.parse_int "20")


type file =
(Prims.string * program)


type binary_format =
(version * file Prims.list)


let fst3 = (fun uu____1722 -> (match (uu____1722) with
| (x, uu____1727, uu____1728) -> begin
x
end))


let snd3 = (fun uu____1742 -> (match (uu____1742) with
| (uu____1746, x, uu____1748) -> begin
x
end))


let thd3 = (fun uu____1762 -> (match (uu____1762) with
| (uu____1766, uu____1767, x) -> begin
x
end))


let mk_width : Prims.string  ->  width FStar_Pervasives_Native.option = (fun uu___118_1772 -> (match (uu___118_1772) with
| "UInt8" -> begin
FStar_Pervasives_Native.Some (UInt8)
end
| "UInt16" -> begin
FStar_Pervasives_Native.Some (UInt16)
end
| "UInt32" -> begin
FStar_Pervasives_Native.Some (UInt32)
end
| "UInt64" -> begin
FStar_Pervasives_Native.Some (UInt64)
end
| "Int8" -> begin
FStar_Pervasives_Native.Some (Int8)
end
| "Int16" -> begin
FStar_Pervasives_Native.Some (Int16)
end
| "Int32" -> begin
FStar_Pervasives_Native.Some (Int32)
end
| "Int64" -> begin
FStar_Pervasives_Native.Some (Int64)
end
| uu____1774 -> begin
FStar_Pervasives_Native.None
end))


let mk_bool_op : Prims.string  ->  op FStar_Pervasives_Native.option = (fun uu___119_1778 -> (match (uu___119_1778) with
| "op_Negation" -> begin
FStar_Pervasives_Native.Some (Not)
end
| "op_AmpAmp" -> begin
FStar_Pervasives_Native.Some (And)
end
| "op_BarBar" -> begin
FStar_Pervasives_Native.Some (Or)
end
| "op_Equality" -> begin
FStar_Pervasives_Native.Some (Eq)
end
| "op_disEquality" -> begin
FStar_Pervasives_Native.Some (Neq)
end
| uu____1780 -> begin
FStar_Pervasives_Native.None
end))


let is_bool_op : Prims.string  ->  Prims.bool = (fun op -> ((mk_bool_op op) <> FStar_Pervasives_Native.None))


let mk_op : Prims.string  ->  op FStar_Pervasives_Native.option = (fun uu___120_1788 -> (match (uu___120_1788) with
| "add" -> begin
FStar_Pervasives_Native.Some (Add)
end
| "op_Plus_Hat" -> begin
FStar_Pervasives_Native.Some (Add)
end
| "add_mod" -> begin
FStar_Pervasives_Native.Some (AddW)
end
| "op_Plus_Percent_Hat" -> begin
FStar_Pervasives_Native.Some (AddW)
end
| "sub" -> begin
FStar_Pervasives_Native.Some (Sub)
end
| "op_Subtraction_Hat" -> begin
FStar_Pervasives_Native.Some (Sub)
end
| "sub_mod" -> begin
FStar_Pervasives_Native.Some (SubW)
end
| "op_Subtraction_Percent_Hat" -> begin
FStar_Pervasives_Native.Some (SubW)
end
| "mul" -> begin
FStar_Pervasives_Native.Some (Mult)
end
| "op_Star_Hat" -> begin
FStar_Pervasives_Native.Some (Mult)
end
| "mul_mod" -> begin
FStar_Pervasives_Native.Some (MultW)
end
| "op_Star_Percent_Hat" -> begin
FStar_Pervasives_Native.Some (MultW)
end
| "div" -> begin
FStar_Pervasives_Native.Some (Div)
end
| "op_Slash_Hat" -> begin
FStar_Pervasives_Native.Some (Div)
end
| "div_mod" -> begin
FStar_Pervasives_Native.Some (DivW)
end
| "op_Slash_Percent_Hat" -> begin
FStar_Pervasives_Native.Some (DivW)
end
| "rem" -> begin
FStar_Pervasives_Native.Some (Mod)
end
| "op_Percent_Hat" -> begin
FStar_Pervasives_Native.Some (Mod)
end
| "logor" -> begin
FStar_Pervasives_Native.Some (BOr)
end
| "op_Bar_Hat" -> begin
FStar_Pervasives_Native.Some (BOr)
end
| "logxor" -> begin
FStar_Pervasives_Native.Some (BXor)
end
| "op_Hat_Hat" -> begin
FStar_Pervasives_Native.Some (BXor)
end
| "logand" -> begin
FStar_Pervasives_Native.Some (BAnd)
end
| "op_Amp_Hat" -> begin
FStar_Pervasives_Native.Some (BAnd)
end
| "lognot" -> begin
FStar_Pervasives_Native.Some (BNot)
end
| "shift_right" -> begin
FStar_Pervasives_Native.Some (BShiftR)
end
| "op_Greater_Greater_Hat" -> begin
FStar_Pervasives_Native.Some (BShiftR)
end
| "shift_left" -> begin
FStar_Pervasives_Native.Some (BShiftL)
end
| "op_Less_Less_Hat" -> begin
FStar_Pervasives_Native.Some (BShiftL)
end
| "eq" -> begin
FStar_Pervasives_Native.Some (Eq)
end
| "op_Equals_Hat" -> begin
FStar_Pervasives_Native.Some (Eq)
end
| "op_Greater_Hat" -> begin
FStar_Pervasives_Native.Some (Gt)
end
| "gt" -> begin
FStar_Pervasives_Native.Some (Gt)
end
| "op_Greater_Equals_Hat" -> begin
FStar_Pervasives_Native.Some (Gte)
end
| "gte" -> begin
FStar_Pervasives_Native.Some (Gte)
end
| "op_Less_Hat" -> begin
FStar_Pervasives_Native.Some (Lt)
end
| "lt" -> begin
FStar_Pervasives_Native.Some (Lt)
end
| "op_Less_Equals_Hat" -> begin
FStar_Pervasives_Native.Some (Lte)
end
| "lte" -> begin
FStar_Pervasives_Native.Some (Lte)
end
| uu____1790 -> begin
FStar_Pervasives_Native.None
end))


let is_op : Prims.string  ->  Prims.bool = (fun op -> ((mk_op op) <> FStar_Pervasives_Native.None))


let is_machine_int : Prims.string  ->  Prims.bool = (fun m -> ((mk_width m) <> FStar_Pervasives_Native.None))

type env =
{names : name Prims.list; names_t : Prims.string Prims.list; module_name : Prims.string Prims.list} 
 and name =
{pretty : Prims.string; mut : Prims.bool}


let empty : Prims.string Prims.list  ->  env = (fun module_name -> {names = []; names_t = []; module_name = module_name})


let extend : env  ->  Prims.string  ->  Prims.bool  ->  env = (fun env x is_mut -> (

let uu___125_1862 = env
in {names = ({pretty = x; mut = is_mut})::env.names; names_t = uu___125_1862.names_t; module_name = uu___125_1862.module_name}))


let extend_t : env  ->  Prims.string  ->  env = (fun env x -> (

let uu___126_1869 = env
in {names = uu___126_1869.names; names_t = (x)::env.names_t; module_name = uu___126_1869.module_name}))


let find_name : env  ->  Prims.string  ->  name = (fun env x -> (

let uu____1876 = (FStar_List.tryFind (fun name -> (name.pretty = x)) env.names)
in (match (uu____1876) with
| FStar_Pervasives_Native.Some (name) -> begin
name
end
| FStar_Pervasives_Native.None -> begin
(failwith "internal error: name not found")
end)))


let is_mutable : env  ->  Prims.string  ->  Prims.bool = (fun env x -> (

let uu____1886 = (find_name env x)
in uu____1886.mut))


let find : env  ->  Prims.string  ->  Prims.int = (fun env x -> try
(match (()) with
| () -> begin
(FStar_List.index (fun name -> (name.pretty = x)) env.names)
end)
with
| uu____1896 -> begin
(

let uu____1897 = (FStar_Util.format1 "Internal error: name not found %s\n" x)
in (failwith uu____1897))
end)


let find_t : env  ->  Prims.string  ->  Prims.int = (fun env x -> try
(match (()) with
| () -> begin
(FStar_List.index (fun name -> (name = x)) env.names_t)
end)
with
| uu____1907 -> begin
(

let uu____1908 = (FStar_Util.format1 "Internal error: name not found %s\n" x)
in (failwith uu____1908))
end)


let add_binders = (fun env binders -> (FStar_List.fold_left (fun env1 uu____1938 -> (match (uu____1938) with
| ((name, uu____1944), uu____1945) -> begin
(extend env1 name false)
end)) env binders))


let rec translate : FStar_Extraction_ML_Syntax.mllib  ->  file Prims.list = (fun uu____2036 -> (match (uu____2036) with
| FStar_Extraction_ML_Syntax.MLLib (modules1) -> begin
(FStar_List.filter_map (fun m -> (

let m_name = (

let uu____2067 = m
in (match (uu____2067) with
| ((prefix1, final), uu____2079, uu____2080) -> begin
(FStar_String.concat "." (FStar_List.append prefix1 ((final)::[])))
end))
in try
(match (()) with
| () -> begin
((FStar_Util.print1 "Attempting to translate module %s\n" m_name);
(

let uu____2096 = (translate_module m)
in FStar_Pervasives_Native.Some (uu____2096));
)
end)
with
| e -> begin
((

let uu____2101 = (FStar_Util.print_exn e)
in (FStar_Util.print2 "Unable to translate module: %s because:\n  %s\n" m_name uu____2101));
FStar_Pervasives_Native.None;
)
end)) modules1)
end))
and translate_module : ((Prims.string Prims.list * Prims.string) * (FStar_Extraction_ML_Syntax.mlsig * FStar_Extraction_ML_Syntax.mlmodule) FStar_Pervasives_Native.option * FStar_Extraction_ML_Syntax.mllib)  ->  file = (fun uu____2102 -> (match (uu____2102) with
| (module_name, modul, uu____2114) -> begin
(

let module_name1 = (FStar_List.append (FStar_Pervasives_Native.fst module_name) (((FStar_Pervasives_Native.snd module_name))::[]))
in (

let program = (match (modul) with
| FStar_Pervasives_Native.Some (_signature, decls) -> begin
(FStar_List.filter_map (translate_decl (empty module_name1)) decls)
end
| uu____2138 -> begin
(failwith "Unexpected standalone interface or nested modules")
end)
in (((FStar_String.concat "_" module_name1)), (program))))
end))
and translate_flags : FStar_Extraction_ML_Syntax.c_flag Prims.list  ->  flag Prims.list = (fun flags -> (FStar_List.choose (fun uu___121_2146 -> (match (uu___121_2146) with
| FStar_Extraction_ML_Syntax.Private -> begin
FStar_Pervasives_Native.Some (Private)
end
| FStar_Extraction_ML_Syntax.NoExtract -> begin
FStar_Pervasives_Native.Some (NoExtract)
end
| FStar_Extraction_ML_Syntax.Attribute ("c_inline") -> begin
FStar_Pervasives_Native.Some (CInline)
end
| FStar_Extraction_ML_Syntax.Attribute ("substitute") -> begin
FStar_Pervasives_Native.Some (Substitute)
end
| FStar_Extraction_ML_Syntax.Attribute (a) -> begin
((FStar_Util.print1_warning "Warning: unrecognized attribute %s" a);
FStar_Pervasives_Native.None;
)
end
| uu____2150 -> begin
FStar_Pervasives_Native.None
end)) flags))
and translate_decl : env  ->  FStar_Extraction_ML_Syntax.mlmodule1  ->  decl FStar_Pervasives_Native.option = (fun env d -> (match (d) with
| FStar_Extraction_ML_Syntax.MLM_Let (flavor, flags, ({FStar_Extraction_ML_Syntax.mllb_name = (name, uu____2158); FStar_Extraction_ML_Syntax.mllb_tysc = FStar_Pervasives_Native.Some (tvars, t0); FStar_Extraction_ML_Syntax.mllb_add_unit = uu____2161; FStar_Extraction_ML_Syntax.mllb_def = {FStar_Extraction_ML_Syntax.expr = FStar_Extraction_ML_Syntax.MLE_Fun (args, body); FStar_Extraction_ML_Syntax.mlty = uu____2164; FStar_Extraction_ML_Syntax.loc = uu____2165}; FStar_Extraction_ML_Syntax.print_typ = uu____2166})::[]) -> begin
(

let assumed = (FStar_Util.for_some (fun uu___122_2177 -> (match (uu___122_2177) with
| FStar_Extraction_ML_Syntax.Assumed -> begin
true
end
| uu____2178 -> begin
false
end)) flags)
in (

let env1 = (match ((flavor = FStar_Extraction_ML_Syntax.Rec)) with
| true -> begin
(extend env name false)
end
| uu____2180 -> begin
env
end)
in (

let env2 = (FStar_List.fold_left (fun env2 uu____2185 -> (match (uu____2185) with
| (name1, uu____2189) -> begin
(extend_t env2 name1)
end)) env1 tvars)
in (

let rec find_return_type = (fun uu___123_2193 -> (match (uu___123_2193) with
| FStar_Extraction_ML_Syntax.MLTY_Fun (uu____2194, uu____2195, t) -> begin
(find_return_type t)
end
| t -> begin
t
end))
in (

let t = (

let uu____2199 = (find_return_type t0)
in (translate_type env2 uu____2199))
in (

let binders = (translate_binders env2 args)
in (

let env3 = (add_binders env2 args)
in (

let name1 = ((env3.module_name), (name))
in (

let flags1 = (translate_flags flags)
in (match (assumed) with
| true -> begin
(match (((FStar_List.length tvars) = (Prims.parse_int "0"))) with
| true -> begin
(

let uu____2214 = (

let uu____2215 = (

let uu____2223 = (translate_type env3 t0)
in ((FStar_Pervasives_Native.None), (name1), (uu____2223)))
in DExternal (uu____2215))
in FStar_Pervasives_Native.Some (uu____2214))
end
| uu____2228 -> begin
FStar_Pervasives_Native.None
end)
end
| uu____2229 -> begin
try
(match (()) with
| () -> begin
(

let body1 = (translate_expr env3 body)
in FStar_Pervasives_Native.Some (DFunction (((FStar_Pervasives_Native.None), (flags1), ((FStar_List.length tvars)), (t), (name1), (binders), (body1)))))
end)
with
| e -> begin
((

let uu____2246 = (FStar_Util.print_exn e)
in (FStar_Util.print2 "Warning: writing a stub for %s (%s)\n" (FStar_Pervasives_Native.snd name1) uu____2246));
FStar_Pervasives_Native.Some (DFunction (((FStar_Pervasives_Native.None), (flags1), ((FStar_List.length tvars)), (t), (name1), (binders), (EAbort))));
)
end
end))))))))))
end
| FStar_Extraction_ML_Syntax.MLM_Let (flavor, flags, ({FStar_Extraction_ML_Syntax.mllb_name = (name, uu____2259); FStar_Extraction_ML_Syntax.mllb_tysc = FStar_Pervasives_Native.Some (tvars, t0); FStar_Extraction_ML_Syntax.mllb_add_unit = uu____2262; FStar_Extraction_ML_Syntax.mllb_def = {FStar_Extraction_ML_Syntax.expr = FStar_Extraction_ML_Syntax.MLE_Coerce ({FStar_Extraction_ML_Syntax.expr = FStar_Extraction_ML_Syntax.MLE_Fun (args, body); FStar_Extraction_ML_Syntax.mlty = uu____2265; FStar_Extraction_ML_Syntax.loc = uu____2266}, uu____2267, uu____2268); FStar_Extraction_ML_Syntax.mlty = uu____2269; FStar_Extraction_ML_Syntax.loc = uu____2270}; FStar_Extraction_ML_Syntax.print_typ = uu____2271})::[]) -> begin
(

let assumed = (FStar_Util.for_some (fun uu___122_2282 -> (match (uu___122_2282) with
| FStar_Extraction_ML_Syntax.Assumed -> begin
true
end
| uu____2283 -> begin
false
end)) flags)
in (

let env1 = (match ((flavor = FStar_Extraction_ML_Syntax.Rec)) with
| true -> begin
(extend env name false)
end
| uu____2285 -> begin
env
end)
in (

let env2 = (FStar_List.fold_left (fun env2 uu____2290 -> (match (uu____2290) with
| (name1, uu____2294) -> begin
(extend_t env2 name1)
end)) env1 tvars)
in (

let rec find_return_type = (fun uu___123_2298 -> (match (uu___123_2298) with
| FStar_Extraction_ML_Syntax.MLTY_Fun (uu____2299, uu____2300, t) -> begin
(find_return_type t)
end
| t -> begin
t
end))
in (

let t = (

let uu____2304 = (find_return_type t0)
in (translate_type env2 uu____2304))
in (

let binders = (translate_binders env2 args)
in (

let env3 = (add_binders env2 args)
in (

let name1 = ((env3.module_name), (name))
in (

let flags1 = (translate_flags flags)
in (match (assumed) with
| true -> begin
(match (((FStar_List.length tvars) = (Prims.parse_int "0"))) with
| true -> begin
(

let uu____2319 = (

let uu____2320 = (

let uu____2328 = (translate_type env3 t0)
in ((FStar_Pervasives_Native.None), (name1), (uu____2328)))
in DExternal (uu____2320))
in FStar_Pervasives_Native.Some (uu____2319))
end
| uu____2333 -> begin
FStar_Pervasives_Native.None
end)
end
| uu____2334 -> begin
try
(match (()) with
| () -> begin
(

let body1 = (translate_expr env3 body)
in FStar_Pervasives_Native.Some (DFunction (((FStar_Pervasives_Native.None), (flags1), ((FStar_List.length tvars)), (t), (name1), (binders), (body1)))))
end)
with
| e -> begin
((

let uu____2351 = (FStar_Util.print_exn e)
in (FStar_Util.print2 "Warning: writing a stub for %s (%s)\n" (FStar_Pervasives_Native.snd name1) uu____2351));
FStar_Pervasives_Native.Some (DFunction (((FStar_Pervasives_Native.None), (flags1), ((FStar_List.length tvars)), (t), (name1), (binders), (EAbort))));
)
end
end))))))))))
end
| FStar_Extraction_ML_Syntax.MLM_Let (flavor, flags, ({FStar_Extraction_ML_Syntax.mllb_name = (name, uu____2364); FStar_Extraction_ML_Syntax.mllb_tysc = FStar_Pervasives_Native.Some ([], t); FStar_Extraction_ML_Syntax.mllb_add_unit = uu____2366; FStar_Extraction_ML_Syntax.mllb_def = expr; FStar_Extraction_ML_Syntax.print_typ = uu____2368})::[]) -> begin
(

let flags1 = (translate_flags flags)
in (

let t1 = (translate_type env t)
in (

let name1 = ((env.module_name), (name))
in try
(match (()) with
| () -> begin
(

let expr1 = (translate_expr env expr)
in FStar_Pervasives_Native.Some (DGlobal (((flags1), (name1), (t1), (expr1)))))
end)
with
| e -> begin
((

let uu____2394 = (FStar_Util.print_exn e)
in (FStar_Util.print2 "Warning: not translating definition for %s (%s)\n" (FStar_Pervasives_Native.snd name1) uu____2394));
FStar_Pervasives_Native.Some (DGlobal (((flags1), (name1), (t1), (EAny))));
)
end)))
end
| FStar_Extraction_ML_Syntax.MLM_Let (uu____2400, uu____2401, ({FStar_Extraction_ML_Syntax.mllb_name = (name, uu____2403); FStar_Extraction_ML_Syntax.mllb_tysc = ts; FStar_Extraction_ML_Syntax.mllb_add_unit = uu____2405; FStar_Extraction_ML_Syntax.mllb_def = uu____2406; FStar_Extraction_ML_Syntax.print_typ = uu____2407})::uu____2408) -> begin
((FStar_Util.print1 "Warning: not translating definition for %s (and possibly others)\n" name);
(match (ts) with
| FStar_Pervasives_Native.Some (idents, t) -> begin
(

let uu____2418 = (

let uu____2419 = (FStar_List.map FStar_Pervasives_Native.fst idents)
in (FStar_String.concat ", " uu____2419))
in (

let uu____2423 = (FStar_Extraction_ML_Code.string_of_mlty (([]), ("")) t)
in (FStar_Util.print2 "Type scheme is: forall %s. %s\n" uu____2418 uu____2423)))
end
| FStar_Pervasives_Native.None -> begin
()
end);
FStar_Pervasives_Native.None;
)
end
| FStar_Extraction_ML_Syntax.MLM_Let (uu____2425) -> begin
(failwith "impossible")
end
| FStar_Extraction_ML_Syntax.MLM_Loc (uu____2427) -> begin
FStar_Pervasives_Native.None
end
| FStar_Extraction_ML_Syntax.MLM_Ty (((assumed, name, _mangled_name, args, FStar_Pervasives_Native.Some (FStar_Extraction_ML_Syntax.MLTD_Abbrev (t))))::[]) -> begin
(

let name1 = ((env.module_name), (name))
in (

let env1 = (FStar_List.fold_left (fun env1 uu____2459 -> (match (uu____2459) with
| (name2, uu____2463) -> begin
(extend_t env1 name2)
end)) env args)
in (match (assumed) with
| true -> begin
FStar_Pervasives_Native.None
end
| uu____2465 -> begin
(

let uu____2466 = (

let uu____2467 = (

let uu____2474 = (translate_type env1 t)
in ((name1), ((FStar_List.length args)), (uu____2474)))
in DTypeAlias (uu____2467))
in FStar_Pervasives_Native.Some (uu____2466))
end)))
end
| FStar_Extraction_ML_Syntax.MLM_Ty (((uu____2480, name, _mangled_name, args, FStar_Pervasives_Native.Some (FStar_Extraction_ML_Syntax.MLTD_Record (fields))))::[]) -> begin
(

let name1 = ((env.module_name), (name))
in (

let env1 = (FStar_List.fold_left (fun env1 uu____2514 -> (match (uu____2514) with
| (name2, uu____2518) -> begin
(extend_t env1 name2)
end)) env args)
in (

let uu____2519 = (

let uu____2520 = (

let uu____2532 = (FStar_List.map (fun uu____2544 -> (match (uu____2544) with
| (f, t) -> begin
(

let uu____2553 = (

let uu____2556 = (translate_type env1 t)
in ((uu____2556), (false)))
in ((f), (uu____2553)))
end)) fields)
in ((name1), ((FStar_List.length args)), (uu____2532)))
in DTypeFlat (uu____2520))
in FStar_Pervasives_Native.Some (uu____2519))))
end
| FStar_Extraction_ML_Syntax.MLM_Ty (((uu____2569, name, _mangled_name, args, FStar_Pervasives_Native.Some (FStar_Extraction_ML_Syntax.MLTD_DType (branches))))::[]) -> begin
(

let name1 = ((env.module_name), (name))
in (

let env1 = (FStar_List.fold_left (fun env1 uu____2606 -> (match (uu____2606) with
| (name2, uu____2610) -> begin
(extend_t env1 name2)
end)) env args)
in (

let uu____2611 = (

let uu____2612 = (

let uu____2627 = (FStar_List.map (fun uu____2648 -> (match (uu____2648) with
| (cons1, ts) -> begin
(

let uu____2669 = (FStar_List.map (fun uu____2681 -> (match (uu____2681) with
| (name2, t) -> begin
(

let uu____2690 = (

let uu____2693 = (translate_type env1 t)
in ((uu____2693), (false)))
in ((name2), (uu____2690)))
end)) ts)
in ((cons1), (uu____2669)))
end)) branches)
in ((name1), ((FStar_List.length args)), (uu____2627)))
in DTypeVariant (uu____2612))
in FStar_Pervasives_Native.Some (uu____2611))))
end
| FStar_Extraction_ML_Syntax.MLM_Ty (((uu____2714, name, _mangled_name, uu____2717, uu____2718))::uu____2719) -> begin
((FStar_Util.print1 "Warning: not translating definition for %s (and possibly others)\n" name);
FStar_Pervasives_Native.None;
)
end
| FStar_Extraction_ML_Syntax.MLM_Ty ([]) -> begin
((FStar_Util.print_string "Impossible!! Empty block of mutually recursive type declarations");
FStar_Pervasives_Native.None;
)
end
| FStar_Extraction_ML_Syntax.MLM_Top (uu____2741) -> begin
(failwith "todo: translate_decl [MLM_Top]")
end
| FStar_Extraction_ML_Syntax.MLM_Exn (uu____2743) -> begin
(failwith "todo: translate_decl [MLM_Exn]")
end))
and translate_type : env  ->  FStar_Extraction_ML_Syntax.mlty  ->  typ = (fun env t -> (match (t) with
| FStar_Extraction_ML_Syntax.MLTY_Tuple ([]) -> begin
TAny
end
| FStar_Extraction_ML_Syntax.MLTY_Top -> begin
TAny
end
| FStar_Extraction_ML_Syntax.MLTY_Var (name, uu____2753) -> begin
(

let uu____2754 = (find_t env name)
in TBound (uu____2754))
end
| FStar_Extraction_ML_Syntax.MLTY_Fun (t1, uu____2756, t2) -> begin
(

let uu____2758 = (

let uu____2761 = (translate_type env t1)
in (

let uu____2762 = (translate_type env t2)
in ((uu____2761), (uu____2762))))
in TArrow (uu____2758))
end
| FStar_Extraction_ML_Syntax.MLTY_Named ([], p) when (

let uu____2765 = (FStar_Extraction_ML_Syntax.string_of_mlpath p)
in (uu____2765 = "Prims.unit")) -> begin
TUnit
end
| FStar_Extraction_ML_Syntax.MLTY_Named ([], p) when (

let uu____2768 = (FStar_Extraction_ML_Syntax.string_of_mlpath p)
in (uu____2768 = "Prims.bool")) -> begin
TBool
end
| FStar_Extraction_ML_Syntax.MLTY_Named ([], (("FStar")::(m)::[], "t")) when (is_machine_int m) -> begin
(

let uu____2775 = (FStar_Util.must (mk_width m))
in TInt (uu____2775))
end
| FStar_Extraction_ML_Syntax.MLTY_Named ([], (("FStar")::(m)::[], "t\'")) when (is_machine_int m) -> begin
(

let uu____2782 = (FStar_Util.must (mk_width m))
in TInt (uu____2782))
end
| FStar_Extraction_ML_Syntax.MLTY_Named ((arg)::[], p) when (

let uu____2786 = (FStar_Extraction_ML_Syntax.string_of_mlpath p)
in (uu____2786 = "FStar.Buffer.buffer")) -> begin
(

let uu____2787 = (translate_type env arg)
in TBuf (uu____2787))
end
| FStar_Extraction_ML_Syntax.MLTY_Named ((uu____2788)::[], p) when (

let uu____2791 = (FStar_Extraction_ML_Syntax.string_of_mlpath p)
in (uu____2791 = "FStar.Ghost.erased")) -> begin
TAny
end
| FStar_Extraction_ML_Syntax.MLTY_Named ([], (path, type_name)) -> begin
TQualified (((path), (type_name)))
end
| FStar_Extraction_ML_Syntax.MLTY_Named (args, (ns, t1)) when (((ns = ("Prims")::[]) || (ns = ("FStar")::("Pervasives")::("Native")::[])) && (FStar_Util.starts_with t1 "tuple")) -> begin
(

let uu____2813 = (FStar_List.map (translate_type env) args)
in TTuple (uu____2813))
end
| FStar_Extraction_ML_Syntax.MLTY_Named (args, lid) -> begin
(match (((FStar_List.length args) > (Prims.parse_int "0"))) with
| true -> begin
(

let uu____2822 = (

let uu____2829 = (FStar_List.map (translate_type env) args)
in ((lid), (uu____2829)))
in TApp (uu____2822))
end
| uu____2832 -> begin
TQualified (lid)
end)
end
| FStar_Extraction_ML_Syntax.MLTY_Tuple (ts) -> begin
(

let uu____2835 = (FStar_List.map (translate_type env) ts)
in TTuple (uu____2835))
end))
and translate_binders : env  ->  (FStar_Extraction_ML_Syntax.mlident * FStar_Extraction_ML_Syntax.mlty) Prims.list  ->  binder Prims.list = (fun env args -> (FStar_List.map (translate_binder env) args))
and translate_binder : env  ->  (FStar_Extraction_ML_Syntax.mlident * FStar_Extraction_ML_Syntax.mlty)  ->  binder = (fun env uu____2845 -> (match (uu____2845) with
| ((name, uu____2849), typ) -> begin
(

let uu____2853 = (translate_type env typ)
in {name = name; typ = uu____2853; mut = false})
end))
and translate_expr : env  ->  FStar_Extraction_ML_Syntax.mlexpr  ->  expr = (fun env e -> (match (e.FStar_Extraction_ML_Syntax.expr) with
| FStar_Extraction_ML_Syntax.MLE_Tuple ([]) -> begin
EUnit
end
| FStar_Extraction_ML_Syntax.MLE_Const (c) -> begin
(translate_constant c)
end
| FStar_Extraction_ML_Syntax.MLE_Var (name, uu____2858) -> begin
(

let uu____2859 = (find env name)
in EBound (uu____2859))
end
| FStar_Extraction_ML_Syntax.MLE_Name (("FStar")::(m)::[], op) when ((is_machine_int m) && (is_op op)) -> begin
(

let uu____2863 = (

let uu____2866 = (FStar_Util.must (mk_op op))
in (

let uu____2867 = (FStar_Util.must (mk_width m))
in ((uu____2866), (uu____2867))))
in EOp (uu____2863))
end
| FStar_Extraction_ML_Syntax.MLE_Name (("Prims")::[], op) when (is_bool_op op) -> begin
(

let uu____2870 = (

let uu____2873 = (FStar_Util.must (mk_bool_op op))
in ((uu____2873), (Bool)))
in EOp (uu____2870))
end
| FStar_Extraction_ML_Syntax.MLE_Name (n1) -> begin
EQualified (n1)
end
| FStar_Extraction_ML_Syntax.MLE_Let ((flavor, flags, ({FStar_Extraction_ML_Syntax.mllb_name = (name, uu____2878); FStar_Extraction_ML_Syntax.mllb_tysc = FStar_Pervasives_Native.Some ([], typ); FStar_Extraction_ML_Syntax.mllb_add_unit = add_unit; FStar_Extraction_ML_Syntax.mllb_def = body; FStar_Extraction_ML_Syntax.print_typ = print7})::[]), continuation) -> begin
(

let is_mut = (FStar_Util.for_some (fun uu___124_2894 -> (match (uu___124_2894) with
| FStar_Extraction_ML_Syntax.Mutable -> begin
true
end
| uu____2895 -> begin
false
end)) flags)
in (

let uu____2896 = (match (is_mut) with
| true -> begin
(

let uu____2901 = (match (typ) with
| FStar_Extraction_ML_Syntax.MLTY_Named ((t)::[], p) when (

let uu____2905 = (FStar_Extraction_ML_Syntax.string_of_mlpath p)
in (uu____2905 = "FStar.ST.stackref")) -> begin
t
end
| uu____2906 -> begin
(

let uu____2907 = (

let uu____2908 = (FStar_Extraction_ML_Code.string_of_mlty (([]), ("")) typ)
in (FStar_Util.format1 "unexpected: bad desugaring of Mutable (typ is %s)" uu____2908))
in (failwith uu____2907))
end)
in (

let uu____2910 = (match (body) with
| {FStar_Extraction_ML_Syntax.expr = FStar_Extraction_ML_Syntax.MLE_App (uu____2911, (body1)::[]); FStar_Extraction_ML_Syntax.mlty = uu____2913; FStar_Extraction_ML_Syntax.loc = uu____2914} -> begin
body1
end
| uu____2916 -> begin
(failwith "unexpected: bad desugaring of Mutable")
end)
in ((uu____2901), (uu____2910))))
end
| uu____2917 -> begin
((typ), (body))
end)
in (match (uu____2896) with
| (typ1, body1) -> begin
(

let binder = (

let uu____2921 = (translate_type env typ1)
in {name = name; typ = uu____2921; mut = is_mut})
in (

let body2 = (translate_expr env body1)
in (

let env1 = (extend env name is_mut)
in (

let continuation1 = (translate_expr env1 continuation)
in ELet (((binder), (body2), (continuation1)))))))
end)))
end
| FStar_Extraction_ML_Syntax.MLE_Match (expr, branches) -> begin
(

let uu____2937 = (

let uu____2943 = (translate_expr env expr)
in (

let uu____2944 = (translate_branches env branches)
in ((uu____2943), (uu____2944))))
in EMatch (uu____2937))
end
| FStar_Extraction_ML_Syntax.MLE_App ({FStar_Extraction_ML_Syntax.expr = FStar_Extraction_ML_Syntax.MLE_Name (p); FStar_Extraction_ML_Syntax.mlty = uu____2952; FStar_Extraction_ML_Syntax.loc = uu____2953}, ({FStar_Extraction_ML_Syntax.expr = FStar_Extraction_ML_Syntax.MLE_Var (v1, uu____2955); FStar_Extraction_ML_Syntax.mlty = uu____2956; FStar_Extraction_ML_Syntax.loc = uu____2957})::[]) when ((

let uu____2959 = (FStar_Extraction_ML_Syntax.string_of_mlpath p)
in (uu____2959 = "FStar.HyperStack.ST.op_Bang")) && (is_mutable env v1)) -> begin
(

let uu____2960 = (find env v1)
in EBound (uu____2960))
end
| FStar_Extraction_ML_Syntax.MLE_App ({FStar_Extraction_ML_Syntax.expr = FStar_Extraction_ML_Syntax.MLE_Name (p); FStar_Extraction_ML_Syntax.mlty = uu____2962; FStar_Extraction_ML_Syntax.loc = uu____2963}, ({FStar_Extraction_ML_Syntax.expr = FStar_Extraction_ML_Syntax.MLE_Var (v1, uu____2965); FStar_Extraction_ML_Syntax.mlty = uu____2966; FStar_Extraction_ML_Syntax.loc = uu____2967})::(e1)::[]) when ((

let uu____2970 = (FStar_Extraction_ML_Syntax.string_of_mlpath p)
in (uu____2970 = "FStar.HyperStack.ST.op_Colon_Equals")) && (is_mutable env v1)) -> begin
(

let uu____2971 = (

let uu____2974 = (

let uu____2975 = (find env v1)
in EBound (uu____2975))
in (

let uu____2976 = (translate_expr env e1)
in ((uu____2974), (uu____2976))))
in EAssign (uu____2971))
end
| FStar_Extraction_ML_Syntax.MLE_App ({FStar_Extraction_ML_Syntax.expr = FStar_Extraction_ML_Syntax.MLE_Name (p); FStar_Extraction_ML_Syntax.mlty = uu____2978; FStar_Extraction_ML_Syntax.loc = uu____2979}, (e1)::(e2)::[]) when ((

let uu____2983 = (FStar_Extraction_ML_Syntax.string_of_mlpath p)
in (uu____2983 = "FStar.Buffer.index")) || (

let uu____2984 = (FStar_Extraction_ML_Syntax.string_of_mlpath p)
in (uu____2984 = "FStar.Buffer.op_Array_Access"))) -> begin
(

let uu____2985 = (

let uu____2988 = (translate_expr env e1)
in (

let uu____2989 = (translate_expr env e2)
in ((uu____2988), (uu____2989))))
in EBufRead (uu____2985))
end
| FStar_Extraction_ML_Syntax.MLE_App ({FStar_Extraction_ML_Syntax.expr = FStar_Extraction_ML_Syntax.MLE_Name (p); FStar_Extraction_ML_Syntax.mlty = uu____2991; FStar_Extraction_ML_Syntax.loc = uu____2992}, (e1)::(e2)::[]) when (

let uu____2996 = (FStar_Extraction_ML_Syntax.string_of_mlpath p)
in (uu____2996 = "FStar.Buffer.create")) -> begin
(

let uu____2997 = (

let uu____3001 = (translate_expr env e1)
in (

let uu____3002 = (translate_expr env e2)
in ((Stack), (uu____3001), (uu____3002))))
in EBufCreate (uu____2997))
end
| FStar_Extraction_ML_Syntax.MLE_App ({FStar_Extraction_ML_Syntax.expr = FStar_Extraction_ML_Syntax.MLE_Name (p); FStar_Extraction_ML_Syntax.mlty = uu____3004; FStar_Extraction_ML_Syntax.loc = uu____3005}, (_e0)::(e1)::(e2)::[]) when (

let uu____3010 = (FStar_Extraction_ML_Syntax.string_of_mlpath p)
in (uu____3010 = "FStar.Buffer.rcreate")) -> begin
(

let uu____3011 = (

let uu____3015 = (translate_expr env e1)
in (

let uu____3016 = (translate_expr env e2)
in ((Eternal), (uu____3015), (uu____3016))))
in EBufCreate (uu____3011))
end
| FStar_Extraction_ML_Syntax.MLE_App ({FStar_Extraction_ML_Syntax.expr = FStar_Extraction_ML_Syntax.MLE_Name (p); FStar_Extraction_ML_Syntax.mlty = uu____3018; FStar_Extraction_ML_Syntax.loc = uu____3019}, (e2)::[]) when (

let uu____3022 = (FStar_Extraction_ML_Syntax.string_of_mlpath p)
in (uu____3022 = "FStar.Buffer.createL")) -> begin
(

let rec list_elements1 = (fun acc e21 -> (match (e21.FStar_Extraction_ML_Syntax.expr) with
| FStar_Extraction_ML_Syntax.MLE_CTor ((("Prims")::[], "Cons"), (hd1)::(tl1)::[]) -> begin
(list_elements1 ((hd1)::acc) tl1)
end
| FStar_Extraction_ML_Syntax.MLE_CTor ((("Prims")::[], "Nil"), []) -> begin
(FStar_List.rev acc)
end
| uu____3046 -> begin
(failwith "Argument of FStar.Buffer.createL is not a string literal!")
end))
in (

let list_elements2 = (list_elements1 [])
in (

let uu____3052 = (

let uu____3056 = (

let uu____3058 = (list_elements2 e2)
in (FStar_List.map (translate_expr env) uu____3058))
in ((Stack), (uu____3056)))
in EBufCreateL (uu____3052))))
end
| FStar_Extraction_ML_Syntax.MLE_App ({FStar_Extraction_ML_Syntax.expr = FStar_Extraction_ML_Syntax.MLE_Name (p); FStar_Extraction_ML_Syntax.mlty = uu____3062; FStar_Extraction_ML_Syntax.loc = uu____3063}, (e1)::(e2)::(_e3)::[]) when (

let uu____3068 = (FStar_Extraction_ML_Syntax.string_of_mlpath p)
in (uu____3068 = "FStar.Buffer.sub")) -> begin
(

let uu____3069 = (

let uu____3072 = (translate_expr env e1)
in (

let uu____3073 = (translate_expr env e2)
in ((uu____3072), (uu____3073))))
in EBufSub (uu____3069))
end
| FStar_Extraction_ML_Syntax.MLE_App ({FStar_Extraction_ML_Syntax.expr = FStar_Extraction_ML_Syntax.MLE_Name (p); FStar_Extraction_ML_Syntax.mlty = uu____3075; FStar_Extraction_ML_Syntax.loc = uu____3076}, (e1)::(e2)::[]) when (

let uu____3080 = (FStar_Extraction_ML_Syntax.string_of_mlpath p)
in (uu____3080 = "FStar.Buffer.join")) -> begin
(translate_expr env e1)
end
| FStar_Extraction_ML_Syntax.MLE_App ({FStar_Extraction_ML_Syntax.expr = FStar_Extraction_ML_Syntax.MLE_Name (p); FStar_Extraction_ML_Syntax.mlty = uu____3082; FStar_Extraction_ML_Syntax.loc = uu____3083}, (e1)::(e2)::[]) when (

let uu____3087 = (FStar_Extraction_ML_Syntax.string_of_mlpath p)
in (uu____3087 = "FStar.Buffer.offset")) -> begin
(

let uu____3088 = (

let uu____3091 = (translate_expr env e1)
in (

let uu____3092 = (translate_expr env e2)
in ((uu____3091), (uu____3092))))
in EBufSub (uu____3088))
end
| FStar_Extraction_ML_Syntax.MLE_App ({FStar_Extraction_ML_Syntax.expr = FStar_Extraction_ML_Syntax.MLE_Name (p); FStar_Extraction_ML_Syntax.mlty = uu____3094; FStar_Extraction_ML_Syntax.loc = uu____3095}, (e1)::(e2)::(e3)::[]) when ((

let uu____3100 = (FStar_Extraction_ML_Syntax.string_of_mlpath p)
in (uu____3100 = "FStar.Buffer.upd")) || (

let uu____3101 = (FStar_Extraction_ML_Syntax.string_of_mlpath p)
in (uu____3101 = "FStar.Buffer.op_Array_Assignment"))) -> begin
(

let uu____3102 = (

let uu____3106 = (translate_expr env e1)
in (

let uu____3107 = (translate_expr env e2)
in (

let uu____3108 = (translate_expr env e3)
in ((uu____3106), (uu____3107), (uu____3108)))))
in EBufWrite (uu____3102))
end
| FStar_Extraction_ML_Syntax.MLE_App ({FStar_Extraction_ML_Syntax.expr = FStar_Extraction_ML_Syntax.MLE_Name (p); FStar_Extraction_ML_Syntax.mlty = uu____3110; FStar_Extraction_ML_Syntax.loc = uu____3111}, (uu____3112)::[]) when (

let uu____3114 = (FStar_Extraction_ML_Syntax.string_of_mlpath p)
in (uu____3114 = "FStar.HyperStack.ST.push_frame")) -> begin
EPushFrame
end
| FStar_Extraction_ML_Syntax.MLE_App ({FStar_Extraction_ML_Syntax.expr = FStar_Extraction_ML_Syntax.MLE_Name (p); FStar_Extraction_ML_Syntax.mlty = uu____3116; FStar_Extraction_ML_Syntax.loc = uu____3117}, (uu____3118)::[]) when (

let uu____3120 = (FStar_Extraction_ML_Syntax.string_of_mlpath p)
in (uu____3120 = "FStar.HyperStack.ST.pop_frame")) -> begin
EPopFrame
end
| FStar_Extraction_ML_Syntax.MLE_App ({FStar_Extraction_ML_Syntax.expr = FStar_Extraction_ML_Syntax.MLE_Name (p); FStar_Extraction_ML_Syntax.mlty = uu____3122; FStar_Extraction_ML_Syntax.loc = uu____3123}, (e1)::(e2)::(e3)::(e4)::(e5)::[]) when (

let uu____3130 = (FStar_Extraction_ML_Syntax.string_of_mlpath p)
in (uu____3130 = "FStar.Buffer.blit")) -> begin
(

let uu____3131 = (

let uu____3137 = (translate_expr env e1)
in (

let uu____3138 = (translate_expr env e2)
in (

let uu____3139 = (translate_expr env e3)
in (

let uu____3140 = (translate_expr env e4)
in (

let uu____3141 = (translate_expr env e5)
in ((uu____3137), (uu____3138), (uu____3139), (uu____3140), (uu____3141)))))))
in EBufBlit (uu____3131))
end
| FStar_Extraction_ML_Syntax.MLE_App ({FStar_Extraction_ML_Syntax.expr = FStar_Extraction_ML_Syntax.MLE_Name (p); FStar_Extraction_ML_Syntax.mlty = uu____3143; FStar_Extraction_ML_Syntax.loc = uu____3144}, (e1)::(e2)::(e3)::[]) when (

let uu____3149 = (FStar_Extraction_ML_Syntax.string_of_mlpath p)
in (uu____3149 = "FStar.Buffer.fill")) -> begin
(

let uu____3150 = (

let uu____3154 = (translate_expr env e1)
in (

let uu____3155 = (translate_expr env e2)
in (

let uu____3156 = (translate_expr env e3)
in ((uu____3154), (uu____3155), (uu____3156)))))
in EBufFill (uu____3150))
end
| FStar_Extraction_ML_Syntax.MLE_App ({FStar_Extraction_ML_Syntax.expr = FStar_Extraction_ML_Syntax.MLE_Name (p); FStar_Extraction_ML_Syntax.mlty = uu____3158; FStar_Extraction_ML_Syntax.loc = uu____3159}, (uu____3160)::[]) when (

let uu____3162 = (FStar_Extraction_ML_Syntax.string_of_mlpath p)
in (uu____3162 = "FStar.HyperStack.ST.get")) -> begin
EUnit
end
| FStar_Extraction_ML_Syntax.MLE_App ({FStar_Extraction_ML_Syntax.expr = FStar_Extraction_ML_Syntax.MLE_Name (p); FStar_Extraction_ML_Syntax.mlty = uu____3164; FStar_Extraction_ML_Syntax.loc = uu____3165}, (e1)::[]) when (

let uu____3168 = (FStar_Extraction_ML_Syntax.string_of_mlpath p)
in (uu____3168 = "Obj.repr")) -> begin
(

let uu____3169 = (

let uu____3172 = (translate_expr env e1)
in ((uu____3172), (TAny)))
in ECast (uu____3169))
end
| FStar_Extraction_ML_Syntax.MLE_App ({FStar_Extraction_ML_Syntax.expr = FStar_Extraction_ML_Syntax.MLE_Name (("FStar")::(m)::[], op); FStar_Extraction_ML_Syntax.mlty = uu____3175; FStar_Extraction_ML_Syntax.loc = uu____3176}, args) when ((is_machine_int m) && (is_op op)) -> begin
(

let uu____3181 = (FStar_Util.must (mk_width m))
in (

let uu____3182 = (FStar_Util.must (mk_op op))
in (mk_op_app env uu____3181 uu____3182 args)))
end
| FStar_Extraction_ML_Syntax.MLE_App ({FStar_Extraction_ML_Syntax.expr = FStar_Extraction_ML_Syntax.MLE_Name (("Prims")::[], op); FStar_Extraction_ML_Syntax.mlty = uu____3184; FStar_Extraction_ML_Syntax.loc = uu____3185}, args) when (is_bool_op op) -> begin
(

let uu____3190 = (FStar_Util.must (mk_bool_op op))
in (mk_op_app env Bool uu____3190 args))
end
| FStar_Extraction_ML_Syntax.MLE_App ({FStar_Extraction_ML_Syntax.expr = FStar_Extraction_ML_Syntax.MLE_Name (("FStar")::(m)::[], "int_to_t"); FStar_Extraction_ML_Syntax.mlty = uu____3192; FStar_Extraction_ML_Syntax.loc = uu____3193}, ({FStar_Extraction_ML_Syntax.expr = FStar_Extraction_ML_Syntax.MLE_Const (FStar_Extraction_ML_Syntax.MLC_Int (c, FStar_Pervasives_Native.None)); FStar_Extraction_ML_Syntax.mlty = uu____3195; FStar_Extraction_ML_Syntax.loc = uu____3196})::[]) when (is_machine_int m) -> begin
(

let uu____3204 = (

let uu____3207 = (FStar_Util.must (mk_width m))
in ((uu____3207), (c)))
in EConstant (uu____3204))
end
| FStar_Extraction_ML_Syntax.MLE_App ({FStar_Extraction_ML_Syntax.expr = FStar_Extraction_ML_Syntax.MLE_Name (("FStar")::(m)::[], "uint_to_t"); FStar_Extraction_ML_Syntax.mlty = uu____3209; FStar_Extraction_ML_Syntax.loc = uu____3210}, ({FStar_Extraction_ML_Syntax.expr = FStar_Extraction_ML_Syntax.MLE_Const (FStar_Extraction_ML_Syntax.MLC_Int (c, FStar_Pervasives_Native.None)); FStar_Extraction_ML_Syntax.mlty = uu____3212; FStar_Extraction_ML_Syntax.loc = uu____3213})::[]) when (is_machine_int m) -> begin
(

let uu____3221 = (

let uu____3224 = (FStar_Util.must (mk_width m))
in ((uu____3224), (c)))
in EConstant (uu____3221))
end
| FStar_Extraction_ML_Syntax.MLE_App ({FStar_Extraction_ML_Syntax.expr = FStar_Extraction_ML_Syntax.MLE_Name (("C")::[], "string_of_literal"); FStar_Extraction_ML_Syntax.mlty = uu____3225; FStar_Extraction_ML_Syntax.loc = uu____3226}, ({FStar_Extraction_ML_Syntax.expr = e1; FStar_Extraction_ML_Syntax.mlty = uu____3228; FStar_Extraction_ML_Syntax.loc = uu____3229})::[]) -> begin
(match (e1) with
| FStar_Extraction_ML_Syntax.MLE_Const (FStar_Extraction_ML_Syntax.MLC_String (s)) -> begin
EString (s)
end
| uu____3233 -> begin
(failwith "Cannot extract string_of_literal applied to a non-literal")
end)
end
| FStar_Extraction_ML_Syntax.MLE_App ({FStar_Extraction_ML_Syntax.expr = FStar_Extraction_ML_Syntax.MLE_Name (("FStar")::("Int")::("Cast")::[], c); FStar_Extraction_ML_Syntax.mlty = uu____3235; FStar_Extraction_ML_Syntax.loc = uu____3236}, (arg)::[]) -> begin
(

let is_known_type = ((((((((FStar_Util.starts_with c "uint8") || (FStar_Util.starts_with c "uint16")) || (FStar_Util.starts_with c "uint32")) || (FStar_Util.starts_with c "uint64")) || (FStar_Util.starts_with c "int8")) || (FStar_Util.starts_with c "int16")) || (FStar_Util.starts_with c "int32")) || (FStar_Util.starts_with c "int64"))
in (match (((FStar_Util.ends_with c "uint64") && is_known_type)) with
| true -> begin
(

let uu____3241 = (

let uu____3244 = (translate_expr env arg)
in ((uu____3244), (TInt (UInt64))))
in ECast (uu____3241))
end
| uu____3245 -> begin
(match (((FStar_Util.ends_with c "uint32") && is_known_type)) with
| true -> begin
(

let uu____3246 = (

let uu____3249 = (translate_expr env arg)
in ((uu____3249), (TInt (UInt32))))
in ECast (uu____3246))
end
| uu____3250 -> begin
(match (((FStar_Util.ends_with c "uint16") && is_known_type)) with
| true -> begin
(

let uu____3251 = (

let uu____3254 = (translate_expr env arg)
in ((uu____3254), (TInt (UInt16))))
in ECast (uu____3251))
end
| uu____3255 -> begin
(match (((FStar_Util.ends_with c "uint8") && is_known_type)) with
| true -> begin
(

let uu____3256 = (

let uu____3259 = (translate_expr env arg)
in ((uu____3259), (TInt (UInt8))))
in ECast (uu____3256))
end
| uu____3260 -> begin
(match (((FStar_Util.ends_with c "int64") && is_known_type)) with
| true -> begin
(

let uu____3261 = (

let uu____3264 = (translate_expr env arg)
in ((uu____3264), (TInt (Int64))))
in ECast (uu____3261))
end
| uu____3265 -> begin
(match (((FStar_Util.ends_with c "int32") && is_known_type)) with
| true -> begin
(

let uu____3266 = (

let uu____3269 = (translate_expr env arg)
in ((uu____3269), (TInt (Int32))))
in ECast (uu____3266))
end
| uu____3270 -> begin
(match (((FStar_Util.ends_with c "int16") && is_known_type)) with
| true -> begin
(

let uu____3271 = (

let uu____3274 = (translate_expr env arg)
in ((uu____3274), (TInt (Int16))))
in ECast (uu____3271))
end
| uu____3275 -> begin
(match (((FStar_Util.ends_with c "int8") && is_known_type)) with
| true -> begin
(

let uu____3276 = (

let uu____3279 = (translate_expr env arg)
in ((uu____3279), (TInt (Int8))))
in ECast (uu____3276))
end
| uu____3280 -> begin
(

let uu____3281 = (

let uu____3285 = (

let uu____3287 = (translate_expr env arg)
in (uu____3287)::[])
in ((EQualified (((("FStar")::("Int")::("Cast")::[]), (c)))), (uu____3285)))
in EApp (uu____3281))
end)
end)
end)
end)
end)
end)
end)
end))
end
| FStar_Extraction_ML_Syntax.MLE_App ({FStar_Extraction_ML_Syntax.expr = FStar_Extraction_ML_Syntax.MLE_Name (path, function_name); FStar_Extraction_ML_Syntax.mlty = uu____3292; FStar_Extraction_ML_Syntax.loc = uu____3293}, args) -> begin
(

let uu____3299 = (

let uu____3303 = (FStar_List.map (translate_expr env) args)
in ((EQualified (((path), (function_name)))), (uu____3303)))
in EApp (uu____3299))
end
| FStar_Extraction_ML_Syntax.MLE_App ({FStar_Extraction_ML_Syntax.expr = FStar_Extraction_ML_Syntax.MLE_Var (name, uu____3308); FStar_Extraction_ML_Syntax.mlty = uu____3309; FStar_Extraction_ML_Syntax.loc = uu____3310}, args) -> begin
(

let uu____3314 = (

let uu____3318 = (

let uu____3319 = (find env name)
in EBound (uu____3319))
in (

let uu____3320 = (FStar_List.map (translate_expr env) args)
in ((uu____3318), (uu____3320))))
in EApp (uu____3314))
end
| FStar_Extraction_ML_Syntax.MLE_Coerce (e1, t_from, t_to) -> begin
(

let uu____3326 = (

let uu____3329 = (translate_expr env e1)
in (

let uu____3330 = (translate_type env t_to)
in ((uu____3329), (uu____3330))))
in ECast (uu____3326))
end
| FStar_Extraction_ML_Syntax.MLE_Record (uu____3331, fields) -> begin
(

let uu____3341 = (

let uu____3347 = (assert_lid env e.FStar_Extraction_ML_Syntax.mlty)
in (

let uu____3348 = (FStar_List.map (fun uu____3356 -> (match (uu____3356) with
| (field, expr) -> begin
(

let uu____3363 = (translate_expr env expr)
in ((field), (uu____3363)))
end)) fields)
in ((uu____3347), (uu____3348))))
in EFlat (uu____3341))
end
| FStar_Extraction_ML_Syntax.MLE_Proj (e1, path) -> begin
(

let uu____3369 = (

let uu____3373 = (assert_lid env e1.FStar_Extraction_ML_Syntax.mlty)
in (

let uu____3374 = (translate_expr env e1)
in ((uu____3373), (uu____3374), ((FStar_Pervasives_Native.snd path)))))
in EField (uu____3369))
end
| FStar_Extraction_ML_Syntax.MLE_Let (uu____3376) -> begin
(failwith "todo: translate_expr [MLE_Let]")
end
| FStar_Extraction_ML_Syntax.MLE_App (head1, uu____3384) -> begin
(

let uu____3387 = (

let uu____3388 = (FStar_Extraction_ML_Code.string_of_mlexpr (([]), ("")) head1)
in (FStar_Util.format1 "todo: translate_expr [MLE_App] (head is: %s)" uu____3388))
in (failwith uu____3387))
end
| FStar_Extraction_ML_Syntax.MLE_Seq (seqs) -> begin
(

let uu____3392 = (FStar_List.map (translate_expr env) seqs)
in ESequence (uu____3392))
end
| FStar_Extraction_ML_Syntax.MLE_Tuple (es) -> begin
(

let uu____3396 = (FStar_List.map (translate_expr env) es)
in ETuple (uu____3396))
end
| FStar_Extraction_ML_Syntax.MLE_CTor ((uu____3398, cons1), es) -> begin
(

let uu____3408 = (

let uu____3413 = (assert_lid env e.FStar_Extraction_ML_Syntax.mlty)
in (

let uu____3414 = (FStar_List.map (translate_expr env) es)
in ((uu____3413), (cons1), (uu____3414))))
in ECons (uu____3408))
end
| FStar_Extraction_ML_Syntax.MLE_Fun (args, body) -> begin
(

let binders = (translate_binders env args)
in (

let env1 = (add_binders env args)
in (

let uu____3428 = (

let uu____3432 = (translate_expr env1 body)
in ((binders), (uu____3432)))
in EFun (uu____3428))))
end
| FStar_Extraction_ML_Syntax.MLE_If (e1, e2, e3) -> begin
(

let uu____3439 = (

let uu____3443 = (translate_expr env e1)
in (

let uu____3444 = (translate_expr env e2)
in (

let uu____3445 = (match (e3) with
| FStar_Pervasives_Native.None -> begin
EUnit
end
| FStar_Pervasives_Native.Some (e31) -> begin
(translate_expr env e31)
end)
in ((uu____3443), (uu____3444), (uu____3445)))))
in EIfThenElse (uu____3439))
end
| FStar_Extraction_ML_Syntax.MLE_Raise (uu____3447) -> begin
(failwith "todo: translate_expr [MLE_Raise]")
end
| FStar_Extraction_ML_Syntax.MLE_Try (uu____3451) -> begin
(failwith "todo: translate_expr [MLE_Try]")
end
| FStar_Extraction_ML_Syntax.MLE_Coerce (uu____3459) -> begin
(failwith "todo: translate_expr [MLE_Coerce]")
end))
and assert_lid : env  ->  FStar_Extraction_ML_Syntax.mlty  ->  typ = (fun env t -> (match (t) with
| FStar_Extraction_ML_Syntax.MLTY_Named (ts, lid) -> begin
(match (((FStar_List.length ts) > (Prims.parse_int "0"))) with
| true -> begin
(

let uu____3472 = (

let uu____3479 = (FStar_List.map (translate_type env) ts)
in ((lid), (uu____3479)))
in TApp (uu____3472))
end
| uu____3482 -> begin
TQualified (lid)
end)
end
| uu____3483 -> begin
(failwith "invalid argument: assert_lid")
end))
and translate_branches : env  ->  (FStar_Extraction_ML_Syntax.mlpattern * FStar_Extraction_ML_Syntax.mlexpr FStar_Pervasives_Native.option * FStar_Extraction_ML_Syntax.mlexpr) Prims.list  ->  (pattern * expr) Prims.list = (fun env branches -> (FStar_List.map (translate_branch env) branches))
and translate_branch : env  ->  (FStar_Extraction_ML_Syntax.mlpattern * FStar_Extraction_ML_Syntax.mlexpr FStar_Pervasives_Native.option * FStar_Extraction_ML_Syntax.mlexpr)  ->  (pattern * expr) = (fun env uu____3498 -> (match (uu____3498) with
| (pat, guard, expr) -> begin
(match ((guard = FStar_Pervasives_Native.None)) with
| true -> begin
(

let uu____3513 = (translate_pat env pat)
in (match (uu____3513) with
| (env1, pat1) -> begin
(

let uu____3520 = (translate_expr env1 expr)
in ((pat1), (uu____3520)))
end))
end
| uu____3521 -> begin
(failwith "todo: translate_branch")
end)
end))
and translate_pat : env  ->  FStar_Extraction_ML_Syntax.mlpattern  ->  (env * pattern) = (fun env p -> (match (p) with
| FStar_Extraction_ML_Syntax.MLP_Const (FStar_Extraction_ML_Syntax.MLC_Unit) -> begin
((env), (PUnit))
end
| FStar_Extraction_ML_Syntax.MLP_Const (FStar_Extraction_ML_Syntax.MLC_Bool (b)) -> begin
((env), (PBool (b)))
end
| FStar_Extraction_ML_Syntax.MLP_Var (name, uu____3530) -> begin
(

let env1 = (extend env name false)
in ((env1), (PVar ({name = name; typ = TAny; mut = false}))))
end
| FStar_Extraction_ML_Syntax.MLP_Wild -> begin
(

let env1 = (extend env "_" false)
in ((env1), (PVar ({name = "_"; typ = TAny; mut = false}))))
end
| FStar_Extraction_ML_Syntax.MLP_CTor ((uu____3533, cons1), ps) -> begin
(

let uu____3543 = (FStar_List.fold_left (fun uu____3550 p1 -> (match (uu____3550) with
| (env1, acc) -> begin
(

let uu____3562 = (translate_pat env1 p1)
in (match (uu____3562) with
| (env2, p2) -> begin
((env2), ((p2)::acc))
end))
end)) ((env), ([])) ps)
in (match (uu____3543) with
| (env1, ps1) -> begin
((env1), (PCons (((cons1), ((FStar_List.rev ps1))))))
end))
end
| FStar_Extraction_ML_Syntax.MLP_Record (uu____3579, ps) -> begin
(

let uu____3589 = (FStar_List.fold_left (fun uu____3602 uu____3603 -> (match (((uu____3602), (uu____3603))) with
| ((env1, acc), (field, p1)) -> begin
(

let uu____3640 = (translate_pat env1 p1)
in (match (uu____3640) with
| (env2, p2) -> begin
((env2), ((((field), (p2)))::acc))
end))
end)) ((env), ([])) ps)
in (match (uu____3589) with
| (env1, ps1) -> begin
((env1), (PRecord ((FStar_List.rev ps1))))
end))
end
| FStar_Extraction_ML_Syntax.MLP_Tuple (ps) -> begin
(

let uu____3674 = (FStar_List.fold_left (fun uu____3681 p1 -> (match (uu____3681) with
| (env1, acc) -> begin
(

let uu____3693 = (translate_pat env1 p1)
in (match (uu____3693) with
| (env2, p2) -> begin
((env2), ((p2)::acc))
end))
end)) ((env), ([])) ps)
in (match (uu____3674) with
| (env1, ps1) -> begin
((env1), (PTuple ((FStar_List.rev ps1))))
end))
end
| FStar_Extraction_ML_Syntax.MLP_Const (uu____3709) -> begin
(failwith "todo: translate_pat [MLP_Const]")
end
| FStar_Extraction_ML_Syntax.MLP_Branch (uu____3712) -> begin
(failwith "todo: translate_pat [MLP_Branch]")
end))
and translate_constant : FStar_Extraction_ML_Syntax.mlconstant  ->  expr = (fun c -> (match (c) with
| FStar_Extraction_ML_Syntax.MLC_Unit -> begin
EUnit
end
| FStar_Extraction_ML_Syntax.MLC_Bool (b) -> begin
EBool (b)
end
| FStar_Extraction_ML_Syntax.MLC_Int (s, FStar_Pervasives_Native.Some (uu____3719)) -> begin
(failwith "impossible: machine integer not desugared to a function call")
end
| FStar_Extraction_ML_Syntax.MLC_Float (uu____3727) -> begin
(failwith "todo: translate_expr [MLC_Float]")
end
| FStar_Extraction_ML_Syntax.MLC_Char (uu____3728) -> begin
(failwith "todo: translate_expr [MLC_Char]")
end
| FStar_Extraction_ML_Syntax.MLC_String (uu____3729) -> begin
(failwith "todo: translate_expr [MLC_String]")
end
| FStar_Extraction_ML_Syntax.MLC_Bytes (uu____3730) -> begin
(failwith "todo: translate_expr [MLC_Bytes]")
end
| FStar_Extraction_ML_Syntax.MLC_Int (uu____3732, FStar_Pervasives_Native.None) -> begin
(failwith "todo: translate_expr [MLC_Int]")
end))
and mk_op_app : env  ->  width  ->  op  ->  FStar_Extraction_ML_Syntax.mlexpr Prims.list  ->  expr = (fun env w op args -> (

let uu____3743 = (

let uu____3747 = (FStar_List.map (translate_expr env) args)
in ((EOp (((op), (w)))), (uu____3747)))
in EApp (uu____3743)))



=======
  (Prims.string Prims.list,Prims.string) FStar_Pervasives_Native.tuple2
type version = Prims.int
let current_version: version = Prims.parse_int "20"
type file = (Prims.string,program) FStar_Pervasives_Native.tuple2
type binary_format = (version,file Prims.list) FStar_Pervasives_Native.tuple2
let fst3:
  'Auu____2643 'Auu____2644 'Auu____2645 .
    ('Auu____2645,'Auu____2644,'Auu____2643) FStar_Pervasives_Native.tuple3
      -> 'Auu____2645
  = fun uu____2655  -> match uu____2655 with | (x,uu____2663,uu____2664) -> x
let snd3:
  'Auu____2673 'Auu____2674 'Auu____2675 .
    ('Auu____2675,'Auu____2674,'Auu____2673) FStar_Pervasives_Native.tuple3
      -> 'Auu____2674
  = fun uu____2685  -> match uu____2685 with | (uu____2692,x,uu____2694) -> x
let thd3:
  'Auu____2703 'Auu____2704 'Auu____2705 .
    ('Auu____2705,'Auu____2704,'Auu____2703) FStar_Pervasives_Native.tuple3
      -> 'Auu____2703
  = fun uu____2715  -> match uu____2715 with | (uu____2722,uu____2723,x) -> x
let mk_width: Prims.string -> width FStar_Pervasives_Native.option =
  fun uu___124_2730  ->
    match uu___124_2730 with
    | "UInt8" -> FStar_Pervasives_Native.Some UInt8
    | "UInt16" -> FStar_Pervasives_Native.Some UInt16
    | "UInt32" -> FStar_Pervasives_Native.Some UInt32
    | "UInt64" -> FStar_Pervasives_Native.Some UInt64
    | "Int8" -> FStar_Pervasives_Native.Some Int8
    | "Int16" -> FStar_Pervasives_Native.Some Int16
    | "Int32" -> FStar_Pervasives_Native.Some Int32
    | "Int64" -> FStar_Pervasives_Native.Some Int64
    | uu____2733 -> FStar_Pervasives_Native.None
let mk_bool_op: Prims.string -> op FStar_Pervasives_Native.option =
  fun uu___125_2739  ->
    match uu___125_2739 with
    | "op_Negation" -> FStar_Pervasives_Native.Some Not
    | "op_AmpAmp" -> FStar_Pervasives_Native.Some And
    | "op_BarBar" -> FStar_Pervasives_Native.Some Or
    | "op_Equality" -> FStar_Pervasives_Native.Some Eq
    | "op_disEquality" -> FStar_Pervasives_Native.Some Neq
    | uu____2742 -> FStar_Pervasives_Native.None
let is_bool_op: Prims.string -> Prims.bool =
  fun op  -> (mk_bool_op op) <> FStar_Pervasives_Native.None
let mk_op: Prims.string -> op FStar_Pervasives_Native.option =
  fun uu___126_2754  ->
    match uu___126_2754 with
    | "add" -> FStar_Pervasives_Native.Some Add
    | "op_Plus_Hat" -> FStar_Pervasives_Native.Some Add
    | "add_mod" -> FStar_Pervasives_Native.Some AddW
    | "op_Plus_Percent_Hat" -> FStar_Pervasives_Native.Some AddW
    | "sub" -> FStar_Pervasives_Native.Some Sub
    | "op_Subtraction_Hat" -> FStar_Pervasives_Native.Some Sub
    | "sub_mod" -> FStar_Pervasives_Native.Some SubW
    | "op_Subtraction_Percent_Hat" -> FStar_Pervasives_Native.Some SubW
    | "mul" -> FStar_Pervasives_Native.Some Mult
    | "op_Star_Hat" -> FStar_Pervasives_Native.Some Mult
    | "mul_mod" -> FStar_Pervasives_Native.Some MultW
    | "op_Star_Percent_Hat" -> FStar_Pervasives_Native.Some MultW
    | "div" -> FStar_Pervasives_Native.Some Div
    | "op_Slash_Hat" -> FStar_Pervasives_Native.Some Div
    | "div_mod" -> FStar_Pervasives_Native.Some DivW
    | "op_Slash_Percent_Hat" -> FStar_Pervasives_Native.Some DivW
    | "rem" -> FStar_Pervasives_Native.Some Mod
    | "op_Percent_Hat" -> FStar_Pervasives_Native.Some Mod
    | "logor" -> FStar_Pervasives_Native.Some BOr
    | "op_Bar_Hat" -> FStar_Pervasives_Native.Some BOr
    | "logxor" -> FStar_Pervasives_Native.Some BXor
    | "op_Hat_Hat" -> FStar_Pervasives_Native.Some BXor
    | "logand" -> FStar_Pervasives_Native.Some BAnd
    | "op_Amp_Hat" -> FStar_Pervasives_Native.Some BAnd
    | "lognot" -> FStar_Pervasives_Native.Some BNot
    | "shift_right" -> FStar_Pervasives_Native.Some BShiftR
    | "op_Greater_Greater_Hat" -> FStar_Pervasives_Native.Some BShiftR
    | "shift_left" -> FStar_Pervasives_Native.Some BShiftL
    | "op_Less_Less_Hat" -> FStar_Pervasives_Native.Some BShiftL
    | "eq" -> FStar_Pervasives_Native.Some Eq
    | "op_Equals_Hat" -> FStar_Pervasives_Native.Some Eq
    | "op_Greater_Hat" -> FStar_Pervasives_Native.Some Gt
    | "gt" -> FStar_Pervasives_Native.Some Gt
    | "op_Greater_Equals_Hat" -> FStar_Pervasives_Native.Some Gte
    | "gte" -> FStar_Pervasives_Native.Some Gte
    | "op_Less_Hat" -> FStar_Pervasives_Native.Some Lt
    | "lt" -> FStar_Pervasives_Native.Some Lt
    | "op_Less_Equals_Hat" -> FStar_Pervasives_Native.Some Lte
    | "lte" -> FStar_Pervasives_Native.Some Lte
    | uu____2757 -> FStar_Pervasives_Native.None
let is_op: Prims.string -> Prims.bool =
  fun op  -> (mk_op op) <> FStar_Pervasives_Native.None
let is_machine_int: Prims.string -> Prims.bool =
  fun m  -> (mk_width m) <> FStar_Pervasives_Native.None
type env =
  {
  names: name Prims.list;
  names_t: Prims.string Prims.list;
  module_name: Prims.string Prims.list;}
and name = {
  pretty: Prims.string;
  mut: Prims.bool;}
let __proj__Mkenv__item__names: env -> name Prims.list =
  fun projectee  ->
    match projectee with
    | { names = __fname__names; names_t = __fname__names_t;
        module_name = __fname__module_name;_} -> __fname__names
let __proj__Mkenv__item__names_t: env -> Prims.string Prims.list =
  fun projectee  ->
    match projectee with
    | { names = __fname__names; names_t = __fname__names_t;
        module_name = __fname__module_name;_} -> __fname__names_t
let __proj__Mkenv__item__module_name: env -> Prims.string Prims.list =
  fun projectee  ->
    match projectee with
    | { names = __fname__names; names_t = __fname__names_t;
        module_name = __fname__module_name;_} -> __fname__module_name
let __proj__Mkname__item__pretty: name -> Prims.string =
  fun projectee  ->
    match projectee with
    | { pretty = __fname__pretty; mut = __fname__mut;_} -> __fname__pretty
let __proj__Mkname__item__mut: name -> Prims.bool =
  fun projectee  ->
    match projectee with
    | { pretty = __fname__pretty; mut = __fname__mut;_} -> __fname__mut
let empty: Prims.string Prims.list -> env =
  fun module_name  -> { names = []; names_t = []; module_name }
let extend: env -> Prims.string -> Prims.bool -> env =
  fun env  ->
    fun x  ->
      fun is_mut  ->
        let uu___131_2879 = env in
        {
          names = ({ pretty = x; mut = is_mut } :: (env.names));
          names_t = (uu___131_2879.names_t);
          module_name = (uu___131_2879.module_name)
        }
let extend_t: env -> Prims.string -> env =
  fun env  ->
    fun x  ->
      let uu___132_2888 = env in
      {
        names = (uu___132_2888.names);
        names_t = (x :: (env.names_t));
        module_name = (uu___132_2888.module_name)
      }
let find_name: env -> Prims.string -> name =
  fun env  ->
    fun x  ->
      let uu____2897 =
        FStar_List.tryFind (fun name  -> name.pretty = x) env.names in
      match uu____2897 with
      | FStar_Pervasives_Native.Some name -> name
      | FStar_Pervasives_Native.None  ->
          failwith "internal error: name not found"
let is_mutable: env -> Prims.string -> Prims.bool =
  fun env  -> fun x  -> let uu____2911 = find_name env x in uu____2911.mut
let find: env -> Prims.string -> Prims.int =
  fun env  ->
    fun x  ->
      try FStar_List.index (fun name  -> name.pretty = x) env.names
      with
      | uu____2928 ->
          let uu____2929 =
            FStar_Util.format1 "Internal error: name not found %s\n" x in
          failwith uu____2929
let find_t: env -> Prims.string -> Prims.int =
  fun env  ->
    fun x  ->
      try FStar_List.index (fun name  -> name = x) env.names_t
      with
      | uu____2946 ->
          let uu____2947 =
            FStar_Util.format1 "Internal error: name not found %s\n" x in
          failwith uu____2947
let add_binders:
  'Auu____2956 'Auu____2957 .
    env ->
      ((Prims.string,'Auu____2957) FStar_Pervasives_Native.tuple2,'Auu____2956)
        FStar_Pervasives_Native.tuple2 Prims.list -> env
  =
  fun env  ->
    fun binders  ->
      FStar_List.fold_left
        (fun env1  ->
           fun uu____3000  ->
             match uu____3000 with
             | ((name,uu____3010),uu____3011) -> extend env1 name false) env
        binders
let rec translate: FStar_Extraction_ML_Syntax.mllib -> file Prims.list =
  fun uu____3140  ->
    match uu____3140 with
    | FStar_Extraction_ML_Syntax.MLLib modules1 ->
        FStar_List.filter_map
          (fun m  ->
             let m_name =
               let uu____3200 = m in
               match uu____3200 with
               | ((prefix1,final),uu____3221,uu____3222) ->
                   FStar_String.concat "."
                     (FStar_List.append prefix1 [final]) in
             try
               FStar_Util.print1 "Attempting to translate module %s\n" m_name;
               (let uu____3254 = translate_module m in
                FStar_Pervasives_Native.Some uu____3254)
             with
             | e ->
                 ((let uu____3263 = FStar_Util.print_exn e in
                   FStar_Util.print2
                     "Unable to translate module: %s because:\n  %s\n" m_name
                     uu____3263);
                  FStar_Pervasives_Native.None)) modules1
and translate_module:
  ((Prims.string Prims.list,Prims.string) FStar_Pervasives_Native.tuple2,
    (FStar_Extraction_ML_Syntax.mlsig,FStar_Extraction_ML_Syntax.mlmodule)
      FStar_Pervasives_Native.tuple2 FStar_Pervasives_Native.option,FStar_Extraction_ML_Syntax.mllib)
    FStar_Pervasives_Native.tuple3 -> file
  =
  fun uu____3264  ->
    match uu____3264 with
    | (module_name,modul,uu____3285) ->
        let module_name1 =
          FStar_List.append (FStar_Pervasives_Native.fst module_name)
            [FStar_Pervasives_Native.snd module_name] in
        let program =
          match modul with
          | FStar_Pervasives_Native.Some (_signature,decls) ->
              FStar_List.filter_map (translate_decl (empty module_name1))
                decls
          | uu____3328 ->
              failwith "Unexpected standalone interface or nested modules" in
        ((FStar_String.concat "_" module_name1), program)
and translate_flags:
  FStar_Extraction_ML_Syntax.c_flag Prims.list -> flag Prims.list =
  fun flags  ->
    FStar_List.choose
      (fun uu___127_3343  ->
         match uu___127_3343 with
         | FStar_Extraction_ML_Syntax.Private  ->
             FStar_Pervasives_Native.Some Private
         | FStar_Extraction_ML_Syntax.NoExtract  ->
             FStar_Pervasives_Native.Some NoExtract
         | FStar_Extraction_ML_Syntax.Attribute "c_inline" ->
             FStar_Pervasives_Native.Some CInline
         | FStar_Extraction_ML_Syntax.Attribute "substitute" ->
             FStar_Pervasives_Native.Some Substitute
         | FStar_Extraction_ML_Syntax.Attribute a ->
             (FStar_Util.print1_warning "Warning: unrecognized attribute %s"
                a;
              FStar_Pervasives_Native.None)
         | uu____3348 -> FStar_Pervasives_Native.None) flags
and translate_decl:
  env ->
    FStar_Extraction_ML_Syntax.mlmodule1 ->
      decl FStar_Pervasives_Native.option
  =
  fun env  ->
    fun d  ->
      match d with
      | FStar_Extraction_ML_Syntax.MLM_Let
          (flavor,flags,{
                          FStar_Extraction_ML_Syntax.mllb_name =
                            (name,uu____3356);
                          FStar_Extraction_ML_Syntax.mllb_tysc =
                            FStar_Pervasives_Native.Some (tvars,t0);
                          FStar_Extraction_ML_Syntax.mllb_add_unit =
                            uu____3359;
                          FStar_Extraction_ML_Syntax.mllb_def =
                            {
                              FStar_Extraction_ML_Syntax.expr =
                                FStar_Extraction_ML_Syntax.MLE_Fun
                                (args,body);
                              FStar_Extraction_ML_Syntax.mlty = uu____3362;
                              FStar_Extraction_ML_Syntax.loc = uu____3363;_};
                          FStar_Extraction_ML_Syntax.print_typ = uu____3364;_}::[])
          ->
          let assumed =
            FStar_Util.for_some
              (fun uu___128_3385  ->
                 match uu___128_3385 with
                 | FStar_Extraction_ML_Syntax.Assumed  -> true
                 | uu____3386 -> false) flags in
          let env1 =
            if flavor = FStar_Extraction_ML_Syntax.Rec
            then extend env name false
            else env in
          let env2 =
            FStar_List.fold_left
              (fun env2  ->
                 fun uu____3399  ->
                   match uu____3399 with
                   | (name1,uu____3405) -> extend_t env2 name1) env1 tvars in
          let rec find_return_type i uu___129_3412 =
            match uu___129_3412 with
            | FStar_Extraction_ML_Syntax.MLTY_Fun (uu____3413,uu____3414,t)
                when i > (Prims.parse_int "0") ->
                find_return_type (i - (Prims.parse_int "1")) t
            | t -> t in
          let t =
            let uu____3418 = find_return_type (FStar_List.length args) t0 in
            translate_type env2 uu____3418 in
          let binders = translate_binders env2 args in
          let env3 = add_binders env2 args in
          let name1 = ((env3.module_name), name) in
          let flags1 = translate_flags flags in
          if assumed
          then
            (if (FStar_List.length tvars) = (Prims.parse_int "0")
             then
               let uu____3443 =
                 let uu____3444 =
                   let uu____3459 = translate_type env3 t0 in
                   (FStar_Pervasives_Native.None, name1, uu____3459) in
                 DExternal uu____3444 in
               FStar_Pervasives_Native.Some uu____3443
             else FStar_Pervasives_Native.None)
          else
            (try
               let body1 = translate_expr env3 body in
               FStar_Pervasives_Native.Some
                 (DFunction
                    (FStar_Pervasives_Native.None, flags1,
                      (FStar_List.length tvars), t, name1, binders, body1))
             with
             | e ->
                 ((let uu____3498 = FStar_Util.print_exn e in
                   FStar_Util.print2 "Warning: writing a stub for %s (%s)\n"
                     (FStar_Pervasives_Native.snd name1) uu____3498);
                  FStar_Pervasives_Native.Some
                    (DFunction
                       (FStar_Pervasives_Native.None, flags1,
                         (FStar_List.length tvars), t, name1, binders,
                         EAbort))))
      | FStar_Extraction_ML_Syntax.MLM_Let
          (flavor,flags,{
                          FStar_Extraction_ML_Syntax.mllb_name =
                            (name,uu____3516);
                          FStar_Extraction_ML_Syntax.mllb_tysc =
                            FStar_Pervasives_Native.Some (tvars,t0);
                          FStar_Extraction_ML_Syntax.mllb_add_unit =
                            uu____3519;
                          FStar_Extraction_ML_Syntax.mllb_def =
                            {
                              FStar_Extraction_ML_Syntax.expr =
                                FStar_Extraction_ML_Syntax.MLE_Coerce
                                ({
                                   FStar_Extraction_ML_Syntax.expr =
                                     FStar_Extraction_ML_Syntax.MLE_Fun
                                     (args,body);
                                   FStar_Extraction_ML_Syntax.mlty =
                                     uu____3522;
                                   FStar_Extraction_ML_Syntax.loc =
                                     uu____3523;_},uu____3524,uu____3525);
                              FStar_Extraction_ML_Syntax.mlty = uu____3526;
                              FStar_Extraction_ML_Syntax.loc = uu____3527;_};
                          FStar_Extraction_ML_Syntax.print_typ = uu____3528;_}::[])
          ->
          let assumed =
            FStar_Util.for_some
              (fun uu___128_3549  ->
                 match uu___128_3549 with
                 | FStar_Extraction_ML_Syntax.Assumed  -> true
                 | uu____3550 -> false) flags in
          let env1 =
            if flavor = FStar_Extraction_ML_Syntax.Rec
            then extend env name false
            else env in
          let env2 =
            FStar_List.fold_left
              (fun env2  ->
                 fun uu____3563  ->
                   match uu____3563 with
                   | (name1,uu____3569) -> extend_t env2 name1) env1 tvars in
          let rec find_return_type i uu___129_3576 =
            match uu___129_3576 with
            | FStar_Extraction_ML_Syntax.MLTY_Fun (uu____3577,uu____3578,t)
                when i > (Prims.parse_int "0") ->
                find_return_type (i - (Prims.parse_int "1")) t
            | t -> t in
          let t =
            let uu____3582 = find_return_type (FStar_List.length args) t0 in
            translate_type env2 uu____3582 in
          let binders = translate_binders env2 args in
          let env3 = add_binders env2 args in
          let name1 = ((env3.module_name), name) in
          let flags1 = translate_flags flags in
          if assumed
          then
            (if (FStar_List.length tvars) = (Prims.parse_int "0")
             then
               let uu____3607 =
                 let uu____3608 =
                   let uu____3623 = translate_type env3 t0 in
                   (FStar_Pervasives_Native.None, name1, uu____3623) in
                 DExternal uu____3608 in
               FStar_Pervasives_Native.Some uu____3607
             else FStar_Pervasives_Native.None)
          else
            (try
               let body1 = translate_expr env3 body in
               FStar_Pervasives_Native.Some
                 (DFunction
                    (FStar_Pervasives_Native.None, flags1,
                      (FStar_List.length tvars), t, name1, binders, body1))
             with
             | e ->
                 ((let uu____3662 = FStar_Util.print_exn e in
                   FStar_Util.print2 "Warning: writing a stub for %s (%s)\n"
                     (FStar_Pervasives_Native.snd name1) uu____3662);
                  FStar_Pervasives_Native.Some
                    (DFunction
                       (FStar_Pervasives_Native.None, flags1,
                         (FStar_List.length tvars), t, name1, binders,
                         EAbort))))
      | FStar_Extraction_ML_Syntax.MLM_Let
          (flavor,flags,{
                          FStar_Extraction_ML_Syntax.mllb_name =
                            (name,uu____3680);
                          FStar_Extraction_ML_Syntax.mllb_tysc =
                            FStar_Pervasives_Native.Some ([],t);
                          FStar_Extraction_ML_Syntax.mllb_add_unit =
                            uu____3682;
                          FStar_Extraction_ML_Syntax.mllb_def = expr;
                          FStar_Extraction_ML_Syntax.print_typ = uu____3684;_}::[])
          ->
          let flags1 = translate_flags flags in
          let t1 = translate_type env t in
          let name1 = ((env.module_name), name) in
          (try
             let expr1 = translate_expr env expr in
             FStar_Pervasives_Native.Some
               (DGlobal (flags1, name1, t1, expr1))
           with
           | e ->
               ((let uu____3732 = FStar_Util.print_exn e in
                 FStar_Util.print2
                   "Warning: not translating definition for %s (%s)\n"
                   (FStar_Pervasives_Native.snd name1) uu____3732);
                FStar_Pervasives_Native.Some
                  (DGlobal (flags1, name1, t1, EAny))))
      | FStar_Extraction_ML_Syntax.MLM_Let
          (uu____3743,uu____3744,{
                                   FStar_Extraction_ML_Syntax.mllb_name =
                                     (name,uu____3746);
                                   FStar_Extraction_ML_Syntax.mllb_tysc = ts;
                                   FStar_Extraction_ML_Syntax.mllb_add_unit =
                                     uu____3748;
                                   FStar_Extraction_ML_Syntax.mllb_def =
                                     uu____3749;
                                   FStar_Extraction_ML_Syntax.print_typ =
                                     uu____3750;_}::uu____3751)
          ->
          (FStar_Util.print1
             "Warning: not translating definition for %s (and possibly others)\n"
             name;
           (match ts with
            | FStar_Pervasives_Native.Some (idents,t) ->
                let uu____3766 =
                  let uu____3767 =
                    FStar_List.map FStar_Pervasives_Native.fst idents in
                  FStar_String.concat ", " uu____3767 in
                let uu____3774 =
                  FStar_Extraction_ML_Code.string_of_mlty ([], "") t in
                FStar_Util.print2 "Type scheme is: forall %s. %s\n"
                  uu____3766 uu____3774
            | FStar_Pervasives_Native.None  -> ());
           FStar_Pervasives_Native.None)
      | FStar_Extraction_ML_Syntax.MLM_Let uu____3777 ->
          failwith "impossible"
      | FStar_Extraction_ML_Syntax.MLM_Loc uu____3780 ->
          FStar_Pervasives_Native.None
      | FStar_Extraction_ML_Syntax.MLM_Ty
          ((assumed,name,_mangled_name,args,uu____3785,FStar_Pervasives_Native.Some
            (FStar_Extraction_ML_Syntax.MLTD_Abbrev t))::[])
          ->
          let name1 = ((env.module_name), name) in
          let env1 =
            FStar_List.fold_left
              (fun env1  ->
                 fun uu____3844  ->
                   match uu____3844 with
                   | (name2,uu____3850) -> extend_t env1 name2) env args in
          if assumed
          then FStar_Pervasives_Native.None
          else
            (let uu____3854 =
               let uu____3855 =
                 let uu____3868 = translate_type env1 t in
                 (name1, (FStar_List.length args), uu____3868) in
               DTypeAlias uu____3855 in
             FStar_Pervasives_Native.Some uu____3854)
      | FStar_Extraction_ML_Syntax.MLM_Ty
          ((uu____3875,name,_mangled_name,args,uu____3879,FStar_Pervasives_Native.Some
            (FStar_Extraction_ML_Syntax.MLTD_Record fields))::[])
          ->
          let name1 = ((env.module_name), name) in
          let env1 =
            FStar_List.fold_left
              (fun env1  ->
                 fun uu____3944  ->
                   match uu____3944 with
                   | (name2,uu____3950) -> extend_t env1 name2) env args in
          let uu____3951 =
            let uu____3952 =
              let uu____3975 =
                FStar_List.map
                  (fun uu____4002  ->
                     match uu____4002 with
                     | (f,t) ->
                         let uu____4017 =
                           let uu____4022 = translate_type env1 t in
                           (uu____4022, false) in
                         (f, uu____4017)) fields in
              (name1, (FStar_List.length args), uu____3975) in
            DTypeFlat uu____3952 in
          FStar_Pervasives_Native.Some uu____3951
      | FStar_Extraction_ML_Syntax.MLM_Ty
          ((uu____4043,name,_mangled_name,args,uu____4047,FStar_Pervasives_Native.Some
            (FStar_Extraction_ML_Syntax.MLTD_DType branches))::[])
          ->
          let name1 = ((env.module_name), name) in
          let env1 =
            FStar_List.fold_left
              (fun env1  ->
                 fun uu____4118  ->
                   match uu____4118 with
                   | (name2,uu____4124) -> extend_t env1 name2) env args in
          let uu____4125 =
            let uu____4126 =
              let uu____4155 =
                FStar_List.map
                  (fun uu____4200  ->
                     match uu____4200 with
                     | (cons1,ts) ->
                         let uu____4239 =
                           FStar_List.map
                             (fun uu____4266  ->
                                match uu____4266 with
                                | (name2,t) ->
                                    let uu____4281 =
                                      let uu____4286 = translate_type env1 t in
                                      (uu____4286, false) in
                                    (name2, uu____4281)) ts in
                         (cons1, uu____4239)) branches in
              (name1, (FStar_List.length args), uu____4155) in
            DTypeVariant uu____4126 in
          FStar_Pervasives_Native.Some uu____4125
      | FStar_Extraction_ML_Syntax.MLM_Ty
          ((uu____4323,name,_mangled_name,uu____4326,uu____4327,uu____4328)::uu____4329)
          ->
          (FStar_Util.print1
             "Warning: not translating definition for %s (and possibly others)\n"
             name;
           FStar_Pervasives_Native.None)
      | FStar_Extraction_ML_Syntax.MLM_Ty [] ->
          (FStar_Util.print_string
             "Impossible!! Empty block of mutually recursive type declarations";
           FStar_Pervasives_Native.None)
      | FStar_Extraction_ML_Syntax.MLM_Top uu____4374 ->
          failwith "todo: translate_decl [MLM_Top]"
      | FStar_Extraction_ML_Syntax.MLM_Exn uu____4377 ->
          failwith "todo: translate_decl [MLM_Exn]"
and translate_type: env -> FStar_Extraction_ML_Syntax.mlty -> typ =
  fun env  ->
    fun t  ->
      match t with
      | FStar_Extraction_ML_Syntax.MLTY_Tuple [] -> TAny
      | FStar_Extraction_ML_Syntax.MLTY_Top  -> TAny
      | FStar_Extraction_ML_Syntax.MLTY_Var (name,uu____4393) ->
          let uu____4394 = find_t env name in TBound uu____4394
      | FStar_Extraction_ML_Syntax.MLTY_Fun (t1,uu____4396,t2) ->
          let uu____4398 =
            let uu____4403 = translate_type env t1 in
            let uu____4404 = translate_type env t2 in
            (uu____4403, uu____4404) in
          TArrow uu____4398
      | FStar_Extraction_ML_Syntax.MLTY_Named ([],p) when
          let uu____4408 = FStar_Extraction_ML_Syntax.string_of_mlpath p in
          uu____4408 = "Prims.unit" -> TUnit
      | FStar_Extraction_ML_Syntax.MLTY_Named ([],p) when
          let uu____4412 = FStar_Extraction_ML_Syntax.string_of_mlpath p in
          uu____4412 = "Prims.bool" -> TBool
      | FStar_Extraction_ML_Syntax.MLTY_Named ([],("FStar"::m::[],"t")) when
          is_machine_int m ->
          let uu____4424 = FStar_Util.must (mk_width m) in TInt uu____4424
      | FStar_Extraction_ML_Syntax.MLTY_Named ([],("FStar"::m::[],"t'")) when
          is_machine_int m ->
          let uu____4436 = FStar_Util.must (mk_width m) in TInt uu____4436
      | FStar_Extraction_ML_Syntax.MLTY_Named (arg::[],p) when
          let uu____4441 = FStar_Extraction_ML_Syntax.string_of_mlpath p in
          uu____4441 = "FStar.Monotonic.HyperStack.mem" -> TUnit
      | FStar_Extraction_ML_Syntax.MLTY_Named (arg::[],p) when
          let uu____4446 = FStar_Extraction_ML_Syntax.string_of_mlpath p in
          uu____4446 = "FStar.Buffer.buffer" ->
          let uu____4447 = translate_type env arg in TBuf uu____4447
      | FStar_Extraction_ML_Syntax.MLTY_Named (uu____4448::[],p) when
          let uu____4452 = FStar_Extraction_ML_Syntax.string_of_mlpath p in
          uu____4452 = "FStar.Ghost.erased" -> TAny
      | FStar_Extraction_ML_Syntax.MLTY_Named ([],(path,type_name)) ->
          TQualified (path, type_name)
      | FStar_Extraction_ML_Syntax.MLTY_Named (args,(ns,t1)) when
          ((ns = ["Prims"]) || (ns = ["FStar"; "Pervasives"; "Native"])) &&
            (FStar_Util.starts_with t1 "tuple")
          ->
          let uu____4490 = FStar_List.map (translate_type env) args in
          TTuple uu____4490
      | FStar_Extraction_ML_Syntax.MLTY_Named (args,lid) ->
          if (FStar_List.length args) > (Prims.parse_int "0")
          then
            let uu____4499 =
              let uu____4512 = FStar_List.map (translate_type env) args in
              (lid, uu____4512) in
            TApp uu____4499
          else TQualified lid
      | FStar_Extraction_ML_Syntax.MLTY_Tuple ts ->
          let uu____4521 = FStar_List.map (translate_type env) ts in
          TTuple uu____4521
and translate_binders:
  env ->
    (FStar_Extraction_ML_Syntax.mlident,FStar_Extraction_ML_Syntax.mlty)
      FStar_Pervasives_Native.tuple2 Prims.list -> binder Prims.list
  = fun env  -> fun args  -> FStar_List.map (translate_binder env) args
and translate_binder:
  env ->
    (FStar_Extraction_ML_Syntax.mlident,FStar_Extraction_ML_Syntax.mlty)
      FStar_Pervasives_Native.tuple2 -> binder
  =
  fun env  ->
    fun uu____4537  ->
      match uu____4537 with
      | ((name,uu____4543),typ) ->
          let uu____4549 = translate_type env typ in
          { name; typ = uu____4549; mut = false }
and translate_expr: env -> FStar_Extraction_ML_Syntax.mlexpr -> expr =
  fun env  ->
    fun e  ->
      match e.FStar_Extraction_ML_Syntax.expr with
      | FStar_Extraction_ML_Syntax.MLE_Tuple [] -> EUnit
      | FStar_Extraction_ML_Syntax.MLE_Const c -> translate_constant c
      | FStar_Extraction_ML_Syntax.MLE_Var (name,uu____4554) ->
          let uu____4555 = find env name in EBound uu____4555
      | FStar_Extraction_ML_Syntax.MLE_Name ("FStar"::m::[],op) when
          (is_machine_int m) && (is_op op) ->
          let uu____4560 =
            let uu____4565 = FStar_Util.must (mk_op op) in
            let uu____4566 = FStar_Util.must (mk_width m) in
            (uu____4565, uu____4566) in
          EOp uu____4560
      | FStar_Extraction_ML_Syntax.MLE_Name ("Prims"::[],op) when
          is_bool_op op ->
          let uu____4570 =
            let uu____4575 = FStar_Util.must (mk_bool_op op) in
            (uu____4575, Bool) in
          EOp uu____4570
      | FStar_Extraction_ML_Syntax.MLE_Name n1 -> EQualified n1
      | FStar_Extraction_ML_Syntax.MLE_Let
          ((flavor,flags,{
                           FStar_Extraction_ML_Syntax.mllb_name =
                             (name,uu____4580);
                           FStar_Extraction_ML_Syntax.mllb_tysc =
                             FStar_Pervasives_Native.Some ([],typ);
                           FStar_Extraction_ML_Syntax.mllb_add_unit =
                             add_unit;
                           FStar_Extraction_ML_Syntax.mllb_def = body;
                           FStar_Extraction_ML_Syntax.print_typ = print7;_}::[]),continuation)
          ->
          let is_mut =
            FStar_Util.for_some
              (fun uu___130_4606  ->
                 match uu___130_4606 with
                 | FStar_Extraction_ML_Syntax.Mutable  -> true
                 | uu____4607 -> false) flags in
          let uu____4608 =
            if is_mut
            then
              let uu____4617 =
                match typ with
                | FStar_Extraction_ML_Syntax.MLTY_Named (t::[],p) when
                    let uu____4622 =
                      FStar_Extraction_ML_Syntax.string_of_mlpath p in
                    uu____4622 = "FStar.ST.stackref" -> t
                | uu____4623 ->
                    let uu____4624 =
                      let uu____4625 =
                        FStar_Extraction_ML_Code.string_of_mlty ([], "") typ in
                      FStar_Util.format1
                        "unexpected: bad desugaring of Mutable (typ is %s)"
                        uu____4625 in
                    failwith uu____4624 in
              let uu____4628 =
                match body with
                | {
                    FStar_Extraction_ML_Syntax.expr =
                      FStar_Extraction_ML_Syntax.MLE_App
                      (uu____4629,body1::[]);
                    FStar_Extraction_ML_Syntax.mlty = uu____4631;
                    FStar_Extraction_ML_Syntax.loc = uu____4632;_} -> body1
                | uu____4635 ->
                    failwith "unexpected: bad desugaring of Mutable" in
              (uu____4617, uu____4628)
            else (typ, body) in
          (match uu____4608 with
           | (typ1,body1) ->
               let binder =
                 let uu____4640 = translate_type env typ1 in
                 { name; typ = uu____4640; mut = is_mut } in
               let body2 = translate_expr env body1 in
               let env1 = extend env name is_mut in
               let continuation1 = translate_expr env1 continuation in
               ELet (binder, body2, continuation1))
      | FStar_Extraction_ML_Syntax.MLE_Match (expr,branches) ->
          let uu____4666 =
            let uu____4677 = translate_expr env expr in
            let uu____4678 = translate_branches env branches in
            (uu____4677, uu____4678) in
          EMatch uu____4666
      | FStar_Extraction_ML_Syntax.MLE_App
          ({
             FStar_Extraction_ML_Syntax.expr =
               FStar_Extraction_ML_Syntax.MLE_Name p;
             FStar_Extraction_ML_Syntax.mlty = uu____4692;
             FStar_Extraction_ML_Syntax.loc = uu____4693;_},{
                                                              FStar_Extraction_ML_Syntax.expr
                                                                =
                                                                FStar_Extraction_ML_Syntax.MLE_Var
                                                                (v1,uu____4695);
                                                              FStar_Extraction_ML_Syntax.mlty
                                                                = uu____4696;
                                                              FStar_Extraction_ML_Syntax.loc
                                                                = uu____4697;_}::[])
          when
          (let uu____4702 = FStar_Extraction_ML_Syntax.string_of_mlpath p in
           uu____4702 = "FStar.HyperStack.ST.op_Bang") && (is_mutable env v1)
          -> let uu____4703 = find env v1 in EBound uu____4703
      | FStar_Extraction_ML_Syntax.MLE_App
          ({
             FStar_Extraction_ML_Syntax.expr =
               FStar_Extraction_ML_Syntax.MLE_Name p;
             FStar_Extraction_ML_Syntax.mlty = uu____4705;
             FStar_Extraction_ML_Syntax.loc = uu____4706;_},{
                                                              FStar_Extraction_ML_Syntax.expr
                                                                =
                                                                FStar_Extraction_ML_Syntax.MLE_Var
                                                                (v1,uu____4708);
                                                              FStar_Extraction_ML_Syntax.mlty
                                                                = uu____4709;
                                                              FStar_Extraction_ML_Syntax.loc
                                                                = uu____4710;_}::e1::[])
          when
          (let uu____4716 = FStar_Extraction_ML_Syntax.string_of_mlpath p in
           uu____4716 = "FStar.HyperStack.ST.op_Colon_Equals") &&
            (is_mutable env v1)
          ->
          let uu____4717 =
            let uu____4722 =
              let uu____4723 = find env v1 in EBound uu____4723 in
            let uu____4724 = translate_expr env e1 in
            (uu____4722, uu____4724) in
          EAssign uu____4717
      | FStar_Extraction_ML_Syntax.MLE_App
          ({
             FStar_Extraction_ML_Syntax.expr =
               FStar_Extraction_ML_Syntax.MLE_Name p;
             FStar_Extraction_ML_Syntax.mlty = uu____4726;
             FStar_Extraction_ML_Syntax.loc = uu____4727;_},e1::e2::[])
          when
          (let uu____4734 = FStar_Extraction_ML_Syntax.string_of_mlpath p in
           uu____4734 = "FStar.Buffer.index") ||
            (let uu____4736 = FStar_Extraction_ML_Syntax.string_of_mlpath p in
             uu____4736 = "FStar.Buffer.op_Array_Access")
          ->
          let uu____4737 =
            let uu____4742 = translate_expr env e1 in
            let uu____4743 = translate_expr env e2 in
            (uu____4742, uu____4743) in
          EBufRead uu____4737
      | FStar_Extraction_ML_Syntax.MLE_App
          ({
             FStar_Extraction_ML_Syntax.expr =
               FStar_Extraction_ML_Syntax.MLE_Name p;
             FStar_Extraction_ML_Syntax.mlty = uu____4745;
             FStar_Extraction_ML_Syntax.loc = uu____4746;_},e1::e2::[])
          when
          let uu____4751 = FStar_Extraction_ML_Syntax.string_of_mlpath p in
          uu____4751 = "FStar.Buffer.create" ->
          let uu____4752 =
            let uu____4759 = translate_expr env e1 in
            let uu____4760 = translate_expr env e2 in
            (Stack, uu____4759, uu____4760) in
          EBufCreate uu____4752
      | FStar_Extraction_ML_Syntax.MLE_App
          ({
             FStar_Extraction_ML_Syntax.expr =
               FStar_Extraction_ML_Syntax.MLE_Name p;
             FStar_Extraction_ML_Syntax.mlty = uu____4762;
             FStar_Extraction_ML_Syntax.loc = uu____4763;_},_e0::e1::e2::[])
          when
          let uu____4769 = FStar_Extraction_ML_Syntax.string_of_mlpath p in
          uu____4769 = "FStar.Buffer.rcreate" ->
          let uu____4770 =
            let uu____4777 = translate_expr env e1 in
            let uu____4778 = translate_expr env e2 in
            (Eternal, uu____4777, uu____4778) in
          EBufCreate uu____4770
      | FStar_Extraction_ML_Syntax.MLE_App
          ({
             FStar_Extraction_ML_Syntax.expr =
               FStar_Extraction_ML_Syntax.MLE_Name p;
             FStar_Extraction_ML_Syntax.mlty = uu____4780;
             FStar_Extraction_ML_Syntax.loc = uu____4781;_},e2::[])
          when
          let uu____4785 = FStar_Extraction_ML_Syntax.string_of_mlpath p in
          uu____4785 = "FStar.Buffer.createL" ->
          let rec list_elements1 acc e21 =
            match e21.FStar_Extraction_ML_Syntax.expr with
            | FStar_Extraction_ML_Syntax.MLE_CTor
                (("Prims"::[],"Cons"),hd1::tl1::[]) ->
                list_elements1 (hd1 :: acc) tl1
            | FStar_Extraction_ML_Syntax.MLE_CTor (("Prims"::[],"Nil"),[]) ->
                FStar_List.rev acc
            | uu____4823 ->
                failwith
                  "Argument of FStar.Buffer.createL is not a string literal!" in
          let list_elements2 = list_elements1 [] in
          let uu____4831 =
            let uu____4838 =
              let uu____4841 = list_elements2 e2 in
              FStar_List.map (translate_expr env) uu____4841 in
            (Stack, uu____4838) in
          EBufCreateL uu____4831
      | FStar_Extraction_ML_Syntax.MLE_App
          ({
             FStar_Extraction_ML_Syntax.expr =
               FStar_Extraction_ML_Syntax.MLE_Name p;
             FStar_Extraction_ML_Syntax.mlty = uu____4847;
             FStar_Extraction_ML_Syntax.loc = uu____4848;_},e1::e2::_e3::[])
          when
          let uu____4854 = FStar_Extraction_ML_Syntax.string_of_mlpath p in
          uu____4854 = "FStar.Buffer.sub" ->
          let uu____4855 =
            let uu____4860 = translate_expr env e1 in
            let uu____4861 = translate_expr env e2 in
            (uu____4860, uu____4861) in
          EBufSub uu____4855
      | FStar_Extraction_ML_Syntax.MLE_App
          ({
             FStar_Extraction_ML_Syntax.expr =
               FStar_Extraction_ML_Syntax.MLE_Name p;
             FStar_Extraction_ML_Syntax.mlty = uu____4863;
             FStar_Extraction_ML_Syntax.loc = uu____4864;_},e1::e2::[])
          when
          let uu____4869 = FStar_Extraction_ML_Syntax.string_of_mlpath p in
          uu____4869 = "FStar.Buffer.join" -> translate_expr env e1
      | FStar_Extraction_ML_Syntax.MLE_App
          ({
             FStar_Extraction_ML_Syntax.expr =
               FStar_Extraction_ML_Syntax.MLE_Name p;
             FStar_Extraction_ML_Syntax.mlty = uu____4871;
             FStar_Extraction_ML_Syntax.loc = uu____4872;_},e1::e2::[])
          when
          let uu____4877 = FStar_Extraction_ML_Syntax.string_of_mlpath p in
          uu____4877 = "FStar.Buffer.offset" ->
          let uu____4878 =
            let uu____4883 = translate_expr env e1 in
            let uu____4884 = translate_expr env e2 in
            (uu____4883, uu____4884) in
          EBufSub uu____4878
      | FStar_Extraction_ML_Syntax.MLE_App
          ({
             FStar_Extraction_ML_Syntax.expr =
               FStar_Extraction_ML_Syntax.MLE_Name p;
             FStar_Extraction_ML_Syntax.mlty = uu____4886;
             FStar_Extraction_ML_Syntax.loc = uu____4887;_},e1::e2::e3::[])
          when
          (let uu____4895 = FStar_Extraction_ML_Syntax.string_of_mlpath p in
           uu____4895 = "FStar.Buffer.upd") ||
            (let uu____4897 = FStar_Extraction_ML_Syntax.string_of_mlpath p in
             uu____4897 = "FStar.Buffer.op_Array_Assignment")
          ->
          let uu____4898 =
            let uu____4905 = translate_expr env e1 in
            let uu____4906 = translate_expr env e2 in
            let uu____4907 = translate_expr env e3 in
            (uu____4905, uu____4906, uu____4907) in
          EBufWrite uu____4898
      | FStar_Extraction_ML_Syntax.MLE_App
          ({
             FStar_Extraction_ML_Syntax.expr =
               FStar_Extraction_ML_Syntax.MLE_Name p;
             FStar_Extraction_ML_Syntax.mlty = uu____4909;
             FStar_Extraction_ML_Syntax.loc = uu____4910;_},uu____4911::[])
          when
          let uu____4914 = FStar_Extraction_ML_Syntax.string_of_mlpath p in
          uu____4914 = "FStar.HyperStack.ST.push_frame" -> EPushFrame
      | FStar_Extraction_ML_Syntax.MLE_App
          ({
             FStar_Extraction_ML_Syntax.expr =
               FStar_Extraction_ML_Syntax.MLE_Name p;
             FStar_Extraction_ML_Syntax.mlty = uu____4916;
             FStar_Extraction_ML_Syntax.loc = uu____4917;_},uu____4918::[])
          when
          let uu____4921 = FStar_Extraction_ML_Syntax.string_of_mlpath p in
          uu____4921 = "FStar.HyperStack.ST.pop_frame" -> EPopFrame
      | FStar_Extraction_ML_Syntax.MLE_App
          ({
             FStar_Extraction_ML_Syntax.expr =
               FStar_Extraction_ML_Syntax.MLE_Name p;
             FStar_Extraction_ML_Syntax.mlty = uu____4923;
             FStar_Extraction_ML_Syntax.loc = uu____4924;_},e1::e2::e3::e4::e5::[])
          when
          let uu____4932 = FStar_Extraction_ML_Syntax.string_of_mlpath p in
          uu____4932 = "FStar.Buffer.blit" ->
          let uu____4933 =
            let uu____4944 = translate_expr env e1 in
            let uu____4945 = translate_expr env e2 in
            let uu____4946 = translate_expr env e3 in
            let uu____4947 = translate_expr env e4 in
            let uu____4948 = translate_expr env e5 in
            (uu____4944, uu____4945, uu____4946, uu____4947, uu____4948) in
          EBufBlit uu____4933
      | FStar_Extraction_ML_Syntax.MLE_App
          ({
             FStar_Extraction_ML_Syntax.expr =
               FStar_Extraction_ML_Syntax.MLE_Name p;
             FStar_Extraction_ML_Syntax.mlty = uu____4950;
             FStar_Extraction_ML_Syntax.loc = uu____4951;_},e1::e2::e3::[])
          when
          let uu____4957 = FStar_Extraction_ML_Syntax.string_of_mlpath p in
          uu____4957 = "FStar.Buffer.fill" ->
          let uu____4958 =
            let uu____4965 = translate_expr env e1 in
            let uu____4966 = translate_expr env e2 in
            let uu____4967 = translate_expr env e3 in
            (uu____4965, uu____4966, uu____4967) in
          EBufFill uu____4958
      | FStar_Extraction_ML_Syntax.MLE_App
          ({
             FStar_Extraction_ML_Syntax.expr =
               FStar_Extraction_ML_Syntax.MLE_Name p;
             FStar_Extraction_ML_Syntax.mlty = uu____4969;
             FStar_Extraction_ML_Syntax.loc = uu____4970;_},uu____4971::[])
          when
          let uu____4974 = FStar_Extraction_ML_Syntax.string_of_mlpath p in
          uu____4974 = "FStar.HyperStack.ST.get" -> EUnit
      | FStar_Extraction_ML_Syntax.MLE_App
          ({
             FStar_Extraction_ML_Syntax.expr =
               FStar_Extraction_ML_Syntax.MLE_Name p;
             FStar_Extraction_ML_Syntax.mlty = uu____4976;
             FStar_Extraction_ML_Syntax.loc = uu____4977;_},e1::[])
          when
          let uu____4981 = FStar_Extraction_ML_Syntax.string_of_mlpath p in
          uu____4981 = "Obj.repr" ->
          let uu____4982 =
            let uu____4987 = translate_expr env e1 in (uu____4987, TAny) in
          ECast uu____4982
      | FStar_Extraction_ML_Syntax.MLE_App
          ({
             FStar_Extraction_ML_Syntax.expr =
               FStar_Extraction_ML_Syntax.MLE_Name ("FStar"::m::[],op);
             FStar_Extraction_ML_Syntax.mlty = uu____4990;
             FStar_Extraction_ML_Syntax.loc = uu____4991;_},args)
          when (is_machine_int m) && (is_op op) ->
          let uu____4999 = FStar_Util.must (mk_width m) in
          let uu____5000 = FStar_Util.must (mk_op op) in
          mk_op_app env uu____4999 uu____5000 args
      | FStar_Extraction_ML_Syntax.MLE_App
          ({
             FStar_Extraction_ML_Syntax.expr =
               FStar_Extraction_ML_Syntax.MLE_Name ("Prims"::[],op);
             FStar_Extraction_ML_Syntax.mlty = uu____5002;
             FStar_Extraction_ML_Syntax.loc = uu____5003;_},args)
          when is_bool_op op ->
          let uu____5011 = FStar_Util.must (mk_bool_op op) in
          mk_op_app env Bool uu____5011 args
      | FStar_Extraction_ML_Syntax.MLE_App
          ({
             FStar_Extraction_ML_Syntax.expr =
               FStar_Extraction_ML_Syntax.MLE_Name
               ("FStar"::m::[],"int_to_t");
             FStar_Extraction_ML_Syntax.mlty = uu____5013;
             FStar_Extraction_ML_Syntax.loc = uu____5014;_},{
                                                              FStar_Extraction_ML_Syntax.expr
                                                                =
                                                                FStar_Extraction_ML_Syntax.MLE_Const
                                                                (FStar_Extraction_ML_Syntax.MLC_Int
                                                                (c,FStar_Pervasives_Native.None
                                                                 ));
                                                              FStar_Extraction_ML_Syntax.mlty
                                                                = uu____5016;
                                                              FStar_Extraction_ML_Syntax.loc
                                                                = uu____5017;_}::[])
          when is_machine_int m ->
          let uu____5032 =
            let uu____5037 = FStar_Util.must (mk_width m) in (uu____5037, c) in
          EConstant uu____5032
      | FStar_Extraction_ML_Syntax.MLE_App
          ({
             FStar_Extraction_ML_Syntax.expr =
               FStar_Extraction_ML_Syntax.MLE_Name
               ("FStar"::m::[],"uint_to_t");
             FStar_Extraction_ML_Syntax.mlty = uu____5039;
             FStar_Extraction_ML_Syntax.loc = uu____5040;_},{
                                                              FStar_Extraction_ML_Syntax.expr
                                                                =
                                                                FStar_Extraction_ML_Syntax.MLE_Const
                                                                (FStar_Extraction_ML_Syntax.MLC_Int
                                                                (c,FStar_Pervasives_Native.None
                                                                 ));
                                                              FStar_Extraction_ML_Syntax.mlty
                                                                = uu____5042;
                                                              FStar_Extraction_ML_Syntax.loc
                                                                = uu____5043;_}::[])
          when is_machine_int m ->
          let uu____5058 =
            let uu____5063 = FStar_Util.must (mk_width m) in (uu____5063, c) in
          EConstant uu____5058
      | FStar_Extraction_ML_Syntax.MLE_App
          ({
             FStar_Extraction_ML_Syntax.expr =
               FStar_Extraction_ML_Syntax.MLE_Name
               ("C"::[],"string_of_literal");
             FStar_Extraction_ML_Syntax.mlty = uu____5064;
             FStar_Extraction_ML_Syntax.loc = uu____5065;_},{
                                                              FStar_Extraction_ML_Syntax.expr
                                                                = e1;
                                                              FStar_Extraction_ML_Syntax.mlty
                                                                = uu____5067;
                                                              FStar_Extraction_ML_Syntax.loc
                                                                = uu____5068;_}::[])
          ->
          (match e1 with
           | FStar_Extraction_ML_Syntax.MLE_Const
               (FStar_Extraction_ML_Syntax.MLC_String s) -> EString s
           | uu____5074 ->
               failwith
                 "Cannot extract string_of_literal applied to a non-literal")
      | FStar_Extraction_ML_Syntax.MLE_App
          ({
             FStar_Extraction_ML_Syntax.expr =
               FStar_Extraction_ML_Syntax.MLE_Name
               ("FStar"::"Int"::"Cast"::[],c);
             FStar_Extraction_ML_Syntax.mlty = uu____5076;
             FStar_Extraction_ML_Syntax.loc = uu____5077;_},arg::[])
          ->
          let is_known_type =
            (((((((FStar_Util.starts_with c "uint8") ||
                    (FStar_Util.starts_with c "uint16"))
                   || (FStar_Util.starts_with c "uint32"))
                  || (FStar_Util.starts_with c "uint64"))
                 || (FStar_Util.starts_with c "int8"))
                || (FStar_Util.starts_with c "int16"))
               || (FStar_Util.starts_with c "int32"))
              || (FStar_Util.starts_with c "int64") in
          if (FStar_Util.ends_with c "uint64") && is_known_type
          then
            let uu____5084 =
              let uu____5089 = translate_expr env arg in
              (uu____5089, (TInt UInt64)) in
            ECast uu____5084
          else
            if (FStar_Util.ends_with c "uint32") && is_known_type
            then
              (let uu____5091 =
                 let uu____5096 = translate_expr env arg in
                 (uu____5096, (TInt UInt32)) in
               ECast uu____5091)
            else
              if (FStar_Util.ends_with c "uint16") && is_known_type
              then
                (let uu____5098 =
                   let uu____5103 = translate_expr env arg in
                   (uu____5103, (TInt UInt16)) in
                 ECast uu____5098)
              else
                if (FStar_Util.ends_with c "uint8") && is_known_type
                then
                  (let uu____5105 =
                     let uu____5110 = translate_expr env arg in
                     (uu____5110, (TInt UInt8)) in
                   ECast uu____5105)
                else
                  if (FStar_Util.ends_with c "int64") && is_known_type
                  then
                    (let uu____5112 =
                       let uu____5117 = translate_expr env arg in
                       (uu____5117, (TInt Int64)) in
                     ECast uu____5112)
                  else
                    if (FStar_Util.ends_with c "int32") && is_known_type
                    then
                      (let uu____5119 =
                         let uu____5124 = translate_expr env arg in
                         (uu____5124, (TInt Int32)) in
                       ECast uu____5119)
                    else
                      if (FStar_Util.ends_with c "int16") && is_known_type
                      then
                        (let uu____5126 =
                           let uu____5131 = translate_expr env arg in
                           (uu____5131, (TInt Int16)) in
                         ECast uu____5126)
                      else
                        if (FStar_Util.ends_with c "int8") && is_known_type
                        then
                          (let uu____5133 =
                             let uu____5138 = translate_expr env arg in
                             (uu____5138, (TInt Int8)) in
                           ECast uu____5133)
                        else
                          (let uu____5140 =
                             let uu____5147 =
                               let uu____5150 = translate_expr env arg in
                               [uu____5150] in
                             ((EQualified (["FStar"; "Int"; "Cast"], c)),
                               uu____5147) in
                           EApp uu____5140)
      | FStar_Extraction_ML_Syntax.MLE_App
          ({
             FStar_Extraction_ML_Syntax.expr =
               FStar_Extraction_ML_Syntax.MLE_Name (path,function_name);
             FStar_Extraction_ML_Syntax.mlty = uu____5157;
             FStar_Extraction_ML_Syntax.loc = uu____5158;_},args)
          ->
          let uu____5168 =
            let uu____5175 = FStar_List.map (translate_expr env) args in
            ((EQualified (path, function_name)), uu____5175) in
          EApp uu____5168
      | FStar_Extraction_ML_Syntax.MLE_App
          ({
             FStar_Extraction_ML_Syntax.expr =
               FStar_Extraction_ML_Syntax.MLE_Var (name,uu____5183);
             FStar_Extraction_ML_Syntax.mlty = uu____5184;
             FStar_Extraction_ML_Syntax.loc = uu____5185;_},args)
          ->
          let uu____5191 =
            let uu____5198 =
              let uu____5199 = find env name in EBound uu____5199 in
            let uu____5200 = FStar_List.map (translate_expr env) args in
            (uu____5198, uu____5200) in
          EApp uu____5191
      | FStar_Extraction_ML_Syntax.MLE_Coerce (e1,t_from,t_to) ->
          let uu____5208 =
            let uu____5213 = translate_expr env e1 in
            let uu____5214 = translate_type env t_to in
            (uu____5213, uu____5214) in
          ECast uu____5208
      | FStar_Extraction_ML_Syntax.MLE_Record (uu____5215,fields) ->
          let uu____5233 =
            let uu____5244 = assert_lid env e.FStar_Extraction_ML_Syntax.mlty in
            let uu____5245 =
              FStar_List.map
                (fun uu____5264  ->
                   match uu____5264 with
                   | (field,expr) ->
                       let uu____5275 = translate_expr env expr in
                       (field, uu____5275)) fields in
            (uu____5244, uu____5245) in
          EFlat uu____5233
      | FStar_Extraction_ML_Syntax.MLE_Proj (e1,path) ->
          let uu____5284 =
            let uu____5291 =
              assert_lid env e1.FStar_Extraction_ML_Syntax.mlty in
            let uu____5292 = translate_expr env e1 in
            (uu____5291, uu____5292, (FStar_Pervasives_Native.snd path)) in
          EField uu____5284
      | FStar_Extraction_ML_Syntax.MLE_Let uu____5295 ->
          failwith "todo: translate_expr [MLE_Let]"
      | FStar_Extraction_ML_Syntax.MLE_App (head1,uu____5309) ->
          let uu____5314 =
            let uu____5315 =
              FStar_Extraction_ML_Code.string_of_mlexpr ([], "") head1 in
            FStar_Util.format1 "todo: translate_expr [MLE_App] (head is: %s)"
              uu____5315 in
          failwith uu____5314
      | FStar_Extraction_ML_Syntax.MLE_Seq seqs ->
          let uu____5321 = FStar_List.map (translate_expr env) seqs in
          ESequence uu____5321
      | FStar_Extraction_ML_Syntax.MLE_Tuple es ->
          let uu____5327 = FStar_List.map (translate_expr env) es in
          ETuple uu____5327
      | FStar_Extraction_ML_Syntax.MLE_CTor ((uu____5330,cons1),es) ->
          let uu____5347 =
            let uu____5356 = assert_lid env e.FStar_Extraction_ML_Syntax.mlty in
            let uu____5357 = FStar_List.map (translate_expr env) es in
            (uu____5356, cons1, uu____5357) in
          ECons uu____5347
      | FStar_Extraction_ML_Syntax.MLE_Fun (args,body) ->
          let binders = translate_binders env args in
          let env1 = add_binders env args in
          let uu____5380 =
            let uu____5389 = translate_expr env1 body in
            let uu____5390 =
              translate_type env1 body.FStar_Extraction_ML_Syntax.mlty in
            (binders, uu____5389, uu____5390) in
          EFun uu____5380
      | FStar_Extraction_ML_Syntax.MLE_If (e1,e2,e3) ->
          let uu____5400 =
            let uu____5407 = translate_expr env e1 in
            let uu____5408 = translate_expr env e2 in
            let uu____5409 =
              match e3 with
              | FStar_Pervasives_Native.None  -> EUnit
              | FStar_Pervasives_Native.Some e31 -> translate_expr env e31 in
            (uu____5407, uu____5408, uu____5409) in
          EIfThenElse uu____5400
      | FStar_Extraction_ML_Syntax.MLE_Raise uu____5411 ->
          failwith "todo: translate_expr [MLE_Raise]"
      | FStar_Extraction_ML_Syntax.MLE_Try uu____5418 ->
          failwith "todo: translate_expr [MLE_Try]"
      | FStar_Extraction_ML_Syntax.MLE_Coerce uu____5433 ->
          failwith "todo: translate_expr [MLE_Coerce]"
and assert_lid: env -> FStar_Extraction_ML_Syntax.mlty -> typ =
  fun env  ->
    fun t  ->
      match t with
      | FStar_Extraction_ML_Syntax.MLTY_Named (ts,lid) ->
          if (FStar_List.length ts) > (Prims.parse_int "0")
          then
            let uu____5448 =
              let uu____5461 = FStar_List.map (translate_type env) ts in
              (lid, uu____5461) in
            TApp uu____5448
          else TQualified lid
      | uu____5467 -> failwith "invalid argument: assert_lid"
and translate_branches:
  env ->
    (FStar_Extraction_ML_Syntax.mlpattern,FStar_Extraction_ML_Syntax.mlexpr
                                            FStar_Pervasives_Native.option,
      FStar_Extraction_ML_Syntax.mlexpr) FStar_Pervasives_Native.tuple3
      Prims.list -> (pattern,expr) FStar_Pervasives_Native.tuple2 Prims.list
  =
  fun env  -> fun branches  -> FStar_List.map (translate_branch env) branches
and translate_branch:
  env ->
    (FStar_Extraction_ML_Syntax.mlpattern,FStar_Extraction_ML_Syntax.mlexpr
                                            FStar_Pervasives_Native.option,
      FStar_Extraction_ML_Syntax.mlexpr) FStar_Pervasives_Native.tuple3 ->
      (pattern,expr) FStar_Pervasives_Native.tuple2
  =
  fun env  ->
    fun uu____5493  ->
      match uu____5493 with
      | (pat,guard,expr) ->
          if guard = FStar_Pervasives_Native.None
          then
            let uu____5519 = translate_pat env pat in
            (match uu____5519 with
             | (env1,pat1) ->
                 let uu____5530 = translate_expr env1 expr in
                 (pat1, uu____5530))
          else failwith "todo: translate_branch"
and translate_pat:
  env ->
    FStar_Extraction_ML_Syntax.mlpattern ->
      (env,pattern) FStar_Pervasives_Native.tuple2
  =
  fun env  ->
    fun p  ->
      match p with
      | FStar_Extraction_ML_Syntax.MLP_Const
          (FStar_Extraction_ML_Syntax.MLC_Unit ) -> (env, PUnit)
      | FStar_Extraction_ML_Syntax.MLP_Const
          (FStar_Extraction_ML_Syntax.MLC_Bool b) -> (env, (PBool b))
      | FStar_Extraction_ML_Syntax.MLP_Var (name,uu____5544) ->
          let env1 = extend env name false in
          (env1, (PVar { name; typ = TAny; mut = false }))
      | FStar_Extraction_ML_Syntax.MLP_Wild  ->
          let env1 = extend env "_" false in
          (env1, (PVar { name = "_"; typ = TAny; mut = false }))
      | FStar_Extraction_ML_Syntax.MLP_CTor ((uu____5547,cons1),ps) ->
          let uu____5564 =
            FStar_List.fold_left
              (fun uu____5584  ->
                 fun p1  ->
                   match uu____5584 with
                   | (env1,acc) ->
                       let uu____5604 = translate_pat env1 p1 in
                       (match uu____5604 with
                        | (env2,p2) -> (env2, (p2 :: acc)))) (env, []) ps in
          (match uu____5564 with
           | (env1,ps1) -> (env1, (PCons (cons1, (FStar_List.rev ps1)))))
      | FStar_Extraction_ML_Syntax.MLP_Record (uu____5633,ps) ->
          let uu____5651 =
            FStar_List.fold_left
              (fun uu____5685  ->
                 fun uu____5686  ->
                   match (uu____5685, uu____5686) with
                   | ((env1,acc),(field,p1)) ->
                       let uu____5755 = translate_pat env1 p1 in
                       (match uu____5755 with
                        | (env2,p2) -> (env2, ((field, p2) :: acc))))
              (env, []) ps in
          (match uu____5651 with
           | (env1,ps1) -> (env1, (PRecord (FStar_List.rev ps1))))
      | FStar_Extraction_ML_Syntax.MLP_Tuple ps ->
          let uu____5817 =
            FStar_List.fold_left
              (fun uu____5837  ->
                 fun p1  ->
                   match uu____5837 with
                   | (env1,acc) ->
                       let uu____5857 = translate_pat env1 p1 in
                       (match uu____5857 with
                        | (env2,p2) -> (env2, (p2 :: acc)))) (env, []) ps in
          (match uu____5817 with
           | (env1,ps1) -> (env1, (PTuple (FStar_List.rev ps1))))
      | FStar_Extraction_ML_Syntax.MLP_Const uu____5884 ->
          failwith "todo: translate_pat [MLP_Const]"
      | FStar_Extraction_ML_Syntax.MLP_Branch uu____5889 ->
          failwith "todo: translate_pat [MLP_Branch]"
and translate_constant: FStar_Extraction_ML_Syntax.mlconstant -> expr =
  fun c  ->
    match c with
    | FStar_Extraction_ML_Syntax.MLC_Unit  -> EUnit
    | FStar_Extraction_ML_Syntax.MLC_Bool b -> EBool b
    | FStar_Extraction_ML_Syntax.MLC_Int
        (s,FStar_Pervasives_Native.Some uu____5899) ->
        failwith
          "impossible: machine integer not desugared to a function call"
    | FStar_Extraction_ML_Syntax.MLC_Float uu____5914 ->
        failwith "todo: translate_expr [MLC_Float]"
    | FStar_Extraction_ML_Syntax.MLC_Char uu____5915 ->
        failwith "todo: translate_expr [MLC_Char]"
    | FStar_Extraction_ML_Syntax.MLC_String uu____5916 ->
        failwith "todo: translate_expr [MLC_String]"
    | FStar_Extraction_ML_Syntax.MLC_Bytes uu____5917 ->
        failwith "todo: translate_expr [MLC_Bytes]"
    | FStar_Extraction_ML_Syntax.MLC_Int
        (uu____5920,FStar_Pervasives_Native.None ) ->
        failwith "todo: translate_expr [MLC_Int]"
and mk_op_app:
  env -> width -> op -> FStar_Extraction_ML_Syntax.mlexpr Prims.list -> expr
  =
  fun env  ->
    fun w  ->
      fun op  ->
        fun args  ->
          let uu____5937 =
            let uu____5944 = FStar_List.map (translate_expr env) args in
            ((EOp (op, w)), uu____5944) in
          EApp uu____5937
>>>>>>> 0a4ecc34
<|MERGE_RESOLUTION|>--- conflicted
+++ resolved
@@ -1,1299 +1,5 @@
-
 open Prims
-open FStar_Pervasives
 type decl =
-<<<<<<< HEAD
-| DGlobal of (flag Prims.list * (Prims.string Prims.list * Prims.string) * typ * expr)
-| DFunction of (cc FStar_Pervasives_Native.option * flag Prims.list * Prims.int * typ * (Prims.string Prims.list * Prims.string) * binder Prims.list * expr)
-| DTypeAlias of ((Prims.string Prims.list * Prims.string) * Prims.int * typ)
-| DTypeFlat of ((Prims.string Prims.list * Prims.string) * Prims.int * (Prims.string * (typ * Prims.bool)) Prims.list)
-| DExternal of (cc FStar_Pervasives_Native.option * (Prims.string Prims.list * Prims.string) * typ)
-| DTypeVariant of ((Prims.string Prims.list * Prims.string) * Prims.int * (Prims.string * (Prims.string * (typ * Prims.bool)) Prims.list) Prims.list) 
- and cc =
-| StdCall
-| CDecl
-| FastCall 
- and flag =
-| Private
-| NoExtract
-| CInline
-| Substitute 
- and lifetime =
-| Eternal
-| Stack 
- and expr =
-| EBound of Prims.int
-| EQualified of (Prims.string Prims.list * Prims.string)
-| EConstant of (width * Prims.string)
-| EUnit
-| EApp of (expr * expr Prims.list)
-| ELet of (binder * expr * expr)
-| EIfThenElse of (expr * expr * expr)
-| ESequence of expr Prims.list
-| EAssign of (expr * expr)
-| EBufCreate of (lifetime * expr * expr)
-| EBufRead of (expr * expr)
-| EBufWrite of (expr * expr * expr)
-| EBufSub of (expr * expr)
-| EBufBlit of (expr * expr * expr * expr * expr)
-| EMatch of (expr * (pattern * expr) Prims.list)
-| EOp of (op * width)
-| ECast of (expr * typ)
-| EPushFrame
-| EPopFrame
-| EBool of Prims.bool
-| EAny
-| EAbort
-| EReturn of expr
-| EFlat of (typ * (Prims.string * expr) Prims.list)
-| EField of (typ * expr * Prims.string)
-| EWhile of (expr * expr)
-| EBufCreateL of (lifetime * expr Prims.list)
-| ETuple of expr Prims.list
-| ECons of (typ * Prims.string * expr Prims.list)
-| EBufFill of (expr * expr * expr)
-| EString of Prims.string
-| EFun of (binder Prims.list * expr) 
- and op =
-| Add
-| AddW
-| Sub
-| SubW
-| Div
-| DivW
-| Mult
-| MultW
-| Mod
-| BOr
-| BAnd
-| BXor
-| BShiftL
-| BShiftR
-| BNot
-| Eq
-| Neq
-| Lt
-| Lte
-| Gt
-| Gte
-| And
-| Or
-| Xor
-| Not 
- and pattern =
-| PUnit
-| PBool of Prims.bool
-| PVar of binder
-| PCons of (Prims.string * pattern Prims.list)
-| PTuple of pattern Prims.list
-| PRecord of (Prims.string * pattern) Prims.list 
- and width =
-| UInt8
-| UInt16
-| UInt32
-| UInt64
-| Int8
-| Int16
-| Int32
-| Int64
-| Bool
-| Int
-| UInt 
- and binder =
-{name : Prims.string; typ : typ; mut : Prims.bool} 
- and typ =
-| TInt of width
-| TBuf of typ
-| TUnit
-| TQualified of (Prims.string Prims.list * Prims.string)
-| TBool
-| TAny
-| TArrow of (typ * typ)
-| TZ
-| TBound of Prims.int
-| TApp of ((Prims.string Prims.list * Prims.string) * typ Prims.list)
-| TTuple of typ Prims.list
-
-
-let uu___is_DGlobal : decl  ->  Prims.bool = (fun projectee -> (match (projectee) with
-| DGlobal (_0) -> begin
-true
-end
-| uu____348 -> begin
-false
-end))
-
-
-let __proj__DGlobal__item___0 : decl  ->  (flag Prims.list * (Prims.string Prims.list * Prims.string) * typ * expr) = (fun projectee -> (match (projectee) with
-| DGlobal (_0) -> begin
-_0
-end))
-
-
-let uu___is_DFunction : decl  ->  Prims.bool = (fun projectee -> (match (projectee) with
-| DFunction (_0) -> begin
-true
-end
-| uu____397 -> begin
-false
-end))
-
-
-let __proj__DFunction__item___0 : decl  ->  (cc FStar_Pervasives_Native.option * flag Prims.list * Prims.int * typ * (Prims.string Prims.list * Prims.string) * binder Prims.list * expr) = (fun projectee -> (match (projectee) with
-| DFunction (_0) -> begin
-_0
-end))
-
-
-let uu___is_DTypeAlias : decl  ->  Prims.bool = (fun projectee -> (match (projectee) with
-| DTypeAlias (_0) -> begin
-true
-end
-| uu____454 -> begin
-false
-end))
-
-
-let __proj__DTypeAlias__item___0 : decl  ->  ((Prims.string Prims.list * Prims.string) * Prims.int * typ) = (fun projectee -> (match (projectee) with
-| DTypeAlias (_0) -> begin
-_0
-end))
-
-
-let uu___is_DTypeFlat : decl  ->  Prims.bool = (fun projectee -> (match (projectee) with
-| DTypeFlat (_0) -> begin
-true
-end
-| uu____495 -> begin
-false
-end))
-
-
-let __proj__DTypeFlat__item___0 : decl  ->  ((Prims.string Prims.list * Prims.string) * Prims.int * (Prims.string * (typ * Prims.bool)) Prims.list) = (fun projectee -> (match (projectee) with
-| DTypeFlat (_0) -> begin
-_0
-end))
-
-
-let uu___is_DExternal : decl  ->  Prims.bool = (fun projectee -> (match (projectee) with
-| DExternal (_0) -> begin
-true
-end
-| uu____547 -> begin
-false
-end))
-
-
-let __proj__DExternal__item___0 : decl  ->  (cc FStar_Pervasives_Native.option * (Prims.string Prims.list * Prims.string) * typ) = (fun projectee -> (match (projectee) with
-| DExternal (_0) -> begin
-_0
-end))
-
-
-let uu___is_DTypeVariant : decl  ->  Prims.bool = (fun projectee -> (match (projectee) with
-| DTypeVariant (_0) -> begin
-true
-end
-| uu____594 -> begin
-false
-end))
-
-
-let __proj__DTypeVariant__item___0 : decl  ->  ((Prims.string Prims.list * Prims.string) * Prims.int * (Prims.string * (Prims.string * (typ * Prims.bool)) Prims.list) Prims.list) = (fun projectee -> (match (projectee) with
-| DTypeVariant (_0) -> begin
-_0
-end))
-
-
-let uu___is_StdCall : cc  ->  Prims.bool = (fun projectee -> (match (projectee) with
-| StdCall -> begin
-true
-end
-| uu____647 -> begin
-false
-end))
-
-
-let uu___is_CDecl : cc  ->  Prims.bool = (fun projectee -> (match (projectee) with
-| CDecl -> begin
-true
-end
-| uu____651 -> begin
-false
-end))
-
-
-let uu___is_FastCall : cc  ->  Prims.bool = (fun projectee -> (match (projectee) with
-| FastCall -> begin
-true
-end
-| uu____655 -> begin
-false
-end))
-
-
-let uu___is_Private : flag  ->  Prims.bool = (fun projectee -> (match (projectee) with
-| Private -> begin
-true
-end
-| uu____659 -> begin
-false
-end))
-
-
-let uu___is_NoExtract : flag  ->  Prims.bool = (fun projectee -> (match (projectee) with
-| NoExtract -> begin
-true
-end
-| uu____663 -> begin
-false
-end))
-
-
-let uu___is_CInline : flag  ->  Prims.bool = (fun projectee -> (match (projectee) with
-| CInline -> begin
-true
-end
-| uu____667 -> begin
-false
-end))
-
-
-let uu___is_Substitute : flag  ->  Prims.bool = (fun projectee -> (match (projectee) with
-| Substitute -> begin
-true
-end
-| uu____671 -> begin
-false
-end))
-
-
-let uu___is_Eternal : lifetime  ->  Prims.bool = (fun projectee -> (match (projectee) with
-| Eternal -> begin
-true
-end
-| uu____675 -> begin
-false
-end))
-
-
-let uu___is_Stack : lifetime  ->  Prims.bool = (fun projectee -> (match (projectee) with
-| Stack -> begin
-true
-end
-| uu____679 -> begin
-false
-end))
-
-
-let uu___is_EBound : expr  ->  Prims.bool = (fun projectee -> (match (projectee) with
-| EBound (_0) -> begin
-true
-end
-| uu____684 -> begin
-false
-end))
-
-
-let __proj__EBound__item___0 : expr  ->  Prims.int = (fun projectee -> (match (projectee) with
-| EBound (_0) -> begin
-_0
-end))
-
-
-let uu___is_EQualified : expr  ->  Prims.bool = (fun projectee -> (match (projectee) with
-| EQualified (_0) -> begin
-true
-end
-| uu____699 -> begin
-false
-end))
-
-
-let __proj__EQualified__item___0 : expr  ->  (Prims.string Prims.list * Prims.string) = (fun projectee -> (match (projectee) with
-| EQualified (_0) -> begin
-_0
-end))
-
-
-let uu___is_EConstant : expr  ->  Prims.bool = (fun projectee -> (match (projectee) with
-| EConstant (_0) -> begin
-true
-end
-| uu____722 -> begin
-false
-end))
-
-
-let __proj__EConstant__item___0 : expr  ->  (width * Prims.string) = (fun projectee -> (match (projectee) with
-| EConstant (_0) -> begin
-_0
-end))
-
-
-let uu___is_EUnit : expr  ->  Prims.bool = (fun projectee -> (match (projectee) with
-| EUnit -> begin
-true
-end
-| uu____739 -> begin
-false
-end))
-
-
-let uu___is_EApp : expr  ->  Prims.bool = (fun projectee -> (match (projectee) with
-| EApp (_0) -> begin
-true
-end
-| uu____747 -> begin
-false
-end))
-
-
-let __proj__EApp__item___0 : expr  ->  (expr * expr Prims.list) = (fun projectee -> (match (projectee) with
-| EApp (_0) -> begin
-_0
-end))
-
-
-let uu___is_ELet : expr  ->  Prims.bool = (fun projectee -> (match (projectee) with
-| ELet (_0) -> begin
-true
-end
-| uu____771 -> begin
-false
-end))
-
-
-let __proj__ELet__item___0 : expr  ->  (binder * expr * expr) = (fun projectee -> (match (projectee) with
-| ELet (_0) -> begin
-_0
-end))
-
-
-let uu___is_EIfThenElse : expr  ->  Prims.bool = (fun projectee -> (match (projectee) with
-| EIfThenElse (_0) -> begin
-true
-end
-| uu____795 -> begin
-false
-end))
-
-
-let __proj__EIfThenElse__item___0 : expr  ->  (expr * expr * expr) = (fun projectee -> (match (projectee) with
-| EIfThenElse (_0) -> begin
-_0
-end))
-
-
-let uu___is_ESequence : expr  ->  Prims.bool = (fun projectee -> (match (projectee) with
-| ESequence (_0) -> begin
-true
-end
-| uu____817 -> begin
-false
-end))
-
-
-let __proj__ESequence__item___0 : expr  ->  expr Prims.list = (fun projectee -> (match (projectee) with
-| ESequence (_0) -> begin
-_0
-end))
-
-
-let uu___is_EAssign : expr  ->  Prims.bool = (fun projectee -> (match (projectee) with
-| EAssign (_0) -> begin
-true
-end
-| uu____834 -> begin
-false
-end))
-
-
-let __proj__EAssign__item___0 : expr  ->  (expr * expr) = (fun projectee -> (match (projectee) with
-| EAssign (_0) -> begin
-_0
-end))
-
-
-let uu___is_EBufCreate : expr  ->  Prims.bool = (fun projectee -> (match (projectee) with
-| EBufCreate (_0) -> begin
-true
-end
-| uu____855 -> begin
-false
-end))
-
-
-let __proj__EBufCreate__item___0 : expr  ->  (lifetime * expr * expr) = (fun projectee -> (match (projectee) with
-| EBufCreate (_0) -> begin
-_0
-end))
-
-
-let uu___is_EBufRead : expr  ->  Prims.bool = (fun projectee -> (match (projectee) with
-| EBufRead (_0) -> begin
-true
-end
-| uu____878 -> begin
-false
-end))
-
-
-let __proj__EBufRead__item___0 : expr  ->  (expr * expr) = (fun projectee -> (match (projectee) with
-| EBufRead (_0) -> begin
-_0
-end))
-
-
-let uu___is_EBufWrite : expr  ->  Prims.bool = (fun projectee -> (match (projectee) with
-| EBufWrite (_0) -> begin
-true
-end
-| uu____899 -> begin
-false
-end))
-
-
-let __proj__EBufWrite__item___0 : expr  ->  (expr * expr * expr) = (fun projectee -> (match (projectee) with
-| EBufWrite (_0) -> begin
-_0
-end))
-
-
-let uu___is_EBufSub : expr  ->  Prims.bool = (fun projectee -> (match (projectee) with
-| EBufSub (_0) -> begin
-true
-end
-| uu____922 -> begin
-false
-end))
-
-
-let __proj__EBufSub__item___0 : expr  ->  (expr * expr) = (fun projectee -> (match (projectee) with
-| EBufSub (_0) -> begin
-_0
-end))
-
-
-let uu___is_EBufBlit : expr  ->  Prims.bool = (fun projectee -> (match (projectee) with
-| EBufBlit (_0) -> begin
-true
-end
-| uu____945 -> begin
-false
-end))
-
-
-let __proj__EBufBlit__item___0 : expr  ->  (expr * expr * expr * expr * expr) = (fun projectee -> (match (projectee) with
-| EBufBlit (_0) -> begin
-_0
-end))
-
-
-let uu___is_EMatch : expr  ->  Prims.bool = (fun projectee -> (match (projectee) with
-| EMatch (_0) -> begin
-true
-end
-| uu____977 -> begin
-false
-end))
-
-
-let __proj__EMatch__item___0 : expr  ->  (expr * (pattern * expr) Prims.list) = (fun projectee -> (match (projectee) with
-| EMatch (_0) -> begin
-_0
-end))
-
-
-let uu___is_EOp : expr  ->  Prims.bool = (fun projectee -> (match (projectee) with
-| EOp (_0) -> begin
-true
-end
-| uu____1006 -> begin
-false
-end))
-
-
-let __proj__EOp__item___0 : expr  ->  (op * width) = (fun projectee -> (match (projectee) with
-| EOp (_0) -> begin
-_0
-end))
-
-
-let uu___is_ECast : expr  ->  Prims.bool = (fun projectee -> (match (projectee) with
-| ECast (_0) -> begin
-true
-end
-| uu____1026 -> begin
-false
-end))
-
-
-let __proj__ECast__item___0 : expr  ->  (expr * typ) = (fun projectee -> (match (projectee) with
-| ECast (_0) -> begin
-_0
-end))
-
-
-let uu___is_EPushFrame : expr  ->  Prims.bool = (fun projectee -> (match (projectee) with
-| EPushFrame -> begin
-true
-end
-| uu____1043 -> begin
-false
-end))
-
-
-let uu___is_EPopFrame : expr  ->  Prims.bool = (fun projectee -> (match (projectee) with
-| EPopFrame -> begin
-true
-end
-| uu____1047 -> begin
-false
-end))
-
-
-let uu___is_EBool : expr  ->  Prims.bool = (fun projectee -> (match (projectee) with
-| EBool (_0) -> begin
-true
-end
-| uu____1052 -> begin
-false
-end))
-
-
-let __proj__EBool__item___0 : expr  ->  Prims.bool = (fun projectee -> (match (projectee) with
-| EBool (_0) -> begin
-_0
-end))
-
-
-let uu___is_EAny : expr  ->  Prims.bool = (fun projectee -> (match (projectee) with
-| EAny -> begin
-true
-end
-| uu____1063 -> begin
-false
-end))
-
-
-let uu___is_EAbort : expr  ->  Prims.bool = (fun projectee -> (match (projectee) with
-| EAbort -> begin
-true
-end
-| uu____1067 -> begin
-false
-end))
-
-
-let uu___is_EReturn : expr  ->  Prims.bool = (fun projectee -> (match (projectee) with
-| EReturn (_0) -> begin
-true
-end
-| uu____1072 -> begin
-false
-end))
-
-
-let __proj__EReturn__item___0 : expr  ->  expr = (fun projectee -> (match (projectee) with
-| EReturn (_0) -> begin
-_0
-end))
-
-
-let uu___is_EFlat : expr  ->  Prims.bool = (fun projectee -> (match (projectee) with
-| EFlat (_0) -> begin
-true
-end
-| uu____1089 -> begin
-false
-end))
-
-
-let __proj__EFlat__item___0 : expr  ->  (typ * (Prims.string * expr) Prims.list) = (fun projectee -> (match (projectee) with
-| EFlat (_0) -> begin
-_0
-end))
-
-
-let uu___is_EField : expr  ->  Prims.bool = (fun projectee -> (match (projectee) with
-| EField (_0) -> begin
-true
-end
-| uu____1119 -> begin
-false
-end))
-
-
-let __proj__EField__item___0 : expr  ->  (typ * expr * Prims.string) = (fun projectee -> (match (projectee) with
-| EField (_0) -> begin
-_0
-end))
-
-
-let uu___is_EWhile : expr  ->  Prims.bool = (fun projectee -> (match (projectee) with
-| EWhile (_0) -> begin
-true
-end
-| uu____1142 -> begin
-false
-end))
-
-
-let __proj__EWhile__item___0 : expr  ->  (expr * expr) = (fun projectee -> (match (projectee) with
-| EWhile (_0) -> begin
-_0
-end))
-
-
-let uu___is_EBufCreateL : expr  ->  Prims.bool = (fun projectee -> (match (projectee) with
-| EBufCreateL (_0) -> begin
-true
-end
-| uu____1163 -> begin
-false
-end))
-
-
-let __proj__EBufCreateL__item___0 : expr  ->  (lifetime * expr Prims.list) = (fun projectee -> (match (projectee) with
-| EBufCreateL (_0) -> begin
-_0
-end))
-
-
-let uu___is_ETuple : expr  ->  Prims.bool = (fun projectee -> (match (projectee) with
-| ETuple (_0) -> begin
-true
-end
-| uu____1185 -> begin
-false
-end))
-
-
-let __proj__ETuple__item___0 : expr  ->  expr Prims.list = (fun projectee -> (match (projectee) with
-| ETuple (_0) -> begin
-_0
-end))
-
-
-let uu___is_ECons : expr  ->  Prims.bool = (fun projectee -> (match (projectee) with
-| ECons (_0) -> begin
-true
-end
-| uu____1204 -> begin
-false
-end))
-
-
-let __proj__ECons__item___0 : expr  ->  (typ * Prims.string * expr Prims.list) = (fun projectee -> (match (projectee) with
-| ECons (_0) -> begin
-_0
-end))
-
-
-let uu___is_EBufFill : expr  ->  Prims.bool = (fun projectee -> (match (projectee) with
-| EBufFill (_0) -> begin
-true
-end
-| uu____1231 -> begin
-false
-end))
-
-
-let __proj__EBufFill__item___0 : expr  ->  (expr * expr * expr) = (fun projectee -> (match (projectee) with
-| EBufFill (_0) -> begin
-_0
-end))
-
-
-let uu___is_EString : expr  ->  Prims.bool = (fun projectee -> (match (projectee) with
-| EString (_0) -> begin
-true
-end
-| uu____1252 -> begin
-false
-end))
-
-
-let __proj__EString__item___0 : expr  ->  Prims.string = (fun projectee -> (match (projectee) with
-| EString (_0) -> begin
-_0
-end))
-
-
-let uu___is_EFun : expr  ->  Prims.bool = (fun projectee -> (match (projectee) with
-| EFun (_0) -> begin
-true
-end
-| uu____1267 -> begin
-false
-end))
-
-
-let __proj__EFun__item___0 : expr  ->  (binder Prims.list * expr) = (fun projectee -> (match (projectee) with
-| EFun (_0) -> begin
-_0
-end))
-
-
-let uu___is_Add : op  ->  Prims.bool = (fun projectee -> (match (projectee) with
-| Add -> begin
-true
-end
-| uu____1287 -> begin
-false
-end))
-
-
-let uu___is_AddW : op  ->  Prims.bool = (fun projectee -> (match (projectee) with
-| AddW -> begin
-true
-end
-| uu____1291 -> begin
-false
-end))
-
-
-let uu___is_Sub : op  ->  Prims.bool = (fun projectee -> (match (projectee) with
-| Sub -> begin
-true
-end
-| uu____1295 -> begin
-false
-end))
-
-
-let uu___is_SubW : op  ->  Prims.bool = (fun projectee -> (match (projectee) with
-| SubW -> begin
-true
-end
-| uu____1299 -> begin
-false
-end))
-
-
-let uu___is_Div : op  ->  Prims.bool = (fun projectee -> (match (projectee) with
-| Div -> begin
-true
-end
-| uu____1303 -> begin
-false
-end))
-
-
-let uu___is_DivW : op  ->  Prims.bool = (fun projectee -> (match (projectee) with
-| DivW -> begin
-true
-end
-| uu____1307 -> begin
-false
-end))
-
-
-let uu___is_Mult : op  ->  Prims.bool = (fun projectee -> (match (projectee) with
-| Mult -> begin
-true
-end
-| uu____1311 -> begin
-false
-end))
-
-
-let uu___is_MultW : op  ->  Prims.bool = (fun projectee -> (match (projectee) with
-| MultW -> begin
-true
-end
-| uu____1315 -> begin
-false
-end))
-
-
-let uu___is_Mod : op  ->  Prims.bool = (fun projectee -> (match (projectee) with
-| Mod -> begin
-true
-end
-| uu____1319 -> begin
-false
-end))
-
-
-let uu___is_BOr : op  ->  Prims.bool = (fun projectee -> (match (projectee) with
-| BOr -> begin
-true
-end
-| uu____1323 -> begin
-false
-end))
-
-
-let uu___is_BAnd : op  ->  Prims.bool = (fun projectee -> (match (projectee) with
-| BAnd -> begin
-true
-end
-| uu____1327 -> begin
-false
-end))
-
-
-let uu___is_BXor : op  ->  Prims.bool = (fun projectee -> (match (projectee) with
-| BXor -> begin
-true
-end
-| uu____1331 -> begin
-false
-end))
-
-
-let uu___is_BShiftL : op  ->  Prims.bool = (fun projectee -> (match (projectee) with
-| BShiftL -> begin
-true
-end
-| uu____1335 -> begin
-false
-end))
-
-
-let uu___is_BShiftR : op  ->  Prims.bool = (fun projectee -> (match (projectee) with
-| BShiftR -> begin
-true
-end
-| uu____1339 -> begin
-false
-end))
-
-
-let uu___is_BNot : op  ->  Prims.bool = (fun projectee -> (match (projectee) with
-| BNot -> begin
-true
-end
-| uu____1343 -> begin
-false
-end))
-
-
-let uu___is_Eq : op  ->  Prims.bool = (fun projectee -> (match (projectee) with
-| Eq -> begin
-true
-end
-| uu____1347 -> begin
-false
-end))
-
-
-let uu___is_Neq : op  ->  Prims.bool = (fun projectee -> (match (projectee) with
-| Neq -> begin
-true
-end
-| uu____1351 -> begin
-false
-end))
-
-
-let uu___is_Lt : op  ->  Prims.bool = (fun projectee -> (match (projectee) with
-| Lt -> begin
-true
-end
-| uu____1355 -> begin
-false
-end))
-
-
-let uu___is_Lte : op  ->  Prims.bool = (fun projectee -> (match (projectee) with
-| Lte -> begin
-true
-end
-| uu____1359 -> begin
-false
-end))
-
-
-let uu___is_Gt : op  ->  Prims.bool = (fun projectee -> (match (projectee) with
-| Gt -> begin
-true
-end
-| uu____1363 -> begin
-false
-end))
-
-
-let uu___is_Gte : op  ->  Prims.bool = (fun projectee -> (match (projectee) with
-| Gte -> begin
-true
-end
-| uu____1367 -> begin
-false
-end))
-
-
-let uu___is_And : op  ->  Prims.bool = (fun projectee -> (match (projectee) with
-| And -> begin
-true
-end
-| uu____1371 -> begin
-false
-end))
-
-
-let uu___is_Or : op  ->  Prims.bool = (fun projectee -> (match (projectee) with
-| Or -> begin
-true
-end
-| uu____1375 -> begin
-false
-end))
-
-
-let uu___is_Xor : op  ->  Prims.bool = (fun projectee -> (match (projectee) with
-| Xor -> begin
-true
-end
-| uu____1379 -> begin
-false
-end))
-
-
-let uu___is_Not : op  ->  Prims.bool = (fun projectee -> (match (projectee) with
-| Not -> begin
-true
-end
-| uu____1383 -> begin
-false
-end))
-
-
-let uu___is_PUnit : pattern  ->  Prims.bool = (fun projectee -> (match (projectee) with
-| PUnit -> begin
-true
-end
-| uu____1387 -> begin
-false
-end))
-
-
-let uu___is_PBool : pattern  ->  Prims.bool = (fun projectee -> (match (projectee) with
-| PBool (_0) -> begin
-true
-end
-| uu____1392 -> begin
-false
-end))
-
-
-let __proj__PBool__item___0 : pattern  ->  Prims.bool = (fun projectee -> (match (projectee) with
-| PBool (_0) -> begin
-_0
-end))
-
-
-let uu___is_PVar : pattern  ->  Prims.bool = (fun projectee -> (match (projectee) with
-| PVar (_0) -> begin
-true
-end
-| uu____1404 -> begin
-false
-end))
-
-
-let __proj__PVar__item___0 : pattern  ->  binder = (fun projectee -> (match (projectee) with
-| PVar (_0) -> begin
-_0
-end))
-
-
-let uu___is_PCons : pattern  ->  Prims.bool = (fun projectee -> (match (projectee) with
-| PCons (_0) -> begin
-true
-end
-| uu____1419 -> begin
-false
-end))
-
-
-let __proj__PCons__item___0 : pattern  ->  (Prims.string * pattern Prims.list) = (fun projectee -> (match (projectee) with
-| PCons (_0) -> begin
-_0
-end))
-
-
-let uu___is_PTuple : pattern  ->  Prims.bool = (fun projectee -> (match (projectee) with
-| PTuple (_0) -> begin
-true
-end
-| uu____1441 -> begin
-false
-end))
-
-
-let __proj__PTuple__item___0 : pattern  ->  pattern Prims.list = (fun projectee -> (match (projectee) with
-| PTuple (_0) -> begin
-_0
-end))
-
-
-let uu___is_PRecord : pattern  ->  Prims.bool = (fun projectee -> (match (projectee) with
-| PRecord (_0) -> begin
-true
-end
-| uu____1459 -> begin
-false
-end))
-
-
-let __proj__PRecord__item___0 : pattern  ->  (Prims.string * pattern) Prims.list = (fun projectee -> (match (projectee) with
-| PRecord (_0) -> begin
-_0
-end))
-
-
-let uu___is_UInt8 : width  ->  Prims.bool = (fun projectee -> (match (projectee) with
-| UInt8 -> begin
-true
-end
-| uu____1479 -> begin
-false
-end))
-
-
-let uu___is_UInt16 : width  ->  Prims.bool = (fun projectee -> (match (projectee) with
-| UInt16 -> begin
-true
-end
-| uu____1483 -> begin
-false
-end))
-
-
-let uu___is_UInt32 : width  ->  Prims.bool = (fun projectee -> (match (projectee) with
-| UInt32 -> begin
-true
-end
-| uu____1487 -> begin
-false
-end))
-
-
-let uu___is_UInt64 : width  ->  Prims.bool = (fun projectee -> (match (projectee) with
-| UInt64 -> begin
-true
-end
-| uu____1491 -> begin
-false
-end))
-
-
-let uu___is_Int8 : width  ->  Prims.bool = (fun projectee -> (match (projectee) with
-| Int8 -> begin
-true
-end
-| uu____1495 -> begin
-false
-end))
-
-
-let uu___is_Int16 : width  ->  Prims.bool = (fun projectee -> (match (projectee) with
-| Int16 -> begin
-true
-end
-| uu____1499 -> begin
-false
-end))
-
-
-let uu___is_Int32 : width  ->  Prims.bool = (fun projectee -> (match (projectee) with
-| Int32 -> begin
-true
-end
-| uu____1503 -> begin
-false
-end))
-
-
-let uu___is_Int64 : width  ->  Prims.bool = (fun projectee -> (match (projectee) with
-| Int64 -> begin
-true
-end
-| uu____1507 -> begin
-false
-end))
-
-
-let uu___is_Bool : width  ->  Prims.bool = (fun projectee -> (match (projectee) with
-| Bool -> begin
-true
-end
-| uu____1511 -> begin
-false
-end))
-
-
-let uu___is_Int : width  ->  Prims.bool = (fun projectee -> (match (projectee) with
-| Int -> begin
-true
-end
-| uu____1515 -> begin
-false
-end))
-
-
-let uu___is_UInt : width  ->  Prims.bool = (fun projectee -> (match (projectee) with
-| UInt -> begin
-true
-end
-| uu____1519 -> begin
-false
-end))
-
-
-let uu___is_TInt : typ  ->  Prims.bool = (fun projectee -> (match (projectee) with
-| TInt (_0) -> begin
-true
-end
-| uu____1536 -> begin
-false
-end))
-
-
-let __proj__TInt__item___0 : typ  ->  width = (fun projectee -> (match (projectee) with
-| TInt (_0) -> begin
-_0
-end))
-
-
-let uu___is_TBuf : typ  ->  Prims.bool = (fun projectee -> (match (projectee) with
-| TBuf (_0) -> begin
-true
-end
-| uu____1548 -> begin
-false
-end))
-
-
-let __proj__TBuf__item___0 : typ  ->  typ = (fun projectee -> (match (projectee) with
-| TBuf (_0) -> begin
-_0
-end))
-
-
-let uu___is_TUnit : typ  ->  Prims.bool = (fun projectee -> (match (projectee) with
-| TUnit -> begin
-true
-end
-| uu____1559 -> begin
-false
-end))
-
-
-let uu___is_TQualified : typ  ->  Prims.bool = (fun projectee -> (match (projectee) with
-| TQualified (_0) -> begin
-true
-end
-| uu____1567 -> begin
-false
-end))
-
-
-let __proj__TQualified__item___0 : typ  ->  (Prims.string Prims.list * Prims.string) = (fun projectee -> (match (projectee) with
-| TQualified (_0) -> begin
-_0
-end))
-
-
-let uu___is_TBool : typ  ->  Prims.bool = (fun projectee -> (match (projectee) with
-| TBool -> begin
-true
-end
-| uu____1587 -> begin
-false
-end))
-
-
-let uu___is_TAny : typ  ->  Prims.bool = (fun projectee -> (match (projectee) with
-| TAny -> begin
-true
-end
-| uu____1591 -> begin
-false
-end))
-
-
-let uu___is_TArrow : typ  ->  Prims.bool = (fun projectee -> (match (projectee) with
-| TArrow (_0) -> begin
-true
-end
-| uu____1598 -> begin
-false
-end))
-
-
-let __proj__TArrow__item___0 : typ  ->  (typ * typ) = (fun projectee -> (match (projectee) with
-| TArrow (_0) -> begin
-_0
-end))
-
-
-let uu___is_TZ : typ  ->  Prims.bool = (fun projectee -> (match (projectee) with
-| TZ -> begin
-true
-end
-| uu____1615 -> begin
-false
-end))
-
-
-let uu___is_TBound : typ  ->  Prims.bool = (fun projectee -> (match (projectee) with
-| TBound (_0) -> begin
-true
-end
-| uu____1620 -> begin
-false
-end))
-
-
-let __proj__TBound__item___0 : typ  ->  Prims.int = (fun projectee -> (match (projectee) with
-| TBound (_0) -> begin
-_0
-end))
-
-
-let uu___is_TApp : typ  ->  Prims.bool = (fun projectee -> (match (projectee) with
-| TApp (_0) -> begin
-true
-end
-| uu____1638 -> begin
-false
-end))
-
-
-let __proj__TApp__item___0 : typ  ->  ((Prims.string Prims.list * Prims.string) * typ Prims.list) = (fun projectee -> (match (projectee) with
-| TApp (_0) -> begin
-_0
-end))
-
-
-let uu___is_TTuple : typ  ->  Prims.bool = (fun projectee -> (match (projectee) with
-| TTuple (_0) -> begin
-true
-end
-| uu____1669 -> begin
-false
-end))
-
-
-let __proj__TTuple__item___0 : typ  ->  typ Prims.list = (fun projectee -> (match (projectee) with
-| TTuple (_0) -> begin
-_0
-end))
-
-
-type program =
-decl Prims.list
-
-
-type ident =
-Prims.string
-
-
-=======
   | DGlobal of
   (flag Prims.list,(Prims.string Prims.list,Prims.string)
                      FStar_Pervasives_Native.tuple2,typ,expr)
@@ -1894,1644 +600,18 @@
   fun projectee  -> match projectee with | TTuple _0 -> _0
 type program = decl Prims.list
 type ident = Prims.string
->>>>>>> 0a4ecc34
 type fields_t =
-(Prims.string * (typ * Prims.bool)) Prims.list
-
-
+  (Prims.string,(typ,Prims.bool) FStar_Pervasives_Native.tuple2)
+    FStar_Pervasives_Native.tuple2 Prims.list
 type branches_t =
-(Prims.string * (Prims.string * (typ * Prims.bool)) Prims.list) Prims.list
-
-
-type branch =
-(pattern * expr)
-
-
-type branches =
-(pattern * expr) Prims.list
-
-
-type constant =
-(width * Prims.string)
-
-
-type var =
-Prims.int
-
-
+  (Prims.string,(Prims.string,(typ,Prims.bool) FStar_Pervasives_Native.tuple2)
+                  FStar_Pervasives_Native.tuple2 Prims.list)
+    FStar_Pervasives_Native.tuple2 Prims.list
+type branch = (pattern,expr) FStar_Pervasives_Native.tuple2
+type branches = (pattern,expr) FStar_Pervasives_Native.tuple2 Prims.list
+type constant = (width,Prims.string) FStar_Pervasives_Native.tuple2
+type var = Prims.int
 type lident =
-<<<<<<< HEAD
-(Prims.string Prims.list * Prims.string)
-
-
-type version =
-Prims.int
-
-
-let current_version : version = (Prims.parse_int "20")
-
-
-type file =
-(Prims.string * program)
-
-
-type binary_format =
-(version * file Prims.list)
-
-
-let fst3 = (fun uu____1722 -> (match (uu____1722) with
-| (x, uu____1727, uu____1728) -> begin
-x
-end))
-
-
-let snd3 = (fun uu____1742 -> (match (uu____1742) with
-| (uu____1746, x, uu____1748) -> begin
-x
-end))
-
-
-let thd3 = (fun uu____1762 -> (match (uu____1762) with
-| (uu____1766, uu____1767, x) -> begin
-x
-end))
-
-
-let mk_width : Prims.string  ->  width FStar_Pervasives_Native.option = (fun uu___118_1772 -> (match (uu___118_1772) with
-| "UInt8" -> begin
-FStar_Pervasives_Native.Some (UInt8)
-end
-| "UInt16" -> begin
-FStar_Pervasives_Native.Some (UInt16)
-end
-| "UInt32" -> begin
-FStar_Pervasives_Native.Some (UInt32)
-end
-| "UInt64" -> begin
-FStar_Pervasives_Native.Some (UInt64)
-end
-| "Int8" -> begin
-FStar_Pervasives_Native.Some (Int8)
-end
-| "Int16" -> begin
-FStar_Pervasives_Native.Some (Int16)
-end
-| "Int32" -> begin
-FStar_Pervasives_Native.Some (Int32)
-end
-| "Int64" -> begin
-FStar_Pervasives_Native.Some (Int64)
-end
-| uu____1774 -> begin
-FStar_Pervasives_Native.None
-end))
-
-
-let mk_bool_op : Prims.string  ->  op FStar_Pervasives_Native.option = (fun uu___119_1778 -> (match (uu___119_1778) with
-| "op_Negation" -> begin
-FStar_Pervasives_Native.Some (Not)
-end
-| "op_AmpAmp" -> begin
-FStar_Pervasives_Native.Some (And)
-end
-| "op_BarBar" -> begin
-FStar_Pervasives_Native.Some (Or)
-end
-| "op_Equality" -> begin
-FStar_Pervasives_Native.Some (Eq)
-end
-| "op_disEquality" -> begin
-FStar_Pervasives_Native.Some (Neq)
-end
-| uu____1780 -> begin
-FStar_Pervasives_Native.None
-end))
-
-
-let is_bool_op : Prims.string  ->  Prims.bool = (fun op -> ((mk_bool_op op) <> FStar_Pervasives_Native.None))
-
-
-let mk_op : Prims.string  ->  op FStar_Pervasives_Native.option = (fun uu___120_1788 -> (match (uu___120_1788) with
-| "add" -> begin
-FStar_Pervasives_Native.Some (Add)
-end
-| "op_Plus_Hat" -> begin
-FStar_Pervasives_Native.Some (Add)
-end
-| "add_mod" -> begin
-FStar_Pervasives_Native.Some (AddW)
-end
-| "op_Plus_Percent_Hat" -> begin
-FStar_Pervasives_Native.Some (AddW)
-end
-| "sub" -> begin
-FStar_Pervasives_Native.Some (Sub)
-end
-| "op_Subtraction_Hat" -> begin
-FStar_Pervasives_Native.Some (Sub)
-end
-| "sub_mod" -> begin
-FStar_Pervasives_Native.Some (SubW)
-end
-| "op_Subtraction_Percent_Hat" -> begin
-FStar_Pervasives_Native.Some (SubW)
-end
-| "mul" -> begin
-FStar_Pervasives_Native.Some (Mult)
-end
-| "op_Star_Hat" -> begin
-FStar_Pervasives_Native.Some (Mult)
-end
-| "mul_mod" -> begin
-FStar_Pervasives_Native.Some (MultW)
-end
-| "op_Star_Percent_Hat" -> begin
-FStar_Pervasives_Native.Some (MultW)
-end
-| "div" -> begin
-FStar_Pervasives_Native.Some (Div)
-end
-| "op_Slash_Hat" -> begin
-FStar_Pervasives_Native.Some (Div)
-end
-| "div_mod" -> begin
-FStar_Pervasives_Native.Some (DivW)
-end
-| "op_Slash_Percent_Hat" -> begin
-FStar_Pervasives_Native.Some (DivW)
-end
-| "rem" -> begin
-FStar_Pervasives_Native.Some (Mod)
-end
-| "op_Percent_Hat" -> begin
-FStar_Pervasives_Native.Some (Mod)
-end
-| "logor" -> begin
-FStar_Pervasives_Native.Some (BOr)
-end
-| "op_Bar_Hat" -> begin
-FStar_Pervasives_Native.Some (BOr)
-end
-| "logxor" -> begin
-FStar_Pervasives_Native.Some (BXor)
-end
-| "op_Hat_Hat" -> begin
-FStar_Pervasives_Native.Some (BXor)
-end
-| "logand" -> begin
-FStar_Pervasives_Native.Some (BAnd)
-end
-| "op_Amp_Hat" -> begin
-FStar_Pervasives_Native.Some (BAnd)
-end
-| "lognot" -> begin
-FStar_Pervasives_Native.Some (BNot)
-end
-| "shift_right" -> begin
-FStar_Pervasives_Native.Some (BShiftR)
-end
-| "op_Greater_Greater_Hat" -> begin
-FStar_Pervasives_Native.Some (BShiftR)
-end
-| "shift_left" -> begin
-FStar_Pervasives_Native.Some (BShiftL)
-end
-| "op_Less_Less_Hat" -> begin
-FStar_Pervasives_Native.Some (BShiftL)
-end
-| "eq" -> begin
-FStar_Pervasives_Native.Some (Eq)
-end
-| "op_Equals_Hat" -> begin
-FStar_Pervasives_Native.Some (Eq)
-end
-| "op_Greater_Hat" -> begin
-FStar_Pervasives_Native.Some (Gt)
-end
-| "gt" -> begin
-FStar_Pervasives_Native.Some (Gt)
-end
-| "op_Greater_Equals_Hat" -> begin
-FStar_Pervasives_Native.Some (Gte)
-end
-| "gte" -> begin
-FStar_Pervasives_Native.Some (Gte)
-end
-| "op_Less_Hat" -> begin
-FStar_Pervasives_Native.Some (Lt)
-end
-| "lt" -> begin
-FStar_Pervasives_Native.Some (Lt)
-end
-| "op_Less_Equals_Hat" -> begin
-FStar_Pervasives_Native.Some (Lte)
-end
-| "lte" -> begin
-FStar_Pervasives_Native.Some (Lte)
-end
-| uu____1790 -> begin
-FStar_Pervasives_Native.None
-end))
-
-
-let is_op : Prims.string  ->  Prims.bool = (fun op -> ((mk_op op) <> FStar_Pervasives_Native.None))
-
-
-let is_machine_int : Prims.string  ->  Prims.bool = (fun m -> ((mk_width m) <> FStar_Pervasives_Native.None))
-
-type env =
-{names : name Prims.list; names_t : Prims.string Prims.list; module_name : Prims.string Prims.list} 
- and name =
-{pretty : Prims.string; mut : Prims.bool}
-
-
-let empty : Prims.string Prims.list  ->  env = (fun module_name -> {names = []; names_t = []; module_name = module_name})
-
-
-let extend : env  ->  Prims.string  ->  Prims.bool  ->  env = (fun env x is_mut -> (
-
-let uu___125_1862 = env
-in {names = ({pretty = x; mut = is_mut})::env.names; names_t = uu___125_1862.names_t; module_name = uu___125_1862.module_name}))
-
-
-let extend_t : env  ->  Prims.string  ->  env = (fun env x -> (
-
-let uu___126_1869 = env
-in {names = uu___126_1869.names; names_t = (x)::env.names_t; module_name = uu___126_1869.module_name}))
-
-
-let find_name : env  ->  Prims.string  ->  name = (fun env x -> (
-
-let uu____1876 = (FStar_List.tryFind (fun name -> (name.pretty = x)) env.names)
-in (match (uu____1876) with
-| FStar_Pervasives_Native.Some (name) -> begin
-name
-end
-| FStar_Pervasives_Native.None -> begin
-(failwith "internal error: name not found")
-end)))
-
-
-let is_mutable : env  ->  Prims.string  ->  Prims.bool = (fun env x -> (
-
-let uu____1886 = (find_name env x)
-in uu____1886.mut))
-
-
-let find : env  ->  Prims.string  ->  Prims.int = (fun env x -> try
-(match (()) with
-| () -> begin
-(FStar_List.index (fun name -> (name.pretty = x)) env.names)
-end)
-with
-| uu____1896 -> begin
-(
-
-let uu____1897 = (FStar_Util.format1 "Internal error: name not found %s\n" x)
-in (failwith uu____1897))
-end)
-
-
-let find_t : env  ->  Prims.string  ->  Prims.int = (fun env x -> try
-(match (()) with
-| () -> begin
-(FStar_List.index (fun name -> (name = x)) env.names_t)
-end)
-with
-| uu____1907 -> begin
-(
-
-let uu____1908 = (FStar_Util.format1 "Internal error: name not found %s\n" x)
-in (failwith uu____1908))
-end)
-
-
-let add_binders = (fun env binders -> (FStar_List.fold_left (fun env1 uu____1938 -> (match (uu____1938) with
-| ((name, uu____1944), uu____1945) -> begin
-(extend env1 name false)
-end)) env binders))
-
-
-let rec translate : FStar_Extraction_ML_Syntax.mllib  ->  file Prims.list = (fun uu____2036 -> (match (uu____2036) with
-| FStar_Extraction_ML_Syntax.MLLib (modules1) -> begin
-(FStar_List.filter_map (fun m -> (
-
-let m_name = (
-
-let uu____2067 = m
-in (match (uu____2067) with
-| ((prefix1, final), uu____2079, uu____2080) -> begin
-(FStar_String.concat "." (FStar_List.append prefix1 ((final)::[])))
-end))
-in try
-(match (()) with
-| () -> begin
-((FStar_Util.print1 "Attempting to translate module %s\n" m_name);
-(
-
-let uu____2096 = (translate_module m)
-in FStar_Pervasives_Native.Some (uu____2096));
-)
-end)
-with
-| e -> begin
-((
-
-let uu____2101 = (FStar_Util.print_exn e)
-in (FStar_Util.print2 "Unable to translate module: %s because:\n  %s\n" m_name uu____2101));
-FStar_Pervasives_Native.None;
-)
-end)) modules1)
-end))
-and translate_module : ((Prims.string Prims.list * Prims.string) * (FStar_Extraction_ML_Syntax.mlsig * FStar_Extraction_ML_Syntax.mlmodule) FStar_Pervasives_Native.option * FStar_Extraction_ML_Syntax.mllib)  ->  file = (fun uu____2102 -> (match (uu____2102) with
-| (module_name, modul, uu____2114) -> begin
-(
-
-let module_name1 = (FStar_List.append (FStar_Pervasives_Native.fst module_name) (((FStar_Pervasives_Native.snd module_name))::[]))
-in (
-
-let program = (match (modul) with
-| FStar_Pervasives_Native.Some (_signature, decls) -> begin
-(FStar_List.filter_map (translate_decl (empty module_name1)) decls)
-end
-| uu____2138 -> begin
-(failwith "Unexpected standalone interface or nested modules")
-end)
-in (((FStar_String.concat "_" module_name1)), (program))))
-end))
-and translate_flags : FStar_Extraction_ML_Syntax.c_flag Prims.list  ->  flag Prims.list = (fun flags -> (FStar_List.choose (fun uu___121_2146 -> (match (uu___121_2146) with
-| FStar_Extraction_ML_Syntax.Private -> begin
-FStar_Pervasives_Native.Some (Private)
-end
-| FStar_Extraction_ML_Syntax.NoExtract -> begin
-FStar_Pervasives_Native.Some (NoExtract)
-end
-| FStar_Extraction_ML_Syntax.Attribute ("c_inline") -> begin
-FStar_Pervasives_Native.Some (CInline)
-end
-| FStar_Extraction_ML_Syntax.Attribute ("substitute") -> begin
-FStar_Pervasives_Native.Some (Substitute)
-end
-| FStar_Extraction_ML_Syntax.Attribute (a) -> begin
-((FStar_Util.print1_warning "Warning: unrecognized attribute %s" a);
-FStar_Pervasives_Native.None;
-)
-end
-| uu____2150 -> begin
-FStar_Pervasives_Native.None
-end)) flags))
-and translate_decl : env  ->  FStar_Extraction_ML_Syntax.mlmodule1  ->  decl FStar_Pervasives_Native.option = (fun env d -> (match (d) with
-| FStar_Extraction_ML_Syntax.MLM_Let (flavor, flags, ({FStar_Extraction_ML_Syntax.mllb_name = (name, uu____2158); FStar_Extraction_ML_Syntax.mllb_tysc = FStar_Pervasives_Native.Some (tvars, t0); FStar_Extraction_ML_Syntax.mllb_add_unit = uu____2161; FStar_Extraction_ML_Syntax.mllb_def = {FStar_Extraction_ML_Syntax.expr = FStar_Extraction_ML_Syntax.MLE_Fun (args, body); FStar_Extraction_ML_Syntax.mlty = uu____2164; FStar_Extraction_ML_Syntax.loc = uu____2165}; FStar_Extraction_ML_Syntax.print_typ = uu____2166})::[]) -> begin
-(
-
-let assumed = (FStar_Util.for_some (fun uu___122_2177 -> (match (uu___122_2177) with
-| FStar_Extraction_ML_Syntax.Assumed -> begin
-true
-end
-| uu____2178 -> begin
-false
-end)) flags)
-in (
-
-let env1 = (match ((flavor = FStar_Extraction_ML_Syntax.Rec)) with
-| true -> begin
-(extend env name false)
-end
-| uu____2180 -> begin
-env
-end)
-in (
-
-let env2 = (FStar_List.fold_left (fun env2 uu____2185 -> (match (uu____2185) with
-| (name1, uu____2189) -> begin
-(extend_t env2 name1)
-end)) env1 tvars)
-in (
-
-let rec find_return_type = (fun uu___123_2193 -> (match (uu___123_2193) with
-| FStar_Extraction_ML_Syntax.MLTY_Fun (uu____2194, uu____2195, t) -> begin
-(find_return_type t)
-end
-| t -> begin
-t
-end))
-in (
-
-let t = (
-
-let uu____2199 = (find_return_type t0)
-in (translate_type env2 uu____2199))
-in (
-
-let binders = (translate_binders env2 args)
-in (
-
-let env3 = (add_binders env2 args)
-in (
-
-let name1 = ((env3.module_name), (name))
-in (
-
-let flags1 = (translate_flags flags)
-in (match (assumed) with
-| true -> begin
-(match (((FStar_List.length tvars) = (Prims.parse_int "0"))) with
-| true -> begin
-(
-
-let uu____2214 = (
-
-let uu____2215 = (
-
-let uu____2223 = (translate_type env3 t0)
-in ((FStar_Pervasives_Native.None), (name1), (uu____2223)))
-in DExternal (uu____2215))
-in FStar_Pervasives_Native.Some (uu____2214))
-end
-| uu____2228 -> begin
-FStar_Pervasives_Native.None
-end)
-end
-| uu____2229 -> begin
-try
-(match (()) with
-| () -> begin
-(
-
-let body1 = (translate_expr env3 body)
-in FStar_Pervasives_Native.Some (DFunction (((FStar_Pervasives_Native.None), (flags1), ((FStar_List.length tvars)), (t), (name1), (binders), (body1)))))
-end)
-with
-| e -> begin
-((
-
-let uu____2246 = (FStar_Util.print_exn e)
-in (FStar_Util.print2 "Warning: writing a stub for %s (%s)\n" (FStar_Pervasives_Native.snd name1) uu____2246));
-FStar_Pervasives_Native.Some (DFunction (((FStar_Pervasives_Native.None), (flags1), ((FStar_List.length tvars)), (t), (name1), (binders), (EAbort))));
-)
-end
-end))))))))))
-end
-| FStar_Extraction_ML_Syntax.MLM_Let (flavor, flags, ({FStar_Extraction_ML_Syntax.mllb_name = (name, uu____2259); FStar_Extraction_ML_Syntax.mllb_tysc = FStar_Pervasives_Native.Some (tvars, t0); FStar_Extraction_ML_Syntax.mllb_add_unit = uu____2262; FStar_Extraction_ML_Syntax.mllb_def = {FStar_Extraction_ML_Syntax.expr = FStar_Extraction_ML_Syntax.MLE_Coerce ({FStar_Extraction_ML_Syntax.expr = FStar_Extraction_ML_Syntax.MLE_Fun (args, body); FStar_Extraction_ML_Syntax.mlty = uu____2265; FStar_Extraction_ML_Syntax.loc = uu____2266}, uu____2267, uu____2268); FStar_Extraction_ML_Syntax.mlty = uu____2269; FStar_Extraction_ML_Syntax.loc = uu____2270}; FStar_Extraction_ML_Syntax.print_typ = uu____2271})::[]) -> begin
-(
-
-let assumed = (FStar_Util.for_some (fun uu___122_2282 -> (match (uu___122_2282) with
-| FStar_Extraction_ML_Syntax.Assumed -> begin
-true
-end
-| uu____2283 -> begin
-false
-end)) flags)
-in (
-
-let env1 = (match ((flavor = FStar_Extraction_ML_Syntax.Rec)) with
-| true -> begin
-(extend env name false)
-end
-| uu____2285 -> begin
-env
-end)
-in (
-
-let env2 = (FStar_List.fold_left (fun env2 uu____2290 -> (match (uu____2290) with
-| (name1, uu____2294) -> begin
-(extend_t env2 name1)
-end)) env1 tvars)
-in (
-
-let rec find_return_type = (fun uu___123_2298 -> (match (uu___123_2298) with
-| FStar_Extraction_ML_Syntax.MLTY_Fun (uu____2299, uu____2300, t) -> begin
-(find_return_type t)
-end
-| t -> begin
-t
-end))
-in (
-
-let t = (
-
-let uu____2304 = (find_return_type t0)
-in (translate_type env2 uu____2304))
-in (
-
-let binders = (translate_binders env2 args)
-in (
-
-let env3 = (add_binders env2 args)
-in (
-
-let name1 = ((env3.module_name), (name))
-in (
-
-let flags1 = (translate_flags flags)
-in (match (assumed) with
-| true -> begin
-(match (((FStar_List.length tvars) = (Prims.parse_int "0"))) with
-| true -> begin
-(
-
-let uu____2319 = (
-
-let uu____2320 = (
-
-let uu____2328 = (translate_type env3 t0)
-in ((FStar_Pervasives_Native.None), (name1), (uu____2328)))
-in DExternal (uu____2320))
-in FStar_Pervasives_Native.Some (uu____2319))
-end
-| uu____2333 -> begin
-FStar_Pervasives_Native.None
-end)
-end
-| uu____2334 -> begin
-try
-(match (()) with
-| () -> begin
-(
-
-let body1 = (translate_expr env3 body)
-in FStar_Pervasives_Native.Some (DFunction (((FStar_Pervasives_Native.None), (flags1), ((FStar_List.length tvars)), (t), (name1), (binders), (body1)))))
-end)
-with
-| e -> begin
-((
-
-let uu____2351 = (FStar_Util.print_exn e)
-in (FStar_Util.print2 "Warning: writing a stub for %s (%s)\n" (FStar_Pervasives_Native.snd name1) uu____2351));
-FStar_Pervasives_Native.Some (DFunction (((FStar_Pervasives_Native.None), (flags1), ((FStar_List.length tvars)), (t), (name1), (binders), (EAbort))));
-)
-end
-end))))))))))
-end
-| FStar_Extraction_ML_Syntax.MLM_Let (flavor, flags, ({FStar_Extraction_ML_Syntax.mllb_name = (name, uu____2364); FStar_Extraction_ML_Syntax.mllb_tysc = FStar_Pervasives_Native.Some ([], t); FStar_Extraction_ML_Syntax.mllb_add_unit = uu____2366; FStar_Extraction_ML_Syntax.mllb_def = expr; FStar_Extraction_ML_Syntax.print_typ = uu____2368})::[]) -> begin
-(
-
-let flags1 = (translate_flags flags)
-in (
-
-let t1 = (translate_type env t)
-in (
-
-let name1 = ((env.module_name), (name))
-in try
-(match (()) with
-| () -> begin
-(
-
-let expr1 = (translate_expr env expr)
-in FStar_Pervasives_Native.Some (DGlobal (((flags1), (name1), (t1), (expr1)))))
-end)
-with
-| e -> begin
-((
-
-let uu____2394 = (FStar_Util.print_exn e)
-in (FStar_Util.print2 "Warning: not translating definition for %s (%s)\n" (FStar_Pervasives_Native.snd name1) uu____2394));
-FStar_Pervasives_Native.Some (DGlobal (((flags1), (name1), (t1), (EAny))));
-)
-end)))
-end
-| FStar_Extraction_ML_Syntax.MLM_Let (uu____2400, uu____2401, ({FStar_Extraction_ML_Syntax.mllb_name = (name, uu____2403); FStar_Extraction_ML_Syntax.mllb_tysc = ts; FStar_Extraction_ML_Syntax.mllb_add_unit = uu____2405; FStar_Extraction_ML_Syntax.mllb_def = uu____2406; FStar_Extraction_ML_Syntax.print_typ = uu____2407})::uu____2408) -> begin
-((FStar_Util.print1 "Warning: not translating definition for %s (and possibly others)\n" name);
-(match (ts) with
-| FStar_Pervasives_Native.Some (idents, t) -> begin
-(
-
-let uu____2418 = (
-
-let uu____2419 = (FStar_List.map FStar_Pervasives_Native.fst idents)
-in (FStar_String.concat ", " uu____2419))
-in (
-
-let uu____2423 = (FStar_Extraction_ML_Code.string_of_mlty (([]), ("")) t)
-in (FStar_Util.print2 "Type scheme is: forall %s. %s\n" uu____2418 uu____2423)))
-end
-| FStar_Pervasives_Native.None -> begin
-()
-end);
-FStar_Pervasives_Native.None;
-)
-end
-| FStar_Extraction_ML_Syntax.MLM_Let (uu____2425) -> begin
-(failwith "impossible")
-end
-| FStar_Extraction_ML_Syntax.MLM_Loc (uu____2427) -> begin
-FStar_Pervasives_Native.None
-end
-| FStar_Extraction_ML_Syntax.MLM_Ty (((assumed, name, _mangled_name, args, FStar_Pervasives_Native.Some (FStar_Extraction_ML_Syntax.MLTD_Abbrev (t))))::[]) -> begin
-(
-
-let name1 = ((env.module_name), (name))
-in (
-
-let env1 = (FStar_List.fold_left (fun env1 uu____2459 -> (match (uu____2459) with
-| (name2, uu____2463) -> begin
-(extend_t env1 name2)
-end)) env args)
-in (match (assumed) with
-| true -> begin
-FStar_Pervasives_Native.None
-end
-| uu____2465 -> begin
-(
-
-let uu____2466 = (
-
-let uu____2467 = (
-
-let uu____2474 = (translate_type env1 t)
-in ((name1), ((FStar_List.length args)), (uu____2474)))
-in DTypeAlias (uu____2467))
-in FStar_Pervasives_Native.Some (uu____2466))
-end)))
-end
-| FStar_Extraction_ML_Syntax.MLM_Ty (((uu____2480, name, _mangled_name, args, FStar_Pervasives_Native.Some (FStar_Extraction_ML_Syntax.MLTD_Record (fields))))::[]) -> begin
-(
-
-let name1 = ((env.module_name), (name))
-in (
-
-let env1 = (FStar_List.fold_left (fun env1 uu____2514 -> (match (uu____2514) with
-| (name2, uu____2518) -> begin
-(extend_t env1 name2)
-end)) env args)
-in (
-
-let uu____2519 = (
-
-let uu____2520 = (
-
-let uu____2532 = (FStar_List.map (fun uu____2544 -> (match (uu____2544) with
-| (f, t) -> begin
-(
-
-let uu____2553 = (
-
-let uu____2556 = (translate_type env1 t)
-in ((uu____2556), (false)))
-in ((f), (uu____2553)))
-end)) fields)
-in ((name1), ((FStar_List.length args)), (uu____2532)))
-in DTypeFlat (uu____2520))
-in FStar_Pervasives_Native.Some (uu____2519))))
-end
-| FStar_Extraction_ML_Syntax.MLM_Ty (((uu____2569, name, _mangled_name, args, FStar_Pervasives_Native.Some (FStar_Extraction_ML_Syntax.MLTD_DType (branches))))::[]) -> begin
-(
-
-let name1 = ((env.module_name), (name))
-in (
-
-let env1 = (FStar_List.fold_left (fun env1 uu____2606 -> (match (uu____2606) with
-| (name2, uu____2610) -> begin
-(extend_t env1 name2)
-end)) env args)
-in (
-
-let uu____2611 = (
-
-let uu____2612 = (
-
-let uu____2627 = (FStar_List.map (fun uu____2648 -> (match (uu____2648) with
-| (cons1, ts) -> begin
-(
-
-let uu____2669 = (FStar_List.map (fun uu____2681 -> (match (uu____2681) with
-| (name2, t) -> begin
-(
-
-let uu____2690 = (
-
-let uu____2693 = (translate_type env1 t)
-in ((uu____2693), (false)))
-in ((name2), (uu____2690)))
-end)) ts)
-in ((cons1), (uu____2669)))
-end)) branches)
-in ((name1), ((FStar_List.length args)), (uu____2627)))
-in DTypeVariant (uu____2612))
-in FStar_Pervasives_Native.Some (uu____2611))))
-end
-| FStar_Extraction_ML_Syntax.MLM_Ty (((uu____2714, name, _mangled_name, uu____2717, uu____2718))::uu____2719) -> begin
-((FStar_Util.print1 "Warning: not translating definition for %s (and possibly others)\n" name);
-FStar_Pervasives_Native.None;
-)
-end
-| FStar_Extraction_ML_Syntax.MLM_Ty ([]) -> begin
-((FStar_Util.print_string "Impossible!! Empty block of mutually recursive type declarations");
-FStar_Pervasives_Native.None;
-)
-end
-| FStar_Extraction_ML_Syntax.MLM_Top (uu____2741) -> begin
-(failwith "todo: translate_decl [MLM_Top]")
-end
-| FStar_Extraction_ML_Syntax.MLM_Exn (uu____2743) -> begin
-(failwith "todo: translate_decl [MLM_Exn]")
-end))
-and translate_type : env  ->  FStar_Extraction_ML_Syntax.mlty  ->  typ = (fun env t -> (match (t) with
-| FStar_Extraction_ML_Syntax.MLTY_Tuple ([]) -> begin
-TAny
-end
-| FStar_Extraction_ML_Syntax.MLTY_Top -> begin
-TAny
-end
-| FStar_Extraction_ML_Syntax.MLTY_Var (name, uu____2753) -> begin
-(
-
-let uu____2754 = (find_t env name)
-in TBound (uu____2754))
-end
-| FStar_Extraction_ML_Syntax.MLTY_Fun (t1, uu____2756, t2) -> begin
-(
-
-let uu____2758 = (
-
-let uu____2761 = (translate_type env t1)
-in (
-
-let uu____2762 = (translate_type env t2)
-in ((uu____2761), (uu____2762))))
-in TArrow (uu____2758))
-end
-| FStar_Extraction_ML_Syntax.MLTY_Named ([], p) when (
-
-let uu____2765 = (FStar_Extraction_ML_Syntax.string_of_mlpath p)
-in (uu____2765 = "Prims.unit")) -> begin
-TUnit
-end
-| FStar_Extraction_ML_Syntax.MLTY_Named ([], p) when (
-
-let uu____2768 = (FStar_Extraction_ML_Syntax.string_of_mlpath p)
-in (uu____2768 = "Prims.bool")) -> begin
-TBool
-end
-| FStar_Extraction_ML_Syntax.MLTY_Named ([], (("FStar")::(m)::[], "t")) when (is_machine_int m) -> begin
-(
-
-let uu____2775 = (FStar_Util.must (mk_width m))
-in TInt (uu____2775))
-end
-| FStar_Extraction_ML_Syntax.MLTY_Named ([], (("FStar")::(m)::[], "t\'")) when (is_machine_int m) -> begin
-(
-
-let uu____2782 = (FStar_Util.must (mk_width m))
-in TInt (uu____2782))
-end
-| FStar_Extraction_ML_Syntax.MLTY_Named ((arg)::[], p) when (
-
-let uu____2786 = (FStar_Extraction_ML_Syntax.string_of_mlpath p)
-in (uu____2786 = "FStar.Buffer.buffer")) -> begin
-(
-
-let uu____2787 = (translate_type env arg)
-in TBuf (uu____2787))
-end
-| FStar_Extraction_ML_Syntax.MLTY_Named ((uu____2788)::[], p) when (
-
-let uu____2791 = (FStar_Extraction_ML_Syntax.string_of_mlpath p)
-in (uu____2791 = "FStar.Ghost.erased")) -> begin
-TAny
-end
-| FStar_Extraction_ML_Syntax.MLTY_Named ([], (path, type_name)) -> begin
-TQualified (((path), (type_name)))
-end
-| FStar_Extraction_ML_Syntax.MLTY_Named (args, (ns, t1)) when (((ns = ("Prims")::[]) || (ns = ("FStar")::("Pervasives")::("Native")::[])) && (FStar_Util.starts_with t1 "tuple")) -> begin
-(
-
-let uu____2813 = (FStar_List.map (translate_type env) args)
-in TTuple (uu____2813))
-end
-| FStar_Extraction_ML_Syntax.MLTY_Named (args, lid) -> begin
-(match (((FStar_List.length args) > (Prims.parse_int "0"))) with
-| true -> begin
-(
-
-let uu____2822 = (
-
-let uu____2829 = (FStar_List.map (translate_type env) args)
-in ((lid), (uu____2829)))
-in TApp (uu____2822))
-end
-| uu____2832 -> begin
-TQualified (lid)
-end)
-end
-| FStar_Extraction_ML_Syntax.MLTY_Tuple (ts) -> begin
-(
-
-let uu____2835 = (FStar_List.map (translate_type env) ts)
-in TTuple (uu____2835))
-end))
-and translate_binders : env  ->  (FStar_Extraction_ML_Syntax.mlident * FStar_Extraction_ML_Syntax.mlty) Prims.list  ->  binder Prims.list = (fun env args -> (FStar_List.map (translate_binder env) args))
-and translate_binder : env  ->  (FStar_Extraction_ML_Syntax.mlident * FStar_Extraction_ML_Syntax.mlty)  ->  binder = (fun env uu____2845 -> (match (uu____2845) with
-| ((name, uu____2849), typ) -> begin
-(
-
-let uu____2853 = (translate_type env typ)
-in {name = name; typ = uu____2853; mut = false})
-end))
-and translate_expr : env  ->  FStar_Extraction_ML_Syntax.mlexpr  ->  expr = (fun env e -> (match (e.FStar_Extraction_ML_Syntax.expr) with
-| FStar_Extraction_ML_Syntax.MLE_Tuple ([]) -> begin
-EUnit
-end
-| FStar_Extraction_ML_Syntax.MLE_Const (c) -> begin
-(translate_constant c)
-end
-| FStar_Extraction_ML_Syntax.MLE_Var (name, uu____2858) -> begin
-(
-
-let uu____2859 = (find env name)
-in EBound (uu____2859))
-end
-| FStar_Extraction_ML_Syntax.MLE_Name (("FStar")::(m)::[], op) when ((is_machine_int m) && (is_op op)) -> begin
-(
-
-let uu____2863 = (
-
-let uu____2866 = (FStar_Util.must (mk_op op))
-in (
-
-let uu____2867 = (FStar_Util.must (mk_width m))
-in ((uu____2866), (uu____2867))))
-in EOp (uu____2863))
-end
-| FStar_Extraction_ML_Syntax.MLE_Name (("Prims")::[], op) when (is_bool_op op) -> begin
-(
-
-let uu____2870 = (
-
-let uu____2873 = (FStar_Util.must (mk_bool_op op))
-in ((uu____2873), (Bool)))
-in EOp (uu____2870))
-end
-| FStar_Extraction_ML_Syntax.MLE_Name (n1) -> begin
-EQualified (n1)
-end
-| FStar_Extraction_ML_Syntax.MLE_Let ((flavor, flags, ({FStar_Extraction_ML_Syntax.mllb_name = (name, uu____2878); FStar_Extraction_ML_Syntax.mllb_tysc = FStar_Pervasives_Native.Some ([], typ); FStar_Extraction_ML_Syntax.mllb_add_unit = add_unit; FStar_Extraction_ML_Syntax.mllb_def = body; FStar_Extraction_ML_Syntax.print_typ = print7})::[]), continuation) -> begin
-(
-
-let is_mut = (FStar_Util.for_some (fun uu___124_2894 -> (match (uu___124_2894) with
-| FStar_Extraction_ML_Syntax.Mutable -> begin
-true
-end
-| uu____2895 -> begin
-false
-end)) flags)
-in (
-
-let uu____2896 = (match (is_mut) with
-| true -> begin
-(
-
-let uu____2901 = (match (typ) with
-| FStar_Extraction_ML_Syntax.MLTY_Named ((t)::[], p) when (
-
-let uu____2905 = (FStar_Extraction_ML_Syntax.string_of_mlpath p)
-in (uu____2905 = "FStar.ST.stackref")) -> begin
-t
-end
-| uu____2906 -> begin
-(
-
-let uu____2907 = (
-
-let uu____2908 = (FStar_Extraction_ML_Code.string_of_mlty (([]), ("")) typ)
-in (FStar_Util.format1 "unexpected: bad desugaring of Mutable (typ is %s)" uu____2908))
-in (failwith uu____2907))
-end)
-in (
-
-let uu____2910 = (match (body) with
-| {FStar_Extraction_ML_Syntax.expr = FStar_Extraction_ML_Syntax.MLE_App (uu____2911, (body1)::[]); FStar_Extraction_ML_Syntax.mlty = uu____2913; FStar_Extraction_ML_Syntax.loc = uu____2914} -> begin
-body1
-end
-| uu____2916 -> begin
-(failwith "unexpected: bad desugaring of Mutable")
-end)
-in ((uu____2901), (uu____2910))))
-end
-| uu____2917 -> begin
-((typ), (body))
-end)
-in (match (uu____2896) with
-| (typ1, body1) -> begin
-(
-
-let binder = (
-
-let uu____2921 = (translate_type env typ1)
-in {name = name; typ = uu____2921; mut = is_mut})
-in (
-
-let body2 = (translate_expr env body1)
-in (
-
-let env1 = (extend env name is_mut)
-in (
-
-let continuation1 = (translate_expr env1 continuation)
-in ELet (((binder), (body2), (continuation1)))))))
-end)))
-end
-| FStar_Extraction_ML_Syntax.MLE_Match (expr, branches) -> begin
-(
-
-let uu____2937 = (
-
-let uu____2943 = (translate_expr env expr)
-in (
-
-let uu____2944 = (translate_branches env branches)
-in ((uu____2943), (uu____2944))))
-in EMatch (uu____2937))
-end
-| FStar_Extraction_ML_Syntax.MLE_App ({FStar_Extraction_ML_Syntax.expr = FStar_Extraction_ML_Syntax.MLE_Name (p); FStar_Extraction_ML_Syntax.mlty = uu____2952; FStar_Extraction_ML_Syntax.loc = uu____2953}, ({FStar_Extraction_ML_Syntax.expr = FStar_Extraction_ML_Syntax.MLE_Var (v1, uu____2955); FStar_Extraction_ML_Syntax.mlty = uu____2956; FStar_Extraction_ML_Syntax.loc = uu____2957})::[]) when ((
-
-let uu____2959 = (FStar_Extraction_ML_Syntax.string_of_mlpath p)
-in (uu____2959 = "FStar.HyperStack.ST.op_Bang")) && (is_mutable env v1)) -> begin
-(
-
-let uu____2960 = (find env v1)
-in EBound (uu____2960))
-end
-| FStar_Extraction_ML_Syntax.MLE_App ({FStar_Extraction_ML_Syntax.expr = FStar_Extraction_ML_Syntax.MLE_Name (p); FStar_Extraction_ML_Syntax.mlty = uu____2962; FStar_Extraction_ML_Syntax.loc = uu____2963}, ({FStar_Extraction_ML_Syntax.expr = FStar_Extraction_ML_Syntax.MLE_Var (v1, uu____2965); FStar_Extraction_ML_Syntax.mlty = uu____2966; FStar_Extraction_ML_Syntax.loc = uu____2967})::(e1)::[]) when ((
-
-let uu____2970 = (FStar_Extraction_ML_Syntax.string_of_mlpath p)
-in (uu____2970 = "FStar.HyperStack.ST.op_Colon_Equals")) && (is_mutable env v1)) -> begin
-(
-
-let uu____2971 = (
-
-let uu____2974 = (
-
-let uu____2975 = (find env v1)
-in EBound (uu____2975))
-in (
-
-let uu____2976 = (translate_expr env e1)
-in ((uu____2974), (uu____2976))))
-in EAssign (uu____2971))
-end
-| FStar_Extraction_ML_Syntax.MLE_App ({FStar_Extraction_ML_Syntax.expr = FStar_Extraction_ML_Syntax.MLE_Name (p); FStar_Extraction_ML_Syntax.mlty = uu____2978; FStar_Extraction_ML_Syntax.loc = uu____2979}, (e1)::(e2)::[]) when ((
-
-let uu____2983 = (FStar_Extraction_ML_Syntax.string_of_mlpath p)
-in (uu____2983 = "FStar.Buffer.index")) || (
-
-let uu____2984 = (FStar_Extraction_ML_Syntax.string_of_mlpath p)
-in (uu____2984 = "FStar.Buffer.op_Array_Access"))) -> begin
-(
-
-let uu____2985 = (
-
-let uu____2988 = (translate_expr env e1)
-in (
-
-let uu____2989 = (translate_expr env e2)
-in ((uu____2988), (uu____2989))))
-in EBufRead (uu____2985))
-end
-| FStar_Extraction_ML_Syntax.MLE_App ({FStar_Extraction_ML_Syntax.expr = FStar_Extraction_ML_Syntax.MLE_Name (p); FStar_Extraction_ML_Syntax.mlty = uu____2991; FStar_Extraction_ML_Syntax.loc = uu____2992}, (e1)::(e2)::[]) when (
-
-let uu____2996 = (FStar_Extraction_ML_Syntax.string_of_mlpath p)
-in (uu____2996 = "FStar.Buffer.create")) -> begin
-(
-
-let uu____2997 = (
-
-let uu____3001 = (translate_expr env e1)
-in (
-
-let uu____3002 = (translate_expr env e2)
-in ((Stack), (uu____3001), (uu____3002))))
-in EBufCreate (uu____2997))
-end
-| FStar_Extraction_ML_Syntax.MLE_App ({FStar_Extraction_ML_Syntax.expr = FStar_Extraction_ML_Syntax.MLE_Name (p); FStar_Extraction_ML_Syntax.mlty = uu____3004; FStar_Extraction_ML_Syntax.loc = uu____3005}, (_e0)::(e1)::(e2)::[]) when (
-
-let uu____3010 = (FStar_Extraction_ML_Syntax.string_of_mlpath p)
-in (uu____3010 = "FStar.Buffer.rcreate")) -> begin
-(
-
-let uu____3011 = (
-
-let uu____3015 = (translate_expr env e1)
-in (
-
-let uu____3016 = (translate_expr env e2)
-in ((Eternal), (uu____3015), (uu____3016))))
-in EBufCreate (uu____3011))
-end
-| FStar_Extraction_ML_Syntax.MLE_App ({FStar_Extraction_ML_Syntax.expr = FStar_Extraction_ML_Syntax.MLE_Name (p); FStar_Extraction_ML_Syntax.mlty = uu____3018; FStar_Extraction_ML_Syntax.loc = uu____3019}, (e2)::[]) when (
-
-let uu____3022 = (FStar_Extraction_ML_Syntax.string_of_mlpath p)
-in (uu____3022 = "FStar.Buffer.createL")) -> begin
-(
-
-let rec list_elements1 = (fun acc e21 -> (match (e21.FStar_Extraction_ML_Syntax.expr) with
-| FStar_Extraction_ML_Syntax.MLE_CTor ((("Prims")::[], "Cons"), (hd1)::(tl1)::[]) -> begin
-(list_elements1 ((hd1)::acc) tl1)
-end
-| FStar_Extraction_ML_Syntax.MLE_CTor ((("Prims")::[], "Nil"), []) -> begin
-(FStar_List.rev acc)
-end
-| uu____3046 -> begin
-(failwith "Argument of FStar.Buffer.createL is not a string literal!")
-end))
-in (
-
-let list_elements2 = (list_elements1 [])
-in (
-
-let uu____3052 = (
-
-let uu____3056 = (
-
-let uu____3058 = (list_elements2 e2)
-in (FStar_List.map (translate_expr env) uu____3058))
-in ((Stack), (uu____3056)))
-in EBufCreateL (uu____3052))))
-end
-| FStar_Extraction_ML_Syntax.MLE_App ({FStar_Extraction_ML_Syntax.expr = FStar_Extraction_ML_Syntax.MLE_Name (p); FStar_Extraction_ML_Syntax.mlty = uu____3062; FStar_Extraction_ML_Syntax.loc = uu____3063}, (e1)::(e2)::(_e3)::[]) when (
-
-let uu____3068 = (FStar_Extraction_ML_Syntax.string_of_mlpath p)
-in (uu____3068 = "FStar.Buffer.sub")) -> begin
-(
-
-let uu____3069 = (
-
-let uu____3072 = (translate_expr env e1)
-in (
-
-let uu____3073 = (translate_expr env e2)
-in ((uu____3072), (uu____3073))))
-in EBufSub (uu____3069))
-end
-| FStar_Extraction_ML_Syntax.MLE_App ({FStar_Extraction_ML_Syntax.expr = FStar_Extraction_ML_Syntax.MLE_Name (p); FStar_Extraction_ML_Syntax.mlty = uu____3075; FStar_Extraction_ML_Syntax.loc = uu____3076}, (e1)::(e2)::[]) when (
-
-let uu____3080 = (FStar_Extraction_ML_Syntax.string_of_mlpath p)
-in (uu____3080 = "FStar.Buffer.join")) -> begin
-(translate_expr env e1)
-end
-| FStar_Extraction_ML_Syntax.MLE_App ({FStar_Extraction_ML_Syntax.expr = FStar_Extraction_ML_Syntax.MLE_Name (p); FStar_Extraction_ML_Syntax.mlty = uu____3082; FStar_Extraction_ML_Syntax.loc = uu____3083}, (e1)::(e2)::[]) when (
-
-let uu____3087 = (FStar_Extraction_ML_Syntax.string_of_mlpath p)
-in (uu____3087 = "FStar.Buffer.offset")) -> begin
-(
-
-let uu____3088 = (
-
-let uu____3091 = (translate_expr env e1)
-in (
-
-let uu____3092 = (translate_expr env e2)
-in ((uu____3091), (uu____3092))))
-in EBufSub (uu____3088))
-end
-| FStar_Extraction_ML_Syntax.MLE_App ({FStar_Extraction_ML_Syntax.expr = FStar_Extraction_ML_Syntax.MLE_Name (p); FStar_Extraction_ML_Syntax.mlty = uu____3094; FStar_Extraction_ML_Syntax.loc = uu____3095}, (e1)::(e2)::(e3)::[]) when ((
-
-let uu____3100 = (FStar_Extraction_ML_Syntax.string_of_mlpath p)
-in (uu____3100 = "FStar.Buffer.upd")) || (
-
-let uu____3101 = (FStar_Extraction_ML_Syntax.string_of_mlpath p)
-in (uu____3101 = "FStar.Buffer.op_Array_Assignment"))) -> begin
-(
-
-let uu____3102 = (
-
-let uu____3106 = (translate_expr env e1)
-in (
-
-let uu____3107 = (translate_expr env e2)
-in (
-
-let uu____3108 = (translate_expr env e3)
-in ((uu____3106), (uu____3107), (uu____3108)))))
-in EBufWrite (uu____3102))
-end
-| FStar_Extraction_ML_Syntax.MLE_App ({FStar_Extraction_ML_Syntax.expr = FStar_Extraction_ML_Syntax.MLE_Name (p); FStar_Extraction_ML_Syntax.mlty = uu____3110; FStar_Extraction_ML_Syntax.loc = uu____3111}, (uu____3112)::[]) when (
-
-let uu____3114 = (FStar_Extraction_ML_Syntax.string_of_mlpath p)
-in (uu____3114 = "FStar.HyperStack.ST.push_frame")) -> begin
-EPushFrame
-end
-| FStar_Extraction_ML_Syntax.MLE_App ({FStar_Extraction_ML_Syntax.expr = FStar_Extraction_ML_Syntax.MLE_Name (p); FStar_Extraction_ML_Syntax.mlty = uu____3116; FStar_Extraction_ML_Syntax.loc = uu____3117}, (uu____3118)::[]) when (
-
-let uu____3120 = (FStar_Extraction_ML_Syntax.string_of_mlpath p)
-in (uu____3120 = "FStar.HyperStack.ST.pop_frame")) -> begin
-EPopFrame
-end
-| FStar_Extraction_ML_Syntax.MLE_App ({FStar_Extraction_ML_Syntax.expr = FStar_Extraction_ML_Syntax.MLE_Name (p); FStar_Extraction_ML_Syntax.mlty = uu____3122; FStar_Extraction_ML_Syntax.loc = uu____3123}, (e1)::(e2)::(e3)::(e4)::(e5)::[]) when (
-
-let uu____3130 = (FStar_Extraction_ML_Syntax.string_of_mlpath p)
-in (uu____3130 = "FStar.Buffer.blit")) -> begin
-(
-
-let uu____3131 = (
-
-let uu____3137 = (translate_expr env e1)
-in (
-
-let uu____3138 = (translate_expr env e2)
-in (
-
-let uu____3139 = (translate_expr env e3)
-in (
-
-let uu____3140 = (translate_expr env e4)
-in (
-
-let uu____3141 = (translate_expr env e5)
-in ((uu____3137), (uu____3138), (uu____3139), (uu____3140), (uu____3141)))))))
-in EBufBlit (uu____3131))
-end
-| FStar_Extraction_ML_Syntax.MLE_App ({FStar_Extraction_ML_Syntax.expr = FStar_Extraction_ML_Syntax.MLE_Name (p); FStar_Extraction_ML_Syntax.mlty = uu____3143; FStar_Extraction_ML_Syntax.loc = uu____3144}, (e1)::(e2)::(e3)::[]) when (
-
-let uu____3149 = (FStar_Extraction_ML_Syntax.string_of_mlpath p)
-in (uu____3149 = "FStar.Buffer.fill")) -> begin
-(
-
-let uu____3150 = (
-
-let uu____3154 = (translate_expr env e1)
-in (
-
-let uu____3155 = (translate_expr env e2)
-in (
-
-let uu____3156 = (translate_expr env e3)
-in ((uu____3154), (uu____3155), (uu____3156)))))
-in EBufFill (uu____3150))
-end
-| FStar_Extraction_ML_Syntax.MLE_App ({FStar_Extraction_ML_Syntax.expr = FStar_Extraction_ML_Syntax.MLE_Name (p); FStar_Extraction_ML_Syntax.mlty = uu____3158; FStar_Extraction_ML_Syntax.loc = uu____3159}, (uu____3160)::[]) when (
-
-let uu____3162 = (FStar_Extraction_ML_Syntax.string_of_mlpath p)
-in (uu____3162 = "FStar.HyperStack.ST.get")) -> begin
-EUnit
-end
-| FStar_Extraction_ML_Syntax.MLE_App ({FStar_Extraction_ML_Syntax.expr = FStar_Extraction_ML_Syntax.MLE_Name (p); FStar_Extraction_ML_Syntax.mlty = uu____3164; FStar_Extraction_ML_Syntax.loc = uu____3165}, (e1)::[]) when (
-
-let uu____3168 = (FStar_Extraction_ML_Syntax.string_of_mlpath p)
-in (uu____3168 = "Obj.repr")) -> begin
-(
-
-let uu____3169 = (
-
-let uu____3172 = (translate_expr env e1)
-in ((uu____3172), (TAny)))
-in ECast (uu____3169))
-end
-| FStar_Extraction_ML_Syntax.MLE_App ({FStar_Extraction_ML_Syntax.expr = FStar_Extraction_ML_Syntax.MLE_Name (("FStar")::(m)::[], op); FStar_Extraction_ML_Syntax.mlty = uu____3175; FStar_Extraction_ML_Syntax.loc = uu____3176}, args) when ((is_machine_int m) && (is_op op)) -> begin
-(
-
-let uu____3181 = (FStar_Util.must (mk_width m))
-in (
-
-let uu____3182 = (FStar_Util.must (mk_op op))
-in (mk_op_app env uu____3181 uu____3182 args)))
-end
-| FStar_Extraction_ML_Syntax.MLE_App ({FStar_Extraction_ML_Syntax.expr = FStar_Extraction_ML_Syntax.MLE_Name (("Prims")::[], op); FStar_Extraction_ML_Syntax.mlty = uu____3184; FStar_Extraction_ML_Syntax.loc = uu____3185}, args) when (is_bool_op op) -> begin
-(
-
-let uu____3190 = (FStar_Util.must (mk_bool_op op))
-in (mk_op_app env Bool uu____3190 args))
-end
-| FStar_Extraction_ML_Syntax.MLE_App ({FStar_Extraction_ML_Syntax.expr = FStar_Extraction_ML_Syntax.MLE_Name (("FStar")::(m)::[], "int_to_t"); FStar_Extraction_ML_Syntax.mlty = uu____3192; FStar_Extraction_ML_Syntax.loc = uu____3193}, ({FStar_Extraction_ML_Syntax.expr = FStar_Extraction_ML_Syntax.MLE_Const (FStar_Extraction_ML_Syntax.MLC_Int (c, FStar_Pervasives_Native.None)); FStar_Extraction_ML_Syntax.mlty = uu____3195; FStar_Extraction_ML_Syntax.loc = uu____3196})::[]) when (is_machine_int m) -> begin
-(
-
-let uu____3204 = (
-
-let uu____3207 = (FStar_Util.must (mk_width m))
-in ((uu____3207), (c)))
-in EConstant (uu____3204))
-end
-| FStar_Extraction_ML_Syntax.MLE_App ({FStar_Extraction_ML_Syntax.expr = FStar_Extraction_ML_Syntax.MLE_Name (("FStar")::(m)::[], "uint_to_t"); FStar_Extraction_ML_Syntax.mlty = uu____3209; FStar_Extraction_ML_Syntax.loc = uu____3210}, ({FStar_Extraction_ML_Syntax.expr = FStar_Extraction_ML_Syntax.MLE_Const (FStar_Extraction_ML_Syntax.MLC_Int (c, FStar_Pervasives_Native.None)); FStar_Extraction_ML_Syntax.mlty = uu____3212; FStar_Extraction_ML_Syntax.loc = uu____3213})::[]) when (is_machine_int m) -> begin
-(
-
-let uu____3221 = (
-
-let uu____3224 = (FStar_Util.must (mk_width m))
-in ((uu____3224), (c)))
-in EConstant (uu____3221))
-end
-| FStar_Extraction_ML_Syntax.MLE_App ({FStar_Extraction_ML_Syntax.expr = FStar_Extraction_ML_Syntax.MLE_Name (("C")::[], "string_of_literal"); FStar_Extraction_ML_Syntax.mlty = uu____3225; FStar_Extraction_ML_Syntax.loc = uu____3226}, ({FStar_Extraction_ML_Syntax.expr = e1; FStar_Extraction_ML_Syntax.mlty = uu____3228; FStar_Extraction_ML_Syntax.loc = uu____3229})::[]) -> begin
-(match (e1) with
-| FStar_Extraction_ML_Syntax.MLE_Const (FStar_Extraction_ML_Syntax.MLC_String (s)) -> begin
-EString (s)
-end
-| uu____3233 -> begin
-(failwith "Cannot extract string_of_literal applied to a non-literal")
-end)
-end
-| FStar_Extraction_ML_Syntax.MLE_App ({FStar_Extraction_ML_Syntax.expr = FStar_Extraction_ML_Syntax.MLE_Name (("FStar")::("Int")::("Cast")::[], c); FStar_Extraction_ML_Syntax.mlty = uu____3235; FStar_Extraction_ML_Syntax.loc = uu____3236}, (arg)::[]) -> begin
-(
-
-let is_known_type = ((((((((FStar_Util.starts_with c "uint8") || (FStar_Util.starts_with c "uint16")) || (FStar_Util.starts_with c "uint32")) || (FStar_Util.starts_with c "uint64")) || (FStar_Util.starts_with c "int8")) || (FStar_Util.starts_with c "int16")) || (FStar_Util.starts_with c "int32")) || (FStar_Util.starts_with c "int64"))
-in (match (((FStar_Util.ends_with c "uint64") && is_known_type)) with
-| true -> begin
-(
-
-let uu____3241 = (
-
-let uu____3244 = (translate_expr env arg)
-in ((uu____3244), (TInt (UInt64))))
-in ECast (uu____3241))
-end
-| uu____3245 -> begin
-(match (((FStar_Util.ends_with c "uint32") && is_known_type)) with
-| true -> begin
-(
-
-let uu____3246 = (
-
-let uu____3249 = (translate_expr env arg)
-in ((uu____3249), (TInt (UInt32))))
-in ECast (uu____3246))
-end
-| uu____3250 -> begin
-(match (((FStar_Util.ends_with c "uint16") && is_known_type)) with
-| true -> begin
-(
-
-let uu____3251 = (
-
-let uu____3254 = (translate_expr env arg)
-in ((uu____3254), (TInt (UInt16))))
-in ECast (uu____3251))
-end
-| uu____3255 -> begin
-(match (((FStar_Util.ends_with c "uint8") && is_known_type)) with
-| true -> begin
-(
-
-let uu____3256 = (
-
-let uu____3259 = (translate_expr env arg)
-in ((uu____3259), (TInt (UInt8))))
-in ECast (uu____3256))
-end
-| uu____3260 -> begin
-(match (((FStar_Util.ends_with c "int64") && is_known_type)) with
-| true -> begin
-(
-
-let uu____3261 = (
-
-let uu____3264 = (translate_expr env arg)
-in ((uu____3264), (TInt (Int64))))
-in ECast (uu____3261))
-end
-| uu____3265 -> begin
-(match (((FStar_Util.ends_with c "int32") && is_known_type)) with
-| true -> begin
-(
-
-let uu____3266 = (
-
-let uu____3269 = (translate_expr env arg)
-in ((uu____3269), (TInt (Int32))))
-in ECast (uu____3266))
-end
-| uu____3270 -> begin
-(match (((FStar_Util.ends_with c "int16") && is_known_type)) with
-| true -> begin
-(
-
-let uu____3271 = (
-
-let uu____3274 = (translate_expr env arg)
-in ((uu____3274), (TInt (Int16))))
-in ECast (uu____3271))
-end
-| uu____3275 -> begin
-(match (((FStar_Util.ends_with c "int8") && is_known_type)) with
-| true -> begin
-(
-
-let uu____3276 = (
-
-let uu____3279 = (translate_expr env arg)
-in ((uu____3279), (TInt (Int8))))
-in ECast (uu____3276))
-end
-| uu____3280 -> begin
-(
-
-let uu____3281 = (
-
-let uu____3285 = (
-
-let uu____3287 = (translate_expr env arg)
-in (uu____3287)::[])
-in ((EQualified (((("FStar")::("Int")::("Cast")::[]), (c)))), (uu____3285)))
-in EApp (uu____3281))
-end)
-end)
-end)
-end)
-end)
-end)
-end)
-end))
-end
-| FStar_Extraction_ML_Syntax.MLE_App ({FStar_Extraction_ML_Syntax.expr = FStar_Extraction_ML_Syntax.MLE_Name (path, function_name); FStar_Extraction_ML_Syntax.mlty = uu____3292; FStar_Extraction_ML_Syntax.loc = uu____3293}, args) -> begin
-(
-
-let uu____3299 = (
-
-let uu____3303 = (FStar_List.map (translate_expr env) args)
-in ((EQualified (((path), (function_name)))), (uu____3303)))
-in EApp (uu____3299))
-end
-| FStar_Extraction_ML_Syntax.MLE_App ({FStar_Extraction_ML_Syntax.expr = FStar_Extraction_ML_Syntax.MLE_Var (name, uu____3308); FStar_Extraction_ML_Syntax.mlty = uu____3309; FStar_Extraction_ML_Syntax.loc = uu____3310}, args) -> begin
-(
-
-let uu____3314 = (
-
-let uu____3318 = (
-
-let uu____3319 = (find env name)
-in EBound (uu____3319))
-in (
-
-let uu____3320 = (FStar_List.map (translate_expr env) args)
-in ((uu____3318), (uu____3320))))
-in EApp (uu____3314))
-end
-| FStar_Extraction_ML_Syntax.MLE_Coerce (e1, t_from, t_to) -> begin
-(
-
-let uu____3326 = (
-
-let uu____3329 = (translate_expr env e1)
-in (
-
-let uu____3330 = (translate_type env t_to)
-in ((uu____3329), (uu____3330))))
-in ECast (uu____3326))
-end
-| FStar_Extraction_ML_Syntax.MLE_Record (uu____3331, fields) -> begin
-(
-
-let uu____3341 = (
-
-let uu____3347 = (assert_lid env e.FStar_Extraction_ML_Syntax.mlty)
-in (
-
-let uu____3348 = (FStar_List.map (fun uu____3356 -> (match (uu____3356) with
-| (field, expr) -> begin
-(
-
-let uu____3363 = (translate_expr env expr)
-in ((field), (uu____3363)))
-end)) fields)
-in ((uu____3347), (uu____3348))))
-in EFlat (uu____3341))
-end
-| FStar_Extraction_ML_Syntax.MLE_Proj (e1, path) -> begin
-(
-
-let uu____3369 = (
-
-let uu____3373 = (assert_lid env e1.FStar_Extraction_ML_Syntax.mlty)
-in (
-
-let uu____3374 = (translate_expr env e1)
-in ((uu____3373), (uu____3374), ((FStar_Pervasives_Native.snd path)))))
-in EField (uu____3369))
-end
-| FStar_Extraction_ML_Syntax.MLE_Let (uu____3376) -> begin
-(failwith "todo: translate_expr [MLE_Let]")
-end
-| FStar_Extraction_ML_Syntax.MLE_App (head1, uu____3384) -> begin
-(
-
-let uu____3387 = (
-
-let uu____3388 = (FStar_Extraction_ML_Code.string_of_mlexpr (([]), ("")) head1)
-in (FStar_Util.format1 "todo: translate_expr [MLE_App] (head is: %s)" uu____3388))
-in (failwith uu____3387))
-end
-| FStar_Extraction_ML_Syntax.MLE_Seq (seqs) -> begin
-(
-
-let uu____3392 = (FStar_List.map (translate_expr env) seqs)
-in ESequence (uu____3392))
-end
-| FStar_Extraction_ML_Syntax.MLE_Tuple (es) -> begin
-(
-
-let uu____3396 = (FStar_List.map (translate_expr env) es)
-in ETuple (uu____3396))
-end
-| FStar_Extraction_ML_Syntax.MLE_CTor ((uu____3398, cons1), es) -> begin
-(
-
-let uu____3408 = (
-
-let uu____3413 = (assert_lid env e.FStar_Extraction_ML_Syntax.mlty)
-in (
-
-let uu____3414 = (FStar_List.map (translate_expr env) es)
-in ((uu____3413), (cons1), (uu____3414))))
-in ECons (uu____3408))
-end
-| FStar_Extraction_ML_Syntax.MLE_Fun (args, body) -> begin
-(
-
-let binders = (translate_binders env args)
-in (
-
-let env1 = (add_binders env args)
-in (
-
-let uu____3428 = (
-
-let uu____3432 = (translate_expr env1 body)
-in ((binders), (uu____3432)))
-in EFun (uu____3428))))
-end
-| FStar_Extraction_ML_Syntax.MLE_If (e1, e2, e3) -> begin
-(
-
-let uu____3439 = (
-
-let uu____3443 = (translate_expr env e1)
-in (
-
-let uu____3444 = (translate_expr env e2)
-in (
-
-let uu____3445 = (match (e3) with
-| FStar_Pervasives_Native.None -> begin
-EUnit
-end
-| FStar_Pervasives_Native.Some (e31) -> begin
-(translate_expr env e31)
-end)
-in ((uu____3443), (uu____3444), (uu____3445)))))
-in EIfThenElse (uu____3439))
-end
-| FStar_Extraction_ML_Syntax.MLE_Raise (uu____3447) -> begin
-(failwith "todo: translate_expr [MLE_Raise]")
-end
-| FStar_Extraction_ML_Syntax.MLE_Try (uu____3451) -> begin
-(failwith "todo: translate_expr [MLE_Try]")
-end
-| FStar_Extraction_ML_Syntax.MLE_Coerce (uu____3459) -> begin
-(failwith "todo: translate_expr [MLE_Coerce]")
-end))
-and assert_lid : env  ->  FStar_Extraction_ML_Syntax.mlty  ->  typ = (fun env t -> (match (t) with
-| FStar_Extraction_ML_Syntax.MLTY_Named (ts, lid) -> begin
-(match (((FStar_List.length ts) > (Prims.parse_int "0"))) with
-| true -> begin
-(
-
-let uu____3472 = (
-
-let uu____3479 = (FStar_List.map (translate_type env) ts)
-in ((lid), (uu____3479)))
-in TApp (uu____3472))
-end
-| uu____3482 -> begin
-TQualified (lid)
-end)
-end
-| uu____3483 -> begin
-(failwith "invalid argument: assert_lid")
-end))
-and translate_branches : env  ->  (FStar_Extraction_ML_Syntax.mlpattern * FStar_Extraction_ML_Syntax.mlexpr FStar_Pervasives_Native.option * FStar_Extraction_ML_Syntax.mlexpr) Prims.list  ->  (pattern * expr) Prims.list = (fun env branches -> (FStar_List.map (translate_branch env) branches))
-and translate_branch : env  ->  (FStar_Extraction_ML_Syntax.mlpattern * FStar_Extraction_ML_Syntax.mlexpr FStar_Pervasives_Native.option * FStar_Extraction_ML_Syntax.mlexpr)  ->  (pattern * expr) = (fun env uu____3498 -> (match (uu____3498) with
-| (pat, guard, expr) -> begin
-(match ((guard = FStar_Pervasives_Native.None)) with
-| true -> begin
-(
-
-let uu____3513 = (translate_pat env pat)
-in (match (uu____3513) with
-| (env1, pat1) -> begin
-(
-
-let uu____3520 = (translate_expr env1 expr)
-in ((pat1), (uu____3520)))
-end))
-end
-| uu____3521 -> begin
-(failwith "todo: translate_branch")
-end)
-end))
-and translate_pat : env  ->  FStar_Extraction_ML_Syntax.mlpattern  ->  (env * pattern) = (fun env p -> (match (p) with
-| FStar_Extraction_ML_Syntax.MLP_Const (FStar_Extraction_ML_Syntax.MLC_Unit) -> begin
-((env), (PUnit))
-end
-| FStar_Extraction_ML_Syntax.MLP_Const (FStar_Extraction_ML_Syntax.MLC_Bool (b)) -> begin
-((env), (PBool (b)))
-end
-| FStar_Extraction_ML_Syntax.MLP_Var (name, uu____3530) -> begin
-(
-
-let env1 = (extend env name false)
-in ((env1), (PVar ({name = name; typ = TAny; mut = false}))))
-end
-| FStar_Extraction_ML_Syntax.MLP_Wild -> begin
-(
-
-let env1 = (extend env "_" false)
-in ((env1), (PVar ({name = "_"; typ = TAny; mut = false}))))
-end
-| FStar_Extraction_ML_Syntax.MLP_CTor ((uu____3533, cons1), ps) -> begin
-(
-
-let uu____3543 = (FStar_List.fold_left (fun uu____3550 p1 -> (match (uu____3550) with
-| (env1, acc) -> begin
-(
-
-let uu____3562 = (translate_pat env1 p1)
-in (match (uu____3562) with
-| (env2, p2) -> begin
-((env2), ((p2)::acc))
-end))
-end)) ((env), ([])) ps)
-in (match (uu____3543) with
-| (env1, ps1) -> begin
-((env1), (PCons (((cons1), ((FStar_List.rev ps1))))))
-end))
-end
-| FStar_Extraction_ML_Syntax.MLP_Record (uu____3579, ps) -> begin
-(
-
-let uu____3589 = (FStar_List.fold_left (fun uu____3602 uu____3603 -> (match (((uu____3602), (uu____3603))) with
-| ((env1, acc), (field, p1)) -> begin
-(
-
-let uu____3640 = (translate_pat env1 p1)
-in (match (uu____3640) with
-| (env2, p2) -> begin
-((env2), ((((field), (p2)))::acc))
-end))
-end)) ((env), ([])) ps)
-in (match (uu____3589) with
-| (env1, ps1) -> begin
-((env1), (PRecord ((FStar_List.rev ps1))))
-end))
-end
-| FStar_Extraction_ML_Syntax.MLP_Tuple (ps) -> begin
-(
-
-let uu____3674 = (FStar_List.fold_left (fun uu____3681 p1 -> (match (uu____3681) with
-| (env1, acc) -> begin
-(
-
-let uu____3693 = (translate_pat env1 p1)
-in (match (uu____3693) with
-| (env2, p2) -> begin
-((env2), ((p2)::acc))
-end))
-end)) ((env), ([])) ps)
-in (match (uu____3674) with
-| (env1, ps1) -> begin
-((env1), (PTuple ((FStar_List.rev ps1))))
-end))
-end
-| FStar_Extraction_ML_Syntax.MLP_Const (uu____3709) -> begin
-(failwith "todo: translate_pat [MLP_Const]")
-end
-| FStar_Extraction_ML_Syntax.MLP_Branch (uu____3712) -> begin
-(failwith "todo: translate_pat [MLP_Branch]")
-end))
-and translate_constant : FStar_Extraction_ML_Syntax.mlconstant  ->  expr = (fun c -> (match (c) with
-| FStar_Extraction_ML_Syntax.MLC_Unit -> begin
-EUnit
-end
-| FStar_Extraction_ML_Syntax.MLC_Bool (b) -> begin
-EBool (b)
-end
-| FStar_Extraction_ML_Syntax.MLC_Int (s, FStar_Pervasives_Native.Some (uu____3719)) -> begin
-(failwith "impossible: machine integer not desugared to a function call")
-end
-| FStar_Extraction_ML_Syntax.MLC_Float (uu____3727) -> begin
-(failwith "todo: translate_expr [MLC_Float]")
-end
-| FStar_Extraction_ML_Syntax.MLC_Char (uu____3728) -> begin
-(failwith "todo: translate_expr [MLC_Char]")
-end
-| FStar_Extraction_ML_Syntax.MLC_String (uu____3729) -> begin
-(failwith "todo: translate_expr [MLC_String]")
-end
-| FStar_Extraction_ML_Syntax.MLC_Bytes (uu____3730) -> begin
-(failwith "todo: translate_expr [MLC_Bytes]")
-end
-| FStar_Extraction_ML_Syntax.MLC_Int (uu____3732, FStar_Pervasives_Native.None) -> begin
-(failwith "todo: translate_expr [MLC_Int]")
-end))
-and mk_op_app : env  ->  width  ->  op  ->  FStar_Extraction_ML_Syntax.mlexpr Prims.list  ->  expr = (fun env w op args -> (
-
-let uu____3743 = (
-
-let uu____3747 = (FStar_List.map (translate_expr env) args)
-in ((EOp (((op), (w)))), (uu____3747)))
-in EApp (uu____3743)))
-
-
-
-=======
   (Prims.string Prims.list,Prims.string) FStar_Pervasives_Native.tuple2
 type version = Prims.int
 let current_version: version = Prims.parse_int "20"
@@ -4869,5 +1949,4 @@
           let uu____5937 =
             let uu____5944 = FStar_List.map (translate_expr env) args in
             ((EOp (op, w)), uu____5944) in
-          EApp uu____5937
->>>>>>> 0a4ecc34
+          EApp uu____5937