--- conflicted
+++ resolved
@@ -3,35 +3,20 @@
 
 let one_toplevel : FStar_Parser_AST.decl Prims.list  ->  (FStar_Parser_AST.decl * FStar_Parser_AST.decl Prims.list) Prims.option = (fun decls -> (
 
-<<<<<<< HEAD
-let _85_10 = (FStar_List.partition (fun d -> (match (d.FStar_Parser_AST.d) with
-| FStar_Parser_AST.TopLevelModule (_85_4) -> begin
-true
-end
-| _85_7 -> begin
+let _87_10 = (FStar_List.partition (fun d -> (match (d.FStar_Parser_AST.d) with
+| FStar_Parser_AST.TopLevelModule (_87_4) -> begin
+true
+end
+| _87_7 -> begin
 false
 end)) decls)
-in (match (_85_10) with
-=======
-let _84_10 = (FStar_List.partition (fun d -> (match (d.FStar_Parser_AST.d) with
-| FStar_Parser_AST.TopLevelModule (_84_4) -> begin
-true
-end
-| _84_7 -> begin
-false
-end)) decls)
-in (match (_84_10) with
->>>>>>> bae9872c
+in (match (_87_10) with
 | (top, nontops) -> begin
 (match (top) with
 | (t)::[] -> begin
 Some (((t), (nontops)))
 end
-<<<<<<< HEAD
-| _85_15 -> begin
-=======
-| _84_15 -> begin
->>>>>>> bae9872c
+| _87_15 -> begin
 None
 end)
 end)))
@@ -61,24 +46,14 @@
 
 
 let ___Leaf____0 = (fun projectee -> (match (projectee) with
-<<<<<<< HEAD
-| Leaf (_85_18) -> begin
-_85_18
-=======
-| Leaf (_84_18) -> begin
-_84_18
->>>>>>> bae9872c
+| Leaf (_87_18) -> begin
+_87_18
 end))
 
 
 let ___Branch____0 = (fun projectee -> (match (projectee) with
-<<<<<<< HEAD
-| Branch (_85_21) -> begin
-_85_21
-=======
-| Branch (_84_21) -> begin
-_84_21
->>>>>>> bae9872c
+| Branch (_87_21) -> begin
+_87_21
 end))
 
 
@@ -94,15 +69,9 @@
 end))
 
 
-<<<<<<< HEAD
-let string_of_fsdoco : (Prims.string * (Prims.string * Prims.string) Prims.list) Prims.option  ->  Prims.string = (fun d -> (string_of_optiont (fun x -> (let _182_42 = (let _182_41 = (FStar_Parser_AST.string_of_fsdoc x)
-in (Prims.strcat _182_41 "*)"))
-in (Prims.strcat "(*" _182_42))) "" d))
-=======
-let string_of_fsdoco : (Prims.string * (Prims.string * Prims.string) Prims.list) Prims.option  ->  Prims.string = (fun d -> (string_of_optiont (fun x -> (let _181_42 = (let _181_41 = (FStar_Parser_AST.string_of_fsdoc x)
-in (Prims.strcat _181_41 "*)"))
-in (Prims.strcat "(*" _181_42))) "" d))
->>>>>>> bae9872c
+let string_of_fsdoco : (Prims.string * (Prims.string * Prims.string) Prims.list) Prims.option  ->  Prims.string = (fun d -> (string_of_optiont (fun x -> (let _187_42 = (let _187_41 = (FStar_Parser_AST.string_of_fsdoc x)
+in (Prims.strcat _187_41 "*)"))
+in (Prims.strcat "(*" _187_42))) "" d))
 
 
 let string_of_termo : FStar_Parser_AST.term Prims.option  ->  Prims.string = (fun t -> (string_of_optiont FStar_Parser_AST.term_to_string "" t))
@@ -112,73 +81,38 @@
 
 
 let string_of_tycon : FStar_Parser_AST.tycon  ->  Prims.string = (fun tycon -> (match (tycon) with
-<<<<<<< HEAD
-| FStar_Parser_AST.TyconAbstract (_85_34) -> begin
+| FStar_Parser_AST.TyconAbstract (_87_34) -> begin
 "abstract"
 end
-| FStar_Parser_AST.TyconAbbrev (_85_37) -> begin
+| FStar_Parser_AST.TyconAbbrev (_87_37) -> begin
 "abbrev"
 end
 | FStar_Parser_AST.TyconRecord (id, _bb, _ko, fields) -> begin
-(let _182_57 = (let _182_56 = (let _182_55 = (let _182_54 = (FStar_All.pipe_right fields (FStar_List.map (fun _85_48 -> (match (_85_48) with
+(let _187_57 = (let _187_56 = (let _187_55 = (let _187_54 = (FStar_All.pipe_right fields (FStar_List.map (fun _87_48 -> (match (_87_48) with
 | (id, t, doco) -> begin
-(let _182_53 = (string_of_fsdoco doco)
-in (let _182_52 = (let _182_51 = (let _182_50 = (FStar_Parser_AST.term_to_string t)
-in (Prims.strcat ":" _182_50))
-in (Prims.strcat id.FStar_Ident.idText _182_51))
-in (Prims.strcat _182_53 _182_52)))
+(let _187_53 = (string_of_fsdoco doco)
+in (let _187_52 = (let _187_51 = (let _187_50 = (FStar_Parser_AST.term_to_string t)
+in (Prims.strcat ":" _187_50))
+in (Prims.strcat id.FStar_Ident.idText _187_51))
+in (Prims.strcat _187_53 _187_52)))
 end))))
-in (FStar_All.pipe_right _182_54 (FStar_String.concat "; ")))
-in (Prims.strcat _182_55 " }"))
-in (Prims.strcat " = { " _182_56))
-in (Prims.strcat id.FStar_Ident.idText _182_57))
+in (FStar_All.pipe_right _187_54 (FStar_String.concat "; ")))
+in (Prims.strcat _187_55 " }"))
+in (Prims.strcat " = { " _187_56))
+in (Prims.strcat id.FStar_Ident.idText _187_57))
 end
 | FStar_Parser_AST.TyconVariant (id, _bb, _ko, vars) -> begin
-(let _182_65 = (let _182_64 = (let _182_63 = (FStar_All.pipe_right vars (FStar_List.map (fun _85_59 -> (match (_85_59) with
+(let _187_65 = (let _187_64 = (let _187_63 = (FStar_All.pipe_right vars (FStar_List.map (fun _87_59 -> (match (_87_59) with
 | (id, trmo, doco, u) -> begin
-(let _182_62 = (string_of_fsdoco doco)
-in (let _182_61 = (let _182_60 = (let _182_59 = (string_of_optiont FStar_Parser_AST.term_to_string "" trmo)
-in (Prims.strcat ":" _182_59))
-in (Prims.strcat id.FStar_Ident.idText _182_60))
-in (Prims.strcat _182_62 _182_61)))
+(let _187_62 = (string_of_fsdoco doco)
+in (let _187_61 = (let _187_60 = (let _187_59 = (string_of_optiont FStar_Parser_AST.term_to_string "" trmo)
+in (Prims.strcat ":" _187_59))
+in (Prims.strcat id.FStar_Ident.idText _187_60))
+in (Prims.strcat _187_62 _187_61)))
 end))))
-in (FStar_All.pipe_right _182_63 (FStar_String.concat " | ")))
-in (Prims.strcat " = " _182_64))
-in (Prims.strcat id.FStar_Ident.idText _182_65))
-=======
-| FStar_Parser_AST.TyconAbstract (_84_34) -> begin
-"abstract"
-end
-| FStar_Parser_AST.TyconAbbrev (_84_37) -> begin
-"abbrev"
-end
-| FStar_Parser_AST.TyconRecord (id, _bb, _ko, fields) -> begin
-(let _181_57 = (let _181_56 = (let _181_55 = (let _181_54 = (FStar_All.pipe_right fields (FStar_List.map (fun _84_48 -> (match (_84_48) with
-| (id, t, doco) -> begin
-(let _181_53 = (string_of_fsdoco doco)
-in (let _181_52 = (let _181_51 = (let _181_50 = (FStar_Parser_AST.term_to_string t)
-in (Prims.strcat ":" _181_50))
-in (Prims.strcat id.FStar_Ident.idText _181_51))
-in (Prims.strcat _181_53 _181_52)))
-end))))
-in (FStar_All.pipe_right _181_54 (FStar_String.concat "; ")))
-in (Prims.strcat _181_55 " }"))
-in (Prims.strcat " = { " _181_56))
-in (Prims.strcat id.FStar_Ident.idText _181_57))
-end
-| FStar_Parser_AST.TyconVariant (id, _bb, _ko, vars) -> begin
-(let _181_65 = (let _181_64 = (let _181_63 = (FStar_All.pipe_right vars (FStar_List.map (fun _84_59 -> (match (_84_59) with
-| (id, trmo, doco, u) -> begin
-(let _181_62 = (string_of_fsdoco doco)
-in (let _181_61 = (let _181_60 = (let _181_59 = (string_of_optiont FStar_Parser_AST.term_to_string "" trmo)
-in (Prims.strcat ":" _181_59))
-in (Prims.strcat id.FStar_Ident.idText _181_60))
-in (Prims.strcat _181_62 _181_61)))
-end))))
-in (FStar_All.pipe_right _181_63 (FStar_String.concat " | ")))
-in (Prims.strcat " = " _181_64))
-in (Prims.strcat id.FStar_Ident.idText _181_65))
->>>>>>> bae9872c
+in (FStar_All.pipe_right _187_63 (FStar_String.concat " | ")))
+in (Prims.strcat " = " _187_64))
+in (Prims.strcat id.FStar_Ident.idText _187_65))
 end))
 
 
@@ -192,101 +126,53 @@
 | FStar_Parser_AST.ModuleAbbrev (i, l) -> begin
 (Prims.strcat "module " (Prims.strcat i.FStar_Ident.idText (Prims.strcat " = " l.FStar_Ident.str)))
 end
-<<<<<<< HEAD
-| FStar_Parser_AST.KindAbbrev (i, _85_71, _85_73) -> begin
+| FStar_Parser_AST.KindAbbrev (i, _87_71, _87_73) -> begin
 (Prims.strcat "kind " i.FStar_Ident.idText)
 end
-| FStar_Parser_AST.ToplevelLet (_85_77, _85_79, pats) -> begin
-(
-
-let termty = (FStar_List.map (fun _85_85 -> (match (_85_85) with
+| FStar_Parser_AST.TopLevelLet (_87_77, pats) -> begin
+(
+
+let termty = (FStar_List.map (fun _87_83 -> (match (_87_83) with
 | (p, t) -> begin
-(let _182_70 = (FStar_Parser_AST.pat_to_string p)
-in (let _182_69 = (FStar_Parser_AST.term_to_string t)
-in ((_182_70), (_182_69))))
+(let _187_70 = (FStar_Parser_AST.pat_to_string p)
+in (let _187_69 = (FStar_Parser_AST.term_to_string t)
+in ((_187_70), (_187_69))))
 end)) pats)
 in (
 
-let termty' = (FStar_List.map (fun _85_89 -> (match (_85_89) with
-=======
-| FStar_Parser_AST.KindAbbrev (i, _84_71, _84_73) -> begin
-(Prims.strcat "kind " i.FStar_Ident.idText)
-end
-| FStar_Parser_AST.TopLevelLet (_84_77, pats) -> begin
-(
-
-let termty = (FStar_List.map (fun _84_83 -> (match (_84_83) with
-| (p, t) -> begin
-(let _181_70 = (FStar_Parser_AST.pat_to_string p)
-in (let _181_69 = (FStar_Parser_AST.term_to_string t)
-in ((_181_70), (_181_69))))
-end)) pats)
-in (
-
-let termty' = (FStar_List.map (fun _84_87 -> (match (_84_87) with
->>>>>>> bae9872c
+let termty' = (FStar_List.map (fun _87_87 -> (match (_87_87) with
 | (p, t) -> begin
 (Prims.strcat p (Prims.strcat ":" t))
 end)) termty)
 in (Prims.strcat "let " (FStar_String.concat ", " termty'))))
 end
-<<<<<<< HEAD
-| FStar_Parser_AST.Main (_85_92) -> begin
+| FStar_Parser_AST.Main (_87_90) -> begin
 "main ..."
 end
-| FStar_Parser_AST.Assume (_85_95, i, t) -> begin
-(let _182_74 = (let _182_73 = (let _182_72 = (FStar_Parser_AST.term_to_string t)
-in (Prims.strcat ":" _182_72))
-in (Prims.strcat i.FStar_Ident.idText _182_73))
-in (Prims.strcat "assume " _182_74))
-end
-| FStar_Parser_AST.Tycon (_85_101, tys) -> begin
-(let _182_80 = (let _182_79 = (FStar_All.pipe_right tys (FStar_List.map (fun _85_107 -> (match (_85_107) with
+| FStar_Parser_AST.Assume (i, t) -> begin
+(let _187_74 = (let _187_73 = (let _187_72 = (FStar_Parser_AST.term_to_string t)
+in (Prims.strcat ":" _187_72))
+in (Prims.strcat i.FStar_Ident.idText _187_73))
+in (Prims.strcat "assume " _187_74))
+end
+| FStar_Parser_AST.Tycon (_87_97, tys) -> begin
+(let _187_80 = (let _187_79 = (FStar_All.pipe_right tys (FStar_List.map (fun _87_103 -> (match (_87_103) with
 | (t, d) -> begin
-(let _182_78 = (string_of_tycon t)
-in (let _182_77 = (let _182_76 = (string_of_fsdoco d)
-in (Prims.strcat " " _182_76))
-in (Prims.strcat _182_78 _182_77)))
+(let _187_78 = (string_of_tycon t)
+in (let _187_77 = (let _187_76 = (string_of_fsdoco d)
+in (Prims.strcat " " _187_76))
+in (Prims.strcat _187_78 _187_77)))
 end))))
-in (FStar_All.pipe_right _182_79 (FStar_String.concat " and ")))
-in (Prims.strcat "type " _182_80))
-end
-| FStar_Parser_AST.Val (_85_109, i, t) -> begin
-(let _182_83 = (let _182_82 = (let _182_81 = (FStar_Parser_AST.term_to_string t)
-in (Prims.strcat ":" _182_81))
-in (Prims.strcat i.FStar_Ident.idText _182_82))
-in (Prims.strcat "val " _182_83))
-end
-| FStar_Parser_AST.Exception (i, _85_116) -> begin
-=======
-| FStar_Parser_AST.Main (_84_90) -> begin
-"main ..."
-end
-| FStar_Parser_AST.Assume (i, t) -> begin
-(let _181_74 = (let _181_73 = (let _181_72 = (FStar_Parser_AST.term_to_string t)
-in (Prims.strcat ":" _181_72))
-in (Prims.strcat i.FStar_Ident.idText _181_73))
-in (Prims.strcat "assume " _181_74))
-end
-| FStar_Parser_AST.Tycon (_84_97, tys) -> begin
-(let _181_80 = (let _181_79 = (FStar_All.pipe_right tys (FStar_List.map (fun _84_103 -> (match (_84_103) with
-| (t, d) -> begin
-(let _181_78 = (string_of_tycon t)
-in (let _181_77 = (let _181_76 = (string_of_fsdoco d)
-in (Prims.strcat " " _181_76))
-in (Prims.strcat _181_78 _181_77)))
-end))))
-in (FStar_All.pipe_right _181_79 (FStar_String.concat " and ")))
-in (Prims.strcat "type " _181_80))
+in (FStar_All.pipe_right _187_79 (FStar_String.concat " and ")))
+in (Prims.strcat "type " _187_80))
 end
 | FStar_Parser_AST.Val (i, t) -> begin
-(let _181_83 = (let _181_82 = (let _181_81 = (FStar_Parser_AST.term_to_string t)
-in (Prims.strcat ":" _181_81))
-in (Prims.strcat i.FStar_Ident.idText _181_82))
-in (Prims.strcat "val " _181_83))
-end
-| FStar_Parser_AST.Exception (i, _84_110) -> begin
->>>>>>> bae9872c
+(let _187_83 = (let _187_82 = (let _187_81 = (FStar_Parser_AST.term_to_string t)
+in (Prims.strcat ":" _187_81))
+in (Prims.strcat i.FStar_Ident.idText _187_82))
+in (Prims.strcat "val " _187_83))
+end
+| FStar_Parser_AST.Exception (i, _87_110) -> begin
 (Prims.strcat "exception " i.FStar_Ident.idText)
 end
 | (FStar_Parser_AST.NewEffect (FStar_Parser_AST.DefineEffect (i, _, _, _, _))) | (FStar_Parser_AST.NewEffect (FStar_Parser_AST.RedefineEffect (i, _, _))) -> begin
@@ -295,23 +181,13 @@
 | (FStar_Parser_AST.NewEffectForFree (FStar_Parser_AST.DefineEffect (i, _, _, _, _))) | (FStar_Parser_AST.NewEffectForFree (FStar_Parser_AST.RedefineEffect (i, _, _))) -> begin
 (Prims.strcat "new_effect_for_free " i.FStar_Ident.idText)
 end
-<<<<<<< HEAD
-| FStar_Parser_AST.SubEffect (_85_170) -> begin
+| FStar_Parser_AST.SubEffect (_87_152) -> begin
 "sub_effect"
 end
-| FStar_Parser_AST.Pragma (_85_173) -> begin
+| FStar_Parser_AST.Pragma (_87_155) -> begin
 "pragma"
 end
-| FStar_Parser_AST.Fsdoc (comm, _85_177) -> begin
-=======
-| FStar_Parser_AST.SubEffect (_84_152) -> begin
-"sub_effect"
-end
-| FStar_Parser_AST.Pragma (_84_155) -> begin
-"pragma"
-end
-| FStar_Parser_AST.Fsdoc (comm, _84_159) -> begin
->>>>>>> bae9872c
+| FStar_Parser_AST.Fsdoc (comm, _87_159) -> begin
 comm
 end))
 
@@ -324,64 +200,35 @@
 | (FStar_Parser_AST.TyconAbstract (_)) | (FStar_Parser_AST.TyconAbbrev (_)) -> begin
 false
 end
-<<<<<<< HEAD
-| FStar_Parser_AST.TyconRecord (_85_192, _85_194, _85_196, fields) -> begin
-(FStar_List.existsb (fun _85_203 -> (match (_85_203) with
-=======
-| FStar_Parser_AST.TyconRecord (_84_174, _84_176, _84_178, fields) -> begin
-(FStar_List.existsb (fun _84_185 -> (match (_84_185) with
->>>>>>> bae9872c
+| FStar_Parser_AST.TyconRecord (_87_174, _87_176, _87_178, fields) -> begin
+(FStar_List.existsb (fun _87_185 -> (match (_87_185) with
 | (_id, _t, doco) -> begin
 (FStar_Util.is_some doco)
 end)) fields)
 end
-<<<<<<< HEAD
-| FStar_Parser_AST.TyconVariant (_85_205, _85_207, _85_209, vars) -> begin
-(FStar_List.existsb (fun _85_217 -> (match (_85_217) with
-=======
-| FStar_Parser_AST.TyconVariant (_84_187, _84_189, _84_191, vars) -> begin
-(FStar_List.existsb (fun _84_199 -> (match (_84_199) with
->>>>>>> bae9872c
+| FStar_Parser_AST.TyconVariant (_87_187, _87_189, _87_191, vars) -> begin
+(FStar_List.existsb (fun _87_199 -> (match (_87_199) with
 | (_id, _t, doco, _u) -> begin
 (FStar_Util.is_some doco)
 end)) vars)
 end))
-<<<<<<< HEAD
-in (FStar_List.existsb (fun _85_220 -> (match (_85_220) with
-=======
-in (FStar_List.existsb (fun _84_202 -> (match (_84_202) with
->>>>>>> bae9872c
+in (FStar_List.existsb (fun _87_202 -> (match (_87_202) with
 | (tycon, doco) -> begin
 ((tyconvars_documented tycon) || (FStar_Util.is_some doco))
 end)) tt)))
 in (match (d.FStar_Parser_AST.doc) with
-<<<<<<< HEAD
-| Some (_85_222) -> begin
-true
-end
-| _85_225 -> begin
+| Some (_87_204) -> begin
+true
+end
+| _87_207 -> begin
 (match (d.FStar_Parser_AST.d) with
-| FStar_Parser_AST.Fsdoc (_85_227) -> begin
-true
-end
-| FStar_Parser_AST.Tycon (_85_230, ty) -> begin
+| FStar_Parser_AST.Fsdoc (_87_209) -> begin
+true
+end
+| FStar_Parser_AST.Tycon (_87_212, ty) -> begin
 (tycon_documented ty)
 end
-| _85_235 -> begin
-=======
-| Some (_84_204) -> begin
-true
-end
-| _84_207 -> begin
-(match (d.FStar_Parser_AST.d) with
-| FStar_Parser_AST.Fsdoc (_84_209) -> begin
-true
-end
-| FStar_Parser_AST.Tycon (_84_212, ty) -> begin
-(tycon_documented ty)
-end
-| _84_217 -> begin
->>>>>>> bae9872c
+| _87_217 -> begin
 false
 end)
 end)))
@@ -390,39 +237,21 @@
 let document_decl : (Prims.string  ->  Prims.unit)  ->  FStar_Parser_AST.decl  ->  Prims.unit = (fun w d -> if (decl_documented d) then begin
 (
 
-<<<<<<< HEAD
-let _85_242 = d
-in (match (_85_242) with
-| {FStar_Parser_AST.d = decl; FStar_Parser_AST.drange = _85_240; FStar_Parser_AST.doc = fsdoc} -> begin
-(
-
-let _85_243 = (let _182_103 = (let _182_102 = (string_of_decl' d.FStar_Parser_AST.d)
-in (code_wrap _182_102))
-in (w _182_103))
-in (
-
-let _85_251 = (match (fsdoc) with
+let _87_228 = d
+in (match (_87_228) with
+| {FStar_Parser_AST.d = decl; FStar_Parser_AST.drange = _87_226; FStar_Parser_AST.doc = fsdoc; FStar_Parser_AST.quals = _87_223; FStar_Parser_AST.attrs = _87_221} -> begin
+(
+
+let _87_229 = (let _187_103 = (let _187_102 = (string_of_decl' d.FStar_Parser_AST.d)
+in (code_wrap _187_102))
+in (w _187_103))
+in (
+
+let _87_237 = (match (fsdoc) with
 | Some (doc, _kw) -> begin
 (w (Prims.strcat "\n" doc))
 end
-| _85_250 -> begin
-=======
-let _84_228 = d
-in (match (_84_228) with
-| {FStar_Parser_AST.d = decl; FStar_Parser_AST.drange = _84_226; FStar_Parser_AST.doc = fsdoc; FStar_Parser_AST.quals = _84_223; FStar_Parser_AST.attrs = _84_221} -> begin
-(
-
-let _84_229 = (let _181_103 = (let _181_102 = (string_of_decl' d.FStar_Parser_AST.d)
-in (code_wrap _181_102))
-in (w _181_103))
-in (
-
-let _84_237 = (match (fsdoc) with
-| Some (doc, _kw) -> begin
-(w (Prims.strcat "\n" doc))
-end
-| _84_236 -> begin
->>>>>>> bae9872c
+| _87_236 -> begin
 ()
 end)
 in (w "")))
@@ -433,28 +262,17 @@
 
 
 let document_toplevel = (fun name topdecl -> (match (topdecl.FStar_Parser_AST.d) with
-<<<<<<< HEAD
-| FStar_Parser_AST.TopLevelModule (_85_256) -> begin
+| FStar_Parser_AST.TopLevelModule (_87_242) -> begin
 (match (topdecl.FStar_Parser_AST.doc) with
 | Some (doc, kw) -> begin
-(match ((FStar_List.tryFind (fun _85_264 -> (match (_85_264) with
-=======
-| FStar_Parser_AST.TopLevelModule (_84_242) -> begin
-(match (topdecl.FStar_Parser_AST.doc) with
-| Some (doc, kw) -> begin
-(match ((FStar_List.tryFind (fun _84_250 -> (match (_84_250) with
->>>>>>> bae9872c
+(match ((FStar_List.tryFind (fun _87_250 -> (match (_87_250) with
 | (k, v) -> begin
 (k = "summary")
 end)) kw)) with
 | None -> begin
 ((None), (Some (doc)))
 end
-<<<<<<< HEAD
-| Some (_85_267, summary) -> begin
-=======
-| Some (_84_253, summary) -> begin
->>>>>>> bae9872c
+| Some (_87_253, summary) -> begin
 ((Some (summary)), (Some (doc)))
 end)
 end
@@ -462,36 +280,21 @@
 ((None), (None))
 end)
 end
-<<<<<<< HEAD
-| _85_273 -> begin
-=======
-| _84_259 -> begin
->>>>>>> bae9872c
+| _87_259 -> begin
 (Prims.raise (FStar_Syntax_Syntax.Err ("Not a TopLevelModule")))
 end))
 
 
 let document_module : FStar_Parser_AST.modul  ->  FStar_Ident.lid = (fun m -> (
 
-<<<<<<< HEAD
-let _85_288 = (match (m) with
+let _87_274 = (match (m) with
 | FStar_Parser_AST.Module (n, d) -> begin
 ((n), (d), ("module"))
 end
-| FStar_Parser_AST.Interface (n, d, _85_282) -> begin
+| FStar_Parser_AST.Interface (n, d, _87_268) -> begin
 ((n), (d), ("interface"))
 end)
-in (match (_85_288) with
-=======
-let _84_274 = (match (m) with
-| FStar_Parser_AST.Module (n, d) -> begin
-((n), (d), ("module"))
-end
-| FStar_Parser_AST.Interface (n, d, _84_268) -> begin
-((n), (d), ("interface"))
-end)
-in (match (_84_274) with
->>>>>>> bae9872c
+in (match (_87_274) with
 | (name, decls, _mt) -> begin
 (match ((one_toplevel decls)) with
 | Some (top_decl, other_decls) -> begin
@@ -512,13 +315,8 @@
 let no_comment = "fsdoc: no-comment-found"
 in (
 
-<<<<<<< HEAD
-let _85_300 = (document_toplevel name top_decl)
-in (match (_85_300) with
-=======
-let _84_286 = (document_toplevel name top_decl)
-in (match (_84_286) with
->>>>>>> bae9872c
+let _87_286 = (document_toplevel name top_decl)
+in (match (_87_286) with
 | (summary, comment) -> begin
 (
 
@@ -540,54 +338,29 @@
 end)
 in (
 
-<<<<<<< HEAD
-let _85_309 = (let _182_110 = (FStar_Util.format "# module %s" ((name.FStar_Ident.str)::[]))
-in (w _182_110))
-in (
-
-let _85_311 = (let _182_111 = (FStar_Util.format "%s\n" ((summary)::[]))
-in (w _182_111))
-in (
-
-let _85_313 = (let _182_112 = (FStar_Util.format "%s\n" ((comment)::[]))
-in (w _182_112))
-in (
-
-let _85_315 = (FStar_List.iter (document_decl w) other_decls)
-in (
-
-let _85_317 = (FStar_Util.close_file fd)
-=======
-let _84_295 = (let _181_110 = (FStar_Util.format "# module %s" ((name.FStar_Ident.str)::[]))
-in (w _181_110))
-in (
-
-let _84_297 = (let _181_111 = (FStar_Util.format "%s\n" ((summary)::[]))
-in (w _181_111))
-in (
-
-let _84_299 = (let _181_112 = (FStar_Util.format "%s\n" ((comment)::[]))
-in (w _181_112))
-in (
-
-let _84_301 = (FStar_List.iter (document_decl w) other_decls)
-in (
-
-let _84_303 = (FStar_Util.close_file fd)
->>>>>>> bae9872c
+let _87_295 = (let _187_110 = (FStar_Util.format "# module %s" ((name.FStar_Ident.str)::[]))
+in (w _187_110))
+in (
+
+let _87_297 = (let _187_111 = (FStar_Util.format "%s\n" ((summary)::[]))
+in (w _187_111))
+in (
+
+let _87_299 = (let _187_112 = (FStar_Util.format "%s\n" ((comment)::[]))
+in (w _187_112))
+in (
+
+let _87_301 = (FStar_List.iter (document_decl w) other_decls)
+in (
+
+let _87_303 = (FStar_Util.close_file fd)
 in name)))))))
 end)))))))
 end
 | None -> begin
-<<<<<<< HEAD
-(let _182_114 = (let _182_113 = (FStar_Util.format1 "No singleton toplevel in module %s" name.FStar_Ident.str)
-in FStar_Syntax_Syntax.Err (_182_113))
-in (Prims.raise _182_114))
-=======
-(let _181_114 = (let _181_113 = (FStar_Util.format1 "No singleton toplevel in module %s" name.FStar_Ident.str)
-in FStar_Syntax_Syntax.Err (_181_113))
-in (Prims.raise _181_114))
->>>>>>> bae9872c
+(let _187_114 = (let _187_113 = (FStar_Util.format1 "No singleton toplevel in module %s" name.FStar_Ident.str)
+in FStar_Syntax_Syntax.Err (_187_113))
+in (Prims.raise _187_114))
 end)
 end)))
 
@@ -606,13 +379,8 @@
 let fd = (FStar_Util.open_file_for_writing on)
 in (
 
-<<<<<<< HEAD
-let _85_327 = (FStar_List.iter (fun m -> (let _182_119 = (FStar_Util.format "%s\n" ((m.FStar_Ident.str)::[]))
-in (FStar_Util.append_to_file fd _182_119))) mods)
-=======
-let _84_313 = (FStar_List.iter (fun m -> (let _181_119 = (FStar_Util.format "%s\n" ((m.FStar_Ident.str)::[]))
-in (FStar_Util.append_to_file fd _181_119))) mods)
->>>>>>> bae9872c
+let _87_313 = (FStar_List.iter (fun m -> (let _187_119 = (FStar_Util.format "%s\n" ((m.FStar_Ident.str)::[]))
+in (FStar_Util.append_to_file fd _187_119))) mods)
 in (FStar_Util.close_file fd)))))))
 
 
