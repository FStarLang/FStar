
open Prims
let add_fuel = (fun x tl -> if (FStar_ST.read FStar_Options.unthrottle_inductives) then begin
tl
end else begin
(x)::tl
end)

let withenv = (fun c _53_40 -> (match (_53_40) with
| (a, b) -> begin
(a, b, c)
end))

let vargs = (fun args -> (FStar_List.filter (fun _53_1 -> (match (_53_1) with
| (FStar_Util.Inl (_53_44), _53_47) -> begin
false
end
| _53_50 -> begin
true
end)) args))

let escape = (fun s -> (FStar_Util.replace_char s '\'' '_'))

let escape_null_name = (fun a -> if (a.FStar_Absyn_Syntax.ppname.FStar_Absyn_Syntax.idText = "_") then begin
(Prims.strcat a.FStar_Absyn_Syntax.ppname.FStar_Absyn_Syntax.idText a.FStar_Absyn_Syntax.realname.FStar_Absyn_Syntax.idText)
end else begin
a.FStar_Absyn_Syntax.ppname.FStar_Absyn_Syntax.idText
end)

let mk_typ_projector_name = (fun lid a -> (let _119_14 = (FStar_Util.format2 "%s_%s" lid.FStar_Absyn_Syntax.str (escape_null_name a))
in (FStar_All.pipe_left escape _119_14)))

let mk_term_projector_name = (fun lid a -> (let a = (let _119_19 = (FStar_Absyn_Util.unmangle_field_name a.FStar_Absyn_Syntax.ppname)
in {FStar_Absyn_Syntax.ppname = _119_19; FStar_Absyn_Syntax.realname = a.FStar_Absyn_Syntax.realname})
in (let _119_20 = (FStar_Util.format2 "%s_%s" lid.FStar_Absyn_Syntax.str (escape_null_name a))
in (FStar_All.pipe_left escape _119_20))))

let primitive_projector_by_pos = (fun env lid i -> (let fail = (fun _53_62 -> (match (()) with
| () -> begin
(let _119_30 = (let _119_29 = (FStar_Util.string_of_int i)
in (FStar_Util.format2 "Projector %s on data constructor %s not found" _119_29 lid.FStar_Absyn_Syntax.str))
in (FStar_All.failwith _119_30))
end))
in (let t = (FStar_Tc_Env.lookup_datacon env lid)
in (match ((let _119_31 = (FStar_Absyn_Util.compress_typ t)
in _119_31.FStar_Absyn_Syntax.n)) with
| FStar_Absyn_Syntax.Typ_fun (binders, _53_66) -> begin
if ((i < 0) || (i >= (FStar_List.length binders))) then begin
(fail ())
end else begin
(let b = (FStar_List.nth binders i)
in (match ((Prims.fst b)) with
| FStar_Util.Inl (a) -> begin
(mk_typ_projector_name lid a.FStar_Absyn_Syntax.v)
end
| FStar_Util.Inr (x) -> begin
(mk_term_projector_name lid x.FStar_Absyn_Syntax.v)
end))
end
end
| _53_75 -> begin
(fail ())
end))))

let mk_term_projector_name_by_pos = (fun lid i -> (let _119_37 = (let _119_36 = (FStar_Util.string_of_int i)
in (FStar_Util.format2 "%s_%s" lid.FStar_Absyn_Syntax.str _119_36))
in (FStar_All.pipe_left escape _119_37)))

let mk_typ_projector = (fun lid a -> (let _119_43 = (let _119_42 = (mk_typ_projector_name lid a)
in (_119_42, FStar_ToSMT_Term.Arrow ((FStar_ToSMT_Term.Term_sort, FStar_ToSMT_Term.Type_sort))))
in (FStar_ToSMT_Term.mkFreeV _119_43)))

let mk_term_projector = (fun lid a -> (let _119_49 = (let _119_48 = (mk_term_projector_name lid a)
in (_119_48, FStar_ToSMT_Term.Arrow ((FStar_ToSMT_Term.Term_sort, FStar_ToSMT_Term.Term_sort))))
in (FStar_ToSMT_Term.mkFreeV _119_49)))

let mk_term_projector_by_pos = (fun lid i -> (let _119_55 = (let _119_54 = (mk_term_projector_name_by_pos lid i)
in (_119_54, FStar_ToSMT_Term.Arrow ((FStar_ToSMT_Term.Term_sort, FStar_ToSMT_Term.Term_sort))))
in (FStar_ToSMT_Term.mkFreeV _119_55)))

let mk_data_tester = (fun env l x -> (FStar_ToSMT_Term.mk_tester (escape l.FStar_Absyn_Syntax.str) x))

type varops_t =
{push : Prims.unit  ->  Prims.unit; pop : Prims.unit  ->  Prims.unit; mark : Prims.unit  ->  Prims.unit; reset_mark : Prims.unit  ->  Prims.unit; commit_mark : Prims.unit  ->  Prims.unit; new_var : FStar_Absyn_Syntax.ident  ->  FStar_Absyn_Syntax.ident  ->  Prims.string; new_fvar : FStar_Absyn_Syntax.lident  ->  Prims.string; fresh : Prims.string  ->  Prims.string; string_const : Prims.string  ->  FStar_ToSMT_Term.term; next_id : Prims.unit  ->  Prims.int}

let is_Mkvarops_t = (Obj.magic (fun _ -> (FStar_All.failwith "Not yet implemented:is_Mkvarops_t")))

let varops = (let initial_ctr = 10
in (let ctr = (FStar_Util.mk_ref initial_ctr)
in (let new_scope = (fun _53_101 -> (match (()) with
| () -> begin
(let _119_159 = (FStar_Util.smap_create 100)
in (let _119_158 = (FStar_Util.smap_create 100)
in (_119_159, _119_158)))
end))
in (let scopes = (let _119_161 = (let _119_160 = (new_scope ())
in (_119_160)::[])
in (FStar_Util.mk_ref _119_161))
in (let mk_unique = (fun y -> (let y = (escape y)
in (let y = (match ((let _119_165 = (FStar_ST.read scopes)
in (FStar_Util.find_map _119_165 (fun _53_109 -> (match (_53_109) with
| (names, _53_108) -> begin
(FStar_Util.smap_try_find names y)
end))))) with
| None -> begin
y
end
| Some (_53_112) -> begin
(let _53_114 = (FStar_Util.incr ctr)
in (let _119_167 = (let _119_166 = (FStar_ST.read ctr)
in (FStar_Util.string_of_int _119_166))
in (Prims.strcat (Prims.strcat y "__") _119_167)))
end)
in (let top_scope = (let _119_169 = (let _119_168 = (FStar_ST.read scopes)
in (FStar_List.hd _119_168))
in (FStar_All.pipe_left Prims.fst _119_169))
in (let _53_118 = (FStar_Util.smap_add top_scope y true)
in y)))))
in (let new_var = (fun pp rn -> (let _119_175 = (let _119_174 = (FStar_All.pipe_left mk_unique pp.FStar_Absyn_Syntax.idText)
in (Prims.strcat _119_174 "__"))
in (Prims.strcat _119_175 rn.FStar_Absyn_Syntax.idText)))
in (let new_fvar = (fun lid -> (mk_unique lid.FStar_Absyn_Syntax.str))
in (let next_id = (fun _53_126 -> (match (()) with
| () -> begin
(let _53_127 = (FStar_Util.incr ctr)
in (FStar_ST.read ctr))
end))
in (let fresh = (fun pfx -> (let _119_183 = (let _119_182 = (next_id ())
in (FStar_All.pipe_left FStar_Util.string_of_int _119_182))
in (FStar_Util.format2 "%s_%s" pfx _119_183)))
in (let string_const = (fun s -> (match ((let _119_187 = (FStar_ST.read scopes)
in (FStar_Util.find_map _119_187 (fun _53_136 -> (match (_53_136) with
| (_53_134, strings) -> begin
(FStar_Util.smap_try_find strings s)
end))))) with
| Some (f) -> begin
f
end
| None -> begin
(let id = (next_id ())
in (let f = (let _119_188 = (FStar_ToSMT_Term.mk_String_const id)
in (FStar_All.pipe_left FStar_ToSMT_Term.boxString _119_188))
in (let top_scope = (let _119_190 = (let _119_189 = (FStar_ST.read scopes)
in (FStar_List.hd _119_189))
in (FStar_All.pipe_left Prims.snd _119_190))
in (let _53_143 = (FStar_Util.smap_add top_scope s f)
in f))))
end))
in (let push = (fun _53_146 -> (match (()) with
| () -> begin
(let _119_195 = (let _119_194 = (new_scope ())
in (let _119_193 = (FStar_ST.read scopes)
in (_119_194)::_119_193))
in (FStar_ST.op_Colon_Equals scopes _119_195))
end))
in (let pop = (fun _53_148 -> (match (()) with
| () -> begin
(let _119_199 = (let _119_198 = (FStar_ST.read scopes)
in (FStar_List.tl _119_198))
in (FStar_ST.op_Colon_Equals scopes _119_199))
end))
in (let mark = (fun _53_150 -> (match (()) with
| () -> begin
(push ())
end))
in (let reset_mark = (fun _53_152 -> (match (()) with
| () -> begin
(pop ())
end))
in (let commit_mark = (fun _53_154 -> (match (()) with
| () -> begin
(match ((FStar_ST.read scopes)) with
| (hd1, hd2)::(next1, next2)::tl -> begin
(let _53_167 = (FStar_Util.smap_fold hd1 (fun key value v -> (FStar_Util.smap_add next1 key value)) ())
in (let _53_172 = (FStar_Util.smap_fold hd2 (fun key value v -> (FStar_Util.smap_add next2 key value)) ())
in (FStar_ST.op_Colon_Equals scopes (((next1, next2))::tl))))
end
| _53_175 -> begin
(FStar_All.failwith "Impossible")
end)
end))
in {push = push; pop = pop; mark = mark; reset_mark = reset_mark; commit_mark = commit_mark; new_var = new_var; new_fvar = new_fvar; fresh = fresh; string_const = string_const; next_id = next_id})))))))))))))))

let unmangle = (fun x -> (let _119_215 = (let _119_214 = (FStar_Absyn_Util.unmangle_field_name x.FStar_Absyn_Syntax.ppname)
in (let _119_213 = (FStar_Absyn_Util.unmangle_field_name x.FStar_Absyn_Syntax.realname)
in (_119_214, _119_213)))
in (FStar_Absyn_Util.mkbvd _119_215)))

type binding =
| Binding_var of (FStar_Absyn_Syntax.bvvdef * FStar_ToSMT_Term.term)
| Binding_tvar of (FStar_Absyn_Syntax.btvdef * FStar_ToSMT_Term.term)
| Binding_fvar of (FStar_Absyn_Syntax.lident * Prims.string * FStar_ToSMT_Term.term Prims.option * FStar_ToSMT_Term.term Prims.option)
| Binding_ftvar of (FStar_Absyn_Syntax.lident * Prims.string * FStar_ToSMT_Term.term Prims.option)

let is_Binding_var = (fun _discr_ -> (match (_discr_) with
| Binding_var (_) -> begin
true
end
| _ -> begin
false
end))

let is_Binding_tvar = (fun _discr_ -> (match (_discr_) with
| Binding_tvar (_) -> begin
true
end
| _ -> begin
false
end))

let is_Binding_fvar = (fun _discr_ -> (match (_discr_) with
| Binding_fvar (_) -> begin
true
end
| _ -> begin
false
end))

let is_Binding_ftvar = (fun _discr_ -> (match (_discr_) with
| Binding_ftvar (_) -> begin
true
end
| _ -> begin
false
end))

let ___Binding_var____0 = (fun projectee -> (match (projectee) with
| Binding_var (_53_180) -> begin
_53_180
end))

let ___Binding_tvar____0 = (fun projectee -> (match (projectee) with
| Binding_tvar (_53_183) -> begin
_53_183
end))

let ___Binding_fvar____0 = (fun projectee -> (match (projectee) with
| Binding_fvar (_53_186) -> begin
_53_186
end))

let ___Binding_ftvar____0 = (fun projectee -> (match (projectee) with
| Binding_ftvar (_53_189) -> begin
_53_189
end))

let binder_of_eithervar = (fun v -> (v, None))

type env_t =
{bindings : binding Prims.list; depth : Prims.int; tcenv : FStar_Tc_Env.env; warn : Prims.bool; cache : (Prims.string * FStar_ToSMT_Term.sort Prims.list * FStar_ToSMT_Term.decl Prims.list) FStar_Util.smap; nolabels : Prims.bool; use_zfuel_name : Prims.bool; encode_non_total_function_typ : Prims.bool}

let is_Mkenv_t = (Obj.magic (fun _ -> (FStar_All.failwith "Not yet implemented:is_Mkenv_t")))

let print_env = (fun e -> (let _119_301 = (FStar_All.pipe_right e.bindings (FStar_List.map (fun _53_2 -> (match (_53_2) with
| Binding_var (x, t) -> begin
(FStar_Absyn_Print.strBvd x)
end
| Binding_tvar (a, t) -> begin
(FStar_Absyn_Print.strBvd a)
end
| Binding_fvar (l, s, t, _53_214) -> begin
(FStar_Absyn_Print.sli l)
end
| Binding_ftvar (l, s, t) -> begin
(FStar_Absyn_Print.sli l)
end))))
in (FStar_All.pipe_right _119_301 (FStar_String.concat ", "))))

let lookup_binding = (fun env f -> (FStar_Util.find_map env.bindings f))

<<<<<<< HEAD
let caption_t = (fun env t -> (match ((FStar_Tc_Env.debug env.tcenv FStar_Options.Low)) with
| true -> begin
(let _119_311 = (FStar_Absyn_Print.typ_to_string t)
in Some (_119_311))
end
| false -> begin
=======
let caption_t = (fun env t -> if (FStar_Tc_Env.debug env.tcenv FStar_Options.Low) then begin
(let _118_311 = (FStar_Absyn_Print.typ_to_string t)
in Some (_118_311))
end else begin
>>>>>>> 3f538bfb
None
end)

let fresh_fvar = (fun x s -> (let xsym = (varops.fresh x)
in (let _119_316 = (FStar_ToSMT_Term.mkFreeV (xsym, s))
in (xsym, _119_316))))

let gen_term_var = (fun env x -> (let ysym = (let _119_321 = (FStar_Util.string_of_int env.depth)
in (Prims.strcat "@x" _119_321))
in (let y = (FStar_ToSMT_Term.mkFreeV (ysym, FStar_ToSMT_Term.Term_sort))
in (ysym, y, (let _53_233 = env
in {bindings = (Binding_var ((x, y)))::env.bindings; depth = (env.depth + 1); tcenv = _53_233.tcenv; warn = _53_233.warn; cache = _53_233.cache; nolabels = _53_233.nolabels; use_zfuel_name = _53_233.use_zfuel_name; encode_non_total_function_typ = _53_233.encode_non_total_function_typ})))))

let new_term_constant = (fun env x -> (let ysym = (varops.new_var x.FStar_Absyn_Syntax.ppname x.FStar_Absyn_Syntax.realname)
in (let y = (FStar_ToSMT_Term.mkApp (ysym, []))
in (ysym, y, (let _53_239 = env
in {bindings = (Binding_var ((x, y)))::env.bindings; depth = _53_239.depth; tcenv = _53_239.tcenv; warn = _53_239.warn; cache = _53_239.cache; nolabels = _53_239.nolabels; use_zfuel_name = _53_239.use_zfuel_name; encode_non_total_function_typ = _53_239.encode_non_total_function_typ})))))

let push_term_var = (fun env x t -> (let _53_244 = env
in {bindings = (Binding_var ((x, t)))::env.bindings; depth = _53_244.depth; tcenv = _53_244.tcenv; warn = _53_244.warn; cache = _53_244.cache; nolabels = _53_244.nolabels; use_zfuel_name = _53_244.use_zfuel_name; encode_non_total_function_typ = _53_244.encode_non_total_function_typ}))

let lookup_term_var = (fun env a -> (match ((lookup_binding env (fun _53_3 -> (match (_53_3) with
| Binding_var (b, t) when (FStar_Absyn_Util.bvd_eq b a.FStar_Absyn_Syntax.v) -> begin
Some ((b, t))
end
| _53_254 -> begin
None
end)))) with
| None -> begin
(let _119_336 = (let _119_335 = (FStar_Absyn_Print.strBvd a.FStar_Absyn_Syntax.v)
in (FStar_Util.format1 "Bound term variable not found: %s" _119_335))
in (FStar_All.failwith _119_336))
end
| Some (b, t) -> begin
t
end))

let gen_typ_var = (fun env x -> (let ysym = (let _119_341 = (FStar_Util.string_of_int env.depth)
in (Prims.strcat "@a" _119_341))
in (let y = (FStar_ToSMT_Term.mkFreeV (ysym, FStar_ToSMT_Term.Type_sort))
in (ysym, y, (let _53_264 = env
in {bindings = (Binding_tvar ((x, y)))::env.bindings; depth = (env.depth + 1); tcenv = _53_264.tcenv; warn = _53_264.warn; cache = _53_264.cache; nolabels = _53_264.nolabels; use_zfuel_name = _53_264.use_zfuel_name; encode_non_total_function_typ = _53_264.encode_non_total_function_typ})))))

let new_typ_constant = (fun env x -> (let ysym = (varops.new_var x.FStar_Absyn_Syntax.ppname x.FStar_Absyn_Syntax.realname)
in (let y = (FStar_ToSMT_Term.mkApp (ysym, []))
in (ysym, y, (let _53_270 = env
in {bindings = (Binding_tvar ((x, y)))::env.bindings; depth = _53_270.depth; tcenv = _53_270.tcenv; warn = _53_270.warn; cache = _53_270.cache; nolabels = _53_270.nolabels; use_zfuel_name = _53_270.use_zfuel_name; encode_non_total_function_typ = _53_270.encode_non_total_function_typ})))))

let push_typ_var = (fun env x t -> (let _53_275 = env
in {bindings = (Binding_tvar ((x, t)))::env.bindings; depth = _53_275.depth; tcenv = _53_275.tcenv; warn = _53_275.warn; cache = _53_275.cache; nolabels = _53_275.nolabels; use_zfuel_name = _53_275.use_zfuel_name; encode_non_total_function_typ = _53_275.encode_non_total_function_typ}))

let lookup_typ_var = (fun env a -> (match ((lookup_binding env (fun _53_4 -> (match (_53_4) with
| Binding_tvar (b, t) when (FStar_Absyn_Util.bvd_eq b a.FStar_Absyn_Syntax.v) -> begin
Some ((b, t))
end
| _53_285 -> begin
None
end)))) with
| None -> begin
(let _119_356 = (let _119_355 = (FStar_Absyn_Print.strBvd a.FStar_Absyn_Syntax.v)
in (FStar_Util.format1 "Bound type variable not found: %s" _119_355))
in (FStar_All.failwith _119_356))
end
| Some (b, t) -> begin
t
end))

let new_term_constant_and_tok_from_lid = (fun env x -> (let fname = (varops.new_fvar x)
in (let ftok = (Prims.strcat fname "@tok")
in (let _119_367 = (let _53_295 = env
in (let _119_366 = (let _119_365 = (let _119_364 = (let _119_363 = (let _119_362 = (FStar_ToSMT_Term.mkApp (ftok, []))
in (FStar_All.pipe_left (fun _119_361 -> Some (_119_361)) _119_362))
in (x, fname, _119_363, None))
in Binding_fvar (_119_364))
in (_119_365)::env.bindings)
in {bindings = _119_366; depth = _53_295.depth; tcenv = _53_295.tcenv; warn = _53_295.warn; cache = _53_295.cache; nolabels = _53_295.nolabels; use_zfuel_name = _53_295.use_zfuel_name; encode_non_total_function_typ = _53_295.encode_non_total_function_typ}))
in (fname, ftok, _119_367)))))

let try_lookup_lid = (fun env a -> (lookup_binding env (fun _53_5 -> (match (_53_5) with
| Binding_fvar (b, t1, t2, t3) when (FStar_Absyn_Syntax.lid_equals b a) -> begin
Some ((t1, t2, t3))
end
| _53_307 -> begin
None
end))))

let lookup_lid = (fun env a -> (match ((try_lookup_lid env a)) with
| None -> begin
(let _119_378 = (let _119_377 = (FStar_Absyn_Print.sli a)
in (FStar_Util.format1 "Name not found: %s" _119_377))
in (FStar_All.failwith _119_378))
end
| Some (s) -> begin
s
end))

let push_free_var = (fun env x fname ftok -> (let _53_317 = env
in {bindings = (Binding_fvar ((x, fname, ftok, None)))::env.bindings; depth = _53_317.depth; tcenv = _53_317.tcenv; warn = _53_317.warn; cache = _53_317.cache; nolabels = _53_317.nolabels; use_zfuel_name = _53_317.use_zfuel_name; encode_non_total_function_typ = _53_317.encode_non_total_function_typ}))

let push_zfuel_name = (fun env x f -> (let _53_326 = (lookup_lid env x)
in (match (_53_326) with
| (t1, t2, _53_325) -> begin
(let t3 = (let _119_395 = (let _119_394 = (let _119_393 = (FStar_ToSMT_Term.mkApp ("ZFuel", []))
in (_119_393)::[])
in (f, _119_394))
in (FStar_ToSMT_Term.mkApp _119_395))
in (let _53_328 = env
in {bindings = (Binding_fvar ((x, t1, t2, Some (t3))))::env.bindings; depth = _53_328.depth; tcenv = _53_328.tcenv; warn = _53_328.warn; cache = _53_328.cache; nolabels = _53_328.nolabels; use_zfuel_name = _53_328.use_zfuel_name; encode_non_total_function_typ = _53_328.encode_non_total_function_typ}))
end)))

let lookup_free_var = (fun env a -> (let _53_335 = (lookup_lid env a.FStar_Absyn_Syntax.v)
in (match (_53_335) with
| (name, sym, zf_opt) -> begin
(match (zf_opt) with
| Some (f) when env.use_zfuel_name -> begin
f
end
| _53_339 -> begin
(match (sym) with
| Some (t) -> begin
(match (t.FStar_ToSMT_Term.tm) with
| FStar_ToSMT_Term.App (_53_343, fuel::[]) -> begin
<<<<<<< HEAD
(match ((let _119_399 = (let _119_398 = (FStar_ToSMT_Term.fv_of_term fuel)
in (FStar_All.pipe_right _119_398 Prims.fst))
in (FStar_Util.starts_with _119_399 "fuel"))) with
| true -> begin
(let _119_400 = (FStar_ToSMT_Term.mkFreeV (name, FStar_ToSMT_Term.Term_sort))
in (FStar_ToSMT_Term.mk_ApplyEF _119_400 fuel))
end
| false -> begin
=======
if (let _118_399 = (let _118_398 = (FStar_ToSMT_Term.fv_of_term fuel)
in (FStar_All.pipe_right _118_398 Prims.fst))
in (FStar_Util.starts_with _118_399 "fuel")) then begin
(let _118_400 = (FStar_ToSMT_Term.mkFreeV (name, FStar_ToSMT_Term.Term_sort))
in (FStar_ToSMT_Term.mk_ApplyEF _118_400 fuel))
end else begin
>>>>>>> 3f538bfb
t
end
end
| _53_349 -> begin
t
end)
end
| _53_351 -> begin
(let _119_402 = (let _119_401 = (FStar_Absyn_Print.sli a.FStar_Absyn_Syntax.v)
in (FStar_Util.format1 "Name not found: %s" _119_401))
in (FStar_All.failwith _119_402))
end)
end)
end)))

let lookup_free_var_name = (fun env a -> (let _53_359 = (lookup_lid env a.FStar_Absyn_Syntax.v)
in (match (_53_359) with
| (x, _53_356, _53_358) -> begin
x
end)))

let lookup_free_var_sym = (fun env a -> (let _53_365 = (lookup_lid env a.FStar_Absyn_Syntax.v)
in (match (_53_365) with
| (name, sym, zf_opt) -> begin
(match (zf_opt) with
| Some ({FStar_ToSMT_Term.tm = FStar_ToSMT_Term.App (g, zf); FStar_ToSMT_Term.hash = _53_369; FStar_ToSMT_Term.freevars = _53_367}) when env.use_zfuel_name -> begin
(g, zf)
end
| _53_377 -> begin
(match (sym) with
| None -> begin
(FStar_ToSMT_Term.Var (name), [])
end
| Some (sym) -> begin
(match (sym.FStar_ToSMT_Term.tm) with
| FStar_ToSMT_Term.App (g, fuel::[]) -> begin
(g, (fuel)::[])
end
| _53_387 -> begin
(FStar_ToSMT_Term.Var (name), [])
end)
end)
end)
end)))

let new_typ_constant_and_tok_from_lid = (fun env x -> (let fname = (varops.new_fvar x)
in (let ftok = (Prims.strcat fname "@tok")
in (let _119_417 = (let _53_392 = env
in (let _119_416 = (let _119_415 = (let _119_414 = (let _119_413 = (let _119_412 = (FStar_ToSMT_Term.mkApp (ftok, []))
in (FStar_All.pipe_left (fun _119_411 -> Some (_119_411)) _119_412))
in (x, fname, _119_413))
in Binding_ftvar (_119_414))
in (_119_415)::env.bindings)
in {bindings = _119_416; depth = _53_392.depth; tcenv = _53_392.tcenv; warn = _53_392.warn; cache = _53_392.cache; nolabels = _53_392.nolabels; use_zfuel_name = _53_392.use_zfuel_name; encode_non_total_function_typ = _53_392.encode_non_total_function_typ}))
in (fname, ftok, _119_417)))))

let lookup_tlid = (fun env a -> (match ((lookup_binding env (fun _53_6 -> (match (_53_6) with
| Binding_ftvar (b, t1, t2) when (FStar_Absyn_Syntax.lid_equals b a) -> begin
Some ((t1, t2))
end
| _53_403 -> begin
None
end)))) with
| None -> begin
(let _119_424 = (let _119_423 = (FStar_Absyn_Print.sli a)
in (FStar_Util.format1 "Type name not found: %s" _119_423))
in (FStar_All.failwith _119_424))
end
| Some (s) -> begin
s
end))

let push_free_tvar = (fun env x fname ftok -> (let _53_411 = env
in {bindings = (Binding_ftvar ((x, fname, ftok)))::env.bindings; depth = _53_411.depth; tcenv = _53_411.tcenv; warn = _53_411.warn; cache = _53_411.cache; nolabels = _53_411.nolabels; use_zfuel_name = _53_411.use_zfuel_name; encode_non_total_function_typ = _53_411.encode_non_total_function_typ}))

let lookup_free_tvar = (fun env a -> (match ((let _119_435 = (lookup_tlid env a.FStar_Absyn_Syntax.v)
in (FStar_All.pipe_right _119_435 Prims.snd))) with
| None -> begin
(let _119_437 = (let _119_436 = (FStar_Absyn_Print.sli a.FStar_Absyn_Syntax.v)
in (FStar_Util.format1 "Type name not found: %s" _119_436))
in (FStar_All.failwith _119_437))
end
| Some (t) -> begin
t
end))

let lookup_free_tvar_name = (fun env a -> (let _119_440 = (lookup_tlid env a.FStar_Absyn_Syntax.v)
in (FStar_All.pipe_right _119_440 Prims.fst)))

let tok_of_name = (fun env nm -> (FStar_Util.find_map env.bindings (fun _53_7 -> (match (_53_7) with
| (Binding_fvar (_, nm', tok, _)) | (Binding_ftvar (_, nm', tok)) when (nm = nm') -> begin
tok
end
| _53_436 -> begin
None
end))))

let mkForall_fuel' = (fun n _53_441 -> (match (_53_441) with
| (pats, vars, body) -> begin
(let fallback = (fun _53_443 -> (match (()) with
| () -> begin
(FStar_ToSMT_Term.mkForall (pats, vars, body))
end))
in if (FStar_ST.read FStar_Options.unthrottle_inductives) then begin
(fallback ())
end else begin
(let _53_446 = (fresh_fvar "f" FStar_ToSMT_Term.Fuel_sort)
in (match (_53_446) with
| (fsym, fterm) -> begin
(let add_fuel = (fun tms -> (FStar_All.pipe_right tms (FStar_List.map (fun p -> (match (p.FStar_ToSMT_Term.tm) with
| FStar_ToSMT_Term.App (FStar_ToSMT_Term.Var ("HasType"), args) -> begin
(FStar_ToSMT_Term.mkApp ("HasTypeFuel", (fterm)::args))
end
| _53_456 -> begin
p
end)))))
in (let pats = (add_fuel pats)
in (let body = (match (body.FStar_ToSMT_Term.tm) with
| FStar_ToSMT_Term.App (FStar_ToSMT_Term.Imp, guard::body'::[]) -> begin
(let guard = (match (guard.FStar_ToSMT_Term.tm) with
| FStar_ToSMT_Term.App (FStar_ToSMT_Term.And, guards) -> begin
(let _119_453 = (add_fuel guards)
in (FStar_ToSMT_Term.mk_and_l _119_453))
end
| _53_469 -> begin
(let _119_454 = (add_fuel ((guard)::[]))
in (FStar_All.pipe_right _119_454 FStar_List.hd))
end)
in (FStar_ToSMT_Term.mkImp (guard, body')))
end
| _53_472 -> begin
body
end)
in (let vars = ((fsym, FStar_ToSMT_Term.Fuel_sort))::vars
in (FStar_ToSMT_Term.mkForall (pats, vars, body))))))
end))
end)
end))

let mkForall_fuel = (mkForall_fuel' 1)

let head_normal = (fun env t -> (let t = (FStar_Absyn_Util.unmeta_typ t)
in (match (t.FStar_Absyn_Syntax.n) with
| (FStar_Absyn_Syntax.Typ_fun (_)) | (FStar_Absyn_Syntax.Typ_refine (_)) | (FStar_Absyn_Syntax.Typ_btvar (_)) | (FStar_Absyn_Syntax.Typ_uvar (_)) | (FStar_Absyn_Syntax.Typ_lam (_)) -> begin
true
end
| (FStar_Absyn_Syntax.Typ_const (v)) | (FStar_Absyn_Syntax.Typ_app ({FStar_Absyn_Syntax.n = FStar_Absyn_Syntax.Typ_const (v); FStar_Absyn_Syntax.tk = _; FStar_Absyn_Syntax.pos = _; FStar_Absyn_Syntax.fvs = _; FStar_Absyn_Syntax.uvs = _}, _)) -> begin
(let _119_460 = (FStar_Tc_Env.lookup_typ_abbrev env.tcenv v.FStar_Absyn_Syntax.v)
in (FStar_All.pipe_right _119_460 FStar_Option.isNone))
end
| _53_510 -> begin
false
end)))

let whnf = (fun env t -> if (head_normal env t) then begin
t
end else begin
(FStar_Tc_Normalize.norm_typ ((FStar_Tc_Normalize.Beta)::(FStar_Tc_Normalize.WHNF)::(FStar_Tc_Normalize.DeltaHard)::[]) env.tcenv t)
end)

let whnf_e = (fun env e -> (FStar_Tc_Normalize.norm_exp ((FStar_Tc_Normalize.Beta)::(FStar_Tc_Normalize.WHNF)::[]) env.tcenv e))

let norm_t = (fun env t -> (FStar_Tc_Normalize.norm_typ ((FStar_Tc_Normalize.Beta)::[]) env.tcenv t))

let norm_k = (fun env k -> (FStar_Tc_Normalize.normalize_kind env.tcenv k))

let trivial_post = (fun t -> (let _119_482 = (let _119_481 = (let _119_479 = (FStar_Absyn_Syntax.null_v_binder t)
in (_119_479)::[])
in (let _119_480 = (FStar_Absyn_Util.ftv FStar_Absyn_Const.true_lid FStar_Absyn_Syntax.ktype)
in (_119_481, _119_480)))
in (FStar_Absyn_Syntax.mk_Typ_lam _119_482 None t.FStar_Absyn_Syntax.pos)))

let mk_ApplyE = (fun e vars -> (FStar_All.pipe_right vars (FStar_List.fold_left (fun out var -> (match ((Prims.snd var)) with
| FStar_ToSMT_Term.Type_sort -> begin
(let _119_489 = (FStar_ToSMT_Term.mkFreeV var)
in (FStar_ToSMT_Term.mk_ApplyET out _119_489))
end
| FStar_ToSMT_Term.Fuel_sort -> begin
(let _119_490 = (FStar_ToSMT_Term.mkFreeV var)
in (FStar_ToSMT_Term.mk_ApplyEF out _119_490))
end
| _53_527 -> begin
(let _119_491 = (FStar_ToSMT_Term.mkFreeV var)
in (FStar_ToSMT_Term.mk_ApplyEE out _119_491))
end)) e)))

let mk_ApplyE_args = (fun e args -> (FStar_All.pipe_right args (FStar_List.fold_left (fun out arg -> (match (arg) with
| FStar_Util.Inl (t) -> begin
(FStar_ToSMT_Term.mk_ApplyET out t)
end
| FStar_Util.Inr (e) -> begin
(FStar_ToSMT_Term.mk_ApplyEE out e)
end)) e)))

let mk_ApplyT = (fun t vars -> (FStar_All.pipe_right vars (FStar_List.fold_left (fun out var -> (match ((Prims.snd var)) with
| FStar_ToSMT_Term.Type_sort -> begin
(let _119_504 = (FStar_ToSMT_Term.mkFreeV var)
in (FStar_ToSMT_Term.mk_ApplyTT out _119_504))
end
| _53_542 -> begin
(let _119_505 = (FStar_ToSMT_Term.mkFreeV var)
in (FStar_ToSMT_Term.mk_ApplyTE out _119_505))
end)) t)))

let mk_ApplyT_args = (fun t args -> (FStar_All.pipe_right args (FStar_List.fold_left (fun out arg -> (match (arg) with
| FStar_Util.Inl (t) -> begin
(FStar_ToSMT_Term.mk_ApplyTT out t)
end
| FStar_Util.Inr (e) -> begin
(FStar_ToSMT_Term.mk_ApplyTE out e)
end)) t)))

let is_app = (fun _53_8 -> (match (_53_8) with
| (FStar_ToSMT_Term.Var ("ApplyTT")) | (FStar_ToSMT_Term.Var ("ApplyTE")) | (FStar_ToSMT_Term.Var ("ApplyET")) | (FStar_ToSMT_Term.Var ("ApplyEE")) -> begin
true
end
| _53_561 -> begin
false
end))

let is_eta = (fun env vars t -> (let rec aux = (fun t xs -> (match ((t.FStar_ToSMT_Term.tm, xs)) with
| (FStar_ToSMT_Term.App (app, f::{FStar_ToSMT_Term.tm = FStar_ToSMT_Term.FreeV (y); FStar_ToSMT_Term.hash = _53_572; FStar_ToSMT_Term.freevars = _53_570}::[]), x::xs) when ((is_app app) && (FStar_ToSMT_Term.fv_eq x y)) -> begin
(aux f xs)
end
| (FStar_ToSMT_Term.App (FStar_ToSMT_Term.Var (f), args), _53_590) -> begin
if (((FStar_List.length args) = (FStar_List.length vars)) && (FStar_List.forall2 (fun a v -> (match (a.FStar_ToSMT_Term.tm) with
| FStar_ToSMT_Term.FreeV (fv) -> begin
(FStar_ToSMT_Term.fv_eq fv v)
end
| _53_597 -> begin
false
end)) args vars)) then begin
(tok_of_name env f)
end else begin
None
end
end
| (_53_599, []) -> begin
(let fvs = (FStar_ToSMT_Term.free_variables t)
in if (FStar_All.pipe_right fvs (FStar_List.for_all (fun fv -> (not ((FStar_Util.for_some (FStar_ToSMT_Term.fv_eq fv) vars)))))) then begin
Some (t)
end else begin
None
end)
end
| _53_605 -> begin
None
end))
in (aux t (FStar_List.rev vars))))

type label =
(FStar_ToSMT_Term.fv * Prims.string * FStar_Range.range)

type labels =
label Prims.list

type pattern =
{pat_vars : (FStar_Absyn_Syntax.either_var * FStar_ToSMT_Term.fv) Prims.list; pat_term : Prims.unit  ->  (FStar_ToSMT_Term.term * FStar_ToSMT_Term.decls_t); guard : FStar_ToSMT_Term.term  ->  FStar_ToSMT_Term.term; projections : FStar_ToSMT_Term.term  ->  (FStar_Absyn_Syntax.either_var * FStar_ToSMT_Term.term) Prims.list}

let is_Mkpattern = (Obj.magic (fun _ -> (FStar_All.failwith "Not yet implemented:is_Mkpattern")))

exception Let_rec_unencodeable

let is_Let_rec_unencodeable = (fun _discr_ -> (match (_discr_) with
| Let_rec_unencodeable -> begin
true
end
| _ -> begin
false
end))

let encode_const = (fun _53_9 -> (match (_53_9) with
| FStar_Absyn_Syntax.Const_unit -> begin
FStar_ToSMT_Term.mk_Term_unit
end
| FStar_Absyn_Syntax.Const_bool (true) -> begin
(FStar_ToSMT_Term.boxBool FStar_ToSMT_Term.mkTrue)
end
| FStar_Absyn_Syntax.Const_bool (false) -> begin
(FStar_ToSMT_Term.boxBool FStar_ToSMT_Term.mkFalse)
end
| FStar_Absyn_Syntax.Const_char (c) -> begin
(let _119_561 = (FStar_ToSMT_Term.mkInteger' (FStar_Util.int_of_char c))
in (FStar_ToSMT_Term.boxInt _119_561))
end
| FStar_Absyn_Syntax.Const_uint8 (i) -> begin
(let _119_562 = (FStar_ToSMT_Term.mkInteger' (FStar_Util.int_of_uint8 i))
in (FStar_ToSMT_Term.boxInt _119_562))
end
| FStar_Absyn_Syntax.Const_int (i) -> begin
(let _119_563 = (FStar_ToSMT_Term.mkInteger i)
in (FStar_ToSMT_Term.boxInt _119_563))
end
| FStar_Absyn_Syntax.Const_int32 (i) -> begin
(let _119_567 = (let _119_566 = (let _119_565 = (let _119_564 = (FStar_ToSMT_Term.mkInteger32 i)
in (FStar_ToSMT_Term.boxInt _119_564))
in (_119_565)::[])
in ("FStar.Int32.Int32", _119_566))
in (FStar_ToSMT_Term.mkApp _119_567))
end
| FStar_Absyn_Syntax.Const_string (bytes, _53_627) -> begin
(let _119_568 = (FStar_All.pipe_left FStar_Util.string_of_bytes bytes)
in (varops.string_const _119_568))
end
| c -> begin
(let _119_570 = (let _119_569 = (FStar_Absyn_Print.const_to_string c)
in (FStar_Util.format1 "Unhandled constant: %s\n" _119_569))
in (FStar_All.failwith _119_570))
end))

let as_function_typ = (fun env t0 -> (let rec aux = (fun norm t -> (let t = (FStar_Absyn_Util.compress_typ t)
in (match (t.FStar_Absyn_Syntax.n) with
| FStar_Absyn_Syntax.Typ_fun (_53_638) -> begin
t
end
| FStar_Absyn_Syntax.Typ_refine (_53_641) -> begin
(let _119_579 = (FStar_Absyn_Util.unrefine t)
in (aux true _119_579))
end
| _53_644 -> begin
<<<<<<< HEAD
(match (norm) with
| true -> begin
(let _119_580 = (whnf env t)
in (aux false _119_580))
end
| false -> begin
(let _119_583 = (let _119_582 = (FStar_Range.string_of_range t0.FStar_Absyn_Syntax.pos)
in (let _119_581 = (FStar_Absyn_Print.typ_to_string t0)
in (FStar_Util.format2 "(%s) Expected a function typ; got %s" _119_582 _119_581)))
in (FStar_All.failwith _119_583))
end)
=======
if norm then begin
(let _118_580 = (whnf env t)
in (aux false _118_580))
end else begin
(let _118_583 = (let _118_582 = (FStar_Range.string_of_range t0.FStar_Absyn_Syntax.pos)
in (let _118_581 = (FStar_Absyn_Print.typ_to_string t0)
in (FStar_Util.format2 "(%s) Expected a function typ; got %s" _118_582 _118_581)))
in (FStar_All.failwith _118_583))
end
>>>>>>> 3f538bfb
end)))
in (aux true t0)))

let rec encode_knd_term = (fun k env -> (match ((let _119_620 = (FStar_Absyn_Util.compress_kind k)
in _119_620.FStar_Absyn_Syntax.n)) with
| FStar_Absyn_Syntax.Kind_type -> begin
(FStar_ToSMT_Term.mk_Kind_type, [])
end
| FStar_Absyn_Syntax.Kind_abbrev (_53_649, k0) -> begin
<<<<<<< HEAD
(let _53_653 = (match ((FStar_Tc_Env.debug env.tcenv (FStar_Options.Other ("Encoding")))) with
| true -> begin
(let _119_622 = (FStar_Absyn_Print.kind_to_string k)
in (let _119_621 = (FStar_Absyn_Print.kind_to_string k0)
in (FStar_Util.fprint2 "Encoding kind abbrev %s, expanded to %s\n" _119_622 _119_621)))
end
| false -> begin
=======
(let _53_653 = if (FStar_Tc_Env.debug env.tcenv (FStar_Options.Other ("Encoding"))) then begin
(let _118_622 = (FStar_Absyn_Print.kind_to_string k)
in (let _118_621 = (FStar_Absyn_Print.kind_to_string k0)
in (FStar_Util.fprint2 "Encoding kind abbrev %s, expanded to %s\n" _118_622 _118_621)))
end else begin
>>>>>>> 3f538bfb
()
end
in (encode_knd_term k0 env))
end
| FStar_Absyn_Syntax.Kind_uvar (uv, _53_657) -> begin
(let _119_624 = (let _119_623 = (FStar_Unionfind.uvar_id uv)
in (FStar_ToSMT_Term.mk_Kind_uvar _119_623))
in (_119_624, []))
end
| FStar_Absyn_Syntax.Kind_arrow (bs, kbody) -> begin
(let tsym = (let _119_625 = (varops.fresh "t")
in (_119_625, FStar_ToSMT_Term.Type_sort))
in (let t = (FStar_ToSMT_Term.mkFreeV tsym)
in (let _53_672 = (encode_binders None bs env)
in (match (_53_672) with
| (vars, guards, env', decls, _53_671) -> begin
(let app = (mk_ApplyT t vars)
in (let _53_676 = (encode_knd kbody env' app)
in (match (_53_676) with
| (kbody, decls') -> begin
(let rec aux = (fun app vars guards -> (match ((vars, guards)) with
| ([], []) -> begin
kbody
end
| (x::vars, g::guards) -> begin
(let app = (mk_ApplyT app ((x)::[]))
in (let body = (aux app vars guards)
in (let body = (match (vars) with
| [] -> begin
body
end
| _53_695 -> begin
(let _119_634 = (let _119_633 = (let _119_632 = (FStar_ToSMT_Term.mk_PreKind app)
in (FStar_ToSMT_Term.mk_tester "Kind_arrow" _119_632))
in (_119_633, body))
in (FStar_ToSMT_Term.mkAnd _119_634))
end)
in (let _119_636 = (let _119_635 = (FStar_ToSMT_Term.mkImp (g, body))
in ((app)::[], (x)::[], _119_635))
in (FStar_ToSMT_Term.mkForall _119_636)))))
end
| _53_698 -> begin
(FStar_All.failwith "Impossible: vars and guards are in 1-1 correspondence")
end))
in (let k_interp = (aux t vars guards)
in (let cvars = (let _119_638 = (FStar_ToSMT_Term.free_variables k_interp)
in (FStar_All.pipe_right _119_638 (FStar_List.filter (fun _53_703 -> (match (_53_703) with
| (x, _53_702) -> begin
(x <> (Prims.fst tsym))
end)))))
in (let tkey = (FStar_ToSMT_Term.mkForall ([], (tsym)::cvars, k_interp))
in (match ((FStar_Util.smap_try_find env.cache tkey.FStar_ToSMT_Term.hash)) with
| Some (k', sorts, _53_709) -> begin
(let _119_641 = (let _119_640 = (let _119_639 = (FStar_All.pipe_right cvars (FStar_List.map FStar_ToSMT_Term.mkFreeV))
in (k', _119_639))
in (FStar_ToSMT_Term.mkApp _119_640))
in (_119_641, []))
end
| None -> begin
(let ksym = (varops.fresh "Kind_arrow")
in (let cvar_sorts = (FStar_List.map Prims.snd cvars)
<<<<<<< HEAD
in (let caption = (match ((FStar_ST.read FStar_Options.logQueries)) with
| true -> begin
(let _119_642 = (FStar_Tc_Normalize.kind_norm_to_string env.tcenv k)
in Some (_119_642))
end
| false -> begin
=======
in (let caption = if (FStar_ST.read FStar_Options.logQueries) then begin
(let _118_642 = (FStar_Tc_Normalize.kind_norm_to_string env.tcenv k)
in Some (_118_642))
end else begin
>>>>>>> 3f538bfb
None
end
in (let kdecl = FStar_ToSMT_Term.DeclFun ((ksym, cvar_sorts, FStar_ToSMT_Term.Kind_sort, caption))
in (let k = (let _119_644 = (let _119_643 = (FStar_List.map FStar_ToSMT_Term.mkFreeV cvars)
in (ksym, _119_643))
in (FStar_ToSMT_Term.mkApp _119_644))
in (let t_has_k = (FStar_ToSMT_Term.mk_HasKind t k)
in (let k_interp = (let _119_653 = (let _119_652 = (let _119_651 = (let _119_650 = (let _119_649 = (let _119_648 = (let _119_647 = (let _119_646 = (let _119_645 = (FStar_ToSMT_Term.mk_PreKind t)
in (FStar_ToSMT_Term.mk_tester "Kind_arrow" _119_645))
in (_119_646, k_interp))
in (FStar_ToSMT_Term.mkAnd _119_647))
in (t_has_k, _119_648))
in (FStar_ToSMT_Term.mkIff _119_649))
in ((t_has_k)::[], (tsym)::cvars, _119_650))
in (FStar_ToSMT_Term.mkForall _119_651))
in (_119_652, Some ((Prims.strcat ksym " interpretation"))))
in FStar_ToSMT_Term.Assume (_119_653))
in (let k_decls = (FStar_List.append (FStar_List.append decls decls') ((kdecl)::(k_interp)::[]))
in (let _53_721 = (FStar_Util.smap_add env.cache tkey.FStar_ToSMT_Term.hash (ksym, cvar_sorts, k_decls))
in (k, k_decls))))))))))
end)))))
end)))
end))))
end
| _53_724 -> begin
(let _119_655 = (let _119_654 = (FStar_Absyn_Print.kind_to_string k)
in (FStar_Util.format1 "Unknown kind: %s" _119_654))
in (FStar_All.failwith _119_655))
end))
and encode_knd = (fun k env t -> (let _53_730 = (encode_knd_term k env)
in (match (_53_730) with
| (k, decls) -> begin
(let _119_659 = (FStar_ToSMT_Term.mk_HasKind t k)
in (_119_659, decls))
end)))
<<<<<<< HEAD
and encode_binders = (fun fuel_opt bs env -> (let _53_734 = (match ((FStar_Tc_Env.debug env.tcenv FStar_Options.Low)) with
| true -> begin
(let _119_663 = (FStar_Absyn_Print.binders_to_string ", " bs)
in (FStar_Util.fprint1 "Encoding binders %s\n" _119_663))
end
| false -> begin
=======
and encode_binders = (fun fuel_opt bs env -> (let _53_734 = if (FStar_Tc_Env.debug env.tcenv FStar_Options.Low) then begin
(let _118_663 = (FStar_Absyn_Print.binders_to_string ", " bs)
in (FStar_Util.fprint1 "Encoding binders %s\n" _118_663))
end else begin
>>>>>>> 3f538bfb
()
end
in (let _53_784 = (FStar_All.pipe_right bs (FStar_List.fold_left (fun _53_741 b -> (match (_53_741) with
| (vars, guards, env, decls, names) -> begin
(let _53_778 = (match ((Prims.fst b)) with
| FStar_Util.Inl ({FStar_Absyn_Syntax.v = a; FStar_Absyn_Syntax.sort = k; FStar_Absyn_Syntax.p = _53_744}) -> begin
(let a = (unmangle a)
in (let _53_753 = (gen_typ_var env a)
in (match (_53_753) with
| (aasym, aa, env') -> begin
<<<<<<< HEAD
(let _53_754 = (match ((FStar_Tc_Env.debug env.tcenv (FStar_Options.Other ("Encoding")))) with
| true -> begin
(let _119_667 = (FStar_Absyn_Print.strBvd a)
in (let _119_666 = (FStar_Absyn_Print.kind_to_string k)
in (FStar_Util.fprint3 "Encoding type binder %s (%s) at kind %s\n" _119_667 aasym _119_666)))
end
| false -> begin
=======
(let _53_754 = if (FStar_Tc_Env.debug env.tcenv (FStar_Options.Other ("Encoding"))) then begin
(let _118_667 = (FStar_Absyn_Print.strBvd a)
in (let _118_666 = (FStar_Absyn_Print.kind_to_string k)
in (FStar_Util.fprint3 "Encoding type binder %s (%s) at kind %s\n" _118_667 aasym _118_666)))
end else begin
>>>>>>> 3f538bfb
()
end
in (let _53_758 = (encode_knd k env aa)
in (match (_53_758) with
| (guard_a_k, decls') -> begin
((aasym, FStar_ToSMT_Term.Type_sort), guard_a_k, env', decls', FStar_Util.Inl (a))
end)))
end)))
end
| FStar_Util.Inr ({FStar_Absyn_Syntax.v = x; FStar_Absyn_Syntax.sort = t; FStar_Absyn_Syntax.p = _53_760}) -> begin
(let x = (unmangle x)
in (let _53_769 = (gen_term_var env x)
in (match (_53_769) with
| (xxsym, xx, env') -> begin
(let _53_772 = (let _119_668 = (norm_t env t)
in (encode_typ_pred fuel_opt _119_668 env xx))
in (match (_53_772) with
| (guard_x_t, decls') -> begin
((xxsym, FStar_ToSMT_Term.Term_sort), guard_x_t, env', decls', FStar_Util.Inr (x))
end))
end)))
end)
in (match (_53_778) with
| (v, g, env, decls', n) -> begin
((v)::vars, (g)::guards, env, (FStar_List.append decls decls'), (n)::names)
end))
end)) ([], [], env, [], [])))
in (match (_53_784) with
| (vars, guards, env, decls, names) -> begin
((FStar_List.rev vars), (FStar_List.rev guards), env, decls, (FStar_List.rev names))
end))))
and encode_typ_pred = (fun fuel_opt t env e -> (let t = (FStar_Absyn_Util.compress_typ t)
in (let _53_792 = (encode_typ_term t env)
in (match (_53_792) with
| (t, decls) -> begin
(let _119_673 = (FStar_ToSMT_Term.mk_HasTypeWithFuel fuel_opt e t)
in (_119_673, decls))
end))))
and encode_typ_pred' = (fun fuel_opt t env e -> (let t = (FStar_Absyn_Util.compress_typ t)
in (let _53_800 = (encode_typ_term t env)
in (match (_53_800) with
| (t, decls) -> begin
(match (fuel_opt) with
| None -> begin
(let _119_678 = (FStar_ToSMT_Term.mk_HasTypeZ e t)
in (_119_678, decls))
end
| Some (f) -> begin
(let _119_679 = (FStar_ToSMT_Term.mk_HasTypeFuel f e t)
in (_119_679, decls))
end)
end))))
and encode_typ_term = (fun t env -> (let t0 = (FStar_Absyn_Util.compress_typ t)
in (match (t0.FStar_Absyn_Syntax.n) with
| FStar_Absyn_Syntax.Typ_btvar (a) -> begin
(let _119_682 = (lookup_typ_var env a)
in (_119_682, []))
end
| FStar_Absyn_Syntax.Typ_const (fv) -> begin
(let _119_683 = (lookup_free_tvar env fv)
in (_119_683, []))
end
| FStar_Absyn_Syntax.Typ_fun (binders, res) -> begin
if ((env.encode_non_total_function_typ && (FStar_Absyn_Util.is_pure_or_ghost_comp res)) || (FStar_Absyn_Util.is_tot_or_gtot_comp res)) then begin
(let _53_821 = (encode_binders None binders env)
in (match (_53_821) with
| (vars, guards, env', decls, _53_820) -> begin
(let fsym = (let _119_684 = (varops.fresh "f")
in (_119_684, FStar_ToSMT_Term.Term_sort))
in (let f = (FStar_ToSMT_Term.mkFreeV fsym)
in (let app = (mk_ApplyE f vars)
in (let _53_827 = (FStar_Tc_Util.pure_or_ghost_pre_and_post env.tcenv res)
in (match (_53_827) with
| (pre_opt, res_t) -> begin
(let _53_830 = (encode_typ_pred None res_t env' app)
in (match (_53_830) with
| (res_pred, decls') -> begin
(let _53_839 = (match (pre_opt) with
| None -> begin
(let _119_685 = (FStar_ToSMT_Term.mk_and_l guards)
in (_119_685, decls))
end
| Some (pre) -> begin
(let _53_836 = (encode_formula pre env')
in (match (_53_836) with
| (guard, decls0) -> begin
(let _119_686 = (FStar_ToSMT_Term.mk_and_l ((guard)::guards))
in (_119_686, (FStar_List.append decls decls0)))
end))
end)
in (match (_53_839) with
| (guards, guard_decls) -> begin
(let t_interp = (let _119_688 = (let _119_687 = (FStar_ToSMT_Term.mkImp (guards, res_pred))
in ((app)::[], vars, _119_687))
in (FStar_ToSMT_Term.mkForall _119_688))
in (let cvars = (let _119_690 = (FStar_ToSMT_Term.free_variables t_interp)
in (FStar_All.pipe_right _119_690 (FStar_List.filter (fun _53_844 -> (match (_53_844) with
| (x, _53_843) -> begin
(x <> (Prims.fst fsym))
end)))))
in (let tkey = (FStar_ToSMT_Term.mkForall ([], (fsym)::cvars, t_interp))
in (match ((FStar_Util.smap_try_find env.cache tkey.FStar_ToSMT_Term.hash)) with
| Some (t', sorts, _53_850) -> begin
(let _119_693 = (let _119_692 = (let _119_691 = (FStar_All.pipe_right cvars (FStar_List.map FStar_ToSMT_Term.mkFreeV))
in (t', _119_691))
in (FStar_ToSMT_Term.mkApp _119_692))
in (_119_693, []))
end
| None -> begin
(let tsym = (varops.fresh "Typ_fun")
in (let cvar_sorts = (FStar_List.map Prims.snd cvars)
<<<<<<< HEAD
in (let caption = (match ((FStar_ST.read FStar_Options.logQueries)) with
| true -> begin
(let _119_694 = (FStar_Tc_Normalize.typ_norm_to_string env.tcenv t0)
in Some (_119_694))
end
| false -> begin
=======
in (let caption = if (FStar_ST.read FStar_Options.logQueries) then begin
(let _118_694 = (FStar_Tc_Normalize.typ_norm_to_string env.tcenv t0)
in Some (_118_694))
end else begin
>>>>>>> 3f538bfb
None
end
in (let tdecl = FStar_ToSMT_Term.DeclFun ((tsym, cvar_sorts, FStar_ToSMT_Term.Type_sort, caption))
in (let t = (let _119_696 = (let _119_695 = (FStar_List.map FStar_ToSMT_Term.mkFreeV cvars)
in (tsym, _119_695))
in (FStar_ToSMT_Term.mkApp _119_696))
in (let t_has_kind = (FStar_ToSMT_Term.mk_HasKind t FStar_ToSMT_Term.mk_Kind_type)
in (let k_assumption = (let _119_698 = (let _119_697 = (FStar_ToSMT_Term.mkForall ((t_has_kind)::[], cvars, t_has_kind))
in (_119_697, Some ((Prims.strcat tsym " kinding"))))
in FStar_ToSMT_Term.Assume (_119_698))
in (let f_has_t = (FStar_ToSMT_Term.mk_HasType f t)
in (let f_has_t_z = (FStar_ToSMT_Term.mk_HasTypeZ f t)
in (let pre_typing = (let _119_705 = (let _119_704 = (let _119_703 = (let _119_702 = (let _119_701 = (let _119_700 = (let _119_699 = (FStar_ToSMT_Term.mk_PreType f)
in (FStar_ToSMT_Term.mk_tester "Typ_fun" _119_699))
in (f_has_t, _119_700))
in (FStar_ToSMT_Term.mkImp _119_701))
in ((f_has_t)::[], (fsym)::cvars, _119_702))
in (mkForall_fuel _119_703))
in (_119_704, Some ("pre-typing for functions")))
in FStar_ToSMT_Term.Assume (_119_705))
in (let t_interp = (let _119_709 = (let _119_708 = (let _119_707 = (let _119_706 = (FStar_ToSMT_Term.mkIff (f_has_t_z, t_interp))
in ((f_has_t_z)::[], (fsym)::cvars, _119_706))
in (FStar_ToSMT_Term.mkForall _119_707))
in (_119_708, Some ((Prims.strcat tsym " interpretation"))))
in FStar_ToSMT_Term.Assume (_119_709))
in (let t_decls = (FStar_List.append (FStar_List.append decls decls') ((tdecl)::(k_assumption)::(pre_typing)::(t_interp)::[]))
in (let _53_866 = (FStar_Util.smap_add env.cache tkey.FStar_ToSMT_Term.hash (tsym, cvar_sorts, t_decls))
in (t, t_decls))))))))))))))
end))))
end))
end))
end)))))
end))
end else begin
(let tsym = (varops.fresh "Non_total_Typ_fun")
in (let tdecl = FStar_ToSMT_Term.DeclFun ((tsym, [], FStar_ToSMT_Term.Type_sort, None))
in (let t = (FStar_ToSMT_Term.mkApp (tsym, []))
in (let t_kinding = (let _119_711 = (let _119_710 = (FStar_ToSMT_Term.mk_HasKind t FStar_ToSMT_Term.mk_Kind_type)
in (_119_710, None))
in FStar_ToSMT_Term.Assume (_119_711))
in (let fsym = ("f", FStar_ToSMT_Term.Term_sort)
in (let f = (FStar_ToSMT_Term.mkFreeV fsym)
in (let f_has_t = (FStar_ToSMT_Term.mk_HasType f t)
in (let t_interp = (let _119_718 = (let _119_717 = (let _119_716 = (let _119_715 = (let _119_714 = (let _119_713 = (let _119_712 = (FStar_ToSMT_Term.mk_PreType f)
in (FStar_ToSMT_Term.mk_tester "Typ_fun" _119_712))
in (f_has_t, _119_713))
in (FStar_ToSMT_Term.mkImp _119_714))
in ((f_has_t)::[], (fsym)::[], _119_715))
in (mkForall_fuel _119_716))
in (_119_717, Some ("pre-typing")))
in FStar_ToSMT_Term.Assume (_119_718))
in (t, (tdecl)::(t_kinding)::(t_interp)::[])))))))))
end
end
| FStar_Absyn_Syntax.Typ_refine (_53_877) -> begin
(let _53_896 = (match ((FStar_Tc_Normalize.normalize_refinement env.tcenv t0)) with
| {FStar_Absyn_Syntax.n = FStar_Absyn_Syntax.Typ_refine (x, f); FStar_Absyn_Syntax.tk = _53_886; FStar_Absyn_Syntax.pos = _53_884; FStar_Absyn_Syntax.fvs = _53_882; FStar_Absyn_Syntax.uvs = _53_880} -> begin
(x, f)
end
| _53_893 -> begin
(FStar_All.failwith "impossible")
end)
in (match (_53_896) with
| (x, f) -> begin
(let _53_899 = (encode_typ_term x.FStar_Absyn_Syntax.sort env)
in (match (_53_899) with
| (base_t, decls) -> begin
(let _53_903 = (gen_term_var env x.FStar_Absyn_Syntax.v)
in (match (_53_903) with
| (x, xtm, env') -> begin
(let _53_906 = (encode_formula f env')
in (match (_53_906) with
| (refinement, decls') -> begin
(let _53_909 = (fresh_fvar "f" FStar_ToSMT_Term.Fuel_sort)
in (match (_53_909) with
| (fsym, fterm) -> begin
(let encoding = (let _119_720 = (let _119_719 = (FStar_ToSMT_Term.mk_HasTypeWithFuel (Some (fterm)) xtm base_t)
in (_119_719, refinement))
in (FStar_ToSMT_Term.mkAnd _119_720))
in (let cvars = (let _119_722 = (FStar_ToSMT_Term.free_variables encoding)
in (FStar_All.pipe_right _119_722 (FStar_List.filter (fun _53_914 -> (match (_53_914) with
| (y, _53_913) -> begin
((y <> x) && (y <> fsym))
end)))))
in (let xfv = (x, FStar_ToSMT_Term.Term_sort)
in (let ffv = (fsym, FStar_ToSMT_Term.Fuel_sort)
in (let tkey = (FStar_ToSMT_Term.mkForall ([], (ffv)::(xfv)::cvars, encoding))
in (match ((FStar_Util.smap_try_find env.cache tkey.FStar_ToSMT_Term.hash)) with
| Some (t, _53_921, _53_923) -> begin
(let _119_725 = (let _119_724 = (let _119_723 = (FStar_All.pipe_right cvars (FStar_List.map FStar_ToSMT_Term.mkFreeV))
in (t, _119_723))
in (FStar_ToSMT_Term.mkApp _119_724))
in (_119_725, []))
end
| None -> begin
(let tsym = (varops.fresh "Typ_refine")
in (let cvar_sorts = (FStar_List.map Prims.snd cvars)
in (let tdecl = FStar_ToSMT_Term.DeclFun ((tsym, cvar_sorts, FStar_ToSMT_Term.Type_sort, None))
in (let t = (let _119_727 = (let _119_726 = (FStar_List.map FStar_ToSMT_Term.mkFreeV cvars)
in (tsym, _119_726))
in (FStar_ToSMT_Term.mkApp _119_727))
in (let x_has_t = (FStar_ToSMT_Term.mk_HasTypeWithFuel (Some (fterm)) xtm t)
in (let t_has_kind = (FStar_ToSMT_Term.mk_HasKind t FStar_ToSMT_Term.mk_Kind_type)
in (let t_kinding = (FStar_ToSMT_Term.mkForall ((t_has_kind)::[], cvars, t_has_kind))
in (let assumption = (let _119_729 = (let _119_728 = (FStar_ToSMT_Term.mkIff (x_has_t, encoding))
in ((x_has_t)::[], (ffv)::(xfv)::cvars, _119_728))
in (FStar_ToSMT_Term.mkForall _119_729))
in (let t_decls = (let _119_736 = (let _119_735 = (let _119_734 = (let _119_733 = (let _119_732 = (let _119_731 = (let _119_730 = (FStar_Absyn_Print.typ_to_string t0)
in Some (_119_730))
in (assumption, _119_731))
in FStar_ToSMT_Term.Assume (_119_732))
in (_119_733)::[])
in (FStar_ToSMT_Term.Assume ((t_kinding, None)))::_119_734)
in (tdecl)::_119_735)
in (FStar_List.append (FStar_List.append decls decls') _119_736))
in (let _53_936 = (FStar_Util.smap_add env.cache tkey.FStar_ToSMT_Term.hash (tsym, cvar_sorts, t_decls))
in (t, t_decls)))))))))))
end))))))
end))
end))
end))
end))
end))
end
| FStar_Absyn_Syntax.Typ_uvar (uv, k) -> begin
(let ttm = (let _119_737 = (FStar_Unionfind.uvar_id uv)
in (FStar_ToSMT_Term.mk_Typ_uvar _119_737))
in (let _53_945 = (encode_knd k env ttm)
in (match (_53_945) with
| (t_has_k, decls) -> begin
(let d = FStar_ToSMT_Term.Assume ((t_has_k, None))
in (ttm, (d)::decls))
end)))
end
| FStar_Absyn_Syntax.Typ_app (head, args) -> begin
(let is_full_app = (fun _53_952 -> (match (()) with
| () -> begin
(let kk = (FStar_Tc_Recheck.recompute_kind head)
in (let _53_957 = (FStar_Absyn_Util.kind_formals kk)
in (match (_53_957) with
| (formals, _53_956) -> begin
((FStar_List.length formals) = (FStar_List.length args))
end)))
end))
in (let head = (FStar_Absyn_Util.compress_typ head)
in (match (head.FStar_Absyn_Syntax.n) with
| FStar_Absyn_Syntax.Typ_btvar (a) -> begin
(let head = (lookup_typ_var env a)
in (let _53_964 = (encode_args args env)
in (match (_53_964) with
| (args, decls) -> begin
(let t = (mk_ApplyT_args head args)
in (t, decls))
end)))
end
| FStar_Absyn_Syntax.Typ_const (fv) -> begin
(let _53_970 = (encode_args args env)
in (match (_53_970) with
| (args, decls) -> begin
if (is_full_app ()) then begin
(let head = (lookup_free_tvar_name env fv)
in (let t = (let _119_742 = (let _119_741 = (FStar_List.map (fun _53_10 -> (match (_53_10) with
| (FStar_Util.Inl (t)) | (FStar_Util.Inr (t)) -> begin
t
end)) args)
in (head, _119_741))
in (FStar_ToSMT_Term.mkApp _119_742))
in (t, decls)))
end else begin
(let head = (lookup_free_tvar env fv)
in (let t = (mk_ApplyT_args head args)
in (t, decls)))
end
end))
end
| FStar_Absyn_Syntax.Typ_uvar (uv, k) -> begin
(let ttm = (let _119_743 = (FStar_Unionfind.uvar_id uv)
in (FStar_ToSMT_Term.mk_Typ_uvar _119_743))
in (let _53_986 = (encode_knd k env ttm)
in (match (_53_986) with
| (t_has_k, decls) -> begin
(let d = FStar_ToSMT_Term.Assume ((t_has_k, None))
in (ttm, (d)::decls))
end)))
end
| _53_989 -> begin
(let t = (norm_t env t)
in (encode_typ_term t env))
end)))
end
| FStar_Absyn_Syntax.Typ_lam (bs, body) -> begin
(let _53_1001 = (encode_binders None bs env)
in (match (_53_1001) with
| (vars, guards, env, decls, _53_1000) -> begin
(let _53_1004 = (encode_typ_term body env)
in (match (_53_1004) with
| (body, decls') -> begin
(let key_body = (let _119_747 = (let _119_746 = (let _119_745 = (let _119_744 = (FStar_ToSMT_Term.mk_and_l guards)
in (_119_744, body))
in (FStar_ToSMT_Term.mkImp _119_745))
in ([], vars, _119_746))
in (FStar_ToSMT_Term.mkForall _119_747))
in (let cvars = (FStar_ToSMT_Term.free_variables key_body)
in (let tkey = (FStar_ToSMT_Term.mkForall ([], cvars, key_body))
in (match ((FStar_Util.smap_try_find env.cache tkey.FStar_ToSMT_Term.hash)) with
| Some (t, _53_1010, _53_1012) -> begin
(let _119_750 = (let _119_749 = (let _119_748 = (FStar_List.map FStar_ToSMT_Term.mkFreeV cvars)
in (t, _119_748))
in (FStar_ToSMT_Term.mkApp _119_749))
in (_119_750, []))
end
| None -> begin
(match ((is_eta env vars body)) with
| Some (head) -> begin
(head, [])
end
| None -> begin
(let cvar_sorts = (FStar_List.map Prims.snd cvars)
in (let tsym = (varops.fresh "Typ_lam")
in (let tdecl = FStar_ToSMT_Term.DeclFun ((tsym, cvar_sorts, FStar_ToSMT_Term.Type_sort, None))
in (let t = (let _119_752 = (let _119_751 = (FStar_List.map FStar_ToSMT_Term.mkFreeV cvars)
in (tsym, _119_751))
in (FStar_ToSMT_Term.mkApp _119_752))
in (let app = (mk_ApplyT t vars)
in (let interp = (let _119_759 = (let _119_758 = (let _119_757 = (let _119_756 = (let _119_755 = (let _119_754 = (FStar_ToSMT_Term.mk_and_l guards)
in (let _119_753 = (FStar_ToSMT_Term.mkEq (app, body))
in (_119_754, _119_753)))
in (FStar_ToSMT_Term.mkImp _119_755))
in ((app)::[], (FStar_List.append vars cvars), _119_756))
in (FStar_ToSMT_Term.mkForall _119_757))
in (_119_758, Some ("Typ_lam interpretation")))
in FStar_ToSMT_Term.Assume (_119_759))
in (let kinding = (let _53_1027 = (let _119_760 = (FStar_Tc_Recheck.recompute_kind t0)
in (encode_knd _119_760 env t))
in (match (_53_1027) with
| (ktm, decls'') -> begin
(let _119_764 = (let _119_763 = (let _119_762 = (let _119_761 = (FStar_ToSMT_Term.mkForall ((t)::[], cvars, ktm))
in (_119_761, Some ("Typ_lam kinding")))
in FStar_ToSMT_Term.Assume (_119_762))
in (_119_763)::[])
in (FStar_List.append decls'' _119_764))
end))
in (let t_decls = (FStar_List.append (FStar_List.append decls decls') ((tdecl)::(interp)::kinding))
in (let _53_1030 = (FStar_Util.smap_add env.cache tkey.FStar_ToSMT_Term.hash (tsym, cvar_sorts, t_decls))
in (t, t_decls))))))))))
end)
end))))
end))
end))
end
| FStar_Absyn_Syntax.Typ_ascribed (t, _53_1034) -> begin
(encode_typ_term t env)
end
| FStar_Absyn_Syntax.Typ_meta (_53_1038) -> begin
(let _119_765 = (FStar_Absyn_Util.unmeta_typ t0)
in (encode_typ_term _119_765 env))
end
| (FStar_Absyn_Syntax.Typ_delayed (_)) | (FStar_Absyn_Syntax.Typ_unknown) -> begin
(let _119_770 = (let _119_769 = (FStar_All.pipe_left FStar_Range.string_of_range t.FStar_Absyn_Syntax.pos)
in (let _119_768 = (FStar_Absyn_Print.tag_of_typ t0)
in (let _119_767 = (FStar_Absyn_Print.typ_to_string t0)
in (let _119_766 = (FStar_Absyn_Print.typ_to_string t)
in (FStar_Util.format4 "(%s) Impossible: %s\n%s\n%s\n" _119_769 _119_768 _119_767 _119_766)))))
in (FStar_All.failwith _119_770))
end)))
and encode_exp = (fun e env -> (let e = (FStar_Absyn_Visit.compress_exp_uvars e)
in (let e0 = e
in (match (e.FStar_Absyn_Syntax.n) with
| FStar_Absyn_Syntax.Exp_delayed (_53_1049) -> begin
(let _119_773 = (FStar_Absyn_Util.compress_exp e)
in (encode_exp _119_773 env))
end
| FStar_Absyn_Syntax.Exp_bvar (x) -> begin
(let t = (lookup_term_var env x)
in (t, []))
end
| FStar_Absyn_Syntax.Exp_fvar (v, _53_1056) -> begin
(let _119_774 = (lookup_free_var env v)
in (_119_774, []))
end
| FStar_Absyn_Syntax.Exp_constant (c) -> begin
(let _119_775 = (encode_const c)
in (_119_775, []))
end
| FStar_Absyn_Syntax.Exp_ascribed (e, t, _53_1064) -> begin
(let _53_1067 = (FStar_ST.op_Colon_Equals e.FStar_Absyn_Syntax.tk (Some (t)))
in (encode_exp e env))
end
| FStar_Absyn_Syntax.Exp_meta (FStar_Absyn_Syntax.Meta_desugared (e, _53_1071)) -> begin
(encode_exp e env)
end
| FStar_Absyn_Syntax.Exp_uvar (uv, _53_1077) -> begin
(let e = (let _119_776 = (FStar_Unionfind.uvar_id uv)
in (FStar_ToSMT_Term.mk_Exp_uvar _119_776))
in (e, []))
end
| FStar_Absyn_Syntax.Exp_abs (bs, body) -> begin
(let fallback = (fun _53_1086 -> (match (()) with
| () -> begin
(let f = (varops.fresh "Exp_abs")
in (let decl = FStar_ToSMT_Term.DeclFun ((f, [], FStar_ToSMT_Term.Term_sort, None))
in (let _119_779 = (FStar_ToSMT_Term.mkFreeV (f, FStar_ToSMT_Term.Term_sort))
in (_119_779, (decl)::[]))))
end))
in (match ((FStar_ST.read e.FStar_Absyn_Syntax.tk)) with
| None -> begin
(let _53_1090 = (FStar_Tc_Errors.warn e.FStar_Absyn_Syntax.pos "Losing precision when encoding a function literal")
in (fallback ()))
end
| Some (tfun) -> begin
<<<<<<< HEAD
(match ((let _119_780 = (FStar_Absyn_Util.is_pure_or_ghost_function tfun)
in (FStar_All.pipe_left Prims.op_Negation _119_780))) with
| true -> begin
=======
if (let _118_780 = (FStar_Absyn_Util.is_pure_or_ghost_function tfun)
in (FStar_All.pipe_left Prims.op_Negation _118_780)) then begin
>>>>>>> 3f538bfb
(fallback ())
end else begin
(let tfun = (as_function_typ env tfun)
in (match (tfun.FStar_Absyn_Syntax.n) with
| FStar_Absyn_Syntax.Typ_fun (bs', c) -> begin
(let nformals = (FStar_List.length bs')
in if ((nformals < (FStar_List.length bs)) && (FStar_Absyn_Util.is_total_comp c)) then begin
(let _53_1102 = (FStar_Util.first_N nformals bs)
in (match (_53_1102) with
| (bs0, rest) -> begin
(let res_t = (match ((FStar_Absyn_Util.mk_subst_binder bs0 bs')) with
| Some (s) -> begin
(FStar_Absyn_Util.subst_typ s (FStar_Absyn_Util.comp_result c))
end
| _53_1106 -> begin
(FStar_All.failwith "Impossible")
end)
in (let e = (let _119_782 = (let _119_781 = (FStar_Absyn_Syntax.mk_Exp_abs (rest, body) (Some (res_t)) body.FStar_Absyn_Syntax.pos)
in (bs0, _119_781))
in (FStar_Absyn_Syntax.mk_Exp_abs _119_782 (Some (tfun)) e0.FStar_Absyn_Syntax.pos))
in (encode_exp e env)))
end))
end else begin
(let _53_1115 = (encode_binders None bs env)
in (match (_53_1115) with
| (vars, guards, envbody, decls, _53_1114) -> begin
(let _53_1118 = (encode_exp body envbody)
in (match (_53_1118) with
| (body, decls') -> begin
(let key_body = (let _119_786 = (let _119_785 = (let _119_784 = (let _119_783 = (FStar_ToSMT_Term.mk_and_l guards)
in (_119_783, body))
in (FStar_ToSMT_Term.mkImp _119_784))
in ([], vars, _119_785))
in (FStar_ToSMT_Term.mkForall _119_786))
in (let cvars = (FStar_ToSMT_Term.free_variables key_body)
in (let tkey = (FStar_ToSMT_Term.mkForall ([], cvars, key_body))
in (match ((FStar_Util.smap_try_find env.cache tkey.FStar_ToSMT_Term.hash)) with
| Some (t, _53_1124, _53_1126) -> begin
(let _119_789 = (let _119_788 = (let _119_787 = (FStar_List.map FStar_ToSMT_Term.mkFreeV cvars)
in (t, _119_787))
in (FStar_ToSMT_Term.mkApp _119_788))
in (_119_789, []))
end
| None -> begin
(match ((is_eta env vars body)) with
| Some (t) -> begin
(t, [])
end
| None -> begin
(let cvar_sorts = (FStar_List.map Prims.snd cvars)
in (let fsym = (varops.fresh "Exp_abs")
in (let fdecl = FStar_ToSMT_Term.DeclFun ((fsym, cvar_sorts, FStar_ToSMT_Term.Term_sort, None))
in (let f = (let _119_791 = (let _119_790 = (FStar_List.map FStar_ToSMT_Term.mkFreeV cvars)
in (fsym, _119_790))
in (FStar_ToSMT_Term.mkApp _119_791))
in (let app = (mk_ApplyE f vars)
in (let _53_1140 = (encode_typ_pred None tfun env f)
in (match (_53_1140) with
| (f_has_t, decls'') -> begin
(let typing_f = (let _119_793 = (let _119_792 = (FStar_ToSMT_Term.mkForall ((f)::[], cvars, f_has_t))
in (_119_792, Some ((Prims.strcat fsym " typing"))))
in FStar_ToSMT_Term.Assume (_119_793))
in (let interp_f = (let _119_800 = (let _119_799 = (let _119_798 = (let _119_797 = (let _119_796 = (let _119_795 = (FStar_ToSMT_Term.mk_IsTyped app)
in (let _119_794 = (FStar_ToSMT_Term.mkEq (app, body))
in (_119_795, _119_794)))
in (FStar_ToSMT_Term.mkImp _119_796))
in ((app)::[], (FStar_List.append vars cvars), _119_797))
in (FStar_ToSMT_Term.mkForall _119_798))
in (_119_799, Some ((Prims.strcat fsym " interpretation"))))
in FStar_ToSMT_Term.Assume (_119_800))
in (let f_decls = (FStar_List.append (FStar_List.append (FStar_List.append decls decls') ((fdecl)::decls'')) ((typing_f)::(interp_f)::[]))
in (let _53_1144 = (FStar_Util.smap_add env.cache tkey.FStar_ToSMT_Term.hash (fsym, cvar_sorts, f_decls))
in (f, f_decls)))))
end)))))))
end)
end))))
end))
end))
end)
end
| _53_1147 -> begin
(FStar_All.failwith "Impossible")
end))
end
end))
end
| FStar_Absyn_Syntax.Exp_app ({FStar_Absyn_Syntax.n = FStar_Absyn_Syntax.Exp_fvar (l, _53_1158); FStar_Absyn_Syntax.tk = _53_1155; FStar_Absyn_Syntax.pos = _53_1153; FStar_Absyn_Syntax.fvs = _53_1151; FStar_Absyn_Syntax.uvs = _53_1149}, (FStar_Util.Inl (_53_1173), _53_1176)::(FStar_Util.Inr (v1), _53_1170)::(FStar_Util.Inr (v2), _53_1165)::[]) when (FStar_Absyn_Syntax.lid_equals l.FStar_Absyn_Syntax.v FStar_Absyn_Const.lexcons_lid) -> begin
(let _53_1183 = (encode_exp v1 env)
in (match (_53_1183) with
| (v1, decls1) -> begin
(let _53_1186 = (encode_exp v2 env)
in (match (_53_1186) with
| (v2, decls2) -> begin
(let _119_801 = (FStar_ToSMT_Term.mk_LexCons v1 v2)
in (_119_801, (FStar_List.append decls1 decls2)))
end))
end))
end
| FStar_Absyn_Syntax.Exp_app ({FStar_Absyn_Syntax.n = FStar_Absyn_Syntax.Exp_abs (_53_1196); FStar_Absyn_Syntax.tk = _53_1194; FStar_Absyn_Syntax.pos = _53_1192; FStar_Absyn_Syntax.fvs = _53_1190; FStar_Absyn_Syntax.uvs = _53_1188}, _53_1200) -> begin
(let _119_802 = (whnf_e env e)
in (encode_exp _119_802 env))
end
| FStar_Absyn_Syntax.Exp_app (head, args_e) -> begin
(let _53_1209 = (encode_args args_e env)
in (match (_53_1209) with
| (args, decls) -> begin
(let encode_partial_app = (fun ht_opt -> (let _53_1214 = (encode_exp head env)
in (match (_53_1214) with
| (head, decls') -> begin
(let app_tm = (mk_ApplyE_args head args)
in (match (ht_opt) with
| None -> begin
(app_tm, (FStar_List.append decls decls'))
end
| Some (formals, c) -> begin
(let _53_1223 = (FStar_Util.first_N (FStar_List.length args_e) formals)
in (match (_53_1223) with
| (formals, rest) -> begin
(let subst = (FStar_Absyn_Util.formals_for_actuals formals args_e)
in (let ty = (let _119_805 = (FStar_Absyn_Syntax.mk_Typ_fun (rest, c) (Some (FStar_Absyn_Syntax.ktype)) e0.FStar_Absyn_Syntax.pos)
in (FStar_All.pipe_right _119_805 (FStar_Absyn_Util.subst_typ subst)))
in (let _53_1228 = (encode_typ_pred None ty env app_tm)
in (match (_53_1228) with
| (has_type, decls'') -> begin
(let cvars = (FStar_ToSMT_Term.free_variables has_type)
in (let e_typing = (let _119_807 = (let _119_806 = (FStar_ToSMT_Term.mkForall ((has_type)::[], cvars, has_type))
in (_119_806, None))
in FStar_ToSMT_Term.Assume (_119_807))
in (app_tm, (FStar_List.append (FStar_List.append (FStar_List.append decls decls') decls'') ((e_typing)::[])))))
end))))
end))
end))
end)))
in (let encode_full_app = (fun fv -> (let _53_1235 = (lookup_free_var_sym env fv)
in (match (_53_1235) with
| (fname, fuel_args) -> begin
(let tm = (let _119_813 = (let _119_812 = (let _119_811 = (FStar_List.map (fun _53_11 -> (match (_53_11) with
| (FStar_Util.Inl (t)) | (FStar_Util.Inr (t)) -> begin
t
end)) args)
in (FStar_List.append fuel_args _119_811))
in (fname, _119_812))
in (FStar_ToSMT_Term.mkApp' _119_813))
in (tm, decls))
end)))
in (let head = (FStar_Absyn_Util.compress_exp head)
<<<<<<< HEAD
in (let _53_1242 = (match ((FStar_All.pipe_left (FStar_Tc_Env.debug env.tcenv) (FStar_Options.Other ("186")))) with
| true -> begin
(let _119_815 = (FStar_Absyn_Print.exp_to_string head)
in (let _119_814 = (FStar_Absyn_Print.exp_to_string e)
in (FStar_Util.fprint2 "Recomputing type for %s\nFull term is %s\n" _119_815 _119_814)))
end
| false -> begin
()
end)
in (let head_type = (let _119_818 = (let _119_817 = (let _119_816 = (FStar_Tc_Recheck.recompute_typ head)
in (FStar_Absyn_Util.unrefine _119_816))
in (whnf env _119_817))
in (FStar_All.pipe_left FStar_Absyn_Util.unrefine _119_818))
in (let _53_1245 = (match ((FStar_All.pipe_left (FStar_Tc_Env.debug env.tcenv) (FStar_Options.Other ("Encoding")))) with
| true -> begin
(let _119_821 = (FStar_Absyn_Print.exp_to_string head)
in (let _119_820 = (FStar_Absyn_Print.tag_of_exp head)
in (let _119_819 = (FStar_Absyn_Print.typ_to_string head_type)
in (FStar_Util.fprint3 "Recomputed type of head %s (%s) to be %s\n" _119_821 _119_820 _119_819))))
end
| false -> begin
=======
in (let _53_1242 = if (FStar_All.pipe_left (FStar_Tc_Env.debug env.tcenv) (FStar_Options.Other ("186"))) then begin
(let _118_815 = (FStar_Absyn_Print.exp_to_string head)
in (let _118_814 = (FStar_Absyn_Print.exp_to_string e)
in (FStar_Util.fprint2 "Recomputing type for %s\nFull term is %s\n" _118_815 _118_814)))
end else begin
()
end
in (let head_type = (let _118_818 = (let _118_817 = (let _118_816 = (FStar_Tc_Recheck.recompute_typ head)
in (FStar_Absyn_Util.unrefine _118_816))
in (whnf env _118_817))
in (FStar_All.pipe_left FStar_Absyn_Util.unrefine _118_818))
in (let _53_1245 = if (FStar_All.pipe_left (FStar_Tc_Env.debug env.tcenv) (FStar_Options.Other ("Encoding"))) then begin
(let _118_821 = (FStar_Absyn_Print.exp_to_string head)
in (let _118_820 = (FStar_Absyn_Print.tag_of_exp head)
in (let _118_819 = (FStar_Absyn_Print.typ_to_string head_type)
in (FStar_Util.fprint3 "Recomputed type of head %s (%s) to be %s\n" _118_821 _118_820 _118_819))))
end else begin
>>>>>>> 3f538bfb
()
end
in (match ((FStar_Absyn_Util.function_formals head_type)) with
| None -> begin
(let _119_825 = (let _119_824 = (FStar_Range.string_of_range e0.FStar_Absyn_Syntax.pos)
in (let _119_823 = (FStar_Absyn_Print.exp_to_string e0)
in (let _119_822 = (FStar_Absyn_Print.typ_to_string head_type)
in (FStar_Util.format3 "(%s) term is %s; head type is %s\n" _119_824 _119_823 _119_822))))
in (FStar_All.failwith _119_825))
end
| Some (formals, c) -> begin
(match (head.FStar_Absyn_Syntax.n) with
| FStar_Absyn_Syntax.Exp_fvar (fv, _53_1254) when ((FStar_List.length formals) = (FStar_List.length args)) -> begin
(encode_full_app fv)
end
| _53_1258 -> begin
if ((FStar_List.length formals) > (FStar_List.length args)) then begin
(encode_partial_app (Some ((formals, c))))
end else begin
(encode_partial_app None)
end
end)
end)))))))
end))
end
| FStar_Absyn_Syntax.Exp_let ((false, {FStar_Absyn_Syntax.lbname = FStar_Util.Inr (_53_1267); FStar_Absyn_Syntax.lbtyp = _53_1265; FStar_Absyn_Syntax.lbeff = _53_1263; FStar_Absyn_Syntax.lbdef = _53_1261}::[]), _53_1273) -> begin
(FStar_All.failwith "Impossible: already handled by encoding of Sig_let")
end
| FStar_Absyn_Syntax.Exp_let ((false, {FStar_Absyn_Syntax.lbname = FStar_Util.Inl (x); FStar_Absyn_Syntax.lbtyp = t1; FStar_Absyn_Syntax.lbeff = _53_1279; FStar_Absyn_Syntax.lbdef = e1}::[]), e2) -> begin
(let _53_1291 = (encode_exp e1 env)
in (match (_53_1291) with
| (ee1, decls1) -> begin
(let env' = (push_term_var env x ee1)
in (let _53_1295 = (encode_exp e2 env')
in (match (_53_1295) with
| (ee2, decls2) -> begin
(ee2, (FStar_List.append decls1 decls2))
end)))
end))
end
| FStar_Absyn_Syntax.Exp_let (_53_1297) -> begin
(let _53_1299 = (FStar_Tc_Errors.warn e.FStar_Absyn_Syntax.pos "Non-top-level recursive functions are not yet fully encoded to the SMT solver; you may not be able to prove some facts")
in (let e = (varops.fresh "let-rec")
in (let decl_e = FStar_ToSMT_Term.DeclFun ((e, [], FStar_ToSMT_Term.Term_sort, None))
in (let _119_826 = (FStar_ToSMT_Term.mkFreeV (e, FStar_ToSMT_Term.Term_sort))
in (_119_826, (decl_e)::[])))))
end
| FStar_Absyn_Syntax.Exp_match (e, pats) -> begin
(let _53_1309 = (encode_exp e env)
in (match (_53_1309) with
| (scr, decls) -> begin
(let _53_1349 = (FStar_List.fold_right (fun _53_1313 _53_1316 -> (match ((_53_1313, _53_1316)) with
| ((p, w, br), (else_case, decls)) -> begin
(let patterns = (encode_pat env p)
in (FStar_List.fold_right (fun _53_1320 _53_1323 -> (match ((_53_1320, _53_1323)) with
| ((env0, pattern), (else_case, decls)) -> begin
(let guard = (pattern.guard scr)
in (let projections = (pattern.projections scr)
in (let env = (FStar_All.pipe_right projections (FStar_List.fold_left (fun env _53_1329 -> (match (_53_1329) with
| (x, t) -> begin
(match (x) with
| FStar_Util.Inl (a) -> begin
(push_typ_var env a.FStar_Absyn_Syntax.v t)
end
| FStar_Util.Inr (x) -> begin
(push_term_var env x.FStar_Absyn_Syntax.v t)
end)
end)) env))
in (let _53_1343 = (match (w) with
| None -> begin
(guard, [])
end
| Some (w) -> begin
(let _53_1340 = (encode_exp w env)
in (match (_53_1340) with
| (w, decls2) -> begin
(let _119_837 = (let _119_836 = (let _119_835 = (let _119_834 = (let _119_833 = (FStar_ToSMT_Term.boxBool FStar_ToSMT_Term.mkTrue)
in (w, _119_833))
in (FStar_ToSMT_Term.mkEq _119_834))
in (guard, _119_835))
in (FStar_ToSMT_Term.mkAnd _119_836))
in (_119_837, decls2))
end))
end)
in (match (_53_1343) with
| (guard, decls2) -> begin
(let _53_1346 = (encode_exp br env)
in (match (_53_1346) with
| (br, decls3) -> begin
(let _119_838 = (FStar_ToSMT_Term.mkITE (guard, br, else_case))
in (_119_838, (FStar_List.append (FStar_List.append decls decls2) decls3)))
end))
end)))))
end)) patterns (else_case, decls)))
end)) pats (FStar_ToSMT_Term.mk_Term_unit, decls))
in (match (_53_1349) with
| (match_tm, decls) -> begin
(match_tm, decls)
end))
end))
end
| FStar_Absyn_Syntax.Exp_meta (_53_1351) -> begin
(let _119_841 = (let _119_840 = (FStar_Range.string_of_range e.FStar_Absyn_Syntax.pos)
in (let _119_839 = (FStar_Absyn_Print.exp_to_string e)
in (FStar_Util.format2 "(%s): Impossible: encode_exp got %s" _119_840 _119_839)))
in (FStar_All.failwith _119_841))
end))))
and encode_pat = (fun env pat -> (match (pat.FStar_Absyn_Syntax.v) with
| FStar_Absyn_Syntax.Pat_disj (ps) -> begin
(FStar_List.map (encode_one_pat env) ps)
end
| _53_1358 -> begin
(let _119_844 = (encode_one_pat env pat)
in (_119_844)::[])
end))
<<<<<<< HEAD
and encode_one_pat = (fun env pat -> (let _53_1361 = (match ((FStar_Tc_Env.debug env.tcenv FStar_Options.Low)) with
| true -> begin
(let _119_847 = (FStar_Absyn_Print.pat_to_string pat)
in (FStar_Util.fprint1 "Encoding pattern %s\n" _119_847))
end
| false -> begin
=======
and encode_one_pat = (fun env pat -> (let _53_1361 = if (FStar_Tc_Env.debug env.tcenv FStar_Options.Low) then begin
(let _118_847 = (FStar_Absyn_Print.pat_to_string pat)
in (FStar_Util.fprint1 "Encoding pattern %s\n" _118_847))
end else begin
>>>>>>> 3f538bfb
()
end
in (let _53_1365 = (FStar_Tc_Util.decorated_pattern_as_either pat)
in (match (_53_1365) with
| (vars, pat_exp_or_typ) -> begin
(let _53_1386 = (FStar_All.pipe_right vars (FStar_List.fold_left (fun _53_1368 v -> (match (_53_1368) with
| (env, vars) -> begin
(match (v) with
| FStar_Util.Inl (a) -> begin
(let _53_1376 = (gen_typ_var env a.FStar_Absyn_Syntax.v)
in (match (_53_1376) with
| (aa, _53_1374, env) -> begin
(env, ((v, (aa, FStar_ToSMT_Term.Type_sort)))::vars)
end))
end
| FStar_Util.Inr (x) -> begin
(let _53_1383 = (gen_term_var env x.FStar_Absyn_Syntax.v)
in (match (_53_1383) with
| (xx, _53_1381, env) -> begin
(env, ((v, (xx, FStar_ToSMT_Term.Term_sort)))::vars)
end))
end)
end)) (env, [])))
in (match (_53_1386) with
| (env, vars) -> begin
(let rec mk_guard = (fun pat scrutinee -> (match (pat.FStar_Absyn_Syntax.v) with
| FStar_Absyn_Syntax.Pat_disj (_53_1391) -> begin
(FStar_All.failwith "Impossible")
end
| (FStar_Absyn_Syntax.Pat_var (_)) | (FStar_Absyn_Syntax.Pat_wild (_)) | (FStar_Absyn_Syntax.Pat_tvar (_)) | (FStar_Absyn_Syntax.Pat_twild (_)) | (FStar_Absyn_Syntax.Pat_dot_term (_)) | (FStar_Absyn_Syntax.Pat_dot_typ (_)) -> begin
FStar_ToSMT_Term.mkTrue
end
| FStar_Absyn_Syntax.Pat_constant (c) -> begin
(let _119_855 = (let _119_854 = (encode_const c)
in (scrutinee, _119_854))
in (FStar_ToSMT_Term.mkEq _119_855))
end
| FStar_Absyn_Syntax.Pat_cons (f, _53_1415, args) -> begin
(let is_f = (mk_data_tester env f.FStar_Absyn_Syntax.v scrutinee)
in (let sub_term_guards = (FStar_All.pipe_right args (FStar_List.mapi (fun i _53_1424 -> (match (_53_1424) with
| (arg, _53_1423) -> begin
(let proj = (primitive_projector_by_pos env.tcenv f.FStar_Absyn_Syntax.v i)
in (let _119_858 = (FStar_ToSMT_Term.mkApp (proj, (scrutinee)::[]))
in (mk_guard arg _119_858)))
end))))
in (FStar_ToSMT_Term.mk_and_l ((is_f)::sub_term_guards))))
end))
in (let rec mk_projections = (fun pat scrutinee -> (match (pat.FStar_Absyn_Syntax.v) with
| FStar_Absyn_Syntax.Pat_disj (_53_1431) -> begin
(FStar_All.failwith "Impossible")
end
| (FStar_Absyn_Syntax.Pat_dot_term (x, _)) | (FStar_Absyn_Syntax.Pat_var (x)) | (FStar_Absyn_Syntax.Pat_wild (x)) -> begin
((FStar_Util.Inr (x), scrutinee))::[]
end
| (FStar_Absyn_Syntax.Pat_dot_typ (a, _)) | (FStar_Absyn_Syntax.Pat_tvar (a)) | (FStar_Absyn_Syntax.Pat_twild (a)) -> begin
((FStar_Util.Inl (a), scrutinee))::[]
end
| FStar_Absyn_Syntax.Pat_constant (_53_1448) -> begin
[]
end
| FStar_Absyn_Syntax.Pat_cons (f, _53_1452, args) -> begin
(let _119_866 = (FStar_All.pipe_right args (FStar_List.mapi (fun i _53_1460 -> (match (_53_1460) with
| (arg, _53_1459) -> begin
(let proj = (primitive_projector_by_pos env.tcenv f.FStar_Absyn_Syntax.v i)
in (let _119_865 = (FStar_ToSMT_Term.mkApp (proj, (scrutinee)::[]))
in (mk_projections arg _119_865)))
end))))
in (FStar_All.pipe_right _119_866 FStar_List.flatten))
end))
in (let pat_term = (fun _53_1463 -> (match (()) with
| () -> begin
(match (pat_exp_or_typ) with
| FStar_Util.Inl (t) -> begin
(encode_typ_term t env)
end
| FStar_Util.Inr (e) -> begin
(encode_exp e env)
end)
end))
in (let pattern = {pat_vars = vars; pat_term = pat_term; guard = (mk_guard pat); projections = (mk_projections pat)}
in (env, pattern)))))
end))
end))))
and encode_args = (fun l env -> (let _53_1493 = (FStar_All.pipe_right l (FStar_List.fold_left (fun _53_1473 x -> (match (_53_1473) with
| (tms, decls) -> begin
(match (x) with
| (FStar_Util.Inl (t), _53_1478) -> begin
(let _53_1482 = (encode_typ_term t env)
in (match (_53_1482) with
| (t, decls') -> begin
((FStar_Util.Inl (t))::tms, (FStar_List.append decls decls'))
end))
end
| (FStar_Util.Inr (e), _53_1486) -> begin
(let _53_1490 = (encode_exp e env)
in (match (_53_1490) with
| (t, decls') -> begin
((FStar_Util.Inr (t))::tms, (FStar_List.append decls decls'))
end))
end)
end)) ([], [])))
in (match (_53_1493) with
| (l, decls) -> begin
((FStar_List.rev l), decls)
end)))
and encode_formula = (fun phi env -> (let _53_1499 = (encode_formula_with_labels phi env)
in (match (_53_1499) with
| (t, vars, decls) -> begin
(match (vars) with
| [] -> begin
(t, decls)
end
| _53_1502 -> begin
(FStar_All.failwith "Unexpected labels in formula")
end)
end)))
and encode_function_type_as_formula = (fun induction_on new_pats t env -> (let v_or_t_pat = (fun p -> (match ((let _119_881 = (FStar_Absyn_Util.unmeta_exp p)
in _119_881.FStar_Absyn_Syntax.n)) with
| FStar_Absyn_Syntax.Exp_app (_53_1510, (FStar_Util.Inl (_53_1517), _53_1520)::(FStar_Util.Inr (e), _53_1514)::[]) -> begin
(FStar_Absyn_Syntax.varg e)
end
| FStar_Absyn_Syntax.Exp_app (_53_1526, (FStar_Util.Inl (t), _53_1530)::[]) -> begin
(FStar_Absyn_Syntax.targ t)
end
| _53_1536 -> begin
(FStar_All.failwith "Unexpected pattern term")
end))
in (let rec lemma_pats = (fun p -> (match ((let _119_884 = (FStar_Absyn_Util.unmeta_exp p)
in _119_884.FStar_Absyn_Syntax.n)) with
| FStar_Absyn_Syntax.Exp_app (_53_1540, _53_1552::(FStar_Util.Inr (hd), _53_1549)::(FStar_Util.Inr (tl), _53_1544)::[]) -> begin
(let _119_886 = (v_or_t_pat hd)
in (let _119_885 = (lemma_pats tl)
in (_119_886)::_119_885))
end
| _53_1557 -> begin
[]
end))
in (let _53_1600 = (match ((let _119_887 = (FStar_Absyn_Util.compress_typ t)
in _119_887.FStar_Absyn_Syntax.n)) with
| FStar_Absyn_Syntax.Typ_fun (binders, {FStar_Absyn_Syntax.n = FStar_Absyn_Syntax.Comp (ct); FStar_Absyn_Syntax.tk = _53_1566; FStar_Absyn_Syntax.pos = _53_1564; FStar_Absyn_Syntax.fvs = _53_1562; FStar_Absyn_Syntax.uvs = _53_1560}) -> begin
(match (ct.FStar_Absyn_Syntax.effect_args) with
| (FStar_Util.Inl (pre), _53_1585)::(FStar_Util.Inl (post), _53_1580)::(FStar_Util.Inr (pats), _53_1575)::[] -> begin
(let pats' = (match (new_pats) with
| Some (new_pats') -> begin
new_pats'
end
| None -> begin
pats
end)
in (let _119_888 = (lemma_pats pats')
in (binders, pre, post, _119_888)))
end
| _53_1593 -> begin
(FStar_All.failwith "impos")
end)
end
| _53_1595 -> begin
(FStar_All.failwith "Impos")
end)
in (match (_53_1600) with
| (binders, pre, post, patterns) -> begin
(let _53_1607 = (encode_binders None binders env)
in (match (_53_1607) with
| (vars, guards, env, decls, _53_1606) -> begin
(let _53_1623 = (let _119_890 = (FStar_All.pipe_right patterns (FStar_List.map (fun _53_12 -> (match (_53_12) with
| (FStar_Util.Inl (t), _53_1612) -> begin
(encode_formula t env)
end
| (FStar_Util.Inr (e), _53_1617) -> begin
(encode_exp e (let _53_1619 = env
in {bindings = _53_1619.bindings; depth = _53_1619.depth; tcenv = _53_1619.tcenv; warn = _53_1619.warn; cache = _53_1619.cache; nolabels = _53_1619.nolabels; use_zfuel_name = true; encode_non_total_function_typ = _53_1619.encode_non_total_function_typ}))
end))))
in (FStar_All.pipe_right _119_890 FStar_List.unzip))
in (match (_53_1623) with
| (pats, decls') -> begin
(let pats = (match (induction_on) with
| None -> begin
pats
end
| Some (e) -> begin
(match (vars) with
| [] -> begin
pats
end
| l::[] -> begin
(let _119_892 = (let _119_891 = (FStar_ToSMT_Term.mkFreeV l)
in (FStar_ToSMT_Term.mk_Precedes _119_891 e))
in (_119_892)::pats)
end
| _53_1631 -> begin
(let rec aux = (fun tl vars -> (match (vars) with
| [] -> begin
(let _119_897 = (FStar_ToSMT_Term.mk_Precedes tl e)
in (_119_897)::pats)
end
| (x, FStar_ToSMT_Term.Term_sort)::vars -> begin
(let _119_899 = (let _119_898 = (FStar_ToSMT_Term.mkFreeV (x, FStar_ToSMT_Term.Term_sort))
in (FStar_ToSMT_Term.mk_LexCons _119_898 tl))
in (aux _119_899 vars))
end
| _53_1642 -> begin
pats
end))
in (let _119_900 = (FStar_ToSMT_Term.mkFreeV ("Prims.LexTop", FStar_ToSMT_Term.Term_sort))
in (aux _119_900 vars)))
end)
end)
in (let env = (let _53_1644 = env
in {bindings = _53_1644.bindings; depth = _53_1644.depth; tcenv = _53_1644.tcenv; warn = _53_1644.warn; cache = _53_1644.cache; nolabels = true; use_zfuel_name = _53_1644.use_zfuel_name; encode_non_total_function_typ = _53_1644.encode_non_total_function_typ})
in (let _53_1649 = (let _119_901 = (FStar_Absyn_Util.unmeta_typ pre)
in (encode_formula _119_901 env))
in (match (_53_1649) with
| (pre, decls'') -> begin
(let _53_1652 = (let _119_902 = (FStar_Absyn_Util.unmeta_typ post)
in (encode_formula _119_902 env))
in (match (_53_1652) with
| (post, decls''') -> begin
(let decls = (FStar_List.append (FStar_List.append (FStar_List.append decls (FStar_List.flatten decls')) decls'') decls''')
in (let _119_907 = (let _119_906 = (let _119_905 = (let _119_904 = (let _119_903 = (FStar_ToSMT_Term.mk_and_l ((pre)::guards))
in (_119_903, post))
in (FStar_ToSMT_Term.mkImp _119_904))
in (pats, vars, _119_905))
in (FStar_ToSMT_Term.mkForall _119_906))
in (_119_907, decls)))
end))
end))))
end))
end))
end)))))
and encode_formula_with_labels = (fun phi env -> (let enc = (fun f l -> (let _53_1673 = (FStar_Util.fold_map (fun decls x -> (match ((Prims.fst x)) with
| FStar_Util.Inl (t) -> begin
(let _53_1665 = (encode_typ_term t env)
in (match (_53_1665) with
| (t, decls') -> begin
((FStar_List.append decls decls'), t)
end))
end
| FStar_Util.Inr (e) -> begin
(let _53_1670 = (encode_exp e env)
in (match (_53_1670) with
| (e, decls') -> begin
((FStar_List.append decls decls'), e)
end))
end)) [] l)
in (match (_53_1673) with
| (decls, args) -> begin
(let _119_925 = (f args)
in (_119_925, [], decls))
end)))
in (let enc_prop_c = (fun f l -> (let _53_1693 = (FStar_List.fold_right (fun t _53_1681 -> (match (_53_1681) with
| (phis, labs, decls) -> begin
(match ((Prims.fst t)) with
| FStar_Util.Inl (t) -> begin
(let _53_1687 = (encode_formula_with_labels t env)
in (match (_53_1687) with
| (phi, labs', decls') -> begin
((phi)::phis, (FStar_List.append labs' labs), (FStar_List.append decls' decls))
end))
end
| _53_1689 -> begin
(FStar_All.failwith "Expected a formula")
end)
end)) l ([], [], []))
in (match (_53_1693) with
| (phis, labs, decls) -> begin
(let _119_941 = (f phis)
in (_119_941, labs, decls))
end)))
in (let const_op = (fun f _53_1696 -> (f, [], []))
in (let un_op = (fun f l -> (let _119_955 = (FStar_List.hd l)
in (FStar_All.pipe_left f _119_955)))
in (let bin_op = (fun f _53_13 -> (match (_53_13) with
| t1::t2::[] -> begin
(f (t1, t2))
end
| _53_1707 -> begin
(FStar_All.failwith "Impossible")
end))
in (let eq_op = (fun _53_14 -> (match (_53_14) with
| _53_1715::_53_1713::e1::e2::[] -> begin
(enc (bin_op FStar_ToSMT_Term.mkEq) ((e1)::(e2)::[]))
end
| l -> begin
(enc (bin_op FStar_ToSMT_Term.mkEq) l)
end))
in (let mk_imp = (fun _53_15 -> (match (_53_15) with
| (FStar_Util.Inl (lhs), _53_1728)::(FStar_Util.Inl (rhs), _53_1723)::[] -> begin
(let _53_1734 = (encode_formula_with_labels rhs env)
in (match (_53_1734) with
| (l1, labs1, decls1) -> begin
(match (l1.FStar_ToSMT_Term.tm) with
| FStar_ToSMT_Term.App (FStar_ToSMT_Term.True, _53_1737) -> begin
(l1, labs1, decls1)
end
| _53_1741 -> begin
(let _53_1745 = (encode_formula_with_labels lhs env)
in (match (_53_1745) with
| (l2, labs2, decls2) -> begin
(let _119_969 = (FStar_ToSMT_Term.mkImp (l2, l1))
in (_119_969, (FStar_List.append labs1 labs2), (FStar_List.append decls1 decls2)))
end))
end)
end))
end
| _53_1747 -> begin
(FStar_All.failwith "impossible")
end))
in (let mk_ite = (fun _53_16 -> (match (_53_16) with
| (FStar_Util.Inl (guard), _53_1763)::(FStar_Util.Inl (_then), _53_1758)::(FStar_Util.Inl (_else), _53_1753)::[] -> begin
(let _53_1769 = (encode_formula_with_labels guard env)
in (match (_53_1769) with
| (g, labs1, decls1) -> begin
(let _53_1773 = (encode_formula_with_labels _then env)
in (match (_53_1773) with
| (t, labs2, decls2) -> begin
(let _53_1777 = (encode_formula_with_labels _else env)
in (match (_53_1777) with
| (e, labs3, decls3) -> begin
(let res = (FStar_ToSMT_Term.mkITE (g, t, e))
in (res, (FStar_List.append (FStar_List.append labs1 labs2) labs3), (FStar_List.append (FStar_List.append decls1 decls2) decls3)))
end))
end))
end))
end
| _53_1780 -> begin
(FStar_All.failwith "impossible")
end))
in (let unboxInt_l = (fun f l -> (let _119_981 = (FStar_List.map FStar_ToSMT_Term.unboxInt l)
in (f _119_981)))
in (let connectives = (let _119_1042 = (let _119_990 = (FStar_All.pipe_left enc_prop_c (bin_op FStar_ToSMT_Term.mkAnd))
in (FStar_Absyn_Const.and_lid, _119_990))
in (let _119_1041 = (let _119_1040 = (let _119_996 = (FStar_All.pipe_left enc_prop_c (bin_op FStar_ToSMT_Term.mkOr))
in (FStar_Absyn_Const.or_lid, _119_996))
in (let _119_1039 = (let _119_1038 = (let _119_1037 = (let _119_1005 = (FStar_All.pipe_left enc_prop_c (bin_op FStar_ToSMT_Term.mkIff))
in (FStar_Absyn_Const.iff_lid, _119_1005))
in (let _119_1036 = (let _119_1035 = (let _119_1034 = (let _119_1014 = (FStar_All.pipe_left enc_prop_c (un_op FStar_ToSMT_Term.mkNot))
in (FStar_Absyn_Const.not_lid, _119_1014))
in (let _119_1033 = (let _119_1032 = (let _119_1020 = (FStar_All.pipe_left enc (bin_op FStar_ToSMT_Term.mkEq))
in (FStar_Absyn_Const.eqT_lid, _119_1020))
in (_119_1032)::((FStar_Absyn_Const.eq2_lid, eq_op))::((FStar_Absyn_Const.true_lid, (const_op FStar_ToSMT_Term.mkTrue)))::((FStar_Absyn_Const.false_lid, (const_op FStar_ToSMT_Term.mkFalse)))::[])
in (_119_1034)::_119_1033))
in ((FStar_Absyn_Const.ite_lid, mk_ite))::_119_1035)
in (_119_1037)::_119_1036))
in ((FStar_Absyn_Const.imp_lid, mk_imp))::_119_1038)
in (_119_1040)::_119_1039))
in (_119_1042)::_119_1041))
in (let fallback = (fun phi -> (match (phi.FStar_Absyn_Syntax.n) with
| FStar_Absyn_Syntax.Typ_meta (FStar_Absyn_Syntax.Meta_labeled (phi', msg, r, b)) -> begin
(let _53_1798 = (encode_formula_with_labels phi' env)
in (match (_53_1798) with
| (phi, labs, decls) -> begin
if env.nolabels then begin
(phi, [], decls)
<<<<<<< HEAD
end
| false -> begin
(let lvar = (let _119_1045 = (varops.fresh "label")
in (_119_1045, FStar_ToSMT_Term.Bool_sort))
=======
end else begin
(let lvar = (let _118_1045 = (varops.fresh "label")
in (_118_1045, FStar_ToSMT_Term.Bool_sort))
>>>>>>> 3f538bfb
in (let lterm = (FStar_ToSMT_Term.mkFreeV lvar)
in (let lphi = (FStar_ToSMT_Term.mkOr (lterm, phi))
in (lphi, ((lvar, msg, r))::labs, decls))))
end
end))
end
| FStar_Absyn_Syntax.Typ_app ({FStar_Absyn_Syntax.n = FStar_Absyn_Syntax.Typ_const (ih); FStar_Absyn_Syntax.tk = _53_1809; FStar_Absyn_Syntax.pos = _53_1807; FStar_Absyn_Syntax.fvs = _53_1805; FStar_Absyn_Syntax.uvs = _53_1803}, _53_1824::(FStar_Util.Inr (l), _53_1821)::(FStar_Util.Inl (phi), _53_1816)::[]) when (FStar_Absyn_Syntax.lid_equals ih.FStar_Absyn_Syntax.v FStar_Absyn_Const.using_IH) -> begin
if (FStar_Absyn_Util.is_lemma phi) then begin
(let _53_1830 = (encode_exp l env)
in (match (_53_1830) with
| (e, decls) -> begin
(let _53_1833 = (encode_function_type_as_formula (Some (e)) None phi env)
in (match (_53_1833) with
| (f, decls') -> begin
(f, [], (FStar_List.append decls decls'))
end))
end))
end else begin
(FStar_ToSMT_Term.mkTrue, [], [])
end
end
| FStar_Absyn_Syntax.Typ_app ({FStar_Absyn_Syntax.n = FStar_Absyn_Syntax.Typ_const (ih); FStar_Absyn_Syntax.tk = _53_1841; FStar_Absyn_Syntax.pos = _53_1839; FStar_Absyn_Syntax.fvs = _53_1837; FStar_Absyn_Syntax.uvs = _53_1835}, _53_1853::(FStar_Util.Inl (phi), _53_1849)::tl) when (FStar_Absyn_Syntax.lid_equals ih.FStar_Absyn_Syntax.v FStar_Absyn_Const.using_lem) -> begin
if (FStar_Absyn_Util.is_lemma phi) then begin
(let pat = (match (tl) with
| [] -> begin
None
end
| (FStar_Util.Inr (pat), _53_1861)::[] -> begin
Some (pat)
end)
in (let _53_1867 = (encode_function_type_as_formula None pat phi env)
in (match (_53_1867) with
| (f, decls) -> begin
(f, [], decls)
end)))
end else begin
(FStar_ToSMT_Term.mkTrue, [], [])
end
end
| _53_1869 -> begin
(let _53_1872 = (encode_typ_term phi env)
in (match (_53_1872) with
| (tt, decls) -> begin
(let _119_1046 = (FStar_ToSMT_Term.mk_Valid tt)
in (_119_1046, [], decls))
end))
end))
in (let encode_q_body = (fun env bs ps body -> (let _53_1884 = (encode_binders None bs env)
in (match (_53_1884) with
| (vars, guards, env, decls, _53_1883) -> begin
(let _53_1900 = (let _119_1056 = (FStar_All.pipe_right ps (FStar_List.map (fun _53_17 -> (match (_53_17) with
| (FStar_Util.Inl (t), _53_1889) -> begin
(encode_typ_term t env)
end
| (FStar_Util.Inr (e), _53_1894) -> begin
(encode_exp e (let _53_1896 = env
in {bindings = _53_1896.bindings; depth = _53_1896.depth; tcenv = _53_1896.tcenv; warn = _53_1896.warn; cache = _53_1896.cache; nolabels = _53_1896.nolabels; use_zfuel_name = true; encode_non_total_function_typ = _53_1896.encode_non_total_function_typ}))
end))))
in (FStar_All.pipe_right _119_1056 FStar_List.unzip))
in (match (_53_1900) with
| (pats, decls') -> begin
(let _53_1904 = (encode_formula_with_labels body env)
in (match (_53_1904) with
| (body, labs, decls'') -> begin
(let _119_1057 = (FStar_ToSMT_Term.mk_and_l guards)
in (vars, pats, _119_1057, body, labs, (FStar_List.append (FStar_List.append decls (FStar_List.flatten decls')) decls'')))
end))
end))
end)))
<<<<<<< HEAD
in (let _53_1905 = (match ((FStar_Tc_Env.debug env.tcenv FStar_Options.Low)) with
| true -> begin
(let _119_1058 = (FStar_Absyn_Print.formula_to_string phi)
in (FStar_Util.fprint1 ">>>> Destructing as formula ... %s\n" _119_1058))
end
| false -> begin
=======
in (let _53_1905 = if (FStar_Tc_Env.debug env.tcenv FStar_Options.Low) then begin
(let _118_1058 = (FStar_Absyn_Print.formula_to_string phi)
in (FStar_Util.fprint1 ">>>> Destructing as formula ... %s\n" _118_1058))
end else begin
>>>>>>> 3f538bfb
()
end
in (let phi = (FStar_Absyn_Util.compress_typ phi)
in (match ((FStar_Absyn_Util.destruct_typ_as_formula phi)) with
| None -> begin
(fallback phi)
end
| Some (FStar_Absyn_Util.BaseConn (op, arms)) -> begin
(match ((FStar_All.pipe_right connectives (FStar_List.tryFind (fun _53_1917 -> (match (_53_1917) with
| (l, _53_1916) -> begin
(FStar_Absyn_Syntax.lid_equals op l)
end))))) with
| None -> begin
(fallback phi)
end
| Some (_53_1920, f) -> begin
(f arms)
end)
end
| Some (FStar_Absyn_Util.QAll (vars, pats, body)) -> begin
<<<<<<< HEAD
(let _53_1930 = (match ((FStar_Tc_Env.debug env.tcenv FStar_Options.Low)) with
| true -> begin
(let _119_1075 = (FStar_All.pipe_right vars (FStar_Absyn_Print.binders_to_string "; "))
in (FStar_Util.fprint1 ">>>> Got QALL [%s]\n" _119_1075))
end
| false -> begin
=======
(let _53_1930 = if (FStar_Tc_Env.debug env.tcenv FStar_Options.Low) then begin
(let _118_1075 = (FStar_All.pipe_right vars (FStar_Absyn_Print.binders_to_string "; "))
in (FStar_Util.fprint1 ">>>> Got QALL [%s]\n" _118_1075))
end else begin
>>>>>>> 3f538bfb
()
end
in (let _53_1938 = (encode_q_body env vars pats body)
in (match (_53_1938) with
| (vars, pats, guard, body, labs, decls) -> begin
(let _119_1078 = (let _119_1077 = (let _119_1076 = (FStar_ToSMT_Term.mkImp (guard, body))
in (pats, vars, _119_1076))
in (FStar_ToSMT_Term.mkForall _119_1077))
in (_119_1078, labs, decls))
end)))
end
| Some (FStar_Absyn_Util.QEx (vars, pats, body)) -> begin
(let _53_1951 = (encode_q_body env vars pats body)
in (match (_53_1951) with
| (vars, pats, guard, body, labs, decls) -> begin
(let _119_1081 = (let _119_1080 = (let _119_1079 = (FStar_ToSMT_Term.mkAnd (guard, body))
in (pats, vars, _119_1079))
in (FStar_ToSMT_Term.mkExists _119_1080))
in (_119_1081, labs, decls))
end))
end))))))))))))))))

type prims_t =
{mk : FStar_Absyn_Syntax.lident  ->  Prims.string  ->  FStar_ToSMT_Term.decl Prims.list; is : FStar_Absyn_Syntax.lident  ->  Prims.bool}

let is_Mkprims_t = (Obj.magic (fun _ -> (FStar_All.failwith "Not yet implemented:is_Mkprims_t")))

let prims = (let _53_1957 = (fresh_fvar "a" FStar_ToSMT_Term.Type_sort)
in (match (_53_1957) with
| (asym, a) -> begin
(let _53_1960 = (fresh_fvar "x" FStar_ToSMT_Term.Term_sort)
in (match (_53_1960) with
| (xsym, x) -> begin
(let _53_1963 = (fresh_fvar "y" FStar_ToSMT_Term.Term_sort)
in (match (_53_1963) with
| (ysym, y) -> begin
(let deffun = (fun vars body x -> (FStar_ToSMT_Term.DefineFun ((x, vars, FStar_ToSMT_Term.Term_sort, body, None)))::[])
in (let quant = (fun vars body x -> (let t1 = (let _119_1124 = (let _119_1123 = (FStar_List.map FStar_ToSMT_Term.mkFreeV vars)
in (x, _119_1123))
in (FStar_ToSMT_Term.mkApp _119_1124))
in (let vname_decl = (let _119_1126 = (let _119_1125 = (FStar_All.pipe_right vars (FStar_List.map Prims.snd))
in (x, _119_1125, FStar_ToSMT_Term.Term_sort, None))
in FStar_ToSMT_Term.DeclFun (_119_1126))
in (let _119_1132 = (let _119_1131 = (let _119_1130 = (let _119_1129 = (let _119_1128 = (let _119_1127 = (FStar_ToSMT_Term.mkEq (t1, body))
in ((t1)::[], vars, _119_1127))
in (FStar_ToSMT_Term.mkForall _119_1128))
in (_119_1129, None))
in FStar_ToSMT_Term.Assume (_119_1130))
in (_119_1131)::[])
in (vname_decl)::_119_1132))))
in (let axy = ((asym, FStar_ToSMT_Term.Type_sort))::((xsym, FStar_ToSMT_Term.Term_sort))::((ysym, FStar_ToSMT_Term.Term_sort))::[]
in (let xy = ((xsym, FStar_ToSMT_Term.Term_sort))::((ysym, FStar_ToSMT_Term.Term_sort))::[]
in (let qx = ((xsym, FStar_ToSMT_Term.Term_sort))::[]
in (let prims = (let _119_1292 = (let _119_1141 = (let _119_1140 = (let _119_1139 = (FStar_ToSMT_Term.mkEq (x, y))
in (FStar_All.pipe_left FStar_ToSMT_Term.boxBool _119_1139))
in (quant axy _119_1140))
in (FStar_Absyn_Const.op_Eq, _119_1141))
in (let _119_1291 = (let _119_1290 = (let _119_1148 = (let _119_1147 = (let _119_1146 = (let _119_1145 = (FStar_ToSMT_Term.mkEq (x, y))
in (FStar_ToSMT_Term.mkNot _119_1145))
in (FStar_All.pipe_left FStar_ToSMT_Term.boxBool _119_1146))
in (quant axy _119_1147))
in (FStar_Absyn_Const.op_notEq, _119_1148))
in (let _119_1289 = (let _119_1288 = (let _119_1157 = (let _119_1156 = (let _119_1155 = (let _119_1154 = (let _119_1153 = (FStar_ToSMT_Term.unboxInt x)
in (let _119_1152 = (FStar_ToSMT_Term.unboxInt y)
in (_119_1153, _119_1152)))
in (FStar_ToSMT_Term.mkLT _119_1154))
in (FStar_All.pipe_left FStar_ToSMT_Term.boxBool _119_1155))
in (quant xy _119_1156))
in (FStar_Absyn_Const.op_LT, _119_1157))
in (let _119_1287 = (let _119_1286 = (let _119_1166 = (let _119_1165 = (let _119_1164 = (let _119_1163 = (let _119_1162 = (FStar_ToSMT_Term.unboxInt x)
in (let _119_1161 = (FStar_ToSMT_Term.unboxInt y)
in (_119_1162, _119_1161)))
in (FStar_ToSMT_Term.mkLTE _119_1163))
in (FStar_All.pipe_left FStar_ToSMT_Term.boxBool _119_1164))
in (quant xy _119_1165))
in (FStar_Absyn_Const.op_LTE, _119_1166))
in (let _119_1285 = (let _119_1284 = (let _119_1175 = (let _119_1174 = (let _119_1173 = (let _119_1172 = (let _119_1171 = (FStar_ToSMT_Term.unboxInt x)
in (let _119_1170 = (FStar_ToSMT_Term.unboxInt y)
in (_119_1171, _119_1170)))
in (FStar_ToSMT_Term.mkGT _119_1172))
in (FStar_All.pipe_left FStar_ToSMT_Term.boxBool _119_1173))
in (quant xy _119_1174))
in (FStar_Absyn_Const.op_GT, _119_1175))
in (let _119_1283 = (let _119_1282 = (let _119_1184 = (let _119_1183 = (let _119_1182 = (let _119_1181 = (let _119_1180 = (FStar_ToSMT_Term.unboxInt x)
in (let _119_1179 = (FStar_ToSMT_Term.unboxInt y)
in (_119_1180, _119_1179)))
in (FStar_ToSMT_Term.mkGTE _119_1181))
in (FStar_All.pipe_left FStar_ToSMT_Term.boxBool _119_1182))
in (quant xy _119_1183))
in (FStar_Absyn_Const.op_GTE, _119_1184))
in (let _119_1281 = (let _119_1280 = (let _119_1193 = (let _119_1192 = (let _119_1191 = (let _119_1190 = (let _119_1189 = (FStar_ToSMT_Term.unboxInt x)
in (let _119_1188 = (FStar_ToSMT_Term.unboxInt y)
in (_119_1189, _119_1188)))
in (FStar_ToSMT_Term.mkSub _119_1190))
in (FStar_All.pipe_left FStar_ToSMT_Term.boxInt _119_1191))
in (quant xy _119_1192))
in (FStar_Absyn_Const.op_Subtraction, _119_1193))
in (let _119_1279 = (let _119_1278 = (let _119_1200 = (let _119_1199 = (let _119_1198 = (let _119_1197 = (FStar_ToSMT_Term.unboxInt x)
in (FStar_ToSMT_Term.mkMinus _119_1197))
in (FStar_All.pipe_left FStar_ToSMT_Term.boxInt _119_1198))
in (quant qx _119_1199))
in (FStar_Absyn_Const.op_Minus, _119_1200))
in (let _119_1277 = (let _119_1276 = (let _119_1209 = (let _119_1208 = (let _119_1207 = (let _119_1206 = (let _119_1205 = (FStar_ToSMT_Term.unboxInt x)
in (let _119_1204 = (FStar_ToSMT_Term.unboxInt y)
in (_119_1205, _119_1204)))
in (FStar_ToSMT_Term.mkAdd _119_1206))
in (FStar_All.pipe_left FStar_ToSMT_Term.boxInt _119_1207))
in (quant xy _119_1208))
in (FStar_Absyn_Const.op_Addition, _119_1209))
in (let _119_1275 = (let _119_1274 = (let _119_1218 = (let _119_1217 = (let _119_1216 = (let _119_1215 = (let _119_1214 = (FStar_ToSMT_Term.unboxInt x)
in (let _119_1213 = (FStar_ToSMT_Term.unboxInt y)
in (_119_1214, _119_1213)))
in (FStar_ToSMT_Term.mkMul _119_1215))
in (FStar_All.pipe_left FStar_ToSMT_Term.boxInt _119_1216))
in (quant xy _119_1217))
in (FStar_Absyn_Const.op_Multiply, _119_1218))
in (let _119_1273 = (let _119_1272 = (let _119_1227 = (let _119_1226 = (let _119_1225 = (let _119_1224 = (let _119_1223 = (FStar_ToSMT_Term.unboxInt x)
in (let _119_1222 = (FStar_ToSMT_Term.unboxInt y)
in (_119_1223, _119_1222)))
in (FStar_ToSMT_Term.mkDiv _119_1224))
in (FStar_All.pipe_left FStar_ToSMT_Term.boxInt _119_1225))
in (quant xy _119_1226))
in (FStar_Absyn_Const.op_Division, _119_1227))
in (let _119_1271 = (let _119_1270 = (let _119_1236 = (let _119_1235 = (let _119_1234 = (let _119_1233 = (let _119_1232 = (FStar_ToSMT_Term.unboxInt x)
in (let _119_1231 = (FStar_ToSMT_Term.unboxInt y)
in (_119_1232, _119_1231)))
in (FStar_ToSMT_Term.mkMod _119_1233))
in (FStar_All.pipe_left FStar_ToSMT_Term.boxInt _119_1234))
in (quant xy _119_1235))
in (FStar_Absyn_Const.op_Modulus, _119_1236))
in (let _119_1269 = (let _119_1268 = (let _119_1245 = (let _119_1244 = (let _119_1243 = (let _119_1242 = (let _119_1241 = (FStar_ToSMT_Term.unboxBool x)
in (let _119_1240 = (FStar_ToSMT_Term.unboxBool y)
in (_119_1241, _119_1240)))
in (FStar_ToSMT_Term.mkAnd _119_1242))
in (FStar_All.pipe_left FStar_ToSMT_Term.boxBool _119_1243))
in (quant xy _119_1244))
in (FStar_Absyn_Const.op_And, _119_1245))
in (let _119_1267 = (let _119_1266 = (let _119_1254 = (let _119_1253 = (let _119_1252 = (let _119_1251 = (let _119_1250 = (FStar_ToSMT_Term.unboxBool x)
in (let _119_1249 = (FStar_ToSMT_Term.unboxBool y)
in (_119_1250, _119_1249)))
in (FStar_ToSMT_Term.mkOr _119_1251))
in (FStar_All.pipe_left FStar_ToSMT_Term.boxBool _119_1252))
in (quant xy _119_1253))
in (FStar_Absyn_Const.op_Or, _119_1254))
in (let _119_1265 = (let _119_1264 = (let _119_1261 = (let _119_1260 = (let _119_1259 = (let _119_1258 = (FStar_ToSMT_Term.unboxBool x)
in (FStar_ToSMT_Term.mkNot _119_1258))
in (FStar_All.pipe_left FStar_ToSMT_Term.boxBool _119_1259))
in (quant qx _119_1260))
in (FStar_Absyn_Const.op_Negation, _119_1261))
in (_119_1264)::[])
in (_119_1266)::_119_1265))
in (_119_1268)::_119_1267))
in (_119_1270)::_119_1269))
in (_119_1272)::_119_1271))
in (_119_1274)::_119_1273))
in (_119_1276)::_119_1275))
in (_119_1278)::_119_1277))
in (_119_1280)::_119_1279))
in (_119_1282)::_119_1281))
in (_119_1284)::_119_1283))
in (_119_1286)::_119_1285))
in (_119_1288)::_119_1287))
in (_119_1290)::_119_1289))
in (_119_1292)::_119_1291))
in (let mk = (fun l v -> (let _119_1324 = (FStar_All.pipe_right prims (FStar_List.filter (fun _53_1983 -> (match (_53_1983) with
| (l', _53_1982) -> begin
(FStar_Absyn_Syntax.lid_equals l l')
end))))
in (FStar_All.pipe_right _119_1324 (FStar_List.collect (fun _53_1987 -> (match (_53_1987) with
| (_53_1985, b) -> begin
(b v)
end))))))
in (let is = (fun l -> (FStar_All.pipe_right prims (FStar_Util.for_some (fun _53_1993 -> (match (_53_1993) with
| (l', _53_1992) -> begin
(FStar_Absyn_Syntax.lid_equals l l')
end)))))
in {mk = mk; is = is}))))))))
end))
end))
end))

let primitive_type_axioms = (let xx = ("x", FStar_ToSMT_Term.Term_sort)
in (let x = (FStar_ToSMT_Term.mkFreeV xx)
in (let yy = ("y", FStar_ToSMT_Term.Term_sort)
in (let y = (FStar_ToSMT_Term.mkFreeV yy)
in (let mk_unit = (fun _53_1999 tt -> (let typing_pred = (FStar_ToSMT_Term.mk_HasType x tt)
in (let _119_1356 = (let _119_1347 = (let _119_1346 = (FStar_ToSMT_Term.mk_HasType FStar_ToSMT_Term.mk_Term_unit tt)
in (_119_1346, Some ("unit typing")))
in FStar_ToSMT_Term.Assume (_119_1347))
in (let _119_1355 = (let _119_1354 = (let _119_1353 = (let _119_1352 = (let _119_1351 = (let _119_1350 = (let _119_1349 = (let _119_1348 = (FStar_ToSMT_Term.mkEq (x, FStar_ToSMT_Term.mk_Term_unit))
in (typing_pred, _119_1348))
in (FStar_ToSMT_Term.mkImp _119_1349))
in ((typing_pred)::[], (xx)::[], _119_1350))
in (mkForall_fuel _119_1351))
in (_119_1352, Some ("unit inversion")))
in FStar_ToSMT_Term.Assume (_119_1353))
in (_119_1354)::[])
in (_119_1356)::_119_1355))))
in (let mk_bool = (fun _53_2004 tt -> (let typing_pred = (FStar_ToSMT_Term.mk_HasType x tt)
in (let bb = ("b", FStar_ToSMT_Term.Bool_sort)
in (let b = (FStar_ToSMT_Term.mkFreeV bb)
in (let _119_1376 = (let _119_1366 = (let _119_1365 = (let _119_1364 = (let _119_1363 = (let _119_1362 = (let _119_1361 = (FStar_ToSMT_Term.mk_tester "BoxBool" x)
in (typing_pred, _119_1361))
in (FStar_ToSMT_Term.mkImp _119_1362))
in ((typing_pred)::[], (xx)::[], _119_1363))
in (mkForall_fuel _119_1364))
in (_119_1365, Some ("bool inversion")))
in FStar_ToSMT_Term.Assume (_119_1366))
in (let _119_1375 = (let _119_1374 = (let _119_1373 = (let _119_1372 = (let _119_1371 = (let _119_1370 = (let _119_1367 = (FStar_ToSMT_Term.boxBool b)
in (_119_1367)::[])
in (let _119_1369 = (let _119_1368 = (FStar_ToSMT_Term.boxBool b)
in (FStar_ToSMT_Term.mk_HasType _119_1368 tt))
in (_119_1370, (bb)::[], _119_1369)))
in (FStar_ToSMT_Term.mkForall _119_1371))
in (_119_1372, Some ("bool typing")))
in FStar_ToSMT_Term.Assume (_119_1373))
in (_119_1374)::[])
in (_119_1376)::_119_1375))))))
in (let mk_int = (fun _53_2011 tt -> (let typing_pred = (FStar_ToSMT_Term.mk_HasType x tt)
in (let typing_pred_y = (FStar_ToSMT_Term.mk_HasType y tt)
in (let aa = ("a", FStar_ToSMT_Term.Int_sort)
in (let a = (FStar_ToSMT_Term.mkFreeV aa)
in (let bb = ("b", FStar_ToSMT_Term.Int_sort)
in (let b = (FStar_ToSMT_Term.mkFreeV bb)
in (let precedes = (let _119_1388 = (let _119_1387 = (let _119_1386 = (let _119_1385 = (let _119_1384 = (let _119_1383 = (FStar_ToSMT_Term.boxInt a)
in (let _119_1382 = (let _119_1381 = (FStar_ToSMT_Term.boxInt b)
in (_119_1381)::[])
in (_119_1383)::_119_1382))
in (tt)::_119_1384)
in (tt)::_119_1385)
in ("Prims.Precedes", _119_1386))
in (FStar_ToSMT_Term.mkApp _119_1387))
in (FStar_All.pipe_left FStar_ToSMT_Term.mk_Valid _119_1388))
in (let precedes_y_x = (let _119_1389 = (FStar_ToSMT_Term.mkApp ("Precedes", (y)::(x)::[]))
in (FStar_All.pipe_left FStar_ToSMT_Term.mk_Valid _119_1389))
in (let _119_1430 = (let _119_1395 = (let _119_1394 = (let _119_1393 = (let _119_1392 = (let _119_1391 = (let _119_1390 = (FStar_ToSMT_Term.mk_tester "BoxInt" x)
in (typing_pred, _119_1390))
in (FStar_ToSMT_Term.mkImp _119_1391))
in ((typing_pred)::[], (xx)::[], _119_1392))
in (mkForall_fuel _119_1393))
in (_119_1394, Some ("int inversion")))
in FStar_ToSMT_Term.Assume (_119_1395))
in (let _119_1429 = (let _119_1428 = (let _119_1402 = (let _119_1401 = (let _119_1400 = (let _119_1399 = (let _119_1396 = (FStar_ToSMT_Term.boxInt b)
in (_119_1396)::[])
in (let _119_1398 = (let _119_1397 = (FStar_ToSMT_Term.boxInt b)
in (FStar_ToSMT_Term.mk_HasType _119_1397 tt))
in (_119_1399, (bb)::[], _119_1398)))
in (FStar_ToSMT_Term.mkForall _119_1400))
in (_119_1401, Some ("int typing")))
in FStar_ToSMT_Term.Assume (_119_1402))
in (let _119_1427 = (let _119_1426 = (let _119_1425 = (let _119_1424 = (let _119_1423 = (let _119_1422 = (let _119_1421 = (let _119_1420 = (let _119_1419 = (let _119_1418 = (let _119_1417 = (let _119_1416 = (let _119_1405 = (let _119_1404 = (FStar_ToSMT_Term.unboxInt x)
in (let _119_1403 = (FStar_ToSMT_Term.mkInteger' 0)
in (_119_1404, _119_1403)))
in (FStar_ToSMT_Term.mkGT _119_1405))
in (let _119_1415 = (let _119_1414 = (let _119_1408 = (let _119_1407 = (FStar_ToSMT_Term.unboxInt y)
in (let _119_1406 = (FStar_ToSMT_Term.mkInteger' 0)
in (_119_1407, _119_1406)))
in (FStar_ToSMT_Term.mkGTE _119_1408))
in (let _119_1413 = (let _119_1412 = (let _119_1411 = (let _119_1410 = (FStar_ToSMT_Term.unboxInt y)
in (let _119_1409 = (FStar_ToSMT_Term.unboxInt x)
in (_119_1410, _119_1409)))
in (FStar_ToSMT_Term.mkLT _119_1411))
in (_119_1412)::[])
in (_119_1414)::_119_1413))
in (_119_1416)::_119_1415))
in (typing_pred_y)::_119_1417)
in (typing_pred)::_119_1418)
in (FStar_ToSMT_Term.mk_and_l _119_1419))
in (_119_1420, precedes_y_x))
in (FStar_ToSMT_Term.mkImp _119_1421))
in ((typing_pred)::(typing_pred_y)::(precedes_y_x)::[], (xx)::(yy)::[], _119_1422))
in (mkForall_fuel _119_1423))
in (_119_1424, Some ("well-founded ordering on nat (alt)")))
in FStar_ToSMT_Term.Assume (_119_1425))
in (_119_1426)::[])
in (_119_1428)::_119_1427))
in (_119_1430)::_119_1429)))))))))))
in (let mk_int_alias = (fun _53_2023 tt -> (let _119_1439 = (let _119_1438 = (let _119_1437 = (let _119_1436 = (let _119_1435 = (FStar_ToSMT_Term.mkApp (FStar_Absyn_Const.int_lid.FStar_Absyn_Syntax.str, []))
in (tt, _119_1435))
in (FStar_ToSMT_Term.mkEq _119_1436))
in (_119_1437, Some ("mapping to int; for now")))
in FStar_ToSMT_Term.Assume (_119_1438))
in (_119_1439)::[]))
in (let mk_str = (fun _53_2027 tt -> (let typing_pred = (FStar_ToSMT_Term.mk_HasType x tt)
in (let bb = ("b", FStar_ToSMT_Term.String_sort)
in (let b = (FStar_ToSMT_Term.mkFreeV bb)
in (let _119_1459 = (let _119_1449 = (let _119_1448 = (let _119_1447 = (let _119_1446 = (let _119_1445 = (let _119_1444 = (FStar_ToSMT_Term.mk_tester "BoxString" x)
in (typing_pred, _119_1444))
in (FStar_ToSMT_Term.mkImp _119_1445))
in ((typing_pred)::[], (xx)::[], _119_1446))
in (mkForall_fuel _119_1447))
in (_119_1448, Some ("string inversion")))
in FStar_ToSMT_Term.Assume (_119_1449))
in (let _119_1458 = (let _119_1457 = (let _119_1456 = (let _119_1455 = (let _119_1454 = (let _119_1453 = (let _119_1450 = (FStar_ToSMT_Term.boxString b)
in (_119_1450)::[])
in (let _119_1452 = (let _119_1451 = (FStar_ToSMT_Term.boxString b)
in (FStar_ToSMT_Term.mk_HasType _119_1451 tt))
in (_119_1453, (bb)::[], _119_1452)))
in (FStar_ToSMT_Term.mkForall _119_1454))
in (_119_1455, Some ("string typing")))
in FStar_ToSMT_Term.Assume (_119_1456))
in (_119_1457)::[])
in (_119_1459)::_119_1458))))))
in (let mk_ref = (fun reft_name _53_2035 -> (let r = ("r", FStar_ToSMT_Term.Ref_sort)
in (let aa = ("a", FStar_ToSMT_Term.Type_sort)
in (let bb = ("b", FStar_ToSMT_Term.Type_sort)
in (let refa = (let _119_1466 = (let _119_1465 = (let _119_1464 = (FStar_ToSMT_Term.mkFreeV aa)
in (_119_1464)::[])
in (reft_name, _119_1465))
in (FStar_ToSMT_Term.mkApp _119_1466))
in (let refb = (let _119_1469 = (let _119_1468 = (let _119_1467 = (FStar_ToSMT_Term.mkFreeV bb)
in (_119_1467)::[])
in (reft_name, _119_1468))
in (FStar_ToSMT_Term.mkApp _119_1469))
in (let typing_pred = (FStar_ToSMT_Term.mk_HasType x refa)
in (let typing_pred_b = (FStar_ToSMT_Term.mk_HasType x refb)
in (let _119_1488 = (let _119_1475 = (let _119_1474 = (let _119_1473 = (let _119_1472 = (let _119_1471 = (let _119_1470 = (FStar_ToSMT_Term.mk_tester "BoxRef" x)
in (typing_pred, _119_1470))
in (FStar_ToSMT_Term.mkImp _119_1471))
in ((typing_pred)::[], (xx)::(aa)::[], _119_1472))
in (mkForall_fuel _119_1473))
in (_119_1474, Some ("ref inversion")))
in FStar_ToSMT_Term.Assume (_119_1475))
in (let _119_1487 = (let _119_1486 = (let _119_1485 = (let _119_1484 = (let _119_1483 = (let _119_1482 = (let _119_1481 = (let _119_1480 = (FStar_ToSMT_Term.mkAnd (typing_pred, typing_pred_b))
in (let _119_1479 = (let _119_1478 = (let _119_1477 = (FStar_ToSMT_Term.mkFreeV aa)
in (let _119_1476 = (FStar_ToSMT_Term.mkFreeV bb)
in (_119_1477, _119_1476)))
in (FStar_ToSMT_Term.mkEq _119_1478))
in (_119_1480, _119_1479)))
in (FStar_ToSMT_Term.mkImp _119_1481))
in ((typing_pred)::(typing_pred_b)::[], (xx)::(aa)::(bb)::[], _119_1482))
in (mkForall_fuel' 2 _119_1483))
in (_119_1484, Some ("ref typing is injective")))
in FStar_ToSMT_Term.Assume (_119_1485))
in (_119_1486)::[])
in (_119_1488)::_119_1487))))))))))
in (let mk_false_interp = (fun _53_2045 false_tm -> (let valid = (FStar_ToSMT_Term.mkApp ("Valid", (false_tm)::[]))
in (let _119_1495 = (let _119_1494 = (let _119_1493 = (FStar_ToSMT_Term.mkIff (FStar_ToSMT_Term.mkFalse, valid))
in (_119_1493, Some ("False interpretation")))
in FStar_ToSMT_Term.Assume (_119_1494))
in (_119_1495)::[])))
in (let mk_and_interp = (fun conj _53_2051 -> (let aa = ("a", FStar_ToSMT_Term.Type_sort)
in (let bb = ("b", FStar_ToSMT_Term.Type_sort)
in (let a = (FStar_ToSMT_Term.mkFreeV aa)
in (let b = (FStar_ToSMT_Term.mkFreeV bb)
in (let valid = (let _119_1502 = (let _119_1501 = (let _119_1500 = (FStar_ToSMT_Term.mkApp (conj, (a)::(b)::[]))
in (_119_1500)::[])
in ("Valid", _119_1501))
in (FStar_ToSMT_Term.mkApp _119_1502))
in (let valid_a = (FStar_ToSMT_Term.mkApp ("Valid", (a)::[]))
in (let valid_b = (FStar_ToSMT_Term.mkApp ("Valid", (b)::[]))
in (let _119_1509 = (let _119_1508 = (let _119_1507 = (let _119_1506 = (let _119_1505 = (let _119_1504 = (let _119_1503 = (FStar_ToSMT_Term.mkAnd (valid_a, valid_b))
in (_119_1503, valid))
in (FStar_ToSMT_Term.mkIff _119_1504))
in ((valid)::[], (aa)::(bb)::[], _119_1505))
in (FStar_ToSMT_Term.mkForall _119_1506))
in (_119_1507, Some ("/\\ interpretation")))
in FStar_ToSMT_Term.Assume (_119_1508))
in (_119_1509)::[])))))))))
in (let mk_or_interp = (fun disj _53_2062 -> (let aa = ("a", FStar_ToSMT_Term.Type_sort)
in (let bb = ("b", FStar_ToSMT_Term.Type_sort)
in (let a = (FStar_ToSMT_Term.mkFreeV aa)
in (let b = (FStar_ToSMT_Term.mkFreeV bb)
in (let valid = (let _119_1516 = (let _119_1515 = (let _119_1514 = (FStar_ToSMT_Term.mkApp (disj, (a)::(b)::[]))
in (_119_1514)::[])
in ("Valid", _119_1515))
in (FStar_ToSMT_Term.mkApp _119_1516))
in (let valid_a = (FStar_ToSMT_Term.mkApp ("Valid", (a)::[]))
in (let valid_b = (FStar_ToSMT_Term.mkApp ("Valid", (b)::[]))
in (let _119_1523 = (let _119_1522 = (let _119_1521 = (let _119_1520 = (let _119_1519 = (let _119_1518 = (let _119_1517 = (FStar_ToSMT_Term.mkOr (valid_a, valid_b))
in (_119_1517, valid))
in (FStar_ToSMT_Term.mkIff _119_1518))
in ((valid)::[], (aa)::(bb)::[], _119_1519))
in (FStar_ToSMT_Term.mkForall _119_1520))
in (_119_1521, Some ("\\/ interpretation")))
in FStar_ToSMT_Term.Assume (_119_1522))
in (_119_1523)::[])))))))))
in (let mk_eq2_interp = (fun eq2 tt -> (let aa = ("a", FStar_ToSMT_Term.Type_sort)
in (let bb = ("b", FStar_ToSMT_Term.Type_sort)
in (let xx = ("x", FStar_ToSMT_Term.Term_sort)
in (let yy = ("y", FStar_ToSMT_Term.Term_sort)
in (let a = (FStar_ToSMT_Term.mkFreeV aa)
in (let b = (FStar_ToSMT_Term.mkFreeV bb)
in (let x = (FStar_ToSMT_Term.mkFreeV xx)
in (let y = (FStar_ToSMT_Term.mkFreeV yy)
in (let valid = (let _119_1530 = (let _119_1529 = (let _119_1528 = (FStar_ToSMT_Term.mkApp (eq2, (a)::(b)::(x)::(y)::[]))
in (_119_1528)::[])
in ("Valid", _119_1529))
in (FStar_ToSMT_Term.mkApp _119_1530))
in (let _119_1537 = (let _119_1536 = (let _119_1535 = (let _119_1534 = (let _119_1533 = (let _119_1532 = (let _119_1531 = (FStar_ToSMT_Term.mkEq (x, y))
in (_119_1531, valid))
in (FStar_ToSMT_Term.mkIff _119_1532))
in ((valid)::[], (aa)::(bb)::(xx)::(yy)::[], _119_1533))
in (FStar_ToSMT_Term.mkForall _119_1534))
in (_119_1535, Some ("Eq2 interpretation")))
in FStar_ToSMT_Term.Assume (_119_1536))
in (_119_1537)::[])))))))))))
in (let mk_imp_interp = (fun imp tt -> (let aa = ("a", FStar_ToSMT_Term.Type_sort)
in (let bb = ("b", FStar_ToSMT_Term.Type_sort)
in (let a = (FStar_ToSMT_Term.mkFreeV aa)
in (let b = (FStar_ToSMT_Term.mkFreeV bb)
in (let valid = (let _119_1544 = (let _119_1543 = (let _119_1542 = (FStar_ToSMT_Term.mkApp (imp, (a)::(b)::[]))
in (_119_1542)::[])
in ("Valid", _119_1543))
in (FStar_ToSMT_Term.mkApp _119_1544))
in (let valid_a = (FStar_ToSMT_Term.mkApp ("Valid", (a)::[]))
in (let valid_b = (FStar_ToSMT_Term.mkApp ("Valid", (b)::[]))
in (let _119_1551 = (let _119_1550 = (let _119_1549 = (let _119_1548 = (let _119_1547 = (let _119_1546 = (let _119_1545 = (FStar_ToSMT_Term.mkImp (valid_a, valid_b))
in (_119_1545, valid))
in (FStar_ToSMT_Term.mkIff _119_1546))
in ((valid)::[], (aa)::(bb)::[], _119_1547))
in (FStar_ToSMT_Term.mkForall _119_1548))
in (_119_1549, Some ("==> interpretation")))
in FStar_ToSMT_Term.Assume (_119_1550))
in (_119_1551)::[])))))))))
in (let mk_iff_interp = (fun iff tt -> (let aa = ("a", FStar_ToSMT_Term.Type_sort)
in (let bb = ("b", FStar_ToSMT_Term.Type_sort)
in (let a = (FStar_ToSMT_Term.mkFreeV aa)
in (let b = (FStar_ToSMT_Term.mkFreeV bb)
in (let valid = (let _119_1558 = (let _119_1557 = (let _119_1556 = (FStar_ToSMT_Term.mkApp (iff, (a)::(b)::[]))
in (_119_1556)::[])
in ("Valid", _119_1557))
in (FStar_ToSMT_Term.mkApp _119_1558))
in (let valid_a = (FStar_ToSMT_Term.mkApp ("Valid", (a)::[]))
in (let valid_b = (FStar_ToSMT_Term.mkApp ("Valid", (b)::[]))
in (let _119_1565 = (let _119_1564 = (let _119_1563 = (let _119_1562 = (let _119_1561 = (let _119_1560 = (let _119_1559 = (FStar_ToSMT_Term.mkIff (valid_a, valid_b))
in (_119_1559, valid))
in (FStar_ToSMT_Term.mkIff _119_1560))
in ((valid)::[], (aa)::(bb)::[], _119_1561))
in (FStar_ToSMT_Term.mkForall _119_1562))
in (_119_1563, Some ("<==> interpretation")))
in FStar_ToSMT_Term.Assume (_119_1564))
in (_119_1565)::[])))))))))
in (let mk_forall_interp = (fun for_all tt -> (let aa = ("a", FStar_ToSMT_Term.Type_sort)
in (let bb = ("b", FStar_ToSMT_Term.Type_sort)
in (let xx = ("x", FStar_ToSMT_Term.Term_sort)
in (let a = (FStar_ToSMT_Term.mkFreeV aa)
in (let b = (FStar_ToSMT_Term.mkFreeV bb)
in (let x = (FStar_ToSMT_Term.mkFreeV xx)
in (let valid = (let _119_1572 = (let _119_1571 = (let _119_1570 = (FStar_ToSMT_Term.mkApp (for_all, (a)::(b)::[]))
in (_119_1570)::[])
in ("Valid", _119_1571))
in (FStar_ToSMT_Term.mkApp _119_1572))
in (let valid_b_x = (let _119_1575 = (let _119_1574 = (let _119_1573 = (FStar_ToSMT_Term.mk_ApplyTE b x)
in (_119_1573)::[])
in ("Valid", _119_1574))
in (FStar_ToSMT_Term.mkApp _119_1575))
in (let _119_1588 = (let _119_1587 = (let _119_1586 = (let _119_1585 = (let _119_1584 = (let _119_1583 = (let _119_1582 = (let _119_1581 = (let _119_1580 = (let _119_1576 = (FStar_ToSMT_Term.mk_HasTypeZ x a)
in (_119_1576)::[])
in (let _119_1579 = (let _119_1578 = (let _119_1577 = (FStar_ToSMT_Term.mk_HasTypeZ x a)
in (_119_1577, valid_b_x))
in (FStar_ToSMT_Term.mkImp _119_1578))
in (_119_1580, (xx)::[], _119_1579)))
in (FStar_ToSMT_Term.mkForall _119_1581))
in (_119_1582, valid))
in (FStar_ToSMT_Term.mkIff _119_1583))
in ((valid)::[], (aa)::(bb)::[], _119_1584))
in (FStar_ToSMT_Term.mkForall _119_1585))
in (_119_1586, Some ("forall interpretation")))
in FStar_ToSMT_Term.Assume (_119_1587))
in (_119_1588)::[]))))))))))
in (let mk_exists_interp = (fun for_all tt -> (let aa = ("a", FStar_ToSMT_Term.Type_sort)
in (let bb = ("b", FStar_ToSMT_Term.Type_sort)
in (let xx = ("x", FStar_ToSMT_Term.Term_sort)
in (let a = (FStar_ToSMT_Term.mkFreeV aa)
in (let b = (FStar_ToSMT_Term.mkFreeV bb)
in (let x = (FStar_ToSMT_Term.mkFreeV xx)
in (let valid = (let _119_1595 = (let _119_1594 = (let _119_1593 = (FStar_ToSMT_Term.mkApp (for_all, (a)::(b)::[]))
in (_119_1593)::[])
in ("Valid", _119_1594))
in (FStar_ToSMT_Term.mkApp _119_1595))
in (let valid_b_x = (let _119_1598 = (let _119_1597 = (let _119_1596 = (FStar_ToSMT_Term.mk_ApplyTE b x)
in (_119_1596)::[])
in ("Valid", _119_1597))
in (FStar_ToSMT_Term.mkApp _119_1598))
in (let _119_1611 = (let _119_1610 = (let _119_1609 = (let _119_1608 = (let _119_1607 = (let _119_1606 = (let _119_1605 = (let _119_1604 = (let _119_1603 = (let _119_1599 = (FStar_ToSMT_Term.mk_HasTypeZ x a)
in (_119_1599)::[])
in (let _119_1602 = (let _119_1601 = (let _119_1600 = (FStar_ToSMT_Term.mk_HasTypeZ x a)
in (_119_1600, valid_b_x))
in (FStar_ToSMT_Term.mkImp _119_1601))
in (_119_1603, (xx)::[], _119_1602)))
in (FStar_ToSMT_Term.mkExists _119_1604))
in (_119_1605, valid))
in (FStar_ToSMT_Term.mkIff _119_1606))
in ((valid)::[], (aa)::(bb)::[], _119_1607))
in (FStar_ToSMT_Term.mkForall _119_1608))
in (_119_1609, Some ("exists interpretation")))
in FStar_ToSMT_Term.Assume (_119_1610))
in (_119_1611)::[]))))))))))
in (let mk_foralltyp_interp = (fun for_all tt -> (let kk = ("k", FStar_ToSMT_Term.Kind_sort)
in (let aa = ("aa", FStar_ToSMT_Term.Type_sort)
in (let bb = ("bb", FStar_ToSMT_Term.Term_sort)
in (let k = (FStar_ToSMT_Term.mkFreeV kk)
in (let a = (FStar_ToSMT_Term.mkFreeV aa)
in (let b = (FStar_ToSMT_Term.mkFreeV bb)
in (let valid = (let _119_1618 = (let _119_1617 = (let _119_1616 = (FStar_ToSMT_Term.mkApp (for_all, (k)::(a)::[]))
in (_119_1616)::[])
in ("Valid", _119_1617))
in (FStar_ToSMT_Term.mkApp _119_1618))
in (let valid_a_b = (let _119_1621 = (let _119_1620 = (let _119_1619 = (FStar_ToSMT_Term.mk_ApplyTE a b)
in (_119_1619)::[])
in ("Valid", _119_1620))
in (FStar_ToSMT_Term.mkApp _119_1621))
in (let _119_1634 = (let _119_1633 = (let _119_1632 = (let _119_1631 = (let _119_1630 = (let _119_1629 = (let _119_1628 = (let _119_1627 = (let _119_1626 = (let _119_1622 = (FStar_ToSMT_Term.mk_HasKind b k)
in (_119_1622)::[])
in (let _119_1625 = (let _119_1624 = (let _119_1623 = (FStar_ToSMT_Term.mk_HasKind b k)
in (_119_1623, valid_a_b))
in (FStar_ToSMT_Term.mkImp _119_1624))
in (_119_1626, (bb)::[], _119_1625)))
in (FStar_ToSMT_Term.mkForall _119_1627))
in (_119_1628, valid))
in (FStar_ToSMT_Term.mkIff _119_1629))
in ((valid)::[], (kk)::(aa)::[], _119_1630))
in (FStar_ToSMT_Term.mkForall _119_1631))
in (_119_1632, Some ("ForallTyp interpretation")))
in FStar_ToSMT_Term.Assume (_119_1633))
in (_119_1634)::[]))))))))))
in (let mk_existstyp_interp = (fun for_some tt -> (let kk = ("k", FStar_ToSMT_Term.Kind_sort)
in (let aa = ("aa", FStar_ToSMT_Term.Type_sort)
in (let bb = ("bb", FStar_ToSMT_Term.Term_sort)
in (let k = (FStar_ToSMT_Term.mkFreeV kk)
in (let a = (FStar_ToSMT_Term.mkFreeV aa)
in (let b = (FStar_ToSMT_Term.mkFreeV bb)
in (let valid = (let _119_1641 = (let _119_1640 = (let _119_1639 = (FStar_ToSMT_Term.mkApp (for_some, (k)::(a)::[]))
in (_119_1639)::[])
in ("Valid", _119_1640))
in (FStar_ToSMT_Term.mkApp _119_1641))
in (let valid_a_b = (let _119_1644 = (let _119_1643 = (let _119_1642 = (FStar_ToSMT_Term.mk_ApplyTE a b)
in (_119_1642)::[])
in ("Valid", _119_1643))
in (FStar_ToSMT_Term.mkApp _119_1644))
in (let _119_1657 = (let _119_1656 = (let _119_1655 = (let _119_1654 = (let _119_1653 = (let _119_1652 = (let _119_1651 = (let _119_1650 = (let _119_1649 = (let _119_1645 = (FStar_ToSMT_Term.mk_HasKind b k)
in (_119_1645)::[])
in (let _119_1648 = (let _119_1647 = (let _119_1646 = (FStar_ToSMT_Term.mk_HasKind b k)
in (_119_1646, valid_a_b))
in (FStar_ToSMT_Term.mkImp _119_1647))
in (_119_1649, (bb)::[], _119_1648)))
in (FStar_ToSMT_Term.mkExists _119_1650))
in (_119_1651, valid))
in (FStar_ToSMT_Term.mkIff _119_1652))
in ((valid)::[], (kk)::(aa)::[], _119_1653))
in (FStar_ToSMT_Term.mkForall _119_1654))
in (_119_1655, Some ("ExistsTyp interpretation")))
in FStar_ToSMT_Term.Assume (_119_1656))
in (_119_1657)::[]))))))))))
in (let prims = ((FStar_Absyn_Const.unit_lid, mk_unit))::((FStar_Absyn_Const.bool_lid, mk_bool))::((FStar_Absyn_Const.int_lid, mk_int))::((FStar_Absyn_Const.string_lid, mk_str))::((FStar_Absyn_Const.ref_lid, mk_ref))::((FStar_Absyn_Const.char_lid, mk_int_alias))::((FStar_Absyn_Const.uint8_lid, mk_int_alias))::((FStar_Absyn_Const.false_lid, mk_false_interp))::((FStar_Absyn_Const.and_lid, mk_and_interp))::((FStar_Absyn_Const.or_lid, mk_or_interp))::((FStar_Absyn_Const.eq2_lid, mk_eq2_interp))::((FStar_Absyn_Const.imp_lid, mk_imp_interp))::((FStar_Absyn_Const.iff_lid, mk_iff_interp))::((FStar_Absyn_Const.forall_lid, mk_forall_interp))::((FStar_Absyn_Const.exists_lid, mk_exists_interp))::[]
in (fun t s tt -> (match ((FStar_Util.find_opt (fun _53_2155 -> (match (_53_2155) with
| (l, _53_2154) -> begin
(FStar_Absyn_Syntax.lid_equals l t)
end)) prims)) with
| None -> begin
[]
end
| Some (_53_2158, f) -> begin
(f s tt)
end)))))))))))))))))))))))

<<<<<<< HEAD
let rec encode_sigelt = (fun env se -> (let _53_2164 = (match ((FStar_Tc_Env.debug env.tcenv FStar_Options.Low)) with
| true -> begin
(let _119_1800 = (FStar_Absyn_Print.sigelt_to_string se)
in (FStar_All.pipe_left (FStar_Util.fprint1 ">>>>Encoding [%s]\n") _119_1800))
end
| false -> begin
=======
let rec encode_sigelt = (fun env se -> (let _53_2164 = if (FStar_Tc_Env.debug env.tcenv FStar_Options.Low) then begin
(let _118_1800 = (FStar_Absyn_Print.sigelt_to_string se)
in (FStar_All.pipe_left (FStar_Util.fprint1 ">>>>Encoding [%s]\n") _118_1800))
end else begin
>>>>>>> 3f538bfb
()
end
in (let nm = (match ((FStar_Absyn_Util.lid_of_sigelt se)) with
| None -> begin
""
end
| Some (l) -> begin
l.FStar_Absyn_Syntax.str
end)
in (let _53_2172 = (encode_sigelt' env se)
in (match (_53_2172) with
| (g, e) -> begin
(match (g) with
| [] -> begin
(let _119_1803 = (let _119_1802 = (let _119_1801 = (FStar_Util.format1 "<Skipped %s/>" nm)
in FStar_ToSMT_Term.Caption (_119_1801))
in (_119_1802)::[])
in (_119_1803, e))
end
| _53_2175 -> begin
(let _119_1810 = (let _119_1809 = (let _119_1805 = (let _119_1804 = (FStar_Util.format1 "<Start encoding %s>" nm)
in FStar_ToSMT_Term.Caption (_119_1804))
in (_119_1805)::g)
in (let _119_1808 = (let _119_1807 = (let _119_1806 = (FStar_Util.format1 "</end encoding %s>" nm)
in FStar_ToSMT_Term.Caption (_119_1806))
in (_119_1807)::[])
in (FStar_List.append _119_1809 _119_1808)))
in (_119_1810, e))
end)
end)))))
and encode_sigelt' = (fun env se -> (let should_skip = (fun l -> ((((FStar_Util.starts_with l.FStar_Absyn_Syntax.str "Prims.pure_") || (FStar_Util.starts_with l.FStar_Absyn_Syntax.str "Prims.ex_")) || (FStar_Util.starts_with l.FStar_Absyn_Syntax.str "Prims.st_")) || (FStar_Util.starts_with l.FStar_Absyn_Syntax.str "Prims.all_")))
in (let encode_top_level_val = (fun env lid t quals -> (let tt = (whnf env t)
in (let _53_2188 = (encode_free_var env lid t tt quals)
in (match (_53_2188) with
| (decls, env) -> begin
<<<<<<< HEAD
(match ((FStar_Absyn_Util.is_smt_lemma t)) with
| true -> begin
(let _119_1824 = (let _119_1823 = (encode_smt_lemma env lid t)
in (FStar_List.append decls _119_1823))
in (_119_1824, env))
end
| false -> begin
=======
if (FStar_Absyn_Util.is_smt_lemma t) then begin
(let _118_1824 = (let _118_1823 = (encode_smt_lemma env lid t)
in (FStar_List.append decls _118_1823))
in (_118_1824, env))
end else begin
>>>>>>> 3f538bfb
(decls, env)
end
end))))
in (let encode_top_level_vals = (fun env bindings quals -> (FStar_All.pipe_right bindings (FStar_List.fold_left (fun _53_2195 lb -> (match (_53_2195) with
| (decls, env) -> begin
(let _53_2199 = (let _119_1833 = (FStar_Util.right lb.FStar_Absyn_Syntax.lbname)
in (encode_top_level_val env _119_1833 lb.FStar_Absyn_Syntax.lbtyp quals))
in (match (_53_2199) with
| (decls', env) -> begin
((FStar_List.append decls decls'), env)
end))
end)) ([], env))))
in (match (se) with
| FStar_Absyn_Syntax.Sig_typ_abbrev (_53_2201, _53_2203, _53_2205, _53_2207, FStar_Absyn_Syntax.Effect::[], _53_2211) -> begin
([], env)
end
| FStar_Absyn_Syntax.Sig_typ_abbrev (lid, _53_2216, _53_2218, _53_2220, _53_2222, _53_2224) when (should_skip lid) -> begin
([], env)
end
| FStar_Absyn_Syntax.Sig_typ_abbrev (lid, _53_2229, _53_2231, _53_2233, _53_2235, _53_2237) when (FStar_Absyn_Syntax.lid_equals lid FStar_Absyn_Const.b2t_lid) -> begin
(let _53_2243 = (new_typ_constant_and_tok_from_lid env lid)
in (match (_53_2243) with
| (tname, ttok, env) -> begin
(let xx = ("x", FStar_ToSMT_Term.Term_sort)
in (let x = (FStar_ToSMT_Term.mkFreeV xx)
in (let valid_b2t_x = (let _119_1834 = (FStar_ToSMT_Term.mkApp ("Prims.b2t", (x)::[]))
in (FStar_ToSMT_Term.mk_Valid _119_1834))
in (let decls = (let _119_1842 = (let _119_1841 = (let _119_1840 = (let _119_1839 = (let _119_1838 = (let _119_1837 = (let _119_1836 = (let _119_1835 = (FStar_ToSMT_Term.mkApp ("BoxBool_proj_0", (x)::[]))
in (valid_b2t_x, _119_1835))
in (FStar_ToSMT_Term.mkEq _119_1836))
in ((valid_b2t_x)::[], (xx)::[], _119_1837))
in (FStar_ToSMT_Term.mkForall _119_1838))
in (_119_1839, Some ("b2t def")))
in FStar_ToSMT_Term.Assume (_119_1840))
in (_119_1841)::[])
in (FStar_ToSMT_Term.DeclFun ((tname, (FStar_ToSMT_Term.Term_sort)::[], FStar_ToSMT_Term.Type_sort, None)))::_119_1842)
in (decls, env)))))
end))
end
| FStar_Absyn_Syntax.Sig_typ_abbrev (lid, tps, _53_2251, t, tags, _53_2255) -> begin
(let _53_2261 = (new_typ_constant_and_tok_from_lid env lid)
in (match (_53_2261) with
| (tname, ttok, env) -> begin
(let _53_2270 = (match (t.FStar_Absyn_Syntax.n) with
| FStar_Absyn_Syntax.Typ_lam (tps', body) -> begin
((FStar_List.append tps tps'), body)
end
| _53_2267 -> begin
(tps, t)
end)
in (match (_53_2270) with
| (tps, t) -> begin
(let _53_2277 = (encode_binders None tps env)
in (match (_53_2277) with
| (vars, guards, env', binder_decls, _53_2276) -> begin
(let tok_app = (let _119_1843 = (FStar_ToSMT_Term.mkApp (ttok, []))
in (mk_ApplyT _119_1843 vars))
in (let tok_decl = FStar_ToSMT_Term.DeclFun ((ttok, [], FStar_ToSMT_Term.Type_sort, None))
in (let app = (let _119_1845 = (let _119_1844 = (FStar_List.map FStar_ToSMT_Term.mkFreeV vars)
in (tname, _119_1844))
in (FStar_ToSMT_Term.mkApp _119_1845))
in (let fresh_tok = (match (vars) with
| [] -> begin
[]
end
| _53_2283 -> begin
(let _119_1847 = (let _119_1846 = (varops.next_id ())
in (FStar_ToSMT_Term.fresh_token (ttok, FStar_ToSMT_Term.Type_sort) _119_1846))
in (_119_1847)::[])
end)
in (let decls = (let _119_1858 = (let _119_1851 = (let _119_1850 = (let _119_1849 = (let _119_1848 = (FStar_List.map Prims.snd vars)
in (tname, _119_1848, FStar_ToSMT_Term.Type_sort, None))
in FStar_ToSMT_Term.DeclFun (_119_1849))
in (_119_1850)::(tok_decl)::[])
in (FStar_List.append _119_1851 fresh_tok))
in (let _119_1857 = (let _119_1856 = (let _119_1855 = (let _119_1854 = (let _119_1853 = (let _119_1852 = (FStar_ToSMT_Term.mkEq (tok_app, app))
in ((tok_app)::[], vars, _119_1852))
in (FStar_ToSMT_Term.mkForall _119_1853))
in (_119_1854, Some ("name-token correspondence")))
in FStar_ToSMT_Term.Assume (_119_1855))
in (_119_1856)::[])
in (FStar_List.append _119_1858 _119_1857)))
in (let t = (whnf env t)
in (let _53_2295 = if (FStar_All.pipe_right tags (FStar_Util.for_some (fun _53_18 -> (match (_53_18) with
| FStar_Absyn_Syntax.Logic -> begin
true
end
| _53_2290 -> begin
false
<<<<<<< HEAD
end))))) with
| true -> begin
(let _119_1861 = (FStar_ToSMT_Term.mk_Valid app)
in (let _119_1860 = (encode_formula t env')
in (_119_1861, _119_1860)))
end
| false -> begin
(let _119_1862 = (encode_typ_term t env')
in (app, _119_1862))
end)
=======
end)))) then begin
(let _118_1861 = (FStar_ToSMT_Term.mk_Valid app)
in (let _118_1860 = (encode_formula t env')
in (_118_1861, _118_1860)))
end else begin
(let _118_1862 = (encode_typ_term t env')
in (app, _118_1862))
end
>>>>>>> 3f538bfb
in (match (_53_2295) with
| (def, (body, decls1)) -> begin
(let abbrev_def = (let _119_1869 = (let _119_1868 = (let _119_1867 = (let _119_1866 = (let _119_1865 = (let _119_1864 = (FStar_ToSMT_Term.mk_and_l guards)
in (let _119_1863 = (FStar_ToSMT_Term.mkEq (def, body))
in (_119_1864, _119_1863)))
in (FStar_ToSMT_Term.mkImp _119_1865))
in ((def)::[], vars, _119_1866))
in (FStar_ToSMT_Term.mkForall _119_1867))
in (_119_1868, Some ("abbrev. elimination")))
in FStar_ToSMT_Term.Assume (_119_1869))
in (let kindingAx = (let _53_2299 = (let _119_1870 = (FStar_Tc_Recheck.recompute_kind t)
in (encode_knd _119_1870 env' app))
in (match (_53_2299) with
| (k, decls) -> begin
(let _119_1878 = (let _119_1877 = (let _119_1876 = (let _119_1875 = (let _119_1874 = (let _119_1873 = (let _119_1872 = (let _119_1871 = (FStar_ToSMT_Term.mk_and_l guards)
in (_119_1871, k))
in (FStar_ToSMT_Term.mkImp _119_1872))
in ((app)::[], vars, _119_1873))
in (FStar_ToSMT_Term.mkForall _119_1874))
in (_119_1875, Some ("abbrev. kinding")))
in FStar_ToSMT_Term.Assume (_119_1876))
in (_119_1877)::[])
in (FStar_List.append decls _119_1878))
end))
in (let g = (let _119_1879 = (primitive_type_axioms lid tname app)
in (FStar_List.append (FStar_List.append (FStar_List.append (FStar_List.append binder_decls decls) decls1) ((abbrev_def)::kindingAx)) _119_1879))
in (g, env))))
end))))))))
end))
end))
end))
end
| FStar_Absyn_Syntax.Sig_val_decl (lid, t, quals, _53_2306) -> begin
if ((FStar_All.pipe_right quals (FStar_List.contains FStar_Absyn_Syntax.Assumption)) || env.tcenv.FStar_Tc_Env.is_iface) then begin
(encode_top_level_val env lid t quals)
end else begin
([], env)
end
end
| FStar_Absyn_Syntax.Sig_assume (l, f, _53_2312, _53_2314) -> begin
(let _53_2319 = (encode_formula f env)
in (match (_53_2319) with
| (f, decls) -> begin
(let g = (let _119_1884 = (let _119_1883 = (let _119_1882 = (let _119_1881 = (let _119_1880 = (FStar_Absyn_Print.sli l)
in (FStar_Util.format1 "Assumption: %s" _119_1880))
in Some (_119_1881))
in (f, _119_1882))
in FStar_ToSMT_Term.Assume (_119_1883))
in (_119_1884)::[])
in ((FStar_List.append decls g), env))
end))
end
| FStar_Absyn_Syntax.Sig_tycon (t, tps, k, _53_2325, datas, quals, _53_2329) when (FStar_Absyn_Syntax.lid_equals t FStar_Absyn_Const.precedes_lid) -> begin
(let _53_2335 = (new_typ_constant_and_tok_from_lid env t)
in (match (_53_2335) with
| (tname, ttok, env) -> begin
([], env)
end))
end
| FStar_Absyn_Syntax.Sig_tycon (t, _53_2338, _53_2340, _53_2342, _53_2344, _53_2346, _53_2348) when ((FStar_Absyn_Syntax.lid_equals t FStar_Absyn_Const.char_lid) || (FStar_Absyn_Syntax.lid_equals t FStar_Absyn_Const.uint8_lid)) -> begin
(let tname = t.FStar_Absyn_Syntax.str
in (let tsym = (FStar_ToSMT_Term.mkFreeV (tname, FStar_ToSMT_Term.Type_sort))
in (let decl = FStar_ToSMT_Term.DeclFun ((tname, [], FStar_ToSMT_Term.Type_sort, None))
in (let _119_1886 = (let _119_1885 = (primitive_type_axioms t tname tsym)
in (decl)::_119_1885)
in (_119_1886, (push_free_tvar env t tname (Some (tsym))))))))
end
| FStar_Absyn_Syntax.Sig_tycon (t, tps, k, _53_2358, datas, quals, _53_2362) -> begin
(let is_logical = (FStar_All.pipe_right quals (FStar_Util.for_some (fun _53_19 -> (match (_53_19) with
| (FStar_Absyn_Syntax.Logic) | (FStar_Absyn_Syntax.Assumption) -> begin
true
end
| _53_2369 -> begin
false
end))))
in (let constructor_or_logic_type_decl = (fun c -> if is_logical then begin
(let _53_2379 = c
in (match (_53_2379) with
| (name, args, _53_2376, _53_2378) -> begin
(let _119_1892 = (let _119_1891 = (let _119_1890 = (FStar_All.pipe_right args (FStar_List.map Prims.snd))
in (name, _119_1890, FStar_ToSMT_Term.Type_sort, None))
in FStar_ToSMT_Term.DeclFun (_119_1891))
in (_119_1892)::[])
end))
end else begin
(FStar_ToSMT_Term.constructor_to_decl c)
<<<<<<< HEAD
end))
in (let inversion_axioms = (fun tapp vars -> (match ((((FStar_List.length datas) = 0) || (FStar_All.pipe_right datas (FStar_Util.for_some (fun l -> (let _119_1898 = (FStar_Tc_Env.lookup_qname env.tcenv l)
in (FStar_All.pipe_right _119_1898 FStar_Option.isNone))))))) with
| true -> begin
=======
end)
in (let inversion_axioms = (fun tapp vars -> if (((FStar_List.length datas) = 0) || (FStar_All.pipe_right datas (FStar_Util.for_some (fun l -> (let _118_1898 = (FStar_Tc_Env.lookup_qname env.tcenv l)
in (FStar_All.pipe_right _118_1898 FStar_Option.isNone)))))) then begin
>>>>>>> 3f538bfb
[]
end else begin
(let _53_2386 = (fresh_fvar "x" FStar_ToSMT_Term.Term_sort)
in (match (_53_2386) with
| (xxsym, xx) -> begin
(let _53_2429 = (FStar_All.pipe_right datas (FStar_List.fold_left (fun _53_2389 l -> (match (_53_2389) with
| (out, decls) -> begin
(let data_t = (FStar_Tc_Env.lookup_datacon env.tcenv l)
in (let _53_2399 = (match ((FStar_Absyn_Util.function_formals data_t)) with
| Some (formals, res) -> begin
(formals, (FStar_Absyn_Util.comp_result res))
end
| None -> begin
([], data_t)
end)
in (match (_53_2399) with
| (args, res) -> begin
(let indices = (match ((let _119_1901 = (FStar_Absyn_Util.compress_typ res)
in _119_1901.FStar_Absyn_Syntax.n)) with
| FStar_Absyn_Syntax.Typ_app (_53_2401, indices) -> begin
indices
end
| _53_2406 -> begin
[]
end)
in (let env = (FStar_All.pipe_right args (FStar_List.fold_left (fun env a -> (match ((Prims.fst a)) with
| FStar_Util.Inl (a) -> begin
(let _119_1906 = (let _119_1905 = (let _119_1904 = (mk_typ_projector_name l a.FStar_Absyn_Syntax.v)
in (_119_1904, (xx)::[]))
in (FStar_ToSMT_Term.mkApp _119_1905))
in (push_typ_var env a.FStar_Absyn_Syntax.v _119_1906))
end
| FStar_Util.Inr (x) -> begin
(let _119_1909 = (let _119_1908 = (let _119_1907 = (mk_term_projector_name l x.FStar_Absyn_Syntax.v)
in (_119_1907, (xx)::[]))
in (FStar_ToSMT_Term.mkApp _119_1908))
in (push_term_var env x.FStar_Absyn_Syntax.v _119_1909))
end)) env))
in (let _53_2417 = (encode_args indices env)
in (match (_53_2417) with
| (indices, decls') -> begin
(let _53_2418 = if ((FStar_List.length indices) <> (FStar_List.length vars)) then begin
(FStar_All.failwith "Impossible")
end else begin
()
<<<<<<< HEAD
end)
in (let eqs = (let _119_1916 = (FStar_List.map2 (fun v a -> (match (a) with
=======
end
in (let eqs = (let _118_1916 = (FStar_List.map2 (fun v a -> (match (a) with
>>>>>>> 3f538bfb
| FStar_Util.Inl (a) -> begin
(let _119_1913 = (let _119_1912 = (FStar_ToSMT_Term.mkFreeV v)
in (_119_1912, a))
in (FStar_ToSMT_Term.mkEq _119_1913))
end
| FStar_Util.Inr (a) -> begin
(let _119_1915 = (let _119_1914 = (FStar_ToSMT_Term.mkFreeV v)
in (_119_1914, a))
in (FStar_ToSMT_Term.mkEq _119_1915))
end)) vars indices)
in (FStar_All.pipe_right _119_1916 FStar_ToSMT_Term.mk_and_l))
in (let _119_1921 = (let _119_1920 = (let _119_1919 = (let _119_1918 = (let _119_1917 = (mk_data_tester env l xx)
in (_119_1917, eqs))
in (FStar_ToSMT_Term.mkAnd _119_1918))
in (out, _119_1919))
in (FStar_ToSMT_Term.mkOr _119_1920))
in (_119_1921, (FStar_List.append decls decls')))))
end))))
end)))
end)) (FStar_ToSMT_Term.mkFalse, [])))
in (match (_53_2429) with
| (data_ax, decls) -> begin
(let _53_2432 = (fresh_fvar "f" FStar_ToSMT_Term.Fuel_sort)
in (match (_53_2432) with
| (ffsym, ff) -> begin
(let xx_has_type = (let _119_1922 = (FStar_ToSMT_Term.mkApp ("SFuel", (ff)::[]))
in (FStar_ToSMT_Term.mk_HasTypeFuel _119_1922 xx tapp))
in (let _119_1929 = (let _119_1928 = (let _119_1927 = (let _119_1926 = (let _119_1925 = (let _119_1924 = (add_fuel (ffsym, FStar_ToSMT_Term.Fuel_sort) (((xxsym, FStar_ToSMT_Term.Term_sort))::vars))
in (let _119_1923 = (FStar_ToSMT_Term.mkImp (xx_has_type, data_ax))
in ((xx_has_type)::[], _119_1924, _119_1923)))
in (FStar_ToSMT_Term.mkForall _119_1925))
in (_119_1926, Some ("inversion axiom")))
in FStar_ToSMT_Term.Assume (_119_1927))
in (_119_1928)::[])
in (FStar_List.append decls _119_1929)))
end))
end))
end))
end)
in (let k = (FStar_Absyn_Util.close_kind tps k)
in (let _53_2444 = (match ((let _119_1930 = (FStar_Absyn_Util.compress_kind k)
in _119_1930.FStar_Absyn_Syntax.n)) with
| FStar_Absyn_Syntax.Kind_arrow (bs, res) -> begin
(true, bs, res)
end
| _53_2440 -> begin
(false, [], k)
end)
in (match (_53_2444) with
| (is_kind_arrow, formals, res) -> begin
(let _53_2451 = (encode_binders None formals env)
in (match (_53_2451) with
| (vars, guards, env', binder_decls, _53_2450) -> begin
(let projection_axioms = (fun tapp vars -> (match ((FStar_All.pipe_right quals (FStar_Util.find_opt (fun _53_20 -> (match (_53_20) with
| FStar_Absyn_Syntax.Projector (_53_2457) -> begin
true
end
| _53_2460 -> begin
false
end))))) with
| Some (FStar_Absyn_Syntax.Projector (d, FStar_Util.Inl (a))) -> begin
(let rec projectee = (fun i _53_21 -> (match (_53_21) with
| [] -> begin
i
end
| f::tl -> begin
(match ((Prims.fst f)) with
| FStar_Util.Inl (_53_2475) -> begin
(projectee (i + 1) tl)
end
| FStar_Util.Inr (x) -> begin
if (x.FStar_Absyn_Syntax.v.FStar_Absyn_Syntax.ppname.FStar_Absyn_Syntax.idText = "projectee") then begin
i
end else begin
(projectee (i + 1) tl)
end
end)
end))
in (let projectee_pos = (projectee 0 formals)
in (let _53_2490 = (match ((FStar_Util.first_N projectee_pos vars)) with
| (_53_2481, xx::suffix) -> begin
(xx, suffix)
end
| _53_2487 -> begin
(FStar_All.failwith "impossible")
end)
in (match (_53_2490) with
| (xx, suffix) -> begin
(let dproj_app = (let _119_1944 = (let _119_1943 = (let _119_1942 = (mk_typ_projector_name d a)
in (let _119_1941 = (let _119_1940 = (FStar_ToSMT_Term.mkFreeV xx)
in (_119_1940)::[])
in (_119_1942, _119_1941)))
in (FStar_ToSMT_Term.mkApp _119_1943))
in (mk_ApplyT _119_1944 suffix))
in (let _119_1949 = (let _119_1948 = (let _119_1947 = (let _119_1946 = (let _119_1945 = (FStar_ToSMT_Term.mkEq (tapp, dproj_app))
in ((tapp)::[], vars, _119_1945))
in (FStar_ToSMT_Term.mkForall _119_1946))
in (_119_1947, Some ("projector axiom")))
in FStar_ToSMT_Term.Assume (_119_1948))
in (_119_1949)::[]))
end))))
end
| _53_2493 -> begin
[]
end))
in (let pretype_axioms = (fun tapp vars -> (let _53_2499 = (fresh_fvar "x" FStar_ToSMT_Term.Term_sort)
in (match (_53_2499) with
| (xxsym, xx) -> begin
(let _53_2502 = (fresh_fvar "f" FStar_ToSMT_Term.Fuel_sort)
in (match (_53_2502) with
| (ffsym, ff) -> begin
(let xx_has_type = (FStar_ToSMT_Term.mk_HasTypeFuel ff xx tapp)
in (let _119_1962 = (let _119_1961 = (let _119_1960 = (let _119_1959 = (let _119_1958 = (let _119_1957 = (let _119_1956 = (let _119_1955 = (let _119_1954 = (FStar_ToSMT_Term.mkApp ("PreType", (xx)::[]))
in (tapp, _119_1954))
in (FStar_ToSMT_Term.mkEq _119_1955))
in (xx_has_type, _119_1956))
in (FStar_ToSMT_Term.mkImp _119_1957))
in ((xx_has_type)::[], ((xxsym, FStar_ToSMT_Term.Term_sort))::((ffsym, FStar_ToSMT_Term.Fuel_sort))::vars, _119_1958))
in (FStar_ToSMT_Term.mkForall _119_1959))
in (_119_1960, Some ("pretyping")))
in FStar_ToSMT_Term.Assume (_119_1961))
in (_119_1962)::[]))
end))
end)))
in (let _53_2507 = (new_typ_constant_and_tok_from_lid env t)
in (match (_53_2507) with
| (tname, ttok, env) -> begin
(let ttok_tm = (FStar_ToSMT_Term.mkApp (ttok, []))
in (let guard = (FStar_ToSMT_Term.mk_and_l guards)
in (let tapp = (let _119_1964 = (let _119_1963 = (FStar_List.map FStar_ToSMT_Term.mkFreeV vars)
in (tname, _119_1963))
in (FStar_ToSMT_Term.mkApp _119_1964))
in (let _53_2532 = (let tname_decl = (let _119_1968 = (let _119_1967 = (FStar_All.pipe_right vars (FStar_List.map (fun _53_2513 -> (match (_53_2513) with
| (n, s) -> begin
((Prims.strcat tname n), s)
end))))
in (let _119_1966 = (varops.next_id ())
in (tname, _119_1967, FStar_ToSMT_Term.Type_sort, _119_1966)))
in (constructor_or_logic_type_decl _119_1968))
in (let _53_2529 = (match (vars) with
| [] -> begin
(let _119_1972 = (let _119_1971 = (let _119_1970 = (FStar_ToSMT_Term.mkApp (tname, []))
in (FStar_All.pipe_left (fun _119_1969 -> Some (_119_1969)) _119_1970))
in (push_free_tvar env t tname _119_1971))
in ([], _119_1972))
end
| _53_2517 -> begin
(let ttok_decl = FStar_ToSMT_Term.DeclFun ((ttok, [], FStar_ToSMT_Term.Type_sort, Some ("token")))
in (let ttok_fresh = (let _119_1973 = (varops.next_id ())
in (FStar_ToSMT_Term.fresh_token (ttok, FStar_ToSMT_Term.Type_sort) _119_1973))
in (let ttok_app = (mk_ApplyT ttok_tm vars)
in (let pats = if ((not (is_logical)) && (FStar_All.pipe_right quals (FStar_Util.for_some (fun _53_22 -> (match (_53_22) with
| FStar_Absyn_Syntax.Opaque -> begin
true
end
| _53_2524 -> begin
false
end))))) then begin
((ttok_app)::[])::((tapp)::[])::[]
end else begin
((ttok_app)::[])::[]
<<<<<<< HEAD
end)
in (let name_tok_corr = (let _119_1978 = (let _119_1977 = (let _119_1976 = (let _119_1975 = (FStar_ToSMT_Term.mkEq (ttok_app, tapp))
in (pats, None, vars, _119_1975))
in (FStar_ToSMT_Term.mkForall' _119_1976))
in (_119_1977, Some ("name-token correspondence")))
in FStar_ToSMT_Term.Assume (_119_1978))
=======
end
in (let name_tok_corr = (let _118_1978 = (let _118_1977 = (let _118_1976 = (let _118_1975 = (FStar_ToSMT_Term.mkEq (ttok_app, tapp))
in (pats, None, vars, _118_1975))
in (FStar_ToSMT_Term.mkForall' _118_1976))
in (_118_1977, Some ("name-token correspondence")))
in FStar_ToSMT_Term.Assume (_118_1978))
>>>>>>> 3f538bfb
in ((ttok_decl)::(ttok_fresh)::(name_tok_corr)::[], env))))))
end)
in (match (_53_2529) with
| (tok_decls, env) -> begin
((FStar_List.append tname_decl tok_decls), env)
end)))
in (match (_53_2532) with
| (decls, env) -> begin
(let kindingAx = (let _53_2535 = (encode_knd res env' tapp)
in (match (_53_2535) with
| (k, decls) -> begin
<<<<<<< HEAD
(let karr = (match (is_kind_arrow) with
| true -> begin
(let _119_1982 = (let _119_1981 = (let _119_1980 = (let _119_1979 = (FStar_ToSMT_Term.mk_PreKind ttok_tm)
in (FStar_ToSMT_Term.mk_tester "Kind_arrow" _119_1979))
in (_119_1980, Some ("kinding")))
in FStar_ToSMT_Term.Assume (_119_1981))
in (_119_1982)::[])
end
| false -> begin
[]
end)
in (let _119_1988 = (let _119_1987 = (let _119_1986 = (let _119_1985 = (let _119_1984 = (let _119_1983 = (FStar_ToSMT_Term.mkImp (guard, k))
in ((tapp)::[], vars, _119_1983))
in (FStar_ToSMT_Term.mkForall _119_1984))
in (_119_1985, Some ("kinding")))
in FStar_ToSMT_Term.Assume (_119_1986))
in (_119_1987)::[])
in (FStar_List.append (FStar_List.append decls karr) _119_1988)))
end))
in (let aux = (match (is_logical) with
| true -> begin
(let _119_1989 = (projection_axioms tapp vars)
in (FStar_List.append kindingAx _119_1989))
end
| false -> begin
(let _119_1996 = (let _119_1994 = (let _119_1992 = (let _119_1990 = (primitive_type_axioms t tname tapp)
in (FStar_List.append kindingAx _119_1990))
in (let _119_1991 = (inversion_axioms tapp vars)
in (FStar_List.append _119_1992 _119_1991)))
in (let _119_1993 = (projection_axioms tapp vars)
in (FStar_List.append _119_1994 _119_1993)))
in (let _119_1995 = (pretype_axioms tapp vars)
in (FStar_List.append _119_1996 _119_1995)))
end)
=======
(let karr = if is_kind_arrow then begin
(let _118_1982 = (let _118_1981 = (let _118_1980 = (let _118_1979 = (FStar_ToSMT_Term.mk_PreKind ttok_tm)
in (FStar_ToSMT_Term.mk_tester "Kind_arrow" _118_1979))
in (_118_1980, Some ("kinding")))
in FStar_ToSMT_Term.Assume (_118_1981))
in (_118_1982)::[])
end else begin
[]
end
in (let _118_1988 = (let _118_1987 = (let _118_1986 = (let _118_1985 = (let _118_1984 = (let _118_1983 = (FStar_ToSMT_Term.mkImp (guard, k))
in ((tapp)::[], vars, _118_1983))
in (FStar_ToSMT_Term.mkForall _118_1984))
in (_118_1985, Some ("kinding")))
in FStar_ToSMT_Term.Assume (_118_1986))
in (_118_1987)::[])
in (FStar_List.append (FStar_List.append decls karr) _118_1988)))
end))
in (let aux = if is_logical then begin
(let _118_1989 = (projection_axioms tapp vars)
in (FStar_List.append kindingAx _118_1989))
end else begin
(let _118_1996 = (let _118_1994 = (let _118_1992 = (let _118_1990 = (primitive_type_axioms t tname tapp)
in (FStar_List.append kindingAx _118_1990))
in (let _118_1991 = (inversion_axioms tapp vars)
in (FStar_List.append _118_1992 _118_1991)))
in (let _118_1993 = (projection_axioms tapp vars)
in (FStar_List.append _118_1994 _118_1993)))
in (let _118_1995 = (pretype_axioms tapp vars)
in (FStar_List.append _118_1996 _118_1995)))
end
>>>>>>> 3f538bfb
in (let g = (FStar_List.append (FStar_List.append decls binder_decls) aux)
in (g, env))))
end)))))
end))))
end))
end))))))
end
| FStar_Absyn_Syntax.Sig_datacon (d, _53_2542, _53_2544, _53_2546, _53_2548, _53_2550) when (FStar_Absyn_Syntax.lid_equals d FStar_Absyn_Const.lexcons_lid) -> begin
([], env)
end
| FStar_Absyn_Syntax.Sig_datacon (d, t, (_53_2556, tps, _53_2559), quals, _53_2563, drange) -> begin
(let t = (let _119_1998 = (FStar_List.map (fun _53_2570 -> (match (_53_2570) with
| (x, _53_2569) -> begin
(x, Some (FStar_Absyn_Syntax.Implicit))
end)) tps)
in (FStar_Absyn_Util.close_typ _119_1998 t))
in (let _53_2575 = (new_term_constant_and_tok_from_lid env d)
in (match (_53_2575) with
| (ddconstrsym, ddtok, env) -> begin
(let ddtok_tm = (FStar_ToSMT_Term.mkApp (ddtok, []))
in (let _53_2584 = (match ((FStar_Absyn_Util.function_formals t)) with
| Some (f, c) -> begin
(f, (FStar_Absyn_Util.comp_result c))
end
| None -> begin
([], t)
end)
in (match (_53_2584) with
| (formals, t_res) -> begin
(let _53_2587 = (fresh_fvar "f" FStar_ToSMT_Term.Fuel_sort)
in (match (_53_2587) with
| (fuel_var, fuel_tm) -> begin
(let s_fuel_tm = (FStar_ToSMT_Term.mkApp ("SFuel", (fuel_tm)::[]))
in (let _53_2594 = (encode_binders (Some (fuel_tm)) formals env)
in (match (_53_2594) with
| (vars, guards, env', binder_decls, names) -> begin
(let projectors = (FStar_All.pipe_right names (FStar_List.map (fun _53_23 -> (match (_53_23) with
| FStar_Util.Inl (a) -> begin
(let _119_2000 = (mk_typ_projector_name d a)
in (_119_2000, FStar_ToSMT_Term.Type_sort))
end
| FStar_Util.Inr (x) -> begin
(let _119_2001 = (mk_term_projector_name d x)
in (_119_2001, FStar_ToSMT_Term.Term_sort))
end))))
in (let datacons = (let _119_2003 = (let _119_2002 = (varops.next_id ())
in (ddconstrsym, projectors, FStar_ToSMT_Term.Term_sort, _119_2002))
in (FStar_All.pipe_right _119_2003 FStar_ToSMT_Term.constructor_to_decl))
in (let app = (mk_ApplyE ddtok_tm vars)
in (let guard = (FStar_ToSMT_Term.mk_and_l guards)
in (let xvars = (FStar_List.map FStar_ToSMT_Term.mkFreeV vars)
in (let dapp = (FStar_ToSMT_Term.mkApp (ddconstrsym, xvars))
in (let _53_2608 = (encode_typ_pred None t env ddtok_tm)
in (match (_53_2608) with
| (tok_typing, decls3) -> begin
(let _53_2615 = (encode_binders (Some (fuel_tm)) formals env)
in (match (_53_2615) with
| (vars', guards', env'', decls_formals, _53_2614) -> begin
(let _53_2620 = (let xvars = (FStar_List.map FStar_ToSMT_Term.mkFreeV vars')
in (let dapp = (FStar_ToSMT_Term.mkApp (ddconstrsym, xvars))
in (encode_typ_pred (Some (fuel_tm)) t_res env'' dapp)))
in (match (_53_2620) with
| (ty_pred', decls_pred) -> begin
(let guard' = (FStar_ToSMT_Term.mk_and_l guards')
in (let proxy_fresh = (match (formals) with
| [] -> begin
[]
end
| _53_2624 -> begin
(let _119_2005 = (let _119_2004 = (varops.next_id ())
in (FStar_ToSMT_Term.fresh_token (ddtok, FStar_ToSMT_Term.Term_sort) _119_2004))
in (_119_2005)::[])
end)
in (let encode_elim = (fun _53_2627 -> (match (()) with
| () -> begin
(let _53_2630 = (FStar_Absyn_Util.head_and_args t_res)
in (match (_53_2630) with
| (head, args) -> begin
(match ((let _119_2008 = (FStar_Absyn_Util.compress_typ head)
in _119_2008.FStar_Absyn_Syntax.n)) with
| FStar_Absyn_Syntax.Typ_const (fv) -> begin
(let encoded_head = (lookup_free_tvar_name env' fv)
in (let _53_2636 = (encode_args args env')
in (match (_53_2636) with
| (encoded_args, arg_decls) -> begin
(let _53_2660 = (FStar_List.fold_left (fun _53_2640 arg -> (match (_53_2640) with
| (env, arg_vars, eqns) -> begin
(match (arg) with
| FStar_Util.Inl (targ) -> begin
(let _53_2648 = (let _119_2011 = (FStar_Absyn_Util.new_bvd None)
in (gen_typ_var env _119_2011))
in (match (_53_2648) with
| (_53_2645, tv, env) -> begin
(let _119_2013 = (let _119_2012 = (FStar_ToSMT_Term.mkEq (targ, tv))
in (_119_2012)::eqns)
in (env, (tv)::arg_vars, _119_2013))
end))
end
| FStar_Util.Inr (varg) -> begin
(let _53_2655 = (let _119_2014 = (FStar_Absyn_Util.new_bvd None)
in (gen_term_var env _119_2014))
in (match (_53_2655) with
| (_53_2652, xv, env) -> begin
(let _119_2016 = (let _119_2015 = (FStar_ToSMT_Term.mkEq (varg, xv))
in (_119_2015)::eqns)
in (env, (xv)::arg_vars, _119_2016))
end))
end)
end)) (env', [], []) encoded_args)
in (match (_53_2660) with
| (_53_2657, arg_vars, eqns) -> begin
(let arg_vars = (FStar_List.rev arg_vars)
in (let ty = (FStar_ToSMT_Term.mkApp (encoded_head, arg_vars))
in (let xvars = (FStar_List.map FStar_ToSMT_Term.mkFreeV vars)
in (let dapp = (FStar_ToSMT_Term.mkApp (ddconstrsym, xvars))
in (let ty_pred = (FStar_ToSMT_Term.mk_HasTypeWithFuel (Some (s_fuel_tm)) dapp ty)
in (let arg_binders = (FStar_List.map FStar_ToSMT_Term.fv_of_term arg_vars)
<<<<<<< HEAD
in (let typing_inversion = (let _119_2023 = (let _119_2022 = (let _119_2021 = (let _119_2020 = (add_fuel (fuel_var, FStar_ToSMT_Term.Fuel_sort) (FStar_List.append vars arg_binders))
in (let _119_2019 = (let _119_2018 = (let _119_2017 = (FStar_ToSMT_Term.mk_and_l (FStar_List.append eqns guards))
in (ty_pred, _119_2017))
in (FStar_ToSMT_Term.mkImp _119_2018))
in ((ty_pred)::[], _119_2020, _119_2019)))
in (FStar_ToSMT_Term.mkForall _119_2021))
in (_119_2022, Some ("data constructor typing elim")))
in FStar_ToSMT_Term.Assume (_119_2023))
in (let subterm_ordering = (match ((FStar_Absyn_Syntax.lid_equals d FStar_Absyn_Const.lextop_lid)) with
| true -> begin
(let x = (let _119_2024 = (varops.fresh "x")
in (_119_2024, FStar_ToSMT_Term.Term_sort))
in (let xtm = (FStar_ToSMT_Term.mkFreeV x)
in (let _119_2033 = (let _119_2032 = (let _119_2031 = (let _119_2030 = (let _119_2025 = (FStar_ToSMT_Term.mk_Precedes xtm dapp)
in (_119_2025)::[])
in (let _119_2029 = (let _119_2028 = (let _119_2027 = (FStar_ToSMT_Term.mk_tester "LexCons" xtm)
in (let _119_2026 = (FStar_ToSMT_Term.mk_Precedes xtm dapp)
in (_119_2027, _119_2026)))
in (FStar_ToSMT_Term.mkImp _119_2028))
in (_119_2030, (x)::[], _119_2029)))
in (FStar_ToSMT_Term.mkForall _119_2031))
in (_119_2032, Some ("lextop is top")))
in FStar_ToSMT_Term.Assume (_119_2033))))
end
| false -> begin
=======
in (let typing_inversion = (let _118_2023 = (let _118_2022 = (let _118_2021 = (let _118_2020 = (add_fuel (fuel_var, FStar_ToSMT_Term.Fuel_sort) (FStar_List.append vars arg_binders))
in (let _118_2019 = (let _118_2018 = (let _118_2017 = (FStar_ToSMT_Term.mk_and_l (FStar_List.append eqns guards))
in (ty_pred, _118_2017))
in (FStar_ToSMT_Term.mkImp _118_2018))
in ((ty_pred)::[], _118_2020, _118_2019)))
in (FStar_ToSMT_Term.mkForall _118_2021))
in (_118_2022, Some ("data constructor typing elim")))
in FStar_ToSMT_Term.Assume (_118_2023))
in (let subterm_ordering = if (FStar_Absyn_Syntax.lid_equals d FStar_Absyn_Const.lextop_lid) then begin
(let x = (let _118_2024 = (varops.fresh "x")
in (_118_2024, FStar_ToSMT_Term.Term_sort))
in (let xtm = (FStar_ToSMT_Term.mkFreeV x)
in (let _118_2033 = (let _118_2032 = (let _118_2031 = (let _118_2030 = (let _118_2025 = (FStar_ToSMT_Term.mk_Precedes xtm dapp)
in (_118_2025)::[])
in (let _118_2029 = (let _118_2028 = (let _118_2027 = (FStar_ToSMT_Term.mk_tester "LexCons" xtm)
in (let _118_2026 = (FStar_ToSMT_Term.mk_Precedes xtm dapp)
in (_118_2027, _118_2026)))
in (FStar_ToSMT_Term.mkImp _118_2028))
in (_118_2030, (x)::[], _118_2029)))
in (FStar_ToSMT_Term.mkForall _118_2031))
in (_118_2032, Some ("lextop is top")))
in FStar_ToSMT_Term.Assume (_118_2033))))
end else begin
>>>>>>> 3f538bfb
(let prec = (FStar_All.pipe_right vars (FStar_List.collect (fun v -> (match ((Prims.snd v)) with
| (FStar_ToSMT_Term.Type_sort) | (FStar_ToSMT_Term.Fuel_sort) -> begin
[]
end
| FStar_ToSMT_Term.Term_sort -> begin
(let _119_2036 = (let _119_2035 = (FStar_ToSMT_Term.mkFreeV v)
in (FStar_ToSMT_Term.mk_Precedes _119_2035 dapp))
in (_119_2036)::[])
end
| _53_2675 -> begin
(FStar_All.failwith "unexpected sort")
end))))
<<<<<<< HEAD
in (let _119_2043 = (let _119_2042 = (let _119_2041 = (let _119_2040 = (add_fuel (fuel_var, FStar_ToSMT_Term.Fuel_sort) (FStar_List.append vars arg_binders))
in (let _119_2039 = (let _119_2038 = (let _119_2037 = (FStar_ToSMT_Term.mk_and_l prec)
in (ty_pred, _119_2037))
in (FStar_ToSMT_Term.mkImp _119_2038))
in ((ty_pred)::[], _119_2040, _119_2039)))
in (FStar_ToSMT_Term.mkForall _119_2041))
in (_119_2042, Some ("subterm ordering")))
in FStar_ToSMT_Term.Assume (_119_2043)))
end)
=======
in (let _118_2043 = (let _118_2042 = (let _118_2041 = (let _118_2040 = (add_fuel (fuel_var, FStar_ToSMT_Term.Fuel_sort) (FStar_List.append vars arg_binders))
in (let _118_2039 = (let _118_2038 = (let _118_2037 = (FStar_ToSMT_Term.mk_and_l prec)
in (ty_pred, _118_2037))
in (FStar_ToSMT_Term.mkImp _118_2038))
in ((ty_pred)::[], _118_2040, _118_2039)))
in (FStar_ToSMT_Term.mkForall _118_2041))
in (_118_2042, Some ("subterm ordering")))
in FStar_ToSMT_Term.Assume (_118_2043)))
end
>>>>>>> 3f538bfb
in (arg_decls, (typing_inversion)::(subterm_ordering)::[])))))))))
end))
end)))
end
| _53_2679 -> begin
(let _53_2680 = (let _119_2046 = (let _119_2045 = (FStar_Absyn_Print.sli d)
in (let _119_2044 = (FStar_Absyn_Print.typ_to_string head)
in (FStar_Util.format2 "Constructor %s builds an unexpected type %s\n" _119_2045 _119_2044)))
in (FStar_Tc_Errors.warn drange _119_2046))
in ([], []))
end)
end))
end))
in (let _53_2684 = (encode_elim ())
in (match (_53_2684) with
| (decls2, elim) -> begin
(let g = (let _119_2071 = (let _119_2070 = (let _119_2055 = (let _119_2054 = (let _119_2053 = (let _119_2052 = (let _119_2051 = (let _119_2050 = (let _119_2049 = (let _119_2048 = (let _119_2047 = (FStar_Absyn_Print.sli d)
in (FStar_Util.format1 "data constructor proxy: %s" _119_2047))
in Some (_119_2048))
in (ddtok, [], FStar_ToSMT_Term.Term_sort, _119_2049))
in FStar_ToSMT_Term.DeclFun (_119_2050))
in (_119_2051)::[])
in (FStar_List.append (FStar_List.append (FStar_List.append binder_decls decls2) decls3) _119_2052))
in (FStar_List.append _119_2053 proxy_fresh))
in (FStar_List.append _119_2054 decls_formals))
in (FStar_List.append _119_2055 decls_pred))
in (let _119_2069 = (let _119_2068 = (let _119_2067 = (let _119_2059 = (let _119_2058 = (let _119_2057 = (let _119_2056 = (FStar_ToSMT_Term.mkEq (app, dapp))
in ((app)::[], vars, _119_2056))
in (FStar_ToSMT_Term.mkForall _119_2057))
in (_119_2058, Some ("equality for proxy")))
in FStar_ToSMT_Term.Assume (_119_2059))
in (let _119_2066 = (let _119_2065 = (let _119_2064 = (let _119_2063 = (let _119_2062 = (let _119_2061 = (add_fuel (fuel_var, FStar_ToSMT_Term.Fuel_sort) vars')
in (let _119_2060 = (FStar_ToSMT_Term.mkImp (guard', ty_pred'))
in ((ty_pred')::[], _119_2061, _119_2060)))
in (FStar_ToSMT_Term.mkForall _119_2062))
in (_119_2063, Some ("data constructor typing intro")))
in FStar_ToSMT_Term.Assume (_119_2064))
in (_119_2065)::[])
in (_119_2067)::_119_2066))
in (FStar_ToSMT_Term.Assume ((tok_typing, Some ("typing for data constructor proxy"))))::_119_2068)
in (FStar_List.append _119_2070 _119_2069)))
in (FStar_List.append _119_2071 elim))
in ((FStar_List.append datacons g), env))
end)))))
end))
end))
end))))))))
end)))
end))
end)))
end)))
end
| FStar_Absyn_Syntax.Sig_bundle (ses, _53_2688, _53_2690, _53_2692) -> begin
(let _53_2697 = (encode_signature env ses)
in (match (_53_2697) with
| (g, env) -> begin
(let _53_2709 = (FStar_All.pipe_right g (FStar_List.partition (fun _53_24 -> (match (_53_24) with
| FStar_ToSMT_Term.Assume (_53_2700, Some ("inversion axiom")) -> begin
false
end
| _53_2706 -> begin
true
end))))
in (match (_53_2709) with
| (g', inversions) -> begin
(let _53_2718 = (FStar_All.pipe_right g' (FStar_List.partition (fun _53_25 -> (match (_53_25) with
| FStar_ToSMT_Term.DeclFun (_53_2712) -> begin
true
end
| _53_2715 -> begin
false
end))))
in (match (_53_2718) with
| (decls, rest) -> begin
((FStar_List.append (FStar_List.append decls rest) inversions), env)
end))
end))
end))
end
| FStar_Absyn_Syntax.Sig_let (_53_2720, _53_2722, _53_2724, quals) when (FStar_All.pipe_right quals (FStar_Util.for_some (fun _53_26 -> (match (_53_26) with
| (FStar_Absyn_Syntax.Projector (_)) | (FStar_Absyn_Syntax.Discriminator (_)) -> begin
true
end
| _53_2736 -> begin
false
end)))) -> begin
([], env)
end
| FStar_Absyn_Syntax.Sig_let ((is_rec, bindings), _53_2741, _53_2743, quals) -> begin
(let eta_expand = (fun binders formals body t -> (let nbinders = (FStar_List.length binders)
in (let _53_2755 = (FStar_Util.first_N nbinders formals)
in (match (_53_2755) with
| (formals, extra_formals) -> begin
(let subst = (FStar_List.map2 (fun formal binder -> (match (((Prims.fst formal), (Prims.fst binder))) with
| (FStar_Util.Inl (a), FStar_Util.Inl (b)) -> begin
(let _119_2086 = (let _119_2085 = (FStar_Absyn_Util.btvar_to_typ b)
in (a.FStar_Absyn_Syntax.v, _119_2085))
in FStar_Util.Inl (_119_2086))
end
| (FStar_Util.Inr (x), FStar_Util.Inr (y)) -> begin
(let _119_2088 = (let _119_2087 = (FStar_Absyn_Util.bvar_to_exp y)
in (x.FStar_Absyn_Syntax.v, _119_2087))
in FStar_Util.Inr (_119_2088))
end
| _53_2769 -> begin
(FStar_All.failwith "Impossible")
end)) formals binders)
in (let extra_formals = (let _119_2089 = (FStar_Absyn_Util.subst_binders subst extra_formals)
in (FStar_All.pipe_right _119_2089 FStar_Absyn_Util.name_binders))
in (let body = (let _119_2095 = (let _119_2091 = (let _119_2090 = (FStar_Absyn_Util.args_of_binders extra_formals)
in (FStar_All.pipe_left Prims.snd _119_2090))
in (body, _119_2091))
in (let _119_2094 = (let _119_2093 = (FStar_Absyn_Util.subst_typ subst t)
in (FStar_All.pipe_left (fun _119_2092 -> Some (_119_2092)) _119_2093))
in (FStar_Absyn_Syntax.mk_Exp_app_flat _119_2095 _119_2094 body.FStar_Absyn_Syntax.pos)))
in ((FStar_List.append binders extra_formals), body))))
end))))
in (let destruct_bound_function = (fun flid t_norm e -> (match (e.FStar_Absyn_Syntax.n) with
| (FStar_Absyn_Syntax.Exp_ascribed ({FStar_Absyn_Syntax.n = FStar_Absyn_Syntax.Exp_abs (binders, body); FStar_Absyn_Syntax.tk = _; FStar_Absyn_Syntax.pos = _; FStar_Absyn_Syntax.fvs = _; FStar_Absyn_Syntax.uvs = _}, _, _)) | (FStar_Absyn_Syntax.Exp_abs (binders, body)) -> begin
(match (t_norm.FStar_Absyn_Syntax.n) with
| FStar_Absyn_Syntax.Typ_fun (formals, c) -> begin
(let nformals = (FStar_List.length formals)
in (let nbinders = (FStar_List.length binders)
in (let tres = (FStar_Absyn_Util.comp_result c)
in if ((nformals < nbinders) && (FStar_Absyn_Util.is_total_comp c)) then begin
(let _53_2807 = (FStar_Util.first_N nformals binders)
in (match (_53_2807) with
| (bs0, rest) -> begin
(let tres = (match ((FStar_Absyn_Util.mk_subst_binder bs0 formals)) with
| Some (s) -> begin
(FStar_Absyn_Util.subst_typ s tres)
end
| _53_2811 -> begin
(FStar_All.failwith "impossible")
end)
in (let body = (FStar_Absyn_Syntax.mk_Exp_abs (rest, body) (Some (tres)) body.FStar_Absyn_Syntax.pos)
in (bs0, body, bs0, tres)))
end))
end else begin
if (nformals > nbinders) then begin
(let _53_2816 = (eta_expand binders formals body tres)
in (match (_53_2816) with
| (binders, body) -> begin
(binders, body, formals, tres)
end))
end else begin
(binders, body, formals, tres)
end
end)))
end
| _53_2818 -> begin
(let _119_2104 = (let _119_2103 = (FStar_Absyn_Print.exp_to_string e)
in (let _119_2102 = (FStar_Absyn_Print.typ_to_string t_norm)
in (FStar_Util.format3 "Impossible! let-bound lambda %s = %s has a type that\'s not a function: %s\n" flid.FStar_Absyn_Syntax.str _119_2103 _119_2102)))
in (FStar_All.failwith _119_2104))
end)
end
| _53_2820 -> begin
(match (t_norm.FStar_Absyn_Syntax.n) with
| FStar_Absyn_Syntax.Typ_fun (formals, c) -> begin
(let tres = (FStar_Absyn_Util.comp_result c)
in (let _53_2828 = (eta_expand [] formals e tres)
in (match (_53_2828) with
| (binders, body) -> begin
(binders, body, formals, tres)
end)))
end
| _53_2830 -> begin
([], e, [], t_norm)
end)
end))
in (FStar_All.try_with (fun _53_2832 -> (match (()) with
| () -> begin
if ((FStar_All.pipe_right quals (FStar_Util.for_some (fun _53_27 -> (match (_53_27) with
| FStar_Absyn_Syntax.Opaque -> begin
true
end
| _53_2843 -> begin
false
end)))) || (FStar_All.pipe_right bindings (FStar_Util.for_all (fun lb -> (FStar_Absyn_Util.is_smt_lemma lb.FStar_Absyn_Syntax.lbtyp))))) then begin
(encode_top_level_vals env bindings quals)
end else begin
(let _53_2862 = (FStar_All.pipe_right bindings (FStar_List.fold_left (fun _53_2849 lb -> (match (_53_2849) with
| (toks, typs, decls, env) -> begin
(let _53_2851 = if (FStar_Absyn_Util.is_smt_lemma lb.FStar_Absyn_Syntax.lbtyp) then begin
(Prims.raise Let_rec_unencodeable)
end else begin
()
<<<<<<< HEAD
end)
in (let t_norm = (let _119_2110 = (whnf env lb.FStar_Absyn_Syntax.lbtyp)
in (FStar_All.pipe_right _119_2110 FStar_Absyn_Util.compress_typ))
in (let _53_2857 = (let _119_2111 = (FStar_Util.right lb.FStar_Absyn_Syntax.lbname)
in (declare_top_level_let env _119_2111 lb.FStar_Absyn_Syntax.lbtyp t_norm))
=======
end
in (let t_norm = (let _118_2110 = (whnf env lb.FStar_Absyn_Syntax.lbtyp)
in (FStar_All.pipe_right _118_2110 FStar_Absyn_Util.compress_typ))
in (let _53_2857 = (let _118_2111 = (FStar_Util.right lb.FStar_Absyn_Syntax.lbname)
in (declare_top_level_let env _118_2111 lb.FStar_Absyn_Syntax.lbtyp t_norm))
>>>>>>> 3f538bfb
in (match (_53_2857) with
| (tok, decl, env) -> begin
(let _119_2114 = (let _119_2113 = (let _119_2112 = (FStar_Util.right lb.FStar_Absyn_Syntax.lbname)
in (_119_2112, tok))
in (_119_2113)::toks)
in (_119_2114, (t_norm)::typs, (decl)::decls, env))
end))))
end)) ([], [], [], env)))
in (match (_53_2862) with
| (toks, typs, decls, env) -> begin
(let toks = (FStar_List.rev toks)
in (let decls = (FStar_All.pipe_right (FStar_List.rev decls) FStar_List.flatten)
in (let typs = (FStar_List.rev typs)
in if ((FStar_All.pipe_right quals (FStar_Util.for_some (fun _53_28 -> (match (_53_28) with
| FStar_Absyn_Syntax.HasMaskedEffect -> begin
true
end
| _53_2869 -> begin
false
<<<<<<< HEAD
end)))) || (FStar_All.pipe_right typs (FStar_Util.for_some (fun t -> ((FStar_Absyn_Util.is_lemma t) || (let _119_2117 = (FStar_Absyn_Util.is_pure_or_ghost_function t)
in (FStar_All.pipe_left Prims.op_Negation _119_2117)))))))) with
| true -> begin
=======
end)))) || (FStar_All.pipe_right typs (FStar_Util.for_some (fun t -> ((FStar_Absyn_Util.is_lemma t) || (let _118_2117 = (FStar_Absyn_Util.is_pure_or_ghost_function t)
in (FStar_All.pipe_left Prims.op_Negation _118_2117))))))) then begin
>>>>>>> 3f538bfb
(decls, env)
end else begin
if (not (is_rec)) then begin
(match ((bindings, typs, toks)) with
| ({FStar_Absyn_Syntax.lbname = _53_2877; FStar_Absyn_Syntax.lbtyp = _53_2875; FStar_Absyn_Syntax.lbeff = _53_2873; FStar_Absyn_Syntax.lbdef = e}::[], t_norm::[], (flid, (f, ftok))::[]) -> begin
(let _53_2893 = (destruct_bound_function flid t_norm e)
in (match (_53_2893) with
| (binders, body, formals, tres) -> begin
(let _53_2900 = (encode_binders None binders env)
in (match (_53_2900) with
| (vars, guards, env', binder_decls, _53_2899) -> begin
(let app = (match (vars) with
| [] -> begin
(FStar_ToSMT_Term.mkFreeV (f, FStar_ToSMT_Term.Term_sort))
end
| _53_2903 -> begin
(let _119_2119 = (let _119_2118 = (FStar_List.map FStar_ToSMT_Term.mkFreeV vars)
in (f, _119_2118))
in (FStar_ToSMT_Term.mkApp _119_2119))
end)
in (let _53_2907 = (encode_exp body env')
in (match (_53_2907) with
| (body, decls2) -> begin
(let eqn = (let _119_2128 = (let _119_2127 = (let _119_2124 = (let _119_2123 = (let _119_2122 = (let _119_2121 = (FStar_ToSMT_Term.mk_and_l guards)
in (let _119_2120 = (FStar_ToSMT_Term.mkEq (app, body))
in (_119_2121, _119_2120)))
in (FStar_ToSMT_Term.mkImp _119_2122))
in ((app)::[], vars, _119_2123))
in (FStar_ToSMT_Term.mkForall _119_2124))
in (let _119_2126 = (let _119_2125 = (FStar_Util.format1 "Equation for %s" flid.FStar_Absyn_Syntax.str)
in Some (_119_2125))
in (_119_2127, _119_2126)))
in FStar_ToSMT_Term.Assume (_119_2128))
in ((FStar_List.append (FStar_List.append (FStar_List.append decls binder_decls) decls2) ((eqn)::[])), env))
end)))
end))
end))
end
| _53_2910 -> begin
(FStar_All.failwith "Impossible")
end)
<<<<<<< HEAD
end
| false -> begin
(let fuel = (let _119_2129 = (varops.fresh "fuel")
in (_119_2129, FStar_ToSMT_Term.Fuel_sort))
=======
end else begin
(let fuel = (let _118_2129 = (varops.fresh "fuel")
in (_118_2129, FStar_ToSMT_Term.Fuel_sort))
>>>>>>> 3f538bfb
in (let fuel_tm = (FStar_ToSMT_Term.mkFreeV fuel)
in (let env0 = env
in (let _53_2927 = (FStar_All.pipe_right toks (FStar_List.fold_left (fun _53_2916 _53_2921 -> (match ((_53_2916, _53_2921)) with
| ((gtoks, env), (flid, (f, ftok))) -> begin
(let g = (varops.new_fvar flid)
in (let gtok = (varops.new_fvar flid)
in (let env = (let _119_2134 = (let _119_2133 = (FStar_ToSMT_Term.mkApp (g, (fuel_tm)::[]))
in (FStar_All.pipe_left (fun _119_2132 -> Some (_119_2132)) _119_2133))
in (push_free_var env flid gtok _119_2134))
in (((flid, f, ftok, g, gtok))::gtoks, env))))
end)) ([], env)))
in (match (_53_2927) with
| (gtoks, env) -> begin
(let gtoks = (FStar_List.rev gtoks)
in (let encode_one_binding = (fun env0 _53_2936 t_norm _53_2945 -> (match ((_53_2936, _53_2945)) with
| ((flid, f, ftok, g, gtok), {FStar_Absyn_Syntax.lbname = _53_2944; FStar_Absyn_Syntax.lbtyp = _53_2942; FStar_Absyn_Syntax.lbeff = _53_2940; FStar_Absyn_Syntax.lbdef = e}) -> begin
(let _53_2950 = (destruct_bound_function flid t_norm e)
in (match (_53_2950) with
| (binders, body, formals, tres) -> begin
(let _53_2957 = (encode_binders None binders env)
in (match (_53_2957) with
| (vars, guards, env', binder_decls, _53_2956) -> begin
(let decl_g = (let _119_2145 = (let _119_2144 = (let _119_2143 = (FStar_List.map Prims.snd vars)
in (FStar_ToSMT_Term.Fuel_sort)::_119_2143)
in (g, _119_2144, FStar_ToSMT_Term.Term_sort, Some ("Fuel-instrumented function name")))
in FStar_ToSMT_Term.DeclFun (_119_2145))
in (let env0 = (push_zfuel_name env0 flid g)
in (let decl_g_tok = FStar_ToSMT_Term.DeclFun ((gtok, [], FStar_ToSMT_Term.Term_sort, Some ("Token for fuel-instrumented partial applications")))
in (let vars_tm = (FStar_List.map FStar_ToSMT_Term.mkFreeV vars)
in (let app = (FStar_ToSMT_Term.mkApp (f, vars_tm))
in (let gsapp = (let _119_2148 = (let _119_2147 = (let _119_2146 = (FStar_ToSMT_Term.mkApp ("SFuel", (fuel_tm)::[]))
in (_119_2146)::vars_tm)
in (g, _119_2147))
in (FStar_ToSMT_Term.mkApp _119_2148))
in (let gmax = (let _119_2151 = (let _119_2150 = (let _119_2149 = (FStar_ToSMT_Term.mkApp ("MaxFuel", []))
in (_119_2149)::vars_tm)
in (g, _119_2150))
in (FStar_ToSMT_Term.mkApp _119_2151))
in (let _53_2967 = (encode_exp body env')
in (match (_53_2967) with
| (body_tm, decls2) -> begin
(let eqn_g = (let _119_2160 = (let _119_2159 = (let _119_2156 = (let _119_2155 = (let _119_2154 = (let _119_2153 = (FStar_ToSMT_Term.mk_and_l guards)
in (let _119_2152 = (FStar_ToSMT_Term.mkEq (gsapp, body_tm))
in (_119_2153, _119_2152)))
in (FStar_ToSMT_Term.mkImp _119_2154))
in ((gsapp)::[], (fuel)::vars, _119_2155))
in (FStar_ToSMT_Term.mkForall _119_2156))
in (let _119_2158 = (let _119_2157 = (FStar_Util.format1 "Equation for fuel-instrumented recursive function: %s" flid.FStar_Absyn_Syntax.str)
in Some (_119_2157))
in (_119_2159, _119_2158)))
in FStar_ToSMT_Term.Assume (_119_2160))
in (let eqn_f = (let _119_2164 = (let _119_2163 = (let _119_2162 = (let _119_2161 = (FStar_ToSMT_Term.mkEq (app, gmax))
in ((app)::[], vars, _119_2161))
in (FStar_ToSMT_Term.mkForall _119_2162))
in (_119_2163, Some ("Correspondence of recursive function to instrumented version")))
in FStar_ToSMT_Term.Assume (_119_2164))
in (let eqn_g' = (let _119_2173 = (let _119_2172 = (let _119_2171 = (let _119_2170 = (let _119_2169 = (let _119_2168 = (let _119_2167 = (let _119_2166 = (let _119_2165 = (FStar_ToSMT_Term.n_fuel 0)
in (_119_2165)::vars_tm)
in (g, _119_2166))
in (FStar_ToSMT_Term.mkApp _119_2167))
in (gsapp, _119_2168))
in (FStar_ToSMT_Term.mkEq _119_2169))
in ((gsapp)::[], (fuel)::vars, _119_2170))
in (FStar_ToSMT_Term.mkForall _119_2171))
in (_119_2172, Some ("Fuel irrelevance")))
in FStar_ToSMT_Term.Assume (_119_2173))
in (let _53_2990 = (let _53_2977 = (encode_binders None formals env0)
in (match (_53_2977) with
| (vars, v_guards, env, binder_decls, _53_2976) -> begin
(let vars_tm = (FStar_List.map FStar_ToSMT_Term.mkFreeV vars)
in (let gapp = (FStar_ToSMT_Term.mkApp (g, (fuel_tm)::vars_tm))
in (let tok_corr = (let tok_app = (let _119_2174 = (FStar_ToSMT_Term.mkFreeV (gtok, FStar_ToSMT_Term.Term_sort))
in (mk_ApplyE _119_2174 ((fuel)::vars)))
in (let _119_2178 = (let _119_2177 = (let _119_2176 = (let _119_2175 = (FStar_ToSMT_Term.mkEq (tok_app, gapp))
in ((tok_app)::[], (fuel)::vars, _119_2175))
in (FStar_ToSMT_Term.mkForall _119_2176))
in (_119_2177, Some ("Fuel token correspondence")))
in FStar_ToSMT_Term.Assume (_119_2178)))
in (let _53_2987 = (let _53_2984 = (encode_typ_pred None tres env gapp)
in (match (_53_2984) with
| (g_typing, d3) -> begin
(let _119_2186 = (let _119_2185 = (let _119_2184 = (let _119_2183 = (let _119_2182 = (let _119_2181 = (let _119_2180 = (let _119_2179 = (FStar_ToSMT_Term.mk_and_l v_guards)
in (_119_2179, g_typing))
in (FStar_ToSMT_Term.mkImp _119_2180))
in ((gapp)::[], (fuel)::vars, _119_2181))
in (FStar_ToSMT_Term.mkForall _119_2182))
in (_119_2183, None))
in FStar_ToSMT_Term.Assume (_119_2184))
in (_119_2185)::[])
in (d3, _119_2186))
end))
in (match (_53_2987) with
| (aux_decls, typing_corr) -> begin
((FStar_List.append binder_decls aux_decls), (FStar_List.append typing_corr ((tok_corr)::[])))
end)))))
end))
in (match (_53_2990) with
| (aux_decls, g_typing) -> begin
((FStar_List.append (FStar_List.append (FStar_List.append binder_decls decls2) aux_decls) ((decl_g)::(decl_g_tok)::[])), (FStar_List.append ((eqn_g)::(eqn_g')::(eqn_f)::[]) g_typing), env0)
end)))))
end)))))))))
end))
end))
end))
in (let _53_3006 = (let _119_2189 = (FStar_List.zip3 gtoks typs bindings)
in (FStar_List.fold_left (fun _53_2994 _53_2998 -> (match ((_53_2994, _53_2998)) with
| ((decls, eqns, env0), (gtok, ty, bs)) -> begin
(let _53_3002 = (encode_one_binding env0 gtok ty bs)
in (match (_53_3002) with
| (decls', eqns', env0) -> begin
((decls')::decls, (FStar_List.append eqns' eqns), env0)
end))
end)) ((decls)::[], [], env0) _119_2189))
in (match (_53_3006) with
| (decls, eqns, env0) -> begin
(let _53_3015 = (let _119_2191 = (FStar_All.pipe_right decls FStar_List.flatten)
in (FStar_All.pipe_right _119_2191 (FStar_List.partition (fun _53_29 -> (match (_53_29) with
| FStar_ToSMT_Term.DeclFun (_53_3009) -> begin
true
end
| _53_3012 -> begin
false
end)))))
in (match (_53_3015) with
| (prefix_decls, rest) -> begin
(let eqns = (FStar_List.rev eqns)
in ((FStar_List.append (FStar_List.append prefix_decls rest) eqns), env0))
end))
end))))
end)))))
end
end)))
end))
end
end)) (fun _53_2831 -> (match (_53_2831) with
| Let_rec_unencodeable -> begin
(let msg = (let _119_2194 = (FStar_All.pipe_right bindings (FStar_List.map (fun lb -> (FStar_Absyn_Print.lbname_to_string lb.FStar_Absyn_Syntax.lbname))))
in (FStar_All.pipe_right _119_2194 (FStar_String.concat " and ")))
in (let decl = FStar_ToSMT_Term.Caption ((Prims.strcat "let rec unencodeable: Skipping: " msg))
in ((decl)::[], env)))
end)))))
end
| (FStar_Absyn_Syntax.Sig_pragma (_)) | (FStar_Absyn_Syntax.Sig_main (_)) | (FStar_Absyn_Syntax.Sig_new_effect (_)) | (FStar_Absyn_Syntax.Sig_effect_abbrev (_)) | (FStar_Absyn_Syntax.Sig_kind_abbrev (_)) | (FStar_Absyn_Syntax.Sig_sub_effect (_)) -> begin
([], env)
end)))))
and declare_top_level_let = (fun env x t t_norm -> (match ((try_lookup_lid env x)) with
| None -> begin
(let _53_3042 = (encode_free_var env x t t_norm [])
in (match (_53_3042) with
| (decls, env) -> begin
(let _53_3047 = (lookup_lid env x)
in (match (_53_3047) with
| (n, x', _53_3046) -> begin
((n, x'), decls, env)
end))
end))
end
| Some (n, x, _53_3051) -> begin
((n, x), [], env)
end))
and encode_smt_lemma = (fun env lid t -> (let _53_3059 = (encode_function_type_as_formula None None t env)
in (match (_53_3059) with
| (form, decls) -> begin
(FStar_List.append decls ((FStar_ToSMT_Term.Assume ((form, Some ((Prims.strcat "Lemma: " lid.FStar_Absyn_Syntax.str)))))::[]))
end)))
<<<<<<< HEAD
and encode_free_var = (fun env lid tt t_norm quals -> (match (((let _119_2207 = (FStar_Absyn_Util.is_pure_or_ghost_function t_norm)
in (FStar_All.pipe_left Prims.op_Negation _119_2207)) || (FStar_Absyn_Util.is_lemma t_norm))) with
| true -> begin
=======
and encode_free_var = (fun env lid tt t_norm quals -> if ((let _118_2207 = (FStar_Absyn_Util.is_pure_or_ghost_function t_norm)
in (FStar_All.pipe_left Prims.op_Negation _118_2207)) || (FStar_Absyn_Util.is_lemma t_norm)) then begin
>>>>>>> 3f538bfb
(let _53_3068 = (new_term_constant_and_tok_from_lid env lid)
in (match (_53_3068) with
| (vname, vtok, env) -> begin
(let arg_sorts = (match (t_norm.FStar_Absyn_Syntax.n) with
| FStar_Absyn_Syntax.Typ_fun (binders, _53_3071) -> begin
(FStar_All.pipe_right binders (FStar_List.map (fun _53_30 -> (match (_53_30) with
| (FStar_Util.Inl (_53_3076), _53_3079) -> begin
FStar_ToSMT_Term.Type_sort
end
| _53_3082 -> begin
FStar_ToSMT_Term.Term_sort
end))))
end
| _53_3084 -> begin
[]
end)
in (let d = FStar_ToSMT_Term.DeclFun ((vname, arg_sorts, FStar_ToSMT_Term.Term_sort, Some ("Uninterpreted function symbol for impure function")))
in (let dd = FStar_ToSMT_Term.DeclFun ((vtok, [], FStar_ToSMT_Term.Term_sort, Some ("Uninterpreted name for impure function")))
in ((d)::(dd)::[], env))))
end))
end else begin
if (prims.is lid) then begin
(let vname = (varops.new_fvar lid)
in (let definition = (prims.mk lid vname)
in (let env = (push_free_var env lid vname None)
in (definition, env))))
end else begin
(let encode_non_total_function_typ = (lid.FStar_Absyn_Syntax.nsstr <> "Prims")
in (let _53_3101 = (match ((FStar_Absyn_Util.function_formals t_norm)) with
| Some (args, comp) -> begin
<<<<<<< HEAD
(match (encode_non_total_function_typ) with
| true -> begin
(let _119_2209 = (FStar_Tc_Util.pure_or_ghost_pre_and_post env.tcenv comp)
in (args, _119_2209))
end
| false -> begin
=======
if encode_non_total_function_typ then begin
(let _118_2209 = (FStar_Tc_Util.pure_or_ghost_pre_and_post env.tcenv comp)
in (args, _118_2209))
end else begin
>>>>>>> 3f538bfb
(args, (None, (FStar_Absyn_Util.comp_result comp)))
end
end
| None -> begin
([], (None, t_norm))
end)
in (match (_53_3101) with
| (formals, (pre_opt, res_t)) -> begin
(let _53_3105 = (new_term_constant_and_tok_from_lid env lid)
in (match (_53_3105) with
| (vname, vtok, env) -> begin
(let vtok_tm = (match (formals) with
| [] -> begin
(FStar_ToSMT_Term.mkFreeV (vname, FStar_ToSMT_Term.Term_sort))
end
| _53_3108 -> begin
(FStar_ToSMT_Term.mkApp (vtok, []))
end)
in (let mk_disc_proj_axioms = (fun guard encoded_res_t vapp vars -> (FStar_All.pipe_right quals (FStar_List.collect (fun _53_31 -> (match (_53_31) with
| FStar_Absyn_Syntax.Discriminator (d) -> begin
(let _53_3124 = (FStar_Util.prefix vars)
in (match (_53_3124) with
| (_53_3119, (xxsym, _53_3122)) -> begin
(let xx = (FStar_ToSMT_Term.mkFreeV (xxsym, FStar_ToSMT_Term.Term_sort))
in (let _119_2226 = (let _119_2225 = (let _119_2224 = (let _119_2223 = (let _119_2222 = (let _119_2221 = (let _119_2220 = (let _119_2219 = (FStar_ToSMT_Term.mk_tester (escape d.FStar_Absyn_Syntax.str) xx)
in (FStar_All.pipe_left FStar_ToSMT_Term.boxBool _119_2219))
in (vapp, _119_2220))
in (FStar_ToSMT_Term.mkEq _119_2221))
in ((vapp)::[], vars, _119_2222))
in (FStar_ToSMT_Term.mkForall _119_2223))
in (_119_2224, Some ("Discriminator equation")))
in FStar_ToSMT_Term.Assume (_119_2225))
in (_119_2226)::[]))
end))
end
| FStar_Absyn_Syntax.Projector (d, FStar_Util.Inr (f)) -> begin
(let _53_3137 = (FStar_Util.prefix vars)
in (match (_53_3137) with
| (_53_3132, (xxsym, _53_3135)) -> begin
(let xx = (FStar_ToSMT_Term.mkFreeV (xxsym, FStar_ToSMT_Term.Term_sort))
in (let prim_app = (let _119_2228 = (let _119_2227 = (mk_term_projector_name d f)
in (_119_2227, (xx)::[]))
in (FStar_ToSMT_Term.mkApp _119_2228))
in (let _119_2233 = (let _119_2232 = (let _119_2231 = (let _119_2230 = (let _119_2229 = (FStar_ToSMT_Term.mkEq (vapp, prim_app))
in ((vapp)::[], vars, _119_2229))
in (FStar_ToSMT_Term.mkForall _119_2230))
in (_119_2231, Some ("Projector equation")))
in FStar_ToSMT_Term.Assume (_119_2232))
in (_119_2233)::[])))
end))
end
| _53_3141 -> begin
[]
end)))))
in (let _53_3148 = (encode_binders None formals env)
in (match (_53_3148) with
| (vars, guards, env', decls1, _53_3147) -> begin
(let _53_3157 = (match (pre_opt) with
| None -> begin
(let _119_2234 = (FStar_ToSMT_Term.mk_and_l guards)
in (_119_2234, decls1))
end
| Some (p) -> begin
(let _53_3154 = (encode_formula p env')
in (match (_53_3154) with
| (g, ds) -> begin
(let _119_2235 = (FStar_ToSMT_Term.mk_and_l ((g)::guards))
in (_119_2235, (FStar_List.append decls1 ds)))
end))
end)
in (match (_53_3157) with
| (guard, decls1) -> begin
(let vtok_app = (mk_ApplyE vtok_tm vars)
in (let vapp = (let _119_2237 = (let _119_2236 = (FStar_List.map FStar_ToSMT_Term.mkFreeV vars)
in (vname, _119_2236))
in (FStar_ToSMT_Term.mkApp _119_2237))
in (let _53_3188 = (let vname_decl = (let _119_2240 = (let _119_2239 = (FStar_All.pipe_right formals (FStar_List.map (fun _53_32 -> (match (_53_32) with
| (FStar_Util.Inl (_53_3162), _53_3165) -> begin
FStar_ToSMT_Term.Type_sort
end
| _53_3168 -> begin
FStar_ToSMT_Term.Term_sort
end))))
in (vname, _119_2239, FStar_ToSMT_Term.Term_sort, None))
in FStar_ToSMT_Term.DeclFun (_119_2240))
in (let _53_3175 = (let env = (let _53_3170 = env
in {bindings = _53_3170.bindings; depth = _53_3170.depth; tcenv = _53_3170.tcenv; warn = _53_3170.warn; cache = _53_3170.cache; nolabels = _53_3170.nolabels; use_zfuel_name = _53_3170.use_zfuel_name; encode_non_total_function_typ = encode_non_total_function_typ})
in if (not ((head_normal env tt))) then begin
(encode_typ_pred None tt env vtok_tm)
end else begin
(encode_typ_pred None t_norm env vtok_tm)
end)
in (match (_53_3175) with
| (tok_typing, decls2) -> begin
(let tok_typing = FStar_ToSMT_Term.Assume ((tok_typing, Some ("function token typing")))
in (let _53_3185 = (match (formals) with
| [] -> begin
(let _119_2244 = (let _119_2243 = (let _119_2242 = (FStar_ToSMT_Term.mkFreeV (vname, FStar_ToSMT_Term.Term_sort))
in (FStar_All.pipe_left (fun _119_2241 -> Some (_119_2241)) _119_2242))
in (push_free_var env lid vname _119_2243))
in ((FStar_List.append decls2 ((tok_typing)::[])), _119_2244))
end
| _53_3179 -> begin
(let vtok_decl = FStar_ToSMT_Term.DeclFun ((vtok, [], FStar_ToSMT_Term.Term_sort, None))
in (let vtok_fresh = (let _119_2245 = (varops.next_id ())
in (FStar_ToSMT_Term.fresh_token (vtok, FStar_ToSMT_Term.Term_sort) _119_2245))
in (let name_tok_corr = (let _119_2249 = (let _119_2248 = (let _119_2247 = (let _119_2246 = (FStar_ToSMT_Term.mkEq (vtok_app, vapp))
in ((vtok_app)::[], vars, _119_2246))
in (FStar_ToSMT_Term.mkForall _119_2247))
in (_119_2248, None))
in FStar_ToSMT_Term.Assume (_119_2249))
in ((FStar_List.append decls2 ((vtok_decl)::(vtok_fresh)::(name_tok_corr)::(tok_typing)::[])), env))))
end)
in (match (_53_3185) with
| (tok_decl, env) -> begin
((vname_decl)::tok_decl, env)
end)))
end)))
in (match (_53_3188) with
| (decls2, env) -> begin
(let _53_3196 = (let res_t = (FStar_Absyn_Util.compress_typ res_t)
in (let _53_3192 = (encode_typ_term res_t env')
in (match (_53_3192) with
| (encoded_res_t, decls) -> begin
(let _119_2250 = (FStar_ToSMT_Term.mk_HasType vapp encoded_res_t)
in (encoded_res_t, _119_2250, decls))
end)))
in (match (_53_3196) with
| (encoded_res_t, ty_pred, decls3) -> begin
(let typingAx = (let _119_2254 = (let _119_2253 = (let _119_2252 = (let _119_2251 = (FStar_ToSMT_Term.mkImp (guard, ty_pred))
in ((vapp)::[], vars, _119_2251))
in (FStar_ToSMT_Term.mkForall _119_2252))
in (_119_2253, Some ("free var typing")))
in FStar_ToSMT_Term.Assume (_119_2254))
in (let g = (let _119_2256 = (let _119_2255 = (mk_disc_proj_axioms guard encoded_res_t vapp vars)
in (typingAx)::_119_2255)
in (FStar_List.append (FStar_List.append (FStar_List.append decls1 decls2) decls3) _119_2256))
in (g, env)))
end))
end))))
end))
end))))
end))
end)))
end
end)
and encode_signature = (fun env ses -> (FStar_All.pipe_right ses (FStar_List.fold_left (fun _53_3203 se -> (match (_53_3203) with
| (g, env) -> begin
(let _53_3207 = (encode_sigelt env se)
in (match (_53_3207) with
| (g', env) -> begin
((FStar_List.append g g'), env)
end))
end)) ([], env))))

let encode_env_bindings = (fun env bindings -> (let encode_binding = (fun b _53_3214 -> (match (_53_3214) with
| (decls, env) -> begin
(match (b) with
| FStar_Tc_Env.Binding_var (x, t0) -> begin
(let _53_3222 = (new_term_constant env x)
in (match (_53_3222) with
| (xxsym, xx, env') -> begin
(let t1 = (FStar_Tc_Normalize.norm_typ ((FStar_Tc_Normalize.DeltaHard)::(FStar_Tc_Normalize.Beta)::(FStar_Tc_Normalize.Eta)::(FStar_Tc_Normalize.EtaArgs)::(FStar_Tc_Normalize.Simplify)::[]) env.tcenv t0)
<<<<<<< HEAD
in (let _53_3224 = (match ((FStar_All.pipe_left (FStar_Tc_Env.debug env.tcenv) (FStar_Options.Other ("Encoding")))) with
| true -> begin
(let _119_2271 = (FStar_Absyn_Print.strBvd x)
in (let _119_2270 = (FStar_Absyn_Print.typ_to_string t0)
in (let _119_2269 = (FStar_Absyn_Print.typ_to_string t1)
in (FStar_Util.fprint3 "Normalized %s : %s to %s\n" _119_2271 _119_2270 _119_2269))))
end
| false -> begin
=======
in (let _53_3224 = if (FStar_All.pipe_left (FStar_Tc_Env.debug env.tcenv) (FStar_Options.Other ("Encoding"))) then begin
(let _118_2271 = (FStar_Absyn_Print.strBvd x)
in (let _118_2270 = (FStar_Absyn_Print.typ_to_string t0)
in (let _118_2269 = (FStar_Absyn_Print.typ_to_string t1)
in (FStar_Util.fprint3 "Normalized %s : %s to %s\n" _118_2271 _118_2270 _118_2269))))
end else begin
>>>>>>> 3f538bfb
()
end
in (let _53_3228 = (encode_typ_pred None t1 env xx)
in (match (_53_3228) with
| (t, decls') -> begin
<<<<<<< HEAD
(let caption = (match ((FStar_ST.read FStar_Options.logQueries)) with
| true -> begin
(let _119_2275 = (let _119_2274 = (FStar_Absyn_Print.strBvd x)
in (let _119_2273 = (FStar_Absyn_Print.typ_to_string t0)
in (let _119_2272 = (FStar_Absyn_Print.typ_to_string t1)
in (FStar_Util.format3 "%s : %s (%s)" _119_2274 _119_2273 _119_2272))))
in Some (_119_2275))
end
| false -> begin
=======
(let caption = if (FStar_ST.read FStar_Options.logQueries) then begin
(let _118_2275 = (let _118_2274 = (FStar_Absyn_Print.strBvd x)
in (let _118_2273 = (FStar_Absyn_Print.typ_to_string t0)
in (let _118_2272 = (FStar_Absyn_Print.typ_to_string t1)
in (FStar_Util.format3 "%s : %s (%s)" _118_2274 _118_2273 _118_2272))))
in Some (_118_2275))
end else begin
>>>>>>> 3f538bfb
None
end
in (let g = (FStar_List.append (FStar_List.append ((FStar_ToSMT_Term.DeclFun ((xxsym, [], FStar_ToSMT_Term.Term_sort, caption)))::[]) decls') ((FStar_ToSMT_Term.Assume ((t, None)))::[]))
in ((FStar_List.append decls g), env')))
end))))
end))
end
| FStar_Tc_Env.Binding_typ (a, k) -> begin
(let _53_3238 = (new_typ_constant env a)
in (match (_53_3238) with
| (aasym, aa, env') -> begin
(let _53_3241 = (encode_knd k env aa)
in (match (_53_3241) with
| (k, decls') -> begin
(let g = (let _119_2281 = (let _119_2280 = (let _119_2279 = (let _119_2278 = (let _119_2277 = (let _119_2276 = (FStar_Absyn_Print.strBvd a)
in Some (_119_2276))
in (aasym, [], FStar_ToSMT_Term.Type_sort, _119_2277))
in FStar_ToSMT_Term.DeclFun (_119_2278))
in (_119_2279)::[])
in (FStar_List.append _119_2280 decls'))
in (FStar_List.append _119_2281 ((FStar_ToSMT_Term.Assume ((k, None)))::[])))
in ((FStar_List.append decls g), env'))
end))
end))
end
| FStar_Tc_Env.Binding_lid (x, t) -> begin
(let t_norm = (whnf env t)
in (let _53_3250 = (encode_free_var env x t t_norm [])
in (match (_53_3250) with
| (g, env') -> begin
((FStar_List.append decls g), env')
end)))
end
| FStar_Tc_Env.Binding_sig (se) -> begin
(let _53_3255 = (encode_sigelt env se)
in (match (_53_3255) with
| (g, env') -> begin
((FStar_List.append decls g), env')
end))
end)
end))
in (FStar_List.fold_right encode_binding bindings ([], env))))

let encode_labels = (fun labs -> (let prefix = (FStar_All.pipe_right labs (FStar_List.map (fun _53_3262 -> (match (_53_3262) with
| (l, _53_3259, _53_3261) -> begin
FStar_ToSMT_Term.DeclFun (((Prims.fst l), [], FStar_ToSMT_Term.Bool_sort, None))
end))))
in (let suffix = (FStar_All.pipe_right labs (FStar_List.collect (fun _53_3269 -> (match (_53_3269) with
| (l, _53_3266, _53_3268) -> begin
(let _119_2289 = (FStar_All.pipe_left (fun _119_2285 -> FStar_ToSMT_Term.Echo (_119_2285)) (Prims.fst l))
in (let _119_2288 = (let _119_2287 = (let _119_2286 = (FStar_ToSMT_Term.mkFreeV l)
in FStar_ToSMT_Term.Eval (_119_2286))
in (_119_2287)::[])
in (_119_2289)::_119_2288))
end))))
in (prefix, suffix))))

let last_env = (FStar_Util.mk_ref [])

let init_env = (fun tcenv -> (let _119_2294 = (let _119_2293 = (let _119_2292 = (FStar_Util.smap_create 100)
in {bindings = []; depth = 0; tcenv = tcenv; warn = true; cache = _119_2292; nolabels = false; use_zfuel_name = false; encode_non_total_function_typ = true})
in (_119_2293)::[])
in (FStar_ST.op_Colon_Equals last_env _119_2294)))

let get_env = (fun tcenv -> (match ((FStar_ST.read last_env)) with
| [] -> begin
(FStar_All.failwith "No env; call init first!")
end
| e::_53_3275 -> begin
(let _53_3278 = e
in {bindings = _53_3278.bindings; depth = _53_3278.depth; tcenv = tcenv; warn = _53_3278.warn; cache = _53_3278.cache; nolabels = _53_3278.nolabels; use_zfuel_name = _53_3278.use_zfuel_name; encode_non_total_function_typ = _53_3278.encode_non_total_function_typ})
end))

let set_env = (fun env -> (match ((FStar_ST.read last_env)) with
| [] -> begin
(FStar_All.failwith "Empty env stack")
end
| _53_3284::tl -> begin
(FStar_ST.op_Colon_Equals last_env ((env)::tl))
end))

let push_env = (fun _53_3286 -> (match (()) with
| () -> begin
(match ((FStar_ST.read last_env)) with
| [] -> begin
(FStar_All.failwith "Empty env stack")
end
| hd::tl -> begin
(let refs = (FStar_Util.smap_copy hd.cache)
in (let top = (let _53_3292 = hd
in {bindings = _53_3292.bindings; depth = _53_3292.depth; tcenv = _53_3292.tcenv; warn = _53_3292.warn; cache = refs; nolabels = _53_3292.nolabels; use_zfuel_name = _53_3292.use_zfuel_name; encode_non_total_function_typ = _53_3292.encode_non_total_function_typ})
in (FStar_ST.op_Colon_Equals last_env ((top)::(hd)::tl))))
end)
end))

let pop_env = (fun _53_3295 -> (match (()) with
| () -> begin
(match ((FStar_ST.read last_env)) with
| [] -> begin
(FStar_All.failwith "Popping an empty stack")
end
| _53_3299::tl -> begin
(FStar_ST.op_Colon_Equals last_env tl)
end)
end))

let mark_env = (fun _53_3301 -> (match (()) with
| () -> begin
(push_env ())
end))

let reset_mark_env = (fun _53_3302 -> (match (()) with
| () -> begin
(pop_env ())
end))

let commit_mark_env = (fun _53_3303 -> (match (()) with
| () -> begin
(match ((FStar_ST.read last_env)) with
| hd::_53_3306::tl -> begin
(FStar_ST.op_Colon_Equals last_env ((hd)::tl))
end
| _53_3311 -> begin
(FStar_All.failwith "Impossible")
end)
end))

let init = (fun tcenv -> (let _53_3313 = (init_env tcenv)
in (let _53_3315 = (FStar_ToSMT_Z3.init ())
in (FStar_ToSMT_Z3.giveZ3 ((FStar_ToSMT_Term.DefPrelude)::[])))))

let push = (fun msg -> (let _53_3318 = (push_env ())
in (let _53_3320 = (varops.push ())
in (FStar_ToSMT_Z3.push msg))))

let pop = (fun msg -> (let _53_3323 = (let _119_2315 = (pop_env ())
in (FStar_All.pipe_left Prims.ignore _119_2315))
in (let _53_3325 = (varops.pop ())
in (FStar_ToSMT_Z3.pop msg))))

let mark = (fun msg -> (let _53_3328 = (mark_env ())
in (let _53_3330 = (varops.mark ())
in (FStar_ToSMT_Z3.mark msg))))

let reset_mark = (fun msg -> (let _53_3333 = (reset_mark_env ())
in (let _53_3335 = (varops.reset_mark ())
in (FStar_ToSMT_Z3.reset_mark msg))))

let commit_mark = (fun msg -> (let _53_3338 = (commit_mark_env ())
in (let _53_3340 = (varops.commit_mark ())
in (FStar_ToSMT_Z3.commit_mark msg))))

<<<<<<< HEAD
let encode_sig = (fun tcenv se -> (let caption = (fun decls -> (match ((FStar_ST.read FStar_Options.logQueries)) with
| true -> begin
(let _119_2329 = (let _119_2328 = (let _119_2327 = (FStar_Absyn_Print.sigelt_to_string_short se)
in (Prims.strcat "encoding sigelt " _119_2327))
in FStar_ToSMT_Term.Caption (_119_2328))
in (_119_2329)::decls)
end
| false -> begin
=======
let encode_sig = (fun tcenv se -> (let caption = (fun decls -> if (FStar_ST.read FStar_Options.logQueries) then begin
(let _118_2329 = (let _118_2328 = (let _118_2327 = (FStar_Absyn_Print.sigelt_to_string_short se)
in (Prims.strcat "encoding sigelt " _118_2327))
in FStar_ToSMT_Term.Caption (_118_2328))
in (_118_2329)::decls)
end else begin
>>>>>>> 3f538bfb
decls
end)
in (let env = (get_env tcenv)
in (let _53_3349 = (encode_sigelt env se)
in (match (_53_3349) with
| (decls, env) -> begin
(let _53_3350 = (set_env env)
in (let _119_2330 = (caption decls)
in (FStar_ToSMT_Z3.giveZ3 _119_2330)))
end)))))

let encode_modul = (fun tcenv modul -> (let name = (FStar_Util.format2 "%s %s" (if modul.FStar_Absyn_Syntax.is_interface then begin
"interface"
end else begin
"module"
end) modul.FStar_Absyn_Syntax.name.FStar_Absyn_Syntax.str)
<<<<<<< HEAD
in (let _53_3355 = (match ((FStar_Tc_Env.debug tcenv FStar_Options.Low)) with
| true -> begin
(let _119_2335 = (FStar_All.pipe_right (FStar_List.length modul.FStar_Absyn_Syntax.exports) FStar_Util.string_of_int)
in (FStar_Util.fprint2 "Encoding externals for %s ... %s exports\n" name _119_2335))
end
| false -> begin
=======
in (let _53_3355 = if (FStar_Tc_Env.debug tcenv FStar_Options.Low) then begin
(let _118_2335 = (FStar_All.pipe_right (FStar_List.length modul.FStar_Absyn_Syntax.exports) FStar_Util.string_of_int)
in (FStar_Util.fprint2 "Encoding externals for %s ... %s exports\n" name _118_2335))
end else begin
>>>>>>> 3f538bfb
()
end
in (let env = (get_env tcenv)
in (let _53_3362 = (encode_signature (let _53_3358 = env
in {bindings = _53_3358.bindings; depth = _53_3358.depth; tcenv = _53_3358.tcenv; warn = false; cache = _53_3358.cache; nolabels = _53_3358.nolabels; use_zfuel_name = _53_3358.use_zfuel_name; encode_non_total_function_typ = _53_3358.encode_non_total_function_typ}) modul.FStar_Absyn_Syntax.exports)
in (match (_53_3362) with
| (decls, env) -> begin
(let caption = (fun decls -> if (FStar_ST.read FStar_Options.logQueries) then begin
(let msg = (Prims.strcat "Externals for " name)
in (FStar_List.append ((FStar_ToSMT_Term.Caption (msg))::decls) ((FStar_ToSMT_Term.Caption ((Prims.strcat "End " msg)))::[])))
end else begin
decls
end)
in (let _53_3368 = (set_env (let _53_3366 = env
in {bindings = _53_3366.bindings; depth = _53_3366.depth; tcenv = _53_3366.tcenv; warn = true; cache = _53_3366.cache; nolabels = _53_3366.nolabels; use_zfuel_name = _53_3366.use_zfuel_name; encode_non_total_function_typ = _53_3366.encode_non_total_function_typ}))
in (let _53_3370 = if (FStar_Tc_Env.debug tcenv FStar_Options.Low) then begin
(FStar_Util.fprint1 "Done encoding externals for %s\n" name)
end else begin
()
end
in (let decls = (caption decls)
in (FStar_ToSMT_Z3.giveZ3 decls)))))
end))))))

let solve = (fun tcenv q -> (let _53_3375 = (let _119_2344 = (let _119_2343 = (let _119_2342 = (FStar_Tc_Env.get_range tcenv)
in (FStar_All.pipe_left FStar_Range.string_of_range _119_2342))
in (FStar_Util.format1 "Starting query at %s" _119_2343))
in (push _119_2344))
in (let pop = (fun _53_3378 -> (match (()) with
| () -> begin
(let _119_2349 = (let _119_2348 = (let _119_2347 = (FStar_Tc_Env.get_range tcenv)
in (FStar_All.pipe_left FStar_Range.string_of_range _119_2347))
in (FStar_Util.format1 "Ending query at %s" _119_2348))
in (pop _119_2349))
end))
in (let _53_3408 = (let env = (get_env tcenv)
in (let bindings = (FStar_Tc_Env.fold_env tcenv (fun bs b -> (b)::bs) [])
in (let _53_3391 = (let _119_2353 = (FStar_List.filter (fun _53_33 -> (match (_53_33) with
| FStar_Tc_Env.Binding_sig (_53_3385) -> begin
false
end
| _53_3388 -> begin
true
end)) bindings)
in (encode_env_bindings env _119_2353))
in (match (_53_3391) with
| (env_decls, env) -> begin
<<<<<<< HEAD
(let _53_3392 = (match ((FStar_Tc_Env.debug tcenv FStar_Options.Low)) with
| true -> begin
(let _119_2354 = (FStar_Absyn_Print.formula_to_string q)
in (FStar_Util.fprint1 "Encoding query formula: %s\n" _119_2354))
end
| false -> begin
=======
(let _53_3392 = if (FStar_Tc_Env.debug tcenv FStar_Options.Low) then begin
(let _118_2354 = (FStar_Absyn_Print.formula_to_string q)
in (FStar_Util.fprint1 "Encoding query formula: %s\n" _118_2354))
end else begin
>>>>>>> 3f538bfb
()
end
in (let _53_3397 = (encode_formula_with_labels q env)
in (match (_53_3397) with
| (phi, labels, qdecls) -> begin
(let _53_3400 = (encode_labels labels)
in (match (_53_3400) with
| (label_prefix, label_suffix) -> begin
(let query_prelude = (FStar_List.append (FStar_List.append env_decls label_prefix) qdecls)
in (let qry = (let _119_2356 = (let _119_2355 = (FStar_ToSMT_Term.mkNot phi)
in (_119_2355, Some ("query")))
in FStar_ToSMT_Term.Assume (_119_2356))
in (let suffix = (FStar_List.append label_suffix ((FStar_ToSMT_Term.Echo ("Done!"))::[]))
in (query_prelude, labels, qry, suffix))))
end))
end)))
end))))
in (match (_53_3408) with
| (prefix, labels, qry, suffix) -> begin
(match (qry) with
| FStar_ToSMT_Term.Assume ({FStar_ToSMT_Term.tm = FStar_ToSMT_Term.App (FStar_ToSMT_Term.False, _53_3415); FStar_ToSMT_Term.hash = _53_3412; FStar_ToSMT_Term.freevars = _53_3410}, _53_3420) -> begin
(let _53_3423 = (pop ())
in ())
end
| _53_3426 when tcenv.FStar_Tc_Env.admit -> begin
(let _53_3427 = (pop ())
in ())
end
| FStar_ToSMT_Term.Assume (q, _53_3431) -> begin
(let fresh = ((FStar_String.length q.FStar_ToSMT_Term.hash) >= 2048)
in (let _53_3435 = (FStar_ToSMT_Z3.giveZ3 prefix)
in (let with_fuel = (fun p _53_3441 -> (match (_53_3441) with
| (n, i) -> begin
<<<<<<< HEAD
(let _119_2379 = (let _119_2378 = (let _119_2363 = (let _119_2362 = (FStar_Util.string_of_int n)
in (let _119_2361 = (FStar_Util.string_of_int i)
in (FStar_Util.format2 "<fuel=\'%s\' ifuel=\'%s\'>" _119_2362 _119_2361)))
in FStar_ToSMT_Term.Caption (_119_2363))
in (let _119_2377 = (let _119_2376 = (let _119_2368 = (let _119_2367 = (let _119_2366 = (let _119_2365 = (FStar_ToSMT_Term.mkApp ("MaxFuel", []))
in (let _119_2364 = (FStar_ToSMT_Term.n_fuel n)
in (_119_2365, _119_2364)))
in (FStar_ToSMT_Term.mkEq _119_2366))
in (_119_2367, None))
in FStar_ToSMT_Term.Assume (_119_2368))
in (let _119_2375 = (let _119_2374 = (let _119_2373 = (let _119_2372 = (let _119_2371 = (let _119_2370 = (FStar_ToSMT_Term.mkApp ("MaxIFuel", []))
in (let _119_2369 = (FStar_ToSMT_Term.n_fuel i)
in (_119_2370, _119_2369)))
in (FStar_ToSMT_Term.mkEq _119_2371))
in (_119_2372, None))
in FStar_ToSMT_Term.Assume (_119_2373))
in (_119_2374)::(p)::(FStar_ToSMT_Term.CheckSat)::[])
in (_119_2376)::_119_2375))
in (_119_2378)::_119_2377))
in (FStar_List.append _119_2379 suffix))
end))
in (let check = (fun p -> (let initial_config = (let _119_2383 = (FStar_ST.read FStar_Options.initial_fuel)
in (let _119_2382 = (FStar_ST.read FStar_Options.initial_ifuel)
in (_119_2383, _119_2382)))
in (let alt_configs = (let _119_2402 = (let _119_2401 = (match (((FStar_ST.read FStar_Options.max_ifuel) > (FStar_ST.read FStar_Options.initial_ifuel))) with
| true -> begin
(let _119_2386 = (let _119_2385 = (FStar_ST.read FStar_Options.initial_fuel)
in (let _119_2384 = (FStar_ST.read FStar_Options.max_ifuel)
in (_119_2385, _119_2384)))
in (_119_2386)::[])
end
| false -> begin
[]
end)
in (let _119_2400 = (let _119_2399 = (match ((((FStar_ST.read FStar_Options.max_fuel) / 2) > (FStar_ST.read FStar_Options.initial_fuel))) with
| true -> begin
(let _119_2389 = (let _119_2388 = ((FStar_ST.read FStar_Options.max_fuel) / 2)
in (let _119_2387 = (FStar_ST.read FStar_Options.max_ifuel)
in (_119_2388, _119_2387)))
in (_119_2389)::[])
end
| false -> begin
[]
end)
in (let _119_2398 = (let _119_2397 = (match ((((FStar_ST.read FStar_Options.max_fuel) > (FStar_ST.read FStar_Options.initial_fuel)) && ((FStar_ST.read FStar_Options.max_ifuel) > (FStar_ST.read FStar_Options.initial_ifuel)))) with
| true -> begin
(let _119_2392 = (let _119_2391 = (FStar_ST.read FStar_Options.max_fuel)
in (let _119_2390 = (FStar_ST.read FStar_Options.max_ifuel)
in (_119_2391, _119_2390)))
in (_119_2392)::[])
end
| false -> begin
[]
end)
in (let _119_2396 = (let _119_2395 = (match (((FStar_ST.read FStar_Options.min_fuel) < (FStar_ST.read FStar_Options.initial_fuel))) with
| true -> begin
(let _119_2394 = (let _119_2393 = (FStar_ST.read FStar_Options.min_fuel)
in (_119_2393, 1))
in (_119_2394)::[])
end
| false -> begin
[]
end)
in (_119_2395)::[])
in (_119_2397)::_119_2396))
in (_119_2399)::_119_2398))
in (_119_2401)::_119_2400))
in (FStar_List.flatten _119_2402))
=======
(let _118_2379 = (let _118_2378 = (let _118_2363 = (let _118_2362 = (FStar_Util.string_of_int n)
in (let _118_2361 = (FStar_Util.string_of_int i)
in (FStar_Util.format2 "<fuel=\'%s\' ifuel=\'%s\'>" _118_2362 _118_2361)))
in FStar_ToSMT_Term.Caption (_118_2363))
in (let _118_2377 = (let _118_2376 = (let _118_2368 = (let _118_2367 = (let _118_2366 = (let _118_2365 = (FStar_ToSMT_Term.mkApp ("MaxFuel", []))
in (let _118_2364 = (FStar_ToSMT_Term.n_fuel n)
in (_118_2365, _118_2364)))
in (FStar_ToSMT_Term.mkEq _118_2366))
in (_118_2367, None))
in FStar_ToSMT_Term.Assume (_118_2368))
in (let _118_2375 = (let _118_2374 = (let _118_2373 = (let _118_2372 = (let _118_2371 = (let _118_2370 = (FStar_ToSMT_Term.mkApp ("MaxIFuel", []))
in (let _118_2369 = (FStar_ToSMT_Term.n_fuel i)
in (_118_2370, _118_2369)))
in (FStar_ToSMT_Term.mkEq _118_2371))
in (_118_2372, None))
in FStar_ToSMT_Term.Assume (_118_2373))
in (_118_2374)::(p)::(FStar_ToSMT_Term.CheckSat)::[])
in (_118_2376)::_118_2375))
in (_118_2378)::_118_2377))
in (FStar_List.append _118_2379 suffix))
end))
in (let check = (fun p -> (let initial_config = (let _118_2383 = (FStar_ST.read FStar_Options.initial_fuel)
in (let _118_2382 = (FStar_ST.read FStar_Options.initial_ifuel)
in (_118_2383, _118_2382)))
in (let alt_configs = (let _118_2402 = (let _118_2401 = if ((FStar_ST.read FStar_Options.max_ifuel) > (FStar_ST.read FStar_Options.initial_ifuel)) then begin
(let _118_2386 = (let _118_2385 = (FStar_ST.read FStar_Options.initial_fuel)
in (let _118_2384 = (FStar_ST.read FStar_Options.max_ifuel)
in (_118_2385, _118_2384)))
in (_118_2386)::[])
end else begin
[]
end
in (let _118_2400 = (let _118_2399 = if (((FStar_ST.read FStar_Options.max_fuel) / 2) > (FStar_ST.read FStar_Options.initial_fuel)) then begin
(let _118_2389 = (let _118_2388 = ((FStar_ST.read FStar_Options.max_fuel) / 2)
in (let _118_2387 = (FStar_ST.read FStar_Options.max_ifuel)
in (_118_2388, _118_2387)))
in (_118_2389)::[])
end else begin
[]
end
in (let _118_2398 = (let _118_2397 = if (((FStar_ST.read FStar_Options.max_fuel) > (FStar_ST.read FStar_Options.initial_fuel)) && ((FStar_ST.read FStar_Options.max_ifuel) > (FStar_ST.read FStar_Options.initial_ifuel))) then begin
(let _118_2392 = (let _118_2391 = (FStar_ST.read FStar_Options.max_fuel)
in (let _118_2390 = (FStar_ST.read FStar_Options.max_ifuel)
in (_118_2391, _118_2390)))
in (_118_2392)::[])
end else begin
[]
end
in (let _118_2396 = (let _118_2395 = if ((FStar_ST.read FStar_Options.min_fuel) < (FStar_ST.read FStar_Options.initial_fuel)) then begin
(let _118_2394 = (let _118_2393 = (FStar_ST.read FStar_Options.min_fuel)
in (_118_2393, 1))
in (_118_2394)::[])
end else begin
[]
end
in (_118_2395)::[])
in (_118_2397)::_118_2396))
in (_118_2399)::_118_2398))
in (_118_2401)::_118_2400))
in (FStar_List.flatten _118_2402))
>>>>>>> 3f538bfb
in (let report = (fun errs -> (let errs = (match (errs) with
| [] -> begin
(("Unknown assertion failed", FStar_Absyn_Syntax.dummyRange))::[]
end
| _53_3450 -> begin
errs
end)
<<<<<<< HEAD
in (let _53_3452 = (match ((FStar_ST.read FStar_Options.print_fuels)) with
| true -> begin
(let _119_2410 = (let _119_2405 = (FStar_Tc_Env.get_range tcenv)
in (FStar_Range.string_of_range _119_2405))
in (let _119_2409 = (let _119_2406 = (FStar_ST.read FStar_Options.max_fuel)
in (FStar_All.pipe_right _119_2406 FStar_Util.string_of_int))
in (let _119_2408 = (let _119_2407 = (FStar_ST.read FStar_Options.max_ifuel)
in (FStar_All.pipe_right _119_2407 FStar_Util.string_of_int))
in (FStar_Util.fprint3 "(%s) Query failed with maximum fuel %s and ifuel %s\n" _119_2410 _119_2409 _119_2408))))
end
| false -> begin
=======
in (let _53_3452 = if (FStar_ST.read FStar_Options.print_fuels) then begin
(let _118_2410 = (let _118_2405 = (FStar_Tc_Env.get_range tcenv)
in (FStar_Range.string_of_range _118_2405))
in (let _118_2409 = (let _118_2406 = (FStar_ST.read FStar_Options.max_fuel)
in (FStar_All.pipe_right _118_2406 FStar_Util.string_of_int))
in (let _118_2408 = (let _118_2407 = (FStar_ST.read FStar_Options.max_ifuel)
in (FStar_All.pipe_right _118_2407 FStar_Util.string_of_int))
in (FStar_Util.fprint3 "(%s) Query failed with maximum fuel %s and ifuel %s\n" _118_2410 _118_2409 _118_2408))))
end else begin
>>>>>>> 3f538bfb
()
end
in (FStar_Tc_Errors.add_errors tcenv errs))))
in (let rec try_alt_configs = (fun p errs _53_34 -> (match (_53_34) with
| [] -> begin
(report errs)
end
| mi::[] -> begin
(match (errs) with
| [] -> begin
(let _119_2421 = (with_fuel p mi)
in (FStar_ToSMT_Z3.ask fresh labels _119_2421 (cb mi p [])))
end
| _53_3464 -> begin
(report errs)
end)
end
| mi::tl -> begin
(let _119_2423 = (with_fuel p mi)
in (FStar_ToSMT_Z3.ask fresh labels _119_2423 (fun _53_3470 -> (match (_53_3470) with
| (ok, errs') -> begin
(match (errs) with
| [] -> begin
(cb mi p tl (ok, errs'))
end
| _53_3473 -> begin
(cb mi p tl (ok, errs))
end)
end))))
end))
and cb = (fun _53_3476 p alt _53_3481 -> (match ((_53_3476, _53_3481)) with
| ((prev_fuel, prev_ifuel), (ok, errs)) -> begin
<<<<<<< HEAD
(match (ok) with
| true -> begin
(match ((FStar_ST.read FStar_Options.print_fuels)) with
| true -> begin
(let _119_2431 = (let _119_2428 = (FStar_Tc_Env.get_range tcenv)
in (FStar_Range.string_of_range _119_2428))
in (let _119_2430 = (FStar_Util.string_of_int prev_fuel)
in (let _119_2429 = (FStar_Util.string_of_int prev_ifuel)
in (FStar_Util.fprint3 "(%s) Query succeeded with fuel %s and ifuel %s\n" _119_2431 _119_2430 _119_2429))))
end
| false -> begin
=======
if ok then begin
if (FStar_ST.read FStar_Options.print_fuels) then begin
(let _118_2431 = (let _118_2428 = (FStar_Tc_Env.get_range tcenv)
in (FStar_Range.string_of_range _118_2428))
in (let _118_2430 = (FStar_Util.string_of_int prev_fuel)
in (let _118_2429 = (FStar_Util.string_of_int prev_ifuel)
in (FStar_Util.fprint3 "(%s) Query succeeded with fuel %s and ifuel %s\n" _118_2431 _118_2430 _118_2429))))
end else begin
>>>>>>> 3f538bfb
()
end
end else begin
(try_alt_configs p errs alt)
end
end))
<<<<<<< HEAD
in (let _119_2432 = (with_fuel p initial_config)
in (FStar_ToSMT_Z3.ask fresh labels _119_2432 (cb initial_config p alt_configs))))))))
in (let process_query = (fun q -> (match (((FStar_ST.read FStar_Options.split_cases) > 0)) with
| true -> begin
(let _53_3486 = (let _119_2438 = (FStar_ST.read FStar_Options.split_cases)
in (FStar_ToSMT_SplitQueryCases.can_handle_query _119_2438 q))
=======
in (let _118_2432 = (with_fuel p initial_config)
in (FStar_ToSMT_Z3.ask fresh labels _118_2432 (cb initial_config p alt_configs))))))))
in (let process_query = (fun q -> if ((FStar_ST.read FStar_Options.split_cases) > 0) then begin
(let _53_3486 = (let _118_2438 = (FStar_ST.read FStar_Options.split_cases)
in (FStar_ToSMT_SplitQueryCases.can_handle_query _118_2438 q))
>>>>>>> 3f538bfb
in (match (_53_3486) with
| (b, cb) -> begin
if b then begin
(FStar_ToSMT_SplitQueryCases.handle_query cb check)
end else begin
(check q)
end
end))
end else begin
(check q)
end)
in (let _53_3487 = if (FStar_ST.read FStar_Options.admit_smt_queries) then begin
()
end else begin
(process_query qry)
end
in (pop ())))))))
end)
end)))))

let is_trivial = (fun tcenv q -> (let env = (get_env tcenv)
in (let _53_3492 = (push "query")
in (let _53_3499 = (encode_formula_with_labels q env)
in (match (_53_3499) with
| (f, _53_3496, _53_3498) -> begin
(let _53_3500 = (pop "query")
in (match (f.FStar_ToSMT_Term.tm) with
| FStar_ToSMT_Term.App (FStar_ToSMT_Term.True, _53_3504) -> begin
true
end
| _53_3508 -> begin
false
end))
end)))))

let solver = {FStar_Tc_Env.init = init; FStar_Tc_Env.push = push; FStar_Tc_Env.pop = pop; FStar_Tc_Env.mark = mark; FStar_Tc_Env.reset_mark = reset_mark; FStar_Tc_Env.commit_mark = commit_mark; FStar_Tc_Env.encode_modul = encode_modul; FStar_Tc_Env.encode_sig = encode_sig; FStar_Tc_Env.solve = solve; FStar_Tc_Env.is_trivial = is_trivial; FStar_Tc_Env.finish = FStar_ToSMT_Z3.finish; FStar_Tc_Env.refresh = FStar_ToSMT_Z3.refresh}

let dummy = {FStar_Tc_Env.init = (fun _53_3509 -> ()); FStar_Tc_Env.push = (fun _53_3511 -> ()); FStar_Tc_Env.pop = (fun _53_3513 -> ()); FStar_Tc_Env.mark = (fun _53_3515 -> ()); FStar_Tc_Env.reset_mark = (fun _53_3517 -> ()); FStar_Tc_Env.commit_mark = (fun _53_3519 -> ()); FStar_Tc_Env.encode_modul = (fun _53_3521 _53_3523 -> ()); FStar_Tc_Env.encode_sig = (fun _53_3525 _53_3527 -> ()); FStar_Tc_Env.solve = (fun _53_3529 _53_3531 -> ()); FStar_Tc_Env.is_trivial = (fun _53_3533 _53_3535 -> false); FStar_Tc_Env.finish = (fun _53_3537 -> ()); FStar_Tc_Env.refresh = (fun _53_3538 -> ())}



<|MERGE_RESOLUTION|>--- conflicted
+++ resolved
@@ -268,19 +268,10 @@
 
 let lookup_binding = (fun env f -> (FStar_Util.find_map env.bindings f))
 
-<<<<<<< HEAD
-let caption_t = (fun env t -> (match ((FStar_Tc_Env.debug env.tcenv FStar_Options.Low)) with
-| true -> begin
+let caption_t = (fun env t -> if (FStar_Tc_Env.debug env.tcenv FStar_Options.Low) then begin
 (let _119_311 = (FStar_Absyn_Print.typ_to_string t)
 in Some (_119_311))
-end
-| false -> begin
-=======
-let caption_t = (fun env t -> if (FStar_Tc_Env.debug env.tcenv FStar_Options.Low) then begin
-(let _118_311 = (FStar_Absyn_Print.typ_to_string t)
-in Some (_118_311))
-end else begin
->>>>>>> 3f538bfb
+end else begin
 None
 end)
 
@@ -403,23 +394,12 @@
 | Some (t) -> begin
 (match (t.FStar_ToSMT_Term.tm) with
 | FStar_ToSMT_Term.App (_53_343, fuel::[]) -> begin
-<<<<<<< HEAD
-(match ((let _119_399 = (let _119_398 = (FStar_ToSMT_Term.fv_of_term fuel)
+if (let _119_399 = (let _119_398 = (FStar_ToSMT_Term.fv_of_term fuel)
 in (FStar_All.pipe_right _119_398 Prims.fst))
-in (FStar_Util.starts_with _119_399 "fuel"))) with
-| true -> begin
+in (FStar_Util.starts_with _119_399 "fuel")) then begin
 (let _119_400 = (FStar_ToSMT_Term.mkFreeV (name, FStar_ToSMT_Term.Term_sort))
 in (FStar_ToSMT_Term.mk_ApplyEF _119_400 fuel))
-end
-| false -> begin
-=======
-if (let _118_399 = (let _118_398 = (FStar_ToSMT_Term.fv_of_term fuel)
-in (FStar_All.pipe_right _118_398 Prims.fst))
-in (FStar_Util.starts_with _118_399 "fuel")) then begin
-(let _118_400 = (FStar_ToSMT_Term.mkFreeV (name, FStar_ToSMT_Term.Term_sort))
-in (FStar_ToSMT_Term.mk_ApplyEF _118_400 fuel))
-end else begin
->>>>>>> 3f538bfb
+end else begin
 t
 end
 end
@@ -740,29 +720,15 @@
 in (aux true _119_579))
 end
 | _53_644 -> begin
-<<<<<<< HEAD
-(match (norm) with
-| true -> begin
+if norm then begin
 (let _119_580 = (whnf env t)
 in (aux false _119_580))
-end
-| false -> begin
+end else begin
 (let _119_583 = (let _119_582 = (FStar_Range.string_of_range t0.FStar_Absyn_Syntax.pos)
 in (let _119_581 = (FStar_Absyn_Print.typ_to_string t0)
 in (FStar_Util.format2 "(%s) Expected a function typ; got %s" _119_582 _119_581)))
 in (FStar_All.failwith _119_583))
-end)
-=======
-if norm then begin
-(let _118_580 = (whnf env t)
-in (aux false _118_580))
-end else begin
-(let _118_583 = (let _118_582 = (FStar_Range.string_of_range t0.FStar_Absyn_Syntax.pos)
-in (let _118_581 = (FStar_Absyn_Print.typ_to_string t0)
-in (FStar_Util.format2 "(%s) Expected a function typ; got %s" _118_582 _118_581)))
-in (FStar_All.failwith _118_583))
-end
->>>>>>> 3f538bfb
+end
 end)))
 in (aux true t0)))
 
@@ -772,21 +738,11 @@
 (FStar_ToSMT_Term.mk_Kind_type, [])
 end
 | FStar_Absyn_Syntax.Kind_abbrev (_53_649, k0) -> begin
-<<<<<<< HEAD
-(let _53_653 = (match ((FStar_Tc_Env.debug env.tcenv (FStar_Options.Other ("Encoding")))) with
-| true -> begin
+(let _53_653 = if (FStar_Tc_Env.debug env.tcenv (FStar_Options.Other ("Encoding"))) then begin
 (let _119_622 = (FStar_Absyn_Print.kind_to_string k)
 in (let _119_621 = (FStar_Absyn_Print.kind_to_string k0)
 in (FStar_Util.fprint2 "Encoding kind abbrev %s, expanded to %s\n" _119_622 _119_621)))
-end
-| false -> begin
-=======
-(let _53_653 = if (FStar_Tc_Env.debug env.tcenv (FStar_Options.Other ("Encoding"))) then begin
-(let _118_622 = (FStar_Absyn_Print.kind_to_string k)
-in (let _118_621 = (FStar_Absyn_Print.kind_to_string k0)
-in (FStar_Util.fprint2 "Encoding kind abbrev %s, expanded to %s\n" _118_622 _118_621)))
-end else begin
->>>>>>> 3f538bfb
+end else begin
 ()
 end
 in (encode_knd_term k0 env))
@@ -848,19 +804,10 @@
 | None -> begin
 (let ksym = (varops.fresh "Kind_arrow")
 in (let cvar_sorts = (FStar_List.map Prims.snd cvars)
-<<<<<<< HEAD
-in (let caption = (match ((FStar_ST.read FStar_Options.logQueries)) with
-| true -> begin
+in (let caption = if (FStar_ST.read FStar_Options.logQueries) then begin
 (let _119_642 = (FStar_Tc_Normalize.kind_norm_to_string env.tcenv k)
 in Some (_119_642))
-end
-| false -> begin
-=======
-in (let caption = if (FStar_ST.read FStar_Options.logQueries) then begin
-(let _118_642 = (FStar_Tc_Normalize.kind_norm_to_string env.tcenv k)
-in Some (_118_642))
-end else begin
->>>>>>> 3f538bfb
+end else begin
 None
 end
 in (let kdecl = FStar_ToSMT_Term.DeclFun ((ksym, cvar_sorts, FStar_ToSMT_Term.Kind_sort, caption))
@@ -896,19 +843,10 @@
 (let _119_659 = (FStar_ToSMT_Term.mk_HasKind t k)
 in (_119_659, decls))
 end)))
-<<<<<<< HEAD
-and encode_binders = (fun fuel_opt bs env -> (let _53_734 = (match ((FStar_Tc_Env.debug env.tcenv FStar_Options.Low)) with
-| true -> begin
+and encode_binders = (fun fuel_opt bs env -> (let _53_734 = if (FStar_Tc_Env.debug env.tcenv FStar_Options.Low) then begin
 (let _119_663 = (FStar_Absyn_Print.binders_to_string ", " bs)
 in (FStar_Util.fprint1 "Encoding binders %s\n" _119_663))
-end
-| false -> begin
-=======
-and encode_binders = (fun fuel_opt bs env -> (let _53_734 = if (FStar_Tc_Env.debug env.tcenv FStar_Options.Low) then begin
-(let _118_663 = (FStar_Absyn_Print.binders_to_string ", " bs)
-in (FStar_Util.fprint1 "Encoding binders %s\n" _118_663))
-end else begin
->>>>>>> 3f538bfb
+end else begin
 ()
 end
 in (let _53_784 = (FStar_All.pipe_right bs (FStar_List.fold_left (fun _53_741 b -> (match (_53_741) with
@@ -919,21 +857,11 @@
 in (let _53_753 = (gen_typ_var env a)
 in (match (_53_753) with
 | (aasym, aa, env') -> begin
-<<<<<<< HEAD
-(let _53_754 = (match ((FStar_Tc_Env.debug env.tcenv (FStar_Options.Other ("Encoding")))) with
-| true -> begin
+(let _53_754 = if (FStar_Tc_Env.debug env.tcenv (FStar_Options.Other ("Encoding"))) then begin
 (let _119_667 = (FStar_Absyn_Print.strBvd a)
 in (let _119_666 = (FStar_Absyn_Print.kind_to_string k)
 in (FStar_Util.fprint3 "Encoding type binder %s (%s) at kind %s\n" _119_667 aasym _119_666)))
-end
-| false -> begin
-=======
-(let _53_754 = if (FStar_Tc_Env.debug env.tcenv (FStar_Options.Other ("Encoding"))) then begin
-(let _118_667 = (FStar_Absyn_Print.strBvd a)
-in (let _118_666 = (FStar_Absyn_Print.kind_to_string k)
-in (FStar_Util.fprint3 "Encoding type binder %s (%s) at kind %s\n" _118_667 aasym _118_666)))
-end else begin
->>>>>>> 3f538bfb
+end else begin
 ()
 end
 in (let _53_758 = (encode_knd k env aa)
@@ -1045,19 +973,10 @@
 | None -> begin
 (let tsym = (varops.fresh "Typ_fun")
 in (let cvar_sorts = (FStar_List.map Prims.snd cvars)
-<<<<<<< HEAD
-in (let caption = (match ((FStar_ST.read FStar_Options.logQueries)) with
-| true -> begin
+in (let caption = if (FStar_ST.read FStar_Options.logQueries) then begin
 (let _119_694 = (FStar_Tc_Normalize.typ_norm_to_string env.tcenv t0)
 in Some (_119_694))
-end
-| false -> begin
-=======
-in (let caption = if (FStar_ST.read FStar_Options.logQueries) then begin
-(let _118_694 = (FStar_Tc_Normalize.typ_norm_to_string env.tcenv t0)
-in Some (_118_694))
-end else begin
->>>>>>> 3f538bfb
+end else begin
 None
 end
 in (let tdecl = FStar_ToSMT_Term.DeclFun ((tsym, cvar_sorts, FStar_ToSMT_Term.Type_sort, caption))
@@ -1368,14 +1287,8 @@
 in (fallback ()))
 end
 | Some (tfun) -> begin
-<<<<<<< HEAD
-(match ((let _119_780 = (FStar_Absyn_Util.is_pure_or_ghost_function tfun)
-in (FStar_All.pipe_left Prims.op_Negation _119_780))) with
-| true -> begin
-=======
-if (let _118_780 = (FStar_Absyn_Util.is_pure_or_ghost_function tfun)
-in (FStar_All.pipe_left Prims.op_Negation _118_780)) then begin
->>>>>>> 3f538bfb
+if (let _119_780 = (FStar_Absyn_Util.is_pure_or_ghost_function tfun)
+in (FStar_All.pipe_left Prims.op_Negation _119_780)) then begin
 (fallback ())
 end else begin
 (let tfun = (as_function_typ env tfun)
@@ -1522,47 +1435,23 @@
 in (tm, decls))
 end)))
 in (let head = (FStar_Absyn_Util.compress_exp head)
-<<<<<<< HEAD
-in (let _53_1242 = (match ((FStar_All.pipe_left (FStar_Tc_Env.debug env.tcenv) (FStar_Options.Other ("186")))) with
-| true -> begin
+in (let _53_1242 = if (FStar_All.pipe_left (FStar_Tc_Env.debug env.tcenv) (FStar_Options.Other ("186"))) then begin
 (let _119_815 = (FStar_Absyn_Print.exp_to_string head)
 in (let _119_814 = (FStar_Absyn_Print.exp_to_string e)
 in (FStar_Util.fprint2 "Recomputing type for %s\nFull term is %s\n" _119_815 _119_814)))
-end
-| false -> begin
+end else begin
 ()
-end)
+end
 in (let head_type = (let _119_818 = (let _119_817 = (let _119_816 = (FStar_Tc_Recheck.recompute_typ head)
 in (FStar_Absyn_Util.unrefine _119_816))
 in (whnf env _119_817))
 in (FStar_All.pipe_left FStar_Absyn_Util.unrefine _119_818))
-in (let _53_1245 = (match ((FStar_All.pipe_left (FStar_Tc_Env.debug env.tcenv) (FStar_Options.Other ("Encoding")))) with
-| true -> begin
+in (let _53_1245 = if (FStar_All.pipe_left (FStar_Tc_Env.debug env.tcenv) (FStar_Options.Other ("Encoding"))) then begin
 (let _119_821 = (FStar_Absyn_Print.exp_to_string head)
 in (let _119_820 = (FStar_Absyn_Print.tag_of_exp head)
 in (let _119_819 = (FStar_Absyn_Print.typ_to_string head_type)
 in (FStar_Util.fprint3 "Recomputed type of head %s (%s) to be %s\n" _119_821 _119_820 _119_819))))
-end
-| false -> begin
-=======
-in (let _53_1242 = if (FStar_All.pipe_left (FStar_Tc_Env.debug env.tcenv) (FStar_Options.Other ("186"))) then begin
-(let _118_815 = (FStar_Absyn_Print.exp_to_string head)
-in (let _118_814 = (FStar_Absyn_Print.exp_to_string e)
-in (FStar_Util.fprint2 "Recomputing type for %s\nFull term is %s\n" _118_815 _118_814)))
-end else begin
-()
-end
-in (let head_type = (let _118_818 = (let _118_817 = (let _118_816 = (FStar_Tc_Recheck.recompute_typ head)
-in (FStar_Absyn_Util.unrefine _118_816))
-in (whnf env _118_817))
-in (FStar_All.pipe_left FStar_Absyn_Util.unrefine _118_818))
-in (let _53_1245 = if (FStar_All.pipe_left (FStar_Tc_Env.debug env.tcenv) (FStar_Options.Other ("Encoding"))) then begin
-(let _118_821 = (FStar_Absyn_Print.exp_to_string head)
-in (let _118_820 = (FStar_Absyn_Print.tag_of_exp head)
-in (let _118_819 = (FStar_Absyn_Print.typ_to_string head_type)
-in (FStar_Util.fprint3 "Recomputed type of head %s (%s) to be %s\n" _118_821 _118_820 _118_819))))
-end else begin
->>>>>>> 3f538bfb
+end else begin
 ()
 end
 in (match ((FStar_Absyn_Util.function_formals head_type)) with
@@ -1678,19 +1567,10 @@
 (let _119_844 = (encode_one_pat env pat)
 in (_119_844)::[])
 end))
-<<<<<<< HEAD
-and encode_one_pat = (fun env pat -> (let _53_1361 = (match ((FStar_Tc_Env.debug env.tcenv FStar_Options.Low)) with
-| true -> begin
+and encode_one_pat = (fun env pat -> (let _53_1361 = if (FStar_Tc_Env.debug env.tcenv FStar_Options.Low) then begin
 (let _119_847 = (FStar_Absyn_Print.pat_to_string pat)
 in (FStar_Util.fprint1 "Encoding pattern %s\n" _119_847))
-end
-| false -> begin
-=======
-and encode_one_pat = (fun env pat -> (let _53_1361 = if (FStar_Tc_Env.debug env.tcenv FStar_Options.Low) then begin
-(let _118_847 = (FStar_Absyn_Print.pat_to_string pat)
-in (FStar_Util.fprint1 "Encoding pattern %s\n" _118_847))
-end else begin
->>>>>>> 3f538bfb
+end else begin
 ()
 end
 in (let _53_1365 = (FStar_Tc_Util.decorated_pattern_as_either pat)
@@ -2044,16 +1924,9 @@
 | (phi, labs, decls) -> begin
 if env.nolabels then begin
 (phi, [], decls)
-<<<<<<< HEAD
-end
-| false -> begin
+end else begin
 (let lvar = (let _119_1045 = (varops.fresh "label")
 in (_119_1045, FStar_ToSMT_Term.Bool_sort))
-=======
-end else begin
-(let lvar = (let _118_1045 = (varops.fresh "label")
-in (_118_1045, FStar_ToSMT_Term.Bool_sort))
->>>>>>> 3f538bfb
 in (let lterm = (FStar_ToSMT_Term.mkFreeV lvar)
 in (let lphi = (FStar_ToSMT_Term.mkOr (lterm, phi))
 in (lphi, ((lvar, msg, r))::labs, decls))))
@@ -2123,19 +1996,10 @@
 end))
 end))
 end)))
-<<<<<<< HEAD
-in (let _53_1905 = (match ((FStar_Tc_Env.debug env.tcenv FStar_Options.Low)) with
-| true -> begin
+in (let _53_1905 = if (FStar_Tc_Env.debug env.tcenv FStar_Options.Low) then begin
 (let _119_1058 = (FStar_Absyn_Print.formula_to_string phi)
 in (FStar_Util.fprint1 ">>>> Destructing as formula ... %s\n" _119_1058))
-end
-| false -> begin
-=======
-in (let _53_1905 = if (FStar_Tc_Env.debug env.tcenv FStar_Options.Low) then begin
-(let _118_1058 = (FStar_Absyn_Print.formula_to_string phi)
-in (FStar_Util.fprint1 ">>>> Destructing as formula ... %s\n" _118_1058))
-end else begin
->>>>>>> 3f538bfb
+end else begin
 ()
 end
 in (let phi = (FStar_Absyn_Util.compress_typ phi)
@@ -2156,19 +2020,10 @@
 end)
 end
 | Some (FStar_Absyn_Util.QAll (vars, pats, body)) -> begin
-<<<<<<< HEAD
-(let _53_1930 = (match ((FStar_Tc_Env.debug env.tcenv FStar_Options.Low)) with
-| true -> begin
+(let _53_1930 = if (FStar_Tc_Env.debug env.tcenv FStar_Options.Low) then begin
 (let _119_1075 = (FStar_All.pipe_right vars (FStar_Absyn_Print.binders_to_string "; "))
 in (FStar_Util.fprint1 ">>>> Got QALL [%s]\n" _119_1075))
-end
-| false -> begin
-=======
-(let _53_1930 = if (FStar_Tc_Env.debug env.tcenv FStar_Options.Low) then begin
-(let _118_1075 = (FStar_All.pipe_right vars (FStar_Absyn_Print.binders_to_string "; "))
-in (FStar_Util.fprint1 ">>>> Got QALL [%s]\n" _118_1075))
-end else begin
->>>>>>> 3f538bfb
+end else begin
 ()
 end
 in (let _53_1938 = (encode_q_body env vars pats body)
@@ -2726,19 +2581,10 @@
 (f s tt)
 end)))))))))))))))))))))))
 
-<<<<<<< HEAD
-let rec encode_sigelt = (fun env se -> (let _53_2164 = (match ((FStar_Tc_Env.debug env.tcenv FStar_Options.Low)) with
-| true -> begin
+let rec encode_sigelt = (fun env se -> (let _53_2164 = if (FStar_Tc_Env.debug env.tcenv FStar_Options.Low) then begin
 (let _119_1800 = (FStar_Absyn_Print.sigelt_to_string se)
 in (FStar_All.pipe_left (FStar_Util.fprint1 ">>>>Encoding [%s]\n") _119_1800))
-end
-| false -> begin
-=======
-let rec encode_sigelt = (fun env se -> (let _53_2164 = if (FStar_Tc_Env.debug env.tcenv FStar_Options.Low) then begin
-(let _118_1800 = (FStar_Absyn_Print.sigelt_to_string se)
-in (FStar_All.pipe_left (FStar_Util.fprint1 ">>>>Encoding [%s]\n") _118_1800))
-end else begin
->>>>>>> 3f538bfb
+end else begin
 ()
 end
 in (let nm = (match ((FStar_Absyn_Util.lid_of_sigelt se)) with
@@ -2774,21 +2620,11 @@
 in (let _53_2188 = (encode_free_var env lid t tt quals)
 in (match (_53_2188) with
 | (decls, env) -> begin
-<<<<<<< HEAD
-(match ((FStar_Absyn_Util.is_smt_lemma t)) with
-| true -> begin
+if (FStar_Absyn_Util.is_smt_lemma t) then begin
 (let _119_1824 = (let _119_1823 = (encode_smt_lemma env lid t)
 in (FStar_List.append decls _119_1823))
 in (_119_1824, env))
-end
-| false -> begin
-=======
-if (FStar_Absyn_Util.is_smt_lemma t) then begin
-(let _118_1824 = (let _118_1823 = (encode_smt_lemma env lid t)
-in (FStar_List.append decls _118_1823))
-in (_118_1824, env))
-end else begin
->>>>>>> 3f538bfb
+end else begin
 (decls, env)
 end
 end))))
@@ -2878,27 +2714,14 @@
 end
 | _53_2290 -> begin
 false
-<<<<<<< HEAD
-end))))) with
-| true -> begin
+end)))) then begin
 (let _119_1861 = (FStar_ToSMT_Term.mk_Valid app)
 in (let _119_1860 = (encode_formula t env')
 in (_119_1861, _119_1860)))
-end
-| false -> begin
+end else begin
 (let _119_1862 = (encode_typ_term t env')
 in (app, _119_1862))
-end)
-=======
-end)))) then begin
-(let _118_1861 = (FStar_ToSMT_Term.mk_Valid app)
-in (let _118_1860 = (encode_formula t env')
-in (_118_1861, _118_1860)))
-end else begin
-(let _118_1862 = (encode_typ_term t env')
-in (app, _118_1862))
-end
->>>>>>> 3f538bfb
+end
 in (match (_53_2295) with
 | (def, (body, decls1)) -> begin
 (let abbrev_def = (let _119_1869 = (let _119_1868 = (let _119_1867 = (let _119_1866 = (let _119_1865 = (let _119_1864 = (FStar_ToSMT_Term.mk_and_l guards)
@@ -2985,16 +2808,9 @@
 end))
 end else begin
 (FStar_ToSMT_Term.constructor_to_decl c)
-<<<<<<< HEAD
-end))
-in (let inversion_axioms = (fun tapp vars -> (match ((((FStar_List.length datas) = 0) || (FStar_All.pipe_right datas (FStar_Util.for_some (fun l -> (let _119_1898 = (FStar_Tc_Env.lookup_qname env.tcenv l)
-in (FStar_All.pipe_right _119_1898 FStar_Option.isNone))))))) with
-| true -> begin
-=======
-end)
-in (let inversion_axioms = (fun tapp vars -> if (((FStar_List.length datas) = 0) || (FStar_All.pipe_right datas (FStar_Util.for_some (fun l -> (let _118_1898 = (FStar_Tc_Env.lookup_qname env.tcenv l)
-in (FStar_All.pipe_right _118_1898 FStar_Option.isNone)))))) then begin
->>>>>>> 3f538bfb
+end)
+in (let inversion_axioms = (fun tapp vars -> if (((FStar_List.length datas) = 0) || (FStar_All.pipe_right datas (FStar_Util.for_some (fun l -> (let _119_1898 = (FStar_Tc_Env.lookup_qname env.tcenv l)
+in (FStar_All.pipe_right _119_1898 FStar_Option.isNone)))))) then begin
 []
 end else begin
 (let _53_2386 = (fresh_fvar "x" FStar_ToSMT_Term.Term_sort)
@@ -3040,13 +2856,8 @@
 (FStar_All.failwith "Impossible")
 end else begin
 ()
-<<<<<<< HEAD
-end)
+end
 in (let eqs = (let _119_1916 = (FStar_List.map2 (fun v a -> (match (a) with
-=======
-end
-in (let eqs = (let _118_1916 = (FStar_List.map2 (fun v a -> (match (a) with
->>>>>>> 3f538bfb
 | FStar_Util.Inl (a) -> begin
 (let _119_1913 = (let _119_1912 = (FStar_ToSMT_Term.mkFreeV v)
 in (_119_1912, a))
@@ -3208,21 +3019,12 @@
 ((ttok_app)::[])::((tapp)::[])::[]
 end else begin
 ((ttok_app)::[])::[]
-<<<<<<< HEAD
-end)
+end
 in (let name_tok_corr = (let _119_1978 = (let _119_1977 = (let _119_1976 = (let _119_1975 = (FStar_ToSMT_Term.mkEq (ttok_app, tapp))
 in (pats, None, vars, _119_1975))
 in (FStar_ToSMT_Term.mkForall' _119_1976))
 in (_119_1977, Some ("name-token correspondence")))
 in FStar_ToSMT_Term.Assume (_119_1978))
-=======
-end
-in (let name_tok_corr = (let _118_1978 = (let _118_1977 = (let _118_1976 = (let _118_1975 = (FStar_ToSMT_Term.mkEq (ttok_app, tapp))
-in (pats, None, vars, _118_1975))
-in (FStar_ToSMT_Term.mkForall' _118_1976))
-in (_118_1977, Some ("name-token correspondence")))
-in FStar_ToSMT_Term.Assume (_118_1978))
->>>>>>> 3f538bfb
 in ((ttok_decl)::(ttok_fresh)::(name_tok_corr)::[], env))))))
 end)
 in (match (_53_2529) with
@@ -3234,18 +3036,15 @@
 (let kindingAx = (let _53_2535 = (encode_knd res env' tapp)
 in (match (_53_2535) with
 | (k, decls) -> begin
-<<<<<<< HEAD
-(let karr = (match (is_kind_arrow) with
-| true -> begin
+(let karr = if is_kind_arrow then begin
 (let _119_1982 = (let _119_1981 = (let _119_1980 = (let _119_1979 = (FStar_ToSMT_Term.mk_PreKind ttok_tm)
 in (FStar_ToSMT_Term.mk_tester "Kind_arrow" _119_1979))
 in (_119_1980, Some ("kinding")))
 in FStar_ToSMT_Term.Assume (_119_1981))
 in (_119_1982)::[])
-end
-| false -> begin
+end else begin
 []
-end)
+end
 in (let _119_1988 = (let _119_1987 = (let _119_1986 = (let _119_1985 = (let _119_1984 = (let _119_1983 = (FStar_ToSMT_Term.mkImp (guard, k))
 in ((tapp)::[], vars, _119_1983))
 in (FStar_ToSMT_Term.mkForall _119_1984))
@@ -3254,12 +3053,10 @@
 in (_119_1987)::[])
 in (FStar_List.append (FStar_List.append decls karr) _119_1988)))
 end))
-in (let aux = (match (is_logical) with
-| true -> begin
+in (let aux = if is_logical then begin
 (let _119_1989 = (projection_axioms tapp vars)
 in (FStar_List.append kindingAx _119_1989))
-end
-| false -> begin
+end else begin
 (let _119_1996 = (let _119_1994 = (let _119_1992 = (let _119_1990 = (primitive_type_axioms t tname tapp)
 in (FStar_List.append kindingAx _119_1990))
 in (let _119_1991 = (inversion_axioms tapp vars)
@@ -3268,39 +3065,7 @@
 in (FStar_List.append _119_1994 _119_1993)))
 in (let _119_1995 = (pretype_axioms tapp vars)
 in (FStar_List.append _119_1996 _119_1995)))
-end)
-=======
-(let karr = if is_kind_arrow then begin
-(let _118_1982 = (let _118_1981 = (let _118_1980 = (let _118_1979 = (FStar_ToSMT_Term.mk_PreKind ttok_tm)
-in (FStar_ToSMT_Term.mk_tester "Kind_arrow" _118_1979))
-in (_118_1980, Some ("kinding")))
-in FStar_ToSMT_Term.Assume (_118_1981))
-in (_118_1982)::[])
-end else begin
-[]
-end
-in (let _118_1988 = (let _118_1987 = (let _118_1986 = (let _118_1985 = (let _118_1984 = (let _118_1983 = (FStar_ToSMT_Term.mkImp (guard, k))
-in ((tapp)::[], vars, _118_1983))
-in (FStar_ToSMT_Term.mkForall _118_1984))
-in (_118_1985, Some ("kinding")))
-in FStar_ToSMT_Term.Assume (_118_1986))
-in (_118_1987)::[])
-in (FStar_List.append (FStar_List.append decls karr) _118_1988)))
-end))
-in (let aux = if is_logical then begin
-(let _118_1989 = (projection_axioms tapp vars)
-in (FStar_List.append kindingAx _118_1989))
-end else begin
-(let _118_1996 = (let _118_1994 = (let _118_1992 = (let _118_1990 = (primitive_type_axioms t tname tapp)
-in (FStar_List.append kindingAx _118_1990))
-in (let _118_1991 = (inversion_axioms tapp vars)
-in (FStar_List.append _118_1992 _118_1991)))
-in (let _118_1993 = (projection_axioms tapp vars)
-in (FStar_List.append _118_1994 _118_1993)))
-in (let _118_1995 = (pretype_axioms tapp vars)
-in (FStar_List.append _118_1996 _118_1995)))
-end
->>>>>>> 3f538bfb
+end
 in (let g = (FStar_List.append (FStar_List.append decls binder_decls) aux)
 in (g, env))))
 end)))))
@@ -3418,7 +3183,6 @@
 in (let dapp = (FStar_ToSMT_Term.mkApp (ddconstrsym, xvars))
 in (let ty_pred = (FStar_ToSMT_Term.mk_HasTypeWithFuel (Some (s_fuel_tm)) dapp ty)
 in (let arg_binders = (FStar_List.map FStar_ToSMT_Term.fv_of_term arg_vars)
-<<<<<<< HEAD
 in (let typing_inversion = (let _119_2023 = (let _119_2022 = (let _119_2021 = (let _119_2020 = (add_fuel (fuel_var, FStar_ToSMT_Term.Fuel_sort) (FStar_List.append vars arg_binders))
 in (let _119_2019 = (let _119_2018 = (let _119_2017 = (FStar_ToSMT_Term.mk_and_l (FStar_List.append eqns guards))
 in (ty_pred, _119_2017))
@@ -3427,8 +3191,7 @@
 in (FStar_ToSMT_Term.mkForall _119_2021))
 in (_119_2022, Some ("data constructor typing elim")))
 in FStar_ToSMT_Term.Assume (_119_2023))
-in (let subterm_ordering = (match ((FStar_Absyn_Syntax.lid_equals d FStar_Absyn_Const.lextop_lid)) with
-| true -> begin
+in (let subterm_ordering = if (FStar_Absyn_Syntax.lid_equals d FStar_Absyn_Const.lextop_lid) then begin
 (let x = (let _119_2024 = (varops.fresh "x")
 in (_119_2024, FStar_ToSMT_Term.Term_sort))
 in (let xtm = (FStar_ToSMT_Term.mkFreeV x)
@@ -3442,33 +3205,7 @@
 in (FStar_ToSMT_Term.mkForall _119_2031))
 in (_119_2032, Some ("lextop is top")))
 in FStar_ToSMT_Term.Assume (_119_2033))))
-end
-| false -> begin
-=======
-in (let typing_inversion = (let _118_2023 = (let _118_2022 = (let _118_2021 = (let _118_2020 = (add_fuel (fuel_var, FStar_ToSMT_Term.Fuel_sort) (FStar_List.append vars arg_binders))
-in (let _118_2019 = (let _118_2018 = (let _118_2017 = (FStar_ToSMT_Term.mk_and_l (FStar_List.append eqns guards))
-in (ty_pred, _118_2017))
-in (FStar_ToSMT_Term.mkImp _118_2018))
-in ((ty_pred)::[], _118_2020, _118_2019)))
-in (FStar_ToSMT_Term.mkForall _118_2021))
-in (_118_2022, Some ("data constructor typing elim")))
-in FStar_ToSMT_Term.Assume (_118_2023))
-in (let subterm_ordering = if (FStar_Absyn_Syntax.lid_equals d FStar_Absyn_Const.lextop_lid) then begin
-(let x = (let _118_2024 = (varops.fresh "x")
-in (_118_2024, FStar_ToSMT_Term.Term_sort))
-in (let xtm = (FStar_ToSMT_Term.mkFreeV x)
-in (let _118_2033 = (let _118_2032 = (let _118_2031 = (let _118_2030 = (let _118_2025 = (FStar_ToSMT_Term.mk_Precedes xtm dapp)
-in (_118_2025)::[])
-in (let _118_2029 = (let _118_2028 = (let _118_2027 = (FStar_ToSMT_Term.mk_tester "LexCons" xtm)
-in (let _118_2026 = (FStar_ToSMT_Term.mk_Precedes xtm dapp)
-in (_118_2027, _118_2026)))
-in (FStar_ToSMT_Term.mkImp _118_2028))
-in (_118_2030, (x)::[], _118_2029)))
-in (FStar_ToSMT_Term.mkForall _118_2031))
-in (_118_2032, Some ("lextop is top")))
-in FStar_ToSMT_Term.Assume (_118_2033))))
-end else begin
->>>>>>> 3f538bfb
+end else begin
 (let prec = (FStar_All.pipe_right vars (FStar_List.collect (fun v -> (match ((Prims.snd v)) with
 | (FStar_ToSMT_Term.Type_sort) | (FStar_ToSMT_Term.Fuel_sort) -> begin
 []
@@ -3481,7 +3218,6 @@
 | _53_2675 -> begin
 (FStar_All.failwith "unexpected sort")
 end))))
-<<<<<<< HEAD
 in (let _119_2043 = (let _119_2042 = (let _119_2041 = (let _119_2040 = (add_fuel (fuel_var, FStar_ToSMT_Term.Fuel_sort) (FStar_List.append vars arg_binders))
 in (let _119_2039 = (let _119_2038 = (let _119_2037 = (FStar_ToSMT_Term.mk_and_l prec)
 in (ty_pred, _119_2037))
@@ -3490,18 +3226,7 @@
 in (FStar_ToSMT_Term.mkForall _119_2041))
 in (_119_2042, Some ("subterm ordering")))
 in FStar_ToSMT_Term.Assume (_119_2043)))
-end)
-=======
-in (let _118_2043 = (let _118_2042 = (let _118_2041 = (let _118_2040 = (add_fuel (fuel_var, FStar_ToSMT_Term.Fuel_sort) (FStar_List.append vars arg_binders))
-in (let _118_2039 = (let _118_2038 = (let _118_2037 = (FStar_ToSMT_Term.mk_and_l prec)
-in (ty_pred, _118_2037))
-in (FStar_ToSMT_Term.mkImp _118_2038))
-in ((ty_pred)::[], _118_2040, _118_2039)))
-in (FStar_ToSMT_Term.mkForall _118_2041))
-in (_118_2042, Some ("subterm ordering")))
-in FStar_ToSMT_Term.Assume (_118_2043)))
-end
->>>>>>> 3f538bfb
+end
 in (arg_decls, (typing_inversion)::(subterm_ordering)::[])))))))))
 end))
 end)))
@@ -3690,19 +3415,11 @@
 (Prims.raise Let_rec_unencodeable)
 end else begin
 ()
-<<<<<<< HEAD
-end)
+end
 in (let t_norm = (let _119_2110 = (whnf env lb.FStar_Absyn_Syntax.lbtyp)
 in (FStar_All.pipe_right _119_2110 FStar_Absyn_Util.compress_typ))
 in (let _53_2857 = (let _119_2111 = (FStar_Util.right lb.FStar_Absyn_Syntax.lbname)
 in (declare_top_level_let env _119_2111 lb.FStar_Absyn_Syntax.lbtyp t_norm))
-=======
-end
-in (let t_norm = (let _118_2110 = (whnf env lb.FStar_Absyn_Syntax.lbtyp)
-in (FStar_All.pipe_right _118_2110 FStar_Absyn_Util.compress_typ))
-in (let _53_2857 = (let _118_2111 = (FStar_Util.right lb.FStar_Absyn_Syntax.lbname)
-in (declare_top_level_let env _118_2111 lb.FStar_Absyn_Syntax.lbtyp t_norm))
->>>>>>> 3f538bfb
 in (match (_53_2857) with
 | (tok, decl, env) -> begin
 (let _119_2114 = (let _119_2113 = (let _119_2112 = (FStar_Util.right lb.FStar_Absyn_Syntax.lbname)
@@ -3722,14 +3439,8 @@
 end
 | _53_2869 -> begin
 false
-<<<<<<< HEAD
 end)))) || (FStar_All.pipe_right typs (FStar_Util.for_some (fun t -> ((FStar_Absyn_Util.is_lemma t) || (let _119_2117 = (FStar_Absyn_Util.is_pure_or_ghost_function t)
-in (FStar_All.pipe_left Prims.op_Negation _119_2117)))))))) with
-| true -> begin
-=======
-end)))) || (FStar_All.pipe_right typs (FStar_Util.for_some (fun t -> ((FStar_Absyn_Util.is_lemma t) || (let _118_2117 = (FStar_Absyn_Util.is_pure_or_ghost_function t)
-in (FStar_All.pipe_left Prims.op_Negation _118_2117))))))) then begin
->>>>>>> 3f538bfb
+in (FStar_All.pipe_left Prims.op_Negation _119_2117))))))) then begin
 (decls, env)
 end else begin
 if (not (is_rec)) then begin
@@ -3771,16 +3482,9 @@
 | _53_2910 -> begin
 (FStar_All.failwith "Impossible")
 end)
-<<<<<<< HEAD
-end
-| false -> begin
+end else begin
 (let fuel = (let _119_2129 = (varops.fresh "fuel")
 in (_119_2129, FStar_ToSMT_Term.Fuel_sort))
-=======
-end else begin
-(let fuel = (let _118_2129 = (varops.fresh "fuel")
-in (_118_2129, FStar_ToSMT_Term.Fuel_sort))
->>>>>>> 3f538bfb
 in (let fuel_tm = (FStar_ToSMT_Term.mkFreeV fuel)
 in (let env0 = env
 in (let _53_2927 = (FStar_All.pipe_right toks (FStar_List.fold_left (fun _53_2916 _53_2921 -> (match ((_53_2916, _53_2921)) with
@@ -3946,14 +3650,8 @@
 | (form, decls) -> begin
 (FStar_List.append decls ((FStar_ToSMT_Term.Assume ((form, Some ((Prims.strcat "Lemma: " lid.FStar_Absyn_Syntax.str)))))::[]))
 end)))
-<<<<<<< HEAD
-and encode_free_var = (fun env lid tt t_norm quals -> (match (((let _119_2207 = (FStar_Absyn_Util.is_pure_or_ghost_function t_norm)
-in (FStar_All.pipe_left Prims.op_Negation _119_2207)) || (FStar_Absyn_Util.is_lemma t_norm))) with
-| true -> begin
-=======
-and encode_free_var = (fun env lid tt t_norm quals -> if ((let _118_2207 = (FStar_Absyn_Util.is_pure_or_ghost_function t_norm)
-in (FStar_All.pipe_left Prims.op_Negation _118_2207)) || (FStar_Absyn_Util.is_lemma t_norm)) then begin
->>>>>>> 3f538bfb
+and encode_free_var = (fun env lid tt t_norm quals -> if ((let _119_2207 = (FStar_Absyn_Util.is_pure_or_ghost_function t_norm)
+in (FStar_All.pipe_left Prims.op_Negation _119_2207)) || (FStar_Absyn_Util.is_lemma t_norm)) then begin
 (let _53_3068 = (new_term_constant_and_tok_from_lid env lid)
 in (match (_53_3068) with
 | (vname, vtok, env) -> begin
@@ -3984,19 +3682,10 @@
 (let encode_non_total_function_typ = (lid.FStar_Absyn_Syntax.nsstr <> "Prims")
 in (let _53_3101 = (match ((FStar_Absyn_Util.function_formals t_norm)) with
 | Some (args, comp) -> begin
-<<<<<<< HEAD
-(match (encode_non_total_function_typ) with
-| true -> begin
+if encode_non_total_function_typ then begin
 (let _119_2209 = (FStar_Tc_Util.pure_or_ghost_pre_and_post env.tcenv comp)
 in (args, _119_2209))
-end
-| false -> begin
-=======
-if encode_non_total_function_typ then begin
-(let _118_2209 = (FStar_Tc_Util.pure_or_ghost_pre_and_post env.tcenv comp)
-in (args, _118_2209))
-end else begin
->>>>>>> 3f538bfb
+end else begin
 (args, (None, (FStar_Absyn_Util.comp_result comp)))
 end
 end
@@ -4160,47 +3849,24 @@
 in (match (_53_3222) with
 | (xxsym, xx, env') -> begin
 (let t1 = (FStar_Tc_Normalize.norm_typ ((FStar_Tc_Normalize.DeltaHard)::(FStar_Tc_Normalize.Beta)::(FStar_Tc_Normalize.Eta)::(FStar_Tc_Normalize.EtaArgs)::(FStar_Tc_Normalize.Simplify)::[]) env.tcenv t0)
-<<<<<<< HEAD
-in (let _53_3224 = (match ((FStar_All.pipe_left (FStar_Tc_Env.debug env.tcenv) (FStar_Options.Other ("Encoding")))) with
-| true -> begin
+in (let _53_3224 = if (FStar_All.pipe_left (FStar_Tc_Env.debug env.tcenv) (FStar_Options.Other ("Encoding"))) then begin
 (let _119_2271 = (FStar_Absyn_Print.strBvd x)
 in (let _119_2270 = (FStar_Absyn_Print.typ_to_string t0)
 in (let _119_2269 = (FStar_Absyn_Print.typ_to_string t1)
 in (FStar_Util.fprint3 "Normalized %s : %s to %s\n" _119_2271 _119_2270 _119_2269))))
-end
-| false -> begin
-=======
-in (let _53_3224 = if (FStar_All.pipe_left (FStar_Tc_Env.debug env.tcenv) (FStar_Options.Other ("Encoding"))) then begin
-(let _118_2271 = (FStar_Absyn_Print.strBvd x)
-in (let _118_2270 = (FStar_Absyn_Print.typ_to_string t0)
-in (let _118_2269 = (FStar_Absyn_Print.typ_to_string t1)
-in (FStar_Util.fprint3 "Normalized %s : %s to %s\n" _118_2271 _118_2270 _118_2269))))
-end else begin
->>>>>>> 3f538bfb
+end else begin
 ()
 end
 in (let _53_3228 = (encode_typ_pred None t1 env xx)
 in (match (_53_3228) with
 | (t, decls') -> begin
-<<<<<<< HEAD
-(let caption = (match ((FStar_ST.read FStar_Options.logQueries)) with
-| true -> begin
+(let caption = if (FStar_ST.read FStar_Options.logQueries) then begin
 (let _119_2275 = (let _119_2274 = (FStar_Absyn_Print.strBvd x)
 in (let _119_2273 = (FStar_Absyn_Print.typ_to_string t0)
 in (let _119_2272 = (FStar_Absyn_Print.typ_to_string t1)
 in (FStar_Util.format3 "%s : %s (%s)" _119_2274 _119_2273 _119_2272))))
 in Some (_119_2275))
-end
-| false -> begin
-=======
-(let caption = if (FStar_ST.read FStar_Options.logQueries) then begin
-(let _118_2275 = (let _118_2274 = (FStar_Absyn_Print.strBvd x)
-in (let _118_2273 = (FStar_Absyn_Print.typ_to_string t0)
-in (let _118_2272 = (FStar_Absyn_Print.typ_to_string t1)
-in (FStar_Util.format3 "%s : %s (%s)" _118_2274 _118_2273 _118_2272))))
-in Some (_118_2275))
-end else begin
->>>>>>> 3f538bfb
+end else begin
 None
 end
 in (let g = (FStar_List.append (FStar_List.append ((FStar_ToSMT_Term.DeclFun ((xxsym, [], FStar_ToSMT_Term.Term_sort, caption)))::[]) decls') ((FStar_ToSMT_Term.Assume ((t, None)))::[]))
@@ -4353,23 +4019,12 @@
 in (let _53_3340 = (varops.commit_mark ())
 in (FStar_ToSMT_Z3.commit_mark msg))))
 
-<<<<<<< HEAD
-let encode_sig = (fun tcenv se -> (let caption = (fun decls -> (match ((FStar_ST.read FStar_Options.logQueries)) with
-| true -> begin
+let encode_sig = (fun tcenv se -> (let caption = (fun decls -> if (FStar_ST.read FStar_Options.logQueries) then begin
 (let _119_2329 = (let _119_2328 = (let _119_2327 = (FStar_Absyn_Print.sigelt_to_string_short se)
 in (Prims.strcat "encoding sigelt " _119_2327))
 in FStar_ToSMT_Term.Caption (_119_2328))
 in (_119_2329)::decls)
-end
-| false -> begin
-=======
-let encode_sig = (fun tcenv se -> (let caption = (fun decls -> if (FStar_ST.read FStar_Options.logQueries) then begin
-(let _118_2329 = (let _118_2328 = (let _118_2327 = (FStar_Absyn_Print.sigelt_to_string_short se)
-in (Prims.strcat "encoding sigelt " _118_2327))
-in FStar_ToSMT_Term.Caption (_118_2328))
-in (_118_2329)::decls)
-end else begin
->>>>>>> 3f538bfb
+end else begin
 decls
 end)
 in (let env = (get_env tcenv)
@@ -4386,19 +4041,10 @@
 end else begin
 "module"
 end) modul.FStar_Absyn_Syntax.name.FStar_Absyn_Syntax.str)
-<<<<<<< HEAD
-in (let _53_3355 = (match ((FStar_Tc_Env.debug tcenv FStar_Options.Low)) with
-| true -> begin
+in (let _53_3355 = if (FStar_Tc_Env.debug tcenv FStar_Options.Low) then begin
 (let _119_2335 = (FStar_All.pipe_right (FStar_List.length modul.FStar_Absyn_Syntax.exports) FStar_Util.string_of_int)
 in (FStar_Util.fprint2 "Encoding externals for %s ... %s exports\n" name _119_2335))
-end
-| false -> begin
-=======
-in (let _53_3355 = if (FStar_Tc_Env.debug tcenv FStar_Options.Low) then begin
-(let _118_2335 = (FStar_All.pipe_right (FStar_List.length modul.FStar_Absyn_Syntax.exports) FStar_Util.string_of_int)
-in (FStar_Util.fprint2 "Encoding externals for %s ... %s exports\n" name _118_2335))
-end else begin
->>>>>>> 3f538bfb
+end else begin
 ()
 end
 in (let env = (get_env tcenv)
@@ -4446,19 +4092,10 @@
 in (encode_env_bindings env _119_2353))
 in (match (_53_3391) with
 | (env_decls, env) -> begin
-<<<<<<< HEAD
-(let _53_3392 = (match ((FStar_Tc_Env.debug tcenv FStar_Options.Low)) with
-| true -> begin
+(let _53_3392 = if (FStar_Tc_Env.debug tcenv FStar_Options.Low) then begin
 (let _119_2354 = (FStar_Absyn_Print.formula_to_string q)
 in (FStar_Util.fprint1 "Encoding query formula: %s\n" _119_2354))
-end
-| false -> begin
-=======
-(let _53_3392 = if (FStar_Tc_Env.debug tcenv FStar_Options.Low) then begin
-(let _118_2354 = (FStar_Absyn_Print.formula_to_string q)
-in (FStar_Util.fprint1 "Encoding query formula: %s\n" _118_2354))
-end else begin
->>>>>>> 3f538bfb
+end else begin
 ()
 end
 in (let _53_3397 = (encode_formula_with_labels q env)
@@ -4492,7 +4129,6 @@
 in (let _53_3435 = (FStar_ToSMT_Z3.giveZ3 prefix)
 in (let with_fuel = (fun p _53_3441 -> (match (_53_3441) with
 | (n, i) -> begin
-<<<<<<< HEAD
 (let _119_2379 = (let _119_2378 = (let _119_2363 = (let _119_2362 = (FStar_Util.string_of_int n)
 in (let _119_2361 = (FStar_Util.string_of_int i)
 in (FStar_Util.format2 "<fuel=\'%s\' ifuel=\'%s\'>" _119_2362 _119_2361)))
@@ -4517,112 +4153,42 @@
 in (let check = (fun p -> (let initial_config = (let _119_2383 = (FStar_ST.read FStar_Options.initial_fuel)
 in (let _119_2382 = (FStar_ST.read FStar_Options.initial_ifuel)
 in (_119_2383, _119_2382)))
-in (let alt_configs = (let _119_2402 = (let _119_2401 = (match (((FStar_ST.read FStar_Options.max_ifuel) > (FStar_ST.read FStar_Options.initial_ifuel))) with
-| true -> begin
+in (let alt_configs = (let _119_2402 = (let _119_2401 = if ((FStar_ST.read FStar_Options.max_ifuel) > (FStar_ST.read FStar_Options.initial_ifuel)) then begin
 (let _119_2386 = (let _119_2385 = (FStar_ST.read FStar_Options.initial_fuel)
 in (let _119_2384 = (FStar_ST.read FStar_Options.max_ifuel)
 in (_119_2385, _119_2384)))
 in (_119_2386)::[])
-end
-| false -> begin
+end else begin
 []
-end)
-in (let _119_2400 = (let _119_2399 = (match ((((FStar_ST.read FStar_Options.max_fuel) / 2) > (FStar_ST.read FStar_Options.initial_fuel))) with
-| true -> begin
+end
+in (let _119_2400 = (let _119_2399 = if (((FStar_ST.read FStar_Options.max_fuel) / 2) > (FStar_ST.read FStar_Options.initial_fuel)) then begin
 (let _119_2389 = (let _119_2388 = ((FStar_ST.read FStar_Options.max_fuel) / 2)
 in (let _119_2387 = (FStar_ST.read FStar_Options.max_ifuel)
 in (_119_2388, _119_2387)))
 in (_119_2389)::[])
-end
-| false -> begin
+end else begin
 []
-end)
-in (let _119_2398 = (let _119_2397 = (match ((((FStar_ST.read FStar_Options.max_fuel) > (FStar_ST.read FStar_Options.initial_fuel)) && ((FStar_ST.read FStar_Options.max_ifuel) > (FStar_ST.read FStar_Options.initial_ifuel)))) with
-| true -> begin
+end
+in (let _119_2398 = (let _119_2397 = if (((FStar_ST.read FStar_Options.max_fuel) > (FStar_ST.read FStar_Options.initial_fuel)) && ((FStar_ST.read FStar_Options.max_ifuel) > (FStar_ST.read FStar_Options.initial_ifuel))) then begin
 (let _119_2392 = (let _119_2391 = (FStar_ST.read FStar_Options.max_fuel)
 in (let _119_2390 = (FStar_ST.read FStar_Options.max_ifuel)
 in (_119_2391, _119_2390)))
 in (_119_2392)::[])
-end
-| false -> begin
+end else begin
 []
-end)
-in (let _119_2396 = (let _119_2395 = (match (((FStar_ST.read FStar_Options.min_fuel) < (FStar_ST.read FStar_Options.initial_fuel))) with
-| true -> begin
+end
+in (let _119_2396 = (let _119_2395 = if ((FStar_ST.read FStar_Options.min_fuel) < (FStar_ST.read FStar_Options.initial_fuel)) then begin
 (let _119_2394 = (let _119_2393 = (FStar_ST.read FStar_Options.min_fuel)
 in (_119_2393, 1))
 in (_119_2394)::[])
-end
-| false -> begin
+end else begin
 []
-end)
+end
 in (_119_2395)::[])
 in (_119_2397)::_119_2396))
 in (_119_2399)::_119_2398))
 in (_119_2401)::_119_2400))
 in (FStar_List.flatten _119_2402))
-=======
-(let _118_2379 = (let _118_2378 = (let _118_2363 = (let _118_2362 = (FStar_Util.string_of_int n)
-in (let _118_2361 = (FStar_Util.string_of_int i)
-in (FStar_Util.format2 "<fuel=\'%s\' ifuel=\'%s\'>" _118_2362 _118_2361)))
-in FStar_ToSMT_Term.Caption (_118_2363))
-in (let _118_2377 = (let _118_2376 = (let _118_2368 = (let _118_2367 = (let _118_2366 = (let _118_2365 = (FStar_ToSMT_Term.mkApp ("MaxFuel", []))
-in (let _118_2364 = (FStar_ToSMT_Term.n_fuel n)
-in (_118_2365, _118_2364)))
-in (FStar_ToSMT_Term.mkEq _118_2366))
-in (_118_2367, None))
-in FStar_ToSMT_Term.Assume (_118_2368))
-in (let _118_2375 = (let _118_2374 = (let _118_2373 = (let _118_2372 = (let _118_2371 = (let _118_2370 = (FStar_ToSMT_Term.mkApp ("MaxIFuel", []))
-in (let _118_2369 = (FStar_ToSMT_Term.n_fuel i)
-in (_118_2370, _118_2369)))
-in (FStar_ToSMT_Term.mkEq _118_2371))
-in (_118_2372, None))
-in FStar_ToSMT_Term.Assume (_118_2373))
-in (_118_2374)::(p)::(FStar_ToSMT_Term.CheckSat)::[])
-in (_118_2376)::_118_2375))
-in (_118_2378)::_118_2377))
-in (FStar_List.append _118_2379 suffix))
-end))
-in (let check = (fun p -> (let initial_config = (let _118_2383 = (FStar_ST.read FStar_Options.initial_fuel)
-in (let _118_2382 = (FStar_ST.read FStar_Options.initial_ifuel)
-in (_118_2383, _118_2382)))
-in (let alt_configs = (let _118_2402 = (let _118_2401 = if ((FStar_ST.read FStar_Options.max_ifuel) > (FStar_ST.read FStar_Options.initial_ifuel)) then begin
-(let _118_2386 = (let _118_2385 = (FStar_ST.read FStar_Options.initial_fuel)
-in (let _118_2384 = (FStar_ST.read FStar_Options.max_ifuel)
-in (_118_2385, _118_2384)))
-in (_118_2386)::[])
-end else begin
-[]
-end
-in (let _118_2400 = (let _118_2399 = if (((FStar_ST.read FStar_Options.max_fuel) / 2) > (FStar_ST.read FStar_Options.initial_fuel)) then begin
-(let _118_2389 = (let _118_2388 = ((FStar_ST.read FStar_Options.max_fuel) / 2)
-in (let _118_2387 = (FStar_ST.read FStar_Options.max_ifuel)
-in (_118_2388, _118_2387)))
-in (_118_2389)::[])
-end else begin
-[]
-end
-in (let _118_2398 = (let _118_2397 = if (((FStar_ST.read FStar_Options.max_fuel) > (FStar_ST.read FStar_Options.initial_fuel)) && ((FStar_ST.read FStar_Options.max_ifuel) > (FStar_ST.read FStar_Options.initial_ifuel))) then begin
-(let _118_2392 = (let _118_2391 = (FStar_ST.read FStar_Options.max_fuel)
-in (let _118_2390 = (FStar_ST.read FStar_Options.max_ifuel)
-in (_118_2391, _118_2390)))
-in (_118_2392)::[])
-end else begin
-[]
-end
-in (let _118_2396 = (let _118_2395 = if ((FStar_ST.read FStar_Options.min_fuel) < (FStar_ST.read FStar_Options.initial_fuel)) then begin
-(let _118_2394 = (let _118_2393 = (FStar_ST.read FStar_Options.min_fuel)
-in (_118_2393, 1))
-in (_118_2394)::[])
-end else begin
-[]
-end
-in (_118_2395)::[])
-in (_118_2397)::_118_2396))
-in (_118_2399)::_118_2398))
-in (_118_2401)::_118_2400))
-in (FStar_List.flatten _118_2402))
->>>>>>> 3f538bfb
 in (let report = (fun errs -> (let errs = (match (errs) with
 | [] -> begin
 (("Unknown assertion failed", FStar_Absyn_Syntax.dummyRange))::[]
@@ -4630,9 +4196,7 @@
 | _53_3450 -> begin
 errs
 end)
-<<<<<<< HEAD
-in (let _53_3452 = (match ((FStar_ST.read FStar_Options.print_fuels)) with
-| true -> begin
+in (let _53_3452 = if (FStar_ST.read FStar_Options.print_fuels) then begin
 (let _119_2410 = (let _119_2405 = (FStar_Tc_Env.get_range tcenv)
 in (FStar_Range.string_of_range _119_2405))
 in (let _119_2409 = (let _119_2406 = (FStar_ST.read FStar_Options.max_fuel)
@@ -4640,19 +4204,7 @@
 in (let _119_2408 = (let _119_2407 = (FStar_ST.read FStar_Options.max_ifuel)
 in (FStar_All.pipe_right _119_2407 FStar_Util.string_of_int))
 in (FStar_Util.fprint3 "(%s) Query failed with maximum fuel %s and ifuel %s\n" _119_2410 _119_2409 _119_2408))))
-end
-| false -> begin
-=======
-in (let _53_3452 = if (FStar_ST.read FStar_Options.print_fuels) then begin
-(let _118_2410 = (let _118_2405 = (FStar_Tc_Env.get_range tcenv)
-in (FStar_Range.string_of_range _118_2405))
-in (let _118_2409 = (let _118_2406 = (FStar_ST.read FStar_Options.max_fuel)
-in (FStar_All.pipe_right _118_2406 FStar_Util.string_of_int))
-in (let _118_2408 = (let _118_2407 = (FStar_ST.read FStar_Options.max_ifuel)
-in (FStar_All.pipe_right _118_2407 FStar_Util.string_of_int))
-in (FStar_Util.fprint3 "(%s) Query failed with maximum fuel %s and ifuel %s\n" _118_2410 _118_2409 _118_2408))))
-end else begin
->>>>>>> 3f538bfb
+end else begin
 ()
 end
 in (FStar_Tc_Errors.add_errors tcenv errs))))
@@ -4685,48 +4237,25 @@
 end))
 and cb = (fun _53_3476 p alt _53_3481 -> (match ((_53_3476, _53_3481)) with
 | ((prev_fuel, prev_ifuel), (ok, errs)) -> begin
-<<<<<<< HEAD
-(match (ok) with
-| true -> begin
-(match ((FStar_ST.read FStar_Options.print_fuels)) with
-| true -> begin
+if ok then begin
+if (FStar_ST.read FStar_Options.print_fuels) then begin
 (let _119_2431 = (let _119_2428 = (FStar_Tc_Env.get_range tcenv)
 in (FStar_Range.string_of_range _119_2428))
 in (let _119_2430 = (FStar_Util.string_of_int prev_fuel)
 in (let _119_2429 = (FStar_Util.string_of_int prev_ifuel)
 in (FStar_Util.fprint3 "(%s) Query succeeded with fuel %s and ifuel %s\n" _119_2431 _119_2430 _119_2429))))
-end
-| false -> begin
-=======
-if ok then begin
-if (FStar_ST.read FStar_Options.print_fuels) then begin
-(let _118_2431 = (let _118_2428 = (FStar_Tc_Env.get_range tcenv)
-in (FStar_Range.string_of_range _118_2428))
-in (let _118_2430 = (FStar_Util.string_of_int prev_fuel)
-in (let _118_2429 = (FStar_Util.string_of_int prev_ifuel)
-in (FStar_Util.fprint3 "(%s) Query succeeded with fuel %s and ifuel %s\n" _118_2431 _118_2430 _118_2429))))
-end else begin
->>>>>>> 3f538bfb
+end else begin
 ()
 end
 end else begin
 (try_alt_configs p errs alt)
 end
 end))
-<<<<<<< HEAD
 in (let _119_2432 = (with_fuel p initial_config)
 in (FStar_ToSMT_Z3.ask fresh labels _119_2432 (cb initial_config p alt_configs))))))))
-in (let process_query = (fun q -> (match (((FStar_ST.read FStar_Options.split_cases) > 0)) with
-| true -> begin
+in (let process_query = (fun q -> if ((FStar_ST.read FStar_Options.split_cases) > 0) then begin
 (let _53_3486 = (let _119_2438 = (FStar_ST.read FStar_Options.split_cases)
 in (FStar_ToSMT_SplitQueryCases.can_handle_query _119_2438 q))
-=======
-in (let _118_2432 = (with_fuel p initial_config)
-in (FStar_ToSMT_Z3.ask fresh labels _118_2432 (cb initial_config p alt_configs))))))))
-in (let process_query = (fun q -> if ((FStar_ST.read FStar_Options.split_cases) > 0) then begin
-(let _53_3486 = (let _118_2438 = (FStar_ST.read FStar_Options.split_cases)
-in (FStar_ToSMT_SplitQueryCases.can_handle_query _118_2438 q))
->>>>>>> 3f538bfb
 in (match (_53_3486) with
 | (b, cb) -> begin
 if b then begin
