open Prims
let (run_tactic_on_typ :
  FStar_Range.range ->
    FStar_Range.range ->
      FStar_Syntax_Syntax.term ->
        FStar_TypeChecker_Env.env ->
          FStar_Syntax_Syntax.term ->
            (FStar_Tactics_Types.goal Prims.list * FStar_Syntax_Syntax.term))
  =
  fun rng_tac ->
    fun rng_goal ->
      fun tactic ->
        fun env ->
          fun typ ->
            let rng =
              let uu___ = FStar_Range.use_range rng_goal in
              let uu___1 = FStar_Range.use_range rng_tac in
              FStar_Range.range_of_rng uu___ uu___1 in
            let uu___ = FStar_Tactics_Basic.proofstate_of_goal_ty rng env typ in
            match uu___ with
            | (ps, w) ->
                let uu___1 =
                  FStar_Tactics_Interpreter.run_tactic_on_ps rng_tac rng_goal
                    FStar_Syntax_Embeddings.e_unit ()
                    FStar_Syntax_Embeddings.e_unit tactic ps in
                (match uu___1 with | (gs, _res) -> (gs, w))
let (run_tactic_on_all_implicits :
  FStar_Range.range ->
    FStar_Range.range ->
      FStar_Syntax_Syntax.term ->
        FStar_TypeChecker_Env.env ->
          FStar_TypeChecker_Env.implicits ->
            FStar_Tactics_Types.goal Prims.list)
  =
  fun rng_tac ->
    fun rng_goal ->
      fun tactic ->
        fun env ->
          fun imps ->
            let uu___ =
              FStar_Tactics_Basic.proofstate_of_all_implicits rng_goal env
                imps in
            match uu___ with
            | (ps, uu___1) ->
                let uu___2 =
                  FStar_Tactics_Interpreter.run_tactic_on_ps rng_tac rng_goal
                    FStar_Syntax_Embeddings.e_unit ()
                    FStar_Syntax_Embeddings.e_unit tactic ps in
                (match uu___2 with | (goals, ()) -> goals)
type pol =
  | Pos 
  | Neg 
  | Both 
let (uu___is_Pos : pol -> Prims.bool) =
  fun projectee -> match projectee with | Pos -> true | uu___ -> false
let (uu___is_Neg : pol -> Prims.bool) =
  fun projectee -> match projectee with | Neg -> true | uu___ -> false
let (uu___is_Both : pol -> Prims.bool) =
  fun projectee -> match projectee with | Both -> true | uu___ -> false
type 'a tres_m =
  | Unchanged of 'a 
  | Simplified of ('a * FStar_Tactics_Types.goal Prims.list) 
  | Dual of ('a * 'a * FStar_Tactics_Types.goal Prims.list) 
let uu___is_Unchanged : 'a . 'a tres_m -> Prims.bool =
  fun projectee ->
    match projectee with | Unchanged _0 -> true | uu___ -> false
let __proj__Unchanged__item___0 : 'a . 'a tres_m -> 'a =
  fun projectee -> match projectee with | Unchanged _0 -> _0
let uu___is_Simplified : 'a . 'a tres_m -> Prims.bool =
  fun projectee ->
    match projectee with | Simplified _0 -> true | uu___ -> false
let __proj__Simplified__item___0 :
  'a . 'a tres_m -> ('a * FStar_Tactics_Types.goal Prims.list) =
  fun projectee -> match projectee with | Simplified _0 -> _0
let uu___is_Dual : 'a . 'a tres_m -> Prims.bool =
  fun projectee -> match projectee with | Dual _0 -> true | uu___ -> false
let __proj__Dual__item___0 :
  'a . 'a tres_m -> ('a * 'a * FStar_Tactics_Types.goal Prims.list) =
  fun projectee -> match projectee with | Dual _0 -> _0
type tres = FStar_Syntax_Syntax.term tres_m
let tpure : 'uuuuu . 'uuuuu -> 'uuuuu tres_m = fun x -> Unchanged x
let (flip : pol -> pol) =
  fun p -> match p with | Pos -> Neg | Neg -> Pos | Both -> Both
let (by_tactic_interp :
  pol -> FStar_TypeChecker_Env.env -> FStar_Syntax_Syntax.term -> tres) =
  fun pol1 ->
    fun e ->
      fun t ->
        let uu___ = FStar_Syntax_Util.head_and_args t in
        match uu___ with
        | (hd, args) ->
            let uu___1 =
              let uu___2 =
                let uu___3 = FStar_Syntax_Util.un_uinst hd in
                uu___3.FStar_Syntax_Syntax.n in
              (uu___2, args) in
            (match uu___1 with
             | (FStar_Syntax_Syntax.Tm_fvar fv,
                (tactic, FStar_Pervasives_Native.None)::(assertion,
                                                         FStar_Pervasives_Native.None)::[])
                 when
                 FStar_Syntax_Syntax.fv_eq_lid fv
                   FStar_Parser_Const.by_tactic_lid
                 ->
                 (match pol1 with
                  | Pos ->
                      let uu___2 =
                        run_tactic_on_typ tactic.FStar_Syntax_Syntax.pos
                          assertion.FStar_Syntax_Syntax.pos tactic e
                          assertion in
                      (match uu___2 with
                       | (gs, uu___3) ->
                           Simplified (FStar_Syntax_Util.t_true, gs))
                  | Both ->
                      let uu___2 =
                        run_tactic_on_typ tactic.FStar_Syntax_Syntax.pos
                          assertion.FStar_Syntax_Syntax.pos tactic e
                          assertion in
                      (match uu___2 with
                       | (gs, uu___3) ->
                           Dual (assertion, FStar_Syntax_Util.t_true, gs))
                  | Neg -> Simplified (assertion, []))
             | (FStar_Syntax_Syntax.Tm_fvar fv,
                (assertion, FStar_Pervasives_Native.None)::[]) when
                 FStar_Syntax_Syntax.fv_eq_lid fv
                   FStar_Parser_Const.spinoff_lid
                 ->
                 (match pol1 with
                  | Pos ->
<<<<<<< HEAD
                      let uu____545 =
                        let uu____552 =
                          let uu____555 =
                            let uu____556 =
                              FStar_Tactics_Types.goal_of_goal_ty e assertion in
=======
                      let uu___2 =
                        let uu___3 =
                          let uu___4 =
                            let uu___5 =
                              FStar_Tactics_Basic.goal_of_goal_ty e assertion in
>>>>>>> a3b70ab3
                            FStar_All.pipe_left FStar_Pervasives_Native.fst
                              uu___5 in
                          [uu___4] in
                        (FStar_Syntax_Util.t_true, uu___3) in
                      Simplified uu___2
                  | Both ->
<<<<<<< HEAD
                      let uu____567 =
                        let uu____576 =
                          let uu____579 =
                            let uu____580 =
                              FStar_Tactics_Types.goal_of_goal_ty e assertion in
=======
                      let uu___2 =
                        let uu___3 =
                          let uu___4 =
                            let uu___5 =
                              FStar_Tactics_Basic.goal_of_goal_ty e assertion in
>>>>>>> a3b70ab3
                            FStar_All.pipe_left FStar_Pervasives_Native.fst
                              uu___5 in
                          [uu___4] in
                        (assertion, FStar_Syntax_Util.t_true, uu___3) in
                      Dual uu___2
                  | Neg -> Simplified (assertion, []))
             | uu___2 -> Unchanged t)
let explode :
  'a . 'a tres_m -> ('a * 'a * FStar_Tactics_Types.goal Prims.list) =
  fun t ->
    match t with
    | Unchanged t1 -> (t1, t1, [])
    | Simplified (t1, gs) -> (t1, t1, gs)
    | Dual (tn, tp, gs) -> (tn, tp, gs)
let comb1 : 'a 'b . ('a -> 'b) -> 'a tres_m -> 'b tres_m =
  fun f ->
    fun uu___ ->
      match uu___ with
      | Unchanged t -> let uu___1 = f t in Unchanged uu___1
      | Simplified (t, gs) ->
          let uu___1 = let uu___2 = f t in (uu___2, gs) in Simplified uu___1
      | Dual (tn, tp, gs) ->
          let uu___1 =
            let uu___2 = f tn in let uu___3 = f tp in (uu___2, uu___3, gs) in
          Dual uu___1
let comb2 :
  'a 'b 'c . ('a -> 'b -> 'c) -> 'a tres_m -> 'b tres_m -> 'c tres_m =
  fun f ->
    fun x ->
      fun y ->
        match (x, y) with
        | (Unchanged t1, Unchanged t2) ->
            let uu___ = f t1 t2 in Unchanged uu___
        | (Unchanged t1, Simplified (t2, gs)) ->
            let uu___ = let uu___1 = f t1 t2 in (uu___1, gs) in
            Simplified uu___
        | (Simplified (t1, gs), Unchanged t2) ->
            let uu___ = let uu___1 = f t1 t2 in (uu___1, gs) in
            Simplified uu___
        | (Simplified (t1, gs1), Simplified (t2, gs2)) ->
            let uu___ =
              let uu___1 = f t1 t2 in (uu___1, (FStar_List.append gs1 gs2)) in
            Simplified uu___
        | uu___ ->
            let uu___1 = explode x in
            (match uu___1 with
             | (n1, p1, gs1) ->
                 let uu___2 = explode y in
                 (match uu___2 with
                  | (n2, p2, gs2) ->
                      let uu___3 =
                        let uu___4 = f n1 n2 in
                        let uu___5 = f p1 p2 in
                        (uu___4, uu___5, (FStar_List.append gs1 gs2)) in
                      Dual uu___3))
let comb_list : 'a . 'a tres_m Prims.list -> 'a Prims.list tres_m =
  fun rs ->
    let rec aux rs1 acc =
      match rs1 with
      | [] -> acc
      | hd::tl ->
          let uu___ = comb2 (fun l -> fun r -> l :: r) hd acc in aux tl uu___ in
    aux (FStar_List.rev rs) (tpure [])
let emit : 'a . FStar_Tactics_Types.goal Prims.list -> 'a tres_m -> 'a tres_m
  =
  fun gs -> fun m -> comb2 (fun uu___ -> fun x -> x) (Simplified ((), gs)) m
let rec (traverse :
  (pol -> FStar_TypeChecker_Env.env -> FStar_Syntax_Syntax.term -> tres) ->
    pol -> FStar_TypeChecker_Env.env -> FStar_Syntax_Syntax.term -> tres)
  =
  fun f ->
    fun pol1 ->
      fun e ->
        fun t ->
          let r =
            let uu___ =
              let uu___1 = FStar_Syntax_Subst.compress t in
              uu___1.FStar_Syntax_Syntax.n in
            match uu___ with
            | FStar_Syntax_Syntax.Tm_uinst (t1, us) ->
                let tr = traverse f pol1 e t1 in
                let uu___1 =
                  comb1 (fun t' -> FStar_Syntax_Syntax.Tm_uinst (t', us)) in
                uu___1 tr
            | FStar_Syntax_Syntax.Tm_meta (t1, m) ->
                let tr = traverse f pol1 e t1 in
                let uu___1 =
                  comb1 (fun t' -> FStar_Syntax_Syntax.Tm_meta (t', m)) in
                uu___1 tr
            | FStar_Syntax_Syntax.Tm_app
                ({ FStar_Syntax_Syntax.n = FStar_Syntax_Syntax.Tm_fvar fv;
                   FStar_Syntax_Syntax.pos = uu___1;
                   FStar_Syntax_Syntax.vars = uu___2;_},
                 (p, uu___3)::(q, uu___4)::[])
                when
                FStar_Syntax_Syntax.fv_eq_lid fv FStar_Parser_Const.imp_lid
                ->
                let x =
                  FStar_Syntax_Syntax.new_bv FStar_Pervasives_Native.None p in
                let r1 = traverse f (flip pol1) e p in
                let r2 =
                  let uu___5 = FStar_TypeChecker_Env.push_bv e x in
                  traverse f pol1 uu___5 q in
                comb2
                  (fun l ->
                     fun r3 ->
                       let uu___5 = FStar_Syntax_Util.mk_imp l r3 in
                       uu___5.FStar_Syntax_Syntax.n) r1 r2
            | FStar_Syntax_Syntax.Tm_app
                ({ FStar_Syntax_Syntax.n = FStar_Syntax_Syntax.Tm_fvar fv;
                   FStar_Syntax_Syntax.pos = uu___1;
                   FStar_Syntax_Syntax.vars = uu___2;_},
                 (p, uu___3)::(q, uu___4)::[])
                when
                FStar_Syntax_Syntax.fv_eq_lid fv FStar_Parser_Const.iff_lid
                ->
                let xp =
                  FStar_Syntax_Syntax.new_bv FStar_Pervasives_Native.None p in
                let xq =
                  FStar_Syntax_Syntax.new_bv FStar_Pervasives_Native.None q in
                let r1 =
                  let uu___5 = FStar_TypeChecker_Env.push_bv e xq in
                  traverse f Both uu___5 p in
                let r2 =
                  let uu___5 = FStar_TypeChecker_Env.push_bv e xp in
                  traverse f Both uu___5 q in
                (match (r1, r2) with
                 | (Unchanged uu___5, Unchanged uu___6) ->
                     comb2
                       (fun l ->
                          fun r3 ->
                            let uu___7 = FStar_Syntax_Util.mk_iff l r3 in
                            uu___7.FStar_Syntax_Syntax.n) r1 r2
                 | uu___5 ->
                     let uu___6 = explode r1 in
                     (match uu___6 with
                      | (pn, pp, gs1) ->
                          let uu___7 = explode r2 in
                          (match uu___7 with
                           | (qn, qp, gs2) ->
                               let t1 =
                                 let uu___8 = FStar_Syntax_Util.mk_imp pn qp in
                                 let uu___9 = FStar_Syntax_Util.mk_imp qn pp in
                                 FStar_Syntax_Util.mk_conj uu___8 uu___9 in
                               Simplified
                                 ((t1.FStar_Syntax_Syntax.n),
                                   (FStar_List.append gs1 gs2)))))
            | FStar_Syntax_Syntax.Tm_app (hd, args) ->
                let r0 = traverse f pol1 e hd in
                let r1 =
                  FStar_List.fold_right
                    (fun uu___1 ->
                       fun r2 ->
                         match uu___1 with
                         | (a, q) ->
                             let r' = traverse f pol1 e a in
                             comb2 (fun a1 -> fun args1 -> (a1, q) :: args1)
                               r' r2) args (tpure []) in
                comb2
                  (fun hd1 ->
                     fun args1 -> FStar_Syntax_Syntax.Tm_app (hd1, args1)) r0
                  r1
            | FStar_Syntax_Syntax.Tm_abs (bs, t1, k) ->
                let uu___1 = FStar_Syntax_Subst.open_term bs t1 in
                (match uu___1 with
                 | (bs1, topen) ->
                     let e' = FStar_TypeChecker_Env.push_binders e bs1 in
                     let r0 =
                       FStar_List.map
                         (fun uu___2 ->
                            match uu___2 with
                            | (bv, aq) ->
                                let r1 =
                                  traverse f (flip pol1) e
                                    bv.FStar_Syntax_Syntax.sort in
                                let uu___3 =
                                  comb1
                                    (fun s' ->
                                       ((let uu___4 = bv in
                                         {
                                           FStar_Syntax_Syntax.ppname =
                                             (uu___4.FStar_Syntax_Syntax.ppname);
                                           FStar_Syntax_Syntax.index =
                                             (uu___4.FStar_Syntax_Syntax.index);
                                           FStar_Syntax_Syntax.sort = s'
                                         }), aq)) in
                                uu___3 r1) bs1 in
                     let rbs = comb_list r0 in
                     let rt = traverse f pol1 e' topen in
                     comb2
                       (fun bs2 ->
                          fun t2 ->
                            let uu___2 = FStar_Syntax_Util.abs bs2 t2 k in
                            uu___2.FStar_Syntax_Syntax.n) rbs rt)
            | FStar_Syntax_Syntax.Tm_ascribed (t1, asc, ef) ->
                let uu___1 = traverse f pol1 e t1 in
                let uu___2 =
                  comb1
                    (fun t2 -> FStar_Syntax_Syntax.Tm_ascribed (t2, asc, ef)) in
                uu___2 uu___1
            | FStar_Syntax_Syntax.Tm_match (sc, brs) ->
                let uu___1 = traverse f pol1 e sc in
                let uu___2 =
                  let uu___3 =
                    FStar_List.map
                      (fun br ->
                         let uu___4 = FStar_Syntax_Subst.open_branch br in
                         match uu___4 with
                         | (pat, w, exp) ->
                             let bvs = FStar_Syntax_Syntax.pat_bvs pat in
                             let e1 = FStar_TypeChecker_Env.push_bvs e bvs in
                             let r1 = traverse f pol1 e1 exp in
                             let uu___5 =
                               comb1
                                 (fun exp1 ->
                                    FStar_Syntax_Subst.close_branch
                                      (pat, w, exp1)) in
                             uu___5 r1) brs in
                  comb_list uu___3 in
                comb2
                  (fun sc1 ->
                     fun brs1 -> FStar_Syntax_Syntax.Tm_match (sc1, brs1))
                  uu___1 uu___2
            | x -> tpure x in
          match r with
          | Unchanged tn' ->
              f pol1 e
                (let uu___ = t in
                 {
                   FStar_Syntax_Syntax.n = tn';
                   FStar_Syntax_Syntax.pos = (uu___.FStar_Syntax_Syntax.pos);
                   FStar_Syntax_Syntax.vars =
                     (uu___.FStar_Syntax_Syntax.vars)
                 })
          | Simplified (tn', gs) ->
              let uu___ =
                f pol1 e
                  (let uu___1 = t in
                   {
                     FStar_Syntax_Syntax.n = tn';
                     FStar_Syntax_Syntax.pos =
                       (uu___1.FStar_Syntax_Syntax.pos);
                     FStar_Syntax_Syntax.vars =
                       (uu___1.FStar_Syntax_Syntax.vars)
                   }) in
              emit gs uu___
          | Dual (tn, tp, gs) ->
              let rp =
                f pol1 e
                  (let uu___ = t in
                   {
                     FStar_Syntax_Syntax.n = tp;
                     FStar_Syntax_Syntax.pos =
                       (uu___.FStar_Syntax_Syntax.pos);
                     FStar_Syntax_Syntax.vars =
                       (uu___.FStar_Syntax_Syntax.vars)
                   }) in
              let uu___ = explode rp in
              (match uu___ with
               | (uu___1, p', gs') ->
                   Dual
                     ((let uu___2 = t in
                       {
                         FStar_Syntax_Syntax.n = tn;
                         FStar_Syntax_Syntax.pos =
                           (uu___2.FStar_Syntax_Syntax.pos);
                         FStar_Syntax_Syntax.vars =
                           (uu___2.FStar_Syntax_Syntax.vars)
                       }), p', (FStar_List.append gs gs')))
let (getprop :
  FStar_TypeChecker_Env.env ->
    FStar_Syntax_Syntax.term ->
      FStar_Syntax_Syntax.term FStar_Pervasives_Native.option)
  =
  fun e ->
    fun t ->
      let tn =
        FStar_TypeChecker_Normalize.normalize
          [FStar_TypeChecker_Env.Weak;
          FStar_TypeChecker_Env.HNF;
          FStar_TypeChecker_Env.UnfoldUntil
            FStar_Syntax_Syntax.delta_constant] e t in
      FStar_Syntax_Util.un_squash tn
let (preprocess :
  FStar_TypeChecker_Env.env ->
    FStar_Syntax_Syntax.term ->
      (FStar_TypeChecker_Env.env * FStar_Syntax_Syntax.term *
        FStar_Options.optionstate) Prims.list)
  =
  fun env ->
    fun goal ->
      (let uu___1 =
         FStar_TypeChecker_Env.debug env (FStar_Options.Other "Tac") in
       FStar_ST.op_Colon_Equals FStar_Tactics_Interpreter.tacdbg uu___1);
      (let uu___2 = FStar_ST.op_Bang FStar_Tactics_Interpreter.tacdbg in
       if uu___2
       then
         let uu___3 =
           let uu___4 = FStar_TypeChecker_Env.all_binders env in
           FStar_All.pipe_right uu___4
             (FStar_Syntax_Print.binders_to_string ",") in
         let uu___4 = FStar_Syntax_Print.term_to_string goal in
         FStar_Util.print2 "About to preprocess %s |= %s\n" uu___3 uu___4
       else ());
      (let initial = (Prims.int_one, []) in
       let uu___2 =
         let uu___3 = traverse by_tactic_interp Pos env goal in
         match uu___3 with
         | Unchanged t' -> (t', [])
         | Simplified (t', gs) -> (t', gs)
         | uu___4 ->
             failwith "preprocess: impossible, traverse returned a Dual" in
       match uu___2 with
       | (t', gs) ->
           ((let uu___4 = FStar_ST.op_Bang FStar_Tactics_Interpreter.tacdbg in
             if uu___4
             then
               let uu___5 =
                 let uu___6 = FStar_TypeChecker_Env.all_binders env in
                 FStar_All.pipe_right uu___6
                   (FStar_Syntax_Print.binders_to_string ", ") in
               let uu___6 = FStar_Syntax_Print.term_to_string t' in
               FStar_Util.print2 "Main goal simplified to: %s |- %s\n" uu___5
                 uu___6
             else ());
            (let s = initial in
             let s1 =
               FStar_List.fold_left
                 (fun uu___4 ->
                    fun g ->
                      match uu___4 with
                      | (n, gs1) ->
                          let phi =
                            let uu___5 =
                              let uu___6 = FStar_Tactics_Types.goal_env g in
                              let uu___7 = FStar_Tactics_Types.goal_type g in
                              getprop uu___6 uu___7 in
                            match uu___5 with
                            | FStar_Pervasives_Native.None ->
                                let uu___6 =
                                  let uu___7 =
                                    let uu___8 =
                                      let uu___9 =
                                        FStar_Tactics_Types.goal_type g in
                                      FStar_Syntax_Print.term_to_string
                                        uu___9 in
                                    FStar_Util.format1
                                      "Tactic returned proof-relevant goal: %s"
                                      uu___8 in
                                  (FStar_Errors.Fatal_TacticProofRelevantGoal,
                                    uu___7) in
                                FStar_Errors.raise_error uu___6
                                  env.FStar_TypeChecker_Env.range
                            | FStar_Pervasives_Native.Some phi1 -> phi1 in
                          ((let uu___6 =
                              FStar_ST.op_Bang
                                FStar_Tactics_Interpreter.tacdbg in
                            if uu___6
                            then
                              let uu___7 = FStar_Util.string_of_int n in
                              let uu___8 =
                                let uu___9 = FStar_Tactics_Types.goal_type g in
                                FStar_Syntax_Print.term_to_string uu___9 in
                              FStar_Util.print2 "Got goal #%s: %s\n" uu___7
                                uu___8
                            else ());
                           (let label =
                              let uu___6 =
                                let uu___7 = FStar_Tactics_Types.get_label g in
                                uu___7 = "" in
                              if uu___6
                              then
                                let uu___7 = FStar_Util.string_of_int n in
                                Prims.op_Hat "Could not prove goal #" uu___7
                              else
                                (let uu___8 =
                                   let uu___9 = FStar_Util.string_of_int n in
                                   let uu___10 =
                                     let uu___11 =
                                       let uu___12 =
                                         FStar_Tactics_Types.get_label g in
                                       Prims.op_Hat uu___12 ")" in
                                     Prims.op_Hat " (" uu___11 in
                                   Prims.op_Hat uu___9 uu___10 in
                                 Prims.op_Hat "Could not prove goal #" uu___8) in
                            let gt' =
                              FStar_TypeChecker_Util.label label
                                goal.FStar_Syntax_Syntax.pos phi in
                            let uu___6 =
                              let uu___7 =
                                let uu___8 = FStar_Tactics_Types.goal_env g in
                                (uu___8, gt', (g.FStar_Tactics_Types.opts)) in
                              uu___7 :: gs1 in
                            ((n + Prims.int_one), uu___6)))) s gs in
             let uu___4 = s1 in
             match uu___4 with
             | (uu___5, gs1) ->
                 let gs2 = FStar_List.rev gs1 in
                 let uu___6 =
                   let uu___7 = FStar_Options.peek () in (env, t', uu___7) in
                 uu___6 :: gs2)))
let (synthesize :
  FStar_TypeChecker_Env.env ->
    FStar_Syntax_Syntax.typ ->
      FStar_Syntax_Syntax.term -> FStar_Syntax_Syntax.term)
  =
  fun env ->
    fun typ ->
      fun tau ->
        if env.FStar_TypeChecker_Env.nosynth
        then
          let uu___ =
            FStar_TypeChecker_Util.fvar_const env
              FStar_Parser_Const.magic_lid in
          let uu___1 =
            let uu___2 =
              FStar_Syntax_Syntax.as_arg FStar_Syntax_Util.exp_unit in
            [uu___2] in
          FStar_Syntax_Syntax.mk_Tm_app uu___ uu___1
            typ.FStar_Syntax_Syntax.pos
        else
          ((let uu___2 =
              FStar_TypeChecker_Env.debug env (FStar_Options.Other "Tac") in
            FStar_ST.op_Colon_Equals FStar_Tactics_Interpreter.tacdbg uu___2);
           (let uu___2 =
              run_tactic_on_typ tau.FStar_Syntax_Syntax.pos
                typ.FStar_Syntax_Syntax.pos tau env typ in
            match uu___2 with
            | (gs, w) ->
                (FStar_List.iter
                   (fun g ->
                      let uu___4 =
                        let uu___5 = FStar_Tactics_Types.goal_env g in
                        let uu___6 = FStar_Tactics_Types.goal_type g in
                        getprop uu___5 uu___6 in
                      match uu___4 with
                      | FStar_Pervasives_Native.Some vc ->
                          ((let uu___6 =
                              FStar_ST.op_Bang
                                FStar_Tactics_Interpreter.tacdbg in
                            if uu___6
                            then
                              let uu___7 =
                                FStar_Syntax_Print.term_to_string vc in
                              FStar_Util.print1 "Synthesis left a goal: %s\n"
                                uu___7
                            else ());
                           (let guard =
                              {
                                FStar_TypeChecker_Common.guard_f =
                                  (FStar_TypeChecker_Common.NonTrivial vc);
                                FStar_TypeChecker_Common.deferred_to_tac = [];
                                FStar_TypeChecker_Common.deferred = [];
                                FStar_TypeChecker_Common.univ_ineqs =
                                  ([], []);
                                FStar_TypeChecker_Common.implicits = []
                              } in
                            let uu___6 = FStar_Tactics_Types.goal_env g in
                            FStar_TypeChecker_Rel.force_trivial_guard uu___6
                              guard))
                      | FStar_Pervasives_Native.None ->
                          FStar_Errors.raise_error
                            (FStar_Errors.Fatal_OpenGoalsInSynthesis,
                              "synthesis left open goals")
                            typ.FStar_Syntax_Syntax.pos) gs;
                 w)))
let (solve_implicits :
  FStar_TypeChecker_Env.env ->
    FStar_Syntax_Syntax.term -> FStar_TypeChecker_Env.implicits -> unit)
  =
  fun env ->
    fun tau ->
      fun imps ->
        if env.FStar_TypeChecker_Env.nosynth
        then ()
        else
          ((let uu___2 =
              FStar_TypeChecker_Env.debug env (FStar_Options.Other "Tac") in
            FStar_ST.op_Colon_Equals FStar_Tactics_Interpreter.tacdbg uu___2);
           (let gs =
              let uu___2 = FStar_TypeChecker_Env.get_range env in
              run_tactic_on_all_implicits tau.FStar_Syntax_Syntax.pos uu___2
                tau env imps in
            FStar_All.pipe_right gs
              (FStar_List.iter
                 (fun g ->
                    let uu___3 =
                      let uu___4 = FStar_Tactics_Types.goal_env g in
                      let uu___5 = FStar_Tactics_Types.goal_type g in
                      getprop uu___4 uu___5 in
                    match uu___3 with
                    | FStar_Pervasives_Native.Some vc ->
                        ((let uu___5 =
                            FStar_ST.op_Bang FStar_Tactics_Interpreter.tacdbg in
                          if uu___5
                          then
                            let uu___6 = FStar_Syntax_Print.term_to_string vc in
                            FStar_Util.print1 "Synthesis left a goal: %s\n"
                              uu___6
                          else ());
                         (let guard =
                            {
                              FStar_TypeChecker_Common.guard_f =
                                (FStar_TypeChecker_Common.NonTrivial vc);
                              FStar_TypeChecker_Common.deferred_to_tac = [];
                              FStar_TypeChecker_Common.deferred = [];
                              FStar_TypeChecker_Common.univ_ineqs = ([], []);
                              FStar_TypeChecker_Common.implicits = []
                            } in
                          let uu___5 = FStar_Tactics_Types.goal_env g in
                          FStar_TypeChecker_Rel.force_trivial_guard uu___5
                            guard))
                    | FStar_Pervasives_Native.None ->
                        let uu___4 = FStar_TypeChecker_Env.get_range env in
                        FStar_Errors.raise_error
                          (FStar_Errors.Fatal_OpenGoalsInSynthesis,
                            "synthesis left open goals") uu___4))))
let (splice :
  FStar_TypeChecker_Env.env ->
    FStar_Range.range ->
      FStar_Syntax_Syntax.term -> FStar_Syntax_Syntax.sigelt Prims.list)
  =
  fun env ->
    fun rng ->
      fun tau ->
        if env.FStar_TypeChecker_Env.nosynth
        then []
        else
          ((let uu___2 =
              FStar_TypeChecker_Env.debug env (FStar_Options.Other "Tac") in
            FStar_ST.op_Colon_Equals FStar_Tactics_Interpreter.tacdbg uu___2);
           (let typ = FStar_Syntax_Syntax.t_decls in
            let ps =
              FStar_Tactics_Basic.proofstate_of_goals
                tau.FStar_Syntax_Syntax.pos env [] [] in
            let uu___2 =
              let uu___3 =
                FStar_Syntax_Embeddings.e_list
                  FStar_Reflection_Embeddings.e_sigelt in
              FStar_Tactics_Interpreter.run_tactic_on_ps
                tau.FStar_Syntax_Syntax.pos tau.FStar_Syntax_Syntax.pos
                FStar_Syntax_Embeddings.e_unit () uu___3 tau ps in
            match uu___2 with
            | (gs, sigelts) ->
                ((let uu___4 =
                    FStar_List.existsML
                      (fun g ->
                         let uu___5 =
                           let uu___6 =
                             let uu___7 = FStar_Tactics_Types.goal_env g in
                             let uu___8 = FStar_Tactics_Types.goal_type g in
                             getprop uu___7 uu___8 in
                           FStar_Option.isSome uu___6 in
                         Prims.op_Negation uu___5) gs in
                  if uu___4
                  then
                    FStar_Errors.raise_error
                      (FStar_Errors.Fatal_OpenGoalsInSynthesis,
                        "splice left open goals") typ.FStar_Syntax_Syntax.pos
                  else ());
                 (let uu___5 =
                    FStar_ST.op_Bang FStar_Tactics_Interpreter.tacdbg in
                  if uu___5
                  then
                    let uu___6 =
                      FStar_Common.string_of_list
                        FStar_Syntax_Print.sigelt_to_string sigelts in
                    FStar_Util.print1 "splice: got decls = %s\n" uu___6
                  else ());
                 (let sigelts1 =
                    FStar_All.pipe_right sigelts
                      (FStar_List.map
                         (fun se ->
                            (match se.FStar_Syntax_Syntax.sigel with
                             | FStar_Syntax_Syntax.Sig_datacon uu___6 ->
                                 let uu___7 =
                                   let uu___8 =
                                     let uu___9 =
                                       FStar_Syntax_Print.sigelt_to_string_short
                                         se in
                                     FStar_Util.format1
                                       "Tactic returned bad sigelt: %s\nIf you wanted to splice an inductive type, call `pack` providing a `Sg_Inductive` to get a proper sigelt."
                                       uu___9 in
                                   (FStar_Errors.Error_BadSplice, uu___8) in
                                 FStar_Errors.raise_error uu___7 rng
                             | FStar_Syntax_Syntax.Sig_inductive_typ uu___6
                                 ->
                                 let uu___7 =
                                   let uu___8 =
                                     let uu___9 =
                                       FStar_Syntax_Print.sigelt_to_string_short
                                         se in
                                     FStar_Util.format1
                                       "Tactic returned bad sigelt: %s\nIf you wanted to splice an inductive type, call `pack` providing a `Sg_Inductive` to get a proper sigelt."
                                       uu___9 in
                                   (FStar_Errors.Error_BadSplice, uu___8) in
                                 FStar_Errors.raise_error uu___7 rng
                             | uu___6 -> ());
                            (let uu___6 = se in
                             {
                               FStar_Syntax_Syntax.sigel =
                                 (uu___6.FStar_Syntax_Syntax.sigel);
                               FStar_Syntax_Syntax.sigrng = rng;
                               FStar_Syntax_Syntax.sigquals =
                                 (uu___6.FStar_Syntax_Syntax.sigquals);
                               FStar_Syntax_Syntax.sigmeta =
                                 (uu___6.FStar_Syntax_Syntax.sigmeta);
                               FStar_Syntax_Syntax.sigattrs =
                                 (uu___6.FStar_Syntax_Syntax.sigattrs);
                               FStar_Syntax_Syntax.sigopts =
                                 (uu___6.FStar_Syntax_Syntax.sigopts)
                             }))) in
                  sigelts1))))
let (mpreprocess :
  FStar_TypeChecker_Env.env ->
    FStar_Syntax_Syntax.term ->
      FStar_Syntax_Syntax.term -> FStar_Syntax_Syntax.term)
  =
  fun env ->
    fun tau ->
      fun tm ->
        if env.FStar_TypeChecker_Env.nosynth
        then tm
        else
          ((let uu___2 =
              FStar_TypeChecker_Env.debug env (FStar_Options.Other "Tac") in
            FStar_ST.op_Colon_Equals FStar_Tactics_Interpreter.tacdbg uu___2);
           (let ps =
              FStar_Tactics_Basic.proofstate_of_goals
                tm.FStar_Syntax_Syntax.pos env [] [] in
            let uu___2 =
              FStar_Tactics_Interpreter.run_tactic_on_ps
                tau.FStar_Syntax_Syntax.pos tm.FStar_Syntax_Syntax.pos
                FStar_Reflection_Embeddings.e_term tm
                FStar_Reflection_Embeddings.e_term tau ps in
            match uu___2 with | (gs, tm1) -> tm1))
let (postprocess :
  FStar_TypeChecker_Env.env ->
    FStar_Syntax_Syntax.term ->
      FStar_Syntax_Syntax.typ ->
        FStar_Syntax_Syntax.term -> FStar_Syntax_Syntax.term)
  =
  fun env ->
    fun tau ->
      fun typ ->
        fun tm ->
          if env.FStar_TypeChecker_Env.nosynth
          then tm
          else
            ((let uu___2 =
                FStar_TypeChecker_Env.debug env (FStar_Options.Other "Tac") in
              FStar_ST.op_Colon_Equals FStar_Tactics_Interpreter.tacdbg
                uu___2);
             (let uu___2 =
                FStar_TypeChecker_Env.new_implicit_var_aux "postprocess RHS"
                  tm.FStar_Syntax_Syntax.pos env typ
                  FStar_Syntax_Syntax.Allow_untyped
                  FStar_Pervasives_Native.None in
              match uu___2 with
              | (uvtm, uu___3, g_imp) ->
                  let u = env.FStar_TypeChecker_Env.universe_of env typ in
                  let goal =
                    let uu___4 = FStar_Syntax_Util.mk_eq2 u typ tm uvtm in
                    FStar_Syntax_Util.mk_squash FStar_Syntax_Syntax.U_zero
                      uu___4 in
                  let uu___4 =
                    run_tactic_on_typ tau.FStar_Syntax_Syntax.pos
                      tm.FStar_Syntax_Syntax.pos tau env goal in
                  (match uu___4 with
                   | (gs, w) ->
                       (FStar_List.iter
                          (fun g ->
                             let uu___6 =
                               let uu___7 = FStar_Tactics_Types.goal_env g in
                               let uu___8 = FStar_Tactics_Types.goal_type g in
                               getprop uu___7 uu___8 in
                             match uu___6 with
                             | FStar_Pervasives_Native.Some vc ->
                                 ((let uu___8 =
                                     FStar_ST.op_Bang
                                       FStar_Tactics_Interpreter.tacdbg in
                                   if uu___8
                                   then
                                     let uu___9 =
                                       FStar_Syntax_Print.term_to_string vc in
                                     FStar_Util.print1
                                       "Postprocessing left a goal: %s\n"
                                       uu___9
                                   else ());
                                  (let guard =
                                     {
                                       FStar_TypeChecker_Common.guard_f =
                                         (FStar_TypeChecker_Common.NonTrivial
                                            vc);
                                       FStar_TypeChecker_Common.deferred_to_tac
                                         = [];
                                       FStar_TypeChecker_Common.deferred = [];
                                       FStar_TypeChecker_Common.univ_ineqs =
                                         ([], []);
                                       FStar_TypeChecker_Common.implicits =
                                         []
                                     } in
                                   let uu___8 =
                                     FStar_Tactics_Types.goal_env g in
                                   FStar_TypeChecker_Rel.force_trivial_guard
                                     uu___8 guard))
                             | FStar_Pervasives_Native.None ->
                                 FStar_Errors.raise_error
                                   (FStar_Errors.Fatal_OpenGoalsInSynthesis,
                                     "postprocessing left open goals")
                                   typ.FStar_Syntax_Syntax.pos) gs;
                        (let g_imp1 =
                           FStar_TypeChecker_Rel.resolve_implicits_tac env
                             g_imp in
                         FStar_Tactics_Interpreter.report_implicits
                           tm.FStar_Syntax_Syntax.pos
                           g_imp1.FStar_TypeChecker_Common.implicits;
                         uvtm)))))<|MERGE_RESOLUTION|>--- conflicted
+++ resolved
@@ -127,38 +127,22 @@
                  ->
                  (match pol1 with
                   | Pos ->
-<<<<<<< HEAD
-                      let uu____545 =
-                        let uu____552 =
-                          let uu____555 =
-                            let uu____556 =
-                              FStar_Tactics_Types.goal_of_goal_ty e assertion in
-=======
                       let uu___2 =
                         let uu___3 =
                           let uu___4 =
                             let uu___5 =
                               FStar_Tactics_Basic.goal_of_goal_ty e assertion in
->>>>>>> a3b70ab3
                             FStar_All.pipe_left FStar_Pervasives_Native.fst
                               uu___5 in
                           [uu___4] in
                         (FStar_Syntax_Util.t_true, uu___3) in
                       Simplified uu___2
                   | Both ->
-<<<<<<< HEAD
-                      let uu____567 =
-                        let uu____576 =
-                          let uu____579 =
-                            let uu____580 =
-                              FStar_Tactics_Types.goal_of_goal_ty e assertion in
-=======
                       let uu___2 =
                         let uu___3 =
                           let uu___4 =
                             let uu___5 =
                               FStar_Tactics_Basic.goal_of_goal_ty e assertion in
->>>>>>> a3b70ab3
                             FStar_All.pipe_left FStar_Pervasives_Native.fst
                               uu___5 in
                           [uu___4] in
