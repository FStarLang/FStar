
open Prims
open FStar_Pervasives
type signedness =
<<<<<<< HEAD
| Unsigned
| Signed


let uu___is_Unsigned : signedness  ->  Prims.bool = (fun projectee -> (match (projectee) with
| Unsigned -> begin
true
end
| uu____4 -> begin
false
end))


let uu___is_Signed : signedness  ->  Prims.bool = (fun projectee -> (match (projectee) with
| Signed -> begin
true
end
| uu____8 -> begin
false
end))

type width =
| Int8
| Int16
| Int32
| Int64


let uu___is_Int8 : width  ->  Prims.bool = (fun projectee -> (match (projectee) with
| Int8 -> begin
true
end
| uu____12 -> begin
false
end))


let uu___is_Int16 : width  ->  Prims.bool = (fun projectee -> (match (projectee) with
| Int16 -> begin
true
end
| uu____16 -> begin
false
end))


let uu___is_Int32 : width  ->  Prims.bool = (fun projectee -> (match (projectee) with
| Int32 -> begin
true
end
| uu____20 -> begin
false
end))


let uu___is_Int64 : width  ->  Prims.bool = (fun projectee -> (match (projectee) with
| Int64 -> begin
true
end
| uu____24 -> begin
false
end))

type sconst =
| Const_effect
| Const_unit
| Const_bool of Prims.bool
| Const_int of (Prims.string * (signedness * width) FStar_Pervasives_Native.option)
| Const_char of FStar_BaseTypes.char
| Const_float of FStar_BaseTypes.double
| Const_bytearray of (FStar_BaseTypes.byte Prims.array * FStar_Range.range)
| Const_string of (Prims.string * FStar_Range.range)
| Const_range of FStar_Range.range
| Const_reify
| Const_reflect of FStar_Ident.lid


let uu___is_Const_effect : sconst  ->  Prims.bool = (fun projectee -> (match (projectee) with
| Const_effect -> begin
true
end
| uu____70 -> begin
false
end))


let uu___is_Const_unit : sconst  ->  Prims.bool = (fun projectee -> (match (projectee) with
| Const_unit -> begin
true
end
| uu____74 -> begin
false
end))


let uu___is_Const_bool : sconst  ->  Prims.bool = (fun projectee -> (match (projectee) with
| Const_bool (_0) -> begin
true
end
| uu____79 -> begin
false
end))


let __proj__Const_bool__item___0 : sconst  ->  Prims.bool = (fun projectee -> (match (projectee) with
| Const_bool (_0) -> begin
_0
end))


let uu___is_Const_int : sconst  ->  Prims.bool = (fun projectee -> (match (projectee) with
| Const_int (_0) -> begin
true
end
| uu____96 -> begin
false
end))


let __proj__Const_int__item___0 : sconst  ->  (Prims.string * (signedness * width) FStar_Pervasives_Native.option) = (fun projectee -> (match (projectee) with
| Const_int (_0) -> begin
_0
end))


let uu___is_Const_char : sconst  ->  Prims.bool = (fun projectee -> (match (projectee) with
| Const_char (_0) -> begin
true
end
| uu____123 -> begin
false
end))


let __proj__Const_char__item___0 : sconst  ->  FStar_BaseTypes.char = (fun projectee -> (match (projectee) with
| Const_char (_0) -> begin
_0
end))


let uu___is_Const_float : sconst  ->  Prims.bool = (fun projectee -> (match (projectee) with
| Const_float (_0) -> begin
true
end
| uu____135 -> begin
false
end))


let __proj__Const_float__item___0 : sconst  ->  FStar_BaseTypes.double = (fun projectee -> (match (projectee) with
| Const_float (_0) -> begin
_0
end))


let uu___is_Const_bytearray : sconst  ->  Prims.bool = (fun projectee -> (match (projectee) with
| Const_bytearray (_0) -> begin
true
end
| uu____150 -> begin
false
end))


let __proj__Const_bytearray__item___0 : sconst  ->  (FStar_BaseTypes.byte Prims.array * FStar_Range.range) = (fun projectee -> (match (projectee) with
| Const_bytearray (_0) -> begin
_0
end))


let uu___is_Const_string : sconst  ->  Prims.bool = (fun projectee -> (match (projectee) with
| Const_string (_0) -> begin
true
end
| uu____173 -> begin
false
end))


let __proj__Const_string__item___0 : sconst  ->  (Prims.string * FStar_Range.range) = (fun projectee -> (match (projectee) with
| Const_string (_0) -> begin
_0
end))


let uu___is_Const_range : sconst  ->  Prims.bool = (fun projectee -> (match (projectee) with
| Const_range (_0) -> begin
true
end
| uu____191 -> begin
false
end))


let __proj__Const_range__item___0 : sconst  ->  FStar_Range.range = (fun projectee -> (match (projectee) with
| Const_range (_0) -> begin
_0
end))


let uu___is_Const_reify : sconst  ->  Prims.bool = (fun projectee -> (match (projectee) with
| Const_reify -> begin
true
end
| uu____202 -> begin
false
end))


let uu___is_Const_reflect : sconst  ->  Prims.bool = (fun projectee -> (match (projectee) with
| Const_reflect (_0) -> begin
true
end
| uu____207 -> begin
false
end))


let __proj__Const_reflect__item___0 : sconst  ->  FStar_Ident.lid = (fun projectee -> (match (projectee) with
| Const_reflect (_0) -> begin
_0
end))


let eq_const : sconst  ->  sconst  ->  Prims.bool = (fun c1 c2 -> (match (((c1), (c2))) with
| (Const_int (s1, o1), Const_int (s2, o2)) -> begin
((

let uu____237 = (FStar_Util.ensure_decimal s1)
in (

let uu____238 = (FStar_Util.ensure_decimal s2)
in (uu____237 = uu____238))) && (o1 = o2))
end
| (Const_bytearray (a, uu____243), Const_bytearray (b, uu____245)) -> begin
(a = b)
end
| (Const_string (a, uu____252), Const_string (b, uu____254)) -> begin
(a = b)
end
| (Const_reflect (l1), Const_reflect (l2)) -> begin
(FStar_Ident.lid_equals l1 l2)
end
| uu____257 -> begin
(c1 = c2)
end))


let rec pow2 : Prims.int  ->  Prims.int = (fun x -> (match (x) with
| _0_25 when (_0_25 = (Prims.parse_int "0")) -> begin
(Prims.parse_int "1")
end
| uu____263 -> begin
(

let uu____264 = (pow2 (x - (Prims.parse_int "1")))
in ((Prims.parse_int "2") * uu____264))
end))


let bounds : signedness  ->  width  ->  (Prims.int * Prims.int) = (fun signedness width -> (

let n1 = (match (width) with
| Int8 -> begin
(Prims.parse_int "8")
end
| Int16 -> begin
(Prims.parse_int "16")
end
| Int32 -> begin
(Prims.parse_int "32")
end
| Int64 -> begin
(Prims.parse_int "64")
end)
in (

let uu____274 = (match (signedness) with
| Unsigned -> begin
(

let uu____279 = (

let uu____280 = (pow2 n1)
in (uu____280 - (Prims.parse_int "1")))
in (((Prims.parse_int "0")), (uu____279)))
end
| Signed -> begin
(

let upper = (pow2 (n1 - (Prims.parse_int "1")))
in (((~- (upper))), ((upper - (Prims.parse_int "1")))))
end)
in (match (uu____274) with
| (lower, upper) -> begin
((lower), (upper))
end))))



=======
  | Unsigned
  | Signed
let uu___is_Unsigned: signedness -> Prims.bool =
  fun projectee  ->
    match projectee with | Unsigned  -> true | uu____5 -> false
let uu___is_Signed: signedness -> Prims.bool =
  fun projectee  ->
    match projectee with | Signed  -> true | uu____10 -> false
type width =
  | Int8
  | Int16
  | Int32
  | Int64
let uu___is_Int8: width -> Prims.bool =
  fun projectee  -> match projectee with | Int8  -> true | uu____15 -> false
let uu___is_Int16: width -> Prims.bool =
  fun projectee  -> match projectee with | Int16  -> true | uu____20 -> false
let uu___is_Int32: width -> Prims.bool =
  fun projectee  -> match projectee with | Int32  -> true | uu____25 -> false
let uu___is_Int64: width -> Prims.bool =
  fun projectee  -> match projectee with | Int64  -> true | uu____30 -> false
type sconst =
  | Const_effect
  | Const_unit
  | Const_bool of Prims.bool
  | Const_int of
  (Prims.string,(signedness,width) FStar_Pervasives_Native.tuple2
                  FStar_Pervasives_Native.option)
  FStar_Pervasives_Native.tuple2
  | Const_char of FStar_BaseTypes.char
  | Const_float of FStar_BaseTypes.double
  | Const_bytearray of (FStar_BaseTypes.byte Prims.array,FStar_Range.range)
  FStar_Pervasives_Native.tuple2
  | Const_string of (FStar_BaseTypes.byte Prims.array,FStar_Range.range)
  FStar_Pervasives_Native.tuple2
  | Const_range of FStar_Range.range
  | Const_reify
  | Const_reflect of FStar_Ident.lid
let uu___is_Const_effect: sconst -> Prims.bool =
  fun projectee  ->
    match projectee with | Const_effect  -> true | uu____89 -> false
let uu___is_Const_unit: sconst -> Prims.bool =
  fun projectee  ->
    match projectee with | Const_unit  -> true | uu____94 -> false
let uu___is_Const_bool: sconst -> Prims.bool =
  fun projectee  ->
    match projectee with | Const_bool _0 -> true | uu____100 -> false
let __proj__Const_bool__item___0: sconst -> Prims.bool =
  fun projectee  -> match projectee with | Const_bool _0 -> _0
let uu___is_Const_int: sconst -> Prims.bool =
  fun projectee  ->
    match projectee with | Const_int _0 -> true | uu____124 -> false
let __proj__Const_int__item___0:
  sconst ->
    (Prims.string,(signedness,width) FStar_Pervasives_Native.tuple2
                    FStar_Pervasives_Native.option)
      FStar_Pervasives_Native.tuple2
  = fun projectee  -> match projectee with | Const_int _0 -> _0
let uu___is_Const_char: sconst -> Prims.bool =
  fun projectee  ->
    match projectee with | Const_char _0 -> true | uu____168 -> false
let __proj__Const_char__item___0: sconst -> FStar_BaseTypes.char =
  fun projectee  -> match projectee with | Const_char _0 -> _0
let uu___is_Const_float: sconst -> Prims.bool =
  fun projectee  ->
    match projectee with | Const_float _0 -> true | uu____182 -> false
let __proj__Const_float__item___0: sconst -> FStar_BaseTypes.double =
  fun projectee  -> match projectee with | Const_float _0 -> _0
let uu___is_Const_bytearray: sconst -> Prims.bool =
  fun projectee  ->
    match projectee with | Const_bytearray _0 -> true | uu____202 -> false
let __proj__Const_bytearray__item___0:
  sconst ->
    (FStar_BaseTypes.byte Prims.array,FStar_Range.range)
      FStar_Pervasives_Native.tuple2
  = fun projectee  -> match projectee with | Const_bytearray _0 -> _0
let uu___is_Const_string: sconst -> Prims.bool =
  fun projectee  ->
    match projectee with | Const_string _0 -> true | uu____240 -> false
let __proj__Const_string__item___0:
  sconst ->
    (FStar_BaseTypes.byte Prims.array,FStar_Range.range)
      FStar_Pervasives_Native.tuple2
  = fun projectee  -> match projectee with | Const_string _0 -> _0
let uu___is_Const_range: sconst -> Prims.bool =
  fun projectee  ->
    match projectee with | Const_range _0 -> true | uu____272 -> false
let __proj__Const_range__item___0: sconst -> FStar_Range.range =
  fun projectee  -> match projectee with | Const_range _0 -> _0
let uu___is_Const_reify: sconst -> Prims.bool =
  fun projectee  ->
    match projectee with | Const_reify  -> true | uu____285 -> false
let uu___is_Const_reflect: sconst -> Prims.bool =
  fun projectee  ->
    match projectee with | Const_reflect _0 -> true | uu____291 -> false
let __proj__Const_reflect__item___0: sconst -> FStar_Ident.lid =
  fun projectee  -> match projectee with | Const_reflect _0 -> _0
let eq_const: sconst -> sconst -> Prims.bool =
  fun c1  ->
    fun c2  ->
      match (c1, c2) with
      | (Const_int (s1,o1),Const_int (s2,o2)) ->
          (let uu____340 = FStar_Util.ensure_decimal s1 in
           let uu____341 = FStar_Util.ensure_decimal s2 in
           uu____340 = uu____341) && (o1 = o2)
      | (Const_bytearray (a,uu____349),Const_bytearray (b,uu____351)) ->
          a = b
      | (Const_string (a,uu____363),Const_string (b,uu____365)) -> a = b
      | (Const_reflect l1,Const_reflect l2) -> FStar_Ident.lid_equals l1 l2
      | uu____378 -> c1 = c2
let rec pow2: Prims.int -> Prims.int =
  fun x  ->
    match x with
    | _0_27 when _0_27 = (Prims.parse_int "0") -> Prims.parse_int "1"
    | uu____387 ->
        let uu____388 = pow2 (x - (Prims.parse_int "1")) in
        (Prims.parse_int "2") * uu____388
let bounds:
  signedness -> width -> (Prims.int,Prims.int) FStar_Pervasives_Native.tuple2
  =
  fun signedness  ->
    fun width  ->
      let n1 =
        match width with
        | Int8  -> Prims.parse_int "8"
        | Int16  -> Prims.parse_int "16"
        | Int32  -> Prims.parse_int "32"
        | Int64  -> Prims.parse_int "64" in
      let uu____402 =
        match signedness with
        | Unsigned  ->
            let uu____411 =
              let uu____412 = pow2 n1 in uu____412 - (Prims.parse_int "1") in
            ((Prims.parse_int "0"), uu____411)
        | Signed  ->
            let upper = pow2 (n1 - (Prims.parse_int "1")) in
            ((- upper), (upper - (Prims.parse_int "1"))) in
      match uu____402 with | (lower,upper) -> (lower, upper)
>>>>>>> 0a4ecc34
<|MERGE_RESOLUTION|>--- conflicted
+++ resolved
@@ -1,309 +1,5 @@
-
 open Prims
-open FStar_Pervasives
 type signedness =
-<<<<<<< HEAD
-| Unsigned
-| Signed
-
-
-let uu___is_Unsigned : signedness  ->  Prims.bool = (fun projectee -> (match (projectee) with
-| Unsigned -> begin
-true
-end
-| uu____4 -> begin
-false
-end))
-
-
-let uu___is_Signed : signedness  ->  Prims.bool = (fun projectee -> (match (projectee) with
-| Signed -> begin
-true
-end
-| uu____8 -> begin
-false
-end))
-
-type width =
-| Int8
-| Int16
-| Int32
-| Int64
-
-
-let uu___is_Int8 : width  ->  Prims.bool = (fun projectee -> (match (projectee) with
-| Int8 -> begin
-true
-end
-| uu____12 -> begin
-false
-end))
-
-
-let uu___is_Int16 : width  ->  Prims.bool = (fun projectee -> (match (projectee) with
-| Int16 -> begin
-true
-end
-| uu____16 -> begin
-false
-end))
-
-
-let uu___is_Int32 : width  ->  Prims.bool = (fun projectee -> (match (projectee) with
-| Int32 -> begin
-true
-end
-| uu____20 -> begin
-false
-end))
-
-
-let uu___is_Int64 : width  ->  Prims.bool = (fun projectee -> (match (projectee) with
-| Int64 -> begin
-true
-end
-| uu____24 -> begin
-false
-end))
-
-type sconst =
-| Const_effect
-| Const_unit
-| Const_bool of Prims.bool
-| Const_int of (Prims.string * (signedness * width) FStar_Pervasives_Native.option)
-| Const_char of FStar_BaseTypes.char
-| Const_float of FStar_BaseTypes.double
-| Const_bytearray of (FStar_BaseTypes.byte Prims.array * FStar_Range.range)
-| Const_string of (Prims.string * FStar_Range.range)
-| Const_range of FStar_Range.range
-| Const_reify
-| Const_reflect of FStar_Ident.lid
-
-
-let uu___is_Const_effect : sconst  ->  Prims.bool = (fun projectee -> (match (projectee) with
-| Const_effect -> begin
-true
-end
-| uu____70 -> begin
-false
-end))
-
-
-let uu___is_Const_unit : sconst  ->  Prims.bool = (fun projectee -> (match (projectee) with
-| Const_unit -> begin
-true
-end
-| uu____74 -> begin
-false
-end))
-
-
-let uu___is_Const_bool : sconst  ->  Prims.bool = (fun projectee -> (match (projectee) with
-| Const_bool (_0) -> begin
-true
-end
-| uu____79 -> begin
-false
-end))
-
-
-let __proj__Const_bool__item___0 : sconst  ->  Prims.bool = (fun projectee -> (match (projectee) with
-| Const_bool (_0) -> begin
-_0
-end))
-
-
-let uu___is_Const_int : sconst  ->  Prims.bool = (fun projectee -> (match (projectee) with
-| Const_int (_0) -> begin
-true
-end
-| uu____96 -> begin
-false
-end))
-
-
-let __proj__Const_int__item___0 : sconst  ->  (Prims.string * (signedness * width) FStar_Pervasives_Native.option) = (fun projectee -> (match (projectee) with
-| Const_int (_0) -> begin
-_0
-end))
-
-
-let uu___is_Const_char : sconst  ->  Prims.bool = (fun projectee -> (match (projectee) with
-| Const_char (_0) -> begin
-true
-end
-| uu____123 -> begin
-false
-end))
-
-
-let __proj__Const_char__item___0 : sconst  ->  FStar_BaseTypes.char = (fun projectee -> (match (projectee) with
-| Const_char (_0) -> begin
-_0
-end))
-
-
-let uu___is_Const_float : sconst  ->  Prims.bool = (fun projectee -> (match (projectee) with
-| Const_float (_0) -> begin
-true
-end
-| uu____135 -> begin
-false
-end))
-
-
-let __proj__Const_float__item___0 : sconst  ->  FStar_BaseTypes.double = (fun projectee -> (match (projectee) with
-| Const_float (_0) -> begin
-_0
-end))
-
-
-let uu___is_Const_bytearray : sconst  ->  Prims.bool = (fun projectee -> (match (projectee) with
-| Const_bytearray (_0) -> begin
-true
-end
-| uu____150 -> begin
-false
-end))
-
-
-let __proj__Const_bytearray__item___0 : sconst  ->  (FStar_BaseTypes.byte Prims.array * FStar_Range.range) = (fun projectee -> (match (projectee) with
-| Const_bytearray (_0) -> begin
-_0
-end))
-
-
-let uu___is_Const_string : sconst  ->  Prims.bool = (fun projectee -> (match (projectee) with
-| Const_string (_0) -> begin
-true
-end
-| uu____173 -> begin
-false
-end))
-
-
-let __proj__Const_string__item___0 : sconst  ->  (Prims.string * FStar_Range.range) = (fun projectee -> (match (projectee) with
-| Const_string (_0) -> begin
-_0
-end))
-
-
-let uu___is_Const_range : sconst  ->  Prims.bool = (fun projectee -> (match (projectee) with
-| Const_range (_0) -> begin
-true
-end
-| uu____191 -> begin
-false
-end))
-
-
-let __proj__Const_range__item___0 : sconst  ->  FStar_Range.range = (fun projectee -> (match (projectee) with
-| Const_range (_0) -> begin
-_0
-end))
-
-
-let uu___is_Const_reify : sconst  ->  Prims.bool = (fun projectee -> (match (projectee) with
-| Const_reify -> begin
-true
-end
-| uu____202 -> begin
-false
-end))
-
-
-let uu___is_Const_reflect : sconst  ->  Prims.bool = (fun projectee -> (match (projectee) with
-| Const_reflect (_0) -> begin
-true
-end
-| uu____207 -> begin
-false
-end))
-
-
-let __proj__Const_reflect__item___0 : sconst  ->  FStar_Ident.lid = (fun projectee -> (match (projectee) with
-| Const_reflect (_0) -> begin
-_0
-end))
-
-
-let eq_const : sconst  ->  sconst  ->  Prims.bool = (fun c1 c2 -> (match (((c1), (c2))) with
-| (Const_int (s1, o1), Const_int (s2, o2)) -> begin
-((
-
-let uu____237 = (FStar_Util.ensure_decimal s1)
-in (
-
-let uu____238 = (FStar_Util.ensure_decimal s2)
-in (uu____237 = uu____238))) && (o1 = o2))
-end
-| (Const_bytearray (a, uu____243), Const_bytearray (b, uu____245)) -> begin
-(a = b)
-end
-| (Const_string (a, uu____252), Const_string (b, uu____254)) -> begin
-(a = b)
-end
-| (Const_reflect (l1), Const_reflect (l2)) -> begin
-(FStar_Ident.lid_equals l1 l2)
-end
-| uu____257 -> begin
-(c1 = c2)
-end))
-
-
-let rec pow2 : Prims.int  ->  Prims.int = (fun x -> (match (x) with
-| _0_25 when (_0_25 = (Prims.parse_int "0")) -> begin
-(Prims.parse_int "1")
-end
-| uu____263 -> begin
-(
-
-let uu____264 = (pow2 (x - (Prims.parse_int "1")))
-in ((Prims.parse_int "2") * uu____264))
-end))
-
-
-let bounds : signedness  ->  width  ->  (Prims.int * Prims.int) = (fun signedness width -> (
-
-let n1 = (match (width) with
-| Int8 -> begin
-(Prims.parse_int "8")
-end
-| Int16 -> begin
-(Prims.parse_int "16")
-end
-| Int32 -> begin
-(Prims.parse_int "32")
-end
-| Int64 -> begin
-(Prims.parse_int "64")
-end)
-in (
-
-let uu____274 = (match (signedness) with
-| Unsigned -> begin
-(
-
-let uu____279 = (
-
-let uu____280 = (pow2 n1)
-in (uu____280 - (Prims.parse_int "1")))
-in (((Prims.parse_int "0")), (uu____279)))
-end
-| Signed -> begin
-(
-
-let upper = (pow2 (n1 - (Prims.parse_int "1")))
-in (((~- (upper))), ((upper - (Prims.parse_int "1")))))
-end)
-in (match (uu____274) with
-| (lower, upper) -> begin
-((lower), (upper))
-end))))
-
-
-
-=======
   | Unsigned
   | Signed
 let uu___is_Unsigned: signedness -> Prims.bool =
@@ -441,5 +137,4 @@
         | Signed  ->
             let upper = pow2 (n1 - (Prims.parse_int "1")) in
             ((- upper), (upper - (Prims.parse_int "1"))) in
-      match uu____402 with | (lower,upper) -> (lower, upper)
->>>>>>> 0a4ecc34
+      match uu____402 with | (lower,upper) -> (lower, upper)