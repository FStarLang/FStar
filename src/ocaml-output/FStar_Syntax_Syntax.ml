--- conflicted
+++ resolved
@@ -1811,19 +1811,6 @@
 let list_of_freenames : freenames  ->  bv Prims.list = (fun fvs -> (FStar_Util.set_elements fvs))
 
 
-<<<<<<< HEAD
-let mk = (fun t topt r -> (let _134_1323 = (FStar_Util.mk_ref topt)
-in (let _134_1322 = (FStar_Util.mk_ref None)
-in {n = t; tk = _134_1323; pos = r; vars = _134_1322})))
-
-
-let bv_to_tm : bv  ->  term = (fun bv -> (let _134_1326 = (range_of_bv bv)
-in (mk (Tm_bvar (bv)) (Some (bv.sort.n)) _134_1326)))
-
-
-let bv_to_name : bv  ->  term = (fun bv -> (let _134_1329 = (range_of_bv bv)
-in (mk (Tm_name (bv)) (Some (bv.sort.n)) _134_1329)))
-=======
 let mk = (fun t topt r -> (let _0_37 = (FStar_Util.mk_ref topt)
 in (let _0_36 = (FStar_Util.mk_ref None)
 in {n = t; tk = _0_37; pos = r; vars = _0_36})))
@@ -1835,7 +1822,6 @@
 
 let bv_to_name : bv  ->  term = (fun bv -> (let _0_39 = (range_of_bv bv)
 in ((mk (Tm_name (bv))) (Some (bv.sort.n)) _0_39)))
->>>>>>> 1915064d
 
 
 let mk_Tm_app : term  ->  args  ->  mk_t = (fun t1 args k p -> (match (args) with
@@ -1874,15 +1860,8 @@
 let extend_app : term  ->  arg  ->  mk_t = (fun t arg kopt r -> ((extend_app_n t ((arg)::[])) kopt r))
 
 
-<<<<<<< HEAD
-let mk_Tm_delayed : ((term * subst_ts), Prims.unit  ->  term) FStar_Util.either  ->  FStar_Range.range  ->  term = (fun lr pos -> (let _134_1364 = (let _134_1363 = (let _134_1362 = (FStar_Util.mk_ref None)
-in ((lr), (_134_1362)))
-in Tm_delayed (_134_1363))
-in (mk _134_1364 None pos)))
-=======
 let mk_Tm_delayed : ((term * subst_ts), Prims.unit  ->  term) FStar_Util.either  ->  FStar_Range.range  ->  term = (fun lr pos -> ((mk (Tm_delayed ((let _0_40 = (FStar_Util.mk_ref None)
 in ((lr), (_0_40)))))) None pos))
->>>>>>> 1915064d
 
 
 let mk_Total' : typ  ->  universe Prims.option  ->  comp = (fun t u -> ((mk (Total (((t), (u))))) None t.pos))
@@ -1948,13 +1927,8 @@
 let mk_binder : bv  ->  binder = (fun a -> ((a), (None)))
 
 
-<<<<<<< HEAD
-let null_binder : term  ->  binder = (fun t -> (let _134_1399 = (null_bv t)
-in ((_134_1399), (None))))
-=======
 let null_binder : term  ->  binder = (fun t -> (let _0_41 = (null_bv t)
 in ((_0_41), (None))))
->>>>>>> 1915064d
 
 
 let imp_tag : arg_qualifier = Implicit (false)
@@ -1990,13 +1964,8 @@
 let binders_of_list : bv Prims.list  ->  binders = (fun fvs -> (FStar_All.pipe_right fvs (FStar_List.map (fun t -> ((t), (None))))))
 
 
-<<<<<<< HEAD
-let binders_of_freenames : freenames  ->  binders = (fun fvs -> (let _134_1419 = (FStar_Util.set_elements fvs)
-in (FStar_All.pipe_right _134_1419 binders_of_list)))
-=======
 let binders_of_freenames : freenames  ->  binders = (fun fvs -> (let _0_42 = (FStar_Util.set_elements fvs)
 in (FStar_All.pipe_right _0_42 binders_of_list)))
->>>>>>> 1915064d
 
 
 let is_implicit : aqual  ->  Prims.bool = (fun uu___92_3979 -> (match (uu___92_3979) with
@@ -2038,13 +2007,8 @@
 | Pat_disj ([]) -> begin
 (failwith "impossible")
 end))
-<<<<<<< HEAD
-in (let _134_1432 = (aux [] p)
-in (FStar_All.pipe_left FStar_List.rev _134_1432))))
-=======
 in (let _0_43 = (aux [] p)
 in (FStar_All.pipe_left FStar_List.rev _0_43))))
->>>>>>> 1915064d
 
 
 let gen_reset : ((Prims.unit  ->  Prims.int) * (Prims.unit  ->  Prims.unit)) = (
@@ -2079,31 +2043,13 @@
 let gen_bv : Prims.string  ->  FStar_Range.range Prims.option  ->  typ  ->  bv = (fun s r t -> (
 
 let id = (FStar_Ident.mk_ident ((s), ((range_of_ropt r))))
-<<<<<<< HEAD
-in (let _134_1457 = (next_id ())
-in {ppname = id; index = _134_1457; sort = t})))
-=======
 in (let _0_44 = (next_id ())
 in {ppname = id; index = _0_44; sort = t})))
->>>>>>> 1915064d
 
 
 let new_bv : FStar_Range.range Prims.option  ->  typ  ->  bv = (fun ropt t -> (gen_bv FStar_Ident.reserved_prefix ropt t))
 
 
-<<<<<<< HEAD
-let freshen_bv : bv  ->  bv = (fun bv -> if (is_null_bv bv) then begin
-(let _134_1465 = (let _134_1464 = (range_of_bv bv)
-in Some (_134_1464))
-in (new_bv _134_1465 bv.sort))
-end else begin
-(
-
-let _34_530 = bv
-in (let _134_1466 = (next_id ())
-in {ppname = _34_530.ppname; index = _134_1466; sort = _34_530.sort}))
-end)
-=======
 let freshen_bv : bv  ->  bv = (fun bv -> (
 
 let uu____4124 = (is_null_bv bv)
@@ -2119,22 +2065,14 @@
 in (let _0_46 = (next_id ())
 in {ppname = uu___97_4126.ppname; index = _0_46; sort = uu___97_4126.sort}))
 end)))
->>>>>>> 1915064d
 
 
 let new_univ_name : FStar_Range.range Prims.option  ->  univ_name = (fun ropt -> (
 
 let id = (next_id ())
-<<<<<<< HEAD
-in (let _134_1471 = (let _134_1470 = (let _134_1469 = (FStar_Util.string_of_int id)
-in (Prims.strcat "\'uu___" _134_1469))
-in ((_134_1470), ((range_of_ropt ropt))))
-in (FStar_Ident.mk_ident _134_1471))))
-=======
 in (FStar_Ident.mk_ident (let _0_48 = (let _0_47 = (FStar_Util.string_of_int id)
 in (Prims.strcat "\'uu___" _0_47))
 in ((_0_48), ((range_of_ropt ropt)))))))
->>>>>>> 1915064d
 
 
 let mkbv : FStar_Ident.ident  ->  Prims.int  ->  (term', term') syntax  ->  bv = (fun x y t -> {ppname = x; index = y; sort = t})
@@ -2164,35 +2102,20 @@
 in {ppname = (FStar_Ident.mk_ident ((bv.ppname.FStar_Ident.idText), (r))); index = uu___98_4213.index; sort = uu___98_4213.sort}))
 
 
-<<<<<<< HEAD
-let lid_as_fv : FStar_Ident.lident  ->  delta_depth  ->  fv_qual Prims.option  ->  fv = (fun l dd dq -> (let _134_1500 = (withinfo l tun (FStar_Ident.range_of_lid l))
-in {fv_name = _134_1500; fv_delta = dd; fv_qual = dq}))
-=======
 let lid_as_fv : FStar_Ident.lident  ->  delta_depth  ->  fv_qual Prims.option  ->  fv = (fun l dd dq -> (let _0_49 = (withinfo l tun (FStar_Ident.range_of_lid l))
 in {fv_name = _0_49; fv_delta = dd; fv_qual = dq}))
->>>>>>> 1915064d
 
 
 let fv_to_tm : fv  ->  term = (fun fv -> ((mk (Tm_fvar (fv))) None (FStar_Ident.range_of_lid fv.fv_name.v)))
 
 
-<<<<<<< HEAD
-let fvar : FStar_Ident.lident  ->  delta_depth  ->  fv_qual Prims.option  ->  term = (fun l dd dq -> (let _134_1509 = (lid_as_fv l dd dq)
-in (fv_to_tm _134_1509)))
-=======
 let fvar : FStar_Ident.lident  ->  delta_depth  ->  fv_qual Prims.option  ->  term = (fun l dd dq -> (fv_to_tm (lid_as_fv l dd dq)))
->>>>>>> 1915064d
 
 
 let lid_of_fv : fv  ->  FStar_Ident.lid = (fun fv -> fv.fv_name.v)
 
 
-<<<<<<< HEAD
-let range_of_fv : fv  ->  FStar_Range.range = (fun fv -> (let _134_1514 = (lid_of_fv fv)
-in (FStar_Ident.range_of_lid _134_1514)))
-=======
 let range_of_fv : fv  ->  FStar_Range.range = (fun fv -> (FStar_Ident.range_of_lid (lid_of_fv fv)))
->>>>>>> 1915064d
 
 
 let has_simple_attribute : term Prims.list  ->  Prims.string  ->  Prims.bool = (fun l s -> (FStar_List.existsb (fun uu___95_4273 -> (match (uu___95_4273) with
