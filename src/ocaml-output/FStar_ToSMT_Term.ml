
open Prims

type sort =
| Bool_sort
| Int_sort
| Kind_sort
| Type_sort
| Term_sort
| String_sort
| Ref_sort
| Fuel_sort
| Array of (sort * sort)
| Arrow of (sort * sort)
| Sort of Prims.string


let is_Bool_sort = (fun _discr_ -> (match (_discr_) with
| Bool_sort (_) -> begin
true
end
| _ -> begin
false
end))


let is_Int_sort = (fun _discr_ -> (match (_discr_) with
| Int_sort (_) -> begin
true
end
| _ -> begin
false
end))


let is_Kind_sort = (fun _discr_ -> (match (_discr_) with
| Kind_sort (_) -> begin
true
end
| _ -> begin
false
end))


let is_Type_sort = (fun _discr_ -> (match (_discr_) with
| Type_sort (_) -> begin
true
end
| _ -> begin
false
end))


let is_Term_sort = (fun _discr_ -> (match (_discr_) with
| Term_sort (_) -> begin
true
end
| _ -> begin
false
end))


let is_String_sort = (fun _discr_ -> (match (_discr_) with
| String_sort (_) -> begin
true
end
| _ -> begin
false
end))


let is_Ref_sort = (fun _discr_ -> (match (_discr_) with
| Ref_sort (_) -> begin
true
end
| _ -> begin
false
end))


let is_Fuel_sort = (fun _discr_ -> (match (_discr_) with
| Fuel_sort (_) -> begin
true
end
| _ -> begin
false
end))


let is_Array = (fun _discr_ -> (match (_discr_) with
| Array (_) -> begin
true
end
| _ -> begin
false
end))


let is_Arrow = (fun _discr_ -> (match (_discr_) with
| Arrow (_) -> begin
true
end
| _ -> begin
false
end))


let is_Sort = (fun _discr_ -> (match (_discr_) with
| Sort (_) -> begin
true
end
| _ -> begin
false
end))


let ___Array____0 = (fun projectee -> (match (projectee) with
| Array (_48_10) -> begin
_48_10
end))


let ___Arrow____0 = (fun projectee -> (match (projectee) with
| Arrow (_48_13) -> begin
_48_13
end))


let ___Sort____0 = (fun projectee -> (match (projectee) with
| Sort (_48_16) -> begin
_48_16
end))


let rec strSort : sort  ->  Prims.string = (fun x -> (match (x) with
| Bool_sort -> begin
"Bool"
end
| Int_sort -> begin
"Int"
end
| Kind_sort -> begin
"Kind"
end
| Type_sort -> begin
"Type"
end
| Term_sort -> begin
"Term"
end
| String_sort -> begin
"FString"
end
| Ref_sort -> begin
"Ref"
end
| Fuel_sort -> begin
"Fuel"
end
| Array (s1, s2) -> begin
<<<<<<< HEAD
(let _144_54 = (strSort s1)
in (let _144_53 = (strSort s2)
in (FStar_Util.format2 "(Array %s %s)" _144_54 _144_53)))
end
| Arrow (s1, s2) -> begin
(let _144_56 = (strSort s1)
in (let _144_55 = (strSort s2)
in (FStar_Util.format2 "(%s -> %s)" _144_56 _144_55)))
=======
(let _145_54 = (strSort s1)
in (let _145_53 = (strSort s2)
in (FStar_Util.format2 "(Array %s %s)" _145_54 _145_53)))
end
| Arrow (s1, s2) -> begin
(let _145_56 = (strSort s1)
in (let _145_55 = (strSort s2)
in (FStar_Util.format2 "(%s -> %s)" _145_56 _145_55)))
>>>>>>> bae9872c
end
| Sort (s) -> begin
s
end))


type op =
| True
| False
| Not
| And
| Or
| Imp
| Iff
| Eq
| LT
| LTE
| GT
| GTE
| Add
| Sub
| Div
| Mul
| Minus
| Mod
| ITE
| Var of Prims.string


let is_True = (fun _discr_ -> (match (_discr_) with
| True (_) -> begin
true
end
| _ -> begin
false
end))


let is_False = (fun _discr_ -> (match (_discr_) with
| False (_) -> begin
true
end
| _ -> begin
false
end))


let is_Not = (fun _discr_ -> (match (_discr_) with
| Not (_) -> begin
true
end
| _ -> begin
false
end))


let is_And = (fun _discr_ -> (match (_discr_) with
| And (_) -> begin
true
end
| _ -> begin
false
end))


let is_Or = (fun _discr_ -> (match (_discr_) with
| Or (_) -> begin
true
end
| _ -> begin
false
end))


let is_Imp = (fun _discr_ -> (match (_discr_) with
| Imp (_) -> begin
true
end
| _ -> begin
false
end))


let is_Iff = (fun _discr_ -> (match (_discr_) with
| Iff (_) -> begin
true
end
| _ -> begin
false
end))


let is_Eq = (fun _discr_ -> (match (_discr_) with
| Eq (_) -> begin
true
end
| _ -> begin
false
end))


let is_LT = (fun _discr_ -> (match (_discr_) with
| LT (_) -> begin
true
end
| _ -> begin
false
end))


let is_LTE = (fun _discr_ -> (match (_discr_) with
| LTE (_) -> begin
true
end
| _ -> begin
false
end))


let is_GT = (fun _discr_ -> (match (_discr_) with
| GT (_) -> begin
true
end
| _ -> begin
false
end))


let is_GTE = (fun _discr_ -> (match (_discr_) with
| GTE (_) -> begin
true
end
| _ -> begin
false
end))


let is_Add = (fun _discr_ -> (match (_discr_) with
| Add (_) -> begin
true
end
| _ -> begin
false
end))


let is_Sub = (fun _discr_ -> (match (_discr_) with
| Sub (_) -> begin
true
end
| _ -> begin
false
end))


let is_Div = (fun _discr_ -> (match (_discr_) with
| Div (_) -> begin
true
end
| _ -> begin
false
end))


let is_Mul = (fun _discr_ -> (match (_discr_) with
| Mul (_) -> begin
true
end
| _ -> begin
false
end))


let is_Minus = (fun _discr_ -> (match (_discr_) with
| Minus (_) -> begin
true
end
| _ -> begin
false
end))


let is_Mod = (fun _discr_ -> (match (_discr_) with
| Mod (_) -> begin
true
end
| _ -> begin
false
end))


let is_ITE = (fun _discr_ -> (match (_discr_) with
| ITE (_) -> begin
true
end
| _ -> begin
false
end))


let is_Var = (fun _discr_ -> (match (_discr_) with
| Var (_) -> begin
true
end
| _ -> begin
false
end))


let ___Var____0 = (fun projectee -> (match (projectee) with
| Var (_48_38) -> begin
_48_38
end))


type qop =
| Forall
| Exists


let is_Forall = (fun _discr_ -> (match (_discr_) with
| Forall (_) -> begin
true
end
| _ -> begin
false
end))


let is_Exists = (fun _discr_ -> (match (_discr_) with
| Exists (_) -> begin
true
end
| _ -> begin
false
end))


type term' =
| Integer of Prims.string
| BoundV of Prims.int
| FreeV of fv
| App of (op * term Prims.list)
| Quant of (qop * pat Prims.list Prims.list * Prims.int Prims.option * sort Prims.list * term) 
 and term =
{tm : term'; hash : Prims.string; freevars : fvs FStar_Absyn_Syntax.memo} 
 and pat =
term 
 and fv =
(Prims.string * sort) 
 and fvs =
fv Prims.list


let is_Integer = (fun _discr_ -> (match (_discr_) with
| Integer (_) -> begin
true
end
| _ -> begin
false
end))


let is_BoundV = (fun _discr_ -> (match (_discr_) with
| BoundV (_) -> begin
true
end
| _ -> begin
false
end))


let is_FreeV = (fun _discr_ -> (match (_discr_) with
| FreeV (_) -> begin
true
end
| _ -> begin
false
end))


let is_App = (fun _discr_ -> (match (_discr_) with
| App (_) -> begin
true
end
| _ -> begin
false
end))


let is_Quant = (fun _discr_ -> (match (_discr_) with
| Quant (_) -> begin
true
end
| _ -> begin
false
end))


let is_Mkterm : term  ->  Prims.bool = (Obj.magic ((fun _ -> (failwith "Not yet implemented:is_Mkterm"))))


let ___Integer____0 = (fun projectee -> (match (projectee) with
| Integer (_48_44) -> begin
_48_44
end))


let ___BoundV____0 = (fun projectee -> (match (projectee) with
| BoundV (_48_47) -> begin
_48_47
end))


let ___FreeV____0 = (fun projectee -> (match (projectee) with
| FreeV (_48_50) -> begin
_48_50
end))


let ___App____0 = (fun projectee -> (match (projectee) with
| App (_48_53) -> begin
_48_53
end))


let ___Quant____0 = (fun projectee -> (match (projectee) with
| Quant (_48_56) -> begin
_48_56
end))


type caption =
Prims.string Prims.option


type binders =
(Prims.string * sort) Prims.list


type projector =
(Prims.string * sort)


type constructor_t =
(Prims.string * projector Prims.list * sort * Prims.int)


type constructors =
constructor_t Prims.list


type decl =
| DefPrelude
| DeclFun of (Prims.string * sort Prims.list * sort * caption)
| DefineFun of (Prims.string * sort Prims.list * sort * term * caption)
| Assume of (term * caption)
| Caption of Prims.string
| Eval of term
| Echo of Prims.string
| Push
| Pop
| CheckSat


let is_DefPrelude = (fun _discr_ -> (match (_discr_) with
| DefPrelude (_) -> begin
true
end
| _ -> begin
false
end))


let is_DeclFun = (fun _discr_ -> (match (_discr_) with
| DeclFun (_) -> begin
true
end
| _ -> begin
false
end))


let is_DefineFun = (fun _discr_ -> (match (_discr_) with
| DefineFun (_) -> begin
true
end
| _ -> begin
false
end))


let is_Assume = (fun _discr_ -> (match (_discr_) with
| Assume (_) -> begin
true
end
| _ -> begin
false
end))


let is_Caption = (fun _discr_ -> (match (_discr_) with
| Caption (_) -> begin
true
end
| _ -> begin
false
end))


let is_Eval = (fun _discr_ -> (match (_discr_) with
| Eval (_) -> begin
true
end
| _ -> begin
false
end))


let is_Echo = (fun _discr_ -> (match (_discr_) with
| Echo (_) -> begin
true
end
| _ -> begin
false
end))


let is_Push = (fun _discr_ -> (match (_discr_) with
| Push (_) -> begin
true
end
| _ -> begin
false
end))


let is_Pop = (fun _discr_ -> (match (_discr_) with
| Pop (_) -> begin
true
end
| _ -> begin
false
end))


let is_CheckSat = (fun _discr_ -> (match (_discr_) with
| CheckSat (_) -> begin
true
end
| _ -> begin
false
end))


let ___DeclFun____0 = (fun projectee -> (match (projectee) with
| DeclFun (_48_60) -> begin
_48_60
end))


let ___DefineFun____0 = (fun projectee -> (match (projectee) with
| DefineFun (_48_63) -> begin
_48_63
end))


let ___Assume____0 = (fun projectee -> (match (projectee) with
| Assume (_48_66) -> begin
_48_66
end))


let ___Caption____0 = (fun projectee -> (match (projectee) with
| Caption (_48_69) -> begin
_48_69
end))


let ___Eval____0 = (fun projectee -> (match (projectee) with
| Eval (_48_72) -> begin
_48_72
end))


let ___Echo____0 = (fun projectee -> (match (projectee) with
| Echo (_48_75) -> begin
_48_75
end))


type decls_t =
decl Prims.list


let fv_eq : fv  ->  fv  ->  Prims.bool = (fun x y -> ((Prims.fst x) = (Prims.fst y)))


let fv_sort = (fun x -> (Prims.snd x))


let freevar_eq : term  ->  term  ->  Prims.bool = (fun x y -> (match (((x.tm), (y.tm))) with
| (FreeV (x), FreeV (y)) -> begin
(fv_eq x y)
end
| _48_87 -> begin
false
end))


let freevar_sort : term  ->  sort = (fun _48_1 -> (match (_48_1) with
| {tm = FreeV (x); hash = _48_92; freevars = _48_90} -> begin
(fv_sort x)
end
| _48_97 -> begin
(failwith "impossible")
end))


let fv_of_term : term  ->  fv = (fun _48_2 -> (match (_48_2) with
| {tm = FreeV (fv); hash = _48_102; freevars = _48_100} -> begin
fv
end
| _48_107 -> begin
(failwith "impossible")
end))


let rec freevars : term  ->  fv Prims.list = (fun t -> (match (t.tm) with
| (Integer (_)) | (BoundV (_)) -> begin
[]
end
| FreeV (fv) -> begin
(fv)::[]
end
| App (_48_118, tms) -> begin
(FStar_List.collect freevars tms)
end
| Quant (_48_123, _48_125, _48_127, _48_129, t) -> begin
(freevars t)
end))


let free_variables : term  ->  fvs = (fun t -> (match ((FStar_ST.read t.freevars)) with
| Some (b) -> begin
b
end
| None -> begin
(

<<<<<<< HEAD
let fvs = (let _144_277 = (freevars t)
in (FStar_Util.remove_dups fv_eq _144_277))
=======
let fvs = (let _145_277 = (freevars t)
in (FStar_Util.remove_dups fv_eq _145_277))
>>>>>>> bae9872c
in (

let _48_138 = (FStar_ST.op_Colon_Equals t.freevars (Some (fvs)))
in fvs))
end))


let qop_to_string : qop  ->  Prims.string = (fun _48_3 -> (match (_48_3) with
| Forall -> begin
"forall"
end
| Exists -> begin
"exists"
end))


let op_to_string : op  ->  Prims.string = (fun _48_4 -> (match (_48_4) with
| True -> begin
"true"
end
| False -> begin
"false"
end
| Not -> begin
"not"
end
| And -> begin
"and"
end
| Or -> begin
"or"
end
| Imp -> begin
"implies"
end
| Iff -> begin
"iff"
end
| Eq -> begin
"="
end
| LT -> begin
"<"
end
| LTE -> begin
"<="
end
| GT -> begin
">"
end
| GTE -> begin
">="
end
| Add -> begin
"+"
end
| Sub -> begin
"-"
end
| Div -> begin
"div"
end
| Mul -> begin
"*"
end
| Minus -> begin
"-"
end
| Mod -> begin
"mod"
end
| ITE -> begin
"ite"
end
| Var (s) -> begin
s
end))


let weightToSmt : Prims.int Prims.option  ->  Prims.string = (fun _48_5 -> (match (_48_5) with
| None -> begin
""
end
| Some (i) -> begin
<<<<<<< HEAD
(let _144_284 = (FStar_Util.string_of_int i)
in (FStar_Util.format1 ":weight %s\n" _144_284))
=======
(let _145_284 = (FStar_Util.string_of_int i)
in (FStar_Util.format1 ":weight %s\n" _145_284))
>>>>>>> bae9872c
end))


let rec hash_of_term' : term'  ->  Prims.string = (fun t -> (match (t) with
| Integer (i) -> begin
i
end
| BoundV (i) -> begin
<<<<<<< HEAD
(let _144_287 = (FStar_Util.string_of_int i)
in (Prims.strcat "@" _144_287))
end
| FreeV (x) -> begin
(let _144_289 = (let _144_288 = (strSort (Prims.snd x))
in (Prims.strcat ":" _144_288))
in (Prims.strcat (Prims.fst x) _144_289))
end
| App (op, tms) -> begin
(let _144_294 = (let _144_293 = (let _144_292 = (let _144_291 = (FStar_List.map (fun t -> t.hash) tms)
in (FStar_All.pipe_right _144_291 (FStar_String.concat " ")))
in (Prims.strcat _144_292 ")"))
in (Prims.strcat (op_to_string op) _144_293))
in (Prims.strcat "(" _144_294))
end
| Quant (qop, pats, wopt, sorts, body) -> begin
(let _144_302 = (let _144_295 = (FStar_List.map strSort sorts)
in (FStar_All.pipe_right _144_295 (FStar_String.concat " ")))
in (let _144_301 = (weightToSmt wopt)
in (let _144_300 = (let _144_299 = (FStar_All.pipe_right pats (FStar_List.map (fun pats -> (let _144_298 = (FStar_List.map (fun p -> p.hash) pats)
in (FStar_All.pipe_right _144_298 (FStar_String.concat " "))))))
in (FStar_All.pipe_right _144_299 (FStar_String.concat "; ")))
in (FStar_Util.format5 "(%s (%s)(! %s %s %s))" (qop_to_string qop) _144_302 body.hash _144_301 _144_300))))
end))


let __all_terms : term FStar_Util.smap FStar_ST.ref = (let _144_303 = (FStar_Util.smap_create (Prims.parse_int "10000"))
in (FStar_ST.alloc _144_303))
=======
(let _145_287 = (FStar_Util.string_of_int i)
in (Prims.strcat "@" _145_287))
end
| FreeV (x) -> begin
(let _145_289 = (let _145_288 = (strSort (Prims.snd x))
in (Prims.strcat ":" _145_288))
in (Prims.strcat (Prims.fst x) _145_289))
end
| App (op, tms) -> begin
(let _145_294 = (let _145_293 = (let _145_292 = (let _145_291 = (FStar_List.map (fun t -> t.hash) tms)
in (FStar_All.pipe_right _145_291 (FStar_String.concat " ")))
in (Prims.strcat _145_292 ")"))
in (Prims.strcat (op_to_string op) _145_293))
in (Prims.strcat "(" _145_294))
end
| Quant (qop, pats, wopt, sorts, body) -> begin
(let _145_302 = (let _145_295 = (FStar_List.map strSort sorts)
in (FStar_All.pipe_right _145_295 (FStar_String.concat " ")))
in (let _145_301 = (weightToSmt wopt)
in (let _145_300 = (let _145_299 = (FStar_All.pipe_right pats (FStar_List.map (fun pats -> (let _145_298 = (FStar_List.map (fun p -> p.hash) pats)
in (FStar_All.pipe_right _145_298 (FStar_String.concat " "))))))
in (FStar_All.pipe_right _145_299 (FStar_String.concat "; ")))
in (FStar_Util.format5 "(%s (%s)(! %s %s %s))" (qop_to_string qop) _145_302 body.hash _145_301 _145_300))))
end))


let __all_terms : term FStar_Util.smap FStar_ST.ref = (let _145_303 = (FStar_Util.smap_create (Prims.parse_int "10000"))
in (FStar_ST.alloc _145_303))
>>>>>>> bae9872c


let all_terms : Prims.unit  ->  term FStar_Util.smap = (fun _48_190 -> (match (()) with
| () -> begin
(FStar_ST.read __all_terms)
end))


let mk : term'  ->  term = (fun t -> (

let key = (hash_of_term' t)
<<<<<<< HEAD
in (match ((let _144_308 = (all_terms ())
in (FStar_Util.smap_try_find _144_308 key))) with
=======
in (match ((let _145_308 = (all_terms ())
in (FStar_Util.smap_try_find _145_308 key))) with
>>>>>>> bae9872c
| Some (tm) -> begin
tm
end
| None -> begin
(

<<<<<<< HEAD
let tm = (let _144_309 = (FStar_Util.mk_ref None)
in {tm = t; hash = key; freevars = _144_309})
in (

let _47_197 = (let _144_310 = (all_terms ())
in (FStar_Util.smap_add _144_310 key tm))
=======
let tm = (let _145_309 = (FStar_Util.mk_ref None)
in {tm = t; hash = key; freevars = _145_309})
in (

let _48_197 = (let _145_310 = (all_terms ())
in (FStar_Util.smap_add _145_310 key tm))
>>>>>>> bae9872c
in tm))
end)))


let mkTrue : term = (mk (App (((True), ([])))))


let mkFalse : term = (mk (App (((False), ([])))))


let mkInteger : Prims.string  ->  term = (fun i -> (mk (Integer (i))))


<<<<<<< HEAD
let mkInteger' : Prims.int  ->  term = (fun i -> (let _144_316 = (let _144_315 = (FStar_Util.string_of_int i)
in Integer (_144_315))
in (mk _144_316)))
=======
let mkInteger' : Prims.int  ->  term = (fun i -> (let _145_316 = (let _145_315 = (FStar_Util.string_of_int i)
in Integer (_145_315))
in (mk _145_316)))
>>>>>>> bae9872c


let mkBoundV : Prims.int  ->  term = (fun i -> (mk (BoundV (i))))


let mkFreeV : (Prims.string * sort)  ->  term = (fun x -> (mk (FreeV (x))))


let mkApp' : (op * term Prims.list)  ->  term = (fun f -> (mk (App (f))))


let mkApp : (Prims.string * term Prims.list)  ->  term = (fun _48_206 -> (match (_48_206) with
| (s, args) -> begin
(mk (App (((Var (s)), (args)))))
end))


let mkNot : term  ->  term = (fun t -> (match (t.tm) with
| App (True, _48_210) -> begin
mkFalse
end
| App (False, _48_215) -> begin
mkTrue
end
| _48_219 -> begin
(mkApp' ((Not), ((t)::[])))
end))


let mkAnd : (term * term)  ->  term = (fun _48_222 -> (match (_48_222) with
| (t1, t2) -> begin
(match (((t1.tm), (t2.tm))) with
| (App (True, _48_225), _48_229) -> begin
t2
end
| (_48_232, App (True, _48_235)) -> begin
t1
end
| ((App (False, _), _)) | ((_, App (False, _))) -> begin
mkFalse
end
| (App (And, ts1), App (And, ts2)) -> begin
(mkApp' ((And), ((FStar_List.append ts1 ts2))))
end
| (_48_265, App (And, ts2)) -> begin
(mkApp' ((And), ((t1)::ts2)))
end
| (App (And, ts1), _48_276) -> begin
(mkApp' ((And), ((FStar_List.append ts1 ((t2)::[])))))
end
| _48_279 -> begin
(mkApp' ((And), ((t1)::(t2)::[])))
end)
end))


let mkOr : (term * term)  ->  term = (fun _48_282 -> (match (_48_282) with
| (t1, t2) -> begin
(match (((t1.tm), (t2.tm))) with
| ((App (True, _), _)) | ((_, App (True, _))) -> begin
mkTrue
end
| (App (False, _48_301), _48_305) -> begin
t2
end
| (_48_308, App (False, _48_311)) -> begin
t1
end
| (App (Or, ts1), App (Or, ts2)) -> begin
(mkApp' ((Or), ((FStar_List.append ts1 ts2))))
end
| (_48_325, App (Or, ts2)) -> begin
(mkApp' ((Or), ((t1)::ts2)))
end
| (App (Or, ts1), _48_336) -> begin
(mkApp' ((Or), ((FStar_List.append ts1 ((t2)::[])))))
end
| _48_339 -> begin
(mkApp' ((Or), ((t1)::(t2)::[])))
end)
end))


let mkImp : (term * term)  ->  term = (fun _48_342 -> (match (_48_342) with
| (t1, t2) -> begin
(match (((t1.tm), (t2.tm))) with
| (_48_344, App (True, _48_347)) -> begin
mkTrue
end
| (App (True, _48_353), _48_357) -> begin
t2
end
<<<<<<< HEAD
| (_47_360, App (Imp, (t1')::(t2')::[])) -> begin
(let _144_335 = (let _144_334 = (let _144_333 = (mkAnd ((t1), (t1')))
in (_144_333)::(t2')::[])
in ((Imp), (_144_334)))
in (mkApp' _144_335))
=======
| (_48_360, App (Imp, (t1')::(t2')::[])) -> begin
(let _145_335 = (let _145_334 = (let _145_333 = (mkAnd ((t1), (t1')))
in (_145_333)::(t2')::[])
in ((Imp), (_145_334)))
in (mkApp' _145_335))
>>>>>>> bae9872c
end
| _48_369 -> begin
(mkApp' ((Imp), ((t1)::(t2)::[])))
end)
end))


let mk_bin_op : op  ->  (term * term)  ->  term = (fun op _48_373 -> (match (_48_373) with
| (t1, t2) -> begin
(mkApp' ((op), ((t1)::(t2)::[])))
end))


let mkMinus : term  ->  term = (fun t -> (mkApp' ((Minus), ((t)::[]))))


let mkIff : (term * term)  ->  term = (mk_bin_op Iff)


let mkEq : (term * term)  ->  term = (mk_bin_op Eq)


let mkLT : (term * term)  ->  term = (mk_bin_op LT)


let mkLTE : (term * term)  ->  term = (mk_bin_op LTE)


let mkGT : (term * term)  ->  term = (mk_bin_op GT)


let mkGTE : (term * term)  ->  term = (mk_bin_op GTE)


let mkAdd : (term * term)  ->  term = (mk_bin_op Add)


let mkSub : (term * term)  ->  term = (mk_bin_op Sub)


let mkDiv : (term * term)  ->  term = (mk_bin_op Div)


let mkMul : (term * term)  ->  term = (mk_bin_op Mul)


let mkMod : (term * term)  ->  term = (mk_bin_op Mod)


let mkITE : (term * term * term)  ->  term = (fun _48_378 -> (match (_48_378) with
| (t1, t2, t3) -> begin
(match (((t2.tm), (t3.tm))) with
| (App (True, _48_381), App (True, _48_386)) -> begin
mkTrue
end
<<<<<<< HEAD
| (App (True, _47_392), _47_396) -> begin
(let _144_356 = (let _144_355 = (mkNot t1)
in ((_144_355), (t3)))
in (mkImp _144_356))
=======
| (App (True, _48_392), _48_396) -> begin
(let _145_356 = (let _145_355 = (mkNot t1)
in ((_145_355), (t3)))
in (mkImp _145_356))
>>>>>>> bae9872c
end
| (_48_399, App (True, _48_402)) -> begin
(mkImp ((t1), (t2)))
end
| (_48_407, _48_409) -> begin
(mkApp' ((ITE), ((t1)::(t2)::(t3)::[])))
end)
end))


let mkCases : term Prims.list  ->  term = (fun t -> (match (t) with
| [] -> begin
(failwith "Impos")
end
| (hd)::tl -> begin
(FStar_List.fold_left (fun out t -> (mkAnd ((out), (t)))) hd tl)
end))


let mkQuant : (qop * pat Prims.list Prims.list * Prims.int Prims.option * sort Prims.list * term)  ->  term = (fun _48_423 -> (match (_48_423) with
| (qop, pats, wopt, vars, body) -> begin
if ((FStar_List.length vars) = (Prims.parse_int "0")) then begin
body
end else begin
(match (body.tm) with
| App (True, _48_426) -> begin
body
end
| _48_430 -> begin
(mk (Quant (((qop), (pats), (wopt), (vars), (body)))))
end)
end
end))


let abstr : fvs  ->  term  ->  term = (fun fvs t -> (

let nvars = (FStar_List.length fvs)
in (

let index_of = (fun fv -> (match ((FStar_Util.try_find_index (fv_eq fv) fvs)) with
| None -> begin
None
end
| Some (i) -> begin
Some ((nvars - (i + (Prims.parse_int "1"))))
end))
in (

let rec aux = (fun ix t -> (match ((FStar_ST.read t.freevars)) with
| Some ([]) -> begin
t
end
| _48_445 -> begin
(match (t.tm) with
| (Integer (_)) | (BoundV (_)) -> begin
t
end
| FreeV (x) -> begin
(match ((index_of x)) with
| None -> begin
t
end
| Some (i) -> begin
(mkBoundV (i + ix))
end)
end
| App (op, tms) -> begin
<<<<<<< HEAD
(let _144_374 = (let _144_373 = (FStar_List.map (aux ix) tms)
in ((op), (_144_373)))
in (mkApp' _144_374))
=======
(let _145_374 = (let _145_373 = (FStar_List.map (aux ix) tms)
in ((op), (_145_373)))
in (mkApp' _145_374))
>>>>>>> bae9872c
end
| Quant (qop, pats, wopt, vars, body) -> begin
(

let n = (FStar_List.length vars)
<<<<<<< HEAD
in (let _144_377 = (let _144_376 = (FStar_All.pipe_right pats (FStar_List.map (FStar_List.map (aux (ix + n)))))
in (let _144_375 = (aux (ix + n) body)
in ((qop), (_144_376), (wopt), (vars), (_144_375))))
in (mkQuant _144_377)))
=======
in (let _145_377 = (let _145_376 = (FStar_All.pipe_right pats (FStar_List.map (FStar_List.map (aux (ix + n)))))
in (let _145_375 = (aux (ix + n) body)
in ((qop), (_145_376), (wopt), (vars), (_145_375))))
in (mkQuant _145_377)))
>>>>>>> bae9872c
end)
end))
in (aux (Prims.parse_int "0") t)))))


let inst : term Prims.list  ->  term  ->  term = (fun tms t -> (

let n = (FStar_List.length tms)
in (

let rec aux = (fun shift t -> (match (t.tm) with
| (Integer (_)) | (FreeV (_)) -> begin
t
end
| BoundV (i) -> begin
if (((Prims.parse_int "0") <= (i - shift)) && ((i - shift) < n)) then begin
(FStar_List.nth tms (i - shift))
end else begin
t
end
end
| App (op, tms) -> begin
<<<<<<< HEAD
(let _144_387 = (let _144_386 = (FStar_List.map (aux shift) tms)
in ((op), (_144_386)))
in (mkApp' _144_387))
=======
(let _145_387 = (let _145_386 = (FStar_List.map (aux shift) tms)
in ((op), (_145_386)))
in (mkApp' _145_387))
>>>>>>> bae9872c
end
| Quant (qop, pats, wopt, vars, body) -> begin
(

let m = (FStar_List.length vars)
in (

let shift = (shift + m)
<<<<<<< HEAD
in (let _144_390 = (let _144_389 = (FStar_All.pipe_right pats (FStar_List.map (FStar_List.map (aux shift))))
in (let _144_388 = (aux shift body)
in ((qop), (_144_389), (wopt), (vars), (_144_388))))
in (mkQuant _144_390))))
=======
in (let _145_390 = (let _145_389 = (FStar_All.pipe_right pats (FStar_List.map (FStar_List.map (aux shift))))
in (let _145_388 = (aux shift body)
in ((qop), (_145_389), (wopt), (vars), (_145_388))))
in (mkQuant _145_390))))
>>>>>>> bae9872c
end))
in (aux (Prims.parse_int "0") t))))


let mkQuant' : (qop * term Prims.list Prims.list * Prims.int Prims.option * fvs * term)  ->  term = (fun _48_501 -> (match (_48_501) with
| (qop, pats, wopt, vars, body) -> begin
<<<<<<< HEAD
(let _144_396 = (let _144_395 = (FStar_All.pipe_right pats (FStar_List.map (FStar_List.map (abstr vars))))
in (let _144_394 = (FStar_List.map fv_sort vars)
in (let _144_393 = (abstr vars body)
in ((qop), (_144_395), (wopt), (_144_394), (_144_393)))))
in (mkQuant _144_396))
=======
(let _145_396 = (let _145_395 = (FStar_All.pipe_right pats (FStar_List.map (FStar_List.map (abstr vars))))
in (let _145_394 = (FStar_List.map fv_sort vars)
in (let _145_393 = (abstr vars body)
in ((qop), (_145_395), (wopt), (_145_394), (_145_393)))))
in (mkQuant _145_396))
>>>>>>> bae9872c
end))


let mkForall'' : (pat Prims.list Prims.list * Prims.int Prims.option * sort Prims.list * term)  ->  term = (fun _48_506 -> (match (_48_506) with
| (pats, wopt, sorts, body) -> begin
(mkQuant ((Forall), (pats), (wopt), (sorts), (body)))
end))


let mkForall' : (pat Prims.list Prims.list * Prims.int Prims.option * fvs * term)  ->  term = (fun _48_511 -> (match (_48_511) with
| (pats, wopt, vars, body) -> begin
(mkQuant' ((Forall), (pats), (wopt), (vars), (body)))
end))


let mkForall : (pat Prims.list Prims.list * fvs * term)  ->  term = (fun _48_515 -> (match (_48_515) with
| (pats, vars, body) -> begin
(mkQuant' ((Forall), (pats), (None), (vars), (body)))
end))


let mkExists : (pat Prims.list Prims.list * fvs * term)  ->  term = (fun _48_519 -> (match (_48_519) with
| (pats, vars, body) -> begin
(mkQuant' ((Exists), (pats), (None), (vars), (body)))
end))


let mkDefineFun : (Prims.string * (Prims.string * sort) Prims.list * sort * term * caption)  ->  decl = (fun _48_525 -> (match (_48_525) with
| (nm, vars, s, tm, c) -> begin
<<<<<<< HEAD
(let _144_409 = (let _144_408 = (FStar_List.map fv_sort vars)
in (let _144_407 = (abstr vars tm)
in ((nm), (_144_408), (s), (_144_407), (c))))
in DefineFun (_144_409))
end))


let constr_id_of_sort : sort  ->  Prims.string = (fun sort -> (let _144_412 = (strSort sort)
in (FStar_Util.format1 "%s_constr_id" _144_412)))
=======
(let _145_409 = (let _145_408 = (FStar_List.map fv_sort vars)
in (let _145_407 = (abstr vars tm)
in ((nm), (_145_408), (s), (_145_407), (c))))
in DefineFun (_145_409))
end))


let constr_id_of_sort : sort  ->  Prims.string = (fun sort -> (let _145_412 = (strSort sort)
in (FStar_Util.format1 "%s_constr_id" _145_412)))
>>>>>>> bae9872c


let fresh_token : (Prims.string * sort)  ->  Prims.int  ->  decl = (fun _48_529 id -> (match (_48_529) with
| (tok_name, sort) -> begin
<<<<<<< HEAD
(let _144_425 = (let _144_424 = (let _144_423 = (let _144_422 = (mkInteger' id)
in (let _144_421 = (let _144_420 = (let _144_419 = (constr_id_of_sort sort)
in (let _144_418 = (let _144_417 = (mkApp ((tok_name), ([])))
in (_144_417)::[])
in ((_144_419), (_144_418))))
in (mkApp _144_420))
in ((_144_422), (_144_421))))
in (mkEq _144_423))
in ((_144_424), (Some ("fresh token"))))
in Assume (_144_425))
=======
(let _145_425 = (let _145_424 = (let _145_423 = (let _145_422 = (mkInteger' id)
in (let _145_421 = (let _145_420 = (let _145_419 = (constr_id_of_sort sort)
in (let _145_418 = (let _145_417 = (mkApp ((tok_name), ([])))
in (_145_417)::[])
in ((_145_419), (_145_418))))
in (mkApp _145_420))
in ((_145_422), (_145_421))))
in (mkEq _145_423))
in ((_145_424), (Some ("fresh token"))))
in Assume (_145_425))
>>>>>>> bae9872c
end))


let constructor_to_decl : constructor_t  ->  decls_t = (fun _48_535 -> (match (_48_535) with
| (name, projectors, sort, id) -> begin
(

let id = (FStar_Util.string_of_int id)
in (

<<<<<<< HEAD
let cdecl = (let _144_429 = (let _144_428 = (FStar_All.pipe_right projectors (FStar_List.map Prims.snd))
in ((name), (_144_428), (sort), (Some ("Constructor"))))
in DeclFun (_144_429))
=======
let cdecl = (let _145_429 = (let _145_428 = (FStar_All.pipe_right projectors (FStar_List.map Prims.snd))
in ((name), (_145_428), (sort), (Some ("Constructor"))))
in DeclFun (_145_429))
>>>>>>> bae9872c
in (

let n_bvars = (FStar_List.length projectors)
in (

<<<<<<< HEAD
let bvar_name = (fun i -> (let _144_432 = (FStar_Util.string_of_int i)
in (Prims.strcat "x_" _144_432)))
=======
let bvar_name = (fun i -> (let _145_432 = (FStar_Util.string_of_int i)
in (Prims.strcat "x_" _145_432)))
>>>>>>> bae9872c
in (

let bvar_index = (fun i -> (n_bvars - (i + (Prims.parse_int "1"))))
in (

<<<<<<< HEAD
let bvar = (fun i s -> (let _144_440 = (let _144_439 = (bvar_name i)
in ((_144_439), (s)))
in (mkFreeV _144_440)))
=======
let bvar = (fun i s -> (let _145_440 = (let _145_439 = (bvar_name i)
in ((_145_439), (s)))
in (mkFreeV _145_440)))
>>>>>>> bae9872c
in (

let bvars = (FStar_All.pipe_right projectors (FStar_List.mapi (fun i _48_550 -> (match (_48_550) with
| (_48_548, s) -> begin
(bvar i s)
end))))
in (

let bvar_names = (FStar_List.map fv_of_term bvars)
in (

let capp = (mkApp ((name), (bvars)))
in (

<<<<<<< HEAD
let cid_app = (let _144_444 = (let _144_443 = (constr_id_of_sort sort)
in ((_144_443), ((capp)::[])))
in (mkApp _144_444))
in (

let cid = (let _144_450 = (let _144_449 = (let _144_448 = (let _144_447 = (let _144_446 = (let _144_445 = (mkInteger id)
in ((_144_445), (cid_app)))
in (mkEq _144_446))
in ((((capp)::[])::[]), (bvar_names), (_144_447)))
in (mkForall _144_448))
in ((_144_449), (Some ("Constructor distinct"))))
in Assume (_144_450))
=======
let cid_app = (let _145_444 = (let _145_443 = (constr_id_of_sort sort)
in ((_145_443), ((capp)::[])))
in (mkApp _145_444))
in (

let cid = (let _145_450 = (let _145_449 = (let _145_448 = (let _145_447 = (let _145_446 = (let _145_445 = (mkInteger id)
in ((_145_445), (cid_app)))
in (mkEq _145_446))
in ((((capp)::[])::[]), (bvar_names), (_145_447)))
in (mkForall _145_448))
in ((_145_449), (Some ("Constructor distinct"))))
in Assume (_145_450))
>>>>>>> bae9872c
in (

let disc_name = (Prims.strcat "is-" name)
in (

let xfv = (("x"), (sort))
in (

let xx = (mkFreeV xfv)
in (

<<<<<<< HEAD
let disc_eq = (let _144_455 = (let _144_454 = (let _144_452 = (let _144_451 = (constr_id_of_sort sort)
in ((_144_451), ((xx)::[])))
in (mkApp _144_452))
in (let _144_453 = (mkInteger id)
in ((_144_454), (_144_453))))
in (mkEq _144_455))
=======
let disc_eq = (let _145_455 = (let _145_454 = (let _145_452 = (let _145_451 = (constr_id_of_sort sort)
in ((_145_451), ((xx)::[])))
in (mkApp _145_452))
in (let _145_453 = (mkInteger id)
in ((_145_454), (_145_453))))
in (mkEq _145_455))
>>>>>>> bae9872c
in (

let proj_terms = (FStar_All.pipe_right projectors (FStar_List.map (fun _48_562 -> (match (_48_562) with
| (proj, s) -> begin
(mkApp ((proj), ((xx)::[])))
end))))
in (

<<<<<<< HEAD
let disc_inv_body = (let _144_458 = (let _144_457 = (mkApp ((name), (proj_terms)))
in ((xx), (_144_457)))
in (mkEq _144_458))
=======
let disc_inv_body = (let _145_458 = (let _145_457 = (mkApp ((name), (proj_terms)))
in ((xx), (_145_457)))
in (mkEq _145_458))
>>>>>>> bae9872c
in (

let disc_ax = (mkAnd ((disc_eq), (disc_inv_body)))
in (

let disc = (mkDefineFun ((disc_name), ((xfv)::[]), (Bool_sort), (disc_ax), (Some ("Discriminator definition"))))
in (

<<<<<<< HEAD
let projs = (let _144_469 = (FStar_All.pipe_right projectors (FStar_List.mapi (fun i _47_570 -> (match (_47_570) with
=======
let projs = (let _145_469 = (FStar_All.pipe_right projectors (FStar_List.mapi (fun i _48_570 -> (match (_48_570) with
>>>>>>> bae9872c
| (name, s) -> begin
(

let cproj_app = (mkApp ((name), ((capp)::[])))
<<<<<<< HEAD
in (let _144_468 = (let _144_467 = (let _144_466 = (let _144_465 = (let _144_464 = (let _144_463 = (let _144_462 = (let _144_461 = (bvar i s)
in ((cproj_app), (_144_461)))
in (mkEq _144_462))
in ((((capp)::[])::[]), (bvar_names), (_144_463)))
in (mkForall _144_464))
in ((_144_465), (Some ("Projection inverse"))))
in Assume (_144_466))
in (_144_467)::[])
in (DeclFun (((name), ((sort)::[]), (s), (Some ("Projector")))))::_144_468))
end))))
in (FStar_All.pipe_right _144_469 FStar_List.flatten))
in (let _144_476 = (let _144_471 = (let _144_470 = (FStar_Util.format1 "<start constructor %s>" name)
in Caption (_144_470))
in (_144_471)::(cdecl)::(cid)::projs)
in (let _144_475 = (let _144_474 = (let _144_473 = (let _144_472 = (FStar_Util.format1 "</end constructor %s>" name)
in Caption (_144_472))
in (_144_473)::[])
in (FStar_List.append ((disc)::[]) _144_474))
in (FStar_List.append _144_476 _144_475)))))))))))))))))))))))
=======
in (let _145_468 = (let _145_467 = (let _145_466 = (let _145_465 = (let _145_464 = (let _145_463 = (let _145_462 = (let _145_461 = (bvar i s)
in ((cproj_app), (_145_461)))
in (mkEq _145_462))
in ((((capp)::[])::[]), (bvar_names), (_145_463)))
in (mkForall _145_464))
in ((_145_465), (Some ("Projection inverse"))))
in Assume (_145_466))
in (_145_467)::[])
in (DeclFun (((name), ((sort)::[]), (s), (Some ("Projector")))))::_145_468))
end))))
in (FStar_All.pipe_right _145_469 FStar_List.flatten))
in (let _145_476 = (let _145_471 = (let _145_470 = (FStar_Util.format1 "<start constructor %s>" name)
in Caption (_145_470))
in (_145_471)::(cdecl)::(cid)::projs)
in (let _145_475 = (let _145_474 = (let _145_473 = (let _145_472 = (FStar_Util.format1 "</end constructor %s>" name)
in Caption (_145_472))
in (_145_473)::[])
in (FStar_List.append ((disc)::[]) _145_474))
in (FStar_List.append _145_476 _145_475)))))))))))))))))))))))
>>>>>>> bae9872c
end))


let name_binders_inner : (Prims.string * sort) Prims.list  ->  Prims.int  ->  sort Prims.list  ->  ((Prims.string * sort) Prims.list * Prims.string Prims.list * Prims.int) = (fun outer_names start sorts -> (

let _48_592 = (FStar_All.pipe_right sorts (FStar_List.fold_left (fun _48_579 s -> (match (_48_579) with
| (names, binders, n) -> begin
(

let prefix = (match (s) with
| Type_sort -> begin
"@a"
end
| Term_sort -> begin
"@x"
end
| _48_584 -> begin
"@u"
end)
in (

<<<<<<< HEAD
let nm = (let _144_485 = (FStar_Util.string_of_int n)
in (Prims.strcat prefix _144_485))
=======
let nm = (let _145_485 = (FStar_Util.string_of_int n)
in (Prims.strcat prefix _145_485))
>>>>>>> bae9872c
in (

let names = (((nm), (s)))::names
in (

<<<<<<< HEAD
let b = (let _144_486 = (strSort s)
in (FStar_Util.format2 "(%s %s)" nm _144_486))
=======
let b = (let _145_486 = (strSort s)
in (FStar_Util.format2 "(%s %s)" nm _145_486))
>>>>>>> bae9872c
in ((names), ((b)::binders), ((n + (Prims.parse_int "1"))))))))
end)) ((outer_names), ([]), (start))))
in (match (_48_592) with
| (names, binders, n) -> begin
((names), ((FStar_List.rev binders)), (n))
end)))


let name_binders : sort Prims.list  ->  ((Prims.string * sort) Prims.list * Prims.string Prims.list) = (fun sorts -> (

let _48_597 = (name_binders_inner [] (Prims.parse_int "0") sorts)
in (match (_48_597) with
| (names, binders, n) -> begin
(((FStar_List.rev names)), (binders))
end)))


let termToSmt : term  ->  Prims.string = (fun t -> (

let rec aux = (fun n names t -> (match (t.tm) with
| Integer (i) -> begin
i
end
| BoundV (i) -> begin
<<<<<<< HEAD
(let _144_497 = (FStar_List.nth names i)
in (FStar_All.pipe_right _144_497 Prims.fst))
=======
(let _145_497 = (FStar_List.nth names i)
in (FStar_All.pipe_right _145_497 Prims.fst))
>>>>>>> bae9872c
end
| FreeV (x) -> begin
(Prims.fst x)
end
| App (op, []) -> begin
(op_to_string op)
end
| App (op, tms) -> begin
<<<<<<< HEAD
(let _144_499 = (let _144_498 = (FStar_List.map (aux n names) tms)
in (FStar_All.pipe_right _144_498 (FStar_String.concat "\n")))
in (FStar_Util.format2 "(%s %s)" (op_to_string op) _144_499))
=======
(let _145_499 = (let _145_498 = (FStar_List.map (aux n names) tms)
in (FStar_All.pipe_right _145_498 (FStar_String.concat "\n")))
in (FStar_Util.format2 "(%s %s)" (op_to_string op) _145_499))
>>>>>>> bae9872c
end
| Quant (qop, pats, wopt, sorts, body) -> begin
(

let _48_627 = (name_binders_inner names n sorts)
in (match (_48_627) with
| (names, binders, n) -> begin
(

let binders = (FStar_All.pipe_right binders (FStar_String.concat " "))
in (

let pats_str = (match (pats) with
| (([])::[]) | ([]) -> begin
""
end
<<<<<<< HEAD
| _47_633 -> begin
(let _144_505 = (FStar_All.pipe_right pats (FStar_List.map (fun pats -> (let _144_504 = (let _144_503 = (FStar_List.map (fun p -> (let _144_502 = (aux n names p)
in (FStar_Util.format1 "%s" _144_502))) pats)
in (FStar_String.concat " " _144_503))
in (FStar_Util.format1 "\n:pattern (%s)" _144_504)))))
in (FStar_All.pipe_right _144_505 (FStar_String.concat "\n")))
end)
in (match (((pats), (wopt))) with
| ((([])::[], None)) | (([], None)) -> begin
(let _144_506 = (aux n names body)
in (FStar_Util.format3 "(%s (%s)\n %s);;no pats\n" (qop_to_string qop) binders _144_506))
end
| _47_645 -> begin
(let _144_508 = (aux n names body)
in (let _144_507 = (weightToSmt wopt)
in (FStar_Util.format5 "(%s (%s)\n (! %s\n %s %s))" (qop_to_string qop) binders _144_508 _144_507 pats_str)))
=======
| _48_633 -> begin
(let _145_505 = (FStar_All.pipe_right pats (FStar_List.map (fun pats -> (let _145_504 = (let _145_503 = (FStar_List.map (fun p -> (let _145_502 = (aux n names p)
in (FStar_Util.format1 "%s" _145_502))) pats)
in (FStar_String.concat " " _145_503))
in (FStar_Util.format1 "\n:pattern (%s)" _145_504)))))
in (FStar_All.pipe_right _145_505 (FStar_String.concat "\n")))
end)
in (match (((pats), (wopt))) with
| ((([])::[], None)) | (([], None)) -> begin
(let _145_506 = (aux n names body)
in (FStar_Util.format3 "(%s (%s)\n %s);;no pats\n" (qop_to_string qop) binders _145_506))
end
| _48_645 -> begin
(let _145_508 = (aux n names body)
in (let _145_507 = (weightToSmt wopt)
in (FStar_Util.format5 "(%s (%s)\n (! %s\n %s %s))" (qop_to_string qop) binders _145_508 _145_507 pats_str)))
>>>>>>> bae9872c
end)))
end))
end))
in (aux (Prims.parse_int "0") [] t)))


let caption_to_string : Prims.string Prims.option  ->  Prims.string = (fun _48_6 -> (match (_48_6) with
| None -> begin
""
end
| Some (c) -> begin
(

let _48_660 = (match ((FStar_Util.splitlines c)) with
| [] -> begin
(failwith "Empty caption")
end
| (h)::[] -> begin
((h), (""))
end
| (h)::_48_655 -> begin
((h), ("..."))
end)
in (match (_48_660) with
| (hd, suffix) -> begin
(FStar_Util.format2 ";;;;;;;;;;;;;;;;%s%s\n" hd suffix)
end))
end))


let rec declToSmt : Prims.string  ->  decl  ->  Prims.string = (fun z3options decl -> (match (decl) with
| DefPrelude -> begin
(mkPrelude z3options)
end
| Caption (c) -> begin
<<<<<<< HEAD
(let _144_517 = (FStar_All.pipe_right (FStar_Util.splitlines c) (fun _47_7 -> (match (_47_7) with
=======
(let _145_517 = (FStar_All.pipe_right (FStar_Util.splitlines c) (fun _48_7 -> (match (_48_7) with
>>>>>>> bae9872c
| [] -> begin
""
end
| (h)::t -> begin
h
end)))
<<<<<<< HEAD
in (FStar_Util.format1 "\n; %s" _144_517))
=======
in (FStar_Util.format1 "\n; %s" _145_517))
>>>>>>> bae9872c
end
| DeclFun (f, argsorts, retsort, c) -> begin
(

let l = (FStar_List.map strSort argsorts)
<<<<<<< HEAD
in (let _144_519 = (caption_to_string c)
in (let _144_518 = (strSort retsort)
in (FStar_Util.format4 "%s(declare-fun %s (%s) %s)" _144_519 f (FStar_String.concat " " l) _144_518))))
=======
in (let _145_519 = (caption_to_string c)
in (let _145_518 = (strSort retsort)
in (FStar_Util.format4 "%s(declare-fun %s (%s) %s)" _145_519 f (FStar_String.concat " " l) _145_518))))
>>>>>>> bae9872c
end
| DefineFun (f, arg_sorts, retsort, body, c) -> begin
(

let _48_687 = (name_binders arg_sorts)
in (match (_48_687) with
| (names, binders) -> begin
(

<<<<<<< HEAD
let body = (let _144_520 = (FStar_List.map mkFreeV names)
in (inst _144_520 body))
in (let _144_523 = (caption_to_string c)
in (let _144_522 = (strSort retsort)
in (let _144_521 = (termToSmt body)
in (FStar_Util.format5 "%s(define-fun %s (%s) %s\n %s)" _144_523 f (FStar_String.concat " " binders) _144_522 _144_521)))))
end))
end
| Assume (t, c) -> begin
(let _144_525 = (caption_to_string c)
in (let _144_524 = (termToSmt t)
in (FStar_Util.format2 "%s(assert %s)" _144_525 _144_524)))
end
| Eval (t) -> begin
(let _144_526 = (termToSmt t)
in (FStar_Util.format1 "(eval %s)" _144_526))
=======
let body = (let _145_520 = (FStar_List.map mkFreeV names)
in (inst _145_520 body))
in (let _145_523 = (caption_to_string c)
in (let _145_522 = (strSort retsort)
in (let _145_521 = (termToSmt body)
in (FStar_Util.format5 "%s(define-fun %s (%s) %s\n %s)" _145_523 f (FStar_String.concat " " binders) _145_522 _145_521)))))
end))
end
| Assume (t, c) -> begin
(let _145_525 = (caption_to_string c)
in (let _145_524 = (termToSmt t)
in (FStar_Util.format2 "%s(assert %s)" _145_525 _145_524)))
end
| Eval (t) -> begin
(let _145_526 = (termToSmt t)
in (FStar_Util.format1 "(eval %s)" _145_526))
>>>>>>> bae9872c
end
| Echo (s) -> begin
(FStar_Util.format1 "(echo \"%s\")" s)
end
| CheckSat -> begin
"(check-sat)"
end
| Push -> begin
"(push)"
end
| Pop -> begin
"(pop)"
end))
and mkPrelude : Prims.string  ->  Prims.string = (fun z3options -> (

let basic = (Prims.strcat z3options "(declare-sort Ref)\n(declare-fun Ref_constr_id (Ref) Int)\n\n(declare-sort FString)\n(declare-fun FString_constr_id (String) Int)\n\n(declare-sort Kind)\n(declare-fun Kind_constr_id (Kind) Int)\n\n(declare-sort Type)\n(declare-fun Type_constr_id (Type) Int)\n\n(declare-sort Term)\n(declare-fun Term_constr_id (Term) Int)\n(declare-datatypes () ((Fuel \n(ZFuel) \n(SFuel (prec Fuel)))))\n(declare-fun MaxIFuel () Fuel)\n(declare-fun MaxFuel () Fuel)\n(declare-fun PreKind (Type) Kind)\n(declare-fun PreType (Term) Type)\n(declare-fun Valid (Type) Bool)\n(declare-fun HasKind (Type Kind) Bool)\n(declare-fun HasTypeFuel (Fuel Term Type) Bool)\n(define-fun HasTypeZ ((x Term) (t Type)) Bool\n(HasTypeFuel ZFuel x t))\n(define-fun HasType ((x Term) (t Type)) Bool\n(HasTypeFuel MaxIFuel x t))\n;;fuel irrelevance\n(assert (forall ((f Fuel) (x Term) (t Type))\n(! (= (HasTypeFuel (SFuel f) x t)\n(HasTypeZ x t))\n:pattern ((HasTypeFuel (SFuel f) x t)))))\n(define-fun  IsTyped ((x Term)) Bool\n(exists ((t Type)) (HasTypeZ x t)))\n(declare-fun ApplyEF (Term Fuel) Term)\n(declare-fun ApplyEE (Term Term) Term)\n(declare-fun ApplyET (Term Type) Term)\n(declare-fun ApplyTE (Type Term) Type)\n(declare-fun ApplyTT (Type Type) Type)\n(declare-fun Rank (Term) Int)\n(declare-fun Closure (Term) Term)\n(declare-fun ConsTerm (Term Term) Term)\n(declare-fun ConsType (Type Term) Term)\n(declare-fun ConsFuel (Fuel Term) Term)\n(declare-fun Precedes (Term Term) Type)\n(assert (forall ((t Type))\n(! (implies (exists ((e Term)) (HasType e t))\n(Valid t))\n:pattern ((Valid t)))))\n(assert (forall ((t1 Term) (t2 Term))\n(! (iff (Valid (Precedes t1 t2)) \n(< (Rank t1) (Rank t2)))\n:pattern ((Precedes t1 t2)))))\n(define-fun Prims.Precedes ((a Type) (b Type) (t1 Term) (t2 Term)) Type\n(Precedes t1 t2))\n")
in (

let constrs = ((("FString_const"), (((("FString_const_proj_0"), (Int_sort)))::[]), (String_sort), ((Prims.parse_int "0"))))::((("Kind_type"), ([]), (Kind_sort), ((Prims.parse_int "0"))))::((("Kind_arrow"), (((("Kind_arrow_id"), (Int_sort)))::[]), (Kind_sort), ((Prims.parse_int "1"))))::((("Kind_uvar"), (((("Kind_uvar_fst"), (Int_sort)))::[]), (Kind_sort), ((Prims.parse_int "2"))))::((("Typ_fun"), (((("Typ_fun_id"), (Int_sort)))::[]), (Type_sort), ((Prims.parse_int "1"))))::((("Typ_app"), (((("Typ_app_fst"), (Type_sort)))::((("Typ_app_snd"), (Type_sort)))::[]), (Type_sort), ((Prims.parse_int "2"))))::((("Typ_dep"), (((("Typ_dep_fst"), (Type_sort)))::((("Typ_dep_snd"), (Term_sort)))::[]), (Type_sort), ((Prims.parse_int "3"))))::((("Typ_uvar"), (((("Typ_uvar_fst"), (Int_sort)))::[]), (Type_sort), ((Prims.parse_int "4"))))::((("Term_unit"), ([]), (Term_sort), ((Prims.parse_int "0"))))::((("BoxInt"), (((("BoxInt_proj_0"), (Int_sort)))::[]), (Term_sort), ((Prims.parse_int "1"))))::((("BoxBool"), (((("BoxBool_proj_0"), (Bool_sort)))::[]), (Term_sort), ((Prims.parse_int "2"))))::((("BoxString"), (((("BoxString_proj_0"), (String_sort)))::[]), (Term_sort), ((Prims.parse_int "3"))))::((("BoxRef"), (((("BoxRef_proj_0"), (Ref_sort)))::[]), (Term_sort), ((Prims.parse_int "4"))))::((("Exp_uvar"), (((("Exp_uvar_fst"), (Int_sort)))::[]), (Term_sort), ((Prims.parse_int "5"))))::((("LexCons"), (((("LexCons_0"), (Term_sort)))::((("LexCons_1"), (Term_sort)))::[]), (Term_sort), ((Prims.parse_int "6"))))::[]
in (

<<<<<<< HEAD
let bcons = (let _144_529 = (let _144_528 = (FStar_All.pipe_right constrs (FStar_List.collect constructor_to_decl))
in (FStar_All.pipe_right _144_528 (FStar_List.map (declToSmt z3options))))
in (FStar_All.pipe_right _144_529 (FStar_String.concat "\n")))
=======
let bcons = (let _145_529 = (let _145_528 = (FStar_All.pipe_right constrs (FStar_List.collect constructor_to_decl))
in (FStar_All.pipe_right _145_528 (FStar_List.map (declToSmt z3options))))
in (FStar_All.pipe_right _145_529 (FStar_String.concat "\n")))
>>>>>>> bae9872c
in (

let lex_ordering = "\n(define-fun is-Prims.LexCons ((t Term)) Bool \n(is-LexCons t))\n(assert (forall ((x1 Term) (x2 Term) (y1 Term) (y2 Term))\n(iff (Valid (Precedes (LexCons x1 x2) (LexCons y1 y2)))\n(or (Valid (Precedes x1 y1))\n(and (= x1 y1)\n(Valid (Precedes x2 y2)))))))\n"
in (Prims.strcat basic (Prims.strcat bcons lex_ordering)))))))


let mk_Kind_type : term = (mkApp (("Kind_type"), ([])))


<<<<<<< HEAD
let mk_Kind_uvar : Prims.int  ->  term = (fun i -> (let _144_534 = (let _144_533 = (let _144_532 = (mkInteger' i)
in (_144_532)::[])
in (("Kind_uvar"), (_144_533)))
in (mkApp _144_534)))
=======
let mk_Kind_uvar : Prims.int  ->  term = (fun i -> (let _145_534 = (let _145_533 = (let _145_532 = (mkInteger' i)
in (_145_532)::[])
in (("Kind_uvar"), (_145_533)))
in (mkApp _145_534)))
>>>>>>> bae9872c


let mk_Typ_app : term  ->  term  ->  term = (fun t1 t2 -> (mkApp (("Typ_app"), ((t1)::(t2)::[]))))


let mk_Typ_dep : term  ->  term  ->  term = (fun t1 t2 -> (mkApp (("Typ_dep"), ((t1)::(t2)::[]))))


<<<<<<< HEAD
let mk_Typ_uvar : Prims.int  ->  term = (fun i -> (let _144_547 = (let _144_546 = (let _144_545 = (mkInteger' i)
in (_144_545)::[])
in (("Typ_uvar"), (_144_546)))
in (mkApp _144_547)))


let mk_Exp_uvar : Prims.int  ->  term = (fun i -> (let _144_552 = (let _144_551 = (let _144_550 = (mkInteger' i)
in (_144_550)::[])
in (("Exp_uvar"), (_144_551)))
in (mkApp _144_552)))
=======
let mk_Typ_uvar : Prims.int  ->  term = (fun i -> (let _145_547 = (let _145_546 = (let _145_545 = (mkInteger' i)
in (_145_545)::[])
in (("Typ_uvar"), (_145_546)))
in (mkApp _145_547)))


let mk_Exp_uvar : Prims.int  ->  term = (fun i -> (let _145_552 = (let _145_551 = (let _145_550 = (mkInteger' i)
in (_145_550)::[])
in (("Exp_uvar"), (_145_551)))
in (mkApp _145_552)))
>>>>>>> bae9872c


let mk_Term_unit : term = (mkApp (("Term_unit"), ([])))


let boxInt : term  ->  term = (fun t -> (mkApp (("BoxInt"), ((t)::[]))))


let unboxInt : term  ->  term = (fun t -> (mkApp (("BoxInt_proj_0"), ((t)::[]))))


let boxBool : term  ->  term = (fun t -> (mkApp (("BoxBool"), ((t)::[]))))


let unboxBool : term  ->  term = (fun t -> (mkApp (("BoxBool_proj_0"), ((t)::[]))))


let boxString : term  ->  term = (fun t -> (mkApp (("BoxString"), ((t)::[]))))


let unboxString : term  ->  term = (fun t -> (mkApp (("BoxString_proj_0"), ((t)::[]))))


let boxRef : term  ->  term = (fun t -> (mkApp (("BoxRef"), ((t)::[]))))


let unboxRef : term  ->  term = (fun t -> (mkApp (("BoxRef_proj_0"), ((t)::[]))))


let boxTerm : sort  ->  term  ->  term = (fun sort t -> (match (sort) with
| Int_sort -> begin
(boxInt t)
end
| Bool_sort -> begin
(boxBool t)
end
| String_sort -> begin
(boxString t)
end
| Ref_sort -> begin
(boxRef t)
end
| _48_727 -> begin
(Prims.raise FStar_Util.Impos)
end))


let unboxTerm : sort  ->  term  ->  term = (fun sort t -> (match (sort) with
| Int_sort -> begin
(unboxInt t)
end
| Bool_sort -> begin
(unboxBool t)
end
| String_sort -> begin
(unboxString t)
end
| Ref_sort -> begin
(unboxRef t)
end
| _48_735 -> begin
(Prims.raise FStar_Util.Impos)
end))


let mk_PreKind : term  ->  term = (fun t -> (mkApp (("PreKind"), ((t)::[]))))


let mk_PreType : term  ->  term = (fun t -> (mkApp (("PreType"), ((t)::[]))))


let mk_Valid : term  ->  term = (fun t -> (match (t.tm) with
| App (Var ("Prims.b2t"), ({tm = App (Var ("Prims.op_Equality"), (_48_750)::(t1)::(t2)::[]); hash = _48_744; freevars = _48_742})::[]) -> begin
(mkEq ((t1), (t2)))
end
<<<<<<< HEAD
| App (Var ("Prims.b2t"), ({tm = App (Var ("Prims.op_disEquality"), (_47_769)::(t1)::(t2)::[]); hash = _47_763; freevars = _47_761})::[]) -> begin
(let _144_583 = (mkEq ((t1), (t2)))
in (mkNot _144_583))
end
| App (Var ("Prims.b2t"), ({tm = App (Var ("Prims.op_LessThanOrEqual"), (t1)::(t2)::[]); hash = _47_782; freevars = _47_780})::[]) -> begin
(let _144_586 = (let _144_585 = (unboxInt t1)
in (let _144_584 = (unboxInt t2)
in ((_144_585), (_144_584))))
in (mkLTE _144_586))
end
| App (Var ("Prims.b2t"), ({tm = App (Var ("Prims.op_LessThan"), (t1)::(t2)::[]); hash = _47_799; freevars = _47_797})::[]) -> begin
(let _144_589 = (let _144_588 = (unboxInt t1)
in (let _144_587 = (unboxInt t2)
in ((_144_588), (_144_587))))
in (mkLT _144_589))
end
| App (Var ("Prims.b2t"), ({tm = App (Var ("Prims.op_GreaterThanOrEqual"), (t1)::(t2)::[]); hash = _47_816; freevars = _47_814})::[]) -> begin
(let _144_592 = (let _144_591 = (unboxInt t1)
in (let _144_590 = (unboxInt t2)
in ((_144_591), (_144_590))))
in (mkGTE _144_592))
end
| App (Var ("Prims.b2t"), ({tm = App (Var ("Prims.op_GreaterThan"), (t1)::(t2)::[]); hash = _47_833; freevars = _47_831})::[]) -> begin
(let _144_595 = (let _144_594 = (unboxInt t1)
in (let _144_593 = (unboxInt t2)
in ((_144_594), (_144_593))))
in (mkGT _144_595))
end
| App (Var ("Prims.b2t"), ({tm = App (Var ("Prims.op_AmpAmp"), (t1)::(t2)::[]); hash = _47_850; freevars = _47_848})::[]) -> begin
(let _144_598 = (let _144_597 = (unboxBool t1)
in (let _144_596 = (unboxBool t2)
in ((_144_597), (_144_596))))
in (mkAnd _144_598))
end
| App (Var ("Prims.b2t"), ({tm = App (Var ("Prims.op_BarBar"), (t1)::(t2)::[]); hash = _47_867; freevars = _47_865})::[]) -> begin
(let _144_601 = (let _144_600 = (unboxBool t1)
in (let _144_599 = (unboxBool t2)
in ((_144_600), (_144_599))))
in (mkOr _144_601))
end
| App (Var ("Prims.b2t"), ({tm = App (Var ("Prims.op_Negation"), (t)::[]); hash = _47_884; freevars = _47_882})::[]) -> begin
(let _144_602 = (unboxBool t)
in (mkNot _144_602))
=======
| App (Var ("Prims.b2t"), ({tm = App (Var ("Prims.op_disEquality"), (_48_769)::(t1)::(t2)::[]); hash = _48_763; freevars = _48_761})::[]) -> begin
(let _145_583 = (mkEq ((t1), (t2)))
in (mkNot _145_583))
end
| App (Var ("Prims.b2t"), ({tm = App (Var ("Prims.op_LessThanOrEqual"), (t1)::(t2)::[]); hash = _48_782; freevars = _48_780})::[]) -> begin
(let _145_586 = (let _145_585 = (unboxInt t1)
in (let _145_584 = (unboxInt t2)
in ((_145_585), (_145_584))))
in (mkLTE _145_586))
end
| App (Var ("Prims.b2t"), ({tm = App (Var ("Prims.op_LessThan"), (t1)::(t2)::[]); hash = _48_799; freevars = _48_797})::[]) -> begin
(let _145_589 = (let _145_588 = (unboxInt t1)
in (let _145_587 = (unboxInt t2)
in ((_145_588), (_145_587))))
in (mkLT _145_589))
end
| App (Var ("Prims.b2t"), ({tm = App (Var ("Prims.op_GreaterThanOrEqual"), (t1)::(t2)::[]); hash = _48_816; freevars = _48_814})::[]) -> begin
(let _145_592 = (let _145_591 = (unboxInt t1)
in (let _145_590 = (unboxInt t2)
in ((_145_591), (_145_590))))
in (mkGTE _145_592))
end
| App (Var ("Prims.b2t"), ({tm = App (Var ("Prims.op_GreaterThan"), (t1)::(t2)::[]); hash = _48_833; freevars = _48_831})::[]) -> begin
(let _145_595 = (let _145_594 = (unboxInt t1)
in (let _145_593 = (unboxInt t2)
in ((_145_594), (_145_593))))
in (mkGT _145_595))
end
| App (Var ("Prims.b2t"), ({tm = App (Var ("Prims.op_AmpAmp"), (t1)::(t2)::[]); hash = _48_850; freevars = _48_848})::[]) -> begin
(let _145_598 = (let _145_597 = (unboxBool t1)
in (let _145_596 = (unboxBool t2)
in ((_145_597), (_145_596))))
in (mkAnd _145_598))
end
| App (Var ("Prims.b2t"), ({tm = App (Var ("Prims.op_BarBar"), (t1)::(t2)::[]); hash = _48_867; freevars = _48_865})::[]) -> begin
(let _145_601 = (let _145_600 = (unboxBool t1)
in (let _145_599 = (unboxBool t2)
in ((_145_600), (_145_599))))
in (mkOr _145_601))
end
| App (Var ("Prims.b2t"), ({tm = App (Var ("Prims.op_Negation"), (t)::[]); hash = _48_884; freevars = _48_882})::[]) -> begin
(let _145_602 = (unboxBool t)
in (mkNot _145_602))
>>>>>>> bae9872c
end
| App (Var ("Prims.b2t"), (t)::[]) -> begin
(unboxBool t)
end
| _48_902 -> begin
(mkApp (("Valid"), ((t)::[])))
end))


let mk_HasType : term  ->  term  ->  term = (fun v t -> (mkApp (("HasType"), ((v)::(t)::[]))))


let mk_HasTypeZ : term  ->  term  ->  term = (fun v t -> (mkApp (("HasTypeZ"), ((v)::(t)::[]))))


let mk_IsTyped : term  ->  term = (fun v -> (mkApp (("IsTyped"), ((v)::[]))))


let mk_HasTypeFuel : term  ->  term  ->  term  ->  term = (fun f v t -> if (FStar_Options.unthrottle_inductives ()) then begin
(mk_HasType v t)
end else begin
(mkApp (("HasTypeFuel"), ((f)::(v)::(t)::[])))
end)


let mk_HasTypeWithFuel : term Prims.option  ->  term  ->  term  ->  term = (fun f v t -> (match (f) with
| None -> begin
(mk_HasType v t)
end
| Some (f) -> begin
(mk_HasTypeFuel f v t)
end))


let mk_Destruct : term  ->  term = (fun v -> (mkApp (("Destruct"), ((v)::[]))))


let mk_HasKind : term  ->  term  ->  term = (fun t k -> (mkApp (("HasKind"), ((t)::(k)::[]))))


let mk_Rank : term  ->  term = (fun x -> (mkApp (("Rank"), ((x)::[]))))


let mk_tester : Prims.string  ->  term  ->  term = (fun n t -> (mkApp (((Prims.strcat "is-" n)), ((t)::[]))))


let mk_ApplyTE : term  ->  term  ->  term = (fun t e -> (mkApp (("ApplyTE"), ((t)::(e)::[]))))


let mk_ApplyTT : term  ->  term  ->  term = (fun t t' -> (mkApp (("ApplyTT"), ((t)::(t')::[]))))


let mk_ApplyET : term  ->  term  ->  term = (fun e t -> (mkApp (("ApplyET"), ((e)::(t)::[]))))


let mk_ApplyEE : term  ->  term  ->  term = (fun e e' -> (mkApp (("ApplyEE"), ((e)::(e')::[]))))


let mk_ApplyEF : term  ->  term  ->  term = (fun e f -> (mkApp (("ApplyEF"), ((e)::(f)::[]))))


<<<<<<< HEAD
let mk_String_const : Prims.int  ->  term = (fun i -> (let _144_661 = (let _144_660 = (let _144_659 = (mkInteger' i)
in (_144_659)::[])
in (("FString_const"), (_144_660)))
in (mkApp _144_661)))


let mk_Precedes : term  ->  term  ->  term = (fun x1 x2 -> (let _144_666 = (mkApp (("Precedes"), ((x1)::(x2)::[])))
in (FStar_All.pipe_right _144_666 mk_Valid)))
=======
let mk_String_const : Prims.int  ->  term = (fun i -> (let _145_661 = (let _145_660 = (let _145_659 = (mkInteger' i)
in (_145_659)::[])
in (("FString_const"), (_145_660)))
in (mkApp _145_661)))


let mk_Precedes : term  ->  term  ->  term = (fun x1 x2 -> (let _145_666 = (mkApp (("Precedes"), ((x1)::(x2)::[])))
in (FStar_All.pipe_right _145_666 mk_Valid)))
>>>>>>> bae9872c


let mk_LexCons : term  ->  term  ->  term = (fun x1 x2 -> (mkApp (("LexCons"), ((x1)::(x2)::[]))))


let rec n_fuel : Prims.int  ->  term = (fun n -> if (n = (Prims.parse_int "0")) then begin
(mkApp (("ZFuel"), ([])))
end else begin
<<<<<<< HEAD
(let _144_675 = (let _144_674 = (let _144_673 = (n_fuel (n - (Prims.parse_int "1")))
in (_144_673)::[])
in (("SFuel"), (_144_674)))
in (mkApp _144_675))
=======
(let _145_675 = (let _145_674 = (let _145_673 = (n_fuel (n - (Prims.parse_int "1")))
in (_145_673)::[])
in (("SFuel"), (_145_674)))
in (mkApp _145_675))
>>>>>>> bae9872c
end)


let fuel_2 : term = (n_fuel (Prims.parse_int "2"))


let fuel_100 : term = (n_fuel (Prims.parse_int "100"))


let mk_and_opt : term Prims.option  ->  term Prims.option  ->  term Prims.option = (fun p1 p2 -> (match (((p1), (p2))) with
| (Some (p1), Some (p2)) -> begin
<<<<<<< HEAD
(let _144_680 = (mkAnd ((p1), (p2)))
in Some (_144_680))
=======
(let _145_680 = (mkAnd ((p1), (p2)))
in Some (_145_680))
>>>>>>> bae9872c
end
| ((Some (p), None)) | ((None, Some (p))) -> begin
Some (p)
end
| (None, None) -> begin
None
end))


let mk_and_opt_l : term Prims.option Prims.list  ->  term Prims.option = (fun pl -> (FStar_List.fold_left (fun out p -> (mk_and_opt p out)) None pl))


let mk_and_l : term Prims.list  ->  term = (fun l -> (match (l) with
| [] -> begin
mkTrue
end
| (hd)::tl -> begin
(FStar_List.fold_left (fun p1 p2 -> (mkAnd ((p1), (p2)))) hd tl)
end))


let mk_or_l : term Prims.list  ->  term = (fun l -> (match (l) with
| [] -> begin
mkFalse
end
| (hd)::tl -> begin
(FStar_List.fold_left (fun p1 p2 -> (mkOr ((p1), (p2)))) hd tl)
end))


let rec print_smt_term : term  ->  Prims.string = (fun t -> (match (t.tm) with
| Integer (n) -> begin
(FStar_Util.format1 "Integer %s" n)
end
| BoundV (n) -> begin
<<<<<<< HEAD
(let _144_697 = (FStar_Util.string_of_int n)
in (FStar_Util.format1 "BoundV %s" _144_697))
=======
(let _145_697 = (FStar_Util.string_of_int n)
in (FStar_Util.format1 "BoundV %s" _145_697))
>>>>>>> bae9872c
end
| FreeV (fv) -> begin
(FStar_Util.format1 "FreeV %s" (Prims.fst fv))
end
| App (op, l) -> begin
<<<<<<< HEAD
(let _144_698 = (print_smt_term_list l)
in (FStar_Util.format2 "App %s [ %s ]" (op_to_string op) _144_698))
end
| Quant (qop, l, _47_987, _47_989, t) -> begin
(let _144_700 = (print_smt_term_list_list l)
in (let _144_699 = (print_smt_term t)
in (FStar_Util.format3 "Quant %s %s %s" (qop_to_string qop) _144_700 _144_699)))
end))
and print_smt_term_list : term Prims.list  ->  Prims.string = (fun l -> (FStar_List.fold_left (fun s t -> (let _144_705 = (let _144_704 = (print_smt_term t)
in (Prims.strcat "; " _144_704))
in (Prims.strcat s _144_705))) "" l))
and print_smt_term_list_list : term Prims.list Prims.list  ->  Prims.string = (fun l -> (FStar_List.fold_left (fun s l -> (let _144_711 = (let _144_710 = (let _144_709 = (print_smt_term_list l)
in (Prims.strcat _144_709 " ] "))
in (Prims.strcat "; [ " _144_710))
in (Prims.strcat s _144_711))) "" l))
=======
(let _145_698 = (print_smt_term_list l)
in (FStar_Util.format2 "App %s [ %s ]" (op_to_string op) _145_698))
end
| Quant (qop, l, _48_987, _48_989, t) -> begin
(let _145_700 = (print_smt_term_list_list l)
in (let _145_699 = (print_smt_term t)
in (FStar_Util.format3 "Quant %s %s %s" (qop_to_string qop) _145_700 _145_699)))
end))
and print_smt_term_list : term Prims.list  ->  Prims.string = (fun l -> (FStar_List.fold_left (fun s t -> (let _145_705 = (let _145_704 = (print_smt_term t)
in (Prims.strcat "; " _145_704))
in (Prims.strcat s _145_705))) "" l))
and print_smt_term_list_list : term Prims.list Prims.list  ->  Prims.string = (fun l -> (FStar_List.fold_left (fun s l -> (let _145_711 = (let _145_710 = (let _145_709 = (print_smt_term_list l)
in (Prims.strcat _145_709 " ] "))
in (Prims.strcat "; [ " _145_710))
in (Prims.strcat s _145_711))) "" l))
>>>>>>> bae9872c



<|MERGE_RESOLUTION|>--- conflicted
+++ resolved
@@ -158,25 +158,14 @@
 "Fuel"
 end
 | Array (s1, s2) -> begin
-<<<<<<< HEAD
-(let _144_54 = (strSort s1)
-in (let _144_53 = (strSort s2)
-in (FStar_Util.format2 "(Array %s %s)" _144_54 _144_53)))
+(let _148_54 = (strSort s1)
+in (let _148_53 = (strSort s2)
+in (FStar_Util.format2 "(Array %s %s)" _148_54 _148_53)))
 end
 | Arrow (s1, s2) -> begin
-(let _144_56 = (strSort s1)
-in (let _144_55 = (strSort s2)
-in (FStar_Util.format2 "(%s -> %s)" _144_56 _144_55)))
-=======
-(let _145_54 = (strSort s1)
-in (let _145_53 = (strSort s2)
-in (FStar_Util.format2 "(Array %s %s)" _145_54 _145_53)))
-end
-| Arrow (s1, s2) -> begin
-(let _145_56 = (strSort s1)
-in (let _145_55 = (strSort s2)
-in (FStar_Util.format2 "(%s -> %s)" _145_56 _145_55)))
->>>>>>> bae9872c
+(let _148_56 = (strSort s1)
+in (let _148_55 = (strSort s2)
+in (FStar_Util.format2 "(%s -> %s)" _148_56 _148_55)))
 end
 | Sort (s) -> begin
 s
@@ -727,13 +716,8 @@
 | None -> begin
 (
 
-<<<<<<< HEAD
-let fvs = (let _144_277 = (freevars t)
-in (FStar_Util.remove_dups fv_eq _144_277))
-=======
-let fvs = (let _145_277 = (freevars t)
-in (FStar_Util.remove_dups fv_eq _145_277))
->>>>>>> bae9872c
+let fvs = (let _148_277 = (freevars t)
+in (FStar_Util.remove_dups fv_eq _148_277))
 in (
 
 let _48_138 = (FStar_ST.op_Colon_Equals t.freevars (Some (fvs)))
@@ -818,13 +802,8 @@
 ""
 end
 | Some (i) -> begin
-<<<<<<< HEAD
-(let _144_284 = (FStar_Util.string_of_int i)
-in (FStar_Util.format1 ":weight %s\n" _144_284))
-=======
-(let _145_284 = (FStar_Util.string_of_int i)
-in (FStar_Util.format1 ":weight %s\n" _145_284))
->>>>>>> bae9872c
+(let _148_284 = (FStar_Util.string_of_int i)
+in (FStar_Util.format1 ":weight %s\n" _148_284))
 end))
 
 
@@ -833,65 +812,34 @@
 i
 end
 | BoundV (i) -> begin
-<<<<<<< HEAD
-(let _144_287 = (FStar_Util.string_of_int i)
-in (Prims.strcat "@" _144_287))
+(let _148_287 = (FStar_Util.string_of_int i)
+in (Prims.strcat "@" _148_287))
 end
 | FreeV (x) -> begin
-(let _144_289 = (let _144_288 = (strSort (Prims.snd x))
-in (Prims.strcat ":" _144_288))
-in (Prims.strcat (Prims.fst x) _144_289))
+(let _148_289 = (let _148_288 = (strSort (Prims.snd x))
+in (Prims.strcat ":" _148_288))
+in (Prims.strcat (Prims.fst x) _148_289))
 end
 | App (op, tms) -> begin
-(let _144_294 = (let _144_293 = (let _144_292 = (let _144_291 = (FStar_List.map (fun t -> t.hash) tms)
-in (FStar_All.pipe_right _144_291 (FStar_String.concat " ")))
-in (Prims.strcat _144_292 ")"))
-in (Prims.strcat (op_to_string op) _144_293))
-in (Prims.strcat "(" _144_294))
+(let _148_294 = (let _148_293 = (let _148_292 = (let _148_291 = (FStar_List.map (fun t -> t.hash) tms)
+in (FStar_All.pipe_right _148_291 (FStar_String.concat " ")))
+in (Prims.strcat _148_292 ")"))
+in (Prims.strcat (op_to_string op) _148_293))
+in (Prims.strcat "(" _148_294))
 end
 | Quant (qop, pats, wopt, sorts, body) -> begin
-(let _144_302 = (let _144_295 = (FStar_List.map strSort sorts)
-in (FStar_All.pipe_right _144_295 (FStar_String.concat " ")))
-in (let _144_301 = (weightToSmt wopt)
-in (let _144_300 = (let _144_299 = (FStar_All.pipe_right pats (FStar_List.map (fun pats -> (let _144_298 = (FStar_List.map (fun p -> p.hash) pats)
-in (FStar_All.pipe_right _144_298 (FStar_String.concat " "))))))
-in (FStar_All.pipe_right _144_299 (FStar_String.concat "; ")))
-in (FStar_Util.format5 "(%s (%s)(! %s %s %s))" (qop_to_string qop) _144_302 body.hash _144_301 _144_300))))
-end))
-
-
-let __all_terms : term FStar_Util.smap FStar_ST.ref = (let _144_303 = (FStar_Util.smap_create (Prims.parse_int "10000"))
-in (FStar_ST.alloc _144_303))
-=======
-(let _145_287 = (FStar_Util.string_of_int i)
-in (Prims.strcat "@" _145_287))
-end
-| FreeV (x) -> begin
-(let _145_289 = (let _145_288 = (strSort (Prims.snd x))
-in (Prims.strcat ":" _145_288))
-in (Prims.strcat (Prims.fst x) _145_289))
-end
-| App (op, tms) -> begin
-(let _145_294 = (let _145_293 = (let _145_292 = (let _145_291 = (FStar_List.map (fun t -> t.hash) tms)
-in (FStar_All.pipe_right _145_291 (FStar_String.concat " ")))
-in (Prims.strcat _145_292 ")"))
-in (Prims.strcat (op_to_string op) _145_293))
-in (Prims.strcat "(" _145_294))
-end
-| Quant (qop, pats, wopt, sorts, body) -> begin
-(let _145_302 = (let _145_295 = (FStar_List.map strSort sorts)
-in (FStar_All.pipe_right _145_295 (FStar_String.concat " ")))
-in (let _145_301 = (weightToSmt wopt)
-in (let _145_300 = (let _145_299 = (FStar_All.pipe_right pats (FStar_List.map (fun pats -> (let _145_298 = (FStar_List.map (fun p -> p.hash) pats)
-in (FStar_All.pipe_right _145_298 (FStar_String.concat " "))))))
-in (FStar_All.pipe_right _145_299 (FStar_String.concat "; ")))
-in (FStar_Util.format5 "(%s (%s)(! %s %s %s))" (qop_to_string qop) _145_302 body.hash _145_301 _145_300))))
-end))
-
-
-let __all_terms : term FStar_Util.smap FStar_ST.ref = (let _145_303 = (FStar_Util.smap_create (Prims.parse_int "10000"))
-in (FStar_ST.alloc _145_303))
->>>>>>> bae9872c
+(let _148_302 = (let _148_295 = (FStar_List.map strSort sorts)
+in (FStar_All.pipe_right _148_295 (FStar_String.concat " ")))
+in (let _148_301 = (weightToSmt wopt)
+in (let _148_300 = (let _148_299 = (FStar_All.pipe_right pats (FStar_List.map (fun pats -> (let _148_298 = (FStar_List.map (fun p -> p.hash) pats)
+in (FStar_All.pipe_right _148_298 (FStar_String.concat " "))))))
+in (FStar_All.pipe_right _148_299 (FStar_String.concat "; ")))
+in (FStar_Util.format5 "(%s (%s)(! %s %s %s))" (qop_to_string qop) _148_302 body.hash _148_301 _148_300))))
+end))
+
+
+let __all_terms : term FStar_Util.smap FStar_ST.ref = (let _148_303 = (FStar_Util.smap_create (Prims.parse_int "10000"))
+in (FStar_ST.alloc _148_303))
 
 
 let all_terms : Prims.unit  ->  term FStar_Util.smap = (fun _48_190 -> (match (()) with
@@ -903,34 +851,20 @@
 let mk : term'  ->  term = (fun t -> (
 
 let key = (hash_of_term' t)
-<<<<<<< HEAD
-in (match ((let _144_308 = (all_terms ())
-in (FStar_Util.smap_try_find _144_308 key))) with
-=======
-in (match ((let _145_308 = (all_terms ())
-in (FStar_Util.smap_try_find _145_308 key))) with
->>>>>>> bae9872c
+in (match ((let _148_308 = (all_terms ())
+in (FStar_Util.smap_try_find _148_308 key))) with
 | Some (tm) -> begin
 tm
 end
 | None -> begin
 (
 
-<<<<<<< HEAD
-let tm = (let _144_309 = (FStar_Util.mk_ref None)
-in {tm = t; hash = key; freevars = _144_309})
-in (
-
-let _47_197 = (let _144_310 = (all_terms ())
-in (FStar_Util.smap_add _144_310 key tm))
-=======
-let tm = (let _145_309 = (FStar_Util.mk_ref None)
-in {tm = t; hash = key; freevars = _145_309})
-in (
-
-let _48_197 = (let _145_310 = (all_terms ())
-in (FStar_Util.smap_add _145_310 key tm))
->>>>>>> bae9872c
+let tm = (let _148_309 = (FStar_Util.mk_ref None)
+in {tm = t; hash = key; freevars = _148_309})
+in (
+
+let _48_197 = (let _148_310 = (all_terms ())
+in (FStar_Util.smap_add _148_310 key tm))
 in tm))
 end)))
 
@@ -944,15 +878,9 @@
 let mkInteger : Prims.string  ->  term = (fun i -> (mk (Integer (i))))
 
 
-<<<<<<< HEAD
-let mkInteger' : Prims.int  ->  term = (fun i -> (let _144_316 = (let _144_315 = (FStar_Util.string_of_int i)
-in Integer (_144_315))
-in (mk _144_316)))
-=======
-let mkInteger' : Prims.int  ->  term = (fun i -> (let _145_316 = (let _145_315 = (FStar_Util.string_of_int i)
-in Integer (_145_315))
-in (mk _145_316)))
->>>>>>> bae9872c
+let mkInteger' : Prims.int  ->  term = (fun i -> (let _148_316 = (let _148_315 = (FStar_Util.string_of_int i)
+in Integer (_148_315))
+in (mk _148_316)))
 
 
 let mkBoundV : Prims.int  ->  term = (fun i -> (mk (BoundV (i))))
@@ -1045,19 +973,11 @@
 | (App (True, _48_353), _48_357) -> begin
 t2
 end
-<<<<<<< HEAD
-| (_47_360, App (Imp, (t1')::(t2')::[])) -> begin
-(let _144_335 = (let _144_334 = (let _144_333 = (mkAnd ((t1), (t1')))
-in (_144_333)::(t2')::[])
-in ((Imp), (_144_334)))
-in (mkApp' _144_335))
-=======
 | (_48_360, App (Imp, (t1')::(t2')::[])) -> begin
-(let _145_335 = (let _145_334 = (let _145_333 = (mkAnd ((t1), (t1')))
-in (_145_333)::(t2')::[])
-in ((Imp), (_145_334)))
-in (mkApp' _145_335))
->>>>>>> bae9872c
+(let _148_335 = (let _148_334 = (let _148_333 = (mkAnd ((t1), (t1')))
+in (_148_333)::(t2')::[])
+in ((Imp), (_148_334)))
+in (mkApp' _148_335))
 end
 | _48_369 -> begin
 (mkApp' ((Imp), ((t1)::(t2)::[])))
@@ -1113,17 +1033,10 @@
 | (App (True, _48_381), App (True, _48_386)) -> begin
 mkTrue
 end
-<<<<<<< HEAD
-| (App (True, _47_392), _47_396) -> begin
-(let _144_356 = (let _144_355 = (mkNot t1)
-in ((_144_355), (t3)))
-in (mkImp _144_356))
-=======
 | (App (True, _48_392), _48_396) -> begin
-(let _145_356 = (let _145_355 = (mkNot t1)
-in ((_145_355), (t3)))
-in (mkImp _145_356))
->>>>>>> bae9872c
+(let _148_356 = (let _148_355 = (mkNot t1)
+in ((_148_355), (t3)))
+in (mkImp _148_356))
 end
 | (_48_399, App (True, _48_402)) -> begin
 (mkImp ((t1), (t2)))
@@ -1192,31 +1105,18 @@
 end)
 end
 | App (op, tms) -> begin
-<<<<<<< HEAD
-(let _144_374 = (let _144_373 = (FStar_List.map (aux ix) tms)
-in ((op), (_144_373)))
-in (mkApp' _144_374))
-=======
-(let _145_374 = (let _145_373 = (FStar_List.map (aux ix) tms)
-in ((op), (_145_373)))
-in (mkApp' _145_374))
->>>>>>> bae9872c
+(let _148_374 = (let _148_373 = (FStar_List.map (aux ix) tms)
+in ((op), (_148_373)))
+in (mkApp' _148_374))
 end
 | Quant (qop, pats, wopt, vars, body) -> begin
 (
 
 let n = (FStar_List.length vars)
-<<<<<<< HEAD
-in (let _144_377 = (let _144_376 = (FStar_All.pipe_right pats (FStar_List.map (FStar_List.map (aux (ix + n)))))
-in (let _144_375 = (aux (ix + n) body)
-in ((qop), (_144_376), (wopt), (vars), (_144_375))))
-in (mkQuant _144_377)))
-=======
-in (let _145_377 = (let _145_376 = (FStar_All.pipe_right pats (FStar_List.map (FStar_List.map (aux (ix + n)))))
-in (let _145_375 = (aux (ix + n) body)
-in ((qop), (_145_376), (wopt), (vars), (_145_375))))
-in (mkQuant _145_377)))
->>>>>>> bae9872c
+in (let _148_377 = (let _148_376 = (FStar_All.pipe_right pats (FStar_List.map (FStar_List.map (aux (ix + n)))))
+in (let _148_375 = (aux (ix + n) body)
+in ((qop), (_148_376), (wopt), (vars), (_148_375))))
+in (mkQuant _148_377)))
 end)
 end))
 in (aux (Prims.parse_int "0") t)))))
@@ -1239,15 +1139,9 @@
 end
 end
 | App (op, tms) -> begin
-<<<<<<< HEAD
-(let _144_387 = (let _144_386 = (FStar_List.map (aux shift) tms)
-in ((op), (_144_386)))
-in (mkApp' _144_387))
-=======
-(let _145_387 = (let _145_386 = (FStar_List.map (aux shift) tms)
-in ((op), (_145_386)))
-in (mkApp' _145_387))
->>>>>>> bae9872c
+(let _148_387 = (let _148_386 = (FStar_List.map (aux shift) tms)
+in ((op), (_148_386)))
+in (mkApp' _148_387))
 end
 | Quant (qop, pats, wopt, vars, body) -> begin
 (
@@ -1256,36 +1150,21 @@
 in (
 
 let shift = (shift + m)
-<<<<<<< HEAD
-in (let _144_390 = (let _144_389 = (FStar_All.pipe_right pats (FStar_List.map (FStar_List.map (aux shift))))
-in (let _144_388 = (aux shift body)
-in ((qop), (_144_389), (wopt), (vars), (_144_388))))
-in (mkQuant _144_390))))
-=======
-in (let _145_390 = (let _145_389 = (FStar_All.pipe_right pats (FStar_List.map (FStar_List.map (aux shift))))
-in (let _145_388 = (aux shift body)
-in ((qop), (_145_389), (wopt), (vars), (_145_388))))
-in (mkQuant _145_390))))
->>>>>>> bae9872c
+in (let _148_390 = (let _148_389 = (FStar_All.pipe_right pats (FStar_List.map (FStar_List.map (aux shift))))
+in (let _148_388 = (aux shift body)
+in ((qop), (_148_389), (wopt), (vars), (_148_388))))
+in (mkQuant _148_390))))
 end))
 in (aux (Prims.parse_int "0") t))))
 
 
 let mkQuant' : (qop * term Prims.list Prims.list * Prims.int Prims.option * fvs * term)  ->  term = (fun _48_501 -> (match (_48_501) with
 | (qop, pats, wopt, vars, body) -> begin
-<<<<<<< HEAD
-(let _144_396 = (let _144_395 = (FStar_All.pipe_right pats (FStar_List.map (FStar_List.map (abstr vars))))
-in (let _144_394 = (FStar_List.map fv_sort vars)
-in (let _144_393 = (abstr vars body)
-in ((qop), (_144_395), (wopt), (_144_394), (_144_393)))))
-in (mkQuant _144_396))
-=======
-(let _145_396 = (let _145_395 = (FStar_All.pipe_right pats (FStar_List.map (FStar_List.map (abstr vars))))
-in (let _145_394 = (FStar_List.map fv_sort vars)
-in (let _145_393 = (abstr vars body)
-in ((qop), (_145_395), (wopt), (_145_394), (_145_393)))))
-in (mkQuant _145_396))
->>>>>>> bae9872c
+(let _148_396 = (let _148_395 = (FStar_All.pipe_right pats (FStar_List.map (FStar_List.map (abstr vars))))
+in (let _148_394 = (FStar_List.map fv_sort vars)
+in (let _148_393 = (abstr vars body)
+in ((qop), (_148_395), (wopt), (_148_394), (_148_393)))))
+in (mkQuant _148_396))
 end))
 
 
@@ -1315,54 +1194,29 @@
 
 let mkDefineFun : (Prims.string * (Prims.string * sort) Prims.list * sort * term * caption)  ->  decl = (fun _48_525 -> (match (_48_525) with
 | (nm, vars, s, tm, c) -> begin
-<<<<<<< HEAD
-(let _144_409 = (let _144_408 = (FStar_List.map fv_sort vars)
-in (let _144_407 = (abstr vars tm)
-in ((nm), (_144_408), (s), (_144_407), (c))))
-in DefineFun (_144_409))
-end))
-
-
-let constr_id_of_sort : sort  ->  Prims.string = (fun sort -> (let _144_412 = (strSort sort)
-in (FStar_Util.format1 "%s_constr_id" _144_412)))
-=======
-(let _145_409 = (let _145_408 = (FStar_List.map fv_sort vars)
-in (let _145_407 = (abstr vars tm)
-in ((nm), (_145_408), (s), (_145_407), (c))))
-in DefineFun (_145_409))
-end))
-
-
-let constr_id_of_sort : sort  ->  Prims.string = (fun sort -> (let _145_412 = (strSort sort)
-in (FStar_Util.format1 "%s_constr_id" _145_412)))
->>>>>>> bae9872c
+(let _148_409 = (let _148_408 = (FStar_List.map fv_sort vars)
+in (let _148_407 = (abstr vars tm)
+in ((nm), (_148_408), (s), (_148_407), (c))))
+in DefineFun (_148_409))
+end))
+
+
+let constr_id_of_sort : sort  ->  Prims.string = (fun sort -> (let _148_412 = (strSort sort)
+in (FStar_Util.format1 "%s_constr_id" _148_412)))
 
 
 let fresh_token : (Prims.string * sort)  ->  Prims.int  ->  decl = (fun _48_529 id -> (match (_48_529) with
 | (tok_name, sort) -> begin
-<<<<<<< HEAD
-(let _144_425 = (let _144_424 = (let _144_423 = (let _144_422 = (mkInteger' id)
-in (let _144_421 = (let _144_420 = (let _144_419 = (constr_id_of_sort sort)
-in (let _144_418 = (let _144_417 = (mkApp ((tok_name), ([])))
-in (_144_417)::[])
-in ((_144_419), (_144_418))))
-in (mkApp _144_420))
-in ((_144_422), (_144_421))))
-in (mkEq _144_423))
-in ((_144_424), (Some ("fresh token"))))
-in Assume (_144_425))
-=======
-(let _145_425 = (let _145_424 = (let _145_423 = (let _145_422 = (mkInteger' id)
-in (let _145_421 = (let _145_420 = (let _145_419 = (constr_id_of_sort sort)
-in (let _145_418 = (let _145_417 = (mkApp ((tok_name), ([])))
-in (_145_417)::[])
-in ((_145_419), (_145_418))))
-in (mkApp _145_420))
-in ((_145_422), (_145_421))))
-in (mkEq _145_423))
-in ((_145_424), (Some ("fresh token"))))
-in Assume (_145_425))
->>>>>>> bae9872c
+(let _148_425 = (let _148_424 = (let _148_423 = (let _148_422 = (mkInteger' id)
+in (let _148_421 = (let _148_420 = (let _148_419 = (constr_id_of_sort sort)
+in (let _148_418 = (let _148_417 = (mkApp ((tok_name), ([])))
+in (_148_417)::[])
+in ((_148_419), (_148_418))))
+in (mkApp _148_420))
+in ((_148_422), (_148_421))))
+in (mkEq _148_423))
+in ((_148_424), (Some ("fresh token"))))
+in Assume (_148_425))
 end))
 
 
@@ -1373,41 +1227,24 @@
 let id = (FStar_Util.string_of_int id)
 in (
 
-<<<<<<< HEAD
-let cdecl = (let _144_429 = (let _144_428 = (FStar_All.pipe_right projectors (FStar_List.map Prims.snd))
-in ((name), (_144_428), (sort), (Some ("Constructor"))))
-in DeclFun (_144_429))
-=======
-let cdecl = (let _145_429 = (let _145_428 = (FStar_All.pipe_right projectors (FStar_List.map Prims.snd))
-in ((name), (_145_428), (sort), (Some ("Constructor"))))
-in DeclFun (_145_429))
->>>>>>> bae9872c
+let cdecl = (let _148_429 = (let _148_428 = (FStar_All.pipe_right projectors (FStar_List.map Prims.snd))
+in ((name), (_148_428), (sort), (Some ("Constructor"))))
+in DeclFun (_148_429))
 in (
 
 let n_bvars = (FStar_List.length projectors)
 in (
 
-<<<<<<< HEAD
-let bvar_name = (fun i -> (let _144_432 = (FStar_Util.string_of_int i)
-in (Prims.strcat "x_" _144_432)))
-=======
-let bvar_name = (fun i -> (let _145_432 = (FStar_Util.string_of_int i)
-in (Prims.strcat "x_" _145_432)))
->>>>>>> bae9872c
+let bvar_name = (fun i -> (let _148_432 = (FStar_Util.string_of_int i)
+in (Prims.strcat "x_" _148_432)))
 in (
 
 let bvar_index = (fun i -> (n_bvars - (i + (Prims.parse_int "1"))))
 in (
 
-<<<<<<< HEAD
-let bvar = (fun i s -> (let _144_440 = (let _144_439 = (bvar_name i)
-in ((_144_439), (s)))
-in (mkFreeV _144_440)))
-=======
-let bvar = (fun i s -> (let _145_440 = (let _145_439 = (bvar_name i)
-in ((_145_439), (s)))
-in (mkFreeV _145_440)))
->>>>>>> bae9872c
+let bvar = (fun i s -> (let _148_440 = (let _148_439 = (bvar_name i)
+in ((_148_439), (s)))
+in (mkFreeV _148_440)))
 in (
 
 let bvars = (FStar_All.pipe_right projectors (FStar_List.mapi (fun i _48_550 -> (match (_48_550) with
@@ -1422,33 +1259,18 @@
 let capp = (mkApp ((name), (bvars)))
 in (
 
-<<<<<<< HEAD
-let cid_app = (let _144_444 = (let _144_443 = (constr_id_of_sort sort)
-in ((_144_443), ((capp)::[])))
-in (mkApp _144_444))
-in (
-
-let cid = (let _144_450 = (let _144_449 = (let _144_448 = (let _144_447 = (let _144_446 = (let _144_445 = (mkInteger id)
-in ((_144_445), (cid_app)))
-in (mkEq _144_446))
-in ((((capp)::[])::[]), (bvar_names), (_144_447)))
-in (mkForall _144_448))
-in ((_144_449), (Some ("Constructor distinct"))))
-in Assume (_144_450))
-=======
-let cid_app = (let _145_444 = (let _145_443 = (constr_id_of_sort sort)
-in ((_145_443), ((capp)::[])))
-in (mkApp _145_444))
-in (
-
-let cid = (let _145_450 = (let _145_449 = (let _145_448 = (let _145_447 = (let _145_446 = (let _145_445 = (mkInteger id)
-in ((_145_445), (cid_app)))
-in (mkEq _145_446))
-in ((((capp)::[])::[]), (bvar_names), (_145_447)))
-in (mkForall _145_448))
-in ((_145_449), (Some ("Constructor distinct"))))
-in Assume (_145_450))
->>>>>>> bae9872c
+let cid_app = (let _148_444 = (let _148_443 = (constr_id_of_sort sort)
+in ((_148_443), ((capp)::[])))
+in (mkApp _148_444))
+in (
+
+let cid = (let _148_450 = (let _148_449 = (let _148_448 = (let _148_447 = (let _148_446 = (let _148_445 = (mkInteger id)
+in ((_148_445), (cid_app)))
+in (mkEq _148_446))
+in ((((capp)::[])::[]), (bvar_names), (_148_447)))
+in (mkForall _148_448))
+in ((_148_449), (Some ("Constructor distinct"))))
+in Assume (_148_450))
 in (
 
 let disc_name = (Prims.strcat "is-" name)
@@ -1460,21 +1282,12 @@
 let xx = (mkFreeV xfv)
 in (
 
-<<<<<<< HEAD
-let disc_eq = (let _144_455 = (let _144_454 = (let _144_452 = (let _144_451 = (constr_id_of_sort sort)
-in ((_144_451), ((xx)::[])))
-in (mkApp _144_452))
-in (let _144_453 = (mkInteger id)
-in ((_144_454), (_144_453))))
-in (mkEq _144_455))
-=======
-let disc_eq = (let _145_455 = (let _145_454 = (let _145_452 = (let _145_451 = (constr_id_of_sort sort)
-in ((_145_451), ((xx)::[])))
-in (mkApp _145_452))
-in (let _145_453 = (mkInteger id)
-in ((_145_454), (_145_453))))
-in (mkEq _145_455))
->>>>>>> bae9872c
+let disc_eq = (let _148_455 = (let _148_454 = (let _148_452 = (let _148_451 = (constr_id_of_sort sort)
+in ((_148_451), ((xx)::[])))
+in (mkApp _148_452))
+in (let _148_453 = (mkInteger id)
+in ((_148_454), (_148_453))))
+in (mkEq _148_455))
 in (
 
 let proj_terms = (FStar_All.pipe_right projectors (FStar_List.map (fun _48_562 -> (match (_48_562) with
@@ -1483,15 +1296,9 @@
 end))))
 in (
 
-<<<<<<< HEAD
-let disc_inv_body = (let _144_458 = (let _144_457 = (mkApp ((name), (proj_terms)))
-in ((xx), (_144_457)))
-in (mkEq _144_458))
-=======
-let disc_inv_body = (let _145_458 = (let _145_457 = (mkApp ((name), (proj_terms)))
-in ((xx), (_145_457)))
-in (mkEq _145_458))
->>>>>>> bae9872c
+let disc_inv_body = (let _148_458 = (let _148_457 = (mkApp ((name), (proj_terms)))
+in ((xx), (_148_457)))
+in (mkEq _148_458))
 in (
 
 let disc_ax = (mkAnd ((disc_eq), (disc_inv_body)))
@@ -1500,56 +1307,30 @@
 let disc = (mkDefineFun ((disc_name), ((xfv)::[]), (Bool_sort), (disc_ax), (Some ("Discriminator definition"))))
 in (
 
-<<<<<<< HEAD
-let projs = (let _144_469 = (FStar_All.pipe_right projectors (FStar_List.mapi (fun i _47_570 -> (match (_47_570) with
-=======
-let projs = (let _145_469 = (FStar_All.pipe_right projectors (FStar_List.mapi (fun i _48_570 -> (match (_48_570) with
->>>>>>> bae9872c
+let projs = (let _148_469 = (FStar_All.pipe_right projectors (FStar_List.mapi (fun i _48_570 -> (match (_48_570) with
 | (name, s) -> begin
 (
 
 let cproj_app = (mkApp ((name), ((capp)::[])))
-<<<<<<< HEAD
-in (let _144_468 = (let _144_467 = (let _144_466 = (let _144_465 = (let _144_464 = (let _144_463 = (let _144_462 = (let _144_461 = (bvar i s)
-in ((cproj_app), (_144_461)))
-in (mkEq _144_462))
-in ((((capp)::[])::[]), (bvar_names), (_144_463)))
-in (mkForall _144_464))
-in ((_144_465), (Some ("Projection inverse"))))
-in Assume (_144_466))
-in (_144_467)::[])
-in (DeclFun (((name), ((sort)::[]), (s), (Some ("Projector")))))::_144_468))
+in (let _148_468 = (let _148_467 = (let _148_466 = (let _148_465 = (let _148_464 = (let _148_463 = (let _148_462 = (let _148_461 = (bvar i s)
+in ((cproj_app), (_148_461)))
+in (mkEq _148_462))
+in ((((capp)::[])::[]), (bvar_names), (_148_463)))
+in (mkForall _148_464))
+in ((_148_465), (Some ("Projection inverse"))))
+in Assume (_148_466))
+in (_148_467)::[])
+in (DeclFun (((name), ((sort)::[]), (s), (Some ("Projector")))))::_148_468))
 end))))
-in (FStar_All.pipe_right _144_469 FStar_List.flatten))
-in (let _144_476 = (let _144_471 = (let _144_470 = (FStar_Util.format1 "<start constructor %s>" name)
-in Caption (_144_470))
-in (_144_471)::(cdecl)::(cid)::projs)
-in (let _144_475 = (let _144_474 = (let _144_473 = (let _144_472 = (FStar_Util.format1 "</end constructor %s>" name)
-in Caption (_144_472))
-in (_144_473)::[])
-in (FStar_List.append ((disc)::[]) _144_474))
-in (FStar_List.append _144_476 _144_475)))))))))))))))))))))))
-=======
-in (let _145_468 = (let _145_467 = (let _145_466 = (let _145_465 = (let _145_464 = (let _145_463 = (let _145_462 = (let _145_461 = (bvar i s)
-in ((cproj_app), (_145_461)))
-in (mkEq _145_462))
-in ((((capp)::[])::[]), (bvar_names), (_145_463)))
-in (mkForall _145_464))
-in ((_145_465), (Some ("Projection inverse"))))
-in Assume (_145_466))
-in (_145_467)::[])
-in (DeclFun (((name), ((sort)::[]), (s), (Some ("Projector")))))::_145_468))
-end))))
-in (FStar_All.pipe_right _145_469 FStar_List.flatten))
-in (let _145_476 = (let _145_471 = (let _145_470 = (FStar_Util.format1 "<start constructor %s>" name)
-in Caption (_145_470))
-in (_145_471)::(cdecl)::(cid)::projs)
-in (let _145_475 = (let _145_474 = (let _145_473 = (let _145_472 = (FStar_Util.format1 "</end constructor %s>" name)
-in Caption (_145_472))
-in (_145_473)::[])
-in (FStar_List.append ((disc)::[]) _145_474))
-in (FStar_List.append _145_476 _145_475)))))))))))))))))))))))
->>>>>>> bae9872c
+in (FStar_All.pipe_right _148_469 FStar_List.flatten))
+in (let _148_476 = (let _148_471 = (let _148_470 = (FStar_Util.format1 "<start constructor %s>" name)
+in Caption (_148_470))
+in (_148_471)::(cdecl)::(cid)::projs)
+in (let _148_475 = (let _148_474 = (let _148_473 = (let _148_472 = (FStar_Util.format1 "</end constructor %s>" name)
+in Caption (_148_472))
+in (_148_473)::[])
+in (FStar_List.append ((disc)::[]) _148_474))
+in (FStar_List.append _148_476 _148_475)))))))))))))))))))))))
 end))
 
 
@@ -1571,25 +1352,15 @@
 end)
 in (
 
-<<<<<<< HEAD
-let nm = (let _144_485 = (FStar_Util.string_of_int n)
-in (Prims.strcat prefix _144_485))
-=======
-let nm = (let _145_485 = (FStar_Util.string_of_int n)
-in (Prims.strcat prefix _145_485))
->>>>>>> bae9872c
+let nm = (let _148_485 = (FStar_Util.string_of_int n)
+in (Prims.strcat prefix _148_485))
 in (
 
 let names = (((nm), (s)))::names
 in (
 
-<<<<<<< HEAD
-let b = (let _144_486 = (strSort s)
-in (FStar_Util.format2 "(%s %s)" nm _144_486))
-=======
-let b = (let _145_486 = (strSort s)
-in (FStar_Util.format2 "(%s %s)" nm _145_486))
->>>>>>> bae9872c
+let b = (let _148_486 = (strSort s)
+in (FStar_Util.format2 "(%s %s)" nm _148_486))
 in ((names), ((b)::binders), ((n + (Prims.parse_int "1"))))))))
 end)) ((outer_names), ([]), (start))))
 in (match (_48_592) with
@@ -1614,13 +1385,8 @@
 i
 end
 | BoundV (i) -> begin
-<<<<<<< HEAD
-(let _144_497 = (FStar_List.nth names i)
-in (FStar_All.pipe_right _144_497 Prims.fst))
-=======
-(let _145_497 = (FStar_List.nth names i)
-in (FStar_All.pipe_right _145_497 Prims.fst))
->>>>>>> bae9872c
+(let _148_497 = (FStar_List.nth names i)
+in (FStar_All.pipe_right _148_497 Prims.fst))
 end
 | FreeV (x) -> begin
 (Prims.fst x)
@@ -1629,15 +1395,9 @@
 (op_to_string op)
 end
 | App (op, tms) -> begin
-<<<<<<< HEAD
-(let _144_499 = (let _144_498 = (FStar_List.map (aux n names) tms)
-in (FStar_All.pipe_right _144_498 (FStar_String.concat "\n")))
-in (FStar_Util.format2 "(%s %s)" (op_to_string op) _144_499))
-=======
-(let _145_499 = (let _145_498 = (FStar_List.map (aux n names) tms)
-in (FStar_All.pipe_right _145_498 (FStar_String.concat "\n")))
-in (FStar_Util.format2 "(%s %s)" (op_to_string op) _145_499))
->>>>>>> bae9872c
+(let _148_499 = (let _148_498 = (FStar_List.map (aux n names) tms)
+in (FStar_All.pipe_right _148_498 (FStar_String.concat "\n")))
+in (FStar_Util.format2 "(%s %s)" (op_to_string op) _148_499))
 end
 | Quant (qop, pats, wopt, sorts, body) -> begin
 (
@@ -1654,41 +1414,22 @@
 | (([])::[]) | ([]) -> begin
 ""
 end
-<<<<<<< HEAD
-| _47_633 -> begin
-(let _144_505 = (FStar_All.pipe_right pats (FStar_List.map (fun pats -> (let _144_504 = (let _144_503 = (FStar_List.map (fun p -> (let _144_502 = (aux n names p)
-in (FStar_Util.format1 "%s" _144_502))) pats)
-in (FStar_String.concat " " _144_503))
-in (FStar_Util.format1 "\n:pattern (%s)" _144_504)))))
-in (FStar_All.pipe_right _144_505 (FStar_String.concat "\n")))
+| _48_633 -> begin
+(let _148_505 = (FStar_All.pipe_right pats (FStar_List.map (fun pats -> (let _148_504 = (let _148_503 = (FStar_List.map (fun p -> (let _148_502 = (aux n names p)
+in (FStar_Util.format1 "%s" _148_502))) pats)
+in (FStar_String.concat " " _148_503))
+in (FStar_Util.format1 "\n:pattern (%s)" _148_504)))))
+in (FStar_All.pipe_right _148_505 (FStar_String.concat "\n")))
 end)
 in (match (((pats), (wopt))) with
 | ((([])::[], None)) | (([], None)) -> begin
-(let _144_506 = (aux n names body)
-in (FStar_Util.format3 "(%s (%s)\n %s);;no pats\n" (qop_to_string qop) binders _144_506))
-end
-| _47_645 -> begin
-(let _144_508 = (aux n names body)
-in (let _144_507 = (weightToSmt wopt)
-in (FStar_Util.format5 "(%s (%s)\n (! %s\n %s %s))" (qop_to_string qop) binders _144_508 _144_507 pats_str)))
-=======
-| _48_633 -> begin
-(let _145_505 = (FStar_All.pipe_right pats (FStar_List.map (fun pats -> (let _145_504 = (let _145_503 = (FStar_List.map (fun p -> (let _145_502 = (aux n names p)
-in (FStar_Util.format1 "%s" _145_502))) pats)
-in (FStar_String.concat " " _145_503))
-in (FStar_Util.format1 "\n:pattern (%s)" _145_504)))))
-in (FStar_All.pipe_right _145_505 (FStar_String.concat "\n")))
-end)
-in (match (((pats), (wopt))) with
-| ((([])::[], None)) | (([], None)) -> begin
-(let _145_506 = (aux n names body)
-in (FStar_Util.format3 "(%s (%s)\n %s);;no pats\n" (qop_to_string qop) binders _145_506))
+(let _148_506 = (aux n names body)
+in (FStar_Util.format3 "(%s (%s)\n %s);;no pats\n" (qop_to_string qop) binders _148_506))
 end
 | _48_645 -> begin
-(let _145_508 = (aux n names body)
-in (let _145_507 = (weightToSmt wopt)
-in (FStar_Util.format5 "(%s (%s)\n (! %s\n %s %s))" (qop_to_string qop) binders _145_508 _145_507 pats_str)))
->>>>>>> bae9872c
+(let _148_508 = (aux n names body)
+in (let _148_507 = (weightToSmt wopt)
+in (FStar_Util.format5 "(%s (%s)\n (! %s\n %s %s))" (qop_to_string qop) binders _148_508 _148_507 pats_str)))
 end)))
 end))
 end))
@@ -1724,36 +1465,22 @@
 (mkPrelude z3options)
 end
 | Caption (c) -> begin
-<<<<<<< HEAD
-(let _144_517 = (FStar_All.pipe_right (FStar_Util.splitlines c) (fun _47_7 -> (match (_47_7) with
-=======
-(let _145_517 = (FStar_All.pipe_right (FStar_Util.splitlines c) (fun _48_7 -> (match (_48_7) with
->>>>>>> bae9872c
+(let _148_517 = (FStar_All.pipe_right (FStar_Util.splitlines c) (fun _48_7 -> (match (_48_7) with
 | [] -> begin
 ""
 end
 | (h)::t -> begin
 h
 end)))
-<<<<<<< HEAD
-in (FStar_Util.format1 "\n; %s" _144_517))
-=======
-in (FStar_Util.format1 "\n; %s" _145_517))
->>>>>>> bae9872c
+in (FStar_Util.format1 "\n; %s" _148_517))
 end
 | DeclFun (f, argsorts, retsort, c) -> begin
 (
 
 let l = (FStar_List.map strSort argsorts)
-<<<<<<< HEAD
-in (let _144_519 = (caption_to_string c)
-in (let _144_518 = (strSort retsort)
-in (FStar_Util.format4 "%s(declare-fun %s (%s) %s)" _144_519 f (FStar_String.concat " " l) _144_518))))
-=======
-in (let _145_519 = (caption_to_string c)
-in (let _145_518 = (strSort retsort)
-in (FStar_Util.format4 "%s(declare-fun %s (%s) %s)" _145_519 f (FStar_String.concat " " l) _145_518))))
->>>>>>> bae9872c
+in (let _148_519 = (caption_to_string c)
+in (let _148_518 = (strSort retsort)
+in (FStar_Util.format4 "%s(declare-fun %s (%s) %s)" _148_519 f (FStar_String.concat " " l) _148_518))))
 end
 | DefineFun (f, arg_sorts, retsort, body, c) -> begin
 (
@@ -1763,41 +1490,22 @@
 | (names, binders) -> begin
 (
 
-<<<<<<< HEAD
-let body = (let _144_520 = (FStar_List.map mkFreeV names)
-in (inst _144_520 body))
-in (let _144_523 = (caption_to_string c)
-in (let _144_522 = (strSort retsort)
-in (let _144_521 = (termToSmt body)
-in (FStar_Util.format5 "%s(define-fun %s (%s) %s\n %s)" _144_523 f (FStar_String.concat " " binders) _144_522 _144_521)))))
+let body = (let _148_520 = (FStar_List.map mkFreeV names)
+in (inst _148_520 body))
+in (let _148_523 = (caption_to_string c)
+in (let _148_522 = (strSort retsort)
+in (let _148_521 = (termToSmt body)
+in (FStar_Util.format5 "%s(define-fun %s (%s) %s\n %s)" _148_523 f (FStar_String.concat " " binders) _148_522 _148_521)))))
 end))
 end
 | Assume (t, c) -> begin
-(let _144_525 = (caption_to_string c)
-in (let _144_524 = (termToSmt t)
-in (FStar_Util.format2 "%s(assert %s)" _144_525 _144_524)))
+(let _148_525 = (caption_to_string c)
+in (let _148_524 = (termToSmt t)
+in (FStar_Util.format2 "%s(assert %s)" _148_525 _148_524)))
 end
 | Eval (t) -> begin
-(let _144_526 = (termToSmt t)
-in (FStar_Util.format1 "(eval %s)" _144_526))
-=======
-let body = (let _145_520 = (FStar_List.map mkFreeV names)
-in (inst _145_520 body))
-in (let _145_523 = (caption_to_string c)
-in (let _145_522 = (strSort retsort)
-in (let _145_521 = (termToSmt body)
-in (FStar_Util.format5 "%s(define-fun %s (%s) %s\n %s)" _145_523 f (FStar_String.concat " " binders) _145_522 _145_521)))))
-end))
-end
-| Assume (t, c) -> begin
-(let _145_525 = (caption_to_string c)
-in (let _145_524 = (termToSmt t)
-in (FStar_Util.format2 "%s(assert %s)" _145_525 _145_524)))
-end
-| Eval (t) -> begin
-(let _145_526 = (termToSmt t)
-in (FStar_Util.format1 "(eval %s)" _145_526))
->>>>>>> bae9872c
+(let _148_526 = (termToSmt t)
+in (FStar_Util.format1 "(eval %s)" _148_526))
 end
 | Echo (s) -> begin
 (FStar_Util.format1 "(echo \"%s\")" s)
@@ -1819,15 +1527,9 @@
 let constrs = ((("FString_const"), (((("FString_const_proj_0"), (Int_sort)))::[]), (String_sort), ((Prims.parse_int "0"))))::((("Kind_type"), ([]), (Kind_sort), ((Prims.parse_int "0"))))::((("Kind_arrow"), (((("Kind_arrow_id"), (Int_sort)))::[]), (Kind_sort), ((Prims.parse_int "1"))))::((("Kind_uvar"), (((("Kind_uvar_fst"), (Int_sort)))::[]), (Kind_sort), ((Prims.parse_int "2"))))::((("Typ_fun"), (((("Typ_fun_id"), (Int_sort)))::[]), (Type_sort), ((Prims.parse_int "1"))))::((("Typ_app"), (((("Typ_app_fst"), (Type_sort)))::((("Typ_app_snd"), (Type_sort)))::[]), (Type_sort), ((Prims.parse_int "2"))))::((("Typ_dep"), (((("Typ_dep_fst"), (Type_sort)))::((("Typ_dep_snd"), (Term_sort)))::[]), (Type_sort), ((Prims.parse_int "3"))))::((("Typ_uvar"), (((("Typ_uvar_fst"), (Int_sort)))::[]), (Type_sort), ((Prims.parse_int "4"))))::((("Term_unit"), ([]), (Term_sort), ((Prims.parse_int "0"))))::((("BoxInt"), (((("BoxInt_proj_0"), (Int_sort)))::[]), (Term_sort), ((Prims.parse_int "1"))))::((("BoxBool"), (((("BoxBool_proj_0"), (Bool_sort)))::[]), (Term_sort), ((Prims.parse_int "2"))))::((("BoxString"), (((("BoxString_proj_0"), (String_sort)))::[]), (Term_sort), ((Prims.parse_int "3"))))::((("BoxRef"), (((("BoxRef_proj_0"), (Ref_sort)))::[]), (Term_sort), ((Prims.parse_int "4"))))::((("Exp_uvar"), (((("Exp_uvar_fst"), (Int_sort)))::[]), (Term_sort), ((Prims.parse_int "5"))))::((("LexCons"), (((("LexCons_0"), (Term_sort)))::((("LexCons_1"), (Term_sort)))::[]), (Term_sort), ((Prims.parse_int "6"))))::[]
 in (
 
-<<<<<<< HEAD
-let bcons = (let _144_529 = (let _144_528 = (FStar_All.pipe_right constrs (FStar_List.collect constructor_to_decl))
-in (FStar_All.pipe_right _144_528 (FStar_List.map (declToSmt z3options))))
-in (FStar_All.pipe_right _144_529 (FStar_String.concat "\n")))
-=======
-let bcons = (let _145_529 = (let _145_528 = (FStar_All.pipe_right constrs (FStar_List.collect constructor_to_decl))
-in (FStar_All.pipe_right _145_528 (FStar_List.map (declToSmt z3options))))
-in (FStar_All.pipe_right _145_529 (FStar_String.concat "\n")))
->>>>>>> bae9872c
+let bcons = (let _148_529 = (let _148_528 = (FStar_All.pipe_right constrs (FStar_List.collect constructor_to_decl))
+in (FStar_All.pipe_right _148_528 (FStar_List.map (declToSmt z3options))))
+in (FStar_All.pipe_right _148_529 (FStar_String.concat "\n")))
 in (
 
 let lex_ordering = "\n(define-fun is-Prims.LexCons ((t Term)) Bool \n(is-LexCons t))\n(assert (forall ((x1 Term) (x2 Term) (y1 Term) (y2 Term))\n(iff (Valid (Precedes (LexCons x1 x2) (LexCons y1 y2)))\n(or (Valid (Precedes x1 y1))\n(and (= x1 y1)\n(Valid (Precedes x2 y2)))))))\n"
@@ -1837,17 +1539,10 @@
 let mk_Kind_type : term = (mkApp (("Kind_type"), ([])))
 
 
-<<<<<<< HEAD
-let mk_Kind_uvar : Prims.int  ->  term = (fun i -> (let _144_534 = (let _144_533 = (let _144_532 = (mkInteger' i)
-in (_144_532)::[])
-in (("Kind_uvar"), (_144_533)))
-in (mkApp _144_534)))
-=======
-let mk_Kind_uvar : Prims.int  ->  term = (fun i -> (let _145_534 = (let _145_533 = (let _145_532 = (mkInteger' i)
-in (_145_532)::[])
-in (("Kind_uvar"), (_145_533)))
-in (mkApp _145_534)))
->>>>>>> bae9872c
+let mk_Kind_uvar : Prims.int  ->  term = (fun i -> (let _148_534 = (let _148_533 = (let _148_532 = (mkInteger' i)
+in (_148_532)::[])
+in (("Kind_uvar"), (_148_533)))
+in (mkApp _148_534)))
 
 
 let mk_Typ_app : term  ->  term  ->  term = (fun t1 t2 -> (mkApp (("Typ_app"), ((t1)::(t2)::[]))))
@@ -1856,29 +1551,16 @@
 let mk_Typ_dep : term  ->  term  ->  term = (fun t1 t2 -> (mkApp (("Typ_dep"), ((t1)::(t2)::[]))))
 
 
-<<<<<<< HEAD
-let mk_Typ_uvar : Prims.int  ->  term = (fun i -> (let _144_547 = (let _144_546 = (let _144_545 = (mkInteger' i)
-in (_144_545)::[])
-in (("Typ_uvar"), (_144_546)))
-in (mkApp _144_547)))
-
-
-let mk_Exp_uvar : Prims.int  ->  term = (fun i -> (let _144_552 = (let _144_551 = (let _144_550 = (mkInteger' i)
-in (_144_550)::[])
-in (("Exp_uvar"), (_144_551)))
-in (mkApp _144_552)))
-=======
-let mk_Typ_uvar : Prims.int  ->  term = (fun i -> (let _145_547 = (let _145_546 = (let _145_545 = (mkInteger' i)
-in (_145_545)::[])
-in (("Typ_uvar"), (_145_546)))
-in (mkApp _145_547)))
-
-
-let mk_Exp_uvar : Prims.int  ->  term = (fun i -> (let _145_552 = (let _145_551 = (let _145_550 = (mkInteger' i)
-in (_145_550)::[])
-in (("Exp_uvar"), (_145_551)))
-in (mkApp _145_552)))
->>>>>>> bae9872c
+let mk_Typ_uvar : Prims.int  ->  term = (fun i -> (let _148_547 = (let _148_546 = (let _148_545 = (mkInteger' i)
+in (_148_545)::[])
+in (("Typ_uvar"), (_148_546)))
+in (mkApp _148_547)))
+
+
+let mk_Exp_uvar : Prims.int  ->  term = (fun i -> (let _148_552 = (let _148_551 = (let _148_550 = (mkInteger' i)
+in (_148_550)::[])
+in (("Exp_uvar"), (_148_551)))
+in (mkApp _148_552)))
 
 
 let mk_Term_unit : term = (mkApp (("Term_unit"), ([])))
@@ -1954,95 +1636,49 @@
 | App (Var ("Prims.b2t"), ({tm = App (Var ("Prims.op_Equality"), (_48_750)::(t1)::(t2)::[]); hash = _48_744; freevars = _48_742})::[]) -> begin
 (mkEq ((t1), (t2)))
 end
-<<<<<<< HEAD
-| App (Var ("Prims.b2t"), ({tm = App (Var ("Prims.op_disEquality"), (_47_769)::(t1)::(t2)::[]); hash = _47_763; freevars = _47_761})::[]) -> begin
-(let _144_583 = (mkEq ((t1), (t2)))
-in (mkNot _144_583))
-end
-| App (Var ("Prims.b2t"), ({tm = App (Var ("Prims.op_LessThanOrEqual"), (t1)::(t2)::[]); hash = _47_782; freevars = _47_780})::[]) -> begin
-(let _144_586 = (let _144_585 = (unboxInt t1)
-in (let _144_584 = (unboxInt t2)
-in ((_144_585), (_144_584))))
-in (mkLTE _144_586))
-end
-| App (Var ("Prims.b2t"), ({tm = App (Var ("Prims.op_LessThan"), (t1)::(t2)::[]); hash = _47_799; freevars = _47_797})::[]) -> begin
-(let _144_589 = (let _144_588 = (unboxInt t1)
-in (let _144_587 = (unboxInt t2)
-in ((_144_588), (_144_587))))
-in (mkLT _144_589))
-end
-| App (Var ("Prims.b2t"), ({tm = App (Var ("Prims.op_GreaterThanOrEqual"), (t1)::(t2)::[]); hash = _47_816; freevars = _47_814})::[]) -> begin
-(let _144_592 = (let _144_591 = (unboxInt t1)
-in (let _144_590 = (unboxInt t2)
-in ((_144_591), (_144_590))))
-in (mkGTE _144_592))
-end
-| App (Var ("Prims.b2t"), ({tm = App (Var ("Prims.op_GreaterThan"), (t1)::(t2)::[]); hash = _47_833; freevars = _47_831})::[]) -> begin
-(let _144_595 = (let _144_594 = (unboxInt t1)
-in (let _144_593 = (unboxInt t2)
-in ((_144_594), (_144_593))))
-in (mkGT _144_595))
-end
-| App (Var ("Prims.b2t"), ({tm = App (Var ("Prims.op_AmpAmp"), (t1)::(t2)::[]); hash = _47_850; freevars = _47_848})::[]) -> begin
-(let _144_598 = (let _144_597 = (unboxBool t1)
-in (let _144_596 = (unboxBool t2)
-in ((_144_597), (_144_596))))
-in (mkAnd _144_598))
-end
-| App (Var ("Prims.b2t"), ({tm = App (Var ("Prims.op_BarBar"), (t1)::(t2)::[]); hash = _47_867; freevars = _47_865})::[]) -> begin
-(let _144_601 = (let _144_600 = (unboxBool t1)
-in (let _144_599 = (unboxBool t2)
-in ((_144_600), (_144_599))))
-in (mkOr _144_601))
-end
-| App (Var ("Prims.b2t"), ({tm = App (Var ("Prims.op_Negation"), (t)::[]); hash = _47_884; freevars = _47_882})::[]) -> begin
-(let _144_602 = (unboxBool t)
-in (mkNot _144_602))
-=======
 | App (Var ("Prims.b2t"), ({tm = App (Var ("Prims.op_disEquality"), (_48_769)::(t1)::(t2)::[]); hash = _48_763; freevars = _48_761})::[]) -> begin
-(let _145_583 = (mkEq ((t1), (t2)))
-in (mkNot _145_583))
+(let _148_583 = (mkEq ((t1), (t2)))
+in (mkNot _148_583))
 end
 | App (Var ("Prims.b2t"), ({tm = App (Var ("Prims.op_LessThanOrEqual"), (t1)::(t2)::[]); hash = _48_782; freevars = _48_780})::[]) -> begin
-(let _145_586 = (let _145_585 = (unboxInt t1)
-in (let _145_584 = (unboxInt t2)
-in ((_145_585), (_145_584))))
-in (mkLTE _145_586))
+(let _148_586 = (let _148_585 = (unboxInt t1)
+in (let _148_584 = (unboxInt t2)
+in ((_148_585), (_148_584))))
+in (mkLTE _148_586))
 end
 | App (Var ("Prims.b2t"), ({tm = App (Var ("Prims.op_LessThan"), (t1)::(t2)::[]); hash = _48_799; freevars = _48_797})::[]) -> begin
-(let _145_589 = (let _145_588 = (unboxInt t1)
-in (let _145_587 = (unboxInt t2)
-in ((_145_588), (_145_587))))
-in (mkLT _145_589))
+(let _148_589 = (let _148_588 = (unboxInt t1)
+in (let _148_587 = (unboxInt t2)
+in ((_148_588), (_148_587))))
+in (mkLT _148_589))
 end
 | App (Var ("Prims.b2t"), ({tm = App (Var ("Prims.op_GreaterThanOrEqual"), (t1)::(t2)::[]); hash = _48_816; freevars = _48_814})::[]) -> begin
-(let _145_592 = (let _145_591 = (unboxInt t1)
-in (let _145_590 = (unboxInt t2)
-in ((_145_591), (_145_590))))
-in (mkGTE _145_592))
+(let _148_592 = (let _148_591 = (unboxInt t1)
+in (let _148_590 = (unboxInt t2)
+in ((_148_591), (_148_590))))
+in (mkGTE _148_592))
 end
 | App (Var ("Prims.b2t"), ({tm = App (Var ("Prims.op_GreaterThan"), (t1)::(t2)::[]); hash = _48_833; freevars = _48_831})::[]) -> begin
-(let _145_595 = (let _145_594 = (unboxInt t1)
-in (let _145_593 = (unboxInt t2)
-in ((_145_594), (_145_593))))
-in (mkGT _145_595))
+(let _148_595 = (let _148_594 = (unboxInt t1)
+in (let _148_593 = (unboxInt t2)
+in ((_148_594), (_148_593))))
+in (mkGT _148_595))
 end
 | App (Var ("Prims.b2t"), ({tm = App (Var ("Prims.op_AmpAmp"), (t1)::(t2)::[]); hash = _48_850; freevars = _48_848})::[]) -> begin
-(let _145_598 = (let _145_597 = (unboxBool t1)
-in (let _145_596 = (unboxBool t2)
-in ((_145_597), (_145_596))))
-in (mkAnd _145_598))
+(let _148_598 = (let _148_597 = (unboxBool t1)
+in (let _148_596 = (unboxBool t2)
+in ((_148_597), (_148_596))))
+in (mkAnd _148_598))
 end
 | App (Var ("Prims.b2t"), ({tm = App (Var ("Prims.op_BarBar"), (t1)::(t2)::[]); hash = _48_867; freevars = _48_865})::[]) -> begin
-(let _145_601 = (let _145_600 = (unboxBool t1)
-in (let _145_599 = (unboxBool t2)
-in ((_145_600), (_145_599))))
-in (mkOr _145_601))
+(let _148_601 = (let _148_600 = (unboxBool t1)
+in (let _148_599 = (unboxBool t2)
+in ((_148_600), (_148_599))))
+in (mkOr _148_601))
 end
 | App (Var ("Prims.b2t"), ({tm = App (Var ("Prims.op_Negation"), (t)::[]); hash = _48_884; freevars = _48_882})::[]) -> begin
-(let _145_602 = (unboxBool t)
-in (mkNot _145_602))
->>>>>>> bae9872c
+(let _148_602 = (unboxBool t)
+in (mkNot _148_602))
 end
 | App (Var ("Prims.b2t"), (t)::[]) -> begin
 (unboxBool t)
@@ -2104,25 +1740,14 @@
 let mk_ApplyEF : term  ->  term  ->  term = (fun e f -> (mkApp (("ApplyEF"), ((e)::(f)::[]))))
 
 
-<<<<<<< HEAD
-let mk_String_const : Prims.int  ->  term = (fun i -> (let _144_661 = (let _144_660 = (let _144_659 = (mkInteger' i)
-in (_144_659)::[])
-in (("FString_const"), (_144_660)))
-in (mkApp _144_661)))
-
-
-let mk_Precedes : term  ->  term  ->  term = (fun x1 x2 -> (let _144_666 = (mkApp (("Precedes"), ((x1)::(x2)::[])))
-in (FStar_All.pipe_right _144_666 mk_Valid)))
-=======
-let mk_String_const : Prims.int  ->  term = (fun i -> (let _145_661 = (let _145_660 = (let _145_659 = (mkInteger' i)
-in (_145_659)::[])
-in (("FString_const"), (_145_660)))
-in (mkApp _145_661)))
-
-
-let mk_Precedes : term  ->  term  ->  term = (fun x1 x2 -> (let _145_666 = (mkApp (("Precedes"), ((x1)::(x2)::[])))
-in (FStar_All.pipe_right _145_666 mk_Valid)))
->>>>>>> bae9872c
+let mk_String_const : Prims.int  ->  term = (fun i -> (let _148_661 = (let _148_660 = (let _148_659 = (mkInteger' i)
+in (_148_659)::[])
+in (("FString_const"), (_148_660)))
+in (mkApp _148_661)))
+
+
+let mk_Precedes : term  ->  term  ->  term = (fun x1 x2 -> (let _148_666 = (mkApp (("Precedes"), ((x1)::(x2)::[])))
+in (FStar_All.pipe_right _148_666 mk_Valid)))
 
 
 let mk_LexCons : term  ->  term  ->  term = (fun x1 x2 -> (mkApp (("LexCons"), ((x1)::(x2)::[]))))
@@ -2131,17 +1756,10 @@
 let rec n_fuel : Prims.int  ->  term = (fun n -> if (n = (Prims.parse_int "0")) then begin
 (mkApp (("ZFuel"), ([])))
 end else begin
-<<<<<<< HEAD
-(let _144_675 = (let _144_674 = (let _144_673 = (n_fuel (n - (Prims.parse_int "1")))
-in (_144_673)::[])
-in (("SFuel"), (_144_674)))
-in (mkApp _144_675))
-=======
-(let _145_675 = (let _145_674 = (let _145_673 = (n_fuel (n - (Prims.parse_int "1")))
-in (_145_673)::[])
-in (("SFuel"), (_145_674)))
-in (mkApp _145_675))
->>>>>>> bae9872c
+(let _148_675 = (let _148_674 = (let _148_673 = (n_fuel (n - (Prims.parse_int "1")))
+in (_148_673)::[])
+in (("SFuel"), (_148_674)))
+in (mkApp _148_675))
 end)
 
 
@@ -2153,13 +1771,8 @@
 
 let mk_and_opt : term Prims.option  ->  term Prims.option  ->  term Prims.option = (fun p1 p2 -> (match (((p1), (p2))) with
 | (Some (p1), Some (p2)) -> begin
-<<<<<<< HEAD
-(let _144_680 = (mkAnd ((p1), (p2)))
-in Some (_144_680))
-=======
-(let _145_680 = (mkAnd ((p1), (p2)))
-in Some (_145_680))
->>>>>>> bae9872c
+(let _148_680 = (mkAnd ((p1), (p2)))
+in Some (_148_680))
 end
 | ((Some (p), None)) | ((None, Some (p))) -> begin
 Some (p)
@@ -2195,51 +1808,28 @@
 (FStar_Util.format1 "Integer %s" n)
 end
 | BoundV (n) -> begin
-<<<<<<< HEAD
-(let _144_697 = (FStar_Util.string_of_int n)
-in (FStar_Util.format1 "BoundV %s" _144_697))
-=======
-(let _145_697 = (FStar_Util.string_of_int n)
-in (FStar_Util.format1 "BoundV %s" _145_697))
->>>>>>> bae9872c
+(let _148_697 = (FStar_Util.string_of_int n)
+in (FStar_Util.format1 "BoundV %s" _148_697))
 end
 | FreeV (fv) -> begin
 (FStar_Util.format1 "FreeV %s" (Prims.fst fv))
 end
 | App (op, l) -> begin
-<<<<<<< HEAD
-(let _144_698 = (print_smt_term_list l)
-in (FStar_Util.format2 "App %s [ %s ]" (op_to_string op) _144_698))
-end
-| Quant (qop, l, _47_987, _47_989, t) -> begin
-(let _144_700 = (print_smt_term_list_list l)
-in (let _144_699 = (print_smt_term t)
-in (FStar_Util.format3 "Quant %s %s %s" (qop_to_string qop) _144_700 _144_699)))
-end))
-and print_smt_term_list : term Prims.list  ->  Prims.string = (fun l -> (FStar_List.fold_left (fun s t -> (let _144_705 = (let _144_704 = (print_smt_term t)
-in (Prims.strcat "; " _144_704))
-in (Prims.strcat s _144_705))) "" l))
-and print_smt_term_list_list : term Prims.list Prims.list  ->  Prims.string = (fun l -> (FStar_List.fold_left (fun s l -> (let _144_711 = (let _144_710 = (let _144_709 = (print_smt_term_list l)
-in (Prims.strcat _144_709 " ] "))
-in (Prims.strcat "; [ " _144_710))
-in (Prims.strcat s _144_711))) "" l))
-=======
-(let _145_698 = (print_smt_term_list l)
-in (FStar_Util.format2 "App %s [ %s ]" (op_to_string op) _145_698))
+(let _148_698 = (print_smt_term_list l)
+in (FStar_Util.format2 "App %s [ %s ]" (op_to_string op) _148_698))
 end
 | Quant (qop, l, _48_987, _48_989, t) -> begin
-(let _145_700 = (print_smt_term_list_list l)
-in (let _145_699 = (print_smt_term t)
-in (FStar_Util.format3 "Quant %s %s %s" (qop_to_string qop) _145_700 _145_699)))
-end))
-and print_smt_term_list : term Prims.list  ->  Prims.string = (fun l -> (FStar_List.fold_left (fun s t -> (let _145_705 = (let _145_704 = (print_smt_term t)
-in (Prims.strcat "; " _145_704))
-in (Prims.strcat s _145_705))) "" l))
-and print_smt_term_list_list : term Prims.list Prims.list  ->  Prims.string = (fun l -> (FStar_List.fold_left (fun s l -> (let _145_711 = (let _145_710 = (let _145_709 = (print_smt_term_list l)
-in (Prims.strcat _145_709 " ] "))
-in (Prims.strcat "; [ " _145_710))
-in (Prims.strcat s _145_711))) "" l))
->>>>>>> bae9872c
-
-
-
+(let _148_700 = (print_smt_term_list_list l)
+in (let _148_699 = (print_smt_term t)
+in (FStar_Util.format3 "Quant %s %s %s" (qop_to_string qop) _148_700 _148_699)))
+end))
+and print_smt_term_list : term Prims.list  ->  Prims.string = (fun l -> (FStar_List.fold_left (fun s t -> (let _148_705 = (let _148_704 = (print_smt_term t)
+in (Prims.strcat "; " _148_704))
+in (Prims.strcat s _148_705))) "" l))
+and print_smt_term_list_list : term Prims.list Prims.list  ->  Prims.string = (fun l -> (FStar_List.fold_left (fun s l -> (let _148_711 = (let _148_710 = (let _148_709 = (print_smt_term_list l)
+in (Prims.strcat _148_709 " ] "))
+in (Prims.strcat "; [ " _148_710))
+in (Prims.strcat s _148_711))) "" l))
+
+
+
