open Prims
type binding =
  | Binding_var of FStar_Syntax_Syntax.bv
  | Binding_lid of (FStar_Ident.lident,FStar_Syntax_Syntax.tscheme)
  FStar_Pervasives_Native.tuple2
  | Binding_sig of (FStar_Ident.lident Prims.list,FStar_Syntax_Syntax.sigelt)
  FStar_Pervasives_Native.tuple2
  | Binding_univ of FStar_Syntax_Syntax.univ_name
  | Binding_sig_inst of
  (FStar_Ident.lident Prims.list,FStar_Syntax_Syntax.sigelt,FStar_Syntax_Syntax.universes)
  FStar_Pervasives_Native.tuple3[@@deriving show]
let uu___is_Binding_var: binding -> Prims.bool =
  fun projectee  ->
    match projectee with | Binding_var _0 -> true | uu____43 -> false
let __proj__Binding_var__item___0: binding -> FStar_Syntax_Syntax.bv =
  fun projectee  -> match projectee with | Binding_var _0 -> _0
let uu___is_Binding_lid: binding -> Prims.bool =
  fun projectee  ->
    match projectee with | Binding_lid _0 -> true | uu____59 -> false
let __proj__Binding_lid__item___0:
  binding ->
    (FStar_Ident.lident,FStar_Syntax_Syntax.tscheme)
      FStar_Pervasives_Native.tuple2
  = fun projectee  -> match projectee with | Binding_lid _0 -> _0
let uu___is_Binding_sig: binding -> Prims.bool =
  fun projectee  ->
    match projectee with | Binding_sig _0 -> true | uu____89 -> false
let __proj__Binding_sig__item___0:
  binding ->
    (FStar_Ident.lident Prims.list,FStar_Syntax_Syntax.sigelt)
      FStar_Pervasives_Native.tuple2
  = fun projectee  -> match projectee with | Binding_sig _0 -> _0
let uu___is_Binding_univ: binding -> Prims.bool =
  fun projectee  ->
    match projectee with | Binding_univ _0 -> true | uu____119 -> false
let __proj__Binding_univ__item___0: binding -> FStar_Syntax_Syntax.univ_name
  = fun projectee  -> match projectee with | Binding_univ _0 -> _0
let uu___is_Binding_sig_inst: binding -> Prims.bool =
  fun projectee  ->
    match projectee with | Binding_sig_inst _0 -> true | uu____139 -> false
let __proj__Binding_sig_inst__item___0:
  binding ->
    (FStar_Ident.lident Prims.list,FStar_Syntax_Syntax.sigelt,FStar_Syntax_Syntax.universes)
      FStar_Pervasives_Native.tuple3
  = fun projectee  -> match projectee with | Binding_sig_inst _0 -> _0
type delta_level =
  | NoDelta
  | Inlining
  | Eager_unfolding_only
  | Unfold of FStar_Syntax_Syntax.delta_depth
  | UnfoldTac[@@deriving show]
let uu___is_NoDelta: delta_level -> Prims.bool =
  fun projectee  ->
    match projectee with | NoDelta  -> true | uu____178 -> false
let uu___is_Inlining: delta_level -> Prims.bool =
  fun projectee  ->
    match projectee with | Inlining  -> true | uu____182 -> false
let uu___is_Eager_unfolding_only: delta_level -> Prims.bool =
  fun projectee  ->
    match projectee with | Eager_unfolding_only  -> true | uu____186 -> false
let uu___is_Unfold: delta_level -> Prims.bool =
  fun projectee  ->
    match projectee with | Unfold _0 -> true | uu____191 -> false
let __proj__Unfold__item___0: delta_level -> FStar_Syntax_Syntax.delta_depth
  = fun projectee  -> match projectee with | Unfold _0 -> _0
let uu___is_UnfoldTac: delta_level -> Prims.bool =
  fun projectee  ->
    match projectee with | UnfoldTac  -> true | uu____202 -> false
type mlift =
  {
  mlift_wp:
    FStar_Syntax_Syntax.typ ->
      FStar_Syntax_Syntax.typ -> FStar_Syntax_Syntax.typ;
  mlift_term:
    (FStar_Syntax_Syntax.typ ->
       FStar_Syntax_Syntax.typ ->
         FStar_Syntax_Syntax.term -> FStar_Syntax_Syntax.term)
      FStar_Pervasives_Native.option;}[@@deriving show]
let __proj__Mkmlift__item__mlift_wp:
  mlift ->
    FStar_Syntax_Syntax.typ ->
      FStar_Syntax_Syntax.typ -> FStar_Syntax_Syntax.typ
  =
  fun projectee  ->
    match projectee with
    | { mlift_wp = __fname__mlift_wp; mlift_term = __fname__mlift_term;_} ->
        __fname__mlift_wp
let __proj__Mkmlift__item__mlift_term:
  mlift ->
    (FStar_Syntax_Syntax.typ ->
       FStar_Syntax_Syntax.typ ->
         FStar_Syntax_Syntax.term -> FStar_Syntax_Syntax.term)
      FStar_Pervasives_Native.option
  =
  fun projectee  ->
    match projectee with
    | { mlift_wp = __fname__mlift_wp; mlift_term = __fname__mlift_term;_} ->
        __fname__mlift_term
type edge =
  {
  msource: FStar_Ident.lident;
  mtarget: FStar_Ident.lident;
  mlift: mlift;}[@@deriving show]
let __proj__Mkedge__item__msource: edge -> FStar_Ident.lident =
  fun projectee  ->
    match projectee with
    | { msource = __fname__msource; mtarget = __fname__mtarget;
        mlift = __fname__mlift;_} -> __fname__msource
let __proj__Mkedge__item__mtarget: edge -> FStar_Ident.lident =
  fun projectee  ->
    match projectee with
    | { msource = __fname__msource; mtarget = __fname__mtarget;
        mlift = __fname__mlift;_} -> __fname__mtarget
let __proj__Mkedge__item__mlift: edge -> mlift =
  fun projectee  ->
    match projectee with
    | { msource = __fname__msource; mtarget = __fname__mtarget;
        mlift = __fname__mlift;_} -> __fname__mlift
type effects =
  {
  decls:
    (FStar_Syntax_Syntax.eff_decl,FStar_Syntax_Syntax.qualifier Prims.list)
      FStar_Pervasives_Native.tuple2 Prims.list;
  order: edge Prims.list;
  joins:
    (FStar_Ident.lident,FStar_Ident.lident,FStar_Ident.lident,mlift,mlift)
      FStar_Pervasives_Native.tuple5 Prims.list;}[@@deriving show]
let __proj__Mkeffects__item__decls:
  effects ->
    (FStar_Syntax_Syntax.eff_decl,FStar_Syntax_Syntax.qualifier Prims.list)
      FStar_Pervasives_Native.tuple2 Prims.list
  =
  fun projectee  ->
    match projectee with
    | { decls = __fname__decls; order = __fname__order;
        joins = __fname__joins;_} -> __fname__decls
let __proj__Mkeffects__item__order: effects -> edge Prims.list =
  fun projectee  ->
    match projectee with
    | { decls = __fname__decls; order = __fname__order;
        joins = __fname__joins;_} -> __fname__order
let __proj__Mkeffects__item__joins:
  effects ->
    (FStar_Ident.lident,FStar_Ident.lident,FStar_Ident.lident,mlift,mlift)
      FStar_Pervasives_Native.tuple5 Prims.list
  =
  fun projectee  ->
    match projectee with
    | { decls = __fname__decls; order = __fname__order;
        joins = __fname__joins;_} -> __fname__joins
type name_prefix = Prims.string Prims.list[@@deriving show]
type proof_namespace =
  (name_prefix,Prims.bool) FStar_Pervasives_Native.tuple2 Prims.list[@@deriving
                                                                    show]
type cached_elt =
  (((FStar_Syntax_Syntax.universes,FStar_Syntax_Syntax.typ)
      FStar_Pervasives_Native.tuple2,(FStar_Syntax_Syntax.sigelt,FStar_Syntax_Syntax.universes
                                                                   FStar_Pervasives_Native.option)
                                       FStar_Pervasives_Native.tuple2)
     FStar_Util.either,FStar_Range.range)
    FStar_Pervasives_Native.tuple2[@@deriving show]
type goal = FStar_Syntax_Syntax.term[@@deriving show]
type env =
  {
  solver: solver_t;
  range: FStar_Range.range;
  curmodule: FStar_Ident.lident;
  gamma: binding Prims.list;
  gamma_cache: cached_elt FStar_Util.smap;
  modules: FStar_Syntax_Syntax.modul Prims.list;
  expected_typ: FStar_Syntax_Syntax.typ FStar_Pervasives_Native.option;
  sigtab: FStar_Syntax_Syntax.sigelt FStar_Util.smap;
  is_pattern: Prims.bool;
  instantiate_imp: Prims.bool;
  effects: effects;
  generalize: Prims.bool;
  letrecs:
    (FStar_Syntax_Syntax.lbname,FStar_Syntax_Syntax.typ)
      FStar_Pervasives_Native.tuple2 Prims.list;
  top_level: Prims.bool;
  check_uvars: Prims.bool;
  use_eq: Prims.bool;
  is_iface: Prims.bool;
  admit: Prims.bool;
  lax: Prims.bool;
  lax_universes: Prims.bool;
  failhard: Prims.bool;
  nosynth: Prims.bool;
  tc_term:
    env ->
      FStar_Syntax_Syntax.term ->
        (FStar_Syntax_Syntax.term,FStar_Syntax_Syntax.lcomp,guard_t)
          FStar_Pervasives_Native.tuple3;
  type_of:
    env ->
      FStar_Syntax_Syntax.term ->
        (FStar_Syntax_Syntax.term,FStar_Syntax_Syntax.typ,guard_t)
          FStar_Pervasives_Native.tuple3;
  universe_of:
    env -> FStar_Syntax_Syntax.term -> FStar_Syntax_Syntax.universe;
  use_bv_sorts: Prims.bool;
  qname_and_index:
    (FStar_Ident.lident,Prims.int) FStar_Pervasives_Native.tuple2
      FStar_Pervasives_Native.option;
  proof_ns: proof_namespace;
  synth:
    env ->
      FStar_Syntax_Syntax.typ ->
        FStar_Syntax_Syntax.term -> FStar_Syntax_Syntax.term;
  is_native_tactic: FStar_Ident.lid -> Prims.bool;
  identifier_info: FStar_TypeChecker_Common.id_info_table FStar_ST.ref;
  tc_hooks: tcenv_hooks;
  dsenv: FStar_ToSyntax_Env.env;
  dep_graph: FStar_Parser_Dep.deps;}[@@deriving show]
and solver_t =
  {
  init: env -> Prims.unit;
  push: Prims.string -> Prims.unit;
  pop: Prims.string -> Prims.unit;
  encode_modul: env -> FStar_Syntax_Syntax.modul -> Prims.unit;
  encode_sig: env -> FStar_Syntax_Syntax.sigelt -> Prims.unit;
  preprocess:
    env ->
      goal ->
        (env,goal,FStar_Options.optionstate) FStar_Pervasives_Native.tuple3
          Prims.list;
  solve:
    (Prims.unit -> Prims.string) FStar_Pervasives_Native.option ->
      env -> FStar_Syntax_Syntax.typ -> Prims.unit;
  finish: Prims.unit -> Prims.unit;
  refresh: Prims.unit -> Prims.unit;}[@@deriving show]
and guard_t =
  {
  guard_f: FStar_TypeChecker_Common.guard_formula;
  deferred: FStar_TypeChecker_Common.deferred;
  univ_ineqs:
    (FStar_Syntax_Syntax.universe Prims.list,FStar_TypeChecker_Common.univ_ineq
                                               Prims.list)
      FStar_Pervasives_Native.tuple2;
  implicits:
    (Prims.string,env,FStar_Syntax_Syntax.uvar,FStar_Syntax_Syntax.term,
      FStar_Syntax_Syntax.typ,FStar_Range.range)
      FStar_Pervasives_Native.tuple6 Prims.list;}[@@deriving show]
and tcenv_hooks = {
  tc_push_in_gamma_hook: env -> binding -> Prims.unit;}[@@deriving show]
let __proj__Mkenv__item__solver: env -> solver_t =
  fun projectee  ->
    match projectee with
    | { solver = __fname__solver; range = __fname__range;
        curmodule = __fname__curmodule; gamma = __fname__gamma;
        gamma_cache = __fname__gamma_cache; modules = __fname__modules;
        expected_typ = __fname__expected_typ; sigtab = __fname__sigtab;
        is_pattern = __fname__is_pattern;
        instantiate_imp = __fname__instantiate_imp;
        effects = __fname__effects; generalize = __fname__generalize;
        letrecs = __fname__letrecs; top_level = __fname__top_level;
        check_uvars = __fname__check_uvars; use_eq = __fname__use_eq;
        is_iface = __fname__is_iface; admit = __fname__admit;
        lax = __fname__lax; lax_universes = __fname__lax_universes;
        failhard = __fname__failhard; nosynth = __fname__nosynth;
        tc_term = __fname__tc_term; type_of = __fname__type_of;
        universe_of = __fname__universe_of;
        use_bv_sorts = __fname__use_bv_sorts;
        qname_and_index = __fname__qname_and_index;
        proof_ns = __fname__proof_ns; synth = __fname__synth;
        is_native_tactic = __fname__is_native_tactic;
        identifier_info = __fname__identifier_info;
        tc_hooks = __fname__tc_hooks; dsenv = __fname__dsenv;
        dep_graph = __fname__dep_graph;_} -> __fname__solver
let __proj__Mkenv__item__range: env -> FStar_Range.range =
  fun projectee  ->
    match projectee with
    | { solver = __fname__solver; range = __fname__range;
        curmodule = __fname__curmodule; gamma = __fname__gamma;
        gamma_cache = __fname__gamma_cache; modules = __fname__modules;
        expected_typ = __fname__expected_typ; sigtab = __fname__sigtab;
        is_pattern = __fname__is_pattern;
        instantiate_imp = __fname__instantiate_imp;
        effects = __fname__effects; generalize = __fname__generalize;
        letrecs = __fname__letrecs; top_level = __fname__top_level;
        check_uvars = __fname__check_uvars; use_eq = __fname__use_eq;
        is_iface = __fname__is_iface; admit = __fname__admit;
        lax = __fname__lax; lax_universes = __fname__lax_universes;
        failhard = __fname__failhard; nosynth = __fname__nosynth;
        tc_term = __fname__tc_term; type_of = __fname__type_of;
        universe_of = __fname__universe_of;
        use_bv_sorts = __fname__use_bv_sorts;
        qname_and_index = __fname__qname_and_index;
        proof_ns = __fname__proof_ns; synth = __fname__synth;
        is_native_tactic = __fname__is_native_tactic;
        identifier_info = __fname__identifier_info;
        tc_hooks = __fname__tc_hooks; dsenv = __fname__dsenv;
        dep_graph = __fname__dep_graph;_} -> __fname__range
let __proj__Mkenv__item__curmodule: env -> FStar_Ident.lident =
  fun projectee  ->
    match projectee with
    | { solver = __fname__solver; range = __fname__range;
        curmodule = __fname__curmodule; gamma = __fname__gamma;
        gamma_cache = __fname__gamma_cache; modules = __fname__modules;
        expected_typ = __fname__expected_typ; sigtab = __fname__sigtab;
        is_pattern = __fname__is_pattern;
        instantiate_imp = __fname__instantiate_imp;
        effects = __fname__effects; generalize = __fname__generalize;
        letrecs = __fname__letrecs; top_level = __fname__top_level;
        check_uvars = __fname__check_uvars; use_eq = __fname__use_eq;
        is_iface = __fname__is_iface; admit = __fname__admit;
        lax = __fname__lax; lax_universes = __fname__lax_universes;
        failhard = __fname__failhard; nosynth = __fname__nosynth;
        tc_term = __fname__tc_term; type_of = __fname__type_of;
        universe_of = __fname__universe_of;
        use_bv_sorts = __fname__use_bv_sorts;
        qname_and_index = __fname__qname_and_index;
        proof_ns = __fname__proof_ns; synth = __fname__synth;
        is_native_tactic = __fname__is_native_tactic;
        identifier_info = __fname__identifier_info;
        tc_hooks = __fname__tc_hooks; dsenv = __fname__dsenv;
        dep_graph = __fname__dep_graph;_} -> __fname__curmodule
let __proj__Mkenv__item__gamma: env -> binding Prims.list =
  fun projectee  ->
    match projectee with
    | { solver = __fname__solver; range = __fname__range;
        curmodule = __fname__curmodule; gamma = __fname__gamma;
        gamma_cache = __fname__gamma_cache; modules = __fname__modules;
        expected_typ = __fname__expected_typ; sigtab = __fname__sigtab;
        is_pattern = __fname__is_pattern;
        instantiate_imp = __fname__instantiate_imp;
        effects = __fname__effects; generalize = __fname__generalize;
        letrecs = __fname__letrecs; top_level = __fname__top_level;
        check_uvars = __fname__check_uvars; use_eq = __fname__use_eq;
        is_iface = __fname__is_iface; admit = __fname__admit;
        lax = __fname__lax; lax_universes = __fname__lax_universes;
        failhard = __fname__failhard; nosynth = __fname__nosynth;
        tc_term = __fname__tc_term; type_of = __fname__type_of;
        universe_of = __fname__universe_of;
        use_bv_sorts = __fname__use_bv_sorts;
        qname_and_index = __fname__qname_and_index;
        proof_ns = __fname__proof_ns; synth = __fname__synth;
        is_native_tactic = __fname__is_native_tactic;
        identifier_info = __fname__identifier_info;
        tc_hooks = __fname__tc_hooks; dsenv = __fname__dsenv;
        dep_graph = __fname__dep_graph;_} -> __fname__gamma
let __proj__Mkenv__item__gamma_cache: env -> cached_elt FStar_Util.smap =
  fun projectee  ->
    match projectee with
    | { solver = __fname__solver; range = __fname__range;
        curmodule = __fname__curmodule; gamma = __fname__gamma;
        gamma_cache = __fname__gamma_cache; modules = __fname__modules;
        expected_typ = __fname__expected_typ; sigtab = __fname__sigtab;
        is_pattern = __fname__is_pattern;
        instantiate_imp = __fname__instantiate_imp;
        effects = __fname__effects; generalize = __fname__generalize;
        letrecs = __fname__letrecs; top_level = __fname__top_level;
        check_uvars = __fname__check_uvars; use_eq = __fname__use_eq;
        is_iface = __fname__is_iface; admit = __fname__admit;
        lax = __fname__lax; lax_universes = __fname__lax_universes;
        failhard = __fname__failhard; nosynth = __fname__nosynth;
        tc_term = __fname__tc_term; type_of = __fname__type_of;
        universe_of = __fname__universe_of;
        use_bv_sorts = __fname__use_bv_sorts;
        qname_and_index = __fname__qname_and_index;
        proof_ns = __fname__proof_ns; synth = __fname__synth;
        is_native_tactic = __fname__is_native_tactic;
        identifier_info = __fname__identifier_info;
        tc_hooks = __fname__tc_hooks; dsenv = __fname__dsenv;
        dep_graph = __fname__dep_graph;_} -> __fname__gamma_cache
let __proj__Mkenv__item__modules: env -> FStar_Syntax_Syntax.modul Prims.list
  =
  fun projectee  ->
    match projectee with
    | { solver = __fname__solver; range = __fname__range;
        curmodule = __fname__curmodule; gamma = __fname__gamma;
        gamma_cache = __fname__gamma_cache; modules = __fname__modules;
        expected_typ = __fname__expected_typ; sigtab = __fname__sigtab;
        is_pattern = __fname__is_pattern;
        instantiate_imp = __fname__instantiate_imp;
        effects = __fname__effects; generalize = __fname__generalize;
        letrecs = __fname__letrecs; top_level = __fname__top_level;
        check_uvars = __fname__check_uvars; use_eq = __fname__use_eq;
        is_iface = __fname__is_iface; admit = __fname__admit;
        lax = __fname__lax; lax_universes = __fname__lax_universes;
        failhard = __fname__failhard; nosynth = __fname__nosynth;
        tc_term = __fname__tc_term; type_of = __fname__type_of;
        universe_of = __fname__universe_of;
        use_bv_sorts = __fname__use_bv_sorts;
        qname_and_index = __fname__qname_and_index;
        proof_ns = __fname__proof_ns; synth = __fname__synth;
        is_native_tactic = __fname__is_native_tactic;
        identifier_info = __fname__identifier_info;
        tc_hooks = __fname__tc_hooks; dsenv = __fname__dsenv;
        dep_graph = __fname__dep_graph;_} -> __fname__modules
let __proj__Mkenv__item__expected_typ:
  env -> FStar_Syntax_Syntax.typ FStar_Pervasives_Native.option =
  fun projectee  ->
    match projectee with
    | { solver = __fname__solver; range = __fname__range;
        curmodule = __fname__curmodule; gamma = __fname__gamma;
        gamma_cache = __fname__gamma_cache; modules = __fname__modules;
        expected_typ = __fname__expected_typ; sigtab = __fname__sigtab;
        is_pattern = __fname__is_pattern;
        instantiate_imp = __fname__instantiate_imp;
        effects = __fname__effects; generalize = __fname__generalize;
        letrecs = __fname__letrecs; top_level = __fname__top_level;
        check_uvars = __fname__check_uvars; use_eq = __fname__use_eq;
        is_iface = __fname__is_iface; admit = __fname__admit;
        lax = __fname__lax; lax_universes = __fname__lax_universes;
        failhard = __fname__failhard; nosynth = __fname__nosynth;
        tc_term = __fname__tc_term; type_of = __fname__type_of;
        universe_of = __fname__universe_of;
        use_bv_sorts = __fname__use_bv_sorts;
        qname_and_index = __fname__qname_and_index;
        proof_ns = __fname__proof_ns; synth = __fname__synth;
        is_native_tactic = __fname__is_native_tactic;
        identifier_info = __fname__identifier_info;
        tc_hooks = __fname__tc_hooks; dsenv = __fname__dsenv;
        dep_graph = __fname__dep_graph;_} -> __fname__expected_typ
let __proj__Mkenv__item__sigtab:
  env -> FStar_Syntax_Syntax.sigelt FStar_Util.smap =
  fun projectee  ->
    match projectee with
    | { solver = __fname__solver; range = __fname__range;
        curmodule = __fname__curmodule; gamma = __fname__gamma;
        gamma_cache = __fname__gamma_cache; modules = __fname__modules;
        expected_typ = __fname__expected_typ; sigtab = __fname__sigtab;
        is_pattern = __fname__is_pattern;
        instantiate_imp = __fname__instantiate_imp;
        effects = __fname__effects; generalize = __fname__generalize;
        letrecs = __fname__letrecs; top_level = __fname__top_level;
        check_uvars = __fname__check_uvars; use_eq = __fname__use_eq;
        is_iface = __fname__is_iface; admit = __fname__admit;
        lax = __fname__lax; lax_universes = __fname__lax_universes;
        failhard = __fname__failhard; nosynth = __fname__nosynth;
        tc_term = __fname__tc_term; type_of = __fname__type_of;
        universe_of = __fname__universe_of;
        use_bv_sorts = __fname__use_bv_sorts;
        qname_and_index = __fname__qname_and_index;
        proof_ns = __fname__proof_ns; synth = __fname__synth;
        is_native_tactic = __fname__is_native_tactic;
        identifier_info = __fname__identifier_info;
        tc_hooks = __fname__tc_hooks; dsenv = __fname__dsenv;
        dep_graph = __fname__dep_graph;_} -> __fname__sigtab
let __proj__Mkenv__item__is_pattern: env -> Prims.bool =
  fun projectee  ->
    match projectee with
    | { solver = __fname__solver; range = __fname__range;
        curmodule = __fname__curmodule; gamma = __fname__gamma;
        gamma_cache = __fname__gamma_cache; modules = __fname__modules;
        expected_typ = __fname__expected_typ; sigtab = __fname__sigtab;
        is_pattern = __fname__is_pattern;
        instantiate_imp = __fname__instantiate_imp;
        effects = __fname__effects; generalize = __fname__generalize;
        letrecs = __fname__letrecs; top_level = __fname__top_level;
        check_uvars = __fname__check_uvars; use_eq = __fname__use_eq;
        is_iface = __fname__is_iface; admit = __fname__admit;
        lax = __fname__lax; lax_universes = __fname__lax_universes;
        failhard = __fname__failhard; nosynth = __fname__nosynth;
        tc_term = __fname__tc_term; type_of = __fname__type_of;
        universe_of = __fname__universe_of;
        use_bv_sorts = __fname__use_bv_sorts;
        qname_and_index = __fname__qname_and_index;
        proof_ns = __fname__proof_ns; synth = __fname__synth;
        is_native_tactic = __fname__is_native_tactic;
        identifier_info = __fname__identifier_info;
        tc_hooks = __fname__tc_hooks; dsenv = __fname__dsenv;
        dep_graph = __fname__dep_graph;_} -> __fname__is_pattern
let __proj__Mkenv__item__instantiate_imp: env -> Prims.bool =
  fun projectee  ->
    match projectee with
    | { solver = __fname__solver; range = __fname__range;
        curmodule = __fname__curmodule; gamma = __fname__gamma;
        gamma_cache = __fname__gamma_cache; modules = __fname__modules;
        expected_typ = __fname__expected_typ; sigtab = __fname__sigtab;
        is_pattern = __fname__is_pattern;
        instantiate_imp = __fname__instantiate_imp;
        effects = __fname__effects; generalize = __fname__generalize;
        letrecs = __fname__letrecs; top_level = __fname__top_level;
        check_uvars = __fname__check_uvars; use_eq = __fname__use_eq;
        is_iface = __fname__is_iface; admit = __fname__admit;
        lax = __fname__lax; lax_universes = __fname__lax_universes;
        failhard = __fname__failhard; nosynth = __fname__nosynth;
        tc_term = __fname__tc_term; type_of = __fname__type_of;
        universe_of = __fname__universe_of;
        use_bv_sorts = __fname__use_bv_sorts;
        qname_and_index = __fname__qname_and_index;
        proof_ns = __fname__proof_ns; synth = __fname__synth;
        is_native_tactic = __fname__is_native_tactic;
        identifier_info = __fname__identifier_info;
        tc_hooks = __fname__tc_hooks; dsenv = __fname__dsenv;
        dep_graph = __fname__dep_graph;_} -> __fname__instantiate_imp
let __proj__Mkenv__item__effects: env -> effects =
  fun projectee  ->
    match projectee with
    | { solver = __fname__solver; range = __fname__range;
        curmodule = __fname__curmodule; gamma = __fname__gamma;
        gamma_cache = __fname__gamma_cache; modules = __fname__modules;
        expected_typ = __fname__expected_typ; sigtab = __fname__sigtab;
        is_pattern = __fname__is_pattern;
        instantiate_imp = __fname__instantiate_imp;
        effects = __fname__effects; generalize = __fname__generalize;
        letrecs = __fname__letrecs; top_level = __fname__top_level;
        check_uvars = __fname__check_uvars; use_eq = __fname__use_eq;
        is_iface = __fname__is_iface; admit = __fname__admit;
        lax = __fname__lax; lax_universes = __fname__lax_universes;
        failhard = __fname__failhard; nosynth = __fname__nosynth;
        tc_term = __fname__tc_term; type_of = __fname__type_of;
        universe_of = __fname__universe_of;
        use_bv_sorts = __fname__use_bv_sorts;
        qname_and_index = __fname__qname_and_index;
        proof_ns = __fname__proof_ns; synth = __fname__synth;
        is_native_tactic = __fname__is_native_tactic;
        identifier_info = __fname__identifier_info;
        tc_hooks = __fname__tc_hooks; dsenv = __fname__dsenv;
        dep_graph = __fname__dep_graph;_} -> __fname__effects
let __proj__Mkenv__item__generalize: env -> Prims.bool =
  fun projectee  ->
    match projectee with
    | { solver = __fname__solver; range = __fname__range;
        curmodule = __fname__curmodule; gamma = __fname__gamma;
        gamma_cache = __fname__gamma_cache; modules = __fname__modules;
        expected_typ = __fname__expected_typ; sigtab = __fname__sigtab;
        is_pattern = __fname__is_pattern;
        instantiate_imp = __fname__instantiate_imp;
        effects = __fname__effects; generalize = __fname__generalize;
        letrecs = __fname__letrecs; top_level = __fname__top_level;
        check_uvars = __fname__check_uvars; use_eq = __fname__use_eq;
        is_iface = __fname__is_iface; admit = __fname__admit;
        lax = __fname__lax; lax_universes = __fname__lax_universes;
        failhard = __fname__failhard; nosynth = __fname__nosynth;
        tc_term = __fname__tc_term; type_of = __fname__type_of;
        universe_of = __fname__universe_of;
        use_bv_sorts = __fname__use_bv_sorts;
        qname_and_index = __fname__qname_and_index;
        proof_ns = __fname__proof_ns; synth = __fname__synth;
        is_native_tactic = __fname__is_native_tactic;
        identifier_info = __fname__identifier_info;
        tc_hooks = __fname__tc_hooks; dsenv = __fname__dsenv;
        dep_graph = __fname__dep_graph;_} -> __fname__generalize
let __proj__Mkenv__item__letrecs:
  env ->
    (FStar_Syntax_Syntax.lbname,FStar_Syntax_Syntax.typ)
      FStar_Pervasives_Native.tuple2 Prims.list
  =
  fun projectee  ->
    match projectee with
    | { solver = __fname__solver; range = __fname__range;
        curmodule = __fname__curmodule; gamma = __fname__gamma;
        gamma_cache = __fname__gamma_cache; modules = __fname__modules;
        expected_typ = __fname__expected_typ; sigtab = __fname__sigtab;
        is_pattern = __fname__is_pattern;
        instantiate_imp = __fname__instantiate_imp;
        effects = __fname__effects; generalize = __fname__generalize;
        letrecs = __fname__letrecs; top_level = __fname__top_level;
        check_uvars = __fname__check_uvars; use_eq = __fname__use_eq;
        is_iface = __fname__is_iface; admit = __fname__admit;
        lax = __fname__lax; lax_universes = __fname__lax_universes;
        failhard = __fname__failhard; nosynth = __fname__nosynth;
        tc_term = __fname__tc_term; type_of = __fname__type_of;
        universe_of = __fname__universe_of;
        use_bv_sorts = __fname__use_bv_sorts;
        qname_and_index = __fname__qname_and_index;
        proof_ns = __fname__proof_ns; synth = __fname__synth;
        is_native_tactic = __fname__is_native_tactic;
        identifier_info = __fname__identifier_info;
        tc_hooks = __fname__tc_hooks; dsenv = __fname__dsenv;
        dep_graph = __fname__dep_graph;_} -> __fname__letrecs
let __proj__Mkenv__item__top_level: env -> Prims.bool =
  fun projectee  ->
    match projectee with
    | { solver = __fname__solver; range = __fname__range;
        curmodule = __fname__curmodule; gamma = __fname__gamma;
        gamma_cache = __fname__gamma_cache; modules = __fname__modules;
        expected_typ = __fname__expected_typ; sigtab = __fname__sigtab;
        is_pattern = __fname__is_pattern;
        instantiate_imp = __fname__instantiate_imp;
        effects = __fname__effects; generalize = __fname__generalize;
        letrecs = __fname__letrecs; top_level = __fname__top_level;
        check_uvars = __fname__check_uvars; use_eq = __fname__use_eq;
        is_iface = __fname__is_iface; admit = __fname__admit;
        lax = __fname__lax; lax_universes = __fname__lax_universes;
        failhard = __fname__failhard; nosynth = __fname__nosynth;
        tc_term = __fname__tc_term; type_of = __fname__type_of;
        universe_of = __fname__universe_of;
        use_bv_sorts = __fname__use_bv_sorts;
        qname_and_index = __fname__qname_and_index;
        proof_ns = __fname__proof_ns; synth = __fname__synth;
        is_native_tactic = __fname__is_native_tactic;
        identifier_info = __fname__identifier_info;
        tc_hooks = __fname__tc_hooks; dsenv = __fname__dsenv;
        dep_graph = __fname__dep_graph;_} -> __fname__top_level
let __proj__Mkenv__item__check_uvars: env -> Prims.bool =
  fun projectee  ->
    match projectee with
    | { solver = __fname__solver; range = __fname__range;
        curmodule = __fname__curmodule; gamma = __fname__gamma;
        gamma_cache = __fname__gamma_cache; modules = __fname__modules;
        expected_typ = __fname__expected_typ; sigtab = __fname__sigtab;
        is_pattern = __fname__is_pattern;
        instantiate_imp = __fname__instantiate_imp;
        effects = __fname__effects; generalize = __fname__generalize;
        letrecs = __fname__letrecs; top_level = __fname__top_level;
        check_uvars = __fname__check_uvars; use_eq = __fname__use_eq;
        is_iface = __fname__is_iface; admit = __fname__admit;
        lax = __fname__lax; lax_universes = __fname__lax_universes;
        failhard = __fname__failhard; nosynth = __fname__nosynth;
        tc_term = __fname__tc_term; type_of = __fname__type_of;
        universe_of = __fname__universe_of;
        use_bv_sorts = __fname__use_bv_sorts;
        qname_and_index = __fname__qname_and_index;
        proof_ns = __fname__proof_ns; synth = __fname__synth;
        is_native_tactic = __fname__is_native_tactic;
        identifier_info = __fname__identifier_info;
        tc_hooks = __fname__tc_hooks; dsenv = __fname__dsenv;
        dep_graph = __fname__dep_graph;_} -> __fname__check_uvars
let __proj__Mkenv__item__use_eq: env -> Prims.bool =
  fun projectee  ->
    match projectee with
    | { solver = __fname__solver; range = __fname__range;
        curmodule = __fname__curmodule; gamma = __fname__gamma;
        gamma_cache = __fname__gamma_cache; modules = __fname__modules;
        expected_typ = __fname__expected_typ; sigtab = __fname__sigtab;
        is_pattern = __fname__is_pattern;
        instantiate_imp = __fname__instantiate_imp;
        effects = __fname__effects; generalize = __fname__generalize;
        letrecs = __fname__letrecs; top_level = __fname__top_level;
        check_uvars = __fname__check_uvars; use_eq = __fname__use_eq;
        is_iface = __fname__is_iface; admit = __fname__admit;
        lax = __fname__lax; lax_universes = __fname__lax_universes;
        failhard = __fname__failhard; nosynth = __fname__nosynth;
        tc_term = __fname__tc_term; type_of = __fname__type_of;
        universe_of = __fname__universe_of;
        use_bv_sorts = __fname__use_bv_sorts;
        qname_and_index = __fname__qname_and_index;
        proof_ns = __fname__proof_ns; synth = __fname__synth;
        is_native_tactic = __fname__is_native_tactic;
        identifier_info = __fname__identifier_info;
        tc_hooks = __fname__tc_hooks; dsenv = __fname__dsenv;
        dep_graph = __fname__dep_graph;_} -> __fname__use_eq
let __proj__Mkenv__item__is_iface: env -> Prims.bool =
  fun projectee  ->
    match projectee with
    | { solver = __fname__solver; range = __fname__range;
        curmodule = __fname__curmodule; gamma = __fname__gamma;
        gamma_cache = __fname__gamma_cache; modules = __fname__modules;
        expected_typ = __fname__expected_typ; sigtab = __fname__sigtab;
        is_pattern = __fname__is_pattern;
        instantiate_imp = __fname__instantiate_imp;
        effects = __fname__effects; generalize = __fname__generalize;
        letrecs = __fname__letrecs; top_level = __fname__top_level;
        check_uvars = __fname__check_uvars; use_eq = __fname__use_eq;
        is_iface = __fname__is_iface; admit = __fname__admit;
        lax = __fname__lax; lax_universes = __fname__lax_universes;
        failhard = __fname__failhard; nosynth = __fname__nosynth;
        tc_term = __fname__tc_term; type_of = __fname__type_of;
        universe_of = __fname__universe_of;
        use_bv_sorts = __fname__use_bv_sorts;
        qname_and_index = __fname__qname_and_index;
        proof_ns = __fname__proof_ns; synth = __fname__synth;
        is_native_tactic = __fname__is_native_tactic;
        identifier_info = __fname__identifier_info;
        tc_hooks = __fname__tc_hooks; dsenv = __fname__dsenv;
        dep_graph = __fname__dep_graph;_} -> __fname__is_iface
let __proj__Mkenv__item__admit: env -> Prims.bool =
  fun projectee  ->
    match projectee with
    | { solver = __fname__solver; range = __fname__range;
        curmodule = __fname__curmodule; gamma = __fname__gamma;
        gamma_cache = __fname__gamma_cache; modules = __fname__modules;
        expected_typ = __fname__expected_typ; sigtab = __fname__sigtab;
        is_pattern = __fname__is_pattern;
        instantiate_imp = __fname__instantiate_imp;
        effects = __fname__effects; generalize = __fname__generalize;
        letrecs = __fname__letrecs; top_level = __fname__top_level;
        check_uvars = __fname__check_uvars; use_eq = __fname__use_eq;
        is_iface = __fname__is_iface; admit = __fname__admit;
        lax = __fname__lax; lax_universes = __fname__lax_universes;
        failhard = __fname__failhard; nosynth = __fname__nosynth;
        tc_term = __fname__tc_term; type_of = __fname__type_of;
        universe_of = __fname__universe_of;
        use_bv_sorts = __fname__use_bv_sorts;
        qname_and_index = __fname__qname_and_index;
        proof_ns = __fname__proof_ns; synth = __fname__synth;
        is_native_tactic = __fname__is_native_tactic;
        identifier_info = __fname__identifier_info;
        tc_hooks = __fname__tc_hooks; dsenv = __fname__dsenv;
        dep_graph = __fname__dep_graph;_} -> __fname__admit
let __proj__Mkenv__item__lax: env -> Prims.bool =
  fun projectee  ->
    match projectee with
    | { solver = __fname__solver; range = __fname__range;
        curmodule = __fname__curmodule; gamma = __fname__gamma;
        gamma_cache = __fname__gamma_cache; modules = __fname__modules;
        expected_typ = __fname__expected_typ; sigtab = __fname__sigtab;
        is_pattern = __fname__is_pattern;
        instantiate_imp = __fname__instantiate_imp;
        effects = __fname__effects; generalize = __fname__generalize;
        letrecs = __fname__letrecs; top_level = __fname__top_level;
        check_uvars = __fname__check_uvars; use_eq = __fname__use_eq;
        is_iface = __fname__is_iface; admit = __fname__admit;
        lax = __fname__lax; lax_universes = __fname__lax_universes;
        failhard = __fname__failhard; nosynth = __fname__nosynth;
        tc_term = __fname__tc_term; type_of = __fname__type_of;
        universe_of = __fname__universe_of;
        use_bv_sorts = __fname__use_bv_sorts;
        qname_and_index = __fname__qname_and_index;
        proof_ns = __fname__proof_ns; synth = __fname__synth;
        is_native_tactic = __fname__is_native_tactic;
        identifier_info = __fname__identifier_info;
        tc_hooks = __fname__tc_hooks; dsenv = __fname__dsenv;
        dep_graph = __fname__dep_graph;_} -> __fname__lax
let __proj__Mkenv__item__lax_universes: env -> Prims.bool =
  fun projectee  ->
    match projectee with
    | { solver = __fname__solver; range = __fname__range;
        curmodule = __fname__curmodule; gamma = __fname__gamma;
        gamma_cache = __fname__gamma_cache; modules = __fname__modules;
        expected_typ = __fname__expected_typ; sigtab = __fname__sigtab;
        is_pattern = __fname__is_pattern;
        instantiate_imp = __fname__instantiate_imp;
        effects = __fname__effects; generalize = __fname__generalize;
        letrecs = __fname__letrecs; top_level = __fname__top_level;
        check_uvars = __fname__check_uvars; use_eq = __fname__use_eq;
        is_iface = __fname__is_iface; admit = __fname__admit;
        lax = __fname__lax; lax_universes = __fname__lax_universes;
        failhard = __fname__failhard; nosynth = __fname__nosynth;
        tc_term = __fname__tc_term; type_of = __fname__type_of;
        universe_of = __fname__universe_of;
        use_bv_sorts = __fname__use_bv_sorts;
        qname_and_index = __fname__qname_and_index;
        proof_ns = __fname__proof_ns; synth = __fname__synth;
        is_native_tactic = __fname__is_native_tactic;
        identifier_info = __fname__identifier_info;
        tc_hooks = __fname__tc_hooks; dsenv = __fname__dsenv;
        dep_graph = __fname__dep_graph;_} -> __fname__lax_universes
let __proj__Mkenv__item__failhard: env -> Prims.bool =
  fun projectee  ->
    match projectee with
    | { solver = __fname__solver; range = __fname__range;
        curmodule = __fname__curmodule; gamma = __fname__gamma;
        gamma_cache = __fname__gamma_cache; modules = __fname__modules;
        expected_typ = __fname__expected_typ; sigtab = __fname__sigtab;
        is_pattern = __fname__is_pattern;
        instantiate_imp = __fname__instantiate_imp;
        effects = __fname__effects; generalize = __fname__generalize;
        letrecs = __fname__letrecs; top_level = __fname__top_level;
        check_uvars = __fname__check_uvars; use_eq = __fname__use_eq;
        is_iface = __fname__is_iface; admit = __fname__admit;
        lax = __fname__lax; lax_universes = __fname__lax_universes;
        failhard = __fname__failhard; nosynth = __fname__nosynth;
        tc_term = __fname__tc_term; type_of = __fname__type_of;
        universe_of = __fname__universe_of;
        use_bv_sorts = __fname__use_bv_sorts;
        qname_and_index = __fname__qname_and_index;
        proof_ns = __fname__proof_ns; synth = __fname__synth;
        is_native_tactic = __fname__is_native_tactic;
        identifier_info = __fname__identifier_info;
        tc_hooks = __fname__tc_hooks; dsenv = __fname__dsenv;
        dep_graph = __fname__dep_graph;_} -> __fname__failhard
let __proj__Mkenv__item__nosynth: env -> Prims.bool =
  fun projectee  ->
    match projectee with
    | { solver = __fname__solver; range = __fname__range;
        curmodule = __fname__curmodule; gamma = __fname__gamma;
        gamma_cache = __fname__gamma_cache; modules = __fname__modules;
        expected_typ = __fname__expected_typ; sigtab = __fname__sigtab;
        is_pattern = __fname__is_pattern;
        instantiate_imp = __fname__instantiate_imp;
        effects = __fname__effects; generalize = __fname__generalize;
        letrecs = __fname__letrecs; top_level = __fname__top_level;
        check_uvars = __fname__check_uvars; use_eq = __fname__use_eq;
        is_iface = __fname__is_iface; admit = __fname__admit;
        lax = __fname__lax; lax_universes = __fname__lax_universes;
        failhard = __fname__failhard; nosynth = __fname__nosynth;
        tc_term = __fname__tc_term; type_of = __fname__type_of;
        universe_of = __fname__universe_of;
        use_bv_sorts = __fname__use_bv_sorts;
        qname_and_index = __fname__qname_and_index;
        proof_ns = __fname__proof_ns; synth = __fname__synth;
        is_native_tactic = __fname__is_native_tactic;
        identifier_info = __fname__identifier_info;
        tc_hooks = __fname__tc_hooks; dsenv = __fname__dsenv;
        dep_graph = __fname__dep_graph;_} -> __fname__nosynth
let __proj__Mkenv__item__tc_term:
  env ->
    env ->
      FStar_Syntax_Syntax.term ->
        (FStar_Syntax_Syntax.term,FStar_Syntax_Syntax.lcomp,guard_t)
          FStar_Pervasives_Native.tuple3
  =
  fun projectee  ->
    match projectee with
    | { solver = __fname__solver; range = __fname__range;
        curmodule = __fname__curmodule; gamma = __fname__gamma;
        gamma_cache = __fname__gamma_cache; modules = __fname__modules;
        expected_typ = __fname__expected_typ; sigtab = __fname__sigtab;
        is_pattern = __fname__is_pattern;
        instantiate_imp = __fname__instantiate_imp;
        effects = __fname__effects; generalize = __fname__generalize;
        letrecs = __fname__letrecs; top_level = __fname__top_level;
        check_uvars = __fname__check_uvars; use_eq = __fname__use_eq;
        is_iface = __fname__is_iface; admit = __fname__admit;
        lax = __fname__lax; lax_universes = __fname__lax_universes;
        failhard = __fname__failhard; nosynth = __fname__nosynth;
        tc_term = __fname__tc_term; type_of = __fname__type_of;
        universe_of = __fname__universe_of;
        use_bv_sorts = __fname__use_bv_sorts;
        qname_and_index = __fname__qname_and_index;
        proof_ns = __fname__proof_ns; synth = __fname__synth;
        is_native_tactic = __fname__is_native_tactic;
        identifier_info = __fname__identifier_info;
        tc_hooks = __fname__tc_hooks; dsenv = __fname__dsenv;
        dep_graph = __fname__dep_graph;_} -> __fname__tc_term
let __proj__Mkenv__item__type_of:
  env ->
    env ->
      FStar_Syntax_Syntax.term ->
        (FStar_Syntax_Syntax.term,FStar_Syntax_Syntax.typ,guard_t)
          FStar_Pervasives_Native.tuple3
  =
  fun projectee  ->
    match projectee with
    | { solver = __fname__solver; range = __fname__range;
        curmodule = __fname__curmodule; gamma = __fname__gamma;
        gamma_cache = __fname__gamma_cache; modules = __fname__modules;
        expected_typ = __fname__expected_typ; sigtab = __fname__sigtab;
        is_pattern = __fname__is_pattern;
        instantiate_imp = __fname__instantiate_imp;
        effects = __fname__effects; generalize = __fname__generalize;
        letrecs = __fname__letrecs; top_level = __fname__top_level;
        check_uvars = __fname__check_uvars; use_eq = __fname__use_eq;
        is_iface = __fname__is_iface; admit = __fname__admit;
        lax = __fname__lax; lax_universes = __fname__lax_universes;
        failhard = __fname__failhard; nosynth = __fname__nosynth;
        tc_term = __fname__tc_term; type_of = __fname__type_of;
        universe_of = __fname__universe_of;
        use_bv_sorts = __fname__use_bv_sorts;
        qname_and_index = __fname__qname_and_index;
        proof_ns = __fname__proof_ns; synth = __fname__synth;
        is_native_tactic = __fname__is_native_tactic;
        identifier_info = __fname__identifier_info;
        tc_hooks = __fname__tc_hooks; dsenv = __fname__dsenv;
        dep_graph = __fname__dep_graph;_} -> __fname__type_of
let __proj__Mkenv__item__universe_of:
  env -> env -> FStar_Syntax_Syntax.term -> FStar_Syntax_Syntax.universe =
  fun projectee  ->
    match projectee with
    | { solver = __fname__solver; range = __fname__range;
        curmodule = __fname__curmodule; gamma = __fname__gamma;
        gamma_cache = __fname__gamma_cache; modules = __fname__modules;
        expected_typ = __fname__expected_typ; sigtab = __fname__sigtab;
        is_pattern = __fname__is_pattern;
        instantiate_imp = __fname__instantiate_imp;
        effects = __fname__effects; generalize = __fname__generalize;
        letrecs = __fname__letrecs; top_level = __fname__top_level;
        check_uvars = __fname__check_uvars; use_eq = __fname__use_eq;
        is_iface = __fname__is_iface; admit = __fname__admit;
        lax = __fname__lax; lax_universes = __fname__lax_universes;
        failhard = __fname__failhard; nosynth = __fname__nosynth;
        tc_term = __fname__tc_term; type_of = __fname__type_of;
        universe_of = __fname__universe_of;
        use_bv_sorts = __fname__use_bv_sorts;
        qname_and_index = __fname__qname_and_index;
        proof_ns = __fname__proof_ns; synth = __fname__synth;
        is_native_tactic = __fname__is_native_tactic;
        identifier_info = __fname__identifier_info;
        tc_hooks = __fname__tc_hooks; dsenv = __fname__dsenv;
        dep_graph = __fname__dep_graph;_} -> __fname__universe_of
let __proj__Mkenv__item__use_bv_sorts: env -> Prims.bool =
  fun projectee  ->
    match projectee with
    | { solver = __fname__solver; range = __fname__range;
        curmodule = __fname__curmodule; gamma = __fname__gamma;
        gamma_cache = __fname__gamma_cache; modules = __fname__modules;
        expected_typ = __fname__expected_typ; sigtab = __fname__sigtab;
        is_pattern = __fname__is_pattern;
        instantiate_imp = __fname__instantiate_imp;
        effects = __fname__effects; generalize = __fname__generalize;
        letrecs = __fname__letrecs; top_level = __fname__top_level;
        check_uvars = __fname__check_uvars; use_eq = __fname__use_eq;
        is_iface = __fname__is_iface; admit = __fname__admit;
        lax = __fname__lax; lax_universes = __fname__lax_universes;
        failhard = __fname__failhard; nosynth = __fname__nosynth;
        tc_term = __fname__tc_term; type_of = __fname__type_of;
        universe_of = __fname__universe_of;
        use_bv_sorts = __fname__use_bv_sorts;
        qname_and_index = __fname__qname_and_index;
        proof_ns = __fname__proof_ns; synth = __fname__synth;
        is_native_tactic = __fname__is_native_tactic;
        identifier_info = __fname__identifier_info;
        tc_hooks = __fname__tc_hooks; dsenv = __fname__dsenv;
        dep_graph = __fname__dep_graph;_} -> __fname__use_bv_sorts
let __proj__Mkenv__item__qname_and_index:
  env ->
    (FStar_Ident.lident,Prims.int) FStar_Pervasives_Native.tuple2
      FStar_Pervasives_Native.option
  =
  fun projectee  ->
    match projectee with
    | { solver = __fname__solver; range = __fname__range;
        curmodule = __fname__curmodule; gamma = __fname__gamma;
        gamma_cache = __fname__gamma_cache; modules = __fname__modules;
        expected_typ = __fname__expected_typ; sigtab = __fname__sigtab;
        is_pattern = __fname__is_pattern;
        instantiate_imp = __fname__instantiate_imp;
        effects = __fname__effects; generalize = __fname__generalize;
        letrecs = __fname__letrecs; top_level = __fname__top_level;
        check_uvars = __fname__check_uvars; use_eq = __fname__use_eq;
        is_iface = __fname__is_iface; admit = __fname__admit;
        lax = __fname__lax; lax_universes = __fname__lax_universes;
        failhard = __fname__failhard; nosynth = __fname__nosynth;
        tc_term = __fname__tc_term; type_of = __fname__type_of;
        universe_of = __fname__universe_of;
        use_bv_sorts = __fname__use_bv_sorts;
        qname_and_index = __fname__qname_and_index;
        proof_ns = __fname__proof_ns; synth = __fname__synth;
        is_native_tactic = __fname__is_native_tactic;
        identifier_info = __fname__identifier_info;
        tc_hooks = __fname__tc_hooks; dsenv = __fname__dsenv;
        dep_graph = __fname__dep_graph;_} -> __fname__qname_and_index
let __proj__Mkenv__item__proof_ns: env -> proof_namespace =
  fun projectee  ->
    match projectee with
    | { solver = __fname__solver; range = __fname__range;
        curmodule = __fname__curmodule; gamma = __fname__gamma;
        gamma_cache = __fname__gamma_cache; modules = __fname__modules;
        expected_typ = __fname__expected_typ; sigtab = __fname__sigtab;
        is_pattern = __fname__is_pattern;
        instantiate_imp = __fname__instantiate_imp;
        effects = __fname__effects; generalize = __fname__generalize;
        letrecs = __fname__letrecs; top_level = __fname__top_level;
        check_uvars = __fname__check_uvars; use_eq = __fname__use_eq;
        is_iface = __fname__is_iface; admit = __fname__admit;
        lax = __fname__lax; lax_universes = __fname__lax_universes;
        failhard = __fname__failhard; nosynth = __fname__nosynth;
        tc_term = __fname__tc_term; type_of = __fname__type_of;
        universe_of = __fname__universe_of;
        use_bv_sorts = __fname__use_bv_sorts;
        qname_and_index = __fname__qname_and_index;
        proof_ns = __fname__proof_ns; synth = __fname__synth;
        is_native_tactic = __fname__is_native_tactic;
        identifier_info = __fname__identifier_info;
        tc_hooks = __fname__tc_hooks; dsenv = __fname__dsenv;
        dep_graph = __fname__dep_graph;_} -> __fname__proof_ns
let __proj__Mkenv__item__synth:
  env ->
    env ->
      FStar_Syntax_Syntax.typ ->
        FStar_Syntax_Syntax.term -> FStar_Syntax_Syntax.term
  =
  fun projectee  ->
    match projectee with
    | { solver = __fname__solver; range = __fname__range;
        curmodule = __fname__curmodule; gamma = __fname__gamma;
        gamma_cache = __fname__gamma_cache; modules = __fname__modules;
        expected_typ = __fname__expected_typ; sigtab = __fname__sigtab;
        is_pattern = __fname__is_pattern;
        instantiate_imp = __fname__instantiate_imp;
        effects = __fname__effects; generalize = __fname__generalize;
        letrecs = __fname__letrecs; top_level = __fname__top_level;
        check_uvars = __fname__check_uvars; use_eq = __fname__use_eq;
        is_iface = __fname__is_iface; admit = __fname__admit;
        lax = __fname__lax; lax_universes = __fname__lax_universes;
        failhard = __fname__failhard; nosynth = __fname__nosynth;
        tc_term = __fname__tc_term; type_of = __fname__type_of;
        universe_of = __fname__universe_of;
        use_bv_sorts = __fname__use_bv_sorts;
        qname_and_index = __fname__qname_and_index;
        proof_ns = __fname__proof_ns; synth = __fname__synth;
        is_native_tactic = __fname__is_native_tactic;
        identifier_info = __fname__identifier_info;
        tc_hooks = __fname__tc_hooks; dsenv = __fname__dsenv;
        dep_graph = __fname__dep_graph;_} -> __fname__synth
let __proj__Mkenv__item__is_native_tactic:
  env -> FStar_Ident.lid -> Prims.bool =
  fun projectee  ->
    match projectee with
    | { solver = __fname__solver; range = __fname__range;
        curmodule = __fname__curmodule; gamma = __fname__gamma;
        gamma_cache = __fname__gamma_cache; modules = __fname__modules;
        expected_typ = __fname__expected_typ; sigtab = __fname__sigtab;
        is_pattern = __fname__is_pattern;
        instantiate_imp = __fname__instantiate_imp;
        effects = __fname__effects; generalize = __fname__generalize;
        letrecs = __fname__letrecs; top_level = __fname__top_level;
        check_uvars = __fname__check_uvars; use_eq = __fname__use_eq;
        is_iface = __fname__is_iface; admit = __fname__admit;
        lax = __fname__lax; lax_universes = __fname__lax_universes;
        failhard = __fname__failhard; nosynth = __fname__nosynth;
        tc_term = __fname__tc_term; type_of = __fname__type_of;
        universe_of = __fname__universe_of;
        use_bv_sorts = __fname__use_bv_sorts;
        qname_and_index = __fname__qname_and_index;
        proof_ns = __fname__proof_ns; synth = __fname__synth;
        is_native_tactic = __fname__is_native_tactic;
        identifier_info = __fname__identifier_info;
        tc_hooks = __fname__tc_hooks; dsenv = __fname__dsenv;
        dep_graph = __fname__dep_graph;_} -> __fname__is_native_tactic
let __proj__Mkenv__item__identifier_info:
  env -> FStar_TypeChecker_Common.id_info_table FStar_ST.ref =
  fun projectee  ->
    match projectee with
    | { solver = __fname__solver; range = __fname__range;
        curmodule = __fname__curmodule; gamma = __fname__gamma;
        gamma_cache = __fname__gamma_cache; modules = __fname__modules;
        expected_typ = __fname__expected_typ; sigtab = __fname__sigtab;
        is_pattern = __fname__is_pattern;
        instantiate_imp = __fname__instantiate_imp;
        effects = __fname__effects; generalize = __fname__generalize;
        letrecs = __fname__letrecs; top_level = __fname__top_level;
        check_uvars = __fname__check_uvars; use_eq = __fname__use_eq;
        is_iface = __fname__is_iface; admit = __fname__admit;
        lax = __fname__lax; lax_universes = __fname__lax_universes;
        failhard = __fname__failhard; nosynth = __fname__nosynth;
        tc_term = __fname__tc_term; type_of = __fname__type_of;
        universe_of = __fname__universe_of;
        use_bv_sorts = __fname__use_bv_sorts;
        qname_and_index = __fname__qname_and_index;
        proof_ns = __fname__proof_ns; synth = __fname__synth;
        is_native_tactic = __fname__is_native_tactic;
        identifier_info = __fname__identifier_info;
        tc_hooks = __fname__tc_hooks; dsenv = __fname__dsenv;
        dep_graph = __fname__dep_graph;_} -> __fname__identifier_info
let __proj__Mkenv__item__tc_hooks: env -> tcenv_hooks =
  fun projectee  ->
    match projectee with
    | { solver = __fname__solver; range = __fname__range;
        curmodule = __fname__curmodule; gamma = __fname__gamma;
        gamma_cache = __fname__gamma_cache; modules = __fname__modules;
        expected_typ = __fname__expected_typ; sigtab = __fname__sigtab;
        is_pattern = __fname__is_pattern;
        instantiate_imp = __fname__instantiate_imp;
        effects = __fname__effects; generalize = __fname__generalize;
        letrecs = __fname__letrecs; top_level = __fname__top_level;
        check_uvars = __fname__check_uvars; use_eq = __fname__use_eq;
        is_iface = __fname__is_iface; admit = __fname__admit;
        lax = __fname__lax; lax_universes = __fname__lax_universes;
        failhard = __fname__failhard; nosynth = __fname__nosynth;
        tc_term = __fname__tc_term; type_of = __fname__type_of;
        universe_of = __fname__universe_of;
        use_bv_sorts = __fname__use_bv_sorts;
        qname_and_index = __fname__qname_and_index;
        proof_ns = __fname__proof_ns; synth = __fname__synth;
        is_native_tactic = __fname__is_native_tactic;
        identifier_info = __fname__identifier_info;
        tc_hooks = __fname__tc_hooks; dsenv = __fname__dsenv;
        dep_graph = __fname__dep_graph;_} -> __fname__tc_hooks
let __proj__Mkenv__item__dsenv: env -> FStar_ToSyntax_Env.env =
  fun projectee  ->
    match projectee with
    | { solver = __fname__solver; range = __fname__range;
        curmodule = __fname__curmodule; gamma = __fname__gamma;
        gamma_cache = __fname__gamma_cache; modules = __fname__modules;
        expected_typ = __fname__expected_typ; sigtab = __fname__sigtab;
        is_pattern = __fname__is_pattern;
        instantiate_imp = __fname__instantiate_imp;
        effects = __fname__effects; generalize = __fname__generalize;
        letrecs = __fname__letrecs; top_level = __fname__top_level;
        check_uvars = __fname__check_uvars; use_eq = __fname__use_eq;
        is_iface = __fname__is_iface; admit = __fname__admit;
        lax = __fname__lax; lax_universes = __fname__lax_universes;
        failhard = __fname__failhard; nosynth = __fname__nosynth;
        tc_term = __fname__tc_term; type_of = __fname__type_of;
        universe_of = __fname__universe_of;
        use_bv_sorts = __fname__use_bv_sorts;
        qname_and_index = __fname__qname_and_index;
        proof_ns = __fname__proof_ns; synth = __fname__synth;
        is_native_tactic = __fname__is_native_tactic;
        identifier_info = __fname__identifier_info;
        tc_hooks = __fname__tc_hooks; dsenv = __fname__dsenv;
        dep_graph = __fname__dep_graph;_} -> __fname__dsenv
let __proj__Mkenv__item__dep_graph: env -> FStar_Parser_Dep.deps =
  fun projectee  ->
    match projectee with
    | { solver = __fname__solver; range = __fname__range;
        curmodule = __fname__curmodule; gamma = __fname__gamma;
        gamma_cache = __fname__gamma_cache; modules = __fname__modules;
        expected_typ = __fname__expected_typ; sigtab = __fname__sigtab;
        is_pattern = __fname__is_pattern;
        instantiate_imp = __fname__instantiate_imp;
        effects = __fname__effects; generalize = __fname__generalize;
        letrecs = __fname__letrecs; top_level = __fname__top_level;
        check_uvars = __fname__check_uvars; use_eq = __fname__use_eq;
        is_iface = __fname__is_iface; admit = __fname__admit;
        lax = __fname__lax; lax_universes = __fname__lax_universes;
        failhard = __fname__failhard; nosynth = __fname__nosynth;
        tc_term = __fname__tc_term; type_of = __fname__type_of;
        universe_of = __fname__universe_of;
        use_bv_sorts = __fname__use_bv_sorts;
        qname_and_index = __fname__qname_and_index;
        proof_ns = __fname__proof_ns; synth = __fname__synth;
        is_native_tactic = __fname__is_native_tactic;
        identifier_info = __fname__identifier_info;
        tc_hooks = __fname__tc_hooks; dsenv = __fname__dsenv;
        dep_graph = __fname__dep_graph;_} -> __fname__dep_graph
let __proj__Mksolver_t__item__init: solver_t -> env -> Prims.unit =
  fun projectee  ->
    match projectee with
    | { init = __fname__init; push = __fname__push; pop = __fname__pop;
        encode_modul = __fname__encode_modul;
        encode_sig = __fname__encode_sig; preprocess = __fname__preprocess;
        solve = __fname__solve; finish = __fname__finish;
        refresh = __fname__refresh;_} -> __fname__init
let __proj__Mksolver_t__item__push: solver_t -> Prims.string -> Prims.unit =
  fun projectee  ->
    match projectee with
    | { init = __fname__init; push = __fname__push; pop = __fname__pop;
        encode_modul = __fname__encode_modul;
        encode_sig = __fname__encode_sig; preprocess = __fname__preprocess;
        solve = __fname__solve; finish = __fname__finish;
        refresh = __fname__refresh;_} -> __fname__push
let __proj__Mksolver_t__item__pop: solver_t -> Prims.string -> Prims.unit =
  fun projectee  ->
    match projectee with
    | { init = __fname__init; push = __fname__push; pop = __fname__pop;
        encode_modul = __fname__encode_modul;
        encode_sig = __fname__encode_sig; preprocess = __fname__preprocess;
        solve = __fname__solve; finish = __fname__finish;
        refresh = __fname__refresh;_} -> __fname__pop
let __proj__Mksolver_t__item__encode_modul:
  solver_t -> env -> FStar_Syntax_Syntax.modul -> Prims.unit =
  fun projectee  ->
    match projectee with
    | { init = __fname__init; push = __fname__push; pop = __fname__pop;
        encode_modul = __fname__encode_modul;
        encode_sig = __fname__encode_sig; preprocess = __fname__preprocess;
        solve = __fname__solve; finish = __fname__finish;
        refresh = __fname__refresh;_} -> __fname__encode_modul
let __proj__Mksolver_t__item__encode_sig:
  solver_t -> env -> FStar_Syntax_Syntax.sigelt -> Prims.unit =
  fun projectee  ->
    match projectee with
    | { init = __fname__init; push = __fname__push; pop = __fname__pop;
        encode_modul = __fname__encode_modul;
        encode_sig = __fname__encode_sig; preprocess = __fname__preprocess;
        solve = __fname__solve; finish = __fname__finish;
        refresh = __fname__refresh;_} -> __fname__encode_sig
let __proj__Mksolver_t__item__preprocess:
  solver_t ->
    env ->
      goal ->
        (env,goal,FStar_Options.optionstate) FStar_Pervasives_Native.tuple3
          Prims.list
  =
  fun projectee  ->
    match projectee with
    | { init = __fname__init; push = __fname__push; pop = __fname__pop;
        encode_modul = __fname__encode_modul;
        encode_sig = __fname__encode_sig; preprocess = __fname__preprocess;
        solve = __fname__solve; finish = __fname__finish;
        refresh = __fname__refresh;_} -> __fname__preprocess
let __proj__Mksolver_t__item__solve:
  solver_t ->
    (Prims.unit -> Prims.string) FStar_Pervasives_Native.option ->
      env -> FStar_Syntax_Syntax.typ -> Prims.unit
  =
  fun projectee  ->
    match projectee with
    | { init = __fname__init; push = __fname__push; pop = __fname__pop;
        encode_modul = __fname__encode_modul;
        encode_sig = __fname__encode_sig; preprocess = __fname__preprocess;
        solve = __fname__solve; finish = __fname__finish;
        refresh = __fname__refresh;_} -> __fname__solve
let __proj__Mksolver_t__item__finish: solver_t -> Prims.unit -> Prims.unit =
  fun projectee  ->
    match projectee with
    | { init = __fname__init; push = __fname__push; pop = __fname__pop;
        encode_modul = __fname__encode_modul;
        encode_sig = __fname__encode_sig; preprocess = __fname__preprocess;
        solve = __fname__solve; finish = __fname__finish;
        refresh = __fname__refresh;_} -> __fname__finish
let __proj__Mksolver_t__item__refresh: solver_t -> Prims.unit -> Prims.unit =
  fun projectee  ->
    match projectee with
    | { init = __fname__init; push = __fname__push; pop = __fname__pop;
        encode_modul = __fname__encode_modul;
        encode_sig = __fname__encode_sig; preprocess = __fname__preprocess;
        solve = __fname__solve; finish = __fname__finish;
        refresh = __fname__refresh;_} -> __fname__refresh
let __proj__Mkguard_t__item__guard_f:
  guard_t -> FStar_TypeChecker_Common.guard_formula =
  fun projectee  ->
    match projectee with
    | { guard_f = __fname__guard_f; deferred = __fname__deferred;
        univ_ineqs = __fname__univ_ineqs; implicits = __fname__implicits;_}
        -> __fname__guard_f
let __proj__Mkguard_t__item__deferred:
  guard_t -> FStar_TypeChecker_Common.deferred =
  fun projectee  ->
    match projectee with
    | { guard_f = __fname__guard_f; deferred = __fname__deferred;
        univ_ineqs = __fname__univ_ineqs; implicits = __fname__implicits;_}
        -> __fname__deferred
let __proj__Mkguard_t__item__univ_ineqs:
  guard_t ->
    (FStar_Syntax_Syntax.universe Prims.list,FStar_TypeChecker_Common.univ_ineq
                                               Prims.list)
      FStar_Pervasives_Native.tuple2
  =
  fun projectee  ->
    match projectee with
    | { guard_f = __fname__guard_f; deferred = __fname__deferred;
        univ_ineqs = __fname__univ_ineqs; implicits = __fname__implicits;_}
        -> __fname__univ_ineqs
let __proj__Mkguard_t__item__implicits:
  guard_t ->
    (Prims.string,env,FStar_Syntax_Syntax.uvar,FStar_Syntax_Syntax.term,
      FStar_Syntax_Syntax.typ,FStar_Range.range)
      FStar_Pervasives_Native.tuple6 Prims.list
  =
  fun projectee  ->
    match projectee with
    | { guard_f = __fname__guard_f; deferred = __fname__deferred;
        univ_ineqs = __fname__univ_ineqs; implicits = __fname__implicits;_}
        -> __fname__implicits
let __proj__Mktcenv_hooks__item__tc_push_in_gamma_hook:
  tcenv_hooks -> env -> binding -> Prims.unit =
  fun projectee  ->
    match projectee with
    | { tc_push_in_gamma_hook = __fname__tc_push_in_gamma_hook;_} ->
        __fname__tc_push_in_gamma_hook
type implicits =
  (Prims.string,env,FStar_Syntax_Syntax.uvar,FStar_Syntax_Syntax.term,
    FStar_Syntax_Syntax.typ,FStar_Range.range) FStar_Pervasives_Native.tuple6
    Prims.list[@@deriving show]
let rename_gamma:
  FStar_Syntax_Syntax.subst_elt Prims.list ->
    binding Prims.list -> binding Prims.list
  =
  fun subst1  ->
    fun gamma  ->
      FStar_All.pipe_right gamma
        (FStar_List.map
           (fun uu___249_4961  ->
              match uu___249_4961 with
              | Binding_var x ->
                  let y =
                    let uu____4964 = FStar_Syntax_Syntax.bv_to_name x in
                    FStar_Syntax_Subst.subst subst1 uu____4964 in
                  let uu____4965 =
                    let uu____4966 = FStar_Syntax_Subst.compress y in
                    uu____4966.FStar_Syntax_Syntax.n in
                  (match uu____4965 with
                   | FStar_Syntax_Syntax.Tm_name y1 ->
                       let uu____4970 =
                         let uu___263_4971 = y1 in
                         let uu____4972 =
                           FStar_Syntax_Subst.subst subst1
                             x.FStar_Syntax_Syntax.sort in
                         {
                           FStar_Syntax_Syntax.ppname =
                             (uu___263_4971.FStar_Syntax_Syntax.ppname);
                           FStar_Syntax_Syntax.index =
                             (uu___263_4971.FStar_Syntax_Syntax.index);
                           FStar_Syntax_Syntax.sort = uu____4972
                         } in
                       Binding_var uu____4970
                   | uu____4975 -> failwith "Not a renaming")
              | b -> b))
let rename_env: FStar_Syntax_Syntax.subst_t -> env -> env =
  fun subst1  ->
    fun env  ->
      let uu___264_4983 = env in
      let uu____4984 = rename_gamma subst1 env.gamma in
      {
        solver = (uu___264_4983.solver);
        range = (uu___264_4983.range);
        curmodule = (uu___264_4983.curmodule);
        gamma = uu____4984;
        gamma_cache = (uu___264_4983.gamma_cache);
        modules = (uu___264_4983.modules);
        expected_typ = (uu___264_4983.expected_typ);
        sigtab = (uu___264_4983.sigtab);
        is_pattern = (uu___264_4983.is_pattern);
        instantiate_imp = (uu___264_4983.instantiate_imp);
        effects = (uu___264_4983.effects);
        generalize = (uu___264_4983.generalize);
        letrecs = (uu___264_4983.letrecs);
        top_level = (uu___264_4983.top_level);
        check_uvars = (uu___264_4983.check_uvars);
        use_eq = (uu___264_4983.use_eq);
        is_iface = (uu___264_4983.is_iface);
        admit = (uu___264_4983.admit);
        lax = (uu___264_4983.lax);
        lax_universes = (uu___264_4983.lax_universes);
        failhard = (uu___264_4983.failhard);
        nosynth = (uu___264_4983.nosynth);
        tc_term = (uu___264_4983.tc_term);
        type_of = (uu___264_4983.type_of);
        universe_of = (uu___264_4983.universe_of);
        use_bv_sorts = (uu___264_4983.use_bv_sorts);
        qname_and_index = (uu___264_4983.qname_and_index);
        proof_ns = (uu___264_4983.proof_ns);
        synth = (uu___264_4983.synth);
        is_native_tactic = (uu___264_4983.is_native_tactic);
        identifier_info = (uu___264_4983.identifier_info);
        tc_hooks = (uu___264_4983.tc_hooks);
        dsenv = (uu___264_4983.dsenv);
        dep_graph = (uu___264_4983.dep_graph)
      }
let default_tc_hooks: tcenv_hooks =
  { tc_push_in_gamma_hook = (fun uu____4991  -> fun uu____4992  -> ()) }
let tc_hooks: env -> tcenv_hooks = fun env  -> env.tc_hooks
let set_tc_hooks: env -> tcenv_hooks -> env =
  fun env  ->
    fun hooks  ->
      let uu___265_5002 = env in
      {
        solver = (uu___265_5002.solver);
        range = (uu___265_5002.range);
        curmodule = (uu___265_5002.curmodule);
        gamma = (uu___265_5002.gamma);
        gamma_cache = (uu___265_5002.gamma_cache);
        modules = (uu___265_5002.modules);
        expected_typ = (uu___265_5002.expected_typ);
        sigtab = (uu___265_5002.sigtab);
        is_pattern = (uu___265_5002.is_pattern);
        instantiate_imp = (uu___265_5002.instantiate_imp);
        effects = (uu___265_5002.effects);
        generalize = (uu___265_5002.generalize);
        letrecs = (uu___265_5002.letrecs);
        top_level = (uu___265_5002.top_level);
        check_uvars = (uu___265_5002.check_uvars);
        use_eq = (uu___265_5002.use_eq);
        is_iface = (uu___265_5002.is_iface);
        admit = (uu___265_5002.admit);
        lax = (uu___265_5002.lax);
        lax_universes = (uu___265_5002.lax_universes);
        failhard = (uu___265_5002.failhard);
        nosynth = (uu___265_5002.nosynth);
        tc_term = (uu___265_5002.tc_term);
        type_of = (uu___265_5002.type_of);
        universe_of = (uu___265_5002.universe_of);
        use_bv_sorts = (uu___265_5002.use_bv_sorts);
        qname_and_index = (uu___265_5002.qname_and_index);
        proof_ns = (uu___265_5002.proof_ns);
        synth = (uu___265_5002.synth);
        is_native_tactic = (uu___265_5002.is_native_tactic);
        identifier_info = (uu___265_5002.identifier_info);
        tc_hooks = hooks;
        dsenv = (uu___265_5002.dsenv);
        dep_graph = (uu___265_5002.dep_graph)
      }
let set_dep_graph: env -> FStar_Parser_Dep.deps -> env =
  fun e  ->
    fun g  ->
      let uu___266_5009 = e in
      {
        solver = (uu___266_5009.solver);
        range = (uu___266_5009.range);
        curmodule = (uu___266_5009.curmodule);
        gamma = (uu___266_5009.gamma);
        gamma_cache = (uu___266_5009.gamma_cache);
        modules = (uu___266_5009.modules);
        expected_typ = (uu___266_5009.expected_typ);
        sigtab = (uu___266_5009.sigtab);
        is_pattern = (uu___266_5009.is_pattern);
        instantiate_imp = (uu___266_5009.instantiate_imp);
        effects = (uu___266_5009.effects);
        generalize = (uu___266_5009.generalize);
        letrecs = (uu___266_5009.letrecs);
        top_level = (uu___266_5009.top_level);
        check_uvars = (uu___266_5009.check_uvars);
        use_eq = (uu___266_5009.use_eq);
        is_iface = (uu___266_5009.is_iface);
        admit = (uu___266_5009.admit);
        lax = (uu___266_5009.lax);
        lax_universes = (uu___266_5009.lax_universes);
        failhard = (uu___266_5009.failhard);
        nosynth = (uu___266_5009.nosynth);
        tc_term = (uu___266_5009.tc_term);
        type_of = (uu___266_5009.type_of);
        universe_of = (uu___266_5009.universe_of);
        use_bv_sorts = (uu___266_5009.use_bv_sorts);
        qname_and_index = (uu___266_5009.qname_and_index);
        proof_ns = (uu___266_5009.proof_ns);
        synth = (uu___266_5009.synth);
        is_native_tactic = (uu___266_5009.is_native_tactic);
        identifier_info = (uu___266_5009.identifier_info);
        tc_hooks = (uu___266_5009.tc_hooks);
        dsenv = (uu___266_5009.dsenv);
        dep_graph = g
      }
let dep_graph: env -> FStar_Parser_Dep.deps = fun e  -> e.dep_graph
type env_t = env[@@deriving show]
type sigtable = FStar_Syntax_Syntax.sigelt FStar_Util.smap[@@deriving show]
let should_verify: env -> Prims.bool =
  fun env  ->
    ((Prims.op_Negation env.lax) && (Prims.op_Negation env.admit)) &&
      (FStar_Options.should_verify (env.curmodule).FStar_Ident.str)
let visible_at: delta_level -> FStar_Syntax_Syntax.qualifier -> Prims.bool =
  fun d  ->
    fun q  ->
      match (d, q) with
      | (NoDelta ,uu____5024) -> true
      | (Eager_unfolding_only
         ,FStar_Syntax_Syntax.Unfold_for_unification_and_vcgen ) -> true
      | (Unfold
         uu____5025,FStar_Syntax_Syntax.Unfold_for_unification_and_vcgen ) ->
          true
      | (Unfold uu____5026,FStar_Syntax_Syntax.Visible_default ) -> true
      | (Inlining ,FStar_Syntax_Syntax.Inline_for_extraction ) -> true
      | uu____5027 -> false
let default_table_size: Prims.int = Prims.parse_int "200"
let new_sigtab: 'Auu____5034 . Prims.unit -> 'Auu____5034 FStar_Util.smap =
  fun uu____5040  -> FStar_Util.smap_create default_table_size
let new_gamma_cache:
  'Auu____5043 . Prims.unit -> 'Auu____5043 FStar_Util.smap =
  fun uu____5049  -> FStar_Util.smap_create (Prims.parse_int "100")
let initial_env:
  FStar_Parser_Dep.deps ->
    (env ->
       FStar_Syntax_Syntax.term ->
         (FStar_Syntax_Syntax.term,FStar_Syntax_Syntax.lcomp,guard_t)
           FStar_Pervasives_Native.tuple3)
      ->
      (env ->
         FStar_Syntax_Syntax.term ->
           (FStar_Syntax_Syntax.term,FStar_Syntax_Syntax.typ,guard_t)
             FStar_Pervasives_Native.tuple3)
        ->
        (env -> FStar_Syntax_Syntax.term -> FStar_Syntax_Syntax.universe) ->
          solver_t -> FStar_Ident.lident -> env
  =
  fun deps  ->
    fun tc_term  ->
      fun type_of  ->
        fun universe_of  ->
          fun solver  ->
            fun module_lid  ->
              let uu____5122 = new_gamma_cache () in
              let uu____5125 = new_sigtab () in
              let uu____5128 = FStar_Options.using_facts_from () in
              let uu____5129 =
                FStar_Util.mk_ref
                  FStar_TypeChecker_Common.id_info_table_empty in
              let uu____5132 = FStar_ToSyntax_Env.empty_env () in
              {
                solver;
                range = FStar_Range.dummyRange;
                curmodule = module_lid;
                gamma = [];
                gamma_cache = uu____5122;
                modules = [];
                expected_typ = FStar_Pervasives_Native.None;
                sigtab = uu____5125;
                is_pattern = false;
                instantiate_imp = true;
                effects = { decls = []; order = []; joins = [] };
                generalize = true;
                letrecs = [];
                top_level = false;
                check_uvars = false;
                use_eq = false;
                is_iface = false;
                admit = false;
                lax = false;
                lax_universes = false;
                failhard = false;
                nosynth = false;
                tc_term;
                type_of;
                universe_of;
                use_bv_sorts = false;
                qname_and_index = FStar_Pervasives_Native.None;
                proof_ns = uu____5128;
                synth =
                  (fun e  ->
                     fun g  ->
                       fun tau  -> failwith "no synthesizer available");
                is_native_tactic = (fun uu____5164  -> false);
                identifier_info = uu____5129;
                tc_hooks = default_tc_hooks;
                dsenv = uu____5132;
                dep_graph = deps
              }
let sigtab: env -> FStar_Syntax_Syntax.sigelt FStar_Util.smap =
  fun env  -> env.sigtab
let gamma_cache: env -> cached_elt FStar_Util.smap =
  fun env  -> env.gamma_cache
let query_indices:
  (FStar_Ident.lident,Prims.int) FStar_Pervasives_Native.tuple2 Prims.list
    Prims.list FStar_ST.ref
  = FStar_Util.mk_ref [[]]
let push_query_indices: Prims.unit -> Prims.unit =
  fun uu____5232  ->
    let uu____5233 = FStar_ST.op_Bang query_indices in
    match uu____5233 with
    | [] -> failwith "Empty query indices!"
    | uu____5310 ->
        let uu____5319 =
          let uu____5328 =
            let uu____5335 = FStar_ST.op_Bang query_indices in
            FStar_List.hd uu____5335 in
          let uu____5412 = FStar_ST.op_Bang query_indices in uu____5328 ::
            uu____5412 in
        FStar_ST.op_Colon_Equals query_indices uu____5319
let pop_query_indices: Prims.unit -> Prims.unit =
  fun uu____5553  ->
    let uu____5554 = FStar_ST.op_Bang query_indices in
    match uu____5554 with
    | [] -> failwith "Empty query indices!"
    | hd1::tl1 -> FStar_ST.op_Colon_Equals query_indices tl1
let add_query_index:
  (FStar_Ident.lident,Prims.int) FStar_Pervasives_Native.tuple2 -> Prims.unit
  =
  fun uu____5721  ->
    match uu____5721 with
    | (l,n1) ->
        let uu____5728 = FStar_ST.op_Bang query_indices in
        (match uu____5728 with
         | hd1::tl1 ->
             FStar_ST.op_Colon_Equals query_indices (((l, n1) :: hd1) :: tl1)
         | uu____5893 -> failwith "Empty query indices")
let peek_query_indices:
  Prims.unit ->
    (FStar_Ident.lident,Prims.int) FStar_Pervasives_Native.tuple2 Prims.list
  =
  fun uu____5910  ->
    let uu____5911 = FStar_ST.op_Bang query_indices in
    FStar_List.hd uu____5911
let stack: env Prims.list FStar_ST.ref = FStar_Util.mk_ref []
let push_stack: env -> env =
  fun env  ->
    (let uu____6005 =
       let uu____6008 = FStar_ST.op_Bang stack in env :: uu____6008 in
     FStar_ST.op_Colon_Equals stack uu____6005);
    (let uu___267_6111 = env in
     let uu____6112 = FStar_Util.smap_copy (gamma_cache env) in
     let uu____6115 = FStar_Util.smap_copy (sigtab env) in
     let uu____6118 =
       let uu____6121 = FStar_ST.op_Bang env.identifier_info in
       FStar_Util.mk_ref uu____6121 in
     {
       solver = (uu___267_6111.solver);
       range = (uu___267_6111.range);
       curmodule = (uu___267_6111.curmodule);
       gamma = (uu___267_6111.gamma);
       gamma_cache = uu____6112;
       modules = (uu___267_6111.modules);
       expected_typ = (uu___267_6111.expected_typ);
       sigtab = uu____6115;
       is_pattern = (uu___267_6111.is_pattern);
       instantiate_imp = (uu___267_6111.instantiate_imp);
       effects = (uu___267_6111.effects);
       generalize = (uu___267_6111.generalize);
       letrecs = (uu___267_6111.letrecs);
       top_level = (uu___267_6111.top_level);
       check_uvars = (uu___267_6111.check_uvars);
       use_eq = (uu___267_6111.use_eq);
       is_iface = (uu___267_6111.is_iface);
       admit = (uu___267_6111.admit);
       lax = (uu___267_6111.lax);
       lax_universes = (uu___267_6111.lax_universes);
       failhard = (uu___267_6111.failhard);
       nosynth = (uu___267_6111.nosynth);
       tc_term = (uu___267_6111.tc_term);
       type_of = (uu___267_6111.type_of);
       universe_of = (uu___267_6111.universe_of);
       use_bv_sorts = (uu___267_6111.use_bv_sorts);
       qname_and_index = (uu___267_6111.qname_and_index);
       proof_ns = (uu___267_6111.proof_ns);
       synth = (uu___267_6111.synth);
       is_native_tactic = (uu___267_6111.is_native_tactic);
       identifier_info = uu____6118;
       tc_hooks = (uu___267_6111.tc_hooks);
       dsenv = (uu___267_6111.dsenv);
       dep_graph = (uu___267_6111.dep_graph)
     })
let pop_stack: Prims.unit -> env =
  fun uu____6184  ->
    let uu____6185 = FStar_ST.op_Bang stack in
    match uu____6185 with
    | env::tl1 -> (FStar_ST.op_Colon_Equals stack tl1; env)
    | uu____6293 -> failwith "Impossible: Too many pops"
let push: env -> Prims.string -> env =
  fun env  ->
    fun msg  -> push_query_indices (); (env.solver).push msg; push_stack env
let pop: env -> Prims.string -> env =
  fun env  ->
    fun msg  -> (env.solver).pop msg; pop_query_indices (); pop_stack ()
let incr_query_index: env -> env =
  fun env  ->
    let qix = peek_query_indices () in
    match env.qname_and_index with
    | FStar_Pervasives_Native.None  -> env
    | FStar_Pervasives_Native.Some (l,n1) ->
        let uu____6332 =
          FStar_All.pipe_right qix
            (FStar_List.tryFind
               (fun uu____6358  ->
                  match uu____6358 with
                  | (m,uu____6364) -> FStar_Ident.lid_equals l m)) in
        (match uu____6332 with
         | FStar_Pervasives_Native.None  ->
             let next = n1 + (Prims.parse_int "1") in
             (add_query_index (l, next);
              (let uu___268_6371 = env in
               {
                 solver = (uu___268_6371.solver);
                 range = (uu___268_6371.range);
                 curmodule = (uu___268_6371.curmodule);
                 gamma = (uu___268_6371.gamma);
                 gamma_cache = (uu___268_6371.gamma_cache);
                 modules = (uu___268_6371.modules);
                 expected_typ = (uu___268_6371.expected_typ);
                 sigtab = (uu___268_6371.sigtab);
                 is_pattern = (uu___268_6371.is_pattern);
                 instantiate_imp = (uu___268_6371.instantiate_imp);
                 effects = (uu___268_6371.effects);
                 generalize = (uu___268_6371.generalize);
                 letrecs = (uu___268_6371.letrecs);
                 top_level = (uu___268_6371.top_level);
                 check_uvars = (uu___268_6371.check_uvars);
                 use_eq = (uu___268_6371.use_eq);
                 is_iface = (uu___268_6371.is_iface);
                 admit = (uu___268_6371.admit);
                 lax = (uu___268_6371.lax);
                 lax_universes = (uu___268_6371.lax_universes);
                 failhard = (uu___268_6371.failhard);
                 nosynth = (uu___268_6371.nosynth);
                 tc_term = (uu___268_6371.tc_term);
                 type_of = (uu___268_6371.type_of);
                 universe_of = (uu___268_6371.universe_of);
                 use_bv_sorts = (uu___268_6371.use_bv_sorts);
                 qname_and_index = (FStar_Pervasives_Native.Some (l, next));
                 proof_ns = (uu___268_6371.proof_ns);
                 synth = (uu___268_6371.synth);
                 is_native_tactic = (uu___268_6371.is_native_tactic);
                 identifier_info = (uu___268_6371.identifier_info);
                 tc_hooks = (uu___268_6371.tc_hooks);
                 dsenv = (uu___268_6371.dsenv);
                 dep_graph = (uu___268_6371.dep_graph)
               }))
         | FStar_Pervasives_Native.Some (uu____6376,m) ->
             let next = m + (Prims.parse_int "1") in
             (add_query_index (l, next);
              (let uu___269_6384 = env in
               {
                 solver = (uu___269_6384.solver);
                 range = (uu___269_6384.range);
                 curmodule = (uu___269_6384.curmodule);
                 gamma = (uu___269_6384.gamma);
                 gamma_cache = (uu___269_6384.gamma_cache);
                 modules = (uu___269_6384.modules);
                 expected_typ = (uu___269_6384.expected_typ);
                 sigtab = (uu___269_6384.sigtab);
                 is_pattern = (uu___269_6384.is_pattern);
                 instantiate_imp = (uu___269_6384.instantiate_imp);
                 effects = (uu___269_6384.effects);
                 generalize = (uu___269_6384.generalize);
                 letrecs = (uu___269_6384.letrecs);
                 top_level = (uu___269_6384.top_level);
                 check_uvars = (uu___269_6384.check_uvars);
                 use_eq = (uu___269_6384.use_eq);
                 is_iface = (uu___269_6384.is_iface);
                 admit = (uu___269_6384.admit);
                 lax = (uu___269_6384.lax);
                 lax_universes = (uu___269_6384.lax_universes);
                 failhard = (uu___269_6384.failhard);
                 nosynth = (uu___269_6384.nosynth);
                 tc_term = (uu___269_6384.tc_term);
                 type_of = (uu___269_6384.type_of);
                 universe_of = (uu___269_6384.universe_of);
                 use_bv_sorts = (uu___269_6384.use_bv_sorts);
                 qname_and_index = (FStar_Pervasives_Native.Some (l, next));
                 proof_ns = (uu___269_6384.proof_ns);
                 synth = (uu___269_6384.synth);
                 is_native_tactic = (uu___269_6384.is_native_tactic);
                 identifier_info = (uu___269_6384.identifier_info);
                 tc_hooks = (uu___269_6384.tc_hooks);
                 dsenv = (uu___269_6384.dsenv);
                 dep_graph = (uu___269_6384.dep_graph)
               })))
let debug: env -> FStar_Options.debug_level_t -> Prims.bool =
  fun env  ->
    fun l  -> FStar_Options.debug_at_level (env.curmodule).FStar_Ident.str l
let set_range: env -> FStar_Range.range -> env =
  fun e  ->
    fun r  ->
      if r = FStar_Range.dummyRange
      then e
      else
        (let uu___270_6402 = e in
         {
           solver = (uu___270_6402.solver);
           range = r;
           curmodule = (uu___270_6402.curmodule);
           gamma = (uu___270_6402.gamma);
           gamma_cache = (uu___270_6402.gamma_cache);
           modules = (uu___270_6402.modules);
           expected_typ = (uu___270_6402.expected_typ);
           sigtab = (uu___270_6402.sigtab);
           is_pattern = (uu___270_6402.is_pattern);
           instantiate_imp = (uu___270_6402.instantiate_imp);
           effects = (uu___270_6402.effects);
           generalize = (uu___270_6402.generalize);
           letrecs = (uu___270_6402.letrecs);
           top_level = (uu___270_6402.top_level);
           check_uvars = (uu___270_6402.check_uvars);
           use_eq = (uu___270_6402.use_eq);
           is_iface = (uu___270_6402.is_iface);
           admit = (uu___270_6402.admit);
           lax = (uu___270_6402.lax);
           lax_universes = (uu___270_6402.lax_universes);
           failhard = (uu___270_6402.failhard);
           nosynth = (uu___270_6402.nosynth);
           tc_term = (uu___270_6402.tc_term);
           type_of = (uu___270_6402.type_of);
           universe_of = (uu___270_6402.universe_of);
           use_bv_sorts = (uu___270_6402.use_bv_sorts);
           qname_and_index = (uu___270_6402.qname_and_index);
           proof_ns = (uu___270_6402.proof_ns);
           synth = (uu___270_6402.synth);
           is_native_tactic = (uu___270_6402.is_native_tactic);
           identifier_info = (uu___270_6402.identifier_info);
           tc_hooks = (uu___270_6402.tc_hooks);
           dsenv = (uu___270_6402.dsenv);
           dep_graph = (uu___270_6402.dep_graph)
         })
let get_range: env -> FStar_Range.range = fun e  -> e.range
let toggle_id_info: env -> Prims.bool -> Prims.unit =
  fun env  ->
    fun enabled  ->
      let uu____6412 =
        let uu____6413 = FStar_ST.op_Bang env.identifier_info in
        FStar_TypeChecker_Common.id_info_toggle uu____6413 enabled in
      FStar_ST.op_Colon_Equals env.identifier_info uu____6412
let insert_bv_info:
  env -> FStar_Syntax_Syntax.bv -> FStar_Syntax_Syntax.typ -> Prims.unit =
  fun env  ->
    fun bv  ->
      fun ty  ->
        let uu____6515 =
          let uu____6516 = FStar_ST.op_Bang env.identifier_info in
          FStar_TypeChecker_Common.id_info_insert_bv uu____6516 bv ty in
        FStar_ST.op_Colon_Equals env.identifier_info uu____6515
let insert_fv_info:
  env -> FStar_Syntax_Syntax.fv -> FStar_Syntax_Syntax.typ -> Prims.unit =
  fun env  ->
    fun fv  ->
      fun ty  ->
        let uu____6618 =
          let uu____6619 = FStar_ST.op_Bang env.identifier_info in
          FStar_TypeChecker_Common.id_info_insert_fv uu____6619 fv ty in
        FStar_ST.op_Colon_Equals env.identifier_info uu____6618
let promote_id_info:
  env -> (FStar_Syntax_Syntax.typ -> FStar_Syntax_Syntax.typ) -> Prims.unit =
  fun env  ->
    fun ty_map  ->
      let uu____6723 =
        let uu____6724 = FStar_ST.op_Bang env.identifier_info in
        FStar_TypeChecker_Common.id_info_promote uu____6724 ty_map in
      FStar_ST.op_Colon_Equals env.identifier_info uu____6723
let modules: env -> FStar_Syntax_Syntax.modul Prims.list =
  fun env  -> env.modules
let current_module: env -> FStar_Ident.lident = fun env  -> env.curmodule
let set_current_module: env -> FStar_Ident.lident -> env =
  fun env  ->
    fun lid  ->
      let uu___271_6831 = env in
      {
        solver = (uu___271_6831.solver);
        range = (uu___271_6831.range);
        curmodule = lid;
        gamma = (uu___271_6831.gamma);
        gamma_cache = (uu___271_6831.gamma_cache);
        modules = (uu___271_6831.modules);
        expected_typ = (uu___271_6831.expected_typ);
        sigtab = (uu___271_6831.sigtab);
        is_pattern = (uu___271_6831.is_pattern);
        instantiate_imp = (uu___271_6831.instantiate_imp);
        effects = (uu___271_6831.effects);
        generalize = (uu___271_6831.generalize);
        letrecs = (uu___271_6831.letrecs);
        top_level = (uu___271_6831.top_level);
        check_uvars = (uu___271_6831.check_uvars);
        use_eq = (uu___271_6831.use_eq);
        is_iface = (uu___271_6831.is_iface);
        admit = (uu___271_6831.admit);
        lax = (uu___271_6831.lax);
        lax_universes = (uu___271_6831.lax_universes);
        failhard = (uu___271_6831.failhard);
        nosynth = (uu___271_6831.nosynth);
        tc_term = (uu___271_6831.tc_term);
        type_of = (uu___271_6831.type_of);
        universe_of = (uu___271_6831.universe_of);
        use_bv_sorts = (uu___271_6831.use_bv_sorts);
        qname_and_index = (uu___271_6831.qname_and_index);
        proof_ns = (uu___271_6831.proof_ns);
        synth = (uu___271_6831.synth);
        is_native_tactic = (uu___271_6831.is_native_tactic);
        identifier_info = (uu___271_6831.identifier_info);
        tc_hooks = (uu___271_6831.tc_hooks);
        dsenv = (uu___271_6831.dsenv);
        dep_graph = (uu___271_6831.dep_graph)
      }
let has_interface: env -> FStar_Ident.lident -> Prims.bool =
  fun env  ->
    fun l  ->
      FStar_All.pipe_right env.modules
        (FStar_Util.for_some
           (fun m  ->
              m.FStar_Syntax_Syntax.is_interface &&
                (FStar_Ident.lid_equals m.FStar_Syntax_Syntax.name l)))
let find_in_sigtab:
  env ->
    FStar_Ident.lident ->
      FStar_Syntax_Syntax.sigelt FStar_Pervasives_Native.option
  =
  fun env  ->
    fun lid  ->
      FStar_Util.smap_try_find (sigtab env) (FStar_Ident.text_of_lid lid)
let name_not_found: FStar_Ident.lid -> Prims.string =
  fun l  -> FStar_Util.format1 "Name \"%s\" not found" l.FStar_Ident.str
let variable_not_found: FStar_Syntax_Syntax.bv -> Prims.string =
  fun v1  ->
    let uu____6856 = FStar_Syntax_Print.bv_to_string v1 in
    FStar_Util.format1 "Variable \"%s\" not found" uu____6856
let new_u_univ: Prims.unit -> FStar_Syntax_Syntax.universe =
  fun uu____6859  ->
    let uu____6860 = FStar_Syntax_Unionfind.univ_fresh () in
    FStar_Syntax_Syntax.U_unif uu____6860
let inst_tscheme_with:
  FStar_Syntax_Syntax.tscheme ->
    FStar_Syntax_Syntax.universes ->
      (FStar_Syntax_Syntax.universes,FStar_Syntax_Syntax.term)
        FStar_Pervasives_Native.tuple2
  =
  fun ts  ->
    fun us  ->
      match (ts, us) with
      | (([],t),[]) -> ([], t)
      | ((formals,t),uu____6898) ->
          let n1 = (FStar_List.length formals) - (Prims.parse_int "1") in
          let vs =
            FStar_All.pipe_right us
              (FStar_List.mapi
                 (fun i  -> fun u  -> FStar_Syntax_Syntax.UN ((n1 - i), u))) in
          let uu____6922 = FStar_Syntax_Subst.subst vs t in (us, uu____6922)
let inst_tscheme:
  FStar_Syntax_Syntax.tscheme ->
    (FStar_Syntax_Syntax.universes,FStar_Syntax_Syntax.term)
      FStar_Pervasives_Native.tuple2
  =
  fun uu___250_6935  ->
    match uu___250_6935 with
    | ([],t) -> ([], t)
    | (us,t) ->
        let us' =
          FStar_All.pipe_right us
            (FStar_List.map (fun uu____6959  -> new_u_univ ())) in
        inst_tscheme_with (us, t) us'
let inst_tscheme_with_range:
  FStar_Range.range ->
    FStar_Syntax_Syntax.tscheme ->
      (FStar_Syntax_Syntax.universes,FStar_Syntax_Syntax.term)
        FStar_Pervasives_Native.tuple2
  =
  fun r  ->
    fun t  ->
      let uu____6972 = inst_tscheme t in
      match uu____6972 with
      | (us,t1) ->
          let uu____6983 = FStar_Syntax_Subst.set_use_range r t1 in
          (us, uu____6983)
let inst_effect_fun_with:
  FStar_Syntax_Syntax.universes ->
    env ->
      FStar_Syntax_Syntax.eff_decl ->
        FStar_Syntax_Syntax.tscheme -> FStar_Syntax_Syntax.term
  =
  fun insts  ->
    fun env  ->
      fun ed  ->
        fun uu____6995  ->
          match uu____6995 with
          | (us,t) ->
              (match ed.FStar_Syntax_Syntax.binders with
               | [] ->
                   let univs1 =
                     FStar_List.append ed.FStar_Syntax_Syntax.univs us in
                   (if
                      (FStar_List.length insts) <> (FStar_List.length univs1)
                    then
                      (let uu____7010 =
                         let uu____7011 =
                           FStar_All.pipe_left FStar_Util.string_of_int
                             (FStar_List.length univs1) in
                         let uu____7012 =
                           FStar_All.pipe_left FStar_Util.string_of_int
                             (FStar_List.length insts) in
                         let uu____7013 =
                           FStar_Syntax_Print.lid_to_string
                             ed.FStar_Syntax_Syntax.mname in
                         let uu____7014 = FStar_Syntax_Print.term_to_string t in
                         FStar_Util.format4
                           "Expected %s instantiations; got %s; failed universe instantiation in effect %s\n\t%s\n"
                           uu____7011 uu____7012 uu____7013 uu____7014 in
                       failwith uu____7010)
                    else ();
                    (let uu____7016 =
                       inst_tscheme_with
                         ((FStar_List.append ed.FStar_Syntax_Syntax.univs us),
                           t) insts in
                     FStar_Pervasives_Native.snd uu____7016))
               | uu____7023 ->
                   let uu____7024 =
                     let uu____7025 =
                       FStar_Syntax_Print.lid_to_string
                         ed.FStar_Syntax_Syntax.mname in
                     FStar_Util.format1
                       "Unexpected use of an uninstantiated effect: %s\n"
                       uu____7025 in
                   failwith uu____7024)
type tri =
  | Yes
  | No
  | Maybe[@@deriving show]
let uu___is_Yes: tri -> Prims.bool =
  fun projectee  -> match projectee with | Yes  -> true | uu____7029 -> false
let uu___is_No: tri -> Prims.bool =
  fun projectee  -> match projectee with | No  -> true | uu____7033 -> false
let uu___is_Maybe: tri -> Prims.bool =
  fun projectee  ->
    match projectee with | Maybe  -> true | uu____7037 -> false
let in_cur_mod: env -> FStar_Ident.lident -> tri =
  fun env  ->
    fun l  ->
      let cur = current_module env in
      if l.FStar_Ident.nsstr = cur.FStar_Ident.str
      then Yes
      else
        if FStar_Util.starts_with l.FStar_Ident.nsstr cur.FStar_Ident.str
        then
          (let lns = FStar_List.append l.FStar_Ident.ns [l.FStar_Ident.ident] in
           let cur1 =
             FStar_List.append cur.FStar_Ident.ns [cur.FStar_Ident.ident] in
           let rec aux c l1 =
             match (c, l1) with
             | ([],uu____7071) -> Maybe
             | (uu____7078,[]) -> No
             | (hd1::tl1,hd'::tl') when
                 hd1.FStar_Ident.idText = hd'.FStar_Ident.idText ->
                 aux tl1 tl'
             | uu____7097 -> No in
           aux cur1 lns)
        else No
let lookup_qname:
  env ->
    FStar_Ident.lident ->
      (((FStar_Syntax_Syntax.universes,FStar_Syntax_Syntax.typ)
          FStar_Pervasives_Native.tuple2,(FStar_Syntax_Syntax.sigelt,
                                           FStar_Syntax_Syntax.universes
                                             FStar_Pervasives_Native.option)
                                           FStar_Pervasives_Native.tuple2)
         FStar_Util.either,FStar_Range.range)
        FStar_Pervasives_Native.tuple2 FStar_Pervasives_Native.option
  =
  fun env  ->
    fun lid  ->
      let cur_mod = in_cur_mod env lid in
      let cache t =
        FStar_Util.smap_add (gamma_cache env) lid.FStar_Ident.str t;
        FStar_Pervasives_Native.Some t in
      let found =
        if cur_mod <> No
        then
          let uu____7202 =
            FStar_Util.smap_try_find (gamma_cache env) lid.FStar_Ident.str in
          match uu____7202 with
          | FStar_Pervasives_Native.None  ->
              FStar_Util.find_map env.gamma
                (fun uu___251_7247  ->
                   match uu___251_7247 with
                   | Binding_lid (l,t) ->
                       if FStar_Ident.lid_equals lid l
                       then
                         let uu____7290 =
                           let uu____7309 =
                             let uu____7324 = inst_tscheme t in
                             FStar_Util.Inl uu____7324 in
                           (uu____7309, (FStar_Ident.range_of_lid l)) in
                         FStar_Pervasives_Native.Some uu____7290
                       else FStar_Pervasives_Native.None
                   | Binding_sig
                       (uu____7390,{
                                     FStar_Syntax_Syntax.sigel =
                                       FStar_Syntax_Syntax.Sig_bundle
                                       (ses,uu____7392);
                                     FStar_Syntax_Syntax.sigrng = uu____7393;
                                     FStar_Syntax_Syntax.sigquals =
                                       uu____7394;
                                     FStar_Syntax_Syntax.sigmeta = uu____7395;
                                     FStar_Syntax_Syntax.sigattrs =
                                       uu____7396;_})
                       ->
                       FStar_Util.find_map ses
                         (fun se  ->
                            let uu____7416 =
                              FStar_All.pipe_right
                                (FStar_Syntax_Util.lids_of_sigelt se)
                                (FStar_Util.for_some
                                   (FStar_Ident.lid_equals lid)) in
                            if uu____7416
                            then
                              cache
                                ((FStar_Util.Inr
                                    (se, FStar_Pervasives_Native.None)),
                                  (FStar_Syntax_Util.range_of_sigelt se))
                            else FStar_Pervasives_Native.None)
                   | Binding_sig (lids,s) ->
                       let maybe_cache t =
                         match s.FStar_Syntax_Syntax.sigel with
                         | FStar_Syntax_Syntax.Sig_declare_typ uu____7462 ->
                             FStar_Pervasives_Native.Some t
                         | uu____7469 -> cache t in
                       let uu____7470 =
                         FStar_List.tryFind (FStar_Ident.lid_equals lid) lids in
                       (match uu____7470 with
                        | FStar_Pervasives_Native.None  ->
                            FStar_Pervasives_Native.None
                        | FStar_Pervasives_Native.Some l ->
                            maybe_cache
                              ((FStar_Util.Inr
                                  (s, FStar_Pervasives_Native.None)),
                                (FStar_Ident.range_of_lid l)))
                   | Binding_sig_inst (lids,s,us) ->
                       let uu____7545 =
                         FStar_List.tryFind (FStar_Ident.lid_equals lid) lids in
                       (match uu____7545 with
                        | FStar_Pervasives_Native.None  ->
                            FStar_Pervasives_Native.None
                        | FStar_Pervasives_Native.Some l ->
                            FStar_Pervasives_Native.Some
                              ((FStar_Util.Inr
                                  (s, (FStar_Pervasives_Native.Some us))),
                                (FStar_Ident.range_of_lid l)))
                   | uu____7631 -> FStar_Pervasives_Native.None)
          | se -> se
        else FStar_Pervasives_Native.None in
      if FStar_Util.is_some found
      then found
      else
        (let uu____7711 = find_in_sigtab env lid in
         match uu____7711 with
         | FStar_Pervasives_Native.Some se ->
             FStar_Pervasives_Native.Some
               ((FStar_Util.Inr (se, FStar_Pervasives_Native.None)),
                 (FStar_Syntax_Util.range_of_sigelt se))
         | FStar_Pervasives_Native.None  -> FStar_Pervasives_Native.None)
let rec add_sigelt: env -> FStar_Syntax_Syntax.sigelt -> Prims.unit =
  fun env  ->
    fun se  ->
      match se.FStar_Syntax_Syntax.sigel with
      | FStar_Syntax_Syntax.Sig_bundle (ses,uu____7810) ->
          add_sigelts env ses
      | uu____7819 ->
          let lids = FStar_Syntax_Util.lids_of_sigelt se in
          (FStar_List.iter
             (fun l  -> FStar_Util.smap_add (sigtab env) l.FStar_Ident.str se)
             lids;
           (match se.FStar_Syntax_Syntax.sigel with
            | FStar_Syntax_Syntax.Sig_new_effect ne ->
                FStar_All.pipe_right ne.FStar_Syntax_Syntax.actions
                  (FStar_List.iter
                     (fun a  ->
                        let se_let =
                          FStar_Syntax_Util.action_as_lb
                            ne.FStar_Syntax_Syntax.mname a in
                        FStar_Util.smap_add (sigtab env)
                          (a.FStar_Syntax_Syntax.action_name).FStar_Ident.str
                          se_let))
            | uu____7833 -> ()))
and add_sigelts: env -> FStar_Syntax_Syntax.sigelt Prims.list -> Prims.unit =
  fun env  ->
    fun ses  -> FStar_All.pipe_right ses (FStar_List.iter (add_sigelt env))
let try_lookup_bv:
  env ->
    FStar_Syntax_Syntax.bv ->
      (FStar_Syntax_Syntax.typ,FStar_Range.range)
        FStar_Pervasives_Native.tuple2 FStar_Pervasives_Native.option
  =
  fun env  ->
    fun bv  ->
      FStar_Util.find_map env.gamma
<<<<<<< HEAD
        (fun uu___132_7930  ->
           match uu___132_7930 with
           | Binding_var id1 when FStar_Syntax_Syntax.bv_eq id1 bv ->
               FStar_Pervasives_Native.Some
                 ((id1.FStar_Syntax_Syntax.sort),
                   ((id1.FStar_Syntax_Syntax.ppname).FStar_Ident.idRange))
           | uu____7948 -> FStar_Pervasives_Native.None)
=======
        (fun uu___252_7860  ->
           match uu___252_7860 with
           | Binding_var id when FStar_Syntax_Syntax.bv_eq id bv ->
               FStar_Pervasives_Native.Some
                 ((id.FStar_Syntax_Syntax.sort),
                   ((id.FStar_Syntax_Syntax.ppname).FStar_Ident.idRange))
           | uu____7878 -> FStar_Pervasives_Native.None)
>>>>>>> 58829485
let lookup_type_of_let:
  FStar_Syntax_Syntax.sigelt ->
    FStar_Ident.lident ->
      ((FStar_Syntax_Syntax.universes,FStar_Syntax_Syntax.term)
         FStar_Pervasives_Native.tuple2,FStar_Range.range)
        FStar_Pervasives_Native.tuple2 FStar_Pervasives_Native.option
  =
  fun se  ->
    fun lid  ->
      match se.FStar_Syntax_Syntax.sigel with
      | FStar_Syntax_Syntax.Sig_let ((uu____7911,lb::[]),uu____7913) ->
          let uu____7926 =
            let uu____7935 =
              inst_tscheme
                ((lb.FStar_Syntax_Syntax.lbunivs),
                  (lb.FStar_Syntax_Syntax.lbtyp)) in
            let uu____7944 =
              FStar_Syntax_Syntax.range_of_lbname
                lb.FStar_Syntax_Syntax.lbname in
            (uu____7935, uu____7944) in
          FStar_Pervasives_Native.Some uu____7926
      | FStar_Syntax_Syntax.Sig_let ((uu____7957,lbs),uu____7959) ->
          FStar_Util.find_map lbs
            (fun lb  ->
               match lb.FStar_Syntax_Syntax.lbname with
               | FStar_Util.Inl uu____7995 -> failwith "impossible"
               | FStar_Util.Inr fv ->
                   let uu____8007 = FStar_Syntax_Syntax.fv_eq_lid fv lid in
                   if uu____8007
                   then
                     let uu____8018 =
                       let uu____8027 =
                         inst_tscheme
                           ((lb.FStar_Syntax_Syntax.lbunivs),
                             (lb.FStar_Syntax_Syntax.lbtyp)) in
                       let uu____8036 = FStar_Syntax_Syntax.range_of_fv fv in
                       (uu____8027, uu____8036) in
                     FStar_Pervasives_Native.Some uu____8018
                   else FStar_Pervasives_Native.None)
      | uu____8058 -> FStar_Pervasives_Native.None
let effect_signature:
  FStar_Syntax_Syntax.sigelt ->
    ((FStar_Syntax_Syntax.universes,FStar_Syntax_Syntax.term)
       FStar_Pervasives_Native.tuple2,FStar_Range.range)
      FStar_Pervasives_Native.tuple2 FStar_Pervasives_Native.option
  =
  fun se  ->
    match se.FStar_Syntax_Syntax.sigel with
    | FStar_Syntax_Syntax.Sig_new_effect ne ->
        let uu____8091 =
          let uu____8100 =
            let uu____8105 =
              let uu____8106 =
                let uu____8109 =
                  FStar_Syntax_Syntax.mk_Total
                    ne.FStar_Syntax_Syntax.signature in
                FStar_Syntax_Util.arrow ne.FStar_Syntax_Syntax.binders
                  uu____8109 in
              ((ne.FStar_Syntax_Syntax.univs), uu____8106) in
            inst_tscheme uu____8105 in
          (uu____8100, (se.FStar_Syntax_Syntax.sigrng)) in
        FStar_Pervasives_Native.Some uu____8091
    | FStar_Syntax_Syntax.Sig_effect_abbrev
        (lid,us,binders,uu____8129,uu____8130) ->
        let uu____8135 =
          let uu____8144 =
            let uu____8149 =
              let uu____8150 =
                let uu____8153 =
                  FStar_Syntax_Syntax.mk_Total FStar_Syntax_Syntax.teff in
                FStar_Syntax_Util.arrow binders uu____8153 in
              (us, uu____8150) in
            inst_tscheme uu____8149 in
          (uu____8144, (se.FStar_Syntax_Syntax.sigrng)) in
        FStar_Pervasives_Native.Some uu____8135
    | uu____8170 -> FStar_Pervasives_Native.None
let try_lookup_lid_aux:
  env ->
    FStar_Ident.lident ->
      ((FStar_Syntax_Syntax.universes,FStar_Syntax_Syntax.term'
                                        FStar_Syntax_Syntax.syntax)
         FStar_Pervasives_Native.tuple2,FStar_Range.range)
        FStar_Pervasives_Native.tuple2 FStar_Pervasives_Native.option
  =
  fun env  ->
    fun lid  ->
      let mapper uu____8228 =
        match uu____8228 with
        | (lr,rng) ->
            (match lr with
             | FStar_Util.Inl t -> FStar_Pervasives_Native.Some (t, rng)
             | FStar_Util.Inr
                 ({
                    FStar_Syntax_Syntax.sigel =
                      FStar_Syntax_Syntax.Sig_datacon
                      (uu____8324,uvs,t,uu____8327,uu____8328,uu____8329);
                    FStar_Syntax_Syntax.sigrng = uu____8330;
                    FStar_Syntax_Syntax.sigquals = uu____8331;
                    FStar_Syntax_Syntax.sigmeta = uu____8332;
                    FStar_Syntax_Syntax.sigattrs = uu____8333;_},FStar_Pervasives_Native.None
                  )
                 ->
                 let uu____8354 =
                   let uu____8363 = inst_tscheme (uvs, t) in
                   (uu____8363, rng) in
                 FStar_Pervasives_Native.Some uu____8354
             | FStar_Util.Inr
                 ({
                    FStar_Syntax_Syntax.sigel =
                      FStar_Syntax_Syntax.Sig_declare_typ (l,uvs,t);
                    FStar_Syntax_Syntax.sigrng = uu____8383;
                    FStar_Syntax_Syntax.sigquals = qs;
                    FStar_Syntax_Syntax.sigmeta = uu____8385;
                    FStar_Syntax_Syntax.sigattrs = uu____8386;_},FStar_Pervasives_Native.None
                  )
                 ->
                 let uu____8403 =
                   let uu____8404 = in_cur_mod env l in uu____8404 = Yes in
                 if uu____8403
                 then
                   let uu____8415 =
                     (FStar_All.pipe_right qs
                        (FStar_List.contains FStar_Syntax_Syntax.Assumption))
                       || env.is_iface in
                   (if uu____8415
                    then
                      let uu____8428 =
                        let uu____8437 = inst_tscheme (uvs, t) in
                        (uu____8437, rng) in
                      FStar_Pervasives_Native.Some uu____8428
                    else FStar_Pervasives_Native.None)
                 else
                   (let uu____8464 =
                      let uu____8473 = inst_tscheme (uvs, t) in
                      (uu____8473, rng) in
                    FStar_Pervasives_Native.Some uu____8464)
             | FStar_Util.Inr
                 ({
                    FStar_Syntax_Syntax.sigel =
                      FStar_Syntax_Syntax.Sig_inductive_typ
                      (lid1,uvs,tps,k,uu____8494,uu____8495);
                    FStar_Syntax_Syntax.sigrng = uu____8496;
                    FStar_Syntax_Syntax.sigquals = uu____8497;
                    FStar_Syntax_Syntax.sigmeta = uu____8498;
                    FStar_Syntax_Syntax.sigattrs = uu____8499;_},FStar_Pervasives_Native.None
                  )
                 ->
                 (match tps with
                  | [] ->
                      let uu____8538 =
                        let uu____8547 = inst_tscheme (uvs, k) in
                        (uu____8547, rng) in
                      FStar_Pervasives_Native.Some uu____8538
                  | uu____8564 ->
                      let uu____8565 =
                        let uu____8574 =
                          let uu____8579 =
                            let uu____8580 =
                              let uu____8583 = FStar_Syntax_Syntax.mk_Total k in
                              FStar_Syntax_Util.flat_arrow tps uu____8583 in
                            (uvs, uu____8580) in
                          inst_tscheme uu____8579 in
                        (uu____8574, rng) in
                      FStar_Pervasives_Native.Some uu____8565)
             | FStar_Util.Inr
                 ({
                    FStar_Syntax_Syntax.sigel =
                      FStar_Syntax_Syntax.Sig_inductive_typ
                      (lid1,uvs,tps,k,uu____8604,uu____8605);
                    FStar_Syntax_Syntax.sigrng = uu____8606;
                    FStar_Syntax_Syntax.sigquals = uu____8607;
                    FStar_Syntax_Syntax.sigmeta = uu____8608;
                    FStar_Syntax_Syntax.sigattrs = uu____8609;_},FStar_Pervasives_Native.Some
                  us)
                 ->
                 (match tps with
                  | [] ->
                      let uu____8649 =
                        let uu____8658 = inst_tscheme_with (uvs, k) us in
                        (uu____8658, rng) in
                      FStar_Pervasives_Native.Some uu____8649
                  | uu____8675 ->
                      let uu____8676 =
                        let uu____8685 =
                          let uu____8690 =
                            let uu____8691 =
                              let uu____8694 = FStar_Syntax_Syntax.mk_Total k in
                              FStar_Syntax_Util.flat_arrow tps uu____8694 in
                            (uvs, uu____8691) in
                          inst_tscheme_with uu____8690 us in
                        (uu____8685, rng) in
                      FStar_Pervasives_Native.Some uu____8676)
             | FStar_Util.Inr se ->
                 let uu____8728 =
                   match se with
                   | ({
                        FStar_Syntax_Syntax.sigel =
                          FStar_Syntax_Syntax.Sig_let uu____8749;
                        FStar_Syntax_Syntax.sigrng = uu____8750;
                        FStar_Syntax_Syntax.sigquals = uu____8751;
                        FStar_Syntax_Syntax.sigmeta = uu____8752;
                        FStar_Syntax_Syntax.sigattrs = uu____8753;_},FStar_Pervasives_Native.None
                      ) ->
                       lookup_type_of_let (FStar_Pervasives_Native.fst se)
                         lid
                   | uu____8768 ->
                       effect_signature (FStar_Pervasives_Native.fst se) in
                 FStar_All.pipe_right uu____8728
                   (FStar_Util.map_option
                      (fun uu____8816  ->
                         match uu____8816 with | (us_t,rng1) -> (us_t, rng1)))) in
      let uu____8847 =
        let uu____8858 = lookup_qname env lid in
        FStar_Util.bind_opt uu____8858 mapper in
      match uu____8847 with
      | FStar_Pervasives_Native.Some ((us,t),r) ->
          FStar_Pervasives_Native.Some
            ((us,
               (let uu___272_8951 = t in
                {
                  FStar_Syntax_Syntax.n =
                    (uu___272_8951.FStar_Syntax_Syntax.n);
                  FStar_Syntax_Syntax.pos = (FStar_Ident.range_of_lid lid);
                  FStar_Syntax_Syntax.vars =
                    (uu___272_8951.FStar_Syntax_Syntax.vars)
                })), r)
      | FStar_Pervasives_Native.None  -> FStar_Pervasives_Native.None
let lid_exists: env -> FStar_Ident.lident -> Prims.bool =
  fun env  ->
    fun l  ->
      let uu____8976 = lookup_qname env l in
      match uu____8976 with
      | FStar_Pervasives_Native.None  -> false
      | FStar_Pervasives_Native.Some uu____9015 -> true
let lookup_bv:
  env ->
    FStar_Syntax_Syntax.bv ->
      (FStar_Syntax_Syntax.typ,FStar_Range.range)
        FStar_Pervasives_Native.tuple2
  =
  fun env  ->
    fun bv  ->
      let bvr = FStar_Syntax_Syntax.range_of_bv bv in
      let uu____9063 = try_lookup_bv env bv in
      match uu____9063 with
      | FStar_Pervasives_Native.None  ->
          let uu____9078 =
            let uu____9079 =
              let uu____9084 = variable_not_found bv in (uu____9084, bvr) in
            FStar_Errors.Error uu____9079 in
          FStar_Exn.raise uu____9078
      | FStar_Pervasives_Native.Some (t,r) ->
          let uu____9095 = FStar_Syntax_Subst.set_use_range bvr t in
          let uu____9096 =
            let uu____9097 = FStar_Range.use_range bvr in
            FStar_Range.set_use_range r uu____9097 in
          (uu____9095, uu____9096)
let try_lookup_lid:
  env ->
    FStar_Ident.lident ->
      ((FStar_Syntax_Syntax.universes,FStar_Syntax_Syntax.typ)
         FStar_Pervasives_Native.tuple2,FStar_Range.range)
        FStar_Pervasives_Native.tuple2 FStar_Pervasives_Native.option
  =
  fun env  ->
    fun l  ->
      let uu____9114 = try_lookup_lid_aux env l in
      match uu____9114 with
      | FStar_Pervasives_Native.None  -> FStar_Pervasives_Native.None
      | FStar_Pervasives_Native.Some ((us,t),r) ->
          let use_range1 = FStar_Ident.range_of_lid l in
          let r1 =
            let uu____9180 = FStar_Range.use_range use_range1 in
            FStar_Range.set_use_range r uu____9180 in
          let uu____9181 =
            let uu____9190 =
              let uu____9195 = FStar_Syntax_Subst.set_use_range use_range1 t in
              (us, uu____9195) in
            (uu____9190, r1) in
          FStar_Pervasives_Native.Some uu____9181
let lookup_lid:
  env ->
    FStar_Ident.lident ->
      ((FStar_Syntax_Syntax.universes,FStar_Syntax_Syntax.typ)
         FStar_Pervasives_Native.tuple2,FStar_Range.range)
        FStar_Pervasives_Native.tuple2
  =
  fun env  ->
    fun l  ->
      let uu____9222 = try_lookup_lid env l in
      match uu____9222 with
      | FStar_Pervasives_Native.None  ->
          let uu____9249 =
            let uu____9250 =
              let uu____9255 = name_not_found l in
              (uu____9255, (FStar_Ident.range_of_lid l)) in
            FStar_Errors.Error uu____9250 in
          FStar_Exn.raise uu____9249
      | FStar_Pervasives_Native.Some v1 -> v1
let lookup_univ: env -> FStar_Syntax_Syntax.univ_name -> Prims.bool =
  fun env  ->
    fun x  ->
      FStar_All.pipe_right
        (FStar_List.find
           (fun uu___253_9291  ->
              match uu___253_9291 with
              | Binding_univ y -> x.FStar_Ident.idText = y.FStar_Ident.idText
              | uu____9293 -> false) env.gamma) FStar_Option.isSome
let try_lookup_val_decl:
  env ->
    FStar_Ident.lident ->
      (FStar_Syntax_Syntax.tscheme,FStar_Syntax_Syntax.qualifier Prims.list)
        FStar_Pervasives_Native.tuple2 FStar_Pervasives_Native.option
  =
  fun env  ->
    fun lid  ->
      let uu____9308 = lookup_qname env lid in
      match uu____9308 with
      | FStar_Pervasives_Native.Some
          (FStar_Util.Inr
           ({
              FStar_Syntax_Syntax.sigel = FStar_Syntax_Syntax.Sig_declare_typ
                (uu____9337,uvs,t);
              FStar_Syntax_Syntax.sigrng = uu____9340;
              FStar_Syntax_Syntax.sigquals = q;
              FStar_Syntax_Syntax.sigmeta = uu____9342;
              FStar_Syntax_Syntax.sigattrs = uu____9343;_},FStar_Pervasives_Native.None
            ),uu____9344)
          ->
          let uu____9393 =
            let uu____9404 =
              let uu____9409 =
                FStar_Syntax_Subst.set_use_range
                  (FStar_Ident.range_of_lid lid) t in
              (uvs, uu____9409) in
            (uu____9404, q) in
          FStar_Pervasives_Native.Some uu____9393
      | uu____9426 -> FStar_Pervasives_Native.None
let lookup_val_decl:
  env ->
    FStar_Ident.lident ->
      (FStar_Syntax_Syntax.universes,FStar_Syntax_Syntax.typ)
        FStar_Pervasives_Native.tuple2
  =
  fun env  ->
    fun lid  ->
      let uu____9463 = lookup_qname env lid in
      match uu____9463 with
      | FStar_Pervasives_Native.Some
          (FStar_Util.Inr
           ({
              FStar_Syntax_Syntax.sigel = FStar_Syntax_Syntax.Sig_declare_typ
                (uu____9488,uvs,t);
              FStar_Syntax_Syntax.sigrng = uu____9491;
              FStar_Syntax_Syntax.sigquals = uu____9492;
              FStar_Syntax_Syntax.sigmeta = uu____9493;
              FStar_Syntax_Syntax.sigattrs = uu____9494;_},FStar_Pervasives_Native.None
            ),uu____9495)
          -> inst_tscheme_with_range (FStar_Ident.range_of_lid lid) (uvs, t)
      | uu____9544 ->
          let uu____9565 =
            let uu____9566 =
              let uu____9571 = name_not_found lid in
              (uu____9571, (FStar_Ident.range_of_lid lid)) in
            FStar_Errors.Error uu____9566 in
          FStar_Exn.raise uu____9565
let lookup_datacon:
  env ->
    FStar_Ident.lident ->
      (FStar_Syntax_Syntax.universes,FStar_Syntax_Syntax.typ)
        FStar_Pervasives_Native.tuple2
  =
  fun env  ->
    fun lid  ->
      let uu____9586 = lookup_qname env lid in
      match uu____9586 with
      | FStar_Pervasives_Native.Some
          (FStar_Util.Inr
           ({
              FStar_Syntax_Syntax.sigel = FStar_Syntax_Syntax.Sig_datacon
                (uu____9611,uvs,t,uu____9614,uu____9615,uu____9616);
              FStar_Syntax_Syntax.sigrng = uu____9617;
              FStar_Syntax_Syntax.sigquals = uu____9618;
              FStar_Syntax_Syntax.sigmeta = uu____9619;
              FStar_Syntax_Syntax.sigattrs = uu____9620;_},FStar_Pervasives_Native.None
            ),uu____9621)
          -> inst_tscheme_with_range (FStar_Ident.range_of_lid lid) (uvs, t)
      | uu____9674 ->
          let uu____9695 =
            let uu____9696 =
              let uu____9701 = name_not_found lid in
              (uu____9701, (FStar_Ident.range_of_lid lid)) in
            FStar_Errors.Error uu____9696 in
          FStar_Exn.raise uu____9695
let datacons_of_typ:
  env ->
    FStar_Ident.lident ->
      (Prims.bool,FStar_Ident.lident Prims.list)
        FStar_Pervasives_Native.tuple2
  =
  fun env  ->
    fun lid  ->
      let uu____9718 = lookup_qname env lid in
      match uu____9718 with
      | FStar_Pervasives_Native.Some
          (FStar_Util.Inr
           ({
              FStar_Syntax_Syntax.sigel =
                FStar_Syntax_Syntax.Sig_inductive_typ
                (uu____9745,uu____9746,uu____9747,uu____9748,uu____9749,dcs);
              FStar_Syntax_Syntax.sigrng = uu____9751;
              FStar_Syntax_Syntax.sigquals = uu____9752;
              FStar_Syntax_Syntax.sigmeta = uu____9753;
              FStar_Syntax_Syntax.sigattrs = uu____9754;_},uu____9755),uu____9756)
          -> (true, dcs)
      | uu____9817 -> (false, [])
let typ_of_datacon: env -> FStar_Ident.lident -> FStar_Ident.lident =
  fun env  ->
    fun lid  ->
      let uu____9846 = lookup_qname env lid in
      match uu____9846 with
      | FStar_Pervasives_Native.Some
          (FStar_Util.Inr
           ({
              FStar_Syntax_Syntax.sigel = FStar_Syntax_Syntax.Sig_datacon
                (uu____9867,uu____9868,uu____9869,l,uu____9871,uu____9872);
              FStar_Syntax_Syntax.sigrng = uu____9873;
              FStar_Syntax_Syntax.sigquals = uu____9874;
              FStar_Syntax_Syntax.sigmeta = uu____9875;
              FStar_Syntax_Syntax.sigattrs = uu____9876;_},uu____9877),uu____9878)
          -> l
      | uu____9933 ->
          let uu____9954 =
            let uu____9955 = FStar_Syntax_Print.lid_to_string lid in
            FStar_Util.format1 "Not a datacon: %s" uu____9955 in
          failwith uu____9954
let lookup_definition:
  delta_level Prims.list ->
    env ->
      FStar_Ident.lident ->
        (FStar_Syntax_Syntax.univ_names,FStar_Syntax_Syntax.term)
          FStar_Pervasives_Native.tuple2 FStar_Pervasives_Native.option
  =
  fun delta_levels  ->
    fun env  ->
      fun lid  ->
        let visible quals =
          FStar_All.pipe_right delta_levels
            (FStar_Util.for_some
               (fun dl  ->
                  FStar_All.pipe_right quals
                    (FStar_Util.for_some (visible_at dl)))) in
        let uu____9989 = lookup_qname env lid in
        match uu____9989 with
        | FStar_Pervasives_Native.Some
            (FStar_Util.Inr (se,FStar_Pervasives_Native.None ),uu____10017)
            ->
            (match se.FStar_Syntax_Syntax.sigel with
             | FStar_Syntax_Syntax.Sig_let ((uu____10068,lbs),uu____10070)
                 when visible se.FStar_Syntax_Syntax.sigquals ->
                 FStar_Util.find_map lbs
                   (fun lb  ->
                      let fv = FStar_Util.right lb.FStar_Syntax_Syntax.lbname in
                      let uu____10098 = FStar_Syntax_Syntax.fv_eq_lid fv lid in
                      if uu____10098
                      then
                        FStar_Pervasives_Native.Some
                          ((lb.FStar_Syntax_Syntax.lbunivs),
                            (lb.FStar_Syntax_Syntax.lbdef))
                      else FStar_Pervasives_Native.None)
             | uu____10130 -> FStar_Pervasives_Native.None)
        | uu____10135 -> FStar_Pervasives_Native.None
let try_lookup_effect_lid:
  env ->
    FStar_Ident.lident ->
      FStar_Syntax_Syntax.term FStar_Pervasives_Native.option
  =
  fun env  ->
    fun ftv  ->
      let uu____10170 = lookup_qname env ftv in
      match uu____10170 with
      | FStar_Pervasives_Native.Some
          (FStar_Util.Inr (se,FStar_Pervasives_Native.None ),uu____10194) ->
          let uu____10239 = effect_signature se in
          (match uu____10239 with
           | FStar_Pervasives_Native.None  -> FStar_Pervasives_Native.None
           | FStar_Pervasives_Native.Some ((uu____10260,t),r) ->
               let uu____10275 =
                 FStar_Syntax_Subst.set_use_range
                   (FStar_Ident.range_of_lid ftv) t in
               FStar_Pervasives_Native.Some uu____10275)
      | uu____10276 -> FStar_Pervasives_Native.None
let lookup_effect_lid: env -> FStar_Ident.lident -> FStar_Syntax_Syntax.term
  =
  fun env  ->
    fun ftv  ->
      let uu____10303 = try_lookup_effect_lid env ftv in
      match uu____10303 with
      | FStar_Pervasives_Native.None  ->
          let uu____10306 =
            let uu____10307 =
              let uu____10312 = name_not_found ftv in
              (uu____10312, (FStar_Ident.range_of_lid ftv)) in
            FStar_Errors.Error uu____10307 in
          FStar_Exn.raise uu____10306
      | FStar_Pervasives_Native.Some k -> k
let lookup_effect_abbrev:
  env ->
    FStar_Syntax_Syntax.universes ->
      FStar_Ident.lident ->
        (FStar_Syntax_Syntax.binders,FStar_Syntax_Syntax.comp)
          FStar_Pervasives_Native.tuple2 FStar_Pervasives_Native.option
  =
  fun env  ->
    fun univ_insts  ->
      fun lid0  ->
        let uu____10329 = lookup_qname env lid0 in
        match uu____10329 with
        | FStar_Pervasives_Native.Some
            (FStar_Util.Inr
             ({
                FStar_Syntax_Syntax.sigel =
                  FStar_Syntax_Syntax.Sig_effect_abbrev
                  (lid,univs1,binders,c,uu____10360);
                FStar_Syntax_Syntax.sigrng = uu____10361;
                FStar_Syntax_Syntax.sigquals = quals;
                FStar_Syntax_Syntax.sigmeta = uu____10363;
                FStar_Syntax_Syntax.sigattrs = uu____10364;_},FStar_Pervasives_Native.None
              ),uu____10365)
            ->
            let lid1 =
              let uu____10419 =
                let uu____10420 =
                  FStar_Range.use_range (FStar_Ident.range_of_lid lid0) in
                FStar_Range.set_use_range (FStar_Ident.range_of_lid lid)
                  uu____10420 in
              FStar_Ident.set_lid_range lid uu____10419 in
            let uu____10421 =
              FStar_All.pipe_right quals
                (FStar_Util.for_some
                   (fun uu___254_10425  ->
                      match uu___254_10425 with
                      | FStar_Syntax_Syntax.Irreducible  -> true
                      | uu____10426 -> false)) in
            if uu____10421
            then FStar_Pervasives_Native.None
            else
              (let insts =
                 if
                   (FStar_List.length univ_insts) =
                     (FStar_List.length univs1)
                 then univ_insts
                 else
                   (let uu____10440 =
                      let uu____10441 =
                        let uu____10442 = get_range env in
                        FStar_Range.string_of_range uu____10442 in
                      let uu____10443 = FStar_Syntax_Print.lid_to_string lid1 in
                      let uu____10444 =
                        FStar_All.pipe_right (FStar_List.length univ_insts)
                          FStar_Util.string_of_int in
                      FStar_Util.format3
                        "(%s) Unexpected instantiation of effect %s with %s universes"
                        uu____10441 uu____10443 uu____10444 in
                    failwith uu____10440) in
               match (binders, univs1) with
               | ([],uu____10451) ->
                   failwith
                     "Unexpected effect abbreviation with no arguments"
               | (uu____10468,uu____10469::uu____10470::uu____10471) ->
                   let uu____10476 =
                     let uu____10477 = FStar_Syntax_Print.lid_to_string lid1 in
                     let uu____10478 =
                       FStar_All.pipe_left FStar_Util.string_of_int
                         (FStar_List.length univs1) in
                     FStar_Util.format2
                       "Unexpected effect abbreviation %s; polymorphic in %s universes"
                       uu____10477 uu____10478 in
                   failwith uu____10476
               | uu____10485 ->
                   let uu____10490 =
                     let uu____10495 =
                       let uu____10496 = FStar_Syntax_Util.arrow binders c in
                       (univs1, uu____10496) in
                     inst_tscheme_with uu____10495 insts in
                   (match uu____10490 with
                    | (uu____10507,t) ->
                        let t1 =
                          FStar_Syntax_Subst.set_use_range
                            (FStar_Ident.range_of_lid lid1) t in
                        let uu____10510 =
                          let uu____10511 = FStar_Syntax_Subst.compress t1 in
                          uu____10511.FStar_Syntax_Syntax.n in
                        (match uu____10510 with
                         | FStar_Syntax_Syntax.Tm_arrow (binders1,c1) ->
                             FStar_Pervasives_Native.Some (binders1, c1)
                         | uu____10558 -> failwith "Impossible")))
        | uu____10565 -> FStar_Pervasives_Native.None
let norm_eff_name: env -> FStar_Ident.lident -> FStar_Ident.lident =
  let cache = FStar_Util.smap_create (Prims.parse_int "20") in
  fun env  ->
    fun l  ->
      let rec find1 l1 =
        let uu____10605 =
          lookup_effect_abbrev env [FStar_Syntax_Syntax.U_unknown] l1 in
        match uu____10605 with
        | FStar_Pervasives_Native.None  -> FStar_Pervasives_Native.None
        | FStar_Pervasives_Native.Some (uu____10618,c) ->
            let l2 = FStar_Syntax_Util.comp_effect_name c in
            let uu____10625 = find1 l2 in
            (match uu____10625 with
             | FStar_Pervasives_Native.None  ->
                 FStar_Pervasives_Native.Some l2
             | FStar_Pervasives_Native.Some l' ->
                 FStar_Pervasives_Native.Some l') in
      let res =
        let uu____10632 = FStar_Util.smap_try_find cache l.FStar_Ident.str in
        match uu____10632 with
        | FStar_Pervasives_Native.Some l1 -> l1
        | FStar_Pervasives_Native.None  ->
            let uu____10636 = find1 l in
            (match uu____10636 with
             | FStar_Pervasives_Native.None  -> l
             | FStar_Pervasives_Native.Some m ->
                 (FStar_Util.smap_add cache l.FStar_Ident.str m; m)) in
      FStar_Ident.set_lid_range res (FStar_Ident.range_of_lid l)
let lookup_effect_quals:
  env -> FStar_Ident.lident -> FStar_Syntax_Syntax.qualifier Prims.list =
  fun env  ->
    fun l  ->
      let l1 = norm_eff_name env l in
      let uu____10650 = lookup_qname env l1 in
      match uu____10650 with
      | FStar_Pervasives_Native.Some
          (FStar_Util.Inr
           ({
              FStar_Syntax_Syntax.sigel = FStar_Syntax_Syntax.Sig_new_effect
                uu____10673;
              FStar_Syntax_Syntax.sigrng = uu____10674;
              FStar_Syntax_Syntax.sigquals = q;
              FStar_Syntax_Syntax.sigmeta = uu____10676;
              FStar_Syntax_Syntax.sigattrs = uu____10677;_},uu____10678),uu____10679)
          -> q
      | uu____10730 -> []
let lookup_projector:
  env -> FStar_Ident.lident -> Prims.int -> FStar_Ident.lident =
  fun env  ->
    fun lid  ->
      fun i  ->
        let fail uu____10763 =
          let uu____10764 =
            let uu____10765 = FStar_Util.string_of_int i in
            let uu____10766 = FStar_Syntax_Print.lid_to_string lid in
            FStar_Util.format2
              "Impossible: projecting field #%s from constructor %s is undefined"
              uu____10765 uu____10766 in
          failwith uu____10764 in
        let uu____10767 = lookup_datacon env lid in
        match uu____10767 with
        | (uu____10772,t) ->
            let uu____10774 =
              let uu____10775 = FStar_Syntax_Subst.compress t in
              uu____10775.FStar_Syntax_Syntax.n in
            (match uu____10774 with
             | FStar_Syntax_Syntax.Tm_arrow (binders,uu____10779) ->
                 if
                   (i < (Prims.parse_int "0")) ||
                     (i >= (FStar_List.length binders))
                 then fail ()
                 else
                   (let b = FStar_List.nth binders i in
                    let uu____10810 =
                      FStar_Syntax_Util.mk_field_projector_name lid
                        (FStar_Pervasives_Native.fst b) i in
                    FStar_All.pipe_right uu____10810
                      FStar_Pervasives_Native.fst)
             | uu____10819 -> fail ())
let is_projector: env -> FStar_Ident.lident -> Prims.bool =
  fun env  ->
    fun l  ->
      let uu____10826 = lookup_qname env l in
      match uu____10826 with
      | FStar_Pervasives_Native.Some
          (FStar_Util.Inr
           ({
              FStar_Syntax_Syntax.sigel = FStar_Syntax_Syntax.Sig_declare_typ
                (uu____10847,uu____10848,uu____10849);
              FStar_Syntax_Syntax.sigrng = uu____10850;
              FStar_Syntax_Syntax.sigquals = quals;
              FStar_Syntax_Syntax.sigmeta = uu____10852;
              FStar_Syntax_Syntax.sigattrs = uu____10853;_},uu____10854),uu____10855)
          ->
          FStar_Util.for_some
            (fun uu___255_10908  ->
               match uu___255_10908 with
               | FStar_Syntax_Syntax.Projector uu____10909 -> true
               | uu____10914 -> false) quals
      | uu____10915 -> false
let is_datacon: env -> FStar_Ident.lident -> Prims.bool =
  fun env  ->
    fun lid  ->
      let uu____10942 = lookup_qname env lid in
      match uu____10942 with
      | FStar_Pervasives_Native.Some
          (FStar_Util.Inr
           ({
              FStar_Syntax_Syntax.sigel = FStar_Syntax_Syntax.Sig_datacon
                (uu____10963,uu____10964,uu____10965,uu____10966,uu____10967,uu____10968);
              FStar_Syntax_Syntax.sigrng = uu____10969;
              FStar_Syntax_Syntax.sigquals = uu____10970;
              FStar_Syntax_Syntax.sigmeta = uu____10971;
              FStar_Syntax_Syntax.sigattrs = uu____10972;_},uu____10973),uu____10974)
          -> true
      | uu____11029 -> false
let is_record: env -> FStar_Ident.lident -> Prims.bool =
  fun env  ->
    fun lid  ->
      let uu____11056 = lookup_qname env lid in
      match uu____11056 with
      | FStar_Pervasives_Native.Some
          (FStar_Util.Inr
           ({
              FStar_Syntax_Syntax.sigel =
                FStar_Syntax_Syntax.Sig_inductive_typ
                (uu____11077,uu____11078,uu____11079,uu____11080,uu____11081,uu____11082);
              FStar_Syntax_Syntax.sigrng = uu____11083;
              FStar_Syntax_Syntax.sigquals = quals;
              FStar_Syntax_Syntax.sigmeta = uu____11085;
              FStar_Syntax_Syntax.sigattrs = uu____11086;_},uu____11087),uu____11088)
          ->
          FStar_Util.for_some
            (fun uu___256_11149  ->
               match uu___256_11149 with
               | FStar_Syntax_Syntax.RecordType uu____11150 -> true
               | FStar_Syntax_Syntax.RecordConstructor uu____11159 -> true
               | uu____11168 -> false) quals
      | uu____11169 -> false
let is_action: env -> FStar_Ident.lident -> Prims.bool =
  fun env  ->
    fun lid  ->
      let uu____11196 = lookup_qname env lid in
      match uu____11196 with
      | FStar_Pervasives_Native.Some
          (FStar_Util.Inr
           ({
              FStar_Syntax_Syntax.sigel = FStar_Syntax_Syntax.Sig_let
                (uu____11217,uu____11218);
              FStar_Syntax_Syntax.sigrng = uu____11219;
              FStar_Syntax_Syntax.sigquals = quals;
              FStar_Syntax_Syntax.sigmeta = uu____11221;
              FStar_Syntax_Syntax.sigattrs = uu____11222;_},uu____11223),uu____11224)
          ->
          FStar_Util.for_some
            (fun uu___257_11281  ->
               match uu___257_11281 with
               | FStar_Syntax_Syntax.Action uu____11282 -> true
               | uu____11283 -> false) quals
      | uu____11284 -> false
let is_interpreted: env -> FStar_Syntax_Syntax.term -> Prims.bool =
  let interpreted_symbols =
    [FStar_Parser_Const.op_Eq;
    FStar_Parser_Const.op_notEq;
    FStar_Parser_Const.op_LT;
    FStar_Parser_Const.op_LTE;
    FStar_Parser_Const.op_GT;
    FStar_Parser_Const.op_GTE;
    FStar_Parser_Const.op_Subtraction;
    FStar_Parser_Const.op_Minus;
    FStar_Parser_Const.op_Addition;
    FStar_Parser_Const.op_Multiply;
    FStar_Parser_Const.op_Division;
    FStar_Parser_Const.op_Modulus;
    FStar_Parser_Const.op_And;
    FStar_Parser_Const.op_Or;
    FStar_Parser_Const.op_Negation] in
  fun env  ->
    fun head1  ->
      let uu____11314 =
        let uu____11315 = FStar_Syntax_Util.un_uinst head1 in
        uu____11315.FStar_Syntax_Syntax.n in
      match uu____11314 with
      | FStar_Syntax_Syntax.Tm_fvar fv ->
          fv.FStar_Syntax_Syntax.fv_delta =
            FStar_Syntax_Syntax.Delta_equational
      | uu____11319 -> false
let is_type_constructor: env -> FStar_Ident.lident -> Prims.bool =
  fun env  ->
    fun lid  ->
      let mapper x =
        match FStar_Pervasives_Native.fst x with
        | FStar_Util.Inl uu____11384 -> FStar_Pervasives_Native.Some false
        | FStar_Util.Inr (se,uu____11400) ->
            (match se.FStar_Syntax_Syntax.sigel with
             | FStar_Syntax_Syntax.Sig_declare_typ uu____11417 ->
                 FStar_Pervasives_Native.Some
                   (FStar_List.contains FStar_Syntax_Syntax.New
                      se.FStar_Syntax_Syntax.sigquals)
             | FStar_Syntax_Syntax.Sig_inductive_typ uu____11424 ->
                 FStar_Pervasives_Native.Some true
             | uu____11441 -> FStar_Pervasives_Native.Some false) in
      let uu____11442 =
        let uu____11445 = lookup_qname env lid in
        FStar_Util.bind_opt uu____11445 mapper in
      match uu____11442 with
      | FStar_Pervasives_Native.Some b -> b
      | FStar_Pervasives_Native.None  -> false
let num_inductive_ty_params: env -> FStar_Ident.lident -> Prims.int =
  fun env  ->
    fun lid  ->
      let uu____11491 = lookup_qname env lid in
      match uu____11491 with
      | FStar_Pervasives_Native.Some
          (FStar_Util.Inr
           ({
              FStar_Syntax_Syntax.sigel =
                FStar_Syntax_Syntax.Sig_inductive_typ
                (uu____11512,uu____11513,tps,uu____11515,uu____11516,uu____11517);
              FStar_Syntax_Syntax.sigrng = uu____11518;
              FStar_Syntax_Syntax.sigquals = uu____11519;
              FStar_Syntax_Syntax.sigmeta = uu____11520;
              FStar_Syntax_Syntax.sigattrs = uu____11521;_},uu____11522),uu____11523)
          -> FStar_List.length tps
      | uu____11586 ->
          let uu____11607 =
            let uu____11608 =
              let uu____11613 = name_not_found lid in
              (uu____11613, (FStar_Ident.range_of_lid lid)) in
            FStar_Errors.Error uu____11608 in
          FStar_Exn.raise uu____11607
let effect_decl_opt:
  env ->
    FStar_Ident.lident ->
      (FStar_Syntax_Syntax.eff_decl,FStar_Syntax_Syntax.qualifier Prims.list)
        FStar_Pervasives_Native.tuple2 FStar_Pervasives_Native.option
  =
  fun env  ->
    fun l  ->
      FStar_All.pipe_right (env.effects).decls
        (FStar_Util.find_opt
           (fun uu____11653  ->
              match uu____11653 with
              | (d,uu____11661) ->
                  FStar_Ident.lid_equals d.FStar_Syntax_Syntax.mname l))
let get_effect_decl:
  env -> FStar_Ident.lident -> FStar_Syntax_Syntax.eff_decl =
  fun env  ->
    fun l  ->
      let uu____11672 = effect_decl_opt env l in
      match uu____11672 with
      | FStar_Pervasives_Native.None  ->
          let uu____11687 =
            let uu____11688 =
              let uu____11693 = name_not_found l in
              (uu____11693, (FStar_Ident.range_of_lid l)) in
            FStar_Errors.Error uu____11688 in
          FStar_Exn.raise uu____11687
      | FStar_Pervasives_Native.Some md -> FStar_Pervasives_Native.fst md
let identity_mlift: mlift =
  {
    mlift_wp = (fun t  -> fun wp  -> wp);
    mlift_term =
      (FStar_Pervasives_Native.Some
         (fun t  -> fun wp  -> fun e  -> FStar_Util.return_all e))
  }
let join:
  env ->
    FStar_Ident.lident ->
      FStar_Ident.lident ->
        (FStar_Ident.lident,mlift,mlift) FStar_Pervasives_Native.tuple3
  =
  fun env  ->
    fun l1  ->
      fun l2  ->
        if FStar_Ident.lid_equals l1 l2
        then (l1, identity_mlift, identity_mlift)
        else
          if
            ((FStar_Ident.lid_equals l1 FStar_Parser_Const.effect_GTot_lid)
               &&
               (FStar_Ident.lid_equals l2 FStar_Parser_Const.effect_Tot_lid))
              ||
              ((FStar_Ident.lid_equals l2 FStar_Parser_Const.effect_GTot_lid)
                 &&
                 (FStar_Ident.lid_equals l1 FStar_Parser_Const.effect_Tot_lid))
          then
            (FStar_Parser_Const.effect_GTot_lid, identity_mlift,
              identity_mlift)
          else
            (let uu____11756 =
               FStar_All.pipe_right (env.effects).joins
                 (FStar_Util.find_opt
                    (fun uu____11809  ->
                       match uu____11809 with
                       | (m1,m2,uu____11822,uu____11823,uu____11824) ->
                           (FStar_Ident.lid_equals l1 m1) &&
                             (FStar_Ident.lid_equals l2 m2))) in
             match uu____11756 with
             | FStar_Pervasives_Native.None  ->
                 let uu____11841 =
                   let uu____11842 =
                     let uu____11847 =
                       let uu____11848 = FStar_Syntax_Print.lid_to_string l1 in
                       let uu____11849 = FStar_Syntax_Print.lid_to_string l2 in
                       FStar_Util.format2
                         "Effects %s and %s cannot be composed" uu____11848
                         uu____11849 in
                     (uu____11847, (env.range)) in
                   FStar_Errors.Error uu____11842 in
                 FStar_Exn.raise uu____11841
             | FStar_Pervasives_Native.Some
                 (uu____11856,uu____11857,m3,j1,j2) -> (m3, j1, j2))
let monad_leq:
  env ->
    FStar_Ident.lident ->
      FStar_Ident.lident -> edge FStar_Pervasives_Native.option
  =
  fun env  ->
    fun l1  ->
      fun l2  ->
        if
          (FStar_Ident.lid_equals l1 l2) ||
            ((FStar_Ident.lid_equals l1 FStar_Parser_Const.effect_Tot_lid) &&
               (FStar_Ident.lid_equals l2 FStar_Parser_Const.effect_GTot_lid))
        then
          FStar_Pervasives_Native.Some
            { msource = l1; mtarget = l2; mlift = identity_mlift }
        else
          FStar_All.pipe_right (env.effects).order
            (FStar_Util.find_opt
               (fun e  ->
                  (FStar_Ident.lid_equals l1 e.msource) &&
                    (FStar_Ident.lid_equals l2 e.mtarget)))
let wp_sig_aux:
  'Auu____11894 .
    (FStar_Syntax_Syntax.eff_decl,'Auu____11894)
      FStar_Pervasives_Native.tuple2 Prims.list ->
      FStar_Ident.lident ->
        (FStar_Syntax_Syntax.bv,FStar_Syntax_Syntax.term'
                                  FStar_Syntax_Syntax.syntax)
          FStar_Pervasives_Native.tuple2
  =
  fun decls  ->
    fun m  ->
      let uu____11921 =
        FStar_All.pipe_right decls
          (FStar_Util.find_opt
             (fun uu____11947  ->
                match uu____11947 with
                | (d,uu____11953) ->
                    FStar_Ident.lid_equals d.FStar_Syntax_Syntax.mname m)) in
      match uu____11921 with
      | FStar_Pervasives_Native.None  ->
          let uu____11964 =
            FStar_Util.format1
              "Impossible: declaration for monad %s not found"
              m.FStar_Ident.str in
          failwith uu____11964
      | FStar_Pervasives_Native.Some (md,_q) ->
          let uu____11977 =
            inst_tscheme
              ((md.FStar_Syntax_Syntax.univs),
                (md.FStar_Syntax_Syntax.signature)) in
          (match uu____11977 with
           | (uu____11988,s) ->
               let s1 = FStar_Syntax_Subst.compress s in
               (match ((md.FStar_Syntax_Syntax.binders),
                        (s1.FStar_Syntax_Syntax.n))
                with
                | ([],FStar_Syntax_Syntax.Tm_arrow
                   ((a,uu____11998)::(wp,uu____12000)::[],c)) when
                    FStar_Syntax_Syntax.is_teff
                      (FStar_Syntax_Util.comp_result c)
                    -> (a, (wp.FStar_Syntax_Syntax.sort))
                | uu____12036 -> failwith "Impossible"))
let wp_signature:
  env ->
    FStar_Ident.lident ->
      (FStar_Syntax_Syntax.bv,FStar_Syntax_Syntax.term)
        FStar_Pervasives_Native.tuple2
  = fun env  -> fun m  -> wp_sig_aux (env.effects).decls m
let null_wp_for_eff:
  env ->
    FStar_Ident.lident ->
      FStar_Syntax_Syntax.universe ->
        FStar_Syntax_Syntax.term -> FStar_Syntax_Syntax.comp
  =
  fun env  ->
    fun eff_name  ->
      fun res_u  ->
        fun res_t  ->
          if
            FStar_Ident.lid_equals eff_name FStar_Parser_Const.effect_Tot_lid
          then
            FStar_Syntax_Syntax.mk_Total' res_t
              (FStar_Pervasives_Native.Some res_u)
          else
            if
              FStar_Ident.lid_equals eff_name
                FStar_Parser_Const.effect_GTot_lid
            then
              FStar_Syntax_Syntax.mk_GTotal' res_t
                (FStar_Pervasives_Native.Some res_u)
            else
              (let eff_name1 = norm_eff_name env eff_name in
               let ed = get_effect_decl env eff_name1 in
               let null_wp =
                 inst_effect_fun_with [res_u] env ed
                   ed.FStar_Syntax_Syntax.null_wp in
               let null_wp_res =
                 let uu____12079 = get_range env in
                 let uu____12080 =
                   let uu____12083 =
                     let uu____12084 =
                       let uu____12099 =
                         let uu____12102 = FStar_Syntax_Syntax.as_arg res_t in
                         [uu____12102] in
                       (null_wp, uu____12099) in
                     FStar_Syntax_Syntax.Tm_app uu____12084 in
                   FStar_Syntax_Syntax.mk uu____12083 in
                 uu____12080 FStar_Pervasives_Native.None uu____12079 in
               let uu____12108 =
                 let uu____12109 =
                   let uu____12118 = FStar_Syntax_Syntax.as_arg null_wp_res in
                   [uu____12118] in
                 {
                   FStar_Syntax_Syntax.comp_univs = [res_u];
                   FStar_Syntax_Syntax.effect_name = eff_name1;
                   FStar_Syntax_Syntax.result_typ = res_t;
                   FStar_Syntax_Syntax.effect_args = uu____12109;
                   FStar_Syntax_Syntax.flags = []
                 } in
               FStar_Syntax_Syntax.mk_Comp uu____12108)
let build_lattice: env -> FStar_Syntax_Syntax.sigelt -> env =
  fun env  ->
    fun se  ->
      match se.FStar_Syntax_Syntax.sigel with
      | FStar_Syntax_Syntax.Sig_new_effect ne ->
          let effects =
            let uu___273_12127 = env.effects in
            {
              decls = ((ne, (se.FStar_Syntax_Syntax.sigquals)) ::
                ((env.effects).decls));
              order = (uu___273_12127.order);
              joins = (uu___273_12127.joins)
            } in
          let uu___274_12136 = env in
          {
            solver = (uu___274_12136.solver);
            range = (uu___274_12136.range);
            curmodule = (uu___274_12136.curmodule);
            gamma = (uu___274_12136.gamma);
            gamma_cache = (uu___274_12136.gamma_cache);
            modules = (uu___274_12136.modules);
            expected_typ = (uu___274_12136.expected_typ);
            sigtab = (uu___274_12136.sigtab);
            is_pattern = (uu___274_12136.is_pattern);
            instantiate_imp = (uu___274_12136.instantiate_imp);
            effects;
            generalize = (uu___274_12136.generalize);
            letrecs = (uu___274_12136.letrecs);
            top_level = (uu___274_12136.top_level);
            check_uvars = (uu___274_12136.check_uvars);
            use_eq = (uu___274_12136.use_eq);
            is_iface = (uu___274_12136.is_iface);
            admit = (uu___274_12136.admit);
            lax = (uu___274_12136.lax);
            lax_universes = (uu___274_12136.lax_universes);
            failhard = (uu___274_12136.failhard);
            nosynth = (uu___274_12136.nosynth);
            tc_term = (uu___274_12136.tc_term);
            type_of = (uu___274_12136.type_of);
            universe_of = (uu___274_12136.universe_of);
            use_bv_sorts = (uu___274_12136.use_bv_sorts);
            qname_and_index = (uu___274_12136.qname_and_index);
            proof_ns = (uu___274_12136.proof_ns);
            synth = (uu___274_12136.synth);
            is_native_tactic = (uu___274_12136.is_native_tactic);
            identifier_info = (uu___274_12136.identifier_info);
            tc_hooks = (uu___274_12136.tc_hooks);
            dsenv = (uu___274_12136.dsenv);
            dep_graph = (uu___274_12136.dep_graph)
          }
      | FStar_Syntax_Syntax.Sig_sub_effect sub1 ->
          let compose_edges e1 e2 =
            let composed_lift =
              let mlift_wp r wp1 =
                let uu____12153 = (e1.mlift).mlift_wp r wp1 in
                (e2.mlift).mlift_wp r uu____12153 in
              let mlift_term =
                match (((e1.mlift).mlift_term), ((e2.mlift).mlift_term)) with
                | (FStar_Pervasives_Native.Some
                   l1,FStar_Pervasives_Native.Some l2) ->
                    FStar_Pervasives_Native.Some
                      ((fun t  ->
                          fun wp  ->
                            fun e  ->
                              let uu____12243 = (e1.mlift).mlift_wp t wp in
                              let uu____12244 = l1 t wp e in
                              l2 t uu____12243 uu____12244))
                | uu____12245 -> FStar_Pervasives_Native.None in
              { mlift_wp; mlift_term } in
            {
              msource = (e1.msource);
              mtarget = (e2.mtarget);
              mlift = composed_lift
            } in
          let mk_mlift_wp lift_t r wp1 =
            let uu____12284 = inst_tscheme lift_t in
            match uu____12284 with
            | (uu____12291,lift_t1) ->
                let uu____12293 =
                  let uu____12296 =
                    let uu____12297 =
                      let uu____12312 =
                        let uu____12315 = FStar_Syntax_Syntax.as_arg r in
                        let uu____12316 =
                          let uu____12319 = FStar_Syntax_Syntax.as_arg wp1 in
                          [uu____12319] in
                        uu____12315 :: uu____12316 in
                      (lift_t1, uu____12312) in
                    FStar_Syntax_Syntax.Tm_app uu____12297 in
                  FStar_Syntax_Syntax.mk uu____12296 in
                uu____12293 FStar_Pervasives_Native.None
                  wp1.FStar_Syntax_Syntax.pos in
          let sub_mlift_wp =
            match sub1.FStar_Syntax_Syntax.lift_wp with
            | FStar_Pervasives_Native.Some sub_lift_wp ->
                mk_mlift_wp sub_lift_wp
            | FStar_Pervasives_Native.None  ->
                failwith "sub effect should've been elaborated at this stage" in
          let mk_mlift_term lift_t r wp1 e =
            let uu____12360 = inst_tscheme lift_t in
            match uu____12360 with
            | (uu____12367,lift_t1) ->
                let uu____12369 =
                  let uu____12372 =
                    let uu____12373 =
                      let uu____12388 =
                        let uu____12391 = FStar_Syntax_Syntax.as_arg r in
                        let uu____12392 =
                          let uu____12395 = FStar_Syntax_Syntax.as_arg wp1 in
                          let uu____12396 =
                            let uu____12399 = FStar_Syntax_Syntax.as_arg e in
                            [uu____12399] in
                          uu____12395 :: uu____12396 in
                        uu____12391 :: uu____12392 in
                      (lift_t1, uu____12388) in
                    FStar_Syntax_Syntax.Tm_app uu____12373 in
                  FStar_Syntax_Syntax.mk uu____12372 in
                uu____12369 FStar_Pervasives_Native.None
                  e.FStar_Syntax_Syntax.pos in
          let sub_mlift_term =
            FStar_Util.map_opt sub1.FStar_Syntax_Syntax.lift mk_mlift_term in
          let edge =
            {
              msource = (sub1.FStar_Syntax_Syntax.source);
              mtarget = (sub1.FStar_Syntax_Syntax.target);
              mlift =
                { mlift_wp = sub_mlift_wp; mlift_term = sub_mlift_term }
            } in
          let id_edge l =
            {
              msource = (sub1.FStar_Syntax_Syntax.source);
              mtarget = (sub1.FStar_Syntax_Syntax.target);
              mlift = identity_mlift
            } in
          let print_mlift l =
            let bogus_term s =
              let uu____12437 =
                let uu____12438 =
                  FStar_Ident.lid_of_path [s] FStar_Range.dummyRange in
                FStar_Syntax_Syntax.lid_as_fv uu____12438
                  FStar_Syntax_Syntax.Delta_constant
                  FStar_Pervasives_Native.None in
              FStar_Syntax_Syntax.fv_to_tm uu____12437 in
            let arg = bogus_term "ARG" in
            let wp = bogus_term "WP" in
            let e = bogus_term "COMP" in
            let uu____12442 =
              let uu____12443 = l.mlift_wp arg wp in
              FStar_Syntax_Print.term_to_string uu____12443 in
            let uu____12444 =
              let uu____12445 =
                FStar_Util.map_opt l.mlift_term
                  (fun l1  ->
                     let uu____12463 = l1 arg wp e in
                     FStar_Syntax_Print.term_to_string uu____12463) in
              FStar_Util.dflt "none" uu____12445 in
            FStar_Util.format2 "{ wp : %s ; term : %s }" uu____12442
              uu____12444 in
          let order = edge :: ((env.effects).order) in
          let ms =
            FStar_All.pipe_right (env.effects).decls
              (FStar_List.map
                 (fun uu____12489  ->
                    match uu____12489 with
                    | (e,uu____12497) -> e.FStar_Syntax_Syntax.mname)) in
          let find_edge order1 uu____12516 =
            match uu____12516 with
            | (i,j) ->
                if FStar_Ident.lid_equals i j
                then
                  FStar_All.pipe_right (id_edge i)
                    (fun _0_40  -> FStar_Pervasives_Native.Some _0_40)
                else
                  FStar_All.pipe_right order1
                    (FStar_Util.find_opt
                       (fun e  ->
                          (FStar_Ident.lid_equals e.msource i) &&
                            (FStar_Ident.lid_equals e.mtarget j))) in
          let order1 =
            let fold_fun order1 k =
              let uu____12554 =
                FStar_All.pipe_right ms
                  (FStar_List.collect
                     (fun i  ->
                        if FStar_Ident.lid_equals i k
                        then []
                        else
                          FStar_All.pipe_right ms
                            (FStar_List.collect
                               (fun j  ->
                                  if FStar_Ident.lid_equals j k
                                  then []
                                  else
                                    (let uu____12575 =
                                       let uu____12584 =
                                         find_edge order1 (i, k) in
                                       let uu____12587 =
                                         find_edge order1 (k, j) in
                                       (uu____12584, uu____12587) in
                                     match uu____12575 with
                                     | (FStar_Pervasives_Native.Some
                                        e1,FStar_Pervasives_Native.Some e2)
                                         ->
                                         let uu____12602 =
                                           compose_edges e1 e2 in
                                         [uu____12602]
                                     | uu____12603 -> []))))) in
              FStar_List.append order1 uu____12554 in
            FStar_All.pipe_right ms (FStar_List.fold_left fold_fun order) in
          let order2 =
            FStar_Util.remove_dups
              (fun e1  ->
                 fun e2  ->
                   (FStar_Ident.lid_equals e1.msource e2.msource) &&
                     (FStar_Ident.lid_equals e1.mtarget e2.mtarget)) order1 in
          (FStar_All.pipe_right order2
             (FStar_List.iter
                (fun edge1  ->
                   let uu____12632 =
                     (FStar_Ident.lid_equals edge1.msource
                        FStar_Parser_Const.effect_DIV_lid)
                       &&
                       (let uu____12634 =
                          lookup_effect_quals env edge1.mtarget in
                        FStar_All.pipe_right uu____12634
                          (FStar_List.contains
                             FStar_Syntax_Syntax.TotalEffect)) in
                   if uu____12632
                   then
                     let uu____12639 =
                       let uu____12640 =
                         let uu____12645 =
                           FStar_Util.format1
                             "Divergent computations cannot be included in an effect %s marked 'total'"
                             (edge1.mtarget).FStar_Ident.str in
                         let uu____12646 = get_range env in
                         (uu____12645, uu____12646) in
                       FStar_Errors.Error uu____12640 in
                     FStar_Exn.raise uu____12639
                   else ()));
           (let joins =
              FStar_All.pipe_right ms
                (FStar_List.collect
                   (fun i  ->
                      FStar_All.pipe_right ms
                        (FStar_List.collect
                           (fun j  ->
                              let join_opt =
                                if FStar_Ident.lid_equals i j
                                then
                                  FStar_Pervasives_Native.Some
                                    (i, (id_edge i), (id_edge i))
                                else
                                  FStar_All.pipe_right ms
                                    (FStar_List.fold_left
                                       (fun bopt  ->
                                          fun k  ->
                                            let uu____12771 =
                                              let uu____12780 =
                                                find_edge order2 (i, k) in
                                              let uu____12783 =
                                                find_edge order2 (j, k) in
                                              (uu____12780, uu____12783) in
                                            match uu____12771 with
                                            | (FStar_Pervasives_Native.Some
                                               ik,FStar_Pervasives_Native.Some
                                               jk) ->
                                                (match bopt with
                                                 | FStar_Pervasives_Native.None
                                                      ->
                                                     FStar_Pervasives_Native.Some
                                                       (k, ik, jk)
                                                 | FStar_Pervasives_Native.Some
                                                     (ub,uu____12825,uu____12826)
                                                     ->
                                                     let uu____12833 =
                                                       let uu____12838 =
                                                         let uu____12839 =
                                                           find_edge order2
                                                             (k, ub) in
                                                         FStar_Util.is_some
                                                           uu____12839 in
                                                       let uu____12842 =
                                                         let uu____12843 =
                                                           find_edge order2
                                                             (ub, k) in
                                                         FStar_Util.is_some
                                                           uu____12843 in
                                                       (uu____12838,
                                                         uu____12842) in
                                                     (match uu____12833 with
                                                      | (true ,true ) ->
                                                          if
                                                            FStar_Ident.lid_equals
                                                              k ub
                                                          then
                                                            (FStar_Util.print_warning
                                                               "Looking multiple times at the same upper bound candidate\n";
                                                             bopt)
                                                          else
                                                            failwith
                                                              "Found a cycle in the lattice"
                                                      | (false ,false ) ->
                                                          bopt
                                                      | (true ,false ) ->
                                                          FStar_Pervasives_Native.Some
                                                            (k, ik, jk)
                                                      | (false ,true ) ->
                                                          bopt))
                                            | uu____12878 -> bopt)
                                       FStar_Pervasives_Native.None) in
                              match join_opt with
                              | FStar_Pervasives_Native.None  -> []
                              | FStar_Pervasives_Native.Some (k,e1,e2) ->
                                  [(i, j, k, (e1.mlift), (e2.mlift))])))) in
            let effects =
              let uu___275_12951 = env.effects in
              { decls = (uu___275_12951.decls); order = order2; joins } in
            let uu___276_12952 = env in
            {
              solver = (uu___276_12952.solver);
              range = (uu___276_12952.range);
              curmodule = (uu___276_12952.curmodule);
              gamma = (uu___276_12952.gamma);
              gamma_cache = (uu___276_12952.gamma_cache);
              modules = (uu___276_12952.modules);
              expected_typ = (uu___276_12952.expected_typ);
              sigtab = (uu___276_12952.sigtab);
              is_pattern = (uu___276_12952.is_pattern);
              instantiate_imp = (uu___276_12952.instantiate_imp);
              effects;
              generalize = (uu___276_12952.generalize);
              letrecs = (uu___276_12952.letrecs);
              top_level = (uu___276_12952.top_level);
              check_uvars = (uu___276_12952.check_uvars);
              use_eq = (uu___276_12952.use_eq);
              is_iface = (uu___276_12952.is_iface);
              admit = (uu___276_12952.admit);
              lax = (uu___276_12952.lax);
              lax_universes = (uu___276_12952.lax_universes);
              failhard = (uu___276_12952.failhard);
              nosynth = (uu___276_12952.nosynth);
              tc_term = (uu___276_12952.tc_term);
              type_of = (uu___276_12952.type_of);
              universe_of = (uu___276_12952.universe_of);
              use_bv_sorts = (uu___276_12952.use_bv_sorts);
              qname_and_index = (uu___276_12952.qname_and_index);
              proof_ns = (uu___276_12952.proof_ns);
              synth = (uu___276_12952.synth);
              is_native_tactic = (uu___276_12952.is_native_tactic);
              identifier_info = (uu___276_12952.identifier_info);
              tc_hooks = (uu___276_12952.tc_hooks);
              dsenv = (uu___276_12952.dsenv);
              dep_graph = (uu___276_12952.dep_graph)
            }))
      | uu____12953 -> env
let comp_to_comp_typ:
  env -> FStar_Syntax_Syntax.comp -> FStar_Syntax_Syntax.comp_typ =
  fun env  ->
    fun c  ->
      let c1 =
        match c.FStar_Syntax_Syntax.n with
        | FStar_Syntax_Syntax.Total (t,FStar_Pervasives_Native.None ) ->
            let u = env.universe_of env t in
            FStar_Syntax_Syntax.mk_Total' t (FStar_Pervasives_Native.Some u)
        | FStar_Syntax_Syntax.GTotal (t,FStar_Pervasives_Native.None ) ->
            let u = env.universe_of env t in
            FStar_Syntax_Syntax.mk_GTotal' t (FStar_Pervasives_Native.Some u)
        | uu____12977 -> c in
      FStar_Syntax_Util.comp_to_comp_typ c1
let rec unfold_effect_abbrev:
  env -> FStar_Syntax_Syntax.comp -> FStar_Syntax_Syntax.comp_typ =
  fun env  ->
    fun comp  ->
      let c = comp_to_comp_typ env comp in
      let uu____12985 =
        lookup_effect_abbrev env c.FStar_Syntax_Syntax.comp_univs
          c.FStar_Syntax_Syntax.effect_name in
      match uu____12985 with
      | FStar_Pervasives_Native.None  -> c
      | FStar_Pervasives_Native.Some (binders,cdef) ->
          let uu____13002 = FStar_Syntax_Subst.open_comp binders cdef in
          (match uu____13002 with
           | (binders1,cdef1) ->
               (if
                  (FStar_List.length binders1) <>
                    ((FStar_List.length c.FStar_Syntax_Syntax.effect_args) +
                       (Prims.parse_int "1"))
                then
                  (let uu____13020 =
                     let uu____13021 =
                       let uu____13026 =
                         let uu____13027 =
                           FStar_Util.string_of_int
                             (FStar_List.length binders1) in
                         let uu____13032 =
                           FStar_Util.string_of_int
                             ((FStar_List.length
                                 c.FStar_Syntax_Syntax.effect_args)
                                + (Prims.parse_int "1")) in
                         let uu____13039 =
                           let uu____13040 = FStar_Syntax_Syntax.mk_Comp c in
                           FStar_Syntax_Print.comp_to_string uu____13040 in
                         FStar_Util.format3
                           "Effect constructor is not fully applied; expected %s args, got %s args, i.e., %s"
                           uu____13027 uu____13032 uu____13039 in
                       (uu____13026, (comp.FStar_Syntax_Syntax.pos)) in
                     FStar_Errors.Error uu____13021 in
                   FStar_Exn.raise uu____13020)
                else ();
                (let inst1 =
                   let uu____13045 =
                     let uu____13054 =
                       FStar_Syntax_Syntax.as_arg
                         c.FStar_Syntax_Syntax.result_typ in
                     uu____13054 :: (c.FStar_Syntax_Syntax.effect_args) in
                   FStar_List.map2
                     (fun uu____13071  ->
                        fun uu____13072  ->
                          match (uu____13071, uu____13072) with
                          | ((x,uu____13094),(t,uu____13096)) ->
                              FStar_Syntax_Syntax.NT (x, t)) binders1
                     uu____13045 in
                 let c1 = FStar_Syntax_Subst.subst_comp inst1 cdef1 in
                 let c2 =
                   let uu____13115 =
                     let uu___277_13116 = comp_to_comp_typ env c1 in
                     {
                       FStar_Syntax_Syntax.comp_univs =
                         (uu___277_13116.FStar_Syntax_Syntax.comp_univs);
                       FStar_Syntax_Syntax.effect_name =
                         (uu___277_13116.FStar_Syntax_Syntax.effect_name);
                       FStar_Syntax_Syntax.result_typ =
                         (uu___277_13116.FStar_Syntax_Syntax.result_typ);
                       FStar_Syntax_Syntax.effect_args =
                         (uu___277_13116.FStar_Syntax_Syntax.effect_args);
                       FStar_Syntax_Syntax.flags =
                         (c.FStar_Syntax_Syntax.flags)
                     } in
                   FStar_All.pipe_right uu____13115
                     FStar_Syntax_Syntax.mk_Comp in
                 unfold_effect_abbrev env c2)))
let effect_repr_aux:
  Prims.bool ->
    env ->
      FStar_Syntax_Syntax.comp' FStar_Syntax_Syntax.syntax ->
        FStar_Syntax_Syntax.universe ->
          FStar_Syntax_Syntax.term' FStar_Syntax_Syntax.syntax
            FStar_Pervasives_Native.option
  =
  fun only_reifiable  ->
    fun env  ->
      fun c  ->
        fun u_c  ->
          let effect_name =
            norm_eff_name env (FStar_Syntax_Util.comp_effect_name c) in
          let uu____13138 = effect_decl_opt env effect_name in
          match uu____13138 with
          | FStar_Pervasives_Native.None  -> FStar_Pervasives_Native.None
          | FStar_Pervasives_Native.Some (ed,qualifiers) ->
              let uu____13171 =
                only_reifiable &&
                  (let uu____13173 =
                     FStar_All.pipe_right qualifiers
                       (FStar_List.contains FStar_Syntax_Syntax.Reifiable) in
                   Prims.op_Negation uu____13173) in
              if uu____13171
              then FStar_Pervasives_Native.None
              else
                (match (ed.FStar_Syntax_Syntax.repr).FStar_Syntax_Syntax.n
                 with
                 | FStar_Syntax_Syntax.Tm_unknown  ->
                     FStar_Pervasives_Native.None
                 | uu____13189 ->
                     let c1 = unfold_effect_abbrev env c in
                     let res_typ = c1.FStar_Syntax_Syntax.result_typ in
                     let wp =
                       match c1.FStar_Syntax_Syntax.effect_args with
                       | hd1::uu____13208 -> hd1
                       | [] ->
                           let name = FStar_Ident.string_of_lid effect_name in
                           let message =
                             let uu____13237 =
                               FStar_Util.format1
                                 "Not enough arguments for effect %s. " name in
                             Prims.strcat uu____13237
                               (Prims.strcat
                                  "This usually happens when you use a partially applied DM4F effect, "
                                  "like [TAC int] instead of [Tac int].") in
                           let uu____13238 =
                             let uu____13239 =
                               let uu____13244 = get_range env in
                               (message, uu____13244) in
                             FStar_Errors.Error uu____13239 in
                           FStar_Exn.raise uu____13238 in
                     let repr =
                       inst_effect_fun_with [u_c] env ed
                         ([], (ed.FStar_Syntax_Syntax.repr)) in
                     let uu____13254 =
                       let uu____13257 = get_range env in
                       let uu____13258 =
                         let uu____13261 =
                           let uu____13262 =
                             let uu____13277 =
                               let uu____13280 =
                                 FStar_Syntax_Syntax.as_arg res_typ in
                               [uu____13280; wp] in
                             (repr, uu____13277) in
                           FStar_Syntax_Syntax.Tm_app uu____13262 in
                         FStar_Syntax_Syntax.mk uu____13261 in
                       uu____13258 FStar_Pervasives_Native.None uu____13257 in
                     FStar_Pervasives_Native.Some uu____13254)
let effect_repr:
  env ->
    FStar_Syntax_Syntax.comp ->
      FStar_Syntax_Syntax.universe ->
        FStar_Syntax_Syntax.term FStar_Pervasives_Native.option
  = fun env  -> fun c  -> fun u_c  -> effect_repr_aux false env c u_c
let reify_comp:
  env ->
    FStar_Syntax_Syntax.comp ->
      FStar_Syntax_Syntax.universe -> FStar_Syntax_Syntax.term
  =
  fun env  ->
    fun c  ->
      fun u_c  ->
        let no_reify l =
          let uu____13326 =
            let uu____13327 =
              let uu____13332 =
                let uu____13333 = FStar_Ident.string_of_lid l in
                FStar_Util.format1 "Effect %s cannot be reified" uu____13333 in
              let uu____13334 = get_range env in (uu____13332, uu____13334) in
            FStar_Errors.Error uu____13327 in
          FStar_Exn.raise uu____13326 in
        let uu____13335 = effect_repr_aux true env c u_c in
        match uu____13335 with
        | FStar_Pervasives_Native.None  ->
            no_reify (FStar_Syntax_Util.comp_effect_name c)
        | FStar_Pervasives_Native.Some tm -> tm
let is_reifiable_effect: env -> FStar_Ident.lident -> Prims.bool =
  fun env  ->
    fun effect_lid  ->
      let quals = lookup_effect_quals env effect_lid in
      FStar_List.contains FStar_Syntax_Syntax.Reifiable quals
let is_reifiable: env -> FStar_Syntax_Syntax.residual_comp -> Prims.bool =
  fun env  ->
    fun c  -> is_reifiable_effect env c.FStar_Syntax_Syntax.residual_effect
let is_reifiable_comp: env -> FStar_Syntax_Syntax.comp -> Prims.bool =
  fun env  ->
    fun c  ->
      match c.FStar_Syntax_Syntax.n with
      | FStar_Syntax_Syntax.Comp ct ->
          is_reifiable_effect env ct.FStar_Syntax_Syntax.effect_name
      | uu____13369 -> false
let is_reifiable_function: env -> FStar_Syntax_Syntax.term -> Prims.bool =
  fun env  ->
    fun t  ->
      let uu____13376 =
        let uu____13377 = FStar_Syntax_Subst.compress t in
        uu____13377.FStar_Syntax_Syntax.n in
      match uu____13376 with
      | FStar_Syntax_Syntax.Tm_arrow (uu____13380,c) ->
          is_reifiable_comp env c
      | uu____13398 -> false
let push_in_gamma: env -> binding -> env =
  fun env  ->
    fun s  ->
      let rec push1 x rest =
        match rest with
        | (Binding_sig uu____13420)::uu____13421 -> x :: rest
        | (Binding_sig_inst uu____13430)::uu____13431 -> x :: rest
        | [] -> [x]
        | local::rest1 ->
            let uu____13446 = push1 x rest1 in local :: uu____13446 in
      (env.tc_hooks).tc_push_in_gamma_hook env s;
      (let uu___278_13450 = env in
       let uu____13451 = push1 s env.gamma in
       {
         solver = (uu___278_13450.solver);
         range = (uu___278_13450.range);
         curmodule = (uu___278_13450.curmodule);
         gamma = uu____13451;
         gamma_cache = (uu___278_13450.gamma_cache);
         modules = (uu___278_13450.modules);
         expected_typ = (uu___278_13450.expected_typ);
         sigtab = (uu___278_13450.sigtab);
         is_pattern = (uu___278_13450.is_pattern);
         instantiate_imp = (uu___278_13450.instantiate_imp);
         effects = (uu___278_13450.effects);
         generalize = (uu___278_13450.generalize);
         letrecs = (uu___278_13450.letrecs);
         top_level = (uu___278_13450.top_level);
         check_uvars = (uu___278_13450.check_uvars);
         use_eq = (uu___278_13450.use_eq);
         is_iface = (uu___278_13450.is_iface);
         admit = (uu___278_13450.admit);
         lax = (uu___278_13450.lax);
         lax_universes = (uu___278_13450.lax_universes);
         failhard = (uu___278_13450.failhard);
         nosynth = (uu___278_13450.nosynth);
         tc_term = (uu___278_13450.tc_term);
         type_of = (uu___278_13450.type_of);
         universe_of = (uu___278_13450.universe_of);
         use_bv_sorts = (uu___278_13450.use_bv_sorts);
         qname_and_index = (uu___278_13450.qname_and_index);
         proof_ns = (uu___278_13450.proof_ns);
         synth = (uu___278_13450.synth);
         is_native_tactic = (uu___278_13450.is_native_tactic);
         identifier_info = (uu___278_13450.identifier_info);
         tc_hooks = (uu___278_13450.tc_hooks);
         dsenv = (uu___278_13450.dsenv);
         dep_graph = (uu___278_13450.dep_graph)
       })
let push_sigelt: env -> FStar_Syntax_Syntax.sigelt -> env =
  fun env  ->
    fun s  ->
      let env1 =
        push_in_gamma env
          (Binding_sig ((FStar_Syntax_Util.lids_of_sigelt s), s)) in
      build_lattice env1 s
let push_sigelt_inst:
  env -> FStar_Syntax_Syntax.sigelt -> FStar_Syntax_Syntax.universes -> env =
  fun env  ->
    fun s  ->
      fun us  ->
        let env1 =
          push_in_gamma env
            (Binding_sig_inst ((FStar_Syntax_Util.lids_of_sigelt s), s, us)) in
        build_lattice env1 s
let push_local_binding: env -> binding -> env =
  fun env  ->
    fun b  ->
      let uu___279_13481 = env in
      {
        solver = (uu___279_13481.solver);
        range = (uu___279_13481.range);
        curmodule = (uu___279_13481.curmodule);
        gamma = (b :: (env.gamma));
        gamma_cache = (uu___279_13481.gamma_cache);
        modules = (uu___279_13481.modules);
        expected_typ = (uu___279_13481.expected_typ);
        sigtab = (uu___279_13481.sigtab);
        is_pattern = (uu___279_13481.is_pattern);
        instantiate_imp = (uu___279_13481.instantiate_imp);
        effects = (uu___279_13481.effects);
        generalize = (uu___279_13481.generalize);
        letrecs = (uu___279_13481.letrecs);
        top_level = (uu___279_13481.top_level);
        check_uvars = (uu___279_13481.check_uvars);
        use_eq = (uu___279_13481.use_eq);
        is_iface = (uu___279_13481.is_iface);
        admit = (uu___279_13481.admit);
        lax = (uu___279_13481.lax);
        lax_universes = (uu___279_13481.lax_universes);
        failhard = (uu___279_13481.failhard);
        nosynth = (uu___279_13481.nosynth);
        tc_term = (uu___279_13481.tc_term);
        type_of = (uu___279_13481.type_of);
        universe_of = (uu___279_13481.universe_of);
        use_bv_sorts = (uu___279_13481.use_bv_sorts);
        qname_and_index = (uu___279_13481.qname_and_index);
        proof_ns = (uu___279_13481.proof_ns);
        synth = (uu___279_13481.synth);
        is_native_tactic = (uu___279_13481.is_native_tactic);
        identifier_info = (uu___279_13481.identifier_info);
        tc_hooks = (uu___279_13481.tc_hooks);
        dsenv = (uu___279_13481.dsenv);
        dep_graph = (uu___279_13481.dep_graph)
      }
let push_bv: env -> FStar_Syntax_Syntax.bv -> env =
  fun env  -> fun x  -> push_local_binding env (Binding_var x)
let pop_bv:
  env ->
    (FStar_Syntax_Syntax.bv,env) FStar_Pervasives_Native.tuple2
      FStar_Pervasives_Native.option
  =
  fun env  ->
    match env.gamma with
    | (Binding_var x)::rest ->
        FStar_Pervasives_Native.Some
          (x,
            (let uu___280_13512 = env in
             {
               solver = (uu___280_13512.solver);
               range = (uu___280_13512.range);
               curmodule = (uu___280_13512.curmodule);
               gamma = rest;
               gamma_cache = (uu___280_13512.gamma_cache);
               modules = (uu___280_13512.modules);
               expected_typ = (uu___280_13512.expected_typ);
               sigtab = (uu___280_13512.sigtab);
               is_pattern = (uu___280_13512.is_pattern);
               instantiate_imp = (uu___280_13512.instantiate_imp);
               effects = (uu___280_13512.effects);
               generalize = (uu___280_13512.generalize);
               letrecs = (uu___280_13512.letrecs);
               top_level = (uu___280_13512.top_level);
               check_uvars = (uu___280_13512.check_uvars);
               use_eq = (uu___280_13512.use_eq);
               is_iface = (uu___280_13512.is_iface);
               admit = (uu___280_13512.admit);
               lax = (uu___280_13512.lax);
               lax_universes = (uu___280_13512.lax_universes);
               failhard = (uu___280_13512.failhard);
               nosynth = (uu___280_13512.nosynth);
               tc_term = (uu___280_13512.tc_term);
               type_of = (uu___280_13512.type_of);
               universe_of = (uu___280_13512.universe_of);
               use_bv_sorts = (uu___280_13512.use_bv_sorts);
               qname_and_index = (uu___280_13512.qname_and_index);
               proof_ns = (uu___280_13512.proof_ns);
               synth = (uu___280_13512.synth);
               is_native_tactic = (uu___280_13512.is_native_tactic);
               identifier_info = (uu___280_13512.identifier_info);
               tc_hooks = (uu___280_13512.tc_hooks);
               dsenv = (uu___280_13512.dsenv);
               dep_graph = (uu___280_13512.dep_graph)
             }))
    | uu____13513 -> FStar_Pervasives_Native.None
let push_binders: env -> FStar_Syntax_Syntax.binders -> env =
  fun env  ->
    fun bs  ->
      FStar_List.fold_left
        (fun env1  ->
           fun uu____13535  ->
             match uu____13535 with | (x,uu____13541) -> push_bv env1 x) env
        bs
let binding_of_lb:
  FStar_Syntax_Syntax.lbname ->
    (FStar_Syntax_Syntax.univ_name Prims.list,FStar_Syntax_Syntax.term'
                                                FStar_Syntax_Syntax.syntax)
      FStar_Pervasives_Native.tuple2 -> binding
  =
  fun x  ->
    fun t  ->
      match x with
      | FStar_Util.Inl x1 ->
          let x2 =
            let uu___281_13569 = x1 in
            {
              FStar_Syntax_Syntax.ppname =
                (uu___281_13569.FStar_Syntax_Syntax.ppname);
              FStar_Syntax_Syntax.index =
                (uu___281_13569.FStar_Syntax_Syntax.index);
              FStar_Syntax_Syntax.sort = (FStar_Pervasives_Native.snd t)
            } in
          Binding_var x2
      | FStar_Util.Inr fv ->
          Binding_lid
            (((fv.FStar_Syntax_Syntax.fv_name).FStar_Syntax_Syntax.v), t)
let push_let_binding:
  env -> FStar_Syntax_Syntax.lbname -> FStar_Syntax_Syntax.tscheme -> env =
  fun env  ->
    fun lb  -> fun ts  -> push_local_binding env (binding_of_lb lb ts)
let push_module: env -> FStar_Syntax_Syntax.modul -> env =
  fun env  ->
    fun m  ->
      add_sigelts env m.FStar_Syntax_Syntax.exports;
      (let uu___282_13599 = env in
       {
         solver = (uu___282_13599.solver);
         range = (uu___282_13599.range);
         curmodule = (uu___282_13599.curmodule);
         gamma = [];
         gamma_cache = (uu___282_13599.gamma_cache);
         modules = (m :: (env.modules));
         expected_typ = FStar_Pervasives_Native.None;
         sigtab = (uu___282_13599.sigtab);
         is_pattern = (uu___282_13599.is_pattern);
         instantiate_imp = (uu___282_13599.instantiate_imp);
         effects = (uu___282_13599.effects);
         generalize = (uu___282_13599.generalize);
         letrecs = (uu___282_13599.letrecs);
         top_level = (uu___282_13599.top_level);
         check_uvars = (uu___282_13599.check_uvars);
         use_eq = (uu___282_13599.use_eq);
         is_iface = (uu___282_13599.is_iface);
         admit = (uu___282_13599.admit);
         lax = (uu___282_13599.lax);
         lax_universes = (uu___282_13599.lax_universes);
         failhard = (uu___282_13599.failhard);
         nosynth = (uu___282_13599.nosynth);
         tc_term = (uu___282_13599.tc_term);
         type_of = (uu___282_13599.type_of);
         universe_of = (uu___282_13599.universe_of);
         use_bv_sorts = (uu___282_13599.use_bv_sorts);
         qname_and_index = (uu___282_13599.qname_and_index);
         proof_ns = (uu___282_13599.proof_ns);
         synth = (uu___282_13599.synth);
         is_native_tactic = (uu___282_13599.is_native_tactic);
         identifier_info = (uu___282_13599.identifier_info);
         tc_hooks = (uu___282_13599.tc_hooks);
         dsenv = (uu___282_13599.dsenv);
         dep_graph = (uu___282_13599.dep_graph)
       })
let push_univ_vars: env -> FStar_Syntax_Syntax.univ_names -> env =
  fun env  ->
    fun xs  ->
      FStar_List.fold_left
        (fun env1  -> fun x  -> push_local_binding env1 (Binding_univ x)) env
        xs
let open_universes_in:
  env ->
    FStar_Syntax_Syntax.univ_names ->
      FStar_Syntax_Syntax.term Prims.list ->
        (env,FStar_Syntax_Syntax.univ_names,FStar_Syntax_Syntax.term
                                              Prims.list)
          FStar_Pervasives_Native.tuple3
  =
  fun env  ->
    fun uvs  ->
      fun terms  ->
        let uu____13631 = FStar_Syntax_Subst.univ_var_opening uvs in
        match uu____13631 with
        | (univ_subst,univ_vars) ->
            let env' = push_univ_vars env univ_vars in
            let uu____13659 =
              FStar_List.map (FStar_Syntax_Subst.subst univ_subst) terms in
            (env', univ_vars, uu____13659)
let set_expected_typ: env -> FStar_Syntax_Syntax.typ -> env =
  fun env  ->
    fun t  ->
      let uu___283_13672 = env in
      {
        solver = (uu___283_13672.solver);
        range = (uu___283_13672.range);
        curmodule = (uu___283_13672.curmodule);
        gamma = (uu___283_13672.gamma);
        gamma_cache = (uu___283_13672.gamma_cache);
        modules = (uu___283_13672.modules);
        expected_typ = (FStar_Pervasives_Native.Some t);
        sigtab = (uu___283_13672.sigtab);
        is_pattern = (uu___283_13672.is_pattern);
        instantiate_imp = (uu___283_13672.instantiate_imp);
        effects = (uu___283_13672.effects);
        generalize = (uu___283_13672.generalize);
        letrecs = (uu___283_13672.letrecs);
        top_level = (uu___283_13672.top_level);
        check_uvars = (uu___283_13672.check_uvars);
        use_eq = false;
        is_iface = (uu___283_13672.is_iface);
        admit = (uu___283_13672.admit);
        lax = (uu___283_13672.lax);
        lax_universes = (uu___283_13672.lax_universes);
        failhard = (uu___283_13672.failhard);
        nosynth = (uu___283_13672.nosynth);
        tc_term = (uu___283_13672.tc_term);
        type_of = (uu___283_13672.type_of);
        universe_of = (uu___283_13672.universe_of);
        use_bv_sorts = (uu___283_13672.use_bv_sorts);
        qname_and_index = (uu___283_13672.qname_and_index);
        proof_ns = (uu___283_13672.proof_ns);
        synth = (uu___283_13672.synth);
        is_native_tactic = (uu___283_13672.is_native_tactic);
        identifier_info = (uu___283_13672.identifier_info);
        tc_hooks = (uu___283_13672.tc_hooks);
        dsenv = (uu___283_13672.dsenv);
        dep_graph = (uu___283_13672.dep_graph)
      }
let expected_typ:
  env -> FStar_Syntax_Syntax.typ FStar_Pervasives_Native.option =
  fun env  ->
    match env.expected_typ with
    | FStar_Pervasives_Native.None  -> FStar_Pervasives_Native.None
    | FStar_Pervasives_Native.Some t -> FStar_Pervasives_Native.Some t
let clear_expected_typ:
  env ->
    (env,FStar_Syntax_Syntax.typ FStar_Pervasives_Native.option)
      FStar_Pervasives_Native.tuple2
  =
  fun env_  ->
    let uu____13696 = expected_typ env_ in
    ((let uu___284_13702 = env_ in
      {
        solver = (uu___284_13702.solver);
        range = (uu___284_13702.range);
        curmodule = (uu___284_13702.curmodule);
        gamma = (uu___284_13702.gamma);
        gamma_cache = (uu___284_13702.gamma_cache);
        modules = (uu___284_13702.modules);
        expected_typ = FStar_Pervasives_Native.None;
        sigtab = (uu___284_13702.sigtab);
        is_pattern = (uu___284_13702.is_pattern);
        instantiate_imp = (uu___284_13702.instantiate_imp);
        effects = (uu___284_13702.effects);
        generalize = (uu___284_13702.generalize);
        letrecs = (uu___284_13702.letrecs);
        top_level = (uu___284_13702.top_level);
        check_uvars = (uu___284_13702.check_uvars);
        use_eq = false;
        is_iface = (uu___284_13702.is_iface);
        admit = (uu___284_13702.admit);
        lax = (uu___284_13702.lax);
        lax_universes = (uu___284_13702.lax_universes);
        failhard = (uu___284_13702.failhard);
        nosynth = (uu___284_13702.nosynth);
        tc_term = (uu___284_13702.tc_term);
        type_of = (uu___284_13702.type_of);
        universe_of = (uu___284_13702.universe_of);
        use_bv_sorts = (uu___284_13702.use_bv_sorts);
        qname_and_index = (uu___284_13702.qname_and_index);
        proof_ns = (uu___284_13702.proof_ns);
        synth = (uu___284_13702.synth);
        is_native_tactic = (uu___284_13702.is_native_tactic);
        identifier_info = (uu___284_13702.identifier_info);
        tc_hooks = (uu___284_13702.tc_hooks);
        dsenv = (uu___284_13702.dsenv);
        dep_graph = (uu___284_13702.dep_graph)
      }), uu____13696)
let finish_module: env -> FStar_Syntax_Syntax.modul -> env =
  let empty_lid = FStar_Ident.lid_of_ids [FStar_Ident.id_of_text ""] in
  fun env  ->
    fun m  ->
      let sigs =
        if
          FStar_Ident.lid_equals m.FStar_Syntax_Syntax.name
            FStar_Parser_Const.prims_lid
        then
          let uu____13715 =
            FStar_All.pipe_right env.gamma
              (FStar_List.collect
                 (fun uu___258_13725  ->
                    match uu___258_13725 with
                    | Binding_sig (uu____13728,se) -> [se]
                    | uu____13734 -> [])) in
          FStar_All.pipe_right uu____13715 FStar_List.rev
        else m.FStar_Syntax_Syntax.exports in
      add_sigelts env sigs;
      (let uu___285_13741 = env in
       {
         solver = (uu___285_13741.solver);
         range = (uu___285_13741.range);
         curmodule = empty_lid;
         gamma = [];
         gamma_cache = (uu___285_13741.gamma_cache);
         modules = (m :: (env.modules));
         expected_typ = (uu___285_13741.expected_typ);
         sigtab = (uu___285_13741.sigtab);
         is_pattern = (uu___285_13741.is_pattern);
         instantiate_imp = (uu___285_13741.instantiate_imp);
         effects = (uu___285_13741.effects);
         generalize = (uu___285_13741.generalize);
         letrecs = (uu___285_13741.letrecs);
         top_level = (uu___285_13741.top_level);
         check_uvars = (uu___285_13741.check_uvars);
         use_eq = (uu___285_13741.use_eq);
         is_iface = (uu___285_13741.is_iface);
         admit = (uu___285_13741.admit);
         lax = (uu___285_13741.lax);
         lax_universes = (uu___285_13741.lax_universes);
         failhard = (uu___285_13741.failhard);
         nosynth = (uu___285_13741.nosynth);
         tc_term = (uu___285_13741.tc_term);
         type_of = (uu___285_13741.type_of);
         universe_of = (uu___285_13741.universe_of);
         use_bv_sorts = (uu___285_13741.use_bv_sorts);
         qname_and_index = (uu___285_13741.qname_and_index);
         proof_ns = (uu___285_13741.proof_ns);
         synth = (uu___285_13741.synth);
         is_native_tactic = (uu___285_13741.is_native_tactic);
         identifier_info = (uu___285_13741.identifier_info);
         tc_hooks = (uu___285_13741.tc_hooks);
         dsenv = (uu___285_13741.dsenv);
         dep_graph = (uu___285_13741.dep_graph)
       })
let uvars_in_env: env -> FStar_Syntax_Syntax.uvars =
  fun env  ->
    let no_uvs = FStar_Syntax_Free.new_uv_set () in
    let ext out uvs = FStar_Util.set_union out uvs in
    let rec aux out g =
      match g with
      | [] -> out
      | (Binding_univ uu____13822)::tl1 -> aux out tl1
      | (Binding_lid (uu____13826,(uu____13827,t)))::tl1 ->
          let uu____13842 =
            let uu____13849 = FStar_Syntax_Free.uvars t in
            ext out uu____13849 in
          aux uu____13842 tl1
      | (Binding_var
          { FStar_Syntax_Syntax.ppname = uu____13856;
            FStar_Syntax_Syntax.index = uu____13857;
            FStar_Syntax_Syntax.sort = t;_})::tl1
          ->
          let uu____13864 =
            let uu____13871 = FStar_Syntax_Free.uvars t in
            ext out uu____13871 in
          aux uu____13864 tl1
      | (Binding_sig uu____13878)::uu____13879 -> out
      | (Binding_sig_inst uu____13888)::uu____13889 -> out in
    aux no_uvs env.gamma
let univ_vars: env -> FStar_Syntax_Syntax.universe_uvar FStar_Util.set =
  fun env  ->
    let no_univs = FStar_Syntax_Free.new_universe_uvar_set () in
    let ext out uvs = FStar_Util.set_union out uvs in
    let rec aux out g =
      match g with
      | [] -> out
      | (Binding_sig_inst uu____13944)::tl1 -> aux out tl1
      | (Binding_univ uu____13956)::tl1 -> aux out tl1
      | (Binding_lid (uu____13960,(uu____13961,t)))::tl1 ->
          let uu____13976 =
            let uu____13979 = FStar_Syntax_Free.univs t in
            ext out uu____13979 in
          aux uu____13976 tl1
      | (Binding_var
          { FStar_Syntax_Syntax.ppname = uu____13982;
            FStar_Syntax_Syntax.index = uu____13983;
            FStar_Syntax_Syntax.sort = t;_})::tl1
          ->
          let uu____13990 =
            let uu____13993 = FStar_Syntax_Free.univs t in
            ext out uu____13993 in
          aux uu____13990 tl1
      | (Binding_sig uu____13996)::uu____13997 -> out in
    aux no_univs env.gamma
let univnames: env -> FStar_Syntax_Syntax.univ_name FStar_Util.fifo_set =
  fun env  ->
    let no_univ_names = FStar_Syntax_Syntax.no_universe_names in
    let ext out uvs = FStar_Util.fifo_set_union out uvs in
    let rec aux out g =
      match g with
      | [] -> out
      | (Binding_sig_inst uu____14050)::tl1 -> aux out tl1
      | (Binding_univ uname)::tl1 ->
          let uu____14066 = FStar_Util.fifo_set_add uname out in
          aux uu____14066 tl1
      | (Binding_lid (uu____14069,(uu____14070,t)))::tl1 ->
          let uu____14085 =
            let uu____14088 = FStar_Syntax_Free.univnames t in
            ext out uu____14088 in
          aux uu____14085 tl1
      | (Binding_var
          { FStar_Syntax_Syntax.ppname = uu____14091;
            FStar_Syntax_Syntax.index = uu____14092;
            FStar_Syntax_Syntax.sort = t;_})::tl1
          ->
          let uu____14099 =
            let uu____14102 = FStar_Syntax_Free.univnames t in
            ext out uu____14102 in
          aux uu____14099 tl1
      | (Binding_sig uu____14105)::uu____14106 -> out in
    aux no_univ_names env.gamma
let bound_vars_of_bindings:
  binding Prims.list -> FStar_Syntax_Syntax.bv Prims.list =
  fun bs  ->
    FStar_All.pipe_right bs
      (FStar_List.collect
         (fun uu___259_14130  ->
            match uu___259_14130 with
            | Binding_var x -> [x]
            | Binding_lid uu____14134 -> []
            | Binding_sig uu____14139 -> []
            | Binding_univ uu____14146 -> []
            | Binding_sig_inst uu____14147 -> []))
let binders_of_bindings: binding Prims.list -> FStar_Syntax_Syntax.binders =
  fun bs  ->
    let uu____14163 =
      let uu____14166 = bound_vars_of_bindings bs in
      FStar_All.pipe_right uu____14166
        (FStar_List.map FStar_Syntax_Syntax.mk_binder) in
    FStar_All.pipe_right uu____14163 FStar_List.rev
let bound_vars: env -> FStar_Syntax_Syntax.bv Prims.list =
  fun env  -> bound_vars_of_bindings env.gamma
let all_binders: env -> FStar_Syntax_Syntax.binders =
  fun env  -> binders_of_bindings env.gamma
let print_gamma: env -> Prims.unit =
  fun env  ->
    let uu____14188 =
      let uu____14189 =
        FStar_All.pipe_right env.gamma
          (FStar_List.map
             (fun uu___260_14199  ->
                match uu___260_14199 with
                | Binding_var x ->
                    let uu____14201 = FStar_Syntax_Print.bv_to_string x in
                    Prims.strcat "Binding_var " uu____14201
                | Binding_univ u ->
                    Prims.strcat "Binding_univ " u.FStar_Ident.idText
                | Binding_lid (l,uu____14204) ->
                    let uu____14205 = FStar_Ident.string_of_lid l in
                    Prims.strcat "Binding_lid " uu____14205
                | Binding_sig (ls,uu____14207) ->
                    let uu____14212 =
                      let uu____14213 =
                        FStar_All.pipe_right ls
                          (FStar_List.map FStar_Ident.string_of_lid) in
                      FStar_All.pipe_right uu____14213
                        (FStar_String.concat ", ") in
                    Prims.strcat "Binding_sig " uu____14212
                | Binding_sig_inst (ls,uu____14223,uu____14224) ->
                    let uu____14229 =
                      let uu____14230 =
                        FStar_All.pipe_right ls
                          (FStar_List.map FStar_Ident.string_of_lid) in
                      FStar_All.pipe_right uu____14230
                        (FStar_String.concat ", ") in
                    Prims.strcat "Binding_sig_inst " uu____14229)) in
      FStar_All.pipe_right uu____14189 (FStar_String.concat "::\n") in
    FStar_All.pipe_right uu____14188 (FStar_Util.print1 "%s\n")
let eq_gamma: env -> env -> Prims.bool =
  fun env  ->
    fun env'  ->
      let uu____14247 = FStar_Util.physical_equality env.gamma env'.gamma in
      if uu____14247
      then true
      else
        (let g = all_binders env in
         let g' = all_binders env' in
         ((FStar_List.length g) = (FStar_List.length g')) &&
           (FStar_List.forall2
              (fun uu____14275  ->
                 fun uu____14276  ->
                   match (uu____14275, uu____14276) with
                   | ((b1,uu____14294),(b2,uu____14296)) ->
                       FStar_Syntax_Syntax.bv_eq b1 b2) g g'))
let fold_env: 'a . env -> ('a -> binding -> 'a) -> 'a -> 'a =
  fun env  ->
    fun f  ->
      fun a  ->
        FStar_List.fold_right (fun e  -> fun a1  -> f a1 e) env.gamma a
let string_of_delta_level: delta_level -> Prims.string =
  fun uu___261_14338  ->
    match uu___261_14338 with
    | NoDelta  -> "NoDelta"
    | Inlining  -> "Inlining"
    | Eager_unfolding_only  -> "Eager_unfolding_only"
    | Unfold uu____14339 -> "Unfold _"
    | UnfoldTac  -> "UnfoldTac"
let lidents: env -> FStar_Ident.lident Prims.list =
  fun env  ->
    let keys =
      FStar_List.fold_left
        (fun keys  ->
           fun uu___262_14357  ->
             match uu___262_14357 with
             | Binding_sig (lids,uu____14363) -> FStar_List.append lids keys
             | uu____14368 -> keys) [] env.gamma in
    FStar_Util.smap_fold (sigtab env)
      (fun uu____14374  ->
         fun v1  ->
           fun keys1  ->
             FStar_List.append (FStar_Syntax_Util.lids_of_sigelt v1) keys1)
      keys
let should_enc_path: env -> Prims.string Prims.list -> Prims.bool =
  fun env  ->
    fun path  ->
      let rec list_prefix xs ys =
        match (xs, ys) with
        | ([],uu____14408) -> true
        | (x::xs1,y::ys1) -> (x = y) && (list_prefix xs1 ys1)
        | (uu____14427,uu____14428) -> false in
      let uu____14437 =
        FStar_List.tryFind
          (fun uu____14455  ->
             match uu____14455 with | (p,uu____14463) -> list_prefix p path)
          env.proof_ns in
      match uu____14437 with
      | FStar_Pervasives_Native.None  -> false
      | FStar_Pervasives_Native.Some (uu____14474,b) -> b
let should_enc_lid: env -> FStar_Ident.lident -> Prims.bool =
  fun env  ->
    fun lid  ->
      let uu____14492 = FStar_Ident.path_of_lid lid in
      should_enc_path env uu____14492
let cons_proof_ns: Prims.bool -> env -> name_prefix -> env =
  fun b  ->
    fun e  ->
      fun path  ->
        let uu___286_14504 = e in
        {
          solver = (uu___286_14504.solver);
          range = (uu___286_14504.range);
          curmodule = (uu___286_14504.curmodule);
          gamma = (uu___286_14504.gamma);
          gamma_cache = (uu___286_14504.gamma_cache);
          modules = (uu___286_14504.modules);
          expected_typ = (uu___286_14504.expected_typ);
          sigtab = (uu___286_14504.sigtab);
          is_pattern = (uu___286_14504.is_pattern);
          instantiate_imp = (uu___286_14504.instantiate_imp);
          effects = (uu___286_14504.effects);
          generalize = (uu___286_14504.generalize);
          letrecs = (uu___286_14504.letrecs);
          top_level = (uu___286_14504.top_level);
          check_uvars = (uu___286_14504.check_uvars);
          use_eq = (uu___286_14504.use_eq);
          is_iface = (uu___286_14504.is_iface);
          admit = (uu___286_14504.admit);
          lax = (uu___286_14504.lax);
          lax_universes = (uu___286_14504.lax_universes);
          failhard = (uu___286_14504.failhard);
          nosynth = (uu___286_14504.nosynth);
          tc_term = (uu___286_14504.tc_term);
          type_of = (uu___286_14504.type_of);
          universe_of = (uu___286_14504.universe_of);
          use_bv_sorts = (uu___286_14504.use_bv_sorts);
          qname_and_index = (uu___286_14504.qname_and_index);
          proof_ns = ((path, b) :: (e.proof_ns));
          synth = (uu___286_14504.synth);
          is_native_tactic = (uu___286_14504.is_native_tactic);
          identifier_info = (uu___286_14504.identifier_info);
          tc_hooks = (uu___286_14504.tc_hooks);
          dsenv = (uu___286_14504.dsenv);
          dep_graph = (uu___286_14504.dep_graph)
        }
let add_proof_ns: env -> name_prefix -> env =
  fun e  -> fun path  -> cons_proof_ns true e path
let rem_proof_ns: env -> name_prefix -> env =
  fun e  -> fun path  -> cons_proof_ns false e path
let get_proof_ns: env -> proof_namespace = fun e  -> e.proof_ns
let set_proof_ns: proof_namespace -> env -> env =
  fun ns  ->
    fun e  ->
      let uu___287_14530 = e in
      {
        solver = (uu___287_14530.solver);
        range = (uu___287_14530.range);
        curmodule = (uu___287_14530.curmodule);
        gamma = (uu___287_14530.gamma);
        gamma_cache = (uu___287_14530.gamma_cache);
        modules = (uu___287_14530.modules);
        expected_typ = (uu___287_14530.expected_typ);
        sigtab = (uu___287_14530.sigtab);
        is_pattern = (uu___287_14530.is_pattern);
        instantiate_imp = (uu___287_14530.instantiate_imp);
        effects = (uu___287_14530.effects);
        generalize = (uu___287_14530.generalize);
        letrecs = (uu___287_14530.letrecs);
        top_level = (uu___287_14530.top_level);
        check_uvars = (uu___287_14530.check_uvars);
        use_eq = (uu___287_14530.use_eq);
        is_iface = (uu___287_14530.is_iface);
        admit = (uu___287_14530.admit);
        lax = (uu___287_14530.lax);
        lax_universes = (uu___287_14530.lax_universes);
        failhard = (uu___287_14530.failhard);
        nosynth = (uu___287_14530.nosynth);
        tc_term = (uu___287_14530.tc_term);
        type_of = (uu___287_14530.type_of);
        universe_of = (uu___287_14530.universe_of);
        use_bv_sorts = (uu___287_14530.use_bv_sorts);
        qname_and_index = (uu___287_14530.qname_and_index);
        proof_ns = ns;
        synth = (uu___287_14530.synth);
        is_native_tactic = (uu___287_14530.is_native_tactic);
        identifier_info = (uu___287_14530.identifier_info);
        tc_hooks = (uu___287_14530.tc_hooks);
        dsenv = (uu___287_14530.dsenv);
        dep_graph = (uu___287_14530.dep_graph)
      }
let unbound_vars:
  env -> FStar_Syntax_Syntax.term -> FStar_Syntax_Syntax.bv FStar_Util.set =
  fun e  ->
    fun t  ->
      let uu____14541 = FStar_Syntax_Free.names t in
      let uu____14544 = bound_vars e in
      FStar_List.fold_left (fun s  -> fun bv  -> FStar_Util.set_remove bv s)
        uu____14541 uu____14544
let closed: env -> FStar_Syntax_Syntax.term -> Prims.bool =
  fun e  ->
    fun t  ->
      let uu____14561 = unbound_vars e t in
      FStar_Util.set_is_empty uu____14561
let closed': FStar_Syntax_Syntax.term -> Prims.bool =
  fun t  ->
    let uu____14567 = FStar_Syntax_Free.names t in
    FStar_Util.set_is_empty uu____14567
let string_of_proof_ns: env -> Prims.string =
  fun env  ->
    let aux uu____14582 =
      match uu____14582 with
      | (p,b) ->
          if (p = []) && b
          then "*"
          else
            (let uu____14598 = FStar_Ident.text_of_path p in
             Prims.strcat (if b then "+" else "-") uu____14598) in
    let uu____14600 =
      let uu____14603 = FStar_List.map aux env.proof_ns in
      FStar_All.pipe_right uu____14603 FStar_List.rev in
    FStar_All.pipe_right uu____14600 (FStar_String.concat " ")
let dummy_solver: solver_t =
  {
    init = (fun uu____14620  -> ());
    push = (fun uu____14622  -> ());
    pop = (fun uu____14624  -> ());
    encode_modul = (fun uu____14627  -> fun uu____14628  -> ());
    encode_sig = (fun uu____14631  -> fun uu____14632  -> ());
    preprocess =
      (fun e  ->
         fun g  ->
           let uu____14638 =
             let uu____14645 = FStar_Options.peek () in (e, g, uu____14645) in
           [uu____14638]);
    solve = (fun uu____14661  -> fun uu____14662  -> fun uu____14663  -> ());
    finish = (fun uu____14669  -> ());
    refresh = (fun uu____14671  -> ())
  }<|MERGE_RESOLUTION|>--- conflicted
+++ resolved
@@ -2081,15 +2081,6 @@
   fun env  ->
     fun bv  ->
       FStar_Util.find_map env.gamma
-<<<<<<< HEAD
-        (fun uu___132_7930  ->
-           match uu___132_7930 with
-           | Binding_var id1 when FStar_Syntax_Syntax.bv_eq id1 bv ->
-               FStar_Pervasives_Native.Some
-                 ((id1.FStar_Syntax_Syntax.sort),
-                   ((id1.FStar_Syntax_Syntax.ppname).FStar_Ident.idRange))
-           | uu____7948 -> FStar_Pervasives_Native.None)
-=======
         (fun uu___252_7860  ->
            match uu___252_7860 with
            | Binding_var id when FStar_Syntax_Syntax.bv_eq id bv ->
@@ -2097,7 +2088,6 @@
                  ((id.FStar_Syntax_Syntax.sort),
                    ((id.FStar_Syntax_Syntax.ppname).FStar_Ident.idRange))
            | uu____7878 -> FStar_Pervasives_Native.None)
->>>>>>> 58829485
 let lookup_type_of_let:
   FStar_Syntax_Syntax.sigelt ->
     FStar_Ident.lident ->
