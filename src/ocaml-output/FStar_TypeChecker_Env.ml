open Prims
type step =
  | Beta 
  | Iota 
  | Zeta 
  | ZetaFull 
  | Exclude of step 
  | Weak 
  | HNF 
  | Primops 
  | Eager_unfolding 
  | Inlining 
  | DoNotUnfoldPureLets 
  | UnfoldUntil of FStar_Syntax_Syntax.delta_depth 
  | UnfoldOnly of FStar_Ident.lid Prims.list 
  | UnfoldFully of FStar_Ident.lid Prims.list 
  | UnfoldAttr of FStar_Ident.lid Prims.list 
  | UnfoldTac 
  | PureSubtermsWithinComputations 
  | Simplify 
  | EraseUniverses 
  | AllowUnboundUniverses 
  | Reify 
  | CompressUvars 
  | NoFullNorm 
  | CheckNoUvars 
  | Unmeta 
  | Unascribe 
  | NBE 
  | ForExtraction 
let (uu___is_Beta : step -> Prims.bool) =
  fun projectee  -> match projectee with | Beta  -> true | uu____106 -> false 
let (uu___is_Iota : step -> Prims.bool) =
  fun projectee  -> match projectee with | Iota  -> true | uu____117 -> false 
let (uu___is_Zeta : step -> Prims.bool) =
  fun projectee  -> match projectee with | Zeta  -> true | uu____128 -> false 
let (uu___is_ZetaFull : step -> Prims.bool) =
  fun projectee  ->
    match projectee with | ZetaFull  -> true | uu____139 -> false
  
let (uu___is_Exclude : step -> Prims.bool) =
  fun projectee  ->
    match projectee with | Exclude _0 -> true | uu____151 -> false
  
let (__proj__Exclude__item___0 : step -> step) =
  fun projectee  -> match projectee with | Exclude _0 -> _0 
let (uu___is_Weak : step -> Prims.bool) =
  fun projectee  -> match projectee with | Weak  -> true | uu____169 -> false 
let (uu___is_HNF : step -> Prims.bool) =
  fun projectee  -> match projectee with | HNF  -> true | uu____180 -> false 
let (uu___is_Primops : step -> Prims.bool) =
  fun projectee  ->
    match projectee with | Primops  -> true | uu____191 -> false
  
let (uu___is_Eager_unfolding : step -> Prims.bool) =
  fun projectee  ->
    match projectee with | Eager_unfolding  -> true | uu____202 -> false
  
let (uu___is_Inlining : step -> Prims.bool) =
  fun projectee  ->
    match projectee with | Inlining  -> true | uu____213 -> false
  
let (uu___is_DoNotUnfoldPureLets : step -> Prims.bool) =
  fun projectee  ->
    match projectee with | DoNotUnfoldPureLets  -> true | uu____224 -> false
  
let (uu___is_UnfoldUntil : step -> Prims.bool) =
  fun projectee  ->
    match projectee with | UnfoldUntil _0 -> true | uu____236 -> false
  
let (__proj__UnfoldUntil__item___0 : step -> FStar_Syntax_Syntax.delta_depth)
  = fun projectee  -> match projectee with | UnfoldUntil _0 -> _0 
let (uu___is_UnfoldOnly : step -> Prims.bool) =
  fun projectee  ->
    match projectee with | UnfoldOnly _0 -> true | uu____257 -> false
  
let (__proj__UnfoldOnly__item___0 : step -> FStar_Ident.lid Prims.list) =
  fun projectee  -> match projectee with | UnfoldOnly _0 -> _0 
let (uu___is_UnfoldFully : step -> Prims.bool) =
  fun projectee  ->
    match projectee with | UnfoldFully _0 -> true | uu____284 -> false
  
let (__proj__UnfoldFully__item___0 : step -> FStar_Ident.lid Prims.list) =
  fun projectee  -> match projectee with | UnfoldFully _0 -> _0 
let (uu___is_UnfoldAttr : step -> Prims.bool) =
  fun projectee  ->
    match projectee with | UnfoldAttr _0 -> true | uu____311 -> false
  
let (__proj__UnfoldAttr__item___0 : step -> FStar_Ident.lid Prims.list) =
  fun projectee  -> match projectee with | UnfoldAttr _0 -> _0 
let (uu___is_UnfoldTac : step -> Prims.bool) =
  fun projectee  ->
    match projectee with | UnfoldTac  -> true | uu____335 -> false
  
let (uu___is_PureSubtermsWithinComputations : step -> Prims.bool) =
  fun projectee  ->
    match projectee with
    | PureSubtermsWithinComputations  -> true
    | uu____346 -> false
  
let (uu___is_Simplify : step -> Prims.bool) =
  fun projectee  ->
    match projectee with | Simplify  -> true | uu____357 -> false
  
let (uu___is_EraseUniverses : step -> Prims.bool) =
  fun projectee  ->
    match projectee with | EraseUniverses  -> true | uu____368 -> false
  
let (uu___is_AllowUnboundUniverses : step -> Prims.bool) =
  fun projectee  ->
    match projectee with
    | AllowUnboundUniverses  -> true
    | uu____379 -> false
  
let (uu___is_Reify : step -> Prims.bool) =
  fun projectee  ->
    match projectee with | Reify  -> true | uu____390 -> false
  
let (uu___is_CompressUvars : step -> Prims.bool) =
  fun projectee  ->
    match projectee with | CompressUvars  -> true | uu____401 -> false
  
let (uu___is_NoFullNorm : step -> Prims.bool) =
  fun projectee  ->
    match projectee with | NoFullNorm  -> true | uu____412 -> false
  
let (uu___is_CheckNoUvars : step -> Prims.bool) =
  fun projectee  ->
    match projectee with | CheckNoUvars  -> true | uu____423 -> false
  
let (uu___is_Unmeta : step -> Prims.bool) =
  fun projectee  ->
    match projectee with | Unmeta  -> true | uu____434 -> false
  
let (uu___is_Unascribe : step -> Prims.bool) =
  fun projectee  ->
    match projectee with | Unascribe  -> true | uu____445 -> false
  
let (uu___is_NBE : step -> Prims.bool) =
  fun projectee  -> match projectee with | NBE  -> true | uu____456 -> false 
let (uu___is_ForExtraction : step -> Prims.bool) =
  fun projectee  ->
    match projectee with | ForExtraction  -> true | uu____467 -> false
  
type steps = step Prims.list
let rec (eq_step : step -> step -> Prims.bool) =
  fun s1  ->
    fun s2  ->
      match (s1, s2) with
      | (Beta ,Beta ) -> true
      | (Iota ,Iota ) -> true
      | (Zeta ,Zeta ) -> true
      | (ZetaFull ,ZetaFull ) -> true
      | (Weak ,Weak ) -> true
      | (HNF ,HNF ) -> true
      | (Primops ,Primops ) -> true
      | (Eager_unfolding ,Eager_unfolding ) -> true
      | (Inlining ,Inlining ) -> true
      | (DoNotUnfoldPureLets ,DoNotUnfoldPureLets ) -> true
      | (UnfoldTac ,UnfoldTac ) -> true
      | (PureSubtermsWithinComputations ,PureSubtermsWithinComputations ) ->
          true
      | (Simplify ,Simplify ) -> true
      | (EraseUniverses ,EraseUniverses ) -> true
      | (AllowUnboundUniverses ,AllowUnboundUniverses ) -> true
      | (Reify ,Reify ) -> true
      | (CompressUvars ,CompressUvars ) -> true
      | (NoFullNorm ,NoFullNorm ) -> true
      | (CheckNoUvars ,CheckNoUvars ) -> true
      | (Unmeta ,Unmeta ) -> true
      | (Unascribe ,Unascribe ) -> true
      | (NBE ,NBE ) -> true
      | (Exclude s11,Exclude s21) -> eq_step s11 s21
      | (UnfoldUntil s11,UnfoldUntil s21) -> s11 = s21
      | (UnfoldOnly lids1,UnfoldOnly lids2) ->
          ((FStar_List.length lids1) = (FStar_List.length lids2)) &&
            (FStar_List.forall2 FStar_Ident.lid_equals lids1 lids2)
      | (UnfoldFully lids1,UnfoldFully lids2) ->
          ((FStar_List.length lids1) = (FStar_List.length lids2)) &&
            (FStar_List.forall2 FStar_Ident.lid_equals lids1 lids2)
      | (UnfoldAttr lids1,UnfoldAttr lids2) ->
          ((FStar_List.length lids1) = (FStar_List.length lids2)) &&
            (FStar_List.forall2 FStar_Ident.lid_equals lids1 lids2)
      | uu____528 -> false
  
type sig_binding =
  (FStar_Ident.lident Prims.list * FStar_Syntax_Syntax.sigelt)
type delta_level =
  | NoDelta 
  | InliningDelta 
  | Eager_unfolding_only 
  | Unfold of FStar_Syntax_Syntax.delta_depth 
let (uu___is_NoDelta : delta_level -> Prims.bool) =
  fun projectee  ->
    match projectee with | NoDelta  -> true | uu____554 -> false
  
let (uu___is_InliningDelta : delta_level -> Prims.bool) =
  fun projectee  ->
    match projectee with | InliningDelta  -> true | uu____565 -> false
  
let (uu___is_Eager_unfolding_only : delta_level -> Prims.bool) =
  fun projectee  ->
    match projectee with | Eager_unfolding_only  -> true | uu____576 -> false
  
let (uu___is_Unfold : delta_level -> Prims.bool) =
  fun projectee  ->
    match projectee with | Unfold _0 -> true | uu____588 -> false
  
let (__proj__Unfold__item___0 :
  delta_level -> FStar_Syntax_Syntax.delta_depth) =
  fun projectee  -> match projectee with | Unfold _0 -> _0 
type name_prefix = Prims.string Prims.list
type proof_namespace = (name_prefix * Prims.bool) Prims.list
type cached_elt =
  (((FStar_Syntax_Syntax.universes * FStar_Syntax_Syntax.typ),(FStar_Syntax_Syntax.sigelt
                                                                *
                                                                FStar_Syntax_Syntax.universes
                                                                FStar_Pervasives_Native.option))
    FStar_Util.either * FStar_Range.range)
type goal = FStar_Syntax_Syntax.term
type mlift =
  {
  mlift_wp:
    env ->
      FStar_Syntax_Syntax.comp ->
        (FStar_Syntax_Syntax.comp * FStar_TypeChecker_Common.guard_t)
    ;
  mlift_term:
    (FStar_Syntax_Syntax.universe ->
       FStar_Syntax_Syntax.typ ->
         FStar_Syntax_Syntax.term -> FStar_Syntax_Syntax.term)
      FStar_Pervasives_Native.option
    }
and edge =
  {
  msource: FStar_Ident.lident ;
  mtarget: FStar_Ident.lident ;
  mlift: mlift }
and effects =
  {
  decls:
    (FStar_Syntax_Syntax.eff_decl * FStar_Syntax_Syntax.qualifier Prims.list)
      Prims.list
    ;
  order: edge Prims.list ;
  joins:
    (FStar_Ident.lident * FStar_Ident.lident * FStar_Ident.lident * mlift *
      mlift) Prims.list
    ;
  polymonadic_binds:
    (FStar_Ident.lident * FStar_Ident.lident * FStar_Ident.lident *
      (env ->
         FStar_Syntax_Syntax.comp_typ ->
           FStar_Syntax_Syntax.bv FStar_Pervasives_Native.option ->
             FStar_Syntax_Syntax.comp_typ ->
               FStar_Syntax_Syntax.cflag Prims.list ->
                 FStar_Range.range ->
                   (FStar_Syntax_Syntax.comp *
                     FStar_TypeChecker_Common.guard_t)))
      Prims.list
    ;
  polymonadic_subcomps:
    (FStar_Ident.lident * FStar_Ident.lident * FStar_Syntax_Syntax.tscheme)
      Prims.list
    }
and env =
  {
  solver: solver_t ;
  range: FStar_Range.range ;
  curmodule: FStar_Ident.lident ;
  gamma: FStar_Syntax_Syntax.binding Prims.list ;
  gamma_sig: sig_binding Prims.list ;
  gamma_cache: cached_elt FStar_Util.smap ;
  modules: FStar_Syntax_Syntax.modul Prims.list ;
  expected_typ: FStar_Syntax_Syntax.typ FStar_Pervasives_Native.option ;
  sigtab: FStar_Syntax_Syntax.sigelt FStar_Util.smap ;
  attrtab: FStar_Syntax_Syntax.sigelt Prims.list FStar_Util.smap ;
  instantiate_imp: Prims.bool ;
  effects: effects ;
  generalize: Prims.bool ;
  letrecs:
    (FStar_Syntax_Syntax.lbname * FStar_Syntax_Syntax.typ *
      FStar_Syntax_Syntax.univ_names) Prims.list
    ;
  top_level: Prims.bool ;
  check_uvars: Prims.bool ;
  use_eq: Prims.bool ;
  use_eq_strict: Prims.bool ;
  is_iface: Prims.bool ;
  admit: Prims.bool ;
  lax: Prims.bool ;
  lax_universes: Prims.bool ;
  phase1: Prims.bool ;
  failhard: Prims.bool ;
  nosynth: Prims.bool ;
  uvar_subtyping: Prims.bool ;
  tc_term:
    env ->
      FStar_Syntax_Syntax.term ->
        (FStar_Syntax_Syntax.term * FStar_TypeChecker_Common.lcomp *
          FStar_TypeChecker_Common.guard_t)
    ;
  type_of:
    env ->
      FStar_Syntax_Syntax.term ->
        (FStar_Syntax_Syntax.term * FStar_Syntax_Syntax.typ *
          FStar_TypeChecker_Common.guard_t)
    ;
  universe_of:
    env -> FStar_Syntax_Syntax.term -> FStar_Syntax_Syntax.universe ;
  check_type_of:
    Prims.bool ->
      env ->
        FStar_Syntax_Syntax.term ->
          FStar_Syntax_Syntax.typ -> FStar_TypeChecker_Common.guard_t
    ;
  use_bv_sorts: Prims.bool ;
  qtbl_name_and_index:
    (Prims.int FStar_Util.smap * (FStar_Ident.lident * Prims.int)
      FStar_Pervasives_Native.option)
    ;
  normalized_eff_names: FStar_Ident.lident FStar_Util.smap ;
  fv_delta_depths: FStar_Syntax_Syntax.delta_depth FStar_Util.smap ;
  proof_ns: proof_namespace ;
  synth_hook:
    env ->
      FStar_Syntax_Syntax.typ ->
        FStar_Syntax_Syntax.term -> FStar_Syntax_Syntax.term
    ;
  try_solve_implicits_hook:
    env ->
      FStar_Syntax_Syntax.term -> FStar_TypeChecker_Common.implicits -> unit
    ;
  splice:
    env ->
      FStar_Range.range ->
        FStar_Syntax_Syntax.term -> FStar_Syntax_Syntax.sigelt Prims.list
    ;
  mpreprocess:
    env ->
      FStar_Syntax_Syntax.term ->
        FStar_Syntax_Syntax.term -> FStar_Syntax_Syntax.term
    ;
  postprocess:
    env ->
      FStar_Syntax_Syntax.term ->
        FStar_Syntax_Syntax.typ ->
          FStar_Syntax_Syntax.term -> FStar_Syntax_Syntax.term
    ;
  identifier_info: FStar_TypeChecker_Common.id_info_table FStar_ST.ref ;
  tc_hooks: tcenv_hooks ;
  dsenv: FStar_Syntax_DsEnv.env ;
  nbe:
    step Prims.list ->
      env -> FStar_Syntax_Syntax.term -> FStar_Syntax_Syntax.term
    ;
  strict_args_tab:
    Prims.int Prims.list FStar_Pervasives_Native.option FStar_Util.smap ;
  erasable_types_tab: Prims.bool FStar_Util.smap }
and solver_t =
  {
  init: env -> unit ;
  push: Prims.string -> unit ;
  pop: Prims.string -> unit ;
  snapshot: Prims.string -> ((Prims.int * Prims.int * Prims.int) * unit) ;
  rollback:
    Prims.string ->
      (Prims.int * Prims.int * Prims.int) FStar_Pervasives_Native.option ->
        unit
    ;
  encode_sig: env -> FStar_Syntax_Syntax.sigelt -> unit ;
  preprocess:
    env -> goal -> (env * goal * FStar_Options.optionstate) Prims.list ;
  solve:
    (unit -> Prims.string) FStar_Pervasives_Native.option ->
      env -> FStar_Syntax_Syntax.typ -> unit
    ;
  finish: unit -> unit ;
  refresh: unit -> unit }
and tcenv_hooks =
  {
  tc_push_in_gamma_hook:
    env ->
      (FStar_Syntax_Syntax.binding,sig_binding) FStar_Util.either -> unit
    }
let (__proj__Mkmlift__item__mlift_wp :
  mlift ->
    env ->
      FStar_Syntax_Syntax.comp ->
        (FStar_Syntax_Syntax.comp * FStar_TypeChecker_Common.guard_t))
  =
  fun projectee  ->
    match projectee with | { mlift_wp; mlift_term;_} -> mlift_wp
  
let (__proj__Mkmlift__item__mlift_term :
  mlift ->
    (FStar_Syntax_Syntax.universe ->
       FStar_Syntax_Syntax.typ ->
         FStar_Syntax_Syntax.term -> FStar_Syntax_Syntax.term)
      FStar_Pervasives_Native.option)
  =
  fun projectee  ->
    match projectee with | { mlift_wp; mlift_term;_} -> mlift_term
  
let (__proj__Mkedge__item__msource : edge -> FStar_Ident.lident) =
  fun projectee  ->
    match projectee with | { msource; mtarget; mlift = mlift1;_} -> msource
  
let (__proj__Mkedge__item__mtarget : edge -> FStar_Ident.lident) =
  fun projectee  ->
    match projectee with | { msource; mtarget; mlift = mlift1;_} -> mtarget
  
let (__proj__Mkedge__item__mlift : edge -> mlift) =
  fun projectee  ->
    match projectee with | { msource; mtarget; mlift = mlift1;_} -> mlift1
  
let (__proj__Mkeffects__item__decls :
  effects ->
    (FStar_Syntax_Syntax.eff_decl * FStar_Syntax_Syntax.qualifier Prims.list)
      Prims.list)
  =
  fun projectee  ->
    match projectee with
    | { decls; order; joins; polymonadic_binds; polymonadic_subcomps;_} ->
        decls
  
let (__proj__Mkeffects__item__order : effects -> edge Prims.list) =
  fun projectee  ->
    match projectee with
    | { decls; order; joins; polymonadic_binds; polymonadic_subcomps;_} ->
        order
  
let (__proj__Mkeffects__item__joins :
  effects ->
    (FStar_Ident.lident * FStar_Ident.lident * FStar_Ident.lident * mlift *
      mlift) Prims.list)
  =
  fun projectee  ->
    match projectee with
    | { decls; order; joins; polymonadic_binds; polymonadic_subcomps;_} ->
        joins
  
let (__proj__Mkeffects__item__polymonadic_binds :
  effects ->
    (FStar_Ident.lident * FStar_Ident.lident * FStar_Ident.lident *
      (env ->
         FStar_Syntax_Syntax.comp_typ ->
           FStar_Syntax_Syntax.bv FStar_Pervasives_Native.option ->
             FStar_Syntax_Syntax.comp_typ ->
               FStar_Syntax_Syntax.cflag Prims.list ->
                 FStar_Range.range ->
                   (FStar_Syntax_Syntax.comp *
                     FStar_TypeChecker_Common.guard_t)))
      Prims.list)
  =
  fun projectee  ->
    match projectee with
    | { decls; order; joins; polymonadic_binds; polymonadic_subcomps;_} ->
        polymonadic_binds
  
let (__proj__Mkeffects__item__polymonadic_subcomps :
  effects ->
    (FStar_Ident.lident * FStar_Ident.lident * FStar_Syntax_Syntax.tscheme)
      Prims.list)
  =
  fun projectee  ->
    match projectee with
    | { decls; order; joins; polymonadic_binds; polymonadic_subcomps;_} ->
        polymonadic_subcomps
  
let (__proj__Mkenv__item__solver : env -> solver_t) =
  fun projectee  ->
    match projectee with
    | { solver; range; curmodule; gamma; gamma_sig; gamma_cache; modules;
        expected_typ; sigtab; attrtab; instantiate_imp; effects = effects1;
        generalize; letrecs; top_level; check_uvars; use_eq; use_eq_strict;
        is_iface; admit; lax; lax_universes; phase1; failhard; nosynth;
        uvar_subtyping; tc_term; type_of; universe_of; check_type_of;
        use_bv_sorts; qtbl_name_and_index; normalized_eff_names;
        fv_delta_depths; proof_ns; synth_hook; try_solve_implicits_hook;
        splice; mpreprocess; postprocess; identifier_info; tc_hooks; 
        dsenv; nbe; strict_args_tab; erasable_types_tab;_} -> solver
  
let (__proj__Mkenv__item__range : env -> FStar_Range.range) =
  fun projectee  ->
    match projectee with
    | { solver; range; curmodule; gamma; gamma_sig; gamma_cache; modules;
        expected_typ; sigtab; attrtab; instantiate_imp; effects = effects1;
        generalize; letrecs; top_level; check_uvars; use_eq; use_eq_strict;
        is_iface; admit; lax; lax_universes; phase1; failhard; nosynth;
        uvar_subtyping; tc_term; type_of; universe_of; check_type_of;
        use_bv_sorts; qtbl_name_and_index; normalized_eff_names;
        fv_delta_depths; proof_ns; synth_hook; try_solve_implicits_hook;
        splice; mpreprocess; postprocess; identifier_info; tc_hooks; 
        dsenv; nbe; strict_args_tab; erasable_types_tab;_} -> range
  
let (__proj__Mkenv__item__curmodule : env -> FStar_Ident.lident) =
  fun projectee  ->
    match projectee with
    | { solver; range; curmodule; gamma; gamma_sig; gamma_cache; modules;
        expected_typ; sigtab; attrtab; instantiate_imp; effects = effects1;
        generalize; letrecs; top_level; check_uvars; use_eq; use_eq_strict;
        is_iface; admit; lax; lax_universes; phase1; failhard; nosynth;
        uvar_subtyping; tc_term; type_of; universe_of; check_type_of;
        use_bv_sorts; qtbl_name_and_index; normalized_eff_names;
        fv_delta_depths; proof_ns; synth_hook; try_solve_implicits_hook;
        splice; mpreprocess; postprocess; identifier_info; tc_hooks; 
        dsenv; nbe; strict_args_tab; erasable_types_tab;_} -> curmodule
  
let (__proj__Mkenv__item__gamma :
  env -> FStar_Syntax_Syntax.binding Prims.list) =
  fun projectee  ->
    match projectee with
    | { solver; range; curmodule; gamma; gamma_sig; gamma_cache; modules;
        expected_typ; sigtab; attrtab; instantiate_imp; effects = effects1;
        generalize; letrecs; top_level; check_uvars; use_eq; use_eq_strict;
        is_iface; admit; lax; lax_universes; phase1; failhard; nosynth;
        uvar_subtyping; tc_term; type_of; universe_of; check_type_of;
        use_bv_sorts; qtbl_name_and_index; normalized_eff_names;
        fv_delta_depths; proof_ns; synth_hook; try_solve_implicits_hook;
        splice; mpreprocess; postprocess; identifier_info; tc_hooks; 
        dsenv; nbe; strict_args_tab; erasable_types_tab;_} -> gamma
  
let (__proj__Mkenv__item__gamma_sig : env -> sig_binding Prims.list) =
  fun projectee  ->
    match projectee with
    | { solver; range; curmodule; gamma; gamma_sig; gamma_cache; modules;
        expected_typ; sigtab; attrtab; instantiate_imp; effects = effects1;
        generalize; letrecs; top_level; check_uvars; use_eq; use_eq_strict;
        is_iface; admit; lax; lax_universes; phase1; failhard; nosynth;
        uvar_subtyping; tc_term; type_of; universe_of; check_type_of;
        use_bv_sorts; qtbl_name_and_index; normalized_eff_names;
        fv_delta_depths; proof_ns; synth_hook; try_solve_implicits_hook;
        splice; mpreprocess; postprocess; identifier_info; tc_hooks; 
        dsenv; nbe; strict_args_tab; erasable_types_tab;_} -> gamma_sig
  
let (__proj__Mkenv__item__gamma_cache : env -> cached_elt FStar_Util.smap) =
  fun projectee  ->
    match projectee with
    | { solver; range; curmodule; gamma; gamma_sig; gamma_cache; modules;
        expected_typ; sigtab; attrtab; instantiate_imp; effects = effects1;
        generalize; letrecs; top_level; check_uvars; use_eq; use_eq_strict;
        is_iface; admit; lax; lax_universes; phase1; failhard; nosynth;
        uvar_subtyping; tc_term; type_of; universe_of; check_type_of;
        use_bv_sorts; qtbl_name_and_index; normalized_eff_names;
        fv_delta_depths; proof_ns; synth_hook; try_solve_implicits_hook;
        splice; mpreprocess; postprocess; identifier_info; tc_hooks; 
        dsenv; nbe; strict_args_tab; erasable_types_tab;_} -> gamma_cache
  
let (__proj__Mkenv__item__modules :
  env -> FStar_Syntax_Syntax.modul Prims.list) =
  fun projectee  ->
    match projectee with
    | { solver; range; curmodule; gamma; gamma_sig; gamma_cache; modules;
        expected_typ; sigtab; attrtab; instantiate_imp; effects = effects1;
        generalize; letrecs; top_level; check_uvars; use_eq; use_eq_strict;
        is_iface; admit; lax; lax_universes; phase1; failhard; nosynth;
        uvar_subtyping; tc_term; type_of; universe_of; check_type_of;
        use_bv_sorts; qtbl_name_and_index; normalized_eff_names;
        fv_delta_depths; proof_ns; synth_hook; try_solve_implicits_hook;
        splice; mpreprocess; postprocess; identifier_info; tc_hooks; 
        dsenv; nbe; strict_args_tab; erasable_types_tab;_} -> modules
  
let (__proj__Mkenv__item__expected_typ :
  env -> FStar_Syntax_Syntax.typ FStar_Pervasives_Native.option) =
  fun projectee  ->
    match projectee with
    | { solver; range; curmodule; gamma; gamma_sig; gamma_cache; modules;
        expected_typ; sigtab; attrtab; instantiate_imp; effects = effects1;
        generalize; letrecs; top_level; check_uvars; use_eq; use_eq_strict;
        is_iface; admit; lax; lax_universes; phase1; failhard; nosynth;
        uvar_subtyping; tc_term; type_of; universe_of; check_type_of;
        use_bv_sorts; qtbl_name_and_index; normalized_eff_names;
        fv_delta_depths; proof_ns; synth_hook; try_solve_implicits_hook;
        splice; mpreprocess; postprocess; identifier_info; tc_hooks; 
        dsenv; nbe; strict_args_tab; erasable_types_tab;_} -> expected_typ
  
let (__proj__Mkenv__item__sigtab :
  env -> FStar_Syntax_Syntax.sigelt FStar_Util.smap) =
  fun projectee  ->
    match projectee with
    | { solver; range; curmodule; gamma; gamma_sig; gamma_cache; modules;
        expected_typ; sigtab; attrtab; instantiate_imp; effects = effects1;
        generalize; letrecs; top_level; check_uvars; use_eq; use_eq_strict;
        is_iface; admit; lax; lax_universes; phase1; failhard; nosynth;
        uvar_subtyping; tc_term; type_of; universe_of; check_type_of;
        use_bv_sorts; qtbl_name_and_index; normalized_eff_names;
        fv_delta_depths; proof_ns; synth_hook; try_solve_implicits_hook;
        splice; mpreprocess; postprocess; identifier_info; tc_hooks; 
        dsenv; nbe; strict_args_tab; erasable_types_tab;_} -> sigtab
  
let (__proj__Mkenv__item__attrtab :
  env -> FStar_Syntax_Syntax.sigelt Prims.list FStar_Util.smap) =
  fun projectee  ->
    match projectee with
    | { solver; range; curmodule; gamma; gamma_sig; gamma_cache; modules;
        expected_typ; sigtab; attrtab; instantiate_imp; effects = effects1;
        generalize; letrecs; top_level; check_uvars; use_eq; use_eq_strict;
        is_iface; admit; lax; lax_universes; phase1; failhard; nosynth;
        uvar_subtyping; tc_term; type_of; universe_of; check_type_of;
        use_bv_sorts; qtbl_name_and_index; normalized_eff_names;
        fv_delta_depths; proof_ns; synth_hook; try_solve_implicits_hook;
        splice; mpreprocess; postprocess; identifier_info; tc_hooks; 
        dsenv; nbe; strict_args_tab; erasable_types_tab;_} -> attrtab
  
let (__proj__Mkenv__item__instantiate_imp : env -> Prims.bool) =
  fun projectee  ->
    match projectee with
    | { solver; range; curmodule; gamma; gamma_sig; gamma_cache; modules;
        expected_typ; sigtab; attrtab; instantiate_imp; effects = effects1;
        generalize; letrecs; top_level; check_uvars; use_eq; use_eq_strict;
        is_iface; admit; lax; lax_universes; phase1; failhard; nosynth;
        uvar_subtyping; tc_term; type_of; universe_of; check_type_of;
        use_bv_sorts; qtbl_name_and_index; normalized_eff_names;
        fv_delta_depths; proof_ns; synth_hook; try_solve_implicits_hook;
        splice; mpreprocess; postprocess; identifier_info; tc_hooks; 
        dsenv; nbe; strict_args_tab; erasable_types_tab;_} -> instantiate_imp
  
let (__proj__Mkenv__item__effects : env -> effects) =
  fun projectee  ->
    match projectee with
    | { solver; range; curmodule; gamma; gamma_sig; gamma_cache; modules;
        expected_typ; sigtab; attrtab; instantiate_imp; effects = effects1;
        generalize; letrecs; top_level; check_uvars; use_eq; use_eq_strict;
        is_iface; admit; lax; lax_universes; phase1; failhard; nosynth;
        uvar_subtyping; tc_term; type_of; universe_of; check_type_of;
        use_bv_sorts; qtbl_name_and_index; normalized_eff_names;
        fv_delta_depths; proof_ns; synth_hook; try_solve_implicits_hook;
        splice; mpreprocess; postprocess; identifier_info; tc_hooks; 
        dsenv; nbe; strict_args_tab; erasable_types_tab;_} -> effects1
  
let (__proj__Mkenv__item__generalize : env -> Prims.bool) =
  fun projectee  ->
    match projectee with
    | { solver; range; curmodule; gamma; gamma_sig; gamma_cache; modules;
        expected_typ; sigtab; attrtab; instantiate_imp; effects = effects1;
        generalize; letrecs; top_level; check_uvars; use_eq; use_eq_strict;
        is_iface; admit; lax; lax_universes; phase1; failhard; nosynth;
        uvar_subtyping; tc_term; type_of; universe_of; check_type_of;
        use_bv_sorts; qtbl_name_and_index; normalized_eff_names;
        fv_delta_depths; proof_ns; synth_hook; try_solve_implicits_hook;
        splice; mpreprocess; postprocess; identifier_info; tc_hooks; 
        dsenv; nbe; strict_args_tab; erasable_types_tab;_} -> generalize
  
let (__proj__Mkenv__item__letrecs :
  env ->
    (FStar_Syntax_Syntax.lbname * FStar_Syntax_Syntax.typ *
      FStar_Syntax_Syntax.univ_names) Prims.list)
  =
  fun projectee  ->
    match projectee with
    | { solver; range; curmodule; gamma; gamma_sig; gamma_cache; modules;
        expected_typ; sigtab; attrtab; instantiate_imp; effects = effects1;
        generalize; letrecs; top_level; check_uvars; use_eq; use_eq_strict;
        is_iface; admit; lax; lax_universes; phase1; failhard; nosynth;
        uvar_subtyping; tc_term; type_of; universe_of; check_type_of;
        use_bv_sorts; qtbl_name_and_index; normalized_eff_names;
        fv_delta_depths; proof_ns; synth_hook; try_solve_implicits_hook;
        splice; mpreprocess; postprocess; identifier_info; tc_hooks; 
        dsenv; nbe; strict_args_tab; erasable_types_tab;_} -> letrecs
  
let (__proj__Mkenv__item__top_level : env -> Prims.bool) =
  fun projectee  ->
    match projectee with
    | { solver; range; curmodule; gamma; gamma_sig; gamma_cache; modules;
        expected_typ; sigtab; attrtab; instantiate_imp; effects = effects1;
        generalize; letrecs; top_level; check_uvars; use_eq; use_eq_strict;
        is_iface; admit; lax; lax_universes; phase1; failhard; nosynth;
        uvar_subtyping; tc_term; type_of; universe_of; check_type_of;
        use_bv_sorts; qtbl_name_and_index; normalized_eff_names;
        fv_delta_depths; proof_ns; synth_hook; try_solve_implicits_hook;
        splice; mpreprocess; postprocess; identifier_info; tc_hooks; 
        dsenv; nbe; strict_args_tab; erasable_types_tab;_} -> top_level
  
let (__proj__Mkenv__item__check_uvars : env -> Prims.bool) =
  fun projectee  ->
    match projectee with
    | { solver; range; curmodule; gamma; gamma_sig; gamma_cache; modules;
        expected_typ; sigtab; attrtab; instantiate_imp; effects = effects1;
        generalize; letrecs; top_level; check_uvars; use_eq; use_eq_strict;
        is_iface; admit; lax; lax_universes; phase1; failhard; nosynth;
        uvar_subtyping; tc_term; type_of; universe_of; check_type_of;
        use_bv_sorts; qtbl_name_and_index; normalized_eff_names;
        fv_delta_depths; proof_ns; synth_hook; try_solve_implicits_hook;
        splice; mpreprocess; postprocess; identifier_info; tc_hooks; 
        dsenv; nbe; strict_args_tab; erasable_types_tab;_} -> check_uvars
  
let (__proj__Mkenv__item__use_eq : env -> Prims.bool) =
  fun projectee  ->
    match projectee with
    | { solver; range; curmodule; gamma; gamma_sig; gamma_cache; modules;
        expected_typ; sigtab; attrtab; instantiate_imp; effects = effects1;
        generalize; letrecs; top_level; check_uvars; use_eq; use_eq_strict;
        is_iface; admit; lax; lax_universes; phase1; failhard; nosynth;
        uvar_subtyping; tc_term; type_of; universe_of; check_type_of;
        use_bv_sorts; qtbl_name_and_index; normalized_eff_names;
        fv_delta_depths; proof_ns; synth_hook; try_solve_implicits_hook;
        splice; mpreprocess; postprocess; identifier_info; tc_hooks; 
        dsenv; nbe; strict_args_tab; erasable_types_tab;_} -> use_eq
  
let (__proj__Mkenv__item__use_eq_strict : env -> Prims.bool) =
  fun projectee  ->
    match projectee with
    | { solver; range; curmodule; gamma; gamma_sig; gamma_cache; modules;
        expected_typ; sigtab; attrtab; instantiate_imp; effects = effects1;
        generalize; letrecs; top_level; check_uvars; use_eq; use_eq_strict;
        is_iface; admit; lax; lax_universes; phase1; failhard; nosynth;
        uvar_subtyping; tc_term; type_of; universe_of; check_type_of;
        use_bv_sorts; qtbl_name_and_index; normalized_eff_names;
        fv_delta_depths; proof_ns; synth_hook; try_solve_implicits_hook;
        splice; mpreprocess; postprocess; identifier_info; tc_hooks; 
        dsenv; nbe; strict_args_tab; erasable_types_tab;_} -> use_eq_strict
  
let (__proj__Mkenv__item__is_iface : env -> Prims.bool) =
  fun projectee  ->
    match projectee with
    | { solver; range; curmodule; gamma; gamma_sig; gamma_cache; modules;
        expected_typ; sigtab; attrtab; instantiate_imp; effects = effects1;
        generalize; letrecs; top_level; check_uvars; use_eq; use_eq_strict;
        is_iface; admit; lax; lax_universes; phase1; failhard; nosynth;
        uvar_subtyping; tc_term; type_of; universe_of; check_type_of;
        use_bv_sorts; qtbl_name_and_index; normalized_eff_names;
        fv_delta_depths; proof_ns; synth_hook; try_solve_implicits_hook;
        splice; mpreprocess; postprocess; identifier_info; tc_hooks; 
        dsenv; nbe; strict_args_tab; erasable_types_tab;_} -> is_iface
  
let (__proj__Mkenv__item__admit : env -> Prims.bool) =
  fun projectee  ->
    match projectee with
    | { solver; range; curmodule; gamma; gamma_sig; gamma_cache; modules;
        expected_typ; sigtab; attrtab; instantiate_imp; effects = effects1;
        generalize; letrecs; top_level; check_uvars; use_eq; use_eq_strict;
        is_iface; admit; lax; lax_universes; phase1; failhard; nosynth;
        uvar_subtyping; tc_term; type_of; universe_of; check_type_of;
        use_bv_sorts; qtbl_name_and_index; normalized_eff_names;
        fv_delta_depths; proof_ns; synth_hook; try_solve_implicits_hook;
        splice; mpreprocess; postprocess; identifier_info; tc_hooks; 
        dsenv; nbe; strict_args_tab; erasable_types_tab;_} -> admit
  
let (__proj__Mkenv__item__lax : env -> Prims.bool) =
  fun projectee  ->
    match projectee with
    | { solver; range; curmodule; gamma; gamma_sig; gamma_cache; modules;
        expected_typ; sigtab; attrtab; instantiate_imp; effects = effects1;
        generalize; letrecs; top_level; check_uvars; use_eq; use_eq_strict;
        is_iface; admit; lax; lax_universes; phase1; failhard; nosynth;
        uvar_subtyping; tc_term; type_of; universe_of; check_type_of;
        use_bv_sorts; qtbl_name_and_index; normalized_eff_names;
        fv_delta_depths; proof_ns; synth_hook; try_solve_implicits_hook;
        splice; mpreprocess; postprocess; identifier_info; tc_hooks; 
        dsenv; nbe; strict_args_tab; erasable_types_tab;_} -> lax
  
let (__proj__Mkenv__item__lax_universes : env -> Prims.bool) =
  fun projectee  ->
    match projectee with
    | { solver; range; curmodule; gamma; gamma_sig; gamma_cache; modules;
        expected_typ; sigtab; attrtab; instantiate_imp; effects = effects1;
        generalize; letrecs; top_level; check_uvars; use_eq; use_eq_strict;
        is_iface; admit; lax; lax_universes; phase1; failhard; nosynth;
        uvar_subtyping; tc_term; type_of; universe_of; check_type_of;
        use_bv_sorts; qtbl_name_and_index; normalized_eff_names;
        fv_delta_depths; proof_ns; synth_hook; try_solve_implicits_hook;
        splice; mpreprocess; postprocess; identifier_info; tc_hooks; 
        dsenv; nbe; strict_args_tab; erasable_types_tab;_} -> lax_universes
  
let (__proj__Mkenv__item__phase1 : env -> Prims.bool) =
  fun projectee  ->
    match projectee with
    | { solver; range; curmodule; gamma; gamma_sig; gamma_cache; modules;
        expected_typ; sigtab; attrtab; instantiate_imp; effects = effects1;
        generalize; letrecs; top_level; check_uvars; use_eq; use_eq_strict;
        is_iface; admit; lax; lax_universes; phase1; failhard; nosynth;
        uvar_subtyping; tc_term; type_of; universe_of; check_type_of;
        use_bv_sorts; qtbl_name_and_index; normalized_eff_names;
        fv_delta_depths; proof_ns; synth_hook; try_solve_implicits_hook;
        splice; mpreprocess; postprocess; identifier_info; tc_hooks; 
        dsenv; nbe; strict_args_tab; erasable_types_tab;_} -> phase1
  
let (__proj__Mkenv__item__failhard : env -> Prims.bool) =
  fun projectee  ->
    match projectee with
    | { solver; range; curmodule; gamma; gamma_sig; gamma_cache; modules;
        expected_typ; sigtab; attrtab; instantiate_imp; effects = effects1;
        generalize; letrecs; top_level; check_uvars; use_eq; use_eq_strict;
        is_iface; admit; lax; lax_universes; phase1; failhard; nosynth;
        uvar_subtyping; tc_term; type_of; universe_of; check_type_of;
        use_bv_sorts; qtbl_name_and_index; normalized_eff_names;
        fv_delta_depths; proof_ns; synth_hook; try_solve_implicits_hook;
        splice; mpreprocess; postprocess; identifier_info; tc_hooks; 
        dsenv; nbe; strict_args_tab; erasable_types_tab;_} -> failhard
  
let (__proj__Mkenv__item__nosynth : env -> Prims.bool) =
  fun projectee  ->
    match projectee with
    | { solver; range; curmodule; gamma; gamma_sig; gamma_cache; modules;
        expected_typ; sigtab; attrtab; instantiate_imp; effects = effects1;
        generalize; letrecs; top_level; check_uvars; use_eq; use_eq_strict;
        is_iface; admit; lax; lax_universes; phase1; failhard; nosynth;
        uvar_subtyping; tc_term; type_of; universe_of; check_type_of;
        use_bv_sorts; qtbl_name_and_index; normalized_eff_names;
        fv_delta_depths; proof_ns; synth_hook; try_solve_implicits_hook;
        splice; mpreprocess; postprocess; identifier_info; tc_hooks; 
        dsenv; nbe; strict_args_tab; erasable_types_tab;_} -> nosynth
  
let (__proj__Mkenv__item__uvar_subtyping : env -> Prims.bool) =
  fun projectee  ->
    match projectee with
    | { solver; range; curmodule; gamma; gamma_sig; gamma_cache; modules;
        expected_typ; sigtab; attrtab; instantiate_imp; effects = effects1;
        generalize; letrecs; top_level; check_uvars; use_eq; use_eq_strict;
        is_iface; admit; lax; lax_universes; phase1; failhard; nosynth;
        uvar_subtyping; tc_term; type_of; universe_of; check_type_of;
        use_bv_sorts; qtbl_name_and_index; normalized_eff_names;
        fv_delta_depths; proof_ns; synth_hook; try_solve_implicits_hook;
        splice; mpreprocess; postprocess; identifier_info; tc_hooks; 
        dsenv; nbe; strict_args_tab; erasable_types_tab;_} -> uvar_subtyping
  
let (__proj__Mkenv__item__tc_term :
  env ->
    env ->
      FStar_Syntax_Syntax.term ->
        (FStar_Syntax_Syntax.term * FStar_TypeChecker_Common.lcomp *
          FStar_TypeChecker_Common.guard_t))
  =
  fun projectee  ->
    match projectee with
    | { solver; range; curmodule; gamma; gamma_sig; gamma_cache; modules;
        expected_typ; sigtab; attrtab; instantiate_imp; effects = effects1;
        generalize; letrecs; top_level; check_uvars; use_eq; use_eq_strict;
        is_iface; admit; lax; lax_universes; phase1; failhard; nosynth;
        uvar_subtyping; tc_term; type_of; universe_of; check_type_of;
        use_bv_sorts; qtbl_name_and_index; normalized_eff_names;
        fv_delta_depths; proof_ns; synth_hook; try_solve_implicits_hook;
        splice; mpreprocess; postprocess; identifier_info; tc_hooks; 
        dsenv; nbe; strict_args_tab; erasable_types_tab;_} -> tc_term
  
let (__proj__Mkenv__item__type_of :
  env ->
    env ->
      FStar_Syntax_Syntax.term ->
        (FStar_Syntax_Syntax.term * FStar_Syntax_Syntax.typ *
          FStar_TypeChecker_Common.guard_t))
  =
  fun projectee  ->
    match projectee with
    | { solver; range; curmodule; gamma; gamma_sig; gamma_cache; modules;
        expected_typ; sigtab; attrtab; instantiate_imp; effects = effects1;
        generalize; letrecs; top_level; check_uvars; use_eq; use_eq_strict;
        is_iface; admit; lax; lax_universes; phase1; failhard; nosynth;
        uvar_subtyping; tc_term; type_of; universe_of; check_type_of;
        use_bv_sorts; qtbl_name_and_index; normalized_eff_names;
        fv_delta_depths; proof_ns; synth_hook; try_solve_implicits_hook;
        splice; mpreprocess; postprocess; identifier_info; tc_hooks; 
        dsenv; nbe; strict_args_tab; erasable_types_tab;_} -> type_of
  
let (__proj__Mkenv__item__universe_of :
  env -> env -> FStar_Syntax_Syntax.term -> FStar_Syntax_Syntax.universe) =
  fun projectee  ->
    match projectee with
    | { solver; range; curmodule; gamma; gamma_sig; gamma_cache; modules;
        expected_typ; sigtab; attrtab; instantiate_imp; effects = effects1;
        generalize; letrecs; top_level; check_uvars; use_eq; use_eq_strict;
        is_iface; admit; lax; lax_universes; phase1; failhard; nosynth;
        uvar_subtyping; tc_term; type_of; universe_of; check_type_of;
        use_bv_sorts; qtbl_name_and_index; normalized_eff_names;
        fv_delta_depths; proof_ns; synth_hook; try_solve_implicits_hook;
        splice; mpreprocess; postprocess; identifier_info; tc_hooks; 
        dsenv; nbe; strict_args_tab; erasable_types_tab;_} -> universe_of
  
let (__proj__Mkenv__item__check_type_of :
  env ->
    Prims.bool ->
      env ->
        FStar_Syntax_Syntax.term ->
          FStar_Syntax_Syntax.typ -> FStar_TypeChecker_Common.guard_t)
  =
  fun projectee  ->
    match projectee with
    | { solver; range; curmodule; gamma; gamma_sig; gamma_cache; modules;
        expected_typ; sigtab; attrtab; instantiate_imp; effects = effects1;
        generalize; letrecs; top_level; check_uvars; use_eq; use_eq_strict;
        is_iface; admit; lax; lax_universes; phase1; failhard; nosynth;
        uvar_subtyping; tc_term; type_of; universe_of; check_type_of;
        use_bv_sorts; qtbl_name_and_index; normalized_eff_names;
        fv_delta_depths; proof_ns; synth_hook; try_solve_implicits_hook;
        splice; mpreprocess; postprocess; identifier_info; tc_hooks; 
        dsenv; nbe; strict_args_tab; erasable_types_tab;_} -> check_type_of
  
let (__proj__Mkenv__item__use_bv_sorts : env -> Prims.bool) =
  fun projectee  ->
    match projectee with
    | { solver; range; curmodule; gamma; gamma_sig; gamma_cache; modules;
        expected_typ; sigtab; attrtab; instantiate_imp; effects = effects1;
        generalize; letrecs; top_level; check_uvars; use_eq; use_eq_strict;
        is_iface; admit; lax; lax_universes; phase1; failhard; nosynth;
        uvar_subtyping; tc_term; type_of; universe_of; check_type_of;
        use_bv_sorts; qtbl_name_and_index; normalized_eff_names;
        fv_delta_depths; proof_ns; synth_hook; try_solve_implicits_hook;
        splice; mpreprocess; postprocess; identifier_info; tc_hooks; 
        dsenv; nbe; strict_args_tab; erasable_types_tab;_} -> use_bv_sorts
  
let (__proj__Mkenv__item__qtbl_name_and_index :
  env ->
    (Prims.int FStar_Util.smap * (FStar_Ident.lident * Prims.int)
      FStar_Pervasives_Native.option))
  =
  fun projectee  ->
    match projectee with
    | { solver; range; curmodule; gamma; gamma_sig; gamma_cache; modules;
        expected_typ; sigtab; attrtab; instantiate_imp; effects = effects1;
        generalize; letrecs; top_level; check_uvars; use_eq; use_eq_strict;
        is_iface; admit; lax; lax_universes; phase1; failhard; nosynth;
        uvar_subtyping; tc_term; type_of; universe_of; check_type_of;
        use_bv_sorts; qtbl_name_and_index; normalized_eff_names;
        fv_delta_depths; proof_ns; synth_hook; try_solve_implicits_hook;
        splice; mpreprocess; postprocess; identifier_info; tc_hooks; 
        dsenv; nbe; strict_args_tab; erasable_types_tab;_} ->
        qtbl_name_and_index
  
let (__proj__Mkenv__item__normalized_eff_names :
  env -> FStar_Ident.lident FStar_Util.smap) =
  fun projectee  ->
    match projectee with
    | { solver; range; curmodule; gamma; gamma_sig; gamma_cache; modules;
        expected_typ; sigtab; attrtab; instantiate_imp; effects = effects1;
        generalize; letrecs; top_level; check_uvars; use_eq; use_eq_strict;
        is_iface; admit; lax; lax_universes; phase1; failhard; nosynth;
        uvar_subtyping; tc_term; type_of; universe_of; check_type_of;
        use_bv_sorts; qtbl_name_and_index; normalized_eff_names;
        fv_delta_depths; proof_ns; synth_hook; try_solve_implicits_hook;
        splice; mpreprocess; postprocess; identifier_info; tc_hooks; 
        dsenv; nbe; strict_args_tab; erasable_types_tab;_} ->
        normalized_eff_names
  
let (__proj__Mkenv__item__fv_delta_depths :
  env -> FStar_Syntax_Syntax.delta_depth FStar_Util.smap) =
  fun projectee  ->
    match projectee with
    | { solver; range; curmodule; gamma; gamma_sig; gamma_cache; modules;
        expected_typ; sigtab; attrtab; instantiate_imp; effects = effects1;
        generalize; letrecs; top_level; check_uvars; use_eq; use_eq_strict;
        is_iface; admit; lax; lax_universes; phase1; failhard; nosynth;
        uvar_subtyping; tc_term; type_of; universe_of; check_type_of;
        use_bv_sorts; qtbl_name_and_index; normalized_eff_names;
        fv_delta_depths; proof_ns; synth_hook; try_solve_implicits_hook;
        splice; mpreprocess; postprocess; identifier_info; tc_hooks; 
        dsenv; nbe; strict_args_tab; erasable_types_tab;_} -> fv_delta_depths
  
let (__proj__Mkenv__item__proof_ns : env -> proof_namespace) =
  fun projectee  ->
    match projectee with
    | { solver; range; curmodule; gamma; gamma_sig; gamma_cache; modules;
        expected_typ; sigtab; attrtab; instantiate_imp; effects = effects1;
        generalize; letrecs; top_level; check_uvars; use_eq; use_eq_strict;
        is_iface; admit; lax; lax_universes; phase1; failhard; nosynth;
        uvar_subtyping; tc_term; type_of; universe_of; check_type_of;
        use_bv_sorts; qtbl_name_and_index; normalized_eff_names;
        fv_delta_depths; proof_ns; synth_hook; try_solve_implicits_hook;
        splice; mpreprocess; postprocess; identifier_info; tc_hooks; 
        dsenv; nbe; strict_args_tab; erasable_types_tab;_} -> proof_ns
  
let (__proj__Mkenv__item__synth_hook :
  env ->
    env ->
      FStar_Syntax_Syntax.typ ->
        FStar_Syntax_Syntax.term -> FStar_Syntax_Syntax.term)
  =
  fun projectee  ->
    match projectee with
    | { solver; range; curmodule; gamma; gamma_sig; gamma_cache; modules;
        expected_typ; sigtab; attrtab; instantiate_imp; effects = effects1;
        generalize; letrecs; top_level; check_uvars; use_eq; use_eq_strict;
        is_iface; admit; lax; lax_universes; phase1; failhard; nosynth;
        uvar_subtyping; tc_term; type_of; universe_of; check_type_of;
        use_bv_sorts; qtbl_name_and_index; normalized_eff_names;
        fv_delta_depths; proof_ns; synth_hook; try_solve_implicits_hook;
        splice; mpreprocess; postprocess; identifier_info; tc_hooks; 
        dsenv; nbe; strict_args_tab; erasable_types_tab;_} -> synth_hook
  
let (__proj__Mkenv__item__try_solve_implicits_hook :
  env ->
    env ->
      FStar_Syntax_Syntax.term -> FStar_TypeChecker_Common.implicits -> unit)
  =
  fun projectee  ->
    match projectee with
    | { solver; range; curmodule; gamma; gamma_sig; gamma_cache; modules;
        expected_typ; sigtab; attrtab; instantiate_imp; effects = effects1;
        generalize; letrecs; top_level; check_uvars; use_eq; use_eq_strict;
        is_iface; admit; lax; lax_universes; phase1; failhard; nosynth;
        uvar_subtyping; tc_term; type_of; universe_of; check_type_of;
        use_bv_sorts; qtbl_name_and_index; normalized_eff_names;
        fv_delta_depths; proof_ns; synth_hook; try_solve_implicits_hook;
        splice; mpreprocess; postprocess; identifier_info; tc_hooks; 
        dsenv; nbe; strict_args_tab; erasable_types_tab;_} ->
        try_solve_implicits_hook
  
let (__proj__Mkenv__item__splice :
  env ->
    env ->
      FStar_Range.range ->
        FStar_Syntax_Syntax.term -> FStar_Syntax_Syntax.sigelt Prims.list)
  =
  fun projectee  ->
    match projectee with
    | { solver; range; curmodule; gamma; gamma_sig; gamma_cache; modules;
        expected_typ; sigtab; attrtab; instantiate_imp; effects = effects1;
        generalize; letrecs; top_level; check_uvars; use_eq; use_eq_strict;
        is_iface; admit; lax; lax_universes; phase1; failhard; nosynth;
        uvar_subtyping; tc_term; type_of; universe_of; check_type_of;
        use_bv_sorts; qtbl_name_and_index; normalized_eff_names;
        fv_delta_depths; proof_ns; synth_hook; try_solve_implicits_hook;
        splice; mpreprocess; postprocess; identifier_info; tc_hooks; 
        dsenv; nbe; strict_args_tab; erasable_types_tab;_} -> splice
  
let (__proj__Mkenv__item__mpreprocess :
  env ->
    env ->
      FStar_Syntax_Syntax.term ->
        FStar_Syntax_Syntax.term -> FStar_Syntax_Syntax.term)
  =
  fun projectee  ->
    match projectee with
    | { solver; range; curmodule; gamma; gamma_sig; gamma_cache; modules;
        expected_typ; sigtab; attrtab; instantiate_imp; effects = effects1;
        generalize; letrecs; top_level; check_uvars; use_eq; use_eq_strict;
        is_iface; admit; lax; lax_universes; phase1; failhard; nosynth;
        uvar_subtyping; tc_term; type_of; universe_of; check_type_of;
        use_bv_sorts; qtbl_name_and_index; normalized_eff_names;
        fv_delta_depths; proof_ns; synth_hook; try_solve_implicits_hook;
        splice; mpreprocess; postprocess; identifier_info; tc_hooks; 
        dsenv; nbe; strict_args_tab; erasable_types_tab;_} -> mpreprocess
  
let (__proj__Mkenv__item__postprocess :
  env ->
    env ->
      FStar_Syntax_Syntax.term ->
        FStar_Syntax_Syntax.typ ->
          FStar_Syntax_Syntax.term -> FStar_Syntax_Syntax.term)
  =
  fun projectee  ->
    match projectee with
    | { solver; range; curmodule; gamma; gamma_sig; gamma_cache; modules;
        expected_typ; sigtab; attrtab; instantiate_imp; effects = effects1;
        generalize; letrecs; top_level; check_uvars; use_eq; use_eq_strict;
        is_iface; admit; lax; lax_universes; phase1; failhard; nosynth;
        uvar_subtyping; tc_term; type_of; universe_of; check_type_of;
        use_bv_sorts; qtbl_name_and_index; normalized_eff_names;
        fv_delta_depths; proof_ns; synth_hook; try_solve_implicits_hook;
        splice; mpreprocess; postprocess; identifier_info; tc_hooks; 
        dsenv; nbe; strict_args_tab; erasable_types_tab;_} -> postprocess
  
let (__proj__Mkenv__item__identifier_info :
  env -> FStar_TypeChecker_Common.id_info_table FStar_ST.ref) =
  fun projectee  ->
    match projectee with
    | { solver; range; curmodule; gamma; gamma_sig; gamma_cache; modules;
        expected_typ; sigtab; attrtab; instantiate_imp; effects = effects1;
        generalize; letrecs; top_level; check_uvars; use_eq; use_eq_strict;
        is_iface; admit; lax; lax_universes; phase1; failhard; nosynth;
        uvar_subtyping; tc_term; type_of; universe_of; check_type_of;
        use_bv_sorts; qtbl_name_and_index; normalized_eff_names;
        fv_delta_depths; proof_ns; synth_hook; try_solve_implicits_hook;
        splice; mpreprocess; postprocess; identifier_info; tc_hooks; 
        dsenv; nbe; strict_args_tab; erasable_types_tab;_} -> identifier_info
  
let (__proj__Mkenv__item__tc_hooks : env -> tcenv_hooks) =
  fun projectee  ->
    match projectee with
    | { solver; range; curmodule; gamma; gamma_sig; gamma_cache; modules;
        expected_typ; sigtab; attrtab; instantiate_imp; effects = effects1;
        generalize; letrecs; top_level; check_uvars; use_eq; use_eq_strict;
        is_iface; admit; lax; lax_universes; phase1; failhard; nosynth;
        uvar_subtyping; tc_term; type_of; universe_of; check_type_of;
        use_bv_sorts; qtbl_name_and_index; normalized_eff_names;
        fv_delta_depths; proof_ns; synth_hook; try_solve_implicits_hook;
        splice; mpreprocess; postprocess; identifier_info; tc_hooks; 
        dsenv; nbe; strict_args_tab; erasable_types_tab;_} -> tc_hooks
  
let (__proj__Mkenv__item__dsenv : env -> FStar_Syntax_DsEnv.env) =
  fun projectee  ->
    match projectee with
    | { solver; range; curmodule; gamma; gamma_sig; gamma_cache; modules;
        expected_typ; sigtab; attrtab; instantiate_imp; effects = effects1;
        generalize; letrecs; top_level; check_uvars; use_eq; use_eq_strict;
        is_iface; admit; lax; lax_universes; phase1; failhard; nosynth;
        uvar_subtyping; tc_term; type_of; universe_of; check_type_of;
        use_bv_sorts; qtbl_name_and_index; normalized_eff_names;
        fv_delta_depths; proof_ns; synth_hook; try_solve_implicits_hook;
        splice; mpreprocess; postprocess; identifier_info; tc_hooks; 
        dsenv; nbe; strict_args_tab; erasable_types_tab;_} -> dsenv
  
let (__proj__Mkenv__item__nbe :
  env ->
    step Prims.list ->
      env -> FStar_Syntax_Syntax.term -> FStar_Syntax_Syntax.term)
  =
  fun projectee  ->
    match projectee with
    | { solver; range; curmodule; gamma; gamma_sig; gamma_cache; modules;
        expected_typ; sigtab; attrtab; instantiate_imp; effects = effects1;
        generalize; letrecs; top_level; check_uvars; use_eq; use_eq_strict;
        is_iface; admit; lax; lax_universes; phase1; failhard; nosynth;
        uvar_subtyping; tc_term; type_of; universe_of; check_type_of;
        use_bv_sorts; qtbl_name_and_index; normalized_eff_names;
        fv_delta_depths; proof_ns; synth_hook; try_solve_implicits_hook;
        splice; mpreprocess; postprocess; identifier_info; tc_hooks; 
        dsenv; nbe; strict_args_tab; erasable_types_tab;_} -> nbe
  
let (__proj__Mkenv__item__strict_args_tab :
  env -> Prims.int Prims.list FStar_Pervasives_Native.option FStar_Util.smap)
  =
  fun projectee  ->
    match projectee with
    | { solver; range; curmodule; gamma; gamma_sig; gamma_cache; modules;
        expected_typ; sigtab; attrtab; instantiate_imp; effects = effects1;
        generalize; letrecs; top_level; check_uvars; use_eq; use_eq_strict;
        is_iface; admit; lax; lax_universes; phase1; failhard; nosynth;
        uvar_subtyping; tc_term; type_of; universe_of; check_type_of;
        use_bv_sorts; qtbl_name_and_index; normalized_eff_names;
        fv_delta_depths; proof_ns; synth_hook; try_solve_implicits_hook;
        splice; mpreprocess; postprocess; identifier_info; tc_hooks; 
        dsenv; nbe; strict_args_tab; erasable_types_tab;_} -> strict_args_tab
  
let (__proj__Mkenv__item__erasable_types_tab :
  env -> Prims.bool FStar_Util.smap) =
  fun projectee  ->
    match projectee with
    | { solver; range; curmodule; gamma; gamma_sig; gamma_cache; modules;
        expected_typ; sigtab; attrtab; instantiate_imp; effects = effects1;
        generalize; letrecs; top_level; check_uvars; use_eq; use_eq_strict;
        is_iface; admit; lax; lax_universes; phase1; failhard; nosynth;
        uvar_subtyping; tc_term; type_of; universe_of; check_type_of;
        use_bv_sorts; qtbl_name_and_index; normalized_eff_names;
        fv_delta_depths; proof_ns; synth_hook; try_solve_implicits_hook;
        splice; mpreprocess; postprocess; identifier_info; tc_hooks; 
        dsenv; nbe; strict_args_tab; erasable_types_tab;_} ->
        erasable_types_tab
  
let (__proj__Mksolver_t__item__init : solver_t -> env -> unit) =
  fun projectee  ->
    match projectee with
    | { init; push; pop; snapshot; rollback; encode_sig; preprocess; 
        solve; finish; refresh;_} -> init
  
let (__proj__Mksolver_t__item__push : solver_t -> Prims.string -> unit) =
  fun projectee  ->
    match projectee with
    | { init; push; pop; snapshot; rollback; encode_sig; preprocess; 
        solve; finish; refresh;_} -> push
  
let (__proj__Mksolver_t__item__pop : solver_t -> Prims.string -> unit) =
  fun projectee  ->
    match projectee with
    | { init; push; pop; snapshot; rollback; encode_sig; preprocess; 
        solve; finish; refresh;_} -> pop
  
let (__proj__Mksolver_t__item__snapshot :
  solver_t -> Prims.string -> ((Prims.int * Prims.int * Prims.int) * unit)) =
  fun projectee  ->
    match projectee with
    | { init; push; pop; snapshot; rollback; encode_sig; preprocess; 
        solve; finish; refresh;_} -> snapshot
  
let (__proj__Mksolver_t__item__rollback :
  solver_t ->
    Prims.string ->
      (Prims.int * Prims.int * Prims.int) FStar_Pervasives_Native.option ->
        unit)
  =
  fun projectee  ->
    match projectee with
    | { init; push; pop; snapshot; rollback; encode_sig; preprocess; 
        solve; finish; refresh;_} -> rollback
  
let (__proj__Mksolver_t__item__encode_sig :
  solver_t -> env -> FStar_Syntax_Syntax.sigelt -> unit) =
  fun projectee  ->
    match projectee with
    | { init; push; pop; snapshot; rollback; encode_sig; preprocess; 
        solve; finish; refresh;_} -> encode_sig
  
let (__proj__Mksolver_t__item__preprocess :
  solver_t ->
    env -> goal -> (env * goal * FStar_Options.optionstate) Prims.list)
  =
  fun projectee  ->
    match projectee with
    | { init; push; pop; snapshot; rollback; encode_sig; preprocess; 
        solve; finish; refresh;_} -> preprocess
  
let (__proj__Mksolver_t__item__solve :
  solver_t ->
    (unit -> Prims.string) FStar_Pervasives_Native.option ->
      env -> FStar_Syntax_Syntax.typ -> unit)
  =
  fun projectee  ->
    match projectee with
    | { init; push; pop; snapshot; rollback; encode_sig; preprocess; 
        solve; finish; refresh;_} -> solve
  
let (__proj__Mksolver_t__item__finish : solver_t -> unit -> unit) =
  fun projectee  ->
    match projectee with
    | { init; push; pop; snapshot; rollback; encode_sig; preprocess; 
        solve; finish; refresh;_} -> finish
  
let (__proj__Mksolver_t__item__refresh : solver_t -> unit -> unit) =
  fun projectee  ->
    match projectee with
    | { init; push; pop; snapshot; rollback; encode_sig; preprocess; 
        solve; finish; refresh;_} -> refresh
  
let (__proj__Mktcenv_hooks__item__tc_push_in_gamma_hook :
  tcenv_hooks ->
    env ->
      (FStar_Syntax_Syntax.binding,sig_binding) FStar_Util.either -> unit)
  =
  fun projectee  ->
    match projectee with
    | { tc_push_in_gamma_hook;_} -> tc_push_in_gamma_hook
  
type lift_comp_t =
  env ->
    FStar_Syntax_Syntax.comp ->
      (FStar_Syntax_Syntax.comp * FStar_TypeChecker_Common.guard_t)
type polymonadic_bind_t =
  env ->
    FStar_Syntax_Syntax.comp_typ ->
      FStar_Syntax_Syntax.bv FStar_Pervasives_Native.option ->
        FStar_Syntax_Syntax.comp_typ ->
          FStar_Syntax_Syntax.cflag Prims.list ->
            FStar_Range.range ->
              (FStar_Syntax_Syntax.comp * FStar_TypeChecker_Common.guard_t)
type solver_depth_t = (Prims.int * Prims.int * Prims.int)
type implicit = FStar_TypeChecker_Common.implicit
type implicits = FStar_TypeChecker_Common.implicits
type guard_t = FStar_TypeChecker_Common.guard_t
let (preprocess :
  env ->
    FStar_Syntax_Syntax.term ->
      FStar_Syntax_Syntax.term -> FStar_Syntax_Syntax.term)
  = fun env1  -> fun tau  -> fun tm  -> env1.mpreprocess env1 tau tm 
let (postprocess :
  env ->
    FStar_Syntax_Syntax.term ->
      FStar_Syntax_Syntax.typ ->
        FStar_Syntax_Syntax.term -> FStar_Syntax_Syntax.term)
  =
  fun env1  ->
    fun tau  -> fun ty  -> fun tm  -> env1.postprocess env1 tau ty tm
  
let (rename_gamma :
  FStar_Syntax_Syntax.subst_t ->
    FStar_Syntax_Syntax.gamma -> FStar_Syntax_Syntax.gamma)
  =
  fun subst  ->
    fun gamma  ->
      FStar_All.pipe_right gamma
        (FStar_List.map
           (fun uu___0_14189  ->
              match uu___0_14189 with
              | FStar_Syntax_Syntax.Binding_var x ->
                  let y =
                    let uu____14192 = FStar_Syntax_Syntax.bv_to_name x  in
                    FStar_Syntax_Subst.subst subst uu____14192  in
                  let uu____14193 =
                    let uu____14194 = FStar_Syntax_Subst.compress y  in
                    uu____14194.FStar_Syntax_Syntax.n  in
                  (match uu____14193 with
                   | FStar_Syntax_Syntax.Tm_name y1 ->
                       let uu____14198 =
                         let uu___327_14199 = y1  in
                         let uu____14200 =
                           FStar_Syntax_Subst.subst subst
                             x.FStar_Syntax_Syntax.sort
                            in
                         {
                           FStar_Syntax_Syntax.ppname =
                             (uu___327_14199.FStar_Syntax_Syntax.ppname);
                           FStar_Syntax_Syntax.index =
                             (uu___327_14199.FStar_Syntax_Syntax.index);
                           FStar_Syntax_Syntax.sort = uu____14200
                         }  in
                       FStar_Syntax_Syntax.Binding_var uu____14198
                   | uu____14203 -> failwith "Not a renaming")
              | b -> b))
  
let (rename_env : FStar_Syntax_Syntax.subst_t -> env -> env) =
  fun subst  ->
    fun env1  ->
      let uu___333_14217 = env1  in
      let uu____14218 = rename_gamma subst env1.gamma  in
      {
        solver = (uu___333_14217.solver);
        range = (uu___333_14217.range);
        curmodule = (uu___333_14217.curmodule);
        gamma = uu____14218;
        gamma_sig = (uu___333_14217.gamma_sig);
        gamma_cache = (uu___333_14217.gamma_cache);
        modules = (uu___333_14217.modules);
        expected_typ = (uu___333_14217.expected_typ);
        sigtab = (uu___333_14217.sigtab);
        attrtab = (uu___333_14217.attrtab);
        instantiate_imp = (uu___333_14217.instantiate_imp);
        effects = (uu___333_14217.effects);
        generalize = (uu___333_14217.generalize);
        letrecs = (uu___333_14217.letrecs);
        top_level = (uu___333_14217.top_level);
        check_uvars = (uu___333_14217.check_uvars);
        use_eq = (uu___333_14217.use_eq);
        use_eq_strict = (uu___333_14217.use_eq_strict);
        is_iface = (uu___333_14217.is_iface);
        admit = (uu___333_14217.admit);
        lax = (uu___333_14217.lax);
        lax_universes = (uu___333_14217.lax_universes);
        phase1 = (uu___333_14217.phase1);
        failhard = (uu___333_14217.failhard);
        nosynth = (uu___333_14217.nosynth);
        uvar_subtyping = (uu___333_14217.uvar_subtyping);
        tc_term = (uu___333_14217.tc_term);
        type_of = (uu___333_14217.type_of);
        universe_of = (uu___333_14217.universe_of);
        check_type_of = (uu___333_14217.check_type_of);
        use_bv_sorts = (uu___333_14217.use_bv_sorts);
        qtbl_name_and_index = (uu___333_14217.qtbl_name_and_index);
        normalized_eff_names = (uu___333_14217.normalized_eff_names);
        fv_delta_depths = (uu___333_14217.fv_delta_depths);
        proof_ns = (uu___333_14217.proof_ns);
        synth_hook = (uu___333_14217.synth_hook);
        try_solve_implicits_hook = (uu___333_14217.try_solve_implicits_hook);
        splice = (uu___333_14217.splice);
        mpreprocess = (uu___333_14217.mpreprocess);
        postprocess = (uu___333_14217.postprocess);
        identifier_info = (uu___333_14217.identifier_info);
        tc_hooks = (uu___333_14217.tc_hooks);
        dsenv = (uu___333_14217.dsenv);
        nbe = (uu___333_14217.nbe);
        strict_args_tab = (uu___333_14217.strict_args_tab);
        erasable_types_tab = (uu___333_14217.erasable_types_tab)
      }
  
let (default_tc_hooks : tcenv_hooks) =
  { tc_push_in_gamma_hook = (fun uu____14226  -> fun uu____14227  -> ()) } 
let (tc_hooks : env -> tcenv_hooks) = fun env1  -> env1.tc_hooks 
let (set_tc_hooks : env -> tcenv_hooks -> env) =
  fun env1  ->
    fun hooks  ->
      let uu___340_14249 = env1  in
      {
        solver = (uu___340_14249.solver);
        range = (uu___340_14249.range);
        curmodule = (uu___340_14249.curmodule);
        gamma = (uu___340_14249.gamma);
        gamma_sig = (uu___340_14249.gamma_sig);
        gamma_cache = (uu___340_14249.gamma_cache);
        modules = (uu___340_14249.modules);
        expected_typ = (uu___340_14249.expected_typ);
        sigtab = (uu___340_14249.sigtab);
        attrtab = (uu___340_14249.attrtab);
        instantiate_imp = (uu___340_14249.instantiate_imp);
        effects = (uu___340_14249.effects);
        generalize = (uu___340_14249.generalize);
        letrecs = (uu___340_14249.letrecs);
        top_level = (uu___340_14249.top_level);
        check_uvars = (uu___340_14249.check_uvars);
        use_eq = (uu___340_14249.use_eq);
        use_eq_strict = (uu___340_14249.use_eq_strict);
        is_iface = (uu___340_14249.is_iface);
        admit = (uu___340_14249.admit);
        lax = (uu___340_14249.lax);
        lax_universes = (uu___340_14249.lax_universes);
        phase1 = (uu___340_14249.phase1);
        failhard = (uu___340_14249.failhard);
        nosynth = (uu___340_14249.nosynth);
        uvar_subtyping = (uu___340_14249.uvar_subtyping);
        tc_term = (uu___340_14249.tc_term);
        type_of = (uu___340_14249.type_of);
        universe_of = (uu___340_14249.universe_of);
        check_type_of = (uu___340_14249.check_type_of);
        use_bv_sorts = (uu___340_14249.use_bv_sorts);
        qtbl_name_and_index = (uu___340_14249.qtbl_name_and_index);
        normalized_eff_names = (uu___340_14249.normalized_eff_names);
        fv_delta_depths = (uu___340_14249.fv_delta_depths);
        proof_ns = (uu___340_14249.proof_ns);
        synth_hook = (uu___340_14249.synth_hook);
        try_solve_implicits_hook = (uu___340_14249.try_solve_implicits_hook);
        splice = (uu___340_14249.splice);
        mpreprocess = (uu___340_14249.mpreprocess);
        postprocess = (uu___340_14249.postprocess);
        identifier_info = (uu___340_14249.identifier_info);
        tc_hooks = hooks;
        dsenv = (uu___340_14249.dsenv);
        nbe = (uu___340_14249.nbe);
        strict_args_tab = (uu___340_14249.strict_args_tab);
        erasable_types_tab = (uu___340_14249.erasable_types_tab)
      }
  
let (set_dep_graph : env -> FStar_Parser_Dep.deps -> env) =
  fun e  ->
    fun g  ->
      let uu___344_14261 = e  in
      let uu____14262 = FStar_Syntax_DsEnv.set_dep_graph e.dsenv g  in
      {
        solver = (uu___344_14261.solver);
        range = (uu___344_14261.range);
        curmodule = (uu___344_14261.curmodule);
        gamma = (uu___344_14261.gamma);
        gamma_sig = (uu___344_14261.gamma_sig);
        gamma_cache = (uu___344_14261.gamma_cache);
        modules = (uu___344_14261.modules);
        expected_typ = (uu___344_14261.expected_typ);
        sigtab = (uu___344_14261.sigtab);
        attrtab = (uu___344_14261.attrtab);
        instantiate_imp = (uu___344_14261.instantiate_imp);
        effects = (uu___344_14261.effects);
        generalize = (uu___344_14261.generalize);
        letrecs = (uu___344_14261.letrecs);
        top_level = (uu___344_14261.top_level);
        check_uvars = (uu___344_14261.check_uvars);
        use_eq = (uu___344_14261.use_eq);
        use_eq_strict = (uu___344_14261.use_eq_strict);
        is_iface = (uu___344_14261.is_iface);
        admit = (uu___344_14261.admit);
        lax = (uu___344_14261.lax);
        lax_universes = (uu___344_14261.lax_universes);
        phase1 = (uu___344_14261.phase1);
        failhard = (uu___344_14261.failhard);
        nosynth = (uu___344_14261.nosynth);
        uvar_subtyping = (uu___344_14261.uvar_subtyping);
        tc_term = (uu___344_14261.tc_term);
        type_of = (uu___344_14261.type_of);
        universe_of = (uu___344_14261.universe_of);
        check_type_of = (uu___344_14261.check_type_of);
        use_bv_sorts = (uu___344_14261.use_bv_sorts);
        qtbl_name_and_index = (uu___344_14261.qtbl_name_and_index);
        normalized_eff_names = (uu___344_14261.normalized_eff_names);
        fv_delta_depths = (uu___344_14261.fv_delta_depths);
        proof_ns = (uu___344_14261.proof_ns);
        synth_hook = (uu___344_14261.synth_hook);
        try_solve_implicits_hook = (uu___344_14261.try_solve_implicits_hook);
        splice = (uu___344_14261.splice);
        mpreprocess = (uu___344_14261.mpreprocess);
        postprocess = (uu___344_14261.postprocess);
        identifier_info = (uu___344_14261.identifier_info);
        tc_hooks = (uu___344_14261.tc_hooks);
        dsenv = uu____14262;
        nbe = (uu___344_14261.nbe);
        strict_args_tab = (uu___344_14261.strict_args_tab);
        erasable_types_tab = (uu___344_14261.erasable_types_tab)
      }
  
let (dep_graph : env -> FStar_Parser_Dep.deps) =
  fun e  -> FStar_Syntax_DsEnv.dep_graph e.dsenv 
type env_t = env
type sigtable = FStar_Syntax_Syntax.sigelt FStar_Util.smap
let (should_verify : env -> Prims.bool) =
  fun env1  ->
    ((Prims.op_Negation env1.lax) && (Prims.op_Negation env1.admit)) &&
      (let uu____14279 = FStar_Ident.string_of_lid env1.curmodule  in
       FStar_Options.should_verify uu____14279)
  
let (visible_at : delta_level -> FStar_Syntax_Syntax.qualifier -> Prims.bool)
  =
  fun d  ->
    fun q  ->
      match (d, q) with
      | (NoDelta ,uu____14294) -> true
      | (Eager_unfolding_only
         ,FStar_Syntax_Syntax.Unfold_for_unification_and_vcgen ) -> true
      | (Unfold
         uu____14297,FStar_Syntax_Syntax.Unfold_for_unification_and_vcgen )
          -> true
      | (Unfold uu____14299,FStar_Syntax_Syntax.Visible_default ) -> true
      | (InliningDelta ,FStar_Syntax_Syntax.Inline_for_extraction ) -> true
      | uu____14302 -> false
  
let (default_table_size : Prims.int) = (Prims.of_int (200)) 
let new_sigtab : 'uuuuuu14316 . unit -> 'uuuuuu14316 FStar_Util.smap =
  fun uu____14323  -> FStar_Util.smap_create default_table_size 
let new_gamma_cache : 'uuuuuu14329 . unit -> 'uuuuuu14329 FStar_Util.smap =
  fun uu____14336  -> FStar_Util.smap_create (Prims.of_int (100)) 
let (initial_env :
  FStar_Parser_Dep.deps ->
    (env ->
       FStar_Syntax_Syntax.term ->
         (FStar_Syntax_Syntax.term * FStar_TypeChecker_Common.lcomp *
           guard_t))
      ->
      (env ->
         FStar_Syntax_Syntax.term ->
           (FStar_Syntax_Syntax.term * FStar_Syntax_Syntax.typ * guard_t))
        ->
        (env -> FStar_Syntax_Syntax.term -> FStar_Syntax_Syntax.universe) ->
          (Prims.bool ->
             env ->
               FStar_Syntax_Syntax.term -> FStar_Syntax_Syntax.typ -> guard_t)
            ->
            solver_t ->
              FStar_Ident.lident ->
                (step Prims.list ->
                   env ->
                     FStar_Syntax_Syntax.term -> FStar_Syntax_Syntax.term)
                  -> env)
  =
  fun deps  ->
    fun tc_term  ->
      fun type_of  ->
        fun universe_of  ->
          fun check_type_of  ->
            fun solver  ->
              fun module_lid  ->
                fun nbe  ->
                  let uu____14474 = new_gamma_cache ()  in
                  let uu____14477 = new_sigtab ()  in
                  let uu____14480 = new_sigtab ()  in
                  let uu____14487 =
                    let uu____14502 =
                      FStar_Util.smap_create (Prims.of_int (10))  in
                    (uu____14502, FStar_Pervasives_Native.None)  in
                  let uu____14523 =
                    FStar_Util.smap_create (Prims.of_int (20))  in
                  let uu____14527 =
                    FStar_Util.smap_create (Prims.of_int (50))  in
                  let uu____14531 = FStar_Options.using_facts_from ()  in
                  let uu____14532 =
                    FStar_Util.mk_ref
                      FStar_TypeChecker_Common.id_info_table_empty
                     in
                  let uu____14535 = FStar_Syntax_DsEnv.empty_env deps  in
                  let uu____14536 =
                    FStar_Util.smap_create (Prims.of_int (20))  in
                  let uu____14550 =
                    FStar_Util.smap_create (Prims.of_int (20))  in
                  {
                    solver;
                    range = FStar_Range.dummyRange;
                    curmodule = module_lid;
                    gamma = [];
                    gamma_sig = [];
                    gamma_cache = uu____14474;
                    modules = [];
                    expected_typ = FStar_Pervasives_Native.None;
                    sigtab = uu____14477;
                    attrtab = uu____14480;
                    instantiate_imp = true;
                    effects =
                      {
                        decls = [];
                        order = [];
                        joins = [];
                        polymonadic_binds = [];
                        polymonadic_subcomps = []
                      };
                    generalize = true;
                    letrecs = [];
                    top_level = false;
                    check_uvars = false;
                    use_eq = false;
                    use_eq_strict = false;
                    is_iface = false;
                    admit = false;
                    lax = false;
                    lax_universes = false;
                    phase1 = false;
                    failhard = false;
                    nosynth = false;
                    uvar_subtyping = true;
                    tc_term;
                    type_of;
                    universe_of;
                    check_type_of;
                    use_bv_sorts = false;
                    qtbl_name_and_index = uu____14487;
                    normalized_eff_names = uu____14523;
                    fv_delta_depths = uu____14527;
                    proof_ns = uu____14531;
                    synth_hook =
                      (fun e  ->
                         fun g  ->
                           fun tau  -> failwith "no synthesizer available");
                    try_solve_implicits_hook =
                      (fun e  ->
                         fun tau  ->
                           fun imps  -> failwith "no implicit hook available");
                    splice =
                      (fun e  ->
                         fun rng  ->
                           fun tau  -> failwith "no splicer available");
                    mpreprocess =
                      (fun e  ->
                         fun tau  ->
                           fun tm  -> failwith "no preprocessor available");
                    postprocess =
                      (fun e  ->
                         fun tau  ->
                           fun typ  ->
                             fun tm  -> failwith "no postprocessor available");
                    identifier_info = uu____14532;
                    tc_hooks = default_tc_hooks;
                    dsenv = uu____14535;
                    nbe;
                    strict_args_tab = uu____14536;
                    erasable_types_tab = uu____14550
                  }
  
let (dsenv : env -> FStar_Syntax_DsEnv.env) = fun env1  -> env1.dsenv 
let (sigtab : env -> FStar_Syntax_Syntax.sigelt FStar_Util.smap) =
  fun env1  -> env1.sigtab 
let (attrtab : env -> FStar_Syntax_Syntax.sigelt Prims.list FStar_Util.smap)
  = fun env1  -> env1.attrtab 
let (gamma_cache : env -> cached_elt FStar_Util.smap) =
  fun env1  -> env1.gamma_cache 
let (query_indices :
  (FStar_Ident.lident * Prims.int) Prims.list Prims.list FStar_ST.ref) =
  FStar_Util.mk_ref [[]] 
let (push_query_indices : unit -> unit) =
  fun uu____14749  ->
    let uu____14750 = FStar_ST.op_Bang query_indices  in
    match uu____14750 with
    | [] -> failwith "Empty query indices!"
    | uu____14805 ->
        let uu____14815 =
          let uu____14825 =
            let uu____14833 = FStar_ST.op_Bang query_indices  in
            FStar_List.hd uu____14833  in
          let uu____14887 = FStar_ST.op_Bang query_indices  in uu____14825 ::
            uu____14887
           in
        FStar_ST.op_Colon_Equals query_indices uu____14815
  
let (pop_query_indices : unit -> unit) =
  fun uu____14983  ->
    let uu____14984 = FStar_ST.op_Bang query_indices  in
    match uu____14984 with
    | [] -> failwith "Empty query indices!"
    | hd::tl -> FStar_ST.op_Colon_Equals query_indices tl
  
let (snapshot_query_indices : unit -> (Prims.int * unit)) =
  fun uu____15111  ->
    FStar_Common.snapshot push_query_indices query_indices ()
  
let (rollback_query_indices :
  Prims.int FStar_Pervasives_Native.option -> unit) =
  fun depth  -> FStar_Common.rollback pop_query_indices query_indices depth 
let (add_query_index : (FStar_Ident.lident * Prims.int) -> unit) =
  fun uu____15148  ->
    match uu____15148 with
    | (l,n) ->
        let uu____15158 = FStar_ST.op_Bang query_indices  in
        (match uu____15158 with
         | hd::tl ->
             FStar_ST.op_Colon_Equals query_indices (((l, n) :: hd) :: tl)
         | uu____15280 -> failwith "Empty query indices")
  
let (peek_query_indices :
  unit -> (FStar_Ident.lident * Prims.int) Prims.list) =
  fun uu____15303  ->
    let uu____15304 = FStar_ST.op_Bang query_indices  in
    FStar_List.hd uu____15304
  
let (stack : env Prims.list FStar_ST.ref) = FStar_Util.mk_ref [] 
let (push_stack : env -> env) =
  fun env1  ->
    (let uu____15372 =
       let uu____15375 = FStar_ST.op_Bang stack  in env1 :: uu____15375  in
     FStar_ST.op_Colon_Equals stack uu____15372);
    (let uu___418_15424 = env1  in
     let uu____15425 = FStar_Util.smap_copy (gamma_cache env1)  in
     let uu____15428 = FStar_Util.smap_copy (sigtab env1)  in
     let uu____15431 = FStar_Util.smap_copy (attrtab env1)  in
     let uu____15438 =
       let uu____15453 =
         let uu____15457 =
           FStar_All.pipe_right env1.qtbl_name_and_index
             FStar_Pervasives_Native.fst
            in
         FStar_Util.smap_copy uu____15457  in
       let uu____15489 =
         FStar_All.pipe_right env1.qtbl_name_and_index
           FStar_Pervasives_Native.snd
          in
       (uu____15453, uu____15489)  in
     let uu____15538 = FStar_Util.smap_copy env1.normalized_eff_names  in
     let uu____15541 = FStar_Util.smap_copy env1.fv_delta_depths  in
     let uu____15544 =
       let uu____15547 = FStar_ST.op_Bang env1.identifier_info  in
       FStar_Util.mk_ref uu____15547  in
     let uu____15567 = FStar_Util.smap_copy env1.strict_args_tab  in
     let uu____15580 = FStar_Util.smap_copy env1.erasable_types_tab  in
     {
       solver = (uu___418_15424.solver);
       range = (uu___418_15424.range);
       curmodule = (uu___418_15424.curmodule);
       gamma = (uu___418_15424.gamma);
       gamma_sig = (uu___418_15424.gamma_sig);
       gamma_cache = uu____15425;
       modules = (uu___418_15424.modules);
       expected_typ = (uu___418_15424.expected_typ);
       sigtab = uu____15428;
       attrtab = uu____15431;
       instantiate_imp = (uu___418_15424.instantiate_imp);
       effects = (uu___418_15424.effects);
       generalize = (uu___418_15424.generalize);
       letrecs = (uu___418_15424.letrecs);
       top_level = (uu___418_15424.top_level);
       check_uvars = (uu___418_15424.check_uvars);
       use_eq = (uu___418_15424.use_eq);
       use_eq_strict = (uu___418_15424.use_eq_strict);
       is_iface = (uu___418_15424.is_iface);
       admit = (uu___418_15424.admit);
       lax = (uu___418_15424.lax);
       lax_universes = (uu___418_15424.lax_universes);
       phase1 = (uu___418_15424.phase1);
       failhard = (uu___418_15424.failhard);
       nosynth = (uu___418_15424.nosynth);
       uvar_subtyping = (uu___418_15424.uvar_subtyping);
       tc_term = (uu___418_15424.tc_term);
       type_of = (uu___418_15424.type_of);
       universe_of = (uu___418_15424.universe_of);
       check_type_of = (uu___418_15424.check_type_of);
       use_bv_sorts = (uu___418_15424.use_bv_sorts);
       qtbl_name_and_index = uu____15438;
       normalized_eff_names = uu____15538;
       fv_delta_depths = uu____15541;
       proof_ns = (uu___418_15424.proof_ns);
       synth_hook = (uu___418_15424.synth_hook);
       try_solve_implicits_hook = (uu___418_15424.try_solve_implicits_hook);
       splice = (uu___418_15424.splice);
       mpreprocess = (uu___418_15424.mpreprocess);
       postprocess = (uu___418_15424.postprocess);
       identifier_info = uu____15544;
       tc_hooks = (uu___418_15424.tc_hooks);
       dsenv = (uu___418_15424.dsenv);
       nbe = (uu___418_15424.nbe);
       strict_args_tab = uu____15567;
       erasable_types_tab = uu____15580
     })
  
let (pop_stack : unit -> env) =
  fun uu____15590  ->
    let uu____15591 = FStar_ST.op_Bang stack  in
    match uu____15591 with
    | env1::tl -> (FStar_ST.op_Colon_Equals stack tl; env1)
    | uu____15645 -> failwith "Impossible: Too many pops"
  
let (snapshot_stack : env -> (Prims.int * env)) =
  fun env1  -> FStar_Common.snapshot push_stack stack env1 
let (rollback_stack : Prims.int FStar_Pervasives_Native.option -> env) =
  fun depth  -> FStar_Common.rollback pop_stack stack depth 
type tcenv_depth_t = (Prims.int * Prims.int * solver_depth_t * Prims.int)
let (snapshot : env -> Prims.string -> (tcenv_depth_t * env)) =
  fun env1  ->
    fun msg  ->
      FStar_Util.atomically
        (fun uu____15735  ->
           let uu____15736 = snapshot_stack env1  in
           match uu____15736 with
           | (stack_depth,env2) ->
               let uu____15770 = snapshot_query_indices ()  in
               (match uu____15770 with
                | (query_indices_depth,()) ->
                    let uu____15803 = (env2.solver).snapshot msg  in
                    (match uu____15803 with
                     | (solver_depth,()) ->
                         let uu____15860 =
                           FStar_Syntax_DsEnv.snapshot env2.dsenv  in
                         (match uu____15860 with
                          | (dsenv_depth,dsenv1) ->
                              ((stack_depth, query_indices_depth,
                                 solver_depth, dsenv_depth),
                                (let uu___443_15927 = env2  in
                                 {
                                   solver = (uu___443_15927.solver);
                                   range = (uu___443_15927.range);
                                   curmodule = (uu___443_15927.curmodule);
                                   gamma = (uu___443_15927.gamma);
                                   gamma_sig = (uu___443_15927.gamma_sig);
                                   gamma_cache = (uu___443_15927.gamma_cache);
                                   modules = (uu___443_15927.modules);
                                   expected_typ =
                                     (uu___443_15927.expected_typ);
                                   sigtab = (uu___443_15927.sigtab);
                                   attrtab = (uu___443_15927.attrtab);
                                   instantiate_imp =
                                     (uu___443_15927.instantiate_imp);
                                   effects = (uu___443_15927.effects);
                                   generalize = (uu___443_15927.generalize);
                                   letrecs = (uu___443_15927.letrecs);
                                   top_level = (uu___443_15927.top_level);
                                   check_uvars = (uu___443_15927.check_uvars);
                                   use_eq = (uu___443_15927.use_eq);
                                   use_eq_strict =
                                     (uu___443_15927.use_eq_strict);
                                   is_iface = (uu___443_15927.is_iface);
                                   admit = (uu___443_15927.admit);
                                   lax = (uu___443_15927.lax);
                                   lax_universes =
                                     (uu___443_15927.lax_universes);
                                   phase1 = (uu___443_15927.phase1);
                                   failhard = (uu___443_15927.failhard);
                                   nosynth = (uu___443_15927.nosynth);
                                   uvar_subtyping =
                                     (uu___443_15927.uvar_subtyping);
                                   tc_term = (uu___443_15927.tc_term);
                                   type_of = (uu___443_15927.type_of);
                                   universe_of = (uu___443_15927.universe_of);
                                   check_type_of =
                                     (uu___443_15927.check_type_of);
                                   use_bv_sorts =
                                     (uu___443_15927.use_bv_sorts);
                                   qtbl_name_and_index =
                                     (uu___443_15927.qtbl_name_and_index);
                                   normalized_eff_names =
                                     (uu___443_15927.normalized_eff_names);
                                   fv_delta_depths =
                                     (uu___443_15927.fv_delta_depths);
                                   proof_ns = (uu___443_15927.proof_ns);
                                   synth_hook = (uu___443_15927.synth_hook);
                                   try_solve_implicits_hook =
                                     (uu___443_15927.try_solve_implicits_hook);
                                   splice = (uu___443_15927.splice);
                                   mpreprocess = (uu___443_15927.mpreprocess);
                                   postprocess = (uu___443_15927.postprocess);
                                   identifier_info =
                                     (uu___443_15927.identifier_info);
                                   tc_hooks = (uu___443_15927.tc_hooks);
                                   dsenv = dsenv1;
                                   nbe = (uu___443_15927.nbe);
                                   strict_args_tab =
                                     (uu___443_15927.strict_args_tab);
                                   erasable_types_tab =
                                     (uu___443_15927.erasable_types_tab)
                                 }))))))
  
let (rollback :
  solver_t ->
    Prims.string -> tcenv_depth_t FStar_Pervasives_Native.option -> env)
  =
  fun solver  ->
    fun msg  ->
      fun depth  ->
        FStar_Util.atomically
          (fun uu____15961  ->
             let uu____15962 =
               match depth with
               | FStar_Pervasives_Native.Some (s1,s2,s3,s4) ->
                   ((FStar_Pervasives_Native.Some s1),
                     (FStar_Pervasives_Native.Some s2),
                     (FStar_Pervasives_Native.Some s3),
                     (FStar_Pervasives_Native.Some s4))
               | FStar_Pervasives_Native.None  ->
                   (FStar_Pervasives_Native.None,
                     FStar_Pervasives_Native.None,
                     FStar_Pervasives_Native.None,
                     FStar_Pervasives_Native.None)
                in
             match uu____15962 with
             | (stack_depth,query_indices_depth,solver_depth,dsenv_depth) ->
                 (solver.rollback msg solver_depth;
                  (match () with
                   | () ->
                       (rollback_query_indices query_indices_depth;
                        (match () with
                         | () ->
                             let tcenv = rollback_stack stack_depth  in
                             let dsenv1 =
                               FStar_Syntax_DsEnv.rollback dsenv_depth  in
                             ((let uu____16142 =
                                 FStar_Util.physical_equality tcenv.dsenv
                                   dsenv1
                                  in
                               FStar_Common.runtime_assert uu____16142
                                 "Inconsistent stack state");
                              tcenv))))))
  
let (push : env -> Prims.string -> env) =
  fun env1  ->
    fun msg  ->
      let uu____16158 = snapshot env1 msg  in
      FStar_Pervasives_Native.snd uu____16158
  
let (pop : env -> Prims.string -> env) =
  fun env1  ->
    fun msg  -> rollback env1.solver msg FStar_Pervasives_Native.None
  
let (incr_query_index : env -> env) =
  fun env1  ->
    let qix = peek_query_indices ()  in
    match env1.qtbl_name_and_index with
    | (uu____16190,FStar_Pervasives_Native.None ) -> env1
    | (tbl,FStar_Pervasives_Native.Some (l,n)) ->
        let uu____16232 =
          FStar_All.pipe_right qix
            (FStar_List.tryFind
               (fun uu____16262  ->
                  match uu____16262 with
                  | (m,uu____16270) -> FStar_Ident.lid_equals l m))
           in
        (match uu____16232 with
         | FStar_Pervasives_Native.None  ->
             let next = n + Prims.int_one  in
             (add_query_index (l, next);
              (let uu____16284 = FStar_Ident.string_of_lid l  in
               FStar_Util.smap_add tbl uu____16284 next);
              (let uu___488_16287 = env1  in
               {
                 solver = (uu___488_16287.solver);
                 range = (uu___488_16287.range);
                 curmodule = (uu___488_16287.curmodule);
                 gamma = (uu___488_16287.gamma);
                 gamma_sig = (uu___488_16287.gamma_sig);
                 gamma_cache = (uu___488_16287.gamma_cache);
                 modules = (uu___488_16287.modules);
                 expected_typ = (uu___488_16287.expected_typ);
                 sigtab = (uu___488_16287.sigtab);
                 attrtab = (uu___488_16287.attrtab);
                 instantiate_imp = (uu___488_16287.instantiate_imp);
                 effects = (uu___488_16287.effects);
                 generalize = (uu___488_16287.generalize);
                 letrecs = (uu___488_16287.letrecs);
                 top_level = (uu___488_16287.top_level);
                 check_uvars = (uu___488_16287.check_uvars);
                 use_eq = (uu___488_16287.use_eq);
                 use_eq_strict = (uu___488_16287.use_eq_strict);
                 is_iface = (uu___488_16287.is_iface);
                 admit = (uu___488_16287.admit);
                 lax = (uu___488_16287.lax);
                 lax_universes = (uu___488_16287.lax_universes);
                 phase1 = (uu___488_16287.phase1);
                 failhard = (uu___488_16287.failhard);
                 nosynth = (uu___488_16287.nosynth);
                 uvar_subtyping = (uu___488_16287.uvar_subtyping);
                 tc_term = (uu___488_16287.tc_term);
                 type_of = (uu___488_16287.type_of);
                 universe_of = (uu___488_16287.universe_of);
                 check_type_of = (uu___488_16287.check_type_of);
                 use_bv_sorts = (uu___488_16287.use_bv_sorts);
                 qtbl_name_and_index =
                   (tbl, (FStar_Pervasives_Native.Some (l, next)));
                 normalized_eff_names = (uu___488_16287.normalized_eff_names);
                 fv_delta_depths = (uu___488_16287.fv_delta_depths);
                 proof_ns = (uu___488_16287.proof_ns);
                 synth_hook = (uu___488_16287.synth_hook);
                 try_solve_implicits_hook =
                   (uu___488_16287.try_solve_implicits_hook);
                 splice = (uu___488_16287.splice);
                 mpreprocess = (uu___488_16287.mpreprocess);
                 postprocess = (uu___488_16287.postprocess);
                 identifier_info = (uu___488_16287.identifier_info);
                 tc_hooks = (uu___488_16287.tc_hooks);
                 dsenv = (uu___488_16287.dsenv);
                 nbe = (uu___488_16287.nbe);
                 strict_args_tab = (uu___488_16287.strict_args_tab);
                 erasable_types_tab = (uu___488_16287.erasable_types_tab)
               }))
         | FStar_Pervasives_Native.Some (uu____16304,m) ->
             let next = m + Prims.int_one  in
             (add_query_index (l, next);
              (let uu____16319 = FStar_Ident.string_of_lid l  in
               FStar_Util.smap_add tbl uu____16319 next);
              (let uu___497_16322 = env1  in
               {
                 solver = (uu___497_16322.solver);
                 range = (uu___497_16322.range);
                 curmodule = (uu___497_16322.curmodule);
                 gamma = (uu___497_16322.gamma);
                 gamma_sig = (uu___497_16322.gamma_sig);
                 gamma_cache = (uu___497_16322.gamma_cache);
                 modules = (uu___497_16322.modules);
                 expected_typ = (uu___497_16322.expected_typ);
                 sigtab = (uu___497_16322.sigtab);
                 attrtab = (uu___497_16322.attrtab);
                 instantiate_imp = (uu___497_16322.instantiate_imp);
                 effects = (uu___497_16322.effects);
                 generalize = (uu___497_16322.generalize);
                 letrecs = (uu___497_16322.letrecs);
                 top_level = (uu___497_16322.top_level);
                 check_uvars = (uu___497_16322.check_uvars);
                 use_eq = (uu___497_16322.use_eq);
                 use_eq_strict = (uu___497_16322.use_eq_strict);
                 is_iface = (uu___497_16322.is_iface);
                 admit = (uu___497_16322.admit);
                 lax = (uu___497_16322.lax);
                 lax_universes = (uu___497_16322.lax_universes);
                 phase1 = (uu___497_16322.phase1);
                 failhard = (uu___497_16322.failhard);
                 nosynth = (uu___497_16322.nosynth);
                 uvar_subtyping = (uu___497_16322.uvar_subtyping);
                 tc_term = (uu___497_16322.tc_term);
                 type_of = (uu___497_16322.type_of);
                 universe_of = (uu___497_16322.universe_of);
                 check_type_of = (uu___497_16322.check_type_of);
                 use_bv_sorts = (uu___497_16322.use_bv_sorts);
                 qtbl_name_and_index =
                   (tbl, (FStar_Pervasives_Native.Some (l, next)));
                 normalized_eff_names = (uu___497_16322.normalized_eff_names);
                 fv_delta_depths = (uu___497_16322.fv_delta_depths);
                 proof_ns = (uu___497_16322.proof_ns);
                 synth_hook = (uu___497_16322.synth_hook);
                 try_solve_implicits_hook =
                   (uu___497_16322.try_solve_implicits_hook);
                 splice = (uu___497_16322.splice);
                 mpreprocess = (uu___497_16322.mpreprocess);
                 postprocess = (uu___497_16322.postprocess);
                 identifier_info = (uu___497_16322.identifier_info);
                 tc_hooks = (uu___497_16322.tc_hooks);
                 dsenv = (uu___497_16322.dsenv);
                 nbe = (uu___497_16322.nbe);
                 strict_args_tab = (uu___497_16322.strict_args_tab);
                 erasable_types_tab = (uu___497_16322.erasable_types_tab)
               })))
  
let (debug : env -> FStar_Options.debug_level_t -> Prims.bool) =
  fun env1  ->
    fun l  ->
      let uu____16351 = FStar_Ident.string_of_lid env1.curmodule  in
      FStar_Options.debug_at_level uu____16351 l
  
let (set_range : env -> FStar_Range.range -> env) =
  fun e  ->
    fun r  ->
      if r = FStar_Range.dummyRange
      then e
      else
        (let uu___504_16367 = e  in
         {
           solver = (uu___504_16367.solver);
           range = r;
           curmodule = (uu___504_16367.curmodule);
           gamma = (uu___504_16367.gamma);
           gamma_sig = (uu___504_16367.gamma_sig);
           gamma_cache = (uu___504_16367.gamma_cache);
           modules = (uu___504_16367.modules);
           expected_typ = (uu___504_16367.expected_typ);
           sigtab = (uu___504_16367.sigtab);
           attrtab = (uu___504_16367.attrtab);
           instantiate_imp = (uu___504_16367.instantiate_imp);
           effects = (uu___504_16367.effects);
           generalize = (uu___504_16367.generalize);
           letrecs = (uu___504_16367.letrecs);
           top_level = (uu___504_16367.top_level);
           check_uvars = (uu___504_16367.check_uvars);
           use_eq = (uu___504_16367.use_eq);
           use_eq_strict = (uu___504_16367.use_eq_strict);
           is_iface = (uu___504_16367.is_iface);
           admit = (uu___504_16367.admit);
           lax = (uu___504_16367.lax);
           lax_universes = (uu___504_16367.lax_universes);
           phase1 = (uu___504_16367.phase1);
           failhard = (uu___504_16367.failhard);
           nosynth = (uu___504_16367.nosynth);
           uvar_subtyping = (uu___504_16367.uvar_subtyping);
           tc_term = (uu___504_16367.tc_term);
           type_of = (uu___504_16367.type_of);
           universe_of = (uu___504_16367.universe_of);
           check_type_of = (uu___504_16367.check_type_of);
           use_bv_sorts = (uu___504_16367.use_bv_sorts);
           qtbl_name_and_index = (uu___504_16367.qtbl_name_and_index);
           normalized_eff_names = (uu___504_16367.normalized_eff_names);
           fv_delta_depths = (uu___504_16367.fv_delta_depths);
           proof_ns = (uu___504_16367.proof_ns);
           synth_hook = (uu___504_16367.synth_hook);
           try_solve_implicits_hook =
             (uu___504_16367.try_solve_implicits_hook);
           splice = (uu___504_16367.splice);
           mpreprocess = (uu___504_16367.mpreprocess);
           postprocess = (uu___504_16367.postprocess);
           identifier_info = (uu___504_16367.identifier_info);
           tc_hooks = (uu___504_16367.tc_hooks);
           dsenv = (uu___504_16367.dsenv);
           nbe = (uu___504_16367.nbe);
           strict_args_tab = (uu___504_16367.strict_args_tab);
           erasable_types_tab = (uu___504_16367.erasable_types_tab)
         })
  
let (get_range : env -> FStar_Range.range) = fun e  -> e.range 
let (toggle_id_info : env -> Prims.bool -> unit) =
  fun env1  ->
    fun enabled  ->
      let uu____16387 =
        let uu____16388 = FStar_ST.op_Bang env1.identifier_info  in
        FStar_TypeChecker_Common.id_info_toggle uu____16388 enabled  in
      FStar_ST.op_Colon_Equals env1.identifier_info uu____16387
  
let (insert_bv_info :
  env -> FStar_Syntax_Syntax.bv -> FStar_Syntax_Syntax.typ -> unit) =
  fun env1  ->
    fun bv  ->
      fun ty  ->
        let uu____16443 =
          let uu____16444 = FStar_ST.op_Bang env1.identifier_info  in
          FStar_TypeChecker_Common.id_info_insert_bv uu____16444 bv ty  in
        FStar_ST.op_Colon_Equals env1.identifier_info uu____16443
  
let (insert_fv_info :
  env -> FStar_Syntax_Syntax.fv -> FStar_Syntax_Syntax.typ -> unit) =
  fun env1  ->
    fun fv  ->
      fun ty  ->
        let uu____16499 =
          let uu____16500 = FStar_ST.op_Bang env1.identifier_info  in
          FStar_TypeChecker_Common.id_info_insert_fv uu____16500 fv ty  in
        FStar_ST.op_Colon_Equals env1.identifier_info uu____16499
  
let (promote_id_info :
  env -> (FStar_Syntax_Syntax.typ -> FStar_Syntax_Syntax.typ) -> unit) =
  fun env1  ->
    fun ty_map  ->
      let uu____16555 =
        let uu____16556 = FStar_ST.op_Bang env1.identifier_info  in
        FStar_TypeChecker_Common.id_info_promote uu____16556 ty_map  in
      FStar_ST.op_Colon_Equals env1.identifier_info uu____16555
  
let (modules : env -> FStar_Syntax_Syntax.modul Prims.list) =
  fun env1  -> env1.modules 
let (current_module : env -> FStar_Ident.lident) =
  fun env1  -> env1.curmodule 
let (set_current_module : env -> FStar_Ident.lident -> env) =
  fun env1  ->
    fun lid  ->
      let uu___521_16620 = env1  in
      {
        solver = (uu___521_16620.solver);
        range = (uu___521_16620.range);
        curmodule = lid;
        gamma = (uu___521_16620.gamma);
        gamma_sig = (uu___521_16620.gamma_sig);
        gamma_cache = (uu___521_16620.gamma_cache);
        modules = (uu___521_16620.modules);
        expected_typ = (uu___521_16620.expected_typ);
        sigtab = (uu___521_16620.sigtab);
        attrtab = (uu___521_16620.attrtab);
        instantiate_imp = (uu___521_16620.instantiate_imp);
        effects = (uu___521_16620.effects);
        generalize = (uu___521_16620.generalize);
        letrecs = (uu___521_16620.letrecs);
        top_level = (uu___521_16620.top_level);
        check_uvars = (uu___521_16620.check_uvars);
        use_eq = (uu___521_16620.use_eq);
        use_eq_strict = (uu___521_16620.use_eq_strict);
        is_iface = (uu___521_16620.is_iface);
        admit = (uu___521_16620.admit);
        lax = (uu___521_16620.lax);
        lax_universes = (uu___521_16620.lax_universes);
        phase1 = (uu___521_16620.phase1);
        failhard = (uu___521_16620.failhard);
        nosynth = (uu___521_16620.nosynth);
        uvar_subtyping = (uu___521_16620.uvar_subtyping);
        tc_term = (uu___521_16620.tc_term);
        type_of = (uu___521_16620.type_of);
        universe_of = (uu___521_16620.universe_of);
        check_type_of = (uu___521_16620.check_type_of);
        use_bv_sorts = (uu___521_16620.use_bv_sorts);
        qtbl_name_and_index = (uu___521_16620.qtbl_name_and_index);
        normalized_eff_names = (uu___521_16620.normalized_eff_names);
        fv_delta_depths = (uu___521_16620.fv_delta_depths);
        proof_ns = (uu___521_16620.proof_ns);
        synth_hook = (uu___521_16620.synth_hook);
        try_solve_implicits_hook = (uu___521_16620.try_solve_implicits_hook);
        splice = (uu___521_16620.splice);
        mpreprocess = (uu___521_16620.mpreprocess);
        postprocess = (uu___521_16620.postprocess);
        identifier_info = (uu___521_16620.identifier_info);
        tc_hooks = (uu___521_16620.tc_hooks);
        dsenv = (uu___521_16620.dsenv);
        nbe = (uu___521_16620.nbe);
        strict_args_tab = (uu___521_16620.strict_args_tab);
        erasable_types_tab = (uu___521_16620.erasable_types_tab)
      }
  
let (has_interface : env -> FStar_Ident.lident -> Prims.bool) =
  fun env1  ->
    fun l  ->
      FStar_All.pipe_right env1.modules
        (FStar_Util.for_some
           (fun m  ->
              m.FStar_Syntax_Syntax.is_interface &&
                (FStar_Ident.lid_equals m.FStar_Syntax_Syntax.name l)))
  
let (find_in_sigtab :
  env ->
    FStar_Ident.lident ->
      FStar_Syntax_Syntax.sigelt FStar_Pervasives_Native.option)
  =
  fun env1  ->
    fun lid  ->
      let uu____16651 = FStar_Ident.string_of_lid lid  in
      FStar_Util.smap_try_find (sigtab env1) uu____16651
  
let (name_not_found :
  FStar_Ident.lid -> (FStar_Errors.raw_error * Prims.string)) =
  fun l  ->
    let uu____16664 =
      let uu____16666 = FStar_Ident.string_of_lid l  in
      FStar_Util.format1 "Name \"%s\" not found" uu____16666  in
    (FStar_Errors.Fatal_NameNotFound, uu____16664)
  
let (variable_not_found :
  FStar_Syntax_Syntax.bv -> (FStar_Errors.raw_error * Prims.string)) =
  fun v  ->
    let uu____16681 =
      let uu____16683 = FStar_Syntax_Print.bv_to_string v  in
      FStar_Util.format1 "Variable \"%s\" not found" uu____16683  in
    (FStar_Errors.Fatal_VariableNotFound, uu____16681)
  
let (new_u_univ : unit -> FStar_Syntax_Syntax.universe) =
  fun uu____16692  ->
    let uu____16693 =
      FStar_Syntax_Unionfind.univ_fresh FStar_Range.dummyRange  in
    FStar_Syntax_Syntax.U_unif uu____16693
  
let (mk_univ_subst :
  FStar_Syntax_Syntax.univ_name Prims.list ->
    FStar_Syntax_Syntax.universes -> FStar_Syntax_Syntax.subst_elt Prims.list)
  =
  fun formals  ->
    fun us  ->
      let n = (FStar_List.length formals) - Prims.int_one  in
      FStar_All.pipe_right us
        (FStar_List.mapi
           (fun i  -> fun u  -> FStar_Syntax_Syntax.UN ((n - i), u)))
  
let (inst_tscheme_with :
  FStar_Syntax_Syntax.tscheme ->
    FStar_Syntax_Syntax.universes ->
      (FStar_Syntax_Syntax.universes * FStar_Syntax_Syntax.term))
  =
  fun ts  ->
    fun us  ->
      match (ts, us) with
      | (([],t),[]) -> ([], t)
      | ((formals,t),uu____16795) ->
          let vs = mk_univ_subst formals us  in
          let uu____16819 = FStar_Syntax_Subst.subst vs t  in
          (us, uu____16819)
  
let (inst_tscheme :
  FStar_Syntax_Syntax.tscheme ->
    (FStar_Syntax_Syntax.universes * FStar_Syntax_Syntax.term))
  =
  fun uu___1_16836  ->
    match uu___1_16836 with
    | ([],t) -> ([], t)
    | (us,t) ->
        let us' =
          FStar_All.pipe_right us
            (FStar_List.map (fun uu____16862  -> new_u_univ ()))
           in
        inst_tscheme_with (us, t) us'
  
let (inst_tscheme_with_range :
  FStar_Range.range ->
    FStar_Syntax_Syntax.tscheme ->
      (FStar_Syntax_Syntax.universes * FStar_Syntax_Syntax.term))
  =
  fun r  ->
    fun t  ->
      let uu____16882 = inst_tscheme t  in
      match uu____16882 with
      | (us,t1) ->
          let uu____16893 = FStar_Syntax_Subst.set_use_range r t1  in
          (us, uu____16893)
  
let (check_effect_is_not_a_template :
  FStar_Syntax_Syntax.eff_decl -> FStar_Range.range -> unit) =
  fun ed  ->
    fun rng  ->
      if
        ((FStar_List.length ed.FStar_Syntax_Syntax.univs) <> Prims.int_zero)
          ||
          ((FStar_List.length ed.FStar_Syntax_Syntax.binders) <>
             Prims.int_zero)
      then
        let msg =
          let uu____16918 =
            FStar_Syntax_Print.lid_to_string ed.FStar_Syntax_Syntax.mname  in
          let uu____16920 =
            FStar_Syntax_Print.binders_to_string ", "
              ed.FStar_Syntax_Syntax.binders
             in
          FStar_Util.format2
            "Effect template %s should be applied to arguments for its binders (%s) before it can be used at an effect position"
            uu____16918 uu____16920
           in
        FStar_Errors.raise_error
          (FStar_Errors.Fatal_NotEnoughArgumentsForEffect, msg) rng
      else ()
  
let (inst_effect_fun_with :
  FStar_Syntax_Syntax.universes ->
    env ->
      FStar_Syntax_Syntax.eff_decl ->
        FStar_Syntax_Syntax.tscheme -> FStar_Syntax_Syntax.term)
  =
  fun insts  ->
    fun env1  ->
      fun ed  ->
        fun uu____16947  ->
          match uu____16947 with
          | (us,t) ->
              (check_effect_is_not_a_template ed env1.range;
               if (FStar_List.length insts) <> (FStar_List.length us)
               then
                 (let uu____16961 =
                    let uu____16963 =
                      FStar_All.pipe_left FStar_Util.string_of_int
                        (FStar_List.length us)
                       in
                    let uu____16967 =
                      FStar_All.pipe_left FStar_Util.string_of_int
                        (FStar_List.length insts)
                       in
                    let uu____16971 =
                      FStar_Syntax_Print.lid_to_string
                        ed.FStar_Syntax_Syntax.mname
                       in
                    let uu____16973 = FStar_Syntax_Print.term_to_string t  in
                    FStar_Util.format4
                      "Expected %s instantiations; got %s; failed universe instantiation in effect %s\n\t%s\n"
                      uu____16963 uu____16967 uu____16971 uu____16973
                     in
                  failwith uu____16961)
               else ();
               (let uu____16978 = inst_tscheme_with (us, t) insts  in
                FStar_Pervasives_Native.snd uu____16978))
  
type tri =
  | Yes 
  | No 
  | Maybe 
let (uu___is_Yes : tri -> Prims.bool) =
  fun projectee  ->
    match projectee with | Yes  -> true | uu____16996 -> false
  
let (uu___is_No : tri -> Prims.bool) =
  fun projectee  -> match projectee with | No  -> true | uu____17007 -> false 
let (uu___is_Maybe : tri -> Prims.bool) =
  fun projectee  ->
    match projectee with | Maybe  -> true | uu____17018 -> false
  
let (in_cur_mod : env -> FStar_Ident.lident -> tri) =
  fun env1  ->
    fun l  ->
      let cur = current_module env1  in
      let uu____17032 =
        let uu____17034 = FStar_Ident.nsstr l  in
        let uu____17036 = FStar_Ident.string_of_lid cur  in
        uu____17034 = uu____17036  in
      if uu____17032
      then Yes
      else
        (let uu____17042 =
           let uu____17044 = FStar_Ident.nsstr l  in
           let uu____17046 = FStar_Ident.string_of_lid cur  in
           FStar_Util.starts_with uu____17044 uu____17046  in
         if uu____17042
         then
           let lns =
             let uu____17052 = FStar_Ident.ns_of_lid l  in
             let uu____17055 =
               let uu____17058 = FStar_Ident.ident_of_lid l  in [uu____17058]
                in
             FStar_List.append uu____17052 uu____17055  in
           let cur1 =
             let uu____17062 = FStar_Ident.ns_of_lid cur  in
             let uu____17065 =
               let uu____17068 = FStar_Ident.ident_of_lid cur  in
               [uu____17068]  in
             FStar_List.append uu____17062 uu____17065  in
           let rec aux c l1 =
             match (c, l1) with
             | ([],uu____17092) -> Maybe
             | (uu____17099,[]) -> No
             | (hd::tl,hd'::tl') when
<<<<<<< HEAD
                 let uu____17118 = FStar_Ident.text_of_id hd  in
                 let uu____17120 = FStar_Ident.text_of_id hd'  in
                 uu____17118 = uu____17120 -> aux tl tl'
             | uu____17123 -> No  in
=======
                 let uu____16969 = FStar_Ident.string_of_id hd  in
                 let uu____16971 = FStar_Ident.string_of_id hd'  in
                 uu____16969 = uu____16971 -> aux tl tl'
             | uu____16974 -> No  in
>>>>>>> 56fe24cd
           aux cur1 lns
         else No)
  
type qninfo =
  (((FStar_Syntax_Syntax.universes * FStar_Syntax_Syntax.typ),(FStar_Syntax_Syntax.sigelt
                                                                *
                                                                FStar_Syntax_Syntax.universes
                                                                FStar_Pervasives_Native.option))
    FStar_Util.either * FStar_Range.range) FStar_Pervasives_Native.option
let (lookup_qname : env -> FStar_Ident.lident -> qninfo) =
  fun env1  ->
    fun lid  ->
      let cur_mod = in_cur_mod env1 lid  in
      let cache t =
        (let uu____17175 = FStar_Ident.string_of_lid lid  in
         FStar_Util.smap_add (gamma_cache env1) uu____17175 t);
        FStar_Pervasives_Native.Some t  in
      let found =
        if cur_mod <> No
        then
          let uu____17219 =
            let uu____17222 = FStar_Ident.string_of_lid lid  in
            FStar_Util.smap_try_find (gamma_cache env1) uu____17222  in
          match uu____17219 with
          | FStar_Pervasives_Native.None  ->
              let uu____17244 =
                FStar_Util.find_map env1.gamma
                  (fun uu___2_17288  ->
                     match uu___2_17288 with
                     | FStar_Syntax_Syntax.Binding_lid (l,t) ->
                         let uu____17327 = FStar_Ident.lid_equals lid l  in
                         if uu____17327
                         then
                           let uu____17350 =
                             let uu____17369 =
                               let uu____17384 = inst_tscheme t  in
                               FStar_Util.Inl uu____17384  in
                             let uu____17399 = FStar_Ident.range_of_lid l  in
                             (uu____17369, uu____17399)  in
                           FStar_Pervasives_Native.Some uu____17350
                         else FStar_Pervasives_Native.None
                     | uu____17452 -> FStar_Pervasives_Native.None)
                 in
              FStar_Util.catch_opt uu____17244
                (fun uu____17490  ->
                   FStar_Util.find_map env1.gamma_sig
                     (fun uu___3_17500  ->
                        match uu___3_17500 with
                        | (uu____17503,{
                                         FStar_Syntax_Syntax.sigel =
                                           FStar_Syntax_Syntax.Sig_bundle
                                           (ses,uu____17505);
                                         FStar_Syntax_Syntax.sigrng =
                                           uu____17506;
                                         FStar_Syntax_Syntax.sigquals =
                                           uu____17507;
                                         FStar_Syntax_Syntax.sigmeta =
                                           uu____17508;
                                         FStar_Syntax_Syntax.sigattrs =
                                           uu____17509;
                                         FStar_Syntax_Syntax.sigopts =
                                           uu____17510;_})
                            ->
                            FStar_Util.find_map ses
                              (fun se  ->
                                 let uu____17532 =
                                   FStar_All.pipe_right
                                     (FStar_Syntax_Util.lids_of_sigelt se)
                                     (FStar_Util.for_some
                                        (FStar_Ident.lid_equals lid))
                                    in
                                 if uu____17532
                                 then
                                   cache
                                     ((FStar_Util.Inr
                                         (se, FStar_Pervasives_Native.None)),
                                       (FStar_Syntax_Util.range_of_sigelt se))
                                 else FStar_Pervasives_Native.None)
                        | (lids,s) ->
                            let maybe_cache t =
                              match s.FStar_Syntax_Syntax.sigel with
                              | FStar_Syntax_Syntax.Sig_declare_typ
                                  uu____17584 ->
                                  FStar_Pervasives_Native.Some t
                              | uu____17591 -> cache t  in
                            let uu____17592 =
                              FStar_List.tryFind (FStar_Ident.lid_equals lid)
                                lids
                               in
                            (match uu____17592 with
                             | FStar_Pervasives_Native.None  ->
                                 FStar_Pervasives_Native.None
                             | FStar_Pervasives_Native.Some l ->
                                 let uu____17598 =
                                   let uu____17599 =
                                     FStar_Ident.range_of_lid l  in
                                   ((FStar_Util.Inr
                                       (s, FStar_Pervasives_Native.None)),
                                     uu____17599)
                                    in
                                 maybe_cache uu____17598)))
          | se -> se
        else FStar_Pervasives_Native.None  in
      if FStar_Util.is_some found
      then found
      else
        (let uu____17670 = find_in_sigtab env1 lid  in
         match uu____17670 with
         | FStar_Pervasives_Native.Some se ->
             FStar_Pervasives_Native.Some
               ((FStar_Util.Inr (se, FStar_Pervasives_Native.None)),
                 (FStar_Syntax_Util.range_of_sigelt se))
         | FStar_Pervasives_Native.None  -> FStar_Pervasives_Native.None)
  
let (lookup_sigelt :
  env ->
    FStar_Ident.lident ->
      FStar_Syntax_Syntax.sigelt FStar_Pervasives_Native.option)
  =
  fun env1  ->
    fun lid  ->
      let uu____17751 = lookup_qname env1 lid  in
      match uu____17751 with
      | FStar_Pervasives_Native.None  -> FStar_Pervasives_Native.None
      | FStar_Pervasives_Native.Some (FStar_Util.Inl uu____17772,rng) ->
          FStar_Pervasives_Native.None
      | FStar_Pervasives_Native.Some (FStar_Util.Inr (se,us),rng) ->
          FStar_Pervasives_Native.Some se
  
let (lookup_attr :
  env -> Prims.string -> FStar_Syntax_Syntax.sigelt Prims.list) =
  fun env1  ->
    fun attr  ->
      let uu____17886 = FStar_Util.smap_try_find (attrtab env1) attr  in
      match uu____17886 with
      | FStar_Pervasives_Native.Some ses -> ses
      | FStar_Pervasives_Native.None  -> []
  
let (add_se_to_attrtab : env -> FStar_Syntax_Syntax.sigelt -> unit) =
  fun env1  ->
    fun se  ->
      let add_one env2 se1 attr =
        let uu____17931 =
          let uu____17934 = lookup_attr env2 attr  in se1 :: uu____17934  in
        FStar_Util.smap_add (attrtab env2) attr uu____17931  in
      FStar_List.iter
        (fun attr  ->
           let uu____17944 =
             let uu____17945 = FStar_Syntax_Subst.compress attr  in
             uu____17945.FStar_Syntax_Syntax.n  in
           match uu____17944 with
           | FStar_Syntax_Syntax.Tm_fvar fv ->
               let uu____17949 =
                 let uu____17951 = FStar_Syntax_Syntax.lid_of_fv fv  in
                 FStar_Ident.string_of_lid uu____17951  in
               add_one env1 se uu____17949
           | uu____17952 -> ()) se.FStar_Syntax_Syntax.sigattrs
  
let rec (add_sigelt : env -> FStar_Syntax_Syntax.sigelt -> unit) =
  fun env1  ->
    fun se  ->
      match se.FStar_Syntax_Syntax.sigel with
      | FStar_Syntax_Syntax.Sig_bundle (ses,uu____17975) ->
          add_sigelts env1 ses
      | uu____17984 ->
          let lids = FStar_Syntax_Util.lids_of_sigelt se  in
          (FStar_List.iter
             (fun l  ->
                let uu____17992 = FStar_Ident.string_of_lid l  in
                FStar_Util.smap_add (sigtab env1) uu____17992 se) lids;
           add_se_to_attrtab env1 se)

and (add_sigelts : env -> FStar_Syntax_Syntax.sigelt Prims.list -> unit) =
  fun env1  ->
    fun ses  -> FStar_All.pipe_right ses (FStar_List.iter (add_sigelt env1))

let (try_lookup_bv :
  env ->
    FStar_Syntax_Syntax.bv ->
      (FStar_Syntax_Syntax.typ * FStar_Range.range)
        FStar_Pervasives_Native.option)
  =
  fun env1  ->
    fun bv  ->
      FStar_Util.find_map env1.gamma
        (fun uu___4_18026  ->
           match uu___4_18026 with
           | FStar_Syntax_Syntax.Binding_var id when
               FStar_Syntax_Syntax.bv_eq id bv ->
               let uu____18036 =
                 let uu____18043 =
                   FStar_Ident.range_of_id id.FStar_Syntax_Syntax.ppname  in
                 ((id.FStar_Syntax_Syntax.sort), uu____18043)  in
               FStar_Pervasives_Native.Some uu____18036
           | uu____18052 -> FStar_Pervasives_Native.None)
  
let (lookup_type_of_let :
  FStar_Syntax_Syntax.universes FStar_Pervasives_Native.option ->
    FStar_Syntax_Syntax.sigelt ->
      FStar_Ident.lident ->
        ((FStar_Syntax_Syntax.universes * FStar_Syntax_Syntax.term) *
          FStar_Range.range) FStar_Pervasives_Native.option)
  =
  fun us_opt  ->
    fun se  ->
      fun lid  ->
        let inst_tscheme1 ts =
          match us_opt with
          | FStar_Pervasives_Native.None  -> inst_tscheme ts
          | FStar_Pervasives_Native.Some us -> inst_tscheme_with ts us  in
        match se.FStar_Syntax_Syntax.sigel with
        | FStar_Syntax_Syntax.Sig_let ((uu____18114,lb::[]),uu____18116) ->
            let uu____18125 =
              let uu____18134 =
                inst_tscheme1
                  ((lb.FStar_Syntax_Syntax.lbunivs),
                    (lb.FStar_Syntax_Syntax.lbtyp))
                 in
              let uu____18143 =
                FStar_Syntax_Syntax.range_of_lbname
                  lb.FStar_Syntax_Syntax.lbname
                 in
              (uu____18134, uu____18143)  in
            FStar_Pervasives_Native.Some uu____18125
        | FStar_Syntax_Syntax.Sig_let ((uu____18156,lbs),uu____18158) ->
            FStar_Util.find_map lbs
              (fun lb  ->
                 match lb.FStar_Syntax_Syntax.lbname with
                 | FStar_Util.Inl uu____18190 -> failwith "impossible"
                 | FStar_Util.Inr fv ->
                     let uu____18203 = FStar_Syntax_Syntax.fv_eq_lid fv lid
                        in
                     if uu____18203
                     then
                       let uu____18216 =
                         let uu____18225 =
                           inst_tscheme1
                             ((lb.FStar_Syntax_Syntax.lbunivs),
                               (lb.FStar_Syntax_Syntax.lbtyp))
                            in
                         let uu____18234 = FStar_Syntax_Syntax.range_of_fv fv
                            in
                         (uu____18225, uu____18234)  in
                       FStar_Pervasives_Native.Some uu____18216
                     else FStar_Pervasives_Native.None)
        | uu____18257 -> FStar_Pervasives_Native.None
  
let (effect_signature :
  FStar_Syntax_Syntax.universes FStar_Pervasives_Native.option ->
    FStar_Syntax_Syntax.sigelt ->
      FStar_Range.range ->
        ((FStar_Syntax_Syntax.universes * FStar_Syntax_Syntax.typ) *
          FStar_Range.range) FStar_Pervasives_Native.option)
  =
  fun us_opt  ->
    fun se  ->
      fun rng  ->
        let inst_ts us_opt1 ts =
          match us_opt1 with
          | FStar_Pervasives_Native.None  -> inst_tscheme ts
          | FStar_Pervasives_Native.Some us -> inst_tscheme_with ts us  in
        match se.FStar_Syntax_Syntax.sigel with
        | FStar_Syntax_Syntax.Sig_new_effect ne ->
            (check_effect_is_not_a_template ne rng;
             (match us_opt with
              | FStar_Pervasives_Native.None  -> ()
              | FStar_Pervasives_Native.Some us ->
                  if
                    (FStar_List.length us) <>
                      (FStar_List.length
                         (FStar_Pervasives_Native.fst
                            ne.FStar_Syntax_Syntax.signature))
                  then
                    let uu____18349 =
                      let uu____18351 =
                        let uu____18353 =
                          FStar_Ident.string_of_lid
                            ne.FStar_Syntax_Syntax.mname
                           in
                        let uu____18355 =
                          let uu____18357 =
                            let uu____18359 =
                              FStar_Util.string_of_int
                                (FStar_List.length
                                   (FStar_Pervasives_Native.fst
                                      ne.FStar_Syntax_Syntax.signature))
                               in
                            let uu____18365 =
                              let uu____18367 =
                                FStar_Util.string_of_int
                                  (FStar_List.length us)
                                 in
                              Prims.op_Hat ", got " uu____18367  in
                            Prims.op_Hat uu____18359 uu____18365  in
                          Prims.op_Hat ", expected " uu____18357  in
                        Prims.op_Hat uu____18353 uu____18355  in
                      Prims.op_Hat
                        "effect_signature: incorrect number of universes for the signature of "
                        uu____18351
                       in
                    failwith uu____18349
                  else ());
             (let uu____18374 =
                let uu____18383 =
                  inst_ts us_opt ne.FStar_Syntax_Syntax.signature  in
                (uu____18383, (se.FStar_Syntax_Syntax.sigrng))  in
              FStar_Pervasives_Native.Some uu____18374))
        | FStar_Syntax_Syntax.Sig_effect_abbrev
            (lid,us,binders,uu____18403,uu____18404) ->
            let uu____18409 =
              let uu____18418 =
                let uu____18423 =
                  let uu____18424 =
                    let uu____18427 =
                      FStar_Syntax_Syntax.mk_Total FStar_Syntax_Syntax.teff
                       in
                    FStar_Syntax_Util.arrow binders uu____18427  in
                  (us, uu____18424)  in
                inst_ts us_opt uu____18423  in
              (uu____18418, (se.FStar_Syntax_Syntax.sigrng))  in
            FStar_Pervasives_Native.Some uu____18409
        | uu____18446 -> FStar_Pervasives_Native.None
  
let (try_lookup_lid_aux :
  FStar_Syntax_Syntax.universes FStar_Pervasives_Native.option ->
    env ->
      FStar_Ident.lident ->
        ((FStar_Syntax_Syntax.universes * FStar_Syntax_Syntax.term'
          FStar_Syntax_Syntax.syntax) * FStar_Range.range)
          FStar_Pervasives_Native.option)
  =
  fun us_opt  ->
    fun env1  ->
      fun lid  ->
        let inst_tscheme1 ts =
          match us_opt with
          | FStar_Pervasives_Native.None  -> inst_tscheme ts
          | FStar_Pervasives_Native.Some us -> inst_tscheme_with ts us  in
        let mapper uu____18535 =
          match uu____18535 with
          | (lr,rng) ->
              (match lr with
               | FStar_Util.Inl t -> FStar_Pervasives_Native.Some (t, rng)
               | FStar_Util.Inr
                   ({
                      FStar_Syntax_Syntax.sigel =
                        FStar_Syntax_Syntax.Sig_datacon
                        (uu____18631,uvs,t,uu____18634,uu____18635,uu____18636);
                      FStar_Syntax_Syntax.sigrng = uu____18637;
                      FStar_Syntax_Syntax.sigquals = uu____18638;
                      FStar_Syntax_Syntax.sigmeta = uu____18639;
                      FStar_Syntax_Syntax.sigattrs = uu____18640;
                      FStar_Syntax_Syntax.sigopts = uu____18641;_},FStar_Pervasives_Native.None
                    )
                   ->
                   let uu____18666 =
                     let uu____18675 = inst_tscheme1 (uvs, t)  in
                     (uu____18675, rng)  in
                   FStar_Pervasives_Native.Some uu____18666
               | FStar_Util.Inr
                   ({
                      FStar_Syntax_Syntax.sigel =
                        FStar_Syntax_Syntax.Sig_declare_typ (l,uvs,t);
                      FStar_Syntax_Syntax.sigrng = uu____18699;
                      FStar_Syntax_Syntax.sigquals = qs;
                      FStar_Syntax_Syntax.sigmeta = uu____18701;
                      FStar_Syntax_Syntax.sigattrs = uu____18702;
                      FStar_Syntax_Syntax.sigopts = uu____18703;_},FStar_Pervasives_Native.None
                    )
                   ->
                   let uu____18722 =
                     let uu____18724 = in_cur_mod env1 l  in
                     uu____18724 = Yes  in
                   if uu____18722
                   then
                     let uu____18736 =
                       (FStar_All.pipe_right qs
                          (FStar_List.contains FStar_Syntax_Syntax.Assumption))
                         || env1.is_iface
                        in
                     (if uu____18736
                      then
                        let uu____18752 =
                          let uu____18761 = inst_tscheme1 (uvs, t)  in
                          (uu____18761, rng)  in
                        FStar_Pervasives_Native.Some uu____18752
                      else FStar_Pervasives_Native.None)
                   else
                     (let uu____18794 =
                        let uu____18803 = inst_tscheme1 (uvs, t)  in
                        (uu____18803, rng)  in
                      FStar_Pervasives_Native.Some uu____18794)
               | FStar_Util.Inr
                   ({
                      FStar_Syntax_Syntax.sigel =
                        FStar_Syntax_Syntax.Sig_inductive_typ
                        (lid1,uvs,tps,k,uu____18828,uu____18829);
                      FStar_Syntax_Syntax.sigrng = uu____18830;
                      FStar_Syntax_Syntax.sigquals = uu____18831;
                      FStar_Syntax_Syntax.sigmeta = uu____18832;
                      FStar_Syntax_Syntax.sigattrs = uu____18833;
                      FStar_Syntax_Syntax.sigopts = uu____18834;_},FStar_Pervasives_Native.None
                    )
                   ->
                   (match tps with
                    | [] ->
                        let uu____18877 =
                          let uu____18886 = inst_tscheme1 (uvs, k)  in
                          (uu____18886, rng)  in
                        FStar_Pervasives_Native.Some uu____18877
                    | uu____18907 ->
                        let uu____18908 =
                          let uu____18917 =
                            let uu____18922 =
                              let uu____18923 =
                                let uu____18926 =
                                  FStar_Syntax_Syntax.mk_Total k  in
                                FStar_Syntax_Util.flat_arrow tps uu____18926
                                 in
                              (uvs, uu____18923)  in
                            inst_tscheme1 uu____18922  in
                          (uu____18917, rng)  in
                        FStar_Pervasives_Native.Some uu____18908)
               | FStar_Util.Inr
                   ({
                      FStar_Syntax_Syntax.sigel =
                        FStar_Syntax_Syntax.Sig_inductive_typ
                        (lid1,uvs,tps,k,uu____18949,uu____18950);
                      FStar_Syntax_Syntax.sigrng = uu____18951;
                      FStar_Syntax_Syntax.sigquals = uu____18952;
                      FStar_Syntax_Syntax.sigmeta = uu____18953;
                      FStar_Syntax_Syntax.sigattrs = uu____18954;
                      FStar_Syntax_Syntax.sigopts = uu____18955;_},FStar_Pervasives_Native.Some
                    us)
                   ->
                   (match tps with
                    | [] ->
                        let uu____18999 =
                          let uu____19008 = inst_tscheme_with (uvs, k) us  in
                          (uu____19008, rng)  in
                        FStar_Pervasives_Native.Some uu____18999
                    | uu____19029 ->
                        let uu____19030 =
                          let uu____19039 =
                            let uu____19044 =
                              let uu____19045 =
                                let uu____19048 =
                                  FStar_Syntax_Syntax.mk_Total k  in
                                FStar_Syntax_Util.flat_arrow tps uu____19048
                                 in
                              (uvs, uu____19045)  in
                            inst_tscheme_with uu____19044 us  in
                          (uu____19039, rng)  in
                        FStar_Pervasives_Native.Some uu____19030)
               | FStar_Util.Inr se ->
                   let uu____19084 =
                     match se with
                     | ({
                          FStar_Syntax_Syntax.sigel =
                            FStar_Syntax_Syntax.Sig_let uu____19105;
                          FStar_Syntax_Syntax.sigrng = uu____19106;
                          FStar_Syntax_Syntax.sigquals = uu____19107;
                          FStar_Syntax_Syntax.sigmeta = uu____19108;
                          FStar_Syntax_Syntax.sigattrs = uu____19109;
                          FStar_Syntax_Syntax.sigopts = uu____19110;_},FStar_Pervasives_Native.None
                        ) ->
                         lookup_type_of_let us_opt
                           (FStar_Pervasives_Native.fst se) lid
                     | uu____19127 ->
                         effect_signature us_opt
                           (FStar_Pervasives_Native.fst se) env1.range
                      in
                   FStar_All.pipe_right uu____19084
                     (FStar_Util.map_option
                        (fun uu____19175  ->
                           match uu____19175 with
                           | (us_t,rng1) -> (us_t, rng1))))
           in
        let uu____19206 =
          let uu____19217 = lookup_qname env1 lid  in
          FStar_Util.bind_opt uu____19217 mapper  in
        match uu____19206 with
        | FStar_Pervasives_Native.Some ((us,t),r) ->
            let uu____19291 =
              let uu____19302 =
                let uu____19309 =
                  let uu___858_19312 = t  in
                  let uu____19313 = FStar_Ident.range_of_lid lid  in
                  {
                    FStar_Syntax_Syntax.n =
                      (uu___858_19312.FStar_Syntax_Syntax.n);
                    FStar_Syntax_Syntax.pos = uu____19313;
                    FStar_Syntax_Syntax.vars =
                      (uu___858_19312.FStar_Syntax_Syntax.vars)
                  }  in
                (us, uu____19309)  in
              (uu____19302, r)  in
            FStar_Pervasives_Native.Some uu____19291
        | FStar_Pervasives_Native.None  -> FStar_Pervasives_Native.None
  
let (lid_exists : env -> FStar_Ident.lident -> Prims.bool) =
  fun env1  ->
    fun l  ->
      let uu____19362 = lookup_qname env1 l  in
      match uu____19362 with
      | FStar_Pervasives_Native.None  -> false
      | FStar_Pervasives_Native.Some uu____19383 -> true
  
let (lookup_bv :
  env ->
    FStar_Syntax_Syntax.bv -> (FStar_Syntax_Syntax.typ * FStar_Range.range))
  =
  fun env1  ->
    fun bv  ->
      let bvr = FStar_Syntax_Syntax.range_of_bv bv  in
      let uu____19437 = try_lookup_bv env1 bv  in
      match uu____19437 with
      | FStar_Pervasives_Native.None  ->
          let uu____19452 = variable_not_found bv  in
          FStar_Errors.raise_error uu____19452 bvr
      | FStar_Pervasives_Native.Some (t,r) ->
          let uu____19468 = FStar_Syntax_Subst.set_use_range bvr t  in
          let uu____19469 =
            let uu____19470 = FStar_Range.use_range bvr  in
            FStar_Range.set_use_range r uu____19470  in
          (uu____19468, uu____19469)
  
let (try_lookup_lid :
  env ->
    FStar_Ident.lident ->
      ((FStar_Syntax_Syntax.universes * FStar_Syntax_Syntax.typ) *
        FStar_Range.range) FStar_Pervasives_Native.option)
  =
  fun env1  ->
    fun l  ->
      let uu____19492 =
        try_lookup_lid_aux FStar_Pervasives_Native.None env1 l  in
      match uu____19492 with
      | FStar_Pervasives_Native.None  -> FStar_Pervasives_Native.None
      | FStar_Pervasives_Native.Some ((us,t),r) ->
          let use_range = FStar_Ident.range_of_lid l  in
          let r1 =
            let uu____19558 = FStar_Range.use_range use_range  in
            FStar_Range.set_use_range r uu____19558  in
          let uu____19559 =
            let uu____19568 =
              let uu____19573 = FStar_Syntax_Subst.set_use_range use_range t
                 in
              (us, uu____19573)  in
            (uu____19568, r1)  in
          FStar_Pervasives_Native.Some uu____19559
  
let (try_lookup_and_inst_lid :
  env ->
    FStar_Syntax_Syntax.universes ->
      FStar_Ident.lident ->
        (FStar_Syntax_Syntax.typ * FStar_Range.range)
          FStar_Pervasives_Native.option)
  =
  fun env1  ->
    fun us  ->
      fun l  ->
        let uu____19608 =
          try_lookup_lid_aux (FStar_Pervasives_Native.Some us) env1 l  in
        match uu____19608 with
        | FStar_Pervasives_Native.None  -> FStar_Pervasives_Native.None
        | FStar_Pervasives_Native.Some ((uu____19641,t),r) ->
            let use_range = FStar_Ident.range_of_lid l  in
            let r1 =
              let uu____19666 = FStar_Range.use_range use_range  in
              FStar_Range.set_use_range r uu____19666  in
            let uu____19667 =
              let uu____19672 = FStar_Syntax_Subst.set_use_range use_range t
                 in
              (uu____19672, r1)  in
            FStar_Pervasives_Native.Some uu____19667
  
let (lookup_lid :
  env ->
    FStar_Ident.lident ->
      ((FStar_Syntax_Syntax.universes * FStar_Syntax_Syntax.typ) *
        FStar_Range.range))
  =
  fun env1  ->
    fun l  ->
      let uu____19696 = try_lookup_lid env1 l  in
      match uu____19696 with
      | FStar_Pervasives_Native.None  ->
          let uu____19723 = name_not_found l  in
          let uu____19729 = FStar_Ident.range_of_lid l  in
          FStar_Errors.raise_error uu____19723 uu____19729
      | FStar_Pervasives_Native.Some v -> v
  
let (lookup_univ : env -> FStar_Syntax_Syntax.univ_name -> Prims.bool) =
  fun env1  ->
    fun x  ->
      FStar_All.pipe_right
        (FStar_List.find
           (fun uu___5_19774  ->
              match uu___5_19774 with
              | FStar_Syntax_Syntax.Binding_univ y ->
<<<<<<< HEAD
                  let uu____19777 = FStar_Ident.text_of_id x  in
                  let uu____19779 = FStar_Ident.text_of_id y  in
                  uu____19777 = uu____19779
              | uu____19782 -> false) env1.gamma) FStar_Option.isSome
=======
                  let uu____19628 = FStar_Ident.string_of_id x  in
                  let uu____19630 = FStar_Ident.string_of_id y  in
                  uu____19628 = uu____19630
              | uu____19633 -> false) env1.gamma) FStar_Option.isSome
>>>>>>> 56fe24cd
  
let (try_lookup_val_decl :
  env ->
    FStar_Ident.lident ->
      (FStar_Syntax_Syntax.tscheme * FStar_Syntax_Syntax.qualifier
        Prims.list) FStar_Pervasives_Native.option)
  =
  fun env1  ->
    fun lid  ->
      let uu____19803 = lookup_qname env1 lid  in
      match uu____19803 with
      | FStar_Pervasives_Native.Some
          (FStar_Util.Inr
           ({
              FStar_Syntax_Syntax.sigel = FStar_Syntax_Syntax.Sig_declare_typ
                (uu____19812,uvs,t);
              FStar_Syntax_Syntax.sigrng = uu____19815;
              FStar_Syntax_Syntax.sigquals = q;
              FStar_Syntax_Syntax.sigmeta = uu____19817;
              FStar_Syntax_Syntax.sigattrs = uu____19818;
              FStar_Syntax_Syntax.sigopts = uu____19819;_},FStar_Pervasives_Native.None
            ),uu____19820)
          ->
          let uu____19871 =
            let uu____19878 =
              let uu____19879 =
                let uu____19882 = FStar_Ident.range_of_lid lid  in
                FStar_Syntax_Subst.set_use_range uu____19882 t  in
              (uvs, uu____19879)  in
            (uu____19878, q)  in
          FStar_Pervasives_Native.Some uu____19871
      | uu____19895 -> FStar_Pervasives_Native.None
  
let (lookup_val_decl :
  env ->
    FStar_Ident.lident ->
      (FStar_Syntax_Syntax.universes * FStar_Syntax_Syntax.typ))
  =
  fun env1  ->
    fun lid  ->
      let uu____19917 = lookup_qname env1 lid  in
      match uu____19917 with
      | FStar_Pervasives_Native.Some
          (FStar_Util.Inr
           ({
              FStar_Syntax_Syntax.sigel = FStar_Syntax_Syntax.Sig_declare_typ
                (uu____19922,uvs,t);
              FStar_Syntax_Syntax.sigrng = uu____19925;
              FStar_Syntax_Syntax.sigquals = uu____19926;
              FStar_Syntax_Syntax.sigmeta = uu____19927;
              FStar_Syntax_Syntax.sigattrs = uu____19928;
              FStar_Syntax_Syntax.sigopts = uu____19929;_},FStar_Pervasives_Native.None
            ),uu____19930)
          ->
          let uu____19981 = FStar_Ident.range_of_lid lid  in
          inst_tscheme_with_range uu____19981 (uvs, t)
      | uu____19986 ->
          let uu____19987 = name_not_found lid  in
          let uu____19993 = FStar_Ident.range_of_lid lid  in
          FStar_Errors.raise_error uu____19987 uu____19993
  
let (lookup_datacon :
  env ->
    FStar_Ident.lident ->
      (FStar_Syntax_Syntax.universes * FStar_Syntax_Syntax.typ))
  =
  fun env1  ->
    fun lid  ->
      let uu____20013 = lookup_qname env1 lid  in
      match uu____20013 with
      | FStar_Pervasives_Native.Some
          (FStar_Util.Inr
           ({
              FStar_Syntax_Syntax.sigel = FStar_Syntax_Syntax.Sig_datacon
                (uu____20018,uvs,t,uu____20021,uu____20022,uu____20023);
              FStar_Syntax_Syntax.sigrng = uu____20024;
              FStar_Syntax_Syntax.sigquals = uu____20025;
              FStar_Syntax_Syntax.sigmeta = uu____20026;
              FStar_Syntax_Syntax.sigattrs = uu____20027;
              FStar_Syntax_Syntax.sigopts = uu____20028;_},FStar_Pervasives_Native.None
            ),uu____20029)
          ->
          let uu____20086 = FStar_Ident.range_of_lid lid  in
          inst_tscheme_with_range uu____20086 (uvs, t)
      | uu____20091 ->
          let uu____20092 = name_not_found lid  in
          let uu____20098 = FStar_Ident.range_of_lid lid  in
          FStar_Errors.raise_error uu____20092 uu____20098
  
let (datacons_of_typ :
  env -> FStar_Ident.lident -> (Prims.bool * FStar_Ident.lident Prims.list))
  =
  fun env1  ->
    fun lid  ->
      let uu____20121 = lookup_qname env1 lid  in
      match uu____20121 with
      | FStar_Pervasives_Native.Some
          (FStar_Util.Inr
           ({
              FStar_Syntax_Syntax.sigel =
                FStar_Syntax_Syntax.Sig_inductive_typ
                (uu____20129,uu____20130,uu____20131,uu____20132,uu____20133,dcs);
              FStar_Syntax_Syntax.sigrng = uu____20135;
              FStar_Syntax_Syntax.sigquals = uu____20136;
              FStar_Syntax_Syntax.sigmeta = uu____20137;
              FStar_Syntax_Syntax.sigattrs = uu____20138;
              FStar_Syntax_Syntax.sigopts = uu____20139;_},uu____20140),uu____20141)
          -> (true, dcs)
      | uu____20206 -> (false, [])
  
let (typ_of_datacon : env -> FStar_Ident.lident -> FStar_Ident.lident) =
  fun env1  ->
    fun lid  ->
      let uu____20222 = lookup_qname env1 lid  in
      match uu____20222 with
      | FStar_Pervasives_Native.Some
          (FStar_Util.Inr
           ({
              FStar_Syntax_Syntax.sigel = FStar_Syntax_Syntax.Sig_datacon
                (uu____20223,uu____20224,uu____20225,l,uu____20227,uu____20228);
              FStar_Syntax_Syntax.sigrng = uu____20229;
              FStar_Syntax_Syntax.sigquals = uu____20230;
              FStar_Syntax_Syntax.sigmeta = uu____20231;
              FStar_Syntax_Syntax.sigattrs = uu____20232;
              FStar_Syntax_Syntax.sigopts = uu____20233;_},uu____20234),uu____20235)
          -> l
      | uu____20294 ->
          let uu____20295 =
            let uu____20297 = FStar_Syntax_Print.lid_to_string lid  in
            FStar_Util.format1 "Not a datacon: %s" uu____20297  in
          failwith uu____20295
  
let (lookup_definition_qninfo_aux :
  Prims.bool ->
    delta_level Prims.list ->
      FStar_Ident.lident ->
        qninfo ->
          (FStar_Syntax_Syntax.univ_name Prims.list *
            FStar_Syntax_Syntax.term' FStar_Syntax_Syntax.syntax)
            FStar_Pervasives_Native.option)
  =
  fun rec_ok  ->
    fun delta_levels  ->
      fun lid  ->
        fun qninfo1  ->
          let visible quals =
            FStar_All.pipe_right delta_levels
              (FStar_Util.for_some
                 (fun dl  ->
                    FStar_All.pipe_right quals
                      (FStar_Util.for_some (visible_at dl))))
             in
          match qninfo1 with
          | FStar_Pervasives_Native.Some
              (FStar_Util.Inr (se,FStar_Pervasives_Native.None ),uu____20367)
              ->
              (match se.FStar_Syntax_Syntax.sigel with
               | FStar_Syntax_Syntax.Sig_let ((is_rec,lbs),uu____20424) when
                   (visible se.FStar_Syntax_Syntax.sigquals) &&
                     ((Prims.op_Negation is_rec) || rec_ok)
                   ->
                   FStar_Util.find_map lbs
                     (fun lb  ->
                        let fv =
                          FStar_Util.right lb.FStar_Syntax_Syntax.lbname  in
                        let uu____20448 =
                          FStar_Syntax_Syntax.fv_eq_lid fv lid  in
                        if uu____20448
                        then
                          FStar_Pervasives_Native.Some
                            ((lb.FStar_Syntax_Syntax.lbunivs),
                              (lb.FStar_Syntax_Syntax.lbdef))
                        else FStar_Pervasives_Native.None)
               | uu____20483 -> FStar_Pervasives_Native.None)
          | uu____20492 -> FStar_Pervasives_Native.None
  
let (lookup_definition_qninfo :
  delta_level Prims.list ->
    FStar_Ident.lident ->
      qninfo ->
        (FStar_Syntax_Syntax.univ_names * FStar_Syntax_Syntax.term)
          FStar_Pervasives_Native.option)
  =
  fun delta_levels  ->
    fun lid  ->
      fun qninfo1  ->
        lookup_definition_qninfo_aux true delta_levels lid qninfo1
  
let (lookup_definition :
  delta_level Prims.list ->
    env ->
      FStar_Ident.lident ->
        (FStar_Syntax_Syntax.univ_names * FStar_Syntax_Syntax.term)
          FStar_Pervasives_Native.option)
  =
  fun delta_levels  ->
    fun env1  ->
      fun lid  ->
        let uu____20554 = lookup_qname env1 lid  in
        FStar_All.pipe_left (lookup_definition_qninfo delta_levels lid)
          uu____20554
  
let (lookup_nonrec_definition :
  delta_level Prims.list ->
    env ->
      FStar_Ident.lident ->
        (FStar_Syntax_Syntax.univ_names * FStar_Syntax_Syntax.term)
          FStar_Pervasives_Native.option)
  =
  fun delta_levels  ->
    fun env1  ->
      fun lid  ->
        let uu____20587 = lookup_qname env1 lid  in
        FStar_All.pipe_left
          (lookup_definition_qninfo_aux false delta_levels lid) uu____20587
  
let (delta_depth_of_qninfo :
  FStar_Syntax_Syntax.fv ->
    qninfo -> FStar_Syntax_Syntax.delta_depth FStar_Pervasives_Native.option)
  =
  fun fv  ->
    fun qn  ->
      let lid = (fv.FStar_Syntax_Syntax.fv_name).FStar_Syntax_Syntax.v  in
      let uu____20611 =
        let uu____20613 = FStar_Ident.nsstr lid  in uu____20613 = "Prims"  in
      if uu____20611
      then FStar_Pervasives_Native.Some (fv.FStar_Syntax_Syntax.fv_delta)
      else
        (match qn with
         | FStar_Pervasives_Native.None  ->
             FStar_Pervasives_Native.Some
               (FStar_Syntax_Syntax.Delta_constant_at_level Prims.int_zero)
         | FStar_Pervasives_Native.Some
             (FStar_Util.Inl uu____20643,uu____20644) ->
             FStar_Pervasives_Native.Some
               (FStar_Syntax_Syntax.Delta_constant_at_level Prims.int_zero)
         | FStar_Pervasives_Native.Some
             (FStar_Util.Inr (se,uu____20693),uu____20694) ->
             (match se.FStar_Syntax_Syntax.sigel with
              | FStar_Syntax_Syntax.Sig_inductive_typ uu____20743 ->
                  FStar_Pervasives_Native.Some
                    (FStar_Syntax_Syntax.Delta_constant_at_level
                       Prims.int_zero)
              | FStar_Syntax_Syntax.Sig_bundle uu____20761 ->
                  FStar_Pervasives_Native.Some
                    (FStar_Syntax_Syntax.Delta_constant_at_level
                       Prims.int_zero)
              | FStar_Syntax_Syntax.Sig_datacon uu____20771 ->
                  FStar_Pervasives_Native.Some
                    (FStar_Syntax_Syntax.Delta_constant_at_level
                       Prims.int_zero)
              | FStar_Syntax_Syntax.Sig_declare_typ uu____20788 ->
                  let uu____20795 =
                    FStar_Syntax_DsEnv.delta_depth_of_declaration lid
                      se.FStar_Syntax_Syntax.sigquals
                     in
                  FStar_Pervasives_Native.Some uu____20795
              | FStar_Syntax_Syntax.Sig_let ((uu____20796,lbs),uu____20798)
                  ->
                  FStar_Util.find_map lbs
                    (fun lb  ->
                       let fv1 =
                         FStar_Util.right lb.FStar_Syntax_Syntax.lbname  in
                       let uu____20814 =
                         FStar_Syntax_Syntax.fv_eq_lid fv1 lid  in
                       if uu____20814
                       then
                         FStar_Pervasives_Native.Some
                           (fv1.FStar_Syntax_Syntax.fv_delta)
                       else FStar_Pervasives_Native.None)
              | FStar_Syntax_Syntax.Sig_fail uu____20821 ->
                  failwith "impossible: delta_depth_of_qninfo"
              | FStar_Syntax_Syntax.Sig_splice uu____20837 ->
                  failwith "impossible: delta_depth_of_qninfo"
              | FStar_Syntax_Syntax.Sig_assume uu____20847 ->
                  FStar_Pervasives_Native.None
              | FStar_Syntax_Syntax.Sig_new_effect uu____20854 ->
                  FStar_Pervasives_Native.None
              | FStar_Syntax_Syntax.Sig_sub_effect uu____20855 ->
                  FStar_Pervasives_Native.None
              | FStar_Syntax_Syntax.Sig_effect_abbrev uu____20856 ->
                  FStar_Pervasives_Native.None
              | FStar_Syntax_Syntax.Sig_pragma uu____20869 ->
                  FStar_Pervasives_Native.None
              | FStar_Syntax_Syntax.Sig_polymonadic_bind uu____20870 ->
                  FStar_Pervasives_Native.None))
  
let (delta_depth_of_fv :
  env -> FStar_Syntax_Syntax.fv -> FStar_Syntax_Syntax.delta_depth) =
  fun env1  ->
    fun fv  ->
      let lid = (fv.FStar_Syntax_Syntax.fv_name).FStar_Syntax_Syntax.v  in
      let uu____20893 =
        let uu____20895 = FStar_Ident.nsstr lid  in uu____20895 = "Prims"  in
      if uu____20893
      then fv.FStar_Syntax_Syntax.fv_delta
      else
        (let uu____20902 =
           let uu____20905 = FStar_Ident.string_of_lid lid  in
           FStar_All.pipe_right uu____20905
             (FStar_Util.smap_try_find env1.fv_delta_depths)
            in
         FStar_All.pipe_right uu____20902
           (fun d_opt  ->
              let uu____20917 = FStar_All.pipe_right d_opt FStar_Util.is_some
                 in
              if uu____20917
              then FStar_All.pipe_right d_opt FStar_Util.must
              else
                (let uu____20927 =
                   let uu____20930 =
                     lookup_qname env1
                       (fv.FStar_Syntax_Syntax.fv_name).FStar_Syntax_Syntax.v
                      in
                   delta_depth_of_qninfo fv uu____20930  in
                 match uu____20927 with
                 | FStar_Pervasives_Native.None  ->
                     let uu____20931 =
                       let uu____20933 = FStar_Syntax_Print.fv_to_string fv
                          in
                       FStar_Util.format1 "Delta depth not found for %s"
                         uu____20933
                        in
                     failwith uu____20931
                 | FStar_Pervasives_Native.Some d ->
                     ((let uu____20938 =
                         (d <> fv.FStar_Syntax_Syntax.fv_delta) &&
                           (FStar_Options.debug_any ())
                          in
                       if uu____20938
                       then
                         let uu____20941 = FStar_Syntax_Print.fv_to_string fv
                            in
                         let uu____20943 =
                           FStar_Syntax_Print.delta_depth_to_string
                             fv.FStar_Syntax_Syntax.fv_delta
                            in
                         let uu____20945 =
                           FStar_Syntax_Print.delta_depth_to_string d  in
                         FStar_Util.print3
                           "WARNING WARNING WARNING fv=%s, delta_depth=%s, env.delta_depth=%s\n"
                           uu____20941 uu____20943 uu____20945
                       else ());
                      (let uu____20951 = FStar_Ident.string_of_lid lid  in
                       FStar_Util.smap_add env1.fv_delta_depths uu____20951 d);
                      d))))
  
let (quals_of_qninfo :
  qninfo ->
    FStar_Syntax_Syntax.qualifier Prims.list FStar_Pervasives_Native.option)
  =
  fun qninfo1  ->
    match qninfo1 with
    | FStar_Pervasives_Native.Some
        (FStar_Util.Inr (se,uu____20972),uu____20973) ->
        FStar_Pervasives_Native.Some (se.FStar_Syntax_Syntax.sigquals)
    | uu____21022 -> FStar_Pervasives_Native.None
  
let (attrs_of_qninfo :
  qninfo ->
    FStar_Syntax_Syntax.attribute Prims.list FStar_Pervasives_Native.option)
  =
  fun qninfo1  ->
    match qninfo1 with
    | FStar_Pervasives_Native.Some
        (FStar_Util.Inr (se,uu____21044),uu____21045) ->
        FStar_Pervasives_Native.Some (se.FStar_Syntax_Syntax.sigattrs)
    | uu____21094 -> FStar_Pervasives_Native.None
  
let (lookup_attrs_of_lid :
  env ->
    FStar_Ident.lid ->
      FStar_Syntax_Syntax.attribute Prims.list FStar_Pervasives_Native.option)
  =
  fun env1  ->
    fun lid  ->
      let uu____21116 = lookup_qname env1 lid  in
      FStar_All.pipe_left attrs_of_qninfo uu____21116
  
let (fv_exists_and_has_attr :
  env -> FStar_Ident.lid -> FStar_Ident.lident -> (Prims.bool * Prims.bool))
  =
  fun env1  ->
    fun fv_lid  ->
      fun attr_lid  ->
        let uu____21149 = lookup_attrs_of_lid env1 fv_lid  in
        match uu____21149 with
        | FStar_Pervasives_Native.None  -> (false, false)
        | FStar_Pervasives_Native.Some attrs ->
            let uu____21171 =
              FStar_All.pipe_right attrs
                (FStar_Util.for_some
                   (fun tm  ->
                      let uu____21180 =
                        let uu____21181 = FStar_Syntax_Util.un_uinst tm  in
                        uu____21181.FStar_Syntax_Syntax.n  in
                      match uu____21180 with
                      | FStar_Syntax_Syntax.Tm_fvar fv ->
                          FStar_Syntax_Syntax.fv_eq_lid fv attr_lid
                      | uu____21186 -> false))
               in
            (true, uu____21171)
  
let (fv_with_lid_has_attr :
  env -> FStar_Ident.lid -> FStar_Ident.lid -> Prims.bool) =
  fun env1  ->
    fun fv_lid  ->
      fun attr_lid  ->
        let uu____21209 = fv_exists_and_has_attr env1 fv_lid attr_lid  in
        FStar_Pervasives_Native.snd uu____21209
  
let (fv_has_attr :
  env -> FStar_Syntax_Syntax.fv -> FStar_Ident.lid -> Prims.bool) =
  fun env1  ->
    fun fv  ->
      fun attr_lid  ->
        fv_with_lid_has_attr env1
          (fv.FStar_Syntax_Syntax.fv_name).FStar_Syntax_Syntax.v attr_lid
  
let cache_in_fv_tab :
  'a .
    'a FStar_Util.smap ->
      FStar_Syntax_Syntax.fv -> (unit -> (Prims.bool * 'a)) -> 'a
  =
  fun tab  ->
    fun fv  ->
      fun f  ->
        let s =
          let uu____21281 = FStar_Syntax_Syntax.lid_of_fv fv  in
          FStar_Ident.string_of_lid uu____21281  in
        let uu____21282 = FStar_Util.smap_try_find tab s  in
        match uu____21282 with
        | FStar_Pervasives_Native.None  ->
            let uu____21285 = f ()  in
            (match uu____21285 with
             | (should_cache,res) ->
                 (if should_cache then FStar_Util.smap_add tab s res else ();
                  res))
        | FStar_Pervasives_Native.Some r -> r
  
let (type_is_erasable : env -> FStar_Syntax_Syntax.fv -> Prims.bool) =
  fun env1  ->
    fun fv  ->
      let f uu____21323 =
        let uu____21324 =
          fv_exists_and_has_attr env1
            (fv.FStar_Syntax_Syntax.fv_name).FStar_Syntax_Syntax.v
            FStar_Parser_Const.erasable_attr
           in
        match uu____21324 with | (ex,erasable) -> (ex, erasable)  in
      cache_in_fv_tab env1.erasable_types_tab fv f
  
let rec (non_informative : env -> FStar_Syntax_Syntax.typ -> Prims.bool) =
  fun env1  ->
    fun t  ->
      let uu____21358 =
        let uu____21359 = FStar_Syntax_Util.unrefine t  in
        uu____21359.FStar_Syntax_Syntax.n  in
      match uu____21358 with
      | FStar_Syntax_Syntax.Tm_type uu____21363 -> true
      | FStar_Syntax_Syntax.Tm_fvar fv ->
          (((FStar_Syntax_Syntax.fv_eq_lid fv FStar_Parser_Const.unit_lid) ||
              (FStar_Syntax_Syntax.fv_eq_lid fv FStar_Parser_Const.squash_lid))
             ||
             (FStar_Syntax_Syntax.fv_eq_lid fv FStar_Parser_Const.erased_lid))
            || (type_is_erasable env1 fv)
      | FStar_Syntax_Syntax.Tm_app (head,uu____21367) ->
          non_informative env1 head
      | FStar_Syntax_Syntax.Tm_uinst (t1,uu____21393) ->
          non_informative env1 t1
      | FStar_Syntax_Syntax.Tm_arrow (uu____21398,c) ->
          (FStar_Syntax_Util.is_pure_or_ghost_comp c) &&
            (non_informative env1 (FStar_Syntax_Util.comp_result c))
      | uu____21420 -> false
  
let (fv_has_strict_args :
  env ->
    FStar_Syntax_Syntax.fv ->
      Prims.int Prims.list FStar_Pervasives_Native.option)
  =
  fun env1  ->
    fun fv  ->
      let f uu____21453 =
        let attrs =
          let uu____21459 = FStar_Syntax_Syntax.lid_of_fv fv  in
          lookup_attrs_of_lid env1 uu____21459  in
        match attrs with
        | FStar_Pervasives_Native.None  ->
            (false, FStar_Pervasives_Native.None)
        | FStar_Pervasives_Native.Some attrs1 ->
            let res =
              FStar_Util.find_map attrs1
                (fun x  ->
                   let uu____21499 =
                     FStar_ToSyntax_ToSyntax.parse_attr_with_list false x
                       FStar_Parser_Const.strict_on_arguments_attr
                      in
                   FStar_Pervasives_Native.fst uu____21499)
               in
            (true, res)
         in
      cache_in_fv_tab env1.strict_args_tab fv f
  
let (try_lookup_effect_lid :
  env ->
    FStar_Ident.lident ->
      FStar_Syntax_Syntax.term FStar_Pervasives_Native.option)
  =
  fun env1  ->
    fun ftv  ->
      let uu____21544 = lookup_qname env1 ftv  in
      match uu____21544 with
      | FStar_Pervasives_Native.Some
          (FStar_Util.Inr (se,FStar_Pervasives_Native.None ),uu____21548) ->
          let uu____21593 =
            effect_signature FStar_Pervasives_Native.None se env1.range  in
          (match uu____21593 with
           | FStar_Pervasives_Native.None  -> FStar_Pervasives_Native.None
           | FStar_Pervasives_Native.Some ((uu____21614,t),r) ->
               let uu____21629 =
                 let uu____21630 = FStar_Ident.range_of_lid ftv  in
                 FStar_Syntax_Subst.set_use_range uu____21630 t  in
               FStar_Pervasives_Native.Some uu____21629)
      | uu____21631 -> FStar_Pervasives_Native.None
  
let (lookup_effect_lid :
  env -> FStar_Ident.lident -> FStar_Syntax_Syntax.term) =
  fun env1  ->
    fun ftv  ->
      let uu____21643 = try_lookup_effect_lid env1 ftv  in
      match uu____21643 with
      | FStar_Pervasives_Native.None  ->
          let uu____21646 = name_not_found ftv  in
          let uu____21652 = FStar_Ident.range_of_lid ftv  in
          FStar_Errors.raise_error uu____21646 uu____21652
      | FStar_Pervasives_Native.Some k -> k
  
let (lookup_effect_abbrev :
  env ->
    FStar_Syntax_Syntax.universes ->
      FStar_Ident.lident ->
        (FStar_Syntax_Syntax.binders * FStar_Syntax_Syntax.comp)
          FStar_Pervasives_Native.option)
  =
  fun env1  ->
    fun univ_insts  ->
      fun lid0  ->
        let uu____21676 = lookup_qname env1 lid0  in
        match uu____21676 with
        | FStar_Pervasives_Native.Some
            (FStar_Util.Inr
             ({
                FStar_Syntax_Syntax.sigel =
                  FStar_Syntax_Syntax.Sig_effect_abbrev
                  (lid,univs,binders,c,uu____21687);
                FStar_Syntax_Syntax.sigrng = uu____21688;
                FStar_Syntax_Syntax.sigquals = quals;
                FStar_Syntax_Syntax.sigmeta = uu____21690;
                FStar_Syntax_Syntax.sigattrs = uu____21691;
                FStar_Syntax_Syntax.sigopts = uu____21692;_},FStar_Pervasives_Native.None
              ),uu____21693)
            ->
            let lid1 =
              let uu____21749 =
                let uu____21750 = FStar_Ident.range_of_lid lid  in
                let uu____21751 =
                  let uu____21752 = FStar_Ident.range_of_lid lid0  in
                  FStar_Range.use_range uu____21752  in
                FStar_Range.set_use_range uu____21750 uu____21751  in
              FStar_Ident.set_lid_range lid uu____21749  in
            let uu____21753 =
              FStar_All.pipe_right quals
                (FStar_Util.for_some
                   (fun uu___6_21759  ->
                      match uu___6_21759 with
                      | FStar_Syntax_Syntax.Irreducible  -> true
                      | uu____21762 -> false))
               in
            if uu____21753
            then FStar_Pervasives_Native.None
            else
              (let insts =
                 if
                   (FStar_List.length univ_insts) = (FStar_List.length univs)
                 then univ_insts
                 else
                   (let uu____21781 =
                      let uu____21783 =
                        let uu____21785 = get_range env1  in
                        FStar_Range.string_of_range uu____21785  in
                      let uu____21786 = FStar_Syntax_Print.lid_to_string lid1
                         in
                      let uu____21788 =
                        FStar_All.pipe_right (FStar_List.length univ_insts)
                          FStar_Util.string_of_int
                         in
                      FStar_Util.format3
                        "(%s) Unexpected instantiation of effect %s with %s universes"
                        uu____21783 uu____21786 uu____21788
                       in
                    failwith uu____21781)
                  in
               match (binders, univs) with
               | ([],uu____21809) ->
                   failwith
                     "Unexpected effect abbreviation with no arguments"
               | (uu____21835,uu____21836::uu____21837::uu____21838) ->
                   let uu____21859 =
                     let uu____21861 = FStar_Syntax_Print.lid_to_string lid1
                        in
                     let uu____21863 =
                       FStar_All.pipe_left FStar_Util.string_of_int
                         (FStar_List.length univs)
                        in
                     FStar_Util.format2
                       "Unexpected effect abbreviation %s; polymorphic in %s universes"
                       uu____21861 uu____21863
                      in
                   failwith uu____21859
               | uu____21874 ->
                   let uu____21889 =
                     let uu____21894 =
                       let uu____21895 = FStar_Syntax_Util.arrow binders c
                          in
                       (univs, uu____21895)  in
                     inst_tscheme_with uu____21894 insts  in
                   (match uu____21889 with
                    | (uu____21908,t) ->
                        let t1 =
                          let uu____21911 = FStar_Ident.range_of_lid lid1  in
                          FStar_Syntax_Subst.set_use_range uu____21911 t  in
                        let uu____21912 =
                          let uu____21913 = FStar_Syntax_Subst.compress t1
                             in
                          uu____21913.FStar_Syntax_Syntax.n  in
                        (match uu____21912 with
                         | FStar_Syntax_Syntax.Tm_arrow (binders1,c1) ->
                             FStar_Pervasives_Native.Some (binders1, c1)
                         | uu____21948 -> failwith "Impossible")))
        | uu____21956 -> FStar_Pervasives_Native.None
  
let (norm_eff_name : env -> FStar_Ident.lident -> FStar_Ident.lident) =
  fun env1  ->
    fun l  ->
      let rec find l1 =
        let uu____21980 =
          lookup_effect_abbrev env1 [FStar_Syntax_Syntax.U_unknown] l1  in
        match uu____21980 with
        | FStar_Pervasives_Native.None  -> FStar_Pervasives_Native.None
        | FStar_Pervasives_Native.Some (uu____21993,c) ->
            let l2 = FStar_Syntax_Util.comp_effect_name c  in
            let uu____22000 = find l2  in
            (match uu____22000 with
             | FStar_Pervasives_Native.None  ->
                 FStar_Pervasives_Native.Some l2
             | FStar_Pervasives_Native.Some l' ->
                 FStar_Pervasives_Native.Some l')
         in
      let res =
        let uu____22007 =
          let uu____22010 = FStar_Ident.string_of_lid l  in
          FStar_Util.smap_try_find env1.normalized_eff_names uu____22010  in
        match uu____22007 with
        | FStar_Pervasives_Native.Some l1 -> l1
        | FStar_Pervasives_Native.None  ->
            let uu____22013 = find l  in
            (match uu____22013 with
             | FStar_Pervasives_Native.None  -> l
             | FStar_Pervasives_Native.Some m ->
                 ((let uu____22018 = FStar_Ident.string_of_lid l  in
                   FStar_Util.smap_add env1.normalized_eff_names uu____22018
                     m);
                  m))
         in
      let uu____22020 = FStar_Ident.range_of_lid l  in
      FStar_Ident.set_lid_range res uu____22020
  
let (num_effect_indices :
  env -> FStar_Ident.lident -> FStar_Range.range -> Prims.int) =
  fun env1  ->
    fun name  ->
      fun r  ->
        let sig_t =
          let uu____22041 =
            FStar_All.pipe_right name (lookup_effect_lid env1)  in
          FStar_All.pipe_right uu____22041 FStar_Syntax_Subst.compress  in
        match sig_t.FStar_Syntax_Syntax.n with
        | FStar_Syntax_Syntax.Tm_arrow (_a::bs,uu____22047) ->
            FStar_List.length bs
        | uu____22086 ->
            let uu____22087 =
              let uu____22093 =
                let uu____22095 = FStar_Ident.string_of_lid name  in
                let uu____22097 = FStar_Syntax_Print.term_to_string sig_t  in
                FStar_Util.format2 "Signature for %s not an arrow (%s)"
                  uu____22095 uu____22097
                 in
              (FStar_Errors.Fatal_UnexpectedSignatureForMonad, uu____22093)
               in
            FStar_Errors.raise_error uu____22087 r
  
let (lookup_effect_quals :
  env -> FStar_Ident.lident -> FStar_Syntax_Syntax.qualifier Prims.list) =
  fun env1  ->
    fun l  ->
      let l1 = norm_eff_name env1 l  in
      let uu____22116 = lookup_qname env1 l1  in
      match uu____22116 with
      | FStar_Pervasives_Native.Some
          (FStar_Util.Inr
           ({
              FStar_Syntax_Syntax.sigel = FStar_Syntax_Syntax.Sig_new_effect
                uu____22119;
              FStar_Syntax_Syntax.sigrng = uu____22120;
              FStar_Syntax_Syntax.sigquals = q;
              FStar_Syntax_Syntax.sigmeta = uu____22122;
              FStar_Syntax_Syntax.sigattrs = uu____22123;
              FStar_Syntax_Syntax.sigopts = uu____22124;_},uu____22125),uu____22126)
          -> q
      | uu____22179 -> []
  
let (lookup_projector :
  env -> FStar_Ident.lident -> Prims.int -> FStar_Ident.lident) =
  fun env1  ->
    fun lid  ->
      fun i  ->
        let fail uu____22203 =
          let uu____22204 =
            let uu____22206 = FStar_Util.string_of_int i  in
            let uu____22208 = FStar_Syntax_Print.lid_to_string lid  in
            FStar_Util.format2
              "Impossible: projecting field #%s from constructor %s is undefined"
              uu____22206 uu____22208
             in
          failwith uu____22204  in
        let uu____22211 = lookup_datacon env1 lid  in
        match uu____22211 with
        | (uu____22216,t) ->
            let uu____22218 =
              let uu____22219 = FStar_Syntax_Subst.compress t  in
              uu____22219.FStar_Syntax_Syntax.n  in
            (match uu____22218 with
             | FStar_Syntax_Syntax.Tm_arrow (binders,uu____22223) ->
                 if
                   (i < Prims.int_zero) || (i >= (FStar_List.length binders))
                 then fail ()
                 else
                   (let b = FStar_List.nth binders i  in
                    FStar_Syntax_Util.mk_field_projector_name lid
                      (FStar_Pervasives_Native.fst b) i)
             | uu____22269 -> fail ())
  
let (is_projector : env -> FStar_Ident.lident -> Prims.bool) =
  fun env1  ->
    fun l  ->
      let uu____22283 = lookup_qname env1 l  in
      match uu____22283 with
      | FStar_Pervasives_Native.Some
          (FStar_Util.Inr
           ({
              FStar_Syntax_Syntax.sigel = FStar_Syntax_Syntax.Sig_declare_typ
                (uu____22285,uu____22286,uu____22287);
              FStar_Syntax_Syntax.sigrng = uu____22288;
              FStar_Syntax_Syntax.sigquals = quals;
              FStar_Syntax_Syntax.sigmeta = uu____22290;
              FStar_Syntax_Syntax.sigattrs = uu____22291;
              FStar_Syntax_Syntax.sigopts = uu____22292;_},uu____22293),uu____22294)
          ->
          FStar_Util.for_some
            (fun uu___7_22349  ->
               match uu___7_22349 with
               | FStar_Syntax_Syntax.Projector uu____22351 -> true
               | uu____22357 -> false) quals
      | uu____22359 -> false
  
let (is_datacon : env -> FStar_Ident.lident -> Prims.bool) =
  fun env1  ->
    fun lid  ->
      let uu____22373 = lookup_qname env1 lid  in
      match uu____22373 with
      | FStar_Pervasives_Native.Some
          (FStar_Util.Inr
           ({
              FStar_Syntax_Syntax.sigel = FStar_Syntax_Syntax.Sig_datacon
                (uu____22375,uu____22376,uu____22377,uu____22378,uu____22379,uu____22380);
              FStar_Syntax_Syntax.sigrng = uu____22381;
              FStar_Syntax_Syntax.sigquals = uu____22382;
              FStar_Syntax_Syntax.sigmeta = uu____22383;
              FStar_Syntax_Syntax.sigattrs = uu____22384;
              FStar_Syntax_Syntax.sigopts = uu____22385;_},uu____22386),uu____22387)
          -> true
      | uu____22447 -> false
  
let (is_record : env -> FStar_Ident.lident -> Prims.bool) =
  fun env1  ->
    fun lid  ->
      let uu____22461 = lookup_qname env1 lid  in
      match uu____22461 with
      | FStar_Pervasives_Native.Some
          (FStar_Util.Inr
           ({
              FStar_Syntax_Syntax.sigel =
                FStar_Syntax_Syntax.Sig_inductive_typ
                (uu____22463,uu____22464,uu____22465,uu____22466,uu____22467,uu____22468);
              FStar_Syntax_Syntax.sigrng = uu____22469;
              FStar_Syntax_Syntax.sigquals = quals;
              FStar_Syntax_Syntax.sigmeta = uu____22471;
              FStar_Syntax_Syntax.sigattrs = uu____22472;
              FStar_Syntax_Syntax.sigopts = uu____22473;_},uu____22474),uu____22475)
          ->
          FStar_Util.for_some
            (fun uu___8_22538  ->
               match uu___8_22538 with
               | FStar_Syntax_Syntax.RecordType uu____22540 -> true
               | FStar_Syntax_Syntax.RecordConstructor uu____22550 -> true
               | uu____22560 -> false) quals
      | uu____22562 -> false
  
let (qninfo_is_action : qninfo -> Prims.bool) =
  fun qninfo1  ->
    match qninfo1 with
    | FStar_Pervasives_Native.Some
        (FStar_Util.Inr
         ({
            FStar_Syntax_Syntax.sigel = FStar_Syntax_Syntax.Sig_let
              (uu____22572,uu____22573);
            FStar_Syntax_Syntax.sigrng = uu____22574;
            FStar_Syntax_Syntax.sigquals = quals;
            FStar_Syntax_Syntax.sigmeta = uu____22576;
            FStar_Syntax_Syntax.sigattrs = uu____22577;
            FStar_Syntax_Syntax.sigopts = uu____22578;_},uu____22579),uu____22580)
        ->
        FStar_Util.for_some
          (fun uu___9_22639  ->
             match uu___9_22639 with
             | FStar_Syntax_Syntax.Action uu____22641 -> true
             | uu____22643 -> false) quals
    | uu____22645 -> false
  
let (is_action : env -> FStar_Ident.lident -> Prims.bool) =
  fun env1  ->
    fun lid  ->
      let uu____22659 = lookup_qname env1 lid  in
      FStar_All.pipe_left qninfo_is_action uu____22659
  
let (is_interpreted : env -> FStar_Syntax_Syntax.term -> Prims.bool) =
  let interpreted_symbols =
    [FStar_Parser_Const.op_Eq;
    FStar_Parser_Const.op_notEq;
    FStar_Parser_Const.op_LT;
    FStar_Parser_Const.op_LTE;
    FStar_Parser_Const.op_GT;
    FStar_Parser_Const.op_GTE;
    FStar_Parser_Const.op_Subtraction;
    FStar_Parser_Const.op_Minus;
    FStar_Parser_Const.op_Addition;
    FStar_Parser_Const.op_Multiply;
    FStar_Parser_Const.op_Division;
    FStar_Parser_Const.op_Modulus;
    FStar_Parser_Const.op_And;
    FStar_Parser_Const.op_Or;
    FStar_Parser_Const.op_Negation]  in
  fun env1  ->
    fun head  ->
      let uu____22676 =
        let uu____22677 = FStar_Syntax_Util.un_uinst head  in
        uu____22677.FStar_Syntax_Syntax.n  in
      match uu____22676 with
      | FStar_Syntax_Syntax.Tm_fvar fv ->
          (match fv.FStar_Syntax_Syntax.fv_delta with
           | FStar_Syntax_Syntax.Delta_equational_at_level uu____22683 ->
               true
           | uu____22686 -> false)
      | uu____22688 -> false
  
let (is_irreducible : env -> FStar_Ident.lident -> Prims.bool) =
  fun env1  ->
    fun l  ->
      let uu____22702 = lookup_qname env1 l  in
      match uu____22702 with
      | FStar_Pervasives_Native.Some
          (FStar_Util.Inr (se,uu____22705),uu____22706) ->
          FStar_Util.for_some
            (fun uu___10_22754  ->
               match uu___10_22754 with
               | FStar_Syntax_Syntax.Irreducible  -> true
               | uu____22757 -> false) se.FStar_Syntax_Syntax.sigquals
      | uu____22759 -> false
  
let (is_type_constructor : env -> FStar_Ident.lident -> Prims.bool) =
  fun env1  ->
    fun lid  ->
      let mapper x =
        match FStar_Pervasives_Native.fst x with
        | FStar_Util.Inl uu____22835 -> FStar_Pervasives_Native.Some false
        | FStar_Util.Inr (se,uu____22853) ->
            (match se.FStar_Syntax_Syntax.sigel with
             | FStar_Syntax_Syntax.Sig_declare_typ uu____22871 ->
                 FStar_Pervasives_Native.Some
                   (FStar_List.contains FStar_Syntax_Syntax.New
                      se.FStar_Syntax_Syntax.sigquals)
             | FStar_Syntax_Syntax.Sig_inductive_typ uu____22879 ->
                 FStar_Pervasives_Native.Some true
             | uu____22898 -> FStar_Pervasives_Native.Some false)
         in
      let uu____22901 =
        let uu____22905 = lookup_qname env1 lid  in
        FStar_Util.bind_opt uu____22905 mapper  in
      match uu____22901 with
      | FStar_Pervasives_Native.Some b -> b
      | FStar_Pervasives_Native.None  -> false
  
let (num_inductive_ty_params :
  env -> FStar_Ident.lident -> Prims.int FStar_Pervasives_Native.option) =
  fun env1  ->
    fun lid  ->
      let uu____22965 = lookup_qname env1 lid  in
      match uu____22965 with
      | FStar_Pervasives_Native.Some
          (FStar_Util.Inr
           ({
              FStar_Syntax_Syntax.sigel =
                FStar_Syntax_Syntax.Sig_inductive_typ
                (uu____22969,uu____22970,tps,uu____22972,uu____22973,uu____22974);
              FStar_Syntax_Syntax.sigrng = uu____22975;
              FStar_Syntax_Syntax.sigquals = uu____22976;
              FStar_Syntax_Syntax.sigmeta = uu____22977;
              FStar_Syntax_Syntax.sigattrs = uu____22978;
              FStar_Syntax_Syntax.sigopts = uu____22979;_},uu____22980),uu____22981)
          -> FStar_Pervasives_Native.Some (FStar_List.length tps)
      | uu____23049 -> FStar_Pervasives_Native.None
  
let (effect_decl_opt :
  env ->
    FStar_Ident.lident ->
      (FStar_Syntax_Syntax.eff_decl * FStar_Syntax_Syntax.qualifier
        Prims.list) FStar_Pervasives_Native.option)
  =
  fun env1  ->
    fun l  ->
      FStar_All.pipe_right (env1.effects).decls
        (FStar_Util.find_opt
           (fun uu____23095  ->
              match uu____23095 with
              | (d,uu____23104) ->
                  FStar_Ident.lid_equals d.FStar_Syntax_Syntax.mname l))
  
let (get_effect_decl :
  env -> FStar_Ident.lident -> FStar_Syntax_Syntax.eff_decl) =
  fun env1  ->
    fun l  ->
      let uu____23120 = effect_decl_opt env1 l  in
      match uu____23120 with
      | FStar_Pervasives_Native.None  ->
          let uu____23135 = name_not_found l  in
          let uu____23141 = FStar_Ident.range_of_lid l  in
          FStar_Errors.raise_error uu____23135 uu____23141
      | FStar_Pervasives_Native.Some md -> FStar_Pervasives_Native.fst md
  
let (is_layered_effect : env -> FStar_Ident.lident -> Prims.bool) =
  fun env1  ->
    fun l  ->
      let uu____23169 = FStar_All.pipe_right l (get_effect_decl env1)  in
      FStar_All.pipe_right uu____23169 FStar_Syntax_Util.is_layered
  
let (identity_mlift : mlift) =
  {
    mlift_wp =
      (fun uu____23176  ->
         fun c  -> (c, FStar_TypeChecker_Common.trivial_guard));
    mlift_term =
      (FStar_Pervasives_Native.Some
         (fun uu____23190  ->
            fun uu____23191  -> fun e  -> FStar_Util.return_all e))
  } 
let (join_opt :
  env ->
    FStar_Ident.lident ->
      FStar_Ident.lident ->
        (FStar_Ident.lident * mlift * mlift) FStar_Pervasives_Native.option)
  =
  fun env1  ->
    fun l1  ->
      fun l2  ->
        let uu____23225 = FStar_Ident.lid_equals l1 l2  in
        if uu____23225
        then
          FStar_Pervasives_Native.Some (l1, identity_mlift, identity_mlift)
        else
          (let uu____23244 =
             ((FStar_Ident.lid_equals l1 FStar_Parser_Const.effect_GTot_lid)
                &&
                (FStar_Ident.lid_equals l2 FStar_Parser_Const.effect_Tot_lid))
               ||
               ((FStar_Ident.lid_equals l2 FStar_Parser_Const.effect_GTot_lid)
                  &&
                  (FStar_Ident.lid_equals l1
                     FStar_Parser_Const.effect_Tot_lid))
              in
           if uu____23244
           then
             FStar_Pervasives_Native.Some
               (FStar_Parser_Const.effect_GTot_lid, identity_mlift,
                 identity_mlift)
           else
             (let uu____23263 =
                FStar_All.pipe_right (env1.effects).joins
                  (FStar_Util.find_opt
                     (fun uu____23316  ->
                        match uu____23316 with
                        | (m1,m2,uu____23330,uu____23331,uu____23332) ->
                            (FStar_Ident.lid_equals l1 m1) &&
                              (FStar_Ident.lid_equals l2 m2)))
                 in
              match uu____23263 with
              | FStar_Pervasives_Native.None  -> FStar_Pervasives_Native.None
              | FStar_Pervasives_Native.Some
                  (uu____23357,uu____23358,m3,j1,j2) ->
                  FStar_Pervasives_Native.Some (m3, j1, j2)))
  
let (join :
  env ->
    FStar_Ident.lident ->
      FStar_Ident.lident -> (FStar_Ident.lident * mlift * mlift))
  =
  fun env1  ->
    fun l1  ->
      fun l2  ->
        let uu____23406 = join_opt env1 l1 l2  in
        match uu____23406 with
        | FStar_Pervasives_Native.None  ->
            let uu____23427 =
              let uu____23433 =
                let uu____23435 = FStar_Syntax_Print.lid_to_string l1  in
                let uu____23437 = FStar_Syntax_Print.lid_to_string l2  in
                FStar_Util.format2 "Effects %s and %s cannot be composed"
                  uu____23435 uu____23437
                 in
              (FStar_Errors.Fatal_EffectsCannotBeComposed, uu____23433)  in
            FStar_Errors.raise_error uu____23427 env1.range
        | FStar_Pervasives_Native.Some t -> t
  
let (monad_leq :
  env ->
    FStar_Ident.lident ->
      FStar_Ident.lident -> edge FStar_Pervasives_Native.option)
  =
  fun env1  ->
    fun l1  ->
      fun l2  ->
        let uu____23480 =
          (FStar_Ident.lid_equals l1 l2) ||
            ((FStar_Ident.lid_equals l1 FStar_Parser_Const.effect_Tot_lid) &&
               (FStar_Ident.lid_equals l2 FStar_Parser_Const.effect_GTot_lid))
           in
        if uu____23480
        then
          FStar_Pervasives_Native.Some
            { msource = l1; mtarget = l2; mlift = identity_mlift }
        else
          FStar_All.pipe_right (env1.effects).order
            (FStar_Util.find_opt
               (fun e  ->
                  (FStar_Ident.lid_equals l1 e.msource) &&
                    (FStar_Ident.lid_equals l2 e.mtarget)))
  
let wp_sig_aux :
  'uuuuuu23500 .
    (FStar_Syntax_Syntax.eff_decl * 'uuuuuu23500) Prims.list ->
      FStar_Ident.lident ->
        (FStar_Syntax_Syntax.bv * FStar_Syntax_Syntax.term'
          FStar_Syntax_Syntax.syntax)
  =
  fun decls  ->
    fun m  ->
      let uu____23529 =
        FStar_All.pipe_right decls
          (FStar_Util.find_opt
             (fun uu____23555  ->
                match uu____23555 with
                | (d,uu____23562) ->
                    FStar_Ident.lid_equals d.FStar_Syntax_Syntax.mname m))
         in
      match uu____23529 with
      | FStar_Pervasives_Native.None  ->
          let uu____23573 =
            let uu____23575 = FStar_Ident.string_of_lid m  in
            FStar_Util.format1
              "Impossible: declaration for monad %s not found" uu____23575
             in
          failwith uu____23573
      | FStar_Pervasives_Native.Some (md,_q) ->
          let uu____23590 = inst_tscheme md.FStar_Syntax_Syntax.signature  in
          (match uu____23590 with
           | (uu____23601,s) ->
               let s1 = FStar_Syntax_Subst.compress s  in
               (match ((md.FStar_Syntax_Syntax.binders),
                        (s1.FStar_Syntax_Syntax.n))
                with
                | ([],FStar_Syntax_Syntax.Tm_arrow
                   ((a,uu____23619)::(wp,uu____23621)::[],c)) when
                    FStar_Syntax_Syntax.is_teff
                      (FStar_Syntax_Util.comp_result c)
                    -> (a, (wp.FStar_Syntax_Syntax.sort))
                | uu____23677 -> failwith "Impossible"))
  
let (wp_signature :
  env ->
    FStar_Ident.lident -> (FStar_Syntax_Syntax.bv * FStar_Syntax_Syntax.term))
  = fun env1  -> fun m  -> wp_sig_aux (env1.effects).decls m 
let (comp_to_comp_typ :
  env -> FStar_Syntax_Syntax.comp -> FStar_Syntax_Syntax.comp_typ) =
  fun env1  ->
    fun c  ->
      let c1 =
        match c.FStar_Syntax_Syntax.n with
        | FStar_Syntax_Syntax.Total (t,FStar_Pervasives_Native.None ) ->
            let u = env1.universe_of env1 t  in
            FStar_Syntax_Syntax.mk_Total' t (FStar_Pervasives_Native.Some u)
        | FStar_Syntax_Syntax.GTotal (t,FStar_Pervasives_Native.None ) ->
            let u = env1.universe_of env1 t  in
            FStar_Syntax_Syntax.mk_GTotal' t (FStar_Pervasives_Native.Some u)
        | uu____23742 -> c  in
      FStar_Syntax_Util.comp_to_comp_typ c1
  
let rec (unfold_effect_abbrev :
  env -> FStar_Syntax_Syntax.comp -> FStar_Syntax_Syntax.comp_typ) =
  fun env1  ->
    fun comp  ->
      let c = comp_to_comp_typ env1 comp  in
      let uu____23755 =
        lookup_effect_abbrev env1 c.FStar_Syntax_Syntax.comp_univs
          c.FStar_Syntax_Syntax.effect_name
         in
      match uu____23755 with
      | FStar_Pervasives_Native.None  -> c
      | FStar_Pervasives_Native.Some (binders,cdef) ->
          let uu____23772 = FStar_Syntax_Subst.open_comp binders cdef  in
          (match uu____23772 with
           | (binders1,cdef1) ->
               (if
                  (FStar_List.length binders1) <>
                    ((FStar_List.length c.FStar_Syntax_Syntax.effect_args) +
                       Prims.int_one)
                then
                  (let uu____23797 =
                     let uu____23803 =
                       let uu____23805 =
                         FStar_Util.string_of_int
                           (FStar_List.length binders1)
                          in
                       let uu____23813 =
                         FStar_Util.string_of_int
                           ((FStar_List.length
                               c.FStar_Syntax_Syntax.effect_args)
                              + Prims.int_one)
                          in
                       let uu____23824 =
                         let uu____23826 = FStar_Syntax_Syntax.mk_Comp c  in
                         FStar_Syntax_Print.comp_to_string uu____23826  in
                       FStar_Util.format3
                         "Effect constructor is not fully applied; expected %s args, got %s args, i.e., %s"
                         uu____23805 uu____23813 uu____23824
                        in
                     (FStar_Errors.Fatal_ConstructorArgLengthMismatch,
                       uu____23803)
                      in
                   FStar_Errors.raise_error uu____23797
                     comp.FStar_Syntax_Syntax.pos)
                else ();
                (let inst =
                   let uu____23834 =
                     let uu____23845 =
                       FStar_Syntax_Syntax.as_arg
                         c.FStar_Syntax_Syntax.result_typ
                        in
                     uu____23845 :: (c.FStar_Syntax_Syntax.effect_args)  in
                   FStar_List.map2
                     (fun uu____23882  ->
                        fun uu____23883  ->
                          match (uu____23882, uu____23883) with
                          | ((x,uu____23913),(t,uu____23915)) ->
                              FStar_Syntax_Syntax.NT (x, t)) binders1
                     uu____23834
                    in
                 let c1 = FStar_Syntax_Subst.subst_comp inst cdef1  in
                 let c2 =
                   let uu____23946 =
                     let uu___1612_23947 = comp_to_comp_typ env1 c1  in
                     {
                       FStar_Syntax_Syntax.comp_univs =
                         (uu___1612_23947.FStar_Syntax_Syntax.comp_univs);
                       FStar_Syntax_Syntax.effect_name =
                         (uu___1612_23947.FStar_Syntax_Syntax.effect_name);
                       FStar_Syntax_Syntax.result_typ =
                         (uu___1612_23947.FStar_Syntax_Syntax.result_typ);
                       FStar_Syntax_Syntax.effect_args =
                         (uu___1612_23947.FStar_Syntax_Syntax.effect_args);
                       FStar_Syntax_Syntax.flags =
                         (c.FStar_Syntax_Syntax.flags)
                     }  in
                   FStar_All.pipe_right uu____23946
                     FStar_Syntax_Syntax.mk_Comp
                    in
                 unfold_effect_abbrev env1 c2)))
  
let effect_repr_aux :
  'uuuuuu23959 .
    'uuuuuu23959 ->
      env ->
        FStar_Syntax_Syntax.comp' FStar_Syntax_Syntax.syntax ->
          FStar_Syntax_Syntax.universe ->
            FStar_Syntax_Syntax.term' FStar_Syntax_Syntax.syntax
              FStar_Pervasives_Native.option
  =
  fun only_reifiable  ->
    fun env1  ->
      fun c  ->
        fun u_res  ->
          let check_partial_application eff_name args =
            let r = get_range env1  in
            let uu____24000 =
              let uu____24007 = num_effect_indices env1 eff_name r  in
              ((FStar_List.length args), uu____24007)  in
            match uu____24000 with
            | (given,expected) ->
                if given = expected
                then ()
                else
                  (let message =
                     let uu____24031 = FStar_Ident.string_of_lid eff_name  in
                     let uu____24033 = FStar_Util.string_of_int given  in
                     let uu____24035 = FStar_Util.string_of_int expected  in
                     FStar_Util.format3
                       "Not enough arguments for effect %s, This usually happens when you use a partially applied DM4F effect, like [TAC int] instead of [Tac int] (given:%s, expected:%s)."
                       uu____24031 uu____24033 uu____24035
                      in
                   FStar_Errors.raise_error
                     (FStar_Errors.Fatal_NotEnoughArgumentsForEffect,
                       message) r)
             in
          let effect_name =
            norm_eff_name env1 (FStar_Syntax_Util.comp_effect_name c)  in
          let uu____24040 = effect_decl_opt env1 effect_name  in
          match uu____24040 with
          | FStar_Pervasives_Native.None  -> FStar_Pervasives_Native.None
          | FStar_Pervasives_Native.Some (ed,uu____24062) ->
              let uu____24073 =
                FStar_All.pipe_right ed FStar_Syntax_Util.get_eff_repr  in
              (match uu____24073 with
               | FStar_Pervasives_Native.None  ->
                   FStar_Pervasives_Native.None
               | FStar_Pervasives_Native.Some ts ->
                   let c1 = unfold_effect_abbrev env1 c  in
                   let res_typ = c1.FStar_Syntax_Syntax.result_typ  in
                   let repr = inst_effect_fun_with [u_res] env1 ed ts  in
                   (check_partial_application effect_name
                      c1.FStar_Syntax_Syntax.effect_args;
<<<<<<< HEAD
                    (let uu____24091 =
                       let uu____24094 = get_range env1  in
                       let uu____24095 =
                         let uu____24102 =
                           let uu____24103 =
                             let uu____24120 =
                               let uu____24131 =
                                 FStar_All.pipe_right res_typ
                                   FStar_Syntax_Syntax.as_arg
                                  in
                               uu____24131 ::
                                 (c1.FStar_Syntax_Syntax.effect_args)
                                in
                             (repr, uu____24120)  in
                           FStar_Syntax_Syntax.Tm_app uu____24103  in
                         FStar_Syntax_Syntax.mk uu____24102  in
                       uu____24095 FStar_Pervasives_Native.None uu____24094
                        in
                     FStar_Pervasives_Native.Some uu____24091)))
=======
                    (let uu____23942 =
                       let uu____23945 =
                         let uu____23946 =
                           let uu____23963 =
                             let uu____23974 =
                               FStar_All.pipe_right res_typ
                                 FStar_Syntax_Syntax.as_arg
                                in
                             uu____23974 ::
                               (c1.FStar_Syntax_Syntax.effect_args)
                              in
                           (repr, uu____23963)  in
                         FStar_Syntax_Syntax.Tm_app uu____23946  in
                       let uu____24011 = get_range env1  in
                       FStar_Syntax_Syntax.mk uu____23945 uu____24011  in
                     FStar_Pervasives_Native.Some uu____23942)))
>>>>>>> 56fe24cd
  
let (effect_repr :
  env ->
    FStar_Syntax_Syntax.comp ->
      FStar_Syntax_Syntax.universe ->
        FStar_Syntax_Syntax.term FStar_Pervasives_Native.option)
  = fun env1  -> fun c  -> fun u_res  -> effect_repr_aux false env1 c u_res 
let (is_user_reifiable_effect : env -> FStar_Ident.lident -> Prims.bool) =
  fun env1  ->
    fun effect_lid  ->
      let effect_lid1 = norm_eff_name env1 effect_lid  in
      let quals = lookup_effect_quals env1 effect_lid1  in
      FStar_List.contains FStar_Syntax_Syntax.Reifiable quals
  
let (is_user_reflectable_effect : env -> FStar_Ident.lident -> Prims.bool) =
  fun env1  ->
    fun effect_lid  ->
      let effect_lid1 = norm_eff_name env1 effect_lid  in
      let quals = lookup_effect_quals env1 effect_lid1  in
      FStar_All.pipe_right quals
        (FStar_List.existsb
<<<<<<< HEAD
           (fun uu___11_24231  ->
              match uu___11_24231 with
              | FStar_Syntax_Syntax.Reflectable uu____24233 -> true
              | uu____24235 -> false))
=======
           (fun uu___11_24075  ->
              match uu___11_24075 with
              | FStar_Syntax_Syntax.Reflectable uu____24077 -> true
              | uu____24079 -> false))
>>>>>>> 56fe24cd
  
let (is_total_effect : env -> FStar_Ident.lident -> Prims.bool) =
  fun env1  ->
    fun effect_lid  ->
      let effect_lid1 = norm_eff_name env1 effect_lid  in
      let quals = lookup_effect_quals env1 effect_lid1  in
      FStar_List.contains FStar_Syntax_Syntax.TotalEffect quals
  
let (is_reifiable_effect : env -> FStar_Ident.lident -> Prims.bool) =
  fun env1  ->
    fun effect_lid  ->
      let effect_lid1 = norm_eff_name env1 effect_lid  in
      (is_user_reifiable_effect env1 effect_lid1) ||
        (FStar_Ident.lid_equals effect_lid1 FStar_Parser_Const.effect_TAC_lid)
  
let (is_reifiable_rc :
  env -> FStar_Syntax_Syntax.residual_comp -> Prims.bool) =
  fun env1  ->
    fun c  -> is_reifiable_effect env1 c.FStar_Syntax_Syntax.residual_effect
  
let (is_reifiable_comp : env -> FStar_Syntax_Syntax.comp -> Prims.bool) =
  fun env1  ->
    fun c  ->
      match c.FStar_Syntax_Syntax.n with
      | FStar_Syntax_Syntax.Comp ct ->
          is_reifiable_effect env1 ct.FStar_Syntax_Syntax.effect_name
<<<<<<< HEAD
      | uu____24295 -> false
=======
      | uu____24139 -> false
>>>>>>> 56fe24cd
  
let (is_reifiable_function : env -> FStar_Syntax_Syntax.term -> Prims.bool) =
  fun env1  ->
    fun t  ->
<<<<<<< HEAD
      let uu____24310 =
        let uu____24311 = FStar_Syntax_Subst.compress t  in
        uu____24311.FStar_Syntax_Syntax.n  in
      match uu____24310 with
      | FStar_Syntax_Syntax.Tm_arrow (uu____24315,c) ->
          is_reifiable_comp env1 c
      | uu____24337 -> false
=======
      let uu____24154 =
        let uu____24155 = FStar_Syntax_Subst.compress t  in
        uu____24155.FStar_Syntax_Syntax.n  in
      match uu____24154 with
      | FStar_Syntax_Syntax.Tm_arrow (uu____24159,c) ->
          is_reifiable_comp env1 c
      | uu____24181 -> false
>>>>>>> 56fe24cd
  
let (reify_comp :
  env ->
    FStar_Syntax_Syntax.comp ->
      FStar_Syntax_Syntax.universe -> FStar_Syntax_Syntax.term)
  =
  fun env1  ->
    fun c  ->
      fun u_c  ->
        let l = FStar_Syntax_Util.comp_effect_name c  in
<<<<<<< HEAD
        (let uu____24357 =
           let uu____24359 = is_reifiable_effect env1 l  in
           Prims.op_Negation uu____24359  in
         if uu____24357
         then
           let uu____24362 =
             let uu____24368 =
               let uu____24370 = FStar_Ident.string_of_lid l  in
               FStar_Util.format1 "Effect %s cannot be reified" uu____24370
                in
             (FStar_Errors.Fatal_EffectCannotBeReified, uu____24368)  in
           let uu____24374 = get_range env1  in
           FStar_Errors.raise_error uu____24362 uu____24374
         else ());
        (let uu____24377 = effect_repr_aux true env1 c u_c  in
         match uu____24377 with
=======
        (let uu____24201 =
           let uu____24203 = is_reifiable_effect env1 l  in
           Prims.op_Negation uu____24203  in
         if uu____24201
         then
           let uu____24206 =
             let uu____24212 =
               let uu____24214 = FStar_Ident.string_of_lid l  in
               FStar_Util.format1 "Effect %s cannot be reified" uu____24214
                in
             (FStar_Errors.Fatal_EffectCannotBeReified, uu____24212)  in
           let uu____24218 = get_range env1  in
           FStar_Errors.raise_error uu____24206 uu____24218
         else ());
        (let uu____24221 = effect_repr_aux true env1 c u_c  in
         match uu____24221 with
>>>>>>> 56fe24cd
         | FStar_Pervasives_Native.None  ->
             failwith "internal error: reifiable effect has no repr?"
         | FStar_Pervasives_Native.Some tm -> tm)
  
let (push_sigelt : env -> FStar_Syntax_Syntax.sigelt -> env) =
  fun env1  ->
    fun s  ->
      let sb = ((FStar_Syntax_Util.lids_of_sigelt s), s)  in
      let env2 =
<<<<<<< HEAD
        let uu___1689_24413 = env1  in
        {
          solver = (uu___1689_24413.solver);
          range = (uu___1689_24413.range);
          curmodule = (uu___1689_24413.curmodule);
          gamma = (uu___1689_24413.gamma);
          gamma_sig = (sb :: (env1.gamma_sig));
          gamma_cache = (uu___1689_24413.gamma_cache);
          modules = (uu___1689_24413.modules);
          expected_typ = (uu___1689_24413.expected_typ);
          sigtab = (uu___1689_24413.sigtab);
          attrtab = (uu___1689_24413.attrtab);
          instantiate_imp = (uu___1689_24413.instantiate_imp);
          effects = (uu___1689_24413.effects);
          generalize = (uu___1689_24413.generalize);
          letrecs = (uu___1689_24413.letrecs);
          top_level = (uu___1689_24413.top_level);
          check_uvars = (uu___1689_24413.check_uvars);
          use_eq = (uu___1689_24413.use_eq);
          use_eq_strict = (uu___1689_24413.use_eq_strict);
          is_iface = (uu___1689_24413.is_iface);
          admit = (uu___1689_24413.admit);
          lax = (uu___1689_24413.lax);
          lax_universes = (uu___1689_24413.lax_universes);
          phase1 = (uu___1689_24413.phase1);
          failhard = (uu___1689_24413.failhard);
          nosynth = (uu___1689_24413.nosynth);
          uvar_subtyping = (uu___1689_24413.uvar_subtyping);
          tc_term = (uu___1689_24413.tc_term);
          type_of = (uu___1689_24413.type_of);
          universe_of = (uu___1689_24413.universe_of);
          check_type_of = (uu___1689_24413.check_type_of);
          use_bv_sorts = (uu___1689_24413.use_bv_sorts);
          qtbl_name_and_index = (uu___1689_24413.qtbl_name_and_index);
          normalized_eff_names = (uu___1689_24413.normalized_eff_names);
          fv_delta_depths = (uu___1689_24413.fv_delta_depths);
          proof_ns = (uu___1689_24413.proof_ns);
          synth_hook = (uu___1689_24413.synth_hook);
          try_solve_implicits_hook =
            (uu___1689_24413.try_solve_implicits_hook);
          splice = (uu___1689_24413.splice);
          mpreprocess = (uu___1689_24413.mpreprocess);
          postprocess = (uu___1689_24413.postprocess);
          identifier_info = (uu___1689_24413.identifier_info);
          tc_hooks = (uu___1689_24413.tc_hooks);
          dsenv = (uu___1689_24413.dsenv);
          nbe = (uu___1689_24413.nbe);
          strict_args_tab = (uu___1689_24413.strict_args_tab);
          erasable_types_tab = (uu___1689_24413.erasable_types_tab)
=======
        let uu___1686_24257 = env1  in
        {
          solver = (uu___1686_24257.solver);
          range = (uu___1686_24257.range);
          curmodule = (uu___1686_24257.curmodule);
          gamma = (uu___1686_24257.gamma);
          gamma_sig = (sb :: (env1.gamma_sig));
          gamma_cache = (uu___1686_24257.gamma_cache);
          modules = (uu___1686_24257.modules);
          expected_typ = (uu___1686_24257.expected_typ);
          sigtab = (uu___1686_24257.sigtab);
          attrtab = (uu___1686_24257.attrtab);
          instantiate_imp = (uu___1686_24257.instantiate_imp);
          effects = (uu___1686_24257.effects);
          generalize = (uu___1686_24257.generalize);
          letrecs = (uu___1686_24257.letrecs);
          top_level = (uu___1686_24257.top_level);
          check_uvars = (uu___1686_24257.check_uvars);
          use_eq = (uu___1686_24257.use_eq);
          use_eq_strict = (uu___1686_24257.use_eq_strict);
          is_iface = (uu___1686_24257.is_iface);
          admit = (uu___1686_24257.admit);
          lax = (uu___1686_24257.lax);
          lax_universes = (uu___1686_24257.lax_universes);
          phase1 = (uu___1686_24257.phase1);
          failhard = (uu___1686_24257.failhard);
          nosynth = (uu___1686_24257.nosynth);
          uvar_subtyping = (uu___1686_24257.uvar_subtyping);
          tc_term = (uu___1686_24257.tc_term);
          type_of = (uu___1686_24257.type_of);
          universe_of = (uu___1686_24257.universe_of);
          check_type_of = (uu___1686_24257.check_type_of);
          use_bv_sorts = (uu___1686_24257.use_bv_sorts);
          qtbl_name_and_index = (uu___1686_24257.qtbl_name_and_index);
          normalized_eff_names = (uu___1686_24257.normalized_eff_names);
          fv_delta_depths = (uu___1686_24257.fv_delta_depths);
          proof_ns = (uu___1686_24257.proof_ns);
          synth_hook = (uu___1686_24257.synth_hook);
          try_solve_implicits_hook =
            (uu___1686_24257.try_solve_implicits_hook);
          splice = (uu___1686_24257.splice);
          mpreprocess = (uu___1686_24257.mpreprocess);
          postprocess = (uu___1686_24257.postprocess);
          identifier_info = (uu___1686_24257.identifier_info);
          tc_hooks = (uu___1686_24257.tc_hooks);
          dsenv = (uu___1686_24257.dsenv);
          nbe = (uu___1686_24257.nbe);
          strict_args_tab = (uu___1686_24257.strict_args_tab);
          erasable_types_tab = (uu___1686_24257.erasable_types_tab)
>>>>>>> 56fe24cd
        }  in
      add_sigelt env2 s;
      (env2.tc_hooks).tc_push_in_gamma_hook env2 (FStar_Util.Inr sb);
      env2
  
let (push_new_effect :
  env ->
    (FStar_Syntax_Syntax.eff_decl * FStar_Syntax_Syntax.qualifier Prims.list)
      -> env)
  =
  fun env1  ->
<<<<<<< HEAD
    fun uu____24432  ->
      match uu____24432 with
      | (ed,quals) ->
          let effects1 =
            let uu___1698_24446 = env1.effects  in
            {
              decls = ((ed, quals) :: ((env1.effects).decls));
              order = (uu___1698_24446.order);
              joins = (uu___1698_24446.joins);
              polymonadic_binds = (uu___1698_24446.polymonadic_binds);
              polymonadic_subcomps = (uu___1698_24446.polymonadic_subcomps)
            }  in
          let uu___1701_24455 = env1  in
          {
            solver = (uu___1701_24455.solver);
            range = (uu___1701_24455.range);
            curmodule = (uu___1701_24455.curmodule);
            gamma = (uu___1701_24455.gamma);
            gamma_sig = (uu___1701_24455.gamma_sig);
            gamma_cache = (uu___1701_24455.gamma_cache);
            modules = (uu___1701_24455.modules);
            expected_typ = (uu___1701_24455.expected_typ);
            sigtab = (uu___1701_24455.sigtab);
            attrtab = (uu___1701_24455.attrtab);
            instantiate_imp = (uu___1701_24455.instantiate_imp);
            effects = effects1;
            generalize = (uu___1701_24455.generalize);
            letrecs = (uu___1701_24455.letrecs);
            top_level = (uu___1701_24455.top_level);
            check_uvars = (uu___1701_24455.check_uvars);
            use_eq = (uu___1701_24455.use_eq);
            use_eq_strict = (uu___1701_24455.use_eq_strict);
            is_iface = (uu___1701_24455.is_iface);
            admit = (uu___1701_24455.admit);
            lax = (uu___1701_24455.lax);
            lax_universes = (uu___1701_24455.lax_universes);
            phase1 = (uu___1701_24455.phase1);
            failhard = (uu___1701_24455.failhard);
            nosynth = (uu___1701_24455.nosynth);
            uvar_subtyping = (uu___1701_24455.uvar_subtyping);
            tc_term = (uu___1701_24455.tc_term);
            type_of = (uu___1701_24455.type_of);
            universe_of = (uu___1701_24455.universe_of);
            check_type_of = (uu___1701_24455.check_type_of);
            use_bv_sorts = (uu___1701_24455.use_bv_sorts);
            qtbl_name_and_index = (uu___1701_24455.qtbl_name_and_index);
            normalized_eff_names = (uu___1701_24455.normalized_eff_names);
            fv_delta_depths = (uu___1701_24455.fv_delta_depths);
            proof_ns = (uu___1701_24455.proof_ns);
            synth_hook = (uu___1701_24455.synth_hook);
            try_solve_implicits_hook =
              (uu___1701_24455.try_solve_implicits_hook);
            splice = (uu___1701_24455.splice);
            mpreprocess = (uu___1701_24455.mpreprocess);
            postprocess = (uu___1701_24455.postprocess);
            identifier_info = (uu___1701_24455.identifier_info);
            tc_hooks = (uu___1701_24455.tc_hooks);
            dsenv = (uu___1701_24455.dsenv);
            nbe = (uu___1701_24455.nbe);
            strict_args_tab = (uu___1701_24455.strict_args_tab);
            erasable_types_tab = (uu___1701_24455.erasable_types_tab)
=======
    fun uu____24276  ->
      match uu____24276 with
      | (ed,quals) ->
          let effects1 =
            let uu___1695_24290 = env1.effects  in
            {
              decls = ((ed, quals) :: ((env1.effects).decls));
              order = (uu___1695_24290.order);
              joins = (uu___1695_24290.joins);
              polymonadic_binds = (uu___1695_24290.polymonadic_binds)
            }  in
          let uu___1698_24299 = env1  in
          {
            solver = (uu___1698_24299.solver);
            range = (uu___1698_24299.range);
            curmodule = (uu___1698_24299.curmodule);
            gamma = (uu___1698_24299.gamma);
            gamma_sig = (uu___1698_24299.gamma_sig);
            gamma_cache = (uu___1698_24299.gamma_cache);
            modules = (uu___1698_24299.modules);
            expected_typ = (uu___1698_24299.expected_typ);
            sigtab = (uu___1698_24299.sigtab);
            attrtab = (uu___1698_24299.attrtab);
            instantiate_imp = (uu___1698_24299.instantiate_imp);
            effects = effects1;
            generalize = (uu___1698_24299.generalize);
            letrecs = (uu___1698_24299.letrecs);
            top_level = (uu___1698_24299.top_level);
            check_uvars = (uu___1698_24299.check_uvars);
            use_eq = (uu___1698_24299.use_eq);
            use_eq_strict = (uu___1698_24299.use_eq_strict);
            is_iface = (uu___1698_24299.is_iface);
            admit = (uu___1698_24299.admit);
            lax = (uu___1698_24299.lax);
            lax_universes = (uu___1698_24299.lax_universes);
            phase1 = (uu___1698_24299.phase1);
            failhard = (uu___1698_24299.failhard);
            nosynth = (uu___1698_24299.nosynth);
            uvar_subtyping = (uu___1698_24299.uvar_subtyping);
            tc_term = (uu___1698_24299.tc_term);
            type_of = (uu___1698_24299.type_of);
            universe_of = (uu___1698_24299.universe_of);
            check_type_of = (uu___1698_24299.check_type_of);
            use_bv_sorts = (uu___1698_24299.use_bv_sorts);
            qtbl_name_and_index = (uu___1698_24299.qtbl_name_and_index);
            normalized_eff_names = (uu___1698_24299.normalized_eff_names);
            fv_delta_depths = (uu___1698_24299.fv_delta_depths);
            proof_ns = (uu___1698_24299.proof_ns);
            synth_hook = (uu___1698_24299.synth_hook);
            try_solve_implicits_hook =
              (uu___1698_24299.try_solve_implicits_hook);
            splice = (uu___1698_24299.splice);
            mpreprocess = (uu___1698_24299.mpreprocess);
            postprocess = (uu___1698_24299.postprocess);
            identifier_info = (uu___1698_24299.identifier_info);
            tc_hooks = (uu___1698_24299.tc_hooks);
            dsenv = (uu___1698_24299.dsenv);
            nbe = (uu___1698_24299.nbe);
            strict_args_tab = (uu___1698_24299.strict_args_tab);
            erasable_types_tab = (uu___1698_24299.erasable_types_tab)
>>>>>>> 56fe24cd
          }
  
let (exists_polymonadic_bind :
  env ->
    FStar_Ident.lident ->
      FStar_Ident.lident ->
        (FStar_Ident.lident * polymonadic_bind_t)
          FStar_Pervasives_Native.option)
  =
  fun env1  ->
    fun m  ->
      fun n  ->
<<<<<<< HEAD
        let uu____24484 =
          FStar_All.pipe_right (env1.effects).polymonadic_binds
            (FStar_Util.find_opt
               (fun uu____24552  ->
                  match uu____24552 with
                  | (m1,n1,uu____24570,uu____24571) ->
                      (FStar_Ident.lid_equals m m1) &&
                        (FStar_Ident.lid_equals n n1)))
           in
        match uu____24484 with
        | FStar_Pervasives_Native.Some (uu____24596,uu____24597,p,t) ->
            FStar_Pervasives_Native.Some (p, t)
        | uu____24642 -> FStar_Pervasives_Native.None
  
let (exists_polymonadic_subcomp :
  env ->
    FStar_Ident.lident ->
      FStar_Ident.lident ->
        FStar_Syntax_Syntax.tscheme FStar_Pervasives_Native.option)
  =
  fun env1  ->
    fun m  ->
      fun n  ->
        let uu____24687 =
          FStar_All.pipe_right (env1.effects).polymonadic_subcomps
            (FStar_Util.find_opt
               (fun uu____24722  ->
                  match uu____24722 with
                  | (m1,n1,uu____24732) ->
                      (FStar_Ident.lid_equals m m1) &&
                        (FStar_Ident.lid_equals n n1)))
           in
        match uu____24687 with
        | FStar_Pervasives_Native.Some (uu____24735,uu____24736,ts) ->
            FStar_Pervasives_Native.Some ts
        | uu____24744 -> FStar_Pervasives_Native.None
=======
        let uu____24328 =
          FStar_All.pipe_right (env1.effects).polymonadic_binds
            (FStar_Util.find_opt
               (fun uu____24396  ->
                  match uu____24396 with
                  | (m1,n1,uu____24414,uu____24415) ->
                      (FStar_Ident.lid_equals m m1) &&
                        (FStar_Ident.lid_equals n n1)))
           in
        match uu____24328 with
        | FStar_Pervasives_Native.Some (uu____24440,uu____24441,p,t) ->
            FStar_Pervasives_Native.Some (p, t)
        | uu____24486 -> FStar_Pervasives_Native.None
>>>>>>> 56fe24cd
  
let (update_effect_lattice :
  env -> FStar_Ident.lident -> FStar_Ident.lident -> mlift -> env) =
  fun env1  ->
    fun src  ->
      fun tgt  ->
        fun st_mlift  ->
          let compose_edges e1 e2 =
            let composed_lift =
              let mlift_wp env2 c =
<<<<<<< HEAD
                let uu____24801 =
                  FStar_All.pipe_right c ((e1.mlift).mlift_wp env2)  in
                FStar_All.pipe_right uu____24801
                  (fun uu____24822  ->
                     match uu____24822 with
                     | (c1,g1) ->
                         let uu____24833 =
                           FStar_All.pipe_right c1 ((e2.mlift).mlift_wp env2)
                            in
                         FStar_All.pipe_right uu____24833
                           (fun uu____24854  ->
                              match uu____24854 with
                              | (c2,g2) ->
                                  let uu____24865 =
                                    FStar_TypeChecker_Common.conj_guard g1 g2
                                     in
                                  (c2, uu____24865)))
=======
                let uu____24561 =
                  FStar_All.pipe_right c ((e1.mlift).mlift_wp env2)  in
                FStar_All.pipe_right uu____24561
                  (fun uu____24582  ->
                     match uu____24582 with
                     | (c1,g1) ->
                         let uu____24593 =
                           FStar_All.pipe_right c1 ((e2.mlift).mlift_wp env2)
                            in
                         FStar_All.pipe_right uu____24593
                           (fun uu____24614  ->
                              match uu____24614 with
                              | (c2,g2) ->
                                  let uu____24625 =
                                    FStar_TypeChecker_Common.conj_guard g1 g2
                                     in
                                  (c2, uu____24625)))
>>>>>>> 56fe24cd
                 in
              let mlift_term =
                match (((e1.mlift).mlift_term), ((e2.mlift).mlift_term)) with
                | (FStar_Pervasives_Native.Some
                   l1,FStar_Pervasives_Native.Some l2) ->
                    FStar_Pervasives_Native.Some
                      ((fun u  ->
                          fun t  ->
                            fun e  ->
<<<<<<< HEAD
                              let uu____24987 = l1 u t e  in
                              l2 u t uu____24987))
                | uu____24988 -> FStar_Pervasives_Native.None  in
=======
                              let uu____24747 = l1 u t e  in
                              l2 u t uu____24747))
                | uu____24748 -> FStar_Pervasives_Native.None  in
>>>>>>> 56fe24cd
              { mlift_wp; mlift_term }  in
            {
              msource = (e1.msource);
              mtarget = (e2.mtarget);
              mlift = composed_lift
            }  in
          let edge1 = { msource = src; mtarget = tgt; mlift = st_mlift }  in
          let id_edge l =
            { msource = src; mtarget = tgt; mlift = identity_mlift }  in
          let order = edge1 :: ((env1.effects).order)  in
          let ms =
            FStar_All.pipe_right (env1.effects).decls
              (FStar_List.map
<<<<<<< HEAD
                 (fun uu____25056  ->
                    match uu____25056 with
                    | (e,uu____25064) -> e.FStar_Syntax_Syntax.mname))
             in
          let find_edge order1 uu____25087 =
            match uu____25087 with
            | (i,j) ->
                let uu____25098 = FStar_Ident.lid_equals i j  in
                if uu____25098
                then
                  FStar_All.pipe_right (id_edge i)
                    (fun uu____25105  ->
                       FStar_Pervasives_Native.Some uu____25105)
=======
                 (fun uu____24816  ->
                    match uu____24816 with
                    | (e,uu____24824) -> e.FStar_Syntax_Syntax.mname))
             in
          let find_edge order1 uu____24847 =
            match uu____24847 with
            | (i,j) ->
                let uu____24858 = FStar_Ident.lid_equals i j  in
                if uu____24858
                then
                  FStar_All.pipe_right (id_edge i)
                    (fun uu____24865  ->
                       FStar_Pervasives_Native.Some uu____24865)
>>>>>>> 56fe24cd
                else
                  FStar_All.pipe_right order1
                    (FStar_Util.find_opt
                       (fun e  ->
                          (FStar_Ident.lid_equals e.msource i) &&
                            (FStar_Ident.lid_equals e.mtarget j)))
             in
          let order1 =
            let fold_fun order1 k =
<<<<<<< HEAD
              let uu____25134 =
                FStar_All.pipe_right ms
                  (FStar_List.collect
                     (fun i  ->
                        let uu____25144 = FStar_Ident.lid_equals i k  in
                        if uu____25144
=======
              let uu____24894 =
                FStar_All.pipe_right ms
                  (FStar_List.collect
                     (fun i  ->
                        let uu____24904 = FStar_Ident.lid_equals i k  in
                        if uu____24904
>>>>>>> 56fe24cd
                        then []
                        else
                          FStar_All.pipe_right ms
                            (FStar_List.collect
                               (fun j  ->
<<<<<<< HEAD
                                  let uu____25158 =
                                    FStar_Ident.lid_equals j k  in
                                  if uu____25158
                                  then []
                                  else
                                    (let uu____25165 =
                                       let uu____25174 =
                                         find_edge order1 (i, k)  in
                                       let uu____25177 =
                                         find_edge order1 (k, j)  in
                                       (uu____25174, uu____25177)  in
                                     match uu____25165 with
                                     | (FStar_Pervasives_Native.Some
                                        e1,FStar_Pervasives_Native.Some e2)
                                         ->
                                         let uu____25192 =
                                           compose_edges e1 e2  in
                                         [uu____25192]
                                     | uu____25193 -> [])))))
                 in
              FStar_List.append order1 uu____25134  in
=======
                                  let uu____24918 =
                                    FStar_Ident.lid_equals j k  in
                                  if uu____24918
                                  then []
                                  else
                                    (let uu____24925 =
                                       let uu____24934 =
                                         find_edge order1 (i, k)  in
                                       let uu____24937 =
                                         find_edge order1 (k, j)  in
                                       (uu____24934, uu____24937)  in
                                     match uu____24925 with
                                     | (FStar_Pervasives_Native.Some
                                        e1,FStar_Pervasives_Native.Some e2)
                                         ->
                                         let uu____24952 =
                                           compose_edges e1 e2  in
                                         [uu____24952]
                                     | uu____24953 -> [])))))
                 in
              FStar_List.append order1 uu____24894  in
>>>>>>> 56fe24cd
            FStar_All.pipe_right ms (FStar_List.fold_left fold_fun order)  in
          let order2 =
            FStar_Util.remove_dups
              (fun e1  ->
                 fun e2  ->
                   (FStar_Ident.lid_equals e1.msource e2.msource) &&
                     (FStar_Ident.lid_equals e1.mtarget e2.mtarget)) order1
             in
          FStar_All.pipe_right order2
            (FStar_List.iter
               (fun edge2  ->
<<<<<<< HEAD
                  let uu____25223 =
                    (FStar_Ident.lid_equals edge2.msource
                       FStar_Parser_Const.effect_DIV_lid)
                      &&
                      (let uu____25226 =
                         lookup_effect_quals env1 edge2.mtarget  in
                       FStar_All.pipe_right uu____25226
                         (FStar_List.contains FStar_Syntax_Syntax.TotalEffect))
                     in
                  if uu____25223
                  then
                    let uu____25233 =
                      let uu____25239 =
                        let uu____25241 =
                          FStar_Ident.string_of_lid edge2.mtarget  in
                        FStar_Util.format1
                          "Divergent computations cannot be included in an effect %s marked 'total'"
                          uu____25241
                         in
                      (FStar_Errors.Fatal_DivergentComputationCannotBeIncludedInTotal,
                        uu____25239)
                       in
                    let uu____25245 = get_range env1  in
                    FStar_Errors.raise_error uu____25233 uu____25245
=======
                  let uu____24983 =
                    (FStar_Ident.lid_equals edge2.msource
                       FStar_Parser_Const.effect_DIV_lid)
                      &&
                      (let uu____24986 =
                         lookup_effect_quals env1 edge2.mtarget  in
                       FStar_All.pipe_right uu____24986
                         (FStar_List.contains FStar_Syntax_Syntax.TotalEffect))
                     in
                  if uu____24983
                  then
                    let uu____24993 =
                      let uu____24999 =
                        let uu____25001 =
                          FStar_Ident.string_of_lid edge2.mtarget  in
                        FStar_Util.format1
                          "Divergent computations cannot be included in an effect %s marked 'total'"
                          uu____25001
                         in
                      (FStar_Errors.Fatal_DivergentComputationCannotBeIncludedInTotal,
                        uu____24999)
                       in
                    let uu____25005 = get_range env1  in
                    FStar_Errors.raise_error uu____24993 uu____25005
>>>>>>> 56fe24cd
                  else ()));
          (let joins =
             FStar_All.pipe_right ms
               (FStar_List.collect
                  (fun i  ->
                     FStar_All.pipe_right ms
                       (FStar_List.collect
                          (fun j  ->
                             let join_opt1 =
<<<<<<< HEAD
                               let uu____25323 = FStar_Ident.lid_equals i j
                                  in
                               if uu____25323
=======
                               let uu____25083 = FStar_Ident.lid_equals i j
                                  in
                               if uu____25083
>>>>>>> 56fe24cd
                               then
                                 FStar_Pervasives_Native.Some
                                   (i, (id_edge i), (id_edge i))
                               else
                                 FStar_All.pipe_right ms
                                   (FStar_List.fold_left
                                      (fun bopt  ->
                                         fun k  ->
<<<<<<< HEAD
                                           let uu____25375 =
                                             let uu____25384 =
                                               find_edge order2 (i, k)  in
                                             let uu____25387 =
                                               find_edge order2 (j, k)  in
                                             (uu____25384, uu____25387)  in
                                           match uu____25375 with
=======
                                           let uu____25135 =
                                             let uu____25144 =
                                               find_edge order2 (i, k)  in
                                             let uu____25147 =
                                               find_edge order2 (j, k)  in
                                             (uu____25144, uu____25147)  in
                                           match uu____25135 with
>>>>>>> 56fe24cd
                                           | (FStar_Pervasives_Native.Some
                                              ik,FStar_Pervasives_Native.Some
                                              jk) ->
                                               (match bopt with
                                                | FStar_Pervasives_Native.None
                                                     ->
                                                    FStar_Pervasives_Native.Some
                                                      (k, ik, jk)
                                                | FStar_Pervasives_Native.Some
<<<<<<< HEAD
                                                    (ub,uu____25429,uu____25430)
                                                    ->
                                                    let uu____25437 =
                                                      let uu____25444 =
                                                        let uu____25446 =
=======
                                                    (ub,uu____25189,uu____25190)
                                                    ->
                                                    let uu____25197 =
                                                      let uu____25204 =
                                                        let uu____25206 =
>>>>>>> 56fe24cd
                                                          find_edge order2
                                                            (k, ub)
                                                           in
                                                        FStar_Util.is_some
<<<<<<< HEAD
                                                          uu____25446
                                                         in
                                                      let uu____25449 =
                                                        let uu____25451 =
=======
                                                          uu____25206
                                                         in
                                                      let uu____25209 =
                                                        let uu____25211 =
>>>>>>> 56fe24cd
                                                          find_edge order2
                                                            (ub, k)
                                                           in
                                                        FStar_Util.is_some
<<<<<<< HEAD
                                                          uu____25451
                                                         in
                                                      (uu____25444,
                                                        uu____25449)
                                                       in
                                                    (match uu____25437 with
                                                     | (true ,true ) ->
                                                         let uu____25468 =
                                                           FStar_Ident.lid_equals
                                                             k ub
                                                            in
                                                         if uu____25468
=======
                                                          uu____25211
                                                         in
                                                      (uu____25204,
                                                        uu____25209)
                                                       in
                                                    (match uu____25197 with
                                                     | (true ,true ) ->
                                                         let uu____25228 =
                                                           FStar_Ident.lid_equals
                                                             k ub
                                                            in
                                                         if uu____25228
>>>>>>> 56fe24cd
                                                         then
                                                           (FStar_Errors.log_issue
                                                              FStar_Range.dummyRange
                                                              (FStar_Errors.Warning_UpperBoundCandidateAlreadyVisited,
                                                                "Looking multiple times at the same upper bound candidate");
                                                            bopt)
                                                         else
                                                           failwith
                                                             "Found a cycle in the lattice"
                                                     | (false ,false ) ->
                                                         bopt
                                                     | (true ,false ) ->
                                                         FStar_Pervasives_Native.Some
                                                           (k, ik, jk)
                                                     | (false ,true ) -> bopt))
<<<<<<< HEAD
                                           | uu____25511 -> bopt)
=======
                                           | uu____25271 -> bopt)
>>>>>>> 56fe24cd
                                      FStar_Pervasives_Native.None)
                                in
                             match join_opt1 with
                             | FStar_Pervasives_Native.None  -> []
                             | FStar_Pervasives_Native.Some (k,e1,e2) ->
<<<<<<< HEAD
                                 let uu____25563 =
                                   let uu____25565 =
                                     exists_polymonadic_bind env1 i j  in
                                   FStar_All.pipe_right uu____25565
                                     FStar_Util.is_some
                                    in
                                 if uu____25563
                                 then
                                   let uu____25614 =
                                     let uu____25620 =
                                       let uu____25622 =
                                         FStar_Ident.string_of_lid src  in
                                       let uu____25624 =
                                         FStar_Ident.string_of_lid tgt  in
                                       let uu____25626 =
                                         FStar_Ident.string_of_lid i  in
                                       let uu____25628 =
                                         FStar_Ident.string_of_lid j  in
                                       FStar_Util.format4
                                         "Updating effect lattice with a lift between %s and %s induces a path from %s and %s in the effect lattice, and this conflicts with a polymonadic bind between them"
                                         uu____25622 uu____25624 uu____25626
                                         uu____25628
                                        in
                                     (FStar_Errors.Fatal_PolymonadicBind_conflict,
                                       uu____25620)
                                      in
                                   FStar_Errors.raise_error uu____25614
=======
                                 let uu____25323 =
                                   let uu____25325 =
                                     exists_polymonadic_bind env1 i j  in
                                   FStar_All.pipe_right uu____25325
                                     FStar_Util.is_some
                                    in
                                 if uu____25323
                                 then
                                   let uu____25374 =
                                     let uu____25380 =
                                       let uu____25382 =
                                         FStar_Ident.string_of_lid src  in
                                       let uu____25384 =
                                         FStar_Ident.string_of_lid tgt  in
                                       let uu____25386 =
                                         FStar_Ident.string_of_lid i  in
                                       let uu____25388 =
                                         FStar_Ident.string_of_lid j  in
                                       FStar_Util.format4
                                         "Updating effect lattice with a lift between %s and %s induces a path from %s and %s in the effect lattice, and this conflicts with a polymonadic bind between them"
                                         uu____25382 uu____25384 uu____25386
                                         uu____25388
                                        in
                                     (FStar_Errors.Fatal_PolymonadicBind_conflict,
                                       uu____25380)
                                      in
                                   FStar_Errors.raise_error uu____25374
>>>>>>> 56fe24cd
                                     env1.range
                                 else [(i, j, k, (e1.mlift), (e2.mlift))]))))
              in
           let effects1 =
<<<<<<< HEAD
             let uu___1835_25667 = env1.effects  in
             {
               decls = (uu___1835_25667.decls);
               order = order2;
               joins;
               polymonadic_binds = (uu___1835_25667.polymonadic_binds);
               polymonadic_subcomps = (uu___1835_25667.polymonadic_subcomps)
             }  in
           let uu___1838_25668 = env1  in
           {
             solver = (uu___1838_25668.solver);
             range = (uu___1838_25668.range);
             curmodule = (uu___1838_25668.curmodule);
             gamma = (uu___1838_25668.gamma);
             gamma_sig = (uu___1838_25668.gamma_sig);
             gamma_cache = (uu___1838_25668.gamma_cache);
             modules = (uu___1838_25668.modules);
             expected_typ = (uu___1838_25668.expected_typ);
             sigtab = (uu___1838_25668.sigtab);
             attrtab = (uu___1838_25668.attrtab);
             instantiate_imp = (uu___1838_25668.instantiate_imp);
             effects = effects1;
             generalize = (uu___1838_25668.generalize);
             letrecs = (uu___1838_25668.letrecs);
             top_level = (uu___1838_25668.top_level);
             check_uvars = (uu___1838_25668.check_uvars);
             use_eq = (uu___1838_25668.use_eq);
             use_eq_strict = (uu___1838_25668.use_eq_strict);
             is_iface = (uu___1838_25668.is_iface);
             admit = (uu___1838_25668.admit);
             lax = (uu___1838_25668.lax);
             lax_universes = (uu___1838_25668.lax_universes);
             phase1 = (uu___1838_25668.phase1);
             failhard = (uu___1838_25668.failhard);
             nosynth = (uu___1838_25668.nosynth);
             uvar_subtyping = (uu___1838_25668.uvar_subtyping);
             tc_term = (uu___1838_25668.tc_term);
             type_of = (uu___1838_25668.type_of);
             universe_of = (uu___1838_25668.universe_of);
             check_type_of = (uu___1838_25668.check_type_of);
             use_bv_sorts = (uu___1838_25668.use_bv_sorts);
             qtbl_name_and_index = (uu___1838_25668.qtbl_name_and_index);
             normalized_eff_names = (uu___1838_25668.normalized_eff_names);
             fv_delta_depths = (uu___1838_25668.fv_delta_depths);
             proof_ns = (uu___1838_25668.proof_ns);
             synth_hook = (uu___1838_25668.synth_hook);
             try_solve_implicits_hook =
               (uu___1838_25668.try_solve_implicits_hook);
             splice = (uu___1838_25668.splice);
             mpreprocess = (uu___1838_25668.mpreprocess);
             postprocess = (uu___1838_25668.postprocess);
             identifier_info = (uu___1838_25668.identifier_info);
             tc_hooks = (uu___1838_25668.tc_hooks);
             dsenv = (uu___1838_25668.dsenv);
             nbe = (uu___1838_25668.nbe);
             strict_args_tab = (uu___1838_25668.strict_args_tab);
             erasable_types_tab = (uu___1838_25668.erasable_types_tab)
=======
             let uu___1819_25427 = env1.effects  in
             {
               decls = (uu___1819_25427.decls);
               order = order2;
               joins;
               polymonadic_binds = (uu___1819_25427.polymonadic_binds)
             }  in
           let uu___1822_25428 = env1  in
           {
             solver = (uu___1822_25428.solver);
             range = (uu___1822_25428.range);
             curmodule = (uu___1822_25428.curmodule);
             gamma = (uu___1822_25428.gamma);
             gamma_sig = (uu___1822_25428.gamma_sig);
             gamma_cache = (uu___1822_25428.gamma_cache);
             modules = (uu___1822_25428.modules);
             expected_typ = (uu___1822_25428.expected_typ);
             sigtab = (uu___1822_25428.sigtab);
             attrtab = (uu___1822_25428.attrtab);
             instantiate_imp = (uu___1822_25428.instantiate_imp);
             effects = effects1;
             generalize = (uu___1822_25428.generalize);
             letrecs = (uu___1822_25428.letrecs);
             top_level = (uu___1822_25428.top_level);
             check_uvars = (uu___1822_25428.check_uvars);
             use_eq = (uu___1822_25428.use_eq);
             use_eq_strict = (uu___1822_25428.use_eq_strict);
             is_iface = (uu___1822_25428.is_iface);
             admit = (uu___1822_25428.admit);
             lax = (uu___1822_25428.lax);
             lax_universes = (uu___1822_25428.lax_universes);
             phase1 = (uu___1822_25428.phase1);
             failhard = (uu___1822_25428.failhard);
             nosynth = (uu___1822_25428.nosynth);
             uvar_subtyping = (uu___1822_25428.uvar_subtyping);
             tc_term = (uu___1822_25428.tc_term);
             type_of = (uu___1822_25428.type_of);
             universe_of = (uu___1822_25428.universe_of);
             check_type_of = (uu___1822_25428.check_type_of);
             use_bv_sorts = (uu___1822_25428.use_bv_sorts);
             qtbl_name_and_index = (uu___1822_25428.qtbl_name_and_index);
             normalized_eff_names = (uu___1822_25428.normalized_eff_names);
             fv_delta_depths = (uu___1822_25428.fv_delta_depths);
             proof_ns = (uu___1822_25428.proof_ns);
             synth_hook = (uu___1822_25428.synth_hook);
             try_solve_implicits_hook =
               (uu___1822_25428.try_solve_implicits_hook);
             splice = (uu___1822_25428.splice);
             mpreprocess = (uu___1822_25428.mpreprocess);
             postprocess = (uu___1822_25428.postprocess);
             identifier_info = (uu___1822_25428.identifier_info);
             tc_hooks = (uu___1822_25428.tc_hooks);
             dsenv = (uu___1822_25428.dsenv);
             nbe = (uu___1822_25428.nbe);
             strict_args_tab = (uu___1822_25428.strict_args_tab);
             erasable_types_tab = (uu___1822_25428.erasable_types_tab)
>>>>>>> 56fe24cd
           })
  
let (add_polymonadic_bind :
  env ->
    FStar_Ident.lident ->
      FStar_Ident.lident -> FStar_Ident.lident -> polymonadic_bind_t -> env)
  =
  fun env1  ->
    fun m  ->
      fun n  ->
        fun p  ->
          fun ty  ->
            let err_msg poly =
<<<<<<< HEAD
              let uu____25716 = FStar_Ident.string_of_lid m  in
              let uu____25718 = FStar_Ident.string_of_lid n  in
              let uu____25720 = FStar_Ident.string_of_lid p  in
              FStar_Util.format4
                "Polymonadic bind ((%s, %s) |> %s) conflicts with an already existing %s"
                uu____25716 uu____25718 uu____25720
=======
              let uu____25476 = FStar_Ident.string_of_lid m  in
              let uu____25478 = FStar_Ident.string_of_lid n  in
              let uu____25480 = FStar_Ident.string_of_lid p  in
              FStar_Util.format4
                "Polymonadic bind ((%s, %s) |> %s) conflicts with an already existing %s"
                uu____25476 uu____25478 uu____25480
>>>>>>> 56fe24cd
                (if poly
                 then "polymonadic bind"
                 else "path in the effect lattice")
               in
<<<<<<< HEAD
            let uu____25729 =
              let uu____25731 = exists_polymonadic_bind env1 m n  in
              FStar_All.pipe_right uu____25731 FStar_Util.is_some  in
            if uu____25729
            then
              let uu____25768 =
                let uu____25774 = err_msg true  in
                (FStar_Errors.Fatal_PolymonadicBind_conflict, uu____25774)
                 in
              FStar_Errors.raise_error uu____25768 env1.range
            else
              (let uu____25780 =
                 (let uu____25784 = join_opt env1 m n  in
                  FStar_All.pipe_right uu____25784 FStar_Util.is_some) &&
                   (let uu____25809 = FStar_Ident.lid_equals m n  in
                    Prims.op_Negation uu____25809)
                  in
               if uu____25780
               then
                 let uu____25812 =
                   let uu____25818 = err_msg false  in
                   (FStar_Errors.Fatal_PolymonadicBind_conflict, uu____25818)
                    in
                 FStar_Errors.raise_error uu____25812 env1.range
               else
                 (let uu___1853_25824 = env1  in
                  {
                    solver = (uu___1853_25824.solver);
                    range = (uu___1853_25824.range);
                    curmodule = (uu___1853_25824.curmodule);
                    gamma = (uu___1853_25824.gamma);
                    gamma_sig = (uu___1853_25824.gamma_sig);
                    gamma_cache = (uu___1853_25824.gamma_cache);
                    modules = (uu___1853_25824.modules);
                    expected_typ = (uu___1853_25824.expected_typ);
                    sigtab = (uu___1853_25824.sigtab);
                    attrtab = (uu___1853_25824.attrtab);
                    instantiate_imp = (uu___1853_25824.instantiate_imp);
                    effects =
                      (let uu___1855_25826 = env1.effects  in
                       {
                         decls = (uu___1855_25826.decls);
                         order = (uu___1855_25826.order);
                         joins = (uu___1855_25826.joins);
=======
            let uu____25489 =
              let uu____25491 = exists_polymonadic_bind env1 m n  in
              FStar_All.pipe_right uu____25491 FStar_Util.is_some  in
            if uu____25489
            then
              let uu____25528 =
                let uu____25534 = err_msg true  in
                (FStar_Errors.Fatal_PolymonadicBind_conflict, uu____25534)
                 in
              FStar_Errors.raise_error uu____25528 env1.range
            else
              (let uu____25540 =
                 let uu____25542 = join_opt env1 m n  in
                 FStar_All.pipe_right uu____25542 FStar_Util.is_some  in
               if uu____25540
               then
                 let uu____25567 =
                   let uu____25573 = err_msg false  in
                   (FStar_Errors.Fatal_PolymonadicBind_conflict, uu____25573)
                    in
                 FStar_Errors.raise_error uu____25567 env1.range
               else
                 (let uu___1837_25579 = env1  in
                  {
                    solver = (uu___1837_25579.solver);
                    range = (uu___1837_25579.range);
                    curmodule = (uu___1837_25579.curmodule);
                    gamma = (uu___1837_25579.gamma);
                    gamma_sig = (uu___1837_25579.gamma_sig);
                    gamma_cache = (uu___1837_25579.gamma_cache);
                    modules = (uu___1837_25579.modules);
                    expected_typ = (uu___1837_25579.expected_typ);
                    sigtab = (uu___1837_25579.sigtab);
                    attrtab = (uu___1837_25579.attrtab);
                    instantiate_imp = (uu___1837_25579.instantiate_imp);
                    effects =
                      (let uu___1839_25581 = env1.effects  in
                       {
                         decls = (uu___1839_25581.decls);
                         order = (uu___1839_25581.order);
                         joins = (uu___1839_25581.joins);
>>>>>>> 56fe24cd
                         polymonadic_binds = ((m, n, p, ty) ::
                           ((env1.effects).polymonadic_binds));
                         polymonadic_subcomps =
                           (uu___1855_25826.polymonadic_subcomps)
                       });
<<<<<<< HEAD
                    generalize = (uu___1853_25824.generalize);
                    letrecs = (uu___1853_25824.letrecs);
                    top_level = (uu___1853_25824.top_level);
                    check_uvars = (uu___1853_25824.check_uvars);
                    use_eq = (uu___1853_25824.use_eq);
                    use_eq_strict = (uu___1853_25824.use_eq_strict);
                    is_iface = (uu___1853_25824.is_iface);
                    admit = (uu___1853_25824.admit);
                    lax = (uu___1853_25824.lax);
                    lax_universes = (uu___1853_25824.lax_universes);
                    phase1 = (uu___1853_25824.phase1);
                    failhard = (uu___1853_25824.failhard);
                    nosynth = (uu___1853_25824.nosynth);
                    uvar_subtyping = (uu___1853_25824.uvar_subtyping);
                    tc_term = (uu___1853_25824.tc_term);
                    type_of = (uu___1853_25824.type_of);
                    universe_of = (uu___1853_25824.universe_of);
                    check_type_of = (uu___1853_25824.check_type_of);
                    use_bv_sorts = (uu___1853_25824.use_bv_sorts);
                    qtbl_name_and_index =
                      (uu___1853_25824.qtbl_name_and_index);
                    normalized_eff_names =
                      (uu___1853_25824.normalized_eff_names);
                    fv_delta_depths = (uu___1853_25824.fv_delta_depths);
                    proof_ns = (uu___1853_25824.proof_ns);
                    synth_hook = (uu___1853_25824.synth_hook);
                    try_solve_implicits_hook =
                      (uu___1853_25824.try_solve_implicits_hook);
                    splice = (uu___1853_25824.splice);
                    mpreprocess = (uu___1853_25824.mpreprocess);
                    postprocess = (uu___1853_25824.postprocess);
                    identifier_info = (uu___1853_25824.identifier_info);
                    tc_hooks = (uu___1853_25824.tc_hooks);
                    dsenv = (uu___1853_25824.dsenv);
                    nbe = (uu___1853_25824.nbe);
                    strict_args_tab = (uu___1853_25824.strict_args_tab);
                    erasable_types_tab = (uu___1853_25824.erasable_types_tab)
=======
                    generalize = (uu___1837_25579.generalize);
                    letrecs = (uu___1837_25579.letrecs);
                    top_level = (uu___1837_25579.top_level);
                    check_uvars = (uu___1837_25579.check_uvars);
                    use_eq = (uu___1837_25579.use_eq);
                    use_eq_strict = (uu___1837_25579.use_eq_strict);
                    is_iface = (uu___1837_25579.is_iface);
                    admit = (uu___1837_25579.admit);
                    lax = (uu___1837_25579.lax);
                    lax_universes = (uu___1837_25579.lax_universes);
                    phase1 = (uu___1837_25579.phase1);
                    failhard = (uu___1837_25579.failhard);
                    nosynth = (uu___1837_25579.nosynth);
                    uvar_subtyping = (uu___1837_25579.uvar_subtyping);
                    tc_term = (uu___1837_25579.tc_term);
                    type_of = (uu___1837_25579.type_of);
                    universe_of = (uu___1837_25579.universe_of);
                    check_type_of = (uu___1837_25579.check_type_of);
                    use_bv_sorts = (uu___1837_25579.use_bv_sorts);
                    qtbl_name_and_index =
                      (uu___1837_25579.qtbl_name_and_index);
                    normalized_eff_names =
                      (uu___1837_25579.normalized_eff_names);
                    fv_delta_depths = (uu___1837_25579.fv_delta_depths);
                    proof_ns = (uu___1837_25579.proof_ns);
                    synth_hook = (uu___1837_25579.synth_hook);
                    try_solve_implicits_hook =
                      (uu___1837_25579.try_solve_implicits_hook);
                    splice = (uu___1837_25579.splice);
                    mpreprocess = (uu___1837_25579.mpreprocess);
                    postprocess = (uu___1837_25579.postprocess);
                    identifier_info = (uu___1837_25579.identifier_info);
                    tc_hooks = (uu___1837_25579.tc_hooks);
                    dsenv = (uu___1837_25579.dsenv);
                    nbe = (uu___1837_25579.nbe);
                    strict_args_tab = (uu___1837_25579.strict_args_tab);
                    erasable_types_tab = (uu___1837_25579.erasable_types_tab)
>>>>>>> 56fe24cd
                  }))
  
let (add_polymonadic_subcomp :
  env ->
    FStar_Ident.lident ->
      FStar_Ident.lident -> FStar_Syntax_Syntax.tscheme -> env)
  =
  fun env1  ->
    fun m  ->
      fun n  ->
        fun ts  ->
          let err_msg poly =
            let uu____25917 = FStar_Ident.string_of_lid m  in
            let uu____25919 = FStar_Ident.string_of_lid n  in
            FStar_Util.format3
              "Polymonadic subcomp %s <: %s conflicts with an already existing %s"
              uu____25917 uu____25919
              (if poly
               then "polymonadic subcomp"
               else "path in the effect lattice")
             in
          let uu____25928 =
            let uu____25930 = exists_polymonadic_subcomp env1 m n  in
            FStar_All.pipe_right uu____25930 FStar_Util.is_some  in
          if uu____25928
          then
            let uu____25937 =
              let uu____25943 = err_msg true  in
              (FStar_Errors.Fatal_PolymonadicBind_conflict, uu____25943)  in
            FStar_Errors.raise_error uu____25937 env1.range
          else
            (let uu____25949 =
               let uu____25951 = join_opt env1 m n  in
               FStar_All.pipe_right uu____25951 FStar_Util.is_some  in
             if uu____25949
             then
               let uu____25976 =
                 let uu____25982 = err_msg false  in
                 (FStar_Errors.Fatal_PolymonadicBind_conflict, uu____25982)
                  in
               FStar_Errors.raise_error uu____25976 env1.range
             else
               (let uu___1868_25988 = env1  in
                {
                  solver = (uu___1868_25988.solver);
                  range = (uu___1868_25988.range);
                  curmodule = (uu___1868_25988.curmodule);
                  gamma = (uu___1868_25988.gamma);
                  gamma_sig = (uu___1868_25988.gamma_sig);
                  gamma_cache = (uu___1868_25988.gamma_cache);
                  modules = (uu___1868_25988.modules);
                  expected_typ = (uu___1868_25988.expected_typ);
                  sigtab = (uu___1868_25988.sigtab);
                  attrtab = (uu___1868_25988.attrtab);
                  instantiate_imp = (uu___1868_25988.instantiate_imp);
                  effects =
                    (let uu___1870_25990 = env1.effects  in
                     {
                       decls = (uu___1870_25990.decls);
                       order = (uu___1870_25990.order);
                       joins = (uu___1870_25990.joins);
                       polymonadic_binds =
                         (uu___1870_25990.polymonadic_binds);
                       polymonadic_subcomps = ((m, n, ts) ::
                         ((env1.effects).polymonadic_subcomps))
                     });
                  generalize = (uu___1868_25988.generalize);
                  letrecs = (uu___1868_25988.letrecs);
                  top_level = (uu___1868_25988.top_level);
                  check_uvars = (uu___1868_25988.check_uvars);
                  use_eq = (uu___1868_25988.use_eq);
                  use_eq_strict = (uu___1868_25988.use_eq_strict);
                  is_iface = (uu___1868_25988.is_iface);
                  admit = (uu___1868_25988.admit);
                  lax = (uu___1868_25988.lax);
                  lax_universes = (uu___1868_25988.lax_universes);
                  phase1 = (uu___1868_25988.phase1);
                  failhard = (uu___1868_25988.failhard);
                  nosynth = (uu___1868_25988.nosynth);
                  uvar_subtyping = (uu___1868_25988.uvar_subtyping);
                  tc_term = (uu___1868_25988.tc_term);
                  type_of = (uu___1868_25988.type_of);
                  universe_of = (uu___1868_25988.universe_of);
                  check_type_of = (uu___1868_25988.check_type_of);
                  use_bv_sorts = (uu___1868_25988.use_bv_sorts);
                  qtbl_name_and_index = (uu___1868_25988.qtbl_name_and_index);
                  normalized_eff_names =
                    (uu___1868_25988.normalized_eff_names);
                  fv_delta_depths = (uu___1868_25988.fv_delta_depths);
                  proof_ns = (uu___1868_25988.proof_ns);
                  synth_hook = (uu___1868_25988.synth_hook);
                  try_solve_implicits_hook =
                    (uu___1868_25988.try_solve_implicits_hook);
                  splice = (uu___1868_25988.splice);
                  mpreprocess = (uu___1868_25988.mpreprocess);
                  postprocess = (uu___1868_25988.postprocess);
                  identifier_info = (uu___1868_25988.identifier_info);
                  tc_hooks = (uu___1868_25988.tc_hooks);
                  dsenv = (uu___1868_25988.dsenv);
                  nbe = (uu___1868_25988.nbe);
                  strict_args_tab = (uu___1868_25988.strict_args_tab);
                  erasable_types_tab = (uu___1868_25988.erasable_types_tab)
                }))
  
let (push_local_binding : env -> FStar_Syntax_Syntax.binding -> env) =
  fun env1  ->
    fun b  ->
<<<<<<< HEAD
      let uu___1874_26008 = env1  in
      {
        solver = (uu___1874_26008.solver);
        range = (uu___1874_26008.range);
        curmodule = (uu___1874_26008.curmodule);
        gamma = (b :: (env1.gamma));
        gamma_sig = (uu___1874_26008.gamma_sig);
        gamma_cache = (uu___1874_26008.gamma_cache);
        modules = (uu___1874_26008.modules);
        expected_typ = (uu___1874_26008.expected_typ);
        sigtab = (uu___1874_26008.sigtab);
        attrtab = (uu___1874_26008.attrtab);
        instantiate_imp = (uu___1874_26008.instantiate_imp);
        effects = (uu___1874_26008.effects);
        generalize = (uu___1874_26008.generalize);
        letrecs = (uu___1874_26008.letrecs);
        top_level = (uu___1874_26008.top_level);
        check_uvars = (uu___1874_26008.check_uvars);
        use_eq = (uu___1874_26008.use_eq);
        use_eq_strict = (uu___1874_26008.use_eq_strict);
        is_iface = (uu___1874_26008.is_iface);
        admit = (uu___1874_26008.admit);
        lax = (uu___1874_26008.lax);
        lax_universes = (uu___1874_26008.lax_universes);
        phase1 = (uu___1874_26008.phase1);
        failhard = (uu___1874_26008.failhard);
        nosynth = (uu___1874_26008.nosynth);
        uvar_subtyping = (uu___1874_26008.uvar_subtyping);
        tc_term = (uu___1874_26008.tc_term);
        type_of = (uu___1874_26008.type_of);
        universe_of = (uu___1874_26008.universe_of);
        check_type_of = (uu___1874_26008.check_type_of);
        use_bv_sorts = (uu___1874_26008.use_bv_sorts);
        qtbl_name_and_index = (uu___1874_26008.qtbl_name_and_index);
        normalized_eff_names = (uu___1874_26008.normalized_eff_names);
        fv_delta_depths = (uu___1874_26008.fv_delta_depths);
        proof_ns = (uu___1874_26008.proof_ns);
        synth_hook = (uu___1874_26008.synth_hook);
        try_solve_implicits_hook = (uu___1874_26008.try_solve_implicits_hook);
        splice = (uu___1874_26008.splice);
        mpreprocess = (uu___1874_26008.mpreprocess);
        postprocess = (uu___1874_26008.postprocess);
        identifier_info = (uu___1874_26008.identifier_info);
        tc_hooks = (uu___1874_26008.tc_hooks);
        dsenv = (uu___1874_26008.dsenv);
        nbe = (uu___1874_26008.nbe);
        strict_args_tab = (uu___1874_26008.strict_args_tab);
        erasable_types_tab = (uu___1874_26008.erasable_types_tab)
=======
      let uu___1843_25653 = env1  in
      {
        solver = (uu___1843_25653.solver);
        range = (uu___1843_25653.range);
        curmodule = (uu___1843_25653.curmodule);
        gamma = (b :: (env1.gamma));
        gamma_sig = (uu___1843_25653.gamma_sig);
        gamma_cache = (uu___1843_25653.gamma_cache);
        modules = (uu___1843_25653.modules);
        expected_typ = (uu___1843_25653.expected_typ);
        sigtab = (uu___1843_25653.sigtab);
        attrtab = (uu___1843_25653.attrtab);
        instantiate_imp = (uu___1843_25653.instantiate_imp);
        effects = (uu___1843_25653.effects);
        generalize = (uu___1843_25653.generalize);
        letrecs = (uu___1843_25653.letrecs);
        top_level = (uu___1843_25653.top_level);
        check_uvars = (uu___1843_25653.check_uvars);
        use_eq = (uu___1843_25653.use_eq);
        use_eq_strict = (uu___1843_25653.use_eq_strict);
        is_iface = (uu___1843_25653.is_iface);
        admit = (uu___1843_25653.admit);
        lax = (uu___1843_25653.lax);
        lax_universes = (uu___1843_25653.lax_universes);
        phase1 = (uu___1843_25653.phase1);
        failhard = (uu___1843_25653.failhard);
        nosynth = (uu___1843_25653.nosynth);
        uvar_subtyping = (uu___1843_25653.uvar_subtyping);
        tc_term = (uu___1843_25653.tc_term);
        type_of = (uu___1843_25653.type_of);
        universe_of = (uu___1843_25653.universe_of);
        check_type_of = (uu___1843_25653.check_type_of);
        use_bv_sorts = (uu___1843_25653.use_bv_sorts);
        qtbl_name_and_index = (uu___1843_25653.qtbl_name_and_index);
        normalized_eff_names = (uu___1843_25653.normalized_eff_names);
        fv_delta_depths = (uu___1843_25653.fv_delta_depths);
        proof_ns = (uu___1843_25653.proof_ns);
        synth_hook = (uu___1843_25653.synth_hook);
        try_solve_implicits_hook = (uu___1843_25653.try_solve_implicits_hook);
        splice = (uu___1843_25653.splice);
        mpreprocess = (uu___1843_25653.mpreprocess);
        postprocess = (uu___1843_25653.postprocess);
        identifier_info = (uu___1843_25653.identifier_info);
        tc_hooks = (uu___1843_25653.tc_hooks);
        dsenv = (uu___1843_25653.dsenv);
        nbe = (uu___1843_25653.nbe);
        strict_args_tab = (uu___1843_25653.strict_args_tab);
        erasable_types_tab = (uu___1843_25653.erasable_types_tab)
>>>>>>> 56fe24cd
      }
  
let (push_bv : env -> FStar_Syntax_Syntax.bv -> env) =
  fun env1  ->
    fun x  -> push_local_binding env1 (FStar_Syntax_Syntax.Binding_var x)
  
let (push_bvs : env -> FStar_Syntax_Syntax.bv Prims.list -> env) =
  fun env1  ->
    fun bvs  ->
      FStar_List.fold_left (fun env2  -> fun bv  -> push_bv env2 bv) env1 bvs
  
let (pop_bv :
  env -> (FStar_Syntax_Syntax.bv * env) FStar_Pervasives_Native.option) =
  fun env1  ->
    match env1.gamma with
    | (FStar_Syntax_Syntax.Binding_var x)::rest ->
        FStar_Pervasives_Native.Some
          (x,
<<<<<<< HEAD
            (let uu___1887_26066 = env1  in
             {
               solver = (uu___1887_26066.solver);
               range = (uu___1887_26066.range);
               curmodule = (uu___1887_26066.curmodule);
               gamma = rest;
               gamma_sig = (uu___1887_26066.gamma_sig);
               gamma_cache = (uu___1887_26066.gamma_cache);
               modules = (uu___1887_26066.modules);
               expected_typ = (uu___1887_26066.expected_typ);
               sigtab = (uu___1887_26066.sigtab);
               attrtab = (uu___1887_26066.attrtab);
               instantiate_imp = (uu___1887_26066.instantiate_imp);
               effects = (uu___1887_26066.effects);
               generalize = (uu___1887_26066.generalize);
               letrecs = (uu___1887_26066.letrecs);
               top_level = (uu___1887_26066.top_level);
               check_uvars = (uu___1887_26066.check_uvars);
               use_eq = (uu___1887_26066.use_eq);
               use_eq_strict = (uu___1887_26066.use_eq_strict);
               is_iface = (uu___1887_26066.is_iface);
               admit = (uu___1887_26066.admit);
               lax = (uu___1887_26066.lax);
               lax_universes = (uu___1887_26066.lax_universes);
               phase1 = (uu___1887_26066.phase1);
               failhard = (uu___1887_26066.failhard);
               nosynth = (uu___1887_26066.nosynth);
               uvar_subtyping = (uu___1887_26066.uvar_subtyping);
               tc_term = (uu___1887_26066.tc_term);
               type_of = (uu___1887_26066.type_of);
               universe_of = (uu___1887_26066.universe_of);
               check_type_of = (uu___1887_26066.check_type_of);
               use_bv_sorts = (uu___1887_26066.use_bv_sorts);
               qtbl_name_and_index = (uu___1887_26066.qtbl_name_and_index);
               normalized_eff_names = (uu___1887_26066.normalized_eff_names);
               fv_delta_depths = (uu___1887_26066.fv_delta_depths);
               proof_ns = (uu___1887_26066.proof_ns);
               synth_hook = (uu___1887_26066.synth_hook);
               try_solve_implicits_hook =
                 (uu___1887_26066.try_solve_implicits_hook);
               splice = (uu___1887_26066.splice);
               mpreprocess = (uu___1887_26066.mpreprocess);
               postprocess = (uu___1887_26066.postprocess);
               identifier_info = (uu___1887_26066.identifier_info);
               tc_hooks = (uu___1887_26066.tc_hooks);
               dsenv = (uu___1887_26066.dsenv);
               nbe = (uu___1887_26066.nbe);
               strict_args_tab = (uu___1887_26066.strict_args_tab);
               erasable_types_tab = (uu___1887_26066.erasable_types_tab)
             }))
    | uu____26067 -> FStar_Pervasives_Native.None
=======
            (let uu___1856_25711 = env1  in
             {
               solver = (uu___1856_25711.solver);
               range = (uu___1856_25711.range);
               curmodule = (uu___1856_25711.curmodule);
               gamma = rest;
               gamma_sig = (uu___1856_25711.gamma_sig);
               gamma_cache = (uu___1856_25711.gamma_cache);
               modules = (uu___1856_25711.modules);
               expected_typ = (uu___1856_25711.expected_typ);
               sigtab = (uu___1856_25711.sigtab);
               attrtab = (uu___1856_25711.attrtab);
               instantiate_imp = (uu___1856_25711.instantiate_imp);
               effects = (uu___1856_25711.effects);
               generalize = (uu___1856_25711.generalize);
               letrecs = (uu___1856_25711.letrecs);
               top_level = (uu___1856_25711.top_level);
               check_uvars = (uu___1856_25711.check_uvars);
               use_eq = (uu___1856_25711.use_eq);
               use_eq_strict = (uu___1856_25711.use_eq_strict);
               is_iface = (uu___1856_25711.is_iface);
               admit = (uu___1856_25711.admit);
               lax = (uu___1856_25711.lax);
               lax_universes = (uu___1856_25711.lax_universes);
               phase1 = (uu___1856_25711.phase1);
               failhard = (uu___1856_25711.failhard);
               nosynth = (uu___1856_25711.nosynth);
               uvar_subtyping = (uu___1856_25711.uvar_subtyping);
               tc_term = (uu___1856_25711.tc_term);
               type_of = (uu___1856_25711.type_of);
               universe_of = (uu___1856_25711.universe_of);
               check_type_of = (uu___1856_25711.check_type_of);
               use_bv_sorts = (uu___1856_25711.use_bv_sorts);
               qtbl_name_and_index = (uu___1856_25711.qtbl_name_and_index);
               normalized_eff_names = (uu___1856_25711.normalized_eff_names);
               fv_delta_depths = (uu___1856_25711.fv_delta_depths);
               proof_ns = (uu___1856_25711.proof_ns);
               synth_hook = (uu___1856_25711.synth_hook);
               try_solve_implicits_hook =
                 (uu___1856_25711.try_solve_implicits_hook);
               splice = (uu___1856_25711.splice);
               mpreprocess = (uu___1856_25711.mpreprocess);
               postprocess = (uu___1856_25711.postprocess);
               identifier_info = (uu___1856_25711.identifier_info);
               tc_hooks = (uu___1856_25711.tc_hooks);
               dsenv = (uu___1856_25711.dsenv);
               nbe = (uu___1856_25711.nbe);
               strict_args_tab = (uu___1856_25711.strict_args_tab);
               erasable_types_tab = (uu___1856_25711.erasable_types_tab)
             }))
    | uu____25712 -> FStar_Pervasives_Native.None
>>>>>>> 56fe24cd
  
let (push_binders : env -> FStar_Syntax_Syntax.binders -> env) =
  fun env1  ->
    fun bs  ->
      FStar_List.fold_left
        (fun env2  ->
<<<<<<< HEAD
           fun uu____26096  ->
             match uu____26096 with | (x,uu____26104) -> push_bv env2 x) env1
=======
           fun uu____25741  ->
             match uu____25741 with | (x,uu____25749) -> push_bv env2 x) env1
>>>>>>> 56fe24cd
        bs
  
let (binding_of_lb :
  FStar_Syntax_Syntax.lbname ->
    (FStar_Syntax_Syntax.univ_name Prims.list * FStar_Syntax_Syntax.term'
      FStar_Syntax_Syntax.syntax) -> FStar_Syntax_Syntax.binding)
  =
  fun x  ->
    fun t  ->
      match x with
      | FStar_Util.Inl x1 ->
          let x2 =
<<<<<<< HEAD
            let uu___1901_26139 = x1  in
            {
              FStar_Syntax_Syntax.ppname =
                (uu___1901_26139.FStar_Syntax_Syntax.ppname);
              FStar_Syntax_Syntax.index =
                (uu___1901_26139.FStar_Syntax_Syntax.index);
=======
            let uu___1870_25784 = x1  in
            {
              FStar_Syntax_Syntax.ppname =
                (uu___1870_25784.FStar_Syntax_Syntax.ppname);
              FStar_Syntax_Syntax.index =
                (uu___1870_25784.FStar_Syntax_Syntax.index);
>>>>>>> 56fe24cd
              FStar_Syntax_Syntax.sort = (FStar_Pervasives_Native.snd t)
            }  in
          FStar_Syntax_Syntax.Binding_var x2
      | FStar_Util.Inr fv ->
          FStar_Syntax_Syntax.Binding_lid
            (((fv.FStar_Syntax_Syntax.fv_name).FStar_Syntax_Syntax.v), t)
  
let (push_let_binding :
  env -> FStar_Syntax_Syntax.lbname -> FStar_Syntax_Syntax.tscheme -> env) =
  fun env1  ->
    fun lb  -> fun ts  -> push_local_binding env1 (binding_of_lb lb ts)
  
let (push_univ_vars : env -> FStar_Syntax_Syntax.univ_names -> env) =
  fun env1  ->
    fun xs  ->
      FStar_List.fold_left
        (fun env2  ->
           fun x  ->
             push_local_binding env2 (FStar_Syntax_Syntax.Binding_univ x))
        env1 xs
  
let (open_universes_in :
  env ->
    FStar_Syntax_Syntax.univ_names ->
      FStar_Syntax_Syntax.term Prims.list ->
        (env * FStar_Syntax_Syntax.univ_names * FStar_Syntax_Syntax.term
          Prims.list))
  =
  fun env1  ->
    fun uvs  ->
      fun terms  ->
<<<<<<< HEAD
        let uu____26212 = FStar_Syntax_Subst.univ_var_opening uvs  in
        match uu____26212 with
        | (univ_subst,univ_vars) ->
            let env' = push_univ_vars env1 univ_vars  in
            let uu____26240 =
              FStar_List.map (FStar_Syntax_Subst.subst univ_subst) terms  in
            (env', univ_vars, uu____26240)
=======
        let uu____25857 = FStar_Syntax_Subst.univ_var_opening uvs  in
        match uu____25857 with
        | (univ_subst,univ_vars) ->
            let env' = push_univ_vars env1 univ_vars  in
            let uu____25885 =
              FStar_List.map (FStar_Syntax_Subst.subst univ_subst) terms  in
            (env', univ_vars, uu____25885)
>>>>>>> 56fe24cd
  
let (set_expected_typ : env -> FStar_Syntax_Syntax.typ -> env) =
  fun env1  ->
    fun t  ->
<<<<<<< HEAD
      let uu___1922_26256 = env1  in
      {
        solver = (uu___1922_26256.solver);
        range = (uu___1922_26256.range);
        curmodule = (uu___1922_26256.curmodule);
        gamma = (uu___1922_26256.gamma);
        gamma_sig = (uu___1922_26256.gamma_sig);
        gamma_cache = (uu___1922_26256.gamma_cache);
        modules = (uu___1922_26256.modules);
        expected_typ = (FStar_Pervasives_Native.Some t);
        sigtab = (uu___1922_26256.sigtab);
        attrtab = (uu___1922_26256.attrtab);
        instantiate_imp = (uu___1922_26256.instantiate_imp);
        effects = (uu___1922_26256.effects);
        generalize = (uu___1922_26256.generalize);
        letrecs = (uu___1922_26256.letrecs);
        top_level = (uu___1922_26256.top_level);
        check_uvars = (uu___1922_26256.check_uvars);
        use_eq = false;
        use_eq_strict = (uu___1922_26256.use_eq_strict);
        is_iface = (uu___1922_26256.is_iface);
        admit = (uu___1922_26256.admit);
        lax = (uu___1922_26256.lax);
        lax_universes = (uu___1922_26256.lax_universes);
        phase1 = (uu___1922_26256.phase1);
        failhard = (uu___1922_26256.failhard);
        nosynth = (uu___1922_26256.nosynth);
        uvar_subtyping = (uu___1922_26256.uvar_subtyping);
        tc_term = (uu___1922_26256.tc_term);
        type_of = (uu___1922_26256.type_of);
        universe_of = (uu___1922_26256.universe_of);
        check_type_of = (uu___1922_26256.check_type_of);
        use_bv_sorts = (uu___1922_26256.use_bv_sorts);
        qtbl_name_and_index = (uu___1922_26256.qtbl_name_and_index);
        normalized_eff_names = (uu___1922_26256.normalized_eff_names);
        fv_delta_depths = (uu___1922_26256.fv_delta_depths);
        proof_ns = (uu___1922_26256.proof_ns);
        synth_hook = (uu___1922_26256.synth_hook);
        try_solve_implicits_hook = (uu___1922_26256.try_solve_implicits_hook);
        splice = (uu___1922_26256.splice);
        mpreprocess = (uu___1922_26256.mpreprocess);
        postprocess = (uu___1922_26256.postprocess);
        identifier_info = (uu___1922_26256.identifier_info);
        tc_hooks = (uu___1922_26256.tc_hooks);
        dsenv = (uu___1922_26256.dsenv);
        nbe = (uu___1922_26256.nbe);
        strict_args_tab = (uu___1922_26256.strict_args_tab);
        erasable_types_tab = (uu___1922_26256.erasable_types_tab)
=======
      let uu___1891_25901 = env1  in
      {
        solver = (uu___1891_25901.solver);
        range = (uu___1891_25901.range);
        curmodule = (uu___1891_25901.curmodule);
        gamma = (uu___1891_25901.gamma);
        gamma_sig = (uu___1891_25901.gamma_sig);
        gamma_cache = (uu___1891_25901.gamma_cache);
        modules = (uu___1891_25901.modules);
        expected_typ = (FStar_Pervasives_Native.Some t);
        sigtab = (uu___1891_25901.sigtab);
        attrtab = (uu___1891_25901.attrtab);
        instantiate_imp = (uu___1891_25901.instantiate_imp);
        effects = (uu___1891_25901.effects);
        generalize = (uu___1891_25901.generalize);
        letrecs = (uu___1891_25901.letrecs);
        top_level = (uu___1891_25901.top_level);
        check_uvars = (uu___1891_25901.check_uvars);
        use_eq = false;
        use_eq_strict = (uu___1891_25901.use_eq_strict);
        is_iface = (uu___1891_25901.is_iface);
        admit = (uu___1891_25901.admit);
        lax = (uu___1891_25901.lax);
        lax_universes = (uu___1891_25901.lax_universes);
        phase1 = (uu___1891_25901.phase1);
        failhard = (uu___1891_25901.failhard);
        nosynth = (uu___1891_25901.nosynth);
        uvar_subtyping = (uu___1891_25901.uvar_subtyping);
        tc_term = (uu___1891_25901.tc_term);
        type_of = (uu___1891_25901.type_of);
        universe_of = (uu___1891_25901.universe_of);
        check_type_of = (uu___1891_25901.check_type_of);
        use_bv_sorts = (uu___1891_25901.use_bv_sorts);
        qtbl_name_and_index = (uu___1891_25901.qtbl_name_and_index);
        normalized_eff_names = (uu___1891_25901.normalized_eff_names);
        fv_delta_depths = (uu___1891_25901.fv_delta_depths);
        proof_ns = (uu___1891_25901.proof_ns);
        synth_hook = (uu___1891_25901.synth_hook);
        try_solve_implicits_hook = (uu___1891_25901.try_solve_implicits_hook);
        splice = (uu___1891_25901.splice);
        mpreprocess = (uu___1891_25901.mpreprocess);
        postprocess = (uu___1891_25901.postprocess);
        identifier_info = (uu___1891_25901.identifier_info);
        tc_hooks = (uu___1891_25901.tc_hooks);
        dsenv = (uu___1891_25901.dsenv);
        nbe = (uu___1891_25901.nbe);
        strict_args_tab = (uu___1891_25901.strict_args_tab);
        erasable_types_tab = (uu___1891_25901.erasable_types_tab)
>>>>>>> 56fe24cd
      }
  
let (expected_typ :
  env -> FStar_Syntax_Syntax.typ FStar_Pervasives_Native.option) =
  fun env1  ->
    match env1.expected_typ with
    | FStar_Pervasives_Native.None  -> FStar_Pervasives_Native.None
    | FStar_Pervasives_Native.Some t -> FStar_Pervasives_Native.Some t
  
let (clear_expected_typ :
  env -> (env * FStar_Syntax_Syntax.typ FStar_Pervasives_Native.option)) =
  fun env_  ->
<<<<<<< HEAD
    let uu____26287 = expected_typ env_  in
    ((let uu___1929_26293 = env_  in
      {
        solver = (uu___1929_26293.solver);
        range = (uu___1929_26293.range);
        curmodule = (uu___1929_26293.curmodule);
        gamma = (uu___1929_26293.gamma);
        gamma_sig = (uu___1929_26293.gamma_sig);
        gamma_cache = (uu___1929_26293.gamma_cache);
        modules = (uu___1929_26293.modules);
        expected_typ = FStar_Pervasives_Native.None;
        sigtab = (uu___1929_26293.sigtab);
        attrtab = (uu___1929_26293.attrtab);
        instantiate_imp = (uu___1929_26293.instantiate_imp);
        effects = (uu___1929_26293.effects);
        generalize = (uu___1929_26293.generalize);
        letrecs = (uu___1929_26293.letrecs);
        top_level = (uu___1929_26293.top_level);
        check_uvars = (uu___1929_26293.check_uvars);
        use_eq = false;
        use_eq_strict = (uu___1929_26293.use_eq_strict);
        is_iface = (uu___1929_26293.is_iface);
        admit = (uu___1929_26293.admit);
        lax = (uu___1929_26293.lax);
        lax_universes = (uu___1929_26293.lax_universes);
        phase1 = (uu___1929_26293.phase1);
        failhard = (uu___1929_26293.failhard);
        nosynth = (uu___1929_26293.nosynth);
        uvar_subtyping = (uu___1929_26293.uvar_subtyping);
        tc_term = (uu___1929_26293.tc_term);
        type_of = (uu___1929_26293.type_of);
        universe_of = (uu___1929_26293.universe_of);
        check_type_of = (uu___1929_26293.check_type_of);
        use_bv_sorts = (uu___1929_26293.use_bv_sorts);
        qtbl_name_and_index = (uu___1929_26293.qtbl_name_and_index);
        normalized_eff_names = (uu___1929_26293.normalized_eff_names);
        fv_delta_depths = (uu___1929_26293.fv_delta_depths);
        proof_ns = (uu___1929_26293.proof_ns);
        synth_hook = (uu___1929_26293.synth_hook);
        try_solve_implicits_hook = (uu___1929_26293.try_solve_implicits_hook);
        splice = (uu___1929_26293.splice);
        mpreprocess = (uu___1929_26293.mpreprocess);
        postprocess = (uu___1929_26293.postprocess);
        identifier_info = (uu___1929_26293.identifier_info);
        tc_hooks = (uu___1929_26293.tc_hooks);
        dsenv = (uu___1929_26293.dsenv);
        nbe = (uu___1929_26293.nbe);
        strict_args_tab = (uu___1929_26293.strict_args_tab);
        erasable_types_tab = (uu___1929_26293.erasable_types_tab)
      }), uu____26287)
  
let (finish_module : env -> FStar_Syntax_Syntax.modul -> env) =
  let empty_lid =
    let uu____26305 =
      let uu____26306 = FStar_Ident.id_of_text ""  in [uu____26306]  in
    FStar_Ident.lid_of_ids uu____26305  in
  fun env1  ->
    fun m  ->
      let sigs =
        let uu____26313 =
          FStar_Ident.lid_equals m.FStar_Syntax_Syntax.name
            FStar_Parser_Const.prims_lid
           in
        if uu____26313
        then
          let uu____26318 =
            FStar_All.pipe_right env1.gamma_sig
              (FStar_List.map FStar_Pervasives_Native.snd)
             in
          FStar_All.pipe_right uu____26318 FStar_List.rev
        else m.FStar_Syntax_Syntax.exports  in
      add_sigelts env1 sigs;
      (let uu___1937_26346 = env1  in
       {
         solver = (uu___1937_26346.solver);
         range = (uu___1937_26346.range);
         curmodule = empty_lid;
         gamma = [];
         gamma_sig = [];
         gamma_cache = (uu___1937_26346.gamma_cache);
         modules = (m :: (env1.modules));
         expected_typ = (uu___1937_26346.expected_typ);
         sigtab = (uu___1937_26346.sigtab);
         attrtab = (uu___1937_26346.attrtab);
         instantiate_imp = (uu___1937_26346.instantiate_imp);
         effects = (uu___1937_26346.effects);
         generalize = (uu___1937_26346.generalize);
         letrecs = (uu___1937_26346.letrecs);
         top_level = (uu___1937_26346.top_level);
         check_uvars = (uu___1937_26346.check_uvars);
         use_eq = (uu___1937_26346.use_eq);
         use_eq_strict = (uu___1937_26346.use_eq_strict);
         is_iface = (uu___1937_26346.is_iface);
         admit = (uu___1937_26346.admit);
         lax = (uu___1937_26346.lax);
         lax_universes = (uu___1937_26346.lax_universes);
         phase1 = (uu___1937_26346.phase1);
         failhard = (uu___1937_26346.failhard);
         nosynth = (uu___1937_26346.nosynth);
         uvar_subtyping = (uu___1937_26346.uvar_subtyping);
         tc_term = (uu___1937_26346.tc_term);
         type_of = (uu___1937_26346.type_of);
         universe_of = (uu___1937_26346.universe_of);
         check_type_of = (uu___1937_26346.check_type_of);
         use_bv_sorts = (uu___1937_26346.use_bv_sorts);
         qtbl_name_and_index = (uu___1937_26346.qtbl_name_and_index);
         normalized_eff_names = (uu___1937_26346.normalized_eff_names);
         fv_delta_depths = (uu___1937_26346.fv_delta_depths);
         proof_ns = (uu___1937_26346.proof_ns);
         synth_hook = (uu___1937_26346.synth_hook);
         try_solve_implicits_hook =
           (uu___1937_26346.try_solve_implicits_hook);
         splice = (uu___1937_26346.splice);
         mpreprocess = (uu___1937_26346.mpreprocess);
         postprocess = (uu___1937_26346.postprocess);
         identifier_info = (uu___1937_26346.identifier_info);
         tc_hooks = (uu___1937_26346.tc_hooks);
         dsenv = (uu___1937_26346.dsenv);
         nbe = (uu___1937_26346.nbe);
         strict_args_tab = (uu___1937_26346.strict_args_tab);
         erasable_types_tab = (uu___1937_26346.erasable_types_tab)
=======
    let uu____25932 = expected_typ env_  in
    ((let uu___1898_25938 = env_  in
      {
        solver = (uu___1898_25938.solver);
        range = (uu___1898_25938.range);
        curmodule = (uu___1898_25938.curmodule);
        gamma = (uu___1898_25938.gamma);
        gamma_sig = (uu___1898_25938.gamma_sig);
        gamma_cache = (uu___1898_25938.gamma_cache);
        modules = (uu___1898_25938.modules);
        expected_typ = FStar_Pervasives_Native.None;
        sigtab = (uu___1898_25938.sigtab);
        attrtab = (uu___1898_25938.attrtab);
        instantiate_imp = (uu___1898_25938.instantiate_imp);
        effects = (uu___1898_25938.effects);
        generalize = (uu___1898_25938.generalize);
        letrecs = (uu___1898_25938.letrecs);
        top_level = (uu___1898_25938.top_level);
        check_uvars = (uu___1898_25938.check_uvars);
        use_eq = false;
        use_eq_strict = (uu___1898_25938.use_eq_strict);
        is_iface = (uu___1898_25938.is_iface);
        admit = (uu___1898_25938.admit);
        lax = (uu___1898_25938.lax);
        lax_universes = (uu___1898_25938.lax_universes);
        phase1 = (uu___1898_25938.phase1);
        failhard = (uu___1898_25938.failhard);
        nosynth = (uu___1898_25938.nosynth);
        uvar_subtyping = (uu___1898_25938.uvar_subtyping);
        tc_term = (uu___1898_25938.tc_term);
        type_of = (uu___1898_25938.type_of);
        universe_of = (uu___1898_25938.universe_of);
        check_type_of = (uu___1898_25938.check_type_of);
        use_bv_sorts = (uu___1898_25938.use_bv_sorts);
        qtbl_name_and_index = (uu___1898_25938.qtbl_name_and_index);
        normalized_eff_names = (uu___1898_25938.normalized_eff_names);
        fv_delta_depths = (uu___1898_25938.fv_delta_depths);
        proof_ns = (uu___1898_25938.proof_ns);
        synth_hook = (uu___1898_25938.synth_hook);
        try_solve_implicits_hook = (uu___1898_25938.try_solve_implicits_hook);
        splice = (uu___1898_25938.splice);
        mpreprocess = (uu___1898_25938.mpreprocess);
        postprocess = (uu___1898_25938.postprocess);
        identifier_info = (uu___1898_25938.identifier_info);
        tc_hooks = (uu___1898_25938.tc_hooks);
        dsenv = (uu___1898_25938.dsenv);
        nbe = (uu___1898_25938.nbe);
        strict_args_tab = (uu___1898_25938.strict_args_tab);
        erasable_types_tab = (uu___1898_25938.erasable_types_tab)
      }), uu____25932)
  
let (finish_module : env -> FStar_Syntax_Syntax.modul -> env) =
  let empty_lid =
    let uu____25950 =
      let uu____25951 = FStar_Ident.id_of_text ""  in [uu____25951]  in
    FStar_Ident.lid_of_ids uu____25950  in
  fun env1  ->
    fun m  ->
      let sigs =
        let uu____25958 =
          FStar_Ident.lid_equals m.FStar_Syntax_Syntax.name
            FStar_Parser_Const.prims_lid
           in
        if uu____25958
        then
          let uu____25963 =
            FStar_All.pipe_right env1.gamma_sig
              (FStar_List.map FStar_Pervasives_Native.snd)
             in
          FStar_All.pipe_right uu____25963 FStar_List.rev
        else m.FStar_Syntax_Syntax.exports  in
      add_sigelts env1 sigs;
      (let uu___1906_25991 = env1  in
       {
         solver = (uu___1906_25991.solver);
         range = (uu___1906_25991.range);
         curmodule = empty_lid;
         gamma = [];
         gamma_sig = [];
         gamma_cache = (uu___1906_25991.gamma_cache);
         modules = (m :: (env1.modules));
         expected_typ = (uu___1906_25991.expected_typ);
         sigtab = (uu___1906_25991.sigtab);
         attrtab = (uu___1906_25991.attrtab);
         instantiate_imp = (uu___1906_25991.instantiate_imp);
         effects = (uu___1906_25991.effects);
         generalize = (uu___1906_25991.generalize);
         letrecs = (uu___1906_25991.letrecs);
         top_level = (uu___1906_25991.top_level);
         check_uvars = (uu___1906_25991.check_uvars);
         use_eq = (uu___1906_25991.use_eq);
         use_eq_strict = (uu___1906_25991.use_eq_strict);
         is_iface = (uu___1906_25991.is_iface);
         admit = (uu___1906_25991.admit);
         lax = (uu___1906_25991.lax);
         lax_universes = (uu___1906_25991.lax_universes);
         phase1 = (uu___1906_25991.phase1);
         failhard = (uu___1906_25991.failhard);
         nosynth = (uu___1906_25991.nosynth);
         uvar_subtyping = (uu___1906_25991.uvar_subtyping);
         tc_term = (uu___1906_25991.tc_term);
         type_of = (uu___1906_25991.type_of);
         universe_of = (uu___1906_25991.universe_of);
         check_type_of = (uu___1906_25991.check_type_of);
         use_bv_sorts = (uu___1906_25991.use_bv_sorts);
         qtbl_name_and_index = (uu___1906_25991.qtbl_name_and_index);
         normalized_eff_names = (uu___1906_25991.normalized_eff_names);
         fv_delta_depths = (uu___1906_25991.fv_delta_depths);
         proof_ns = (uu___1906_25991.proof_ns);
         synth_hook = (uu___1906_25991.synth_hook);
         try_solve_implicits_hook =
           (uu___1906_25991.try_solve_implicits_hook);
         splice = (uu___1906_25991.splice);
         mpreprocess = (uu___1906_25991.mpreprocess);
         postprocess = (uu___1906_25991.postprocess);
         identifier_info = (uu___1906_25991.identifier_info);
         tc_hooks = (uu___1906_25991.tc_hooks);
         dsenv = (uu___1906_25991.dsenv);
         nbe = (uu___1906_25991.nbe);
         strict_args_tab = (uu___1906_25991.strict_args_tab);
         erasable_types_tab = (uu___1906_25991.erasable_types_tab)
>>>>>>> 56fe24cd
       })
  
let (uvars_in_env : env -> FStar_Syntax_Syntax.uvars) =
  fun env1  ->
    let no_uvs = FStar_Syntax_Free.new_uv_set ()  in
    let ext out uvs = FStar_Util.set_union out uvs  in
    let rec aux out g =
      match g with
      | [] -> out
<<<<<<< HEAD
      | (FStar_Syntax_Syntax.Binding_univ uu____26398)::tl -> aux out tl
      | (FStar_Syntax_Syntax.Binding_lid (uu____26402,(uu____26403,t)))::tl
          ->
          let uu____26424 =
            let uu____26427 = FStar_Syntax_Free.uvars t  in
            ext out uu____26427  in
          aux uu____26424 tl
      | (FStar_Syntax_Syntax.Binding_var
          { FStar_Syntax_Syntax.ppname = uu____26430;
            FStar_Syntax_Syntax.index = uu____26431;
            FStar_Syntax_Syntax.sort = t;_})::tl
          ->
          let uu____26439 =
            let uu____26442 = FStar_Syntax_Free.uvars t  in
            ext out uu____26442  in
          aux uu____26439 tl
=======
      | (FStar_Syntax_Syntax.Binding_univ uu____26043)::tl -> aux out tl
      | (FStar_Syntax_Syntax.Binding_lid (uu____26047,(uu____26048,t)))::tl
          ->
          let uu____26069 =
            let uu____26072 = FStar_Syntax_Free.uvars t  in
            ext out uu____26072  in
          aux uu____26069 tl
      | (FStar_Syntax_Syntax.Binding_var
          { FStar_Syntax_Syntax.ppname = uu____26075;
            FStar_Syntax_Syntax.index = uu____26076;
            FStar_Syntax_Syntax.sort = t;_})::tl
          ->
          let uu____26084 =
            let uu____26087 = FStar_Syntax_Free.uvars t  in
            ext out uu____26087  in
          aux uu____26084 tl
>>>>>>> 56fe24cd
       in
    aux no_uvs env1.gamma
  
let (univ_vars : env -> FStar_Syntax_Syntax.universe_uvar FStar_Util.set) =
  fun env1  ->
    let no_univs = FStar_Syntax_Free.new_universe_uvar_set ()  in
    let ext out uvs = FStar_Util.set_union out uvs  in
    let rec aux out g =
      match g with
      | [] -> out
<<<<<<< HEAD
      | (FStar_Syntax_Syntax.Binding_univ uu____26500)::tl -> aux out tl
      | (FStar_Syntax_Syntax.Binding_lid (uu____26504,(uu____26505,t)))::tl
          ->
          let uu____26526 =
            let uu____26529 = FStar_Syntax_Free.univs t  in
            ext out uu____26529  in
          aux uu____26526 tl
      | (FStar_Syntax_Syntax.Binding_var
          { FStar_Syntax_Syntax.ppname = uu____26532;
            FStar_Syntax_Syntax.index = uu____26533;
            FStar_Syntax_Syntax.sort = t;_})::tl
          ->
          let uu____26541 =
            let uu____26544 = FStar_Syntax_Free.univs t  in
            ext out uu____26544  in
          aux uu____26541 tl
=======
      | (FStar_Syntax_Syntax.Binding_univ uu____26145)::tl -> aux out tl
      | (FStar_Syntax_Syntax.Binding_lid (uu____26149,(uu____26150,t)))::tl
          ->
          let uu____26171 =
            let uu____26174 = FStar_Syntax_Free.univs t  in
            ext out uu____26174  in
          aux uu____26171 tl
      | (FStar_Syntax_Syntax.Binding_var
          { FStar_Syntax_Syntax.ppname = uu____26177;
            FStar_Syntax_Syntax.index = uu____26178;
            FStar_Syntax_Syntax.sort = t;_})::tl
          ->
          let uu____26186 =
            let uu____26189 = FStar_Syntax_Free.univs t  in
            ext out uu____26189  in
          aux uu____26186 tl
>>>>>>> 56fe24cd
       in
    aux no_univs env1.gamma
  
let (univnames : env -> FStar_Syntax_Syntax.univ_name FStar_Util.set) =
  fun env1  ->
    let no_univ_names = FStar_Syntax_Syntax.no_universe_names  in
    let ext out uvs = FStar_Util.set_union out uvs  in
    let rec aux out g =
      match g with
      | [] -> out
      | (FStar_Syntax_Syntax.Binding_univ uname)::tl ->
<<<<<<< HEAD
          let uu____26606 = FStar_Util.set_add uname out  in
          aux uu____26606 tl
      | (FStar_Syntax_Syntax.Binding_lid (uu____26609,(uu____26610,t)))::tl
          ->
          let uu____26631 =
            let uu____26634 = FStar_Syntax_Free.univnames t  in
            ext out uu____26634  in
          aux uu____26631 tl
      | (FStar_Syntax_Syntax.Binding_var
          { FStar_Syntax_Syntax.ppname = uu____26637;
            FStar_Syntax_Syntax.index = uu____26638;
            FStar_Syntax_Syntax.sort = t;_})::tl
          ->
          let uu____26646 =
            let uu____26649 = FStar_Syntax_Free.univnames t  in
            ext out uu____26649  in
          aux uu____26646 tl
=======
          let uu____26251 = FStar_Util.set_add uname out  in
          aux uu____26251 tl
      | (FStar_Syntax_Syntax.Binding_lid (uu____26254,(uu____26255,t)))::tl
          ->
          let uu____26276 =
            let uu____26279 = FStar_Syntax_Free.univnames t  in
            ext out uu____26279  in
          aux uu____26276 tl
      | (FStar_Syntax_Syntax.Binding_var
          { FStar_Syntax_Syntax.ppname = uu____26282;
            FStar_Syntax_Syntax.index = uu____26283;
            FStar_Syntax_Syntax.sort = t;_})::tl
          ->
          let uu____26291 =
            let uu____26294 = FStar_Syntax_Free.univnames t  in
            ext out uu____26294  in
          aux uu____26291 tl
>>>>>>> 56fe24cd
       in
    aux no_univ_names env1.gamma
  
let (bound_vars_of_bindings :
  FStar_Syntax_Syntax.binding Prims.list -> FStar_Syntax_Syntax.bv Prims.list)
  =
  fun bs  ->
    FStar_All.pipe_right bs
      (FStar_List.collect
<<<<<<< HEAD
         (fun uu___12_26670  ->
            match uu___12_26670 with
            | FStar_Syntax_Syntax.Binding_var x -> [x]
            | FStar_Syntax_Syntax.Binding_lid uu____26674 -> []
            | FStar_Syntax_Syntax.Binding_univ uu____26687 -> []))
=======
         (fun uu___12_26315  ->
            match uu___12_26315 with
            | FStar_Syntax_Syntax.Binding_var x -> [x]
            | FStar_Syntax_Syntax.Binding_lid uu____26319 -> []
            | FStar_Syntax_Syntax.Binding_univ uu____26332 -> []))
>>>>>>> 56fe24cd
  
let (binders_of_bindings :
  FStar_Syntax_Syntax.binding Prims.list -> FStar_Syntax_Syntax.binders) =
  fun bs  ->
<<<<<<< HEAD
    let uu____26698 =
      let uu____26707 = bound_vars_of_bindings bs  in
      FStar_All.pipe_right uu____26707
        (FStar_List.map FStar_Syntax_Syntax.mk_binder)
       in
    FStar_All.pipe_right uu____26698 FStar_List.rev
=======
    let uu____26343 =
      let uu____26352 = bound_vars_of_bindings bs  in
      FStar_All.pipe_right uu____26352
        (FStar_List.map FStar_Syntax_Syntax.mk_binder)
       in
    FStar_All.pipe_right uu____26343 FStar_List.rev
>>>>>>> 56fe24cd
  
let (bound_vars : env -> FStar_Syntax_Syntax.bv Prims.list) =
  fun env1  -> bound_vars_of_bindings env1.gamma 
let (all_binders : env -> FStar_Syntax_Syntax.binders) =
  fun env1  -> binders_of_bindings env1.gamma 
let (print_gamma : FStar_Syntax_Syntax.gamma -> Prims.string) =
  fun gamma  ->
<<<<<<< HEAD
    let uu____26755 =
      FStar_All.pipe_right gamma
        (FStar_List.map
           (fun uu___13_26768  ->
              match uu___13_26768 with
              | FStar_Syntax_Syntax.Binding_var x ->
                  let uu____26771 = FStar_Syntax_Print.bv_to_string x  in
                  Prims.op_Hat "Binding_var " uu____26771
              | FStar_Syntax_Syntax.Binding_univ u ->
                  let uu____26775 = FStar_Ident.text_of_id u  in
                  Prims.op_Hat "Binding_univ " uu____26775
              | FStar_Syntax_Syntax.Binding_lid (l,uu____26779) ->
                  let uu____26796 = FStar_Ident.string_of_lid l  in
                  Prims.op_Hat "Binding_lid " uu____26796))
       in
    FStar_All.pipe_right uu____26755 (FStar_String.concat "::\n")
  
let (string_of_delta_level : delta_level -> Prims.string) =
  fun uu___14_26810  ->
    match uu___14_26810 with
=======
    let uu____26400 =
      FStar_All.pipe_right gamma
        (FStar_List.map
           (fun uu___13_26413  ->
              match uu___13_26413 with
              | FStar_Syntax_Syntax.Binding_var x ->
                  let uu____26416 = FStar_Syntax_Print.bv_to_string x  in
                  Prims.op_Hat "Binding_var " uu____26416
              | FStar_Syntax_Syntax.Binding_univ u ->
                  let uu____26420 = FStar_Ident.string_of_id u  in
                  Prims.op_Hat "Binding_univ " uu____26420
              | FStar_Syntax_Syntax.Binding_lid (l,uu____26424) ->
                  let uu____26441 = FStar_Ident.string_of_lid l  in
                  Prims.op_Hat "Binding_lid " uu____26441))
       in
    FStar_All.pipe_right uu____26400 (FStar_String.concat "::\n")
  
let (string_of_delta_level : delta_level -> Prims.string) =
  fun uu___14_26455  ->
    match uu___14_26455 with
>>>>>>> 56fe24cd
    | NoDelta  -> "NoDelta"
    | InliningDelta  -> "Inlining"
    | Eager_unfolding_only  -> "Eager_unfolding_only"
    | Unfold d ->
<<<<<<< HEAD
        let uu____26816 = FStar_Syntax_Print.delta_depth_to_string d  in
        Prims.op_Hat "Unfold " uu____26816
=======
        let uu____26461 = FStar_Syntax_Print.delta_depth_to_string d  in
        Prims.op_Hat "Unfold " uu____26461
>>>>>>> 56fe24cd
  
let (lidents : env -> FStar_Ident.lident Prims.list) =
  fun env1  ->
    let keys = FStar_List.collect FStar_Pervasives_Native.fst env1.gamma_sig
       in
    FStar_Util.smap_fold (sigtab env1)
<<<<<<< HEAD
      (fun uu____26839  ->
=======
      (fun uu____26484  ->
>>>>>>> 56fe24cd
         fun v  ->
           fun keys1  ->
             FStar_List.append (FStar_Syntax_Util.lids_of_sigelt v) keys1)
      keys
  
let (should_enc_path : env -> Prims.string Prims.list -> Prims.bool) =
  fun env1  ->
    fun path  ->
      let rec str_i_prefix xs ys =
        match (xs, ys) with
<<<<<<< HEAD
        | ([],uu____26894) -> true
        | (x::xs1,y::ys1) ->
            ((FStar_String.lowercase x) = (FStar_String.lowercase y)) &&
              (str_i_prefix xs1 ys1)
        | (uu____26927,uu____26928) -> false  in
      let uu____26942 =
        FStar_List.tryFind
          (fun uu____26964  ->
             match uu____26964 with | (p,uu____26975) -> str_i_prefix p path)
          env1.proof_ns
         in
      match uu____26942 with
      | FStar_Pervasives_Native.None  -> false
      | FStar_Pervasives_Native.Some (uu____26994,b) -> b
=======
        | ([],uu____26539) -> true
        | (x::xs1,y::ys1) ->
            ((FStar_String.lowercase x) = (FStar_String.lowercase y)) &&
              (str_i_prefix xs1 ys1)
        | (uu____26572,uu____26573) -> false  in
      let uu____26587 =
        FStar_List.tryFind
          (fun uu____26609  ->
             match uu____26609 with | (p,uu____26620) -> str_i_prefix p path)
          env1.proof_ns
         in
      match uu____26587 with
      | FStar_Pervasives_Native.None  -> false
      | FStar_Pervasives_Native.Some (uu____26639,b) -> b
>>>>>>> 56fe24cd
  
let (should_enc_lid : env -> FStar_Ident.lident -> Prims.bool) =
  fun env1  ->
    fun lid  ->
<<<<<<< HEAD
      let uu____27024 = FStar_Ident.path_of_lid lid  in
      should_enc_path env1 uu____27024
=======
      let uu____26669 = FStar_Ident.path_of_lid lid  in
      should_enc_path env1 uu____26669
>>>>>>> 56fe24cd
  
let (cons_proof_ns : Prims.bool -> env -> name_prefix -> env) =
  fun b  ->
    fun e  ->
      fun path  ->
<<<<<<< HEAD
        let uu___2080_27046 = e  in
        {
          solver = (uu___2080_27046.solver);
          range = (uu___2080_27046.range);
          curmodule = (uu___2080_27046.curmodule);
          gamma = (uu___2080_27046.gamma);
          gamma_sig = (uu___2080_27046.gamma_sig);
          gamma_cache = (uu___2080_27046.gamma_cache);
          modules = (uu___2080_27046.modules);
          expected_typ = (uu___2080_27046.expected_typ);
          sigtab = (uu___2080_27046.sigtab);
          attrtab = (uu___2080_27046.attrtab);
          instantiate_imp = (uu___2080_27046.instantiate_imp);
          effects = (uu___2080_27046.effects);
          generalize = (uu___2080_27046.generalize);
          letrecs = (uu___2080_27046.letrecs);
          top_level = (uu___2080_27046.top_level);
          check_uvars = (uu___2080_27046.check_uvars);
          use_eq = (uu___2080_27046.use_eq);
          use_eq_strict = (uu___2080_27046.use_eq_strict);
          is_iface = (uu___2080_27046.is_iface);
          admit = (uu___2080_27046.admit);
          lax = (uu___2080_27046.lax);
          lax_universes = (uu___2080_27046.lax_universes);
          phase1 = (uu___2080_27046.phase1);
          failhard = (uu___2080_27046.failhard);
          nosynth = (uu___2080_27046.nosynth);
          uvar_subtyping = (uu___2080_27046.uvar_subtyping);
          tc_term = (uu___2080_27046.tc_term);
          type_of = (uu___2080_27046.type_of);
          universe_of = (uu___2080_27046.universe_of);
          check_type_of = (uu___2080_27046.check_type_of);
          use_bv_sorts = (uu___2080_27046.use_bv_sorts);
          qtbl_name_and_index = (uu___2080_27046.qtbl_name_and_index);
          normalized_eff_names = (uu___2080_27046.normalized_eff_names);
          fv_delta_depths = (uu___2080_27046.fv_delta_depths);
          proof_ns = ((path, b) :: (e.proof_ns));
          synth_hook = (uu___2080_27046.synth_hook);
          try_solve_implicits_hook =
            (uu___2080_27046.try_solve_implicits_hook);
          splice = (uu___2080_27046.splice);
          mpreprocess = (uu___2080_27046.mpreprocess);
          postprocess = (uu___2080_27046.postprocess);
          identifier_info = (uu___2080_27046.identifier_info);
          tc_hooks = (uu___2080_27046.tc_hooks);
          dsenv = (uu___2080_27046.dsenv);
          nbe = (uu___2080_27046.nbe);
          strict_args_tab = (uu___2080_27046.strict_args_tab);
          erasable_types_tab = (uu___2080_27046.erasable_types_tab)
=======
        let uu___2049_26691 = e  in
        {
          solver = (uu___2049_26691.solver);
          range = (uu___2049_26691.range);
          curmodule = (uu___2049_26691.curmodule);
          gamma = (uu___2049_26691.gamma);
          gamma_sig = (uu___2049_26691.gamma_sig);
          gamma_cache = (uu___2049_26691.gamma_cache);
          modules = (uu___2049_26691.modules);
          expected_typ = (uu___2049_26691.expected_typ);
          sigtab = (uu___2049_26691.sigtab);
          attrtab = (uu___2049_26691.attrtab);
          instantiate_imp = (uu___2049_26691.instantiate_imp);
          effects = (uu___2049_26691.effects);
          generalize = (uu___2049_26691.generalize);
          letrecs = (uu___2049_26691.letrecs);
          top_level = (uu___2049_26691.top_level);
          check_uvars = (uu___2049_26691.check_uvars);
          use_eq = (uu___2049_26691.use_eq);
          use_eq_strict = (uu___2049_26691.use_eq_strict);
          is_iface = (uu___2049_26691.is_iface);
          admit = (uu___2049_26691.admit);
          lax = (uu___2049_26691.lax);
          lax_universes = (uu___2049_26691.lax_universes);
          phase1 = (uu___2049_26691.phase1);
          failhard = (uu___2049_26691.failhard);
          nosynth = (uu___2049_26691.nosynth);
          uvar_subtyping = (uu___2049_26691.uvar_subtyping);
          tc_term = (uu___2049_26691.tc_term);
          type_of = (uu___2049_26691.type_of);
          universe_of = (uu___2049_26691.universe_of);
          check_type_of = (uu___2049_26691.check_type_of);
          use_bv_sorts = (uu___2049_26691.use_bv_sorts);
          qtbl_name_and_index = (uu___2049_26691.qtbl_name_and_index);
          normalized_eff_names = (uu___2049_26691.normalized_eff_names);
          fv_delta_depths = (uu___2049_26691.fv_delta_depths);
          proof_ns = ((path, b) :: (e.proof_ns));
          synth_hook = (uu___2049_26691.synth_hook);
          try_solve_implicits_hook =
            (uu___2049_26691.try_solve_implicits_hook);
          splice = (uu___2049_26691.splice);
          mpreprocess = (uu___2049_26691.mpreprocess);
          postprocess = (uu___2049_26691.postprocess);
          identifier_info = (uu___2049_26691.identifier_info);
          tc_hooks = (uu___2049_26691.tc_hooks);
          dsenv = (uu___2049_26691.dsenv);
          nbe = (uu___2049_26691.nbe);
          strict_args_tab = (uu___2049_26691.strict_args_tab);
          erasable_types_tab = (uu___2049_26691.erasable_types_tab)
>>>>>>> 56fe24cd
        }
  
let (add_proof_ns : env -> name_prefix -> env) =
  fun e  -> fun path  -> cons_proof_ns true e path 
let (rem_proof_ns : env -> name_prefix -> env) =
  fun e  -> fun path  -> cons_proof_ns false e path 
let (get_proof_ns : env -> proof_namespace) = fun e  -> e.proof_ns 
let (set_proof_ns : proof_namespace -> env -> env) =
  fun ns  ->
    fun e  ->
<<<<<<< HEAD
      let uu___2089_27094 = e  in
      {
        solver = (uu___2089_27094.solver);
        range = (uu___2089_27094.range);
        curmodule = (uu___2089_27094.curmodule);
        gamma = (uu___2089_27094.gamma);
        gamma_sig = (uu___2089_27094.gamma_sig);
        gamma_cache = (uu___2089_27094.gamma_cache);
        modules = (uu___2089_27094.modules);
        expected_typ = (uu___2089_27094.expected_typ);
        sigtab = (uu___2089_27094.sigtab);
        attrtab = (uu___2089_27094.attrtab);
        instantiate_imp = (uu___2089_27094.instantiate_imp);
        effects = (uu___2089_27094.effects);
        generalize = (uu___2089_27094.generalize);
        letrecs = (uu___2089_27094.letrecs);
        top_level = (uu___2089_27094.top_level);
        check_uvars = (uu___2089_27094.check_uvars);
        use_eq = (uu___2089_27094.use_eq);
        use_eq_strict = (uu___2089_27094.use_eq_strict);
        is_iface = (uu___2089_27094.is_iface);
        admit = (uu___2089_27094.admit);
        lax = (uu___2089_27094.lax);
        lax_universes = (uu___2089_27094.lax_universes);
        phase1 = (uu___2089_27094.phase1);
        failhard = (uu___2089_27094.failhard);
        nosynth = (uu___2089_27094.nosynth);
        uvar_subtyping = (uu___2089_27094.uvar_subtyping);
        tc_term = (uu___2089_27094.tc_term);
        type_of = (uu___2089_27094.type_of);
        universe_of = (uu___2089_27094.universe_of);
        check_type_of = (uu___2089_27094.check_type_of);
        use_bv_sorts = (uu___2089_27094.use_bv_sorts);
        qtbl_name_and_index = (uu___2089_27094.qtbl_name_and_index);
        normalized_eff_names = (uu___2089_27094.normalized_eff_names);
        fv_delta_depths = (uu___2089_27094.fv_delta_depths);
        proof_ns = ns;
        synth_hook = (uu___2089_27094.synth_hook);
        try_solve_implicits_hook = (uu___2089_27094.try_solve_implicits_hook);
        splice = (uu___2089_27094.splice);
        mpreprocess = (uu___2089_27094.mpreprocess);
        postprocess = (uu___2089_27094.postprocess);
        identifier_info = (uu___2089_27094.identifier_info);
        tc_hooks = (uu___2089_27094.tc_hooks);
        dsenv = (uu___2089_27094.dsenv);
        nbe = (uu___2089_27094.nbe);
        strict_args_tab = (uu___2089_27094.strict_args_tab);
        erasable_types_tab = (uu___2089_27094.erasable_types_tab)
=======
      let uu___2058_26739 = e  in
      {
        solver = (uu___2058_26739.solver);
        range = (uu___2058_26739.range);
        curmodule = (uu___2058_26739.curmodule);
        gamma = (uu___2058_26739.gamma);
        gamma_sig = (uu___2058_26739.gamma_sig);
        gamma_cache = (uu___2058_26739.gamma_cache);
        modules = (uu___2058_26739.modules);
        expected_typ = (uu___2058_26739.expected_typ);
        sigtab = (uu___2058_26739.sigtab);
        attrtab = (uu___2058_26739.attrtab);
        instantiate_imp = (uu___2058_26739.instantiate_imp);
        effects = (uu___2058_26739.effects);
        generalize = (uu___2058_26739.generalize);
        letrecs = (uu___2058_26739.letrecs);
        top_level = (uu___2058_26739.top_level);
        check_uvars = (uu___2058_26739.check_uvars);
        use_eq = (uu___2058_26739.use_eq);
        use_eq_strict = (uu___2058_26739.use_eq_strict);
        is_iface = (uu___2058_26739.is_iface);
        admit = (uu___2058_26739.admit);
        lax = (uu___2058_26739.lax);
        lax_universes = (uu___2058_26739.lax_universes);
        phase1 = (uu___2058_26739.phase1);
        failhard = (uu___2058_26739.failhard);
        nosynth = (uu___2058_26739.nosynth);
        uvar_subtyping = (uu___2058_26739.uvar_subtyping);
        tc_term = (uu___2058_26739.tc_term);
        type_of = (uu___2058_26739.type_of);
        universe_of = (uu___2058_26739.universe_of);
        check_type_of = (uu___2058_26739.check_type_of);
        use_bv_sorts = (uu___2058_26739.use_bv_sorts);
        qtbl_name_and_index = (uu___2058_26739.qtbl_name_and_index);
        normalized_eff_names = (uu___2058_26739.normalized_eff_names);
        fv_delta_depths = (uu___2058_26739.fv_delta_depths);
        proof_ns = ns;
        synth_hook = (uu___2058_26739.synth_hook);
        try_solve_implicits_hook = (uu___2058_26739.try_solve_implicits_hook);
        splice = (uu___2058_26739.splice);
        mpreprocess = (uu___2058_26739.mpreprocess);
        postprocess = (uu___2058_26739.postprocess);
        identifier_info = (uu___2058_26739.identifier_info);
        tc_hooks = (uu___2058_26739.tc_hooks);
        dsenv = (uu___2058_26739.dsenv);
        nbe = (uu___2058_26739.nbe);
        strict_args_tab = (uu___2058_26739.strict_args_tab);
        erasable_types_tab = (uu___2058_26739.erasable_types_tab)
>>>>>>> 56fe24cd
      }
  
let (unbound_vars :
  env -> FStar_Syntax_Syntax.term -> FStar_Syntax_Syntax.bv FStar_Util.set) =
  fun e  ->
    fun t  ->
<<<<<<< HEAD
      let uu____27110 = FStar_Syntax_Free.names t  in
      let uu____27113 = bound_vars e  in
      FStar_List.fold_left (fun s  -> fun bv  -> FStar_Util.set_remove bv s)
        uu____27110 uu____27113
=======
      let uu____26755 = FStar_Syntax_Free.names t  in
      let uu____26758 = bound_vars e  in
      FStar_List.fold_left (fun s  -> fun bv  -> FStar_Util.set_remove bv s)
        uu____26755 uu____26758
>>>>>>> 56fe24cd
  
let (closed : env -> FStar_Syntax_Syntax.term -> Prims.bool) =
  fun e  ->
    fun t  ->
<<<<<<< HEAD
      let uu____27136 = unbound_vars e t  in
      FStar_Util.set_is_empty uu____27136
  
let (closed' : FStar_Syntax_Syntax.term -> Prims.bool) =
  fun t  ->
    let uu____27146 = FStar_Syntax_Free.names t  in
    FStar_Util.set_is_empty uu____27146
  
let (string_of_proof_ns : env -> Prims.string) =
  fun env1  ->
    let aux uu____27167 =
      match uu____27167 with
=======
      let uu____26781 = unbound_vars e t  in
      FStar_Util.set_is_empty uu____26781
  
let (closed' : FStar_Syntax_Syntax.term -> Prims.bool) =
  fun t  ->
    let uu____26791 = FStar_Syntax_Free.names t  in
    FStar_Util.set_is_empty uu____26791
  
let (string_of_proof_ns : env -> Prims.string) =
  fun env1  ->
    let aux uu____26812 =
      match uu____26812 with
>>>>>>> 56fe24cd
      | (p,b) ->
          if (p = []) && b
          then "*"
          else
<<<<<<< HEAD
            (let uu____27187 = FStar_Ident.text_of_path p  in
             Prims.op_Hat (if b then "+" else "-") uu____27187)
       in
    let uu____27195 =
      let uu____27199 = FStar_List.map aux env1.proof_ns  in
      FStar_All.pipe_right uu____27199 FStar_List.rev  in
    FStar_All.pipe_right uu____27195 (FStar_String.concat " ")
=======
            (let uu____26832 = FStar_Ident.text_of_path p  in
             Prims.op_Hat (if b then "+" else "-") uu____26832)
       in
    let uu____26840 =
      let uu____26844 = FStar_List.map aux env1.proof_ns  in
      FStar_All.pipe_right uu____26844 FStar_List.rev  in
    FStar_All.pipe_right uu____26840 (FStar_String.concat " ")
>>>>>>> 56fe24cd
  
let (guard_of_guard_formula :
  FStar_TypeChecker_Common.guard_formula -> guard_t) =
  fun g  ->
    {
      FStar_TypeChecker_Common.guard_f = g;
      FStar_TypeChecker_Common.deferred = [];
      FStar_TypeChecker_Common.univ_ineqs = ([], []);
      FStar_TypeChecker_Common.implicits = []
    }
  
let (guard_form : guard_t -> FStar_TypeChecker_Common.guard_formula) =
  fun g  -> g.FStar_TypeChecker_Common.guard_f 
let (is_trivial : guard_t -> Prims.bool) =
  fun g  ->
    match g with
    | { FStar_TypeChecker_Common.guard_f = FStar_TypeChecker_Common.Trivial ;
        FStar_TypeChecker_Common.deferred = [];
        FStar_TypeChecker_Common.univ_ineqs = ([],[]);
        FStar_TypeChecker_Common.implicits = i;_} ->
        FStar_All.pipe_right i
          (FStar_Util.for_all
             (fun imp  ->
                ((imp.FStar_TypeChecker_Common.imp_uvar).FStar_Syntax_Syntax.ctx_uvar_should_check
                   = FStar_Syntax_Syntax.Allow_unresolved)
                  ||
<<<<<<< HEAD
                  (let uu____27267 =
                     FStar_Syntax_Unionfind.find
                       (imp.FStar_TypeChecker_Common.imp_uvar).FStar_Syntax_Syntax.ctx_uvar_head
                      in
                   match uu____27267 with
                   | FStar_Pervasives_Native.Some uu____27271 -> true
                   | FStar_Pervasives_Native.None  -> false)))
    | uu____27274 -> false
=======
                  (let uu____26912 =
                     FStar_Syntax_Unionfind.find
                       (imp.FStar_TypeChecker_Common.imp_uvar).FStar_Syntax_Syntax.ctx_uvar_head
                      in
                   match uu____26912 with
                   | FStar_Pervasives_Native.Some uu____26916 -> true
                   | FStar_Pervasives_Native.None  -> false)))
    | uu____26919 -> false
>>>>>>> 56fe24cd
  
let (is_trivial_guard_formula : guard_t -> Prims.bool) =
  fun g  ->
    match g with
    | { FStar_TypeChecker_Common.guard_f = FStar_TypeChecker_Common.Trivial ;
<<<<<<< HEAD
        FStar_TypeChecker_Common.deferred = uu____27284;
        FStar_TypeChecker_Common.univ_ineqs = uu____27285;
        FStar_TypeChecker_Common.implicits = uu____27286;_} -> true
    | uu____27296 -> false
=======
        FStar_TypeChecker_Common.deferred = uu____26929;
        FStar_TypeChecker_Common.univ_ineqs = uu____26930;
        FStar_TypeChecker_Common.implicits = uu____26931;_} -> true
    | uu____26941 -> false
>>>>>>> 56fe24cd
  
let (trivial_guard : guard_t) = FStar_TypeChecker_Common.trivial_guard 
let (abstract_guard_n :
  FStar_Syntax_Syntax.binder Prims.list -> guard_t -> guard_t) =
  fun bs  ->
    fun g  ->
      match g.FStar_TypeChecker_Common.guard_f with
      | FStar_TypeChecker_Common.Trivial  -> g
      | FStar_TypeChecker_Common.NonTrivial f ->
          let f' =
            FStar_Syntax_Util.abs bs f
              (FStar_Pervasives_Native.Some
                 (FStar_Syntax_Util.residual_tot FStar_Syntax_Util.ktype0))
             in
<<<<<<< HEAD
          let uu___2133_27318 = g  in
=======
          let uu___2102_26963 = g  in
>>>>>>> 56fe24cd
          {
            FStar_TypeChecker_Common.guard_f =
              (FStar_TypeChecker_Common.NonTrivial f');
            FStar_TypeChecker_Common.deferred =
<<<<<<< HEAD
              (uu___2133_27318.FStar_TypeChecker_Common.deferred);
            FStar_TypeChecker_Common.univ_ineqs =
              (uu___2133_27318.FStar_TypeChecker_Common.univ_ineqs);
            FStar_TypeChecker_Common.implicits =
              (uu___2133_27318.FStar_TypeChecker_Common.implicits)
=======
              (uu___2102_26963.FStar_TypeChecker_Common.deferred);
            FStar_TypeChecker_Common.univ_ineqs =
              (uu___2102_26963.FStar_TypeChecker_Common.univ_ineqs);
            FStar_TypeChecker_Common.implicits =
              (uu___2102_26963.FStar_TypeChecker_Common.implicits)
>>>>>>> 56fe24cd
          }
  
let (abstract_guard : FStar_Syntax_Syntax.binder -> guard_t -> guard_t) =
  fun b  -> fun g  -> abstract_guard_n [b] g 
let (def_check_vars_in_set :
  FStar_Range.range ->
    Prims.string ->
      FStar_Syntax_Syntax.bv FStar_Util.set ->
        FStar_Syntax_Syntax.term -> unit)
  =
  fun rng  ->
    fun msg  ->
      fun vset  ->
        fun t  ->
<<<<<<< HEAD
          let uu____27357 = FStar_Options.defensive ()  in
          if uu____27357
          then
            let s = FStar_Syntax_Free.names t  in
            let uu____27363 =
              let uu____27365 =
                let uu____27367 = FStar_Util.set_difference s vset  in
                FStar_All.pipe_left FStar_Util.set_is_empty uu____27367  in
              Prims.op_Negation uu____27365  in
            (if uu____27363
             then
               let uu____27374 =
                 let uu____27380 =
                   let uu____27382 = FStar_Syntax_Print.term_to_string t  in
                   let uu____27384 =
                     let uu____27386 = FStar_Util.set_elements s  in
                     FStar_All.pipe_right uu____27386
=======
          let uu____27002 = FStar_Options.defensive ()  in
          if uu____27002
          then
            let s = FStar_Syntax_Free.names t  in
            let uu____27008 =
              let uu____27010 =
                let uu____27012 = FStar_Util.set_difference s vset  in
                FStar_All.pipe_left FStar_Util.set_is_empty uu____27012  in
              Prims.op_Negation uu____27010  in
            (if uu____27008
             then
               let uu____27019 =
                 let uu____27025 =
                   let uu____27027 = FStar_Syntax_Print.term_to_string t  in
                   let uu____27029 =
                     let uu____27031 = FStar_Util.set_elements s  in
                     FStar_All.pipe_right uu____27031
>>>>>>> 56fe24cd
                       (FStar_Syntax_Print.bvs_to_string ",\n\t")
                      in
                   FStar_Util.format3
                     "Internal: term is not closed (%s).\nt = (%s)\nFVs = (%s)\n"
<<<<<<< HEAD
                     msg uu____27382 uu____27384
                    in
                 (FStar_Errors.Warning_Defensive, uu____27380)  in
               FStar_Errors.log_issue rng uu____27374
=======
                     msg uu____27027 uu____27029
                    in
                 (FStar_Errors.Warning_Defensive, uu____27025)  in
               FStar_Errors.log_issue rng uu____27019
>>>>>>> 56fe24cd
             else ())
          else ()
  
let (def_check_closed_in :
  FStar_Range.range ->
    Prims.string ->
      FStar_Syntax_Syntax.bv Prims.list -> FStar_Syntax_Syntax.term -> unit)
  =
  fun rng  ->
    fun msg  ->
      fun l  ->
        fun t  ->
<<<<<<< HEAD
          let uu____27426 =
            let uu____27428 = FStar_Options.defensive ()  in
            Prims.op_Negation uu____27428  in
          if uu____27426
          then ()
          else
            (let uu____27433 =
               FStar_Util.as_set l FStar_Syntax_Syntax.order_bv  in
             def_check_vars_in_set rng msg uu____27433 t)
=======
          let uu____27071 =
            let uu____27073 = FStar_Options.defensive ()  in
            Prims.op_Negation uu____27073  in
          if uu____27071
          then ()
          else
            (let uu____27078 =
               FStar_Util.as_set l FStar_Syntax_Syntax.order_bv  in
             def_check_vars_in_set rng msg uu____27078 t)
>>>>>>> 56fe24cd
  
let (def_check_closed_in_env :
  FStar_Range.range ->
    Prims.string -> env -> FStar_Syntax_Syntax.term -> unit)
  =
  fun rng  ->
    fun msg  ->
      fun e  ->
        fun t  ->
<<<<<<< HEAD
          let uu____27459 =
            let uu____27461 = FStar_Options.defensive ()  in
            Prims.op_Negation uu____27461  in
          if uu____27459
          then ()
          else
            (let uu____27466 = bound_vars e  in
             def_check_closed_in rng msg uu____27466 t)
=======
          let uu____27104 =
            let uu____27106 = FStar_Options.defensive ()  in
            Prims.op_Negation uu____27106  in
          if uu____27104
          then ()
          else
            (let uu____27111 = bound_vars e  in
             def_check_closed_in rng msg uu____27111 t)
>>>>>>> 56fe24cd
  
let (def_check_guard_wf :
  FStar_Range.range -> Prims.string -> env -> guard_t -> unit) =
  fun rng  ->
    fun msg  ->
      fun env1  ->
        fun g  ->
          match g.FStar_TypeChecker_Common.guard_f with
          | FStar_TypeChecker_Common.Trivial  -> ()
          | FStar_TypeChecker_Common.NonTrivial f ->
              def_check_closed_in_env rng msg env1 f
  
let (apply_guard : guard_t -> FStar_Syntax_Syntax.term -> guard_t) =
  fun g  ->
    fun e  ->
      match g.FStar_TypeChecker_Common.guard_f with
      | FStar_TypeChecker_Common.Trivial  -> g
      | FStar_TypeChecker_Common.NonTrivial f ->
<<<<<<< HEAD
          let uu___2170_27505 = g  in
          let uu____27506 =
            let uu____27507 =
              let uu____27508 =
                let uu____27515 =
                  let uu____27516 =
                    let uu____27533 =
                      let uu____27544 = FStar_Syntax_Syntax.as_arg e  in
                      [uu____27544]  in
                    (f, uu____27533)  in
                  FStar_Syntax_Syntax.Tm_app uu____27516  in
                FStar_Syntax_Syntax.mk uu____27515  in
              uu____27508 FStar_Pervasives_Native.None
                f.FStar_Syntax_Syntax.pos
               in
            FStar_All.pipe_left
              (fun uu____27581  ->
                 FStar_TypeChecker_Common.NonTrivial uu____27581) uu____27507
             in
          {
            FStar_TypeChecker_Common.guard_f = uu____27506;
            FStar_TypeChecker_Common.deferred =
              (uu___2170_27505.FStar_TypeChecker_Common.deferred);
            FStar_TypeChecker_Common.univ_ineqs =
              (uu___2170_27505.FStar_TypeChecker_Common.univ_ineqs);
            FStar_TypeChecker_Common.implicits =
              (uu___2170_27505.FStar_TypeChecker_Common.implicits)
=======
          let uu___2139_27150 = g  in
          let uu____27151 =
            let uu____27152 =
              let uu____27153 =
                let uu____27154 =
                  let uu____27171 =
                    let uu____27182 = FStar_Syntax_Syntax.as_arg e  in
                    [uu____27182]  in
                  (f, uu____27171)  in
                FStar_Syntax_Syntax.Tm_app uu____27154  in
              FStar_Syntax_Syntax.mk uu____27153 f.FStar_Syntax_Syntax.pos
               in
            FStar_All.pipe_left
              (fun uu____27219  ->
                 FStar_TypeChecker_Common.NonTrivial uu____27219) uu____27152
             in
          {
            FStar_TypeChecker_Common.guard_f = uu____27151;
            FStar_TypeChecker_Common.deferred =
              (uu___2139_27150.FStar_TypeChecker_Common.deferred);
            FStar_TypeChecker_Common.univ_ineqs =
              (uu___2139_27150.FStar_TypeChecker_Common.univ_ineqs);
            FStar_TypeChecker_Common.implicits =
              (uu___2139_27150.FStar_TypeChecker_Common.implicits)
>>>>>>> 56fe24cd
          }
  
let (map_guard :
  guard_t ->
    (FStar_Syntax_Syntax.term -> FStar_Syntax_Syntax.term) -> guard_t)
  =
  fun g  ->
    fun map  ->
      match g.FStar_TypeChecker_Common.guard_f with
      | FStar_TypeChecker_Common.Trivial  -> g
      | FStar_TypeChecker_Common.NonTrivial f ->
<<<<<<< HEAD
          let uu___2177_27599 = g  in
          let uu____27600 =
            let uu____27601 = map f  in
            FStar_TypeChecker_Common.NonTrivial uu____27601  in
          {
            FStar_TypeChecker_Common.guard_f = uu____27600;
            FStar_TypeChecker_Common.deferred =
              (uu___2177_27599.FStar_TypeChecker_Common.deferred);
            FStar_TypeChecker_Common.univ_ineqs =
              (uu___2177_27599.FStar_TypeChecker_Common.univ_ineqs);
            FStar_TypeChecker_Common.implicits =
              (uu___2177_27599.FStar_TypeChecker_Common.implicits)
=======
          let uu___2146_27237 = g  in
          let uu____27238 =
            let uu____27239 = map f  in
            FStar_TypeChecker_Common.NonTrivial uu____27239  in
          {
            FStar_TypeChecker_Common.guard_f = uu____27238;
            FStar_TypeChecker_Common.deferred =
              (uu___2146_27237.FStar_TypeChecker_Common.deferred);
            FStar_TypeChecker_Common.univ_ineqs =
              (uu___2146_27237.FStar_TypeChecker_Common.univ_ineqs);
            FStar_TypeChecker_Common.implicits =
              (uu___2146_27237.FStar_TypeChecker_Common.implicits)
>>>>>>> 56fe24cd
          }
  
let (always_map_guard :
  guard_t ->
    (FStar_Syntax_Syntax.term -> FStar_Syntax_Syntax.term) -> guard_t)
  =
  fun g  ->
    fun map  ->
      match g.FStar_TypeChecker_Common.guard_f with
      | FStar_TypeChecker_Common.Trivial  ->
<<<<<<< HEAD
          let uu___2182_27618 = g  in
          let uu____27619 =
            let uu____27620 = map FStar_Syntax_Util.t_true  in
            FStar_TypeChecker_Common.NonTrivial uu____27620  in
          {
            FStar_TypeChecker_Common.guard_f = uu____27619;
            FStar_TypeChecker_Common.deferred =
              (uu___2182_27618.FStar_TypeChecker_Common.deferred);
            FStar_TypeChecker_Common.univ_ineqs =
              (uu___2182_27618.FStar_TypeChecker_Common.univ_ineqs);
            FStar_TypeChecker_Common.implicits =
              (uu___2182_27618.FStar_TypeChecker_Common.implicits)
          }
      | FStar_TypeChecker_Common.NonTrivial f ->
          let uu___2186_27622 = g  in
          let uu____27623 =
            let uu____27624 = map f  in
            FStar_TypeChecker_Common.NonTrivial uu____27624  in
          {
            FStar_TypeChecker_Common.guard_f = uu____27623;
            FStar_TypeChecker_Common.deferred =
              (uu___2186_27622.FStar_TypeChecker_Common.deferred);
            FStar_TypeChecker_Common.univ_ineqs =
              (uu___2186_27622.FStar_TypeChecker_Common.univ_ineqs);
            FStar_TypeChecker_Common.implicits =
              (uu___2186_27622.FStar_TypeChecker_Common.implicits)
=======
          let uu___2151_27256 = g  in
          let uu____27257 =
            let uu____27258 = map FStar_Syntax_Util.t_true  in
            FStar_TypeChecker_Common.NonTrivial uu____27258  in
          {
            FStar_TypeChecker_Common.guard_f = uu____27257;
            FStar_TypeChecker_Common.deferred =
              (uu___2151_27256.FStar_TypeChecker_Common.deferred);
            FStar_TypeChecker_Common.univ_ineqs =
              (uu___2151_27256.FStar_TypeChecker_Common.univ_ineqs);
            FStar_TypeChecker_Common.implicits =
              (uu___2151_27256.FStar_TypeChecker_Common.implicits)
          }
      | FStar_TypeChecker_Common.NonTrivial f ->
          let uu___2155_27260 = g  in
          let uu____27261 =
            let uu____27262 = map f  in
            FStar_TypeChecker_Common.NonTrivial uu____27262  in
          {
            FStar_TypeChecker_Common.guard_f = uu____27261;
            FStar_TypeChecker_Common.deferred =
              (uu___2155_27260.FStar_TypeChecker_Common.deferred);
            FStar_TypeChecker_Common.univ_ineqs =
              (uu___2155_27260.FStar_TypeChecker_Common.univ_ineqs);
            FStar_TypeChecker_Common.implicits =
              (uu___2155_27260.FStar_TypeChecker_Common.implicits)
>>>>>>> 56fe24cd
          }
  
let (trivial : FStar_TypeChecker_Common.guard_formula -> unit) =
  fun t  ->
    match t with
    | FStar_TypeChecker_Common.Trivial  -> ()
<<<<<<< HEAD
    | FStar_TypeChecker_Common.NonTrivial uu____27631 ->
=======
    | FStar_TypeChecker_Common.NonTrivial uu____27269 ->
>>>>>>> 56fe24cd
        failwith "impossible"
  
let (check_trivial :
  FStar_Syntax_Syntax.term -> FStar_TypeChecker_Common.guard_formula) =
  fun t  -> FStar_TypeChecker_Common.check_trivial t 
let (conj_guard : guard_t -> guard_t -> guard_t) =
  fun g1  -> fun g2  -> FStar_TypeChecker_Common.conj_guard g1 g2 
let (conj_guards : guard_t Prims.list -> guard_t) =
  fun gs  -> FStar_TypeChecker_Common.conj_guards gs 
let (imp_guard : guard_t -> guard_t -> guard_t) =
  fun g1  -> fun g2  -> FStar_TypeChecker_Common.imp_guard g1 g2 
let (close_guard_univs :
  FStar_Syntax_Syntax.universes ->
    FStar_Syntax_Syntax.binders -> guard_t -> guard_t)
  =
  fun us  ->
    fun bs  ->
      fun g  ->
        match g.FStar_TypeChecker_Common.guard_f with
        | FStar_TypeChecker_Common.Trivial  -> g
        | FStar_TypeChecker_Common.NonTrivial f ->
            let f1 =
              FStar_List.fold_right2
                (fun u  ->
                   fun b  ->
                     fun f1  ->
<<<<<<< HEAD
                       let uu____27708 = FStar_Syntax_Syntax.is_null_binder b
                          in
                       if uu____27708
=======
                       let uu____27346 = FStar_Syntax_Syntax.is_null_binder b
                          in
                       if uu____27346
>>>>>>> 56fe24cd
                       then f1
                       else
                         FStar_Syntax_Util.mk_forall u
                           (FStar_Pervasives_Native.fst b) f1) us bs f
               in
<<<<<<< HEAD
            let uu___2209_27715 = g  in
=======
            let uu___2178_27353 = g  in
>>>>>>> 56fe24cd
            {
              FStar_TypeChecker_Common.guard_f =
                (FStar_TypeChecker_Common.NonTrivial f1);
              FStar_TypeChecker_Common.deferred =
<<<<<<< HEAD
                (uu___2209_27715.FStar_TypeChecker_Common.deferred);
              FStar_TypeChecker_Common.univ_ineqs =
                (uu___2209_27715.FStar_TypeChecker_Common.univ_ineqs);
              FStar_TypeChecker_Common.implicits =
                (uu___2209_27715.FStar_TypeChecker_Common.implicits)
=======
                (uu___2178_27353.FStar_TypeChecker_Common.deferred);
              FStar_TypeChecker_Common.univ_ineqs =
                (uu___2178_27353.FStar_TypeChecker_Common.univ_ineqs);
              FStar_TypeChecker_Common.implicits =
                (uu___2178_27353.FStar_TypeChecker_Common.implicits)
>>>>>>> 56fe24cd
            }
  
let (close_forall :
  env ->
    FStar_Syntax_Syntax.binders ->
      FStar_Syntax_Syntax.term -> FStar_Syntax_Syntax.term)
  =
  fun env1  ->
    fun bs  ->
      fun f  ->
        FStar_List.fold_right
          (fun b  ->
             fun f1  ->
<<<<<<< HEAD
               let uu____27749 = FStar_Syntax_Syntax.is_null_binder b  in
               if uu____27749
=======
               let uu____27387 = FStar_Syntax_Syntax.is_null_binder b  in
               if uu____27387
>>>>>>> 56fe24cd
               then f1
               else
                 (let u =
                    env1.universe_of env1
                      (FStar_Pervasives_Native.fst b).FStar_Syntax_Syntax.sort
                     in
                  FStar_Syntax_Util.mk_forall u
                    (FStar_Pervasives_Native.fst b) f1)) bs f
  
let (close_guard : env -> FStar_Syntax_Syntax.binders -> guard_t -> guard_t)
  =
  fun env1  ->
    fun binders  ->
      fun g  ->
        match g.FStar_TypeChecker_Common.guard_f with
        | FStar_TypeChecker_Common.Trivial  -> g
        | FStar_TypeChecker_Common.NonTrivial f ->
<<<<<<< HEAD
            let uu___2224_27776 = g  in
            let uu____27777 =
              let uu____27778 = close_forall env1 binders f  in
              FStar_TypeChecker_Common.NonTrivial uu____27778  in
            {
              FStar_TypeChecker_Common.guard_f = uu____27777;
              FStar_TypeChecker_Common.deferred =
                (uu___2224_27776.FStar_TypeChecker_Common.deferred);
              FStar_TypeChecker_Common.univ_ineqs =
                (uu___2224_27776.FStar_TypeChecker_Common.univ_ineqs);
              FStar_TypeChecker_Common.implicits =
                (uu___2224_27776.FStar_TypeChecker_Common.implicits)
=======
            let uu___2193_27414 = g  in
            let uu____27415 =
              let uu____27416 = close_forall env1 binders f  in
              FStar_TypeChecker_Common.NonTrivial uu____27416  in
            {
              FStar_TypeChecker_Common.guard_f = uu____27415;
              FStar_TypeChecker_Common.deferred =
                (uu___2193_27414.FStar_TypeChecker_Common.deferred);
              FStar_TypeChecker_Common.univ_ineqs =
                (uu___2193_27414.FStar_TypeChecker_Common.univ_ineqs);
              FStar_TypeChecker_Common.implicits =
                (uu___2193_27414.FStar_TypeChecker_Common.implicits)
>>>>>>> 56fe24cd
            }
  
let (new_implicit_var_aux :
  Prims.string ->
    FStar_Range.range ->
      env ->
        FStar_Syntax_Syntax.typ ->
          FStar_Syntax_Syntax.should_check_uvar ->
            (FStar_Dyn.dyn * FStar_Syntax_Syntax.term)
              FStar_Pervasives_Native.option ->
              (FStar_Syntax_Syntax.term * (FStar_Syntax_Syntax.ctx_uvar *
                FStar_Range.range) Prims.list * guard_t))
  =
  fun reason  ->
    fun r  ->
      fun env1  ->
        fun k  ->
          fun should_check  ->
            fun meta  ->
<<<<<<< HEAD
              let uu____27836 =
                FStar_Syntax_Util.destruct k FStar_Parser_Const.range_of_lid
                 in
              match uu____27836 with
              | FStar_Pervasives_Native.Some
                  (uu____27861::(tm,uu____27863)::[]) ->
=======
              let uu____27474 =
                FStar_Syntax_Util.destruct k FStar_Parser_Const.range_of_lid
                 in
              match uu____27474 with
              | FStar_Pervasives_Native.Some
                  (uu____27499::(tm,uu____27501)::[]) ->
>>>>>>> 56fe24cd
                  let t =
                    FStar_Syntax_Syntax.mk
                      (FStar_Syntax_Syntax.Tm_constant
                         (FStar_Const.Const_range
                            (tm.FStar_Syntax_Syntax.pos)))
                      tm.FStar_Syntax_Syntax.pos
                     in
                  (t, [], trivial_guard)
<<<<<<< HEAD
              | uu____27927 ->
                  let binders = all_binders env1  in
                  let gamma = env1.gamma  in
                  let ctx_uvar =
                    let uu____27945 = FStar_Syntax_Unionfind.fresh r  in
                    {
                      FStar_Syntax_Syntax.ctx_uvar_head = uu____27945;
=======
              | uu____27565 ->
                  let binders = all_binders env1  in
                  let gamma = env1.gamma  in
                  let ctx_uvar =
                    let uu____27583 = FStar_Syntax_Unionfind.fresh r  in
                    {
                      FStar_Syntax_Syntax.ctx_uvar_head = uu____27583;
>>>>>>> 56fe24cd
                      FStar_Syntax_Syntax.ctx_uvar_gamma = gamma;
                      FStar_Syntax_Syntax.ctx_uvar_binders = binders;
                      FStar_Syntax_Syntax.ctx_uvar_typ = k;
                      FStar_Syntax_Syntax.ctx_uvar_reason = reason;
                      FStar_Syntax_Syntax.ctx_uvar_should_check =
                        should_check;
                      FStar_Syntax_Syntax.ctx_uvar_range = r;
                      FStar_Syntax_Syntax.ctx_uvar_meta = meta
                    }  in
                  (FStar_TypeChecker_Common.check_uvar_ctx_invariant reason r
                     true gamma binders;
                   (let t =
                      FStar_Syntax_Syntax.mk
                        (FStar_Syntax_Syntax.Tm_uvar
                           (ctx_uvar, ([], FStar_Syntax_Syntax.NoUseRange)))
                        r
                       in
                    let imp =
                      {
                        FStar_TypeChecker_Common.imp_reason = reason;
                        FStar_TypeChecker_Common.imp_uvar = ctx_uvar;
                        FStar_TypeChecker_Common.imp_tm = t;
                        FStar_TypeChecker_Common.imp_range = r
                      }  in
<<<<<<< HEAD
                    (let uu____27979 =
                       debug env1 (FStar_Options.Other "ImplicitTrace")  in
                     if uu____27979
                     then
                       let uu____27983 =
=======
                    (let uu____27617 =
                       debug env1 (FStar_Options.Other "ImplicitTrace")  in
                     if uu____27617
                     then
                       let uu____27621 =
>>>>>>> 56fe24cd
                         FStar_Syntax_Print.uvar_to_string
                           ctx_uvar.FStar_Syntax_Syntax.ctx_uvar_head
                          in
                       FStar_Util.print1
<<<<<<< HEAD
                         "Just created uvar for implicit {%s}\n" uu____27983
                     else ());
                    (let g =
                       let uu___2248_27989 = trivial_guard  in
                       {
                         FStar_TypeChecker_Common.guard_f =
                           (uu___2248_27989.FStar_TypeChecker_Common.guard_f);
                         FStar_TypeChecker_Common.deferred =
                           (uu___2248_27989.FStar_TypeChecker_Common.deferred);
                         FStar_TypeChecker_Common.univ_ineqs =
                           (uu___2248_27989.FStar_TypeChecker_Common.univ_ineqs);
=======
                         "Just created uvar for implicit {%s}\n" uu____27621
                     else ());
                    (let g =
                       let uu___2217_27627 = trivial_guard  in
                       {
                         FStar_TypeChecker_Common.guard_f =
                           (uu___2217_27627.FStar_TypeChecker_Common.guard_f);
                         FStar_TypeChecker_Common.deferred =
                           (uu___2217_27627.FStar_TypeChecker_Common.deferred);
                         FStar_TypeChecker_Common.univ_ineqs =
                           (uu___2217_27627.FStar_TypeChecker_Common.univ_ineqs);
>>>>>>> 56fe24cd
                         FStar_TypeChecker_Common.implicits = [imp]
                       }  in
                     (t, [(ctx_uvar, r)], g))))
  
let (uvars_for_binders :
  env ->
    FStar_Syntax_Syntax.binders ->
      FStar_Syntax_Syntax.subst_t ->
        (FStar_Syntax_Syntax.binder -> Prims.string) ->
          FStar_Range.range ->
            (FStar_Syntax_Syntax.term Prims.list * guard_t))
  =
  fun env1  ->
    fun bs  ->
      fun substs  ->
        fun reason  ->
          fun r  ->
<<<<<<< HEAD
            let uu____28043 =
              FStar_All.pipe_right bs
                (FStar_List.fold_left
                   (fun uu____28100  ->
                      fun b  ->
                        match uu____28100 with
=======
            let uu____27681 =
              FStar_All.pipe_right bs
                (FStar_List.fold_left
                   (fun uu____27738  ->
                      fun b  ->
                        match uu____27738 with
>>>>>>> 56fe24cd
                        | (substs1,uvars,g) ->
                            let sort =
                              FStar_Syntax_Subst.subst substs1
                                (FStar_Pervasives_Native.fst b).FStar_Syntax_Syntax.sort
                               in
<<<<<<< HEAD
                            let uu____28142 =
                              let uu____28155 = reason b  in
                              new_implicit_var_aux uu____28155 r env1 sort
                                FStar_Syntax_Syntax.Allow_untyped
                                FStar_Pervasives_Native.None
                               in
                            (match uu____28142 with
                             | (t,uu____28172,g_t) ->
                                 let uu____28186 =
                                   let uu____28189 =
                                     let uu____28192 =
                                       let uu____28193 =
                                         let uu____28200 =
                                           FStar_All.pipe_right b
                                             FStar_Pervasives_Native.fst
                                            in
                                         (uu____28200, t)  in
                                       FStar_Syntax_Syntax.NT uu____28193  in
                                     [uu____28192]  in
                                   FStar_List.append substs1 uu____28189  in
                                 let uu____28211 = conj_guard g g_t  in
                                 (uu____28186, (FStar_List.append uvars [t]),
                                   uu____28211))) (substs, [], trivial_guard))
               in
            FStar_All.pipe_right uu____28043
              (fun uu____28240  ->
                 match uu____28240 with | (uu____28257,uvars,g) -> (uvars, g))
=======
                            let uu____27780 =
                              let uu____27793 = reason b  in
                              new_implicit_var_aux uu____27793 r env1 sort
                                FStar_Syntax_Syntax.Allow_untyped
                                FStar_Pervasives_Native.None
                               in
                            (match uu____27780 with
                             | (t,uu____27810,g_t) ->
                                 let uu____27824 =
                                   let uu____27827 =
                                     let uu____27830 =
                                       let uu____27831 =
                                         let uu____27838 =
                                           FStar_All.pipe_right b
                                             FStar_Pervasives_Native.fst
                                            in
                                         (uu____27838, t)  in
                                       FStar_Syntax_Syntax.NT uu____27831  in
                                     [uu____27830]  in
                                   FStar_List.append substs1 uu____27827  in
                                 let uu____27849 = conj_guard g g_t  in
                                 (uu____27824, (FStar_List.append uvars [t]),
                                   uu____27849))) (substs, [], trivial_guard))
               in
            FStar_All.pipe_right uu____27681
              (fun uu____27878  ->
                 match uu____27878 with | (uu____27895,uvars,g) -> (uvars, g))
>>>>>>> 56fe24cd
  
let (pure_precondition_for_trivial_post :
  env ->
    FStar_Syntax_Syntax.universe ->
      FStar_Syntax_Syntax.typ ->
        FStar_Syntax_Syntax.typ ->
          FStar_Range.range -> FStar_Syntax_Syntax.typ)
  =
  fun env1  ->
    fun u  ->
      fun t  ->
        fun wp  ->
          fun r  ->
            let trivial_post =
              let post_ts =
<<<<<<< HEAD
                let uu____28298 =
                  lookup_definition [NoDelta] env1
                    FStar_Parser_Const.trivial_pure_post_lid
                   in
                FStar_All.pipe_right uu____28298 FStar_Util.must  in
              let uu____28315 = inst_tscheme_with post_ts [u]  in
              match uu____28315 with
              | (uu____28320,post) ->
                  let uu____28322 =
                    let uu____28327 =
                      let uu____28328 =
                        FStar_All.pipe_right t FStar_Syntax_Syntax.as_arg  in
                      [uu____28328]  in
                    FStar_Syntax_Syntax.mk_Tm_app post uu____28327  in
                  uu____28322 FStar_Pervasives_Native.None r
               in
            let uu____28361 =
              let uu____28366 =
                let uu____28367 =
                  FStar_All.pipe_right trivial_post
                    FStar_Syntax_Syntax.as_arg
                   in
                [uu____28367]  in
              FStar_Syntax_Syntax.mk_Tm_app wp uu____28366  in
            uu____28361 FStar_Pervasives_Native.None r
  
let (dummy_solver : solver_t) =
  {
    init = (fun uu____28403  -> ());
    push = (fun uu____28405  -> ());
    pop = (fun uu____28408  -> ());
    snapshot =
      (fun uu____28411  ->
         ((Prims.int_zero, Prims.int_zero, Prims.int_zero), ()));
    rollback = (fun uu____28430  -> fun uu____28431  -> ());
    encode_sig = (fun uu____28446  -> fun uu____28447  -> ());
    preprocess =
      (fun e  ->
         fun g  ->
           let uu____28453 =
             let uu____28460 = FStar_Options.peek ()  in (e, g, uu____28460)
              in
           [uu____28453]);
    solve = (fun uu____28476  -> fun uu____28477  -> fun uu____28478  -> ());
    finish = (fun uu____28485  -> ());
    refresh = (fun uu____28487  -> ())
=======
                let uu____27936 =
                  lookup_definition [NoDelta] env1
                    FStar_Parser_Const.trivial_pure_post_lid
                   in
                FStar_All.pipe_right uu____27936 FStar_Util.must  in
              let uu____27953 = inst_tscheme_with post_ts [u]  in
              match uu____27953 with
              | (uu____27958,post) ->
                  let uu____27960 =
                    let uu____27961 =
                      FStar_All.pipe_right t FStar_Syntax_Syntax.as_arg  in
                    [uu____27961]  in
                  FStar_Syntax_Syntax.mk_Tm_app post uu____27960 r
               in
            let uu____27994 =
              let uu____27995 =
                FStar_All.pipe_right trivial_post FStar_Syntax_Syntax.as_arg
                 in
              [uu____27995]  in
            FStar_Syntax_Syntax.mk_Tm_app wp uu____27994 r
  
let (dummy_solver : solver_t) =
  {
    init = (fun uu____28031  -> ());
    push = (fun uu____28033  -> ());
    pop = (fun uu____28036  -> ());
    snapshot =
      (fun uu____28039  ->
         ((Prims.int_zero, Prims.int_zero, Prims.int_zero), ()));
    rollback = (fun uu____28058  -> fun uu____28059  -> ());
    encode_sig = (fun uu____28074  -> fun uu____28075  -> ());
    preprocess =
      (fun e  ->
         fun g  ->
           let uu____28081 =
             let uu____28088 = FStar_Options.peek ()  in (e, g, uu____28088)
              in
           [uu____28081]);
    solve = (fun uu____28104  -> fun uu____28105  -> fun uu____28106  -> ());
    finish = (fun uu____28113  -> ());
    refresh = (fun uu____28115  -> ())
>>>>>>> 56fe24cd
  } <|MERGE_RESOLUTION|>--- conflicted
+++ resolved
@@ -2373,17 +2373,10 @@
              | ([],uu____17092) -> Maybe
              | (uu____17099,[]) -> No
              | (hd::tl,hd'::tl') when
-<<<<<<< HEAD
-                 let uu____17118 = FStar_Ident.text_of_id hd  in
-                 let uu____17120 = FStar_Ident.text_of_id hd'  in
+                 let uu____17118 = FStar_Ident.string_of_id hd  in
+                 let uu____17120 = FStar_Ident.string_of_id hd'  in
                  uu____17118 = uu____17120 -> aux tl tl'
              | uu____17123 -> No  in
-=======
-                 let uu____16969 = FStar_Ident.string_of_id hd  in
-                 let uu____16971 = FStar_Ident.string_of_id hd'  in
-                 uu____16969 = uu____16971 -> aux tl tl'
-             | uu____16974 -> No  in
->>>>>>> 56fe24cd
            aux cur1 lns
          else No)
   
@@ -2985,17 +2978,10 @@
            (fun uu___5_19774  ->
               match uu___5_19774 with
               | FStar_Syntax_Syntax.Binding_univ y ->
-<<<<<<< HEAD
-                  let uu____19777 = FStar_Ident.text_of_id x  in
-                  let uu____19779 = FStar_Ident.text_of_id y  in
+                  let uu____19777 = FStar_Ident.string_of_id x  in
+                  let uu____19779 = FStar_Ident.string_of_id y  in
                   uu____19777 = uu____19779
               | uu____19782 -> false) env1.gamma) FStar_Option.isSome
-=======
-                  let uu____19628 = FStar_Ident.string_of_id x  in
-                  let uu____19630 = FStar_Ident.string_of_id y  in
-                  uu____19628 = uu____19630
-              | uu____19633 -> false) env1.gamma) FStar_Option.isSome
->>>>>>> 56fe24cd
   
 let (try_lookup_val_decl :
   env ->
@@ -4254,44 +4240,22 @@
                    let repr = inst_effect_fun_with [u_res] env1 ed ts  in
                    (check_partial_application effect_name
                       c1.FStar_Syntax_Syntax.effect_args;
-<<<<<<< HEAD
                     (let uu____24091 =
-                       let uu____24094 = get_range env1  in
-                       let uu____24095 =
-                         let uu____24102 =
-                           let uu____24103 =
-                             let uu____24120 =
-                               let uu____24131 =
-                                 FStar_All.pipe_right res_typ
-                                   FStar_Syntax_Syntax.as_arg
-                                  in
-                               uu____24131 ::
-                                 (c1.FStar_Syntax_Syntax.effect_args)
-                                in
-                             (repr, uu____24120)  in
-                           FStar_Syntax_Syntax.Tm_app uu____24103  in
-                         FStar_Syntax_Syntax.mk uu____24102  in
-                       uu____24095 FStar_Pervasives_Native.None uu____24094
-                        in
-                     FStar_Pervasives_Native.Some uu____24091)))
-=======
-                    (let uu____23942 =
-                       let uu____23945 =
-                         let uu____23946 =
-                           let uu____23963 =
-                             let uu____23974 =
+                       let uu____24094 =
+                         let uu____24095 =
+                           let uu____24112 =
+                             let uu____24123 =
                                FStar_All.pipe_right res_typ
                                  FStar_Syntax_Syntax.as_arg
                                 in
-                             uu____23974 ::
+                             uu____24123 ::
                                (c1.FStar_Syntax_Syntax.effect_args)
                               in
-                           (repr, uu____23963)  in
-                         FStar_Syntax_Syntax.Tm_app uu____23946  in
-                       let uu____24011 = get_range env1  in
-                       FStar_Syntax_Syntax.mk uu____23945 uu____24011  in
-                     FStar_Pervasives_Native.Some uu____23942)))
->>>>>>> 56fe24cd
+                           (repr, uu____24112)  in
+                         FStar_Syntax_Syntax.Tm_app uu____24095  in
+                       let uu____24160 = get_range env1  in
+                       FStar_Syntax_Syntax.mk uu____24094 uu____24160  in
+                     FStar_Pervasives_Native.Some uu____24091)))
   
 let (effect_repr :
   env ->
@@ -4313,17 +4277,10 @@
       let quals = lookup_effect_quals env1 effect_lid1  in
       FStar_All.pipe_right quals
         (FStar_List.existsb
-<<<<<<< HEAD
-           (fun uu___11_24231  ->
-              match uu___11_24231 with
-              | FStar_Syntax_Syntax.Reflectable uu____24233 -> true
-              | uu____24235 -> false))
-=======
-           (fun uu___11_24075  ->
-              match uu___11_24075 with
-              | FStar_Syntax_Syntax.Reflectable uu____24077 -> true
-              | uu____24079 -> false))
->>>>>>> 56fe24cd
+           (fun uu___11_24224  ->
+              match uu___11_24224 with
+              | FStar_Syntax_Syntax.Reflectable uu____24226 -> true
+              | uu____24228 -> false))
   
 let (is_total_effect : env -> FStar_Ident.lident -> Prims.bool) =
   fun env1  ->
@@ -4350,32 +4307,18 @@
       match c.FStar_Syntax_Syntax.n with
       | FStar_Syntax_Syntax.Comp ct ->
           is_reifiable_effect env1 ct.FStar_Syntax_Syntax.effect_name
-<<<<<<< HEAD
-      | uu____24295 -> false
-=======
-      | uu____24139 -> false
->>>>>>> 56fe24cd
+      | uu____24288 -> false
   
 let (is_reifiable_function : env -> FStar_Syntax_Syntax.term -> Prims.bool) =
   fun env1  ->
     fun t  ->
-<<<<<<< HEAD
-      let uu____24310 =
-        let uu____24311 = FStar_Syntax_Subst.compress t  in
-        uu____24311.FStar_Syntax_Syntax.n  in
-      match uu____24310 with
-      | FStar_Syntax_Syntax.Tm_arrow (uu____24315,c) ->
+      let uu____24303 =
+        let uu____24304 = FStar_Syntax_Subst.compress t  in
+        uu____24304.FStar_Syntax_Syntax.n  in
+      match uu____24303 with
+      | FStar_Syntax_Syntax.Tm_arrow (uu____24308,c) ->
           is_reifiable_comp env1 c
-      | uu____24337 -> false
-=======
-      let uu____24154 =
-        let uu____24155 = FStar_Syntax_Subst.compress t  in
-        uu____24155.FStar_Syntax_Syntax.n  in
-      match uu____24154 with
-      | FStar_Syntax_Syntax.Tm_arrow (uu____24159,c) ->
-          is_reifiable_comp env1 c
-      | uu____24181 -> false
->>>>>>> 56fe24cd
+      | uu____24330 -> false
   
 let (reify_comp :
   env ->
@@ -4386,41 +4329,22 @@
     fun c  ->
       fun u_c  ->
         let l = FStar_Syntax_Util.comp_effect_name c  in
-<<<<<<< HEAD
-        (let uu____24357 =
-           let uu____24359 = is_reifiable_effect env1 l  in
-           Prims.op_Negation uu____24359  in
-         if uu____24357
+        (let uu____24350 =
+           let uu____24352 = is_reifiable_effect env1 l  in
+           Prims.op_Negation uu____24352  in
+         if uu____24350
          then
-           let uu____24362 =
-             let uu____24368 =
-               let uu____24370 = FStar_Ident.string_of_lid l  in
-               FStar_Util.format1 "Effect %s cannot be reified" uu____24370
+           let uu____24355 =
+             let uu____24361 =
+               let uu____24363 = FStar_Ident.string_of_lid l  in
+               FStar_Util.format1 "Effect %s cannot be reified" uu____24363
                 in
-             (FStar_Errors.Fatal_EffectCannotBeReified, uu____24368)  in
-           let uu____24374 = get_range env1  in
-           FStar_Errors.raise_error uu____24362 uu____24374
+             (FStar_Errors.Fatal_EffectCannotBeReified, uu____24361)  in
+           let uu____24367 = get_range env1  in
+           FStar_Errors.raise_error uu____24355 uu____24367
          else ());
-        (let uu____24377 = effect_repr_aux true env1 c u_c  in
-         match uu____24377 with
-=======
-        (let uu____24201 =
-           let uu____24203 = is_reifiable_effect env1 l  in
-           Prims.op_Negation uu____24203  in
-         if uu____24201
-         then
-           let uu____24206 =
-             let uu____24212 =
-               let uu____24214 = FStar_Ident.string_of_lid l  in
-               FStar_Util.format1 "Effect %s cannot be reified" uu____24214
-                in
-             (FStar_Errors.Fatal_EffectCannotBeReified, uu____24212)  in
-           let uu____24218 = get_range env1  in
-           FStar_Errors.raise_error uu____24206 uu____24218
-         else ());
-        (let uu____24221 = effect_repr_aux true env1 c u_c  in
-         match uu____24221 with
->>>>>>> 56fe24cd
+        (let uu____24370 = effect_repr_aux true env1 c u_c  in
+         match uu____24370 with
          | FStar_Pervasives_Native.None  ->
              failwith "internal error: reifiable effect has no repr?"
          | FStar_Pervasives_Native.Some tm -> tm)
@@ -4430,107 +4354,55 @@
     fun s  ->
       let sb = ((FStar_Syntax_Util.lids_of_sigelt s), s)  in
       let env2 =
-<<<<<<< HEAD
-        let uu___1689_24413 = env1  in
+        let uu___1689_24406 = env1  in
         {
-          solver = (uu___1689_24413.solver);
-          range = (uu___1689_24413.range);
-          curmodule = (uu___1689_24413.curmodule);
-          gamma = (uu___1689_24413.gamma);
+          solver = (uu___1689_24406.solver);
+          range = (uu___1689_24406.range);
+          curmodule = (uu___1689_24406.curmodule);
+          gamma = (uu___1689_24406.gamma);
           gamma_sig = (sb :: (env1.gamma_sig));
-          gamma_cache = (uu___1689_24413.gamma_cache);
-          modules = (uu___1689_24413.modules);
-          expected_typ = (uu___1689_24413.expected_typ);
-          sigtab = (uu___1689_24413.sigtab);
-          attrtab = (uu___1689_24413.attrtab);
-          instantiate_imp = (uu___1689_24413.instantiate_imp);
-          effects = (uu___1689_24413.effects);
-          generalize = (uu___1689_24413.generalize);
-          letrecs = (uu___1689_24413.letrecs);
-          top_level = (uu___1689_24413.top_level);
-          check_uvars = (uu___1689_24413.check_uvars);
-          use_eq = (uu___1689_24413.use_eq);
-          use_eq_strict = (uu___1689_24413.use_eq_strict);
-          is_iface = (uu___1689_24413.is_iface);
-          admit = (uu___1689_24413.admit);
-          lax = (uu___1689_24413.lax);
-          lax_universes = (uu___1689_24413.lax_universes);
-          phase1 = (uu___1689_24413.phase1);
-          failhard = (uu___1689_24413.failhard);
-          nosynth = (uu___1689_24413.nosynth);
-          uvar_subtyping = (uu___1689_24413.uvar_subtyping);
-          tc_term = (uu___1689_24413.tc_term);
-          type_of = (uu___1689_24413.type_of);
-          universe_of = (uu___1689_24413.universe_of);
-          check_type_of = (uu___1689_24413.check_type_of);
-          use_bv_sorts = (uu___1689_24413.use_bv_sorts);
-          qtbl_name_and_index = (uu___1689_24413.qtbl_name_and_index);
-          normalized_eff_names = (uu___1689_24413.normalized_eff_names);
-          fv_delta_depths = (uu___1689_24413.fv_delta_depths);
-          proof_ns = (uu___1689_24413.proof_ns);
-          synth_hook = (uu___1689_24413.synth_hook);
+          gamma_cache = (uu___1689_24406.gamma_cache);
+          modules = (uu___1689_24406.modules);
+          expected_typ = (uu___1689_24406.expected_typ);
+          sigtab = (uu___1689_24406.sigtab);
+          attrtab = (uu___1689_24406.attrtab);
+          instantiate_imp = (uu___1689_24406.instantiate_imp);
+          effects = (uu___1689_24406.effects);
+          generalize = (uu___1689_24406.generalize);
+          letrecs = (uu___1689_24406.letrecs);
+          top_level = (uu___1689_24406.top_level);
+          check_uvars = (uu___1689_24406.check_uvars);
+          use_eq = (uu___1689_24406.use_eq);
+          use_eq_strict = (uu___1689_24406.use_eq_strict);
+          is_iface = (uu___1689_24406.is_iface);
+          admit = (uu___1689_24406.admit);
+          lax = (uu___1689_24406.lax);
+          lax_universes = (uu___1689_24406.lax_universes);
+          phase1 = (uu___1689_24406.phase1);
+          failhard = (uu___1689_24406.failhard);
+          nosynth = (uu___1689_24406.nosynth);
+          uvar_subtyping = (uu___1689_24406.uvar_subtyping);
+          tc_term = (uu___1689_24406.tc_term);
+          type_of = (uu___1689_24406.type_of);
+          universe_of = (uu___1689_24406.universe_of);
+          check_type_of = (uu___1689_24406.check_type_of);
+          use_bv_sorts = (uu___1689_24406.use_bv_sorts);
+          qtbl_name_and_index = (uu___1689_24406.qtbl_name_and_index);
+          normalized_eff_names = (uu___1689_24406.normalized_eff_names);
+          fv_delta_depths = (uu___1689_24406.fv_delta_depths);
+          proof_ns = (uu___1689_24406.proof_ns);
+          synth_hook = (uu___1689_24406.synth_hook);
           try_solve_implicits_hook =
-            (uu___1689_24413.try_solve_implicits_hook);
-          splice = (uu___1689_24413.splice);
-          mpreprocess = (uu___1689_24413.mpreprocess);
-          postprocess = (uu___1689_24413.postprocess);
-          identifier_info = (uu___1689_24413.identifier_info);
-          tc_hooks = (uu___1689_24413.tc_hooks);
-          dsenv = (uu___1689_24413.dsenv);
-          nbe = (uu___1689_24413.nbe);
-          strict_args_tab = (uu___1689_24413.strict_args_tab);
-          erasable_types_tab = (uu___1689_24413.erasable_types_tab)
-=======
-        let uu___1686_24257 = env1  in
-        {
-          solver = (uu___1686_24257.solver);
-          range = (uu___1686_24257.range);
-          curmodule = (uu___1686_24257.curmodule);
-          gamma = (uu___1686_24257.gamma);
-          gamma_sig = (sb :: (env1.gamma_sig));
-          gamma_cache = (uu___1686_24257.gamma_cache);
-          modules = (uu___1686_24257.modules);
-          expected_typ = (uu___1686_24257.expected_typ);
-          sigtab = (uu___1686_24257.sigtab);
-          attrtab = (uu___1686_24257.attrtab);
-          instantiate_imp = (uu___1686_24257.instantiate_imp);
-          effects = (uu___1686_24257.effects);
-          generalize = (uu___1686_24257.generalize);
-          letrecs = (uu___1686_24257.letrecs);
-          top_level = (uu___1686_24257.top_level);
-          check_uvars = (uu___1686_24257.check_uvars);
-          use_eq = (uu___1686_24257.use_eq);
-          use_eq_strict = (uu___1686_24257.use_eq_strict);
-          is_iface = (uu___1686_24257.is_iface);
-          admit = (uu___1686_24257.admit);
-          lax = (uu___1686_24257.lax);
-          lax_universes = (uu___1686_24257.lax_universes);
-          phase1 = (uu___1686_24257.phase1);
-          failhard = (uu___1686_24257.failhard);
-          nosynth = (uu___1686_24257.nosynth);
-          uvar_subtyping = (uu___1686_24257.uvar_subtyping);
-          tc_term = (uu___1686_24257.tc_term);
-          type_of = (uu___1686_24257.type_of);
-          universe_of = (uu___1686_24257.universe_of);
-          check_type_of = (uu___1686_24257.check_type_of);
-          use_bv_sorts = (uu___1686_24257.use_bv_sorts);
-          qtbl_name_and_index = (uu___1686_24257.qtbl_name_and_index);
-          normalized_eff_names = (uu___1686_24257.normalized_eff_names);
-          fv_delta_depths = (uu___1686_24257.fv_delta_depths);
-          proof_ns = (uu___1686_24257.proof_ns);
-          synth_hook = (uu___1686_24257.synth_hook);
-          try_solve_implicits_hook =
-            (uu___1686_24257.try_solve_implicits_hook);
-          splice = (uu___1686_24257.splice);
-          mpreprocess = (uu___1686_24257.mpreprocess);
-          postprocess = (uu___1686_24257.postprocess);
-          identifier_info = (uu___1686_24257.identifier_info);
-          tc_hooks = (uu___1686_24257.tc_hooks);
-          dsenv = (uu___1686_24257.dsenv);
-          nbe = (uu___1686_24257.nbe);
-          strict_args_tab = (uu___1686_24257.strict_args_tab);
-          erasable_types_tab = (uu___1686_24257.erasable_types_tab)
->>>>>>> 56fe24cd
+            (uu___1689_24406.try_solve_implicits_hook);
+          splice = (uu___1689_24406.splice);
+          mpreprocess = (uu___1689_24406.mpreprocess);
+          postprocess = (uu___1689_24406.postprocess);
+          identifier_info = (uu___1689_24406.identifier_info);
+          tc_hooks = (uu___1689_24406.tc_hooks);
+          dsenv = (uu___1689_24406.dsenv);
+          nbe = (uu___1689_24406.nbe);
+          strict_args_tab = (uu___1689_24406.strict_args_tab);
+          erasable_types_tab = (uu___1689_24406.erasable_types_tab)
         }  in
       add_sigelt env2 s;
       (env2.tc_hooks).tc_push_in_gamma_hook env2 (FStar_Util.Inr sb);
@@ -4542,130 +4414,67 @@
       -> env)
   =
   fun env1  ->
-<<<<<<< HEAD
-    fun uu____24432  ->
-      match uu____24432 with
+    fun uu____24425  ->
+      match uu____24425 with
       | (ed,quals) ->
           let effects1 =
-            let uu___1698_24446 = env1.effects  in
+            let uu___1698_24439 = env1.effects  in
             {
               decls = ((ed, quals) :: ((env1.effects).decls));
-              order = (uu___1698_24446.order);
-              joins = (uu___1698_24446.joins);
-              polymonadic_binds = (uu___1698_24446.polymonadic_binds);
-              polymonadic_subcomps = (uu___1698_24446.polymonadic_subcomps)
+              order = (uu___1698_24439.order);
+              joins = (uu___1698_24439.joins);
+              polymonadic_binds = (uu___1698_24439.polymonadic_binds);
+              polymonadic_subcomps = (uu___1698_24439.polymonadic_subcomps)
             }  in
-          let uu___1701_24455 = env1  in
+          let uu___1701_24448 = env1  in
           {
-            solver = (uu___1701_24455.solver);
-            range = (uu___1701_24455.range);
-            curmodule = (uu___1701_24455.curmodule);
-            gamma = (uu___1701_24455.gamma);
-            gamma_sig = (uu___1701_24455.gamma_sig);
-            gamma_cache = (uu___1701_24455.gamma_cache);
-            modules = (uu___1701_24455.modules);
-            expected_typ = (uu___1701_24455.expected_typ);
-            sigtab = (uu___1701_24455.sigtab);
-            attrtab = (uu___1701_24455.attrtab);
-            instantiate_imp = (uu___1701_24455.instantiate_imp);
+            solver = (uu___1701_24448.solver);
+            range = (uu___1701_24448.range);
+            curmodule = (uu___1701_24448.curmodule);
+            gamma = (uu___1701_24448.gamma);
+            gamma_sig = (uu___1701_24448.gamma_sig);
+            gamma_cache = (uu___1701_24448.gamma_cache);
+            modules = (uu___1701_24448.modules);
+            expected_typ = (uu___1701_24448.expected_typ);
+            sigtab = (uu___1701_24448.sigtab);
+            attrtab = (uu___1701_24448.attrtab);
+            instantiate_imp = (uu___1701_24448.instantiate_imp);
             effects = effects1;
-            generalize = (uu___1701_24455.generalize);
-            letrecs = (uu___1701_24455.letrecs);
-            top_level = (uu___1701_24455.top_level);
-            check_uvars = (uu___1701_24455.check_uvars);
-            use_eq = (uu___1701_24455.use_eq);
-            use_eq_strict = (uu___1701_24455.use_eq_strict);
-            is_iface = (uu___1701_24455.is_iface);
-            admit = (uu___1701_24455.admit);
-            lax = (uu___1701_24455.lax);
-            lax_universes = (uu___1701_24455.lax_universes);
-            phase1 = (uu___1701_24455.phase1);
-            failhard = (uu___1701_24455.failhard);
-            nosynth = (uu___1701_24455.nosynth);
-            uvar_subtyping = (uu___1701_24455.uvar_subtyping);
-            tc_term = (uu___1701_24455.tc_term);
-            type_of = (uu___1701_24455.type_of);
-            universe_of = (uu___1701_24455.universe_of);
-            check_type_of = (uu___1701_24455.check_type_of);
-            use_bv_sorts = (uu___1701_24455.use_bv_sorts);
-            qtbl_name_and_index = (uu___1701_24455.qtbl_name_and_index);
-            normalized_eff_names = (uu___1701_24455.normalized_eff_names);
-            fv_delta_depths = (uu___1701_24455.fv_delta_depths);
-            proof_ns = (uu___1701_24455.proof_ns);
-            synth_hook = (uu___1701_24455.synth_hook);
+            generalize = (uu___1701_24448.generalize);
+            letrecs = (uu___1701_24448.letrecs);
+            top_level = (uu___1701_24448.top_level);
+            check_uvars = (uu___1701_24448.check_uvars);
+            use_eq = (uu___1701_24448.use_eq);
+            use_eq_strict = (uu___1701_24448.use_eq_strict);
+            is_iface = (uu___1701_24448.is_iface);
+            admit = (uu___1701_24448.admit);
+            lax = (uu___1701_24448.lax);
+            lax_universes = (uu___1701_24448.lax_universes);
+            phase1 = (uu___1701_24448.phase1);
+            failhard = (uu___1701_24448.failhard);
+            nosynth = (uu___1701_24448.nosynth);
+            uvar_subtyping = (uu___1701_24448.uvar_subtyping);
+            tc_term = (uu___1701_24448.tc_term);
+            type_of = (uu___1701_24448.type_of);
+            universe_of = (uu___1701_24448.universe_of);
+            check_type_of = (uu___1701_24448.check_type_of);
+            use_bv_sorts = (uu___1701_24448.use_bv_sorts);
+            qtbl_name_and_index = (uu___1701_24448.qtbl_name_and_index);
+            normalized_eff_names = (uu___1701_24448.normalized_eff_names);
+            fv_delta_depths = (uu___1701_24448.fv_delta_depths);
+            proof_ns = (uu___1701_24448.proof_ns);
+            synth_hook = (uu___1701_24448.synth_hook);
             try_solve_implicits_hook =
-              (uu___1701_24455.try_solve_implicits_hook);
-            splice = (uu___1701_24455.splice);
-            mpreprocess = (uu___1701_24455.mpreprocess);
-            postprocess = (uu___1701_24455.postprocess);
-            identifier_info = (uu___1701_24455.identifier_info);
-            tc_hooks = (uu___1701_24455.tc_hooks);
-            dsenv = (uu___1701_24455.dsenv);
-            nbe = (uu___1701_24455.nbe);
-            strict_args_tab = (uu___1701_24455.strict_args_tab);
-            erasable_types_tab = (uu___1701_24455.erasable_types_tab)
-=======
-    fun uu____24276  ->
-      match uu____24276 with
-      | (ed,quals) ->
-          let effects1 =
-            let uu___1695_24290 = env1.effects  in
-            {
-              decls = ((ed, quals) :: ((env1.effects).decls));
-              order = (uu___1695_24290.order);
-              joins = (uu___1695_24290.joins);
-              polymonadic_binds = (uu___1695_24290.polymonadic_binds)
-            }  in
-          let uu___1698_24299 = env1  in
-          {
-            solver = (uu___1698_24299.solver);
-            range = (uu___1698_24299.range);
-            curmodule = (uu___1698_24299.curmodule);
-            gamma = (uu___1698_24299.gamma);
-            gamma_sig = (uu___1698_24299.gamma_sig);
-            gamma_cache = (uu___1698_24299.gamma_cache);
-            modules = (uu___1698_24299.modules);
-            expected_typ = (uu___1698_24299.expected_typ);
-            sigtab = (uu___1698_24299.sigtab);
-            attrtab = (uu___1698_24299.attrtab);
-            instantiate_imp = (uu___1698_24299.instantiate_imp);
-            effects = effects1;
-            generalize = (uu___1698_24299.generalize);
-            letrecs = (uu___1698_24299.letrecs);
-            top_level = (uu___1698_24299.top_level);
-            check_uvars = (uu___1698_24299.check_uvars);
-            use_eq = (uu___1698_24299.use_eq);
-            use_eq_strict = (uu___1698_24299.use_eq_strict);
-            is_iface = (uu___1698_24299.is_iface);
-            admit = (uu___1698_24299.admit);
-            lax = (uu___1698_24299.lax);
-            lax_universes = (uu___1698_24299.lax_universes);
-            phase1 = (uu___1698_24299.phase1);
-            failhard = (uu___1698_24299.failhard);
-            nosynth = (uu___1698_24299.nosynth);
-            uvar_subtyping = (uu___1698_24299.uvar_subtyping);
-            tc_term = (uu___1698_24299.tc_term);
-            type_of = (uu___1698_24299.type_of);
-            universe_of = (uu___1698_24299.universe_of);
-            check_type_of = (uu___1698_24299.check_type_of);
-            use_bv_sorts = (uu___1698_24299.use_bv_sorts);
-            qtbl_name_and_index = (uu___1698_24299.qtbl_name_and_index);
-            normalized_eff_names = (uu___1698_24299.normalized_eff_names);
-            fv_delta_depths = (uu___1698_24299.fv_delta_depths);
-            proof_ns = (uu___1698_24299.proof_ns);
-            synth_hook = (uu___1698_24299.synth_hook);
-            try_solve_implicits_hook =
-              (uu___1698_24299.try_solve_implicits_hook);
-            splice = (uu___1698_24299.splice);
-            mpreprocess = (uu___1698_24299.mpreprocess);
-            postprocess = (uu___1698_24299.postprocess);
-            identifier_info = (uu___1698_24299.identifier_info);
-            tc_hooks = (uu___1698_24299.tc_hooks);
-            dsenv = (uu___1698_24299.dsenv);
-            nbe = (uu___1698_24299.nbe);
-            strict_args_tab = (uu___1698_24299.strict_args_tab);
-            erasable_types_tab = (uu___1698_24299.erasable_types_tab)
->>>>>>> 56fe24cd
+              (uu___1701_24448.try_solve_implicits_hook);
+            splice = (uu___1701_24448.splice);
+            mpreprocess = (uu___1701_24448.mpreprocess);
+            postprocess = (uu___1701_24448.postprocess);
+            identifier_info = (uu___1701_24448.identifier_info);
+            tc_hooks = (uu___1701_24448.tc_hooks);
+            dsenv = (uu___1701_24448.dsenv);
+            nbe = (uu___1701_24448.nbe);
+            strict_args_tab = (uu___1701_24448.strict_args_tab);
+            erasable_types_tab = (uu___1701_24448.erasable_types_tab)
           }
   
 let (exists_polymonadic_bind :
@@ -4678,20 +4487,19 @@
   fun env1  ->
     fun m  ->
       fun n  ->
-<<<<<<< HEAD
-        let uu____24484 =
+        let uu____24477 =
           FStar_All.pipe_right (env1.effects).polymonadic_binds
             (FStar_Util.find_opt
-               (fun uu____24552  ->
-                  match uu____24552 with
-                  | (m1,n1,uu____24570,uu____24571) ->
+               (fun uu____24545  ->
+                  match uu____24545 with
+                  | (m1,n1,uu____24563,uu____24564) ->
                       (FStar_Ident.lid_equals m m1) &&
                         (FStar_Ident.lid_equals n n1)))
            in
-        match uu____24484 with
-        | FStar_Pervasives_Native.Some (uu____24596,uu____24597,p,t) ->
+        match uu____24477 with
+        | FStar_Pervasives_Native.Some (uu____24589,uu____24590,p,t) ->
             FStar_Pervasives_Native.Some (p, t)
-        | uu____24642 -> FStar_Pervasives_Native.None
+        | uu____24635 -> FStar_Pervasives_Native.None
   
 let (exists_polymonadic_subcomp :
   env ->
@@ -4702,34 +4510,19 @@
   fun env1  ->
     fun m  ->
       fun n  ->
-        let uu____24687 =
+        let uu____24680 =
           FStar_All.pipe_right (env1.effects).polymonadic_subcomps
             (FStar_Util.find_opt
-               (fun uu____24722  ->
-                  match uu____24722 with
-                  | (m1,n1,uu____24732) ->
+               (fun uu____24715  ->
+                  match uu____24715 with
+                  | (m1,n1,uu____24725) ->
                       (FStar_Ident.lid_equals m m1) &&
                         (FStar_Ident.lid_equals n n1)))
            in
-        match uu____24687 with
-        | FStar_Pervasives_Native.Some (uu____24735,uu____24736,ts) ->
+        match uu____24680 with
+        | FStar_Pervasives_Native.Some (uu____24728,uu____24729,ts) ->
             FStar_Pervasives_Native.Some ts
-        | uu____24744 -> FStar_Pervasives_Native.None
-=======
-        let uu____24328 =
-          FStar_All.pipe_right (env1.effects).polymonadic_binds
-            (FStar_Util.find_opt
-               (fun uu____24396  ->
-                  match uu____24396 with
-                  | (m1,n1,uu____24414,uu____24415) ->
-                      (FStar_Ident.lid_equals m m1) &&
-                        (FStar_Ident.lid_equals n n1)))
-           in
-        match uu____24328 with
-        | FStar_Pervasives_Native.Some (uu____24440,uu____24441,p,t) ->
-            FStar_Pervasives_Native.Some (p, t)
-        | uu____24486 -> FStar_Pervasives_Native.None
->>>>>>> 56fe24cd
+        | uu____24737 -> FStar_Pervasives_Native.None
   
 let (update_effect_lattice :
   env -> FStar_Ident.lident -> FStar_Ident.lident -> mlift -> env) =
@@ -4740,43 +4533,23 @@
           let compose_edges e1 e2 =
             let composed_lift =
               let mlift_wp env2 c =
-<<<<<<< HEAD
-                let uu____24801 =
+                let uu____24794 =
                   FStar_All.pipe_right c ((e1.mlift).mlift_wp env2)  in
-                FStar_All.pipe_right uu____24801
-                  (fun uu____24822  ->
-                     match uu____24822 with
+                FStar_All.pipe_right uu____24794
+                  (fun uu____24815  ->
+                     match uu____24815 with
                      | (c1,g1) ->
-                         let uu____24833 =
+                         let uu____24826 =
                            FStar_All.pipe_right c1 ((e2.mlift).mlift_wp env2)
                             in
-                         FStar_All.pipe_right uu____24833
-                           (fun uu____24854  ->
-                              match uu____24854 with
+                         FStar_All.pipe_right uu____24826
+                           (fun uu____24847  ->
+                              match uu____24847 with
                               | (c2,g2) ->
-                                  let uu____24865 =
+                                  let uu____24858 =
                                     FStar_TypeChecker_Common.conj_guard g1 g2
                                      in
-                                  (c2, uu____24865)))
-=======
-                let uu____24561 =
-                  FStar_All.pipe_right c ((e1.mlift).mlift_wp env2)  in
-                FStar_All.pipe_right uu____24561
-                  (fun uu____24582  ->
-                     match uu____24582 with
-                     | (c1,g1) ->
-                         let uu____24593 =
-                           FStar_All.pipe_right c1 ((e2.mlift).mlift_wp env2)
-                            in
-                         FStar_All.pipe_right uu____24593
-                           (fun uu____24614  ->
-                              match uu____24614 with
-                              | (c2,g2) ->
-                                  let uu____24625 =
-                                    FStar_TypeChecker_Common.conj_guard g1 g2
-                                     in
-                                  (c2, uu____24625)))
->>>>>>> 56fe24cd
+                                  (c2, uu____24858)))
                  in
               let mlift_term =
                 match (((e1.mlift).mlift_term), ((e2.mlift).mlift_term)) with
@@ -4786,15 +4559,9 @@
                       ((fun u  ->
                           fun t  ->
                             fun e  ->
-<<<<<<< HEAD
-                              let uu____24987 = l1 u t e  in
-                              l2 u t uu____24987))
-                | uu____24988 -> FStar_Pervasives_Native.None  in
-=======
-                              let uu____24747 = l1 u t e  in
-                              l2 u t uu____24747))
-                | uu____24748 -> FStar_Pervasives_Native.None  in
->>>>>>> 56fe24cd
+                              let uu____24980 = l1 u t e  in
+                              l2 u t uu____24980))
+                | uu____24981 -> FStar_Pervasives_Native.None  in
               { mlift_wp; mlift_term }  in
             {
               msource = (e1.msource);
@@ -4808,35 +4575,19 @@
           let ms =
             FStar_All.pipe_right (env1.effects).decls
               (FStar_List.map
-<<<<<<< HEAD
-                 (fun uu____25056  ->
-                    match uu____25056 with
-                    | (e,uu____25064) -> e.FStar_Syntax_Syntax.mname))
+                 (fun uu____25049  ->
+                    match uu____25049 with
+                    | (e,uu____25057) -> e.FStar_Syntax_Syntax.mname))
              in
-          let find_edge order1 uu____25087 =
-            match uu____25087 with
+          let find_edge order1 uu____25080 =
+            match uu____25080 with
             | (i,j) ->
-                let uu____25098 = FStar_Ident.lid_equals i j  in
-                if uu____25098
+                let uu____25091 = FStar_Ident.lid_equals i j  in
+                if uu____25091
                 then
                   FStar_All.pipe_right (id_edge i)
-                    (fun uu____25105  ->
-                       FStar_Pervasives_Native.Some uu____25105)
-=======
-                 (fun uu____24816  ->
-                    match uu____24816 with
-                    | (e,uu____24824) -> e.FStar_Syntax_Syntax.mname))
-             in
-          let find_edge order1 uu____24847 =
-            match uu____24847 with
-            | (i,j) ->
-                let uu____24858 = FStar_Ident.lid_equals i j  in
-                if uu____24858
-                then
-                  FStar_All.pipe_right (id_edge i)
-                    (fun uu____24865  ->
-                       FStar_Pervasives_Native.Some uu____24865)
->>>>>>> 56fe24cd
+                    (fun uu____25098  ->
+                       FStar_Pervasives_Native.Some uu____25098)
                 else
                   FStar_All.pipe_right order1
                     (FStar_Util.find_opt
@@ -4846,71 +4597,38 @@
              in
           let order1 =
             let fold_fun order1 k =
-<<<<<<< HEAD
-              let uu____25134 =
+              let uu____25127 =
                 FStar_All.pipe_right ms
                   (FStar_List.collect
                      (fun i  ->
-                        let uu____25144 = FStar_Ident.lid_equals i k  in
-                        if uu____25144
-=======
-              let uu____24894 =
-                FStar_All.pipe_right ms
-                  (FStar_List.collect
-                     (fun i  ->
-                        let uu____24904 = FStar_Ident.lid_equals i k  in
-                        if uu____24904
->>>>>>> 56fe24cd
+                        let uu____25137 = FStar_Ident.lid_equals i k  in
+                        if uu____25137
                         then []
                         else
                           FStar_All.pipe_right ms
                             (FStar_List.collect
                                (fun j  ->
-<<<<<<< HEAD
-                                  let uu____25158 =
+                                  let uu____25151 =
                                     FStar_Ident.lid_equals j k  in
-                                  if uu____25158
+                                  if uu____25151
                                   then []
                                   else
-                                    (let uu____25165 =
-                                       let uu____25174 =
+                                    (let uu____25158 =
+                                       let uu____25167 =
                                          find_edge order1 (i, k)  in
-                                       let uu____25177 =
+                                       let uu____25170 =
                                          find_edge order1 (k, j)  in
-                                       (uu____25174, uu____25177)  in
-                                     match uu____25165 with
+                                       (uu____25167, uu____25170)  in
+                                     match uu____25158 with
                                      | (FStar_Pervasives_Native.Some
                                         e1,FStar_Pervasives_Native.Some e2)
                                          ->
-                                         let uu____25192 =
+                                         let uu____25185 =
                                            compose_edges e1 e2  in
-                                         [uu____25192]
-                                     | uu____25193 -> [])))))
+                                         [uu____25185]
+                                     | uu____25186 -> [])))))
                  in
-              FStar_List.append order1 uu____25134  in
-=======
-                                  let uu____24918 =
-                                    FStar_Ident.lid_equals j k  in
-                                  if uu____24918
-                                  then []
-                                  else
-                                    (let uu____24925 =
-                                       let uu____24934 =
-                                         find_edge order1 (i, k)  in
-                                       let uu____24937 =
-                                         find_edge order1 (k, j)  in
-                                       (uu____24934, uu____24937)  in
-                                     match uu____24925 with
-                                     | (FStar_Pervasives_Native.Some
-                                        e1,FStar_Pervasives_Native.Some e2)
-                                         ->
-                                         let uu____24952 =
-                                           compose_edges e1 e2  in
-                                         [uu____24952]
-                                     | uu____24953 -> [])))))
-                 in
-              FStar_List.append order1 uu____24894  in
->>>>>>> 56fe24cd
+              FStar_List.append order1 uu____25127  in
             FStar_All.pipe_right ms (FStar_List.fold_left fold_fun order)  in
           let order2 =
             FStar_Util.remove_dups
@@ -4922,57 +4640,30 @@
           FStar_All.pipe_right order2
             (FStar_List.iter
                (fun edge2  ->
-<<<<<<< HEAD
-                  let uu____25223 =
+                  let uu____25216 =
                     (FStar_Ident.lid_equals edge2.msource
                        FStar_Parser_Const.effect_DIV_lid)
                       &&
-                      (let uu____25226 =
+                      (let uu____25219 =
                          lookup_effect_quals env1 edge2.mtarget  in
-                       FStar_All.pipe_right uu____25226
+                       FStar_All.pipe_right uu____25219
                          (FStar_List.contains FStar_Syntax_Syntax.TotalEffect))
                      in
-                  if uu____25223
+                  if uu____25216
                   then
-                    let uu____25233 =
-                      let uu____25239 =
-                        let uu____25241 =
+                    let uu____25226 =
+                      let uu____25232 =
+                        let uu____25234 =
                           FStar_Ident.string_of_lid edge2.mtarget  in
                         FStar_Util.format1
                           "Divergent computations cannot be included in an effect %s marked 'total'"
-                          uu____25241
+                          uu____25234
                          in
                       (FStar_Errors.Fatal_DivergentComputationCannotBeIncludedInTotal,
-                        uu____25239)
+                        uu____25232)
                        in
-                    let uu____25245 = get_range env1  in
-                    FStar_Errors.raise_error uu____25233 uu____25245
-=======
-                  let uu____24983 =
-                    (FStar_Ident.lid_equals edge2.msource
-                       FStar_Parser_Const.effect_DIV_lid)
-                      &&
-                      (let uu____24986 =
-                         lookup_effect_quals env1 edge2.mtarget  in
-                       FStar_All.pipe_right uu____24986
-                         (FStar_List.contains FStar_Syntax_Syntax.TotalEffect))
-                     in
-                  if uu____24983
-                  then
-                    let uu____24993 =
-                      let uu____24999 =
-                        let uu____25001 =
-                          FStar_Ident.string_of_lid edge2.mtarget  in
-                        FStar_Util.format1
-                          "Divergent computations cannot be included in an effect %s marked 'total'"
-                          uu____25001
-                         in
-                      (FStar_Errors.Fatal_DivergentComputationCannotBeIncludedInTotal,
-                        uu____24999)
-                       in
-                    let uu____25005 = get_range env1  in
-                    FStar_Errors.raise_error uu____24993 uu____25005
->>>>>>> 56fe24cd
+                    let uu____25238 = get_range env1  in
+                    FStar_Errors.raise_error uu____25226 uu____25238
                   else ()));
           (let joins =
              FStar_All.pipe_right ms
@@ -4982,15 +4673,9 @@
                        (FStar_List.collect
                           (fun j  ->
                              let join_opt1 =
-<<<<<<< HEAD
-                               let uu____25323 = FStar_Ident.lid_equals i j
+                               let uu____25316 = FStar_Ident.lid_equals i j
                                   in
-                               if uu____25323
-=======
-                               let uu____25083 = FStar_Ident.lid_equals i j
-                                  in
-                               if uu____25083
->>>>>>> 56fe24cd
+                               if uu____25316
                                then
                                  FStar_Pervasives_Native.Some
                                    (i, (id_edge i), (id_edge i))
@@ -4999,23 +4684,13 @@
                                    (FStar_List.fold_left
                                       (fun bopt  ->
                                          fun k  ->
-<<<<<<< HEAD
-                                           let uu____25375 =
-                                             let uu____25384 =
+                                           let uu____25368 =
+                                             let uu____25377 =
                                                find_edge order2 (i, k)  in
-                                             let uu____25387 =
+                                             let uu____25380 =
                                                find_edge order2 (j, k)  in
-                                             (uu____25384, uu____25387)  in
-                                           match uu____25375 with
-=======
-                                           let uu____25135 =
-                                             let uu____25144 =
-                                               find_edge order2 (i, k)  in
-                                             let uu____25147 =
-                                               find_edge order2 (j, k)  in
-                                             (uu____25144, uu____25147)  in
-                                           match uu____25135 with
->>>>>>> 56fe24cd
+                                             (uu____25377, uu____25380)  in
+                                           match uu____25368 with
                                            | (FStar_Pervasives_Native.Some
                                               ik,FStar_Pervasives_Native.Some
                                               jk) ->
@@ -5025,65 +4700,35 @@
                                                     FStar_Pervasives_Native.Some
                                                       (k, ik, jk)
                                                 | FStar_Pervasives_Native.Some
-<<<<<<< HEAD
-                                                    (ub,uu____25429,uu____25430)
+                                                    (ub,uu____25422,uu____25423)
                                                     ->
-                                                    let uu____25437 =
-                                                      let uu____25444 =
-                                                        let uu____25446 =
-=======
-                                                    (ub,uu____25189,uu____25190)
-                                                    ->
-                                                    let uu____25197 =
-                                                      let uu____25204 =
-                                                        let uu____25206 =
->>>>>>> 56fe24cd
+                                                    let uu____25430 =
+                                                      let uu____25437 =
+                                                        let uu____25439 =
                                                           find_edge order2
                                                             (k, ub)
                                                            in
                                                         FStar_Util.is_some
-<<<<<<< HEAD
-                                                          uu____25446
+                                                          uu____25439
                                                          in
-                                                      let uu____25449 =
-                                                        let uu____25451 =
-=======
-                                                          uu____25206
-                                                         in
-                                                      let uu____25209 =
-                                                        let uu____25211 =
->>>>>>> 56fe24cd
+                                                      let uu____25442 =
+                                                        let uu____25444 =
                                                           find_edge order2
                                                             (ub, k)
                                                            in
                                                         FStar_Util.is_some
-<<<<<<< HEAD
-                                                          uu____25451
+                                                          uu____25444
                                                          in
-                                                      (uu____25444,
-                                                        uu____25449)
+                                                      (uu____25437,
+                                                        uu____25442)
                                                        in
-                                                    (match uu____25437 with
+                                                    (match uu____25430 with
                                                      | (true ,true ) ->
-                                                         let uu____25468 =
+                                                         let uu____25461 =
                                                            FStar_Ident.lid_equals
                                                              k ub
                                                             in
-                                                         if uu____25468
-=======
-                                                          uu____25211
-                                                         in
-                                                      (uu____25204,
-                                                        uu____25209)
-                                                       in
-                                                    (match uu____25197 with
-                                                     | (true ,true ) ->
-                                                         let uu____25228 =
-                                                           FStar_Ident.lid_equals
-                                                             k ub
-                                                            in
-                                                         if uu____25228
->>>>>>> 56fe24cd
+                                                         if uu____25461
                                                          then
                                                            (FStar_Errors.log_issue
                                                               FStar_Range.dummyRange
@@ -5099,193 +4744,100 @@
                                                          FStar_Pervasives_Native.Some
                                                            (k, ik, jk)
                                                      | (false ,true ) -> bopt))
-<<<<<<< HEAD
-                                           | uu____25511 -> bopt)
-=======
-                                           | uu____25271 -> bopt)
->>>>>>> 56fe24cd
+                                           | uu____25504 -> bopt)
                                       FStar_Pervasives_Native.None)
                                 in
                              match join_opt1 with
                              | FStar_Pervasives_Native.None  -> []
                              | FStar_Pervasives_Native.Some (k,e1,e2) ->
-<<<<<<< HEAD
-                                 let uu____25563 =
-                                   let uu____25565 =
+                                 let uu____25556 =
+                                   let uu____25558 =
                                      exists_polymonadic_bind env1 i j  in
-                                   FStar_All.pipe_right uu____25565
+                                   FStar_All.pipe_right uu____25558
                                      FStar_Util.is_some
                                     in
-                                 if uu____25563
+                                 if uu____25556
                                  then
-                                   let uu____25614 =
-                                     let uu____25620 =
-                                       let uu____25622 =
+                                   let uu____25607 =
+                                     let uu____25613 =
+                                       let uu____25615 =
                                          FStar_Ident.string_of_lid src  in
-                                       let uu____25624 =
+                                       let uu____25617 =
                                          FStar_Ident.string_of_lid tgt  in
-                                       let uu____25626 =
+                                       let uu____25619 =
                                          FStar_Ident.string_of_lid i  in
-                                       let uu____25628 =
+                                       let uu____25621 =
                                          FStar_Ident.string_of_lid j  in
                                        FStar_Util.format4
                                          "Updating effect lattice with a lift between %s and %s induces a path from %s and %s in the effect lattice, and this conflicts with a polymonadic bind between them"
-                                         uu____25622 uu____25624 uu____25626
-                                         uu____25628
+                                         uu____25615 uu____25617 uu____25619
+                                         uu____25621
                                         in
                                      (FStar_Errors.Fatal_PolymonadicBind_conflict,
-                                       uu____25620)
+                                       uu____25613)
                                       in
-                                   FStar_Errors.raise_error uu____25614
-=======
-                                 let uu____25323 =
-                                   let uu____25325 =
-                                     exists_polymonadic_bind env1 i j  in
-                                   FStar_All.pipe_right uu____25325
-                                     FStar_Util.is_some
-                                    in
-                                 if uu____25323
-                                 then
-                                   let uu____25374 =
-                                     let uu____25380 =
-                                       let uu____25382 =
-                                         FStar_Ident.string_of_lid src  in
-                                       let uu____25384 =
-                                         FStar_Ident.string_of_lid tgt  in
-                                       let uu____25386 =
-                                         FStar_Ident.string_of_lid i  in
-                                       let uu____25388 =
-                                         FStar_Ident.string_of_lid j  in
-                                       FStar_Util.format4
-                                         "Updating effect lattice with a lift between %s and %s induces a path from %s and %s in the effect lattice, and this conflicts with a polymonadic bind between them"
-                                         uu____25382 uu____25384 uu____25386
-                                         uu____25388
-                                        in
-                                     (FStar_Errors.Fatal_PolymonadicBind_conflict,
-                                       uu____25380)
-                                      in
-                                   FStar_Errors.raise_error uu____25374
->>>>>>> 56fe24cd
+                                   FStar_Errors.raise_error uu____25607
                                      env1.range
                                  else [(i, j, k, (e1.mlift), (e2.mlift))]))))
               in
            let effects1 =
-<<<<<<< HEAD
-             let uu___1835_25667 = env1.effects  in
+             let uu___1835_25660 = env1.effects  in
              {
-               decls = (uu___1835_25667.decls);
+               decls = (uu___1835_25660.decls);
                order = order2;
                joins;
-               polymonadic_binds = (uu___1835_25667.polymonadic_binds);
-               polymonadic_subcomps = (uu___1835_25667.polymonadic_subcomps)
+               polymonadic_binds = (uu___1835_25660.polymonadic_binds);
+               polymonadic_subcomps = (uu___1835_25660.polymonadic_subcomps)
              }  in
-           let uu___1838_25668 = env1  in
+           let uu___1838_25661 = env1  in
            {
-             solver = (uu___1838_25668.solver);
-             range = (uu___1838_25668.range);
-             curmodule = (uu___1838_25668.curmodule);
-             gamma = (uu___1838_25668.gamma);
-             gamma_sig = (uu___1838_25668.gamma_sig);
-             gamma_cache = (uu___1838_25668.gamma_cache);
-             modules = (uu___1838_25668.modules);
-             expected_typ = (uu___1838_25668.expected_typ);
-             sigtab = (uu___1838_25668.sigtab);
-             attrtab = (uu___1838_25668.attrtab);
-             instantiate_imp = (uu___1838_25668.instantiate_imp);
+             solver = (uu___1838_25661.solver);
+             range = (uu___1838_25661.range);
+             curmodule = (uu___1838_25661.curmodule);
+             gamma = (uu___1838_25661.gamma);
+             gamma_sig = (uu___1838_25661.gamma_sig);
+             gamma_cache = (uu___1838_25661.gamma_cache);
+             modules = (uu___1838_25661.modules);
+             expected_typ = (uu___1838_25661.expected_typ);
+             sigtab = (uu___1838_25661.sigtab);
+             attrtab = (uu___1838_25661.attrtab);
+             instantiate_imp = (uu___1838_25661.instantiate_imp);
              effects = effects1;
-             generalize = (uu___1838_25668.generalize);
-             letrecs = (uu___1838_25668.letrecs);
-             top_level = (uu___1838_25668.top_level);
-             check_uvars = (uu___1838_25668.check_uvars);
-             use_eq = (uu___1838_25668.use_eq);
-             use_eq_strict = (uu___1838_25668.use_eq_strict);
-             is_iface = (uu___1838_25668.is_iface);
-             admit = (uu___1838_25668.admit);
-             lax = (uu___1838_25668.lax);
-             lax_universes = (uu___1838_25668.lax_universes);
-             phase1 = (uu___1838_25668.phase1);
-             failhard = (uu___1838_25668.failhard);
-             nosynth = (uu___1838_25668.nosynth);
-             uvar_subtyping = (uu___1838_25668.uvar_subtyping);
-             tc_term = (uu___1838_25668.tc_term);
-             type_of = (uu___1838_25668.type_of);
-             universe_of = (uu___1838_25668.universe_of);
-             check_type_of = (uu___1838_25668.check_type_of);
-             use_bv_sorts = (uu___1838_25668.use_bv_sorts);
-             qtbl_name_and_index = (uu___1838_25668.qtbl_name_and_index);
-             normalized_eff_names = (uu___1838_25668.normalized_eff_names);
-             fv_delta_depths = (uu___1838_25668.fv_delta_depths);
-             proof_ns = (uu___1838_25668.proof_ns);
-             synth_hook = (uu___1838_25668.synth_hook);
+             generalize = (uu___1838_25661.generalize);
+             letrecs = (uu___1838_25661.letrecs);
+             top_level = (uu___1838_25661.top_level);
+             check_uvars = (uu___1838_25661.check_uvars);
+             use_eq = (uu___1838_25661.use_eq);
+             use_eq_strict = (uu___1838_25661.use_eq_strict);
+             is_iface = (uu___1838_25661.is_iface);
+             admit = (uu___1838_25661.admit);
+             lax = (uu___1838_25661.lax);
+             lax_universes = (uu___1838_25661.lax_universes);
+             phase1 = (uu___1838_25661.phase1);
+             failhard = (uu___1838_25661.failhard);
+             nosynth = (uu___1838_25661.nosynth);
+             uvar_subtyping = (uu___1838_25661.uvar_subtyping);
+             tc_term = (uu___1838_25661.tc_term);
+             type_of = (uu___1838_25661.type_of);
+             universe_of = (uu___1838_25661.universe_of);
+             check_type_of = (uu___1838_25661.check_type_of);
+             use_bv_sorts = (uu___1838_25661.use_bv_sorts);
+             qtbl_name_and_index = (uu___1838_25661.qtbl_name_and_index);
+             normalized_eff_names = (uu___1838_25661.normalized_eff_names);
+             fv_delta_depths = (uu___1838_25661.fv_delta_depths);
+             proof_ns = (uu___1838_25661.proof_ns);
+             synth_hook = (uu___1838_25661.synth_hook);
              try_solve_implicits_hook =
-               (uu___1838_25668.try_solve_implicits_hook);
-             splice = (uu___1838_25668.splice);
-             mpreprocess = (uu___1838_25668.mpreprocess);
-             postprocess = (uu___1838_25668.postprocess);
-             identifier_info = (uu___1838_25668.identifier_info);
-             tc_hooks = (uu___1838_25668.tc_hooks);
-             dsenv = (uu___1838_25668.dsenv);
-             nbe = (uu___1838_25668.nbe);
-             strict_args_tab = (uu___1838_25668.strict_args_tab);
-             erasable_types_tab = (uu___1838_25668.erasable_types_tab)
-=======
-             let uu___1819_25427 = env1.effects  in
-             {
-               decls = (uu___1819_25427.decls);
-               order = order2;
-               joins;
-               polymonadic_binds = (uu___1819_25427.polymonadic_binds)
-             }  in
-           let uu___1822_25428 = env1  in
-           {
-             solver = (uu___1822_25428.solver);
-             range = (uu___1822_25428.range);
-             curmodule = (uu___1822_25428.curmodule);
-             gamma = (uu___1822_25428.gamma);
-             gamma_sig = (uu___1822_25428.gamma_sig);
-             gamma_cache = (uu___1822_25428.gamma_cache);
-             modules = (uu___1822_25428.modules);
-             expected_typ = (uu___1822_25428.expected_typ);
-             sigtab = (uu___1822_25428.sigtab);
-             attrtab = (uu___1822_25428.attrtab);
-             instantiate_imp = (uu___1822_25428.instantiate_imp);
-             effects = effects1;
-             generalize = (uu___1822_25428.generalize);
-             letrecs = (uu___1822_25428.letrecs);
-             top_level = (uu___1822_25428.top_level);
-             check_uvars = (uu___1822_25428.check_uvars);
-             use_eq = (uu___1822_25428.use_eq);
-             use_eq_strict = (uu___1822_25428.use_eq_strict);
-             is_iface = (uu___1822_25428.is_iface);
-             admit = (uu___1822_25428.admit);
-             lax = (uu___1822_25428.lax);
-             lax_universes = (uu___1822_25428.lax_universes);
-             phase1 = (uu___1822_25428.phase1);
-             failhard = (uu___1822_25428.failhard);
-             nosynth = (uu___1822_25428.nosynth);
-             uvar_subtyping = (uu___1822_25428.uvar_subtyping);
-             tc_term = (uu___1822_25428.tc_term);
-             type_of = (uu___1822_25428.type_of);
-             universe_of = (uu___1822_25428.universe_of);
-             check_type_of = (uu___1822_25428.check_type_of);
-             use_bv_sorts = (uu___1822_25428.use_bv_sorts);
-             qtbl_name_and_index = (uu___1822_25428.qtbl_name_and_index);
-             normalized_eff_names = (uu___1822_25428.normalized_eff_names);
-             fv_delta_depths = (uu___1822_25428.fv_delta_depths);
-             proof_ns = (uu___1822_25428.proof_ns);
-             synth_hook = (uu___1822_25428.synth_hook);
-             try_solve_implicits_hook =
-               (uu___1822_25428.try_solve_implicits_hook);
-             splice = (uu___1822_25428.splice);
-             mpreprocess = (uu___1822_25428.mpreprocess);
-             postprocess = (uu___1822_25428.postprocess);
-             identifier_info = (uu___1822_25428.identifier_info);
-             tc_hooks = (uu___1822_25428.tc_hooks);
-             dsenv = (uu___1822_25428.dsenv);
-             nbe = (uu___1822_25428.nbe);
-             strict_args_tab = (uu___1822_25428.strict_args_tab);
-             erasable_types_tab = (uu___1822_25428.erasable_types_tab)
->>>>>>> 56fe24cd
+               (uu___1838_25661.try_solve_implicits_hook);
+             splice = (uu___1838_25661.splice);
+             mpreprocess = (uu___1838_25661.mpreprocess);
+             postprocess = (uu___1838_25661.postprocess);
+             identifier_info = (uu___1838_25661.identifier_info);
+             tc_hooks = (uu___1838_25661.tc_hooks);
+             dsenv = (uu___1838_25661.dsenv);
+             nbe = (uu___1838_25661.nbe);
+             strict_args_tab = (uu___1838_25661.strict_args_tab);
+             erasable_types_tab = (uu___1838_25661.erasable_types_tab)
            })
   
 let (add_polymonadic_bind :
@@ -5299,195 +4851,102 @@
         fun p  ->
           fun ty  ->
             let err_msg poly =
-<<<<<<< HEAD
-              let uu____25716 = FStar_Ident.string_of_lid m  in
-              let uu____25718 = FStar_Ident.string_of_lid n  in
-              let uu____25720 = FStar_Ident.string_of_lid p  in
+              let uu____25709 = FStar_Ident.string_of_lid m  in
+              let uu____25711 = FStar_Ident.string_of_lid n  in
+              let uu____25713 = FStar_Ident.string_of_lid p  in
               FStar_Util.format4
                 "Polymonadic bind ((%s, %s) |> %s) conflicts with an already existing %s"
-                uu____25716 uu____25718 uu____25720
-=======
-              let uu____25476 = FStar_Ident.string_of_lid m  in
-              let uu____25478 = FStar_Ident.string_of_lid n  in
-              let uu____25480 = FStar_Ident.string_of_lid p  in
-              FStar_Util.format4
-                "Polymonadic bind ((%s, %s) |> %s) conflicts with an already existing %s"
-                uu____25476 uu____25478 uu____25480
->>>>>>> 56fe24cd
+                uu____25709 uu____25711 uu____25713
                 (if poly
                  then "polymonadic bind"
                  else "path in the effect lattice")
                in
-<<<<<<< HEAD
-            let uu____25729 =
-              let uu____25731 = exists_polymonadic_bind env1 m n  in
-              FStar_All.pipe_right uu____25731 FStar_Util.is_some  in
-            if uu____25729
+            let uu____25722 =
+              let uu____25724 = exists_polymonadic_bind env1 m n  in
+              FStar_All.pipe_right uu____25724 FStar_Util.is_some  in
+            if uu____25722
             then
-              let uu____25768 =
-                let uu____25774 = err_msg true  in
-                (FStar_Errors.Fatal_PolymonadicBind_conflict, uu____25774)
+              let uu____25761 =
+                let uu____25767 = err_msg true  in
+                (FStar_Errors.Fatal_PolymonadicBind_conflict, uu____25767)
                  in
-              FStar_Errors.raise_error uu____25768 env1.range
+              FStar_Errors.raise_error uu____25761 env1.range
             else
-              (let uu____25780 =
-                 (let uu____25784 = join_opt env1 m n  in
-                  FStar_All.pipe_right uu____25784 FStar_Util.is_some) &&
-                   (let uu____25809 = FStar_Ident.lid_equals m n  in
-                    Prims.op_Negation uu____25809)
+              (let uu____25773 =
+                 (let uu____25777 = join_opt env1 m n  in
+                  FStar_All.pipe_right uu____25777 FStar_Util.is_some) &&
+                   (let uu____25802 = FStar_Ident.lid_equals m n  in
+                    Prims.op_Negation uu____25802)
                   in
-               if uu____25780
+               if uu____25773
                then
-                 let uu____25812 =
-                   let uu____25818 = err_msg false  in
-                   (FStar_Errors.Fatal_PolymonadicBind_conflict, uu____25818)
+                 let uu____25805 =
+                   let uu____25811 = err_msg false  in
+                   (FStar_Errors.Fatal_PolymonadicBind_conflict, uu____25811)
                     in
-                 FStar_Errors.raise_error uu____25812 env1.range
+                 FStar_Errors.raise_error uu____25805 env1.range
                else
-                 (let uu___1853_25824 = env1  in
+                 (let uu___1853_25817 = env1  in
                   {
-                    solver = (uu___1853_25824.solver);
-                    range = (uu___1853_25824.range);
-                    curmodule = (uu___1853_25824.curmodule);
-                    gamma = (uu___1853_25824.gamma);
-                    gamma_sig = (uu___1853_25824.gamma_sig);
-                    gamma_cache = (uu___1853_25824.gamma_cache);
-                    modules = (uu___1853_25824.modules);
-                    expected_typ = (uu___1853_25824.expected_typ);
-                    sigtab = (uu___1853_25824.sigtab);
-                    attrtab = (uu___1853_25824.attrtab);
-                    instantiate_imp = (uu___1853_25824.instantiate_imp);
+                    solver = (uu___1853_25817.solver);
+                    range = (uu___1853_25817.range);
+                    curmodule = (uu___1853_25817.curmodule);
+                    gamma = (uu___1853_25817.gamma);
+                    gamma_sig = (uu___1853_25817.gamma_sig);
+                    gamma_cache = (uu___1853_25817.gamma_cache);
+                    modules = (uu___1853_25817.modules);
+                    expected_typ = (uu___1853_25817.expected_typ);
+                    sigtab = (uu___1853_25817.sigtab);
+                    attrtab = (uu___1853_25817.attrtab);
+                    instantiate_imp = (uu___1853_25817.instantiate_imp);
                     effects =
-                      (let uu___1855_25826 = env1.effects  in
+                      (let uu___1855_25819 = env1.effects  in
                        {
-                         decls = (uu___1855_25826.decls);
-                         order = (uu___1855_25826.order);
-                         joins = (uu___1855_25826.joins);
-=======
-            let uu____25489 =
-              let uu____25491 = exists_polymonadic_bind env1 m n  in
-              FStar_All.pipe_right uu____25491 FStar_Util.is_some  in
-            if uu____25489
-            then
-              let uu____25528 =
-                let uu____25534 = err_msg true  in
-                (FStar_Errors.Fatal_PolymonadicBind_conflict, uu____25534)
-                 in
-              FStar_Errors.raise_error uu____25528 env1.range
-            else
-              (let uu____25540 =
-                 let uu____25542 = join_opt env1 m n  in
-                 FStar_All.pipe_right uu____25542 FStar_Util.is_some  in
-               if uu____25540
-               then
-                 let uu____25567 =
-                   let uu____25573 = err_msg false  in
-                   (FStar_Errors.Fatal_PolymonadicBind_conflict, uu____25573)
-                    in
-                 FStar_Errors.raise_error uu____25567 env1.range
-               else
-                 (let uu___1837_25579 = env1  in
-                  {
-                    solver = (uu___1837_25579.solver);
-                    range = (uu___1837_25579.range);
-                    curmodule = (uu___1837_25579.curmodule);
-                    gamma = (uu___1837_25579.gamma);
-                    gamma_sig = (uu___1837_25579.gamma_sig);
-                    gamma_cache = (uu___1837_25579.gamma_cache);
-                    modules = (uu___1837_25579.modules);
-                    expected_typ = (uu___1837_25579.expected_typ);
-                    sigtab = (uu___1837_25579.sigtab);
-                    attrtab = (uu___1837_25579.attrtab);
-                    instantiate_imp = (uu___1837_25579.instantiate_imp);
-                    effects =
-                      (let uu___1839_25581 = env1.effects  in
-                       {
-                         decls = (uu___1839_25581.decls);
-                         order = (uu___1839_25581.order);
-                         joins = (uu___1839_25581.joins);
->>>>>>> 56fe24cd
+                         decls = (uu___1855_25819.decls);
+                         order = (uu___1855_25819.order);
+                         joins = (uu___1855_25819.joins);
                          polymonadic_binds = ((m, n, p, ty) ::
                            ((env1.effects).polymonadic_binds));
                          polymonadic_subcomps =
-                           (uu___1855_25826.polymonadic_subcomps)
+                           (uu___1855_25819.polymonadic_subcomps)
                        });
-<<<<<<< HEAD
-                    generalize = (uu___1853_25824.generalize);
-                    letrecs = (uu___1853_25824.letrecs);
-                    top_level = (uu___1853_25824.top_level);
-                    check_uvars = (uu___1853_25824.check_uvars);
-                    use_eq = (uu___1853_25824.use_eq);
-                    use_eq_strict = (uu___1853_25824.use_eq_strict);
-                    is_iface = (uu___1853_25824.is_iface);
-                    admit = (uu___1853_25824.admit);
-                    lax = (uu___1853_25824.lax);
-                    lax_universes = (uu___1853_25824.lax_universes);
-                    phase1 = (uu___1853_25824.phase1);
-                    failhard = (uu___1853_25824.failhard);
-                    nosynth = (uu___1853_25824.nosynth);
-                    uvar_subtyping = (uu___1853_25824.uvar_subtyping);
-                    tc_term = (uu___1853_25824.tc_term);
-                    type_of = (uu___1853_25824.type_of);
-                    universe_of = (uu___1853_25824.universe_of);
-                    check_type_of = (uu___1853_25824.check_type_of);
-                    use_bv_sorts = (uu___1853_25824.use_bv_sorts);
+                    generalize = (uu___1853_25817.generalize);
+                    letrecs = (uu___1853_25817.letrecs);
+                    top_level = (uu___1853_25817.top_level);
+                    check_uvars = (uu___1853_25817.check_uvars);
+                    use_eq = (uu___1853_25817.use_eq);
+                    use_eq_strict = (uu___1853_25817.use_eq_strict);
+                    is_iface = (uu___1853_25817.is_iface);
+                    admit = (uu___1853_25817.admit);
+                    lax = (uu___1853_25817.lax);
+                    lax_universes = (uu___1853_25817.lax_universes);
+                    phase1 = (uu___1853_25817.phase1);
+                    failhard = (uu___1853_25817.failhard);
+                    nosynth = (uu___1853_25817.nosynth);
+                    uvar_subtyping = (uu___1853_25817.uvar_subtyping);
+                    tc_term = (uu___1853_25817.tc_term);
+                    type_of = (uu___1853_25817.type_of);
+                    universe_of = (uu___1853_25817.universe_of);
+                    check_type_of = (uu___1853_25817.check_type_of);
+                    use_bv_sorts = (uu___1853_25817.use_bv_sorts);
                     qtbl_name_and_index =
-                      (uu___1853_25824.qtbl_name_and_index);
+                      (uu___1853_25817.qtbl_name_and_index);
                     normalized_eff_names =
-                      (uu___1853_25824.normalized_eff_names);
-                    fv_delta_depths = (uu___1853_25824.fv_delta_depths);
-                    proof_ns = (uu___1853_25824.proof_ns);
-                    synth_hook = (uu___1853_25824.synth_hook);
+                      (uu___1853_25817.normalized_eff_names);
+                    fv_delta_depths = (uu___1853_25817.fv_delta_depths);
+                    proof_ns = (uu___1853_25817.proof_ns);
+                    synth_hook = (uu___1853_25817.synth_hook);
                     try_solve_implicits_hook =
-                      (uu___1853_25824.try_solve_implicits_hook);
-                    splice = (uu___1853_25824.splice);
-                    mpreprocess = (uu___1853_25824.mpreprocess);
-                    postprocess = (uu___1853_25824.postprocess);
-                    identifier_info = (uu___1853_25824.identifier_info);
-                    tc_hooks = (uu___1853_25824.tc_hooks);
-                    dsenv = (uu___1853_25824.dsenv);
-                    nbe = (uu___1853_25824.nbe);
-                    strict_args_tab = (uu___1853_25824.strict_args_tab);
-                    erasable_types_tab = (uu___1853_25824.erasable_types_tab)
-=======
-                    generalize = (uu___1837_25579.generalize);
-                    letrecs = (uu___1837_25579.letrecs);
-                    top_level = (uu___1837_25579.top_level);
-                    check_uvars = (uu___1837_25579.check_uvars);
-                    use_eq = (uu___1837_25579.use_eq);
-                    use_eq_strict = (uu___1837_25579.use_eq_strict);
-                    is_iface = (uu___1837_25579.is_iface);
-                    admit = (uu___1837_25579.admit);
-                    lax = (uu___1837_25579.lax);
-                    lax_universes = (uu___1837_25579.lax_universes);
-                    phase1 = (uu___1837_25579.phase1);
-                    failhard = (uu___1837_25579.failhard);
-                    nosynth = (uu___1837_25579.nosynth);
-                    uvar_subtyping = (uu___1837_25579.uvar_subtyping);
-                    tc_term = (uu___1837_25579.tc_term);
-                    type_of = (uu___1837_25579.type_of);
-                    universe_of = (uu___1837_25579.universe_of);
-                    check_type_of = (uu___1837_25579.check_type_of);
-                    use_bv_sorts = (uu___1837_25579.use_bv_sorts);
-                    qtbl_name_and_index =
-                      (uu___1837_25579.qtbl_name_and_index);
-                    normalized_eff_names =
-                      (uu___1837_25579.normalized_eff_names);
-                    fv_delta_depths = (uu___1837_25579.fv_delta_depths);
-                    proof_ns = (uu___1837_25579.proof_ns);
-                    synth_hook = (uu___1837_25579.synth_hook);
-                    try_solve_implicits_hook =
-                      (uu___1837_25579.try_solve_implicits_hook);
-                    splice = (uu___1837_25579.splice);
-                    mpreprocess = (uu___1837_25579.mpreprocess);
-                    postprocess = (uu___1837_25579.postprocess);
-                    identifier_info = (uu___1837_25579.identifier_info);
-                    tc_hooks = (uu___1837_25579.tc_hooks);
-                    dsenv = (uu___1837_25579.dsenv);
-                    nbe = (uu___1837_25579.nbe);
-                    strict_args_tab = (uu___1837_25579.strict_args_tab);
-                    erasable_types_tab = (uu___1837_25579.erasable_types_tab)
->>>>>>> 56fe24cd
+                      (uu___1853_25817.try_solve_implicits_hook);
+                    splice = (uu___1853_25817.splice);
+                    mpreprocess = (uu___1853_25817.mpreprocess);
+                    postprocess = (uu___1853_25817.postprocess);
+                    identifier_info = (uu___1853_25817.identifier_info);
+                    tc_hooks = (uu___1853_25817.tc_hooks);
+                    dsenv = (uu___1853_25817.dsenv);
+                    nbe = (uu___1853_25817.nbe);
+                    strict_args_tab = (uu___1853_25817.strict_args_tab);
+                    erasable_types_tab = (uu___1853_25817.erasable_types_tab)
                   }))
   
 let (add_polymonadic_subcomp :
@@ -5500,200 +4959,149 @@
       fun n  ->
         fun ts  ->
           let err_msg poly =
-            let uu____25917 = FStar_Ident.string_of_lid m  in
-            let uu____25919 = FStar_Ident.string_of_lid n  in
+            let uu____25910 = FStar_Ident.string_of_lid m  in
+            let uu____25912 = FStar_Ident.string_of_lid n  in
             FStar_Util.format3
               "Polymonadic subcomp %s <: %s conflicts with an already existing %s"
-              uu____25917 uu____25919
+              uu____25910 uu____25912
               (if poly
                then "polymonadic subcomp"
                else "path in the effect lattice")
              in
-          let uu____25928 =
-            let uu____25930 = exists_polymonadic_subcomp env1 m n  in
-            FStar_All.pipe_right uu____25930 FStar_Util.is_some  in
-          if uu____25928
+          let uu____25921 =
+            let uu____25923 = exists_polymonadic_subcomp env1 m n  in
+            FStar_All.pipe_right uu____25923 FStar_Util.is_some  in
+          if uu____25921
           then
-            let uu____25937 =
-              let uu____25943 = err_msg true  in
-              (FStar_Errors.Fatal_PolymonadicBind_conflict, uu____25943)  in
-            FStar_Errors.raise_error uu____25937 env1.range
+            let uu____25930 =
+              let uu____25936 = err_msg true  in
+              (FStar_Errors.Fatal_PolymonadicBind_conflict, uu____25936)  in
+            FStar_Errors.raise_error uu____25930 env1.range
           else
-            (let uu____25949 =
-               let uu____25951 = join_opt env1 m n  in
-               FStar_All.pipe_right uu____25951 FStar_Util.is_some  in
-             if uu____25949
+            (let uu____25942 =
+               let uu____25944 = join_opt env1 m n  in
+               FStar_All.pipe_right uu____25944 FStar_Util.is_some  in
+             if uu____25942
              then
-               let uu____25976 =
-                 let uu____25982 = err_msg false  in
-                 (FStar_Errors.Fatal_PolymonadicBind_conflict, uu____25982)
+               let uu____25969 =
+                 let uu____25975 = err_msg false  in
+                 (FStar_Errors.Fatal_PolymonadicBind_conflict, uu____25975)
                   in
-               FStar_Errors.raise_error uu____25976 env1.range
+               FStar_Errors.raise_error uu____25969 env1.range
              else
-               (let uu___1868_25988 = env1  in
+               (let uu___1868_25981 = env1  in
                 {
-                  solver = (uu___1868_25988.solver);
-                  range = (uu___1868_25988.range);
-                  curmodule = (uu___1868_25988.curmodule);
-                  gamma = (uu___1868_25988.gamma);
-                  gamma_sig = (uu___1868_25988.gamma_sig);
-                  gamma_cache = (uu___1868_25988.gamma_cache);
-                  modules = (uu___1868_25988.modules);
-                  expected_typ = (uu___1868_25988.expected_typ);
-                  sigtab = (uu___1868_25988.sigtab);
-                  attrtab = (uu___1868_25988.attrtab);
-                  instantiate_imp = (uu___1868_25988.instantiate_imp);
+                  solver = (uu___1868_25981.solver);
+                  range = (uu___1868_25981.range);
+                  curmodule = (uu___1868_25981.curmodule);
+                  gamma = (uu___1868_25981.gamma);
+                  gamma_sig = (uu___1868_25981.gamma_sig);
+                  gamma_cache = (uu___1868_25981.gamma_cache);
+                  modules = (uu___1868_25981.modules);
+                  expected_typ = (uu___1868_25981.expected_typ);
+                  sigtab = (uu___1868_25981.sigtab);
+                  attrtab = (uu___1868_25981.attrtab);
+                  instantiate_imp = (uu___1868_25981.instantiate_imp);
                   effects =
-                    (let uu___1870_25990 = env1.effects  in
+                    (let uu___1870_25983 = env1.effects  in
                      {
-                       decls = (uu___1870_25990.decls);
-                       order = (uu___1870_25990.order);
-                       joins = (uu___1870_25990.joins);
+                       decls = (uu___1870_25983.decls);
+                       order = (uu___1870_25983.order);
+                       joins = (uu___1870_25983.joins);
                        polymonadic_binds =
-                         (uu___1870_25990.polymonadic_binds);
+                         (uu___1870_25983.polymonadic_binds);
                        polymonadic_subcomps = ((m, n, ts) ::
                          ((env1.effects).polymonadic_subcomps))
                      });
-                  generalize = (uu___1868_25988.generalize);
-                  letrecs = (uu___1868_25988.letrecs);
-                  top_level = (uu___1868_25988.top_level);
-                  check_uvars = (uu___1868_25988.check_uvars);
-                  use_eq = (uu___1868_25988.use_eq);
-                  use_eq_strict = (uu___1868_25988.use_eq_strict);
-                  is_iface = (uu___1868_25988.is_iface);
-                  admit = (uu___1868_25988.admit);
-                  lax = (uu___1868_25988.lax);
-                  lax_universes = (uu___1868_25988.lax_universes);
-                  phase1 = (uu___1868_25988.phase1);
-                  failhard = (uu___1868_25988.failhard);
-                  nosynth = (uu___1868_25988.nosynth);
-                  uvar_subtyping = (uu___1868_25988.uvar_subtyping);
-                  tc_term = (uu___1868_25988.tc_term);
-                  type_of = (uu___1868_25988.type_of);
-                  universe_of = (uu___1868_25988.universe_of);
-                  check_type_of = (uu___1868_25988.check_type_of);
-                  use_bv_sorts = (uu___1868_25988.use_bv_sorts);
-                  qtbl_name_and_index = (uu___1868_25988.qtbl_name_and_index);
+                  generalize = (uu___1868_25981.generalize);
+                  letrecs = (uu___1868_25981.letrecs);
+                  top_level = (uu___1868_25981.top_level);
+                  check_uvars = (uu___1868_25981.check_uvars);
+                  use_eq = (uu___1868_25981.use_eq);
+                  use_eq_strict = (uu___1868_25981.use_eq_strict);
+                  is_iface = (uu___1868_25981.is_iface);
+                  admit = (uu___1868_25981.admit);
+                  lax = (uu___1868_25981.lax);
+                  lax_universes = (uu___1868_25981.lax_universes);
+                  phase1 = (uu___1868_25981.phase1);
+                  failhard = (uu___1868_25981.failhard);
+                  nosynth = (uu___1868_25981.nosynth);
+                  uvar_subtyping = (uu___1868_25981.uvar_subtyping);
+                  tc_term = (uu___1868_25981.tc_term);
+                  type_of = (uu___1868_25981.type_of);
+                  universe_of = (uu___1868_25981.universe_of);
+                  check_type_of = (uu___1868_25981.check_type_of);
+                  use_bv_sorts = (uu___1868_25981.use_bv_sorts);
+                  qtbl_name_and_index = (uu___1868_25981.qtbl_name_and_index);
                   normalized_eff_names =
-                    (uu___1868_25988.normalized_eff_names);
-                  fv_delta_depths = (uu___1868_25988.fv_delta_depths);
-                  proof_ns = (uu___1868_25988.proof_ns);
-                  synth_hook = (uu___1868_25988.synth_hook);
+                    (uu___1868_25981.normalized_eff_names);
+                  fv_delta_depths = (uu___1868_25981.fv_delta_depths);
+                  proof_ns = (uu___1868_25981.proof_ns);
+                  synth_hook = (uu___1868_25981.synth_hook);
                   try_solve_implicits_hook =
-                    (uu___1868_25988.try_solve_implicits_hook);
-                  splice = (uu___1868_25988.splice);
-                  mpreprocess = (uu___1868_25988.mpreprocess);
-                  postprocess = (uu___1868_25988.postprocess);
-                  identifier_info = (uu___1868_25988.identifier_info);
-                  tc_hooks = (uu___1868_25988.tc_hooks);
-                  dsenv = (uu___1868_25988.dsenv);
-                  nbe = (uu___1868_25988.nbe);
-                  strict_args_tab = (uu___1868_25988.strict_args_tab);
-                  erasable_types_tab = (uu___1868_25988.erasable_types_tab)
+                    (uu___1868_25981.try_solve_implicits_hook);
+                  splice = (uu___1868_25981.splice);
+                  mpreprocess = (uu___1868_25981.mpreprocess);
+                  postprocess = (uu___1868_25981.postprocess);
+                  identifier_info = (uu___1868_25981.identifier_info);
+                  tc_hooks = (uu___1868_25981.tc_hooks);
+                  dsenv = (uu___1868_25981.dsenv);
+                  nbe = (uu___1868_25981.nbe);
+                  strict_args_tab = (uu___1868_25981.strict_args_tab);
+                  erasable_types_tab = (uu___1868_25981.erasable_types_tab)
                 }))
   
 let (push_local_binding : env -> FStar_Syntax_Syntax.binding -> env) =
   fun env1  ->
     fun b  ->
-<<<<<<< HEAD
-      let uu___1874_26008 = env1  in
+      let uu___1874_26001 = env1  in
       {
-        solver = (uu___1874_26008.solver);
-        range = (uu___1874_26008.range);
-        curmodule = (uu___1874_26008.curmodule);
+        solver = (uu___1874_26001.solver);
+        range = (uu___1874_26001.range);
+        curmodule = (uu___1874_26001.curmodule);
         gamma = (b :: (env1.gamma));
-        gamma_sig = (uu___1874_26008.gamma_sig);
-        gamma_cache = (uu___1874_26008.gamma_cache);
-        modules = (uu___1874_26008.modules);
-        expected_typ = (uu___1874_26008.expected_typ);
-        sigtab = (uu___1874_26008.sigtab);
-        attrtab = (uu___1874_26008.attrtab);
-        instantiate_imp = (uu___1874_26008.instantiate_imp);
-        effects = (uu___1874_26008.effects);
-        generalize = (uu___1874_26008.generalize);
-        letrecs = (uu___1874_26008.letrecs);
-        top_level = (uu___1874_26008.top_level);
-        check_uvars = (uu___1874_26008.check_uvars);
-        use_eq = (uu___1874_26008.use_eq);
-        use_eq_strict = (uu___1874_26008.use_eq_strict);
-        is_iface = (uu___1874_26008.is_iface);
-        admit = (uu___1874_26008.admit);
-        lax = (uu___1874_26008.lax);
-        lax_universes = (uu___1874_26008.lax_universes);
-        phase1 = (uu___1874_26008.phase1);
-        failhard = (uu___1874_26008.failhard);
-        nosynth = (uu___1874_26008.nosynth);
-        uvar_subtyping = (uu___1874_26008.uvar_subtyping);
-        tc_term = (uu___1874_26008.tc_term);
-        type_of = (uu___1874_26008.type_of);
-        universe_of = (uu___1874_26008.universe_of);
-        check_type_of = (uu___1874_26008.check_type_of);
-        use_bv_sorts = (uu___1874_26008.use_bv_sorts);
-        qtbl_name_and_index = (uu___1874_26008.qtbl_name_and_index);
-        normalized_eff_names = (uu___1874_26008.normalized_eff_names);
-        fv_delta_depths = (uu___1874_26008.fv_delta_depths);
-        proof_ns = (uu___1874_26008.proof_ns);
-        synth_hook = (uu___1874_26008.synth_hook);
-        try_solve_implicits_hook = (uu___1874_26008.try_solve_implicits_hook);
-        splice = (uu___1874_26008.splice);
-        mpreprocess = (uu___1874_26008.mpreprocess);
-        postprocess = (uu___1874_26008.postprocess);
-        identifier_info = (uu___1874_26008.identifier_info);
-        tc_hooks = (uu___1874_26008.tc_hooks);
-        dsenv = (uu___1874_26008.dsenv);
-        nbe = (uu___1874_26008.nbe);
-        strict_args_tab = (uu___1874_26008.strict_args_tab);
-        erasable_types_tab = (uu___1874_26008.erasable_types_tab)
-=======
-      let uu___1843_25653 = env1  in
-      {
-        solver = (uu___1843_25653.solver);
-        range = (uu___1843_25653.range);
-        curmodule = (uu___1843_25653.curmodule);
-        gamma = (b :: (env1.gamma));
-        gamma_sig = (uu___1843_25653.gamma_sig);
-        gamma_cache = (uu___1843_25653.gamma_cache);
-        modules = (uu___1843_25653.modules);
-        expected_typ = (uu___1843_25653.expected_typ);
-        sigtab = (uu___1843_25653.sigtab);
-        attrtab = (uu___1843_25653.attrtab);
-        instantiate_imp = (uu___1843_25653.instantiate_imp);
-        effects = (uu___1843_25653.effects);
-        generalize = (uu___1843_25653.generalize);
-        letrecs = (uu___1843_25653.letrecs);
-        top_level = (uu___1843_25653.top_level);
-        check_uvars = (uu___1843_25653.check_uvars);
-        use_eq = (uu___1843_25653.use_eq);
-        use_eq_strict = (uu___1843_25653.use_eq_strict);
-        is_iface = (uu___1843_25653.is_iface);
-        admit = (uu___1843_25653.admit);
-        lax = (uu___1843_25653.lax);
-        lax_universes = (uu___1843_25653.lax_universes);
-        phase1 = (uu___1843_25653.phase1);
-        failhard = (uu___1843_25653.failhard);
-        nosynth = (uu___1843_25653.nosynth);
-        uvar_subtyping = (uu___1843_25653.uvar_subtyping);
-        tc_term = (uu___1843_25653.tc_term);
-        type_of = (uu___1843_25653.type_of);
-        universe_of = (uu___1843_25653.universe_of);
-        check_type_of = (uu___1843_25653.check_type_of);
-        use_bv_sorts = (uu___1843_25653.use_bv_sorts);
-        qtbl_name_and_index = (uu___1843_25653.qtbl_name_and_index);
-        normalized_eff_names = (uu___1843_25653.normalized_eff_names);
-        fv_delta_depths = (uu___1843_25653.fv_delta_depths);
-        proof_ns = (uu___1843_25653.proof_ns);
-        synth_hook = (uu___1843_25653.synth_hook);
-        try_solve_implicits_hook = (uu___1843_25653.try_solve_implicits_hook);
-        splice = (uu___1843_25653.splice);
-        mpreprocess = (uu___1843_25653.mpreprocess);
-        postprocess = (uu___1843_25653.postprocess);
-        identifier_info = (uu___1843_25653.identifier_info);
-        tc_hooks = (uu___1843_25653.tc_hooks);
-        dsenv = (uu___1843_25653.dsenv);
-        nbe = (uu___1843_25653.nbe);
-        strict_args_tab = (uu___1843_25653.strict_args_tab);
-        erasable_types_tab = (uu___1843_25653.erasable_types_tab)
->>>>>>> 56fe24cd
+        gamma_sig = (uu___1874_26001.gamma_sig);
+        gamma_cache = (uu___1874_26001.gamma_cache);
+        modules = (uu___1874_26001.modules);
+        expected_typ = (uu___1874_26001.expected_typ);
+        sigtab = (uu___1874_26001.sigtab);
+        attrtab = (uu___1874_26001.attrtab);
+        instantiate_imp = (uu___1874_26001.instantiate_imp);
+        effects = (uu___1874_26001.effects);
+        generalize = (uu___1874_26001.generalize);
+        letrecs = (uu___1874_26001.letrecs);
+        top_level = (uu___1874_26001.top_level);
+        check_uvars = (uu___1874_26001.check_uvars);
+        use_eq = (uu___1874_26001.use_eq);
+        use_eq_strict = (uu___1874_26001.use_eq_strict);
+        is_iface = (uu___1874_26001.is_iface);
+        admit = (uu___1874_26001.admit);
+        lax = (uu___1874_26001.lax);
+        lax_universes = (uu___1874_26001.lax_universes);
+        phase1 = (uu___1874_26001.phase1);
+        failhard = (uu___1874_26001.failhard);
+        nosynth = (uu___1874_26001.nosynth);
+        uvar_subtyping = (uu___1874_26001.uvar_subtyping);
+        tc_term = (uu___1874_26001.tc_term);
+        type_of = (uu___1874_26001.type_of);
+        universe_of = (uu___1874_26001.universe_of);
+        check_type_of = (uu___1874_26001.check_type_of);
+        use_bv_sorts = (uu___1874_26001.use_bv_sorts);
+        qtbl_name_and_index = (uu___1874_26001.qtbl_name_and_index);
+        normalized_eff_names = (uu___1874_26001.normalized_eff_names);
+        fv_delta_depths = (uu___1874_26001.fv_delta_depths);
+        proof_ns = (uu___1874_26001.proof_ns);
+        synth_hook = (uu___1874_26001.synth_hook);
+        try_solve_implicits_hook = (uu___1874_26001.try_solve_implicits_hook);
+        splice = (uu___1874_26001.splice);
+        mpreprocess = (uu___1874_26001.mpreprocess);
+        postprocess = (uu___1874_26001.postprocess);
+        identifier_info = (uu___1874_26001.identifier_info);
+        tc_hooks = (uu___1874_26001.tc_hooks);
+        dsenv = (uu___1874_26001.dsenv);
+        nbe = (uu___1874_26001.nbe);
+        strict_args_tab = (uu___1874_26001.strict_args_tab);
+        erasable_types_tab = (uu___1874_26001.erasable_types_tab)
       }
   
 let (push_bv : env -> FStar_Syntax_Syntax.bv -> env) =
@@ -5712,124 +5120,65 @@
     | (FStar_Syntax_Syntax.Binding_var x)::rest ->
         FStar_Pervasives_Native.Some
           (x,
-<<<<<<< HEAD
-            (let uu___1887_26066 = env1  in
+            (let uu___1887_26059 = env1  in
              {
-               solver = (uu___1887_26066.solver);
-               range = (uu___1887_26066.range);
-               curmodule = (uu___1887_26066.curmodule);
+               solver = (uu___1887_26059.solver);
+               range = (uu___1887_26059.range);
+               curmodule = (uu___1887_26059.curmodule);
                gamma = rest;
-               gamma_sig = (uu___1887_26066.gamma_sig);
-               gamma_cache = (uu___1887_26066.gamma_cache);
-               modules = (uu___1887_26066.modules);
-               expected_typ = (uu___1887_26066.expected_typ);
-               sigtab = (uu___1887_26066.sigtab);
-               attrtab = (uu___1887_26066.attrtab);
-               instantiate_imp = (uu___1887_26066.instantiate_imp);
-               effects = (uu___1887_26066.effects);
-               generalize = (uu___1887_26066.generalize);
-               letrecs = (uu___1887_26066.letrecs);
-               top_level = (uu___1887_26066.top_level);
-               check_uvars = (uu___1887_26066.check_uvars);
-               use_eq = (uu___1887_26066.use_eq);
-               use_eq_strict = (uu___1887_26066.use_eq_strict);
-               is_iface = (uu___1887_26066.is_iface);
-               admit = (uu___1887_26066.admit);
-               lax = (uu___1887_26066.lax);
-               lax_universes = (uu___1887_26066.lax_universes);
-               phase1 = (uu___1887_26066.phase1);
-               failhard = (uu___1887_26066.failhard);
-               nosynth = (uu___1887_26066.nosynth);
-               uvar_subtyping = (uu___1887_26066.uvar_subtyping);
-               tc_term = (uu___1887_26066.tc_term);
-               type_of = (uu___1887_26066.type_of);
-               universe_of = (uu___1887_26066.universe_of);
-               check_type_of = (uu___1887_26066.check_type_of);
-               use_bv_sorts = (uu___1887_26066.use_bv_sorts);
-               qtbl_name_and_index = (uu___1887_26066.qtbl_name_and_index);
-               normalized_eff_names = (uu___1887_26066.normalized_eff_names);
-               fv_delta_depths = (uu___1887_26066.fv_delta_depths);
-               proof_ns = (uu___1887_26066.proof_ns);
-               synth_hook = (uu___1887_26066.synth_hook);
+               gamma_sig = (uu___1887_26059.gamma_sig);
+               gamma_cache = (uu___1887_26059.gamma_cache);
+               modules = (uu___1887_26059.modules);
+               expected_typ = (uu___1887_26059.expected_typ);
+               sigtab = (uu___1887_26059.sigtab);
+               attrtab = (uu___1887_26059.attrtab);
+               instantiate_imp = (uu___1887_26059.instantiate_imp);
+               effects = (uu___1887_26059.effects);
+               generalize = (uu___1887_26059.generalize);
+               letrecs = (uu___1887_26059.letrecs);
+               top_level = (uu___1887_26059.top_level);
+               check_uvars = (uu___1887_26059.check_uvars);
+               use_eq = (uu___1887_26059.use_eq);
+               use_eq_strict = (uu___1887_26059.use_eq_strict);
+               is_iface = (uu___1887_26059.is_iface);
+               admit = (uu___1887_26059.admit);
+               lax = (uu___1887_26059.lax);
+               lax_universes = (uu___1887_26059.lax_universes);
+               phase1 = (uu___1887_26059.phase1);
+               failhard = (uu___1887_26059.failhard);
+               nosynth = (uu___1887_26059.nosynth);
+               uvar_subtyping = (uu___1887_26059.uvar_subtyping);
+               tc_term = (uu___1887_26059.tc_term);
+               type_of = (uu___1887_26059.type_of);
+               universe_of = (uu___1887_26059.universe_of);
+               check_type_of = (uu___1887_26059.check_type_of);
+               use_bv_sorts = (uu___1887_26059.use_bv_sorts);
+               qtbl_name_and_index = (uu___1887_26059.qtbl_name_and_index);
+               normalized_eff_names = (uu___1887_26059.normalized_eff_names);
+               fv_delta_depths = (uu___1887_26059.fv_delta_depths);
+               proof_ns = (uu___1887_26059.proof_ns);
+               synth_hook = (uu___1887_26059.synth_hook);
                try_solve_implicits_hook =
-                 (uu___1887_26066.try_solve_implicits_hook);
-               splice = (uu___1887_26066.splice);
-               mpreprocess = (uu___1887_26066.mpreprocess);
-               postprocess = (uu___1887_26066.postprocess);
-               identifier_info = (uu___1887_26066.identifier_info);
-               tc_hooks = (uu___1887_26066.tc_hooks);
-               dsenv = (uu___1887_26066.dsenv);
-               nbe = (uu___1887_26066.nbe);
-               strict_args_tab = (uu___1887_26066.strict_args_tab);
-               erasable_types_tab = (uu___1887_26066.erasable_types_tab)
+                 (uu___1887_26059.try_solve_implicits_hook);
+               splice = (uu___1887_26059.splice);
+               mpreprocess = (uu___1887_26059.mpreprocess);
+               postprocess = (uu___1887_26059.postprocess);
+               identifier_info = (uu___1887_26059.identifier_info);
+               tc_hooks = (uu___1887_26059.tc_hooks);
+               dsenv = (uu___1887_26059.dsenv);
+               nbe = (uu___1887_26059.nbe);
+               strict_args_tab = (uu___1887_26059.strict_args_tab);
+               erasable_types_tab = (uu___1887_26059.erasable_types_tab)
              }))
-    | uu____26067 -> FStar_Pervasives_Native.None
-=======
-            (let uu___1856_25711 = env1  in
-             {
-               solver = (uu___1856_25711.solver);
-               range = (uu___1856_25711.range);
-               curmodule = (uu___1856_25711.curmodule);
-               gamma = rest;
-               gamma_sig = (uu___1856_25711.gamma_sig);
-               gamma_cache = (uu___1856_25711.gamma_cache);
-               modules = (uu___1856_25711.modules);
-               expected_typ = (uu___1856_25711.expected_typ);
-               sigtab = (uu___1856_25711.sigtab);
-               attrtab = (uu___1856_25711.attrtab);
-               instantiate_imp = (uu___1856_25711.instantiate_imp);
-               effects = (uu___1856_25711.effects);
-               generalize = (uu___1856_25711.generalize);
-               letrecs = (uu___1856_25711.letrecs);
-               top_level = (uu___1856_25711.top_level);
-               check_uvars = (uu___1856_25711.check_uvars);
-               use_eq = (uu___1856_25711.use_eq);
-               use_eq_strict = (uu___1856_25711.use_eq_strict);
-               is_iface = (uu___1856_25711.is_iface);
-               admit = (uu___1856_25711.admit);
-               lax = (uu___1856_25711.lax);
-               lax_universes = (uu___1856_25711.lax_universes);
-               phase1 = (uu___1856_25711.phase1);
-               failhard = (uu___1856_25711.failhard);
-               nosynth = (uu___1856_25711.nosynth);
-               uvar_subtyping = (uu___1856_25711.uvar_subtyping);
-               tc_term = (uu___1856_25711.tc_term);
-               type_of = (uu___1856_25711.type_of);
-               universe_of = (uu___1856_25711.universe_of);
-               check_type_of = (uu___1856_25711.check_type_of);
-               use_bv_sorts = (uu___1856_25711.use_bv_sorts);
-               qtbl_name_and_index = (uu___1856_25711.qtbl_name_and_index);
-               normalized_eff_names = (uu___1856_25711.normalized_eff_names);
-               fv_delta_depths = (uu___1856_25711.fv_delta_depths);
-               proof_ns = (uu___1856_25711.proof_ns);
-               synth_hook = (uu___1856_25711.synth_hook);
-               try_solve_implicits_hook =
-                 (uu___1856_25711.try_solve_implicits_hook);
-               splice = (uu___1856_25711.splice);
-               mpreprocess = (uu___1856_25711.mpreprocess);
-               postprocess = (uu___1856_25711.postprocess);
-               identifier_info = (uu___1856_25711.identifier_info);
-               tc_hooks = (uu___1856_25711.tc_hooks);
-               dsenv = (uu___1856_25711.dsenv);
-               nbe = (uu___1856_25711.nbe);
-               strict_args_tab = (uu___1856_25711.strict_args_tab);
-               erasable_types_tab = (uu___1856_25711.erasable_types_tab)
-             }))
-    | uu____25712 -> FStar_Pervasives_Native.None
->>>>>>> 56fe24cd
+    | uu____26060 -> FStar_Pervasives_Native.None
   
 let (push_binders : env -> FStar_Syntax_Syntax.binders -> env) =
   fun env1  ->
     fun bs  ->
       FStar_List.fold_left
         (fun env2  ->
-<<<<<<< HEAD
-           fun uu____26096  ->
-             match uu____26096 with | (x,uu____26104) -> push_bv env2 x) env1
-=======
-           fun uu____25741  ->
-             match uu____25741 with | (x,uu____25749) -> push_bv env2 x) env1
->>>>>>> 56fe24cd
+           fun uu____26089  ->
+             match uu____26089 with | (x,uu____26097) -> push_bv env2 x) env1
         bs
   
 let (binding_of_lb :
@@ -5842,21 +5191,12 @@
       match x with
       | FStar_Util.Inl x1 ->
           let x2 =
-<<<<<<< HEAD
-            let uu___1901_26139 = x1  in
+            let uu___1901_26132 = x1  in
             {
               FStar_Syntax_Syntax.ppname =
-                (uu___1901_26139.FStar_Syntax_Syntax.ppname);
+                (uu___1901_26132.FStar_Syntax_Syntax.ppname);
               FStar_Syntax_Syntax.index =
-                (uu___1901_26139.FStar_Syntax_Syntax.index);
-=======
-            let uu___1870_25784 = x1  in
-            {
-              FStar_Syntax_Syntax.ppname =
-                (uu___1870_25784.FStar_Syntax_Syntax.ppname);
-              FStar_Syntax_Syntax.index =
-                (uu___1870_25784.FStar_Syntax_Syntax.index);
->>>>>>> 56fe24cd
+                (uu___1901_26132.FStar_Syntax_Syntax.index);
               FStar_Syntax_Syntax.sort = (FStar_Pervasives_Native.snd t)
             }  in
           FStar_Syntax_Syntax.Binding_var x2
@@ -5888,126 +5228,65 @@
   fun env1  ->
     fun uvs  ->
       fun terms  ->
-<<<<<<< HEAD
-        let uu____26212 = FStar_Syntax_Subst.univ_var_opening uvs  in
-        match uu____26212 with
+        let uu____26205 = FStar_Syntax_Subst.univ_var_opening uvs  in
+        match uu____26205 with
         | (univ_subst,univ_vars) ->
             let env' = push_univ_vars env1 univ_vars  in
-            let uu____26240 =
+            let uu____26233 =
               FStar_List.map (FStar_Syntax_Subst.subst univ_subst) terms  in
-            (env', univ_vars, uu____26240)
-=======
-        let uu____25857 = FStar_Syntax_Subst.univ_var_opening uvs  in
-        match uu____25857 with
-        | (univ_subst,univ_vars) ->
-            let env' = push_univ_vars env1 univ_vars  in
-            let uu____25885 =
-              FStar_List.map (FStar_Syntax_Subst.subst univ_subst) terms  in
-            (env', univ_vars, uu____25885)
->>>>>>> 56fe24cd
+            (env', univ_vars, uu____26233)
   
 let (set_expected_typ : env -> FStar_Syntax_Syntax.typ -> env) =
   fun env1  ->
     fun t  ->
-<<<<<<< HEAD
-      let uu___1922_26256 = env1  in
+      let uu___1922_26249 = env1  in
       {
-        solver = (uu___1922_26256.solver);
-        range = (uu___1922_26256.range);
-        curmodule = (uu___1922_26256.curmodule);
-        gamma = (uu___1922_26256.gamma);
-        gamma_sig = (uu___1922_26256.gamma_sig);
-        gamma_cache = (uu___1922_26256.gamma_cache);
-        modules = (uu___1922_26256.modules);
+        solver = (uu___1922_26249.solver);
+        range = (uu___1922_26249.range);
+        curmodule = (uu___1922_26249.curmodule);
+        gamma = (uu___1922_26249.gamma);
+        gamma_sig = (uu___1922_26249.gamma_sig);
+        gamma_cache = (uu___1922_26249.gamma_cache);
+        modules = (uu___1922_26249.modules);
         expected_typ = (FStar_Pervasives_Native.Some t);
-        sigtab = (uu___1922_26256.sigtab);
-        attrtab = (uu___1922_26256.attrtab);
-        instantiate_imp = (uu___1922_26256.instantiate_imp);
-        effects = (uu___1922_26256.effects);
-        generalize = (uu___1922_26256.generalize);
-        letrecs = (uu___1922_26256.letrecs);
-        top_level = (uu___1922_26256.top_level);
-        check_uvars = (uu___1922_26256.check_uvars);
+        sigtab = (uu___1922_26249.sigtab);
+        attrtab = (uu___1922_26249.attrtab);
+        instantiate_imp = (uu___1922_26249.instantiate_imp);
+        effects = (uu___1922_26249.effects);
+        generalize = (uu___1922_26249.generalize);
+        letrecs = (uu___1922_26249.letrecs);
+        top_level = (uu___1922_26249.top_level);
+        check_uvars = (uu___1922_26249.check_uvars);
         use_eq = false;
-        use_eq_strict = (uu___1922_26256.use_eq_strict);
-        is_iface = (uu___1922_26256.is_iface);
-        admit = (uu___1922_26256.admit);
-        lax = (uu___1922_26256.lax);
-        lax_universes = (uu___1922_26256.lax_universes);
-        phase1 = (uu___1922_26256.phase1);
-        failhard = (uu___1922_26256.failhard);
-        nosynth = (uu___1922_26256.nosynth);
-        uvar_subtyping = (uu___1922_26256.uvar_subtyping);
-        tc_term = (uu___1922_26256.tc_term);
-        type_of = (uu___1922_26256.type_of);
-        universe_of = (uu___1922_26256.universe_of);
-        check_type_of = (uu___1922_26256.check_type_of);
-        use_bv_sorts = (uu___1922_26256.use_bv_sorts);
-        qtbl_name_and_index = (uu___1922_26256.qtbl_name_and_index);
-        normalized_eff_names = (uu___1922_26256.normalized_eff_names);
-        fv_delta_depths = (uu___1922_26256.fv_delta_depths);
-        proof_ns = (uu___1922_26256.proof_ns);
-        synth_hook = (uu___1922_26256.synth_hook);
-        try_solve_implicits_hook = (uu___1922_26256.try_solve_implicits_hook);
-        splice = (uu___1922_26256.splice);
-        mpreprocess = (uu___1922_26256.mpreprocess);
-        postprocess = (uu___1922_26256.postprocess);
-        identifier_info = (uu___1922_26256.identifier_info);
-        tc_hooks = (uu___1922_26256.tc_hooks);
-        dsenv = (uu___1922_26256.dsenv);
-        nbe = (uu___1922_26256.nbe);
-        strict_args_tab = (uu___1922_26256.strict_args_tab);
-        erasable_types_tab = (uu___1922_26256.erasable_types_tab)
-=======
-      let uu___1891_25901 = env1  in
-      {
-        solver = (uu___1891_25901.solver);
-        range = (uu___1891_25901.range);
-        curmodule = (uu___1891_25901.curmodule);
-        gamma = (uu___1891_25901.gamma);
-        gamma_sig = (uu___1891_25901.gamma_sig);
-        gamma_cache = (uu___1891_25901.gamma_cache);
-        modules = (uu___1891_25901.modules);
-        expected_typ = (FStar_Pervasives_Native.Some t);
-        sigtab = (uu___1891_25901.sigtab);
-        attrtab = (uu___1891_25901.attrtab);
-        instantiate_imp = (uu___1891_25901.instantiate_imp);
-        effects = (uu___1891_25901.effects);
-        generalize = (uu___1891_25901.generalize);
-        letrecs = (uu___1891_25901.letrecs);
-        top_level = (uu___1891_25901.top_level);
-        check_uvars = (uu___1891_25901.check_uvars);
-        use_eq = false;
-        use_eq_strict = (uu___1891_25901.use_eq_strict);
-        is_iface = (uu___1891_25901.is_iface);
-        admit = (uu___1891_25901.admit);
-        lax = (uu___1891_25901.lax);
-        lax_universes = (uu___1891_25901.lax_universes);
-        phase1 = (uu___1891_25901.phase1);
-        failhard = (uu___1891_25901.failhard);
-        nosynth = (uu___1891_25901.nosynth);
-        uvar_subtyping = (uu___1891_25901.uvar_subtyping);
-        tc_term = (uu___1891_25901.tc_term);
-        type_of = (uu___1891_25901.type_of);
-        universe_of = (uu___1891_25901.universe_of);
-        check_type_of = (uu___1891_25901.check_type_of);
-        use_bv_sorts = (uu___1891_25901.use_bv_sorts);
-        qtbl_name_and_index = (uu___1891_25901.qtbl_name_and_index);
-        normalized_eff_names = (uu___1891_25901.normalized_eff_names);
-        fv_delta_depths = (uu___1891_25901.fv_delta_depths);
-        proof_ns = (uu___1891_25901.proof_ns);
-        synth_hook = (uu___1891_25901.synth_hook);
-        try_solve_implicits_hook = (uu___1891_25901.try_solve_implicits_hook);
-        splice = (uu___1891_25901.splice);
-        mpreprocess = (uu___1891_25901.mpreprocess);
-        postprocess = (uu___1891_25901.postprocess);
-        identifier_info = (uu___1891_25901.identifier_info);
-        tc_hooks = (uu___1891_25901.tc_hooks);
-        dsenv = (uu___1891_25901.dsenv);
-        nbe = (uu___1891_25901.nbe);
-        strict_args_tab = (uu___1891_25901.strict_args_tab);
-        erasable_types_tab = (uu___1891_25901.erasable_types_tab)
->>>>>>> 56fe24cd
+        use_eq_strict = (uu___1922_26249.use_eq_strict);
+        is_iface = (uu___1922_26249.is_iface);
+        admit = (uu___1922_26249.admit);
+        lax = (uu___1922_26249.lax);
+        lax_universes = (uu___1922_26249.lax_universes);
+        phase1 = (uu___1922_26249.phase1);
+        failhard = (uu___1922_26249.failhard);
+        nosynth = (uu___1922_26249.nosynth);
+        uvar_subtyping = (uu___1922_26249.uvar_subtyping);
+        tc_term = (uu___1922_26249.tc_term);
+        type_of = (uu___1922_26249.type_of);
+        universe_of = (uu___1922_26249.universe_of);
+        check_type_of = (uu___1922_26249.check_type_of);
+        use_bv_sorts = (uu___1922_26249.use_bv_sorts);
+        qtbl_name_and_index = (uu___1922_26249.qtbl_name_and_index);
+        normalized_eff_names = (uu___1922_26249.normalized_eff_names);
+        fv_delta_depths = (uu___1922_26249.fv_delta_depths);
+        proof_ns = (uu___1922_26249.proof_ns);
+        synth_hook = (uu___1922_26249.synth_hook);
+        try_solve_implicits_hook = (uu___1922_26249.try_solve_implicits_hook);
+        splice = (uu___1922_26249.splice);
+        mpreprocess = (uu___1922_26249.mpreprocess);
+        postprocess = (uu___1922_26249.postprocess);
+        identifier_info = (uu___1922_26249.identifier_info);
+        tc_hooks = (uu___1922_26249.tc_hooks);
+        dsenv = (uu___1922_26249.dsenv);
+        nbe = (uu___1922_26249.nbe);
+        strict_args_tab = (uu___1922_26249.strict_args_tab);
+        erasable_types_tab = (uu___1922_26249.erasable_types_tab)
       }
   
 let (expected_typ :
@@ -6020,251 +5299,127 @@
 let (clear_expected_typ :
   env -> (env * FStar_Syntax_Syntax.typ FStar_Pervasives_Native.option)) =
   fun env_  ->
-<<<<<<< HEAD
-    let uu____26287 = expected_typ env_  in
-    ((let uu___1929_26293 = env_  in
+    let uu____26280 = expected_typ env_  in
+    ((let uu___1929_26286 = env_  in
       {
-        solver = (uu___1929_26293.solver);
-        range = (uu___1929_26293.range);
-        curmodule = (uu___1929_26293.curmodule);
-        gamma = (uu___1929_26293.gamma);
-        gamma_sig = (uu___1929_26293.gamma_sig);
-        gamma_cache = (uu___1929_26293.gamma_cache);
-        modules = (uu___1929_26293.modules);
+        solver = (uu___1929_26286.solver);
+        range = (uu___1929_26286.range);
+        curmodule = (uu___1929_26286.curmodule);
+        gamma = (uu___1929_26286.gamma);
+        gamma_sig = (uu___1929_26286.gamma_sig);
+        gamma_cache = (uu___1929_26286.gamma_cache);
+        modules = (uu___1929_26286.modules);
         expected_typ = FStar_Pervasives_Native.None;
-        sigtab = (uu___1929_26293.sigtab);
-        attrtab = (uu___1929_26293.attrtab);
-        instantiate_imp = (uu___1929_26293.instantiate_imp);
-        effects = (uu___1929_26293.effects);
-        generalize = (uu___1929_26293.generalize);
-        letrecs = (uu___1929_26293.letrecs);
-        top_level = (uu___1929_26293.top_level);
-        check_uvars = (uu___1929_26293.check_uvars);
+        sigtab = (uu___1929_26286.sigtab);
+        attrtab = (uu___1929_26286.attrtab);
+        instantiate_imp = (uu___1929_26286.instantiate_imp);
+        effects = (uu___1929_26286.effects);
+        generalize = (uu___1929_26286.generalize);
+        letrecs = (uu___1929_26286.letrecs);
+        top_level = (uu___1929_26286.top_level);
+        check_uvars = (uu___1929_26286.check_uvars);
         use_eq = false;
-        use_eq_strict = (uu___1929_26293.use_eq_strict);
-        is_iface = (uu___1929_26293.is_iface);
-        admit = (uu___1929_26293.admit);
-        lax = (uu___1929_26293.lax);
-        lax_universes = (uu___1929_26293.lax_universes);
-        phase1 = (uu___1929_26293.phase1);
-        failhard = (uu___1929_26293.failhard);
-        nosynth = (uu___1929_26293.nosynth);
-        uvar_subtyping = (uu___1929_26293.uvar_subtyping);
-        tc_term = (uu___1929_26293.tc_term);
-        type_of = (uu___1929_26293.type_of);
-        universe_of = (uu___1929_26293.universe_of);
-        check_type_of = (uu___1929_26293.check_type_of);
-        use_bv_sorts = (uu___1929_26293.use_bv_sorts);
-        qtbl_name_and_index = (uu___1929_26293.qtbl_name_and_index);
-        normalized_eff_names = (uu___1929_26293.normalized_eff_names);
-        fv_delta_depths = (uu___1929_26293.fv_delta_depths);
-        proof_ns = (uu___1929_26293.proof_ns);
-        synth_hook = (uu___1929_26293.synth_hook);
-        try_solve_implicits_hook = (uu___1929_26293.try_solve_implicits_hook);
-        splice = (uu___1929_26293.splice);
-        mpreprocess = (uu___1929_26293.mpreprocess);
-        postprocess = (uu___1929_26293.postprocess);
-        identifier_info = (uu___1929_26293.identifier_info);
-        tc_hooks = (uu___1929_26293.tc_hooks);
-        dsenv = (uu___1929_26293.dsenv);
-        nbe = (uu___1929_26293.nbe);
-        strict_args_tab = (uu___1929_26293.strict_args_tab);
-        erasable_types_tab = (uu___1929_26293.erasable_types_tab)
-      }), uu____26287)
+        use_eq_strict = (uu___1929_26286.use_eq_strict);
+        is_iface = (uu___1929_26286.is_iface);
+        admit = (uu___1929_26286.admit);
+        lax = (uu___1929_26286.lax);
+        lax_universes = (uu___1929_26286.lax_universes);
+        phase1 = (uu___1929_26286.phase1);
+        failhard = (uu___1929_26286.failhard);
+        nosynth = (uu___1929_26286.nosynth);
+        uvar_subtyping = (uu___1929_26286.uvar_subtyping);
+        tc_term = (uu___1929_26286.tc_term);
+        type_of = (uu___1929_26286.type_of);
+        universe_of = (uu___1929_26286.universe_of);
+        check_type_of = (uu___1929_26286.check_type_of);
+        use_bv_sorts = (uu___1929_26286.use_bv_sorts);
+        qtbl_name_and_index = (uu___1929_26286.qtbl_name_and_index);
+        normalized_eff_names = (uu___1929_26286.normalized_eff_names);
+        fv_delta_depths = (uu___1929_26286.fv_delta_depths);
+        proof_ns = (uu___1929_26286.proof_ns);
+        synth_hook = (uu___1929_26286.synth_hook);
+        try_solve_implicits_hook = (uu___1929_26286.try_solve_implicits_hook);
+        splice = (uu___1929_26286.splice);
+        mpreprocess = (uu___1929_26286.mpreprocess);
+        postprocess = (uu___1929_26286.postprocess);
+        identifier_info = (uu___1929_26286.identifier_info);
+        tc_hooks = (uu___1929_26286.tc_hooks);
+        dsenv = (uu___1929_26286.dsenv);
+        nbe = (uu___1929_26286.nbe);
+        strict_args_tab = (uu___1929_26286.strict_args_tab);
+        erasable_types_tab = (uu___1929_26286.erasable_types_tab)
+      }), uu____26280)
   
 let (finish_module : env -> FStar_Syntax_Syntax.modul -> env) =
   let empty_lid =
-    let uu____26305 =
-      let uu____26306 = FStar_Ident.id_of_text ""  in [uu____26306]  in
-    FStar_Ident.lid_of_ids uu____26305  in
+    let uu____26298 =
+      let uu____26299 = FStar_Ident.id_of_text ""  in [uu____26299]  in
+    FStar_Ident.lid_of_ids uu____26298  in
   fun env1  ->
     fun m  ->
       let sigs =
-        let uu____26313 =
+        let uu____26306 =
           FStar_Ident.lid_equals m.FStar_Syntax_Syntax.name
             FStar_Parser_Const.prims_lid
            in
-        if uu____26313
+        if uu____26306
         then
-          let uu____26318 =
+          let uu____26311 =
             FStar_All.pipe_right env1.gamma_sig
               (FStar_List.map FStar_Pervasives_Native.snd)
              in
-          FStar_All.pipe_right uu____26318 FStar_List.rev
+          FStar_All.pipe_right uu____26311 FStar_List.rev
         else m.FStar_Syntax_Syntax.exports  in
       add_sigelts env1 sigs;
-      (let uu___1937_26346 = env1  in
+      (let uu___1937_26339 = env1  in
        {
-         solver = (uu___1937_26346.solver);
-         range = (uu___1937_26346.range);
+         solver = (uu___1937_26339.solver);
+         range = (uu___1937_26339.range);
          curmodule = empty_lid;
          gamma = [];
          gamma_sig = [];
-         gamma_cache = (uu___1937_26346.gamma_cache);
+         gamma_cache = (uu___1937_26339.gamma_cache);
          modules = (m :: (env1.modules));
-         expected_typ = (uu___1937_26346.expected_typ);
-         sigtab = (uu___1937_26346.sigtab);
-         attrtab = (uu___1937_26346.attrtab);
-         instantiate_imp = (uu___1937_26346.instantiate_imp);
-         effects = (uu___1937_26346.effects);
-         generalize = (uu___1937_26346.generalize);
-         letrecs = (uu___1937_26346.letrecs);
-         top_level = (uu___1937_26346.top_level);
-         check_uvars = (uu___1937_26346.check_uvars);
-         use_eq = (uu___1937_26346.use_eq);
-         use_eq_strict = (uu___1937_26346.use_eq_strict);
-         is_iface = (uu___1937_26346.is_iface);
-         admit = (uu___1937_26346.admit);
-         lax = (uu___1937_26346.lax);
-         lax_universes = (uu___1937_26346.lax_universes);
-         phase1 = (uu___1937_26346.phase1);
-         failhard = (uu___1937_26346.failhard);
-         nosynth = (uu___1937_26346.nosynth);
-         uvar_subtyping = (uu___1937_26346.uvar_subtyping);
-         tc_term = (uu___1937_26346.tc_term);
-         type_of = (uu___1937_26346.type_of);
-         universe_of = (uu___1937_26346.universe_of);
-         check_type_of = (uu___1937_26346.check_type_of);
-         use_bv_sorts = (uu___1937_26346.use_bv_sorts);
-         qtbl_name_and_index = (uu___1937_26346.qtbl_name_and_index);
-         normalized_eff_names = (uu___1937_26346.normalized_eff_names);
-         fv_delta_depths = (uu___1937_26346.fv_delta_depths);
-         proof_ns = (uu___1937_26346.proof_ns);
-         synth_hook = (uu___1937_26346.synth_hook);
+         expected_typ = (uu___1937_26339.expected_typ);
+         sigtab = (uu___1937_26339.sigtab);
+         attrtab = (uu___1937_26339.attrtab);
+         instantiate_imp = (uu___1937_26339.instantiate_imp);
+         effects = (uu___1937_26339.effects);
+         generalize = (uu___1937_26339.generalize);
+         letrecs = (uu___1937_26339.letrecs);
+         top_level = (uu___1937_26339.top_level);
+         check_uvars = (uu___1937_26339.check_uvars);
+         use_eq = (uu___1937_26339.use_eq);
+         use_eq_strict = (uu___1937_26339.use_eq_strict);
+         is_iface = (uu___1937_26339.is_iface);
+         admit = (uu___1937_26339.admit);
+         lax = (uu___1937_26339.lax);
+         lax_universes = (uu___1937_26339.lax_universes);
+         phase1 = (uu___1937_26339.phase1);
+         failhard = (uu___1937_26339.failhard);
+         nosynth = (uu___1937_26339.nosynth);
+         uvar_subtyping = (uu___1937_26339.uvar_subtyping);
+         tc_term = (uu___1937_26339.tc_term);
+         type_of = (uu___1937_26339.type_of);
+         universe_of = (uu___1937_26339.universe_of);
+         check_type_of = (uu___1937_26339.check_type_of);
+         use_bv_sorts = (uu___1937_26339.use_bv_sorts);
+         qtbl_name_and_index = (uu___1937_26339.qtbl_name_and_index);
+         normalized_eff_names = (uu___1937_26339.normalized_eff_names);
+         fv_delta_depths = (uu___1937_26339.fv_delta_depths);
+         proof_ns = (uu___1937_26339.proof_ns);
+         synth_hook = (uu___1937_26339.synth_hook);
          try_solve_implicits_hook =
-           (uu___1937_26346.try_solve_implicits_hook);
-         splice = (uu___1937_26346.splice);
-         mpreprocess = (uu___1937_26346.mpreprocess);
-         postprocess = (uu___1937_26346.postprocess);
-         identifier_info = (uu___1937_26346.identifier_info);
-         tc_hooks = (uu___1937_26346.tc_hooks);
-         dsenv = (uu___1937_26346.dsenv);
-         nbe = (uu___1937_26346.nbe);
-         strict_args_tab = (uu___1937_26346.strict_args_tab);
-         erasable_types_tab = (uu___1937_26346.erasable_types_tab)
-=======
-    let uu____25932 = expected_typ env_  in
-    ((let uu___1898_25938 = env_  in
-      {
-        solver = (uu___1898_25938.solver);
-        range = (uu___1898_25938.range);
-        curmodule = (uu___1898_25938.curmodule);
-        gamma = (uu___1898_25938.gamma);
-        gamma_sig = (uu___1898_25938.gamma_sig);
-        gamma_cache = (uu___1898_25938.gamma_cache);
-        modules = (uu___1898_25938.modules);
-        expected_typ = FStar_Pervasives_Native.None;
-        sigtab = (uu___1898_25938.sigtab);
-        attrtab = (uu___1898_25938.attrtab);
-        instantiate_imp = (uu___1898_25938.instantiate_imp);
-        effects = (uu___1898_25938.effects);
-        generalize = (uu___1898_25938.generalize);
-        letrecs = (uu___1898_25938.letrecs);
-        top_level = (uu___1898_25938.top_level);
-        check_uvars = (uu___1898_25938.check_uvars);
-        use_eq = false;
-        use_eq_strict = (uu___1898_25938.use_eq_strict);
-        is_iface = (uu___1898_25938.is_iface);
-        admit = (uu___1898_25938.admit);
-        lax = (uu___1898_25938.lax);
-        lax_universes = (uu___1898_25938.lax_universes);
-        phase1 = (uu___1898_25938.phase1);
-        failhard = (uu___1898_25938.failhard);
-        nosynth = (uu___1898_25938.nosynth);
-        uvar_subtyping = (uu___1898_25938.uvar_subtyping);
-        tc_term = (uu___1898_25938.tc_term);
-        type_of = (uu___1898_25938.type_of);
-        universe_of = (uu___1898_25938.universe_of);
-        check_type_of = (uu___1898_25938.check_type_of);
-        use_bv_sorts = (uu___1898_25938.use_bv_sorts);
-        qtbl_name_and_index = (uu___1898_25938.qtbl_name_and_index);
-        normalized_eff_names = (uu___1898_25938.normalized_eff_names);
-        fv_delta_depths = (uu___1898_25938.fv_delta_depths);
-        proof_ns = (uu___1898_25938.proof_ns);
-        synth_hook = (uu___1898_25938.synth_hook);
-        try_solve_implicits_hook = (uu___1898_25938.try_solve_implicits_hook);
-        splice = (uu___1898_25938.splice);
-        mpreprocess = (uu___1898_25938.mpreprocess);
-        postprocess = (uu___1898_25938.postprocess);
-        identifier_info = (uu___1898_25938.identifier_info);
-        tc_hooks = (uu___1898_25938.tc_hooks);
-        dsenv = (uu___1898_25938.dsenv);
-        nbe = (uu___1898_25938.nbe);
-        strict_args_tab = (uu___1898_25938.strict_args_tab);
-        erasable_types_tab = (uu___1898_25938.erasable_types_tab)
-      }), uu____25932)
-  
-let (finish_module : env -> FStar_Syntax_Syntax.modul -> env) =
-  let empty_lid =
-    let uu____25950 =
-      let uu____25951 = FStar_Ident.id_of_text ""  in [uu____25951]  in
-    FStar_Ident.lid_of_ids uu____25950  in
-  fun env1  ->
-    fun m  ->
-      let sigs =
-        let uu____25958 =
-          FStar_Ident.lid_equals m.FStar_Syntax_Syntax.name
-            FStar_Parser_Const.prims_lid
-           in
-        if uu____25958
-        then
-          let uu____25963 =
-            FStar_All.pipe_right env1.gamma_sig
-              (FStar_List.map FStar_Pervasives_Native.snd)
-             in
-          FStar_All.pipe_right uu____25963 FStar_List.rev
-        else m.FStar_Syntax_Syntax.exports  in
-      add_sigelts env1 sigs;
-      (let uu___1906_25991 = env1  in
-       {
-         solver = (uu___1906_25991.solver);
-         range = (uu___1906_25991.range);
-         curmodule = empty_lid;
-         gamma = [];
-         gamma_sig = [];
-         gamma_cache = (uu___1906_25991.gamma_cache);
-         modules = (m :: (env1.modules));
-         expected_typ = (uu___1906_25991.expected_typ);
-         sigtab = (uu___1906_25991.sigtab);
-         attrtab = (uu___1906_25991.attrtab);
-         instantiate_imp = (uu___1906_25991.instantiate_imp);
-         effects = (uu___1906_25991.effects);
-         generalize = (uu___1906_25991.generalize);
-         letrecs = (uu___1906_25991.letrecs);
-         top_level = (uu___1906_25991.top_level);
-         check_uvars = (uu___1906_25991.check_uvars);
-         use_eq = (uu___1906_25991.use_eq);
-         use_eq_strict = (uu___1906_25991.use_eq_strict);
-         is_iface = (uu___1906_25991.is_iface);
-         admit = (uu___1906_25991.admit);
-         lax = (uu___1906_25991.lax);
-         lax_universes = (uu___1906_25991.lax_universes);
-         phase1 = (uu___1906_25991.phase1);
-         failhard = (uu___1906_25991.failhard);
-         nosynth = (uu___1906_25991.nosynth);
-         uvar_subtyping = (uu___1906_25991.uvar_subtyping);
-         tc_term = (uu___1906_25991.tc_term);
-         type_of = (uu___1906_25991.type_of);
-         universe_of = (uu___1906_25991.universe_of);
-         check_type_of = (uu___1906_25991.check_type_of);
-         use_bv_sorts = (uu___1906_25991.use_bv_sorts);
-         qtbl_name_and_index = (uu___1906_25991.qtbl_name_and_index);
-         normalized_eff_names = (uu___1906_25991.normalized_eff_names);
-         fv_delta_depths = (uu___1906_25991.fv_delta_depths);
-         proof_ns = (uu___1906_25991.proof_ns);
-         synth_hook = (uu___1906_25991.synth_hook);
-         try_solve_implicits_hook =
-           (uu___1906_25991.try_solve_implicits_hook);
-         splice = (uu___1906_25991.splice);
-         mpreprocess = (uu___1906_25991.mpreprocess);
-         postprocess = (uu___1906_25991.postprocess);
-         identifier_info = (uu___1906_25991.identifier_info);
-         tc_hooks = (uu___1906_25991.tc_hooks);
-         dsenv = (uu___1906_25991.dsenv);
-         nbe = (uu___1906_25991.nbe);
-         strict_args_tab = (uu___1906_25991.strict_args_tab);
-         erasable_types_tab = (uu___1906_25991.erasable_types_tab)
->>>>>>> 56fe24cd
+           (uu___1937_26339.try_solve_implicits_hook);
+         splice = (uu___1937_26339.splice);
+         mpreprocess = (uu___1937_26339.mpreprocess);
+         postprocess = (uu___1937_26339.postprocess);
+         identifier_info = (uu___1937_26339.identifier_info);
+         tc_hooks = (uu___1937_26339.tc_hooks);
+         dsenv = (uu___1937_26339.dsenv);
+         nbe = (uu___1937_26339.nbe);
+         strict_args_tab = (uu___1937_26339.strict_args_tab);
+         erasable_types_tab = (uu___1937_26339.erasable_types_tab)
        })
   
 let (uvars_in_env : env -> FStar_Syntax_Syntax.uvars) =
@@ -6274,41 +5429,22 @@
     let rec aux out g =
       match g with
       | [] -> out
-<<<<<<< HEAD
-      | (FStar_Syntax_Syntax.Binding_univ uu____26398)::tl -> aux out tl
-      | (FStar_Syntax_Syntax.Binding_lid (uu____26402,(uu____26403,t)))::tl
+      | (FStar_Syntax_Syntax.Binding_univ uu____26391)::tl -> aux out tl
+      | (FStar_Syntax_Syntax.Binding_lid (uu____26395,(uu____26396,t)))::tl
           ->
-          let uu____26424 =
-            let uu____26427 = FStar_Syntax_Free.uvars t  in
-            ext out uu____26427  in
-          aux uu____26424 tl
+          let uu____26417 =
+            let uu____26420 = FStar_Syntax_Free.uvars t  in
+            ext out uu____26420  in
+          aux uu____26417 tl
       | (FStar_Syntax_Syntax.Binding_var
-          { FStar_Syntax_Syntax.ppname = uu____26430;
-            FStar_Syntax_Syntax.index = uu____26431;
+          { FStar_Syntax_Syntax.ppname = uu____26423;
+            FStar_Syntax_Syntax.index = uu____26424;
             FStar_Syntax_Syntax.sort = t;_})::tl
           ->
-          let uu____26439 =
-            let uu____26442 = FStar_Syntax_Free.uvars t  in
-            ext out uu____26442  in
-          aux uu____26439 tl
-=======
-      | (FStar_Syntax_Syntax.Binding_univ uu____26043)::tl -> aux out tl
-      | (FStar_Syntax_Syntax.Binding_lid (uu____26047,(uu____26048,t)))::tl
-          ->
-          let uu____26069 =
-            let uu____26072 = FStar_Syntax_Free.uvars t  in
-            ext out uu____26072  in
-          aux uu____26069 tl
-      | (FStar_Syntax_Syntax.Binding_var
-          { FStar_Syntax_Syntax.ppname = uu____26075;
-            FStar_Syntax_Syntax.index = uu____26076;
-            FStar_Syntax_Syntax.sort = t;_})::tl
-          ->
-          let uu____26084 =
-            let uu____26087 = FStar_Syntax_Free.uvars t  in
-            ext out uu____26087  in
-          aux uu____26084 tl
->>>>>>> 56fe24cd
+          let uu____26432 =
+            let uu____26435 = FStar_Syntax_Free.uvars t  in
+            ext out uu____26435  in
+          aux uu____26432 tl
        in
     aux no_uvs env1.gamma
   
@@ -6319,41 +5455,22 @@
     let rec aux out g =
       match g with
       | [] -> out
-<<<<<<< HEAD
-      | (FStar_Syntax_Syntax.Binding_univ uu____26500)::tl -> aux out tl
-      | (FStar_Syntax_Syntax.Binding_lid (uu____26504,(uu____26505,t)))::tl
+      | (FStar_Syntax_Syntax.Binding_univ uu____26493)::tl -> aux out tl
+      | (FStar_Syntax_Syntax.Binding_lid (uu____26497,(uu____26498,t)))::tl
           ->
-          let uu____26526 =
-            let uu____26529 = FStar_Syntax_Free.univs t  in
-            ext out uu____26529  in
-          aux uu____26526 tl
+          let uu____26519 =
+            let uu____26522 = FStar_Syntax_Free.univs t  in
+            ext out uu____26522  in
+          aux uu____26519 tl
       | (FStar_Syntax_Syntax.Binding_var
-          { FStar_Syntax_Syntax.ppname = uu____26532;
-            FStar_Syntax_Syntax.index = uu____26533;
+          { FStar_Syntax_Syntax.ppname = uu____26525;
+            FStar_Syntax_Syntax.index = uu____26526;
             FStar_Syntax_Syntax.sort = t;_})::tl
           ->
-          let uu____26541 =
-            let uu____26544 = FStar_Syntax_Free.univs t  in
-            ext out uu____26544  in
-          aux uu____26541 tl
-=======
-      | (FStar_Syntax_Syntax.Binding_univ uu____26145)::tl -> aux out tl
-      | (FStar_Syntax_Syntax.Binding_lid (uu____26149,(uu____26150,t)))::tl
-          ->
-          let uu____26171 =
-            let uu____26174 = FStar_Syntax_Free.univs t  in
-            ext out uu____26174  in
-          aux uu____26171 tl
-      | (FStar_Syntax_Syntax.Binding_var
-          { FStar_Syntax_Syntax.ppname = uu____26177;
-            FStar_Syntax_Syntax.index = uu____26178;
-            FStar_Syntax_Syntax.sort = t;_})::tl
-          ->
-          let uu____26186 =
-            let uu____26189 = FStar_Syntax_Free.univs t  in
-            ext out uu____26189  in
-          aux uu____26186 tl
->>>>>>> 56fe24cd
+          let uu____26534 =
+            let uu____26537 = FStar_Syntax_Free.univs t  in
+            ext out uu____26537  in
+          aux uu____26534 tl
        in
     aux no_univs env1.gamma
   
@@ -6365,43 +5482,23 @@
       match g with
       | [] -> out
       | (FStar_Syntax_Syntax.Binding_univ uname)::tl ->
-<<<<<<< HEAD
-          let uu____26606 = FStar_Util.set_add uname out  in
-          aux uu____26606 tl
-      | (FStar_Syntax_Syntax.Binding_lid (uu____26609,(uu____26610,t)))::tl
+          let uu____26599 = FStar_Util.set_add uname out  in
+          aux uu____26599 tl
+      | (FStar_Syntax_Syntax.Binding_lid (uu____26602,(uu____26603,t)))::tl
           ->
-          let uu____26631 =
-            let uu____26634 = FStar_Syntax_Free.univnames t  in
-            ext out uu____26634  in
-          aux uu____26631 tl
+          let uu____26624 =
+            let uu____26627 = FStar_Syntax_Free.univnames t  in
+            ext out uu____26627  in
+          aux uu____26624 tl
       | (FStar_Syntax_Syntax.Binding_var
-          { FStar_Syntax_Syntax.ppname = uu____26637;
-            FStar_Syntax_Syntax.index = uu____26638;
+          { FStar_Syntax_Syntax.ppname = uu____26630;
+            FStar_Syntax_Syntax.index = uu____26631;
             FStar_Syntax_Syntax.sort = t;_})::tl
           ->
-          let uu____26646 =
-            let uu____26649 = FStar_Syntax_Free.univnames t  in
-            ext out uu____26649  in
-          aux uu____26646 tl
-=======
-          let uu____26251 = FStar_Util.set_add uname out  in
-          aux uu____26251 tl
-      | (FStar_Syntax_Syntax.Binding_lid (uu____26254,(uu____26255,t)))::tl
-          ->
-          let uu____26276 =
-            let uu____26279 = FStar_Syntax_Free.univnames t  in
-            ext out uu____26279  in
-          aux uu____26276 tl
-      | (FStar_Syntax_Syntax.Binding_var
-          { FStar_Syntax_Syntax.ppname = uu____26282;
-            FStar_Syntax_Syntax.index = uu____26283;
-            FStar_Syntax_Syntax.sort = t;_})::tl
-          ->
-          let uu____26291 =
-            let uu____26294 = FStar_Syntax_Free.univnames t  in
-            ext out uu____26294  in
-          aux uu____26291 tl
->>>>>>> 56fe24cd
+          let uu____26639 =
+            let uu____26642 = FStar_Syntax_Free.univnames t  in
+            ext out uu____26642  in
+          aux uu____26639 tl
        in
     aux no_univ_names env1.gamma
   
@@ -6411,38 +5508,21 @@
   fun bs  ->
     FStar_All.pipe_right bs
       (FStar_List.collect
-<<<<<<< HEAD
-         (fun uu___12_26670  ->
-            match uu___12_26670 with
+         (fun uu___12_26663  ->
+            match uu___12_26663 with
             | FStar_Syntax_Syntax.Binding_var x -> [x]
-            | FStar_Syntax_Syntax.Binding_lid uu____26674 -> []
-            | FStar_Syntax_Syntax.Binding_univ uu____26687 -> []))
-=======
-         (fun uu___12_26315  ->
-            match uu___12_26315 with
-            | FStar_Syntax_Syntax.Binding_var x -> [x]
-            | FStar_Syntax_Syntax.Binding_lid uu____26319 -> []
-            | FStar_Syntax_Syntax.Binding_univ uu____26332 -> []))
->>>>>>> 56fe24cd
+            | FStar_Syntax_Syntax.Binding_lid uu____26667 -> []
+            | FStar_Syntax_Syntax.Binding_univ uu____26680 -> []))
   
 let (binders_of_bindings :
   FStar_Syntax_Syntax.binding Prims.list -> FStar_Syntax_Syntax.binders) =
   fun bs  ->
-<<<<<<< HEAD
-    let uu____26698 =
-      let uu____26707 = bound_vars_of_bindings bs  in
-      FStar_All.pipe_right uu____26707
+    let uu____26691 =
+      let uu____26700 = bound_vars_of_bindings bs  in
+      FStar_All.pipe_right uu____26700
         (FStar_List.map FStar_Syntax_Syntax.mk_binder)
        in
-    FStar_All.pipe_right uu____26698 FStar_List.rev
-=======
-    let uu____26343 =
-      let uu____26352 = bound_vars_of_bindings bs  in
-      FStar_All.pipe_right uu____26352
-        (FStar_List.map FStar_Syntax_Syntax.mk_binder)
-       in
-    FStar_All.pipe_right uu____26343 FStar_List.rev
->>>>>>> 56fe24cd
+    FStar_All.pipe_right uu____26691 FStar_List.rev
   
 let (bound_vars : env -> FStar_Syntax_Syntax.bv Prims.list) =
   fun env1  -> bound_vars_of_bindings env1.gamma 
@@ -6450,71 +5530,39 @@
   fun env1  -> binders_of_bindings env1.gamma 
 let (print_gamma : FStar_Syntax_Syntax.gamma -> Prims.string) =
   fun gamma  ->
-<<<<<<< HEAD
-    let uu____26755 =
+    let uu____26748 =
       FStar_All.pipe_right gamma
         (FStar_List.map
-           (fun uu___13_26768  ->
-              match uu___13_26768 with
+           (fun uu___13_26761  ->
+              match uu___13_26761 with
               | FStar_Syntax_Syntax.Binding_var x ->
-                  let uu____26771 = FStar_Syntax_Print.bv_to_string x  in
-                  Prims.op_Hat "Binding_var " uu____26771
+                  let uu____26764 = FStar_Syntax_Print.bv_to_string x  in
+                  Prims.op_Hat "Binding_var " uu____26764
               | FStar_Syntax_Syntax.Binding_univ u ->
-                  let uu____26775 = FStar_Ident.text_of_id u  in
-                  Prims.op_Hat "Binding_univ " uu____26775
-              | FStar_Syntax_Syntax.Binding_lid (l,uu____26779) ->
-                  let uu____26796 = FStar_Ident.string_of_lid l  in
-                  Prims.op_Hat "Binding_lid " uu____26796))
+                  let uu____26768 = FStar_Ident.string_of_id u  in
+                  Prims.op_Hat "Binding_univ " uu____26768
+              | FStar_Syntax_Syntax.Binding_lid (l,uu____26772) ->
+                  let uu____26789 = FStar_Ident.string_of_lid l  in
+                  Prims.op_Hat "Binding_lid " uu____26789))
        in
-    FStar_All.pipe_right uu____26755 (FStar_String.concat "::\n")
+    FStar_All.pipe_right uu____26748 (FStar_String.concat "::\n")
   
 let (string_of_delta_level : delta_level -> Prims.string) =
-  fun uu___14_26810  ->
-    match uu___14_26810 with
-=======
-    let uu____26400 =
-      FStar_All.pipe_right gamma
-        (FStar_List.map
-           (fun uu___13_26413  ->
-              match uu___13_26413 with
-              | FStar_Syntax_Syntax.Binding_var x ->
-                  let uu____26416 = FStar_Syntax_Print.bv_to_string x  in
-                  Prims.op_Hat "Binding_var " uu____26416
-              | FStar_Syntax_Syntax.Binding_univ u ->
-                  let uu____26420 = FStar_Ident.string_of_id u  in
-                  Prims.op_Hat "Binding_univ " uu____26420
-              | FStar_Syntax_Syntax.Binding_lid (l,uu____26424) ->
-                  let uu____26441 = FStar_Ident.string_of_lid l  in
-                  Prims.op_Hat "Binding_lid " uu____26441))
-       in
-    FStar_All.pipe_right uu____26400 (FStar_String.concat "::\n")
-  
-let (string_of_delta_level : delta_level -> Prims.string) =
-  fun uu___14_26455  ->
-    match uu___14_26455 with
->>>>>>> 56fe24cd
+  fun uu___14_26803  ->
+    match uu___14_26803 with
     | NoDelta  -> "NoDelta"
     | InliningDelta  -> "Inlining"
     | Eager_unfolding_only  -> "Eager_unfolding_only"
     | Unfold d ->
-<<<<<<< HEAD
-        let uu____26816 = FStar_Syntax_Print.delta_depth_to_string d  in
-        Prims.op_Hat "Unfold " uu____26816
-=======
-        let uu____26461 = FStar_Syntax_Print.delta_depth_to_string d  in
-        Prims.op_Hat "Unfold " uu____26461
->>>>>>> 56fe24cd
+        let uu____26809 = FStar_Syntax_Print.delta_depth_to_string d  in
+        Prims.op_Hat "Unfold " uu____26809
   
 let (lidents : env -> FStar_Ident.lident Prims.list) =
   fun env1  ->
     let keys = FStar_List.collect FStar_Pervasives_Native.fst env1.gamma_sig
        in
     FStar_Util.smap_fold (sigtab env1)
-<<<<<<< HEAD
-      (fun uu____26839  ->
-=======
-      (fun uu____26484  ->
->>>>>>> 56fe24cd
+      (fun uu____26832  ->
          fun v  ->
            fun keys1  ->
              FStar_List.append (FStar_Syntax_Util.lids_of_sigelt v) keys1)
@@ -6525,154 +5573,80 @@
     fun path  ->
       let rec str_i_prefix xs ys =
         match (xs, ys) with
-<<<<<<< HEAD
-        | ([],uu____26894) -> true
+        | ([],uu____26887) -> true
         | (x::xs1,y::ys1) ->
             ((FStar_String.lowercase x) = (FStar_String.lowercase y)) &&
               (str_i_prefix xs1 ys1)
-        | (uu____26927,uu____26928) -> false  in
-      let uu____26942 =
+        | (uu____26920,uu____26921) -> false  in
+      let uu____26935 =
         FStar_List.tryFind
-          (fun uu____26964  ->
-             match uu____26964 with | (p,uu____26975) -> str_i_prefix p path)
+          (fun uu____26957  ->
+             match uu____26957 with | (p,uu____26968) -> str_i_prefix p path)
           env1.proof_ns
          in
-      match uu____26942 with
+      match uu____26935 with
       | FStar_Pervasives_Native.None  -> false
-      | FStar_Pervasives_Native.Some (uu____26994,b) -> b
-=======
-        | ([],uu____26539) -> true
-        | (x::xs1,y::ys1) ->
-            ((FStar_String.lowercase x) = (FStar_String.lowercase y)) &&
-              (str_i_prefix xs1 ys1)
-        | (uu____26572,uu____26573) -> false  in
-      let uu____26587 =
-        FStar_List.tryFind
-          (fun uu____26609  ->
-             match uu____26609 with | (p,uu____26620) -> str_i_prefix p path)
-          env1.proof_ns
-         in
-      match uu____26587 with
-      | FStar_Pervasives_Native.None  -> false
-      | FStar_Pervasives_Native.Some (uu____26639,b) -> b
->>>>>>> 56fe24cd
+      | FStar_Pervasives_Native.Some (uu____26987,b) -> b
   
 let (should_enc_lid : env -> FStar_Ident.lident -> Prims.bool) =
   fun env1  ->
     fun lid  ->
-<<<<<<< HEAD
-      let uu____27024 = FStar_Ident.path_of_lid lid  in
-      should_enc_path env1 uu____27024
-=======
-      let uu____26669 = FStar_Ident.path_of_lid lid  in
-      should_enc_path env1 uu____26669
->>>>>>> 56fe24cd
+      let uu____27017 = FStar_Ident.path_of_lid lid  in
+      should_enc_path env1 uu____27017
   
 let (cons_proof_ns : Prims.bool -> env -> name_prefix -> env) =
   fun b  ->
     fun e  ->
       fun path  ->
-<<<<<<< HEAD
-        let uu___2080_27046 = e  in
+        let uu___2080_27039 = e  in
         {
-          solver = (uu___2080_27046.solver);
-          range = (uu___2080_27046.range);
-          curmodule = (uu___2080_27046.curmodule);
-          gamma = (uu___2080_27046.gamma);
-          gamma_sig = (uu___2080_27046.gamma_sig);
-          gamma_cache = (uu___2080_27046.gamma_cache);
-          modules = (uu___2080_27046.modules);
-          expected_typ = (uu___2080_27046.expected_typ);
-          sigtab = (uu___2080_27046.sigtab);
-          attrtab = (uu___2080_27046.attrtab);
-          instantiate_imp = (uu___2080_27046.instantiate_imp);
-          effects = (uu___2080_27046.effects);
-          generalize = (uu___2080_27046.generalize);
-          letrecs = (uu___2080_27046.letrecs);
-          top_level = (uu___2080_27046.top_level);
-          check_uvars = (uu___2080_27046.check_uvars);
-          use_eq = (uu___2080_27046.use_eq);
-          use_eq_strict = (uu___2080_27046.use_eq_strict);
-          is_iface = (uu___2080_27046.is_iface);
-          admit = (uu___2080_27046.admit);
-          lax = (uu___2080_27046.lax);
-          lax_universes = (uu___2080_27046.lax_universes);
-          phase1 = (uu___2080_27046.phase1);
-          failhard = (uu___2080_27046.failhard);
-          nosynth = (uu___2080_27046.nosynth);
-          uvar_subtyping = (uu___2080_27046.uvar_subtyping);
-          tc_term = (uu___2080_27046.tc_term);
-          type_of = (uu___2080_27046.type_of);
-          universe_of = (uu___2080_27046.universe_of);
-          check_type_of = (uu___2080_27046.check_type_of);
-          use_bv_sorts = (uu___2080_27046.use_bv_sorts);
-          qtbl_name_and_index = (uu___2080_27046.qtbl_name_and_index);
-          normalized_eff_names = (uu___2080_27046.normalized_eff_names);
-          fv_delta_depths = (uu___2080_27046.fv_delta_depths);
+          solver = (uu___2080_27039.solver);
+          range = (uu___2080_27039.range);
+          curmodule = (uu___2080_27039.curmodule);
+          gamma = (uu___2080_27039.gamma);
+          gamma_sig = (uu___2080_27039.gamma_sig);
+          gamma_cache = (uu___2080_27039.gamma_cache);
+          modules = (uu___2080_27039.modules);
+          expected_typ = (uu___2080_27039.expected_typ);
+          sigtab = (uu___2080_27039.sigtab);
+          attrtab = (uu___2080_27039.attrtab);
+          instantiate_imp = (uu___2080_27039.instantiate_imp);
+          effects = (uu___2080_27039.effects);
+          generalize = (uu___2080_27039.generalize);
+          letrecs = (uu___2080_27039.letrecs);
+          top_level = (uu___2080_27039.top_level);
+          check_uvars = (uu___2080_27039.check_uvars);
+          use_eq = (uu___2080_27039.use_eq);
+          use_eq_strict = (uu___2080_27039.use_eq_strict);
+          is_iface = (uu___2080_27039.is_iface);
+          admit = (uu___2080_27039.admit);
+          lax = (uu___2080_27039.lax);
+          lax_universes = (uu___2080_27039.lax_universes);
+          phase1 = (uu___2080_27039.phase1);
+          failhard = (uu___2080_27039.failhard);
+          nosynth = (uu___2080_27039.nosynth);
+          uvar_subtyping = (uu___2080_27039.uvar_subtyping);
+          tc_term = (uu___2080_27039.tc_term);
+          type_of = (uu___2080_27039.type_of);
+          universe_of = (uu___2080_27039.universe_of);
+          check_type_of = (uu___2080_27039.check_type_of);
+          use_bv_sorts = (uu___2080_27039.use_bv_sorts);
+          qtbl_name_and_index = (uu___2080_27039.qtbl_name_and_index);
+          normalized_eff_names = (uu___2080_27039.normalized_eff_names);
+          fv_delta_depths = (uu___2080_27039.fv_delta_depths);
           proof_ns = ((path, b) :: (e.proof_ns));
-          synth_hook = (uu___2080_27046.synth_hook);
+          synth_hook = (uu___2080_27039.synth_hook);
           try_solve_implicits_hook =
-            (uu___2080_27046.try_solve_implicits_hook);
-          splice = (uu___2080_27046.splice);
-          mpreprocess = (uu___2080_27046.mpreprocess);
-          postprocess = (uu___2080_27046.postprocess);
-          identifier_info = (uu___2080_27046.identifier_info);
-          tc_hooks = (uu___2080_27046.tc_hooks);
-          dsenv = (uu___2080_27046.dsenv);
-          nbe = (uu___2080_27046.nbe);
-          strict_args_tab = (uu___2080_27046.strict_args_tab);
-          erasable_types_tab = (uu___2080_27046.erasable_types_tab)
-=======
-        let uu___2049_26691 = e  in
-        {
-          solver = (uu___2049_26691.solver);
-          range = (uu___2049_26691.range);
-          curmodule = (uu___2049_26691.curmodule);
-          gamma = (uu___2049_26691.gamma);
-          gamma_sig = (uu___2049_26691.gamma_sig);
-          gamma_cache = (uu___2049_26691.gamma_cache);
-          modules = (uu___2049_26691.modules);
-          expected_typ = (uu___2049_26691.expected_typ);
-          sigtab = (uu___2049_26691.sigtab);
-          attrtab = (uu___2049_26691.attrtab);
-          instantiate_imp = (uu___2049_26691.instantiate_imp);
-          effects = (uu___2049_26691.effects);
-          generalize = (uu___2049_26691.generalize);
-          letrecs = (uu___2049_26691.letrecs);
-          top_level = (uu___2049_26691.top_level);
-          check_uvars = (uu___2049_26691.check_uvars);
-          use_eq = (uu___2049_26691.use_eq);
-          use_eq_strict = (uu___2049_26691.use_eq_strict);
-          is_iface = (uu___2049_26691.is_iface);
-          admit = (uu___2049_26691.admit);
-          lax = (uu___2049_26691.lax);
-          lax_universes = (uu___2049_26691.lax_universes);
-          phase1 = (uu___2049_26691.phase1);
-          failhard = (uu___2049_26691.failhard);
-          nosynth = (uu___2049_26691.nosynth);
-          uvar_subtyping = (uu___2049_26691.uvar_subtyping);
-          tc_term = (uu___2049_26691.tc_term);
-          type_of = (uu___2049_26691.type_of);
-          universe_of = (uu___2049_26691.universe_of);
-          check_type_of = (uu___2049_26691.check_type_of);
-          use_bv_sorts = (uu___2049_26691.use_bv_sorts);
-          qtbl_name_and_index = (uu___2049_26691.qtbl_name_and_index);
-          normalized_eff_names = (uu___2049_26691.normalized_eff_names);
-          fv_delta_depths = (uu___2049_26691.fv_delta_depths);
-          proof_ns = ((path, b) :: (e.proof_ns));
-          synth_hook = (uu___2049_26691.synth_hook);
-          try_solve_implicits_hook =
-            (uu___2049_26691.try_solve_implicits_hook);
-          splice = (uu___2049_26691.splice);
-          mpreprocess = (uu___2049_26691.mpreprocess);
-          postprocess = (uu___2049_26691.postprocess);
-          identifier_info = (uu___2049_26691.identifier_info);
-          tc_hooks = (uu___2049_26691.tc_hooks);
-          dsenv = (uu___2049_26691.dsenv);
-          nbe = (uu___2049_26691.nbe);
-          strict_args_tab = (uu___2049_26691.strict_args_tab);
-          erasable_types_tab = (uu___2049_26691.erasable_types_tab)
->>>>>>> 56fe24cd
+            (uu___2080_27039.try_solve_implicits_hook);
+          splice = (uu___2080_27039.splice);
+          mpreprocess = (uu___2080_27039.mpreprocess);
+          postprocess = (uu___2080_27039.postprocess);
+          identifier_info = (uu___2080_27039.identifier_info);
+          tc_hooks = (uu___2080_27039.tc_hooks);
+          dsenv = (uu___2080_27039.dsenv);
+          nbe = (uu___2080_27039.nbe);
+          strict_args_tab = (uu___2080_27039.strict_args_tab);
+          erasable_types_tab = (uu___2080_27039.erasable_types_tab)
         }
   
 let (add_proof_ns : env -> name_prefix -> env) =
@@ -6683,174 +5657,91 @@
 let (set_proof_ns : proof_namespace -> env -> env) =
   fun ns  ->
     fun e  ->
-<<<<<<< HEAD
-      let uu___2089_27094 = e  in
+      let uu___2089_27087 = e  in
       {
-        solver = (uu___2089_27094.solver);
-        range = (uu___2089_27094.range);
-        curmodule = (uu___2089_27094.curmodule);
-        gamma = (uu___2089_27094.gamma);
-        gamma_sig = (uu___2089_27094.gamma_sig);
-        gamma_cache = (uu___2089_27094.gamma_cache);
-        modules = (uu___2089_27094.modules);
-        expected_typ = (uu___2089_27094.expected_typ);
-        sigtab = (uu___2089_27094.sigtab);
-        attrtab = (uu___2089_27094.attrtab);
-        instantiate_imp = (uu___2089_27094.instantiate_imp);
-        effects = (uu___2089_27094.effects);
-        generalize = (uu___2089_27094.generalize);
-        letrecs = (uu___2089_27094.letrecs);
-        top_level = (uu___2089_27094.top_level);
-        check_uvars = (uu___2089_27094.check_uvars);
-        use_eq = (uu___2089_27094.use_eq);
-        use_eq_strict = (uu___2089_27094.use_eq_strict);
-        is_iface = (uu___2089_27094.is_iface);
-        admit = (uu___2089_27094.admit);
-        lax = (uu___2089_27094.lax);
-        lax_universes = (uu___2089_27094.lax_universes);
-        phase1 = (uu___2089_27094.phase1);
-        failhard = (uu___2089_27094.failhard);
-        nosynth = (uu___2089_27094.nosynth);
-        uvar_subtyping = (uu___2089_27094.uvar_subtyping);
-        tc_term = (uu___2089_27094.tc_term);
-        type_of = (uu___2089_27094.type_of);
-        universe_of = (uu___2089_27094.universe_of);
-        check_type_of = (uu___2089_27094.check_type_of);
-        use_bv_sorts = (uu___2089_27094.use_bv_sorts);
-        qtbl_name_and_index = (uu___2089_27094.qtbl_name_and_index);
-        normalized_eff_names = (uu___2089_27094.normalized_eff_names);
-        fv_delta_depths = (uu___2089_27094.fv_delta_depths);
+        solver = (uu___2089_27087.solver);
+        range = (uu___2089_27087.range);
+        curmodule = (uu___2089_27087.curmodule);
+        gamma = (uu___2089_27087.gamma);
+        gamma_sig = (uu___2089_27087.gamma_sig);
+        gamma_cache = (uu___2089_27087.gamma_cache);
+        modules = (uu___2089_27087.modules);
+        expected_typ = (uu___2089_27087.expected_typ);
+        sigtab = (uu___2089_27087.sigtab);
+        attrtab = (uu___2089_27087.attrtab);
+        instantiate_imp = (uu___2089_27087.instantiate_imp);
+        effects = (uu___2089_27087.effects);
+        generalize = (uu___2089_27087.generalize);
+        letrecs = (uu___2089_27087.letrecs);
+        top_level = (uu___2089_27087.top_level);
+        check_uvars = (uu___2089_27087.check_uvars);
+        use_eq = (uu___2089_27087.use_eq);
+        use_eq_strict = (uu___2089_27087.use_eq_strict);
+        is_iface = (uu___2089_27087.is_iface);
+        admit = (uu___2089_27087.admit);
+        lax = (uu___2089_27087.lax);
+        lax_universes = (uu___2089_27087.lax_universes);
+        phase1 = (uu___2089_27087.phase1);
+        failhard = (uu___2089_27087.failhard);
+        nosynth = (uu___2089_27087.nosynth);
+        uvar_subtyping = (uu___2089_27087.uvar_subtyping);
+        tc_term = (uu___2089_27087.tc_term);
+        type_of = (uu___2089_27087.type_of);
+        universe_of = (uu___2089_27087.universe_of);
+        check_type_of = (uu___2089_27087.check_type_of);
+        use_bv_sorts = (uu___2089_27087.use_bv_sorts);
+        qtbl_name_and_index = (uu___2089_27087.qtbl_name_and_index);
+        normalized_eff_names = (uu___2089_27087.normalized_eff_names);
+        fv_delta_depths = (uu___2089_27087.fv_delta_depths);
         proof_ns = ns;
-        synth_hook = (uu___2089_27094.synth_hook);
-        try_solve_implicits_hook = (uu___2089_27094.try_solve_implicits_hook);
-        splice = (uu___2089_27094.splice);
-        mpreprocess = (uu___2089_27094.mpreprocess);
-        postprocess = (uu___2089_27094.postprocess);
-        identifier_info = (uu___2089_27094.identifier_info);
-        tc_hooks = (uu___2089_27094.tc_hooks);
-        dsenv = (uu___2089_27094.dsenv);
-        nbe = (uu___2089_27094.nbe);
-        strict_args_tab = (uu___2089_27094.strict_args_tab);
-        erasable_types_tab = (uu___2089_27094.erasable_types_tab)
-=======
-      let uu___2058_26739 = e  in
-      {
-        solver = (uu___2058_26739.solver);
-        range = (uu___2058_26739.range);
-        curmodule = (uu___2058_26739.curmodule);
-        gamma = (uu___2058_26739.gamma);
-        gamma_sig = (uu___2058_26739.gamma_sig);
-        gamma_cache = (uu___2058_26739.gamma_cache);
-        modules = (uu___2058_26739.modules);
-        expected_typ = (uu___2058_26739.expected_typ);
-        sigtab = (uu___2058_26739.sigtab);
-        attrtab = (uu___2058_26739.attrtab);
-        instantiate_imp = (uu___2058_26739.instantiate_imp);
-        effects = (uu___2058_26739.effects);
-        generalize = (uu___2058_26739.generalize);
-        letrecs = (uu___2058_26739.letrecs);
-        top_level = (uu___2058_26739.top_level);
-        check_uvars = (uu___2058_26739.check_uvars);
-        use_eq = (uu___2058_26739.use_eq);
-        use_eq_strict = (uu___2058_26739.use_eq_strict);
-        is_iface = (uu___2058_26739.is_iface);
-        admit = (uu___2058_26739.admit);
-        lax = (uu___2058_26739.lax);
-        lax_universes = (uu___2058_26739.lax_universes);
-        phase1 = (uu___2058_26739.phase1);
-        failhard = (uu___2058_26739.failhard);
-        nosynth = (uu___2058_26739.nosynth);
-        uvar_subtyping = (uu___2058_26739.uvar_subtyping);
-        tc_term = (uu___2058_26739.tc_term);
-        type_of = (uu___2058_26739.type_of);
-        universe_of = (uu___2058_26739.universe_of);
-        check_type_of = (uu___2058_26739.check_type_of);
-        use_bv_sorts = (uu___2058_26739.use_bv_sorts);
-        qtbl_name_and_index = (uu___2058_26739.qtbl_name_and_index);
-        normalized_eff_names = (uu___2058_26739.normalized_eff_names);
-        fv_delta_depths = (uu___2058_26739.fv_delta_depths);
-        proof_ns = ns;
-        synth_hook = (uu___2058_26739.synth_hook);
-        try_solve_implicits_hook = (uu___2058_26739.try_solve_implicits_hook);
-        splice = (uu___2058_26739.splice);
-        mpreprocess = (uu___2058_26739.mpreprocess);
-        postprocess = (uu___2058_26739.postprocess);
-        identifier_info = (uu___2058_26739.identifier_info);
-        tc_hooks = (uu___2058_26739.tc_hooks);
-        dsenv = (uu___2058_26739.dsenv);
-        nbe = (uu___2058_26739.nbe);
-        strict_args_tab = (uu___2058_26739.strict_args_tab);
-        erasable_types_tab = (uu___2058_26739.erasable_types_tab)
->>>>>>> 56fe24cd
+        synth_hook = (uu___2089_27087.synth_hook);
+        try_solve_implicits_hook = (uu___2089_27087.try_solve_implicits_hook);
+        splice = (uu___2089_27087.splice);
+        mpreprocess = (uu___2089_27087.mpreprocess);
+        postprocess = (uu___2089_27087.postprocess);
+        identifier_info = (uu___2089_27087.identifier_info);
+        tc_hooks = (uu___2089_27087.tc_hooks);
+        dsenv = (uu___2089_27087.dsenv);
+        nbe = (uu___2089_27087.nbe);
+        strict_args_tab = (uu___2089_27087.strict_args_tab);
+        erasable_types_tab = (uu___2089_27087.erasable_types_tab)
       }
   
 let (unbound_vars :
   env -> FStar_Syntax_Syntax.term -> FStar_Syntax_Syntax.bv FStar_Util.set) =
   fun e  ->
     fun t  ->
-<<<<<<< HEAD
-      let uu____27110 = FStar_Syntax_Free.names t  in
-      let uu____27113 = bound_vars e  in
+      let uu____27103 = FStar_Syntax_Free.names t  in
+      let uu____27106 = bound_vars e  in
       FStar_List.fold_left (fun s  -> fun bv  -> FStar_Util.set_remove bv s)
-        uu____27110 uu____27113
-=======
-      let uu____26755 = FStar_Syntax_Free.names t  in
-      let uu____26758 = bound_vars e  in
-      FStar_List.fold_left (fun s  -> fun bv  -> FStar_Util.set_remove bv s)
-        uu____26755 uu____26758
->>>>>>> 56fe24cd
+        uu____27103 uu____27106
   
 let (closed : env -> FStar_Syntax_Syntax.term -> Prims.bool) =
   fun e  ->
     fun t  ->
-<<<<<<< HEAD
-      let uu____27136 = unbound_vars e t  in
-      FStar_Util.set_is_empty uu____27136
+      let uu____27129 = unbound_vars e t  in
+      FStar_Util.set_is_empty uu____27129
   
 let (closed' : FStar_Syntax_Syntax.term -> Prims.bool) =
   fun t  ->
-    let uu____27146 = FStar_Syntax_Free.names t  in
-    FStar_Util.set_is_empty uu____27146
+    let uu____27139 = FStar_Syntax_Free.names t  in
+    FStar_Util.set_is_empty uu____27139
   
 let (string_of_proof_ns : env -> Prims.string) =
   fun env1  ->
-    let aux uu____27167 =
-      match uu____27167 with
-=======
-      let uu____26781 = unbound_vars e t  in
-      FStar_Util.set_is_empty uu____26781
-  
-let (closed' : FStar_Syntax_Syntax.term -> Prims.bool) =
-  fun t  ->
-    let uu____26791 = FStar_Syntax_Free.names t  in
-    FStar_Util.set_is_empty uu____26791
-  
-let (string_of_proof_ns : env -> Prims.string) =
-  fun env1  ->
-    let aux uu____26812 =
-      match uu____26812 with
->>>>>>> 56fe24cd
+    let aux uu____27160 =
+      match uu____27160 with
       | (p,b) ->
           if (p = []) && b
           then "*"
           else
-<<<<<<< HEAD
-            (let uu____27187 = FStar_Ident.text_of_path p  in
-             Prims.op_Hat (if b then "+" else "-") uu____27187)
+            (let uu____27180 = FStar_Ident.text_of_path p  in
+             Prims.op_Hat (if b then "+" else "-") uu____27180)
        in
-    let uu____27195 =
-      let uu____27199 = FStar_List.map aux env1.proof_ns  in
-      FStar_All.pipe_right uu____27199 FStar_List.rev  in
-    FStar_All.pipe_right uu____27195 (FStar_String.concat " ")
-=======
-            (let uu____26832 = FStar_Ident.text_of_path p  in
-             Prims.op_Hat (if b then "+" else "-") uu____26832)
-       in
-    let uu____26840 =
-      let uu____26844 = FStar_List.map aux env1.proof_ns  in
-      FStar_All.pipe_right uu____26844 FStar_List.rev  in
-    FStar_All.pipe_right uu____26840 (FStar_String.concat " ")
->>>>>>> 56fe24cd
+    let uu____27188 =
+      let uu____27192 = FStar_List.map aux env1.proof_ns  in
+      FStar_All.pipe_right uu____27192 FStar_List.rev  in
+    FStar_All.pipe_right uu____27188 (FStar_String.concat " ")
   
 let (guard_of_guard_formula :
   FStar_TypeChecker_Common.guard_formula -> guard_t) =
@@ -6877,41 +5768,23 @@
                 ((imp.FStar_TypeChecker_Common.imp_uvar).FStar_Syntax_Syntax.ctx_uvar_should_check
                    = FStar_Syntax_Syntax.Allow_unresolved)
                   ||
-<<<<<<< HEAD
-                  (let uu____27267 =
+                  (let uu____27260 =
                      FStar_Syntax_Unionfind.find
                        (imp.FStar_TypeChecker_Common.imp_uvar).FStar_Syntax_Syntax.ctx_uvar_head
                       in
-                   match uu____27267 with
-                   | FStar_Pervasives_Native.Some uu____27271 -> true
+                   match uu____27260 with
+                   | FStar_Pervasives_Native.Some uu____27264 -> true
                    | FStar_Pervasives_Native.None  -> false)))
-    | uu____27274 -> false
-=======
-                  (let uu____26912 =
-                     FStar_Syntax_Unionfind.find
-                       (imp.FStar_TypeChecker_Common.imp_uvar).FStar_Syntax_Syntax.ctx_uvar_head
-                      in
-                   match uu____26912 with
-                   | FStar_Pervasives_Native.Some uu____26916 -> true
-                   | FStar_Pervasives_Native.None  -> false)))
-    | uu____26919 -> false
->>>>>>> 56fe24cd
+    | uu____27267 -> false
   
 let (is_trivial_guard_formula : guard_t -> Prims.bool) =
   fun g  ->
     match g with
     | { FStar_TypeChecker_Common.guard_f = FStar_TypeChecker_Common.Trivial ;
-<<<<<<< HEAD
-        FStar_TypeChecker_Common.deferred = uu____27284;
-        FStar_TypeChecker_Common.univ_ineqs = uu____27285;
-        FStar_TypeChecker_Common.implicits = uu____27286;_} -> true
-    | uu____27296 -> false
-=======
-        FStar_TypeChecker_Common.deferred = uu____26929;
-        FStar_TypeChecker_Common.univ_ineqs = uu____26930;
-        FStar_TypeChecker_Common.implicits = uu____26931;_} -> true
-    | uu____26941 -> false
->>>>>>> 56fe24cd
+        FStar_TypeChecker_Common.deferred = uu____27277;
+        FStar_TypeChecker_Common.univ_ineqs = uu____27278;
+        FStar_TypeChecker_Common.implicits = uu____27279;_} -> true
+    | uu____27289 -> false
   
 let (trivial_guard : guard_t) = FStar_TypeChecker_Common.trivial_guard 
 let (abstract_guard_n :
@@ -6926,28 +5799,16 @@
               (FStar_Pervasives_Native.Some
                  (FStar_Syntax_Util.residual_tot FStar_Syntax_Util.ktype0))
              in
-<<<<<<< HEAD
-          let uu___2133_27318 = g  in
-=======
-          let uu___2102_26963 = g  in
->>>>>>> 56fe24cd
+          let uu___2133_27311 = g  in
           {
             FStar_TypeChecker_Common.guard_f =
               (FStar_TypeChecker_Common.NonTrivial f');
             FStar_TypeChecker_Common.deferred =
-<<<<<<< HEAD
-              (uu___2133_27318.FStar_TypeChecker_Common.deferred);
+              (uu___2133_27311.FStar_TypeChecker_Common.deferred);
             FStar_TypeChecker_Common.univ_ineqs =
-              (uu___2133_27318.FStar_TypeChecker_Common.univ_ineqs);
+              (uu___2133_27311.FStar_TypeChecker_Common.univ_ineqs);
             FStar_TypeChecker_Common.implicits =
-              (uu___2133_27318.FStar_TypeChecker_Common.implicits)
-=======
-              (uu___2102_26963.FStar_TypeChecker_Common.deferred);
-            FStar_TypeChecker_Common.univ_ineqs =
-              (uu___2102_26963.FStar_TypeChecker_Common.univ_ineqs);
-            FStar_TypeChecker_Common.implicits =
-              (uu___2102_26963.FStar_TypeChecker_Common.implicits)
->>>>>>> 56fe24cd
+              (uu___2133_27311.FStar_TypeChecker_Common.implicits)
           }
   
 let (abstract_guard : FStar_Syntax_Syntax.binder -> guard_t -> guard_t) =
@@ -6962,58 +5823,31 @@
     fun msg  ->
       fun vset  ->
         fun t  ->
-<<<<<<< HEAD
-          let uu____27357 = FStar_Options.defensive ()  in
-          if uu____27357
+          let uu____27350 = FStar_Options.defensive ()  in
+          if uu____27350
           then
             let s = FStar_Syntax_Free.names t  in
-            let uu____27363 =
-              let uu____27365 =
-                let uu____27367 = FStar_Util.set_difference s vset  in
-                FStar_All.pipe_left FStar_Util.set_is_empty uu____27367  in
-              Prims.op_Negation uu____27365  in
-            (if uu____27363
+            let uu____27356 =
+              let uu____27358 =
+                let uu____27360 = FStar_Util.set_difference s vset  in
+                FStar_All.pipe_left FStar_Util.set_is_empty uu____27360  in
+              Prims.op_Negation uu____27358  in
+            (if uu____27356
              then
-               let uu____27374 =
-                 let uu____27380 =
-                   let uu____27382 = FStar_Syntax_Print.term_to_string t  in
-                   let uu____27384 =
-                     let uu____27386 = FStar_Util.set_elements s  in
-                     FStar_All.pipe_right uu____27386
-=======
-          let uu____27002 = FStar_Options.defensive ()  in
-          if uu____27002
-          then
-            let s = FStar_Syntax_Free.names t  in
-            let uu____27008 =
-              let uu____27010 =
-                let uu____27012 = FStar_Util.set_difference s vset  in
-                FStar_All.pipe_left FStar_Util.set_is_empty uu____27012  in
-              Prims.op_Negation uu____27010  in
-            (if uu____27008
-             then
-               let uu____27019 =
-                 let uu____27025 =
-                   let uu____27027 = FStar_Syntax_Print.term_to_string t  in
-                   let uu____27029 =
-                     let uu____27031 = FStar_Util.set_elements s  in
-                     FStar_All.pipe_right uu____27031
->>>>>>> 56fe24cd
+               let uu____27367 =
+                 let uu____27373 =
+                   let uu____27375 = FStar_Syntax_Print.term_to_string t  in
+                   let uu____27377 =
+                     let uu____27379 = FStar_Util.set_elements s  in
+                     FStar_All.pipe_right uu____27379
                        (FStar_Syntax_Print.bvs_to_string ",\n\t")
                       in
                    FStar_Util.format3
                      "Internal: term is not closed (%s).\nt = (%s)\nFVs = (%s)\n"
-<<<<<<< HEAD
-                     msg uu____27382 uu____27384
+                     msg uu____27375 uu____27377
                     in
-                 (FStar_Errors.Warning_Defensive, uu____27380)  in
-               FStar_Errors.log_issue rng uu____27374
-=======
-                     msg uu____27027 uu____27029
-                    in
-                 (FStar_Errors.Warning_Defensive, uu____27025)  in
-               FStar_Errors.log_issue rng uu____27019
->>>>>>> 56fe24cd
+                 (FStar_Errors.Warning_Defensive, uu____27373)  in
+               FStar_Errors.log_issue rng uu____27367
              else ())
           else ()
   
@@ -7026,27 +5860,15 @@
     fun msg  ->
       fun l  ->
         fun t  ->
-<<<<<<< HEAD
-          let uu____27426 =
-            let uu____27428 = FStar_Options.defensive ()  in
-            Prims.op_Negation uu____27428  in
-          if uu____27426
+          let uu____27419 =
+            let uu____27421 = FStar_Options.defensive ()  in
+            Prims.op_Negation uu____27421  in
+          if uu____27419
           then ()
           else
-            (let uu____27433 =
+            (let uu____27426 =
                FStar_Util.as_set l FStar_Syntax_Syntax.order_bv  in
-             def_check_vars_in_set rng msg uu____27433 t)
-=======
-          let uu____27071 =
-            let uu____27073 = FStar_Options.defensive ()  in
-            Prims.op_Negation uu____27073  in
-          if uu____27071
-          then ()
-          else
-            (let uu____27078 =
-               FStar_Util.as_set l FStar_Syntax_Syntax.order_bv  in
-             def_check_vars_in_set rng msg uu____27078 t)
->>>>>>> 56fe24cd
+             def_check_vars_in_set rng msg uu____27426 t)
   
 let (def_check_closed_in_env :
   FStar_Range.range ->
@@ -7056,25 +5878,14 @@
     fun msg  ->
       fun e  ->
         fun t  ->
-<<<<<<< HEAD
-          let uu____27459 =
-            let uu____27461 = FStar_Options.defensive ()  in
-            Prims.op_Negation uu____27461  in
-          if uu____27459
+          let uu____27452 =
+            let uu____27454 = FStar_Options.defensive ()  in
+            Prims.op_Negation uu____27454  in
+          if uu____27452
           then ()
           else
-            (let uu____27466 = bound_vars e  in
-             def_check_closed_in rng msg uu____27466 t)
-=======
-          let uu____27104 =
-            let uu____27106 = FStar_Options.defensive ()  in
-            Prims.op_Negation uu____27106  in
-          if uu____27104
-          then ()
-          else
-            (let uu____27111 = bound_vars e  in
-             def_check_closed_in rng msg uu____27111 t)
->>>>>>> 56fe24cd
+            (let uu____27459 = bound_vars e  in
+             def_check_closed_in rng msg uu____27459 t)
   
 let (def_check_guard_wf :
   FStar_Range.range -> Prims.string -> env -> guard_t -> unit) =
@@ -7093,60 +5904,30 @@
       match g.FStar_TypeChecker_Common.guard_f with
       | FStar_TypeChecker_Common.Trivial  -> g
       | FStar_TypeChecker_Common.NonTrivial f ->
-<<<<<<< HEAD
-          let uu___2170_27505 = g  in
-          let uu____27506 =
-            let uu____27507 =
-              let uu____27508 =
-                let uu____27515 =
-                  let uu____27516 =
-                    let uu____27533 =
-                      let uu____27544 = FStar_Syntax_Syntax.as_arg e  in
-                      [uu____27544]  in
-                    (f, uu____27533)  in
-                  FStar_Syntax_Syntax.Tm_app uu____27516  in
-                FStar_Syntax_Syntax.mk uu____27515  in
-              uu____27508 FStar_Pervasives_Native.None
-                f.FStar_Syntax_Syntax.pos
+          let uu___2170_27498 = g  in
+          let uu____27499 =
+            let uu____27500 =
+              let uu____27501 =
+                let uu____27502 =
+                  let uu____27519 =
+                    let uu____27530 = FStar_Syntax_Syntax.as_arg e  in
+                    [uu____27530]  in
+                  (f, uu____27519)  in
+                FStar_Syntax_Syntax.Tm_app uu____27502  in
+              FStar_Syntax_Syntax.mk uu____27501 f.FStar_Syntax_Syntax.pos
                in
             FStar_All.pipe_left
-              (fun uu____27581  ->
-                 FStar_TypeChecker_Common.NonTrivial uu____27581) uu____27507
+              (fun uu____27567  ->
+                 FStar_TypeChecker_Common.NonTrivial uu____27567) uu____27500
              in
           {
-            FStar_TypeChecker_Common.guard_f = uu____27506;
+            FStar_TypeChecker_Common.guard_f = uu____27499;
             FStar_TypeChecker_Common.deferred =
-              (uu___2170_27505.FStar_TypeChecker_Common.deferred);
+              (uu___2170_27498.FStar_TypeChecker_Common.deferred);
             FStar_TypeChecker_Common.univ_ineqs =
-              (uu___2170_27505.FStar_TypeChecker_Common.univ_ineqs);
+              (uu___2170_27498.FStar_TypeChecker_Common.univ_ineqs);
             FStar_TypeChecker_Common.implicits =
-              (uu___2170_27505.FStar_TypeChecker_Common.implicits)
-=======
-          let uu___2139_27150 = g  in
-          let uu____27151 =
-            let uu____27152 =
-              let uu____27153 =
-                let uu____27154 =
-                  let uu____27171 =
-                    let uu____27182 = FStar_Syntax_Syntax.as_arg e  in
-                    [uu____27182]  in
-                  (f, uu____27171)  in
-                FStar_Syntax_Syntax.Tm_app uu____27154  in
-              FStar_Syntax_Syntax.mk uu____27153 f.FStar_Syntax_Syntax.pos
-               in
-            FStar_All.pipe_left
-              (fun uu____27219  ->
-                 FStar_TypeChecker_Common.NonTrivial uu____27219) uu____27152
-             in
-          {
-            FStar_TypeChecker_Common.guard_f = uu____27151;
-            FStar_TypeChecker_Common.deferred =
-              (uu___2139_27150.FStar_TypeChecker_Common.deferred);
-            FStar_TypeChecker_Common.univ_ineqs =
-              (uu___2139_27150.FStar_TypeChecker_Common.univ_ineqs);
-            FStar_TypeChecker_Common.implicits =
-              (uu___2139_27150.FStar_TypeChecker_Common.implicits)
->>>>>>> 56fe24cd
+              (uu___2170_27498.FStar_TypeChecker_Common.implicits)
           }
   
 let (map_guard :
@@ -7158,33 +5939,18 @@
       match g.FStar_TypeChecker_Common.guard_f with
       | FStar_TypeChecker_Common.Trivial  -> g
       | FStar_TypeChecker_Common.NonTrivial f ->
-<<<<<<< HEAD
-          let uu___2177_27599 = g  in
-          let uu____27600 =
-            let uu____27601 = map f  in
-            FStar_TypeChecker_Common.NonTrivial uu____27601  in
+          let uu___2177_27585 = g  in
+          let uu____27586 =
+            let uu____27587 = map f  in
+            FStar_TypeChecker_Common.NonTrivial uu____27587  in
           {
-            FStar_TypeChecker_Common.guard_f = uu____27600;
+            FStar_TypeChecker_Common.guard_f = uu____27586;
             FStar_TypeChecker_Common.deferred =
-              (uu___2177_27599.FStar_TypeChecker_Common.deferred);
+              (uu___2177_27585.FStar_TypeChecker_Common.deferred);
             FStar_TypeChecker_Common.univ_ineqs =
-              (uu___2177_27599.FStar_TypeChecker_Common.univ_ineqs);
+              (uu___2177_27585.FStar_TypeChecker_Common.univ_ineqs);
             FStar_TypeChecker_Common.implicits =
-              (uu___2177_27599.FStar_TypeChecker_Common.implicits)
-=======
-          let uu___2146_27237 = g  in
-          let uu____27238 =
-            let uu____27239 = map f  in
-            FStar_TypeChecker_Common.NonTrivial uu____27239  in
-          {
-            FStar_TypeChecker_Common.guard_f = uu____27238;
-            FStar_TypeChecker_Common.deferred =
-              (uu___2146_27237.FStar_TypeChecker_Common.deferred);
-            FStar_TypeChecker_Common.univ_ineqs =
-              (uu___2146_27237.FStar_TypeChecker_Common.univ_ineqs);
-            FStar_TypeChecker_Common.implicits =
-              (uu___2146_27237.FStar_TypeChecker_Common.implicits)
->>>>>>> 56fe24cd
+              (uu___2177_27585.FStar_TypeChecker_Common.implicits)
           }
   
 let (always_map_guard :
@@ -7195,72 +5961,39 @@
     fun map  ->
       match g.FStar_TypeChecker_Common.guard_f with
       | FStar_TypeChecker_Common.Trivial  ->
-<<<<<<< HEAD
-          let uu___2182_27618 = g  in
-          let uu____27619 =
-            let uu____27620 = map FStar_Syntax_Util.t_true  in
-            FStar_TypeChecker_Common.NonTrivial uu____27620  in
+          let uu___2182_27604 = g  in
+          let uu____27605 =
+            let uu____27606 = map FStar_Syntax_Util.t_true  in
+            FStar_TypeChecker_Common.NonTrivial uu____27606  in
           {
-            FStar_TypeChecker_Common.guard_f = uu____27619;
+            FStar_TypeChecker_Common.guard_f = uu____27605;
             FStar_TypeChecker_Common.deferred =
-              (uu___2182_27618.FStar_TypeChecker_Common.deferred);
+              (uu___2182_27604.FStar_TypeChecker_Common.deferred);
             FStar_TypeChecker_Common.univ_ineqs =
-              (uu___2182_27618.FStar_TypeChecker_Common.univ_ineqs);
+              (uu___2182_27604.FStar_TypeChecker_Common.univ_ineqs);
             FStar_TypeChecker_Common.implicits =
-              (uu___2182_27618.FStar_TypeChecker_Common.implicits)
+              (uu___2182_27604.FStar_TypeChecker_Common.implicits)
           }
       | FStar_TypeChecker_Common.NonTrivial f ->
-          let uu___2186_27622 = g  in
-          let uu____27623 =
-            let uu____27624 = map f  in
-            FStar_TypeChecker_Common.NonTrivial uu____27624  in
+          let uu___2186_27608 = g  in
+          let uu____27609 =
+            let uu____27610 = map f  in
+            FStar_TypeChecker_Common.NonTrivial uu____27610  in
           {
-            FStar_TypeChecker_Common.guard_f = uu____27623;
+            FStar_TypeChecker_Common.guard_f = uu____27609;
             FStar_TypeChecker_Common.deferred =
-              (uu___2186_27622.FStar_TypeChecker_Common.deferred);
+              (uu___2186_27608.FStar_TypeChecker_Common.deferred);
             FStar_TypeChecker_Common.univ_ineqs =
-              (uu___2186_27622.FStar_TypeChecker_Common.univ_ineqs);
+              (uu___2186_27608.FStar_TypeChecker_Common.univ_ineqs);
             FStar_TypeChecker_Common.implicits =
-              (uu___2186_27622.FStar_TypeChecker_Common.implicits)
-=======
-          let uu___2151_27256 = g  in
-          let uu____27257 =
-            let uu____27258 = map FStar_Syntax_Util.t_true  in
-            FStar_TypeChecker_Common.NonTrivial uu____27258  in
-          {
-            FStar_TypeChecker_Common.guard_f = uu____27257;
-            FStar_TypeChecker_Common.deferred =
-              (uu___2151_27256.FStar_TypeChecker_Common.deferred);
-            FStar_TypeChecker_Common.univ_ineqs =
-              (uu___2151_27256.FStar_TypeChecker_Common.univ_ineqs);
-            FStar_TypeChecker_Common.implicits =
-              (uu___2151_27256.FStar_TypeChecker_Common.implicits)
-          }
-      | FStar_TypeChecker_Common.NonTrivial f ->
-          let uu___2155_27260 = g  in
-          let uu____27261 =
-            let uu____27262 = map f  in
-            FStar_TypeChecker_Common.NonTrivial uu____27262  in
-          {
-            FStar_TypeChecker_Common.guard_f = uu____27261;
-            FStar_TypeChecker_Common.deferred =
-              (uu___2155_27260.FStar_TypeChecker_Common.deferred);
-            FStar_TypeChecker_Common.univ_ineqs =
-              (uu___2155_27260.FStar_TypeChecker_Common.univ_ineqs);
-            FStar_TypeChecker_Common.implicits =
-              (uu___2155_27260.FStar_TypeChecker_Common.implicits)
->>>>>>> 56fe24cd
+              (uu___2186_27608.FStar_TypeChecker_Common.implicits)
           }
   
 let (trivial : FStar_TypeChecker_Common.guard_formula -> unit) =
   fun t  ->
     match t with
     | FStar_TypeChecker_Common.Trivial  -> ()
-<<<<<<< HEAD
-    | FStar_TypeChecker_Common.NonTrivial uu____27631 ->
-=======
-    | FStar_TypeChecker_Common.NonTrivial uu____27269 ->
->>>>>>> 56fe24cd
+    | FStar_TypeChecker_Common.NonTrivial uu____27617 ->
         failwith "impossible"
   
 let (check_trivial :
@@ -7287,42 +6020,24 @@
                 (fun u  ->
                    fun b  ->
                      fun f1  ->
-<<<<<<< HEAD
-                       let uu____27708 = FStar_Syntax_Syntax.is_null_binder b
+                       let uu____27694 = FStar_Syntax_Syntax.is_null_binder b
                           in
-                       if uu____27708
-=======
-                       let uu____27346 = FStar_Syntax_Syntax.is_null_binder b
-                          in
-                       if uu____27346
->>>>>>> 56fe24cd
+                       if uu____27694
                        then f1
                        else
                          FStar_Syntax_Util.mk_forall u
                            (FStar_Pervasives_Native.fst b) f1) us bs f
                in
-<<<<<<< HEAD
-            let uu___2209_27715 = g  in
-=======
-            let uu___2178_27353 = g  in
->>>>>>> 56fe24cd
+            let uu___2209_27701 = g  in
             {
               FStar_TypeChecker_Common.guard_f =
                 (FStar_TypeChecker_Common.NonTrivial f1);
               FStar_TypeChecker_Common.deferred =
-<<<<<<< HEAD
-                (uu___2209_27715.FStar_TypeChecker_Common.deferred);
+                (uu___2209_27701.FStar_TypeChecker_Common.deferred);
               FStar_TypeChecker_Common.univ_ineqs =
-                (uu___2209_27715.FStar_TypeChecker_Common.univ_ineqs);
+                (uu___2209_27701.FStar_TypeChecker_Common.univ_ineqs);
               FStar_TypeChecker_Common.implicits =
-                (uu___2209_27715.FStar_TypeChecker_Common.implicits)
-=======
-                (uu___2178_27353.FStar_TypeChecker_Common.deferred);
-              FStar_TypeChecker_Common.univ_ineqs =
-                (uu___2178_27353.FStar_TypeChecker_Common.univ_ineqs);
-              FStar_TypeChecker_Common.implicits =
-                (uu___2178_27353.FStar_TypeChecker_Common.implicits)
->>>>>>> 56fe24cd
+                (uu___2209_27701.FStar_TypeChecker_Common.implicits)
             }
   
 let (close_forall :
@@ -7336,13 +6051,8 @@
         FStar_List.fold_right
           (fun b  ->
              fun f1  ->
-<<<<<<< HEAD
-               let uu____27749 = FStar_Syntax_Syntax.is_null_binder b  in
-               if uu____27749
-=======
-               let uu____27387 = FStar_Syntax_Syntax.is_null_binder b  in
-               if uu____27387
->>>>>>> 56fe24cd
+               let uu____27735 = FStar_Syntax_Syntax.is_null_binder b  in
+               if uu____27735
                then f1
                else
                  (let u =
@@ -7360,33 +6070,18 @@
         match g.FStar_TypeChecker_Common.guard_f with
         | FStar_TypeChecker_Common.Trivial  -> g
         | FStar_TypeChecker_Common.NonTrivial f ->
-<<<<<<< HEAD
-            let uu___2224_27776 = g  in
-            let uu____27777 =
-              let uu____27778 = close_forall env1 binders f  in
-              FStar_TypeChecker_Common.NonTrivial uu____27778  in
+            let uu___2224_27762 = g  in
+            let uu____27763 =
+              let uu____27764 = close_forall env1 binders f  in
+              FStar_TypeChecker_Common.NonTrivial uu____27764  in
             {
-              FStar_TypeChecker_Common.guard_f = uu____27777;
+              FStar_TypeChecker_Common.guard_f = uu____27763;
               FStar_TypeChecker_Common.deferred =
-                (uu___2224_27776.FStar_TypeChecker_Common.deferred);
+                (uu___2224_27762.FStar_TypeChecker_Common.deferred);
               FStar_TypeChecker_Common.univ_ineqs =
-                (uu___2224_27776.FStar_TypeChecker_Common.univ_ineqs);
+                (uu___2224_27762.FStar_TypeChecker_Common.univ_ineqs);
               FStar_TypeChecker_Common.implicits =
-                (uu___2224_27776.FStar_TypeChecker_Common.implicits)
-=======
-            let uu___2193_27414 = g  in
-            let uu____27415 =
-              let uu____27416 = close_forall env1 binders f  in
-              FStar_TypeChecker_Common.NonTrivial uu____27416  in
-            {
-              FStar_TypeChecker_Common.guard_f = uu____27415;
-              FStar_TypeChecker_Common.deferred =
-                (uu___2193_27414.FStar_TypeChecker_Common.deferred);
-              FStar_TypeChecker_Common.univ_ineqs =
-                (uu___2193_27414.FStar_TypeChecker_Common.univ_ineqs);
-              FStar_TypeChecker_Common.implicits =
-                (uu___2193_27414.FStar_TypeChecker_Common.implicits)
->>>>>>> 56fe24cd
+                (uu___2224_27762.FStar_TypeChecker_Common.implicits)
             }
   
 let (new_implicit_var_aux :
@@ -7406,21 +6101,12 @@
         fun k  ->
           fun should_check  ->
             fun meta  ->
-<<<<<<< HEAD
-              let uu____27836 =
+              let uu____27822 =
                 FStar_Syntax_Util.destruct k FStar_Parser_Const.range_of_lid
                  in
-              match uu____27836 with
+              match uu____27822 with
               | FStar_Pervasives_Native.Some
-                  (uu____27861::(tm,uu____27863)::[]) ->
-=======
-              let uu____27474 =
-                FStar_Syntax_Util.destruct k FStar_Parser_Const.range_of_lid
-                 in
-              match uu____27474 with
-              | FStar_Pervasives_Native.Some
-                  (uu____27499::(tm,uu____27501)::[]) ->
->>>>>>> 56fe24cd
+                  (uu____27847::(tm,uu____27849)::[]) ->
                   let t =
                     FStar_Syntax_Syntax.mk
                       (FStar_Syntax_Syntax.Tm_constant
@@ -7429,23 +6115,13 @@
                       tm.FStar_Syntax_Syntax.pos
                      in
                   (t, [], trivial_guard)
-<<<<<<< HEAD
-              | uu____27927 ->
+              | uu____27913 ->
                   let binders = all_binders env1  in
                   let gamma = env1.gamma  in
                   let ctx_uvar =
-                    let uu____27945 = FStar_Syntax_Unionfind.fresh r  in
+                    let uu____27931 = FStar_Syntax_Unionfind.fresh r  in
                     {
-                      FStar_Syntax_Syntax.ctx_uvar_head = uu____27945;
-=======
-              | uu____27565 ->
-                  let binders = all_binders env1  in
-                  let gamma = env1.gamma  in
-                  let ctx_uvar =
-                    let uu____27583 = FStar_Syntax_Unionfind.fresh r  in
-                    {
-                      FStar_Syntax_Syntax.ctx_uvar_head = uu____27583;
->>>>>>> 56fe24cd
+                      FStar_Syntax_Syntax.ctx_uvar_head = uu____27931;
                       FStar_Syntax_Syntax.ctx_uvar_gamma = gamma;
                       FStar_Syntax_Syntax.ctx_uvar_binders = binders;
                       FStar_Syntax_Syntax.ctx_uvar_typ = k;
@@ -7470,48 +6146,26 @@
                         FStar_TypeChecker_Common.imp_tm = t;
                         FStar_TypeChecker_Common.imp_range = r
                       }  in
-<<<<<<< HEAD
-                    (let uu____27979 =
+                    (let uu____27965 =
                        debug env1 (FStar_Options.Other "ImplicitTrace")  in
-                     if uu____27979
+                     if uu____27965
                      then
-                       let uu____27983 =
-=======
-                    (let uu____27617 =
-                       debug env1 (FStar_Options.Other "ImplicitTrace")  in
-                     if uu____27617
-                     then
-                       let uu____27621 =
->>>>>>> 56fe24cd
+                       let uu____27969 =
                          FStar_Syntax_Print.uvar_to_string
                            ctx_uvar.FStar_Syntax_Syntax.ctx_uvar_head
                           in
                        FStar_Util.print1
-<<<<<<< HEAD
-                         "Just created uvar for implicit {%s}\n" uu____27983
+                         "Just created uvar for implicit {%s}\n" uu____27969
                      else ());
                     (let g =
-                       let uu___2248_27989 = trivial_guard  in
+                       let uu___2248_27975 = trivial_guard  in
                        {
                          FStar_TypeChecker_Common.guard_f =
-                           (uu___2248_27989.FStar_TypeChecker_Common.guard_f);
+                           (uu___2248_27975.FStar_TypeChecker_Common.guard_f);
                          FStar_TypeChecker_Common.deferred =
-                           (uu___2248_27989.FStar_TypeChecker_Common.deferred);
+                           (uu___2248_27975.FStar_TypeChecker_Common.deferred);
                          FStar_TypeChecker_Common.univ_ineqs =
-                           (uu___2248_27989.FStar_TypeChecker_Common.univ_ineqs);
-=======
-                         "Just created uvar for implicit {%s}\n" uu____27621
-                     else ());
-                    (let g =
-                       let uu___2217_27627 = trivial_guard  in
-                       {
-                         FStar_TypeChecker_Common.guard_f =
-                           (uu___2217_27627.FStar_TypeChecker_Common.guard_f);
-                         FStar_TypeChecker_Common.deferred =
-                           (uu___2217_27627.FStar_TypeChecker_Common.deferred);
-                         FStar_TypeChecker_Common.univ_ineqs =
-                           (uu___2217_27627.FStar_TypeChecker_Common.univ_ineqs);
->>>>>>> 56fe24cd
+                           (uu___2248_27975.FStar_TypeChecker_Common.univ_ineqs);
                          FStar_TypeChecker_Common.implicits = [imp]
                        }  in
                      (t, [(ctx_uvar, r)], g))))
@@ -7529,83 +6183,44 @@
       fun substs  ->
         fun reason  ->
           fun r  ->
-<<<<<<< HEAD
-            let uu____28043 =
+            let uu____28029 =
               FStar_All.pipe_right bs
                 (FStar_List.fold_left
-                   (fun uu____28100  ->
+                   (fun uu____28086  ->
                       fun b  ->
-                        match uu____28100 with
-=======
-            let uu____27681 =
-              FStar_All.pipe_right bs
-                (FStar_List.fold_left
-                   (fun uu____27738  ->
-                      fun b  ->
-                        match uu____27738 with
->>>>>>> 56fe24cd
+                        match uu____28086 with
                         | (substs1,uvars,g) ->
                             let sort =
                               FStar_Syntax_Subst.subst substs1
                                 (FStar_Pervasives_Native.fst b).FStar_Syntax_Syntax.sort
                                in
-<<<<<<< HEAD
-                            let uu____28142 =
-                              let uu____28155 = reason b  in
-                              new_implicit_var_aux uu____28155 r env1 sort
+                            let uu____28128 =
+                              let uu____28141 = reason b  in
+                              new_implicit_var_aux uu____28141 r env1 sort
                                 FStar_Syntax_Syntax.Allow_untyped
                                 FStar_Pervasives_Native.None
                                in
-                            (match uu____28142 with
-                             | (t,uu____28172,g_t) ->
-                                 let uu____28186 =
-                                   let uu____28189 =
-                                     let uu____28192 =
-                                       let uu____28193 =
-                                         let uu____28200 =
+                            (match uu____28128 with
+                             | (t,uu____28158,g_t) ->
+                                 let uu____28172 =
+                                   let uu____28175 =
+                                     let uu____28178 =
+                                       let uu____28179 =
+                                         let uu____28186 =
                                            FStar_All.pipe_right b
                                              FStar_Pervasives_Native.fst
                                             in
-                                         (uu____28200, t)  in
-                                       FStar_Syntax_Syntax.NT uu____28193  in
-                                     [uu____28192]  in
-                                   FStar_List.append substs1 uu____28189  in
-                                 let uu____28211 = conj_guard g g_t  in
-                                 (uu____28186, (FStar_List.append uvars [t]),
-                                   uu____28211))) (substs, [], trivial_guard))
+                                         (uu____28186, t)  in
+                                       FStar_Syntax_Syntax.NT uu____28179  in
+                                     [uu____28178]  in
+                                   FStar_List.append substs1 uu____28175  in
+                                 let uu____28197 = conj_guard g g_t  in
+                                 (uu____28172, (FStar_List.append uvars [t]),
+                                   uu____28197))) (substs, [], trivial_guard))
                in
-            FStar_All.pipe_right uu____28043
-              (fun uu____28240  ->
-                 match uu____28240 with | (uu____28257,uvars,g) -> (uvars, g))
-=======
-                            let uu____27780 =
-                              let uu____27793 = reason b  in
-                              new_implicit_var_aux uu____27793 r env1 sort
-                                FStar_Syntax_Syntax.Allow_untyped
-                                FStar_Pervasives_Native.None
-                               in
-                            (match uu____27780 with
-                             | (t,uu____27810,g_t) ->
-                                 let uu____27824 =
-                                   let uu____27827 =
-                                     let uu____27830 =
-                                       let uu____27831 =
-                                         let uu____27838 =
-                                           FStar_All.pipe_right b
-                                             FStar_Pervasives_Native.fst
-                                            in
-                                         (uu____27838, t)  in
-                                       FStar_Syntax_Syntax.NT uu____27831  in
-                                     [uu____27830]  in
-                                   FStar_List.append substs1 uu____27827  in
-                                 let uu____27849 = conj_guard g g_t  in
-                                 (uu____27824, (FStar_List.append uvars [t]),
-                                   uu____27849))) (substs, [], trivial_guard))
-               in
-            FStar_All.pipe_right uu____27681
-              (fun uu____27878  ->
-                 match uu____27878 with | (uu____27895,uvars,g) -> (uvars, g))
->>>>>>> 56fe24cd
+            FStar_All.pipe_right uu____28029
+              (fun uu____28226  ->
+                 match uu____28226 with | (uu____28243,uvars,g) -> (uvars, g))
   
 let (pure_precondition_for_trivial_post :
   env ->
@@ -7621,94 +6236,45 @@
           fun r  ->
             let trivial_post =
               let post_ts =
-<<<<<<< HEAD
-                let uu____28298 =
+                let uu____28284 =
                   lookup_definition [NoDelta] env1
                     FStar_Parser_Const.trivial_pure_post_lid
                    in
-                FStar_All.pipe_right uu____28298 FStar_Util.must  in
-              let uu____28315 = inst_tscheme_with post_ts [u]  in
-              match uu____28315 with
-              | (uu____28320,post) ->
-                  let uu____28322 =
-                    let uu____28327 =
-                      let uu____28328 =
-                        FStar_All.pipe_right t FStar_Syntax_Syntax.as_arg  in
-                      [uu____28328]  in
-                    FStar_Syntax_Syntax.mk_Tm_app post uu____28327  in
-                  uu____28322 FStar_Pervasives_Native.None r
+                FStar_All.pipe_right uu____28284 FStar_Util.must  in
+              let uu____28301 = inst_tscheme_with post_ts [u]  in
+              match uu____28301 with
+              | (uu____28306,post) ->
+                  let uu____28308 =
+                    let uu____28309 =
+                      FStar_All.pipe_right t FStar_Syntax_Syntax.as_arg  in
+                    [uu____28309]  in
+                  FStar_Syntax_Syntax.mk_Tm_app post uu____28308 r
                in
-            let uu____28361 =
-              let uu____28366 =
-                let uu____28367 =
-                  FStar_All.pipe_right trivial_post
-                    FStar_Syntax_Syntax.as_arg
-                   in
-                [uu____28367]  in
-              FStar_Syntax_Syntax.mk_Tm_app wp uu____28366  in
-            uu____28361 FStar_Pervasives_Native.None r
+            let uu____28342 =
+              let uu____28343 =
+                FStar_All.pipe_right trivial_post FStar_Syntax_Syntax.as_arg
+                 in
+              [uu____28343]  in
+            FStar_Syntax_Syntax.mk_Tm_app wp uu____28342 r
   
 let (dummy_solver : solver_t) =
   {
-    init = (fun uu____28403  -> ());
-    push = (fun uu____28405  -> ());
-    pop = (fun uu____28408  -> ());
+    init = (fun uu____28379  -> ());
+    push = (fun uu____28381  -> ());
+    pop = (fun uu____28384  -> ());
     snapshot =
-      (fun uu____28411  ->
+      (fun uu____28387  ->
          ((Prims.int_zero, Prims.int_zero, Prims.int_zero), ()));
-    rollback = (fun uu____28430  -> fun uu____28431  -> ());
-    encode_sig = (fun uu____28446  -> fun uu____28447  -> ());
+    rollback = (fun uu____28406  -> fun uu____28407  -> ());
+    encode_sig = (fun uu____28422  -> fun uu____28423  -> ());
     preprocess =
       (fun e  ->
          fun g  ->
-           let uu____28453 =
-             let uu____28460 = FStar_Options.peek ()  in (e, g, uu____28460)
+           let uu____28429 =
+             let uu____28436 = FStar_Options.peek ()  in (e, g, uu____28436)
               in
-           [uu____28453]);
-    solve = (fun uu____28476  -> fun uu____28477  -> fun uu____28478  -> ());
-    finish = (fun uu____28485  -> ());
-    refresh = (fun uu____28487  -> ())
-=======
-                let uu____27936 =
-                  lookup_definition [NoDelta] env1
-                    FStar_Parser_Const.trivial_pure_post_lid
-                   in
-                FStar_All.pipe_right uu____27936 FStar_Util.must  in
-              let uu____27953 = inst_tscheme_with post_ts [u]  in
-              match uu____27953 with
-              | (uu____27958,post) ->
-                  let uu____27960 =
-                    let uu____27961 =
-                      FStar_All.pipe_right t FStar_Syntax_Syntax.as_arg  in
-                    [uu____27961]  in
-                  FStar_Syntax_Syntax.mk_Tm_app post uu____27960 r
-               in
-            let uu____27994 =
-              let uu____27995 =
-                FStar_All.pipe_right trivial_post FStar_Syntax_Syntax.as_arg
-                 in
-              [uu____27995]  in
-            FStar_Syntax_Syntax.mk_Tm_app wp uu____27994 r
-  
-let (dummy_solver : solver_t) =
-  {
-    init = (fun uu____28031  -> ());
-    push = (fun uu____28033  -> ());
-    pop = (fun uu____28036  -> ());
-    snapshot =
-      (fun uu____28039  ->
-         ((Prims.int_zero, Prims.int_zero, Prims.int_zero), ()));
-    rollback = (fun uu____28058  -> fun uu____28059  -> ());
-    encode_sig = (fun uu____28074  -> fun uu____28075  -> ());
-    preprocess =
-      (fun e  ->
-         fun g  ->
-           let uu____28081 =
-             let uu____28088 = FStar_Options.peek ()  in (e, g, uu____28088)
-              in
-           [uu____28081]);
-    solve = (fun uu____28104  -> fun uu____28105  -> fun uu____28106  -> ());
-    finish = (fun uu____28113  -> ());
-    refresh = (fun uu____28115  -> ())
->>>>>>> 56fe24cd
+           [uu____28429]);
+    solve = (fun uu____28452  -> fun uu____28453  -> fun uu____28454  -> ());
+    finish = (fun uu____28461  -> ());
+    refresh = (fun uu____28463  -> ())
   } 