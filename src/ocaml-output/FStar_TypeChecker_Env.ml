--- conflicted
+++ resolved
@@ -2867,18 +2867,9 @@
                 let uu___3 =
                   let uu___4 = FStar_Ident.range_of_lid lid in
                   {
-<<<<<<< HEAD
-                    FStar_Syntax_Syntax.n = (uu___4.FStar_Syntax_Syntax.n);
-                    FStar_Syntax_Syntax.pos = uu___5;
-                    FStar_Syntax_Syntax.vars =
-                      (uu___4.FStar_Syntax_Syntax.vars);
-                    FStar_Syntax_Syntax.hash_code =
-                      (uu___4.FStar_Syntax_Syntax.hash_code)
-=======
                     FStar_Syntax_Syntax.n = (t.FStar_Syntax_Syntax.n);
                     FStar_Syntax_Syntax.pos = uu___4;
                     FStar_Syntax_Syntax.vars = (t.FStar_Syntax_Syntax.vars)
->>>>>>> a46a208c
                   } in
                 (us, uu___3) in
               (uu___2, r) in
