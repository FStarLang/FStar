
open Prims

type binding =
| Binding_var of FStar_Syntax_Syntax.bv
| Binding_lid of (FStar_Ident.lident * FStar_Syntax_Syntax.tscheme)
| Binding_sig of (FStar_Ident.lident Prims.list * FStar_Syntax_Syntax.sigelt)
| Binding_univ of FStar_Syntax_Syntax.univ_name
| Binding_sig_inst of (FStar_Ident.lident Prims.list * FStar_Syntax_Syntax.sigelt * FStar_Syntax_Syntax.universes)


let is_Binding_var = (fun _discr_ -> (match (_discr_) with
| Binding_var (_) -> begin
true
end
| _ -> begin
false
end))


let is_Binding_lid = (fun _discr_ -> (match (_discr_) with
| Binding_lid (_) -> begin
true
end
| _ -> begin
false
end))


let is_Binding_sig = (fun _discr_ -> (match (_discr_) with
| Binding_sig (_) -> begin
true
end
| _ -> begin
false
end))


let is_Binding_univ = (fun _discr_ -> (match (_discr_) with
| Binding_univ (_) -> begin
true
end
| _ -> begin
false
end))


let is_Binding_sig_inst = (fun _discr_ -> (match (_discr_) with
| Binding_sig_inst (_) -> begin
true
end
| _ -> begin
false
end))


let ___Binding_var____0 = (fun projectee -> (match (projectee) with
| Binding_var (_52_15) -> begin
_52_15
end))


let ___Binding_lid____0 = (fun projectee -> (match (projectee) with
| Binding_lid (_52_18) -> begin
_52_18
end))


let ___Binding_sig____0 = (fun projectee -> (match (projectee) with
| Binding_sig (_52_21) -> begin
_52_21
end))


let ___Binding_univ____0 = (fun projectee -> (match (projectee) with
| Binding_univ (_52_24) -> begin
_52_24
end))


let ___Binding_sig_inst____0 = (fun projectee -> (match (projectee) with
| Binding_sig_inst (_52_27) -> begin
_52_27
end))


type delta_level =
| NoDelta
| Inlining
| Eager_unfolding_only
| Unfold of FStar_Syntax_Syntax.delta_depth


let is_NoDelta = (fun _discr_ -> (match (_discr_) with
| NoDelta (_) -> begin
true
end
| _ -> begin
false
end))


let is_Inlining = (fun _discr_ -> (match (_discr_) with
| Inlining (_) -> begin
true
end
| _ -> begin
false
end))


let is_Eager_unfolding_only = (fun _discr_ -> (match (_discr_) with
| Eager_unfolding_only (_) -> begin
true
end
| _ -> begin
false
end))


let is_Unfold = (fun _discr_ -> (match (_discr_) with
| Unfold (_) -> begin
true
end
| _ -> begin
false
end))


let ___Unfold____0 = (fun projectee -> (match (projectee) with
| Unfold (_52_30) -> begin
_52_30
end))


type mlift =
FStar_Syntax_Syntax.typ  ->  FStar_Syntax_Syntax.typ  ->  FStar_Syntax_Syntax.typ


type edge =
{msource : FStar_Ident.lident; mtarget : FStar_Ident.lident; mlift : FStar_Syntax_Syntax.typ  ->  FStar_Syntax_Syntax.typ  ->  FStar_Syntax_Syntax.typ}


let is_Mkedge : edge  ->  Prims.bool = (Obj.magic ((fun _ -> (FStar_All.failwith "Not yet implemented:is_Mkedge"))))


type effects =
{decls : FStar_Syntax_Syntax.eff_decl Prims.list; order : edge Prims.list; joins : (FStar_Ident.lident * FStar_Ident.lident * FStar_Ident.lident * mlift * mlift) Prims.list}


let is_Mkeffects : effects  ->  Prims.bool = (Obj.magic ((fun _ -> (FStar_All.failwith "Not yet implemented:is_Mkeffects"))))


type cached_elt =
((FStar_Syntax_Syntax.universes * FStar_Syntax_Syntax.typ), (FStar_Syntax_Syntax.sigelt * FStar_Syntax_Syntax.universes Prims.option)) FStar_Util.either


type env =
{solver : solver_t; range : FStar_Range.range; curmodule : FStar_Ident.lident; gamma : binding Prims.list; gamma_cache : cached_elt FStar_Util.smap; modules : FStar_Syntax_Syntax.modul Prims.list; expected_typ : FStar_Syntax_Syntax.typ Prims.option; sigtab : FStar_Syntax_Syntax.sigelt FStar_Util.smap; is_pattern : Prims.bool; instantiate_imp : Prims.bool; effects : effects; generalize : Prims.bool; letrecs : (FStar_Syntax_Syntax.lbname * FStar_Syntax_Syntax.typ) Prims.list; top_level : Prims.bool; check_uvars : Prims.bool; use_eq : Prims.bool; is_iface : Prims.bool; admit : Prims.bool; lax : Prims.bool; lax_universes : Prims.bool; type_of : env  ->  FStar_Syntax_Syntax.term  ->  (FStar_Syntax_Syntax.term * FStar_Syntax_Syntax.typ * guard_t); universe_of : env  ->  FStar_Syntax_Syntax.term  ->  FStar_Syntax_Syntax.universe; use_bv_sorts : Prims.bool; qname_and_index : (FStar_Ident.lident * Prims.int) Prims.option} 
 and solver_t =
{init : env  ->  Prims.unit; push : Prims.string  ->  Prims.unit; pop : Prims.string  ->  Prims.unit; mark : Prims.string  ->  Prims.unit; reset_mark : Prims.string  ->  Prims.unit; commit_mark : Prims.string  ->  Prims.unit; encode_modul : env  ->  FStar_Syntax_Syntax.modul  ->  Prims.unit; encode_sig : env  ->  FStar_Syntax_Syntax.sigelt  ->  Prims.unit; solve : (Prims.unit  ->  Prims.string) Prims.option  ->  env  ->  FStar_Syntax_Syntax.typ  ->  Prims.unit; is_trivial : env  ->  FStar_Syntax_Syntax.typ  ->  Prims.bool; finish : Prims.unit  ->  Prims.unit; refresh : Prims.unit  ->  Prims.unit} 
 and guard_t =
{guard_f : FStar_TypeChecker_Common.guard_formula; deferred : FStar_TypeChecker_Common.deferred; univ_ineqs : FStar_TypeChecker_Common.univ_ineq Prims.list; implicits : (Prims.string * env * FStar_Syntax_Syntax.uvar * FStar_Syntax_Syntax.term * FStar_Syntax_Syntax.typ * FStar_Range.range) Prims.list}


let is_Mkenv : env  ->  Prims.bool = (Obj.magic ((fun _ -> (FStar_All.failwith "Not yet implemented:is_Mkenv"))))


let is_Mksolver_t : solver_t  ->  Prims.bool = (Obj.magic ((fun _ -> (FStar_All.failwith "Not yet implemented:is_Mksolver_t"))))


let is_Mkguard_t : guard_t  ->  Prims.bool = (Obj.magic ((fun _ -> (FStar_All.failwith "Not yet implemented:is_Mkguard_t"))))


type env_t =
env


type implicits =
(env * FStar_Syntax_Syntax.uvar * FStar_Syntax_Syntax.term * FStar_Syntax_Syntax.typ * FStar_Range.range) Prims.list


type sigtable =
FStar_Syntax_Syntax.sigelt FStar_Util.smap


let should_verify : env  ->  Prims.bool = (fun env -> (((not (env.lax)) && (not (env.admit))) && (FStar_Options.should_verify env.curmodule.FStar_Ident.str)))


let visible_at : delta_level  ->  FStar_Syntax_Syntax.qualifier  ->  Prims.bool = (fun d q -> (match (((d), (q))) with
| ((NoDelta, _)) | ((Eager_unfolding_only, FStar_Syntax_Syntax.Unfold_for_unification_and_vcgen)) | ((Unfold (_), FStar_Syntax_Syntax.Unfold_for_unification_and_vcgen)) | ((Unfold (_), FStar_Syntax_Syntax.Visible_default)) -> begin
true
end
| (Inlining, FStar_Syntax_Syntax.Inline_for_extraction) -> begin
true
end
| _52_107 -> begin
false
end))


let default_table_size : Prims.int = (Prims.parse_int "200")


let new_sigtab = (fun _52_108 -> (match (()) with
| () -> begin
(FStar_Util.smap_create default_table_size)
end))


let new_gamma_cache = (fun _52_109 -> (match (()) with
| () -> begin
(FStar_Util.smap_create (Prims.parse_int "100"))
end))


let initial_env : (env  ->  FStar_Syntax_Syntax.term  ->  (FStar_Syntax_Syntax.term * FStar_Syntax_Syntax.typ * guard_t))  ->  (env  ->  FStar_Syntax_Syntax.term  ->  FStar_Syntax_Syntax.universe)  ->  solver_t  ->  FStar_Ident.lident  ->  env = (fun type_of universe_of solver module_lid -> (let _147_422 = (new_gamma_cache ())
in (let _147_421 = (new_sigtab ())
in {solver = solver; range = FStar_Range.dummyRange; curmodule = module_lid; gamma = []; gamma_cache = _147_422; modules = []; expected_typ = None; sigtab = _147_421; is_pattern = false; instantiate_imp = true; effects = {decls = []; order = []; joins = []}; generalize = true; letrecs = []; top_level = false; check_uvars = false; use_eq = false; is_iface = false; admit = false; lax = false; lax_universes = false; type_of = type_of; universe_of = universe_of; use_bv_sorts = false; qname_and_index = None})))


let sigtab : env  ->  FStar_Syntax_Syntax.sigelt FStar_Util.smap = (fun env -> env.sigtab)


let gamma_cache : env  ->  cached_elt FStar_Util.smap = (fun env -> env.gamma_cache)


type env_stack_ops =
{es_push : env  ->  env; es_mark : env  ->  env; es_reset_mark : env  ->  env; es_commit_mark : env  ->  env; es_pop : env  ->  env; es_incr_query_index : env  ->  env}


let is_Mkenv_stack_ops : env_stack_ops  ->  Prims.bool = (Obj.magic ((fun _ -> (FStar_All.failwith "Not yet implemented:is_Mkenv_stack_ops"))))


let stack_ops : env_stack_ops = (

let query_indices = (FStar_Util.mk_ref (([])::[]))
in (

let push_query_indices = (fun _52_125 -> (match (()) with
| () -> begin
(match ((FStar_ST.read query_indices)) with
| [] -> begin
(FStar_All.failwith "Empty query indices!")
end
| _52_128 -> begin
(let _147_487 = (let _147_486 = (let _147_484 = (FStar_ST.read query_indices)
in (FStar_List.hd _147_484))
in (let _147_485 = (FStar_ST.read query_indices)
in (_147_486)::_147_485))
in (FStar_ST.op_Colon_Equals query_indices _147_487))
end)
end))
in (

let pop_query_indices = (fun _52_130 -> (match (()) with
| () -> begin
(match ((FStar_ST.read query_indices)) with
| [] -> begin
(FStar_All.failwith "Empty query indices!")
end
| (hd)::tl -> begin
(FStar_ST.op_Colon_Equals query_indices tl)
end)
end))
in (

let add_query_index = (fun _52_138 -> (match (_52_138) with
| (l, n) -> begin
(match ((FStar_ST.read query_indices)) with
| (hd)::tl -> begin
(FStar_ST.op_Colon_Equals query_indices (((((l), (n)))::hd)::tl))
end
| _52_143 -> begin
(FStar_All.failwith "Empty query indices")
end)
end))
in (

let peek_query_indices = (fun _52_145 -> (match (()) with
| () -> begin
(let _147_494 = (FStar_ST.read query_indices)
in (FStar_List.hd _147_494))
end))
in (

let commit_query_index_mark = (fun _52_147 -> (match (()) with
| () -> begin
(match ((FStar_ST.read query_indices)) with
| (hd)::(_52_150)::tl -> begin
(FStar_ST.op_Colon_Equals query_indices ((hd)::tl))
end
| _52_155 -> begin
(FStar_All.failwith "Unmarked query index stack")
end)
end))
in (

let stack = (FStar_Util.mk_ref [])
in (

let push_stack = (fun env -> (

let _52_159 = (let _147_500 = (let _147_499 = (FStar_ST.read stack)
in (env)::_147_499)
in (FStar_ST.op_Colon_Equals stack _147_500))
in (

let _52_161 = env
in (let _147_502 = (FStar_Util.smap_copy (gamma_cache env))
in (let _147_501 = (FStar_Util.smap_copy (sigtab env))
in {solver = _52_161.solver; range = _52_161.range; curmodule = _52_161.curmodule; gamma = _52_161.gamma; gamma_cache = _147_502; modules = _52_161.modules; expected_typ = _52_161.expected_typ; sigtab = _147_501; is_pattern = _52_161.is_pattern; instantiate_imp = _52_161.instantiate_imp; effects = _52_161.effects; generalize = _52_161.generalize; letrecs = _52_161.letrecs; top_level = _52_161.top_level; check_uvars = _52_161.check_uvars; use_eq = _52_161.use_eq; is_iface = _52_161.is_iface; admit = _52_161.admit; lax = _52_161.lax; lax_universes = _52_161.lax_universes; type_of = _52_161.type_of; universe_of = _52_161.universe_of; use_bv_sorts = _52_161.use_bv_sorts; qname_and_index = _52_161.qname_and_index})))))
in (

let pop_stack = (fun env -> (match ((FStar_ST.read stack)) with
| (env)::tl -> begin
(

let _52_168 = (FStar_ST.op_Colon_Equals stack tl)
in env)
end
| _52_171 -> begin
(FStar_All.failwith "Impossible: Too many pops")
end))
in (

let push = (fun env -> (

let _52_174 = (push_query_indices ())
in (push_stack env)))
in (

let pop = (fun env -> (

let _52_178 = (pop_query_indices ())
in (pop_stack env)))
in (

let mark = (fun env -> (

let _52_182 = (push_query_indices ())
in (push_stack env)))
in (

let commit_mark = (fun env -> (

let _52_186 = (commit_query_index_mark ())
in (

let _52_188 = (let _147_513 = (pop_stack env)
in (Prims.ignore _147_513))
in env)))
in (

let reset_mark = (fun env -> (

let _52_192 = (pop_query_indices ())
in (pop_stack env)))
in (

let incr_query_index = (fun env -> (

let qix = (peek_query_indices ())
in (match (env.qname_and_index) with
| None -> begin
env
end
| Some (l, n) -> begin
(match ((FStar_All.pipe_right qix (FStar_List.tryFind (fun _52_205 -> (match (_52_205) with
| (m, _52_204) -> begin
(FStar_Ident.lid_equals l m)
end))))) with
| None -> begin
(

let next = (n + (Prims.parse_int "1"))
in (

let _52_208 = (add_query_index ((l), (next)))
in (

let _52_210 = env
in {solver = _52_210.solver; range = _52_210.range; curmodule = _52_210.curmodule; gamma = _52_210.gamma; gamma_cache = _52_210.gamma_cache; modules = _52_210.modules; expected_typ = _52_210.expected_typ; sigtab = _52_210.sigtab; is_pattern = _52_210.is_pattern; instantiate_imp = _52_210.instantiate_imp; effects = _52_210.effects; generalize = _52_210.generalize; letrecs = _52_210.letrecs; top_level = _52_210.top_level; check_uvars = _52_210.check_uvars; use_eq = _52_210.use_eq; is_iface = _52_210.is_iface; admit = _52_210.admit; lax = _52_210.lax; lax_universes = _52_210.lax_universes; type_of = _52_210.type_of; universe_of = _52_210.universe_of; use_bv_sorts = _52_210.use_bv_sorts; qname_and_index = Some (((l), (next)))})))
end
| Some (_52_213, m) -> begin
(

let next = (m + (Prims.parse_int "1"))
in (

let _52_218 = (add_query_index ((l), (next)))
in (

let _52_220 = env
in {solver = _52_220.solver; range = _52_220.range; curmodule = _52_220.curmodule; gamma = _52_220.gamma; gamma_cache = _52_220.gamma_cache; modules = _52_220.modules; expected_typ = _52_220.expected_typ; sigtab = _52_220.sigtab; is_pattern = _52_220.is_pattern; instantiate_imp = _52_220.instantiate_imp; effects = _52_220.effects; generalize = _52_220.generalize; letrecs = _52_220.letrecs; top_level = _52_220.top_level; check_uvars = _52_220.check_uvars; use_eq = _52_220.use_eq; is_iface = _52_220.is_iface; admit = _52_220.admit; lax = _52_220.lax; lax_universes = _52_220.lax_universes; type_of = _52_220.type_of; universe_of = _52_220.universe_of; use_bv_sorts = _52_220.use_bv_sorts; qname_and_index = Some (((l), (next)))})))
end)
end)))
in {es_push = push; es_mark = push; es_reset_mark = pop; es_commit_mark = commit_mark; es_pop = pop; es_incr_query_index = incr_query_index})))))))))))))))


let push : env  ->  Prims.string  ->  env = (fun env msg -> (

let _52_224 = (env.solver.push msg)
in (stack_ops.es_push env)))


let mark : env  ->  env = (fun env -> (

let _52_227 = (env.solver.mark "USER MARK")
in (stack_ops.es_mark env)))


let commit_mark : env  ->  env = (fun env -> (

let _52_230 = (env.solver.commit_mark "USER MARK")
in (stack_ops.es_commit_mark env)))


let reset_mark : env  ->  env = (fun env -> (

let _52_233 = (env.solver.reset_mark "USER MARK")
in (stack_ops.es_reset_mark env)))


let pop : env  ->  Prims.string  ->  env = (fun env msg -> (

let _52_237 = (env.solver.pop msg)
in (stack_ops.es_pop env)))


let incr_query_index : env  ->  env = (fun env -> (stack_ops.es_incr_query_index env))


let debug : env  ->  FStar_Options.debug_level_t  ->  Prims.bool = (fun env l -> (FStar_Options.debug_at_level env.curmodule.FStar_Ident.str l))


let set_range : env  ->  FStar_Range.range  ->  env = (fun e r -> if (r = FStar_Range.dummyRange) then begin
e
end else begin
(

let _52_244 = e
in {solver = _52_244.solver; range = r; curmodule = _52_244.curmodule; gamma = _52_244.gamma; gamma_cache = _52_244.gamma_cache; modules = _52_244.modules; expected_typ = _52_244.expected_typ; sigtab = _52_244.sigtab; is_pattern = _52_244.is_pattern; instantiate_imp = _52_244.instantiate_imp; effects = _52_244.effects; generalize = _52_244.generalize; letrecs = _52_244.letrecs; top_level = _52_244.top_level; check_uvars = _52_244.check_uvars; use_eq = _52_244.use_eq; is_iface = _52_244.is_iface; admit = _52_244.admit; lax = _52_244.lax; lax_universes = _52_244.lax_universes; type_of = _52_244.type_of; universe_of = _52_244.universe_of; use_bv_sorts = _52_244.use_bv_sorts; qname_and_index = _52_244.qname_and_index})
end)


let get_range : env  ->  FStar_Range.range = (fun e -> e.range)


let modules : env  ->  FStar_Syntax_Syntax.modul Prims.list = (fun env -> env.modules)


let current_module : env  ->  FStar_Ident.lident = (fun env -> env.curmodule)


let set_current_module : env  ->  FStar_Ident.lident  ->  env = (fun env lid -> (

let _52_251 = env
in {solver = _52_251.solver; range = _52_251.range; curmodule = lid; gamma = _52_251.gamma; gamma_cache = _52_251.gamma_cache; modules = _52_251.modules; expected_typ = _52_251.expected_typ; sigtab = _52_251.sigtab; is_pattern = _52_251.is_pattern; instantiate_imp = _52_251.instantiate_imp; effects = _52_251.effects; generalize = _52_251.generalize; letrecs = _52_251.letrecs; top_level = _52_251.top_level; check_uvars = _52_251.check_uvars; use_eq = _52_251.use_eq; is_iface = _52_251.is_iface; admit = _52_251.admit; lax = _52_251.lax; lax_universes = _52_251.lax_universes; type_of = _52_251.type_of; universe_of = _52_251.universe_of; use_bv_sorts = _52_251.use_bv_sorts; qname_and_index = _52_251.qname_and_index}))


let has_interface : env  ->  FStar_Ident.lident  ->  Prims.bool = (fun env l -> (FStar_All.pipe_right env.modules (FStar_Util.for_some (fun m -> (m.FStar_Syntax_Syntax.is_interface && (FStar_Ident.lid_equals m.FStar_Syntax_Syntax.name l))))))


let find_in_sigtab : env  ->  FStar_Ident.lident  ->  FStar_Syntax_Syntax.sigelt Prims.option = (fun env lid -> (FStar_Util.smap_try_find (sigtab env) (FStar_Ident.text_of_lid lid)))


let name_not_found : FStar_Ident.lid  ->  Prims.string = (fun l -> (FStar_Util.format1 "Name \"%s\" not found" l.FStar_Ident.str))


let variable_not_found : FStar_Syntax_Syntax.bv  ->  Prims.string = (fun v -> (let _147_566 = (FStar_Syntax_Print.bv_to_string v)
in (FStar_Util.format1 "Variable \"%s\" not found" _147_566)))


let new_u_univ : Prims.unit  ->  FStar_Syntax_Syntax.universe = (fun _52_260 -> (match (()) with
| () -> begin
(let _147_569 = (FStar_Unionfind.fresh None)
in FStar_Syntax_Syntax.U_unif (_147_569))
end))


let inst_tscheme_with : FStar_Syntax_Syntax.tscheme  ->  FStar_Syntax_Syntax.universes  ->  (FStar_Syntax_Syntax.universes * FStar_Syntax_Syntax.term) = (fun ts us -> (match (((ts), (us))) with
| (([], t), []) -> begin
(([]), (t))
end
| ((formals, t), _52_272) -> begin
(

let _52_274 = ()
in (

let n = ((FStar_List.length formals) - (Prims.parse_int "1"))
in (

let vs = (FStar_All.pipe_right us (FStar_List.mapi (fun i u -> FStar_Syntax_Syntax.UN ((((n - i)), (u))))))
in (let _147_576 = (FStar_Syntax_Subst.subst vs t)
in ((us), (_147_576))))))
end))


let inst_tscheme : FStar_Syntax_Syntax.tscheme  ->  (FStar_Syntax_Syntax.universes * FStar_Syntax_Syntax.term) = (fun _52_1 -> (match (_52_1) with
| ([], t) -> begin
(([]), (t))
end
| (us, t) -> begin
(

let us' = (FStar_All.pipe_right us (FStar_List.map (fun _52_287 -> (new_u_univ ()))))
in (inst_tscheme_with ((us), (t)) us'))
end))


let inst_tscheme_with_range : FStar_Range.range  ->  FStar_Syntax_Syntax.tscheme  ->  (FStar_Syntax_Syntax.universes * FStar_Syntax_Syntax.term) = (fun r t -> (

let _52_294 = (inst_tscheme t)
in (match (_52_294) with
| (us, t) -> begin
(let _147_584 = (FStar_Syntax_Subst.set_use_range r t)
in ((us), (_147_584)))
end)))


let inst_effect_fun_with : FStar_Syntax_Syntax.universes  ->  env  ->  FStar_Syntax_Syntax.eff_decl  ->  FStar_Syntax_Syntax.tscheme  ->  FStar_Syntax_Syntax.term = (fun insts env ed _52_300 -> (match (_52_300) with
| (us, t) -> begin
(match (ed.FStar_Syntax_Syntax.binders) with
| [] -> begin
(

let univs = (FStar_List.append ed.FStar_Syntax_Syntax.univs us)
in (

let _52_303 = if ((FStar_List.length insts) <> (FStar_List.length univs)) then begin
(let _147_597 = (let _147_596 = (FStar_All.pipe_left FStar_Util.string_of_int (FStar_List.length univs))
in (let _147_595 = (FStar_All.pipe_left FStar_Util.string_of_int (FStar_List.length insts))
in (let _147_594 = (FStar_Syntax_Print.lid_to_string ed.FStar_Syntax_Syntax.mname)
in (let _147_593 = (FStar_Syntax_Print.term_to_string t)
in (FStar_Util.format4 "Expected %s instantiations; got %s; failed universe instantiation in effect %s\n\t%s\n" _147_596 _147_595 _147_594 _147_593)))))
in (FStar_All.failwith _147_597))
end else begin
()
end
in (let _147_598 = (inst_tscheme_with (((FStar_List.append ed.FStar_Syntax_Syntax.univs us)), (t)) insts)
in (Prims.snd _147_598))))
end
| _52_306 -> begin
(let _147_600 = (let _147_599 = (FStar_Syntax_Print.lid_to_string ed.FStar_Syntax_Syntax.mname)
in (FStar_Util.format1 "Unexpected use of an uninstantiated effect: %s\n" _147_599))
in (FStar_All.failwith _147_600))
end)
end))


type tri =
| Yes
| No
| Maybe


let is_Yes = (fun _discr_ -> (match (_discr_) with
| Yes (_) -> begin
true
end
| _ -> begin
false
end))


let is_No = (fun _discr_ -> (match (_discr_) with
| No (_) -> begin
true
end
| _ -> begin
false
end))


let is_Maybe = (fun _discr_ -> (match (_discr_) with
| Maybe (_) -> begin
true
end
| _ -> begin
false
end))


let in_cur_mod : env  ->  FStar_Ident.lident  ->  tri = (fun env l -> (

let cur = (current_module env)
in if (l.FStar_Ident.nsstr = cur.FStar_Ident.str) then begin
Yes
end else begin
if (FStar_Util.starts_with l.FStar_Ident.nsstr cur.FStar_Ident.str) then begin
(

let lns = (FStar_List.append l.FStar_Ident.ns ((l.FStar_Ident.ident)::[]))
in (

let cur = (FStar_List.append cur.FStar_Ident.ns ((cur.FStar_Ident.ident)::[]))
in (

let rec aux = (fun c l -> (match (((c), (l))) with
| ([], _52_317) -> begin
Maybe
end
| (_52_320, []) -> begin
No
end
| ((hd)::tl, (hd')::tl') when (hd.FStar_Ident.idText = hd'.FStar_Ident.idText) -> begin
(aux tl tl')
end
| _52_331 -> begin
No
end))
in (aux cur lns))))
end else begin
No
end
end))


let lookup_qname : env  ->  FStar_Ident.lident  ->  ((FStar_Syntax_Syntax.universes * FStar_Syntax_Syntax.typ), (FStar_Syntax_Syntax.sigelt * FStar_Syntax_Syntax.universes Prims.option)) FStar_Util.either Prims.option = (fun env lid -> (

let cur_mod = (in_cur_mod env lid)
in (

let cache = (fun t -> (

let _52_337 = (FStar_Util.smap_add (gamma_cache env) lid.FStar_Ident.str t)
in Some (t)))
in (

let found = if (cur_mod <> No) then begin
(match ((FStar_Util.smap_try_find (gamma_cache env) lid.FStar_Ident.str)) with
| None -> begin
(FStar_Util.find_map env.gamma (fun _52_2 -> (match (_52_2) with
| Binding_lid (l, t) -> begin
if (FStar_Ident.lid_equals lid l) then begin
(let _147_620 = (let _147_619 = (inst_tscheme t)
in FStar_Util.Inl (_147_619))
in Some (_147_620))
end else begin
None
end
end
| Binding_sig (_52_346, FStar_Syntax_Syntax.Sig_bundle (ses, _52_349, _52_351, _52_353)) -> begin
(FStar_Util.find_map ses (fun se -> if (let _147_622 = (FStar_Syntax_Util.lids_of_sigelt se)
in (FStar_All.pipe_right _147_622 (FStar_Util.for_some (FStar_Ident.lid_equals lid)))) then begin
(cache (FStar_Util.Inr (((se), (None)))))
end else begin
None
end))
end
| Binding_sig (lids, s) -> begin
(

let maybe_cache = (fun t -> (match (s) with
| FStar_Syntax_Syntax.Sig_declare_typ (_52_366) -> begin
Some (t)
end
| _52_369 -> begin
(cache t)
end))
in if (FStar_All.pipe_right lids (FStar_Util.for_some (FStar_Ident.lid_equals lid))) then begin
(maybe_cache (FStar_Util.Inr (((s), (None)))))
end else begin
None
end)
end
| Binding_sig_inst (lids, s, us) -> begin
if (FStar_All.pipe_right lids (FStar_Util.for_some (FStar_Ident.lid_equals lid))) then begin
Some (FStar_Util.Inr (((s), (Some (us)))))
end else begin
None
end
end
| _52_376 -> begin
None
end)))
end
| se -> begin
se
end)
end else begin
None
end
in if (FStar_Util.is_some found) then begin
found
end else begin
if ((cur_mod <> Yes) || (has_interface env env.curmodule)) then begin
(match ((find_in_sigtab env lid)) with
| Some (se) -> begin
Some (FStar_Util.Inr (((se), (None))))
end
| None -> begin
None
end)
end else begin
None
end
end))))


let rec add_sigelt : env  ->  FStar_Syntax_Syntax.sigelt  ->  Prims.unit = (fun env se -> (match (se) with
| FStar_Syntax_Syntax.Sig_bundle (ses, _52_386, _52_388, _52_390) -> begin
(add_sigelts env ses)
end
| _52_394 -> begin
(

let lids = (FStar_Syntax_Util.lids_of_sigelt se)
in (

let _52_397 = (FStar_List.iter (fun l -> (FStar_Util.smap_add (sigtab env) l.FStar_Ident.str se)) lids)
in (match (se) with
| FStar_Syntax_Syntax.Sig_new_effect (ne, _52_401) -> begin
(FStar_All.pipe_right ne.FStar_Syntax_Syntax.actions (FStar_List.iter (fun a -> (

let se_let = (FStar_Syntax_Util.action_as_lb a)
in (FStar_Util.smap_add (sigtab env) a.FStar_Syntax_Syntax.action_name.FStar_Ident.str se_let)))))
end
| _52_407 -> begin
()
end)))
end))
and add_sigelts : env  ->  FStar_Syntax_Syntax.sigelt Prims.list  ->  Prims.unit = (fun env ses -> (FStar_All.pipe_right ses (FStar_List.iter (add_sigelt env))))


let try_lookup_bv : env  ->  FStar_Syntax_Syntax.bv  ->  FStar_Syntax_Syntax.term Prims.option = (fun env bv -> (FStar_Util.find_map env.gamma (fun _52_3 -> (match (_52_3) with
| Binding_var (id) when (FStar_Syntax_Syntax.bv_eq id bv) -> begin
Some (id.FStar_Syntax_Syntax.sort)
end
| _52_416 -> begin
None
end))))


let lookup_type_of_let : FStar_Syntax_Syntax.sigelt  ->  FStar_Ident.lident  ->  (FStar_Syntax_Syntax.universes * FStar_Syntax_Syntax.term) Prims.option = (fun se lid -> (match (se) with
| FStar_Syntax_Syntax.Sig_let ((_52_420, (lb)::[]), _52_425, _52_427, _52_429) -> begin
(let _147_644 = (inst_tscheme ((lb.FStar_Syntax_Syntax.lbunivs), (lb.FStar_Syntax_Syntax.lbtyp)))
in Some (_147_644))
end
| FStar_Syntax_Syntax.Sig_let ((_52_433, lbs), _52_437, _52_439, _52_441) -> begin
(FStar_Util.find_map lbs (fun lb -> (match (lb.FStar_Syntax_Syntax.lbname) with
| FStar_Util.Inl (_52_446) -> begin
(FStar_All.failwith "impossible")
end
| FStar_Util.Inr (fv) -> begin
if (FStar_Syntax_Syntax.fv_eq_lid fv lid) then begin
(let _147_646 = (inst_tscheme ((lb.FStar_Syntax_Syntax.lbunivs), (lb.FStar_Syntax_Syntax.lbtyp)))
in Some (_147_646))
end else begin
None
end
end)))
end
| _52_451 -> begin
None
end))


let effect_signature : FStar_Syntax_Syntax.sigelt  ->  (FStar_Syntax_Syntax.universes * FStar_Syntax_Syntax.term) Prims.option = (fun se -> (match (se) with
| FStar_Syntax_Syntax.Sig_new_effect (ne, _52_455) -> begin
(let _147_652 = (let _147_651 = (let _147_650 = (let _147_649 = (FStar_Syntax_Syntax.mk_Total ne.FStar_Syntax_Syntax.signature)
in (FStar_Syntax_Util.arrow ne.FStar_Syntax_Syntax.binders _147_649))
in ((ne.FStar_Syntax_Syntax.univs), (_147_650)))
in (inst_tscheme _147_651))
in Some (_147_652))
end
| FStar_Syntax_Syntax.Sig_effect_abbrev (lid, us, binders, _52_462, _52_464, _52_466, _52_468) -> begin
(let _147_656 = (let _147_655 = (let _147_654 = (let _147_653 = (FStar_Syntax_Syntax.mk_Total FStar_Syntax_Syntax.teff)
in (FStar_Syntax_Util.arrow binders _147_653))
in ((us), (_147_654)))
in (inst_tscheme _147_655))
in Some (_147_656))
end
| _52_472 -> begin
None
end))


let try_lookup_lid_aux : env  ->  FStar_Ident.lident  ->  (FStar_Syntax_Syntax.universes * (FStar_Syntax_Syntax.term', FStar_Syntax_Syntax.term') FStar_Syntax_Syntax.syntax) Prims.option = (fun env lid -> (

let mapper = (fun _52_4 -> (match (_52_4) with
| FStar_Util.Inl (t) -> begin
Some (t)
end
| FStar_Util.Inr (FStar_Syntax_Syntax.Sig_datacon (_52_479, uvs, t, _52_483, _52_485, _52_487, _52_489, _52_491), None) -> begin
(let _147_663 = (inst_tscheme ((uvs), (t)))
in Some (_147_663))
end
| FStar_Util.Inr (FStar_Syntax_Syntax.Sig_declare_typ (l, uvs, t, qs, _52_502), None) -> begin
if ((in_cur_mod env l) = Yes) then begin
if ((FStar_All.pipe_right qs (FStar_List.contains FStar_Syntax_Syntax.Assumption)) || env.is_iface) then begin
(let _147_664 = (inst_tscheme ((uvs), (t)))
in Some (_147_664))
end else begin
None
end
end else begin
(let _147_665 = (inst_tscheme ((uvs), (t)))
in Some (_147_665))
end
end
| FStar_Util.Inr (FStar_Syntax_Syntax.Sig_inductive_typ (lid, uvs, tps, k, _52_513, _52_515, _52_517, _52_519), None) -> begin
(match (tps) with
| [] -> begin
(let _147_667 = (inst_tscheme ((uvs), (k)))
in (FStar_All.pipe_left (fun _147_666 -> Some (_147_666)) _147_667))
end
| _52_527 -> begin
(let _147_672 = (let _147_671 = (let _147_670 = (let _147_669 = (FStar_Syntax_Syntax.mk_Total k)
in (FStar_Syntax_Util.flat_arrow tps _147_669))
in ((uvs), (_147_670)))
in (inst_tscheme _147_671))
in (FStar_All.pipe_left (fun _147_668 -> Some (_147_668)) _147_672))
end)
end
| FStar_Util.Inr (FStar_Syntax_Syntax.Sig_inductive_typ (lid, uvs, tps, k, _52_533, _52_535, _52_537, _52_539), Some (us)) -> begin
(match (tps) with
| [] -> begin
(let _147_674 = (inst_tscheme_with ((uvs), (k)) us)
in (FStar_All.pipe_left (fun _147_673 -> Some (_147_673)) _147_674))
end
| _52_548 -> begin
(let _147_679 = (let _147_678 = (let _147_677 = (let _147_676 = (FStar_Syntax_Syntax.mk_Total k)
in (FStar_Syntax_Util.flat_arrow tps _147_676))
in ((uvs), (_147_677)))
in (inst_tscheme_with _147_678 us))
in (FStar_All.pipe_left (fun _147_675 -> Some (_147_675)) _147_679))
end)
end
| FStar_Util.Inr (se) -> begin
(match (se) with
| (FStar_Syntax_Syntax.Sig_let (_52_552), None) -> begin
(lookup_type_of_let (Prims.fst se) lid)
end
| _52_557 -> begin
(effect_signature (Prims.fst se))
end)
end))
in (match ((let _147_680 = (lookup_qname env lid)
in (FStar_Util.bind_opt _147_680 mapper))) with
| Some (us, t) -> begin
Some (((us), ((

let _52_563 = t
in {FStar_Syntax_Syntax.n = _52_563.FStar_Syntax_Syntax.n; FStar_Syntax_Syntax.tk = _52_563.FStar_Syntax_Syntax.tk; FStar_Syntax_Syntax.pos = (FStar_Ident.range_of_lid lid); FStar_Syntax_Syntax.vars = _52_563.FStar_Syntax_Syntax.vars}))))
end
| None -> begin
None
end)))


let lid_exists : env  ->  FStar_Ident.lident  ->  Prims.bool = (fun env l -> (match ((lookup_qname env l)) with
| None -> begin
false
end
| Some (_52_570) -> begin
true
end))


let lookup_bv : env  ->  FStar_Syntax_Syntax.bv  ->  FStar_Syntax_Syntax.typ = (fun env bv -> (match ((try_lookup_bv env bv)) with
| None -> begin
(let _147_692 = (let _147_691 = (let _147_690 = (variable_not_found bv)
in (let _147_689 = (FStar_Syntax_Syntax.range_of_bv bv)
in ((_147_690), (_147_689))))
in FStar_Syntax_Syntax.Error (_147_691))
in (Prims.raise _147_692))
end
| Some (t) -> begin
(let _147_693 = (FStar_Syntax_Syntax.range_of_bv bv)
in (FStar_Syntax_Subst.set_use_range _147_693 t))
end))


let try_lookup_lid : env  ->  FStar_Ident.lident  ->  (FStar_Syntax_Syntax.universes * FStar_Syntax_Syntax.typ) Prims.option = (fun env l -> (match ((try_lookup_lid_aux env l)) with
| None -> begin
None
end
| Some (us, t) -> begin
(let _147_699 = (let _147_698 = (FStar_Syntax_Subst.set_use_range (FStar_Ident.range_of_lid l) t)
in ((us), (_147_698)))
in Some (_147_699))
end))


let lookup_lid : env  ->  FStar_Ident.lident  ->  (FStar_Syntax_Syntax.universes * FStar_Syntax_Syntax.typ) = (fun env l -> (match ((try_lookup_lid env l)) with
| None -> begin
(let _147_706 = (let _147_705 = (let _147_704 = (name_not_found l)
in ((_147_704), ((FStar_Ident.range_of_lid l))))
in FStar_Syntax_Syntax.Error (_147_705))
in (Prims.raise _147_706))
end
| Some (us, t) -> begin
((us), (t))
end))


let lookup_univ : env  ->  FStar_Syntax_Syntax.univ_name  ->  Prims.bool = (fun env x -> (FStar_All.pipe_right (FStar_List.find (fun _52_5 -> (match (_52_5) with
| Binding_univ (y) -> begin
(x.FStar_Ident.idText = y.FStar_Ident.idText)
end
| _52_597 -> begin
false
end)) env.gamma) FStar_Option.isSome))


let try_lookup_val_decl : env  ->  FStar_Ident.lident  ->  (FStar_Syntax_Syntax.tscheme * FStar_Syntax_Syntax.qualifier Prims.list) Prims.option = (fun env lid -> (match ((lookup_qname env lid)) with
| Some (FStar_Util.Inr (FStar_Syntax_Syntax.Sig_declare_typ (_52_601, uvs, t, q, _52_606), None)) -> begin
(let _147_721 = (let _147_720 = (let _147_719 = (FStar_Syntax_Subst.set_use_range (FStar_Ident.range_of_lid lid) t)
in ((uvs), (_147_719)))
in ((_147_720), (q)))
in Some (_147_721))
end
| _52_614 -> begin
None
end))


let lookup_val_decl : env  ->  FStar_Ident.lident  ->  (FStar_Syntax_Syntax.universes * FStar_Syntax_Syntax.typ) = (fun env lid -> (match ((lookup_qname env lid)) with
| Some (FStar_Util.Inr (FStar_Syntax_Syntax.Sig_declare_typ (_52_618, uvs, t, _52_622, _52_624), None)) -> begin
(inst_tscheme_with_range (FStar_Ident.range_of_lid lid) ((uvs), (t)))
end
| _52_632 -> begin
(let _147_728 = (let _147_727 = (let _147_726 = (name_not_found lid)
in ((_147_726), ((FStar_Ident.range_of_lid lid))))
in FStar_Syntax_Syntax.Error (_147_727))
in (Prims.raise _147_728))
end))


let lookup_datacon : env  ->  FStar_Ident.lident  ->  (FStar_Syntax_Syntax.universes * FStar_Syntax_Syntax.typ) = (fun env lid -> (match ((lookup_qname env lid)) with
| Some (FStar_Util.Inr (FStar_Syntax_Syntax.Sig_datacon (_52_636, uvs, t, _52_640, _52_642, _52_644, _52_646, _52_648), None)) -> begin
(inst_tscheme_with_range (FStar_Ident.range_of_lid lid) ((uvs), (t)))
end
| _52_656 -> begin
(let _147_735 = (let _147_734 = (let _147_733 = (name_not_found lid)
in ((_147_733), ((FStar_Ident.range_of_lid lid))))
in FStar_Syntax_Syntax.Error (_147_734))
in (Prims.raise _147_735))
end))


let datacons_of_typ : env  ->  FStar_Ident.lident  ->  FStar_Ident.lident Prims.list = (fun env lid -> (match ((lookup_qname env lid)) with
| Some (FStar_Util.Inr (FStar_Syntax_Syntax.Sig_inductive_typ (_52_660, _52_662, _52_664, _52_666, _52_668, dcs, _52_671, _52_673), _52_677)) -> begin
dcs
end
| _52_682 -> begin
[]
end))


let typ_of_datacon : env  ->  FStar_Ident.lident  ->  FStar_Ident.lident = (fun env lid -> (match ((lookup_qname env lid)) with
| Some (FStar_Util.Inr (FStar_Syntax_Syntax.Sig_datacon (_52_686, _52_688, _52_690, l, _52_693, _52_695, _52_697, _52_699), _52_703)) -> begin
l
end
| _52_708 -> begin
(let _147_745 = (let _147_744 = (FStar_Syntax_Print.lid_to_string lid)
in (FStar_Util.format1 "Not a datacon: %s" _147_744))
in (FStar_All.failwith _147_745))
end))


let lookup_definition : delta_level Prims.list  ->  env  ->  FStar_Ident.lident  ->  (FStar_Syntax_Syntax.univ_names * FStar_Syntax_Syntax.term) Prims.option = (fun delta_levels env lid -> (

let visible = (fun quals -> (FStar_All.pipe_right delta_levels (FStar_Util.for_some (fun dl -> (FStar_All.pipe_right quals (FStar_Util.for_some (visible_at dl)))))))
in (match ((lookup_qname env lid)) with
| Some (FStar_Util.Inr (se, None)) -> begin
(match (se) with
| FStar_Syntax_Syntax.Sig_let ((_52_721, lbs), _52_725, _52_727, quals) when (visible quals) -> begin
(FStar_Util.find_map lbs (fun lb -> (

let fv = (FStar_Util.right lb.FStar_Syntax_Syntax.lbname)
in if (FStar_Syntax_Syntax.fv_eq_lid fv lid) then begin
(let _147_758 = (let _147_757 = (let _147_756 = (FStar_Syntax_Util.unascribe lb.FStar_Syntax_Syntax.lbdef)
in (FStar_Syntax_Subst.set_use_range (FStar_Ident.range_of_lid lid) _147_756))
in ((lb.FStar_Syntax_Syntax.lbunivs), (_147_757)))
in Some (_147_758))
end else begin
None
end)))
end
| _52_734 -> begin
None
end)
end
| _52_736 -> begin
None
end)))


let try_lookup_effect_lid : env  ->  FStar_Ident.lident  ->  FStar_Syntax_Syntax.term Prims.option = (fun env ftv -> (match ((lookup_qname env ftv)) with
| Some (FStar_Util.Inr (se, None)) -> begin
(match ((effect_signature se)) with
| None -> begin
None
end
| Some (_52_746, t) -> begin
(let _147_763 = (FStar_Syntax_Subst.set_use_range (FStar_Ident.range_of_lid ftv) t)
in Some (_147_763))
end)
end
| _52_751 -> begin
None
end))


let lookup_effect_lid : env  ->  FStar_Ident.lident  ->  FStar_Syntax_Syntax.term = (fun env ftv -> (match ((try_lookup_effect_lid env ftv)) with
| None -> begin
(let _147_770 = (let _147_769 = (let _147_768 = (name_not_found ftv)
in ((_147_768), ((FStar_Ident.range_of_lid ftv))))
in FStar_Syntax_Syntax.Error (_147_769))
in (Prims.raise _147_770))
end
| Some (k) -> begin
k
end))


let lookup_effect_abbrev : env  ->  FStar_Syntax_Syntax.universes  ->  FStar_Ident.lident  ->  (FStar_Syntax_Syntax.binders * FStar_Syntax_Syntax.comp) Prims.option = (fun env univ_insts lid0 -> (match ((lookup_qname env lid0)) with
| Some (FStar_Util.Inr (FStar_Syntax_Syntax.Sig_effect_abbrev (lid, univs, binders, c, quals, _52_766, _52_768), None)) -> begin
(

let lid = (let _147_777 = (FStar_Range.set_use_range (FStar_Ident.range_of_lid lid) (FStar_Ident.range_of_lid lid0))
in (FStar_Ident.set_lid_range lid _147_777))
in if (FStar_All.pipe_right quals (FStar_Util.for_some (fun _52_6 -> (match (_52_6) with
| FStar_Syntax_Syntax.Irreducible -> begin
true
end
| _52_779 -> begin
false
end)))) then begin
None
end else begin
(

let insts = if ((FStar_List.length univ_insts) = (FStar_List.length univs)) then begin
univ_insts
end else begin
if ((FStar_Ident.lid_equals lid FStar_Syntax_Const.effect_Lemma_lid) && ((FStar_List.length univ_insts) = (Prims.parse_int "1"))) then begin
(FStar_List.append univ_insts ((FStar_Syntax_Syntax.U_zero)::[]))
end else begin
(let _147_781 = (let _147_780 = (FStar_Syntax_Print.lid_to_string lid)
in (let _147_779 = (FStar_All.pipe_right (FStar_List.length univ_insts) FStar_Util.string_of_int)
in (FStar_Util.format2 "Unexpected instantiation of effect %s with %s universes" _147_780 _147_779)))
in (FStar_All.failwith _147_781))
end
end
in (match (((binders), (univs))) with
| ([], _52_783) -> begin
(FStar_All.failwith "Unexpected effect abbreviation with no arguments")
end
| (_52_786, (_52_793)::(_52_790)::_52_788) when (not ((FStar_Ident.lid_equals lid FStar_Syntax_Const.effect_Lemma_lid))) -> begin
(let _147_784 = (let _147_783 = (FStar_Syntax_Print.lid_to_string lid)
in (let _147_782 = (FStar_All.pipe_left FStar_Util.string_of_int (FStar_List.length univs))
in (FStar_Util.format2 "Unexpected effect abbreviation %s; polymorphic in %s universes" _147_783 _147_782)))
in (FStar_All.failwith _147_784))
end
| _52_797 -> begin
(

let _52_801 = (let _147_786 = (let _147_785 = (FStar_Syntax_Util.arrow binders c)
in ((univs), (_147_785)))
in (inst_tscheme_with _147_786 insts))
in (match (_52_801) with
| (_52_799, t) -> begin
(

let t = (FStar_Syntax_Subst.set_use_range (FStar_Ident.range_of_lid lid) t)
in (match ((let _147_787 = (FStar_Syntax_Subst.compress t)
in _147_787.FStar_Syntax_Syntax.n)) with
| FStar_Syntax_Syntax.Tm_arrow (binders, c) -> begin
Some (((binders), (c)))
end
| _52_808 -> begin
(FStar_All.failwith "Impossible")
end))
end))
end))
end)
end
| _52_810 -> begin
None
end))


let norm_eff_name : env  ->  FStar_Ident.lident  ->  FStar_Ident.lident = (

let cache = (FStar_Util.smap_create (Prims.parse_int "20"))
in (fun env l -> (

let rec find = (fun l -> (match ((lookup_effect_abbrev env ((FStar_Syntax_Syntax.U_unknown)::[]) l)) with
| None -> begin
None
end
| Some (_52_818, c) -> begin
(

let l = (FStar_Syntax_Util.comp_effect_name c)
in (match ((find l)) with
| None -> begin
Some (l)
end
| Some (l') -> begin
Some (l')
end))
end))
in (

let res = (match ((FStar_Util.smap_try_find cache l.FStar_Ident.str)) with
| Some (l) -> begin
l
end
| None -> begin
(match ((find l)) with
| None -> begin
l
end
| Some (m) -> begin
(

let _52_832 = (FStar_Util.smap_add cache l.FStar_Ident.str m)
in m)
end)
end)
in (FStar_Ident.set_lid_range res (FStar_Ident.range_of_lid l))))))


let lookup_effect_quals : env  ->  FStar_Ident.lident  ->  FStar_Syntax_Syntax.qualifier Prims.list = (fun env l -> (

let l = (norm_eff_name env l)
in (match ((lookup_qname env l)) with
| Some (FStar_Util.Inr (FStar_Syntax_Syntax.Sig_new_effect (ne, _52_840), _52_844)) -> begin
ne.FStar_Syntax_Syntax.qualifiers
end
| _52_849 -> begin
[]
end)))


let lookup_projector : env  ->  FStar_Ident.lident  ->  Prims.int  ->  FStar_Ident.lident = (fun env lid i -> (

let fail = (fun _52_854 -> (match (()) with
| () -> begin
(let _147_808 = (let _147_807 = (FStar_Util.string_of_int i)
in (let _147_806 = (FStar_Syntax_Print.lid_to_string lid)
in (FStar_Util.format2 "Impossible: projecting field #%s from constructor %s is undefined" _147_807 _147_806)))
in (FStar_All.failwith _147_808))
end))
in (

let _52_858 = (lookup_datacon env lid)
in (match (_52_858) with
| (_52_856, t) -> begin
(match ((let _147_809 = (FStar_Syntax_Subst.compress t)
in _147_809.FStar_Syntax_Syntax.n)) with
| FStar_Syntax_Syntax.Tm_arrow (binders, _52_861) -> begin
if ((i < (Prims.parse_int "0")) || (i >= (FStar_List.length binders))) then begin
(fail ())
end else begin
(

let b = (FStar_List.nth binders i)
in (let _147_810 = (FStar_Syntax_Util.mk_field_projector_name lid (Prims.fst b) i)
in (FStar_All.pipe_right _147_810 Prims.fst)))
end
end
| _52_866 -> begin
(fail ())
end)
end))))


let is_projector : env  ->  FStar_Ident.lident  ->  Prims.bool = (fun env l -> (match ((lookup_qname env l)) with
| Some (FStar_Util.Inr (FStar_Syntax_Syntax.Sig_declare_typ (_52_870, _52_872, _52_874, quals, _52_877), _52_881)) -> begin
(FStar_Util.for_some (fun _52_7 -> (match (_52_7) with
| FStar_Syntax_Syntax.Projector (_52_887) -> begin
true
end
| _52_890 -> begin
false
end)) quals)
end
| _52_892 -> begin
false
end))


let is_datacon : env  ->  FStar_Ident.lident  ->  Prims.bool = (fun env lid -> (match ((lookup_qname env lid)) with
| Some (FStar_Util.Inr (FStar_Syntax_Syntax.Sig_datacon (_52_896, _52_898, _52_900, _52_902, _52_904, _52_906, _52_908, _52_910), _52_914)) -> begin
true
end
| _52_919 -> begin
false
end))


let is_record : env  ->  FStar_Ident.lident  ->  Prims.bool = (fun env lid -> (match ((lookup_qname env lid)) with
| Some (FStar_Util.Inr (FStar_Syntax_Syntax.Sig_inductive_typ (_52_923, _52_925, _52_927, _52_929, _52_931, _52_933, tags, _52_936), _52_940)) -> begin
(FStar_Util.for_some (fun _52_8 -> (match (_52_8) with
| (FStar_Syntax_Syntax.RecordType (_)) | (FStar_Syntax_Syntax.RecordConstructor (_)) -> begin
true
end
| _52_952 -> begin
false
end)) tags)
end
| _52_954 -> begin
false
end))


let is_interpreted : env  ->  FStar_Syntax_Syntax.term  ->  Prims.bool = (

let interpreted_symbols = (FStar_Syntax_Const.op_Eq)::(FStar_Syntax_Const.op_notEq)::(FStar_Syntax_Const.op_LT)::(FStar_Syntax_Const.op_LTE)::(FStar_Syntax_Const.op_GT)::(FStar_Syntax_Const.op_GTE)::(FStar_Syntax_Const.op_Subtraction)::(FStar_Syntax_Const.op_Minus)::(FStar_Syntax_Const.op_Addition)::(FStar_Syntax_Const.op_Multiply)::(FStar_Syntax_Const.op_Division)::(FStar_Syntax_Const.op_Modulus)::(FStar_Syntax_Const.op_And)::(FStar_Syntax_Const.op_Or)::(FStar_Syntax_Const.op_Negation)::[]
in (fun env head -> (match ((let _147_829 = (FStar_Syntax_Util.un_uinst head)
in _147_829.FStar_Syntax_Syntax.n)) with
| FStar_Syntax_Syntax.Tm_fvar (fv) -> begin
(fv.FStar_Syntax_Syntax.fv_delta = FStar_Syntax_Syntax.Delta_equational)
end
| _52_961 -> begin
false
end)))


let is_type_constructor : env  ->  FStar_Ident.lident  ->  Prims.bool = (fun env lid -> (

let mapper = (fun _52_9 -> (match (_52_9) with
| FStar_Util.Inl (_52_966) -> begin
Some (false)
end
| FStar_Util.Inr (se, _52_970) -> begin
(match (se) with
| FStar_Syntax_Syntax.Sig_declare_typ (_52_974, _52_976, _52_978, qs, _52_981) -> begin
Some ((FStar_List.contains FStar_Syntax_Syntax.New qs))
end
| FStar_Syntax_Syntax.Sig_inductive_typ (_52_985) -> begin
Some (true)
end
| _52_988 -> begin
Some (false)
end)
end))
in (match ((let _147_836 = (lookup_qname env lid)
in (FStar_Util.bind_opt _147_836 mapper))) with
| Some (b) -> begin
b
end
| None -> begin
false
end)))


let effect_decl_opt : env  ->  FStar_Ident.lident  ->  FStar_Syntax_Syntax.eff_decl Prims.option = (fun env l -> (FStar_All.pipe_right env.effects.decls (FStar_Util.find_opt (fun d -> (FStar_Ident.lid_equals d.FStar_Syntax_Syntax.mname l)))))


let get_effect_decl : env  ->  FStar_Ident.lident  ->  FStar_Syntax_Syntax.eff_decl = (fun env l -> (match ((effect_decl_opt env l)) with
| None -> begin
(let _147_848 = (let _147_847 = (let _147_846 = (name_not_found l)
in ((_147_846), ((FStar_Ident.range_of_lid l))))
in FStar_Syntax_Syntax.Error (_147_847))
in (Prims.raise _147_848))
end
| Some (md) -> begin
md
end))


let join : env  ->  FStar_Ident.lident  ->  FStar_Ident.lident  ->  (FStar_Ident.lident * mlift * mlift) = (fun env l1 l2 -> if (FStar_Ident.lid_equals l1 l2) then begin
((l1), ((fun t wp -> wp)), ((fun t wp -> wp)))
end else begin
if (((FStar_Ident.lid_equals l1 FStar_Syntax_Const.effect_GTot_lid) && (FStar_Ident.lid_equals l2 FStar_Syntax_Const.effect_Tot_lid)) || ((FStar_Ident.lid_equals l2 FStar_Syntax_Const.effect_GTot_lid) && (FStar_Ident.lid_equals l1 FStar_Syntax_Const.effect_Tot_lid))) then begin
((FStar_Syntax_Const.effect_GTot_lid), ((fun t wp -> wp)), ((fun t wp -> wp)))
end else begin
(match ((FStar_All.pipe_right env.effects.joins (FStar_Util.find_opt (fun _52_1020 -> (match (_52_1020) with
| (m1, m2, _52_1015, _52_1017, _52_1019) -> begin
((FStar_Ident.lid_equals l1 m1) && (FStar_Ident.lid_equals l2 m2))
end))))) with
| None -> begin
(let _147_924 = (let _147_923 = (let _147_922 = (let _147_921 = (FStar_Syntax_Print.lid_to_string l1)
in (let _147_920 = (FStar_Syntax_Print.lid_to_string l2)
in (FStar_Util.format2 "Effects %s and %s cannot be composed" _147_921 _147_920)))
in ((_147_922), (env.range)))
in FStar_Syntax_Syntax.Error (_147_923))
in (Prims.raise _147_924))
end
| Some (_52_1023, _52_1025, m3, j1, j2) -> begin
((m3), (j1), (j2))
end)
end
end)


let monad_leq : env  ->  FStar_Ident.lident  ->  FStar_Ident.lident  ->  edge Prims.option = (fun env l1 l2 -> if ((FStar_Ident.lid_equals l1 l2) || ((FStar_Ident.lid_equals l1 FStar_Syntax_Const.effect_Tot_lid) && (FStar_Ident.lid_equals l2 FStar_Syntax_Const.effect_GTot_lid))) then begin
Some ({msource = l1; mtarget = l2; mlift = (fun t wp -> wp)})
end else begin
(FStar_All.pipe_right env.effects.order (FStar_Util.find_opt (fun e -> ((FStar_Ident.lid_equals l1 e.msource) && (FStar_Ident.lid_equals l2 e.mtarget)))))
end)


let wp_sig_aux : FStar_Syntax_Syntax.eff_decl Prims.list  ->  FStar_Ident.lident  ->  (FStar_Syntax_Syntax.bv * FStar_Syntax_Syntax.term) = (fun decls m -> (match ((FStar_All.pipe_right decls (FStar_Util.find_opt (fun d -> (FStar_Ident.lid_equals d.FStar_Syntax_Syntax.mname m))))) with
| None -> begin
(let _147_939 = (FStar_Util.format1 "Impossible: declaration for monad %s not found" m.FStar_Ident.str)
in (FStar_All.failwith _147_939))
end
| Some (md) -> begin
(

let _52_1046 = (inst_tscheme ((md.FStar_Syntax_Syntax.univs), (md.FStar_Syntax_Syntax.signature)))
in (match (_52_1046) with
| (_52_1044, s) -> begin
(

let s = (FStar_Syntax_Subst.compress s)
in (match (((md.FStar_Syntax_Syntax.binders), (s.FStar_Syntax_Syntax.n))) with
| ([], FStar_Syntax_Syntax.Tm_arrow (((a, _52_1055))::((wp, _52_1051))::[], c)) when (FStar_Syntax_Syntax.is_teff (FStar_Syntax_Util.comp_result c)) -> begin
((a), (wp.FStar_Syntax_Syntax.sort))
end
| _52_1063 -> begin
(FStar_All.failwith "Impossible")
end))
end))
end))


let wp_signature : env  ->  FStar_Ident.lident  ->  (FStar_Syntax_Syntax.bv * FStar_Syntax_Syntax.term) = (fun env m -> (wp_sig_aux env.effects.decls m))


let build_lattice : env  ->  FStar_Syntax_Syntax.sigelt  ->  env = (fun env se -> (match (se) with
| FStar_Syntax_Syntax.Sig_new_effect (ne, _52_1070) -> begin
(

let effects = (

let _52_1073 = env.effects
in {decls = (ne)::env.effects.decls; order = _52_1073.order; joins = _52_1073.joins})
in (

let _52_1076 = env
in {solver = _52_1076.solver; range = _52_1076.range; curmodule = _52_1076.curmodule; gamma = _52_1076.gamma; gamma_cache = _52_1076.gamma_cache; modules = _52_1076.modules; expected_typ = _52_1076.expected_typ; sigtab = _52_1076.sigtab; is_pattern = _52_1076.is_pattern; instantiate_imp = _52_1076.instantiate_imp; effects = effects; generalize = _52_1076.generalize; letrecs = _52_1076.letrecs; top_level = _52_1076.top_level; check_uvars = _52_1076.check_uvars; use_eq = _52_1076.use_eq; is_iface = _52_1076.is_iface; admit = _52_1076.admit; lax = _52_1076.lax; lax_universes = _52_1076.lax_universes; type_of = _52_1076.type_of; universe_of = _52_1076.universe_of; use_bv_sorts = _52_1076.use_bv_sorts; qname_and_index = _52_1076.qname_and_index}))
end
| FStar_Syntax_Syntax.Sig_sub_effect (sub, _52_1080) -> begin
(

let compose_edges = (fun e1 e2 -> {msource = e1.msource; mtarget = e2.mtarget; mlift = (fun r wp1 -> (let _147_954 = (e1.mlift r wp1)
in (e2.mlift r _147_954)))})
in (

let mk_lift = (fun lift_t r wp1 -> (

let _52_1095 = (inst_tscheme lift_t)
in (match (_52_1095) with
| (_52_1093, lift_t) -> begin
(let _147_966 = (let _147_965 = (let _147_964 = (let _147_963 = (FStar_Syntax_Syntax.as_arg r)
in (let _147_962 = (let _147_961 = (FStar_Syntax_Syntax.as_arg wp1)
in (_147_961)::[])
in (_147_963)::_147_962))
in ((lift_t), (_147_964)))
in FStar_Syntax_Syntax.Tm_app (_147_965))
in (FStar_Syntax_Syntax.mk _147_966 None wp1.FStar_Syntax_Syntax.pos))
end)))
in (

let sub_lift_wp = (match (sub.FStar_Syntax_Syntax.lift_wp) with
| Some (sub_lift_wp) -> begin
sub_lift_wp
end
| None -> begin
(FStar_All.failwith "sub effect should\'ve been elaborated at this stage")
end)
in (

let edge = {msource = sub.FStar_Syntax_Syntax.source; mtarget = sub.FStar_Syntax_Syntax.target; mlift = (mk_lift sub_lift_wp)}
in (

let id_edge = (fun l -> {msource = sub.FStar_Syntax_Syntax.source; mtarget = sub.FStar_Syntax_Syntax.target; mlift = (fun t wp -> wp)})
in (

let print_mlift = (fun l -> (

let arg = (let _147_983 = (FStar_Ident.lid_of_path (("ARG")::[]) FStar_Range.dummyRange)
in (FStar_Syntax_Syntax.lid_as_fv _147_983 FStar_Syntax_Syntax.Delta_constant None))
in (

let wp = (let _147_984 = (FStar_Ident.lid_of_path (("WP")::[]) FStar_Range.dummyRange)
in (FStar_Syntax_Syntax.lid_as_fv _147_984 FStar_Syntax_Syntax.Delta_constant None))
in (let _147_985 = (l arg wp)
in (FStar_Syntax_Print.term_to_string _147_985)))))
in (

let order = (edge)::env.effects.order
in (

let ms = (FStar_All.pipe_right env.effects.decls (FStar_List.map (fun e -> e.FStar_Syntax_Syntax.mname)))
in (

let find_edge = (fun order _52_1116 -> (match (_52_1116) with
| (i, j) -> begin
if (FStar_Ident.lid_equals i j) then begin
(FStar_All.pipe_right (id_edge i) (fun _147_991 -> Some (_147_991)))
end else begin
(FStar_All.pipe_right order (FStar_Util.find_opt (fun e -> ((FStar_Ident.lid_equals e.msource i) && (FStar_Ident.lid_equals e.mtarget j)))))
end
end))
in (

let order = (FStar_All.pipe_right ms (FStar_List.fold_left (fun order k -> (let _147_999 = (FStar_All.pipe_right ms (FStar_List.collect (fun i -> if (FStar_Ident.lid_equals i k) then begin
[]
end else begin
(FStar_All.pipe_right ms (FStar_List.collect (fun j -> if (FStar_Ident.lid_equals j k) then begin
[]
end else begin
(match ((let _147_998 = (find_edge order ((i), (k)))
in (let _147_997 = (find_edge order ((k), (j)))
in ((_147_998), (_147_997))))) with
| (Some (e1), Some (e2)) -> begin
((compose_edges e1 e2))::[]
end
| _52_1128 -> begin
[]
end)
end)))
end)))
in (FStar_List.append order _147_999))) order))
in (

let order = (FStar_Util.remove_dups (fun e1 e2 -> ((FStar_Ident.lid_equals e1.msource e2.msource) && (FStar_Ident.lid_equals e1.mtarget e2.mtarget))) order)
in (

let _52_1134 = (FStar_All.pipe_right order (FStar_List.iter (fun edge -> if ((FStar_Ident.lid_equals edge.msource FStar_Syntax_Const.effect_DIV_lid) && (let _147_1003 = (lookup_effect_quals env edge.mtarget)
in (FStar_All.pipe_right _147_1003 (FStar_List.contains FStar_Syntax_Syntax.TotalEffect)))) then begin
(let _147_1007 = (let _147_1006 = (let _147_1005 = (FStar_Util.format1 "Divergent computations cannot be included in an effect %s marked \'total\'" edge.mtarget.FStar_Ident.str)
in (let _147_1004 = (get_range env)
in ((_147_1005), (_147_1004))))
in FStar_Syntax_Syntax.Error (_147_1006))
in (Prims.raise _147_1007))
end else begin
()
end)))
in (

let joins = (FStar_All.pipe_right ms (FStar_List.collect (fun i -> (FStar_All.pipe_right ms (FStar_List.collect (fun j -> (

let join_opt = (FStar_All.pipe_right ms (FStar_List.fold_left (fun bopt k -> (match ((let _147_1097 = (find_edge order ((i), (k)))
in (let _147_1096 = (find_edge order ((j), (k)))
in ((_147_1097), (_147_1096))))) with
| (Some (ik), Some (jk)) -> begin
(match (bopt) with
| None -> begin
Some (((k), (ik), (jk)))
end
| Some (ub, _52_1148, _52_1150) -> begin
if ((let _147_1098 = (find_edge order ((k), (ub)))
in (FStar_Util.is_some _147_1098)) && (not ((let _147_1099 = (find_edge order ((ub), (k)))
in (FStar_Util.is_some _147_1099))))) then begin
Some (((k), (ik), (jk)))
end else begin
bopt
end
end)
end
| _52_1154 -> begin
bopt
end)) None))
in (match (join_opt) with
| None -> begin
[]
end
| Some (k, e1, e2) -> begin
(((i), (j), (k), (e1.mlift), (e2.mlift)))::[]
end))))))))
in (

let effects = (

let _52_1163 = env.effects
in {decls = _52_1163.decls; order = order; joins = joins})
in (

let _52_1166 = env
in {solver = _52_1166.solver; range = _52_1166.range; curmodule = _52_1166.curmodule; gamma = _52_1166.gamma; gamma_cache = _52_1166.gamma_cache; modules = _52_1166.modules; expected_typ = _52_1166.expected_typ; sigtab = _52_1166.sigtab; is_pattern = _52_1166.is_pattern; instantiate_imp = _52_1166.instantiate_imp; effects = effects; generalize = _52_1166.generalize; letrecs = _52_1166.letrecs; top_level = _52_1166.top_level; check_uvars = _52_1166.check_uvars; use_eq = _52_1166.use_eq; is_iface = _52_1166.is_iface; admit = _52_1166.admit; lax = _52_1166.lax; lax_universes = _52_1166.lax_universes; type_of = _52_1166.type_of; universe_of = _52_1166.universe_of; use_bv_sorts = _52_1166.use_bv_sorts; qname_and_index = _52_1166.qname_and_index})))))))))))))))
end
| _52_1169 -> begin
env
end))


let push_in_gamma : env  ->  binding  ->  env = (fun env s -> (

let rec push = (fun x rest -> (match (rest) with
| ((Binding_sig (_))::_) | ((Binding_sig_inst (_))::_) -> begin
(x)::rest
end
| [] -> begin
(x)::[]
end
| (local)::rest -> begin
(let _147_1148 = (push x rest)
in (local)::_147_1148)
end))
in (

let _52_1191 = env
in (let _147_1149 = (push s env.gamma)
in {solver = _52_1191.solver; range = _52_1191.range; curmodule = _52_1191.curmodule; gamma = _147_1149; gamma_cache = _52_1191.gamma_cache; modules = _52_1191.modules; expected_typ = _52_1191.expected_typ; sigtab = _52_1191.sigtab; is_pattern = _52_1191.is_pattern; instantiate_imp = _52_1191.instantiate_imp; effects = _52_1191.effects; generalize = _52_1191.generalize; letrecs = _52_1191.letrecs; top_level = _52_1191.top_level; check_uvars = _52_1191.check_uvars; use_eq = _52_1191.use_eq; is_iface = _52_1191.is_iface; admit = _52_1191.admit; lax = _52_1191.lax; lax_universes = _52_1191.lax_universes; type_of = _52_1191.type_of; universe_of = _52_1191.universe_of; use_bv_sorts = _52_1191.use_bv_sorts; qname_and_index = _52_1191.qname_and_index}))))


let push_sigelt : env  ->  FStar_Syntax_Syntax.sigelt  ->  env = (fun env s -> (

let env = (let _147_1156 = (let _147_1155 = (let _147_1154 = (FStar_Syntax_Util.lids_of_sigelt s)
in ((_147_1154), (s)))
in Binding_sig (_147_1155))
in (push_in_gamma env _147_1156))
in (build_lattice env s)))


let push_sigelt_inst : env  ->  FStar_Syntax_Syntax.sigelt  ->  FStar_Syntax_Syntax.universes  ->  env = (fun env s us -> (

let env = (let _147_1165 = (let _147_1164 = (let _147_1163 = (FStar_Syntax_Util.lids_of_sigelt s)
in ((_147_1163), (s), (us)))
in Binding_sig_inst (_147_1164))
in (push_in_gamma env _147_1165))
in (build_lattice env s)))


let push_local_binding : env  ->  binding  ->  env = (fun env b -> (

let _52_1202 = env
in {solver = _52_1202.solver; range = _52_1202.range; curmodule = _52_1202.curmodule; gamma = (b)::env.gamma; gamma_cache = _52_1202.gamma_cache; modules = _52_1202.modules; expected_typ = _52_1202.expected_typ; sigtab = _52_1202.sigtab; is_pattern = _52_1202.is_pattern; instantiate_imp = _52_1202.instantiate_imp; effects = _52_1202.effects; generalize = _52_1202.generalize; letrecs = _52_1202.letrecs; top_level = _52_1202.top_level; check_uvars = _52_1202.check_uvars; use_eq = _52_1202.use_eq; is_iface = _52_1202.is_iface; admit = _52_1202.admit; lax = _52_1202.lax; lax_universes = _52_1202.lax_universes; type_of = _52_1202.type_of; universe_of = _52_1202.universe_of; use_bv_sorts = _52_1202.use_bv_sorts; qname_and_index = _52_1202.qname_and_index}))


let push_bv : env  ->  FStar_Syntax_Syntax.bv  ->  env = (fun env x -> (push_local_binding env (Binding_var (x))))


let push_binders : env  ->  FStar_Syntax_Syntax.binders  ->  env = (fun env bs -> (FStar_List.fold_left (fun env _52_1212 -> (match (_52_1212) with
| (x, _52_1211) -> begin
(push_bv env x)
end)) env bs))


let binding_of_lb : FStar_Syntax_Syntax.lbname  ->  (FStar_Ident.ident Prims.list * FStar_Syntax_Syntax.term)  ->  binding = (fun x t -> (match (x) with
| FStar_Util.Inl (x) -> begin
(

let _52_1217 = ()
in (

let x = (

let _52_1219 = x
in {FStar_Syntax_Syntax.ppname = _52_1219.FStar_Syntax_Syntax.ppname; FStar_Syntax_Syntax.index = _52_1219.FStar_Syntax_Syntax.index; FStar_Syntax_Syntax.sort = (Prims.snd t)})
in Binding_var (x)))
end
| FStar_Util.Inr (fv) -> begin
Binding_lid (((fv.FStar_Syntax_Syntax.fv_name.FStar_Syntax_Syntax.v), (t)))
end))


let push_let_binding : env  ->  FStar_Syntax_Syntax.lbname  ->  FStar_Syntax_Syntax.tscheme  ->  env = (fun env lb ts -> (push_local_binding env (binding_of_lb lb ts)))


let push_module : env  ->  FStar_Syntax_Syntax.modul  ->  env = (fun env m -> (

let _52_1229 = (add_sigelts env m.FStar_Syntax_Syntax.exports)
in (

let _52_1231 = env
in {solver = _52_1231.solver; range = _52_1231.range; curmodule = _52_1231.curmodule; gamma = []; gamma_cache = _52_1231.gamma_cache; modules = (m)::env.modules; expected_typ = None; sigtab = _52_1231.sigtab; is_pattern = _52_1231.is_pattern; instantiate_imp = _52_1231.instantiate_imp; effects = _52_1231.effects; generalize = _52_1231.generalize; letrecs = _52_1231.letrecs; top_level = _52_1231.top_level; check_uvars = _52_1231.check_uvars; use_eq = _52_1231.use_eq; is_iface = _52_1231.is_iface; admit = _52_1231.admit; lax = _52_1231.lax; lax_universes = _52_1231.lax_universes; type_of = _52_1231.type_of; universe_of = _52_1231.universe_of; use_bv_sorts = _52_1231.use_bv_sorts; qname_and_index = _52_1231.qname_and_index})))


let push_univ_vars : env  ->  FStar_Syntax_Syntax.univ_names  ->  env = (fun env xs -> (FStar_List.fold_left (fun env x -> (push_local_binding env (Binding_univ (x)))) env xs))


let set_expected_typ : env  ->  FStar_Syntax_Syntax.typ  ->  env = (fun env t -> (

let _52_1239 = env
in {solver = _52_1239.solver; range = _52_1239.range; curmodule = _52_1239.curmodule; gamma = _52_1239.gamma; gamma_cache = _52_1239.gamma_cache; modules = _52_1239.modules; expected_typ = Some (t); sigtab = _52_1239.sigtab; is_pattern = _52_1239.is_pattern; instantiate_imp = _52_1239.instantiate_imp; effects = _52_1239.effects; generalize = _52_1239.generalize; letrecs = _52_1239.letrecs; top_level = _52_1239.top_level; check_uvars = _52_1239.check_uvars; use_eq = false; is_iface = _52_1239.is_iface; admit = _52_1239.admit; lax = _52_1239.lax; lax_universes = _52_1239.lax_universes; type_of = _52_1239.type_of; universe_of = _52_1239.universe_of; use_bv_sorts = _52_1239.use_bv_sorts; qname_and_index = _52_1239.qname_and_index}))


let expected_typ : env  ->  FStar_Syntax_Syntax.typ Prims.option = (fun env -> (match (env.expected_typ) with
| None -> begin
None
end
| Some (t) -> begin
Some (t)
end))


let clear_expected_typ : env  ->  (env * FStar_Syntax_Syntax.typ Prims.option) = (fun env -> (let _147_1208 = (expected_typ env)
in (((

let _52_1246 = env
in {solver = _52_1246.solver; range = _52_1246.range; curmodule = _52_1246.curmodule; gamma = _52_1246.gamma; gamma_cache = _52_1246.gamma_cache; modules = _52_1246.modules; expected_typ = None; sigtab = _52_1246.sigtab; is_pattern = _52_1246.is_pattern; instantiate_imp = _52_1246.instantiate_imp; effects = _52_1246.effects; generalize = _52_1246.generalize; letrecs = _52_1246.letrecs; top_level = _52_1246.top_level; check_uvars = _52_1246.check_uvars; use_eq = false; is_iface = _52_1246.is_iface; admit = _52_1246.admit; lax = _52_1246.lax; lax_universes = _52_1246.lax_universes; type_of = _52_1246.type_of; universe_of = _52_1246.universe_of; use_bv_sorts = _52_1246.use_bv_sorts; qname_and_index = _52_1246.qname_and_index})), (_147_1208))))


let finish_module : env  ->  FStar_Syntax_Syntax.modul  ->  env = (

let empty_lid = (FStar_Ident.lid_of_ids (((FStar_Ident.id_of_text ""))::[]))
in (fun env m -> (

let sigs = if (FStar_Ident.lid_equals m.FStar_Syntax_Syntax.name FStar_Syntax_Const.prims_lid) then begin
(let _147_1214 = (FStar_All.pipe_right env.gamma (FStar_List.collect (fun _52_10 -> (match (_52_10) with
| Binding_sig (_52_1253, se) -> begin
(se)::[]
end
| _52_1258 -> begin
[]
end))))
in (FStar_All.pipe_right _147_1214 FStar_List.rev))
end else begin
m.FStar_Syntax_Syntax.exports
end
in (

let _52_1260 = (add_sigelts env sigs)
in (

let _52_1262 = env
in {solver = _52_1262.solver; range = _52_1262.range; curmodule = empty_lid; gamma = []; gamma_cache = _52_1262.gamma_cache; modules = (m)::env.modules; expected_typ = _52_1262.expected_typ; sigtab = _52_1262.sigtab; is_pattern = _52_1262.is_pattern; instantiate_imp = _52_1262.instantiate_imp; effects = _52_1262.effects; generalize = _52_1262.generalize; letrecs = _52_1262.letrecs; top_level = _52_1262.top_level; check_uvars = _52_1262.check_uvars; use_eq = _52_1262.use_eq; is_iface = _52_1262.is_iface; admit = _52_1262.admit; lax = _52_1262.lax; lax_universes = _52_1262.lax_universes; type_of = _52_1262.type_of; universe_of = _52_1262.universe_of; use_bv_sorts = _52_1262.use_bv_sorts; qname_and_index = _52_1262.qname_and_index})))))


let uvars_in_env : env  ->  FStar_Syntax_Syntax.uvars = (fun env -> (

let no_uvs = (FStar_Syntax_Syntax.new_uv_set ())
in (

let ext = (fun out uvs -> (FStar_Util.set_union out uvs))
in (

let rec aux = (fun out g -> (match (g) with
| [] -> begin
out
end
| (Binding_univ (_52_1275))::tl -> begin
(aux out tl)
end
| ((Binding_lid (_, (_, t)))::tl) | ((Binding_var ({FStar_Syntax_Syntax.ppname = _; FStar_Syntax_Syntax.index = _; FStar_Syntax_Syntax.sort = t}))::tl) -> begin
(let _147_1226 = (let _147_1225 = (FStar_Syntax_Free.uvars t)
in (ext out _147_1225))
in (aux _147_1226 tl))
end
| ((Binding_sig (_))::_) | ((Binding_sig_inst (_))::_) -> begin
out
end))
in (aux no_uvs env.gamma)))))


let univ_vars : env  ->  FStar_Syntax_Syntax.universe_uvar FStar_Util.set = (fun env -> (

let no_univs = FStar_Syntax_Syntax.no_universe_uvars
in (

let ext = (fun out uvs -> (FStar_Util.set_union out uvs))
in (

let rec aux = (fun out g -> (match (g) with
| [] -> begin
out
end
| ((Binding_sig_inst (_))::tl) | ((Binding_univ (_))::tl) -> begin
(aux out tl)
end
| ((Binding_lid (_, (_, t)))::tl) | ((Binding_var ({FStar_Syntax_Syntax.ppname = _; FStar_Syntax_Syntax.index = _; FStar_Syntax_Syntax.sort = t}))::tl) -> begin
(let _147_1238 = (let _147_1237 = (FStar_Syntax_Free.univs t)
in (ext out _147_1237))
in (aux _147_1238 tl))
end
| (Binding_sig (_52_1345))::_52_1343 -> begin
out
end))
in (aux no_univs env.gamma)))))


let univnames : env  ->  FStar_Syntax_Syntax.univ_name FStar_Util.set = (fun env -> (

let no_univ_names = FStar_Syntax_Syntax.no_universe_names
in (

let ext = (fun out uvs -> (FStar_Util.set_union out uvs))
in (

let rec aux = (fun out g -> (match (g) with
| [] -> begin
out
end
| (Binding_sig_inst (_52_1355))::tl -> begin
(aux out tl)
end
| (Binding_univ (uname))::tl -> begin
(let _147_1249 = (FStar_Util.set_add uname out)
in (aux _147_1249 tl))
end
| ((Binding_lid (_, (_, t)))::tl) | ((Binding_var ({FStar_Syntax_Syntax.ppname = _; FStar_Syntax_Syntax.index = _; FStar_Syntax_Syntax.sort = t}))::tl) -> begin
(let _147_1251 = (let _147_1250 = (FStar_Syntax_Free.univnames t)
in (ext out _147_1250))
in (aux _147_1251 tl))
end
| (Binding_sig (_52_1382))::_52_1380 -> begin
out
end))
in (aux no_univ_names env.gamma)))))


let bound_vars_of_bindings : binding Prims.list  ->  FStar_Syntax_Syntax.bv Prims.list = (fun bs -> (FStar_All.pipe_right bs (FStar_List.collect (fun _52_11 -> (match (_52_11) with
| Binding_var (x) -> begin
(x)::[]
end
| (Binding_lid (_)) | (Binding_sig (_)) | (Binding_univ (_)) | (Binding_sig_inst (_)) -> begin
[]
end)))))


let binders_of_bindings : binding Prims.list  ->  FStar_Syntax_Syntax.binders = (fun bs -> (let _147_1258 = (let _147_1257 = (bound_vars_of_bindings bs)
in (FStar_All.pipe_right _147_1257 (FStar_List.map FStar_Syntax_Syntax.mk_binder)))
in (FStar_All.pipe_right _147_1258 FStar_List.rev)))


let bound_vars : env  ->  FStar_Syntax_Syntax.bv Prims.list = (fun env -> (bound_vars_of_bindings env.gamma))


let all_binders : env  ->  FStar_Syntax_Syntax.binders = (fun env -> (binders_of_bindings env.gamma))


let fold_env = (fun env f a -> (FStar_List.fold_right (fun e a -> (f a e)) env.gamma a))


let lidents : env  ->  FStar_Ident.lident Prims.list = (fun env -> (

let keys = (FStar_List.fold_left (fun keys _52_12 -> (match (_52_12) with
<<<<<<< HEAD
| Binding_sig (lids, _52_1377) -> begin
(FStar_List.append lids keys)
end
| _52_1381 -> begin
keys
end)) [] env.gamma)
in (FStar_Util.smap_fold (sigtab env) (fun _52_1383 v keys -> (let _147_1268 = (FStar_Syntax_Util.lids_of_sigelt v)
in (FStar_List.append _147_1268 keys))) keys)))


let dummy_solver : solver_t = {init = (fun _52_1387 -> ()); push = (fun _52_1389 -> ()); pop = (fun _52_1391 -> ()); mark = (fun _52_1393 -> ()); reset_mark = (fun _52_1395 -> ()); commit_mark = (fun _52_1397 -> ()); encode_modul = (fun _52_1399 _52_1401 -> ()); encode_sig = (fun _52_1403 _52_1405 -> ()); solve = (fun _52_1407 _52_1409 _52_1411 -> ()); is_trivial = (fun _52_1413 _52_1415 -> false); finish = (fun _52_1417 -> ()); refresh = (fun _52_1418 -> ())}
=======
| Binding_sig (lids, _52_1414) -> begin
(FStar_List.append lids keys)
end
| _52_1418 -> begin
keys
end)) [] env.gamma)
in (FStar_Util.smap_fold (sigtab env) (fun _52_1420 v keys -> (let _147_1281 = (FStar_Syntax_Util.lids_of_sigelt v)
in (FStar_List.append _147_1281 keys))) keys)))


let dummy_solver : solver_t = {init = (fun _52_1424 -> ()); push = (fun _52_1426 -> ()); pop = (fun _52_1428 -> ()); mark = (fun _52_1430 -> ()); reset_mark = (fun _52_1432 -> ()); commit_mark = (fun _52_1434 -> ()); encode_modul = (fun _52_1436 _52_1438 -> ()); encode_sig = (fun _52_1440 _52_1442 -> ()); solve = (fun _52_1444 _52_1446 _52_1448 -> ()); is_trivial = (fun _52_1450 _52_1452 -> false); finish = (fun _52_1454 -> ()); refresh = (fun _52_1455 -> ())}
>>>>>>> 8d02be60



<|MERGE_RESOLUTION|>--- conflicted
+++ resolved
@@ -1684,7 +1684,7 @@
 | [] -> begin
 out
 end
-| (Binding_sig_inst (_52_1355))::tl -> begin
+| (Binding_sig_inst (_52_1359))::tl -> begin
 (aux out tl)
 end
 | (Binding_univ (uname))::tl -> begin
@@ -1696,7 +1696,7 @@
 in (ext out _147_1250))
 in (aux _147_1251 tl))
 end
-| (Binding_sig (_52_1382))::_52_1380 -> begin
+| (Binding_sig (_52_1386))::_52_1384 -> begin
 out
 end))
 in (aux no_univ_names env.gamma)))))
@@ -1728,31 +1728,17 @@
 let lidents : env  ->  FStar_Ident.lident Prims.list = (fun env -> (
 
 let keys = (FStar_List.fold_left (fun keys _52_12 -> (match (_52_12) with
-<<<<<<< HEAD
-| Binding_sig (lids, _52_1377) -> begin
+| Binding_sig (lids, _52_1418) -> begin
 (FStar_List.append lids keys)
 end
-| _52_1381 -> begin
+| _52_1422 -> begin
 keys
 end)) [] env.gamma)
-in (FStar_Util.smap_fold (sigtab env) (fun _52_1383 v keys -> (let _147_1268 = (FStar_Syntax_Util.lids_of_sigelt v)
-in (FStar_List.append _147_1268 keys))) keys)))
-
-
-let dummy_solver : solver_t = {init = (fun _52_1387 -> ()); push = (fun _52_1389 -> ()); pop = (fun _52_1391 -> ()); mark = (fun _52_1393 -> ()); reset_mark = (fun _52_1395 -> ()); commit_mark = (fun _52_1397 -> ()); encode_modul = (fun _52_1399 _52_1401 -> ()); encode_sig = (fun _52_1403 _52_1405 -> ()); solve = (fun _52_1407 _52_1409 _52_1411 -> ()); is_trivial = (fun _52_1413 _52_1415 -> false); finish = (fun _52_1417 -> ()); refresh = (fun _52_1418 -> ())}
-=======
-| Binding_sig (lids, _52_1414) -> begin
-(FStar_List.append lids keys)
-end
-| _52_1418 -> begin
-keys
-end)) [] env.gamma)
-in (FStar_Util.smap_fold (sigtab env) (fun _52_1420 v keys -> (let _147_1281 = (FStar_Syntax_Util.lids_of_sigelt v)
+in (FStar_Util.smap_fold (sigtab env) (fun _52_1424 v keys -> (let _147_1281 = (FStar_Syntax_Util.lids_of_sigelt v)
 in (FStar_List.append _147_1281 keys))) keys)))
 
 
-let dummy_solver : solver_t = {init = (fun _52_1424 -> ()); push = (fun _52_1426 -> ()); pop = (fun _52_1428 -> ()); mark = (fun _52_1430 -> ()); reset_mark = (fun _52_1432 -> ()); commit_mark = (fun _52_1434 -> ()); encode_modul = (fun _52_1436 _52_1438 -> ()); encode_sig = (fun _52_1440 _52_1442 -> ()); solve = (fun _52_1444 _52_1446 _52_1448 -> ()); is_trivial = (fun _52_1450 _52_1452 -> false); finish = (fun _52_1454 -> ()); refresh = (fun _52_1455 -> ())}
->>>>>>> 8d02be60
-
-
-
+let dummy_solver : solver_t = {init = (fun _52_1428 -> ()); push = (fun _52_1430 -> ()); pop = (fun _52_1432 -> ()); mark = (fun _52_1434 -> ()); reset_mark = (fun _52_1436 -> ()); commit_mark = (fun _52_1438 -> ()); encode_modul = (fun _52_1440 _52_1442 -> ()); encode_sig = (fun _52_1444 _52_1446 -> ()); solve = (fun _52_1448 _52_1450 _52_1452 -> ()); is_trivial = (fun _52_1454 _52_1456 -> false); finish = (fun _52_1458 -> ()); refresh = (fun _52_1459 -> ())}
+
+
+
