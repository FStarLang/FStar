--- conflicted
+++ resolved
@@ -19,21 +19,12 @@
 let default_string_finish = (fun endm b s -> FStar_Parser_Parse.STRING (s))
 
 
-<<<<<<< HEAD
-let call_string_finish = (fun fin buf endm b -> (let _164_19 = (FStar_Bytes.close buf)
-in (fin endm b _164_19)))
-
-
-let add_string : FStar_Bytes.bytebuf  ->  Prims.string  ->  Prims.unit = (fun buf x -> (let _164_24 = (FStar_Bytes.string_as_unicode_bytes x)
-in (FStar_Bytes.emit_bytes buf _164_24)))
-=======
-let call_string_finish = (fun fin buf endm b -> (let _166_19 = (FStar_Bytes.close buf)
-in (fin endm b _166_19)))
-
-
-let add_string : FStar_Bytes.bytebuf  ->  Prims.string  ->  Prims.unit = (fun buf x -> (let _166_24 = (FStar_Bytes.string_as_unicode_bytes x)
-in (FStar_Bytes.emit_bytes buf _166_24)))
->>>>>>> bae9872c
+let call_string_finish = (fun fin buf endm b -> (let _169_19 = (FStar_Bytes.close buf)
+in (fin endm b _169_19)))
+
+
+let add_string : FStar_Bytes.bytebuf  ->  Prims.string  ->  Prims.unit = (fun buf x -> (let _169_24 = (FStar_Bytes.string_as_unicode_bytes x)
+in (FStar_Bytes.emit_bytes buf _169_24)))
 
 
 let add_int_char : FStar_Bytes.bytebuf  ->  Prims.int  ->  Prims.unit = (fun buf c -> (
@@ -51,13 +42,8 @@
 let stringbuf_as_bytes : FStar_Bytes.bytebuf  ->  FStar_Bytes.bytes = (fun buf -> (
 
 let bytes = (FStar_Bytes.close buf)
-<<<<<<< HEAD
-in (let _164_40 = ((FStar_Bytes.length bytes) / (Prims.parse_int "2"))
-in (FStar_Bytes.make (fun i -> (FStar_Bytes.get bytes (i * (Prims.parse_int "2")))) _164_40))))
-=======
-in (let _166_40 = ((FStar_Bytes.length bytes) / (Prims.parse_int "2"))
-in (FStar_Bytes.make (fun i -> (FStar_Bytes.get bytes (i * (Prims.parse_int "2")))) _166_40))))
->>>>>>> bae9872c
+in (let _169_40 = ((FStar_Bytes.length bytes) / (Prims.parse_int "2"))
+in (FStar_Bytes.make (fun i -> (FStar_Bytes.get bytes (i * (Prims.parse_int "2")))) _169_40))))
 
 
 let stringbuf_is_bytes : FStar_Bytes.bytebuf  ->  Prims.bool = (fun buf -> (
@@ -68,13 +54,8 @@
 let ok = (FStar_Util.mk_ref true)
 in (
 
-<<<<<<< HEAD
-let _67_32 = (let _164_44 = (((FStar_Bytes.length bytes) / (Prims.parse_int "2")) - (Prims.parse_int "1"))
-in (FStar_Util.for_range (Prims.parse_int "0") _164_44 (fun i -> if ((FStar_Bytes.get bytes ((i * (Prims.parse_int "2")) + (Prims.parse_int "1"))) <> (Prims.parse_int "0")) then begin
-=======
-let _69_32 = (let _166_44 = (((FStar_Bytes.length bytes) / (Prims.parse_int "2")) - (Prims.parse_int "1"))
-in (FStar_Util.for_range (Prims.parse_int "0") _166_44 (fun i -> if ((FStar_Bytes.get bytes ((i * (Prims.parse_int "2")) + (Prims.parse_int "1"))) <> (Prims.parse_int "0")) then begin
->>>>>>> bae9872c
+let _69_32 = (let _169_44 = (((FStar_Bytes.length bytes) / (Prims.parse_int "2")) - (Prims.parse_int "1"))
+in (FStar_Util.for_range (Prims.parse_int "0") _169_44 (fun i -> if ((FStar_Bytes.get bytes ((i * (Prims.parse_int "2")) + (Prims.parse_int "1"))) <> (Prims.parse_int "0")) then begin
 (FStar_ST.op_Colon_Equals ok false)
 end else begin
 ()
@@ -119,38 +100,22 @@
 let unicodegraph_short : Prims.string  ->  FStar_BaseTypes.uint16 = (fun s -> if ((FStar_String.length s) <> (Prims.parse_int "4")) then begin
 (failwith "unicodegraph")
 end else begin
-<<<<<<< HEAD
-(let _164_63 = (((((let _164_59 = (FStar_Util.char_at s (Prims.parse_int "0"))
-in (hexdigit _164_59)) * (Prims.parse_int "4096")) + ((let _164_60 = (FStar_Util.char_at s (Prims.parse_int "1"))
-in (hexdigit _164_60)) * (Prims.parse_int "256"))) + ((let _164_61 = (FStar_Util.char_at s (Prims.parse_int "2"))
-in (hexdigit _164_61)) * (Prims.parse_int "16"))) + (let _164_62 = (FStar_Util.char_at s (Prims.parse_int "3"))
-in (hexdigit _164_62)))
-in (FStar_Util.uint16_of_int _164_63))
-=======
-(let _166_63 = (((((let _166_59 = (FStar_Util.char_at s (Prims.parse_int "0"))
-in (hexdigit _166_59)) * (Prims.parse_int "4096")) + ((let _166_60 = (FStar_Util.char_at s (Prims.parse_int "1"))
-in (hexdigit _166_60)) * (Prims.parse_int "256"))) + ((let _166_61 = (FStar_Util.char_at s (Prims.parse_int "2"))
-in (hexdigit _166_61)) * (Prims.parse_int "16"))) + (let _166_62 = (FStar_Util.char_at s (Prims.parse_int "3"))
-in (hexdigit _166_62)))
-in (FStar_Util.uint16_of_int _166_63))
->>>>>>> bae9872c
+(let _169_63 = (((((let _169_59 = (FStar_Util.char_at s (Prims.parse_int "0"))
+in (hexdigit _169_59)) * (Prims.parse_int "4096")) + ((let _169_60 = (FStar_Util.char_at s (Prims.parse_int "1"))
+in (hexdigit _169_60)) * (Prims.parse_int "256"))) + ((let _169_61 = (FStar_Util.char_at s (Prims.parse_int "2"))
+in (hexdigit _169_61)) * (Prims.parse_int "16"))) + (let _169_62 = (FStar_Util.char_at s (Prims.parse_int "3"))
+in (hexdigit _169_62)))
+in (FStar_Util.uint16_of_int _169_63))
 end)
 
 
 let hexgraph_short : Prims.string  ->  FStar_BaseTypes.uint16 = (fun s -> if ((FStar_String.length s) <> (Prims.parse_int "2")) then begin
 (failwith "hexgraph")
 end else begin
-<<<<<<< HEAD
-(let _164_68 = (((let _164_66 = (FStar_Util.char_at s (Prims.parse_int "0"))
-in (hexdigit _164_66)) * (Prims.parse_int "16")) + (let _164_67 = (FStar_Util.char_at s (Prims.parse_int "1"))
-in (hexdigit _164_67)))
-in (FStar_Util.uint16_of_int _164_68))
-=======
-(let _166_68 = (((let _166_66 = (FStar_Util.char_at s (Prims.parse_int "0"))
-in (hexdigit _166_66)) * (Prims.parse_int "16")) + (let _166_67 = (FStar_Util.char_at s (Prims.parse_int "1"))
-in (hexdigit _166_67)))
-in (FStar_Util.uint16_of_int _166_68))
->>>>>>> bae9872c
+(let _169_68 = (((let _169_66 = (FStar_Util.char_at s (Prims.parse_int "0"))
+in (hexdigit _169_66)) * (Prims.parse_int "16")) + (let _169_67 = (FStar_Util.char_at s (Prims.parse_int "1"))
+in (hexdigit _169_67)))
+in (FStar_Util.uint16_of_int _169_68))
 end)
 
 
@@ -159,33 +124,18 @@
 end else begin
 (
 
-<<<<<<< HEAD
-let high = (((((let _164_71 = (FStar_Util.char_at s (Prims.parse_int "0"))
-in (hexdigit _164_71)) * (Prims.parse_int "4096")) + ((let _164_72 = (FStar_Util.char_at s (Prims.parse_int "1"))
-in (hexdigit _164_72)) * (Prims.parse_int "256"))) + ((let _164_73 = (FStar_Util.char_at s (Prims.parse_int "2"))
-in (hexdigit _164_73)) * (Prims.parse_int "16"))) + (let _164_74 = (FStar_Util.char_at s (Prims.parse_int "3"))
-in (hexdigit _164_74)))
-in (
-
-let low = (((((let _164_75 = (FStar_Util.char_at s (Prims.parse_int "4"))
-in (hexdigit _164_75)) * (Prims.parse_int "4096")) + ((let _164_76 = (FStar_Util.char_at s (Prims.parse_int "5"))
-in (hexdigit _164_76)) * (Prims.parse_int "256"))) + ((let _164_77 = (FStar_Util.char_at s (Prims.parse_int "6"))
-in (hexdigit _164_77)) * (Prims.parse_int "16"))) + (let _164_78 = (FStar_Util.char_at s (Prims.parse_int "7"))
-in (hexdigit _164_78)))
-=======
-let high = (((((let _166_71 = (FStar_Util.char_at s (Prims.parse_int "0"))
-in (hexdigit _166_71)) * (Prims.parse_int "4096")) + ((let _166_72 = (FStar_Util.char_at s (Prims.parse_int "1"))
-in (hexdigit _166_72)) * (Prims.parse_int "256"))) + ((let _166_73 = (FStar_Util.char_at s (Prims.parse_int "2"))
-in (hexdigit _166_73)) * (Prims.parse_int "16"))) + (let _166_74 = (FStar_Util.char_at s (Prims.parse_int "3"))
-in (hexdigit _166_74)))
-in (
-
-let low = (((((let _166_75 = (FStar_Util.char_at s (Prims.parse_int "4"))
-in (hexdigit _166_75)) * (Prims.parse_int "4096")) + ((let _166_76 = (FStar_Util.char_at s (Prims.parse_int "5"))
-in (hexdigit _166_76)) * (Prims.parse_int "256"))) + ((let _166_77 = (FStar_Util.char_at s (Prims.parse_int "6"))
-in (hexdigit _166_77)) * (Prims.parse_int "16"))) + (let _166_78 = (FStar_Util.char_at s (Prims.parse_int "7"))
-in (hexdigit _166_78)))
->>>>>>> bae9872c
+let high = (((((let _169_71 = (FStar_Util.char_at s (Prims.parse_int "0"))
+in (hexdigit _169_71)) * (Prims.parse_int "4096")) + ((let _169_72 = (FStar_Util.char_at s (Prims.parse_int "1"))
+in (hexdigit _169_72)) * (Prims.parse_int "256"))) + ((let _169_73 = (FStar_Util.char_at s (Prims.parse_int "2"))
+in (hexdigit _169_73)) * (Prims.parse_int "16"))) + (let _169_74 = (FStar_Util.char_at s (Prims.parse_int "3"))
+in (hexdigit _169_74)))
+in (
+
+let low = (((((let _169_75 = (FStar_Util.char_at s (Prims.parse_int "4"))
+in (hexdigit _169_75)) * (Prims.parse_int "4096")) + ((let _169_76 = (FStar_Util.char_at s (Prims.parse_int "5"))
+in (hexdigit _169_76)) * (Prims.parse_int "256"))) + ((let _169_77 = (FStar_Util.char_at s (Prims.parse_int "6"))
+in (hexdigit _169_77)) * (Prims.parse_int "16"))) + (let _169_78 = (FStar_Util.char_at s (Prims.parse_int "7"))
+in (hexdigit _169_78)))
 in if (high = (Prims.parse_int "0")) then begin
 ((None), ((FStar_Util.uint16_of_int low)))
 end else begin
@@ -295,54 +245,31 @@
 | None -> begin
 (match (s) with
 | "__SOURCE_DIRECTORY__" -> begin
-<<<<<<< HEAD
-(let _164_115 = (let _164_114 = (args.getSourceDirectory ())
-in (FStar_Bytes.string_as_unicode_bytes _164_114))
-in FStar_Parser_Parse.STRING (_164_115))
+(let _169_115 = (let _169_114 = (args.getSourceDirectory ())
+in (FStar_Bytes.string_as_unicode_bytes _169_114))
+in FStar_Parser_Parse.STRING (_169_115))
 end
 | "__SOURCE_FILE__" -> begin
-(let _164_117 = (let _164_116 = (FStar_Range.file_of_range r)
-in (FStar_Bytes.string_as_unicode_bytes _164_116))
-in FStar_Parser_Parse.STRING (_164_117))
+(let _169_117 = (let _169_116 = (FStar_Range.file_of_range r)
+in (FStar_Bytes.string_as_unicode_bytes _169_116))
+in FStar_Parser_Parse.STRING (_169_117))
 end
 | "__LINE__" -> begin
-(let _164_121 = (let _164_120 = (let _164_119 = (let _164_118 = (FStar_Range.start_of_range r)
-in (FStar_Range.line_of_pos _164_118))
-in (FStar_All.pipe_left FStar_Util.string_of_int _164_119))
-in ((_164_120), (false)))
-in FStar_Parser_Parse.INT (_164_121))
-=======
-(let _166_115 = (let _166_114 = (args.getSourceDirectory ())
-in (FStar_Bytes.string_as_unicode_bytes _166_114))
-in FStar_Parser_Parse.STRING (_166_115))
-end
-| "__SOURCE_FILE__" -> begin
-(let _166_117 = (let _166_116 = (FStar_Range.file_of_range r)
-in (FStar_Bytes.string_as_unicode_bytes _166_116))
-in FStar_Parser_Parse.STRING (_166_117))
-end
-| "__LINE__" -> begin
-(let _166_121 = (let _166_120 = (let _166_119 = (let _166_118 = (FStar_Range.start_of_range r)
-in (FStar_Range.line_of_pos _166_118))
-in (FStar_All.pipe_left FStar_Util.string_of_int _166_119))
-in ((_166_120), (false)))
-in FStar_Parser_Parse.INT (_166_121))
->>>>>>> bae9872c
+(let _169_121 = (let _169_120 = (let _169_119 = (let _169_118 = (FStar_Range.start_of_range r)
+in (FStar_Range.line_of_pos _169_118))
+in (FStar_All.pipe_left FStar_Util.string_of_int _169_119))
+in ((_169_120), (false)))
+in FStar_Parser_Parse.INT (_169_121))
 end
 | _69_92 -> begin
 if (FStar_Util.starts_with s FStar_Ident.reserved_prefix) then begin
 (Prims.raise (FStar_Syntax_Syntax.Error ((((Prims.strcat FStar_Ident.reserved_prefix " is a reserved prefix for an identifier")), (r)))))
 end else begin
-<<<<<<< HEAD
-(let _164_122 = (intern_string s)
-in FStar_Parser_Parse.IDENT (_164_122))
-=======
-(let _166_122 = (intern_string s)
-in FStar_Parser_Parse.IDENT (_166_122))
->>>>>>> bae9872c
-end
-end)
-end))
-
-
-
+(let _169_122 = (intern_string s)
+in FStar_Parser_Parse.IDENT (_169_122))
+end
+end)
+end))
+
+
+
