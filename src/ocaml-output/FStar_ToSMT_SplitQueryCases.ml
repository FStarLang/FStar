<<<<<<< HEAD

open Prims
let rec get_next_n_ite = (fun n t negs f -> if (n <= 0) then begin
(let _118_14 = (f FStar_ToSMT_Term.mkTrue)
in (true, _118_14, negs, t))
end else begin
(match (t.FStar_ToSMT_Term.tm) with
| FStar_ToSMT_Term.App (FStar_ToSMT_Term.ITE, g::t::e::_52_7) -> begin
(let _118_19 = (let _118_16 = (let _118_15 = (FStar_ToSMT_Term.mkNot g)
in (negs, _118_15))
in (FStar_ToSMT_Term.mkAnd _118_16))
in (get_next_n_ite (n - 1) e _118_19 (fun x -> (let _118_18 = (FStar_ToSMT_Term.mkITE (g, t, x))
in (f _118_18)))))
end
| FStar_ToSMT_Term.FreeV (_52_18) -> begin
(let _118_20 = (f FStar_ToSMT_Term.mkTrue)
in (true, _118_20, negs, t))
end
| _52_21 -> begin
(false, FStar_ToSMT_Term.mkFalse, FStar_ToSMT_Term.mkFalse, FStar_ToSMT_Term.mkFalse)
end)
end)

let rec is_ite_all_the_way = (fun n t negs l -> if (n <= 0) then begin
(Prims.raise FStar_Util.Impos)
end else begin
(match (t.FStar_ToSMT_Term.tm) with
| FStar_ToSMT_Term.FreeV (_52_27) -> begin
(let _118_31 = (let _118_30 = (let _118_29 = (FStar_ToSMT_Term.mkNot t)
in (negs, _118_29))
in (FStar_ToSMT_Term.mkAnd _118_30))
in (true, l, _118_31))
end
| _52_30 -> begin
(let _52_36 = (get_next_n_ite n t negs (fun x -> x))
in (match (_52_36) with
| (b, t, negs', rest) -> begin
if b then begin
(let _118_34 = (let _118_33 = (FStar_ToSMT_Term.mkImp (negs, t))
in (_118_33)::l)
in (is_ite_all_the_way n rest negs' _118_34))
end else begin
(false, [], FStar_ToSMT_Term.mkFalse)
end
end))
end)
end)

let rec parse_query_for_split_cases = (fun n t f -> (match (t.FStar_ToSMT_Term.tm) with
| FStar_ToSMT_Term.Quant (FStar_ToSMT_Term.Forall, l, opt, l', t) -> begin
(parse_query_for_split_cases n t (fun x -> (let _118_61 = (FStar_ToSMT_Term.mkForall'' (l, opt, l', x))
in (f _118_61))))
end
| FStar_ToSMT_Term.App (FStar_ToSMT_Term.Imp, t1::t2::_52_50) -> begin
(let r = (match (t2.FStar_ToSMT_Term.tm) with
| FStar_ToSMT_Term.Quant (FStar_ToSMT_Term.Forall, _52_59, _52_61, _52_63, _52_65) -> begin
(parse_query_for_split_cases n t2 (fun x -> (let _118_69 = (FStar_ToSMT_Term.mkImp (t1, x))
in (f _118_69))))
end
| FStar_ToSMT_Term.App (FStar_ToSMT_Term.ITE, _52_71) -> begin
(let _52_77 = (is_ite_all_the_way n t2 FStar_ToSMT_Term.mkTrue [])
in (match (_52_77) with
| (b, l, negs) -> begin
(b, ((fun x -> (let _118_78 = (FStar_ToSMT_Term.mkImp (t1, x))
in (f _118_78))), l, negs))
end))
end
| _52_80 -> begin
(false, ((fun _52_81 -> FStar_ToSMT_Term.mkFalse), [], FStar_ToSMT_Term.mkFalse))
end)
in r)
end
| FStar_ToSMT_Term.App (FStar_ToSMT_Term.ITE, _52_86) -> begin
(let _52_92 = (is_ite_all_the_way n t FStar_ToSMT_Term.mkTrue [])
in (match (_52_92) with
| (b, l, negs) -> begin
(b, (f, l, negs))
end))
end
| _52_94 -> begin
(false, ((fun _52_95 -> FStar_ToSMT_Term.mkFalse), [], FStar_ToSMT_Term.mkFalse))
end))

let strip_not = (fun t -> (match (t.FStar_ToSMT_Term.tm) with
| FStar_ToSMT_Term.App (FStar_ToSMT_Term.Not, hd::_52_100) -> begin
hd
end
| _52_106 -> begin
t
end))

let rec check_split_cases = (fun f l check -> (FStar_List.iter (fun t -> (let _118_117 = (let _118_116 = (let _118_115 = (let _118_114 = (f t)
in (FStar_ToSMT_Term.mkNot _118_114))
in (_118_115, None))
in FStar_ToSMT_Term.Assume (_118_116))
in (check _118_117))) (FStar_List.rev l)))

let check_exhaustiveness = (fun f negs check -> (let _118_138 = (let _118_137 = (let _118_136 = (let _118_135 = (let _118_134 = (FStar_ToSMT_Term.mkNot negs)
in (f _118_134))
in (FStar_ToSMT_Term.mkNot _118_135))
in (_118_136, None))
in FStar_ToSMT_Term.Assume (_118_137))
in (check _118_138)))

let can_handle_query = (fun n q -> (match (q) with
| FStar_ToSMT_Term.Assume (q', _52_118) -> begin
(parse_query_for_split_cases n (strip_not q') (fun x -> x))
end
| _52_123 -> begin
(false, ((fun x -> x), [], FStar_ToSMT_Term.mkFalse))
end))

let handle_query = (fun _52_128 check -> (match (_52_128) with
| (f, l, negs) -> begin
(let l = (check_split_cases f l check)
in (check_exhaustiveness f negs check))
end))



=======

open Prims
let rec get_next_n_ite = (fun n t negs f -> if (n <= 0) then begin
(let _119_14 = (f FStar_ToSMT_Term.mkTrue)
in (true, _119_14, negs, t))
end else begin
(match (t.FStar_ToSMT_Term.tm) with
| FStar_ToSMT_Term.App (FStar_ToSMT_Term.ITE, g::t::e::_53_7) -> begin
(let _119_19 = (let _119_16 = (let _119_15 = (FStar_ToSMT_Term.mkNot g)
in (negs, _119_15))
in (FStar_ToSMT_Term.mkAnd _119_16))
in (get_next_n_ite (n - 1) e _119_19 (fun x -> (let _119_18 = (FStar_ToSMT_Term.mkITE (g, t, x))
in (f _119_18)))))
end
| FStar_ToSMT_Term.FreeV (_53_18) -> begin
(let _119_20 = (f FStar_ToSMT_Term.mkTrue)
in (true, _119_20, negs, t))
end
| _53_21 -> begin
(false, FStar_ToSMT_Term.mkFalse, FStar_ToSMT_Term.mkFalse, FStar_ToSMT_Term.mkFalse)
end)
end)

let rec is_ite_all_the_way = (fun n t negs l -> if (n <= 0) then begin
(Prims.raise FStar_Util.Impos)
end else begin
(match (t.FStar_ToSMT_Term.tm) with
| FStar_ToSMT_Term.FreeV (_53_27) -> begin
(let _119_31 = (let _119_30 = (let _119_29 = (FStar_ToSMT_Term.mkNot t)
in (negs, _119_29))
in (FStar_ToSMT_Term.mkAnd _119_30))
in (true, l, _119_31))
end
| _53_30 -> begin
(let _53_36 = (get_next_n_ite n t negs (fun x -> x))
in (match (_53_36) with
| (b, t, negs', rest) -> begin
if b then begin
(let _119_34 = (let _119_33 = (FStar_ToSMT_Term.mkImp (negs, t))
in (_119_33)::l)
in (is_ite_all_the_way n rest negs' _119_34))
end else begin
(false, [], FStar_ToSMT_Term.mkFalse)
end
end))
end)
end)

let rec parse_query_for_split_cases = (fun n t f -> (match (t.FStar_ToSMT_Term.tm) with
| FStar_ToSMT_Term.Quant (FStar_ToSMT_Term.Forall, l, opt, l', t) -> begin
(parse_query_for_split_cases n t (fun x -> (let _119_61 = (FStar_ToSMT_Term.mkForall'' (l, opt, l', x))
in (f _119_61))))
end
| FStar_ToSMT_Term.App (FStar_ToSMT_Term.Imp, t1::t2::_53_50) -> begin
(let r = (match (t2.FStar_ToSMT_Term.tm) with
| FStar_ToSMT_Term.Quant (FStar_ToSMT_Term.Forall, _53_59, _53_61, _53_63, _53_65) -> begin
(parse_query_for_split_cases n t2 (fun x -> (let _119_69 = (FStar_ToSMT_Term.mkImp (t1, x))
in (f _119_69))))
end
| FStar_ToSMT_Term.App (FStar_ToSMT_Term.ITE, _53_71) -> begin
(let _53_77 = (is_ite_all_the_way n t2 FStar_ToSMT_Term.mkTrue [])
in (match (_53_77) with
| (b, l, negs) -> begin
(b, ((fun x -> (let _119_78 = (FStar_ToSMT_Term.mkImp (t1, x))
in (f _119_78))), l, negs))
end))
end
| _53_80 -> begin
(false, ((fun _53_81 -> FStar_ToSMT_Term.mkFalse), [], FStar_ToSMT_Term.mkFalse))
end)
in r)
end
| FStar_ToSMT_Term.App (FStar_ToSMT_Term.ITE, _53_86) -> begin
(let _53_92 = (is_ite_all_the_way n t FStar_ToSMT_Term.mkTrue [])
in (match (_53_92) with
| (b, l, negs) -> begin
(b, (f, l, negs))
end))
end
| _53_94 -> begin
(false, ((fun _53_95 -> FStar_ToSMT_Term.mkFalse), [], FStar_ToSMT_Term.mkFalse))
end))

let strip_not = (fun t -> (match (t.FStar_ToSMT_Term.tm) with
| FStar_ToSMT_Term.App (FStar_ToSMT_Term.Not, hd::_53_100) -> begin
hd
end
| _53_106 -> begin
t
end))

let rec check_split_cases = (fun f l check -> (FStar_List.iter (fun t -> (let _119_117 = (let _119_116 = (let _119_115 = (let _119_114 = (f t)
in (FStar_ToSMT_Term.mkNot _119_114))
in (_119_115, None))
in FStar_ToSMT_Term.Assume (_119_116))
in (check _119_117))) (FStar_List.rev l)))

let check_exhaustiveness = (fun f negs check -> (let _119_138 = (let _119_137 = (let _119_136 = (let _119_135 = (let _119_134 = (FStar_ToSMT_Term.mkNot negs)
in (f _119_134))
in (FStar_ToSMT_Term.mkNot _119_135))
in (_119_136, None))
in FStar_ToSMT_Term.Assume (_119_137))
in (check _119_138)))

let can_handle_query = (fun n q -> (match (q) with
| FStar_ToSMT_Term.Assume (q', _53_118) -> begin
(parse_query_for_split_cases n (strip_not q') (fun x -> x))
end
| _53_123 -> begin
(false, ((fun x -> x), [], FStar_ToSMT_Term.mkFalse))
end))

let handle_query = (fun _53_128 check -> (match (_53_128) with
| (f, l, negs) -> begin
(let l = (check_split_cases f l check)
in (check_exhaustiveness f negs check))
end))




>>>>>>> bbfa8f20
<|MERGE_RESOLUTION|>--- conflicted
+++ resolved
@@ -1,142 +1,20 @@
-<<<<<<< HEAD
 
 open Prims
 let rec get_next_n_ite = (fun n t negs f -> if (n <= 0) then begin
-(let _118_14 = (f FStar_ToSMT_Term.mkTrue)
-in (true, _118_14, negs, t))
-end else begin
-(match (t.FStar_ToSMT_Term.tm) with
-| FStar_ToSMT_Term.App (FStar_ToSMT_Term.ITE, g::t::e::_52_7) -> begin
-(let _118_19 = (let _118_16 = (let _118_15 = (FStar_ToSMT_Term.mkNot g)
-in (negs, _118_15))
-in (FStar_ToSMT_Term.mkAnd _118_16))
-in (get_next_n_ite (n - 1) e _118_19 (fun x -> (let _118_18 = (FStar_ToSMT_Term.mkITE (g, t, x))
-in (f _118_18)))))
-end
-| FStar_ToSMT_Term.FreeV (_52_18) -> begin
-(let _118_20 = (f FStar_ToSMT_Term.mkTrue)
-in (true, _118_20, negs, t))
-end
-| _52_21 -> begin
-(false, FStar_ToSMT_Term.mkFalse, FStar_ToSMT_Term.mkFalse, FStar_ToSMT_Term.mkFalse)
-end)
-end)
-
-let rec is_ite_all_the_way = (fun n t negs l -> if (n <= 0) then begin
-(Prims.raise FStar_Util.Impos)
-end else begin
-(match (t.FStar_ToSMT_Term.tm) with
-| FStar_ToSMT_Term.FreeV (_52_27) -> begin
-(let _118_31 = (let _118_30 = (let _118_29 = (FStar_ToSMT_Term.mkNot t)
-in (negs, _118_29))
-in (FStar_ToSMT_Term.mkAnd _118_30))
-in (true, l, _118_31))
-end
-| _52_30 -> begin
-(let _52_36 = (get_next_n_ite n t negs (fun x -> x))
-in (match (_52_36) with
-| (b, t, negs', rest) -> begin
-if b then begin
-(let _118_34 = (let _118_33 = (FStar_ToSMT_Term.mkImp (negs, t))
-in (_118_33)::l)
-in (is_ite_all_the_way n rest negs' _118_34))
-end else begin
-(false, [], FStar_ToSMT_Term.mkFalse)
-end
-end))
-end)
-end)
-
-let rec parse_query_for_split_cases = (fun n t f -> (match (t.FStar_ToSMT_Term.tm) with
-| FStar_ToSMT_Term.Quant (FStar_ToSMT_Term.Forall, l, opt, l', t) -> begin
-(parse_query_for_split_cases n t (fun x -> (let _118_61 = (FStar_ToSMT_Term.mkForall'' (l, opt, l', x))
-in (f _118_61))))
-end
-| FStar_ToSMT_Term.App (FStar_ToSMT_Term.Imp, t1::t2::_52_50) -> begin
-(let r = (match (t2.FStar_ToSMT_Term.tm) with
-| FStar_ToSMT_Term.Quant (FStar_ToSMT_Term.Forall, _52_59, _52_61, _52_63, _52_65) -> begin
-(parse_query_for_split_cases n t2 (fun x -> (let _118_69 = (FStar_ToSMT_Term.mkImp (t1, x))
-in (f _118_69))))
-end
-| FStar_ToSMT_Term.App (FStar_ToSMT_Term.ITE, _52_71) -> begin
-(let _52_77 = (is_ite_all_the_way n t2 FStar_ToSMT_Term.mkTrue [])
-in (match (_52_77) with
-| (b, l, negs) -> begin
-(b, ((fun x -> (let _118_78 = (FStar_ToSMT_Term.mkImp (t1, x))
-in (f _118_78))), l, negs))
-end))
-end
-| _52_80 -> begin
-(false, ((fun _52_81 -> FStar_ToSMT_Term.mkFalse), [], FStar_ToSMT_Term.mkFalse))
-end)
-in r)
-end
-| FStar_ToSMT_Term.App (FStar_ToSMT_Term.ITE, _52_86) -> begin
-(let _52_92 = (is_ite_all_the_way n t FStar_ToSMT_Term.mkTrue [])
-in (match (_52_92) with
-| (b, l, negs) -> begin
-(b, (f, l, negs))
-end))
-end
-| _52_94 -> begin
-(false, ((fun _52_95 -> FStar_ToSMT_Term.mkFalse), [], FStar_ToSMT_Term.mkFalse))
-end))
-
-let strip_not = (fun t -> (match (t.FStar_ToSMT_Term.tm) with
-| FStar_ToSMT_Term.App (FStar_ToSMT_Term.Not, hd::_52_100) -> begin
-hd
-end
-| _52_106 -> begin
-t
-end))
-
-let rec check_split_cases = (fun f l check -> (FStar_List.iter (fun t -> (let _118_117 = (let _118_116 = (let _118_115 = (let _118_114 = (f t)
-in (FStar_ToSMT_Term.mkNot _118_114))
-in (_118_115, None))
-in FStar_ToSMT_Term.Assume (_118_116))
-in (check _118_117))) (FStar_List.rev l)))
-
-let check_exhaustiveness = (fun f negs check -> (let _118_138 = (let _118_137 = (let _118_136 = (let _118_135 = (let _118_134 = (FStar_ToSMT_Term.mkNot negs)
-in (f _118_134))
-in (FStar_ToSMT_Term.mkNot _118_135))
-in (_118_136, None))
-in FStar_ToSMT_Term.Assume (_118_137))
-in (check _118_138)))
-
-let can_handle_query = (fun n q -> (match (q) with
-| FStar_ToSMT_Term.Assume (q', _52_118) -> begin
-(parse_query_for_split_cases n (strip_not q') (fun x -> x))
-end
-| _52_123 -> begin
-(false, ((fun x -> x), [], FStar_ToSMT_Term.mkFalse))
-end))
-
-let handle_query = (fun _52_128 check -> (match (_52_128) with
-| (f, l, negs) -> begin
-(let l = (check_split_cases f l check)
-in (check_exhaustiveness f negs check))
-end))
-
-
-
-=======
-
-open Prims
-let rec get_next_n_ite = (fun n t negs f -> if (n <= 0) then begin
-(let _119_14 = (f FStar_ToSMT_Term.mkTrue)
-in (true, _119_14, negs, t))
+(let _120_14 = (f FStar_ToSMT_Term.mkTrue)
+in (true, _120_14, negs, t))
 end else begin
 (match (t.FStar_ToSMT_Term.tm) with
 | FStar_ToSMT_Term.App (FStar_ToSMT_Term.ITE, g::t::e::_53_7) -> begin
-(let _119_19 = (let _119_16 = (let _119_15 = (FStar_ToSMT_Term.mkNot g)
-in (negs, _119_15))
-in (FStar_ToSMT_Term.mkAnd _119_16))
-in (get_next_n_ite (n - 1) e _119_19 (fun x -> (let _119_18 = (FStar_ToSMT_Term.mkITE (g, t, x))
-in (f _119_18)))))
+(let _120_19 = (let _120_16 = (let _120_15 = (FStar_ToSMT_Term.mkNot g)
+in (negs, _120_15))
+in (FStar_ToSMT_Term.mkAnd _120_16))
+in (get_next_n_ite (n - 1) e _120_19 (fun x -> (let _120_18 = (FStar_ToSMT_Term.mkITE (g, t, x))
+in (f _120_18)))))
 end
 | FStar_ToSMT_Term.FreeV (_53_18) -> begin
-(let _119_20 = (f FStar_ToSMT_Term.mkTrue)
-in (true, _119_20, negs, t))
+(let _120_20 = (f FStar_ToSMT_Term.mkTrue)
+in (true, _120_20, negs, t))
 end
 | _53_21 -> begin
 (false, FStar_ToSMT_Term.mkFalse, FStar_ToSMT_Term.mkFalse, FStar_ToSMT_Term.mkFalse)
@@ -148,19 +26,19 @@
 end else begin
 (match (t.FStar_ToSMT_Term.tm) with
 | FStar_ToSMT_Term.FreeV (_53_27) -> begin
-(let _119_31 = (let _119_30 = (let _119_29 = (FStar_ToSMT_Term.mkNot t)
-in (negs, _119_29))
-in (FStar_ToSMT_Term.mkAnd _119_30))
-in (true, l, _119_31))
+(let _120_31 = (let _120_30 = (let _120_29 = (FStar_ToSMT_Term.mkNot t)
+in (negs, _120_29))
+in (FStar_ToSMT_Term.mkAnd _120_30))
+in (true, l, _120_31))
 end
 | _53_30 -> begin
 (let _53_36 = (get_next_n_ite n t negs (fun x -> x))
 in (match (_53_36) with
 | (b, t, negs', rest) -> begin
 if b then begin
-(let _119_34 = (let _119_33 = (FStar_ToSMT_Term.mkImp (negs, t))
-in (_119_33)::l)
-in (is_ite_all_the_way n rest negs' _119_34))
+(let _120_34 = (let _120_33 = (FStar_ToSMT_Term.mkImp (negs, t))
+in (_120_33)::l)
+in (is_ite_all_the_way n rest negs' _120_34))
 end else begin
 (false, [], FStar_ToSMT_Term.mkFalse)
 end
@@ -170,21 +48,21 @@
 
 let rec parse_query_for_split_cases = (fun n t f -> (match (t.FStar_ToSMT_Term.tm) with
 | FStar_ToSMT_Term.Quant (FStar_ToSMT_Term.Forall, l, opt, l', t) -> begin
-(parse_query_for_split_cases n t (fun x -> (let _119_61 = (FStar_ToSMT_Term.mkForall'' (l, opt, l', x))
-in (f _119_61))))
+(parse_query_for_split_cases n t (fun x -> (let _120_61 = (FStar_ToSMT_Term.mkForall'' (l, opt, l', x))
+in (f _120_61))))
 end
 | FStar_ToSMT_Term.App (FStar_ToSMT_Term.Imp, t1::t2::_53_50) -> begin
 (let r = (match (t2.FStar_ToSMT_Term.tm) with
 | FStar_ToSMT_Term.Quant (FStar_ToSMT_Term.Forall, _53_59, _53_61, _53_63, _53_65) -> begin
-(parse_query_for_split_cases n t2 (fun x -> (let _119_69 = (FStar_ToSMT_Term.mkImp (t1, x))
-in (f _119_69))))
+(parse_query_for_split_cases n t2 (fun x -> (let _120_69 = (FStar_ToSMT_Term.mkImp (t1, x))
+in (f _120_69))))
 end
 | FStar_ToSMT_Term.App (FStar_ToSMT_Term.ITE, _53_71) -> begin
 (let _53_77 = (is_ite_all_the_way n t2 FStar_ToSMT_Term.mkTrue [])
 in (match (_53_77) with
 | (b, l, negs) -> begin
-(b, ((fun x -> (let _119_78 = (FStar_ToSMT_Term.mkImp (t1, x))
-in (f _119_78))), l, negs))
+(b, ((fun x -> (let _120_78 = (FStar_ToSMT_Term.mkImp (t1, x))
+in (f _120_78))), l, negs))
 end))
 end
 | _53_80 -> begin
@@ -211,18 +89,18 @@
 t
 end))
 
-let rec check_split_cases = (fun f l check -> (FStar_List.iter (fun t -> (let _119_117 = (let _119_116 = (let _119_115 = (let _119_114 = (f t)
-in (FStar_ToSMT_Term.mkNot _119_114))
-in (_119_115, None))
-in FStar_ToSMT_Term.Assume (_119_116))
-in (check _119_117))) (FStar_List.rev l)))
+let rec check_split_cases = (fun f l check -> (FStar_List.iter (fun t -> (let _120_117 = (let _120_116 = (let _120_115 = (let _120_114 = (f t)
+in (FStar_ToSMT_Term.mkNot _120_114))
+in (_120_115, None))
+in FStar_ToSMT_Term.Assume (_120_116))
+in (check _120_117))) (FStar_List.rev l)))
 
-let check_exhaustiveness = (fun f negs check -> (let _119_138 = (let _119_137 = (let _119_136 = (let _119_135 = (let _119_134 = (FStar_ToSMT_Term.mkNot negs)
-in (f _119_134))
-in (FStar_ToSMT_Term.mkNot _119_135))
-in (_119_136, None))
-in FStar_ToSMT_Term.Assume (_119_137))
-in (check _119_138)))
+let check_exhaustiveness = (fun f negs check -> (let _120_138 = (let _120_137 = (let _120_136 = (let _120_135 = (let _120_134 = (FStar_ToSMT_Term.mkNot negs)
+in (f _120_134))
+in (FStar_ToSMT_Term.mkNot _120_135))
+in (_120_136, None))
+in FStar_ToSMT_Term.Assume (_120_137))
+in (check _120_138)))
 
 let can_handle_query = (fun n q -> (match (q) with
 | FStar_ToSMT_Term.Assume (q', _53_118) -> begin
@@ -240,5 +118,3 @@
 
 
 
-
->>>>>>> bbfa8f20
