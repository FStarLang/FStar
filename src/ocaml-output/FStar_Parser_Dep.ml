--- conflicted
+++ resolved
@@ -1,41 +1,5 @@
-
 open Prims
-open FStar_Pervasives
 type verify_mode =
-<<<<<<< HEAD
-| VerifyAll
-| VerifyUserList
-| VerifyFigureItOut
-
-
-let uu___is_VerifyAll : verify_mode  ->  Prims.bool = (fun projectee -> (match (projectee) with
-| VerifyAll -> begin
-true
-end
-| uu____4 -> begin
-false
-end))
-
-
-let uu___is_VerifyUserList : verify_mode  ->  Prims.bool = (fun projectee -> (match (projectee) with
-| VerifyUserList -> begin
-true
-end
-| uu____8 -> begin
-false
-end))
-
-
-let uu___is_VerifyFigureItOut : verify_mode  ->  Prims.bool = (fun projectee -> (match (projectee) with
-| VerifyFigureItOut -> begin
-true
-end
-| uu____12 -> begin
-false
-end))
-
-
-=======
   | VerifyAll
   | VerifyUserList
   | VerifyFigureItOut
@@ -48,1535 +12,11 @@
 let uu___is_VerifyFigureItOut: verify_mode -> Prims.bool =
   fun projectee  ->
     match projectee with | VerifyFigureItOut  -> true | uu____15 -> false
->>>>>>> 0a4ecc34
 type map =
-(Prims.string FStar_Pervasives_Native.option * Prims.string FStar_Pervasives_Native.option) FStar_Util.smap
-
+  (Prims.string FStar_Pervasives_Native.option,Prims.string
+                                                 FStar_Pervasives_Native.option)
+    FStar_Pervasives_Native.tuple2 FStar_Util.smap
 type color =
-<<<<<<< HEAD
-| White
-| Gray
-| Black
-
-
-let uu___is_White : color  ->  Prims.bool = (fun projectee -> (match (projectee) with
-| White -> begin
-true
-end
-| uu____21 -> begin
-false
-end))
-
-
-let uu___is_Gray : color  ->  Prims.bool = (fun projectee -> (match (projectee) with
-| Gray -> begin
-true
-end
-| uu____25 -> begin
-false
-end))
-
-
-let uu___is_Black : color  ->  Prims.bool = (fun projectee -> (match (projectee) with
-| Black -> begin
-true
-end
-| uu____29 -> begin
-false
-end))
-
-type open_kind =
-| Open_module
-| Open_namespace
-
-
-let uu___is_Open_module : open_kind  ->  Prims.bool = (fun projectee -> (match (projectee) with
-| Open_module -> begin
-true
-end
-| uu____33 -> begin
-false
-end))
-
-
-let uu___is_Open_namespace : open_kind  ->  Prims.bool = (fun projectee -> (match (projectee) with
-| Open_namespace -> begin
-true
-end
-| uu____37 -> begin
-false
-end))
-
-
-let check_and_strip_suffix : Prims.string  ->  Prims.string FStar_Pervasives_Native.option = (fun f -> (
-
-let suffixes = (".fsti")::(".fst")::(".fsi")::(".fs")::[]
-in (
-
-let matches = (FStar_List.map (fun ext -> (
-
-let lext = (FStar_String.length ext)
-in (
-
-let l = (FStar_String.length f)
-in (
-
-let uu____54 = ((l > lext) && (
-
-let uu____60 = (FStar_String.substring f (l - lext) lext)
-in (uu____60 = ext)))
-in (match (uu____54) with
-| true -> begin
-(
-
-let uu____69 = (FStar_String.substring f (Prims.parse_int "0") (l - lext))
-in FStar_Pervasives_Native.Some (uu____69))
-end
-| uu____75 -> begin
-FStar_Pervasives_Native.None
-end))))) suffixes)
-in (
-
-let uu____76 = (FStar_List.filter FStar_Util.is_some matches)
-in (match (uu____76) with
-| (FStar_Pervasives_Native.Some (m))::uu____82 -> begin
-FStar_Pervasives_Native.Some (m)
-end
-| uu____86 -> begin
-FStar_Pervasives_Native.None
-end)))))
-
-
-let is_interface : Prims.string  ->  Prims.bool = (fun f -> (
-
-let uu____92 = (FStar_String.get f ((FStar_String.length f) - (Prims.parse_int "1")))
-in (uu____92 = 105 (*i*))))
-
-
-let is_implementation : Prims.string  ->  Prims.bool = (fun f -> (
-
-let uu____99 = (is_interface f)
-in (not (uu____99))))
-
-
-let list_of_option = (fun uu___84_108 -> (match (uu___84_108) with
-| FStar_Pervasives_Native.Some (x) -> begin
-(x)::[]
-end
-| FStar_Pervasives_Native.None -> begin
-[]
-end))
-
-
-let list_of_pair = (fun uu____122 -> (match (uu____122) with
-| (intf, impl) -> begin
-(FStar_List.append (list_of_option intf) (list_of_option impl))
-end))
-
-
-let lowercase_module_name : Prims.string  ->  Prims.string = (fun f -> (
-
-let uu____136 = (
-
-let uu____138 = (FStar_Util.basename f)
-in (check_and_strip_suffix uu____138))
-in (match (uu____136) with
-| FStar_Pervasives_Native.Some (longname) -> begin
-(FStar_String.lowercase longname)
-end
-| FStar_Pervasives_Native.None -> begin
-(
-
-let uu____140 = (
-
-let uu____141 = (FStar_Util.format1 "not a valid FStar file: %s\n" f)
-in FStar_Errors.Err (uu____141))
-in (FStar_Pervasives.raise uu____140))
-end)))
-
-
-let build_map : Prims.string Prims.list  ->  map = (fun filenames -> (
-
-let include_directories = (FStar_Options.include_path ())
-in (
-
-let include_directories1 = (FStar_List.map FStar_Util.normalize_file_path include_directories)
-in (
-
-let include_directories2 = (FStar_List.unique include_directories1)
-in (
-
-let cwd = (
-
-let uu____154 = (FStar_Util.getcwd ())
-in (FStar_Util.normalize_file_path uu____154))
-in (
-
-let map1 = (FStar_Util.smap_create (Prims.parse_int "41"))
-in (
-
-let add_entry = (fun key full_path -> (
-
-let uu____172 = (FStar_Util.smap_try_find map1 key)
-in (match (uu____172) with
-| FStar_Pervasives_Native.Some (intf, impl) -> begin
-(
-
-let uu____192 = (is_interface full_path)
-in (match (uu____192) with
-| true -> begin
-(FStar_Util.smap_add map1 key ((FStar_Pervasives_Native.Some (full_path)), (impl)))
-end
-| uu____199 -> begin
-(FStar_Util.smap_add map1 key ((intf), (FStar_Pervasives_Native.Some (full_path))))
-end))
-end
-| FStar_Pervasives_Native.None -> begin
-(
-
-let uu____210 = (is_interface full_path)
-in (match (uu____210) with
-| true -> begin
-(FStar_Util.smap_add map1 key ((FStar_Pervasives_Native.Some (full_path)), (FStar_Pervasives_Native.None)))
-end
-| uu____217 -> begin
-(FStar_Util.smap_add map1 key ((FStar_Pervasives_Native.None), (FStar_Pervasives_Native.Some (full_path))))
-end))
-end)))
-in ((FStar_List.iter (fun d -> (match ((FStar_Util.file_exists d)) with
-| true -> begin
-(
-
-let files = (FStar_Util.readdir d)
-in (FStar_List.iter (fun f -> (
-
-let f1 = (FStar_Util.basename f)
-in (
-
-let uu____230 = (check_and_strip_suffix f1)
-in (match (uu____230) with
-| FStar_Pervasives_Native.Some (longname) -> begin
-(
-
-let full_path = (match ((d = cwd)) with
-| true -> begin
-f1
-end
-| uu____234 -> begin
-(FStar_Util.join_paths d f1)
-end)
-in (
-
-let key = (FStar_String.lowercase longname)
-in (add_entry key full_path)))
-end
-| FStar_Pervasives_Native.None -> begin
-()
-end)))) files))
-end
-| uu____236 -> begin
-(
-
-let uu____237 = (
-
-let uu____238 = (FStar_Util.format1 "not a valid include directory: %s\n" d)
-in FStar_Errors.Err (uu____238))
-in (FStar_Pervasives.raise uu____237))
-end)) include_directories2);
-(FStar_List.iter (fun f -> (
-
-let uu____241 = (lowercase_module_name f)
-in (add_entry uu____241 f))) filenames);
-map1;
-))))))))
-
-
-let enter_namespace : map  ->  map  ->  Prims.string  ->  Prims.bool = (fun original_map working_map prefix1 -> (
-
-let found = (FStar_Util.mk_ref false)
-in (
-
-let prefix2 = (Prims.strcat prefix1 ".")
-in ((
-
-let uu____256 = (
-
-let uu____258 = (FStar_Util.smap_keys original_map)
-in (FStar_List.unique uu____258))
-in (FStar_List.iter (fun k -> (match ((FStar_Util.starts_with k prefix2)) with
-| true -> begin
-(
-
-let suffix = (FStar_String.substring k (FStar_String.length prefix2) ((FStar_String.length k) - (FStar_String.length prefix2)))
-in (
-
-let filename = (
-
-let uu____278 = (FStar_Util.smap_try_find original_map k)
-in (FStar_Util.must uu____278))
-in ((FStar_Util.smap_add working_map suffix filename);
-(FStar_ST.write found true);
-)))
-end
-| uu____299 -> begin
-()
-end)) uu____256));
-(FStar_ST.read found);
-))))
-
-
-let string_of_lid : FStar_Ident.lident  ->  Prims.bool  ->  Prims.string = (fun l last1 -> (
-
-let suffix = (match (last1) with
-| true -> begin
-(l.FStar_Ident.ident.FStar_Ident.idText)::[]
-end
-| uu____311 -> begin
-[]
-end)
-in (
-
-let names = (
-
-let uu____314 = (FStar_List.map (fun x -> x.FStar_Ident.idText) l.FStar_Ident.ns)
-in (FStar_List.append uu____314 suffix))
-in (FStar_String.concat "." names))))
-
-
-let lowercase_join_longident : FStar_Ident.lident  ->  Prims.bool  ->  Prims.string = (fun l last1 -> (
-
-let uu____323 = (string_of_lid l last1)
-in (FStar_String.lowercase uu____323)))
-
-
-let namespace_of_lid : FStar_Ident.lident  ->  Prims.string = (fun l -> (
-
-let uu____327 = (FStar_List.map FStar_Ident.text_of_id l.FStar_Ident.ns)
-in (FStar_String.concat "_" uu____327)))
-
-
-let check_module_declaration_against_filename : FStar_Ident.lident  ->  Prims.string  ->  Prims.unit = (fun lid filename -> (
-
-let k' = (lowercase_join_longident lid true)
-in (
-
-let uu____336 = (
-
-let uu____337 = (
-
-let uu____338 = (
-
-let uu____339 = (
-
-let uu____341 = (FStar_Util.basename filename)
-in (check_and_strip_suffix uu____341))
-in (FStar_Util.must uu____339))
-in (FStar_String.lowercase uu____338))
-in (uu____337 <> k'))
-in (match (uu____336) with
-| true -> begin
-(
-
-let uu____342 = (string_of_lid lid true)
-in (FStar_Util.print2_warning "Warning: the module declaration \"module %s\" found in file %s does not match its filename. Dependencies will be incorrect.\n" uu____342 filename))
-end
-| uu____343 -> begin
-()
-end))))
-
-exception Exit
-
-
-let uu___is_Exit : Prims.exn  ->  Prims.bool = (fun projectee -> (match (projectee) with
-| Exit -> begin
-true
-end
-| uu____347 -> begin
-false
-end))
-
-
-let hard_coded_dependencies : Prims.string  ->  (FStar_Ident.lident * open_kind) Prims.list = (fun filename -> (
-
-let filename1 = (FStar_Util.basename filename)
-in (
-
-let corelibs = (
-
-let uu____357 = (FStar_Options.prims_basename ())
-in (
-
-let uu____358 = (
-
-let uu____360 = (FStar_Options.pervasives_basename ())
-in (
-
-let uu____361 = (
-
-let uu____363 = (FStar_Options.pervasives_native_basename ())
-in (uu____363)::[])
-in (uu____360)::uu____361))
-in (uu____357)::uu____358))
-in (match ((FStar_List.mem filename1 corelibs)) with
-| true -> begin
-[]
-end
-| uu____369 -> begin
-(((FStar_Parser_Const.fstar_ns_lid), (Open_namespace)))::(((FStar_Parser_Const.prims_lid), (Open_module)))::(((FStar_Parser_Const.pervasives_lid), (Open_module)))::[]
-end))))
-
-
-let collect_one : (Prims.string * Prims.bool FStar_ST.ref) Prims.list  ->  verify_mode  ->  Prims.bool  ->  map  ->  Prims.string  ->  Prims.string Prims.list = (fun verify_flags verify_mode is_user_provided_filename original_map filename -> (
-
-let deps = (FStar_Util.mk_ref [])
-in (
-
-let add_dep = (fun d -> (
-
-let uu____412 = (
-
-let uu____413 = (
-
-let uu____414 = (FStar_ST.read deps)
-in (FStar_List.existsML (fun d' -> (d' = d)) uu____414))
-in (not (uu____413)))
-in (match (uu____412) with
-| true -> begin
-(
-
-let uu____420 = (
-
-let uu____422 = (FStar_ST.read deps)
-in (d)::uu____422)
-in (FStar_ST.write deps uu____420))
-end
-| uu____430 -> begin
-()
-end)))
-in (
-
-let working_map = (FStar_Util.smap_copy original_map)
-in (
-
-let record_open_module = (fun let_open lid -> (
-
-let key = (lowercase_join_longident lid true)
-in (
-
-let uu____449 = (FStar_Util.smap_try_find working_map key)
-in (match (uu____449) with
-| FStar_Pervasives_Native.Some (pair) -> begin
-((FStar_List.iter (fun f -> (
-
-let uu____470 = (lowercase_module_name f)
-in (add_dep uu____470))) (list_of_pair pair));
-true;
-)
-end
-| FStar_Pervasives_Native.None -> begin
-(
-
-let r = (enter_namespace original_map working_map key)
-in ((match ((not (r))) with
-| true -> begin
-(match (let_open) with
-| true -> begin
-(FStar_Pervasives.raise (FStar_Errors.Err ("let-open only supported for modules, not namespaces")))
-end
-| uu____477 -> begin
-(
-
-let uu____478 = (string_of_lid lid true)
-in (FStar_Util.print2_warning "Warning: in %s: no modules in namespace %s and no file with that name either\n" filename uu____478))
-end)
-end
-| uu____479 -> begin
-()
-end);
-false;
-))
-end))))
-in (
-
-let record_open_namespace = (fun error_msg lid -> (
-
-let key = (lowercase_join_longident lid true)
-in (
-
-let r = (enter_namespace original_map working_map key)
-in (match ((not (r))) with
-| true -> begin
-(match (error_msg) with
-| FStar_Pervasives_Native.Some (e) -> begin
-(FStar_Pervasives.raise (FStar_Errors.Err (e)))
-end
-| FStar_Pervasives_Native.None -> begin
-(
-
-let uu____492 = (string_of_lid lid true)
-in (FStar_Util.print1_warning "Warning: no modules in namespace %s and no file with that name either\n" uu____492))
-end)
-end
-| uu____493 -> begin
-()
-end))))
-in (
-
-let record_open = (fun let_open lid -> (
-
-let uu____501 = (record_open_module let_open lid)
-in (match (uu____501) with
-| true -> begin
-()
-end
-| uu____502 -> begin
-(
-
-let msg = (match (let_open) with
-| true -> begin
-FStar_Pervasives_Native.Some ("let-open only supported for modules, not namespaces")
-end
-| uu____506 -> begin
-FStar_Pervasives_Native.None
-end)
-in (record_open_namespace msg lid))
-end)))
-in (
-
-let record_open_module_or_namespace = (fun uu____512 -> (match (uu____512) with
-| (lid, kind) -> begin
-(match (kind) with
-| Open_namespace -> begin
-(record_open_namespace FStar_Pervasives_Native.None lid)
-end
-| Open_module -> begin
-(
-
-let uu____517 = (record_open_module false lid)
-in ())
-end)
-end))
-in (
-
-let record_module_alias = (fun ident lid -> (
-
-let key = (FStar_String.lowercase (FStar_Ident.text_of_id ident))
-in (
-
-let alias = (lowercase_join_longident lid true)
-in (
-
-let uu____527 = (FStar_Util.smap_try_find original_map alias)
-in (match (uu____527) with
-| FStar_Pervasives_Native.Some (deps_of_aliased_module) -> begin
-(FStar_Util.smap_add working_map key deps_of_aliased_module)
-end
-| FStar_Pervasives_Native.None -> begin
-(
-
-let uu____554 = (
-
-let uu____555 = (FStar_Util.format1 "module not found in search path: %s\n" alias)
-in FStar_Errors.Err (uu____555))
-in (FStar_Pervasives.raise uu____554))
-end)))))
-in (
-
-let record_lid = (fun lid -> (
-
-let try_key = (fun key -> (
-
-let uu____564 = (FStar_Util.smap_try_find working_map key)
-in (match (uu____564) with
-| FStar_Pervasives_Native.Some (pair) -> begin
-(FStar_List.iter (fun f -> (
-
-let uu____584 = (lowercase_module_name f)
-in (add_dep uu____584))) (list_of_pair pair))
-end
-| FStar_Pervasives_Native.None -> begin
-(
-
-let uu____589 = (((FStar_List.length lid.FStar_Ident.ns) > (Prims.parse_int "0")) && (FStar_Options.debug_any ()))
-in (match (uu____589) with
-| true -> begin
-(
-
-let uu____593 = (FStar_Range.string_of_range (FStar_Ident.range_of_lid lid))
-in (
-
-let uu____594 = (string_of_lid lid false)
-in (FStar_Util.print2_warning "%s (Warning): unbound module reference %s\n" uu____593 uu____594)))
-end
-| uu____595 -> begin
-()
-end))
-end)))
-in (
-
-let uu____597 = (lowercase_join_longident lid false)
-in (try_key uu____597))))
-in (
-
-let auto_open = (hard_coded_dependencies filename)
-in ((FStar_List.iter record_open_module_or_namespace auto_open);
-(
-
-let num_of_toplevelmods = (FStar_Util.mk_ref (Prims.parse_int "0"))
-in (
-
-let rec collect_fragment = (fun uu___85_676 -> (match (uu___85_676) with
-| FStar_Util.Inl (file) -> begin
-(collect_file file)
-end
-| FStar_Util.Inr (decls) -> begin
-(collect_decls decls)
-end))
-and collect_file = (fun uu___86_689 -> (match (uu___86_689) with
-| (modul)::[] -> begin
-(collect_module modul)
-end
-| modules -> begin
-((FStar_Util.print1_warning "Warning: file %s does not respect the one module per file convention\n" filename);
-(FStar_List.iter collect_module modules);
-)
-end))
-and collect_module = (fun uu___87_695 -> (match (uu___87_695) with
-| FStar_Parser_AST.Module (lid, decls) -> begin
-((check_module_declaration_against_filename lid filename);
-(match (((FStar_List.length lid.FStar_Ident.ns) > (Prims.parse_int "0"))) with
-| true -> begin
-(
-
-let uu____705 = (
-
-let uu____706 = (namespace_of_lid lid)
-in (enter_namespace original_map working_map uu____706))
-in ())
-end
-| uu____707 -> begin
-()
-end);
-(match (verify_mode) with
-| VerifyAll -> begin
-(
-
-let uu____709 = (string_of_lid lid true)
-in (FStar_Options.add_verify_module uu____709))
-end
-| VerifyFigureItOut -> begin
-(match (is_user_provided_filename) with
-| true -> begin
-(
-
-let uu____710 = (string_of_lid lid true)
-in (FStar_Options.add_verify_module uu____710))
-end
-| uu____711 -> begin
-()
-end)
-end
-| VerifyUserList -> begin
-(FStar_List.iter (fun uu____715 -> (match (uu____715) with
-| (m, r) -> begin
-(
-
-let uu____723 = (
-
-let uu____724 = (
-
-let uu____725 = (string_of_lid lid true)
-in (FStar_String.lowercase uu____725))
-in ((FStar_String.lowercase m) = uu____724))
-in (match (uu____723) with
-| true -> begin
-(FStar_ST.write r true)
-end
-| uu____728 -> begin
-()
-end))
-end)) verify_flags)
-end);
-(collect_decls decls);
-)
-end
-| FStar_Parser_AST.Interface (lid, decls, uu____731) -> begin
-((check_module_declaration_against_filename lid filename);
-(match (((FStar_List.length lid.FStar_Ident.ns) > (Prims.parse_int "0"))) with
-| true -> begin
-(
-
-let uu____739 = (
-
-let uu____740 = (namespace_of_lid lid)
-in (enter_namespace original_map working_map uu____740))
-in ())
-end
-| uu____741 -> begin
-()
-end);
-(match (verify_mode) with
-| VerifyAll -> begin
-(
-
-let uu____743 = (string_of_lid lid true)
-in (FStar_Options.add_verify_module uu____743))
-end
-| VerifyFigureItOut -> begin
-(match (is_user_provided_filename) with
-| true -> begin
-(
-
-let uu____744 = (string_of_lid lid true)
-in (FStar_Options.add_verify_module uu____744))
-end
-| uu____745 -> begin
-()
-end)
-end
-| VerifyUserList -> begin
-(FStar_List.iter (fun uu____749 -> (match (uu____749) with
-| (m, r) -> begin
-(
-
-let uu____757 = (
-
-let uu____758 = (
-
-let uu____759 = (string_of_lid lid true)
-in (FStar_String.lowercase uu____759))
-in ((FStar_String.lowercase m) = uu____758))
-in (match (uu____757) with
-| true -> begin
-(FStar_ST.write r true)
-end
-| uu____762 -> begin
-()
-end))
-end)) verify_flags)
-end);
-(collect_decls decls);
-)
-end))
-and collect_decls = (fun decls -> (FStar_List.iter (fun x -> ((collect_decl x.FStar_Parser_AST.d);
-(FStar_List.iter collect_term x.FStar_Parser_AST.attrs);
-)) decls))
-and collect_decl = (fun uu___88_767 -> (match (uu___88_767) with
-| FStar_Parser_AST.Include (lid) -> begin
-(record_open false lid)
-end
-| FStar_Parser_AST.Open (lid) -> begin
-(record_open false lid)
-end
-| FStar_Parser_AST.ModuleAbbrev (ident, lid) -> begin
-((
-
-let uu____773 = (lowercase_join_longident lid true)
-in (add_dep uu____773));
-(record_module_alias ident lid);
-)
-end
-| FStar_Parser_AST.TopLevelLet (uu____774, patterms) -> begin
-(FStar_List.iter (fun uu____784 -> (match (uu____784) with
-| (pat, t) -> begin
-((collect_pattern pat);
-(collect_term t);
-)
-end)) patterms)
-end
-| FStar_Parser_AST.Main (t) -> begin
-(collect_term t)
-end
-| FStar_Parser_AST.Assume (uu____791, t) -> begin
-(collect_term t)
-end
-| FStar_Parser_AST.SubEffect ({FStar_Parser_AST.msource = uu____793; FStar_Parser_AST.mdest = uu____794; FStar_Parser_AST.lift_op = FStar_Parser_AST.NonReifiableLift (t)}) -> begin
-(collect_term t)
-end
-| FStar_Parser_AST.SubEffect ({FStar_Parser_AST.msource = uu____796; FStar_Parser_AST.mdest = uu____797; FStar_Parser_AST.lift_op = FStar_Parser_AST.LiftForFree (t)}) -> begin
-(collect_term t)
-end
-| FStar_Parser_AST.Val (uu____799, t) -> begin
-(collect_term t)
-end
-| FStar_Parser_AST.SubEffect ({FStar_Parser_AST.msource = uu____801; FStar_Parser_AST.mdest = uu____802; FStar_Parser_AST.lift_op = FStar_Parser_AST.ReifiableLift (t0, t1)}) -> begin
-((collect_term t0);
-(collect_term t1);
-)
-end
-| FStar_Parser_AST.Tycon (uu____806, ts) -> begin
-(
-
-let ts1 = (FStar_List.map (fun uu____821 -> (match (uu____821) with
-| (x, doc1) -> begin
-x
-end)) ts)
-in (FStar_List.iter collect_tycon ts1))
-end
-| FStar_Parser_AST.Exception (uu____829, t) -> begin
-(FStar_Util.iter_opt t collect_term)
-end
-| FStar_Parser_AST.NewEffect (ed) -> begin
-(collect_effect_decl ed)
-end
-| FStar_Parser_AST.Fsdoc (uu____834) -> begin
-()
-end
-| FStar_Parser_AST.Pragma (uu____835) -> begin
-()
-end
-| FStar_Parser_AST.TopLevelModule (lid) -> begin
-((FStar_Util.incr num_of_toplevelmods);
-(
-
-let uu____841 = (
-
-let uu____842 = (FStar_ST.read num_of_toplevelmods)
-in (uu____842 > (Prims.parse_int "1")))
-in (match (uu____841) with
-| true -> begin
-(
-
-let uu____845 = (
-
-let uu____846 = (
-
-let uu____847 = (string_of_lid lid true)
-in (FStar_Util.format1 "Automatic dependency analysis demands one module per file (module %s not supported)" uu____847))
-in FStar_Errors.Err (uu____846))
-in (FStar_Pervasives.raise uu____845))
-end
-| uu____848 -> begin
-()
-end));
-)
-end))
-and collect_tycon = (fun uu___89_849 -> (match (uu___89_849) with
-| FStar_Parser_AST.TyconAbstract (uu____850, binders, k) -> begin
-((collect_binders binders);
-(FStar_Util.iter_opt k collect_term);
-)
-end
-| FStar_Parser_AST.TyconAbbrev (uu____858, binders, k, t) -> begin
-((collect_binders binders);
-(FStar_Util.iter_opt k collect_term);
-(collect_term t);
-)
-end
-| FStar_Parser_AST.TyconRecord (uu____868, binders, k, identterms) -> begin
-((collect_binders binders);
-(FStar_Util.iter_opt k collect_term);
-(FStar_List.iter (fun uu____892 -> (match (uu____892) with
-| (uu____897, t, uu____899) -> begin
-(collect_term t)
-end)) identterms);
-)
-end
-| FStar_Parser_AST.TyconVariant (uu____902, binders, k, identterms) -> begin
-((collect_binders binders);
-(FStar_Util.iter_opt k collect_term);
-(FStar_List.iter (fun uu____932 -> (match (uu____932) with
-| (uu____939, t, uu____941, uu____942) -> begin
-(FStar_Util.iter_opt t collect_term)
-end)) identterms);
-)
-end))
-and collect_effect_decl = (fun uu___90_947 -> (match (uu___90_947) with
-| FStar_Parser_AST.DefineEffect (uu____948, binders, t, decls) -> begin
-((collect_binders binders);
-(collect_term t);
-(collect_decls decls);
-)
-end
-| FStar_Parser_AST.RedefineEffect (uu____958, binders, t) -> begin
-((collect_binders binders);
-(collect_term t);
-)
-end))
-and collect_binders = (fun binders -> (FStar_List.iter collect_binder binders))
-and collect_binder = (fun uu___91_966 -> (match (uu___91_966) with
-| {FStar_Parser_AST.b = FStar_Parser_AST.Annotated (uu____967, t); FStar_Parser_AST.brange = uu____969; FStar_Parser_AST.blevel = uu____970; FStar_Parser_AST.aqual = uu____971} -> begin
-(collect_term t)
-end
-| {FStar_Parser_AST.b = FStar_Parser_AST.TAnnotated (uu____972, t); FStar_Parser_AST.brange = uu____974; FStar_Parser_AST.blevel = uu____975; FStar_Parser_AST.aqual = uu____976} -> begin
-(collect_term t)
-end
-| {FStar_Parser_AST.b = FStar_Parser_AST.NoName (t); FStar_Parser_AST.brange = uu____978; FStar_Parser_AST.blevel = uu____979; FStar_Parser_AST.aqual = uu____980} -> begin
-(collect_term t)
-end
-| uu____981 -> begin
-()
-end))
-and collect_term = (fun t -> (collect_term' t.FStar_Parser_AST.tm))
-and collect_constant = (fun uu___92_983 -> (match (uu___92_983) with
-| FStar_Const.Const_int (uu____984, FStar_Pervasives_Native.Some (signedness, width)) -> begin
-(
-
-let u = (match (signedness) with
-| FStar_Const.Unsigned -> begin
-"u"
-end
-| FStar_Const.Signed -> begin
-""
-end)
-in (
-
-let w = (match (width) with
-| FStar_Const.Int8 -> begin
-"8"
-end
-| FStar_Const.Int16 -> begin
-"16"
-end
-| FStar_Const.Int32 -> begin
-"32"
-end
-| FStar_Const.Int64 -> begin
-"64"
-end)
-in (
-
-let uu____994 = (FStar_Util.format2 "fstar.%sint%s" u w)
-in (add_dep uu____994))))
-end
-| uu____995 -> begin
-()
-end))
-and collect_term' = (fun uu___93_996 -> (match (uu___93_996) with
-| FStar_Parser_AST.Wild -> begin
-()
-end
-| FStar_Parser_AST.Const (c) -> begin
-(collect_constant c)
-end
-| FStar_Parser_AST.Op (s, ts) -> begin
-((match (((FStar_Ident.text_of_id s) = "@")) with
-| true -> begin
-(
-
-let uu____1003 = (
-
-let uu____1004 = (FStar_Ident.lid_of_path (FStar_Ident.path_of_text "FStar.List.Tot.Base.append") FStar_Range.dummyRange)
-in FStar_Parser_AST.Name (uu____1004))
-in (collect_term' uu____1003))
-end
-| uu____1005 -> begin
-()
-end);
-(FStar_List.iter collect_term ts);
-)
-end
-| FStar_Parser_AST.Tvar (uu____1006) -> begin
-()
-end
-| FStar_Parser_AST.Uvar (uu____1007) -> begin
-()
-end
-| FStar_Parser_AST.Var (lid) -> begin
-(record_lid lid)
-end
-| FStar_Parser_AST.Projector (lid, uu____1010) -> begin
-(record_lid lid)
-end
-| FStar_Parser_AST.Discrim (lid) -> begin
-(record_lid lid)
-end
-| FStar_Parser_AST.Name (lid) -> begin
-(record_lid lid)
-end
-| FStar_Parser_AST.Construct (lid, termimps) -> begin
-((match (((FStar_List.length termimps) = (Prims.parse_int "1"))) with
-| true -> begin
-(record_lid lid)
-end
-| uu____1026 -> begin
-()
-end);
-(FStar_List.iter (fun uu____1029 -> (match (uu____1029) with
-| (t, uu____1033) -> begin
-(collect_term t)
-end)) termimps);
-)
-end
-| FStar_Parser_AST.Abs (pats, t) -> begin
-((collect_patterns pats);
-(collect_term t);
-)
-end
-| FStar_Parser_AST.App (t1, t2, uu____1041) -> begin
-((collect_term t1);
-(collect_term t2);
-)
-end
-| FStar_Parser_AST.Let (uu____1043, patterms, t) -> begin
-((FStar_List.iter (fun uu____1055 -> (match (uu____1055) with
-| (pat, t1) -> begin
-((collect_pattern pat);
-(collect_term t1);
-)
-end)) patterms);
-(collect_term t);
-)
-end
-| FStar_Parser_AST.LetOpen (lid, t) -> begin
-((record_open true lid);
-(collect_term t);
-)
-end
-| FStar_Parser_AST.Bind (uu____1064, t1, t2) -> begin
-((collect_term t1);
-(collect_term t2);
-)
-end
-| FStar_Parser_AST.Seq (t1, t2) -> begin
-((collect_term t1);
-(collect_term t2);
-)
-end
-| FStar_Parser_AST.If (t1, t2, t3) -> begin
-((collect_term t1);
-(collect_term t2);
-(collect_term t3);
-)
-end
-| FStar_Parser_AST.Match (t, bs) -> begin
-((collect_term t);
-(collect_branches bs);
-)
-end
-| FStar_Parser_AST.TryWith (t, bs) -> begin
-((collect_term t);
-(collect_branches bs);
-)
-end
-| FStar_Parser_AST.Ascribed (t1, t2, FStar_Pervasives_Native.None) -> begin
-((collect_term t1);
-(collect_term t2);
-)
-end
-| FStar_Parser_AST.Ascribed (t1, t2, FStar_Pervasives_Native.Some (tac)) -> begin
-((collect_term t1);
-(collect_term t2);
-(collect_term tac);
-)
-end
-| FStar_Parser_AST.Record (t, idterms) -> begin
-((FStar_Util.iter_opt t collect_term);
-(FStar_List.iter (fun uu____1125 -> (match (uu____1125) with
-| (uu____1128, t1) -> begin
-(collect_term t1)
-end)) idterms);
-)
-end
-| FStar_Parser_AST.Project (t, uu____1131) -> begin
-(collect_term t)
-end
-| FStar_Parser_AST.Product (binders, t) -> begin
-((collect_binders binders);
-(collect_term t);
-)
-end
-| FStar_Parser_AST.Sum (binders, t) -> begin
-((collect_binders binders);
-(collect_term t);
-)
-end
-| FStar_Parser_AST.QForall (binders, ts, t) -> begin
-((collect_binders binders);
-(FStar_List.iter (FStar_List.iter collect_term) ts);
-(collect_term t);
-)
-end
-| FStar_Parser_AST.QExists (binders, ts, t) -> begin
-((collect_binders binders);
-(FStar_List.iter (FStar_List.iter collect_term) ts);
-(collect_term t);
-)
-end
-| FStar_Parser_AST.Refine (binder, t) -> begin
-((collect_binder binder);
-(collect_term t);
-)
-end
-| FStar_Parser_AST.NamedTyp (uu____1169, t) -> begin
-(collect_term t)
-end
-| FStar_Parser_AST.Paren (t) -> begin
-(collect_term t)
-end
-| FStar_Parser_AST.Assign (uu____1172, t) -> begin
-(collect_term t)
-end
-| FStar_Parser_AST.Requires (t, uu____1175) -> begin
-(collect_term t)
-end
-| FStar_Parser_AST.Ensures (t, uu____1179) -> begin
-(collect_term t)
-end
-| FStar_Parser_AST.Labeled (t, uu____1183, uu____1184) -> begin
-(collect_term t)
-end
-| FStar_Parser_AST.Attributes (cattributes) -> begin
-(FStar_List.iter collect_term cattributes)
-end))
-and collect_patterns = (fun ps -> (FStar_List.iter collect_pattern ps))
-and collect_pattern = (fun p -> (collect_pattern' p.FStar_Parser_AST.pat))
-and collect_pattern' = (fun uu___94_1190 -> (match (uu___94_1190) with
-| FStar_Parser_AST.PatWild -> begin
-()
-end
-| FStar_Parser_AST.PatOp (uu____1191) -> begin
-()
-end
-| FStar_Parser_AST.PatConst (uu____1192) -> begin
-()
-end
-| FStar_Parser_AST.PatApp (p, ps) -> begin
-((collect_pattern p);
-(collect_patterns ps);
-)
-end
-| FStar_Parser_AST.PatVar (uu____1198) -> begin
-()
-end
-| FStar_Parser_AST.PatName (uu____1202) -> begin
-()
-end
-| FStar_Parser_AST.PatTvar (uu____1203) -> begin
-()
-end
-| FStar_Parser_AST.PatList (ps) -> begin
-(collect_patterns ps)
-end
-| FStar_Parser_AST.PatOr (ps) -> begin
-(collect_patterns ps)
-end
-| FStar_Parser_AST.PatTuple (ps, uu____1212) -> begin
-(collect_patterns ps)
-end
-| FStar_Parser_AST.PatRecord (lidpats) -> begin
-(FStar_List.iter (fun uu____1221 -> (match (uu____1221) with
-| (uu____1224, p) -> begin
-(collect_pattern p)
-end)) lidpats)
-end
-| FStar_Parser_AST.PatAscribed (p, t) -> begin
-((collect_pattern p);
-(collect_term t);
-)
-end))
-and collect_branches = (fun bs -> (FStar_List.iter collect_branch bs))
-and collect_branch = (fun uu____1239 -> (match (uu____1239) with
-| (pat, t1, t2) -> begin
-((collect_pattern pat);
-(FStar_Util.iter_opt t1 collect_term);
-(collect_term t2);
-)
-end))
-in (
-
-let uu____1251 = (FStar_Parser_Driver.parse_file filename)
-in (match (uu____1251) with
-| (ast, uu____1259) -> begin
-((collect_file ast);
-(FStar_ST.read deps);
-)
-end))));
-))))))))))))
-
-
-let print_graph = (fun graph -> ((FStar_Util.print_endline "A DOT-format graph has been dumped in the current directory as dep.graph");
-(FStar_Util.print_endline "With GraphViz installed, try: fdp -Tpng -odep.png dep.graph");
-(FStar_Util.print_endline "Hint: cat dep.graph | grep -v _ | grep -v prims");
-(
-
-let uu____1288 = (
-
-let uu____1289 = (
-
-let uu____1290 = (
-
-let uu____1291 = (
-
-let uu____1293 = (
-
-let uu____1295 = (FStar_Util.smap_keys graph)
-in (FStar_List.unique uu____1295))
-in (FStar_List.collect (fun k -> (
-
-let deps = (
-
-let uu____1303 = (
-
-let uu____1307 = (FStar_Util.smap_try_find graph k)
-in (FStar_Util.must uu____1307))
-in (FStar_Pervasives_Native.fst uu____1303))
-in (
-
-let r = (fun s -> (FStar_Util.replace_char s 46 (*.*) 95 (*_*)))
-in (FStar_List.map (fun dep1 -> (FStar_Util.format2 "  %s -> %s" (r k) (r dep1))) deps)))) uu____1293))
-in (FStar_String.concat "\n" uu____1291))
-in (Prims.strcat uu____1290 "\n}\n"))
-in (Prims.strcat "digraph {\n" uu____1289))
-in (FStar_Util.write_file "dep.graph" uu____1288));
-))
-
-
-let collect : verify_mode  ->  Prims.string Prims.list  ->  ((Prims.string * Prims.string Prims.list) Prims.list * Prims.string Prims.list * (Prims.string Prims.list * color) FStar_Util.smap) = (fun verify_mode filenames -> (
-
-let graph = (FStar_Util.smap_create (Prims.parse_int "41"))
-in (
-
-let verify_flags = (
-
-let uu____1369 = (FStar_Options.verify_module ())
-in (FStar_List.map (fun f -> (
-
-let uu____1375 = (FStar_Util.mk_ref false)
-in ((f), (uu____1375)))) uu____1369))
-in (
-
-let partial_discovery = (
-
-let uu____1382 = ((FStar_Options.verify_all ()) || (FStar_Options.extract_all ()))
-in (not (uu____1382)))
-in (
-
-let m = (build_map filenames)
-in (
-
-let file_names_of_key = (fun k -> (
-
-let uu____1388 = (
-
-let uu____1393 = (FStar_Util.smap_try_find m k)
-in (FStar_Util.must uu____1393))
-in (match (uu____1388) with
-| (intf, impl) -> begin
-(match (((intf), (impl))) with
-| (FStar_Pervasives_Native.None, FStar_Pervasives_Native.None) -> begin
-(failwith "Impossible")
-end
-| (FStar_Pervasives_Native.None, FStar_Pervasives_Native.Some (i)) -> begin
-i
-end
-| (FStar_Pervasives_Native.Some (i), FStar_Pervasives_Native.None) -> begin
-i
-end
-| (FStar_Pervasives_Native.Some (i), uu____1424) when partial_discovery -> begin
-i
-end
-| (FStar_Pervasives_Native.Some (i), FStar_Pervasives_Native.Some (j)) -> begin
-(Prims.strcat i (Prims.strcat " && " j))
-end)
-end)))
-in (
-
-let collect_one1 = (collect_one verify_flags verify_mode)
-in (
-
-let rec discover_one = (fun is_user_provided_filename interface_only key -> (
-
-let uu____1450 = (
-
-let uu____1451 = (FStar_Util.smap_try_find graph key)
-in (uu____1451 = FStar_Pervasives_Native.None))
-in (match (uu____1450) with
-| true -> begin
-(
-
-let uu____1466 = (
-
-let uu____1471 = (FStar_Util.smap_try_find m key)
-in (FStar_Util.must uu____1471))
-in (match (uu____1466) with
-| (intf, impl) -> begin
-(
-
-let intf_deps = (match (intf) with
-| FStar_Pervasives_Native.Some (intf1) -> begin
-(collect_one1 is_user_provided_filename m intf1)
-end
-| FStar_Pervasives_Native.None -> begin
-[]
-end)
-in (
-
-let impl_deps = (match (((impl), (intf))) with
-| (FStar_Pervasives_Native.Some (impl1), FStar_Pervasives_Native.Some (uu____1501)) when interface_only -> begin
-[]
-end
-| (FStar_Pervasives_Native.Some (impl1), uu____1505) -> begin
-(collect_one1 is_user_provided_filename m impl1)
-end
-| (FStar_Pervasives_Native.None, uu____1509) -> begin
-[]
-end)
-in (
-
-let deps = (FStar_List.unique (FStar_List.append impl_deps intf_deps))
-in ((FStar_Util.smap_add graph key ((deps), (White)));
-(FStar_List.iter (discover_one false partial_discovery) deps);
-))))
-end))
-end
-| uu____1520 -> begin
-()
-end)))
-in (
-
-let discover_command_line_argument = (fun f -> (
-
-let m1 = (lowercase_module_name f)
-in (
-
-let interface_only = ((is_interface f) && (
-
-let uu____1527 = (FStar_List.existsML (fun f1 -> ((
-
-let uu____1529 = (lowercase_module_name f1)
-in (uu____1529 = m1)) && (is_implementation f1))) filenames)
-in (not (uu____1527))))
-in (discover_one true interface_only m1))))
-in ((FStar_List.iter discover_command_line_argument filenames);
-(
-
-let immediate_graph = (FStar_Util.smap_copy graph)
-in (
-
-let topologically_sorted = (FStar_Util.mk_ref [])
-in (
-
-let rec discover = (fun cycle key -> (
-
-let uu____1554 = (
-
-let uu____1558 = (FStar_Util.smap_try_find graph key)
-in (FStar_Util.must uu____1558))
-in (match (uu____1554) with
-| (direct_deps, color) -> begin
-(match (color) with
-| Gray -> begin
-((FStar_Util.print1 "Warning: recursive dependency on module %s\n" key);
-(
-
-let cycle1 = (FStar_All.pipe_right cycle (FStar_List.map file_names_of_key))
-in ((FStar_Util.print1 "The cycle contains a subset of the modules in:\n%s \n" (FStar_String.concat "\n`used by` " cycle1));
-(print_graph immediate_graph);
-(FStar_Util.print_string "\n");
-(FStar_All.exit (Prims.parse_int "1"));
-));
-)
-end
-| Black -> begin
-direct_deps
-end
-| White -> begin
-((FStar_Util.smap_add graph key ((direct_deps), (Gray)));
-(
-
-let all_deps = (
-
-let uu____1591 = (
-
-let uu____1593 = (FStar_List.map (fun dep1 -> (
-
-let uu____1598 = (discover ((key)::cycle) dep1)
-in (dep1)::uu____1598)) direct_deps)
-in (FStar_List.flatten uu____1593))
-in (FStar_List.unique uu____1591))
-in ((FStar_Util.smap_add graph key ((all_deps), (Black)));
-(
-
-let uu____1606 = (
-
-let uu____1608 = (FStar_ST.read topologically_sorted)
-in (key)::uu____1608)
-in (FStar_ST.write topologically_sorted uu____1606));
-all_deps;
-));
-)
-end)
-end)))
-in (
-
-let discover1 = (discover [])
-in (
-
-let must_find = (fun k -> (
-
-let uu____1625 = (
-
-let uu____1630 = (FStar_Util.smap_try_find m k)
-in (FStar_Util.must uu____1630))
-in (match (uu____1625) with
-| (FStar_Pervasives_Native.Some (intf), FStar_Pervasives_Native.Some (impl)) when ((not (partial_discovery)) && (
-
-let uu____1649 = (FStar_List.existsML (fun f -> (
-
-let uu____1651 = (lowercase_module_name f)
-in (uu____1651 = k))) filenames)
-in (not (uu____1649)))) -> begin
-(intf)::(impl)::[]
-end
-| (FStar_Pervasives_Native.Some (intf), FStar_Pervasives_Native.Some (impl)) when (FStar_List.existsML (fun f -> ((is_implementation f) && (
-
-let uu____1657 = (lowercase_module_name f)
-in (uu____1657 = k)))) filenames) -> begin
-(intf)::(impl)::[]
-end
-| (FStar_Pervasives_Native.Some (intf), uu____1659) -> begin
-(intf)::[]
-end
-| (FStar_Pervasives_Native.None, FStar_Pervasives_Native.Some (impl)) -> begin
-(impl)::[]
-end
-| (FStar_Pervasives_Native.None, FStar_Pervasives_Native.None) -> begin
-[]
-end)))
-in (
-
-let must_find_r = (fun f -> (
-
-let uu____1673 = (must_find f)
-in (FStar_List.rev uu____1673)))
-in (
-
-let by_target = (
-
-let uu____1680 = (
-
-let uu____1682 = (FStar_Util.smap_keys graph)
-in (FStar_List.sortWith (fun x y -> (FStar_String.compare x y)) uu____1682))
-in (FStar_List.collect (fun k -> (
-
-let as_list = (must_find k)
-in (
-
-let is_interleaved = ((FStar_List.length as_list) = (Prims.parse_int "2"))
-in (FStar_List.map (fun f -> (
-
-let should_append_fsti = ((is_implementation f) && is_interleaved)
-in (
-
-let k1 = (lowercase_module_name f)
-in (
-
-let suffix = (
-
-let uu____1706 = (
-
-let uu____1711 = (FStar_Util.smap_try_find m k1)
-in (FStar_Util.must uu____1711))
-in (match (uu____1706) with
-| (FStar_Pervasives_Native.Some (intf), uu____1727) when should_append_fsti -> begin
-(intf)::[]
-end
-| uu____1731 -> begin
-[]
-end))
-in (
-
-let deps = (
-
-let uu____1738 = (discover1 k1)
-in (FStar_List.rev uu____1738))
-in (
-
-let deps_as_filenames = (
-
-let uu____1742 = (FStar_List.collect must_find deps)
-in (FStar_List.append uu____1742 suffix))
-in ((f), (deps_as_filenames)))))))) as_list)))) uu____1680))
-in (
-
-let topologically_sorted1 = (
-
-let uu____1747 = (FStar_ST.read topologically_sorted)
-in (FStar_List.collect must_find_r uu____1747))
-in ((FStar_List.iter (fun uu____1756 -> (match (uu____1756) with
-| (m1, r) -> begin
-(
-
-let uu____1764 = ((
-
-let uu____1765 = (FStar_ST.read r)
-in (not (uu____1765))) && (
-
-let uu____1768 = (FStar_Options.interactive ())
-in (not (uu____1768))))
-in (match (uu____1764) with
-| true -> begin
-(
-
-let maybe_fst = (
-
-let k = (FStar_String.length m1)
-in (
-
-let uu____1772 = ((k > (Prims.parse_int "4")) && (
-
-let uu____1776 = (FStar_String.substring m1 (k - (Prims.parse_int "4")) (Prims.parse_int "4"))
-in (uu____1776 = ".fst")))
-in (match (uu____1772) with
-| true -> begin
-(
-
-let uu____1780 = (FStar_String.substring m1 (Prims.parse_int "0") (k - (Prims.parse_int "4")))
-in (FStar_Util.format1 " Did you mean %s ?" uu____1780))
-end
-| uu____1784 -> begin
-""
-end)))
-in (
-
-let uu____1785 = (
-
-let uu____1786 = (FStar_Util.format3 "You passed --verify_module %s but I found no file that contains [module %s] in the dependency graph.%s\n" m1 m1 maybe_fst)
-in FStar_Errors.Err (uu____1786))
-in (FStar_Pervasives.raise uu____1785)))
-end
-| uu____1787 -> begin
-()
-end))
-end)) verify_flags);
-((by_target), (topologically_sorted1), (immediate_graph));
-)))))))));
-))))))))))
-
-
-let print_make : (Prims.string * Prims.string Prims.list) Prims.list  ->  Prims.unit = (fun deps -> (FStar_List.iter (fun uu____1811 -> (match (uu____1811) with
-| (f, deps1) -> begin
-(
-
-let deps2 = (FStar_List.map (fun s -> (FStar_Util.replace_chars s 32 (* *) "\\ ")) deps1)
-in (FStar_Util.print2 "%s: %s\n" f (FStar_String.concat " " deps2)))
-end)) deps))
-
-
-let print = (fun uu____1841 -> (match (uu____1841) with
-| (make_deps, uu____1854, graph) -> begin
-(
-
-let uu____1872 = (FStar_Options.dep ())
-in (match (uu____1872) with
-| FStar_Pervasives_Native.Some ("make") -> begin
-(print_make make_deps)
-end
-| FStar_Pervasives_Native.Some ("graph") -> begin
-(print_graph graph)
-end
-| FStar_Pervasives_Native.Some (uu____1874) -> begin
-(FStar_Pervasives.raise (FStar_Errors.Err ("unknown tool for --dep\n")))
-end
-| FStar_Pervasives_Native.None -> begin
-()
-end))
-end))
-
-
-
-=======
   | White
   | Gray
   | Black
@@ -2563,5 +1003,4 @@
          | FStar_Pervasives_Native.Some "graph" -> print_graph graph
          | FStar_Pervasives_Native.Some uu____4142 ->
              FStar_Exn.raise (FStar_Errors.Err "unknown tool for --dep\n")
-         | FStar_Pervasives_Native.None  -> ())
->>>>>>> 0a4ecc34
+         | FStar_Pervasives_Native.None  -> ())