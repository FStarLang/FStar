open Prims
type verify_mode =
<<<<<<< HEAD
  | VerifyAll
  | VerifyUserList
  | VerifyFigureItOut
let uu___is_VerifyAll: verify_mode -> Prims.bool =
  fun projectee  ->
    match projectee with | VerifyAll  -> true | uu____4 -> false
let uu___is_VerifyUserList: verify_mode -> Prims.bool =
  fun projectee  ->
    match projectee with | VerifyUserList  -> true | uu____8 -> false
let uu___is_VerifyFigureItOut: verify_mode -> Prims.bool =
  fun projectee  ->
    match projectee with | VerifyFigureItOut  -> true | uu____12 -> false
type map =
  (Prims.string Prims.option* Prims.string Prims.option) FStar_Util.smap
type color =
  | White
  | Gray
  | Black
let uu___is_White: color -> Prims.bool =
  fun projectee  -> match projectee with | White  -> true | uu____21 -> false
let uu___is_Gray: color -> Prims.bool =
  fun projectee  -> match projectee with | Gray  -> true | uu____25 -> false
let uu___is_Black: color -> Prims.bool =
  fun projectee  -> match projectee with | Black  -> true | uu____29 -> false
let check_and_strip_suffix: Prims.string -> Prims.string Prims.option =
  fun f  ->
    let suffixes = [".fsti"; ".fst"; ".fsi"; ".fs"] in
    let matches =
      FStar_List.map
        (fun ext  ->
           let lext = FStar_String.length ext in
           let l = FStar_String.length f in
           let uu____46 =
             (l > lext) &&
               (let uu____52 = FStar_String.substring f (l - lext) lext in
                uu____52 = ext) in
           if uu____46
           then
             let uu____61 =
               FStar_String.substring f (Prims.parse_int "0") (l - lext) in
             Some uu____61
           else None) suffixes in
    let uu____68 = FStar_List.filter FStar_Util.is_some matches in
    match uu____68 with | (Some m)::uu____74 -> Some m | uu____78 -> None
let is_interface: Prims.string -> Prims.bool =
  fun f  ->
    let uu____84 =
      FStar_String.get f ((FStar_String.length f) - (Prims.parse_int "1")) in
    uu____84 = 'i'
let is_implementation: Prims.string -> Prims.bool =
  fun f  -> let uu____91 = is_interface f in Prims.op_Negation uu____91
let list_of_option uu___113_100 =
  match uu___113_100 with | Some x -> [x] | None  -> []
=======
  | VerifyAll 
  | VerifyUserList 
  | VerifyFigureItOut 
let uu___is_VerifyAll : verify_mode -> Prims.bool =
  fun projectee  ->
    match projectee with | VerifyAll  -> true | uu____4 -> false
  
let uu___is_VerifyUserList : verify_mode -> Prims.bool =
  fun projectee  ->
    match projectee with | VerifyUserList  -> true | uu____8 -> false
  
let uu___is_VerifyFigureItOut : verify_mode -> Prims.bool =
  fun projectee  ->
    match projectee with | VerifyFigureItOut  -> true | uu____12 -> false
  
type map =
  (Prims.string Prims.option * Prims.string Prims.option) FStar_Util.smap
type color =
  | White 
  | Gray 
  | Black 
let uu___is_White : color -> Prims.bool =
  fun projectee  -> match projectee with | White  -> true | uu____21 -> false 
let uu___is_Gray : color -> Prims.bool =
  fun projectee  -> match projectee with | Gray  -> true | uu____25 -> false 
let uu___is_Black : color -> Prims.bool =
  fun projectee  -> match projectee with | Black  -> true | uu____29 -> false 
let check_and_strip_suffix : Prims.string -> Prims.string Prims.option =
  fun f  ->
    let suffixes = [".fsti"; ".fst"; ".fsi"; ".fs"]  in
    let matches =
      FStar_List.map
        (fun ext  ->
           let lext = FStar_String.length ext  in
           let l = FStar_String.length f  in
           let uu____46 =
             (l > lext) &&
               (let uu____52 = FStar_String.substring f (l - lext) lext  in
                uu____52 = ext)
              in
           if uu____46
           then
             let uu____61 =
               FStar_String.substring f (Prims.parse_int "0") (l - lext)  in
             Some uu____61
           else None) suffixes
       in
    let uu____68 = FStar_List.filter FStar_Util.is_some matches  in
    match uu____68 with | (Some m)::uu____74 -> Some m | uu____78 -> None
  
let is_interface : Prims.string -> Prims.bool =
  fun f  ->
    let uu____84 =
      FStar_String.get f ((FStar_String.length f) - (Prims.parse_int "1"))
       in
    uu____84 = 'i'
  
let is_implementation : Prims.string -> Prims.bool =
  fun f  -> let uu____91 = is_interface f  in Prims.op_Negation uu____91 
let list_of_option uu___113_100 =
  match uu___113_100 with | Some x -> [x] | None  -> [] 
>>>>>>> dff96af3
let list_of_pair uu____114 =
  match uu____114 with
  | (intf,impl) ->
      FStar_List.append (list_of_option intf) (list_of_option impl)
<<<<<<< HEAD
let lowercase_module_name: Prims.string -> Prims.string =
  fun f  ->
    let uu____128 =
      let uu____130 = FStar_Util.basename f in
      check_and_strip_suffix uu____130 in
=======
  
let lowercase_module_name : Prims.string -> Prims.string =
  fun f  ->
    let uu____128 =
      let uu____130 = FStar_Util.basename f  in
      check_and_strip_suffix uu____130  in
>>>>>>> dff96af3
    match uu____128 with
    | Some longname -> FStar_String.lowercase longname
    | None  ->
        let uu____132 =
<<<<<<< HEAD
          let uu____133 = FStar_Util.format1 "not a valid FStar file: %s\n" f in
          FStar_Errors.Err uu____133 in
        Prims.raise uu____132
let build_map:
  Prims.string Prims.list ->
    (Prims.string Prims.option* Prims.string Prims.option) FStar_Util.smap
  =
  fun filenames  ->
    let include_directories = FStar_Options.include_path () in
    let include_directories1 =
      FStar_List.map FStar_Util.normalize_file_path include_directories in
    let include_directories2 = FStar_List.unique include_directories1 in
    let cwd =
      let uu____146 = FStar_Util.getcwd () in
      FStar_Util.normalize_file_path uu____146 in
    let map1 = FStar_Util.smap_create (Prims.parse_int "41") in
    let add_entry key full_path =
      let uu____164 = FStar_Util.smap_try_find map1 key in
      match uu____164 with
      | Some (intf,impl) ->
          let uu____184 = is_interface full_path in
=======
          let uu____133 = FStar_Util.format1 "not a valid FStar file: %s\n" f
             in
          FStar_Errors.Err uu____133  in
        Prims.raise uu____132
  
let build_map :
  Prims.string Prims.list ->
    (Prims.string Prims.option * Prims.string Prims.option) FStar_Util.smap
  =
  fun filenames  ->
    let include_directories = FStar_Options.include_path ()  in
    let include_directories1 =
      FStar_List.map FStar_Util.normalize_file_path include_directories  in
    let include_directories2 = FStar_List.unique include_directories1  in
    let cwd =
      let uu____146 = FStar_Util.getcwd ()  in
      FStar_Util.normalize_file_path uu____146  in
    let map1 = FStar_Util.smap_create (Prims.parse_int "41")  in
    let add_entry key full_path =
      let uu____164 = FStar_Util.smap_try_find map1 key  in
      match uu____164 with
      | Some (intf,impl) ->
          let uu____184 = is_interface full_path  in
>>>>>>> dff96af3
          if uu____184
          then FStar_Util.smap_add map1 key ((Some full_path), impl)
          else FStar_Util.smap_add map1 key (intf, (Some full_path))
      | None  ->
<<<<<<< HEAD
          let uu____202 = is_interface full_path in
          if uu____202
          then FStar_Util.smap_add map1 key ((Some full_path), None)
          else FStar_Util.smap_add map1 key (None, (Some full_path)) in
=======
          let uu____202 = is_interface full_path  in
          if uu____202
          then FStar_Util.smap_add map1 key ((Some full_path), None)
          else FStar_Util.smap_add map1 key (None, (Some full_path))
       in
>>>>>>> dff96af3
    FStar_List.iter
      (fun d  ->
         if FStar_Util.file_exists d
         then
<<<<<<< HEAD
           let files = FStar_Util.readdir d in
           FStar_List.iter
             (fun f  ->
                let f1 = FStar_Util.basename f in
                let uu____222 = check_and_strip_suffix f1 in
                match uu____222 with
                | Some longname ->
                    let full_path =
                      if d = cwd then f1 else FStar_Util.join_paths d f1 in
                    let key = FStar_String.lowercase longname in
=======
           let files = FStar_Util.readdir d  in
           FStar_List.iter
             (fun f  ->
                let f1 = FStar_Util.basename f  in
                let uu____222 = check_and_strip_suffix f1  in
                match uu____222 with
                | Some longname ->
                    let full_path =
                      if d = cwd then f1 else FStar_Util.join_paths d f1  in
                    let key = FStar_String.lowercase longname  in
>>>>>>> dff96af3
                    add_entry key full_path
                | None  -> ()) files
         else
           (let uu____229 =
              let uu____230 =
<<<<<<< HEAD
                FStar_Util.format1 "not a valid include directory: %s\n" d in
              FStar_Errors.Err uu____230 in
            Prims.raise uu____229)) include_directories2;
    FStar_List.iter
      (fun f  ->
         let uu____233 = lowercase_module_name f in add_entry uu____233 f)
      filenames;
    map1
let enter_namespace: map -> map -> Prims.string -> Prims.bool =
  fun original_map  ->
    fun working_map  ->
      fun prefix1  ->
        let found = FStar_Util.mk_ref false in
        let prefix2 = Prims.strcat prefix1 "." in
        (let uu____248 =
           let uu____250 = FStar_Util.smap_keys original_map in
           FStar_List.unique uu____250 in
=======
                FStar_Util.format1 "not a valid include directory: %s\n" d
                 in
              FStar_Errors.Err uu____230  in
            Prims.raise uu____229)) include_directories2;
    FStar_List.iter
      (fun f  ->
         let uu____233 = lowercase_module_name f  in add_entry uu____233 f)
      filenames;
    map1
  
let enter_namespace : map -> map -> Prims.string -> Prims.bool =
  fun original_map  ->
    fun working_map  ->
      fun prefix1  ->
        let found = FStar_Util.mk_ref false  in
        let prefix2 = Prims.strcat prefix1 "."  in
        (let uu____248 =
           let uu____250 = FStar_Util.smap_keys original_map  in
           FStar_List.unique uu____250  in
>>>>>>> dff96af3
         FStar_List.iter
           (fun k  ->
              if FStar_Util.starts_with k prefix2
              then
                let suffix =
                  FStar_String.substring k (FStar_String.length prefix2)
<<<<<<< HEAD
                    ((FStar_String.length k) - (FStar_String.length prefix2)) in
                let filename =
                  let uu____270 = FStar_Util.smap_try_find original_map k in
                  FStar_Util.must uu____270 in
=======
                    ((FStar_String.length k) - (FStar_String.length prefix2))
                   in
                let filename =
                  let uu____270 = FStar_Util.smap_try_find original_map k  in
                  FStar_Util.must uu____270  in
>>>>>>> dff96af3
                (FStar_Util.smap_add working_map suffix filename;
                 FStar_ST.write found true)
              else ()) uu____248);
        FStar_ST.read found
<<<<<<< HEAD
let string_of_lid: FStar_Ident.lident -> Prims.bool -> Prims.string =
  fun l  ->
    fun last1  ->
      let suffix =
        if last1 then [(l.FStar_Ident.ident).FStar_Ident.idText] else [] in
      let names =
        let uu____306 =
          FStar_List.map (fun x  -> x.FStar_Ident.idText) l.FStar_Ident.ns in
        FStar_List.append uu____306 suffix in
      FStar_String.concat "." names
let lowercase_join_longident:
  FStar_Ident.lident -> Prims.bool -> Prims.string =
  fun l  ->
    fun last1  ->
      let uu____315 = string_of_lid l last1 in
      FStar_String.lowercase uu____315
let check_module_declaration_against_filename:
  FStar_Ident.lident -> Prims.string -> Prims.unit =
  fun lid  ->
    fun filename  ->
      let k' = lowercase_join_longident lid true in
=======
  
let string_of_lid : FStar_Ident.lident -> Prims.bool -> Prims.string =
  fun l  ->
    fun last1  ->
      let suffix =
        if last1 then [(l.FStar_Ident.ident).FStar_Ident.idText] else []  in
      let names =
        let uu____306 =
          FStar_List.map (fun x  -> x.FStar_Ident.idText) l.FStar_Ident.ns
           in
        FStar_List.append uu____306 suffix  in
      FStar_String.concat "." names
  
let lowercase_join_longident :
  FStar_Ident.lident -> Prims.bool -> Prims.string =
  fun l  ->
    fun last1  ->
      let uu____315 = string_of_lid l last1  in
      FStar_String.lowercase uu____315
  
let check_module_declaration_against_filename :
  FStar_Ident.lident -> Prims.string -> Prims.unit =
  fun lid  ->
    fun filename  ->
      let k' = lowercase_join_longident lid true  in
>>>>>>> dff96af3
      let uu____323 =
        let uu____324 =
          let uu____325 =
            let uu____326 =
<<<<<<< HEAD
              let uu____328 = FStar_Util.basename filename in
              check_and_strip_suffix uu____328 in
            FStar_Util.must uu____326 in
          FStar_String.lowercase uu____325 in
        uu____324 <> k' in
      if uu____323
      then
        let uu____329 =
          let uu____331 = string_of_lid lid true in [uu____331; filename] in
=======
              let uu____328 = FStar_Util.basename filename  in
              check_and_strip_suffix uu____328  in
            FStar_Util.must uu____326  in
          FStar_String.lowercase uu____325  in
        uu____324 <> k'  in
      if uu____323
      then
        let uu____329 =
          let uu____331 = string_of_lid lid true  in [uu____331; filename]
           in
>>>>>>> dff96af3
        FStar_Util.fprint FStar_Util.stderr
          "Warning: the module declaration \"module %s\" found in file %s does not match its filename. Dependencies will be incorrect.\n"
          uu____329
      else ()
<<<<<<< HEAD
exception Exit
let uu___is_Exit: Prims.exn -> Prims.bool =
  fun projectee  -> match projectee with | Exit  -> true | uu____336 -> false
let collect_one:
  (Prims.string* Prims.bool FStar_ST.ref) Prims.list ->
=======
  
exception Exit 
let uu___is_Exit : Prims.exn -> Prims.bool =
  fun projectee  -> match projectee with | Exit  -> true | uu____336 -> false 
let collect_one :
  (Prims.string * Prims.bool FStar_ST.ref) Prims.list ->
>>>>>>> dff96af3
    verify_mode ->
      Prims.bool -> map -> Prims.string -> Prims.string Prims.list
  =
  fun verify_flags  ->
    fun verify_mode  ->
      fun is_user_provided_filename  ->
        fun original_map  ->
          fun filename  ->
<<<<<<< HEAD
            let deps = FStar_Util.mk_ref [] in
            let add_dep d =
              let uu____371 =
                let uu____372 =
                  let uu____373 = FStar_ST.read deps in
                  FStar_List.existsb (fun d'  -> d' = d) uu____373 in
                Prims.op_Negation uu____372 in
              if uu____371
              then
                let uu____379 =
                  let uu____381 = FStar_ST.read deps in d :: uu____381 in
                FStar_ST.write deps uu____379
              else () in
            let working_map = FStar_Util.smap_copy original_map in
            let record_open let_open lid =
              let key = lowercase_join_longident lid true in
              let uu____408 = FStar_Util.smap_try_find working_map key in
=======
            let deps = FStar_Util.mk_ref []  in
            let add_dep d =
              let uu____371 =
                let uu____372 =
                  let uu____373 = FStar_ST.read deps  in
                  FStar_List.existsb (fun d'  -> d' = d) uu____373  in
                Prims.op_Negation uu____372  in
              if uu____371
              then
                let uu____379 =
                  let uu____381 = FStar_ST.read deps  in d :: uu____381  in
                FStar_ST.write deps uu____379
              else ()  in
            let working_map = FStar_Util.smap_copy original_map  in
            let record_open let_open lid =
              let key = lowercase_join_longident lid true  in
              let uu____408 = FStar_Util.smap_try_find working_map key  in
>>>>>>> dff96af3
              match uu____408 with
              | Some pair ->
                  FStar_List.iter
                    (fun f  ->
<<<<<<< HEAD
                       let uu____428 = lowercase_module_name f in
                       add_dep uu____428) (list_of_pair pair)
              | None  ->
                  let r = enter_namespace original_map working_map key in
=======
                       let uu____428 = lowercase_module_name f  in
                       add_dep uu____428) (list_of_pair pair)
              | None  ->
                  let r = enter_namespace original_map working_map key  in
>>>>>>> dff96af3
                  if Prims.op_Negation r
                  then
                    (if let_open
                     then
                       Prims.raise
                         (FStar_Errors.Err
                            "let-open only supported for modules, not namespaces")
                     else
                       (let uu____435 =
<<<<<<< HEAD
                          let uu____437 = string_of_lid lid true in
                          [uu____437] in
                        FStar_Util.fprint FStar_Util.stderr
                          "Warning: no modules in namespace %s and no file with that name either\n"
                          uu____435))
                  else () in
            let record_module_alias ident lid =
              let key = FStar_String.lowercase (FStar_Ident.text_of_id ident) in
              let alias = lowercase_join_longident lid true in
              let uu____448 = FStar_Util.smap_try_find original_map alias in
=======
                          let uu____437 = string_of_lid lid true  in
                          [uu____437]  in
                        FStar_Util.fprint FStar_Util.stderr
                          "Warning: no modules in namespace %s and no file with that name either\n"
                          uu____435))
                  else ()
               in
            let record_module_alias ident lid =
              let key = FStar_String.lowercase (FStar_Ident.text_of_id ident)
                 in
              let alias = lowercase_join_longident lid true  in
              let uu____448 = FStar_Util.smap_try_find original_map alias  in
>>>>>>> dff96af3
              match uu____448 with
              | Some deps_of_aliased_module ->
                  FStar_Util.smap_add working_map key deps_of_aliased_module
              | None  ->
                  let uu____475 =
                    let uu____476 =
                      FStar_Util.format1
<<<<<<< HEAD
                        "module not found in search path: %s\n" alias in
                    FStar_Errors.Err uu____476 in
                  Prims.raise uu____475 in
            let record_lid lid =
              let try_key key =
                let uu____485 = FStar_Util.smap_try_find working_map key in
=======
                        "module not found in search path: %s\n" alias
                       in
                    FStar_Errors.Err uu____476  in
                  Prims.raise uu____475
               in
            let record_lid lid =
              let try_key key =
                let uu____485 = FStar_Util.smap_try_find working_map key  in
>>>>>>> dff96af3
                match uu____485 with
                | Some pair ->
                    FStar_List.iter
                      (fun f  ->
<<<<<<< HEAD
                         let uu____505 = lowercase_module_name f in
=======
                         let uu____505 = lowercase_module_name f  in
>>>>>>> dff96af3
                         add_dep uu____505) (list_of_pair pair)
                | None  ->
                    let uu____510 =
                      ((FStar_List.length lid.FStar_Ident.ns) >
                         (Prims.parse_int "0"))
<<<<<<< HEAD
                        && (FStar_Options.debug_any ()) in
                    if uu____510
                    then
                      let uu____514 =
                        let uu____516 = string_of_lid lid false in
                        [uu____516] in
                      FStar_Util.fprint FStar_Util.stderr
                        "Warning: unbound module reference %s\n" uu____514
                    else () in
              let uu____519 = lowercase_join_longident lid false in
              try_key uu____519 in
            let auto_open =
              let uu____522 =
                let uu____523 = FStar_Util.basename filename in
                let uu____524 = FStar_Options.prims_basename () in
                uu____523 = uu____524 in
=======
                        && (FStar_Options.debug_any ())
                       in
                    if uu____510
                    then
                      let uu____514 =
                        let uu____516 = string_of_lid lid false  in
                        [uu____516]  in
                      FStar_Util.fprint FStar_Util.stderr
                        "Warning: unbound module reference %s\n" uu____514
                    else ()
                 in
              let uu____519 = lowercase_join_longident lid false  in
              try_key uu____519  in
            let auto_open =
              let uu____522 =
                let uu____523 = FStar_Util.basename filename  in
                let uu____524 = FStar_Options.prims_basename ()  in
                uu____523 = uu____524  in
>>>>>>> dff96af3
              if uu____522
              then []
              else
                [FStar_Syntax_Const.fstar_ns_lid;
<<<<<<< HEAD
                FStar_Syntax_Const.prims_lid] in
            FStar_List.iter (record_open false) auto_open;
            (let num_of_toplevelmods =
               FStar_Util.mk_ref (Prims.parse_int "0") in
=======
                FStar_Syntax_Const.prims_lid]
               in
            FStar_List.iter (record_open false) auto_open;
            (let num_of_toplevelmods =
               FStar_Util.mk_ref (Prims.parse_int "0")  in
>>>>>>> dff96af3
             let rec collect_fragment uu___114_599 =
               match uu___114_599 with
               | FStar_Util.Inl file -> collect_file file
               | FStar_Util.Inr decls -> collect_decls decls
<<<<<<< HEAD
=======
             
>>>>>>> dff96af3
             and collect_file uu___115_612 =
               match uu___115_612 with
               | modul::[] -> collect_module modul
               | modules ->
                   (FStar_Util.fprint FStar_Util.stderr
                      "Warning: file %s does not respect the one module per file convention\n"
                      [filename];
                    FStar_List.iter collect_module modules)
<<<<<<< HEAD
=======
             
>>>>>>> dff96af3
             and collect_module uu___116_618 =
               match uu___116_618 with
               | FStar_Parser_AST.Module (lid,decls)
                 |FStar_Parser_AST.Interface (lid,decls,_) ->
                   (check_module_declaration_against_filename lid filename;
                    (match verify_mode with
                     | VerifyAll  ->
<<<<<<< HEAD
                         let uu____628 = string_of_lid lid true in
=======
                         let uu____628 = string_of_lid lid true  in
>>>>>>> dff96af3
                         FStar_Options.add_verify_module uu____628
                     | VerifyFigureItOut  ->
                         if is_user_provided_filename
                         then
<<<<<<< HEAD
                           let uu____629 = string_of_lid lid true in
=======
                           let uu____629 = string_of_lid lid true  in
>>>>>>> dff96af3
                           FStar_Options.add_verify_module uu____629
                         else ()
                     | VerifyUserList  ->
                         FStar_List.iter
                           (fun uu____634  ->
                              match uu____634 with
                              | (m,r) ->
                                  let uu____642 =
                                    let uu____643 =
<<<<<<< HEAD
                                      let uu____644 = string_of_lid lid true in
                                      FStar_String.lowercase uu____644 in
                                    (FStar_String.lowercase m) = uu____643 in
=======
                                      let uu____644 = string_of_lid lid true
                                         in
                                      FStar_String.lowercase uu____644  in
                                    (FStar_String.lowercase m) = uu____643
                                     in
>>>>>>> dff96af3
                                  if uu____642
                                  then FStar_ST.write r true
                                  else ()) verify_flags);
                    collect_decls decls)
<<<<<<< HEAD
=======
             
>>>>>>> dff96af3
             and collect_decls decls =
               FStar_List.iter
                 (fun x  ->
                    collect_decl x.FStar_Parser_AST.d;
                    FStar_List.iter collect_term x.FStar_Parser_AST.attrs)
                 decls
<<<<<<< HEAD
=======
             
>>>>>>> dff96af3
             and collect_decl uu___117_652 =
               match uu___117_652 with
               | FStar_Parser_AST.Include lid|FStar_Parser_AST.Open lid ->
                   record_open false lid
               | FStar_Parser_AST.ModuleAbbrev (ident,lid) ->
<<<<<<< HEAD
                   ((let uu____657 = lowercase_join_longident lid true in
=======
                   ((let uu____657 = lowercase_join_longident lid true  in
>>>>>>> dff96af3
                     add_dep uu____657);
                    record_module_alias ident lid)
               | FStar_Parser_AST.TopLevelLet (uu____658,patterms) ->
                   FStar_List.iter
                     (fun uu____668  ->
                        match uu____668 with
                        | (pat,t) -> (collect_pattern pat; collect_term t))
                     patterms
               | FStar_Parser_AST.Main t
                 |FStar_Parser_AST.Assume (_,t)
                  |FStar_Parser_AST.SubEffect
                   { FStar_Parser_AST.msource = _;
                     FStar_Parser_AST.mdest = _;
                     FStar_Parser_AST.lift_op =
                       FStar_Parser_AST.NonReifiableLift t;_}
                   |FStar_Parser_AST.SubEffect
                    { FStar_Parser_AST.msource = _;
                      FStar_Parser_AST.mdest = _;
                      FStar_Parser_AST.lift_op = FStar_Parser_AST.LiftForFree
                        t;_}|FStar_Parser_AST.Val (_,t)
                   -> collect_term t
               | FStar_Parser_AST.SubEffect
                   { FStar_Parser_AST.msource = uu____681;
                     FStar_Parser_AST.mdest = uu____682;
                     FStar_Parser_AST.lift_op =
                       FStar_Parser_AST.ReifiableLift (t0,t1);_}
                   -> (collect_term t0; collect_term t1)
               | FStar_Parser_AST.Tycon (uu____686,ts) ->
                   let ts1 =
                     FStar_List.map
                       (fun uu____701  ->
<<<<<<< HEAD
                          match uu____701 with | (x,doc1) -> x) ts in
=======
                          match uu____701 with | (x,doc1) -> x) ts
                      in
>>>>>>> dff96af3
                   FStar_List.iter collect_tycon ts1
               | FStar_Parser_AST.Exception (uu____709,t) ->
                   FStar_Util.iter_opt t collect_term
               | FStar_Parser_AST.NewEffect ed -> collect_effect_decl ed
               | FStar_Parser_AST.Fsdoc _|FStar_Parser_AST.Pragma _ -> ()
               | FStar_Parser_AST.TopLevelModule lid ->
                   (FStar_Util.incr num_of_toplevelmods;
                    (let uu____721 =
<<<<<<< HEAD
                       let uu____722 = FStar_ST.read num_of_toplevelmods in
                       uu____722 > (Prims.parse_int "1") in
=======
                       let uu____722 = FStar_ST.read num_of_toplevelmods  in
                       uu____722 > (Prims.parse_int "1")  in
>>>>>>> dff96af3
                     if uu____721
                     then
                       let uu____725 =
                         let uu____726 =
<<<<<<< HEAD
                           let uu____727 = string_of_lid lid true in
                           FStar_Util.format1
                             "Automatic dependency analysis demands one module per file (module %s not supported)"
                             uu____727 in
                         FStar_Errors.Err uu____726 in
                       Prims.raise uu____725
                     else ()))
=======
                           let uu____727 = string_of_lid lid true  in
                           FStar_Util.format1
                             "Automatic dependency analysis demands one module per file (module %s not supported)"
                             uu____727
                            in
                         FStar_Errors.Err uu____726  in
                       Prims.raise uu____725
                     else ()))
             
>>>>>>> dff96af3
             and collect_tycon uu___118_729 =
               match uu___118_729 with
               | FStar_Parser_AST.TyconAbstract (uu____730,binders,k) ->
                   (collect_binders binders;
                    FStar_Util.iter_opt k collect_term)
               | FStar_Parser_AST.TyconAbbrev (uu____738,binders,k,t) ->
                   (collect_binders binders;
                    FStar_Util.iter_opt k collect_term;
                    collect_term t)
               | FStar_Parser_AST.TyconRecord
                   (uu____748,binders,k,identterms) ->
                   (collect_binders binders;
                    FStar_Util.iter_opt k collect_term;
                    FStar_List.iter
                      (fun uu____772  ->
                         match uu____772 with
                         | (uu____777,t,uu____779) -> collect_term t)
                      identterms)
               | FStar_Parser_AST.TyconVariant
                   (uu____782,binders,k,identterms) ->
                   (collect_binders binders;
                    FStar_Util.iter_opt k collect_term;
                    FStar_List.iter
                      (fun uu____812  ->
                         match uu____812 with
                         | (uu____819,t,uu____821,uu____822) ->
                             FStar_Util.iter_opt t collect_term) identterms)
<<<<<<< HEAD
=======
             
>>>>>>> dff96af3
             and collect_effect_decl uu___119_827 =
               match uu___119_827 with
               | FStar_Parser_AST.DefineEffect (uu____828,binders,t,decls) ->
                   (collect_binders binders;
                    collect_term t;
                    collect_decls decls)
               | FStar_Parser_AST.RedefineEffect (uu____838,binders,t) ->
                   (collect_binders binders; collect_term t)
<<<<<<< HEAD
             and collect_binders binders =
               FStar_List.iter collect_binder binders
=======
             
             and collect_binders binders =
               FStar_List.iter collect_binder binders
             
>>>>>>> dff96af3
             and collect_binder uu___120_846 =
               match uu___120_846 with
               | { FStar_Parser_AST.b = FStar_Parser_AST.Annotated (_,t);
                   FStar_Parser_AST.brange = _; FStar_Parser_AST.blevel = _;
                   FStar_Parser_AST.aqual = _;_}
                 |{ FStar_Parser_AST.b = FStar_Parser_AST.TAnnotated (_,t);
                    FStar_Parser_AST.brange = _; FStar_Parser_AST.blevel = _;
                    FStar_Parser_AST.aqual = _;_}
                  |{ FStar_Parser_AST.b = FStar_Parser_AST.NoName t;
                     FStar_Parser_AST.brange = _;
                     FStar_Parser_AST.blevel = _;
                     FStar_Parser_AST.aqual = _;_}
                   -> collect_term t
               | uu____859 -> ()
<<<<<<< HEAD
             and collect_term t = collect_term' t.FStar_Parser_AST.tm
=======
             
             and collect_term t = collect_term' t.FStar_Parser_AST.tm
             
>>>>>>> dff96af3
             and collect_constant uu___121_861 =
               match uu___121_861 with
               | FStar_Const.Const_int (uu____862,Some (signedness,width)) ->
                   let u =
                     match signedness with
                     | FStar_Const.Unsigned  -> "u"
<<<<<<< HEAD
                     | FStar_Const.Signed  -> "" in
=======
                     | FStar_Const.Signed  -> ""  in
>>>>>>> dff96af3
                   let w =
                     match width with
                     | FStar_Const.Int8  -> "8"
                     | FStar_Const.Int16  -> "16"
                     | FStar_Const.Int32  -> "32"
<<<<<<< HEAD
                     | FStar_Const.Int64  -> "64" in
                   let uu____872 = FStar_Util.format2 "fstar.%sint%s" u w in
                   add_dep uu____872
               | uu____873 -> ()
=======
                     | FStar_Const.Int64  -> "64"  in
                   let uu____872 = FStar_Util.format2 "fstar.%sint%s" u w  in
                   add_dep uu____872
               | uu____873 -> ()
             
>>>>>>> dff96af3
             and collect_term' uu___122_874 =
               match uu___122_874 with
               | FStar_Parser_AST.Wild  -> ()
               | FStar_Parser_AST.Const c -> collect_constant c
               | FStar_Parser_AST.Op (s,ts) ->
                   (if s = "@"
                    then
                      (let uu____881 =
                         let uu____882 =
                           FStar_Ident.lid_of_path
                             (FStar_Ident.path_of_text
                                "FStar.List.Tot.Base.append")
<<<<<<< HEAD
                             FStar_Range.dummyRange in
                         FStar_Parser_AST.Name uu____882 in
=======
                             FStar_Range.dummyRange
                            in
                         FStar_Parser_AST.Name uu____882  in
>>>>>>> dff96af3
                       collect_term' uu____881)
                    else ();
                    FStar_List.iter collect_term ts)
               | FStar_Parser_AST.Tvar _|FStar_Parser_AST.Uvar _ -> ()
               | FStar_Parser_AST.Var lid
                 |FStar_Parser_AST.Projector (lid,_)
                  |FStar_Parser_AST.Discrim lid|FStar_Parser_AST.Name lid ->
                   record_lid lid
               | FStar_Parser_AST.Construct (lid,termimps) ->
                   (if (FStar_List.length termimps) = (Prims.parse_int "1")
                    then record_lid lid
                    else ();
                    FStar_List.iter
                      (fun uu____904  ->
                         match uu____904 with
                         | (t,uu____908) -> collect_term t) termimps)
               | FStar_Parser_AST.Abs (pats,t) ->
                   (collect_patterns pats; collect_term t)
               | FStar_Parser_AST.App (t1,t2,uu____916) ->
                   (collect_term t1; collect_term t2)
               | FStar_Parser_AST.Let (uu____918,patterms,t) ->
                   (FStar_List.iter
                      (fun uu____930  ->
                         match uu____930 with
                         | (pat,t1) -> (collect_pattern pat; collect_term t1))
                      patterms;
                    collect_term t)
               | FStar_Parser_AST.LetOpen (lid,t) ->
                   (record_open true lid; collect_term t)
               | FStar_Parser_AST.Seq (t1,t2) ->
                   (collect_term t1; collect_term t2)
               | FStar_Parser_AST.If (t1,t2,t3) ->
                   (collect_term t1; collect_term t2; collect_term t3)
               | FStar_Parser_AST.Match (t,bs)|FStar_Parser_AST.TryWith
                 (t,bs) -> (collect_term t; collect_branches bs)
               | FStar_Parser_AST.Ascribed (t1,t2,None ) ->
                   (collect_term t1; collect_term t2)
               | FStar_Parser_AST.Ascribed (t1,t2,Some tac) ->
                   (collect_term t1; collect_term t2; collect_term tac)
               | FStar_Parser_AST.Record (t,idterms) ->
                   (FStar_Util.iter_opt t collect_term;
                    FStar_List.iter
                      (fun uu____993  ->
                         match uu____993 with
                         | (uu____996,t1) -> collect_term t1) idterms)
               | FStar_Parser_AST.Project (t,uu____999) -> collect_term t
               | FStar_Parser_AST.Product (binders,t)|FStar_Parser_AST.Sum
                 (binders,t) -> (collect_binders binders; collect_term t)
               | FStar_Parser_AST.QForall (binders,ts,t)
                 |FStar_Parser_AST.QExists (binders,ts,t) ->
                   (collect_binders binders;
                    FStar_List.iter (FStar_List.iter collect_term) ts;
                    collect_term t)
               | FStar_Parser_AST.Refine (binder,t) ->
                   (collect_binder binder; collect_term t)
               | FStar_Parser_AST.NamedTyp (uu____1028,t) -> collect_term t
               | FStar_Parser_AST.Paren t -> collect_term t
               | FStar_Parser_AST.Assign (_,t)
                 |FStar_Parser_AST.Requires (t,_)
                  |FStar_Parser_AST.Ensures (t,_)|FStar_Parser_AST.Labeled
                   (t,_,_) -> collect_term t
               | FStar_Parser_AST.Attributes cattributes ->
                   FStar_List.iter collect_term cattributes
<<<<<<< HEAD
             and collect_patterns ps = FStar_List.iter collect_pattern ps
             and collect_pattern p = collect_pattern' p.FStar_Parser_AST.pat
=======
             
             and collect_patterns ps = FStar_List.iter collect_pattern ps
             
             and collect_pattern p = collect_pattern' p.FStar_Parser_AST.pat
             
>>>>>>> dff96af3
             and collect_pattern' uu___123_1044 =
               match uu___123_1044 with
               | FStar_Parser_AST.PatWild 
                 |FStar_Parser_AST.PatOp _|FStar_Parser_AST.PatConst _ -> ()
               | FStar_Parser_AST.PatApp (p,ps) ->
                   (collect_pattern p; collect_patterns ps)
               | FStar_Parser_AST.PatVar _
                 |FStar_Parser_AST.PatName _|FStar_Parser_AST.PatTvar _ -> ()
               | FStar_Parser_AST.PatList ps
                 |FStar_Parser_AST.PatOr ps|FStar_Parser_AST.PatTuple (ps,_)
                   -> collect_patterns ps
               | FStar_Parser_AST.PatRecord lidpats ->
                   FStar_List.iter
                     (fun uu____1067  ->
                        match uu____1067 with
                        | (uu____1070,p) -> collect_pattern p) lidpats
               | FStar_Parser_AST.PatAscribed (p,t) ->
                   (collect_pattern p; collect_term t)
<<<<<<< HEAD
             and collect_branches bs = FStar_List.iter collect_branch bs
=======
             
             and collect_branches bs = FStar_List.iter collect_branch bs
             
>>>>>>> dff96af3
             and collect_branch uu____1085 =
               match uu____1085 with
               | (pat,t1,t2) ->
                   (collect_pattern pat;
                    FStar_Util.iter_opt t1 collect_term;
<<<<<<< HEAD
                    collect_term t2) in
             let uu____1097 = FStar_Parser_Driver.parse_file filename in
             match uu____1097 with
             | (ast,uu____1105) -> (collect_file ast; FStar_ST.read deps))
=======
                    collect_term t2)
              in
             let uu____1097 = FStar_Parser_Driver.parse_file filename  in
             match uu____1097 with
             | (ast,uu____1105) -> (collect_file ast; FStar_ST.read deps))
  
>>>>>>> dff96af3
let print_graph graph =
  FStar_Util.print_endline
    "A DOT-format graph has been dumped in the current directory as dep.graph";
  FStar_Util.print_endline
    "With GraphViz installed, try: fdp -Tpng -odep.png dep.graph";
  FStar_Util.print_endline "Hint: cat dep.graph | grep -v _ | grep -v prims";
  (let uu____1134 =
     let uu____1135 =
       let uu____1136 =
         let uu____1137 =
           let uu____1139 =
<<<<<<< HEAD
             let uu____1141 = FStar_Util.smap_keys graph in
             FStar_List.unique uu____1141 in
=======
             let uu____1141 = FStar_Util.smap_keys graph  in
             FStar_List.unique uu____1141  in
>>>>>>> dff96af3
           FStar_List.collect
             (fun k  ->
                let deps =
                  let uu____1149 =
<<<<<<< HEAD
                    let uu____1153 = FStar_Util.smap_try_find graph k in
                    FStar_Util.must uu____1153 in
                  Prims.fst uu____1149 in
                let r s = FStar_Util.replace_char s '.' '_' in
                FStar_List.map
                  (fun dep1  ->
                     FStar_Util.format2 "  %s -> %s" (r k) (r dep1)) deps)
             uu____1139 in
         FStar_String.concat "\n" uu____1137 in
       Prims.strcat uu____1136 "\n}\n" in
     Prims.strcat "digraph {\n" uu____1135 in
   FStar_Util.write_file "dep.graph" uu____1134)
let collect:
  verify_mode ->
    Prims.string Prims.list ->
      ((Prims.string* Prims.string Prims.list) Prims.list* Prims.string
        Prims.list* (Prims.string Prims.list* color) FStar_Util.smap)
  =
  fun verify_mode  ->
    fun filenames  ->
      let graph = FStar_Util.smap_create (Prims.parse_int "41") in
      let verify_flags =
        let uu____1215 = FStar_Options.verify_module () in
        FStar_List.map
          (fun f  ->
             let uu____1221 = FStar_Util.mk_ref false in (f, uu____1221))
          uu____1215 in
      let m = build_map filenames in
      let collect_one1 = collect_one verify_flags verify_mode in
      let partial_discovery =
        let uu____1237 =
          (FStar_Options.verify_all ()) || (FStar_Options.extract_all ()) in
        Prims.op_Negation uu____1237 in
      let rec discover_one is_user_provided_filename interface_only key =
        let uu____1248 =
          let uu____1249 = FStar_Util.smap_try_find graph key in
          uu____1249 = None in
        if uu____1248
        then
          let uu____1264 =
            let uu____1269 = FStar_Util.smap_try_find m key in
            FStar_Util.must uu____1269 in
=======
                    let uu____1153 = FStar_Util.smap_try_find graph k  in
                    FStar_Util.must uu____1153  in
                  Prims.fst uu____1149  in
                let r s = FStar_Util.replace_char s '.' '_'  in
                FStar_List.map
                  (fun dep1  ->
                     FStar_Util.format2 "  %s -> %s" (r k) (r dep1)) deps)
             uu____1139
            in
         FStar_String.concat "\n" uu____1137  in
       Prims.strcat uu____1136 "\n}\n"  in
     Prims.strcat "digraph {\n" uu____1135  in
   FStar_Util.write_file "dep.graph" uu____1134)
  
let collect :
  verify_mode ->
    Prims.string Prims.list ->
      ((Prims.string * Prims.string Prims.list) Prims.list * Prims.string
        Prims.list * (Prims.string Prims.list * color) FStar_Util.smap)
  =
  fun verify_mode  ->
    fun filenames  ->
      let graph = FStar_Util.smap_create (Prims.parse_int "41")  in
      let verify_flags =
        let uu____1215 = FStar_Options.verify_module ()  in
        FStar_List.map
          (fun f  ->
             let uu____1221 = FStar_Util.mk_ref false  in (f, uu____1221))
          uu____1215
         in
      let m = build_map filenames  in
      let collect_one1 = collect_one verify_flags verify_mode  in
      let partial_discovery =
        let uu____1237 =
          (FStar_Options.verify_all ()) || (FStar_Options.extract_all ())  in
        Prims.op_Negation uu____1237  in
      let rec discover_one is_user_provided_filename interface_only key =
        let uu____1248 =
          let uu____1249 = FStar_Util.smap_try_find graph key  in
          uu____1249 = None  in
        if uu____1248
        then
          let uu____1264 =
            let uu____1269 = FStar_Util.smap_try_find m key  in
            FStar_Util.must uu____1269  in
>>>>>>> dff96af3
          match uu____1264 with
          | (intf,impl) ->
              let intf_deps =
                match intf with
                | Some intf1 ->
                    collect_one1 is_user_provided_filename m intf1
<<<<<<< HEAD
                | None  -> [] in
=======
                | None  -> []  in
>>>>>>> dff96af3
              let impl_deps =
                match (impl, intf) with
                | (Some impl1,Some uu____1299) when interface_only -> []
                | (Some impl1,uu____1303) ->
                    collect_one1 is_user_provided_filename m impl1
<<<<<<< HEAD
                | (None ,uu____1307) -> [] in
              let deps =
                FStar_List.unique (FStar_List.append impl_deps intf_deps) in
              (FStar_Util.smap_add graph key (deps, White);
               FStar_List.iter (discover_one false partial_discovery) deps)
        else () in
      let discover_command_line_argument f =
        let mn = lowercase_module_name f in
        let interface_only =
          let uu____1325 =
            let uu____1330 = FStar_Util.smap_try_find m mn in
            FStar_Util.must uu____1330 in
          match uu____1325 with
          | (Some uu____1344,None ) -> true
          | uu____1347 -> false in
        discover_one true interface_only mn in
      FStar_List.iter discover_command_line_argument filenames;
      (let immediate_graph = FStar_Util.smap_copy graph in
       let topologically_sorted = FStar_Util.mk_ref [] in
       let rec discover cycle key =
         let uu____1376 =
           let uu____1380 = FStar_Util.smap_try_find graph key in
           FStar_Util.must uu____1380 in
=======
                | (None ,uu____1307) -> []  in
              let deps =
                FStar_List.unique (FStar_List.append impl_deps intf_deps)  in
              (FStar_Util.smap_add graph key (deps, White);
               FStar_List.iter (discover_one false partial_discovery) deps)
        else ()  in
      let discover_command_line_argument f =
        let mn = lowercase_module_name f  in
        let interface_only =
          let uu____1325 =
            let uu____1330 = FStar_Util.smap_try_find m mn  in
            FStar_Util.must uu____1330  in
          match uu____1325 with
          | (Some uu____1344,None ) -> true
          | uu____1347 -> false  in
        discover_one true interface_only mn  in
      FStar_List.iter discover_command_line_argument filenames;
      (let immediate_graph = FStar_Util.smap_copy graph  in
       let topologically_sorted = FStar_Util.mk_ref []  in
       let rec discover cycle key =
         let uu____1376 =
           let uu____1380 = FStar_Util.smap_try_find graph key  in
           FStar_Util.must uu____1380  in
>>>>>>> dff96af3
         match uu____1376 with
         | (direct_deps,color) ->
             (match color with
              | Gray  ->
                  (FStar_Util.print1
                     "Warning: recursive dependency on module %s\n" key;
                   FStar_Util.print1 "The cycle is: %s \n"
                     (FStar_String.concat " -> " cycle);
                   print_graph immediate_graph;
                   FStar_Util.print_string "\n";
                   FStar_All.exit (Prims.parse_int "1"))
              | Black  -> direct_deps
              | White  ->
                  (FStar_Util.smap_add graph key (direct_deps, Gray);
                   (let all_deps =
                      let uu____1409 =
                        let uu____1411 =
                          FStar_List.map
                            (fun dep1  ->
<<<<<<< HEAD
                               let uu____1416 = discover (key :: cycle) dep1 in
                               dep1 :: uu____1416) direct_deps in
                        FStar_List.flatten uu____1411 in
                      FStar_List.unique uu____1409 in
                    FStar_Util.smap_add graph key (all_deps, Black);
                    (let uu____1424 =
                       let uu____1426 = FStar_ST.read topologically_sorted in
                       key :: uu____1426 in
                     FStar_ST.write topologically_sorted uu____1424);
                    all_deps))) in
       let discover1 = discover [] in
       let must_find k =
         let uu____1443 =
           let uu____1448 = FStar_Util.smap_try_find m k in
           FStar_Util.must uu____1448 in
=======
                               let uu____1416 = discover (key :: cycle) dep1
                                  in
                               dep1 :: uu____1416) direct_deps
                           in
                        FStar_List.flatten uu____1411  in
                      FStar_List.unique uu____1409  in
                    FStar_Util.smap_add graph key (all_deps, Black);
                    (let uu____1424 =
                       let uu____1426 = FStar_ST.read topologically_sorted
                          in
                       key :: uu____1426  in
                     FStar_ST.write topologically_sorted uu____1424);
                    all_deps)))
          in
       let discover1 = discover []  in
       let must_find k =
         let uu____1443 =
           let uu____1448 = FStar_Util.smap_try_find m k  in
           FStar_Util.must uu____1448  in
>>>>>>> dff96af3
         match uu____1443 with
         | (Some intf,Some impl) when
             (Prims.op_Negation partial_discovery) &&
               (let uu____1467 =
                  FStar_List.existsML
                    (fun f  ->
<<<<<<< HEAD
                       let uu____1469 = lowercase_module_name f in
                       uu____1469 = k) filenames in
=======
                       let uu____1469 = lowercase_module_name f  in
                       uu____1469 = k) filenames
                   in
>>>>>>> dff96af3
                Prims.op_Negation uu____1467)
             -> [intf; impl]
         | (Some intf,Some impl) when
             FStar_List.existsML
               (fun f  ->
                  (is_implementation f) &&
<<<<<<< HEAD
                    (let uu____1475 = lowercase_module_name f in
=======
                    (let uu____1475 = lowercase_module_name f  in
>>>>>>> dff96af3
                     uu____1475 = k)) filenames
             -> [intf; impl]
         | (Some intf,uu____1477) -> [intf]
         | (None ,Some impl) -> [impl]
<<<<<<< HEAD
         | (None ,None ) -> [] in
       let must_find_r f =
         let uu____1491 = must_find f in FStar_List.rev uu____1491 in
       let by_target =
         let uu____1498 =
           let uu____1500 = FStar_Util.smap_keys graph in
           FStar_List.sortWith (fun x  -> fun y  -> FStar_String.compare x y)
             uu____1500 in
         FStar_List.collect
           (fun k  ->
              let as_list = must_find k in
              let is_interleaved =
                (FStar_List.length as_list) = (Prims.parse_int "2") in
              FStar_List.map
                (fun f  ->
                   let should_append_fsti =
                     (is_implementation f) && is_interleaved in
                   let suffix =
                     if should_append_fsti then [Prims.strcat f "i"] else [] in
                   let k1 = lowercase_module_name f in
                   let deps =
                     let uu____1528 = discover1 k1 in
                     FStar_List.rev uu____1528 in
                   let deps_as_filenames =
                     let uu____1532 = FStar_List.collect must_find deps in
                     FStar_List.append uu____1532 suffix in
                   (f, deps_as_filenames)) as_list) uu____1498 in
       let topologically_sorted1 =
         let uu____1537 = FStar_ST.read topologically_sorted in
         FStar_List.collect must_find_r uu____1537 in
=======
         | (None ,None ) -> []  in
       let must_find_r f =
         let uu____1491 = must_find f  in FStar_List.rev uu____1491  in
       let by_target =
         let uu____1498 =
           let uu____1500 = FStar_Util.smap_keys graph  in
           FStar_List.sortWith (fun x  -> fun y  -> FStar_String.compare x y)
             uu____1500
            in
         FStar_List.collect
           (fun k  ->
              let as_list = must_find k  in
              let is_interleaved =
                (FStar_List.length as_list) = (Prims.parse_int "2")  in
              FStar_List.map
                (fun f  ->
                   let should_append_fsti =
                     (is_implementation f) && is_interleaved  in
                   let suffix =
                     if should_append_fsti then [Prims.strcat f "i"] else []
                      in
                   let k1 = lowercase_module_name f  in
                   let deps =
                     let uu____1528 = discover1 k1  in
                     FStar_List.rev uu____1528  in
                   let deps_as_filenames =
                     let uu____1532 = FStar_List.collect must_find deps  in
                     FStar_List.append uu____1532 suffix  in
                   (f, deps_as_filenames)) as_list) uu____1498
          in
       let topologically_sorted1 =
         let uu____1537 = FStar_ST.read topologically_sorted  in
         FStar_List.collect must_find_r uu____1537  in
>>>>>>> dff96af3
       FStar_List.iter
         (fun uu____1546  ->
            match uu____1546 with
            | (m1,r) ->
                let uu____1554 =
<<<<<<< HEAD
                  (let uu____1555 = FStar_ST.read r in
                   Prims.op_Negation uu____1555) &&
                    (let uu____1558 = FStar_Options.interactive () in
                     Prims.op_Negation uu____1558) in
                if uu____1554
                then
                  let maybe_fst =
                    let k = FStar_String.length m1 in
=======
                  (let uu____1555 = FStar_ST.read r  in
                   Prims.op_Negation uu____1555) &&
                    (let uu____1558 = FStar_Options.interactive ()  in
                     Prims.op_Negation uu____1558)
                   in
                if uu____1554
                then
                  let maybe_fst =
                    let k = FStar_String.length m1  in
>>>>>>> dff96af3
                    let uu____1562 =
                      (k > (Prims.parse_int "4")) &&
                        (let uu____1566 =
                           FStar_String.substring m1
                             (k - (Prims.parse_int "4"))
<<<<<<< HEAD
                             (Prims.parse_int "4") in
                         uu____1566 = ".fst") in
=======
                             (Prims.parse_int "4")
                            in
                         uu____1566 = ".fst")
                       in
>>>>>>> dff96af3
                    if uu____1562
                    then
                      let uu____1570 =
                        FStar_String.substring m1 (Prims.parse_int "0")
<<<<<<< HEAD
                          (k - (Prims.parse_int "4")) in
                      FStar_Util.format1 " Did you mean %s ?" uu____1570
                    else "" in
=======
                          (k - (Prims.parse_int "4"))
                         in
                      FStar_Util.format1 " Did you mean %s ?" uu____1570
                    else ""  in
>>>>>>> dff96af3
                  let uu____1575 =
                    let uu____1576 =
                      FStar_Util.format3
                        "You passed --verify_module %s but I found no file that contains [module %s] in the dependency graph.%s\n"
<<<<<<< HEAD
                        m1 m1 maybe_fst in
                    FStar_Errors.Err uu____1576 in
                  Prims.raise uu____1575
                else ()) verify_flags;
       (by_target, topologically_sorted1, immediate_graph))
let print_make:
  (Prims.string* Prims.string Prims.list) Prims.list -> Prims.unit =
=======
                        m1 m1 maybe_fst
                       in
                    FStar_Errors.Err uu____1576  in
                  Prims.raise uu____1575
                else ()) verify_flags;
       (by_target, topologically_sorted1, immediate_graph))
  
let print_make :
  (Prims.string * Prims.string Prims.list) Prims.list -> Prims.unit =
>>>>>>> dff96af3
  fun deps  ->
    FStar_List.iter
      (fun uu____1601  ->
         match uu____1601 with
         | (f,deps1) ->
             let deps2 =
               FStar_List.map
<<<<<<< HEAD
                 (fun s  -> FStar_Util.replace_chars s ' ' "\\ ") deps1 in
             FStar_Util.print2 "%s: %s\n" f (FStar_String.concat " " deps2))
      deps
let print uu____1631 =
  match uu____1631 with
  | (make_deps,uu____1644,graph) ->
      let uu____1662 = FStar_Options.dep () in
=======
                 (fun s  -> FStar_Util.replace_chars s ' ' "\\ ") deps1
                in
             FStar_Util.print2 "%s: %s\n" f (FStar_String.concat " " deps2))
      deps
  
let print uu____1631 =
  match uu____1631 with
  | (make_deps,uu____1644,graph) ->
      let uu____1662 = FStar_Options.dep ()  in
>>>>>>> dff96af3
      (match uu____1662 with
       | Some "make" -> print_make make_deps
       | Some "graph" -> print_graph graph
       | Some uu____1664 ->
           Prims.raise (FStar_Errors.Err "unknown tool for --dep\n")
<<<<<<< HEAD
       | None  -> ())
=======
       | None  -> ())
  
>>>>>>> dff96af3
<|MERGE_RESOLUTION|>--- conflicted
+++ resolved
@@ -1,60 +1,5 @@
 open Prims
 type verify_mode =
-<<<<<<< HEAD
-  | VerifyAll
-  | VerifyUserList
-  | VerifyFigureItOut
-let uu___is_VerifyAll: verify_mode -> Prims.bool =
-  fun projectee  ->
-    match projectee with | VerifyAll  -> true | uu____4 -> false
-let uu___is_VerifyUserList: verify_mode -> Prims.bool =
-  fun projectee  ->
-    match projectee with | VerifyUserList  -> true | uu____8 -> false
-let uu___is_VerifyFigureItOut: verify_mode -> Prims.bool =
-  fun projectee  ->
-    match projectee with | VerifyFigureItOut  -> true | uu____12 -> false
-type map =
-  (Prims.string Prims.option* Prims.string Prims.option) FStar_Util.smap
-type color =
-  | White
-  | Gray
-  | Black
-let uu___is_White: color -> Prims.bool =
-  fun projectee  -> match projectee with | White  -> true | uu____21 -> false
-let uu___is_Gray: color -> Prims.bool =
-  fun projectee  -> match projectee with | Gray  -> true | uu____25 -> false
-let uu___is_Black: color -> Prims.bool =
-  fun projectee  -> match projectee with | Black  -> true | uu____29 -> false
-let check_and_strip_suffix: Prims.string -> Prims.string Prims.option =
-  fun f  ->
-    let suffixes = [".fsti"; ".fst"; ".fsi"; ".fs"] in
-    let matches =
-      FStar_List.map
-        (fun ext  ->
-           let lext = FStar_String.length ext in
-           let l = FStar_String.length f in
-           let uu____46 =
-             (l > lext) &&
-               (let uu____52 = FStar_String.substring f (l - lext) lext in
-                uu____52 = ext) in
-           if uu____46
-           then
-             let uu____61 =
-               FStar_String.substring f (Prims.parse_int "0") (l - lext) in
-             Some uu____61
-           else None) suffixes in
-    let uu____68 = FStar_List.filter FStar_Util.is_some matches in
-    match uu____68 with | (Some m)::uu____74 -> Some m | uu____78 -> None
-let is_interface: Prims.string -> Prims.bool =
-  fun f  ->
-    let uu____84 =
-      FStar_String.get f ((FStar_String.length f) - (Prims.parse_int "1")) in
-    uu____84 = 'i'
-let is_implementation: Prims.string -> Prims.bool =
-  fun f  -> let uu____91 = is_interface f in Prims.op_Negation uu____91
-let list_of_option uu___113_100 =
-  match uu___113_100 with | Some x -> [x] | None  -> []
-=======
   | VerifyAll 
   | VerifyUserList 
   | VerifyFigureItOut 
@@ -116,52 +61,20 @@
   fun f  -> let uu____91 = is_interface f  in Prims.op_Negation uu____91 
 let list_of_option uu___113_100 =
   match uu___113_100 with | Some x -> [x] | None  -> [] 
->>>>>>> dff96af3
 let list_of_pair uu____114 =
   match uu____114 with
   | (intf,impl) ->
       FStar_List.append (list_of_option intf) (list_of_option impl)
-<<<<<<< HEAD
-let lowercase_module_name: Prims.string -> Prims.string =
-  fun f  ->
-    let uu____128 =
-      let uu____130 = FStar_Util.basename f in
-      check_and_strip_suffix uu____130 in
-=======
   
 let lowercase_module_name : Prims.string -> Prims.string =
   fun f  ->
     let uu____128 =
       let uu____130 = FStar_Util.basename f  in
       check_and_strip_suffix uu____130  in
->>>>>>> dff96af3
     match uu____128 with
     | Some longname -> FStar_String.lowercase longname
     | None  ->
         let uu____132 =
-<<<<<<< HEAD
-          let uu____133 = FStar_Util.format1 "not a valid FStar file: %s\n" f in
-          FStar_Errors.Err uu____133 in
-        Prims.raise uu____132
-let build_map:
-  Prims.string Prims.list ->
-    (Prims.string Prims.option* Prims.string Prims.option) FStar_Util.smap
-  =
-  fun filenames  ->
-    let include_directories = FStar_Options.include_path () in
-    let include_directories1 =
-      FStar_List.map FStar_Util.normalize_file_path include_directories in
-    let include_directories2 = FStar_List.unique include_directories1 in
-    let cwd =
-      let uu____146 = FStar_Util.getcwd () in
-      FStar_Util.normalize_file_path uu____146 in
-    let map1 = FStar_Util.smap_create (Prims.parse_int "41") in
-    let add_entry key full_path =
-      let uu____164 = FStar_Util.smap_try_find map1 key in
-      match uu____164 with
-      | Some (intf,impl) ->
-          let uu____184 = is_interface full_path in
-=======
           let uu____133 = FStar_Util.format1 "not a valid FStar file: %s\n" f
              in
           FStar_Errors.Err uu____133  in
@@ -185,39 +98,19 @@
       match uu____164 with
       | Some (intf,impl) ->
           let uu____184 = is_interface full_path  in
->>>>>>> dff96af3
           if uu____184
           then FStar_Util.smap_add map1 key ((Some full_path), impl)
           else FStar_Util.smap_add map1 key (intf, (Some full_path))
       | None  ->
-<<<<<<< HEAD
-          let uu____202 = is_interface full_path in
-          if uu____202
-          then FStar_Util.smap_add map1 key ((Some full_path), None)
-          else FStar_Util.smap_add map1 key (None, (Some full_path)) in
-=======
           let uu____202 = is_interface full_path  in
           if uu____202
           then FStar_Util.smap_add map1 key ((Some full_path), None)
           else FStar_Util.smap_add map1 key (None, (Some full_path))
        in
->>>>>>> dff96af3
     FStar_List.iter
       (fun d  ->
          if FStar_Util.file_exists d
          then
-<<<<<<< HEAD
-           let files = FStar_Util.readdir d in
-           FStar_List.iter
-             (fun f  ->
-                let f1 = FStar_Util.basename f in
-                let uu____222 = check_and_strip_suffix f1 in
-                match uu____222 with
-                | Some longname ->
-                    let full_path =
-                      if d = cwd then f1 else FStar_Util.join_paths d f1 in
-                    let key = FStar_String.lowercase longname in
-=======
            let files = FStar_Util.readdir d  in
            FStar_List.iter
              (fun f  ->
@@ -228,31 +121,11 @@
                     let full_path =
                       if d = cwd then f1 else FStar_Util.join_paths d f1  in
                     let key = FStar_String.lowercase longname  in
->>>>>>> dff96af3
                     add_entry key full_path
                 | None  -> ()) files
          else
            (let uu____229 =
               let uu____230 =
-<<<<<<< HEAD
-                FStar_Util.format1 "not a valid include directory: %s\n" d in
-              FStar_Errors.Err uu____230 in
-            Prims.raise uu____229)) include_directories2;
-    FStar_List.iter
-      (fun f  ->
-         let uu____233 = lowercase_module_name f in add_entry uu____233 f)
-      filenames;
-    map1
-let enter_namespace: map -> map -> Prims.string -> Prims.bool =
-  fun original_map  ->
-    fun working_map  ->
-      fun prefix1  ->
-        let found = FStar_Util.mk_ref false in
-        let prefix2 = Prims.strcat prefix1 "." in
-        (let uu____248 =
-           let uu____250 = FStar_Util.smap_keys original_map in
-           FStar_List.unique uu____250 in
-=======
                 FStar_Util.format1 "not a valid include directory: %s\n" d
                  in
               FStar_Errors.Err uu____230  in
@@ -272,52 +145,21 @@
         (let uu____248 =
            let uu____250 = FStar_Util.smap_keys original_map  in
            FStar_List.unique uu____250  in
->>>>>>> dff96af3
          FStar_List.iter
            (fun k  ->
               if FStar_Util.starts_with k prefix2
               then
                 let suffix =
                   FStar_String.substring k (FStar_String.length prefix2)
-<<<<<<< HEAD
-                    ((FStar_String.length k) - (FStar_String.length prefix2)) in
-                let filename =
-                  let uu____270 = FStar_Util.smap_try_find original_map k in
-                  FStar_Util.must uu____270 in
-=======
                     ((FStar_String.length k) - (FStar_String.length prefix2))
                    in
                 let filename =
                   let uu____270 = FStar_Util.smap_try_find original_map k  in
                   FStar_Util.must uu____270  in
->>>>>>> dff96af3
                 (FStar_Util.smap_add working_map suffix filename;
                  FStar_ST.write found true)
               else ()) uu____248);
         FStar_ST.read found
-<<<<<<< HEAD
-let string_of_lid: FStar_Ident.lident -> Prims.bool -> Prims.string =
-  fun l  ->
-    fun last1  ->
-      let suffix =
-        if last1 then [(l.FStar_Ident.ident).FStar_Ident.idText] else [] in
-      let names =
-        let uu____306 =
-          FStar_List.map (fun x  -> x.FStar_Ident.idText) l.FStar_Ident.ns in
-        FStar_List.append uu____306 suffix in
-      FStar_String.concat "." names
-let lowercase_join_longident:
-  FStar_Ident.lident -> Prims.bool -> Prims.string =
-  fun l  ->
-    fun last1  ->
-      let uu____315 = string_of_lid l last1 in
-      FStar_String.lowercase uu____315
-let check_module_declaration_against_filename:
-  FStar_Ident.lident -> Prims.string -> Prims.unit =
-  fun lid  ->
-    fun filename  ->
-      let k' = lowercase_join_longident lid true in
-=======
   
 let string_of_lid : FStar_Ident.lident -> Prims.bool -> Prims.string =
   fun l  ->
@@ -343,22 +185,10 @@
   fun lid  ->
     fun filename  ->
       let k' = lowercase_join_longident lid true  in
->>>>>>> dff96af3
       let uu____323 =
         let uu____324 =
           let uu____325 =
             let uu____326 =
-<<<<<<< HEAD
-              let uu____328 = FStar_Util.basename filename in
-              check_and_strip_suffix uu____328 in
-            FStar_Util.must uu____326 in
-          FStar_String.lowercase uu____325 in
-        uu____324 <> k' in
-      if uu____323
-      then
-        let uu____329 =
-          let uu____331 = string_of_lid lid true in [uu____331; filename] in
-=======
               let uu____328 = FStar_Util.basename filename  in
               check_and_strip_suffix uu____328  in
             FStar_Util.must uu____326  in
@@ -369,25 +199,16 @@
         let uu____329 =
           let uu____331 = string_of_lid lid true  in [uu____331; filename]
            in
->>>>>>> dff96af3
         FStar_Util.fprint FStar_Util.stderr
           "Warning: the module declaration \"module %s\" found in file %s does not match its filename. Dependencies will be incorrect.\n"
           uu____329
       else ()
-<<<<<<< HEAD
-exception Exit
-let uu___is_Exit: Prims.exn -> Prims.bool =
-  fun projectee  -> match projectee with | Exit  -> true | uu____336 -> false
-let collect_one:
-  (Prims.string* Prims.bool FStar_ST.ref) Prims.list ->
-=======
   
 exception Exit 
 let uu___is_Exit : Prims.exn -> Prims.bool =
   fun projectee  -> match projectee with | Exit  -> true | uu____336 -> false 
 let collect_one :
   (Prims.string * Prims.bool FStar_ST.ref) Prims.list ->
->>>>>>> dff96af3
     verify_mode ->
       Prims.bool -> map -> Prims.string -> Prims.string Prims.list
   =
@@ -396,25 +217,6 @@
       fun is_user_provided_filename  ->
         fun original_map  ->
           fun filename  ->
-<<<<<<< HEAD
-            let deps = FStar_Util.mk_ref [] in
-            let add_dep d =
-              let uu____371 =
-                let uu____372 =
-                  let uu____373 = FStar_ST.read deps in
-                  FStar_List.existsb (fun d'  -> d' = d) uu____373 in
-                Prims.op_Negation uu____372 in
-              if uu____371
-              then
-                let uu____379 =
-                  let uu____381 = FStar_ST.read deps in d :: uu____381 in
-                FStar_ST.write deps uu____379
-              else () in
-            let working_map = FStar_Util.smap_copy original_map in
-            let record_open let_open lid =
-              let key = lowercase_join_longident lid true in
-              let uu____408 = FStar_Util.smap_try_find working_map key in
-=======
             let deps = FStar_Util.mk_ref []  in
             let add_dep d =
               let uu____371 =
@@ -432,22 +234,14 @@
             let record_open let_open lid =
               let key = lowercase_join_longident lid true  in
               let uu____408 = FStar_Util.smap_try_find working_map key  in
->>>>>>> dff96af3
               match uu____408 with
               | Some pair ->
                   FStar_List.iter
                     (fun f  ->
-<<<<<<< HEAD
-                       let uu____428 = lowercase_module_name f in
-                       add_dep uu____428) (list_of_pair pair)
-              | None  ->
-                  let r = enter_namespace original_map working_map key in
-=======
                        let uu____428 = lowercase_module_name f  in
                        add_dep uu____428) (list_of_pair pair)
               | None  ->
                   let r = enter_namespace original_map working_map key  in
->>>>>>> dff96af3
                   if Prims.op_Negation r
                   then
                     (if let_open
@@ -457,18 +251,6 @@
                             "let-open only supported for modules, not namespaces")
                      else
                        (let uu____435 =
-<<<<<<< HEAD
-                          let uu____437 = string_of_lid lid true in
-                          [uu____437] in
-                        FStar_Util.fprint FStar_Util.stderr
-                          "Warning: no modules in namespace %s and no file with that name either\n"
-                          uu____435))
-                  else () in
-            let record_module_alias ident lid =
-              let key = FStar_String.lowercase (FStar_Ident.text_of_id ident) in
-              let alias = lowercase_join_longident lid true in
-              let uu____448 = FStar_Util.smap_try_find original_map alias in
-=======
                           let uu____437 = string_of_lid lid true  in
                           [uu____437]  in
                         FStar_Util.fprint FStar_Util.stderr
@@ -481,7 +263,6 @@
                  in
               let alias = lowercase_join_longident lid true  in
               let uu____448 = FStar_Util.smap_try_find original_map alias  in
->>>>>>> dff96af3
               match uu____448 with
               | Some deps_of_aliased_module ->
                   FStar_Util.smap_add working_map key deps_of_aliased_module
@@ -489,14 +270,6 @@
                   let uu____475 =
                     let uu____476 =
                       FStar_Util.format1
-<<<<<<< HEAD
-                        "module not found in search path: %s\n" alias in
-                    FStar_Errors.Err uu____476 in
-                  Prims.raise uu____475 in
-            let record_lid lid =
-              let try_key key =
-                let uu____485 = FStar_Util.smap_try_find working_map key in
-=======
                         "module not found in search path: %s\n" alias
                        in
                     FStar_Errors.Err uu____476  in
@@ -505,39 +278,16 @@
             let record_lid lid =
               let try_key key =
                 let uu____485 = FStar_Util.smap_try_find working_map key  in
->>>>>>> dff96af3
                 match uu____485 with
                 | Some pair ->
                     FStar_List.iter
                       (fun f  ->
-<<<<<<< HEAD
-                         let uu____505 = lowercase_module_name f in
-=======
                          let uu____505 = lowercase_module_name f  in
->>>>>>> dff96af3
                          add_dep uu____505) (list_of_pair pair)
                 | None  ->
                     let uu____510 =
                       ((FStar_List.length lid.FStar_Ident.ns) >
                          (Prims.parse_int "0"))
-<<<<<<< HEAD
-                        && (FStar_Options.debug_any ()) in
-                    if uu____510
-                    then
-                      let uu____514 =
-                        let uu____516 = string_of_lid lid false in
-                        [uu____516] in
-                      FStar_Util.fprint FStar_Util.stderr
-                        "Warning: unbound module reference %s\n" uu____514
-                    else () in
-              let uu____519 = lowercase_join_longident lid false in
-              try_key uu____519 in
-            let auto_open =
-              let uu____522 =
-                let uu____523 = FStar_Util.basename filename in
-                let uu____524 = FStar_Options.prims_basename () in
-                uu____523 = uu____524 in
-=======
                         && (FStar_Options.debug_any ())
                        in
                     if uu____510
@@ -556,31 +306,20 @@
                 let uu____523 = FStar_Util.basename filename  in
                 let uu____524 = FStar_Options.prims_basename ()  in
                 uu____523 = uu____524  in
->>>>>>> dff96af3
               if uu____522
               then []
               else
                 [FStar_Syntax_Const.fstar_ns_lid;
-<<<<<<< HEAD
-                FStar_Syntax_Const.prims_lid] in
-            FStar_List.iter (record_open false) auto_open;
-            (let num_of_toplevelmods =
-               FStar_Util.mk_ref (Prims.parse_int "0") in
-=======
                 FStar_Syntax_Const.prims_lid]
                in
             FStar_List.iter (record_open false) auto_open;
             (let num_of_toplevelmods =
                FStar_Util.mk_ref (Prims.parse_int "0")  in
->>>>>>> dff96af3
              let rec collect_fragment uu___114_599 =
                match uu___114_599 with
                | FStar_Util.Inl file -> collect_file file
                | FStar_Util.Inr decls -> collect_decls decls
-<<<<<<< HEAD
-=======
-             
->>>>>>> dff96af3
+             
              and collect_file uu___115_612 =
                match uu___115_612 with
                | modul::[] -> collect_module modul
@@ -589,10 +328,7 @@
                       "Warning: file %s does not respect the one module per file convention\n"
                       [filename];
                     FStar_List.iter collect_module modules)
-<<<<<<< HEAD
-=======
-             
->>>>>>> dff96af3
+             
              and collect_module uu___116_618 =
                match uu___116_618 with
                | FStar_Parser_AST.Module (lid,decls)
@@ -600,20 +336,12 @@
                    (check_module_declaration_against_filename lid filename;
                     (match verify_mode with
                      | VerifyAll  ->
-<<<<<<< HEAD
-                         let uu____628 = string_of_lid lid true in
-=======
                          let uu____628 = string_of_lid lid true  in
->>>>>>> dff96af3
                          FStar_Options.add_verify_module uu____628
                      | VerifyFigureItOut  ->
                          if is_user_provided_filename
                          then
-<<<<<<< HEAD
-                           let uu____629 = string_of_lid lid true in
-=======
                            let uu____629 = string_of_lid lid true  in
->>>>>>> dff96af3
                            FStar_Options.add_verify_module uu____629
                          else ()
                      | VerifyUserList  ->
@@ -623,45 +351,29 @@
                               | (m,r) ->
                                   let uu____642 =
                                     let uu____643 =
-<<<<<<< HEAD
-                                      let uu____644 = string_of_lid lid true in
-                                      FStar_String.lowercase uu____644 in
-                                    (FStar_String.lowercase m) = uu____643 in
-=======
                                       let uu____644 = string_of_lid lid true
                                          in
                                       FStar_String.lowercase uu____644  in
                                     (FStar_String.lowercase m) = uu____643
                                      in
->>>>>>> dff96af3
                                   if uu____642
                                   then FStar_ST.write r true
                                   else ()) verify_flags);
                     collect_decls decls)
-<<<<<<< HEAD
-=======
-             
->>>>>>> dff96af3
+             
              and collect_decls decls =
                FStar_List.iter
                  (fun x  ->
                     collect_decl x.FStar_Parser_AST.d;
                     FStar_List.iter collect_term x.FStar_Parser_AST.attrs)
                  decls
-<<<<<<< HEAD
-=======
-             
->>>>>>> dff96af3
+             
              and collect_decl uu___117_652 =
                match uu___117_652 with
                | FStar_Parser_AST.Include lid|FStar_Parser_AST.Open lid ->
                    record_open false lid
                | FStar_Parser_AST.ModuleAbbrev (ident,lid) ->
-<<<<<<< HEAD
-                   ((let uu____657 = lowercase_join_longident lid true in
-=======
                    ((let uu____657 = lowercase_join_longident lid true  in
->>>>>>> dff96af3
                      add_dep uu____657);
                     record_module_alias ident lid)
                | FStar_Parser_AST.TopLevelLet (uu____658,patterms) ->
@@ -693,12 +405,8 @@
                    let ts1 =
                      FStar_List.map
                        (fun uu____701  ->
-<<<<<<< HEAD
-                          match uu____701 with | (x,doc1) -> x) ts in
-=======
                           match uu____701 with | (x,doc1) -> x) ts
                       in
->>>>>>> dff96af3
                    FStar_List.iter collect_tycon ts1
                | FStar_Parser_AST.Exception (uu____709,t) ->
                    FStar_Util.iter_opt t collect_term
@@ -707,26 +415,12 @@
                | FStar_Parser_AST.TopLevelModule lid ->
                    (FStar_Util.incr num_of_toplevelmods;
                     (let uu____721 =
-<<<<<<< HEAD
-                       let uu____722 = FStar_ST.read num_of_toplevelmods in
-                       uu____722 > (Prims.parse_int "1") in
-=======
                        let uu____722 = FStar_ST.read num_of_toplevelmods  in
                        uu____722 > (Prims.parse_int "1")  in
->>>>>>> dff96af3
                      if uu____721
                      then
                        let uu____725 =
                          let uu____726 =
-<<<<<<< HEAD
-                           let uu____727 = string_of_lid lid true in
-                           FStar_Util.format1
-                             "Automatic dependency analysis demands one module per file (module %s not supported)"
-                             uu____727 in
-                         FStar_Errors.Err uu____726 in
-                       Prims.raise uu____725
-                     else ()))
-=======
                            let uu____727 = string_of_lid lid true  in
                            FStar_Util.format1
                              "Automatic dependency analysis demands one module per file (module %s not supported)"
@@ -736,7 +430,6 @@
                        Prims.raise uu____725
                      else ()))
              
->>>>>>> dff96af3
              and collect_tycon uu___118_729 =
                match uu___118_729 with
                | FStar_Parser_AST.TyconAbstract (uu____730,binders,k) ->
@@ -764,10 +457,7 @@
                          match uu____812 with
                          | (uu____819,t,uu____821,uu____822) ->
                              FStar_Util.iter_opt t collect_term) identterms)
-<<<<<<< HEAD
-=======
-             
->>>>>>> dff96af3
+             
              and collect_effect_decl uu___119_827 =
                match uu___119_827 with
                | FStar_Parser_AST.DefineEffect (uu____828,binders,t,decls) ->
@@ -776,15 +466,10 @@
                     collect_decls decls)
                | FStar_Parser_AST.RedefineEffect (uu____838,binders,t) ->
                    (collect_binders binders; collect_term t)
-<<<<<<< HEAD
+             
              and collect_binders binders =
                FStar_List.iter collect_binder binders
-=======
-             
-             and collect_binders binders =
-               FStar_List.iter collect_binder binders
-             
->>>>>>> dff96af3
+             
              and collect_binder uu___120_846 =
                match uu___120_846 with
                | { FStar_Parser_AST.b = FStar_Parser_AST.Annotated (_,t);
@@ -799,41 +484,26 @@
                      FStar_Parser_AST.aqual = _;_}
                    -> collect_term t
                | uu____859 -> ()
-<<<<<<< HEAD
+             
              and collect_term t = collect_term' t.FStar_Parser_AST.tm
-=======
-             
-             and collect_term t = collect_term' t.FStar_Parser_AST.tm
-             
->>>>>>> dff96af3
+             
              and collect_constant uu___121_861 =
                match uu___121_861 with
                | FStar_Const.Const_int (uu____862,Some (signedness,width)) ->
                    let u =
                      match signedness with
                      | FStar_Const.Unsigned  -> "u"
-<<<<<<< HEAD
-                     | FStar_Const.Signed  -> "" in
-=======
                      | FStar_Const.Signed  -> ""  in
->>>>>>> dff96af3
                    let w =
                      match width with
                      | FStar_Const.Int8  -> "8"
                      | FStar_Const.Int16  -> "16"
                      | FStar_Const.Int32  -> "32"
-<<<<<<< HEAD
-                     | FStar_Const.Int64  -> "64" in
-                   let uu____872 = FStar_Util.format2 "fstar.%sint%s" u w in
-                   add_dep uu____872
-               | uu____873 -> ()
-=======
                      | FStar_Const.Int64  -> "64"  in
                    let uu____872 = FStar_Util.format2 "fstar.%sint%s" u w  in
                    add_dep uu____872
                | uu____873 -> ()
              
->>>>>>> dff96af3
              and collect_term' uu___122_874 =
                match uu___122_874 with
                | FStar_Parser_AST.Wild  -> ()
@@ -846,14 +516,9 @@
                            FStar_Ident.lid_of_path
                              (FStar_Ident.path_of_text
                                 "FStar.List.Tot.Base.append")
-<<<<<<< HEAD
-                             FStar_Range.dummyRange in
-                         FStar_Parser_AST.Name uu____882 in
-=======
                              FStar_Range.dummyRange
                             in
                          FStar_Parser_AST.Name uu____882  in
->>>>>>> dff96af3
                        collect_term' uu____881)
                     else ();
                     FStar_List.iter collect_term ts)
@@ -917,16 +582,11 @@
                    (t,_,_) -> collect_term t
                | FStar_Parser_AST.Attributes cattributes ->
                    FStar_List.iter collect_term cattributes
-<<<<<<< HEAD
+             
              and collect_patterns ps = FStar_List.iter collect_pattern ps
+             
              and collect_pattern p = collect_pattern' p.FStar_Parser_AST.pat
-=======
-             
-             and collect_patterns ps = FStar_List.iter collect_pattern ps
-             
-             and collect_pattern p = collect_pattern' p.FStar_Parser_AST.pat
-             
->>>>>>> dff96af3
+             
              and collect_pattern' uu___123_1044 =
                match uu___123_1044 with
                | FStar_Parser_AST.PatWild 
@@ -945,31 +605,20 @@
                         | (uu____1070,p) -> collect_pattern p) lidpats
                | FStar_Parser_AST.PatAscribed (p,t) ->
                    (collect_pattern p; collect_term t)
-<<<<<<< HEAD
+             
              and collect_branches bs = FStar_List.iter collect_branch bs
-=======
-             
-             and collect_branches bs = FStar_List.iter collect_branch bs
-             
->>>>>>> dff96af3
+             
              and collect_branch uu____1085 =
                match uu____1085 with
                | (pat,t1,t2) ->
                    (collect_pattern pat;
                     FStar_Util.iter_opt t1 collect_term;
-<<<<<<< HEAD
-                    collect_term t2) in
-             let uu____1097 = FStar_Parser_Driver.parse_file filename in
-             match uu____1097 with
-             | (ast,uu____1105) -> (collect_file ast; FStar_ST.read deps))
-=======
                     collect_term t2)
               in
              let uu____1097 = FStar_Parser_Driver.parse_file filename  in
              match uu____1097 with
              | (ast,uu____1105) -> (collect_file ast; FStar_ST.read deps))
   
->>>>>>> dff96af3
 let print_graph graph =
   FStar_Util.print_endline
     "A DOT-format graph has been dumped in the current directory as dep.graph";
@@ -981,61 +630,12 @@
        let uu____1136 =
          let uu____1137 =
            let uu____1139 =
-<<<<<<< HEAD
-             let uu____1141 = FStar_Util.smap_keys graph in
-             FStar_List.unique uu____1141 in
-=======
              let uu____1141 = FStar_Util.smap_keys graph  in
              FStar_List.unique uu____1141  in
->>>>>>> dff96af3
            FStar_List.collect
              (fun k  ->
                 let deps =
                   let uu____1149 =
-<<<<<<< HEAD
-                    let uu____1153 = FStar_Util.smap_try_find graph k in
-                    FStar_Util.must uu____1153 in
-                  Prims.fst uu____1149 in
-                let r s = FStar_Util.replace_char s '.' '_' in
-                FStar_List.map
-                  (fun dep1  ->
-                     FStar_Util.format2 "  %s -> %s" (r k) (r dep1)) deps)
-             uu____1139 in
-         FStar_String.concat "\n" uu____1137 in
-       Prims.strcat uu____1136 "\n}\n" in
-     Prims.strcat "digraph {\n" uu____1135 in
-   FStar_Util.write_file "dep.graph" uu____1134)
-let collect:
-  verify_mode ->
-    Prims.string Prims.list ->
-      ((Prims.string* Prims.string Prims.list) Prims.list* Prims.string
-        Prims.list* (Prims.string Prims.list* color) FStar_Util.smap)
-  =
-  fun verify_mode  ->
-    fun filenames  ->
-      let graph = FStar_Util.smap_create (Prims.parse_int "41") in
-      let verify_flags =
-        let uu____1215 = FStar_Options.verify_module () in
-        FStar_List.map
-          (fun f  ->
-             let uu____1221 = FStar_Util.mk_ref false in (f, uu____1221))
-          uu____1215 in
-      let m = build_map filenames in
-      let collect_one1 = collect_one verify_flags verify_mode in
-      let partial_discovery =
-        let uu____1237 =
-          (FStar_Options.verify_all ()) || (FStar_Options.extract_all ()) in
-        Prims.op_Negation uu____1237 in
-      let rec discover_one is_user_provided_filename interface_only key =
-        let uu____1248 =
-          let uu____1249 = FStar_Util.smap_try_find graph key in
-          uu____1249 = None in
-        if uu____1248
-        then
-          let uu____1264 =
-            let uu____1269 = FStar_Util.smap_try_find m key in
-            FStar_Util.must uu____1269 in
-=======
                     let uu____1153 = FStar_Util.smap_try_find graph k  in
                     FStar_Util.must uu____1153  in
                   Prims.fst uu____1149  in
@@ -1081,48 +681,18 @@
           let uu____1264 =
             let uu____1269 = FStar_Util.smap_try_find m key  in
             FStar_Util.must uu____1269  in
->>>>>>> dff96af3
           match uu____1264 with
           | (intf,impl) ->
               let intf_deps =
                 match intf with
                 | Some intf1 ->
                     collect_one1 is_user_provided_filename m intf1
-<<<<<<< HEAD
-                | None  -> [] in
-=======
                 | None  -> []  in
->>>>>>> dff96af3
               let impl_deps =
                 match (impl, intf) with
                 | (Some impl1,Some uu____1299) when interface_only -> []
                 | (Some impl1,uu____1303) ->
                     collect_one1 is_user_provided_filename m impl1
-<<<<<<< HEAD
-                | (None ,uu____1307) -> [] in
-              let deps =
-                FStar_List.unique (FStar_List.append impl_deps intf_deps) in
-              (FStar_Util.smap_add graph key (deps, White);
-               FStar_List.iter (discover_one false partial_discovery) deps)
-        else () in
-      let discover_command_line_argument f =
-        let mn = lowercase_module_name f in
-        let interface_only =
-          let uu____1325 =
-            let uu____1330 = FStar_Util.smap_try_find m mn in
-            FStar_Util.must uu____1330 in
-          match uu____1325 with
-          | (Some uu____1344,None ) -> true
-          | uu____1347 -> false in
-        discover_one true interface_only mn in
-      FStar_List.iter discover_command_line_argument filenames;
-      (let immediate_graph = FStar_Util.smap_copy graph in
-       let topologically_sorted = FStar_Util.mk_ref [] in
-       let rec discover cycle key =
-         let uu____1376 =
-           let uu____1380 = FStar_Util.smap_try_find graph key in
-           FStar_Util.must uu____1380 in
-=======
                 | (None ,uu____1307) -> []  in
               let deps =
                 FStar_List.unique (FStar_List.append impl_deps intf_deps)  in
@@ -1146,7 +716,6 @@
          let uu____1376 =
            let uu____1380 = FStar_Util.smap_try_find graph key  in
            FStar_Util.must uu____1380  in
->>>>>>> dff96af3
          match uu____1376 with
          | (direct_deps,color) ->
              (match color with
@@ -1166,23 +735,6 @@
                         let uu____1411 =
                           FStar_List.map
                             (fun dep1  ->
-<<<<<<< HEAD
-                               let uu____1416 = discover (key :: cycle) dep1 in
-                               dep1 :: uu____1416) direct_deps in
-                        FStar_List.flatten uu____1411 in
-                      FStar_List.unique uu____1409 in
-                    FStar_Util.smap_add graph key (all_deps, Black);
-                    (let uu____1424 =
-                       let uu____1426 = FStar_ST.read topologically_sorted in
-                       key :: uu____1426 in
-                     FStar_ST.write topologically_sorted uu____1424);
-                    all_deps))) in
-       let discover1 = discover [] in
-       let must_find k =
-         let uu____1443 =
-           let uu____1448 = FStar_Util.smap_try_find m k in
-           FStar_Util.must uu____1448 in
-=======
                                let uu____1416 = discover (key :: cycle) dep1
                                   in
                                dep1 :: uu____1416) direct_deps
@@ -1202,68 +754,26 @@
          let uu____1443 =
            let uu____1448 = FStar_Util.smap_try_find m k  in
            FStar_Util.must uu____1448  in
->>>>>>> dff96af3
          match uu____1443 with
          | (Some intf,Some impl) when
              (Prims.op_Negation partial_discovery) &&
                (let uu____1467 =
                   FStar_List.existsML
                     (fun f  ->
-<<<<<<< HEAD
-                       let uu____1469 = lowercase_module_name f in
-                       uu____1469 = k) filenames in
-=======
                        let uu____1469 = lowercase_module_name f  in
                        uu____1469 = k) filenames
                    in
->>>>>>> dff96af3
                 Prims.op_Negation uu____1467)
              -> [intf; impl]
          | (Some intf,Some impl) when
              FStar_List.existsML
                (fun f  ->
                   (is_implementation f) &&
-<<<<<<< HEAD
-                    (let uu____1475 = lowercase_module_name f in
-=======
                     (let uu____1475 = lowercase_module_name f  in
->>>>>>> dff96af3
                      uu____1475 = k)) filenames
              -> [intf; impl]
          | (Some intf,uu____1477) -> [intf]
          | (None ,Some impl) -> [impl]
-<<<<<<< HEAD
-         | (None ,None ) -> [] in
-       let must_find_r f =
-         let uu____1491 = must_find f in FStar_List.rev uu____1491 in
-       let by_target =
-         let uu____1498 =
-           let uu____1500 = FStar_Util.smap_keys graph in
-           FStar_List.sortWith (fun x  -> fun y  -> FStar_String.compare x y)
-             uu____1500 in
-         FStar_List.collect
-           (fun k  ->
-              let as_list = must_find k in
-              let is_interleaved =
-                (FStar_List.length as_list) = (Prims.parse_int "2") in
-              FStar_List.map
-                (fun f  ->
-                   let should_append_fsti =
-                     (is_implementation f) && is_interleaved in
-                   let suffix =
-                     if should_append_fsti then [Prims.strcat f "i"] else [] in
-                   let k1 = lowercase_module_name f in
-                   let deps =
-                     let uu____1528 = discover1 k1 in
-                     FStar_List.rev uu____1528 in
-                   let deps_as_filenames =
-                     let uu____1532 = FStar_List.collect must_find deps in
-                     FStar_List.append uu____1532 suffix in
-                   (f, deps_as_filenames)) as_list) uu____1498 in
-       let topologically_sorted1 =
-         let uu____1537 = FStar_ST.read topologically_sorted in
-         FStar_List.collect must_find_r uu____1537 in
-=======
          | (None ,None ) -> []  in
        let must_find_r f =
          let uu____1491 = must_find f  in FStar_List.rev uu____1491  in
@@ -1297,22 +807,11 @@
        let topologically_sorted1 =
          let uu____1537 = FStar_ST.read topologically_sorted  in
          FStar_List.collect must_find_r uu____1537  in
->>>>>>> dff96af3
        FStar_List.iter
          (fun uu____1546  ->
             match uu____1546 with
             | (m1,r) ->
                 let uu____1554 =
-<<<<<<< HEAD
-                  (let uu____1555 = FStar_ST.read r in
-                   Prims.op_Negation uu____1555) &&
-                    (let uu____1558 = FStar_Options.interactive () in
-                     Prims.op_Negation uu____1558) in
-                if uu____1554
-                then
-                  let maybe_fst =
-                    let k = FStar_String.length m1 in
-=======
                   (let uu____1555 = FStar_ST.read r  in
                    Prims.op_Negation uu____1555) &&
                     (let uu____1558 = FStar_Options.interactive ()  in
@@ -1322,48 +821,27 @@
                 then
                   let maybe_fst =
                     let k = FStar_String.length m1  in
->>>>>>> dff96af3
                     let uu____1562 =
                       (k > (Prims.parse_int "4")) &&
                         (let uu____1566 =
                            FStar_String.substring m1
                              (k - (Prims.parse_int "4"))
-<<<<<<< HEAD
-                             (Prims.parse_int "4") in
-                         uu____1566 = ".fst") in
-=======
                              (Prims.parse_int "4")
                             in
                          uu____1566 = ".fst")
                        in
->>>>>>> dff96af3
                     if uu____1562
                     then
                       let uu____1570 =
                         FStar_String.substring m1 (Prims.parse_int "0")
-<<<<<<< HEAD
-                          (k - (Prims.parse_int "4")) in
-                      FStar_Util.format1 " Did you mean %s ?" uu____1570
-                    else "" in
-=======
                           (k - (Prims.parse_int "4"))
                          in
                       FStar_Util.format1 " Did you mean %s ?" uu____1570
                     else ""  in
->>>>>>> dff96af3
                   let uu____1575 =
                     let uu____1576 =
                       FStar_Util.format3
                         "You passed --verify_module %s but I found no file that contains [module %s] in the dependency graph.%s\n"
-<<<<<<< HEAD
-                        m1 m1 maybe_fst in
-                    FStar_Errors.Err uu____1576 in
-                  Prims.raise uu____1575
-                else ()) verify_flags;
-       (by_target, topologically_sorted1, immediate_graph))
-let print_make:
-  (Prims.string* Prims.string Prims.list) Prims.list -> Prims.unit =
-=======
                         m1 m1 maybe_fst
                        in
                     FStar_Errors.Err uu____1576  in
@@ -1373,7 +851,6 @@
   
 let print_make :
   (Prims.string * Prims.string Prims.list) Prims.list -> Prims.unit =
->>>>>>> dff96af3
   fun deps  ->
     FStar_List.iter
       (fun uu____1601  ->
@@ -1381,15 +858,6 @@
          | (f,deps1) ->
              let deps2 =
                FStar_List.map
-<<<<<<< HEAD
-                 (fun s  -> FStar_Util.replace_chars s ' ' "\\ ") deps1 in
-             FStar_Util.print2 "%s: %s\n" f (FStar_String.concat " " deps2))
-      deps
-let print uu____1631 =
-  match uu____1631 with
-  | (make_deps,uu____1644,graph) ->
-      let uu____1662 = FStar_Options.dep () in
-=======
                  (fun s  -> FStar_Util.replace_chars s ' ' "\\ ") deps1
                 in
              FStar_Util.print2 "%s: %s\n" f (FStar_String.concat " " deps2))
@@ -1399,15 +867,10 @@
   match uu____1631 with
   | (make_deps,uu____1644,graph) ->
       let uu____1662 = FStar_Options.dep ()  in
->>>>>>> dff96af3
       (match uu____1662 with
        | Some "make" -> print_make make_deps
        | Some "graph" -> print_graph graph
        | Some uu____1664 ->
            Prims.raise (FStar_Errors.Err "unknown tool for --dep\n")
-<<<<<<< HEAD
        | None  -> ())
-=======
-       | None  -> ())
-  
->>>>>>> dff96af3
+  