<<<<<<< HEAD

open Prims
type z3version =
| Z3V_Unknown
| Z3V of (Prims.int * Prims.int * Prims.int)

let is_Z3V_Unknown = (fun _discr_ -> (match (_discr_) with
| Z3V_Unknown -> begin
true
end
| _ -> begin
false
end))

let is_Z3V = (fun _discr_ -> (match (_discr_) with
| Z3V (_) -> begin
true
end
| _ -> begin
false
end))

let ___Z3V____0 = (fun projectee -> (match (projectee) with
| Z3V (_51_4) -> begin
_51_4
end))

let z3v_compare = (fun known _51_9 -> (match (_51_9) with
| (w1, w2, w3) -> begin
(match (known) with
| Z3V_Unknown -> begin
None
end
| Z3V (k1, k2, k3) -> begin
Some (if (k1 <> w1) then begin
(w1 - k1)
end else begin
if (k2 <> w2) then begin
(w2 - k2)
end else begin
(w3 - k3)
end
end)
end)
end))

let z3v_le = (fun known wanted -> (match ((z3v_compare known wanted)) with
| None -> begin
false
end
| Some (i) -> begin
(i >= 0)
end))

let _z3version = (FStar_Util.mk_ref None)

let get_z3version = (fun _51_21 -> (match (()) with
| () -> begin
(let prefix = "Z3 version "
in (match ((FStar_ST.read _z3version)) with
| Some (version) -> begin
version
end
| None -> begin
(let _51_31 = (let _117_26 = (FStar_ST.read FStar_Options.z3_exe)
in (FStar_Util.run_proc _117_26 "-version" ""))
in (match (_51_31) with
| (_51_27, out, _51_30) -> begin
(let out = (match ((FStar_Util.splitlines out)) with
| x::_51_33 when (FStar_Util.starts_with x prefix) -> begin
(let x = (let _117_27 = (FStar_Util.substring_from x (FStar_String.length prefix))
in (FStar_Util.trim_string _117_27))
in (let x = (FStar_All.try_with (fun _51_38 -> (match (()) with
| () -> begin
(FStar_List.map FStar_Util.int_of_string (FStar_Util.split x "."))
end)) (fun _51_37 -> (match (_51_37) with
| _51_41 -> begin
[]
end)))
in (match (x) with
| i1::i2::i3::[] -> begin
Z3V ((i1, i2, i3))
end
| _51_50 -> begin
Z3V_Unknown
end)))
end
| _51_52 -> begin
Z3V_Unknown
end)
in (let _51_54 = (FStar_ST.op_Colon_Equals _z3version (Some (out)))
in out))
end))
end))
end))

let ini_params = (fun _51_56 -> (match (()) with
| () -> begin
(let t = if (let _117_32 = (get_z3version ())
in (z3v_le _117_32 (4, 3, 1))) then begin
(FStar_ST.read FStar_Options.z3timeout)
end else begin
((FStar_ST.read FStar_Options.z3timeout) * 1000)
end
in (let timeout = (let _117_33 = (FStar_Util.string_of_int t)
in (FStar_Util.format1 "-t:%s" _117_33))
in (let relevancy = if (let _117_34 = (get_z3version ())
in (z3v_le _117_34 (4, 3, 1))) then begin
"RELEVANCY"
end else begin
"SMT.RELEVANCY"
end
in (FStar_Util.format2 "-smt2 -in %s AUTO_CONFIG=false MODEL=true %s=2" timeout relevancy))))
end))

type z3status =
| SAT
| UNSAT
| UNKNOWN
| TIMEOUT

let is_SAT = (fun _discr_ -> (match (_discr_) with
| SAT -> begin
true
end
| _ -> begin
false
end))

let is_UNSAT = (fun _discr_ -> (match (_discr_) with
| UNSAT -> begin
true
end
| _ -> begin
false
end))

let is_UNKNOWN = (fun _discr_ -> (match (_discr_) with
| UNKNOWN -> begin
true
end
| _ -> begin
false
end))

let is_TIMEOUT = (fun _discr_ -> (match (_discr_) with
| TIMEOUT -> begin
true
end
| _ -> begin
false
end))

let status_to_string = (fun _51_1 -> (match (_51_1) with
| SAT -> begin
"sat"
end
| UNSAT -> begin
"unsat"
end
| UNKNOWN -> begin
"unknown"
end
| TIMEOUT -> begin
"timeout"
end))

let tid = (fun _51_65 -> (match (()) with
| () -> begin
(let _117_43 = (FStar_Util.current_tid ())
in (FStar_All.pipe_right _117_43 FStar_Util.string_of_int))
end))

let new_z3proc = (fun id -> (let cond = (fun pid s -> (let x = ((FStar_Util.trim_string s) = "Done!")
in x))
in (let _117_51 = (FStar_ST.read FStar_Options.z3_exe)
in (let _117_50 = (ini_params ())
in (FStar_Util.start_process id _117_51 _117_50 cond)))))

type bgproc =
{grab : Prims.unit  ->  FStar_Util.proc; release : Prims.unit  ->  Prims.unit; refresh : Prims.unit  ->  Prims.unit}

let is_Mkbgproc = (Obj.magic (fun _ -> (FStar_All.failwith "Not yet implemented:is_Mkbgproc")))

let queries_dot_smt2 = (FStar_Util.mk_ref None)

let get_qfile = (let ctr = (FStar_Util.mk_ref 0)
in (fun fresh -> if fresh then begin
(let _51_77 = (FStar_Util.incr ctr)
in (let _117_84 = (let _117_83 = (let _117_82 = (FStar_ST.read ctr)
in (FStar_Util.string_of_int _117_82))
in (FStar_Util.format1 "queries-%s.smt2" _117_83))
in (FStar_Util.open_file_for_writing _117_84)))
end else begin
(match ((FStar_ST.read queries_dot_smt2)) with
| None -> begin
(let fh = (FStar_Util.open_file_for_writing "queries-bg-0.smt2")
in (let _51_81 = (FStar_ST.op_Colon_Equals queries_dot_smt2 (Some (fh)))
in fh))
end
| Some (fh) -> begin
fh
end)
end))

let log_query = (fun fresh i -> (let fh = (get_qfile fresh)
in (let _51_88 = (FStar_Util.append_to_file fh i)
in if fresh then begin
(FStar_Util.close_file fh)
end else begin
()
end)))

let bg_z3_proc = (let ctr = (FStar_Util.mk_ref (- (1)))
in (let new_proc = (fun _51_92 -> (match (()) with
| () -> begin
(let _117_93 = (let _117_92 = (let _51_93 = (FStar_Util.incr ctr)
in (let _117_91 = (FStar_ST.read ctr)
in (FStar_All.pipe_right _117_91 FStar_Util.string_of_int)))
in (FStar_Util.format1 "bg-%s" _117_92))
in (new_z3proc _117_93))
end))
in (let z3proc = (let _117_94 = (new_proc ())
in (FStar_Util.mk_ref _117_94))
in (let x = []
in (let grab = (fun _51_98 -> (match (()) with
| () -> begin
(let _51_99 = (FStar_Util.monitor_enter x)
in (FStar_ST.read z3proc))
end))
in (let release = (fun _51_102 -> (match (()) with
| () -> begin
(FStar_Util.monitor_exit x)
end))
in (let refresh = (fun _51_104 -> (match (()) with
| () -> begin
(let proc = (grab ())
in (let _51_106 = (FStar_Util.kill_process proc)
in (let _51_108 = (let _117_101 = (new_proc ())
in (FStar_ST.op_Colon_Equals z3proc _117_101))
in (let _51_116 = (match ((FStar_ST.read queries_dot_smt2)) with
| None -> begin
()
end
| Some (fh) -> begin
(let _51_113 = (FStar_Util.close_file fh)
in (let fh = (let _117_104 = (let _117_103 = (let _117_102 = (FStar_ST.read ctr)
in (FStar_All.pipe_right _117_102 FStar_Util.string_of_int))
in (FStar_Util.format1 "queries-bg-%s.smt2" _117_103))
in (FStar_Util.open_file_for_writing _117_104))
in (FStar_ST.op_Colon_Equals queries_dot_smt2 (Some (fh)))))
end)
in (release ())))))
end))
in {grab = grab; release = release; refresh = refresh})))))))

let doZ3Exe' = (fun input z3proc -> (let parse = (fun z3out -> (let lines = (FStar_All.pipe_right (FStar_String.split (('\n')::[]) z3out) (FStar_List.map FStar_Util.trim_string))
in (let rec lblnegs = (fun lines -> (match (lines) with
| lname::"false"::rest -> begin
(let _117_113 = (lblnegs rest)
in (lname)::_117_113)
end
| lname::_51_132::rest -> begin
(lblnegs rest)
end
| _51_137 -> begin
[]
end))
in (let rec result = (fun x -> (match (x) with
| "timeout"::tl -> begin
(TIMEOUT, [])
end
| "unknown"::tl -> begin
(let _117_116 = (lblnegs tl)
in (UNKNOWN, _117_116))
end
| "sat"::tl -> begin
(let _117_117 = (lblnegs tl)
in (SAT, _117_117))
end
| "unsat"::tl -> begin
(UNSAT, [])
end
| _51_154::tl -> begin
(result tl)
end
| _51_157 -> begin
(let _117_121 = (let _117_120 = (let _117_119 = (FStar_List.map (fun l -> (FStar_Util.format1 "<%s>" (FStar_Util.trim_string l))) lines)
in (FStar_String.concat "\n" _117_119))
in (FStar_Util.format1 "Got output lines: %s\n" _117_120))
in (FStar_All.pipe_left FStar_All.failwith _117_121))
end))
in (result lines)))))
in (let stdout = (FStar_Util.ask_process z3proc input)
in (parse (FStar_Util.trim_string stdout)))))

let doZ3Exe = (let ctr = (FStar_Util.mk_ref 0)
in (fun fresh input -> (let z3proc = if fresh then begin
(let _51_163 = (FStar_Util.incr ctr)
in (let _117_127 = (let _117_126 = (FStar_ST.read ctr)
in (FStar_Util.string_of_int _117_126))
in (new_z3proc _117_127)))
end else begin
(bg_z3_proc.grab ())
end
in (let res = (doZ3Exe' input z3proc)
in (let _51_167 = if fresh then begin
(FStar_Util.kill_process z3proc)
end else begin
(bg_z3_proc.release ())
end
in res)))))

let z3_options = (fun _51_169 -> (match (()) with
| () -> begin
(let mbqi = if (let _117_130 = (get_z3version ())
in (z3v_le _117_130 (4, 3, 1))) then begin
"mbqi"
end else begin
"smt.mbqi"
end
in (let model_on_timeout = if (let _117_131 = (get_z3version ())
in (z3v_le _117_131 (4, 3, 1))) then begin
"(set-option :model-on-timeout true)\n"
end else begin
""
end
in (Prims.strcat (Prims.strcat (Prims.strcat (Prims.strcat "(set-option :global-decls false)\n" "(set-option :") mbqi) " false)\n") model_on_timeout)))
end))

type 'a job =
{job : Prims.unit  ->  'a; callback : 'a  ->  Prims.unit}

let is_Mkjob = (Obj.magic (fun _ -> (FStar_All.failwith "Not yet implemented:is_Mkjob")))

type z3job =
(Prims.bool * (Prims.string * FStar_Range.range) Prims.list) job

let job_queue = (let x = (FStar_Util.mk_ref (({job = (fun _51_176 -> (match (()) with
| () -> begin
(let _117_155 = (let _117_154 = (let _117_153 = (FStar_Range.mk_range "" 0 0)
in ("", _117_153))
in (_117_154)::[])
in (false, _117_155))
end)); callback = (fun a -> ())})::[]))
in (let _51_179 = (FStar_ST.op_Colon_Equals x [])
in x))

let pending_jobs = (FStar_Util.mk_ref 0)

let with_monitor = (fun m f -> (let _51_183 = (FStar_Util.monitor_enter m)
in (let res = (f ())
in (let _51_186 = (FStar_Util.monitor_exit m)
in res))))

let z3_job = (fun fresh label_messages input _51_191 -> (match (()) with
| () -> begin
(let _51_194 = (doZ3Exe fresh input)
in (match (_51_194) with
| (status, lblnegs) -> begin
(let result = (match (status) with
| UNSAT -> begin
(true, [])
end
| _51_197 -> begin
(let _51_198 = if ((FStar_ST.read FStar_Options.debug) <> []) then begin
(let _117_166 = (FStar_Util.format1 "Z3 says: %s\n" (status_to_string status))
in (FStar_All.pipe_left FStar_Util.print_string _117_166))
end else begin
()
end
in (let failing_assertions = (FStar_All.pipe_right lblnegs (FStar_List.collect (fun l -> (match ((FStar_All.pipe_right label_messages (FStar_List.tryFind (fun _51_206 -> (match (_51_206) with
| (m, _51_203, _51_205) -> begin
((Prims.fst m) = l)
end))))) with
| None -> begin
[]
end
| Some (_51_209, msg, r) -> begin
((msg, r))::[]
end))))
in (false, failing_assertions)))
end)
in result)
end))
end))

let rec dequeue' = (fun _51_216 -> (match (()) with
| () -> begin
(let j = (match ((FStar_ST.read job_queue)) with
| [] -> begin
(FStar_All.failwith "Impossible")
end
| hd::tl -> begin
(let _51_221 = (FStar_ST.op_Colon_Equals job_queue tl)
in hd)
end)
in (let _51_224 = (FStar_Util.incr pending_jobs)
in (let _51_226 = (FStar_Util.monitor_exit job_queue)
in (let _51_228 = (run_job j)
in (let _51_231 = (with_monitor job_queue (fun _51_230 -> (match (()) with
| () -> begin
(FStar_Util.decr pending_jobs)
end)))
in (let _51_233 = (dequeue ())
in ()))))))
end))
and dequeue = (fun _51_235 -> (match (()) with
| () -> begin
(let _51_236 = (FStar_Util.monitor_enter job_queue)
in (let rec aux = (fun _51_239 -> (match (()) with
| () -> begin
(match ((FStar_ST.read job_queue)) with
| [] -> begin
(let _51_241 = (FStar_Util.monitor_wait job_queue)
in (aux ()))
end
| _51_244 -> begin
(dequeue' ())
end)
end))
in (aux ())))
end))
and run_job = (fun j -> (let _117_178 = (j.job ())
in (FStar_All.pipe_left j.callback _117_178)))

let init = (fun _51_246 -> (match (()) with
| () -> begin
(let n_runners = ((FStar_ST.read FStar_Options.n_cores) - 1)
in (let rec aux = (fun n -> if (n = 0) then begin
()
end else begin
(let _51_250 = (FStar_Util.spawn dequeue)
in (aux (n - 1)))
end)
in (aux n_runners)))
end))

let enqueue = (fun fresh j -> if (not (fresh)) then begin
(run_job j)
end else begin
(let _51_254 = (FStar_Util.monitor_enter job_queue)
in (let _51_256 = (let _117_188 = (let _117_187 = (FStar_ST.read job_queue)
in (FStar_List.append _117_187 ((j)::[])))
in (FStar_ST.op_Colon_Equals job_queue _117_188))
in (let _51_258 = (FStar_Util.monitor_pulse job_queue)
in (FStar_Util.monitor_exit job_queue))))
end)

let finish = (fun _51_260 -> (match (()) with
| () -> begin
(let bg = (bg_z3_proc.grab ())
in (let _51_262 = (FStar_Util.kill_process bg)
in (let _51_264 = (bg_z3_proc.release ())
in (let rec aux = (fun _51_267 -> (match (()) with
| () -> begin
(let _51_271 = (with_monitor job_queue (fun _51_268 -> (match (()) with
| () -> begin
(let _117_196 = (FStar_ST.read pending_jobs)
in (let _117_195 = (let _117_194 = (FStar_ST.read job_queue)
in (FStar_List.length _117_194))
in (_117_196, _117_195)))
end)))
in (match (_51_271) with
| (n, m) -> begin
if ((n + m) = 0) then begin
(let _117_197 = (FStar_Tc_Errors.report_all ())
in (FStar_All.pipe_right _117_197 Prims.ignore))
end else begin
(let _51_272 = (FStar_Util.sleep 500)
in (aux ()))
end
end))
end))
in (aux ())))))
end))

type scope_t =
FStar_ToSMT_Term.decl Prims.list Prims.list

let fresh_scope = (FStar_Util.mk_ref (([])::[]))

let bg_scope = (FStar_Util.mk_ref [])

let push = (fun msg -> (let _51_275 = (let _117_201 = (let _117_200 = (FStar_ST.read fresh_scope)
in ((FStar_ToSMT_Term.Caption (msg))::[])::_117_200)
in (FStar_ST.op_Colon_Equals fresh_scope _117_201))
in (let _117_203 = (let _117_202 = (FStar_ST.read bg_scope)
in (FStar_List.append ((FStar_ToSMT_Term.Caption (msg))::(FStar_ToSMT_Term.Push)::[]) _117_202))
in (FStar_ST.op_Colon_Equals bg_scope _117_203))))

let pop = (fun msg -> (let _51_278 = (let _117_207 = (let _117_206 = (FStar_ST.read fresh_scope)
in (FStar_List.tl _117_206))
in (FStar_ST.op_Colon_Equals fresh_scope _117_207))
in (let _117_209 = (let _117_208 = (FStar_ST.read bg_scope)
in (FStar_List.append ((FStar_ToSMT_Term.Caption (msg))::(FStar_ToSMT_Term.Pop)::[]) _117_208))
in (FStar_ST.op_Colon_Equals bg_scope _117_209))))

let giveZ3 = (fun decls -> (let _51_286 = (match ((FStar_ST.read fresh_scope)) with
| hd::tl -> begin
(FStar_ST.op_Colon_Equals fresh_scope (((FStar_List.append hd decls))::tl))
end
| _51_285 -> begin
(FStar_All.failwith "Impossible")
end)
in (let _117_213 = (let _117_212 = (FStar_ST.read bg_scope)
in (FStar_List.append (FStar_List.rev decls) _117_212))
in (FStar_ST.op_Colon_Equals bg_scope _117_213))))

let bgtheory = (fun fresh -> if fresh then begin
(let _117_217 = (let _117_216 = (FStar_ST.read fresh_scope)
in (FStar_List.rev _117_216))
in (FStar_All.pipe_right _117_217 FStar_List.flatten))
end else begin
(let bg = (FStar_ST.read bg_scope)
in (let _51_290 = (FStar_ST.op_Colon_Equals bg_scope [])
in (FStar_List.rev bg)))
end)

let refresh = (fun _51_292 -> (match (()) with
| () -> begin
(let _51_293 = (bg_z3_proc.refresh ())
in (let theory = (bgtheory true)
in (FStar_ST.op_Colon_Equals bg_scope (FStar_List.rev theory))))
end))

let mark = (fun msg -> (push msg))

let reset_mark = (fun msg -> (let _51_298 = (pop msg)
in (refresh ())))

let commit_mark = (fun msg -> (match ((FStar_ST.read fresh_scope)) with
| hd::s::tl -> begin
(FStar_ST.op_Colon_Equals fresh_scope (((FStar_List.append hd s))::tl))
end
| _51_307 -> begin
(FStar_All.failwith "Impossible")
end))

let ask = (fun fresh label_messages qry cb -> (let fresh = (fresh && ((FStar_ST.read FStar_Options.n_cores) > 1))
in (let theory = (bgtheory fresh)
in (let theory = if fresh then begin
(FStar_List.append theory qry)
end else begin
(FStar_List.append (FStar_List.append (FStar_List.append theory ((FStar_ToSMT_Term.Push)::[])) qry) ((FStar_ToSMT_Term.Pop)::[]))
end
in (let input = (let _117_234 = (let _117_233 = (let _117_232 = (z3_options ())
in (FStar_ToSMT_Term.declToSmt _117_232))
in (FStar_List.map _117_233 theory))
in (FStar_All.pipe_right _117_234 (FStar_String.concat "\n")))
in (let _51_316 = if (FStar_ST.read FStar_Options.logQueries) then begin
(log_query fresh input)
end else begin
()
end
in (enqueue fresh {job = (z3_job fresh label_messages input); callback = cb})))))))



=======

open Prims
type z3version =
| Z3V_Unknown
| Z3V of (Prims.int * Prims.int * Prims.int)

let is_Z3V_Unknown = (fun _discr_ -> (match (_discr_) with
| Z3V_Unknown -> begin
true
end
| _ -> begin
false
end))

let is_Z3V = (fun _discr_ -> (match (_discr_) with
| Z3V (_) -> begin
true
end
| _ -> begin
false
end))

let ___Z3V____0 = (fun projectee -> (match (projectee) with
| Z3V (_52_4) -> begin
_52_4
end))

let z3v_compare = (fun known _52_9 -> (match (_52_9) with
| (w1, w2, w3) -> begin
(match (known) with
| Z3V_Unknown -> begin
None
end
| Z3V (k1, k2, k3) -> begin
Some (if (k1 <> w1) then begin
(w1 - k1)
end else begin
if (k2 <> w2) then begin
(w2 - k2)
end else begin
(w3 - k3)
end
end)
end)
end))

let z3v_le = (fun known wanted -> (match ((z3v_compare known wanted)) with
| None -> begin
false
end
| Some (i) -> begin
(i >= 0)
end))

let _z3version = (FStar_Util.mk_ref None)

let get_z3version = (fun _52_21 -> (match (()) with
| () -> begin
(let prefix = "Z3 version "
in (match ((FStar_ST.read _z3version)) with
| Some (version) -> begin
version
end
| None -> begin
(let _52_31 = (let _118_26 = (FStar_ST.read FStar_Options.z3_exe)
in (FStar_Util.run_proc _118_26 "-version" ""))
in (match (_52_31) with
| (_52_27, out, _52_30) -> begin
(let out = (match ((FStar_Util.splitlines out)) with
| x::_52_33 when (FStar_Util.starts_with x prefix) -> begin
(let x = (let _118_27 = (FStar_Util.substring_from x (FStar_String.length prefix))
in (FStar_Util.trim_string _118_27))
in (let x = (FStar_All.try_with (fun _52_38 -> (match (()) with
| () -> begin
(FStar_List.map FStar_Util.int_of_string (FStar_Util.split x "."))
end)) (fun _52_37 -> (match (_52_37) with
| _52_41 -> begin
[]
end)))
in (match (x) with
| i1::i2::i3::[] -> begin
Z3V ((i1, i2, i3))
end
| _52_50 -> begin
Z3V_Unknown
end)))
end
| _52_52 -> begin
Z3V_Unknown
end)
in (let _52_54 = (FStar_ST.op_Colon_Equals _z3version (Some (out)))
in out))
end))
end))
end))

let ini_params = (fun _52_56 -> (match (()) with
| () -> begin
(let t = if (let _118_32 = (get_z3version ())
in (z3v_le _118_32 (4, 3, 1))) then begin
(FStar_ST.read FStar_Options.z3timeout)
end else begin
((FStar_ST.read FStar_Options.z3timeout) * 1000)
end
in (let timeout = (let _118_33 = (FStar_Util.string_of_int t)
in (FStar_Util.format1 "-t:%s" _118_33))
in (let relevancy = if (let _118_34 = (get_z3version ())
in (z3v_le _118_34 (4, 3, 1))) then begin
"RELEVANCY"
end else begin
"SMT.RELEVANCY"
end
in (FStar_Util.format2 "-smt2 -in %s AUTO_CONFIG=false MODEL=true %s=2" timeout relevancy))))
end))

type z3status =
| SAT
| UNSAT
| UNKNOWN
| TIMEOUT

let is_SAT = (fun _discr_ -> (match (_discr_) with
| SAT -> begin
true
end
| _ -> begin
false
end))

let is_UNSAT = (fun _discr_ -> (match (_discr_) with
| UNSAT -> begin
true
end
| _ -> begin
false
end))

let is_UNKNOWN = (fun _discr_ -> (match (_discr_) with
| UNKNOWN -> begin
true
end
| _ -> begin
false
end))

let is_TIMEOUT = (fun _discr_ -> (match (_discr_) with
| TIMEOUT -> begin
true
end
| _ -> begin
false
end))

let status_to_string = (fun _52_1 -> (match (_52_1) with
| SAT -> begin
"sat"
end
| UNSAT -> begin
"unsat"
end
| UNKNOWN -> begin
"unknown"
end
| TIMEOUT -> begin
"timeout"
end))

let tid = (fun _52_65 -> (match (()) with
| () -> begin
(let _118_43 = (FStar_Util.current_tid ())
in (FStar_All.pipe_right _118_43 FStar_Util.string_of_int))
end))

let new_z3proc = (fun id -> (let cond = (fun pid s -> (let x = ((FStar_Util.trim_string s) = "Done!")
in x))
in (let _118_51 = (FStar_ST.read FStar_Options.z3_exe)
in (let _118_50 = (ini_params ())
in (FStar_Util.start_process id _118_51 _118_50 cond)))))

type bgproc =
{grab : Prims.unit  ->  FStar_Util.proc; release : Prims.unit  ->  Prims.unit; refresh : Prims.unit  ->  Prims.unit}

let is_Mkbgproc = (Obj.magic ((fun _ -> (FStar_All.failwith "Not yet implemented:is_Mkbgproc"))))

let queries_dot_smt2 = (FStar_Util.mk_ref None)

let get_qfile = (let ctr = (FStar_Util.mk_ref 0)
in (fun fresh -> if fresh then begin
(let _52_77 = (FStar_Util.incr ctr)
in (let _118_84 = (let _118_83 = (let _118_82 = (FStar_ST.read ctr)
in (FStar_Util.string_of_int _118_82))
in (FStar_Util.format1 "queries-%s.smt2" _118_83))
in (FStar_Util.open_file_for_writing _118_84)))
end else begin
(match ((FStar_ST.read queries_dot_smt2)) with
| None -> begin
(let fh = (FStar_Util.open_file_for_writing "queries-bg-0.smt2")
in (let _52_81 = (FStar_ST.op_Colon_Equals queries_dot_smt2 (Some (fh)))
in fh))
end
| Some (fh) -> begin
fh
end)
end))

let log_query = (fun fresh i -> (let fh = (get_qfile fresh)
in (let _52_88 = (FStar_Util.append_to_file fh i)
in if fresh then begin
(FStar_Util.close_file fh)
end else begin
()
end)))

let bg_z3_proc = (let ctr = (FStar_Util.mk_ref (- (1)))
in (let new_proc = (fun _52_92 -> (match (()) with
| () -> begin
(let _118_93 = (let _118_92 = (let _52_93 = (FStar_Util.incr ctr)
in (let _118_91 = (FStar_ST.read ctr)
in (FStar_All.pipe_right _118_91 FStar_Util.string_of_int)))
in (FStar_Util.format1 "bg-%s" _118_92))
in (new_z3proc _118_93))
end))
in (let z3proc = (let _118_94 = (new_proc ())
in (FStar_Util.mk_ref _118_94))
in (let x = []
in (let grab = (fun _52_98 -> (match (()) with
| () -> begin
(let _52_99 = (FStar_Util.monitor_enter x)
in (FStar_ST.read z3proc))
end))
in (let release = (fun _52_102 -> (match (()) with
| () -> begin
(FStar_Util.monitor_exit x)
end))
in (let refresh = (fun _52_104 -> (match (()) with
| () -> begin
(let proc = (grab ())
in (let _52_106 = (FStar_Util.kill_process proc)
in (let _52_108 = (let _118_101 = (new_proc ())
in (FStar_ST.op_Colon_Equals z3proc _118_101))
in (let _52_116 = (match ((FStar_ST.read queries_dot_smt2)) with
| None -> begin
()
end
| Some (fh) -> begin
(let _52_113 = (FStar_Util.close_file fh)
in (let fh = (let _118_104 = (let _118_103 = (let _118_102 = (FStar_ST.read ctr)
in (FStar_All.pipe_right _118_102 FStar_Util.string_of_int))
in (FStar_Util.format1 "queries-bg-%s.smt2" _118_103))
in (FStar_Util.open_file_for_writing _118_104))
in (FStar_ST.op_Colon_Equals queries_dot_smt2 (Some (fh)))))
end)
in (release ())))))
end))
in {grab = grab; release = release; refresh = refresh})))))))

let doZ3Exe' = (fun input z3proc -> (let parse = (fun z3out -> (let lines = (FStar_All.pipe_right (FStar_String.split (('\n')::[]) z3out) (FStar_List.map FStar_Util.trim_string))
in (let rec lblnegs = (fun lines -> (match (lines) with
| lname::"false"::rest -> begin
(let _118_113 = (lblnegs rest)
in (lname)::_118_113)
end
| lname::_52_132::rest -> begin
(lblnegs rest)
end
| _52_137 -> begin
[]
end))
in (let rec result = (fun x -> (match (x) with
| "timeout"::tl -> begin
(TIMEOUT, [])
end
| "unknown"::tl -> begin
(let _118_116 = (lblnegs tl)
in (UNKNOWN, _118_116))
end
| "sat"::tl -> begin
(let _118_117 = (lblnegs tl)
in (SAT, _118_117))
end
| "unsat"::tl -> begin
(UNSAT, [])
end
| _52_154::tl -> begin
(result tl)
end
| _52_157 -> begin
(let _118_121 = (let _118_120 = (let _118_119 = (FStar_List.map (fun l -> (FStar_Util.format1 "<%s>" (FStar_Util.trim_string l))) lines)
in (FStar_String.concat "\n" _118_119))
in (FStar_Util.format1 "Got output lines: %s\n" _118_120))
in (FStar_All.pipe_left FStar_All.failwith _118_121))
end))
in (result lines)))))
in (let stdout = (FStar_Util.ask_process z3proc input)
in (parse (FStar_Util.trim_string stdout)))))

let doZ3Exe = (let ctr = (FStar_Util.mk_ref 0)
in (fun fresh input -> (let z3proc = if fresh then begin
(let _52_163 = (FStar_Util.incr ctr)
in (let _118_127 = (let _118_126 = (FStar_ST.read ctr)
in (FStar_Util.string_of_int _118_126))
in (new_z3proc _118_127)))
end else begin
(bg_z3_proc.grab ())
end
in (let res = (doZ3Exe' input z3proc)
in (let _52_167 = if fresh then begin
(FStar_Util.kill_process z3proc)
end else begin
(bg_z3_proc.release ())
end
in res)))))

let z3_options = (fun _52_169 -> (match (()) with
| () -> begin
(let mbqi = if (let _118_130 = (get_z3version ())
in (z3v_le _118_130 (4, 3, 1))) then begin
"mbqi"
end else begin
"smt.mbqi"
end
in (let model_on_timeout = if (let _118_131 = (get_z3version ())
in (z3v_le _118_131 (4, 3, 1))) then begin
"(set-option :model-on-timeout true)\n"
end else begin
""
end
in (Prims.strcat (Prims.strcat (Prims.strcat (Prims.strcat "(set-option :global-decls false)\n" "(set-option :") mbqi) " false)\n") model_on_timeout)))
end))

type 'a job =
{job : Prims.unit  ->  'a; callback : 'a  ->  Prims.unit}

let is_Mkjob = (Obj.magic ((fun _ -> (FStar_All.failwith "Not yet implemented:is_Mkjob"))))

type z3job =
(Prims.bool * (Prims.string * FStar_Range.range) Prims.list) job

let job_queue = (let x = (FStar_Util.mk_ref (({job = (fun _52_176 -> (match (()) with
| () -> begin
(let _118_155 = (let _118_154 = (let _118_153 = (FStar_Range.mk_range "" 0 0)
in ("", _118_153))
in (_118_154)::[])
in (false, _118_155))
end)); callback = (fun a -> ())})::[]))
in (let _52_179 = (FStar_ST.op_Colon_Equals x [])
in x))

let pending_jobs = (FStar_Util.mk_ref 0)

let with_monitor = (fun m f -> (let _52_183 = (FStar_Util.monitor_enter m)
in (let res = (f ())
in (let _52_186 = (FStar_Util.monitor_exit m)
in res))))

let z3_job = (fun fresh label_messages input _52_191 -> (match (()) with
| () -> begin
(let _52_194 = (doZ3Exe fresh input)
in (match (_52_194) with
| (status, lblnegs) -> begin
(let result = (match (status) with
| UNSAT -> begin
(true, [])
end
| _52_197 -> begin
(let _52_198 = if ((FStar_ST.read FStar_Options.debug) <> []) then begin
(let _118_166 = (FStar_Util.format1 "Z3 says: %s\n" (status_to_string status))
in (FStar_All.pipe_left FStar_Util.print_string _118_166))
end else begin
()
end
in (let failing_assertions = (FStar_All.pipe_right lblnegs (FStar_List.collect (fun l -> (match ((FStar_All.pipe_right label_messages (FStar_List.tryFind (fun _52_206 -> (match (_52_206) with
| (m, _52_203, _52_205) -> begin
((Prims.fst m) = l)
end))))) with
| None -> begin
[]
end
| Some (_52_209, msg, r) -> begin
((msg, r))::[]
end))))
in (false, failing_assertions)))
end)
in result)
end))
end))

let rec dequeue' = (fun _52_216 -> (match (()) with
| () -> begin
(let j = (match ((FStar_ST.read job_queue)) with
| [] -> begin
(FStar_All.failwith "Impossible")
end
| hd::tl -> begin
(let _52_221 = (FStar_ST.op_Colon_Equals job_queue tl)
in hd)
end)
in (let _52_224 = (FStar_Util.incr pending_jobs)
in (let _52_226 = (FStar_Util.monitor_exit job_queue)
in (let _52_228 = (run_job j)
in (let _52_231 = (with_monitor job_queue (fun _52_230 -> (match (()) with
| () -> begin
(FStar_Util.decr pending_jobs)
end)))
in (let _52_233 = (dequeue ())
in ()))))))
end))
and dequeue = (fun _52_235 -> (match (()) with
| () -> begin
(let _52_236 = (FStar_Util.monitor_enter job_queue)
in (let rec aux = (fun _52_239 -> (match (()) with
| () -> begin
(match ((FStar_ST.read job_queue)) with
| [] -> begin
(let _52_241 = (FStar_Util.monitor_wait job_queue)
in (aux ()))
end
| _52_244 -> begin
(dequeue' ())
end)
end))
in (aux ())))
end))
and run_job = (fun j -> (let _118_178 = (j.job ())
in (FStar_All.pipe_left j.callback _118_178)))

let init = (fun _52_246 -> (match (()) with
| () -> begin
(let n_runners = ((FStar_ST.read FStar_Options.n_cores) - 1)
in (let rec aux = (fun n -> if (n = 0) then begin
()
end else begin
(let _52_250 = (FStar_Util.spawn dequeue)
in (aux (n - 1)))
end)
in (aux n_runners)))
end))

let enqueue = (fun fresh j -> if (not (fresh)) then begin
(run_job j)
end else begin
(let _52_254 = (FStar_Util.monitor_enter job_queue)
in (let _52_256 = (let _118_188 = (let _118_187 = (FStar_ST.read job_queue)
in (FStar_List.append _118_187 ((j)::[])))
in (FStar_ST.op_Colon_Equals job_queue _118_188))
in (let _52_258 = (FStar_Util.monitor_pulse job_queue)
in (FStar_Util.monitor_exit job_queue))))
end)

let finish = (fun _52_260 -> (match (()) with
| () -> begin
(let bg = (bg_z3_proc.grab ())
in (let _52_262 = (FStar_Util.kill_process bg)
in (let _52_264 = (bg_z3_proc.release ())
in (let rec aux = (fun _52_267 -> (match (()) with
| () -> begin
(let _52_271 = (with_monitor job_queue (fun _52_268 -> (match (()) with
| () -> begin
(let _118_196 = (FStar_ST.read pending_jobs)
in (let _118_195 = (let _118_194 = (FStar_ST.read job_queue)
in (FStar_List.length _118_194))
in (_118_196, _118_195)))
end)))
in (match (_52_271) with
| (n, m) -> begin
if ((n + m) = 0) then begin
(let _118_197 = (FStar_Tc_Errors.report_all ())
in (FStar_All.pipe_right _118_197 Prims.ignore))
end else begin
(let _52_272 = (FStar_Util.sleep 500)
in (aux ()))
end
end))
end))
in (aux ())))))
end))

type scope_t =
FStar_ToSMT_Term.decl Prims.list Prims.list

let fresh_scope = (FStar_Util.mk_ref (([])::[]))

let bg_scope = (FStar_Util.mk_ref [])

let push = (fun msg -> (let _52_275 = (let _118_201 = (let _118_200 = (FStar_ST.read fresh_scope)
in ((FStar_ToSMT_Term.Caption (msg))::[])::_118_200)
in (FStar_ST.op_Colon_Equals fresh_scope _118_201))
in (let _118_203 = (let _118_202 = (FStar_ST.read bg_scope)
in (FStar_List.append ((FStar_ToSMT_Term.Caption (msg))::(FStar_ToSMT_Term.Push)::[]) _118_202))
in (FStar_ST.op_Colon_Equals bg_scope _118_203))))

let pop = (fun msg -> (let _52_278 = (let _118_207 = (let _118_206 = (FStar_ST.read fresh_scope)
in (FStar_List.tl _118_206))
in (FStar_ST.op_Colon_Equals fresh_scope _118_207))
in (let _118_209 = (let _118_208 = (FStar_ST.read bg_scope)
in (FStar_List.append ((FStar_ToSMT_Term.Caption (msg))::(FStar_ToSMT_Term.Pop)::[]) _118_208))
in (FStar_ST.op_Colon_Equals bg_scope _118_209))))

let giveZ3 = (fun decls -> (let _52_286 = (match ((FStar_ST.read fresh_scope)) with
| hd::tl -> begin
(FStar_ST.op_Colon_Equals fresh_scope (((FStar_List.append hd decls))::tl))
end
| _52_285 -> begin
(FStar_All.failwith "Impossible")
end)
in (let _118_213 = (let _118_212 = (FStar_ST.read bg_scope)
in (FStar_List.append (FStar_List.rev decls) _118_212))
in (FStar_ST.op_Colon_Equals bg_scope _118_213))))

let bgtheory = (fun fresh -> if fresh then begin
(let _118_217 = (let _118_216 = (FStar_ST.read fresh_scope)
in (FStar_List.rev _118_216))
in (FStar_All.pipe_right _118_217 FStar_List.flatten))
end else begin
(let bg = (FStar_ST.read bg_scope)
in (let _52_290 = (FStar_ST.op_Colon_Equals bg_scope [])
in (FStar_List.rev bg)))
end)

let refresh = (fun _52_292 -> (match (()) with
| () -> begin
(let _52_293 = (bg_z3_proc.refresh ())
in (let theory = (bgtheory true)
in (FStar_ST.op_Colon_Equals bg_scope (FStar_List.rev theory))))
end))

let mark = (fun msg -> (push msg))

let reset_mark = (fun msg -> (let _52_298 = (pop msg)
in (refresh ())))

let commit_mark = (fun msg -> (match ((FStar_ST.read fresh_scope)) with
| hd::s::tl -> begin
(FStar_ST.op_Colon_Equals fresh_scope (((FStar_List.append hd s))::tl))
end
| _52_307 -> begin
(FStar_All.failwith "Impossible")
end))

let ask = (fun fresh label_messages qry cb -> (let fresh = (fresh && ((FStar_ST.read FStar_Options.n_cores) > 1))
in (let theory = (bgtheory fresh)
in (let theory = if fresh then begin
(FStar_List.append theory qry)
end else begin
(FStar_List.append (FStar_List.append (FStar_List.append theory ((FStar_ToSMT_Term.Push)::[])) qry) ((FStar_ToSMT_Term.Pop)::[]))
end
in (let input = (let _118_234 = (let _118_233 = (let _118_232 = (z3_options ())
in (FStar_ToSMT_Term.declToSmt _118_232))
in (FStar_List.map _118_233 theory))
in (FStar_All.pipe_right _118_234 (FStar_String.concat "\n")))
in (let _52_316 = if (FStar_ST.read FStar_Options.logQueries) then begin
(log_query fresh input)
end else begin
()
end
in (enqueue fresh {job = (z3_job fresh label_messages input); callback = cb})))))))




>>>>>>> bbfa8f20
<|MERGE_RESOLUTION|>--- conflicted
+++ resolved
@@ -1,564 +1,3 @@
-<<<<<<< HEAD
-
-open Prims
-type z3version =
-| Z3V_Unknown
-| Z3V of (Prims.int * Prims.int * Prims.int)
-
-let is_Z3V_Unknown = (fun _discr_ -> (match (_discr_) with
-| Z3V_Unknown -> begin
-true
-end
-| _ -> begin
-false
-end))
-
-let is_Z3V = (fun _discr_ -> (match (_discr_) with
-| Z3V (_) -> begin
-true
-end
-| _ -> begin
-false
-end))
-
-let ___Z3V____0 = (fun projectee -> (match (projectee) with
-| Z3V (_51_4) -> begin
-_51_4
-end))
-
-let z3v_compare = (fun known _51_9 -> (match (_51_9) with
-| (w1, w2, w3) -> begin
-(match (known) with
-| Z3V_Unknown -> begin
-None
-end
-| Z3V (k1, k2, k3) -> begin
-Some (if (k1 <> w1) then begin
-(w1 - k1)
-end else begin
-if (k2 <> w2) then begin
-(w2 - k2)
-end else begin
-(w3 - k3)
-end
-end)
-end)
-end))
-
-let z3v_le = (fun known wanted -> (match ((z3v_compare known wanted)) with
-| None -> begin
-false
-end
-| Some (i) -> begin
-(i >= 0)
-end))
-
-let _z3version = (FStar_Util.mk_ref None)
-
-let get_z3version = (fun _51_21 -> (match (()) with
-| () -> begin
-(let prefix = "Z3 version "
-in (match ((FStar_ST.read _z3version)) with
-| Some (version) -> begin
-version
-end
-| None -> begin
-(let _51_31 = (let _117_26 = (FStar_ST.read FStar_Options.z3_exe)
-in (FStar_Util.run_proc _117_26 "-version" ""))
-in (match (_51_31) with
-| (_51_27, out, _51_30) -> begin
-(let out = (match ((FStar_Util.splitlines out)) with
-| x::_51_33 when (FStar_Util.starts_with x prefix) -> begin
-(let x = (let _117_27 = (FStar_Util.substring_from x (FStar_String.length prefix))
-in (FStar_Util.trim_string _117_27))
-in (let x = (FStar_All.try_with (fun _51_38 -> (match (()) with
-| () -> begin
-(FStar_List.map FStar_Util.int_of_string (FStar_Util.split x "."))
-end)) (fun _51_37 -> (match (_51_37) with
-| _51_41 -> begin
-[]
-end)))
-in (match (x) with
-| i1::i2::i3::[] -> begin
-Z3V ((i1, i2, i3))
-end
-| _51_50 -> begin
-Z3V_Unknown
-end)))
-end
-| _51_52 -> begin
-Z3V_Unknown
-end)
-in (let _51_54 = (FStar_ST.op_Colon_Equals _z3version (Some (out)))
-in out))
-end))
-end))
-end))
-
-let ini_params = (fun _51_56 -> (match (()) with
-| () -> begin
-(let t = if (let _117_32 = (get_z3version ())
-in (z3v_le _117_32 (4, 3, 1))) then begin
-(FStar_ST.read FStar_Options.z3timeout)
-end else begin
-((FStar_ST.read FStar_Options.z3timeout) * 1000)
-end
-in (let timeout = (let _117_33 = (FStar_Util.string_of_int t)
-in (FStar_Util.format1 "-t:%s" _117_33))
-in (let relevancy = if (let _117_34 = (get_z3version ())
-in (z3v_le _117_34 (4, 3, 1))) then begin
-"RELEVANCY"
-end else begin
-"SMT.RELEVANCY"
-end
-in (FStar_Util.format2 "-smt2 -in %s AUTO_CONFIG=false MODEL=true %s=2" timeout relevancy))))
-end))
-
-type z3status =
-| SAT
-| UNSAT
-| UNKNOWN
-| TIMEOUT
-
-let is_SAT = (fun _discr_ -> (match (_discr_) with
-| SAT -> begin
-true
-end
-| _ -> begin
-false
-end))
-
-let is_UNSAT = (fun _discr_ -> (match (_discr_) with
-| UNSAT -> begin
-true
-end
-| _ -> begin
-false
-end))
-
-let is_UNKNOWN = (fun _discr_ -> (match (_discr_) with
-| UNKNOWN -> begin
-true
-end
-| _ -> begin
-false
-end))
-
-let is_TIMEOUT = (fun _discr_ -> (match (_discr_) with
-| TIMEOUT -> begin
-true
-end
-| _ -> begin
-false
-end))
-
-let status_to_string = (fun _51_1 -> (match (_51_1) with
-| SAT -> begin
-"sat"
-end
-| UNSAT -> begin
-"unsat"
-end
-| UNKNOWN -> begin
-"unknown"
-end
-| TIMEOUT -> begin
-"timeout"
-end))
-
-let tid = (fun _51_65 -> (match (()) with
-| () -> begin
-(let _117_43 = (FStar_Util.current_tid ())
-in (FStar_All.pipe_right _117_43 FStar_Util.string_of_int))
-end))
-
-let new_z3proc = (fun id -> (let cond = (fun pid s -> (let x = ((FStar_Util.trim_string s) = "Done!")
-in x))
-in (let _117_51 = (FStar_ST.read FStar_Options.z3_exe)
-in (let _117_50 = (ini_params ())
-in (FStar_Util.start_process id _117_51 _117_50 cond)))))
-
-type bgproc =
-{grab : Prims.unit  ->  FStar_Util.proc; release : Prims.unit  ->  Prims.unit; refresh : Prims.unit  ->  Prims.unit}
-
-let is_Mkbgproc = (Obj.magic (fun _ -> (FStar_All.failwith "Not yet implemented:is_Mkbgproc")))
-
-let queries_dot_smt2 = (FStar_Util.mk_ref None)
-
-let get_qfile = (let ctr = (FStar_Util.mk_ref 0)
-in (fun fresh -> if fresh then begin
-(let _51_77 = (FStar_Util.incr ctr)
-in (let _117_84 = (let _117_83 = (let _117_82 = (FStar_ST.read ctr)
-in (FStar_Util.string_of_int _117_82))
-in (FStar_Util.format1 "queries-%s.smt2" _117_83))
-in (FStar_Util.open_file_for_writing _117_84)))
-end else begin
-(match ((FStar_ST.read queries_dot_smt2)) with
-| None -> begin
-(let fh = (FStar_Util.open_file_for_writing "queries-bg-0.smt2")
-in (let _51_81 = (FStar_ST.op_Colon_Equals queries_dot_smt2 (Some (fh)))
-in fh))
-end
-| Some (fh) -> begin
-fh
-end)
-end))
-
-let log_query = (fun fresh i -> (let fh = (get_qfile fresh)
-in (let _51_88 = (FStar_Util.append_to_file fh i)
-in if fresh then begin
-(FStar_Util.close_file fh)
-end else begin
-()
-end)))
-
-let bg_z3_proc = (let ctr = (FStar_Util.mk_ref (- (1)))
-in (let new_proc = (fun _51_92 -> (match (()) with
-| () -> begin
-(let _117_93 = (let _117_92 = (let _51_93 = (FStar_Util.incr ctr)
-in (let _117_91 = (FStar_ST.read ctr)
-in (FStar_All.pipe_right _117_91 FStar_Util.string_of_int)))
-in (FStar_Util.format1 "bg-%s" _117_92))
-in (new_z3proc _117_93))
-end))
-in (let z3proc = (let _117_94 = (new_proc ())
-in (FStar_Util.mk_ref _117_94))
-in (let x = []
-in (let grab = (fun _51_98 -> (match (()) with
-| () -> begin
-(let _51_99 = (FStar_Util.monitor_enter x)
-in (FStar_ST.read z3proc))
-end))
-in (let release = (fun _51_102 -> (match (()) with
-| () -> begin
-(FStar_Util.monitor_exit x)
-end))
-in (let refresh = (fun _51_104 -> (match (()) with
-| () -> begin
-(let proc = (grab ())
-in (let _51_106 = (FStar_Util.kill_process proc)
-in (let _51_108 = (let _117_101 = (new_proc ())
-in (FStar_ST.op_Colon_Equals z3proc _117_101))
-in (let _51_116 = (match ((FStar_ST.read queries_dot_smt2)) with
-| None -> begin
-()
-end
-| Some (fh) -> begin
-(let _51_113 = (FStar_Util.close_file fh)
-in (let fh = (let _117_104 = (let _117_103 = (let _117_102 = (FStar_ST.read ctr)
-in (FStar_All.pipe_right _117_102 FStar_Util.string_of_int))
-in (FStar_Util.format1 "queries-bg-%s.smt2" _117_103))
-in (FStar_Util.open_file_for_writing _117_104))
-in (FStar_ST.op_Colon_Equals queries_dot_smt2 (Some (fh)))))
-end)
-in (release ())))))
-end))
-in {grab = grab; release = release; refresh = refresh})))))))
-
-let doZ3Exe' = (fun input z3proc -> (let parse = (fun z3out -> (let lines = (FStar_All.pipe_right (FStar_String.split (('\n')::[]) z3out) (FStar_List.map FStar_Util.trim_string))
-in (let rec lblnegs = (fun lines -> (match (lines) with
-| lname::"false"::rest -> begin
-(let _117_113 = (lblnegs rest)
-in (lname)::_117_113)
-end
-| lname::_51_132::rest -> begin
-(lblnegs rest)
-end
-| _51_137 -> begin
-[]
-end))
-in (let rec result = (fun x -> (match (x) with
-| "timeout"::tl -> begin
-(TIMEOUT, [])
-end
-| "unknown"::tl -> begin
-(let _117_116 = (lblnegs tl)
-in (UNKNOWN, _117_116))
-end
-| "sat"::tl -> begin
-(let _117_117 = (lblnegs tl)
-in (SAT, _117_117))
-end
-| "unsat"::tl -> begin
-(UNSAT, [])
-end
-| _51_154::tl -> begin
-(result tl)
-end
-| _51_157 -> begin
-(let _117_121 = (let _117_120 = (let _117_119 = (FStar_List.map (fun l -> (FStar_Util.format1 "<%s>" (FStar_Util.trim_string l))) lines)
-in (FStar_String.concat "\n" _117_119))
-in (FStar_Util.format1 "Got output lines: %s\n" _117_120))
-in (FStar_All.pipe_left FStar_All.failwith _117_121))
-end))
-in (result lines)))))
-in (let stdout = (FStar_Util.ask_process z3proc input)
-in (parse (FStar_Util.trim_string stdout)))))
-
-let doZ3Exe = (let ctr = (FStar_Util.mk_ref 0)
-in (fun fresh input -> (let z3proc = if fresh then begin
-(let _51_163 = (FStar_Util.incr ctr)
-in (let _117_127 = (let _117_126 = (FStar_ST.read ctr)
-in (FStar_Util.string_of_int _117_126))
-in (new_z3proc _117_127)))
-end else begin
-(bg_z3_proc.grab ())
-end
-in (let res = (doZ3Exe' input z3proc)
-in (let _51_167 = if fresh then begin
-(FStar_Util.kill_process z3proc)
-end else begin
-(bg_z3_proc.release ())
-end
-in res)))))
-
-let z3_options = (fun _51_169 -> (match (()) with
-| () -> begin
-(let mbqi = if (let _117_130 = (get_z3version ())
-in (z3v_le _117_130 (4, 3, 1))) then begin
-"mbqi"
-end else begin
-"smt.mbqi"
-end
-in (let model_on_timeout = if (let _117_131 = (get_z3version ())
-in (z3v_le _117_131 (4, 3, 1))) then begin
-"(set-option :model-on-timeout true)\n"
-end else begin
-""
-end
-in (Prims.strcat (Prims.strcat (Prims.strcat (Prims.strcat "(set-option :global-decls false)\n" "(set-option :") mbqi) " false)\n") model_on_timeout)))
-end))
-
-type 'a job =
-{job : Prims.unit  ->  'a; callback : 'a  ->  Prims.unit}
-
-let is_Mkjob = (Obj.magic (fun _ -> (FStar_All.failwith "Not yet implemented:is_Mkjob")))
-
-type z3job =
-(Prims.bool * (Prims.string * FStar_Range.range) Prims.list) job
-
-let job_queue = (let x = (FStar_Util.mk_ref (({job = (fun _51_176 -> (match (()) with
-| () -> begin
-(let _117_155 = (let _117_154 = (let _117_153 = (FStar_Range.mk_range "" 0 0)
-in ("", _117_153))
-in (_117_154)::[])
-in (false, _117_155))
-end)); callback = (fun a -> ())})::[]))
-in (let _51_179 = (FStar_ST.op_Colon_Equals x [])
-in x))
-
-let pending_jobs = (FStar_Util.mk_ref 0)
-
-let with_monitor = (fun m f -> (let _51_183 = (FStar_Util.monitor_enter m)
-in (let res = (f ())
-in (let _51_186 = (FStar_Util.monitor_exit m)
-in res))))
-
-let z3_job = (fun fresh label_messages input _51_191 -> (match (()) with
-| () -> begin
-(let _51_194 = (doZ3Exe fresh input)
-in (match (_51_194) with
-| (status, lblnegs) -> begin
-(let result = (match (status) with
-| UNSAT -> begin
-(true, [])
-end
-| _51_197 -> begin
-(let _51_198 = if ((FStar_ST.read FStar_Options.debug) <> []) then begin
-(let _117_166 = (FStar_Util.format1 "Z3 says: %s\n" (status_to_string status))
-in (FStar_All.pipe_left FStar_Util.print_string _117_166))
-end else begin
-()
-end
-in (let failing_assertions = (FStar_All.pipe_right lblnegs (FStar_List.collect (fun l -> (match ((FStar_All.pipe_right label_messages (FStar_List.tryFind (fun _51_206 -> (match (_51_206) with
-| (m, _51_203, _51_205) -> begin
-((Prims.fst m) = l)
-end))))) with
-| None -> begin
-[]
-end
-| Some (_51_209, msg, r) -> begin
-((msg, r))::[]
-end))))
-in (false, failing_assertions)))
-end)
-in result)
-end))
-end))
-
-let rec dequeue' = (fun _51_216 -> (match (()) with
-| () -> begin
-(let j = (match ((FStar_ST.read job_queue)) with
-| [] -> begin
-(FStar_All.failwith "Impossible")
-end
-| hd::tl -> begin
-(let _51_221 = (FStar_ST.op_Colon_Equals job_queue tl)
-in hd)
-end)
-in (let _51_224 = (FStar_Util.incr pending_jobs)
-in (let _51_226 = (FStar_Util.monitor_exit job_queue)
-in (let _51_228 = (run_job j)
-in (let _51_231 = (with_monitor job_queue (fun _51_230 -> (match (()) with
-| () -> begin
-(FStar_Util.decr pending_jobs)
-end)))
-in (let _51_233 = (dequeue ())
-in ()))))))
-end))
-and dequeue = (fun _51_235 -> (match (()) with
-| () -> begin
-(let _51_236 = (FStar_Util.monitor_enter job_queue)
-in (let rec aux = (fun _51_239 -> (match (()) with
-| () -> begin
-(match ((FStar_ST.read job_queue)) with
-| [] -> begin
-(let _51_241 = (FStar_Util.monitor_wait job_queue)
-in (aux ()))
-end
-| _51_244 -> begin
-(dequeue' ())
-end)
-end))
-in (aux ())))
-end))
-and run_job = (fun j -> (let _117_178 = (j.job ())
-in (FStar_All.pipe_left j.callback _117_178)))
-
-let init = (fun _51_246 -> (match (()) with
-| () -> begin
-(let n_runners = ((FStar_ST.read FStar_Options.n_cores) - 1)
-in (let rec aux = (fun n -> if (n = 0) then begin
-()
-end else begin
-(let _51_250 = (FStar_Util.spawn dequeue)
-in (aux (n - 1)))
-end)
-in (aux n_runners)))
-end))
-
-let enqueue = (fun fresh j -> if (not (fresh)) then begin
-(run_job j)
-end else begin
-(let _51_254 = (FStar_Util.monitor_enter job_queue)
-in (let _51_256 = (let _117_188 = (let _117_187 = (FStar_ST.read job_queue)
-in (FStar_List.append _117_187 ((j)::[])))
-in (FStar_ST.op_Colon_Equals job_queue _117_188))
-in (let _51_258 = (FStar_Util.monitor_pulse job_queue)
-in (FStar_Util.monitor_exit job_queue))))
-end)
-
-let finish = (fun _51_260 -> (match (()) with
-| () -> begin
-(let bg = (bg_z3_proc.grab ())
-in (let _51_262 = (FStar_Util.kill_process bg)
-in (let _51_264 = (bg_z3_proc.release ())
-in (let rec aux = (fun _51_267 -> (match (()) with
-| () -> begin
-(let _51_271 = (with_monitor job_queue (fun _51_268 -> (match (()) with
-| () -> begin
-(let _117_196 = (FStar_ST.read pending_jobs)
-in (let _117_195 = (let _117_194 = (FStar_ST.read job_queue)
-in (FStar_List.length _117_194))
-in (_117_196, _117_195)))
-end)))
-in (match (_51_271) with
-| (n, m) -> begin
-if ((n + m) = 0) then begin
-(let _117_197 = (FStar_Tc_Errors.report_all ())
-in (FStar_All.pipe_right _117_197 Prims.ignore))
-end else begin
-(let _51_272 = (FStar_Util.sleep 500)
-in (aux ()))
-end
-end))
-end))
-in (aux ())))))
-end))
-
-type scope_t =
-FStar_ToSMT_Term.decl Prims.list Prims.list
-
-let fresh_scope = (FStar_Util.mk_ref (([])::[]))
-
-let bg_scope = (FStar_Util.mk_ref [])
-
-let push = (fun msg -> (let _51_275 = (let _117_201 = (let _117_200 = (FStar_ST.read fresh_scope)
-in ((FStar_ToSMT_Term.Caption (msg))::[])::_117_200)
-in (FStar_ST.op_Colon_Equals fresh_scope _117_201))
-in (let _117_203 = (let _117_202 = (FStar_ST.read bg_scope)
-in (FStar_List.append ((FStar_ToSMT_Term.Caption (msg))::(FStar_ToSMT_Term.Push)::[]) _117_202))
-in (FStar_ST.op_Colon_Equals bg_scope _117_203))))
-
-let pop = (fun msg -> (let _51_278 = (let _117_207 = (let _117_206 = (FStar_ST.read fresh_scope)
-in (FStar_List.tl _117_206))
-in (FStar_ST.op_Colon_Equals fresh_scope _117_207))
-in (let _117_209 = (let _117_208 = (FStar_ST.read bg_scope)
-in (FStar_List.append ((FStar_ToSMT_Term.Caption (msg))::(FStar_ToSMT_Term.Pop)::[]) _117_208))
-in (FStar_ST.op_Colon_Equals bg_scope _117_209))))
-
-let giveZ3 = (fun decls -> (let _51_286 = (match ((FStar_ST.read fresh_scope)) with
-| hd::tl -> begin
-(FStar_ST.op_Colon_Equals fresh_scope (((FStar_List.append hd decls))::tl))
-end
-| _51_285 -> begin
-(FStar_All.failwith "Impossible")
-end)
-in (let _117_213 = (let _117_212 = (FStar_ST.read bg_scope)
-in (FStar_List.append (FStar_List.rev decls) _117_212))
-in (FStar_ST.op_Colon_Equals bg_scope _117_213))))
-
-let bgtheory = (fun fresh -> if fresh then begin
-(let _117_217 = (let _117_216 = (FStar_ST.read fresh_scope)
-in (FStar_List.rev _117_216))
-in (FStar_All.pipe_right _117_217 FStar_List.flatten))
-end else begin
-(let bg = (FStar_ST.read bg_scope)
-in (let _51_290 = (FStar_ST.op_Colon_Equals bg_scope [])
-in (FStar_List.rev bg)))
-end)
-
-let refresh = (fun _51_292 -> (match (()) with
-| () -> begin
-(let _51_293 = (bg_z3_proc.refresh ())
-in (let theory = (bgtheory true)
-in (FStar_ST.op_Colon_Equals bg_scope (FStar_List.rev theory))))
-end))
-
-let mark = (fun msg -> (push msg))
-
-let reset_mark = (fun msg -> (let _51_298 = (pop msg)
-in (refresh ())))
-
-let commit_mark = (fun msg -> (match ((FStar_ST.read fresh_scope)) with
-| hd::s::tl -> begin
-(FStar_ST.op_Colon_Equals fresh_scope (((FStar_List.append hd s))::tl))
-end
-| _51_307 -> begin
-(FStar_All.failwith "Impossible")
-end))
-
-let ask = (fun fresh label_messages qry cb -> (let fresh = (fresh && ((FStar_ST.read FStar_Options.n_cores) > 1))
-in (let theory = (bgtheory fresh)
-in (let theory = if fresh then begin
-(FStar_List.append theory qry)
-end else begin
-(FStar_List.append (FStar_List.append (FStar_List.append theory ((FStar_ToSMT_Term.Push)::[])) qry) ((FStar_ToSMT_Term.Pop)::[]))
-end
-in (let input = (let _117_234 = (let _117_233 = (let _117_232 = (z3_options ())
-in (FStar_ToSMT_Term.declToSmt _117_232))
-in (FStar_List.map _117_233 theory))
-in (FStar_All.pipe_right _117_234 (FStar_String.concat "\n")))
-in (let _51_316 = if (FStar_ST.read FStar_Options.logQueries) then begin
-(log_query fresh input)
-end else begin
-()
-end
-in (enqueue fresh {job = (z3_job fresh label_messages input); callback = cb})))))))
-
-
-
-=======
 
 open Prims
 type z3version =
@@ -623,14 +62,14 @@
 version
 end
 | None -> begin
-(let _52_31 = (let _118_26 = (FStar_ST.read FStar_Options.z3_exe)
-in (FStar_Util.run_proc _118_26 "-version" ""))
+(let _52_31 = (let _119_26 = (FStar_ST.read FStar_Options.z3_exe)
+in (FStar_Util.run_proc _119_26 "-version" ""))
 in (match (_52_31) with
 | (_52_27, out, _52_30) -> begin
 (let out = (match ((FStar_Util.splitlines out)) with
 | x::_52_33 when (FStar_Util.starts_with x prefix) -> begin
-(let x = (let _118_27 = (FStar_Util.substring_from x (FStar_String.length prefix))
-in (FStar_Util.trim_string _118_27))
+(let x = (let _119_27 = (FStar_Util.substring_from x (FStar_String.length prefix))
+in (FStar_Util.trim_string _119_27))
 in (let x = (FStar_All.try_with (fun _52_38 -> (match (()) with
 | () -> begin
 (FStar_List.map FStar_Util.int_of_string (FStar_Util.split x "."))
@@ -657,16 +96,16 @@
 
 let ini_params = (fun _52_56 -> (match (()) with
 | () -> begin
-(let t = if (let _118_32 = (get_z3version ())
-in (z3v_le _118_32 (4, 3, 1))) then begin
+(let t = if (let _119_32 = (get_z3version ())
+in (z3v_le _119_32 (4, 3, 1))) then begin
 (FStar_ST.read FStar_Options.z3timeout)
 end else begin
 ((FStar_ST.read FStar_Options.z3timeout) * 1000)
 end
-in (let timeout = (let _118_33 = (FStar_Util.string_of_int t)
-in (FStar_Util.format1 "-t:%s" _118_33))
-in (let relevancy = if (let _118_34 = (get_z3version ())
-in (z3v_le _118_34 (4, 3, 1))) then begin
+in (let timeout = (let _119_33 = (FStar_Util.string_of_int t)
+in (FStar_Util.format1 "-t:%s" _119_33))
+in (let relevancy = if (let _119_34 = (get_z3version ())
+in (z3v_le _119_34 (4, 3, 1))) then begin
 "RELEVANCY"
 end else begin
 "SMT.RELEVANCY"
@@ -728,15 +167,15 @@
 
 let tid = (fun _52_65 -> (match (()) with
 | () -> begin
-(let _118_43 = (FStar_Util.current_tid ())
-in (FStar_All.pipe_right _118_43 FStar_Util.string_of_int))
+(let _119_43 = (FStar_Util.current_tid ())
+in (FStar_All.pipe_right _119_43 FStar_Util.string_of_int))
 end))
 
 let new_z3proc = (fun id -> (let cond = (fun pid s -> (let x = ((FStar_Util.trim_string s) = "Done!")
 in x))
-in (let _118_51 = (FStar_ST.read FStar_Options.z3_exe)
-in (let _118_50 = (ini_params ())
-in (FStar_Util.start_process id _118_51 _118_50 cond)))))
+in (let _119_51 = (FStar_ST.read FStar_Options.z3_exe)
+in (let _119_50 = (ini_params ())
+in (FStar_Util.start_process id _119_51 _119_50 cond)))))
 
 type bgproc =
 {grab : Prims.unit  ->  FStar_Util.proc; release : Prims.unit  ->  Prims.unit; refresh : Prims.unit  ->  Prims.unit}
@@ -748,10 +187,10 @@
 let get_qfile = (let ctr = (FStar_Util.mk_ref 0)
 in (fun fresh -> if fresh then begin
 (let _52_77 = (FStar_Util.incr ctr)
-in (let _118_84 = (let _118_83 = (let _118_82 = (FStar_ST.read ctr)
-in (FStar_Util.string_of_int _118_82))
-in (FStar_Util.format1 "queries-%s.smt2" _118_83))
-in (FStar_Util.open_file_for_writing _118_84)))
+in (let _119_84 = (let _119_83 = (let _119_82 = (FStar_ST.read ctr)
+in (FStar_Util.string_of_int _119_82))
+in (FStar_Util.format1 "queries-%s.smt2" _119_83))
+in (FStar_Util.open_file_for_writing _119_84)))
 end else begin
 (match ((FStar_ST.read queries_dot_smt2)) with
 | None -> begin
@@ -775,14 +214,14 @@
 let bg_z3_proc = (let ctr = (FStar_Util.mk_ref (- (1)))
 in (let new_proc = (fun _52_92 -> (match (()) with
 | () -> begin
-(let _118_93 = (let _118_92 = (let _52_93 = (FStar_Util.incr ctr)
-in (let _118_91 = (FStar_ST.read ctr)
-in (FStar_All.pipe_right _118_91 FStar_Util.string_of_int)))
-in (FStar_Util.format1 "bg-%s" _118_92))
-in (new_z3proc _118_93))
-end))
-in (let z3proc = (let _118_94 = (new_proc ())
-in (FStar_Util.mk_ref _118_94))
+(let _119_93 = (let _119_92 = (let _52_93 = (FStar_Util.incr ctr)
+in (let _119_91 = (FStar_ST.read ctr)
+in (FStar_All.pipe_right _119_91 FStar_Util.string_of_int)))
+in (FStar_Util.format1 "bg-%s" _119_92))
+in (new_z3proc _119_93))
+end))
+in (let z3proc = (let _119_94 = (new_proc ())
+in (FStar_Util.mk_ref _119_94))
 in (let x = []
 in (let grab = (fun _52_98 -> (match (()) with
 | () -> begin
@@ -797,18 +236,18 @@
 | () -> begin
 (let proc = (grab ())
 in (let _52_106 = (FStar_Util.kill_process proc)
-in (let _52_108 = (let _118_101 = (new_proc ())
-in (FStar_ST.op_Colon_Equals z3proc _118_101))
+in (let _52_108 = (let _119_101 = (new_proc ())
+in (FStar_ST.op_Colon_Equals z3proc _119_101))
 in (let _52_116 = (match ((FStar_ST.read queries_dot_smt2)) with
 | None -> begin
 ()
 end
 | Some (fh) -> begin
 (let _52_113 = (FStar_Util.close_file fh)
-in (let fh = (let _118_104 = (let _118_103 = (let _118_102 = (FStar_ST.read ctr)
-in (FStar_All.pipe_right _118_102 FStar_Util.string_of_int))
-in (FStar_Util.format1 "queries-bg-%s.smt2" _118_103))
-in (FStar_Util.open_file_for_writing _118_104))
+in (let fh = (let _119_104 = (let _119_103 = (let _119_102 = (FStar_ST.read ctr)
+in (FStar_All.pipe_right _119_102 FStar_Util.string_of_int))
+in (FStar_Util.format1 "queries-bg-%s.smt2" _119_103))
+in (FStar_Util.open_file_for_writing _119_104))
 in (FStar_ST.op_Colon_Equals queries_dot_smt2 (Some (fh)))))
 end)
 in (release ())))))
@@ -818,8 +257,8 @@
 let doZ3Exe' = (fun input z3proc -> (let parse = (fun z3out -> (let lines = (FStar_All.pipe_right (FStar_String.split (('\n')::[]) z3out) (FStar_List.map FStar_Util.trim_string))
 in (let rec lblnegs = (fun lines -> (match (lines) with
 | lname::"false"::rest -> begin
-(let _118_113 = (lblnegs rest)
-in (lname)::_118_113)
+(let _119_113 = (lblnegs rest)
+in (lname)::_119_113)
 end
 | lname::_52_132::rest -> begin
 (lblnegs rest)
@@ -832,12 +271,12 @@
 (TIMEOUT, [])
 end
 | "unknown"::tl -> begin
-(let _118_116 = (lblnegs tl)
-in (UNKNOWN, _118_116))
+(let _119_116 = (lblnegs tl)
+in (UNKNOWN, _119_116))
 end
 | "sat"::tl -> begin
-(let _118_117 = (lblnegs tl)
-in (SAT, _118_117))
+(let _119_117 = (lblnegs tl)
+in (SAT, _119_117))
 end
 | "unsat"::tl -> begin
 (UNSAT, [])
@@ -846,10 +285,10 @@
 (result tl)
 end
 | _52_157 -> begin
-(let _118_121 = (let _118_120 = (let _118_119 = (FStar_List.map (fun l -> (FStar_Util.format1 "<%s>" (FStar_Util.trim_string l))) lines)
-in (FStar_String.concat "\n" _118_119))
-in (FStar_Util.format1 "Got output lines: %s\n" _118_120))
-in (FStar_All.pipe_left FStar_All.failwith _118_121))
+(let _119_121 = (let _119_120 = (let _119_119 = (FStar_List.map (fun l -> (FStar_Util.format1 "<%s>" (FStar_Util.trim_string l))) lines)
+in (FStar_String.concat "\n" _119_119))
+in (FStar_Util.format1 "Got output lines: %s\n" _119_120))
+in (FStar_All.pipe_left FStar_All.failwith _119_121))
 end))
 in (result lines)))))
 in (let stdout = (FStar_Util.ask_process z3proc input)
@@ -858,9 +297,9 @@
 let doZ3Exe = (let ctr = (FStar_Util.mk_ref 0)
 in (fun fresh input -> (let z3proc = if fresh then begin
 (let _52_163 = (FStar_Util.incr ctr)
-in (let _118_127 = (let _118_126 = (FStar_ST.read ctr)
-in (FStar_Util.string_of_int _118_126))
-in (new_z3proc _118_127)))
+in (let _119_127 = (let _119_126 = (FStar_ST.read ctr)
+in (FStar_Util.string_of_int _119_126))
+in (new_z3proc _119_127)))
 end else begin
 (bg_z3_proc.grab ())
 end
@@ -874,14 +313,14 @@
 
 let z3_options = (fun _52_169 -> (match (()) with
 | () -> begin
-(let mbqi = if (let _118_130 = (get_z3version ())
-in (z3v_le _118_130 (4, 3, 1))) then begin
+(let mbqi = if (let _119_130 = (get_z3version ())
+in (z3v_le _119_130 (4, 3, 1))) then begin
 "mbqi"
 end else begin
 "smt.mbqi"
 end
-in (let model_on_timeout = if (let _118_131 = (get_z3version ())
-in (z3v_le _118_131 (4, 3, 1))) then begin
+in (let model_on_timeout = if (let _119_131 = (get_z3version ())
+in (z3v_le _119_131 (4, 3, 1))) then begin
 "(set-option :model-on-timeout true)\n"
 end else begin
 ""
@@ -899,10 +338,10 @@
 
 let job_queue = (let x = (FStar_Util.mk_ref (({job = (fun _52_176 -> (match (()) with
 | () -> begin
-(let _118_155 = (let _118_154 = (let _118_153 = (FStar_Range.mk_range "" 0 0)
-in ("", _118_153))
-in (_118_154)::[])
-in (false, _118_155))
+(let _119_155 = (let _119_154 = (let _119_153 = (FStar_Range.mk_range "" 0 0)
+in ("", _119_153))
+in (_119_154)::[])
+in (false, _119_155))
 end)); callback = (fun a -> ())})::[]))
 in (let _52_179 = (FStar_ST.op_Colon_Equals x [])
 in x))
@@ -925,8 +364,8 @@
 end
 | _52_197 -> begin
 (let _52_198 = if ((FStar_ST.read FStar_Options.debug) <> []) then begin
-(let _118_166 = (FStar_Util.format1 "Z3 says: %s\n" (status_to_string status))
-in (FStar_All.pipe_left FStar_Util.print_string _118_166))
+(let _119_166 = (FStar_Util.format1 "Z3 says: %s\n" (status_to_string status))
+in (FStar_All.pipe_left FStar_Util.print_string _119_166))
 end else begin
 ()
 end
@@ -982,8 +421,8 @@
 end))
 in (aux ())))
 end))
-and run_job = (fun j -> (let _118_178 = (j.job ())
-in (FStar_All.pipe_left j.callback _118_178)))
+and run_job = (fun j -> (let _119_178 = (j.job ())
+in (FStar_All.pipe_left j.callback _119_178)))
 
 let init = (fun _52_246 -> (match (()) with
 | () -> begin
@@ -1001,9 +440,9 @@
 (run_job j)
 end else begin
 (let _52_254 = (FStar_Util.monitor_enter job_queue)
-in (let _52_256 = (let _118_188 = (let _118_187 = (FStar_ST.read job_queue)
-in (FStar_List.append _118_187 ((j)::[])))
-in (FStar_ST.op_Colon_Equals job_queue _118_188))
+in (let _52_256 = (let _119_188 = (let _119_187 = (FStar_ST.read job_queue)
+in (FStar_List.append _119_187 ((j)::[])))
+in (FStar_ST.op_Colon_Equals job_queue _119_188))
 in (let _52_258 = (FStar_Util.monitor_pulse job_queue)
 in (FStar_Util.monitor_exit job_queue))))
 end)
@@ -1017,16 +456,16 @@
 | () -> begin
 (let _52_271 = (with_monitor job_queue (fun _52_268 -> (match (()) with
 | () -> begin
-(let _118_196 = (FStar_ST.read pending_jobs)
-in (let _118_195 = (let _118_194 = (FStar_ST.read job_queue)
-in (FStar_List.length _118_194))
-in (_118_196, _118_195)))
+(let _119_196 = (FStar_ST.read pending_jobs)
+in (let _119_195 = (let _119_194 = (FStar_ST.read job_queue)
+in (FStar_List.length _119_194))
+in (_119_196, _119_195)))
 end)))
 in (match (_52_271) with
 | (n, m) -> begin
 if ((n + m) = 0) then begin
-(let _118_197 = (FStar_Tc_Errors.report_all ())
-in (FStar_All.pipe_right _118_197 Prims.ignore))
+(let _119_197 = (FStar_Tc_Errors.report_all ())
+in (FStar_All.pipe_right _119_197 Prims.ignore))
 end else begin
 (let _52_272 = (FStar_Util.sleep 500)
 in (aux ()))
@@ -1043,19 +482,19 @@
 
 let bg_scope = (FStar_Util.mk_ref [])
 
-let push = (fun msg -> (let _52_275 = (let _118_201 = (let _118_200 = (FStar_ST.read fresh_scope)
-in ((FStar_ToSMT_Term.Caption (msg))::[])::_118_200)
-in (FStar_ST.op_Colon_Equals fresh_scope _118_201))
-in (let _118_203 = (let _118_202 = (FStar_ST.read bg_scope)
-in (FStar_List.append ((FStar_ToSMT_Term.Caption (msg))::(FStar_ToSMT_Term.Push)::[]) _118_202))
-in (FStar_ST.op_Colon_Equals bg_scope _118_203))))
-
-let pop = (fun msg -> (let _52_278 = (let _118_207 = (let _118_206 = (FStar_ST.read fresh_scope)
-in (FStar_List.tl _118_206))
-in (FStar_ST.op_Colon_Equals fresh_scope _118_207))
-in (let _118_209 = (let _118_208 = (FStar_ST.read bg_scope)
-in (FStar_List.append ((FStar_ToSMT_Term.Caption (msg))::(FStar_ToSMT_Term.Pop)::[]) _118_208))
-in (FStar_ST.op_Colon_Equals bg_scope _118_209))))
+let push = (fun msg -> (let _52_275 = (let _119_201 = (let _119_200 = (FStar_ST.read fresh_scope)
+in ((FStar_ToSMT_Term.Caption (msg))::[])::_119_200)
+in (FStar_ST.op_Colon_Equals fresh_scope _119_201))
+in (let _119_203 = (let _119_202 = (FStar_ST.read bg_scope)
+in (FStar_List.append ((FStar_ToSMT_Term.Caption (msg))::(FStar_ToSMT_Term.Push)::[]) _119_202))
+in (FStar_ST.op_Colon_Equals bg_scope _119_203))))
+
+let pop = (fun msg -> (let _52_278 = (let _119_207 = (let _119_206 = (FStar_ST.read fresh_scope)
+in (FStar_List.tl _119_206))
+in (FStar_ST.op_Colon_Equals fresh_scope _119_207))
+in (let _119_209 = (let _119_208 = (FStar_ST.read bg_scope)
+in (FStar_List.append ((FStar_ToSMT_Term.Caption (msg))::(FStar_ToSMT_Term.Pop)::[]) _119_208))
+in (FStar_ST.op_Colon_Equals bg_scope _119_209))))
 
 let giveZ3 = (fun decls -> (let _52_286 = (match ((FStar_ST.read fresh_scope)) with
 | hd::tl -> begin
@@ -1064,14 +503,14 @@
 | _52_285 -> begin
 (FStar_All.failwith "Impossible")
 end)
-in (let _118_213 = (let _118_212 = (FStar_ST.read bg_scope)
-in (FStar_List.append (FStar_List.rev decls) _118_212))
-in (FStar_ST.op_Colon_Equals bg_scope _118_213))))
+in (let _119_213 = (let _119_212 = (FStar_ST.read bg_scope)
+in (FStar_List.append (FStar_List.rev decls) _119_212))
+in (FStar_ST.op_Colon_Equals bg_scope _119_213))))
 
 let bgtheory = (fun fresh -> if fresh then begin
-(let _118_217 = (let _118_216 = (FStar_ST.read fresh_scope)
-in (FStar_List.rev _118_216))
-in (FStar_All.pipe_right _118_217 FStar_List.flatten))
+(let _119_217 = (let _119_216 = (FStar_ST.read fresh_scope)
+in (FStar_List.rev _119_216))
+in (FStar_All.pipe_right _119_217 FStar_List.flatten))
 end else begin
 (let bg = (FStar_ST.read bg_scope)
 in (let _52_290 = (FStar_ST.op_Colon_Equals bg_scope [])
@@ -1105,10 +544,10 @@
 end else begin
 (FStar_List.append (FStar_List.append (FStar_List.append theory ((FStar_ToSMT_Term.Push)::[])) qry) ((FStar_ToSMT_Term.Pop)::[]))
 end
-in (let input = (let _118_234 = (let _118_233 = (let _118_232 = (z3_options ())
-in (FStar_ToSMT_Term.declToSmt _118_232))
-in (FStar_List.map _118_233 theory))
-in (FStar_All.pipe_right _118_234 (FStar_String.concat "\n")))
+in (let input = (let _119_234 = (let _119_233 = (let _119_232 = (z3_options ())
+in (FStar_ToSMT_Term.declToSmt _119_232))
+in (FStar_List.map _119_233 theory))
+in (FStar_All.pipe_right _119_234 (FStar_String.concat "\n")))
 in (let _52_316 = if (FStar_ST.read FStar_Options.logQueries) then begin
 (log_query fresh input)
 end else begin
@@ -1118,5 +557,3 @@
 
 
 
-
->>>>>>> bbfa8f20
