
open Prims
<<<<<<< HEAD
let exhaustiveness_check = "Patterns are incomplete"

let subtyping_failed = (fun env t1 t2 x -> (let _101_10 = (FStar_Tc_Normalize.typ_norm_to_string env t2)
in (let _101_9 = (FStar_Tc_Normalize.typ_norm_to_string env t1)
in (FStar_Util.format2 "Subtyping check failed; expected type %s; got type %s" _101_10 _101_9))))

let ill_kinded_type = "Ill-kinded type"

let totality_check = "This term may not terminate"

let diag = (fun r msg -> (let _101_16 = (let _101_15 = (FStar_Range.string_of_range r)
in (FStar_Util.format2 "%s (Diagnostic): %s\n" _101_15 msg))
in (FStar_Util.print_string _101_16)))

let warn = (fun r msg -> (let _101_22 = (let _101_21 = (FStar_Range.string_of_range r)
in (FStar_Util.format2 "%s (Warning): %s\n" _101_21 msg))
in (FStar_Util.print_string _101_22)))

let num_errs = (FStar_Util.mk_ref 0)

let verification_errs = (FStar_Util.mk_ref [])

let add_errors = (fun env errs -> (let errs = (FStar_All.pipe_right errs (FStar_List.map (fun _34_14 -> (match (_34_14) with
| (msg, r) -> begin
(let r = if (r = FStar_Absyn_Syntax.dummyRange) then begin
=======
# 31 "FStar.Tc.Errors.fst"
let exhaustiveness_check : Prims.string = "Patterns are incomplete"

# 32 "FStar.Tc.Errors.fst"
let subtyping_failed : FStar_Tc_Env.env  ->  FStar_Absyn_Syntax.typ  ->  FStar_Absyn_Syntax.typ  ->  Prims.unit  ->  Prims.string = (fun env t1 t2 x -> (let _120_10 = (FStar_Tc_Normalize.typ_norm_to_string env t2)
in (let _120_9 = (FStar_Tc_Normalize.typ_norm_to_string env t1)
in (FStar_Util.format2 "Subtyping check failed; expected type %s; got type %s" _120_10 _120_9))))

# 35 "FStar.Tc.Errors.fst"
let ill_kinded_type : Prims.string = "Ill-kinded type"

# 36 "FStar.Tc.Errors.fst"
let totality_check : Prims.string = "This term may not terminate"

# 38 "FStar.Tc.Errors.fst"
let diag : FStar_Range.range  ->  Prims.string  ->  Prims.unit = (fun r msg -> (let _120_16 = (let _120_15 = (FStar_Range.string_of_range r)
in (FStar_Util.format2 "%s (Diagnostic): %s\n" _120_15 msg))
in (FStar_Util.print_string _120_16)))

# 41 "FStar.Tc.Errors.fst"
let warn : FStar_Range.range  ->  Prims.string  ->  Prims.unit = (fun r msg -> (let _120_22 = (let _120_21 = (FStar_Range.string_of_range r)
in (FStar_Util.format2 "%s (Warning): %s\n" _120_21 msg))
in (FStar_Util.print_string _120_22)))

# 44 "FStar.Tc.Errors.fst"
let num_errs : Prims.int FStar_ST.ref = (FStar_Util.mk_ref 0)

# 45 "FStar.Tc.Errors.fst"
let verification_errs : (FStar_Range.range * Prims.string) Prims.list FStar_ST.ref = (FStar_Util.mk_ref [])

# 46 "FStar.Tc.Errors.fst"
let add_errors : FStar_Tc_Env.env  ->  (Prims.string * FStar_Range.range) Prims.list  ->  Prims.unit = (fun env errs -> (
# 47 "FStar.Tc.Errors.fst"
let errs = (FStar_All.pipe_right errs (FStar_List.map (fun _39_14 -> (match (_39_14) with
| (msg, r) -> begin
(
# 47 "FStar.Tc.Errors.fst"
let r = if (r = FStar_Absyn_Syntax.dummyRange) then begin
>>>>>>> 4a6bd38d
(FStar_Tc_Env.get_range env)
end else begin
r
end
in (r, msg))
end))))
<<<<<<< HEAD
in (let n_errs = (FStar_List.length errs)
in (FStar_Util.atomically (fun _34_18 -> (match (()) with
| () -> begin
(let _34_19 = (let _101_30 = (let _101_29 = (FStar_ST.read verification_errs)
in (FStar_List.append errs _101_29))
in (FStar_ST.op_Colon_Equals verification_errs _101_30))
in (let _101_31 = ((FStar_ST.read num_errs) + n_errs)
in (FStar_ST.op_Colon_Equals num_errs _101_31)))
end))))))

let report_all = (fun _34_21 -> (match (()) with
| () -> begin
(let all_errs = (FStar_Util.atomically (fun _34_22 -> (match (()) with
| () -> begin
(let x = (FStar_ST.read verification_errs)
in (let _34_24 = (FStar_ST.op_Colon_Equals verification_errs [])
in x))
end)))
in (let all_errs = (FStar_List.sortWith (fun _34_30 _34_34 -> (match ((_34_30, _34_34)) with
| ((r1, _34_29), (r2, _34_33)) -> begin
(FStar_Range.compare r1 r2)
end)) all_errs)
in (let _34_39 = (FStar_All.pipe_right all_errs (FStar_List.iter (fun _34_38 -> (match (_34_38) with
| (r, msg) -> begin
(let _101_38 = (FStar_Range.string_of_range r)
in (FStar_Util.print2 "%s: %s\n" _101_38 msg))
=======
in (
# 48 "FStar.Tc.Errors.fst"
let n_errs = (FStar_List.length errs)
in (FStar_Util.atomically (fun _39_18 -> (match (()) with
| () -> begin
(
# 50 "FStar.Tc.Errors.fst"
let _39_19 = (let _120_30 = (let _120_29 = (FStar_ST.read verification_errs)
in (FStar_List.append errs _120_29))
in (FStar_ST.op_Colon_Equals verification_errs _120_30))
in (let _120_31 = ((FStar_ST.read num_errs) + n_errs)
in (FStar_ST.op_Colon_Equals num_errs _120_31)))
end))))))

# 52 "FStar.Tc.Errors.fst"
let report_all : Prims.unit  ->  Prims.int = (fun _39_21 -> (match (()) with
| () -> begin
(
# 53 "FStar.Tc.Errors.fst"
let all_errs = (FStar_Util.atomically (fun _39_22 -> (match (()) with
| () -> begin
(
# 53 "FStar.Tc.Errors.fst"
let x = (FStar_ST.read verification_errs)
in (
# 53 "FStar.Tc.Errors.fst"
let _39_24 = (FStar_ST.op_Colon_Equals verification_errs [])
in x))
end)))
in (
# 54 "FStar.Tc.Errors.fst"
let all_errs = (FStar_List.sortWith (fun _39_30 _39_34 -> (match ((_39_30, _39_34)) with
| ((r1, _39_29), (r2, _39_33)) -> begin
(FStar_Range.compare r1 r2)
end)) all_errs)
in (
# 55 "FStar.Tc.Errors.fst"
let _39_39 = (FStar_All.pipe_right all_errs (FStar_List.iter (fun _39_38 -> (match (_39_38) with
| (r, msg) -> begin
(let _120_38 = (FStar_Range.string_of_range r)
in (FStar_Util.print2 "%s: %s\n" _120_38 msg))
>>>>>>> 4a6bd38d
end))))
in (FStar_List.length all_errs))))
end))

<<<<<<< HEAD
let report = (fun r msg -> (let _34_43 = (FStar_Util.incr num_errs)
in (let _101_44 = (let _101_43 = (FStar_Range.string_of_range r)
in (FStar_Util.format2 "%s: %s\n" _101_43 msg))
in (FStar_Util.print_string _101_44))))

let get_err_count = (fun _34_45 -> (match (()) with
=======
# 59 "FStar.Tc.Errors.fst"
let report : FStar_Range.range  ->  Prims.string  ->  Prims.unit = (fun r msg -> (
# 60 "FStar.Tc.Errors.fst"
let _39_43 = (FStar_Util.incr num_errs)
in (let _120_44 = (let _120_43 = (FStar_Range.string_of_range r)
in (FStar_Util.format2 "%s: %s\n" _120_43 msg))
in (FStar_Util.print_string _120_44))))

# 62 "FStar.Tc.Errors.fst"
let get_err_count : Prims.unit  ->  Prims.int = (fun _39_45 -> (match (()) with
>>>>>>> 4a6bd38d
| () -> begin
(FStar_ST.read num_errs)
end))

<<<<<<< HEAD
let unexpected_signature_for_monad = (fun env m k -> (let _101_53 = (FStar_Tc_Normalize.kind_norm_to_string env k)
in (FStar_Util.format2 "Unexpected signature for monad \"%s\". Expected a kind of the form (\'a:Type => WP \'a => WP \'a => Type);\ngot %s" m.FStar_Absyn_Syntax.str _101_53)))

let expected_a_term_of_type_t_got_a_function = (fun env msg t e -> (let _101_63 = (FStar_Tc_Normalize.typ_norm_to_string env t)
in (let _101_62 = (FStar_Absyn_Print.exp_to_string e)
in (FStar_Util.format3 "Expected a term of type \"%s\";\ngot a function \"%s\" (%s)" _101_63 _101_62 msg))))

let unexpected_implicit_argument = "Unexpected instantiation of an implicit argument to a function that only expects explicit arguments"

let expected_expression_of_type = (fun env t1 e t2 -> (let _101_74 = (FStar_Tc_Normalize.typ_norm_to_string env t1)
in (let _101_73 = (FStar_Absyn_Print.exp_to_string e)
in (let _101_72 = (FStar_Tc_Normalize.typ_norm_to_string env t2)
in (FStar_Util.format3 "Expected expression of type \"%s\";\ngot expression \"%s\" of type \"%s\"" _101_74 _101_73 _101_72)))))

let expected_function_with_parameter_of_type = (fun env t1 t2 -> (let _101_86 = (FStar_Tc_Normalize.typ_norm_to_string env t1)
in (let _101_85 = (FStar_Tc_Normalize.typ_norm_to_string env t2)
in (FStar_Util.format3 "Expected a function with a parameter of type \"%s\"; this function has a parameter of type \"%s\"" _101_86 _101_85))))

let expected_pattern_of_type = (fun env t1 e t2 -> (let _101_97 = (FStar_Tc_Normalize.typ_norm_to_string env t1)
in (let _101_96 = (FStar_Absyn_Print.exp_to_string e)
in (let _101_95 = (FStar_Tc_Normalize.typ_norm_to_string env t2)
in (FStar_Util.format3 "Expected pattern of type \"%s\";\ngot pattern \"%s\" of type \"%s\"" _101_97 _101_96 _101_95)))))

let basic_type_error = (fun env eopt t1 t2 -> (match (eopt) with
| None -> begin
(let _101_107 = (FStar_Tc_Normalize.typ_norm_to_string env t1)
in (let _101_106 = (FStar_Tc_Normalize.typ_norm_to_string env t2)
in (FStar_Util.format2 "Expected type \"%s\";\ngot type \"%s\"" _101_107 _101_106)))
end
| Some (e) -> begin
(let _101_110 = (FStar_Tc_Normalize.typ_norm_to_string env t1)
in (let _101_109 = (FStar_Absyn_Print.exp_to_string e)
in (let _101_108 = (FStar_Tc_Normalize.typ_norm_to_string env t2)
in (FStar_Util.format3 "Expected type \"%s\"; but \"%s\" has type \"%s\"" _101_110 _101_109 _101_108))))
end))

let occurs_check = "Possibly infinite typ (occurs check failed)"

let unification_well_formedness = "Term or type of an unexpected sort"

let incompatible_kinds = (fun env k1 k2 -> (let _101_118 = (FStar_Tc_Normalize.kind_norm_to_string env k1)
in (let _101_117 = (FStar_Tc_Normalize.kind_norm_to_string env k2)
in (FStar_Util.format2 "Kinds \"%s\" and \"%s\" are incompatible" _101_118 _101_117))))

let constructor_builds_the_wrong_type = (fun env d t t' -> (let _101_129 = (FStar_Absyn_Print.exp_to_string d)
in (let _101_128 = (FStar_Tc_Normalize.typ_norm_to_string env t)
in (let _101_127 = (FStar_Tc_Normalize.typ_norm_to_string env t')
in (FStar_Util.format3 "Constructor \"%s\" builds a value of type \"%s\"; expected \"%s\"" _101_129 _101_128 _101_127)))))

let constructor_fails_the_positivity_check = (fun env d l -> (let _101_134 = (FStar_Absyn_Print.exp_to_string d)
in (let _101_133 = (FStar_Absyn_Print.sli l)
in (FStar_Util.format2 "Constructor \"%s\" fails the strict positivity check; the constructed type \"%s\" occurs to the left of a pure function type" _101_134 _101_133))))

let inline_type_annotation_and_val_decl = (fun l -> (let _101_137 = (FStar_Absyn_Print.sli l)
in (FStar_Util.format1 "\"%s\" has a val declaration as well as an inlined type annotation; remove one" _101_137)))

let inferred_type_causes_variable_to_escape = (fun env t x -> (let _101_142 = (FStar_Tc_Normalize.typ_norm_to_string env t)
in (let _101_141 = (FStar_Absyn_Print.strBvd x)
in (FStar_Util.format2 "Inferred type \"%s\" causes variable \"%s\" to escape its scope" _101_142 _101_141))))

let expected_typ_of_kind = (fun env k1 t k2 -> (let _101_153 = (FStar_Tc_Normalize.kind_norm_to_string env k1)
in (let _101_152 = (FStar_Tc_Normalize.typ_norm_to_string env t)
in (let _101_151 = (FStar_Tc_Normalize.kind_norm_to_string env k2)
in (FStar_Util.format3 "Expected type of kind \"%s\";\ngot \"%s\" of kind \"%s\"" _101_153 _101_152 _101_151)))))

let expected_tcon_kind = (fun env t k -> (let _101_161 = (FStar_Tc_Normalize.typ_norm_to_string env t)
in (let _101_160 = (FStar_Tc_Normalize.kind_norm_to_string env k)
in (FStar_Util.format2 "Expected a type-to-type constructor or function;\ngot a type \"%s\" of kind \"%s\"" _101_161 _101_160))))

let expected_dcon_kind = (fun env t k -> (let _101_169 = (FStar_Tc_Normalize.typ_norm_to_string env t)
in (let _101_168 = (FStar_Tc_Normalize.kind_norm_to_string env k)
in (FStar_Util.format2 "Expected a term-to-type constructor or function;\ngot a type \"%s\" of kind \"%s\"" _101_169 _101_168))))

let expected_function_typ = (fun env t -> (let _101_174 = (FStar_Tc_Normalize.typ_norm_to_string env t)
in (FStar_Util.format1 "Expected a function;\ngot an expression of type \"%s\"" _101_174)))

let expected_poly_typ = (fun env f t targ -> (let _101_185 = (FStar_Absyn_Print.exp_to_string f)
in (let _101_184 = (FStar_Tc_Normalize.typ_norm_to_string env t)
in (let _101_183 = (FStar_Tc_Normalize.typ_norm_to_string env targ)
in (FStar_Util.format3 "Expected a polymorphic function;\ngot an expression \"%s\" of type \"%s\" applied to a type \"%s\"" _101_185 _101_184 _101_183)))))

let nonlinear_pattern_variable = (fun x -> (let m = (match (x) with
=======
# 64 "FStar.Tc.Errors.fst"
let unexpected_signature_for_monad : FStar_Tc_Env.env  ->  FStar_Ident.lident  ->  FStar_Absyn_Syntax.knd  ->  Prims.string = (fun env m k -> (let _120_53 = (FStar_Tc_Normalize.kind_norm_to_string env k)
in (FStar_Util.format2 "Unexpected signature for monad \"%s\". Expected a kind of the form (\'a:Type => WP \'a => WP \'a => Type);\ngot %s" m.FStar_Ident.str _120_53)))

# 68 "FStar.Tc.Errors.fst"
let expected_a_term_of_type_t_got_a_function : FStar_Tc_Env.env  ->  Prims.string  ->  FStar_Absyn_Syntax.typ  ->  (FStar_Absyn_Syntax.exp', (FStar_Absyn_Syntax.typ', (FStar_Absyn_Syntax.knd', Prims.unit) FStar_Absyn_Syntax.syntax) FStar_Absyn_Syntax.syntax) FStar_Absyn_Syntax.syntax  ->  Prims.string = (fun env msg t e -> (let _120_63 = (FStar_Tc_Normalize.typ_norm_to_string env t)
in (let _120_62 = (FStar_Absyn_Print.exp_to_string e)
in (FStar_Util.format3 "Expected a term of type \"%s\";\ngot a function \"%s\" (%s)" _120_63 _120_62 msg))))

# 72 "FStar.Tc.Errors.fst"
let unexpected_implicit_argument : Prims.string = "Unexpected instantiation of an implicit argument to a function that only expects explicit arguments"

# 75 "FStar.Tc.Errors.fst"
let expected_expression_of_type : FStar_Tc_Env.env  ->  FStar_Absyn_Syntax.typ  ->  (FStar_Absyn_Syntax.exp', (FStar_Absyn_Syntax.typ', (FStar_Absyn_Syntax.knd', Prims.unit) FStar_Absyn_Syntax.syntax) FStar_Absyn_Syntax.syntax) FStar_Absyn_Syntax.syntax  ->  FStar_Absyn_Syntax.typ  ->  Prims.string = (fun env t1 e t2 -> (let _120_74 = (FStar_Tc_Normalize.typ_norm_to_string env t1)
in (let _120_73 = (FStar_Absyn_Print.exp_to_string e)
in (let _120_72 = (FStar_Tc_Normalize.typ_norm_to_string env t2)
in (FStar_Util.format3 "Expected expression of type \"%s\";\ngot expression \"%s\" of type \"%s\"" _120_74 _120_73 _120_72)))))

# 79 "FStar.Tc.Errors.fst"
let expected_function_with_parameter_of_type : FStar_Tc_Env.env  ->  FStar_Absyn_Syntax.typ  ->  FStar_Absyn_Syntax.typ  ->  Prims.string  ->  Prims.string = (fun env t1 t2 -> (let _120_86 = (FStar_Tc_Normalize.typ_norm_to_string env t1)
in (let _120_85 = (FStar_Tc_Normalize.typ_norm_to_string env t2)
in (FStar_Util.format3 "Expected a function with a parameter of type \"%s\"; this function has a parameter of type \"%s\"" _120_86 _120_85))))

# 83 "FStar.Tc.Errors.fst"
let expected_pattern_of_type : FStar_Tc_Env.env  ->  FStar_Absyn_Syntax.typ  ->  (FStar_Absyn_Syntax.exp', (FStar_Absyn_Syntax.typ', (FStar_Absyn_Syntax.knd', Prims.unit) FStar_Absyn_Syntax.syntax) FStar_Absyn_Syntax.syntax) FStar_Absyn_Syntax.syntax  ->  FStar_Absyn_Syntax.typ  ->  Prims.string = (fun env t1 e t2 -> (let _120_97 = (FStar_Tc_Normalize.typ_norm_to_string env t1)
in (let _120_96 = (FStar_Absyn_Print.exp_to_string e)
in (let _120_95 = (FStar_Tc_Normalize.typ_norm_to_string env t2)
in (FStar_Util.format3 "Expected pattern of type \"%s\";\ngot pattern \"%s\" of type \"%s\"" _120_97 _120_96 _120_95)))))

# 87 "FStar.Tc.Errors.fst"
let basic_type_error : FStar_Tc_Env.env  ->  (FStar_Absyn_Syntax.exp', (FStar_Absyn_Syntax.typ', (FStar_Absyn_Syntax.knd', Prims.unit) FStar_Absyn_Syntax.syntax) FStar_Absyn_Syntax.syntax) FStar_Absyn_Syntax.syntax Prims.option  ->  FStar_Absyn_Syntax.typ  ->  FStar_Absyn_Syntax.typ  ->  Prims.string = (fun env eopt t1 t2 -> (match (eopt) with
| None -> begin
(let _120_107 = (FStar_Tc_Normalize.typ_norm_to_string env t1)
in (let _120_106 = (FStar_Tc_Normalize.typ_norm_to_string env t2)
in (FStar_Util.format2 "Expected type \"%s\";\ngot type \"%s\"" _120_107 _120_106)))
end
| Some (e) -> begin
(let _120_110 = (FStar_Tc_Normalize.typ_norm_to_string env t1)
in (let _120_109 = (FStar_Absyn_Print.exp_to_string e)
in (let _120_108 = (FStar_Tc_Normalize.typ_norm_to_string env t2)
in (FStar_Util.format3 "Expected type \"%s\"; but \"%s\" has type \"%s\"" _120_110 _120_109 _120_108))))
end))

# 94 "FStar.Tc.Errors.fst"
let occurs_check : Prims.string = "Possibly infinite typ (occurs check failed)"

# 97 "FStar.Tc.Errors.fst"
let unification_well_formedness : Prims.string = "Term or type of an unexpected sort"

# 100 "FStar.Tc.Errors.fst"
let incompatible_kinds : FStar_Tc_Env.env  ->  FStar_Absyn_Syntax.knd  ->  FStar_Absyn_Syntax.knd  ->  Prims.string = (fun env k1 k2 -> (let _120_118 = (FStar_Tc_Normalize.kind_norm_to_string env k1)
in (let _120_117 = (FStar_Tc_Normalize.kind_norm_to_string env k2)
in (FStar_Util.format2 "Kinds \"%s\" and \"%s\" are incompatible" _120_118 _120_117))))

# 104 "FStar.Tc.Errors.fst"
let constructor_builds_the_wrong_type : FStar_Tc_Env.env  ->  (FStar_Absyn_Syntax.exp', (FStar_Absyn_Syntax.typ', (FStar_Absyn_Syntax.knd', Prims.unit) FStar_Absyn_Syntax.syntax) FStar_Absyn_Syntax.syntax) FStar_Absyn_Syntax.syntax  ->  FStar_Absyn_Syntax.typ  ->  FStar_Absyn_Syntax.typ  ->  Prims.string = (fun env d t t' -> (let _120_129 = (FStar_Absyn_Print.exp_to_string d)
in (let _120_128 = (FStar_Tc_Normalize.typ_norm_to_string env t)
in (let _120_127 = (FStar_Tc_Normalize.typ_norm_to_string env t')
in (FStar_Util.format3 "Constructor \"%s\" builds a value of type \"%s\"; expected \"%s\"" _120_129 _120_128 _120_127)))))

# 108 "FStar.Tc.Errors.fst"
let constructor_fails_the_positivity_check = (fun env d l -> (let _120_134 = (FStar_Absyn_Print.exp_to_string d)
in (let _120_133 = (FStar_Absyn_Print.sli l)
in (FStar_Util.format2 "Constructor \"%s\" fails the strict positivity check; the constructed type \"%s\" occurs to the left of a pure function type" _120_134 _120_133))))

# 112 "FStar.Tc.Errors.fst"
let inline_type_annotation_and_val_decl : FStar_Ident.lident  ->  Prims.string = (fun l -> (let _120_137 = (FStar_Absyn_Print.sli l)
in (FStar_Util.format1 "\"%s\" has a val declaration as well as an inlined type annotation; remove one" _120_137)))

# 116 "FStar.Tc.Errors.fst"
let inferred_type_causes_variable_to_escape = (fun env t x -> (let _120_142 = (FStar_Tc_Normalize.typ_norm_to_string env t)
in (let _120_141 = (FStar_Absyn_Print.strBvd x)
in (FStar_Util.format2 "Inferred type \"%s\" causes variable \"%s\" to escape its scope" _120_142 _120_141))))

# 120 "FStar.Tc.Errors.fst"
let expected_typ_of_kind : FStar_Tc_Env.env  ->  FStar_Absyn_Syntax.knd  ->  FStar_Absyn_Syntax.typ  ->  FStar_Absyn_Syntax.knd  ->  Prims.string = (fun env k1 t k2 -> (let _120_153 = (FStar_Tc_Normalize.kind_norm_to_string env k1)
in (let _120_152 = (FStar_Tc_Normalize.typ_norm_to_string env t)
in (let _120_151 = (FStar_Tc_Normalize.kind_norm_to_string env k2)
in (FStar_Util.format3 "Expected type of kind \"%s\";\ngot \"%s\" of kind \"%s\"" _120_153 _120_152 _120_151)))))

# 124 "FStar.Tc.Errors.fst"
let expected_tcon_kind : FStar_Tc_Env.env  ->  FStar_Absyn_Syntax.typ  ->  FStar_Absyn_Syntax.knd  ->  Prims.string = (fun env t k -> (let _120_161 = (FStar_Tc_Normalize.typ_norm_to_string env t)
in (let _120_160 = (FStar_Tc_Normalize.kind_norm_to_string env k)
in (FStar_Util.format2 "Expected a type-to-type constructor or function;\ngot a type \"%s\" of kind \"%s\"" _120_161 _120_160))))

# 128 "FStar.Tc.Errors.fst"
let expected_dcon_kind : FStar_Tc_Env.env  ->  FStar_Absyn_Syntax.typ  ->  FStar_Absyn_Syntax.knd  ->  Prims.string = (fun env t k -> (let _120_169 = (FStar_Tc_Normalize.typ_norm_to_string env t)
in (let _120_168 = (FStar_Tc_Normalize.kind_norm_to_string env k)
in (FStar_Util.format2 "Expected a term-to-type constructor or function;\ngot a type \"%s\" of kind \"%s\"" _120_169 _120_168))))

# 132 "FStar.Tc.Errors.fst"
let expected_function_typ : FStar_Tc_Env.env  ->  FStar_Absyn_Syntax.typ  ->  Prims.string = (fun env t -> (let _120_174 = (FStar_Tc_Normalize.typ_norm_to_string env t)
in (FStar_Util.format1 "Expected a function;\ngot an expression of type \"%s\"" _120_174)))

# 136 "FStar.Tc.Errors.fst"
let expected_poly_typ : FStar_Tc_Env.env  ->  (FStar_Absyn_Syntax.exp', (FStar_Absyn_Syntax.typ', (FStar_Absyn_Syntax.knd', Prims.unit) FStar_Absyn_Syntax.syntax) FStar_Absyn_Syntax.syntax) FStar_Absyn_Syntax.syntax  ->  FStar_Absyn_Syntax.typ  ->  FStar_Absyn_Syntax.typ  ->  Prims.string = (fun env f t targ -> (let _120_185 = (FStar_Absyn_Print.exp_to_string f)
in (let _120_184 = (FStar_Tc_Normalize.typ_norm_to_string env t)
in (let _120_183 = (FStar_Tc_Normalize.typ_norm_to_string env targ)
in (FStar_Util.format3 "Expected a polymorphic function;\ngot an expression \"%s\" of type \"%s\" applied to a type \"%s\"" _120_185 _120_184 _120_183)))))

# 140 "FStar.Tc.Errors.fst"
let nonlinear_pattern_variable = (fun x -> (
# 141 "FStar.Tc.Errors.fst"
let m = (match (x) with
>>>>>>> 4a6bd38d
| FStar_Util.Inl (x) -> begin
(FStar_Absyn_Print.strBvd x)
end
| FStar_Util.Inr (a) -> begin
(FStar_Absyn_Print.strBvd a)
end)
in (FStar_Util.format1 "The pattern variable \"%s\" was used more than once" m)))

<<<<<<< HEAD
let disjunctive_pattern_vars = (fun v1 v2 -> (let vars = (fun v -> (let _101_192 = (FStar_All.pipe_right v (FStar_List.map (fun _34_1 -> (match (_34_1) with
=======
# 146 "FStar.Tc.Errors.fst"
let disjunctive_pattern_vars = (fun v1 v2 -> (
# 147 "FStar.Tc.Errors.fst"
let vars = (fun v -> (let _120_192 = (FStar_All.pipe_right v (FStar_List.map (fun _39_1 -> (match (_39_1) with
>>>>>>> 4a6bd38d
| FStar_Util.Inl (a) -> begin
(FStar_Absyn_Print.strBvd a)
end
| FStar_Util.Inr (x) -> begin
(FStar_Absyn_Print.strBvd x)
end))))
<<<<<<< HEAD
in (FStar_All.pipe_right _101_192 (FStar_String.concat ", "))))
in (let _101_194 = (vars v1)
in (let _101_193 = (vars v2)
in (FStar_Util.format2 "Every alternative of an \'or\' pattern must bind the same variables; here one branch binds (\"%s\") and another (\"%s\")" _101_194 _101_193)))))

=======
in (FStar_All.pipe_right _120_192 (FStar_String.concat ", "))))
in (let _120_194 = (vars v1)
in (let _120_193 = (vars v2)
in (FStar_Util.format2 "Every alternative of an \'or\' pattern must bind the same variables; here one branch binds (\"%s\") and another (\"%s\")" _120_194 _120_193)))))

# 155 "FStar.Tc.Errors.fst"
>>>>>>> 4a6bd38d
let name_and_result = (fun c -> (match (c.FStar_Absyn_Syntax.n) with
| FStar_Absyn_Syntax.Total (t) -> begin
("Tot", t)
end
| FStar_Absyn_Syntax.Comp (ct) -> begin
<<<<<<< HEAD
(let _101_196 = (FStar_Absyn_Print.sli ct.FStar_Absyn_Syntax.effect_name)
in (_101_196, ct.FStar_Absyn_Syntax.result_typ))
end))

let computed_computation_type_does_not_match_annotation = (fun env e c c' -> (let _34_127 = (name_and_result c)
in (match (_34_127) with
| (f1, r1) -> begin
(let _34_130 = (name_and_result c')
in (match (_34_130) with
| (f2, r2) -> begin
(let _101_202 = (FStar_Tc_Normalize.typ_norm_to_string env r1)
in (let _101_201 = (FStar_Tc_Normalize.typ_norm_to_string env r2)
in (FStar_Util.format4 "Computed type \"%s\" and effect \"%s\" is not compatible with the annotated type \"%s\" effect \"%s\"" _101_202 f1 _101_201 f2)))
end))
end)))

let unexpected_non_trivial_precondition_on_term = (fun env f -> (let _101_207 = (FStar_Tc_Normalize.formula_norm_to_string env f)
in (FStar_Util.format1 "Term has an unexpected non-trivial pre-condition: %s" _101_207)))

let expected_pure_expression = (fun e c -> (let _101_212 = (FStar_Absyn_Print.exp_to_string e)
in (let _101_211 = (let _101_210 = (name_and_result c)
in (FStar_All.pipe_left Prims.fst _101_210))
in (FStar_Util.format2 "Expected a pure expression;\ngot an expression \"%s\" with effect \"%s\"" _101_212 _101_211))))

let expected_ghost_expression = (fun e c -> (let _101_217 = (FStar_Absyn_Print.exp_to_string e)
in (let _101_216 = (let _101_215 = (name_and_result c)
in (FStar_All.pipe_left Prims.fst _101_215))
in (FStar_Util.format2 "Expected a ghost expression;\ngot an expression \"%s\" with effect \"%s\"" _101_217 _101_216))))

let expected_effect_1_got_effect_2 = (fun c1 c2 -> (let _101_223 = (FStar_Absyn_Print.sli c1)
in (let _101_222 = (FStar_Absyn_Print.sli c2)
in (FStar_Util.format2 "Expected a computation with effect %s; but it has effect %s\n" _101_223 _101_222))))

let failed_to_prove_specification_of = (fun l lbls -> (let _101_229 = (FStar_Absyn_Print.lbname_to_string l)
in (let _101_228 = (FStar_All.pipe_right lbls (FStar_String.concat ", "))
in (FStar_Util.format2 "Failed to prove specification of %s; assertions at [%s] may fail" _101_229 _101_228))))

let failed_to_prove_specification = (fun lbls -> (match (lbls) with
| [] -> begin
"An unknown assertion in the term at this location was not provable"
end
| _34_144 -> begin
(let _101_232 = (FStar_All.pipe_right lbls (FStar_String.concat "\n\t"))
in (FStar_Util.format1 "The following problems were found:\n\t%s" _101_232))
end))

let top_level_effect = "Top-level let-bindings must be total; this term may have effects"

let cardinality_constraint_violated = (fun l a -> (let _101_236 = (FStar_Absyn_Print.sli l)
in (let _101_235 = (FStar_Absyn_Print.strBvd a.FStar_Absyn_Syntax.v)
in (FStar_Util.format2 "Constructor %s violates the cardinality of Type at parameter \'%s\'; type arguments are not allowed" _101_236 _101_235))))
=======
(let _120_196 = (FStar_Absyn_Print.sli ct.FStar_Absyn_Syntax.effect_name)
in (_120_196, ct.FStar_Absyn_Syntax.result_typ))
end))

# 159 "FStar.Tc.Errors.fst"
let computed_computation_type_does_not_match_annotation = (fun env e c c' -> (
# 160 "FStar.Tc.Errors.fst"
let _39_127 = (name_and_result c)
in (match (_39_127) with
| (f1, r1) -> begin
(
# 161 "FStar.Tc.Errors.fst"
let _39_130 = (name_and_result c')
in (match (_39_130) with
| (f2, r2) -> begin
(let _120_202 = (FStar_Tc_Normalize.typ_norm_to_string env r1)
in (let _120_201 = (FStar_Tc_Normalize.typ_norm_to_string env r2)
in (FStar_Util.format4 "Computed type \"%s\" and effect \"%s\" is not compatible with the annotated type \"%s\" effect \"%s\"" _120_202 f1 _120_201 f2)))
end))
end)))

# 166 "FStar.Tc.Errors.fst"
let unexpected_non_trivial_precondition_on_term : FStar_Tc_Env.env  ->  FStar_Absyn_Syntax.typ  ->  Prims.string = (fun env f -> (let _120_207 = (FStar_Tc_Normalize.formula_norm_to_string env f)
in (FStar_Util.format1 "Term has an unexpected non-trivial pre-condition: %s" _120_207)))

# 169 "FStar.Tc.Errors.fst"
let expected_pure_expression = (fun e c -> (let _120_212 = (FStar_Absyn_Print.exp_to_string e)
in (let _120_211 = (let _120_210 = (name_and_result c)
in (FStar_All.pipe_left Prims.fst _120_210))
in (FStar_Util.format2 "Expected a pure expression;\ngot an expression \"%s\" with effect \"%s\"" _120_212 _120_211))))

# 172 "FStar.Tc.Errors.fst"
let expected_ghost_expression = (fun e c -> (let _120_217 = (FStar_Absyn_Print.exp_to_string e)
in (let _120_216 = (let _120_215 = (name_and_result c)
in (FStar_All.pipe_left Prims.fst _120_215))
in (FStar_Util.format2 "Expected a ghost expression;\ngot an expression \"%s\" with effect \"%s\"" _120_217 _120_216))))

# 175 "FStar.Tc.Errors.fst"
let expected_effect_1_got_effect_2 : FStar_Ident.lident  ->  FStar_Ident.lident  ->  Prims.string = (fun c1 c2 -> (let _120_223 = (FStar_Absyn_Print.sli c1)
in (let _120_222 = (FStar_Absyn_Print.sli c2)
in (FStar_Util.format2 "Expected a computation with effect %s; but it has effect %s\n" _120_223 _120_222))))

# 178 "FStar.Tc.Errors.fst"
let failed_to_prove_specification_of : FStar_Absyn_Syntax.lbname  ->  Prims.string Prims.list  ->  Prims.string = (fun l lbls -> (let _120_229 = (FStar_Absyn_Print.lbname_to_string l)
in (let _120_228 = (FStar_All.pipe_right lbls (FStar_String.concat ", "))
in (FStar_Util.format2 "Failed to prove specification of %s; assertions at [%s] may fail" _120_229 _120_228))))

# 181 "FStar.Tc.Errors.fst"
let failed_to_prove_specification : Prims.string Prims.list  ->  Prims.string = (fun lbls -> (match (lbls) with
| [] -> begin
"An unknown assertion in the term at this location was not provable"
end
| _39_144 -> begin
(let _120_232 = (FStar_All.pipe_right lbls (FStar_String.concat "\n\t"))
in (FStar_Util.format1 "The following problems were found:\n\t%s" _120_232))
end))

# 186 "FStar.Tc.Errors.fst"
let top_level_effect : Prims.string = "Top-level let-bindings must be total; this term may have effects"

# 188 "FStar.Tc.Errors.fst"
let cardinality_constraint_violated = (fun l a -> (let _120_236 = (FStar_Absyn_Print.sli l)
in (let _120_235 = (FStar_Absyn_Print.strBvd a.FStar_Absyn_Syntax.v)
in (FStar_Util.format2 "Constructor %s violates the cardinality of Type at parameter \'%s\'; type arguments are not allowed" _120_236 _120_235))))
>>>>>>> 4a6bd38d



<|MERGE_RESOLUTION|>--- conflicted
+++ resolved
@@ -1,39 +1,12 @@
 
 open Prims
-<<<<<<< HEAD
-let exhaustiveness_check = "Patterns are incomplete"
-
-let subtyping_failed = (fun env t1 t2 x -> (let _101_10 = (FStar_Tc_Normalize.typ_norm_to_string env t2)
-in (let _101_9 = (FStar_Tc_Normalize.typ_norm_to_string env t1)
-in (FStar_Util.format2 "Subtyping check failed; expected type %s; got type %s" _101_10 _101_9))))
-
-let ill_kinded_type = "Ill-kinded type"
-
-let totality_check = "This term may not terminate"
-
-let diag = (fun r msg -> (let _101_16 = (let _101_15 = (FStar_Range.string_of_range r)
-in (FStar_Util.format2 "%s (Diagnostic): %s\n" _101_15 msg))
-in (FStar_Util.print_string _101_16)))
-
-let warn = (fun r msg -> (let _101_22 = (let _101_21 = (FStar_Range.string_of_range r)
-in (FStar_Util.format2 "%s (Warning): %s\n" _101_21 msg))
-in (FStar_Util.print_string _101_22)))
-
-let num_errs = (FStar_Util.mk_ref 0)
-
-let verification_errs = (FStar_Util.mk_ref [])
-
-let add_errors = (fun env errs -> (let errs = (FStar_All.pipe_right errs (FStar_List.map (fun _34_14 -> (match (_34_14) with
-| (msg, r) -> begin
-(let r = if (r = FStar_Absyn_Syntax.dummyRange) then begin
-=======
 # 31 "FStar.Tc.Errors.fst"
 let exhaustiveness_check : Prims.string = "Patterns are incomplete"
 
 # 32 "FStar.Tc.Errors.fst"
-let subtyping_failed : FStar_Tc_Env.env  ->  FStar_Absyn_Syntax.typ  ->  FStar_Absyn_Syntax.typ  ->  Prims.unit  ->  Prims.string = (fun env t1 t2 x -> (let _120_10 = (FStar_Tc_Normalize.typ_norm_to_string env t2)
-in (let _120_9 = (FStar_Tc_Normalize.typ_norm_to_string env t1)
-in (FStar_Util.format2 "Subtyping check failed; expected type %s; got type %s" _120_10 _120_9))))
+let subtyping_failed : FStar_Tc_Env.env  ->  FStar_Absyn_Syntax.typ  ->  FStar_Absyn_Syntax.typ  ->  Prims.unit  ->  Prims.string = (fun env t1 t2 x -> (let _121_10 = (FStar_Tc_Normalize.typ_norm_to_string env t2)
+in (let _121_9 = (FStar_Tc_Normalize.typ_norm_to_string env t1)
+in (FStar_Util.format2 "Subtyping check failed; expected type %s; got type %s" _121_10 _121_9))))
 
 # 35 "FStar.Tc.Errors.fst"
 let ill_kinded_type : Prims.string = "Ill-kinded type"
@@ -42,14 +15,14 @@
 let totality_check : Prims.string = "This term may not terminate"
 
 # 38 "FStar.Tc.Errors.fst"
-let diag : FStar_Range.range  ->  Prims.string  ->  Prims.unit = (fun r msg -> (let _120_16 = (let _120_15 = (FStar_Range.string_of_range r)
-in (FStar_Util.format2 "%s (Diagnostic): %s\n" _120_15 msg))
-in (FStar_Util.print_string _120_16)))
+let diag : FStar_Range.range  ->  Prims.string  ->  Prims.unit = (fun r msg -> (let _121_16 = (let _121_15 = (FStar_Range.string_of_range r)
+in (FStar_Util.format2 "%s (Diagnostic): %s\n" _121_15 msg))
+in (FStar_Util.print_string _121_16)))
 
 # 41 "FStar.Tc.Errors.fst"
-let warn : FStar_Range.range  ->  Prims.string  ->  Prims.unit = (fun r msg -> (let _120_22 = (let _120_21 = (FStar_Range.string_of_range r)
-in (FStar_Util.format2 "%s (Warning): %s\n" _120_21 msg))
-in (FStar_Util.print_string _120_22)))
+let warn : FStar_Range.range  ->  Prims.string  ->  Prims.unit = (fun r msg -> (let _121_22 = (let _121_21 = (FStar_Range.string_of_range r)
+in (FStar_Util.format2 "%s (Warning): %s\n" _121_21 msg))
+in (FStar_Util.print_string _121_22)))
 
 # 44 "FStar.Tc.Errors.fst"
 let num_errs : Prims.int FStar_ST.ref = (FStar_Util.mk_ref 0)
@@ -65,41 +38,12 @@
 (
 # 47 "FStar.Tc.Errors.fst"
 let r = if (r = FStar_Absyn_Syntax.dummyRange) then begin
->>>>>>> 4a6bd38d
 (FStar_Tc_Env.get_range env)
 end else begin
 r
 end
 in (r, msg))
 end))))
-<<<<<<< HEAD
-in (let n_errs = (FStar_List.length errs)
-in (FStar_Util.atomically (fun _34_18 -> (match (()) with
-| () -> begin
-(let _34_19 = (let _101_30 = (let _101_29 = (FStar_ST.read verification_errs)
-in (FStar_List.append errs _101_29))
-in (FStar_ST.op_Colon_Equals verification_errs _101_30))
-in (let _101_31 = ((FStar_ST.read num_errs) + n_errs)
-in (FStar_ST.op_Colon_Equals num_errs _101_31)))
-end))))))
-
-let report_all = (fun _34_21 -> (match (()) with
-| () -> begin
-(let all_errs = (FStar_Util.atomically (fun _34_22 -> (match (()) with
-| () -> begin
-(let x = (FStar_ST.read verification_errs)
-in (let _34_24 = (FStar_ST.op_Colon_Equals verification_errs [])
-in x))
-end)))
-in (let all_errs = (FStar_List.sortWith (fun _34_30 _34_34 -> (match ((_34_30, _34_34)) with
-| ((r1, _34_29), (r2, _34_33)) -> begin
-(FStar_Range.compare r1 r2)
-end)) all_errs)
-in (let _34_39 = (FStar_All.pipe_right all_errs (FStar_List.iter (fun _34_38 -> (match (_34_38) with
-| (r, msg) -> begin
-(let _101_38 = (FStar_Range.string_of_range r)
-in (FStar_Util.print2 "%s: %s\n" _101_38 msg))
-=======
 in (
 # 48 "FStar.Tc.Errors.fst"
 let n_errs = (FStar_List.length errs)
@@ -107,11 +51,11 @@
 | () -> begin
 (
 # 50 "FStar.Tc.Errors.fst"
-let _39_19 = (let _120_30 = (let _120_29 = (FStar_ST.read verification_errs)
-in (FStar_List.append errs _120_29))
-in (FStar_ST.op_Colon_Equals verification_errs _120_30))
-in (let _120_31 = ((FStar_ST.read num_errs) + n_errs)
-in (FStar_ST.op_Colon_Equals num_errs _120_31)))
+let _39_19 = (let _121_30 = (let _121_29 = (FStar_ST.read verification_errs)
+in (FStar_List.append errs _121_29))
+in (FStar_ST.op_Colon_Equals verification_errs _121_30))
+in (let _121_31 = ((FStar_ST.read num_errs) + n_errs)
+in (FStar_ST.op_Colon_Equals num_errs _121_31)))
 end))))))
 
 # 52 "FStar.Tc.Errors.fst"
@@ -139,161 +83,67 @@
 # 55 "FStar.Tc.Errors.fst"
 let _39_39 = (FStar_All.pipe_right all_errs (FStar_List.iter (fun _39_38 -> (match (_39_38) with
 | (r, msg) -> begin
-(let _120_38 = (FStar_Range.string_of_range r)
-in (FStar_Util.print2 "%s: %s\n" _120_38 msg))
->>>>>>> 4a6bd38d
+(let _121_38 = (FStar_Range.string_of_range r)
+in (FStar_Util.print2 "%s: %s\n" _121_38 msg))
 end))))
 in (FStar_List.length all_errs))))
 end))
 
-<<<<<<< HEAD
-let report = (fun r msg -> (let _34_43 = (FStar_Util.incr num_errs)
-in (let _101_44 = (let _101_43 = (FStar_Range.string_of_range r)
-in (FStar_Util.format2 "%s: %s\n" _101_43 msg))
-in (FStar_Util.print_string _101_44))))
-
-let get_err_count = (fun _34_45 -> (match (()) with
-=======
 # 59 "FStar.Tc.Errors.fst"
 let report : FStar_Range.range  ->  Prims.string  ->  Prims.unit = (fun r msg -> (
 # 60 "FStar.Tc.Errors.fst"
 let _39_43 = (FStar_Util.incr num_errs)
-in (let _120_44 = (let _120_43 = (FStar_Range.string_of_range r)
-in (FStar_Util.format2 "%s: %s\n" _120_43 msg))
-in (FStar_Util.print_string _120_44))))
+in (let _121_44 = (let _121_43 = (FStar_Range.string_of_range r)
+in (FStar_Util.format2 "%s: %s\n" _121_43 msg))
+in (FStar_Util.print_string _121_44))))
 
 # 62 "FStar.Tc.Errors.fst"
 let get_err_count : Prims.unit  ->  Prims.int = (fun _39_45 -> (match (()) with
->>>>>>> 4a6bd38d
 | () -> begin
 (FStar_ST.read num_errs)
 end))
 
-<<<<<<< HEAD
-let unexpected_signature_for_monad = (fun env m k -> (let _101_53 = (FStar_Tc_Normalize.kind_norm_to_string env k)
-in (FStar_Util.format2 "Unexpected signature for monad \"%s\". Expected a kind of the form (\'a:Type => WP \'a => WP \'a => Type);\ngot %s" m.FStar_Absyn_Syntax.str _101_53)))
-
-let expected_a_term_of_type_t_got_a_function = (fun env msg t e -> (let _101_63 = (FStar_Tc_Normalize.typ_norm_to_string env t)
-in (let _101_62 = (FStar_Absyn_Print.exp_to_string e)
-in (FStar_Util.format3 "Expected a term of type \"%s\";\ngot a function \"%s\" (%s)" _101_63 _101_62 msg))))
-
-let unexpected_implicit_argument = "Unexpected instantiation of an implicit argument to a function that only expects explicit arguments"
-
-let expected_expression_of_type = (fun env t1 e t2 -> (let _101_74 = (FStar_Tc_Normalize.typ_norm_to_string env t1)
-in (let _101_73 = (FStar_Absyn_Print.exp_to_string e)
-in (let _101_72 = (FStar_Tc_Normalize.typ_norm_to_string env t2)
-in (FStar_Util.format3 "Expected expression of type \"%s\";\ngot expression \"%s\" of type \"%s\"" _101_74 _101_73 _101_72)))))
-
-let expected_function_with_parameter_of_type = (fun env t1 t2 -> (let _101_86 = (FStar_Tc_Normalize.typ_norm_to_string env t1)
-in (let _101_85 = (FStar_Tc_Normalize.typ_norm_to_string env t2)
-in (FStar_Util.format3 "Expected a function with a parameter of type \"%s\"; this function has a parameter of type \"%s\"" _101_86 _101_85))))
-
-let expected_pattern_of_type = (fun env t1 e t2 -> (let _101_97 = (FStar_Tc_Normalize.typ_norm_to_string env t1)
-in (let _101_96 = (FStar_Absyn_Print.exp_to_string e)
-in (let _101_95 = (FStar_Tc_Normalize.typ_norm_to_string env t2)
-in (FStar_Util.format3 "Expected pattern of type \"%s\";\ngot pattern \"%s\" of type \"%s\"" _101_97 _101_96 _101_95)))))
-
-let basic_type_error = (fun env eopt t1 t2 -> (match (eopt) with
-| None -> begin
-(let _101_107 = (FStar_Tc_Normalize.typ_norm_to_string env t1)
-in (let _101_106 = (FStar_Tc_Normalize.typ_norm_to_string env t2)
-in (FStar_Util.format2 "Expected type \"%s\";\ngot type \"%s\"" _101_107 _101_106)))
-end
-| Some (e) -> begin
-(let _101_110 = (FStar_Tc_Normalize.typ_norm_to_string env t1)
-in (let _101_109 = (FStar_Absyn_Print.exp_to_string e)
-in (let _101_108 = (FStar_Tc_Normalize.typ_norm_to_string env t2)
-in (FStar_Util.format3 "Expected type \"%s\"; but \"%s\" has type \"%s\"" _101_110 _101_109 _101_108))))
-end))
-
-let occurs_check = "Possibly infinite typ (occurs check failed)"
-
-let unification_well_formedness = "Term or type of an unexpected sort"
-
-let incompatible_kinds = (fun env k1 k2 -> (let _101_118 = (FStar_Tc_Normalize.kind_norm_to_string env k1)
-in (let _101_117 = (FStar_Tc_Normalize.kind_norm_to_string env k2)
-in (FStar_Util.format2 "Kinds \"%s\" and \"%s\" are incompatible" _101_118 _101_117))))
-
-let constructor_builds_the_wrong_type = (fun env d t t' -> (let _101_129 = (FStar_Absyn_Print.exp_to_string d)
-in (let _101_128 = (FStar_Tc_Normalize.typ_norm_to_string env t)
-in (let _101_127 = (FStar_Tc_Normalize.typ_norm_to_string env t')
-in (FStar_Util.format3 "Constructor \"%s\" builds a value of type \"%s\"; expected \"%s\"" _101_129 _101_128 _101_127)))))
-
-let constructor_fails_the_positivity_check = (fun env d l -> (let _101_134 = (FStar_Absyn_Print.exp_to_string d)
-in (let _101_133 = (FStar_Absyn_Print.sli l)
-in (FStar_Util.format2 "Constructor \"%s\" fails the strict positivity check; the constructed type \"%s\" occurs to the left of a pure function type" _101_134 _101_133))))
-
-let inline_type_annotation_and_val_decl = (fun l -> (let _101_137 = (FStar_Absyn_Print.sli l)
-in (FStar_Util.format1 "\"%s\" has a val declaration as well as an inlined type annotation; remove one" _101_137)))
-
-let inferred_type_causes_variable_to_escape = (fun env t x -> (let _101_142 = (FStar_Tc_Normalize.typ_norm_to_string env t)
-in (let _101_141 = (FStar_Absyn_Print.strBvd x)
-in (FStar_Util.format2 "Inferred type \"%s\" causes variable \"%s\" to escape its scope" _101_142 _101_141))))
-
-let expected_typ_of_kind = (fun env k1 t k2 -> (let _101_153 = (FStar_Tc_Normalize.kind_norm_to_string env k1)
-in (let _101_152 = (FStar_Tc_Normalize.typ_norm_to_string env t)
-in (let _101_151 = (FStar_Tc_Normalize.kind_norm_to_string env k2)
-in (FStar_Util.format3 "Expected type of kind \"%s\";\ngot \"%s\" of kind \"%s\"" _101_153 _101_152 _101_151)))))
-
-let expected_tcon_kind = (fun env t k -> (let _101_161 = (FStar_Tc_Normalize.typ_norm_to_string env t)
-in (let _101_160 = (FStar_Tc_Normalize.kind_norm_to_string env k)
-in (FStar_Util.format2 "Expected a type-to-type constructor or function;\ngot a type \"%s\" of kind \"%s\"" _101_161 _101_160))))
-
-let expected_dcon_kind = (fun env t k -> (let _101_169 = (FStar_Tc_Normalize.typ_norm_to_string env t)
-in (let _101_168 = (FStar_Tc_Normalize.kind_norm_to_string env k)
-in (FStar_Util.format2 "Expected a term-to-type constructor or function;\ngot a type \"%s\" of kind \"%s\"" _101_169 _101_168))))
-
-let expected_function_typ = (fun env t -> (let _101_174 = (FStar_Tc_Normalize.typ_norm_to_string env t)
-in (FStar_Util.format1 "Expected a function;\ngot an expression of type \"%s\"" _101_174)))
-
-let expected_poly_typ = (fun env f t targ -> (let _101_185 = (FStar_Absyn_Print.exp_to_string f)
-in (let _101_184 = (FStar_Tc_Normalize.typ_norm_to_string env t)
-in (let _101_183 = (FStar_Tc_Normalize.typ_norm_to_string env targ)
-in (FStar_Util.format3 "Expected a polymorphic function;\ngot an expression \"%s\" of type \"%s\" applied to a type \"%s\"" _101_185 _101_184 _101_183)))))
-
-let nonlinear_pattern_variable = (fun x -> (let m = (match (x) with
-=======
 # 64 "FStar.Tc.Errors.fst"
-let unexpected_signature_for_monad : FStar_Tc_Env.env  ->  FStar_Ident.lident  ->  FStar_Absyn_Syntax.knd  ->  Prims.string = (fun env m k -> (let _120_53 = (FStar_Tc_Normalize.kind_norm_to_string env k)
-in (FStar_Util.format2 "Unexpected signature for monad \"%s\". Expected a kind of the form (\'a:Type => WP \'a => WP \'a => Type);\ngot %s" m.FStar_Ident.str _120_53)))
+let unexpected_signature_for_monad : FStar_Tc_Env.env  ->  FStar_Ident.lident  ->  FStar_Absyn_Syntax.knd  ->  Prims.string = (fun env m k -> (let _121_53 = (FStar_Tc_Normalize.kind_norm_to_string env k)
+in (FStar_Util.format2 "Unexpected signature for monad \"%s\". Expected a kind of the form (\'a:Type => WP \'a => WP \'a => Type);\ngot %s" m.FStar_Ident.str _121_53)))
 
 # 68 "FStar.Tc.Errors.fst"
-let expected_a_term_of_type_t_got_a_function : FStar_Tc_Env.env  ->  Prims.string  ->  FStar_Absyn_Syntax.typ  ->  (FStar_Absyn_Syntax.exp', (FStar_Absyn_Syntax.typ', (FStar_Absyn_Syntax.knd', Prims.unit) FStar_Absyn_Syntax.syntax) FStar_Absyn_Syntax.syntax) FStar_Absyn_Syntax.syntax  ->  Prims.string = (fun env msg t e -> (let _120_63 = (FStar_Tc_Normalize.typ_norm_to_string env t)
-in (let _120_62 = (FStar_Absyn_Print.exp_to_string e)
-in (FStar_Util.format3 "Expected a term of type \"%s\";\ngot a function \"%s\" (%s)" _120_63 _120_62 msg))))
+let expected_a_term_of_type_t_got_a_function : FStar_Tc_Env.env  ->  Prims.string  ->  FStar_Absyn_Syntax.typ  ->  (FStar_Absyn_Syntax.exp', (FStar_Absyn_Syntax.typ', (FStar_Absyn_Syntax.knd', Prims.unit) FStar_Absyn_Syntax.syntax) FStar_Absyn_Syntax.syntax) FStar_Absyn_Syntax.syntax  ->  Prims.string = (fun env msg t e -> (let _121_63 = (FStar_Tc_Normalize.typ_norm_to_string env t)
+in (let _121_62 = (FStar_Absyn_Print.exp_to_string e)
+in (FStar_Util.format3 "Expected a term of type \"%s\";\ngot a function \"%s\" (%s)" _121_63 _121_62 msg))))
 
 # 72 "FStar.Tc.Errors.fst"
 let unexpected_implicit_argument : Prims.string = "Unexpected instantiation of an implicit argument to a function that only expects explicit arguments"
 
 # 75 "FStar.Tc.Errors.fst"
-let expected_expression_of_type : FStar_Tc_Env.env  ->  FStar_Absyn_Syntax.typ  ->  (FStar_Absyn_Syntax.exp', (FStar_Absyn_Syntax.typ', (FStar_Absyn_Syntax.knd', Prims.unit) FStar_Absyn_Syntax.syntax) FStar_Absyn_Syntax.syntax) FStar_Absyn_Syntax.syntax  ->  FStar_Absyn_Syntax.typ  ->  Prims.string = (fun env t1 e t2 -> (let _120_74 = (FStar_Tc_Normalize.typ_norm_to_string env t1)
-in (let _120_73 = (FStar_Absyn_Print.exp_to_string e)
-in (let _120_72 = (FStar_Tc_Normalize.typ_norm_to_string env t2)
-in (FStar_Util.format3 "Expected expression of type \"%s\";\ngot expression \"%s\" of type \"%s\"" _120_74 _120_73 _120_72)))))
+let expected_expression_of_type : FStar_Tc_Env.env  ->  FStar_Absyn_Syntax.typ  ->  (FStar_Absyn_Syntax.exp', (FStar_Absyn_Syntax.typ', (FStar_Absyn_Syntax.knd', Prims.unit) FStar_Absyn_Syntax.syntax) FStar_Absyn_Syntax.syntax) FStar_Absyn_Syntax.syntax  ->  FStar_Absyn_Syntax.typ  ->  Prims.string = (fun env t1 e t2 -> (let _121_74 = (FStar_Tc_Normalize.typ_norm_to_string env t1)
+in (let _121_73 = (FStar_Absyn_Print.exp_to_string e)
+in (let _121_72 = (FStar_Tc_Normalize.typ_norm_to_string env t2)
+in (FStar_Util.format3 "Expected expression of type \"%s\";\ngot expression \"%s\" of type \"%s\"" _121_74 _121_73 _121_72)))))
 
 # 79 "FStar.Tc.Errors.fst"
-let expected_function_with_parameter_of_type : FStar_Tc_Env.env  ->  FStar_Absyn_Syntax.typ  ->  FStar_Absyn_Syntax.typ  ->  Prims.string  ->  Prims.string = (fun env t1 t2 -> (let _120_86 = (FStar_Tc_Normalize.typ_norm_to_string env t1)
-in (let _120_85 = (FStar_Tc_Normalize.typ_norm_to_string env t2)
-in (FStar_Util.format3 "Expected a function with a parameter of type \"%s\"; this function has a parameter of type \"%s\"" _120_86 _120_85))))
+let expected_function_with_parameter_of_type : FStar_Tc_Env.env  ->  FStar_Absyn_Syntax.typ  ->  FStar_Absyn_Syntax.typ  ->  Prims.string  ->  Prims.string = (fun env t1 t2 -> (let _121_86 = (FStar_Tc_Normalize.typ_norm_to_string env t1)
+in (let _121_85 = (FStar_Tc_Normalize.typ_norm_to_string env t2)
+in (FStar_Util.format3 "Expected a function with a parameter of type \"%s\"; this function has a parameter of type \"%s\"" _121_86 _121_85))))
 
 # 83 "FStar.Tc.Errors.fst"
-let expected_pattern_of_type : FStar_Tc_Env.env  ->  FStar_Absyn_Syntax.typ  ->  (FStar_Absyn_Syntax.exp', (FStar_Absyn_Syntax.typ', (FStar_Absyn_Syntax.knd', Prims.unit) FStar_Absyn_Syntax.syntax) FStar_Absyn_Syntax.syntax) FStar_Absyn_Syntax.syntax  ->  FStar_Absyn_Syntax.typ  ->  Prims.string = (fun env t1 e t2 -> (let _120_97 = (FStar_Tc_Normalize.typ_norm_to_string env t1)
-in (let _120_96 = (FStar_Absyn_Print.exp_to_string e)
-in (let _120_95 = (FStar_Tc_Normalize.typ_norm_to_string env t2)
-in (FStar_Util.format3 "Expected pattern of type \"%s\";\ngot pattern \"%s\" of type \"%s\"" _120_97 _120_96 _120_95)))))
+let expected_pattern_of_type : FStar_Tc_Env.env  ->  FStar_Absyn_Syntax.typ  ->  (FStar_Absyn_Syntax.exp', (FStar_Absyn_Syntax.typ', (FStar_Absyn_Syntax.knd', Prims.unit) FStar_Absyn_Syntax.syntax) FStar_Absyn_Syntax.syntax) FStar_Absyn_Syntax.syntax  ->  FStar_Absyn_Syntax.typ  ->  Prims.string = (fun env t1 e t2 -> (let _121_97 = (FStar_Tc_Normalize.typ_norm_to_string env t1)
+in (let _121_96 = (FStar_Absyn_Print.exp_to_string e)
+in (let _121_95 = (FStar_Tc_Normalize.typ_norm_to_string env t2)
+in (FStar_Util.format3 "Expected pattern of type \"%s\";\ngot pattern \"%s\" of type \"%s\"" _121_97 _121_96 _121_95)))))
 
 # 87 "FStar.Tc.Errors.fst"
 let basic_type_error : FStar_Tc_Env.env  ->  (FStar_Absyn_Syntax.exp', (FStar_Absyn_Syntax.typ', (FStar_Absyn_Syntax.knd', Prims.unit) FStar_Absyn_Syntax.syntax) FStar_Absyn_Syntax.syntax) FStar_Absyn_Syntax.syntax Prims.option  ->  FStar_Absyn_Syntax.typ  ->  FStar_Absyn_Syntax.typ  ->  Prims.string = (fun env eopt t1 t2 -> (match (eopt) with
 | None -> begin
-(let _120_107 = (FStar_Tc_Normalize.typ_norm_to_string env t1)
-in (let _120_106 = (FStar_Tc_Normalize.typ_norm_to_string env t2)
-in (FStar_Util.format2 "Expected type \"%s\";\ngot type \"%s\"" _120_107 _120_106)))
+(let _121_107 = (FStar_Tc_Normalize.typ_norm_to_string env t1)
+in (let _121_106 = (FStar_Tc_Normalize.typ_norm_to_string env t2)
+in (FStar_Util.format2 "Expected type \"%s\";\ngot type \"%s\"" _121_107 _121_106)))
 end
 | Some (e) -> begin
-(let _120_110 = (FStar_Tc_Normalize.typ_norm_to_string env t1)
-in (let _120_109 = (FStar_Absyn_Print.exp_to_string e)
-in (let _120_108 = (FStar_Tc_Normalize.typ_norm_to_string env t2)
-in (FStar_Util.format3 "Expected type \"%s\"; but \"%s\" has type \"%s\"" _120_110 _120_109 _120_108))))
+(let _121_110 = (FStar_Tc_Normalize.typ_norm_to_string env t1)
+in (let _121_109 = (FStar_Absyn_Print.exp_to_string e)
+in (let _121_108 = (FStar_Tc_Normalize.typ_norm_to_string env t2)
+in (FStar_Util.format3 "Expected type \"%s\"; but \"%s\" has type \"%s\"" _121_110 _121_109 _121_108))))
 end))
 
 # 94 "FStar.Tc.Errors.fst"
@@ -303,61 +153,60 @@
 let unification_well_formedness : Prims.string = "Term or type of an unexpected sort"
 
 # 100 "FStar.Tc.Errors.fst"
-let incompatible_kinds : FStar_Tc_Env.env  ->  FStar_Absyn_Syntax.knd  ->  FStar_Absyn_Syntax.knd  ->  Prims.string = (fun env k1 k2 -> (let _120_118 = (FStar_Tc_Normalize.kind_norm_to_string env k1)
-in (let _120_117 = (FStar_Tc_Normalize.kind_norm_to_string env k2)
-in (FStar_Util.format2 "Kinds \"%s\" and \"%s\" are incompatible" _120_118 _120_117))))
+let incompatible_kinds : FStar_Tc_Env.env  ->  FStar_Absyn_Syntax.knd  ->  FStar_Absyn_Syntax.knd  ->  Prims.string = (fun env k1 k2 -> (let _121_118 = (FStar_Tc_Normalize.kind_norm_to_string env k1)
+in (let _121_117 = (FStar_Tc_Normalize.kind_norm_to_string env k2)
+in (FStar_Util.format2 "Kinds \"%s\" and \"%s\" are incompatible" _121_118 _121_117))))
 
 # 104 "FStar.Tc.Errors.fst"
-let constructor_builds_the_wrong_type : FStar_Tc_Env.env  ->  (FStar_Absyn_Syntax.exp', (FStar_Absyn_Syntax.typ', (FStar_Absyn_Syntax.knd', Prims.unit) FStar_Absyn_Syntax.syntax) FStar_Absyn_Syntax.syntax) FStar_Absyn_Syntax.syntax  ->  FStar_Absyn_Syntax.typ  ->  FStar_Absyn_Syntax.typ  ->  Prims.string = (fun env d t t' -> (let _120_129 = (FStar_Absyn_Print.exp_to_string d)
-in (let _120_128 = (FStar_Tc_Normalize.typ_norm_to_string env t)
-in (let _120_127 = (FStar_Tc_Normalize.typ_norm_to_string env t')
-in (FStar_Util.format3 "Constructor \"%s\" builds a value of type \"%s\"; expected \"%s\"" _120_129 _120_128 _120_127)))))
+let constructor_builds_the_wrong_type : FStar_Tc_Env.env  ->  (FStar_Absyn_Syntax.exp', (FStar_Absyn_Syntax.typ', (FStar_Absyn_Syntax.knd', Prims.unit) FStar_Absyn_Syntax.syntax) FStar_Absyn_Syntax.syntax) FStar_Absyn_Syntax.syntax  ->  FStar_Absyn_Syntax.typ  ->  FStar_Absyn_Syntax.typ  ->  Prims.string = (fun env d t t' -> (let _121_129 = (FStar_Absyn_Print.exp_to_string d)
+in (let _121_128 = (FStar_Tc_Normalize.typ_norm_to_string env t)
+in (let _121_127 = (FStar_Tc_Normalize.typ_norm_to_string env t')
+in (FStar_Util.format3 "Constructor \"%s\" builds a value of type \"%s\"; expected \"%s\"" _121_129 _121_128 _121_127)))))
 
 # 108 "FStar.Tc.Errors.fst"
-let constructor_fails_the_positivity_check = (fun env d l -> (let _120_134 = (FStar_Absyn_Print.exp_to_string d)
-in (let _120_133 = (FStar_Absyn_Print.sli l)
-in (FStar_Util.format2 "Constructor \"%s\" fails the strict positivity check; the constructed type \"%s\" occurs to the left of a pure function type" _120_134 _120_133))))
+let constructor_fails_the_positivity_check = (fun env d l -> (let _121_134 = (FStar_Absyn_Print.exp_to_string d)
+in (let _121_133 = (FStar_Absyn_Print.sli l)
+in (FStar_Util.format2 "Constructor \"%s\" fails the strict positivity check; the constructed type \"%s\" occurs to the left of a pure function type" _121_134 _121_133))))
 
 # 112 "FStar.Tc.Errors.fst"
-let inline_type_annotation_and_val_decl : FStar_Ident.lident  ->  Prims.string = (fun l -> (let _120_137 = (FStar_Absyn_Print.sli l)
-in (FStar_Util.format1 "\"%s\" has a val declaration as well as an inlined type annotation; remove one" _120_137)))
+let inline_type_annotation_and_val_decl : FStar_Ident.lident  ->  Prims.string = (fun l -> (let _121_137 = (FStar_Absyn_Print.sli l)
+in (FStar_Util.format1 "\"%s\" has a val declaration as well as an inlined type annotation; remove one" _121_137)))
 
 # 116 "FStar.Tc.Errors.fst"
-let inferred_type_causes_variable_to_escape = (fun env t x -> (let _120_142 = (FStar_Tc_Normalize.typ_norm_to_string env t)
-in (let _120_141 = (FStar_Absyn_Print.strBvd x)
-in (FStar_Util.format2 "Inferred type \"%s\" causes variable \"%s\" to escape its scope" _120_142 _120_141))))
+let inferred_type_causes_variable_to_escape = (fun env t x -> (let _121_142 = (FStar_Tc_Normalize.typ_norm_to_string env t)
+in (let _121_141 = (FStar_Absyn_Print.strBvd x)
+in (FStar_Util.format2 "Inferred type \"%s\" causes variable \"%s\" to escape its scope" _121_142 _121_141))))
 
 # 120 "FStar.Tc.Errors.fst"
-let expected_typ_of_kind : FStar_Tc_Env.env  ->  FStar_Absyn_Syntax.knd  ->  FStar_Absyn_Syntax.typ  ->  FStar_Absyn_Syntax.knd  ->  Prims.string = (fun env k1 t k2 -> (let _120_153 = (FStar_Tc_Normalize.kind_norm_to_string env k1)
-in (let _120_152 = (FStar_Tc_Normalize.typ_norm_to_string env t)
-in (let _120_151 = (FStar_Tc_Normalize.kind_norm_to_string env k2)
-in (FStar_Util.format3 "Expected type of kind \"%s\";\ngot \"%s\" of kind \"%s\"" _120_153 _120_152 _120_151)))))
+let expected_typ_of_kind : FStar_Tc_Env.env  ->  FStar_Absyn_Syntax.knd  ->  FStar_Absyn_Syntax.typ  ->  FStar_Absyn_Syntax.knd  ->  Prims.string = (fun env k1 t k2 -> (let _121_153 = (FStar_Tc_Normalize.kind_norm_to_string env k1)
+in (let _121_152 = (FStar_Tc_Normalize.typ_norm_to_string env t)
+in (let _121_151 = (FStar_Tc_Normalize.kind_norm_to_string env k2)
+in (FStar_Util.format3 "Expected type of kind \"%s\";\ngot \"%s\" of kind \"%s\"" _121_153 _121_152 _121_151)))))
 
 # 124 "FStar.Tc.Errors.fst"
-let expected_tcon_kind : FStar_Tc_Env.env  ->  FStar_Absyn_Syntax.typ  ->  FStar_Absyn_Syntax.knd  ->  Prims.string = (fun env t k -> (let _120_161 = (FStar_Tc_Normalize.typ_norm_to_string env t)
-in (let _120_160 = (FStar_Tc_Normalize.kind_norm_to_string env k)
-in (FStar_Util.format2 "Expected a type-to-type constructor or function;\ngot a type \"%s\" of kind \"%s\"" _120_161 _120_160))))
+let expected_tcon_kind : FStar_Tc_Env.env  ->  FStar_Absyn_Syntax.typ  ->  FStar_Absyn_Syntax.knd  ->  Prims.string = (fun env t k -> (let _121_161 = (FStar_Tc_Normalize.typ_norm_to_string env t)
+in (let _121_160 = (FStar_Tc_Normalize.kind_norm_to_string env k)
+in (FStar_Util.format2 "Expected a type-to-type constructor or function;\ngot a type \"%s\" of kind \"%s\"" _121_161 _121_160))))
 
 # 128 "FStar.Tc.Errors.fst"
-let expected_dcon_kind : FStar_Tc_Env.env  ->  FStar_Absyn_Syntax.typ  ->  FStar_Absyn_Syntax.knd  ->  Prims.string = (fun env t k -> (let _120_169 = (FStar_Tc_Normalize.typ_norm_to_string env t)
-in (let _120_168 = (FStar_Tc_Normalize.kind_norm_to_string env k)
-in (FStar_Util.format2 "Expected a term-to-type constructor or function;\ngot a type \"%s\" of kind \"%s\"" _120_169 _120_168))))
+let expected_dcon_kind : FStar_Tc_Env.env  ->  FStar_Absyn_Syntax.typ  ->  FStar_Absyn_Syntax.knd  ->  Prims.string = (fun env t k -> (let _121_169 = (FStar_Tc_Normalize.typ_norm_to_string env t)
+in (let _121_168 = (FStar_Tc_Normalize.kind_norm_to_string env k)
+in (FStar_Util.format2 "Expected a term-to-type constructor or function;\ngot a type \"%s\" of kind \"%s\"" _121_169 _121_168))))
 
 # 132 "FStar.Tc.Errors.fst"
-let expected_function_typ : FStar_Tc_Env.env  ->  FStar_Absyn_Syntax.typ  ->  Prims.string = (fun env t -> (let _120_174 = (FStar_Tc_Normalize.typ_norm_to_string env t)
-in (FStar_Util.format1 "Expected a function;\ngot an expression of type \"%s\"" _120_174)))
+let expected_function_typ : FStar_Tc_Env.env  ->  FStar_Absyn_Syntax.typ  ->  Prims.string = (fun env t -> (let _121_174 = (FStar_Tc_Normalize.typ_norm_to_string env t)
+in (FStar_Util.format1 "Expected a function;\ngot an expression of type \"%s\"" _121_174)))
 
 # 136 "FStar.Tc.Errors.fst"
-let expected_poly_typ : FStar_Tc_Env.env  ->  (FStar_Absyn_Syntax.exp', (FStar_Absyn_Syntax.typ', (FStar_Absyn_Syntax.knd', Prims.unit) FStar_Absyn_Syntax.syntax) FStar_Absyn_Syntax.syntax) FStar_Absyn_Syntax.syntax  ->  FStar_Absyn_Syntax.typ  ->  FStar_Absyn_Syntax.typ  ->  Prims.string = (fun env f t targ -> (let _120_185 = (FStar_Absyn_Print.exp_to_string f)
-in (let _120_184 = (FStar_Tc_Normalize.typ_norm_to_string env t)
-in (let _120_183 = (FStar_Tc_Normalize.typ_norm_to_string env targ)
-in (FStar_Util.format3 "Expected a polymorphic function;\ngot an expression \"%s\" of type \"%s\" applied to a type \"%s\"" _120_185 _120_184 _120_183)))))
+let expected_poly_typ : FStar_Tc_Env.env  ->  (FStar_Absyn_Syntax.exp', (FStar_Absyn_Syntax.typ', (FStar_Absyn_Syntax.knd', Prims.unit) FStar_Absyn_Syntax.syntax) FStar_Absyn_Syntax.syntax) FStar_Absyn_Syntax.syntax  ->  FStar_Absyn_Syntax.typ  ->  FStar_Absyn_Syntax.typ  ->  Prims.string = (fun env f t targ -> (let _121_185 = (FStar_Absyn_Print.exp_to_string f)
+in (let _121_184 = (FStar_Tc_Normalize.typ_norm_to_string env t)
+in (let _121_183 = (FStar_Tc_Normalize.typ_norm_to_string env targ)
+in (FStar_Util.format3 "Expected a polymorphic function;\ngot an expression \"%s\" of type \"%s\" applied to a type \"%s\"" _121_185 _121_184 _121_183)))))
 
 # 140 "FStar.Tc.Errors.fst"
 let nonlinear_pattern_variable = (fun x -> (
 # 141 "FStar.Tc.Errors.fst"
 let m = (match (x) with
->>>>>>> 4a6bd38d
 | FStar_Util.Inl (x) -> begin
 (FStar_Absyn_Print.strBvd x)
 end
@@ -366,94 +215,29 @@
 end)
 in (FStar_Util.format1 "The pattern variable \"%s\" was used more than once" m)))
 
-<<<<<<< HEAD
-let disjunctive_pattern_vars = (fun v1 v2 -> (let vars = (fun v -> (let _101_192 = (FStar_All.pipe_right v (FStar_List.map (fun _34_1 -> (match (_34_1) with
-=======
 # 146 "FStar.Tc.Errors.fst"
 let disjunctive_pattern_vars = (fun v1 v2 -> (
 # 147 "FStar.Tc.Errors.fst"
-let vars = (fun v -> (let _120_192 = (FStar_All.pipe_right v (FStar_List.map (fun _39_1 -> (match (_39_1) with
->>>>>>> 4a6bd38d
+let vars = (fun v -> (let _121_192 = (FStar_All.pipe_right v (FStar_List.map (fun _39_1 -> (match (_39_1) with
 | FStar_Util.Inl (a) -> begin
 (FStar_Absyn_Print.strBvd a)
 end
 | FStar_Util.Inr (x) -> begin
 (FStar_Absyn_Print.strBvd x)
 end))))
-<<<<<<< HEAD
-in (FStar_All.pipe_right _101_192 (FStar_String.concat ", "))))
-in (let _101_194 = (vars v1)
-in (let _101_193 = (vars v2)
-in (FStar_Util.format2 "Every alternative of an \'or\' pattern must bind the same variables; here one branch binds (\"%s\") and another (\"%s\")" _101_194 _101_193)))))
-
-=======
-in (FStar_All.pipe_right _120_192 (FStar_String.concat ", "))))
-in (let _120_194 = (vars v1)
-in (let _120_193 = (vars v2)
-in (FStar_Util.format2 "Every alternative of an \'or\' pattern must bind the same variables; here one branch binds (\"%s\") and another (\"%s\")" _120_194 _120_193)))))
+in (FStar_All.pipe_right _121_192 (FStar_String.concat ", "))))
+in (let _121_194 = (vars v1)
+in (let _121_193 = (vars v2)
+in (FStar_Util.format2 "Every alternative of an \'or\' pattern must bind the same variables; here one branch binds (\"%s\") and another (\"%s\")" _121_194 _121_193)))))
 
 # 155 "FStar.Tc.Errors.fst"
->>>>>>> 4a6bd38d
 let name_and_result = (fun c -> (match (c.FStar_Absyn_Syntax.n) with
 | FStar_Absyn_Syntax.Total (t) -> begin
 ("Tot", t)
 end
 | FStar_Absyn_Syntax.Comp (ct) -> begin
-<<<<<<< HEAD
-(let _101_196 = (FStar_Absyn_Print.sli ct.FStar_Absyn_Syntax.effect_name)
-in (_101_196, ct.FStar_Absyn_Syntax.result_typ))
-end))
-
-let computed_computation_type_does_not_match_annotation = (fun env e c c' -> (let _34_127 = (name_and_result c)
-in (match (_34_127) with
-| (f1, r1) -> begin
-(let _34_130 = (name_and_result c')
-in (match (_34_130) with
-| (f2, r2) -> begin
-(let _101_202 = (FStar_Tc_Normalize.typ_norm_to_string env r1)
-in (let _101_201 = (FStar_Tc_Normalize.typ_norm_to_string env r2)
-in (FStar_Util.format4 "Computed type \"%s\" and effect \"%s\" is not compatible with the annotated type \"%s\" effect \"%s\"" _101_202 f1 _101_201 f2)))
-end))
-end)))
-
-let unexpected_non_trivial_precondition_on_term = (fun env f -> (let _101_207 = (FStar_Tc_Normalize.formula_norm_to_string env f)
-in (FStar_Util.format1 "Term has an unexpected non-trivial pre-condition: %s" _101_207)))
-
-let expected_pure_expression = (fun e c -> (let _101_212 = (FStar_Absyn_Print.exp_to_string e)
-in (let _101_211 = (let _101_210 = (name_and_result c)
-in (FStar_All.pipe_left Prims.fst _101_210))
-in (FStar_Util.format2 "Expected a pure expression;\ngot an expression \"%s\" with effect \"%s\"" _101_212 _101_211))))
-
-let expected_ghost_expression = (fun e c -> (let _101_217 = (FStar_Absyn_Print.exp_to_string e)
-in (let _101_216 = (let _101_215 = (name_and_result c)
-in (FStar_All.pipe_left Prims.fst _101_215))
-in (FStar_Util.format2 "Expected a ghost expression;\ngot an expression \"%s\" with effect \"%s\"" _101_217 _101_216))))
-
-let expected_effect_1_got_effect_2 = (fun c1 c2 -> (let _101_223 = (FStar_Absyn_Print.sli c1)
-in (let _101_222 = (FStar_Absyn_Print.sli c2)
-in (FStar_Util.format2 "Expected a computation with effect %s; but it has effect %s\n" _101_223 _101_222))))
-
-let failed_to_prove_specification_of = (fun l lbls -> (let _101_229 = (FStar_Absyn_Print.lbname_to_string l)
-in (let _101_228 = (FStar_All.pipe_right lbls (FStar_String.concat ", "))
-in (FStar_Util.format2 "Failed to prove specification of %s; assertions at [%s] may fail" _101_229 _101_228))))
-
-let failed_to_prove_specification = (fun lbls -> (match (lbls) with
-| [] -> begin
-"An unknown assertion in the term at this location was not provable"
-end
-| _34_144 -> begin
-(let _101_232 = (FStar_All.pipe_right lbls (FStar_String.concat "\n\t"))
-in (FStar_Util.format1 "The following problems were found:\n\t%s" _101_232))
-end))
-
-let top_level_effect = "Top-level let-bindings must be total; this term may have effects"
-
-let cardinality_constraint_violated = (fun l a -> (let _101_236 = (FStar_Absyn_Print.sli l)
-in (let _101_235 = (FStar_Absyn_Print.strBvd a.FStar_Absyn_Syntax.v)
-in (FStar_Util.format2 "Constructor %s violates the cardinality of Type at parameter \'%s\'; type arguments are not allowed" _101_236 _101_235))))
-=======
-(let _120_196 = (FStar_Absyn_Print.sli ct.FStar_Absyn_Syntax.effect_name)
-in (_120_196, ct.FStar_Absyn_Syntax.result_typ))
+(let _121_196 = (FStar_Absyn_Print.sli ct.FStar_Absyn_Syntax.effect_name)
+in (_121_196, ct.FStar_Absyn_Syntax.result_typ))
 end))
 
 # 159 "FStar.Tc.Errors.fst"
@@ -467,37 +251,37 @@
 let _39_130 = (name_and_result c')
 in (match (_39_130) with
 | (f2, r2) -> begin
-(let _120_202 = (FStar_Tc_Normalize.typ_norm_to_string env r1)
-in (let _120_201 = (FStar_Tc_Normalize.typ_norm_to_string env r2)
-in (FStar_Util.format4 "Computed type \"%s\" and effect \"%s\" is not compatible with the annotated type \"%s\" effect \"%s\"" _120_202 f1 _120_201 f2)))
+(let _121_202 = (FStar_Tc_Normalize.typ_norm_to_string env r1)
+in (let _121_201 = (FStar_Tc_Normalize.typ_norm_to_string env r2)
+in (FStar_Util.format4 "Computed type \"%s\" and effect \"%s\" is not compatible with the annotated type \"%s\" effect \"%s\"" _121_202 f1 _121_201 f2)))
 end))
 end)))
 
 # 166 "FStar.Tc.Errors.fst"
-let unexpected_non_trivial_precondition_on_term : FStar_Tc_Env.env  ->  FStar_Absyn_Syntax.typ  ->  Prims.string = (fun env f -> (let _120_207 = (FStar_Tc_Normalize.formula_norm_to_string env f)
-in (FStar_Util.format1 "Term has an unexpected non-trivial pre-condition: %s" _120_207)))
+let unexpected_non_trivial_precondition_on_term : FStar_Tc_Env.env  ->  FStar_Absyn_Syntax.typ  ->  Prims.string = (fun env f -> (let _121_207 = (FStar_Tc_Normalize.formula_norm_to_string env f)
+in (FStar_Util.format1 "Term has an unexpected non-trivial pre-condition: %s" _121_207)))
 
 # 169 "FStar.Tc.Errors.fst"
-let expected_pure_expression = (fun e c -> (let _120_212 = (FStar_Absyn_Print.exp_to_string e)
-in (let _120_211 = (let _120_210 = (name_and_result c)
-in (FStar_All.pipe_left Prims.fst _120_210))
-in (FStar_Util.format2 "Expected a pure expression;\ngot an expression \"%s\" with effect \"%s\"" _120_212 _120_211))))
+let expected_pure_expression = (fun e c -> (let _121_212 = (FStar_Absyn_Print.exp_to_string e)
+in (let _121_211 = (let _121_210 = (name_and_result c)
+in (FStar_All.pipe_left Prims.fst _121_210))
+in (FStar_Util.format2 "Expected a pure expression;\ngot an expression \"%s\" with effect \"%s\"" _121_212 _121_211))))
 
 # 172 "FStar.Tc.Errors.fst"
-let expected_ghost_expression = (fun e c -> (let _120_217 = (FStar_Absyn_Print.exp_to_string e)
-in (let _120_216 = (let _120_215 = (name_and_result c)
-in (FStar_All.pipe_left Prims.fst _120_215))
-in (FStar_Util.format2 "Expected a ghost expression;\ngot an expression \"%s\" with effect \"%s\"" _120_217 _120_216))))
+let expected_ghost_expression = (fun e c -> (let _121_217 = (FStar_Absyn_Print.exp_to_string e)
+in (let _121_216 = (let _121_215 = (name_and_result c)
+in (FStar_All.pipe_left Prims.fst _121_215))
+in (FStar_Util.format2 "Expected a ghost expression;\ngot an expression \"%s\" with effect \"%s\"" _121_217 _121_216))))
 
 # 175 "FStar.Tc.Errors.fst"
-let expected_effect_1_got_effect_2 : FStar_Ident.lident  ->  FStar_Ident.lident  ->  Prims.string = (fun c1 c2 -> (let _120_223 = (FStar_Absyn_Print.sli c1)
-in (let _120_222 = (FStar_Absyn_Print.sli c2)
-in (FStar_Util.format2 "Expected a computation with effect %s; but it has effect %s\n" _120_223 _120_222))))
+let expected_effect_1_got_effect_2 : FStar_Ident.lident  ->  FStar_Ident.lident  ->  Prims.string = (fun c1 c2 -> (let _121_223 = (FStar_Absyn_Print.sli c1)
+in (let _121_222 = (FStar_Absyn_Print.sli c2)
+in (FStar_Util.format2 "Expected a computation with effect %s; but it has effect %s\n" _121_223 _121_222))))
 
 # 178 "FStar.Tc.Errors.fst"
-let failed_to_prove_specification_of : FStar_Absyn_Syntax.lbname  ->  Prims.string Prims.list  ->  Prims.string = (fun l lbls -> (let _120_229 = (FStar_Absyn_Print.lbname_to_string l)
-in (let _120_228 = (FStar_All.pipe_right lbls (FStar_String.concat ", "))
-in (FStar_Util.format2 "Failed to prove specification of %s; assertions at [%s] may fail" _120_229 _120_228))))
+let failed_to_prove_specification_of : FStar_Absyn_Syntax.lbname  ->  Prims.string Prims.list  ->  Prims.string = (fun l lbls -> (let _121_229 = (FStar_Absyn_Print.lbname_to_string l)
+in (let _121_228 = (FStar_All.pipe_right lbls (FStar_String.concat ", "))
+in (FStar_Util.format2 "Failed to prove specification of %s; assertions at [%s] may fail" _121_229 _121_228))))
 
 # 181 "FStar.Tc.Errors.fst"
 let failed_to_prove_specification : Prims.string Prims.list  ->  Prims.string = (fun lbls -> (match (lbls) with
@@ -505,18 +289,17 @@
 "An unknown assertion in the term at this location was not provable"
 end
 | _39_144 -> begin
-(let _120_232 = (FStar_All.pipe_right lbls (FStar_String.concat "\n\t"))
-in (FStar_Util.format1 "The following problems were found:\n\t%s" _120_232))
+(let _121_232 = (FStar_All.pipe_right lbls (FStar_String.concat "\n\t"))
+in (FStar_Util.format1 "The following problems were found:\n\t%s" _121_232))
 end))
 
 # 186 "FStar.Tc.Errors.fst"
 let top_level_effect : Prims.string = "Top-level let-bindings must be total; this term may have effects"
 
 # 188 "FStar.Tc.Errors.fst"
-let cardinality_constraint_violated = (fun l a -> (let _120_236 = (FStar_Absyn_Print.sli l)
-in (let _120_235 = (FStar_Absyn_Print.strBvd a.FStar_Absyn_Syntax.v)
-in (FStar_Util.format2 "Constructor %s violates the cardinality of Type at parameter \'%s\'; type arguments are not allowed" _120_236 _120_235))))
->>>>>>> 4a6bd38d
-
-
-
+let cardinality_constraint_violated = (fun l a -> (let _121_236 = (FStar_Absyn_Print.sli l)
+in (let _121_235 = (FStar_Absyn_Print.strBvd a.FStar_Absyn_Syntax.v)
+in (FStar_Util.format2 "Constructor %s violates the cardinality of Type at parameter \'%s\'; type arguments are not allowed" _121_236 _121_235))))
+
+
+
