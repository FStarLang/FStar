--- conflicted
+++ resolved
@@ -1,151 +1,5 @@
 
 open Prims
-<<<<<<< HEAD
-open FStar_Pervasives
-
-let rec get_next_n_ite : Prims.int  ->  FStar_SMTEncoding_Term.term  ->  FStar_SMTEncoding_Term.term  ->  (FStar_SMTEncoding_Term.term  ->  FStar_SMTEncoding_Term.term)  ->  (Prims.bool * FStar_SMTEncoding_Term.term * FStar_SMTEncoding_Term.term * FStar_SMTEncoding_Term.term) = (fun n1 t negs f -> (match ((n1 <= (Prims.parse_int "0"))) with
-| true -> begin
-(
-
-let uu____38 = (f FStar_SMTEncoding_Util.mkTrue)
-in ((true), (uu____38), (negs), (t)))
-end
-| uu____39 -> begin
-(match (t.FStar_SMTEncoding_Term.tm) with
-| FStar_SMTEncoding_Term.App (FStar_SMTEncoding_Term.ITE, (g)::(t1)::(e)::uu____51) -> begin
-(
-
-let uu____56 = (
-
-let uu____57 = (
-
-let uu____62 = (FStar_SMTEncoding_Util.mkNot g)
-in ((negs), (uu____62)))
-in (FStar_SMTEncoding_Util.mkAnd uu____57))
-in (get_next_n_ite (n1 - (Prims.parse_int "1")) e uu____56 (fun x -> (
-
-let uu____66 = (FStar_SMTEncoding_Util.mkITE ((g), (t1), (x)))
-in (f uu____66)))))
-end
-| FStar_SMTEncoding_Term.FreeV (uu____67) -> begin
-(
-
-let uu____72 = (f FStar_SMTEncoding_Util.mkTrue)
-in ((true), (uu____72), (negs), (t)))
-end
-| uu____73 -> begin
-((false), (FStar_SMTEncoding_Util.mkFalse), (FStar_SMTEncoding_Util.mkFalse), (FStar_SMTEncoding_Util.mkFalse))
-end)
-end))
-
-
-let rec is_ite_all_the_way : Prims.int  ->  FStar_SMTEncoding_Term.term  ->  FStar_SMTEncoding_Term.term  ->  FStar_SMTEncoding_Term.term Prims.list  ->  (Prims.bool * FStar_SMTEncoding_Term.term Prims.list * FStar_SMTEncoding_Term.term) = (fun n1 t negs l -> (match ((n1 <= (Prims.parse_int "0"))) with
-| true -> begin
-(FStar_Exn.raise FStar_Util.Impos)
-end
-| uu____118 -> begin
-(match (t.FStar_SMTEncoding_Term.tm) with
-| FStar_SMTEncoding_Term.FreeV (uu____127) -> begin
-(
-
-let uu____132 = (
-
-let uu____133 = (
-
-let uu____138 = (FStar_SMTEncoding_Util.mkNot t)
-in ((negs), (uu____138)))
-in (FStar_SMTEncoding_Util.mkAnd uu____133))
-in ((true), (l), (uu____132)))
-end
-| uu____141 -> begin
-(
-
-let uu____142 = (get_next_n_ite n1 t negs (fun x -> x))
-in (match (uu____142) with
-| (b, t1, negs', rest) -> begin
-(match (b) with
-| true -> begin
-(
-
-let uu____173 = (
-
-let uu____176 = (FStar_SMTEncoding_Util.mkImp ((negs), (t1)))
-in (uu____176)::l)
-in (is_ite_all_the_way n1 rest negs' uu____173))
-end
-| uu____177 -> begin
-((false), ([]), (FStar_SMTEncoding_Util.mkFalse))
-end)
-end))
-end)
-end))
-
-
-let rec parse_query_for_split_cases : Prims.int  ->  FStar_SMTEncoding_Term.term  ->  (FStar_SMTEncoding_Term.term  ->  FStar_SMTEncoding_Term.term)  ->  (Prims.bool * ((FStar_SMTEncoding_Term.term  ->  FStar_SMTEncoding_Term.term) * FStar_SMTEncoding_Term.term Prims.list * FStar_SMTEncoding_Term.term)) = (fun n1 t f -> (match (t.FStar_SMTEncoding_Term.tm) with
-| FStar_SMTEncoding_Term.Quant (FStar_SMTEncoding_Term.Forall, l, opt, l', t1) -> begin
-(parse_query_for_split_cases n1 t1 (fun x -> (
-
-let uu____248 = (FStar_SMTEncoding_Util.mkForall'' ((l), (opt), (l'), (x)))
-in (f uu____248))))
-end
-| FStar_SMTEncoding_Term.App (FStar_SMTEncoding_Term.Imp, (t1)::(t2)::uu____259) -> begin
-(
-
-let r = (match (t2.FStar_SMTEncoding_Term.tm) with
-| FStar_SMTEncoding_Term.Quant (FStar_SMTEncoding_Term.Forall, uu____293, uu____294, uu____295, uu____296) -> begin
-(parse_query_for_split_cases n1 t2 (fun x -> (
-
-let uu____316 = (FStar_SMTEncoding_Util.mkImp ((t1), (x)))
-in (f uu____316))))
-end
-| FStar_SMTEncoding_Term.App (FStar_SMTEncoding_Term.ITE, uu____317) -> begin
-(
-
-let uu____322 = (is_ite_all_the_way n1 t2 FStar_SMTEncoding_Util.mkTrue [])
-in (match (uu____322) with
-| (b, l, negs) -> begin
-((b), ((((fun x -> (
-
-let uu____369 = (FStar_SMTEncoding_Util.mkImp ((t1), (x)))
-in (f uu____369)))), (l), (negs))))
-end))
-end
-| uu____370 -> begin
-((false), ((((fun uu____386 -> (FStar_Util.return_all FStar_SMTEncoding_Util.mkFalse))), ([]), (FStar_SMTEncoding_Util.mkFalse))))
-end)
-in r)
-end
-| FStar_SMTEncoding_Term.App (FStar_SMTEncoding_Term.ITE, uu____387) -> begin
-(
-
-let uu____392 = (is_ite_all_the_way n1 t FStar_SMTEncoding_Util.mkTrue [])
-in (match (uu____392) with
-| (b, l, negs) -> begin
-((b), (((f), (l), (negs))))
-end))
-end
-| uu____436 -> begin
-((false), ((((fun uu____452 -> (FStar_Util.return_all FStar_SMTEncoding_Util.mkFalse))), ([]), (FStar_SMTEncoding_Util.mkFalse))))
-end))
-
-
-let strip_not : FStar_SMTEncoding_Term.term  ->  FStar_SMTEncoding_Term.term = (fun t -> (match (t.FStar_SMTEncoding_Term.tm) with
-| FStar_SMTEncoding_Term.App (FStar_SMTEncoding_Term.Not, (hd1)::uu____458) -> begin
-hd1
-end
-| uu____463 -> begin
-t
-end))
-
-
-let handle_query : ((FStar_SMTEncoding_Term.term  ->  FStar_SMTEncoding_Term.term) * FStar_SMTEncoding_Term.term Prims.list * FStar_SMTEncoding_Term.term)  ->  (FStar_SMTEncoding_Term.decl  ->  Prims.unit)  ->  Prims.unit = (fun uu____484 check -> (match (uu____484) with
-| (f, l, negs) -> begin
-(failwith "SplitQueryCases is not currently supported")
-end))
-
-
-
-=======
 let rec get_next_n_ite:
   Prims.int ->
     FStar_SMTEncoding_Term.term ->
@@ -292,5 +146,4 @@
   fun uu____470  ->
     fun check  ->
       match uu____470 with
-      | (f,l,negs) -> failwith "SplitQueryCases is not currently supported"
->>>>>>> 484a43b6
+      | (f,l,negs) -> failwith "SplitQueryCases is not currently supported"