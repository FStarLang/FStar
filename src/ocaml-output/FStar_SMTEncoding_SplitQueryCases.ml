--- conflicted
+++ resolved
@@ -13,11 +13,7 @@
         fun f  ->
           if n <= (Prims.parse_int "0")
           then
-<<<<<<< HEAD
-            let _0_481 = f FStar_SMTEncoding_Util.mkTrue in
-=======
             let _0_481 = f FStar_SMTEncoding_Util.mkTrue  in
->>>>>>> 3e2e4220
             (true, _0_481, negs, t)
           else
             (match t.FStar_SMTEncoding_Term.tm with
@@ -25,14 +21,6 @@
                  (FStar_SMTEncoding_Term.ITE ,g::t::e::uu____38) ->
                  let _0_483 =
                    FStar_SMTEncoding_Util.mkAnd
-<<<<<<< HEAD
-                     (let _0_482 = FStar_SMTEncoding_Util.mkNot g in
-                      (negs, _0_482)) in
-                 get_next_n_ite (n - (Prims.parse_int "1")) e _0_483
-                   (fun x  -> f (FStar_SMTEncoding_Util.mkITE (g, t, x)))
-             | FStar_SMTEncoding_Term.FreeV uu____42 ->
-                 let _0_484 = f FStar_SMTEncoding_Util.mkTrue in
-=======
                      (let _0_482 = FStar_SMTEncoding_Util.mkNot g  in
                       (negs, _0_482))
                     in
@@ -40,18 +28,13 @@
                    (fun x  -> f (FStar_SMTEncoding_Util.mkITE (g, t, x)))
              | FStar_SMTEncoding_Term.FreeV uu____42 ->
                  let _0_484 = f FStar_SMTEncoding_Util.mkTrue  in
->>>>>>> 3e2e4220
                  (true, _0_484, negs, t)
              | uu____45 ->
                  (false, FStar_SMTEncoding_Util.mkFalse,
                    FStar_SMTEncoding_Util.mkFalse,
                    FStar_SMTEncoding_Util.mkFalse))
-<<<<<<< HEAD
-let rec is_ite_all_the_way:
-=======
   
 let rec is_ite_all_the_way :
->>>>>>> 3e2e4220
   Prims.int ->
     FStar_SMTEncoding_Term.term ->
       FStar_SMTEncoding_Term.term ->
@@ -70,32 +53,17 @@
              | FStar_SMTEncoding_Term.FreeV uu____81 ->
                  let _0_486 =
                    FStar_SMTEncoding_Util.mkAnd
-<<<<<<< HEAD
-                     (let _0_485 = FStar_SMTEncoding_Util.mkNot t in
-                      (negs, _0_485)) in
-                 (true, l, _0_486)
-             | uu____85 ->
-                 let uu____86 = get_next_n_ite n t negs (fun x  -> x) in
-=======
                      (let _0_485 = FStar_SMTEncoding_Util.mkNot t  in
                       (negs, _0_485))
                     in
                  (true, l, _0_486)
              | uu____85 ->
                  let uu____86 = get_next_n_ite n t negs (fun x  -> x)  in
->>>>>>> 3e2e4220
                  (match uu____86 with
                   | (b,t,negs',rest) ->
                       if b
                       then
                         let _0_488 =
-<<<<<<< HEAD
-                          let _0_487 = FStar_SMTEncoding_Util.mkImp (negs, t) in
-                          _0_487 :: l in
-                        is_ite_all_the_way n rest negs' _0_488
-                      else (false, [], FStar_SMTEncoding_Util.mkFalse)))
-let rec parse_query_for_split_cases:
-=======
                           let _0_487 = FStar_SMTEncoding_Util.mkImp (negs, t)
                              in
                           _0_487 :: l  in
@@ -103,7 +71,6 @@
                       else (false, [], FStar_SMTEncoding_Util.mkFalse)))
   
 let rec parse_query_for_split_cases :
->>>>>>> 3e2e4220
   Prims.int ->
     FStar_SMTEncoding_Term.term ->
       (FStar_SMTEncoding_Term.term -> FStar_SMTEncoding_Term.term) ->
@@ -134,12 +101,8 @@
               | FStar_SMTEncoding_Term.App
                   (FStar_SMTEncoding_Term.ITE ,uu____196) ->
                   let uu____199 =
-<<<<<<< HEAD
-                    is_ite_all_the_way n t2 FStar_SMTEncoding_Util.mkTrue [] in
-=======
                     is_ite_all_the_way n t2 FStar_SMTEncoding_Util.mkTrue []
                      in
->>>>>>> 3e2e4220
                   (match uu____199 with
                    | (b,l,negs) ->
                        (b,
@@ -149,21 +112,13 @@
               | uu____227 ->
                   (false,
                     (((fun uu____237  -> FStar_SMTEncoding_Util.mkFalse)),
-<<<<<<< HEAD
-                      [], FStar_SMTEncoding_Util.mkFalse)) in
-=======
                       [], FStar_SMTEncoding_Util.mkFalse))
                in
->>>>>>> 3e2e4220
             r
         | FStar_SMTEncoding_Term.App (FStar_SMTEncoding_Term.ITE ,uu____238)
             ->
             let uu____241 =
-<<<<<<< HEAD
-              is_ite_all_the_way n t FStar_SMTEncoding_Util.mkTrue [] in
-=======
               is_ite_all_the_way n t FStar_SMTEncoding_Util.mkTrue []  in
->>>>>>> 3e2e4220
             (match uu____241 with | (b,l,negs) -> (b, (f, l, negs)))
         | uu____268 ->
             (false,
@@ -176,12 +131,8 @@
     | FStar_SMTEncoding_Term.App (FStar_SMTEncoding_Term.Not ,hd::uu____283)
         -> hd
     | uu____286 -> t
-<<<<<<< HEAD
-let rec check_split_cases:
-=======
   
 let rec check_split_cases :
->>>>>>> 3e2e4220
   (FStar_SMTEncoding_Term.term -> FStar_SMTEncoding_Term.term) ->
     FStar_SMTEncoding_Term.term Prims.list ->
       (FStar_SMTEncoding_Term.decl -> Prims.unit) -> Prims.unit
@@ -193,16 +144,10 @@
           (fun t  ->
              check
                (FStar_SMTEncoding_Term.Assume
-<<<<<<< HEAD
-                  (let _0_489 = FStar_SMTEncoding_Util.mkNot (f t) in
-                   (_0_489, None, None)))) (FStar_List.rev l)
-let check_exhaustiveness:
-=======
                   (let _0_489 = FStar_SMTEncoding_Util.mkNot (f t)  in
                    (_0_489, None, None)))) (FStar_List.rev l)
   
 let check_exhaustiveness :
->>>>>>> 3e2e4220
   (FStar_SMTEncoding_Term.term -> FStar_SMTEncoding_Term.term) ->
     FStar_SMTEncoding_Term.term ->
       (FStar_SMTEncoding_Term.decl -> Prims.unit) -> Prims.unit
@@ -214,17 +159,11 @@
           (FStar_SMTEncoding_Term.Assume
              (let _0_490 =
                 FStar_SMTEncoding_Util.mkNot
-<<<<<<< HEAD
-                  (f (FStar_SMTEncoding_Util.mkNot negs)) in
-              (_0_490, None, None)))
-let can_handle_query:
-=======
                   (f (FStar_SMTEncoding_Util.mkNot negs))
                  in
               (_0_490, None, None)))
   
 let can_handle_query :
->>>>>>> 3e2e4220
   Prims.int ->
     FStar_SMTEncoding_Term.decl ->
       (Prims.bool *
@@ -236,11 +175,7 @@
     fun q  ->
       match q with
       | FStar_SMTEncoding_Term.Assume (q',uu____363,uu____364) ->
-<<<<<<< HEAD
-          let _0_491 = strip_not q' in
-=======
           let _0_491 = strip_not q'  in
->>>>>>> 3e2e4220
           parse_query_for_split_cases n _0_491 (fun x  -> x)
       | uu____368 ->
           (false, (((fun x  -> x)), [], FStar_SMTEncoding_Util.mkFalse))
