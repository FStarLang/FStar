
open Prims

let rec get_next_n_ite : Prims.int  ->  FStar_SMTEncoding_Term.term  ->  FStar_SMTEncoding_Term.term  ->  (FStar_SMTEncoding_Term.term  ->  FStar_SMTEncoding_Term.term)  ->  (Prims.bool * FStar_SMTEncoding_Term.term * FStar_SMTEncoding_Term.term * FStar_SMTEncoding_Term.term) = (fun n t negs f -> if (n <= (Prims.parse_int "0")) then begin
<<<<<<< HEAD
(let _185_14 = (f FStar_SMTEncoding_Term.mkTrue)
=======
(let _185_14 = (f FStar_SMTEncoding_Util.mkTrue)
>>>>>>> bae9872c
in ((true), (_185_14), (negs), (t)))
end else begin
(match (t.FStar_SMTEncoding_Term.tm) with
| FStar_SMTEncoding_Term.App (FStar_SMTEncoding_Term.ITE, (g)::(t)::(e)::_88_7) -> begin
<<<<<<< HEAD
(let _185_19 = (let _185_16 = (let _185_15 = (FStar_SMTEncoding_Term.mkNot g)
in ((negs), (_185_15)))
in (FStar_SMTEncoding_Term.mkAnd _185_16))
in (get_next_n_ite (n - (Prims.parse_int "1")) e _185_19 (fun x -> (let _185_18 = (FStar_SMTEncoding_Term.mkITE ((g), (t), (x)))
in (f _185_18)))))
end
| FStar_SMTEncoding_Term.FreeV (_88_18) -> begin
(let _185_20 = (f FStar_SMTEncoding_Term.mkTrue)
in ((true), (_185_20), (negs), (t)))
end
| _88_21 -> begin
((false), (FStar_SMTEncoding_Term.mkFalse), (FStar_SMTEncoding_Term.mkFalse), (FStar_SMTEncoding_Term.mkFalse))
=======
(let _185_19 = (let _185_16 = (let _185_15 = (FStar_SMTEncoding_Util.mkNot g)
in ((negs), (_185_15)))
in (FStar_SMTEncoding_Util.mkAnd _185_16))
in (get_next_n_ite (n - (Prims.parse_int "1")) e _185_19 (fun x -> (let _185_18 = (FStar_SMTEncoding_Util.mkITE ((g), (t), (x)))
in (f _185_18)))))
end
| FStar_SMTEncoding_Term.FreeV (_88_18) -> begin
(let _185_20 = (f FStar_SMTEncoding_Util.mkTrue)
in ((true), (_185_20), (negs), (t)))
end
| _88_21 -> begin
((false), (FStar_SMTEncoding_Util.mkFalse), (FStar_SMTEncoding_Util.mkFalse), (FStar_SMTEncoding_Util.mkFalse))
>>>>>>> bae9872c
end)
end)


let rec is_ite_all_the_way : Prims.int  ->  FStar_SMTEncoding_Term.term  ->  FStar_SMTEncoding_Term.term  ->  FStar_SMTEncoding_Term.term Prims.list  ->  (Prims.bool * FStar_SMTEncoding_Term.term Prims.list * FStar_SMTEncoding_Term.term) = (fun n t negs l -> if (n <= (Prims.parse_int "0")) then begin
(Prims.raise FStar_Util.Impos)
end else begin
(match (t.FStar_SMTEncoding_Term.tm) with
| FStar_SMTEncoding_Term.FreeV (_88_27) -> begin
<<<<<<< HEAD
(let _185_31 = (let _185_30 = (let _185_29 = (FStar_SMTEncoding_Term.mkNot t)
in ((negs), (_185_29)))
in (FStar_SMTEncoding_Term.mkAnd _185_30))
=======
(let _185_31 = (let _185_30 = (let _185_29 = (FStar_SMTEncoding_Util.mkNot t)
in ((negs), (_185_29)))
in (FStar_SMTEncoding_Util.mkAnd _185_30))
>>>>>>> bae9872c
in ((true), (l), (_185_31)))
end
| _88_30 -> begin
(

let _88_36 = (get_next_n_ite n t negs (fun x -> x))
in (match (_88_36) with
| (b, t, negs', rest) -> begin
if b then begin
<<<<<<< HEAD
(let _185_34 = (let _185_33 = (FStar_SMTEncoding_Term.mkImp ((negs), (t)))
=======
(let _185_34 = (let _185_33 = (FStar_SMTEncoding_Util.mkImp ((negs), (t)))
>>>>>>> bae9872c
in (_185_33)::l)
in (is_ite_all_the_way n rest negs' _185_34))
end else begin
((false), ([]), (FStar_SMTEncoding_Util.mkFalse))
end
end))
end)
end)


let rec parse_query_for_split_cases : Prims.int  ->  FStar_SMTEncoding_Term.term  ->  (FStar_SMTEncoding_Term.term  ->  FStar_SMTEncoding_Term.term)  ->  (Prims.bool * ((FStar_SMTEncoding_Term.term  ->  FStar_SMTEncoding_Term.term) * FStar_SMTEncoding_Term.term Prims.list * FStar_SMTEncoding_Term.term)) = (fun n t f -> (match (t.FStar_SMTEncoding_Term.tm) with
| FStar_SMTEncoding_Term.Quant (FStar_SMTEncoding_Term.Forall, l, opt, l', t) -> begin
<<<<<<< HEAD
(parse_query_for_split_cases n t (fun x -> (let _185_61 = (FStar_SMTEncoding_Term.mkForall'' ((l), (opt), (l'), (x)))
=======
(parse_query_for_split_cases n t (fun x -> (let _185_61 = (FStar_SMTEncoding_Util.mkForall'' ((l), (opt), (l'), (x)))
>>>>>>> bae9872c
in (f _185_61))))
end
| FStar_SMTEncoding_Term.App (FStar_SMTEncoding_Term.Imp, (t1)::(t2)::_88_50) -> begin
(

let r = (match (t2.FStar_SMTEncoding_Term.tm) with
| FStar_SMTEncoding_Term.Quant (FStar_SMTEncoding_Term.Forall, _88_59, _88_61, _88_63, _88_65) -> begin
<<<<<<< HEAD
(parse_query_for_split_cases n t2 (fun x -> (let _185_69 = (FStar_SMTEncoding_Term.mkImp ((t1), (x)))
=======
(parse_query_for_split_cases n t2 (fun x -> (let _185_69 = (FStar_SMTEncoding_Util.mkImp ((t1), (x)))
>>>>>>> bae9872c
in (f _185_69))))
end
| FStar_SMTEncoding_Term.App (FStar_SMTEncoding_Term.ITE, _88_71) -> begin
(

<<<<<<< HEAD
let _88_77 = (is_ite_all_the_way n t2 FStar_SMTEncoding_Term.mkTrue [])
in (match (_88_77) with
| (b, l, negs) -> begin
((b), ((((fun x -> (let _185_78 = (FStar_SMTEncoding_Term.mkImp ((t1), (x)))
=======
let _88_77 = (is_ite_all_the_way n t2 FStar_SMTEncoding_Util.mkTrue [])
in (match (_88_77) with
| (b, l, negs) -> begin
((b), ((((fun x -> (let _185_78 = (FStar_SMTEncoding_Util.mkImp ((t1), (x)))
>>>>>>> bae9872c
in (f _185_78)))), (l), (negs))))
end))
end
| _88_80 -> begin
<<<<<<< HEAD
((false), ((((fun _88_81 -> FStar_SMTEncoding_Term.mkFalse)), ([]), (FStar_SMTEncoding_Term.mkFalse))))
=======
((false), ((((fun _88_81 -> FStar_SMTEncoding_Util.mkFalse)), ([]), (FStar_SMTEncoding_Util.mkFalse))))
>>>>>>> bae9872c
end)
in r)
end
| FStar_SMTEncoding_Term.App (FStar_SMTEncoding_Term.ITE, _88_86) -> begin
(

<<<<<<< HEAD
let _88_92 = (is_ite_all_the_way n t FStar_SMTEncoding_Term.mkTrue [])
=======
let _88_92 = (is_ite_all_the_way n t FStar_SMTEncoding_Util.mkTrue [])
>>>>>>> bae9872c
in (match (_88_92) with
| (b, l, negs) -> begin
((b), (((f), (l), (negs))))
end))
end
| _88_94 -> begin
<<<<<<< HEAD
((false), ((((fun _88_95 -> FStar_SMTEncoding_Term.mkFalse)), ([]), (FStar_SMTEncoding_Term.mkFalse))))
=======
((false), ((((fun _88_95 -> FStar_SMTEncoding_Util.mkFalse)), ([]), (FStar_SMTEncoding_Util.mkFalse))))
>>>>>>> bae9872c
end))


let strip_not : FStar_SMTEncoding_Term.term  ->  FStar_SMTEncoding_Term.term = (fun t -> (match (t.FStar_SMTEncoding_Term.tm) with
| FStar_SMTEncoding_Term.App (FStar_SMTEncoding_Term.Not, (hd)::_88_100) -> begin
hd
end
| _88_106 -> begin
t
end))


let rec check_split_cases : (FStar_SMTEncoding_Term.term  ->  FStar_SMTEncoding_Term.term)  ->  FStar_SMTEncoding_Term.term Prims.list  ->  (FStar_SMTEncoding_Term.decl  ->  Prims.unit)  ->  Prims.unit = (fun f l check -> (FStar_List.iter (fun t -> (let _185_117 = (let _185_116 = (let _185_115 = (let _185_114 = (f t)
<<<<<<< HEAD
in (FStar_SMTEncoding_Term.mkNot _185_114))
=======
in (FStar_SMTEncoding_Util.mkNot _185_114))
>>>>>>> bae9872c
in ((_185_115), (None), (None)))
in FStar_SMTEncoding_Term.Assume (_185_116))
in (check _185_117))) (FStar_List.rev l)))


<<<<<<< HEAD
let check_exhaustiveness : (FStar_SMTEncoding_Term.term  ->  FStar_SMTEncoding_Term.term)  ->  FStar_SMTEncoding_Term.term  ->  (FStar_SMTEncoding_Term.decl  ->  Prims.unit)  ->  Prims.unit = (fun f negs check -> (let _185_138 = (let _185_137 = (let _185_136 = (let _185_135 = (let _185_134 = (FStar_SMTEncoding_Term.mkNot negs)
in (f _185_134))
in (FStar_SMTEncoding_Term.mkNot _185_135))
=======
let check_exhaustiveness : (FStar_SMTEncoding_Term.term  ->  FStar_SMTEncoding_Term.term)  ->  FStar_SMTEncoding_Term.term  ->  (FStar_SMTEncoding_Term.decl  ->  Prims.unit)  ->  Prims.unit = (fun f negs check -> (let _185_138 = (let _185_137 = (let _185_136 = (let _185_135 = (let _185_134 = (FStar_SMTEncoding_Util.mkNot negs)
in (f _185_134))
in (FStar_SMTEncoding_Util.mkNot _185_135))
>>>>>>> bae9872c
in ((_185_136), (None), (None)))
in FStar_SMTEncoding_Term.Assume (_185_137))
in (check _185_138)))


let can_handle_query : Prims.int  ->  FStar_SMTEncoding_Term.decl  ->  (Prims.bool * ((FStar_SMTEncoding_Term.term  ->  FStar_SMTEncoding_Term.term) * FStar_SMTEncoding_Term.term Prims.list * FStar_SMTEncoding_Term.term)) = (fun n q -> (match (q) with
| FStar_SMTEncoding_Term.Assume (q', _88_118, _88_120) -> begin
(parse_query_for_split_cases n (strip_not q') (fun x -> x))
end
| _88_125 -> begin
<<<<<<< HEAD
((false), ((((fun x -> x)), ([]), (FStar_SMTEncoding_Term.mkFalse))))
=======
((false), ((((fun x -> x)), ([]), (FStar_SMTEncoding_Util.mkFalse))))
>>>>>>> bae9872c
end))


let handle_query : ((FStar_SMTEncoding_Term.term  ->  FStar_SMTEncoding_Term.term) * FStar_SMTEncoding_Term.term Prims.list * FStar_SMTEncoding_Term.term)  ->  (FStar_SMTEncoding_Term.decl  ->  Prims.unit)  ->  Prims.unit = (fun _88_130 check -> (match (_88_130) with
| (f, l, negs) -> begin
(

let l = (check_split_cases f l check)
in (check_exhaustiveness f negs check))
end))



<|MERGE_RESOLUTION|>--- conflicted
+++ resolved
@@ -2,42 +2,23 @@
 open Prims
 
 let rec get_next_n_ite : Prims.int  ->  FStar_SMTEncoding_Term.term  ->  FStar_SMTEncoding_Term.term  ->  (FStar_SMTEncoding_Term.term  ->  FStar_SMTEncoding_Term.term)  ->  (Prims.bool * FStar_SMTEncoding_Term.term * FStar_SMTEncoding_Term.term * FStar_SMTEncoding_Term.term) = (fun n t negs f -> if (n <= (Prims.parse_int "0")) then begin
-<<<<<<< HEAD
-(let _185_14 = (f FStar_SMTEncoding_Term.mkTrue)
-=======
-(let _185_14 = (f FStar_SMTEncoding_Util.mkTrue)
->>>>>>> bae9872c
-in ((true), (_185_14), (negs), (t)))
+(let _191_14 = (f FStar_SMTEncoding_Util.mkTrue)
+in ((true), (_191_14), (negs), (t)))
 end else begin
 (match (t.FStar_SMTEncoding_Term.tm) with
-| FStar_SMTEncoding_Term.App (FStar_SMTEncoding_Term.ITE, (g)::(t)::(e)::_88_7) -> begin
-<<<<<<< HEAD
-(let _185_19 = (let _185_16 = (let _185_15 = (FStar_SMTEncoding_Term.mkNot g)
-in ((negs), (_185_15)))
-in (FStar_SMTEncoding_Term.mkAnd _185_16))
-in (get_next_n_ite (n - (Prims.parse_int "1")) e _185_19 (fun x -> (let _185_18 = (FStar_SMTEncoding_Term.mkITE ((g), (t), (x)))
-in (f _185_18)))))
+| FStar_SMTEncoding_Term.App (FStar_SMTEncoding_Term.ITE, (g)::(t)::(e)::_91_7) -> begin
+(let _191_19 = (let _191_16 = (let _191_15 = (FStar_SMTEncoding_Util.mkNot g)
+in ((negs), (_191_15)))
+in (FStar_SMTEncoding_Util.mkAnd _191_16))
+in (get_next_n_ite (n - (Prims.parse_int "1")) e _191_19 (fun x -> (let _191_18 = (FStar_SMTEncoding_Util.mkITE ((g), (t), (x)))
+in (f _191_18)))))
 end
-| FStar_SMTEncoding_Term.FreeV (_88_18) -> begin
-(let _185_20 = (f FStar_SMTEncoding_Term.mkTrue)
-in ((true), (_185_20), (negs), (t)))
+| FStar_SMTEncoding_Term.FreeV (_91_18) -> begin
+(let _191_20 = (f FStar_SMTEncoding_Util.mkTrue)
+in ((true), (_191_20), (negs), (t)))
 end
-| _88_21 -> begin
-((false), (FStar_SMTEncoding_Term.mkFalse), (FStar_SMTEncoding_Term.mkFalse), (FStar_SMTEncoding_Term.mkFalse))
-=======
-(let _185_19 = (let _185_16 = (let _185_15 = (FStar_SMTEncoding_Util.mkNot g)
-in ((negs), (_185_15)))
-in (FStar_SMTEncoding_Util.mkAnd _185_16))
-in (get_next_n_ite (n - (Prims.parse_int "1")) e _185_19 (fun x -> (let _185_18 = (FStar_SMTEncoding_Util.mkITE ((g), (t), (x)))
-in (f _185_18)))))
-end
-| FStar_SMTEncoding_Term.FreeV (_88_18) -> begin
-(let _185_20 = (f FStar_SMTEncoding_Util.mkTrue)
-in ((true), (_185_20), (negs), (t)))
-end
-| _88_21 -> begin
+| _91_21 -> begin
 ((false), (FStar_SMTEncoding_Util.mkFalse), (FStar_SMTEncoding_Util.mkFalse), (FStar_SMTEncoding_Util.mkFalse))
->>>>>>> bae9872c
 end)
 end)
 
@@ -46,32 +27,22 @@
 (Prims.raise FStar_Util.Impos)
 end else begin
 (match (t.FStar_SMTEncoding_Term.tm) with
-| FStar_SMTEncoding_Term.FreeV (_88_27) -> begin
-<<<<<<< HEAD
-(let _185_31 = (let _185_30 = (let _185_29 = (FStar_SMTEncoding_Term.mkNot t)
-in ((negs), (_185_29)))
-in (FStar_SMTEncoding_Term.mkAnd _185_30))
-=======
-(let _185_31 = (let _185_30 = (let _185_29 = (FStar_SMTEncoding_Util.mkNot t)
-in ((negs), (_185_29)))
-in (FStar_SMTEncoding_Util.mkAnd _185_30))
->>>>>>> bae9872c
-in ((true), (l), (_185_31)))
+| FStar_SMTEncoding_Term.FreeV (_91_27) -> begin
+(let _191_31 = (let _191_30 = (let _191_29 = (FStar_SMTEncoding_Util.mkNot t)
+in ((negs), (_191_29)))
+in (FStar_SMTEncoding_Util.mkAnd _191_30))
+in ((true), (l), (_191_31)))
 end
-| _88_30 -> begin
+| _91_30 -> begin
 (
 
-let _88_36 = (get_next_n_ite n t negs (fun x -> x))
-in (match (_88_36) with
+let _91_36 = (get_next_n_ite n t negs (fun x -> x))
+in (match (_91_36) with
 | (b, t, negs', rest) -> begin
 if b then begin
-<<<<<<< HEAD
-(let _185_34 = (let _185_33 = (FStar_SMTEncoding_Term.mkImp ((negs), (t)))
-=======
-(let _185_34 = (let _185_33 = (FStar_SMTEncoding_Util.mkImp ((negs), (t)))
->>>>>>> bae9872c
-in (_185_33)::l)
-in (is_ite_all_the_way n rest negs' _185_34))
+(let _191_34 = (let _191_33 = (FStar_SMTEncoding_Util.mkImp ((negs), (t)))
+in (_191_33)::l)
+in (is_ite_all_the_way n rest negs' _191_34))
 end else begin
 ((false), ([]), (FStar_SMTEncoding_Util.mkFalse))
 end
@@ -82,121 +53,80 @@
 
 let rec parse_query_for_split_cases : Prims.int  ->  FStar_SMTEncoding_Term.term  ->  (FStar_SMTEncoding_Term.term  ->  FStar_SMTEncoding_Term.term)  ->  (Prims.bool * ((FStar_SMTEncoding_Term.term  ->  FStar_SMTEncoding_Term.term) * FStar_SMTEncoding_Term.term Prims.list * FStar_SMTEncoding_Term.term)) = (fun n t f -> (match (t.FStar_SMTEncoding_Term.tm) with
 | FStar_SMTEncoding_Term.Quant (FStar_SMTEncoding_Term.Forall, l, opt, l', t) -> begin
-<<<<<<< HEAD
-(parse_query_for_split_cases n t (fun x -> (let _185_61 = (FStar_SMTEncoding_Term.mkForall'' ((l), (opt), (l'), (x)))
-=======
-(parse_query_for_split_cases n t (fun x -> (let _185_61 = (FStar_SMTEncoding_Util.mkForall'' ((l), (opt), (l'), (x)))
->>>>>>> bae9872c
-in (f _185_61))))
+(parse_query_for_split_cases n t (fun x -> (let _191_61 = (FStar_SMTEncoding_Util.mkForall'' ((l), (opt), (l'), (x)))
+in (f _191_61))))
 end
-| FStar_SMTEncoding_Term.App (FStar_SMTEncoding_Term.Imp, (t1)::(t2)::_88_50) -> begin
+| FStar_SMTEncoding_Term.App (FStar_SMTEncoding_Term.Imp, (t1)::(t2)::_91_50) -> begin
 (
 
 let r = (match (t2.FStar_SMTEncoding_Term.tm) with
-| FStar_SMTEncoding_Term.Quant (FStar_SMTEncoding_Term.Forall, _88_59, _88_61, _88_63, _88_65) -> begin
-<<<<<<< HEAD
-(parse_query_for_split_cases n t2 (fun x -> (let _185_69 = (FStar_SMTEncoding_Term.mkImp ((t1), (x)))
-=======
-(parse_query_for_split_cases n t2 (fun x -> (let _185_69 = (FStar_SMTEncoding_Util.mkImp ((t1), (x)))
->>>>>>> bae9872c
-in (f _185_69))))
+| FStar_SMTEncoding_Term.Quant (FStar_SMTEncoding_Term.Forall, _91_59, _91_61, _91_63, _91_65) -> begin
+(parse_query_for_split_cases n t2 (fun x -> (let _191_69 = (FStar_SMTEncoding_Util.mkImp ((t1), (x)))
+in (f _191_69))))
 end
-| FStar_SMTEncoding_Term.App (FStar_SMTEncoding_Term.ITE, _88_71) -> begin
+| FStar_SMTEncoding_Term.App (FStar_SMTEncoding_Term.ITE, _91_71) -> begin
 (
 
-<<<<<<< HEAD
-let _88_77 = (is_ite_all_the_way n t2 FStar_SMTEncoding_Term.mkTrue [])
-in (match (_88_77) with
+let _91_77 = (is_ite_all_the_way n t2 FStar_SMTEncoding_Util.mkTrue [])
+in (match (_91_77) with
 | (b, l, negs) -> begin
-((b), ((((fun x -> (let _185_78 = (FStar_SMTEncoding_Term.mkImp ((t1), (x)))
-=======
-let _88_77 = (is_ite_all_the_way n t2 FStar_SMTEncoding_Util.mkTrue [])
-in (match (_88_77) with
-| (b, l, negs) -> begin
-((b), ((((fun x -> (let _185_78 = (FStar_SMTEncoding_Util.mkImp ((t1), (x)))
->>>>>>> bae9872c
-in (f _185_78)))), (l), (negs))))
+((b), ((((fun x -> (let _191_78 = (FStar_SMTEncoding_Util.mkImp ((t1), (x)))
+in (f _191_78)))), (l), (negs))))
 end))
 end
-| _88_80 -> begin
-<<<<<<< HEAD
-((false), ((((fun _88_81 -> FStar_SMTEncoding_Term.mkFalse)), ([]), (FStar_SMTEncoding_Term.mkFalse))))
-=======
-((false), ((((fun _88_81 -> FStar_SMTEncoding_Util.mkFalse)), ([]), (FStar_SMTEncoding_Util.mkFalse))))
->>>>>>> bae9872c
+| _91_80 -> begin
+((false), ((((fun _91_81 -> FStar_SMTEncoding_Util.mkFalse)), ([]), (FStar_SMTEncoding_Util.mkFalse))))
 end)
 in r)
 end
-| FStar_SMTEncoding_Term.App (FStar_SMTEncoding_Term.ITE, _88_86) -> begin
+| FStar_SMTEncoding_Term.App (FStar_SMTEncoding_Term.ITE, _91_86) -> begin
 (
 
-<<<<<<< HEAD
-let _88_92 = (is_ite_all_the_way n t FStar_SMTEncoding_Term.mkTrue [])
-=======
-let _88_92 = (is_ite_all_the_way n t FStar_SMTEncoding_Util.mkTrue [])
->>>>>>> bae9872c
-in (match (_88_92) with
+let _91_92 = (is_ite_all_the_way n t FStar_SMTEncoding_Util.mkTrue [])
+in (match (_91_92) with
 | (b, l, negs) -> begin
 ((b), (((f), (l), (negs))))
 end))
 end
-| _88_94 -> begin
-<<<<<<< HEAD
-((false), ((((fun _88_95 -> FStar_SMTEncoding_Term.mkFalse)), ([]), (FStar_SMTEncoding_Term.mkFalse))))
-=======
-((false), ((((fun _88_95 -> FStar_SMTEncoding_Util.mkFalse)), ([]), (FStar_SMTEncoding_Util.mkFalse))))
->>>>>>> bae9872c
+| _91_94 -> begin
+((false), ((((fun _91_95 -> FStar_SMTEncoding_Util.mkFalse)), ([]), (FStar_SMTEncoding_Util.mkFalse))))
 end))
 
 
 let strip_not : FStar_SMTEncoding_Term.term  ->  FStar_SMTEncoding_Term.term = (fun t -> (match (t.FStar_SMTEncoding_Term.tm) with
-| FStar_SMTEncoding_Term.App (FStar_SMTEncoding_Term.Not, (hd)::_88_100) -> begin
+| FStar_SMTEncoding_Term.App (FStar_SMTEncoding_Term.Not, (hd)::_91_100) -> begin
 hd
 end
-| _88_106 -> begin
+| _91_106 -> begin
 t
 end))
 
 
-let rec check_split_cases : (FStar_SMTEncoding_Term.term  ->  FStar_SMTEncoding_Term.term)  ->  FStar_SMTEncoding_Term.term Prims.list  ->  (FStar_SMTEncoding_Term.decl  ->  Prims.unit)  ->  Prims.unit = (fun f l check -> (FStar_List.iter (fun t -> (let _185_117 = (let _185_116 = (let _185_115 = (let _185_114 = (f t)
-<<<<<<< HEAD
-in (FStar_SMTEncoding_Term.mkNot _185_114))
-=======
-in (FStar_SMTEncoding_Util.mkNot _185_114))
->>>>>>> bae9872c
-in ((_185_115), (None), (None)))
-in FStar_SMTEncoding_Term.Assume (_185_116))
-in (check _185_117))) (FStar_List.rev l)))
+let rec check_split_cases : (FStar_SMTEncoding_Term.term  ->  FStar_SMTEncoding_Term.term)  ->  FStar_SMTEncoding_Term.term Prims.list  ->  (FStar_SMTEncoding_Term.decl  ->  Prims.unit)  ->  Prims.unit = (fun f l check -> (FStar_List.iter (fun t -> (let _191_117 = (let _191_116 = (let _191_115 = (let _191_114 = (f t)
+in (FStar_SMTEncoding_Util.mkNot _191_114))
+in ((_191_115), (None), (None)))
+in FStar_SMTEncoding_Term.Assume (_191_116))
+in (check _191_117))) (FStar_List.rev l)))
 
 
-<<<<<<< HEAD
-let check_exhaustiveness : (FStar_SMTEncoding_Term.term  ->  FStar_SMTEncoding_Term.term)  ->  FStar_SMTEncoding_Term.term  ->  (FStar_SMTEncoding_Term.decl  ->  Prims.unit)  ->  Prims.unit = (fun f negs check -> (let _185_138 = (let _185_137 = (let _185_136 = (let _185_135 = (let _185_134 = (FStar_SMTEncoding_Term.mkNot negs)
-in (f _185_134))
-in (FStar_SMTEncoding_Term.mkNot _185_135))
-=======
-let check_exhaustiveness : (FStar_SMTEncoding_Term.term  ->  FStar_SMTEncoding_Term.term)  ->  FStar_SMTEncoding_Term.term  ->  (FStar_SMTEncoding_Term.decl  ->  Prims.unit)  ->  Prims.unit = (fun f negs check -> (let _185_138 = (let _185_137 = (let _185_136 = (let _185_135 = (let _185_134 = (FStar_SMTEncoding_Util.mkNot negs)
-in (f _185_134))
-in (FStar_SMTEncoding_Util.mkNot _185_135))
->>>>>>> bae9872c
-in ((_185_136), (None), (None)))
-in FStar_SMTEncoding_Term.Assume (_185_137))
-in (check _185_138)))
+let check_exhaustiveness : (FStar_SMTEncoding_Term.term  ->  FStar_SMTEncoding_Term.term)  ->  FStar_SMTEncoding_Term.term  ->  (FStar_SMTEncoding_Term.decl  ->  Prims.unit)  ->  Prims.unit = (fun f negs check -> (let _191_138 = (let _191_137 = (let _191_136 = (let _191_135 = (let _191_134 = (FStar_SMTEncoding_Util.mkNot negs)
+in (f _191_134))
+in (FStar_SMTEncoding_Util.mkNot _191_135))
+in ((_191_136), (None), (None)))
+in FStar_SMTEncoding_Term.Assume (_191_137))
+in (check _191_138)))
 
 
 let can_handle_query : Prims.int  ->  FStar_SMTEncoding_Term.decl  ->  (Prims.bool * ((FStar_SMTEncoding_Term.term  ->  FStar_SMTEncoding_Term.term) * FStar_SMTEncoding_Term.term Prims.list * FStar_SMTEncoding_Term.term)) = (fun n q -> (match (q) with
-| FStar_SMTEncoding_Term.Assume (q', _88_118, _88_120) -> begin
+| FStar_SMTEncoding_Term.Assume (q', _91_118, _91_120) -> begin
 (parse_query_for_split_cases n (strip_not q') (fun x -> x))
 end
-| _88_125 -> begin
-<<<<<<< HEAD
-((false), ((((fun x -> x)), ([]), (FStar_SMTEncoding_Term.mkFalse))))
-=======
+| _91_125 -> begin
 ((false), ((((fun x -> x)), ([]), (FStar_SMTEncoding_Util.mkFalse))))
->>>>>>> bae9872c
 end))
 
 
-let handle_query : ((FStar_SMTEncoding_Term.term  ->  FStar_SMTEncoding_Term.term) * FStar_SMTEncoding_Term.term Prims.list * FStar_SMTEncoding_Term.term)  ->  (FStar_SMTEncoding_Term.decl  ->  Prims.unit)  ->  Prims.unit = (fun _88_130 check -> (match (_88_130) with
+let handle_query : ((FStar_SMTEncoding_Term.term  ->  FStar_SMTEncoding_Term.term) * FStar_SMTEncoding_Term.term Prims.list * FStar_SMTEncoding_Term.term)  ->  (FStar_SMTEncoding_Term.decl  ->  Prims.unit)  ->  Prims.unit = (fun _91_130 check -> (match (_91_130) with
 | (f, l, negs) -> begin
 (
 
