open Prims
let rec get_next_n_ite:
  Prims.int ->
    FStar_SMTEncoding_Term.term ->
      FStar_SMTEncoding_Term.term ->
        (FStar_SMTEncoding_Term.term -> FStar_SMTEncoding_Term.term) ->
          (Prims.bool,FStar_SMTEncoding_Term.term,FStar_SMTEncoding_Term.term,
            FStar_SMTEncoding_Term.term) FStar_Pervasives_Native.tuple4
  =
  fun n1  ->
    fun t  ->
      fun negs  ->
        fun f  ->
          if n1 <= (Prims.parse_int "0")
          then
            let uu____30 = f FStar_SMTEncoding_Util.mkTrue in
            (true, uu____30, negs, t)
          else
            (match t.FStar_SMTEncoding_Term.tm with
             | FStar_SMTEncoding_Term.App
                 (FStar_SMTEncoding_Term.ITE ,g::t1::e::uu____39) ->
                 let uu____42 =
                   let uu____43 =
                     let uu____46 = FStar_SMTEncoding_Util.mkNot g in
                     (negs, uu____46) in
                   FStar_SMTEncoding_Util.mkAnd uu____43 in
                 get_next_n_ite (n1 - (Prims.parse_int "1")) e uu____42
                   (fun x  ->
                      let uu____48 = FStar_SMTEncoding_Util.mkITE (g, t1, x) in
                      f uu____48)
             | FStar_SMTEncoding_Term.FreeV uu____49 ->
                 let uu____52 = f FStar_SMTEncoding_Util.mkTrue in
                 (true, uu____52, negs, t)
             | uu____53 ->
                 (false, FStar_SMTEncoding_Util.mkFalse,
                   FStar_SMTEncoding_Util.mkFalse,
                   FStar_SMTEncoding_Util.mkFalse))
let rec is_ite_all_the_way:
  Prims.int ->
    FStar_SMTEncoding_Term.term ->
      FStar_SMTEncoding_Term.term ->
        FStar_SMTEncoding_Term.term Prims.list ->
          (Prims.bool,FStar_SMTEncoding_Term.term Prims.list,FStar_SMTEncoding_Term.term)
            FStar_Pervasives_Native.tuple3
  =
  fun n1  ->
    fun t  ->
      fun negs  ->
        fun l  ->
          if n1 <= (Prims.parse_int "0")
          then FStar_Exn.raise FStar_Util.Impos
          else
            (match t.FStar_SMTEncoding_Term.tm with
             | FStar_SMTEncoding_Term.FreeV uu____89 ->
                 let uu____92 =
                   let uu____93 =
                     let uu____96 = FStar_SMTEncoding_Util.mkNot t in
                     (negs, uu____96) in
                   FStar_SMTEncoding_Util.mkAnd uu____93 in
                 (true, l, uu____92)
             | uu____98 ->
                 let uu____99 = get_next_n_ite n1 t negs (fun x  -> x) in
                 (match uu____99 with
                  | (b,t1,negs',rest) ->
                      if b
                      then
                        let uu____117 =
                          let uu____119 =
                            FStar_SMTEncoding_Util.mkImp (negs, t1) in
                          uu____119 :: l in
                        is_ite_all_the_way n1 rest negs' uu____117
                      else (false, [], FStar_SMTEncoding_Util.mkFalse)))
let rec parse_query_for_split_cases:
  Prims.int ->
    FStar_SMTEncoding_Term.term ->
      (FStar_SMTEncoding_Term.term -> FStar_SMTEncoding_Term.term) ->
        (Prims.bool,(FStar_SMTEncoding_Term.term ->
                       FStar_SMTEncoding_Term.term,FStar_SMTEncoding_Term.term
                                                     Prims.list,FStar_SMTEncoding_Term.term)
                      FStar_Pervasives_Native.tuple3)
          FStar_Pervasives_Native.tuple2
  =
  fun n1  ->
    fun t  ->
      fun f  ->
        match t.FStar_SMTEncoding_Term.tm with
        | FStar_SMTEncoding_Term.Quant
            (FStar_SMTEncoding_Term.Forall ,l,opt,l',t1) ->
            parse_query_for_split_cases n1 t1
              (fun x  ->
                 let uu____173 =
                   FStar_SMTEncoding_Util.mkForall'' (l, opt, l', x) in
                 f uu____173)
        | FStar_SMTEncoding_Term.App
            (FStar_SMTEncoding_Term.Imp ,t1::t2::uu____180) ->
            let r =
              match t2.FStar_SMTEncoding_Term.tm with
              | FStar_SMTEncoding_Term.Quant
                  (FStar_SMTEncoding_Term.Forall
                   ,uu____200,uu____201,uu____202,uu____203)
                  ->
                  parse_query_for_split_cases n1 t2
                    (fun x  ->
                       let uu____213 = FStar_SMTEncoding_Util.mkImp (t1, x) in
                       f uu____213)
              | FStar_SMTEncoding_Term.App
                  (FStar_SMTEncoding_Term.ITE ,uu____214) ->
                  let uu____217 =
                    is_ite_all_the_way n1 t2 FStar_SMTEncoding_Util.mkTrue [] in
                  (match uu____217 with
                   | (b,l,negs) ->
                       (b,
                         (((fun x  ->
                              let uu____245 =
                                FStar_SMTEncoding_Util.mkImp (t1, x) in
                              f uu____245)), l, negs)))
              | uu____246 ->
                  (false,
<<<<<<< HEAD
                    (((fun uu____256  -> FStar_SMTEncoding_Util.mkFalse)),
=======
                    (((fun uu____386  ->
                         FStar_Util.return_all FStar_SMTEncoding_Util.mkFalse)),
>>>>>>> c7d62a0b
                      [], FStar_SMTEncoding_Util.mkFalse)) in
            r
        | FStar_SMTEncoding_Term.App (FStar_SMTEncoding_Term.ITE ,uu____257)
            ->
            let uu____260 =
              is_ite_all_the_way n1 t FStar_SMTEncoding_Util.mkTrue [] in
            (match uu____260 with | (b,l,negs) -> (b, (f, l, negs)))
        | uu____287 ->
            (false,
<<<<<<< HEAD
              (((fun uu____297  -> FStar_SMTEncoding_Util.mkFalse)), [],
                FStar_SMTEncoding_Util.mkFalse))
=======
              (((fun uu____452  ->
                   FStar_Util.return_all FStar_SMTEncoding_Util.mkFalse)),
                [], FStar_SMTEncoding_Util.mkFalse))
>>>>>>> c7d62a0b
let strip_not: FStar_SMTEncoding_Term.term -> FStar_SMTEncoding_Term.term =
  fun t  ->
    match t.FStar_SMTEncoding_Term.tm with
    | FStar_SMTEncoding_Term.App (FStar_SMTEncoding_Term.Not ,hd1::uu____302)
        -> hd1
    | uu____305 -> t
let handle_query:
  (FStar_SMTEncoding_Term.term -> FStar_SMTEncoding_Term.term,FStar_SMTEncoding_Term.term
                                                                Prims.list,
    FStar_SMTEncoding_Term.term) FStar_Pervasives_Native.tuple3 ->
    (FStar_SMTEncoding_Term.decl -> Prims.unit) -> Prims.unit
  =
  fun uu____320  ->
    fun check  ->
      match uu____320 with
      | (f,l,negs) -> failwith "SplitQueryCases is not currently supported"<|MERGE_RESOLUTION|>--- conflicted
+++ resolved
@@ -13,25 +13,25 @@
         fun f  ->
           if n1 <= (Prims.parse_int "0")
           then
-            let uu____30 = f FStar_SMTEncoding_Util.mkTrue in
-            (true, uu____30, negs, t)
+            let uu____38 = f FStar_SMTEncoding_Util.mkTrue in
+            (true, uu____38, negs, t)
           else
             (match t.FStar_SMTEncoding_Term.tm with
              | FStar_SMTEncoding_Term.App
-                 (FStar_SMTEncoding_Term.ITE ,g::t1::e::uu____39) ->
-                 let uu____42 =
-                   let uu____43 =
-                     let uu____46 = FStar_SMTEncoding_Util.mkNot g in
-                     (negs, uu____46) in
-                   FStar_SMTEncoding_Util.mkAnd uu____43 in
-                 get_next_n_ite (n1 - (Prims.parse_int "1")) e uu____42
+                 (FStar_SMTEncoding_Term.ITE ,g::t1::e::uu____51) ->
+                 let uu____56 =
+                   let uu____57 =
+                     let uu____62 = FStar_SMTEncoding_Util.mkNot g in
+                     (negs, uu____62) in
+                   FStar_SMTEncoding_Util.mkAnd uu____57 in
+                 get_next_n_ite (n1 - (Prims.parse_int "1")) e uu____56
                    (fun x  ->
-                      let uu____48 = FStar_SMTEncoding_Util.mkITE (g, t1, x) in
-                      f uu____48)
-             | FStar_SMTEncoding_Term.FreeV uu____49 ->
-                 let uu____52 = f FStar_SMTEncoding_Util.mkTrue in
-                 (true, uu____52, negs, t)
-             | uu____53 ->
+                      let uu____66 = FStar_SMTEncoding_Util.mkITE (g, t1, x) in
+                      f uu____66)
+             | FStar_SMTEncoding_Term.FreeV uu____67 ->
+                 let uu____72 = f FStar_SMTEncoding_Util.mkTrue in
+                 (true, uu____72, negs, t)
+             | uu____73 ->
                  (false, FStar_SMTEncoding_Util.mkFalse,
                    FStar_SMTEncoding_Util.mkFalse,
                    FStar_SMTEncoding_Util.mkFalse))
@@ -51,24 +51,24 @@
           then FStar_Exn.raise FStar_Util.Impos
           else
             (match t.FStar_SMTEncoding_Term.tm with
-             | FStar_SMTEncoding_Term.FreeV uu____89 ->
-                 let uu____92 =
-                   let uu____93 =
-                     let uu____96 = FStar_SMTEncoding_Util.mkNot t in
-                     (negs, uu____96) in
-                   FStar_SMTEncoding_Util.mkAnd uu____93 in
-                 (true, l, uu____92)
-             | uu____98 ->
-                 let uu____99 = get_next_n_ite n1 t negs (fun x  -> x) in
-                 (match uu____99 with
+             | FStar_SMTEncoding_Term.FreeV uu____127 ->
+                 let uu____132 =
+                   let uu____133 =
+                     let uu____138 = FStar_SMTEncoding_Util.mkNot t in
+                     (negs, uu____138) in
+                   FStar_SMTEncoding_Util.mkAnd uu____133 in
+                 (true, l, uu____132)
+             | uu____141 ->
+                 let uu____142 = get_next_n_ite n1 t negs (fun x  -> x) in
+                 (match uu____142 with
                   | (b,t1,negs',rest) ->
                       if b
                       then
-                        let uu____117 =
-                          let uu____119 =
+                        let uu____173 =
+                          let uu____176 =
                             FStar_SMTEncoding_Util.mkImp (negs, t1) in
-                          uu____119 :: l in
-                        is_ite_all_the_way n1 rest negs' uu____117
+                          uu____176 :: l in
+                        is_ite_all_the_way n1 rest negs' uu____173
                       else (false, [], FStar_SMTEncoding_Util.mkFalse)))
 let rec parse_query_for_split_cases:
   Prims.int ->
@@ -88,70 +88,61 @@
             (FStar_SMTEncoding_Term.Forall ,l,opt,l',t1) ->
             parse_query_for_split_cases n1 t1
               (fun x  ->
-                 let uu____173 =
+                 let uu____248 =
                    FStar_SMTEncoding_Util.mkForall'' (l, opt, l', x) in
-                 f uu____173)
+                 f uu____248)
         | FStar_SMTEncoding_Term.App
-            (FStar_SMTEncoding_Term.Imp ,t1::t2::uu____180) ->
+            (FStar_SMTEncoding_Term.Imp ,t1::t2::uu____259) ->
             let r =
               match t2.FStar_SMTEncoding_Term.tm with
               | FStar_SMTEncoding_Term.Quant
                   (FStar_SMTEncoding_Term.Forall
-                   ,uu____200,uu____201,uu____202,uu____203)
+                   ,uu____293,uu____294,uu____295,uu____296)
                   ->
                   parse_query_for_split_cases n1 t2
                     (fun x  ->
-                       let uu____213 = FStar_SMTEncoding_Util.mkImp (t1, x) in
-                       f uu____213)
+                       let uu____316 = FStar_SMTEncoding_Util.mkImp (t1, x) in
+                       f uu____316)
               | FStar_SMTEncoding_Term.App
-                  (FStar_SMTEncoding_Term.ITE ,uu____214) ->
-                  let uu____217 =
+                  (FStar_SMTEncoding_Term.ITE ,uu____317) ->
+                  let uu____322 =
                     is_ite_all_the_way n1 t2 FStar_SMTEncoding_Util.mkTrue [] in
-                  (match uu____217 with
+                  (match uu____322 with
                    | (b,l,negs) ->
                        (b,
                          (((fun x  ->
-                              let uu____245 =
+                              let uu____369 =
                                 FStar_SMTEncoding_Util.mkImp (t1, x) in
-                              f uu____245)), l, negs)))
-              | uu____246 ->
+                              f uu____369)), l, negs)))
+              | uu____370 ->
                   (false,
-<<<<<<< HEAD
-                    (((fun uu____256  -> FStar_SMTEncoding_Util.mkFalse)),
-=======
                     (((fun uu____386  ->
                          FStar_Util.return_all FStar_SMTEncoding_Util.mkFalse)),
->>>>>>> c7d62a0b
                       [], FStar_SMTEncoding_Util.mkFalse)) in
             r
-        | FStar_SMTEncoding_Term.App (FStar_SMTEncoding_Term.ITE ,uu____257)
+        | FStar_SMTEncoding_Term.App (FStar_SMTEncoding_Term.ITE ,uu____387)
             ->
-            let uu____260 =
+            let uu____392 =
               is_ite_all_the_way n1 t FStar_SMTEncoding_Util.mkTrue [] in
-            (match uu____260 with | (b,l,negs) -> (b, (f, l, negs)))
-        | uu____287 ->
+            (match uu____392 with | (b,l,negs) -> (b, (f, l, negs)))
+        | uu____436 ->
             (false,
-<<<<<<< HEAD
-              (((fun uu____297  -> FStar_SMTEncoding_Util.mkFalse)), [],
-                FStar_SMTEncoding_Util.mkFalse))
-=======
               (((fun uu____452  ->
                    FStar_Util.return_all FStar_SMTEncoding_Util.mkFalse)),
                 [], FStar_SMTEncoding_Util.mkFalse))
->>>>>>> c7d62a0b
 let strip_not: FStar_SMTEncoding_Term.term -> FStar_SMTEncoding_Term.term =
   fun t  ->
     match t.FStar_SMTEncoding_Term.tm with
-    | FStar_SMTEncoding_Term.App (FStar_SMTEncoding_Term.Not ,hd1::uu____302)
+    | FStar_SMTEncoding_Term.App (FStar_SMTEncoding_Term.Not ,hd1::uu____458)
         -> hd1
-    | uu____305 -> t
+    | uu____463 -> t
 let handle_query:
   (FStar_SMTEncoding_Term.term -> FStar_SMTEncoding_Term.term,FStar_SMTEncoding_Term.term
                                                                 Prims.list,
     FStar_SMTEncoding_Term.term) FStar_Pervasives_Native.tuple3 ->
     (FStar_SMTEncoding_Term.decl -> Prims.unit) -> Prims.unit
   =
-  fun uu____320  ->
+  fun uu____484  ->
     fun check  ->
-      match uu____320 with
+      match uu____484 with
       | (f,l,negs) -> failwith "SplitQueryCases is not currently supported"