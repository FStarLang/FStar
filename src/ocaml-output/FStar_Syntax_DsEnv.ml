open Prims
type used_marker = Prims.bool FStar_Compiler_Effect.ref
type open_kind =
  | Open_module 
  | Open_namespace 
let (uu___is_Open_module : open_kind -> Prims.bool) =
  fun projectee ->
    match projectee with | Open_module -> true | uu___ -> false
let (uu___is_Open_namespace : open_kind -> Prims.bool) =
  fun projectee ->
    match projectee with | Open_namespace -> true | uu___ -> false
type open_module_or_namespace = (FStar_Ident.lident * open_kind)
type record_or_dc =
  {
  typename: FStar_Ident.lident ;
  constrname: FStar_Ident.ident ;
  parms: FStar_Syntax_Syntax.binders ;
  fields: (FStar_Ident.ident * FStar_Syntax_Syntax.typ) Prims.list ;
  is_private: Prims.bool ;
  is_record: Prims.bool }
let (__proj__Mkrecord_or_dc__item__typename :
  record_or_dc -> FStar_Ident.lident) =
  fun projectee ->
    match projectee with
    | { typename; constrname; parms; fields; is_private; is_record;_} ->
        typename
let (__proj__Mkrecord_or_dc__item__constrname :
  record_or_dc -> FStar_Ident.ident) =
  fun projectee ->
    match projectee with
    | { typename; constrname; parms; fields; is_private; is_record;_} ->
        constrname
let (__proj__Mkrecord_or_dc__item__parms :
  record_or_dc -> FStar_Syntax_Syntax.binders) =
  fun projectee ->
    match projectee with
    | { typename; constrname; parms; fields; is_private; is_record;_} ->
        parms
let (__proj__Mkrecord_or_dc__item__fields :
  record_or_dc -> (FStar_Ident.ident * FStar_Syntax_Syntax.typ) Prims.list) =
  fun projectee ->
    match projectee with
    | { typename; constrname; parms; fields; is_private; is_record;_} ->
        fields
let (__proj__Mkrecord_or_dc__item__is_private : record_or_dc -> Prims.bool) =
  fun projectee ->
    match projectee with
    | { typename; constrname; parms; fields; is_private; is_record;_} ->
        is_private
let (__proj__Mkrecord_or_dc__item__is_record : record_or_dc -> Prims.bool) =
  fun projectee ->
    match projectee with
    | { typename; constrname; parms; fields; is_private; is_record;_} ->
        is_record
type local_binding =
  (FStar_Ident.ident * FStar_Syntax_Syntax.bv * used_marker)
type rec_binding =
  (FStar_Ident.ident * FStar_Ident.lid * FStar_Syntax_Syntax.delta_depth *
    used_marker)
type module_abbrev = (FStar_Ident.ident * FStar_Ident.lident)
type scope_mod =
  | Local_binding of local_binding 
  | Rec_binding of rec_binding 
  | Module_abbrev of module_abbrev 
  | Open_module_or_namespace of open_module_or_namespace 
  | Top_level_def of FStar_Ident.ident 
  | Record_or_dc of record_or_dc 
let (uu___is_Local_binding : scope_mod -> Prims.bool) =
  fun projectee ->
    match projectee with | Local_binding _0 -> true | uu___ -> false
let (__proj__Local_binding__item___0 : scope_mod -> local_binding) =
  fun projectee -> match projectee with | Local_binding _0 -> _0
let (uu___is_Rec_binding : scope_mod -> Prims.bool) =
  fun projectee ->
    match projectee with | Rec_binding _0 -> true | uu___ -> false
let (__proj__Rec_binding__item___0 : scope_mod -> rec_binding) =
  fun projectee -> match projectee with | Rec_binding _0 -> _0
let (uu___is_Module_abbrev : scope_mod -> Prims.bool) =
  fun projectee ->
    match projectee with | Module_abbrev _0 -> true | uu___ -> false
let (__proj__Module_abbrev__item___0 : scope_mod -> module_abbrev) =
  fun projectee -> match projectee with | Module_abbrev _0 -> _0
let (uu___is_Open_module_or_namespace : scope_mod -> Prims.bool) =
  fun projectee ->
    match projectee with
    | Open_module_or_namespace _0 -> true
    | uu___ -> false
let (__proj__Open_module_or_namespace__item___0 :
  scope_mod -> open_module_or_namespace) =
  fun projectee -> match projectee with | Open_module_or_namespace _0 -> _0
let (uu___is_Top_level_def : scope_mod -> Prims.bool) =
  fun projectee ->
    match projectee with | Top_level_def _0 -> true | uu___ -> false
let (__proj__Top_level_def__item___0 : scope_mod -> FStar_Ident.ident) =
  fun projectee -> match projectee with | Top_level_def _0 -> _0
let (uu___is_Record_or_dc : scope_mod -> Prims.bool) =
  fun projectee ->
    match projectee with | Record_or_dc _0 -> true | uu___ -> false
let (__proj__Record_or_dc__item___0 : scope_mod -> record_or_dc) =
  fun projectee -> match projectee with | Record_or_dc _0 -> _0
type string_set = Prims.string FStar_Compiler_Util.set
type exported_id_kind =
  | Exported_id_term_type 
  | Exported_id_field 
let (uu___is_Exported_id_term_type : exported_id_kind -> Prims.bool) =
  fun projectee ->
    match projectee with | Exported_id_term_type -> true | uu___ -> false
let (uu___is_Exported_id_field : exported_id_kind -> Prims.bool) =
  fun projectee ->
    match projectee with | Exported_id_field -> true | uu___ -> false
type exported_id_set =
  exported_id_kind -> string_set FStar_Compiler_Effect.ref
type env =
  {
  curmodule: FStar_Ident.lident FStar_Pervasives_Native.option ;
  curmonad: FStar_Ident.ident FStar_Pervasives_Native.option ;
  modules: (FStar_Ident.lident * FStar_Syntax_Syntax.modul) Prims.list ;
  scope_mods: scope_mod Prims.list ;
  exported_ids: exported_id_set FStar_Compiler_Util.smap ;
  trans_exported_ids: exported_id_set FStar_Compiler_Util.smap ;
  includes:
    FStar_Ident.lident Prims.list FStar_Compiler_Effect.ref
      FStar_Compiler_Util.smap
    ;
  sigaccum: FStar_Syntax_Syntax.sigelts ;
  sigmap: (FStar_Syntax_Syntax.sigelt * Prims.bool) FStar_Compiler_Util.smap ;
  iface: Prims.bool ;
  admitted_iface: Prims.bool ;
  expect_typ: Prims.bool ;
  remaining_iface_decls:
    (FStar_Ident.lident * FStar_Parser_AST.decl Prims.list) Prims.list ;
  syntax_only: Prims.bool ;
  ds_hooks: dsenv_hooks ;
  dep_graph: FStar_Parser_Dep.deps }
and dsenv_hooks =
  {
  ds_push_open_hook: env -> open_module_or_namespace -> unit ;
  ds_push_include_hook: env -> FStar_Ident.lident -> unit ;
  ds_push_module_abbrev_hook:
    env -> FStar_Ident.ident -> FStar_Ident.lident -> unit }
let (__proj__Mkenv__item__curmodule :
  env -> FStar_Ident.lident FStar_Pervasives_Native.option) =
  fun projectee ->
    match projectee with
    | { curmodule; curmonad; modules; scope_mods; exported_ids;
        trans_exported_ids; includes; sigaccum; sigmap; iface;
        admitted_iface; expect_typ; remaining_iface_decls; syntax_only;
        ds_hooks; dep_graph;_} -> curmodule
let (__proj__Mkenv__item__curmonad :
  env -> FStar_Ident.ident FStar_Pervasives_Native.option) =
  fun projectee ->
    match projectee with
    | { curmodule; curmonad; modules; scope_mods; exported_ids;
        trans_exported_ids; includes; sigaccum; sigmap; iface;
        admitted_iface; expect_typ; remaining_iface_decls; syntax_only;
        ds_hooks; dep_graph;_} -> curmonad
let (__proj__Mkenv__item__modules :
  env -> (FStar_Ident.lident * FStar_Syntax_Syntax.modul) Prims.list) =
  fun projectee ->
    match projectee with
    | { curmodule; curmonad; modules; scope_mods; exported_ids;
        trans_exported_ids; includes; sigaccum; sigmap; iface;
        admitted_iface; expect_typ; remaining_iface_decls; syntax_only;
        ds_hooks; dep_graph;_} -> modules
let (__proj__Mkenv__item__scope_mods : env -> scope_mod Prims.list) =
  fun projectee ->
    match projectee with
    | { curmodule; curmonad; modules; scope_mods; exported_ids;
        trans_exported_ids; includes; sigaccum; sigmap; iface;
        admitted_iface; expect_typ; remaining_iface_decls; syntax_only;
        ds_hooks; dep_graph;_} -> scope_mods
let (__proj__Mkenv__item__exported_ids :
  env -> exported_id_set FStar_Compiler_Util.smap) =
  fun projectee ->
    match projectee with
    | { curmodule; curmonad; modules; scope_mods; exported_ids;
        trans_exported_ids; includes; sigaccum; sigmap; iface;
        admitted_iface; expect_typ; remaining_iface_decls; syntax_only;
        ds_hooks; dep_graph;_} -> exported_ids
let (__proj__Mkenv__item__trans_exported_ids :
  env -> exported_id_set FStar_Compiler_Util.smap) =
  fun projectee ->
    match projectee with
    | { curmodule; curmonad; modules; scope_mods; exported_ids;
        trans_exported_ids; includes; sigaccum; sigmap; iface;
        admitted_iface; expect_typ; remaining_iface_decls; syntax_only;
        ds_hooks; dep_graph;_} -> trans_exported_ids
let (__proj__Mkenv__item__includes :
  env ->
    FStar_Ident.lident Prims.list FStar_Compiler_Effect.ref
      FStar_Compiler_Util.smap)
  =
  fun projectee ->
    match projectee with
    | { curmodule; curmonad; modules; scope_mods; exported_ids;
        trans_exported_ids; includes; sigaccum; sigmap; iface;
        admitted_iface; expect_typ; remaining_iface_decls; syntax_only;
        ds_hooks; dep_graph;_} -> includes
let (__proj__Mkenv__item__sigaccum : env -> FStar_Syntax_Syntax.sigelts) =
  fun projectee ->
    match projectee with
    | { curmodule; curmonad; modules; scope_mods; exported_ids;
        trans_exported_ids; includes; sigaccum; sigmap; iface;
        admitted_iface; expect_typ; remaining_iface_decls; syntax_only;
        ds_hooks; dep_graph;_} -> sigaccum
let (__proj__Mkenv__item__sigmap :
  env -> (FStar_Syntax_Syntax.sigelt * Prims.bool) FStar_Compiler_Util.smap)
  =
  fun projectee ->
    match projectee with
    | { curmodule; curmonad; modules; scope_mods; exported_ids;
        trans_exported_ids; includes; sigaccum; sigmap; iface;
        admitted_iface; expect_typ; remaining_iface_decls; syntax_only;
        ds_hooks; dep_graph;_} -> sigmap
let (__proj__Mkenv__item__iface : env -> Prims.bool) =
  fun projectee ->
    match projectee with
    | { curmodule; curmonad; modules; scope_mods; exported_ids;
        trans_exported_ids; includes; sigaccum; sigmap; iface;
        admitted_iface; expect_typ; remaining_iface_decls; syntax_only;
        ds_hooks; dep_graph;_} -> iface
let (__proj__Mkenv__item__admitted_iface : env -> Prims.bool) =
  fun projectee ->
    match projectee with
    | { curmodule; curmonad; modules; scope_mods; exported_ids;
        trans_exported_ids; includes; sigaccum; sigmap; iface;
        admitted_iface; expect_typ; remaining_iface_decls; syntax_only;
        ds_hooks; dep_graph;_} -> admitted_iface
let (__proj__Mkenv__item__expect_typ : env -> Prims.bool) =
  fun projectee ->
    match projectee with
    | { curmodule; curmonad; modules; scope_mods; exported_ids;
        trans_exported_ids; includes; sigaccum; sigmap; iface;
        admitted_iface; expect_typ; remaining_iface_decls; syntax_only;
        ds_hooks; dep_graph;_} -> expect_typ
let (__proj__Mkenv__item__remaining_iface_decls :
  env -> (FStar_Ident.lident * FStar_Parser_AST.decl Prims.list) Prims.list)
  =
  fun projectee ->
    match projectee with
    | { curmodule; curmonad; modules; scope_mods; exported_ids;
        trans_exported_ids; includes; sigaccum; sigmap; iface;
        admitted_iface; expect_typ; remaining_iface_decls; syntax_only;
        ds_hooks; dep_graph;_} -> remaining_iface_decls
let (__proj__Mkenv__item__syntax_only : env -> Prims.bool) =
  fun projectee ->
    match projectee with
    | { curmodule; curmonad; modules; scope_mods; exported_ids;
        trans_exported_ids; includes; sigaccum; sigmap; iface;
        admitted_iface; expect_typ; remaining_iface_decls; syntax_only;
        ds_hooks; dep_graph;_} -> syntax_only
let (__proj__Mkenv__item__ds_hooks : env -> dsenv_hooks) =
  fun projectee ->
    match projectee with
    | { curmodule; curmonad; modules; scope_mods; exported_ids;
        trans_exported_ids; includes; sigaccum; sigmap; iface;
        admitted_iface; expect_typ; remaining_iface_decls; syntax_only;
        ds_hooks; dep_graph;_} -> ds_hooks
let (__proj__Mkenv__item__dep_graph : env -> FStar_Parser_Dep.deps) =
  fun projectee ->
    match projectee with
    | { curmodule; curmonad; modules; scope_mods; exported_ids;
        trans_exported_ids; includes; sigaccum; sigmap; iface;
        admitted_iface; expect_typ; remaining_iface_decls; syntax_only;
        ds_hooks; dep_graph;_} -> dep_graph
let (__proj__Mkdsenv_hooks__item__ds_push_open_hook :
  dsenv_hooks -> env -> open_module_or_namespace -> unit) =
  fun projectee ->
    match projectee with
    | { ds_push_open_hook; ds_push_include_hook;
        ds_push_module_abbrev_hook;_} -> ds_push_open_hook
let (__proj__Mkdsenv_hooks__item__ds_push_include_hook :
  dsenv_hooks -> env -> FStar_Ident.lident -> unit) =
  fun projectee ->
    match projectee with
    | { ds_push_open_hook; ds_push_include_hook;
        ds_push_module_abbrev_hook;_} -> ds_push_include_hook
let (__proj__Mkdsenv_hooks__item__ds_push_module_abbrev_hook :
  dsenv_hooks -> env -> FStar_Ident.ident -> FStar_Ident.lident -> unit) =
  fun projectee ->
    match projectee with
    | { ds_push_open_hook; ds_push_include_hook;
        ds_push_module_abbrev_hook;_} -> ds_push_module_abbrev_hook
let (mk_dsenv_hooks :
  (env -> open_module_or_namespace -> unit) ->
    (env -> FStar_Ident.lident -> unit) ->
      (env -> FStar_Ident.ident -> FStar_Ident.lident -> unit) -> dsenv_hooks)
  =
  fun open_hook ->
    fun include_hook ->
      fun module_abbrev_hook ->
        {
          ds_push_open_hook = open_hook;
          ds_push_include_hook = include_hook;
          ds_push_module_abbrev_hook = module_abbrev_hook
        }
type 'a withenv = env -> ('a * env)
type foundname =
  | Term_name of (FStar_Syntax_Syntax.typ * FStar_Syntax_Syntax.attribute
  Prims.list) 
  | Eff_name of (FStar_Syntax_Syntax.sigelt * FStar_Ident.lident) 
let (uu___is_Term_name : foundname -> Prims.bool) =
  fun projectee ->
    match projectee with | Term_name _0 -> true | uu___ -> false
let (__proj__Term_name__item___0 :
  foundname ->
    (FStar_Syntax_Syntax.typ * FStar_Syntax_Syntax.attribute Prims.list))
  = fun projectee -> match projectee with | Term_name _0 -> _0
let (uu___is_Eff_name : foundname -> Prims.bool) =
  fun projectee ->
    match projectee with | Eff_name _0 -> true | uu___ -> false
let (__proj__Eff_name__item___0 :
  foundname -> (FStar_Syntax_Syntax.sigelt * FStar_Ident.lident)) =
  fun projectee -> match projectee with | Eff_name _0 -> _0
let (default_ds_hooks : dsenv_hooks) =
  {
    ds_push_open_hook = (fun uu___ -> fun uu___1 -> ());
    ds_push_include_hook = (fun uu___ -> fun uu___1 -> ());
    ds_push_module_abbrev_hook =
      (fun uu___ -> fun uu___1 -> fun uu___2 -> ())
  }
let (set_iface : env -> Prims.bool -> env) =
  fun env1 ->
    fun b ->
      {
        curmodule = (env1.curmodule);
        curmonad = (env1.curmonad);
        modules = (env1.modules);
        scope_mods = (env1.scope_mods);
        exported_ids = (env1.exported_ids);
        trans_exported_ids = (env1.trans_exported_ids);
        includes = (env1.includes);
        sigaccum = (env1.sigaccum);
        sigmap = (env1.sigmap);
        iface = b;
        admitted_iface = (env1.admitted_iface);
        expect_typ = (env1.expect_typ);
        remaining_iface_decls = (env1.remaining_iface_decls);
        syntax_only = (env1.syntax_only);
        ds_hooks = (env1.ds_hooks);
        dep_graph = (env1.dep_graph)
      }
let (iface : env -> Prims.bool) = fun e -> e.iface
let (set_admitted_iface : env -> Prims.bool -> env) =
  fun e ->
    fun b ->
      {
        curmodule = (e.curmodule);
        curmonad = (e.curmonad);
        modules = (e.modules);
        scope_mods = (e.scope_mods);
        exported_ids = (e.exported_ids);
        trans_exported_ids = (e.trans_exported_ids);
        includes = (e.includes);
        sigaccum = (e.sigaccum);
        sigmap = (e.sigmap);
        iface = (e.iface);
        admitted_iface = b;
        expect_typ = (e.expect_typ);
        remaining_iface_decls = (e.remaining_iface_decls);
        syntax_only = (e.syntax_only);
        ds_hooks = (e.ds_hooks);
        dep_graph = (e.dep_graph)
      }
let (admitted_iface : env -> Prims.bool) = fun e -> e.admitted_iface
let (set_expect_typ : env -> Prims.bool -> env) =
  fun e ->
    fun b ->
      {
        curmodule = (e.curmodule);
        curmonad = (e.curmonad);
        modules = (e.modules);
        scope_mods = (e.scope_mods);
        exported_ids = (e.exported_ids);
        trans_exported_ids = (e.trans_exported_ids);
        includes = (e.includes);
        sigaccum = (e.sigaccum);
        sigmap = (e.sigmap);
        iface = (e.iface);
        admitted_iface = (e.admitted_iface);
        expect_typ = b;
        remaining_iface_decls = (e.remaining_iface_decls);
        syntax_only = (e.syntax_only);
        ds_hooks = (e.ds_hooks);
        dep_graph = (e.dep_graph)
      }
let (expect_typ : env -> Prims.bool) = fun e -> e.expect_typ
let (all_exported_id_kinds : exported_id_kind Prims.list) =
  [Exported_id_field; Exported_id_term_type]
let (transitive_exported_ids :
  env -> FStar_Ident.lident -> Prims.string Prims.list) =
  fun env1 ->
    fun lid ->
      let module_name = FStar_Ident.string_of_lid lid in
      let uu___ =
        FStar_Compiler_Util.smap_try_find env1.trans_exported_ids module_name in
      match uu___ with
      | FStar_Pervasives_Native.None -> []
      | FStar_Pervasives_Native.Some exported_id_set1 ->
          let uu___1 =
            let uu___2 = exported_id_set1 Exported_id_term_type in
            FStar_Compiler_Effect.op_Bang uu___2 in
          FStar_Compiler_Effect.op_Bar_Greater uu___1
            FStar_Compiler_Util.set_elements
let (open_modules :
  env -> (FStar_Ident.lident * FStar_Syntax_Syntax.modul) Prims.list) =
  fun e -> e.modules
let (open_modules_and_namespaces : env -> FStar_Ident.lident Prims.list) =
  fun env1 ->
    FStar_Compiler_List.filter_map
      (fun uu___ ->
         match uu___ with
         | Open_module_or_namespace (lid, _info) ->
             FStar_Pervasives_Native.Some lid
         | uu___1 -> FStar_Pervasives_Native.None) env1.scope_mods
let (set_current_module : env -> FStar_Ident.lident -> env) =
  fun e ->
    fun l ->
      {
        curmodule = (FStar_Pervasives_Native.Some l);
        curmonad = (e.curmonad);
        modules = (e.modules);
        scope_mods = (e.scope_mods);
        exported_ids = (e.exported_ids);
        trans_exported_ids = (e.trans_exported_ids);
        includes = (e.includes);
        sigaccum = (e.sigaccum);
        sigmap = (e.sigmap);
        iface = (e.iface);
        admitted_iface = (e.admitted_iface);
        expect_typ = (e.expect_typ);
        remaining_iface_decls = (e.remaining_iface_decls);
        syntax_only = (e.syntax_only);
        ds_hooks = (e.ds_hooks);
        dep_graph = (e.dep_graph)
      }
let (current_module : env -> FStar_Ident.lident) =
  fun env1 ->
    match env1.curmodule with
    | FStar_Pervasives_Native.None -> failwith "Unset current module"
    | FStar_Pervasives_Native.Some m -> m
let (iface_decls :
  env ->
    FStar_Ident.lident ->
      FStar_Parser_AST.decl Prims.list FStar_Pervasives_Native.option)
  =
  fun env1 ->
    fun l ->
      let uu___ =
        FStar_Compiler_Effect.op_Bar_Greater env1.remaining_iface_decls
          (FStar_Compiler_List.tryFind
             (fun uu___1 ->
                match uu___1 with | (m, uu___2) -> FStar_Ident.lid_equals l m)) in
      match uu___ with
      | FStar_Pervasives_Native.None -> FStar_Pervasives_Native.None
      | FStar_Pervasives_Native.Some (uu___1, decls) ->
          FStar_Pervasives_Native.Some decls
let (set_iface_decls :
  env -> FStar_Ident.lident -> FStar_Parser_AST.decl Prims.list -> env) =
  fun env1 ->
    fun l ->
      fun ds ->
        let uu___ =
          FStar_Compiler_List.partition
            (fun uu___1 ->
               match uu___1 with | (m, uu___2) -> FStar_Ident.lid_equals l m)
            env1.remaining_iface_decls in
        match uu___ with
        | (uu___1, rest) ->
            {
              curmodule = (env1.curmodule);
              curmonad = (env1.curmonad);
              modules = (env1.modules);
              scope_mods = (env1.scope_mods);
              exported_ids = (env1.exported_ids);
              trans_exported_ids = (env1.trans_exported_ids);
              includes = (env1.includes);
              sigaccum = (env1.sigaccum);
              sigmap = (env1.sigmap);
              iface = (env1.iface);
              admitted_iface = (env1.admitted_iface);
              expect_typ = (env1.expect_typ);
              remaining_iface_decls = ((l, ds) :: rest);
              syntax_only = (env1.syntax_only);
              ds_hooks = (env1.ds_hooks);
              dep_graph = (env1.dep_graph)
            }
let (qual : FStar_Ident.lident -> FStar_Ident.ident -> FStar_Ident.lident) =
  FStar_Ident.qual_id
let (qualify : env -> FStar_Ident.ident -> FStar_Ident.lident) =
  fun env1 ->
    fun id ->
      match env1.curmonad with
      | FStar_Pervasives_Native.None ->
          let uu___ = current_module env1 in qual uu___ id
      | FStar_Pervasives_Native.Some monad ->
          let uu___ = let uu___1 = current_module env1 in qual uu___1 monad in
          FStar_Syntax_Util.mk_field_projector_name_from_ident uu___ id
let (syntax_only : env -> Prims.bool) = fun env1 -> env1.syntax_only
let (set_syntax_only : env -> Prims.bool -> env) =
  fun env1 ->
    fun b ->
      {
        curmodule = (env1.curmodule);
        curmonad = (env1.curmonad);
        modules = (env1.modules);
        scope_mods = (env1.scope_mods);
        exported_ids = (env1.exported_ids);
        trans_exported_ids = (env1.trans_exported_ids);
        includes = (env1.includes);
        sigaccum = (env1.sigaccum);
        sigmap = (env1.sigmap);
        iface = (env1.iface);
        admitted_iface = (env1.admitted_iface);
        expect_typ = (env1.expect_typ);
        remaining_iface_decls = (env1.remaining_iface_decls);
        syntax_only = b;
        ds_hooks = (env1.ds_hooks);
        dep_graph = (env1.dep_graph)
      }
let (ds_hooks : env -> dsenv_hooks) = fun env1 -> env1.ds_hooks
let (set_ds_hooks : env -> dsenv_hooks -> env) =
  fun env1 ->
    fun hooks ->
      {
        curmodule = (env1.curmodule);
        curmonad = (env1.curmonad);
        modules = (env1.modules);
        scope_mods = (env1.scope_mods);
        exported_ids = (env1.exported_ids);
        trans_exported_ids = (env1.trans_exported_ids);
        includes = (env1.includes);
        sigaccum = (env1.sigaccum);
        sigmap = (env1.sigmap);
        iface = (env1.iface);
        admitted_iface = (env1.admitted_iface);
        expect_typ = (env1.expect_typ);
        remaining_iface_decls = (env1.remaining_iface_decls);
        syntax_only = (env1.syntax_only);
        ds_hooks = hooks;
        dep_graph = (env1.dep_graph)
      }
let new_sigmap : 'uuuuu . unit -> 'uuuuu FStar_Compiler_Util.smap =
  fun uu___ -> FStar_Compiler_Util.smap_create (Prims.of_int (100))
let (empty_env : FStar_Parser_Dep.deps -> env) =
  fun deps ->
    let uu___ = new_sigmap () in
    let uu___1 = new_sigmap () in
    let uu___2 = new_sigmap () in
    let uu___3 = new_sigmap () in
    {
      curmodule = FStar_Pervasives_Native.None;
      curmonad = FStar_Pervasives_Native.None;
      modules = [];
      scope_mods = [];
      exported_ids = uu___;
      trans_exported_ids = uu___1;
      includes = uu___2;
      sigaccum = [];
      sigmap = uu___3;
      iface = false;
      admitted_iface = false;
      expect_typ = false;
      remaining_iface_decls = [];
      syntax_only = false;
      ds_hooks = default_ds_hooks;
      dep_graph = deps
    }
let (dep_graph : env -> FStar_Parser_Dep.deps) = fun env1 -> env1.dep_graph
let (set_dep_graph : env -> FStar_Parser_Dep.deps -> env) =
  fun env1 ->
    fun ds ->
      {
        curmodule = (env1.curmodule);
        curmonad = (env1.curmonad);
        modules = (env1.modules);
        scope_mods = (env1.scope_mods);
        exported_ids = (env1.exported_ids);
        trans_exported_ids = (env1.trans_exported_ids);
        includes = (env1.includes);
        sigaccum = (env1.sigaccum);
        sigmap = (env1.sigmap);
        iface = (env1.iface);
        admitted_iface = (env1.admitted_iface);
        expect_typ = (env1.expect_typ);
        remaining_iface_decls = (env1.remaining_iface_decls);
        syntax_only = (env1.syntax_only);
        ds_hooks = (env1.ds_hooks);
        dep_graph = ds
      }
let (sigmap :
  env -> (FStar_Syntax_Syntax.sigelt * Prims.bool) FStar_Compiler_Util.smap)
  = fun env1 -> env1.sigmap
let (has_all_in_scope : env -> Prims.bool) =
  fun env1 ->
    FStar_Compiler_List.existsb
      (fun uu___ ->
         match uu___ with
         | (m, uu___1) -> FStar_Ident.lid_equals m FStar_Parser_Const.all_lid)
      env1.modules
let (set_bv_range :
  FStar_Syntax_Syntax.bv ->
    FStar_Compiler_Range.range -> FStar_Syntax_Syntax.bv)
  =
  fun bv ->
    fun r ->
      let id = FStar_Ident.set_id_range r bv.FStar_Syntax_Syntax.ppname in
      {
        FStar_Syntax_Syntax.ppname = id;
        FStar_Syntax_Syntax.index = (bv.FStar_Syntax_Syntax.index);
        FStar_Syntax_Syntax.sort = (bv.FStar_Syntax_Syntax.sort)
      }
let (bv_to_name :
  FStar_Syntax_Syntax.bv ->
    FStar_Compiler_Range.range -> FStar_Syntax_Syntax.term)
  =
  fun bv ->
    fun r ->
      let uu___ = set_bv_range bv r in FStar_Syntax_Syntax.bv_to_name uu___
let (unmangleMap :
  (Prims.string * Prims.string * FStar_Syntax_Syntax.delta_depth *
    FStar_Syntax_Syntax.fv_qual FStar_Pervasives_Native.option) Prims.list)
  =
  [("op_ColonColon", "Cons", FStar_Syntax_Syntax.delta_constant,
     (FStar_Pervasives_Native.Some FStar_Syntax_Syntax.Data_ctor));
  ("not", "op_Negation", FStar_Syntax_Syntax.delta_equational,
    FStar_Pervasives_Native.None)]
let (unmangleOpName :
  FStar_Ident.ident ->
    FStar_Syntax_Syntax.term FStar_Pervasives_Native.option)
  =
  fun id ->
    FStar_Compiler_Util.find_map unmangleMap
      (fun uu___ ->
         match uu___ with
         | (x, y, dd, dq) ->
             let uu___1 =
               let uu___2 = FStar_Ident.string_of_id id in uu___2 = x in
             if uu___1
             then
               let uu___2 =
                 let uu___3 =
                   let uu___4 = FStar_Ident.range_of_id id in
                   FStar_Ident.lid_of_path ["Prims"; y] uu___4 in
                 FStar_Syntax_Syntax.fvar uu___3 dd dq in
               FStar_Pervasives_Native.Some uu___2
             else FStar_Pervasives_Native.None)
type 'a cont_t =
  | Cont_ok of 'a 
  | Cont_fail 
  | Cont_ignore 
let uu___is_Cont_ok : 'a . 'a cont_t -> Prims.bool =
  fun projectee -> match projectee with | Cont_ok _0 -> true | uu___ -> false
let __proj__Cont_ok__item___0 : 'a . 'a cont_t -> 'a =
  fun projectee -> match projectee with | Cont_ok _0 -> _0
let uu___is_Cont_fail : 'a . 'a cont_t -> Prims.bool =
  fun projectee -> match projectee with | Cont_fail -> true | uu___ -> false
let uu___is_Cont_ignore : 'a . 'a cont_t -> Prims.bool =
  fun projectee ->
    match projectee with | Cont_ignore -> true | uu___ -> false
let option_of_cont :
  'a .
    (unit -> 'a FStar_Pervasives_Native.option) ->
      'a cont_t -> 'a FStar_Pervasives_Native.option
  =
  fun k_ignore ->
    fun uu___ ->
      match uu___ with
      | Cont_ok a1 -> FStar_Pervasives_Native.Some a1
      | Cont_fail -> FStar_Pervasives_Native.None
      | Cont_ignore -> k_ignore ()
let find_in_record :
  'uuuuu .
    FStar_Ident.ident Prims.list ->
      FStar_Ident.ident ->
        record_or_dc -> (record_or_dc -> 'uuuuu cont_t) -> 'uuuuu cont_t
  =
  fun ns ->
    fun id ->
      fun record ->
        fun cont ->
          let typename' =
            let uu___ =
              let uu___1 =
                let uu___2 = FStar_Ident.ident_of_lid record.typename in
                [uu___2] in
              FStar_Compiler_List.op_At ns uu___1 in
            FStar_Ident.lid_of_ids uu___ in
          let uu___ = FStar_Ident.lid_equals typename' record.typename in
          if uu___
          then
            let fname =
              let uu___1 =
                let uu___2 = FStar_Ident.ns_of_lid record.typename in
                FStar_Compiler_List.op_At uu___2 [id] in
              FStar_Ident.lid_of_ids uu___1 in
            let find =
              FStar_Compiler_Util.find_map record.fields
                (fun uu___1 ->
                   match uu___1 with
                   | (f, uu___2) ->
                       let uu___3 =
                         let uu___4 = FStar_Ident.string_of_id id in
                         let uu___5 = FStar_Ident.string_of_id f in
                         uu___4 = uu___5 in
                       if uu___3
                       then FStar_Pervasives_Native.Some record
                       else FStar_Pervasives_Native.None) in
            match find with
            | FStar_Pervasives_Native.Some r -> cont r
            | FStar_Pervasives_Native.None -> Cont_ignore
          else Cont_ignore
let (get_exported_id_set :
  env ->
    Prims.string ->
      (exported_id_kind -> string_set FStar_Compiler_Effect.ref)
        FStar_Pervasives_Native.option)
  =
  fun e ->
    fun mname -> FStar_Compiler_Util.smap_try_find e.exported_ids mname
let (get_trans_exported_id_set :
  env ->
    Prims.string ->
      (exported_id_kind -> string_set FStar_Compiler_Effect.ref)
        FStar_Pervasives_Native.option)
  =
  fun e ->
    fun mname -> FStar_Compiler_Util.smap_try_find e.trans_exported_ids mname
let (string_of_exported_id_kind : exported_id_kind -> Prims.string) =
  fun uu___ ->
    match uu___ with
    | Exported_id_field -> "field"
    | Exported_id_term_type -> "term/type"
let (is_exported_id_termtype : exported_id_kind -> Prims.bool) =
  fun uu___ ->
    match uu___ with | Exported_id_term_type -> true | uu___1 -> false
let (is_exported_id_field : exported_id_kind -> Prims.bool) =
  fun uu___ -> match uu___ with | Exported_id_field -> true | uu___1 -> false
let find_in_module_with_includes :
  'a .
    exported_id_kind ->
      (FStar_Ident.lident -> 'a cont_t) ->
        'a cont_t ->
          env -> FStar_Ident.lident -> FStar_Ident.ident -> 'a cont_t
  =
  fun eikind ->
    fun find_in_module ->
      fun find_in_module_default ->
        fun env1 ->
          fun ns ->
            fun id ->
              let idstr = FStar_Ident.string_of_id id in
              let rec aux uu___ =
                match uu___ with
                | [] -> find_in_module_default
                | modul::q ->
                    let mname = FStar_Ident.string_of_lid modul in
                    let not_shadowed =
                      let uu___1 = get_exported_id_set env1 mname in
                      match uu___1 with
                      | FStar_Pervasives_Native.None -> true
                      | FStar_Pervasives_Native.Some mex ->
                          let mexports =
                            let uu___2 = mex eikind in
                            FStar_Compiler_Effect.op_Bang uu___2 in
                          FStar_Compiler_Util.set_mem idstr mexports in
                    let mincludes =
                      let uu___1 =
                        FStar_Compiler_Util.smap_try_find env1.includes mname in
                      match uu___1 with
                      | FStar_Pervasives_Native.None -> []
                      | FStar_Pervasives_Native.Some minc ->
                          FStar_Compiler_Effect.op_Bang minc in
                    let look_into =
                      if not_shadowed
                      then
                        let uu___1 = qual modul id in find_in_module uu___1
                      else Cont_ignore in
                    (match look_into with
                     | Cont_ignore ->
                         aux (FStar_Compiler_List.op_At mincludes q)
                     | uu___1 -> look_into) in
              aux [ns]
let try_lookup_id'' :
  'a .
    env ->
      FStar_Ident.ident ->
        exported_id_kind ->
          (local_binding -> 'a cont_t) ->
            (rec_binding -> 'a cont_t) ->
              (record_or_dc -> 'a cont_t) ->
                (FStar_Ident.lident -> 'a cont_t) ->
                  ('a cont_t -> FStar_Ident.ident -> 'a cont_t) ->
                    'a FStar_Pervasives_Native.option
  =
  fun env1 ->
    fun id ->
      fun eikind ->
        fun k_local_binding ->
          fun k_rec_binding ->
            fun k_record ->
              fun find_in_module ->
                fun lookup_default_id ->
                  let check_local_binding_id uu___ =
                    match uu___ with
                    | (id', uu___1, uu___2) ->
                        let uu___3 = FStar_Ident.string_of_id id' in
                        let uu___4 = FStar_Ident.string_of_id id in
                        uu___3 = uu___4 in
                  let check_rec_binding_id uu___ =
                    match uu___ with
                    | (id', uu___1, uu___2, uu___3) ->
                        let uu___4 = FStar_Ident.string_of_id id' in
                        let uu___5 = FStar_Ident.string_of_id id in
                        uu___4 = uu___5 in
                  let curmod_ns =
                    let uu___ = current_module env1 in
                    FStar_Ident.ids_of_lid uu___ in
                  let proc uu___ =
                    match uu___ with
                    | Local_binding l when check_local_binding_id l ->
                        let uu___1 = l in
                        (match uu___1 with
                         | (uu___2, uu___3, used_marker1) ->
                             (FStar_Compiler_Effect.op_Colon_Equals
                                used_marker1 true;
                              k_local_binding l))
                    | Rec_binding r when check_rec_binding_id r ->
                        let uu___1 = r in
                        (match uu___1 with
                         | (uu___2, uu___3, uu___4, used_marker1) ->
                             (FStar_Compiler_Effect.op_Colon_Equals
                                used_marker1 true;
                              k_rec_binding r))
                    | Open_module_or_namespace (ns, Open_module) ->
                        find_in_module_with_includes eikind find_in_module
                          Cont_ignore env1 ns id
                    | Top_level_def id' when
                        let uu___1 = FStar_Ident.string_of_id id' in
                        let uu___2 = FStar_Ident.string_of_id id in
                        uu___1 = uu___2 -> lookup_default_id Cont_ignore id
                    | Record_or_dc r when is_exported_id_field eikind ->
                        let uu___1 = FStar_Ident.lid_of_ids curmod_ns in
                        find_in_module_with_includes Exported_id_field
                          (fun lid ->
                             let id1 = FStar_Ident.ident_of_lid lid in
                             let uu___2 = FStar_Ident.ns_of_lid lid in
                             find_in_record uu___2 id1 r k_record)
                          Cont_ignore env1 uu___1 id
                    | Record_or_dc r when is_exported_id_termtype eikind ->
                        let uu___1 =
                          let uu___2 = FStar_Ident.ident_of_lid r.typename in
                          FStar_Ident.ident_equals uu___2 id in
                        if uu___1 then k_record r else Cont_ignore
                    | uu___1 -> Cont_ignore in
                  let rec aux uu___ =
                    match uu___ with
                    | a1::q ->
                        let uu___1 = proc a1 in
                        option_of_cont (fun uu___2 -> aux q) uu___1
                    | [] ->
                        let uu___1 = lookup_default_id Cont_fail id in
                        option_of_cont
                          (fun uu___2 -> FStar_Pervasives_Native.None) uu___1 in
                  aux env1.scope_mods
let found_local_binding :
  'uuuuu 'uuuuu1 .
    FStar_Compiler_Range.range ->
      ('uuuuu * FStar_Syntax_Syntax.bv * 'uuuuu1) -> FStar_Syntax_Syntax.term
  =
  fun r -> fun uu___ -> match uu___ with | (id', x, uu___1) -> bv_to_name x r
let find_in_module :
  'uuuuu .
    env ->
      FStar_Ident.lident ->
        (FStar_Ident.lident ->
           (FStar_Syntax_Syntax.sigelt * Prims.bool) -> 'uuuuu)
          -> 'uuuuu -> 'uuuuu
  =
  fun env1 ->
    fun lid ->
      fun k_global_def ->
        fun k_not_found ->
          let uu___ =
            let uu___1 = FStar_Ident.string_of_lid lid in
            FStar_Compiler_Util.smap_try_find (sigmap env1) uu___1 in
          match uu___ with
          | FStar_Pervasives_Native.Some sb -> k_global_def lid sb
          | FStar_Pervasives_Native.None -> k_not_found
let (try_lookup_id :
  env ->
    FStar_Ident.ident ->
      FStar_Syntax_Syntax.term FStar_Pervasives_Native.option)
  =
  fun env1 ->
    fun id ->
      let uu___ = unmangleOpName id in
      match uu___ with
      | FStar_Pervasives_Native.Some f -> FStar_Pervasives_Native.Some f
      | uu___1 ->
          try_lookup_id'' env1 id Exported_id_term_type
            (fun r ->
               let uu___2 =
                 let uu___3 = FStar_Ident.range_of_id id in
                 found_local_binding uu___3 r in
               Cont_ok uu___2) (fun uu___2 -> Cont_fail)
            (fun uu___2 -> Cont_ignore)
            (fun i ->
               find_in_module env1 i (fun uu___2 -> fun uu___3 -> Cont_fail)
                 Cont_ignore) (fun uu___2 -> fun uu___3 -> Cont_fail)
let lookup_default_id :
  'a .
    env ->
      FStar_Ident.ident ->
        (FStar_Ident.lident ->
           (FStar_Syntax_Syntax.sigelt * Prims.bool) -> 'a cont_t)
          -> 'a cont_t -> 'a cont_t
  =
  fun env1 ->
    fun id ->
      fun k_global_def ->
        fun k_not_found ->
          let find_in_monad =
            match env1.curmonad with
            | FStar_Pervasives_Native.Some uu___ ->
                let lid = qualify env1 id in
                let uu___1 =
                  let uu___2 = FStar_Ident.string_of_lid lid in
                  FStar_Compiler_Util.smap_try_find (sigmap env1) uu___2 in
                (match uu___1 with
                 | FStar_Pervasives_Native.Some r ->
                     let uu___2 = k_global_def lid r in
                     FStar_Pervasives_Native.Some uu___2
                 | FStar_Pervasives_Native.None ->
                     FStar_Pervasives_Native.None)
            | FStar_Pervasives_Native.None -> FStar_Pervasives_Native.None in
          match find_in_monad with
          | FStar_Pervasives_Native.Some v -> v
          | FStar_Pervasives_Native.None ->
              let lid = let uu___ = current_module env1 in qual uu___ id in
              find_in_module env1 lid k_global_def k_not_found
let (lid_is_curmod : env -> FStar_Ident.lident -> Prims.bool) =
  fun env1 ->
    fun lid ->
      match env1.curmodule with
      | FStar_Pervasives_Native.None -> false
      | FStar_Pervasives_Native.Some m -> FStar_Ident.lid_equals lid m
let (module_is_defined : env -> FStar_Ident.lident -> Prims.bool) =
  fun env1 ->
    fun lid ->
      (lid_is_curmod env1 lid) ||
        (FStar_Compiler_List.existsb
           (fun x ->
              FStar_Ident.lid_equals lid (FStar_Pervasives_Native.fst x))
           env1.modules)
let (resolve_module_name :
  env ->
    FStar_Ident.lident ->
      Prims.bool -> FStar_Ident.lident FStar_Pervasives_Native.option)
  =
  fun env1 ->
    fun lid ->
      fun honor_ns ->
        let nslen =
          let uu___ = FStar_Ident.ns_of_lid lid in
          FStar_Compiler_List.length uu___ in
        let rec aux uu___ =
          match uu___ with
          | [] ->
              let uu___1 = module_is_defined env1 lid in
              if uu___1
              then FStar_Pervasives_Native.Some lid
              else FStar_Pervasives_Native.None
          | (Open_module_or_namespace (ns, Open_namespace))::q when honor_ns
              ->
              let new_lid =
                let uu___1 =
                  let uu___2 = FStar_Ident.path_of_lid ns in
                  let uu___3 = FStar_Ident.path_of_lid lid in
                  FStar_Compiler_List.op_At uu___2 uu___3 in
                let uu___2 = FStar_Ident.range_of_lid lid in
                FStar_Ident.lid_of_path uu___1 uu___2 in
              let uu___1 = module_is_defined env1 new_lid in
              if uu___1 then FStar_Pervasives_Native.Some new_lid else aux q
          | (Module_abbrev (name, modul))::uu___1 when
              (nslen = Prims.int_zero) &&
                (let uu___2 = FStar_Ident.string_of_id name in
                 let uu___3 =
                   let uu___4 = FStar_Ident.ident_of_lid lid in
                   FStar_Ident.string_of_id uu___4 in
                 uu___2 = uu___3)
              -> FStar_Pervasives_Native.Some modul
          | uu___1::q -> aux q in
        aux env1.scope_mods
let (is_open : env -> FStar_Ident.lident -> open_kind -> Prims.bool) =
  fun env1 ->
    fun lid ->
      fun open_kind1 ->
        FStar_Compiler_List.existsb
          (fun uu___ ->
             match uu___ with
             | Open_module_or_namespace (ns, k) ->
                 (k = open_kind1) && (FStar_Ident.lid_equals lid ns)
             | uu___1 -> false) env1.scope_mods
let (namespace_is_open : env -> FStar_Ident.lident -> Prims.bool) =
  fun env1 -> fun lid -> is_open env1 lid Open_namespace
let (module_is_open : env -> FStar_Ident.lident -> Prims.bool) =
  fun env1 ->
    fun lid -> (lid_is_curmod env1 lid) || (is_open env1 lid Open_module)
let (shorten_module_path :
  env ->
    FStar_Ident.ident Prims.list ->
      Prims.bool ->
        (FStar_Ident.ident Prims.list * FStar_Ident.ident Prims.list))
  =
  fun env1 ->
    fun ids ->
      fun is_full_path ->
        let rec aux revns id =
          let lid =
            FStar_Ident.lid_of_ns_and_id (FStar_Compiler_List.rev revns) id in
          let uu___ = namespace_is_open env1 lid in
          if uu___
          then
            FStar_Pervasives_Native.Some
              ((FStar_Compiler_List.rev (id :: revns)), [])
          else
            (match revns with
             | [] -> FStar_Pervasives_Native.None
             | ns_last_id::rev_ns_prefix ->
                 let uu___2 = aux rev_ns_prefix ns_last_id in
                 FStar_Compiler_Effect.op_Bar_Greater uu___2
                   (FStar_Compiler_Util.map_option
                      (fun uu___3 ->
                         match uu___3 with
                         | (stripped_ids, rev_kept_ids) ->
                             (stripped_ids, (id :: rev_kept_ids))))) in
        let do_shorten env2 ids1 =
          match FStar_Compiler_List.rev ids1 with
          | [] -> ([], [])
          | ns_last_id::ns_rev_prefix ->
              let uu___ = aux ns_rev_prefix ns_last_id in
              (match uu___ with
               | FStar_Pervasives_Native.None -> ([], ids1)
               | FStar_Pervasives_Native.Some (stripped_ids, rev_kept_ids) ->
                   (stripped_ids, (FStar_Compiler_List.rev rev_kept_ids))) in
        if
          is_full_path && ((FStar_Compiler_List.length ids) > Prims.int_zero)
        then
          let uu___ =
            let uu___1 = FStar_Ident.lid_of_ids ids in
            resolve_module_name env1 uu___1 true in
          match uu___ with
          | FStar_Pervasives_Native.Some m when module_is_open env1 m ->
              (ids, [])
          | uu___1 -> do_shorten env1 ids
        else do_shorten env1 ids
let resolve_in_open_namespaces'' :
  'a .
    env ->
      FStar_Ident.lident ->
        exported_id_kind ->
          (local_binding -> 'a cont_t) ->
            (rec_binding -> 'a cont_t) ->
              (record_or_dc -> 'a cont_t) ->
                (FStar_Ident.lident -> 'a cont_t) ->
                  ('a cont_t -> FStar_Ident.ident -> 'a cont_t) ->
                    'a FStar_Pervasives_Native.option
  =
  fun env1 ->
    fun lid ->
      fun eikind ->
        fun k_local_binding ->
          fun k_rec_binding ->
            fun k_record ->
              fun f_module ->
                fun l_default ->
                  let uu___ = FStar_Ident.ns_of_lid lid in
                  match uu___ with
                  | uu___1::uu___2 ->
                      let uu___3 =
                        let uu___4 =
                          let uu___5 =
                            let uu___6 = FStar_Ident.ns_of_lid lid in
                            FStar_Ident.lid_of_ids uu___6 in
                          let uu___6 = FStar_Ident.range_of_lid lid in
                          FStar_Ident.set_lid_range uu___5 uu___6 in
                        resolve_module_name env1 uu___4 true in
                      (match uu___3 with
                       | FStar_Pervasives_Native.None ->
                           FStar_Pervasives_Native.None
                       | FStar_Pervasives_Native.Some modul ->
                           let uu___4 =
                             let uu___5 = FStar_Ident.ident_of_lid lid in
                             find_in_module_with_includes eikind f_module
                               Cont_fail env1 modul uu___5 in
                           option_of_cont
                             (fun uu___5 -> FStar_Pervasives_Native.None)
                             uu___4)
                  | [] ->
                      let uu___1 = FStar_Ident.ident_of_lid lid in
                      try_lookup_id'' env1 uu___1 eikind k_local_binding
                        k_rec_binding k_record f_module l_default
let cont_of_option :
  'a . 'a cont_t -> 'a FStar_Pervasives_Native.option -> 'a cont_t =
  fun k_none ->
    fun uu___ ->
      match uu___ with
      | FStar_Pervasives_Native.Some v -> Cont_ok v
      | FStar_Pervasives_Native.None -> k_none
let resolve_in_open_namespaces' :
  'a .
    env ->
      FStar_Ident.lident ->
        (local_binding -> 'a FStar_Pervasives_Native.option) ->
          (rec_binding -> 'a FStar_Pervasives_Native.option) ->
            (FStar_Ident.lident ->
               (FStar_Syntax_Syntax.sigelt * Prims.bool) ->
                 'a FStar_Pervasives_Native.option)
              -> 'a FStar_Pervasives_Native.option
  =
  fun env1 ->
    fun lid ->
      fun k_local_binding ->
        fun k_rec_binding ->
          fun k_global_def ->
            let k_global_def' k lid1 def =
              let uu___ = k_global_def lid1 def in cont_of_option k uu___ in
            let f_module lid' =
              let k = Cont_ignore in
              find_in_module env1 lid' (k_global_def' k) k in
            let l_default k i = lookup_default_id env1 i (k_global_def' k) k in
            resolve_in_open_namespaces'' env1 lid Exported_id_term_type
              (fun l ->
                 let uu___ = k_local_binding l in
                 cont_of_option Cont_fail uu___)
              (fun r ->
                 let uu___ = k_rec_binding r in
                 cont_of_option Cont_fail uu___) (fun uu___ -> Cont_ignore)
              f_module l_default
let (fv_qual_of_se :
  FStar_Syntax_Syntax.sigelt ->
    FStar_Syntax_Syntax.fv_qual FStar_Pervasives_Native.option)
  =
  fun se ->
    match se.FStar_Syntax_Syntax.sigel with
    | FStar_Syntax_Syntax.Sig_datacon
        (uu___, uu___1, uu___2, l, uu___3, uu___4) ->
        let qopt =
          FStar_Compiler_Util.find_map se.FStar_Syntax_Syntax.sigquals
            (fun uu___5 ->
               match uu___5 with
               | FStar_Syntax_Syntax.RecordConstructor (uu___6, fs) ->
                   FStar_Pervasives_Native.Some
                     (FStar_Syntax_Syntax.Record_ctor (l, fs))
               | uu___6 -> FStar_Pervasives_Native.None) in
        (match qopt with
         | FStar_Pervasives_Native.None ->
             FStar_Pervasives_Native.Some FStar_Syntax_Syntax.Data_ctor
         | x -> x)
    | FStar_Syntax_Syntax.Sig_declare_typ (uu___, uu___1, uu___2) ->
        FStar_Pervasives_Native.None
    | uu___ -> FStar_Pervasives_Native.None
let (lb_fv :
  FStar_Syntax_Syntax.letbinding Prims.list ->
    FStar_Ident.lident -> FStar_Syntax_Syntax.fv)
  =
  fun lbs ->
    fun lid ->
      let uu___ =
        FStar_Compiler_Util.find_map lbs
          (fun lb ->
             let fv = FStar_Compiler_Util.right lb.FStar_Syntax_Syntax.lbname in
             let uu___1 = FStar_Syntax_Syntax.fv_eq_lid fv lid in
             if uu___1
             then FStar_Pervasives_Native.Some fv
             else FStar_Pervasives_Native.None) in
      FStar_Compiler_Effect.op_Bar_Greater uu___ FStar_Compiler_Util.must
let (ns_of_lid_equals :
  FStar_Ident.lident -> FStar_Ident.lident -> Prims.bool) =
  fun lid ->
    fun ns ->
      (let uu___ =
         let uu___1 = FStar_Ident.ns_of_lid lid in
         FStar_Compiler_List.length uu___1 in
       let uu___1 =
         let uu___2 = FStar_Ident.ids_of_lid ns in
         FStar_Compiler_List.length uu___2 in
       uu___ = uu___1) &&
        (let uu___ =
           let uu___1 = FStar_Ident.ns_of_lid lid in
           FStar_Ident.lid_of_ids uu___1 in
         FStar_Ident.lid_equals uu___ ns)
let (delta_depth_of_declaration :
  FStar_Ident.lident ->
    FStar_Syntax_Syntax.qualifier Prims.list ->
      FStar_Syntax_Syntax.delta_depth)
  =
  fun lid ->
    fun quals ->
      let dd =
        let uu___ =
          (FStar_Syntax_Util.is_primop_lid lid) ||
            (FStar_Compiler_Effect.op_Bar_Greater quals
               (FStar_Compiler_Util.for_some
                  (fun uu___1 ->
                     match uu___1 with
                     | FStar_Syntax_Syntax.Projector uu___2 -> true
                     | FStar_Syntax_Syntax.Discriminator uu___2 -> true
                     | uu___2 -> false))) in
        if uu___
        then FStar_Syntax_Syntax.delta_equational
        else FStar_Syntax_Syntax.delta_constant in
      let uu___ =
        (FStar_Compiler_Effect.op_Bar_Greater quals
           (FStar_Compiler_Util.for_some
              (fun uu___1 ->
                 match uu___1 with
                 | FStar_Syntax_Syntax.Assumption -> true
                 | uu___2 -> false)))
          &&
          (let uu___1 =
             FStar_Compiler_Effect.op_Bar_Greater quals
               (FStar_Compiler_Util.for_some
                  (fun uu___2 ->
                     match uu___2 with
                     | FStar_Syntax_Syntax.New -> true
                     | uu___3 -> false)) in
           Prims.op_Negation uu___1) in
      if uu___ then FStar_Syntax_Syntax.Delta_abstract dd else dd
let (try_lookup_name :
  Prims.bool ->
    Prims.bool ->
      env -> FStar_Ident.lident -> foundname FStar_Pervasives_Native.option)
  =
  fun any_val ->
    fun exclude_interf ->
      fun env1 ->
        fun lid ->
          let occurrence_range = FStar_Ident.range_of_lid lid in
          let k_global_def source_lid uu___ =
            match uu___ with
            | (uu___1, true) when exclude_interf ->
                FStar_Pervasives_Native.None
            | (se, uu___1) ->
                (match se.FStar_Syntax_Syntax.sigel with
                 | FStar_Syntax_Syntax.Sig_inductive_typ uu___2 ->
                     let uu___3 =
                       let uu___4 =
                         let uu___5 =
                           FStar_Syntax_Syntax.fvar source_lid
                             FStar_Syntax_Syntax.delta_constant
                             FStar_Pervasives_Native.None in
                         (uu___5, (se.FStar_Syntax_Syntax.sigattrs)) in
                       Term_name uu___4 in
                     FStar_Pervasives_Native.Some uu___3
                 | FStar_Syntax_Syntax.Sig_datacon uu___2 ->
                     let uu___3 =
                       let uu___4 =
                         let uu___5 =
                           let uu___6 = fv_qual_of_se se in
                           FStar_Syntax_Syntax.fvar source_lid
                             FStar_Syntax_Syntax.delta_constant uu___6 in
                         (uu___5, (se.FStar_Syntax_Syntax.sigattrs)) in
                       Term_name uu___4 in
                     FStar_Pervasives_Native.Some uu___3
                 | FStar_Syntax_Syntax.Sig_let ((uu___2, lbs), uu___3) ->
                     let fv = lb_fv lbs source_lid in
                     let uu___4 =
                       let uu___5 =
                         let uu___6 =
                           FStar_Syntax_Syntax.fvar source_lid
                             fv.FStar_Syntax_Syntax.fv_delta
                             fv.FStar_Syntax_Syntax.fv_qual in
                         (uu___6, (se.FStar_Syntax_Syntax.sigattrs)) in
                       Term_name uu___5 in
                     FStar_Pervasives_Native.Some uu___4
                 | FStar_Syntax_Syntax.Sig_declare_typ (lid1, uu___2, uu___3)
                     ->
                     let quals = se.FStar_Syntax_Syntax.sigquals in
                     let uu___4 =
                       any_val ||
                         (FStar_Compiler_Effect.op_Bar_Greater quals
                            (FStar_Compiler_Util.for_some
                               (fun uu___5 ->
                                  match uu___5 with
                                  | FStar_Syntax_Syntax.Assumption -> true
                                  | uu___6 -> false))) in
                     if uu___4
                     then
                       let lid2 =
                         let uu___5 = FStar_Ident.range_of_lid source_lid in
                         FStar_Ident.set_lid_range lid1 uu___5 in
                       let dd = delta_depth_of_declaration lid2 quals in
                       let uu___5 =
                         FStar_Compiler_Util.find_map quals
                           (fun uu___6 ->
                              match uu___6 with
                              | FStar_Syntax_Syntax.Reflectable refl_monad ->
                                  FStar_Pervasives_Native.Some refl_monad
                              | uu___7 -> FStar_Pervasives_Native.None) in
                       (match uu___5 with
                        | FStar_Pervasives_Native.Some refl_monad ->
                            let refl_const =
                              FStar_Syntax_Syntax.mk
                                (FStar_Syntax_Syntax.Tm_constant
                                   (FStar_Const.Const_reflect refl_monad))
                                occurrence_range in
                            FStar_Pervasives_Native.Some
                              (Term_name
                                 (refl_const,
                                   (se.FStar_Syntax_Syntax.sigattrs)))
                        | uu___6 ->
                            let uu___7 =
                              let uu___8 =
                                let uu___9 =
                                  let uu___10 = fv_qual_of_se se in
                                  FStar_Syntax_Syntax.fvar lid2 dd uu___10 in
                                (uu___9, (se.FStar_Syntax_Syntax.sigattrs)) in
                              Term_name uu___8 in
                            FStar_Pervasives_Native.Some uu___7)
                     else FStar_Pervasives_Native.None
                 | FStar_Syntax_Syntax.Sig_new_effect ne ->
                     let uu___2 =
                       let uu___3 =
                         let uu___4 =
                           let uu___5 = FStar_Ident.range_of_lid source_lid in
                           FStar_Ident.set_lid_range
                             ne.FStar_Syntax_Syntax.mname uu___5 in
                         (se, uu___4) in
                       Eff_name uu___3 in
                     FStar_Pervasives_Native.Some uu___2
                 | FStar_Syntax_Syntax.Sig_effect_abbrev uu___2 ->
                     FStar_Pervasives_Native.Some (Eff_name (se, source_lid))
                 | FStar_Syntax_Syntax.Sig_splice (lids, t) ->
                     let uu___2 =
                       let uu___3 =
                         let uu___4 =
                           FStar_Syntax_Syntax.fvar source_lid
                             (FStar_Syntax_Syntax.Delta_constant_at_level
                                Prims.int_one) FStar_Pervasives_Native.None in
                         (uu___4, []) in
                       Term_name uu___3 in
                     FStar_Pervasives_Native.Some uu___2
                 | uu___2 -> FStar_Pervasives_Native.None) in
          let k_local_binding r =
            let t =
              let uu___ = FStar_Ident.range_of_lid lid in
              found_local_binding uu___ r in
            FStar_Pervasives_Native.Some (Term_name (t, [])) in
          let k_rec_binding uu___ =
            match uu___ with
            | (id, l, dd, used_marker1) ->
                (FStar_Compiler_Effect.op_Colon_Equals used_marker1 true;
                 (let uu___2 =
                    let uu___3 =
                      let uu___4 =
                        let uu___5 =
                          let uu___6 = FStar_Ident.range_of_lid lid in
                          FStar_Ident.set_lid_range l uu___6 in
                        FStar_Syntax_Syntax.fvar uu___5 dd
                          FStar_Pervasives_Native.None in
                      (uu___4, []) in
                    Term_name uu___3 in
                  FStar_Pervasives_Native.Some uu___2)) in
          let found_unmangled =
            let uu___ = FStar_Ident.ns_of_lid lid in
            match uu___ with
            | [] ->
                let uu___1 =
                  let uu___2 = FStar_Ident.ident_of_lid lid in
                  unmangleOpName uu___2 in
                (match uu___1 with
                 | FStar_Pervasives_Native.Some t ->
                     FStar_Pervasives_Native.Some (Term_name (t, []))
                 | uu___2 -> FStar_Pervasives_Native.None)
            | uu___1 -> FStar_Pervasives_Native.None in
          match found_unmangled with
          | FStar_Pervasives_Native.None ->
              resolve_in_open_namespaces' env1 lid k_local_binding
                k_rec_binding k_global_def
          | x -> x
let (try_lookup_effect_name' :
  Prims.bool ->
    env ->
      FStar_Ident.lident ->
        (FStar_Syntax_Syntax.sigelt * FStar_Ident.lident)
          FStar_Pervasives_Native.option)
  =
  fun exclude_interf ->
    fun env1 ->
      fun lid ->
        let uu___ = try_lookup_name true exclude_interf env1 lid in
        match uu___ with
        | FStar_Pervasives_Native.Some (Eff_name (o, l)) ->
            FStar_Pervasives_Native.Some (o, l)
        | uu___1 -> FStar_Pervasives_Native.None
let (try_lookup_effect_name :
  env ->
    FStar_Ident.lident -> FStar_Ident.lident FStar_Pervasives_Native.option)
  =
  fun env1 ->
    fun l ->
      let uu___ =
        try_lookup_effect_name' (Prims.op_Negation env1.iface) env1 l in
      match uu___ with
      | FStar_Pervasives_Native.Some (o, l1) ->
          FStar_Pervasives_Native.Some l1
      | uu___1 -> FStar_Pervasives_Native.None
let (try_lookup_effect_name_and_attributes :
  env ->
    FStar_Ident.lident ->
      (FStar_Ident.lident * FStar_Syntax_Syntax.cflag Prims.list)
        FStar_Pervasives_Native.option)
  =
  fun env1 ->
    fun l ->
      let uu___ =
        try_lookup_effect_name' (Prims.op_Negation env1.iface) env1 l in
      match uu___ with
      | FStar_Pervasives_Native.Some
          ({
             FStar_Syntax_Syntax.sigel = FStar_Syntax_Syntax.Sig_new_effect
               ne;
             FStar_Syntax_Syntax.sigrng = uu___1;
             FStar_Syntax_Syntax.sigquals = uu___2;
             FStar_Syntax_Syntax.sigmeta = uu___3;
             FStar_Syntax_Syntax.sigattrs = uu___4;
             FStar_Syntax_Syntax.sigopts = uu___5;_},
           l1)
          ->
          FStar_Pervasives_Native.Some
            (l1, (ne.FStar_Syntax_Syntax.cattributes))
      | FStar_Pervasives_Native.Some
          ({
             FStar_Syntax_Syntax.sigel =
               FStar_Syntax_Syntax.Sig_effect_abbrev
               (uu___1, uu___2, uu___3, uu___4, cattributes);
             FStar_Syntax_Syntax.sigrng = uu___5;
             FStar_Syntax_Syntax.sigquals = uu___6;
             FStar_Syntax_Syntax.sigmeta = uu___7;
             FStar_Syntax_Syntax.sigattrs = uu___8;
             FStar_Syntax_Syntax.sigopts = uu___9;_},
           l1)
          -> FStar_Pervasives_Native.Some (l1, cattributes)
      | uu___1 -> FStar_Pervasives_Native.None
let (try_lookup_effect_defn :
  env ->
    FStar_Ident.lident ->
      FStar_Syntax_Syntax.eff_decl FStar_Pervasives_Native.option)
  =
  fun env1 ->
    fun l ->
      let uu___ =
        try_lookup_effect_name' (Prims.op_Negation env1.iface) env1 l in
      match uu___ with
      | FStar_Pervasives_Native.Some
          ({
             FStar_Syntax_Syntax.sigel = FStar_Syntax_Syntax.Sig_new_effect
               ne;
             FStar_Syntax_Syntax.sigrng = uu___1;
             FStar_Syntax_Syntax.sigquals = uu___2;
             FStar_Syntax_Syntax.sigmeta = uu___3;
             FStar_Syntax_Syntax.sigattrs = uu___4;
             FStar_Syntax_Syntax.sigopts = uu___5;_},
           uu___6)
          -> FStar_Pervasives_Native.Some ne
      | uu___1 -> FStar_Pervasives_Native.None
let (is_effect_name : env -> FStar_Ident.lident -> Prims.bool) =
  fun env1 ->
    fun lid ->
      let uu___ = try_lookup_effect_name env1 lid in
      match uu___ with
      | FStar_Pervasives_Native.None -> false
      | FStar_Pervasives_Native.Some uu___1 -> true
let (try_lookup_root_effect_name :
  env ->
    FStar_Ident.lident -> FStar_Ident.lident FStar_Pervasives_Native.option)
  =
  fun env1 ->
    fun l ->
      let uu___ =
        try_lookup_effect_name' (Prims.op_Negation env1.iface) env1 l in
      match uu___ with
      | FStar_Pervasives_Native.Some
          ({
             FStar_Syntax_Syntax.sigel =
               FStar_Syntax_Syntax.Sig_effect_abbrev
               (l', uu___1, uu___2, uu___3, uu___4);
             FStar_Syntax_Syntax.sigrng = uu___5;
             FStar_Syntax_Syntax.sigquals = uu___6;
             FStar_Syntax_Syntax.sigmeta = uu___7;
             FStar_Syntax_Syntax.sigattrs = uu___8;
             FStar_Syntax_Syntax.sigopts = uu___9;_},
           uu___10)
          ->
          let rec aux new_name =
            let uu___11 =
              let uu___12 = FStar_Ident.string_of_lid new_name in
              FStar_Compiler_Util.smap_try_find (sigmap env1) uu___12 in
            match uu___11 with
            | FStar_Pervasives_Native.None -> FStar_Pervasives_Native.None
            | FStar_Pervasives_Native.Some (s, uu___12) ->
                (match s.FStar_Syntax_Syntax.sigel with
                 | FStar_Syntax_Syntax.Sig_new_effect ne ->
                     let uu___13 =
                       let uu___14 = FStar_Ident.range_of_lid l in
                       FStar_Ident.set_lid_range ne.FStar_Syntax_Syntax.mname
                         uu___14 in
                     FStar_Pervasives_Native.Some uu___13
                 | FStar_Syntax_Syntax.Sig_effect_abbrev
                     (uu___13, uu___14, uu___15, cmp, uu___16) ->
                     let l'' = FStar_Syntax_Util.comp_effect_name cmp in
                     aux l''
                 | uu___13 -> FStar_Pervasives_Native.None) in
          aux l'
      | FStar_Pervasives_Native.Some (uu___1, l') ->
          FStar_Pervasives_Native.Some l'
      | uu___1 -> FStar_Pervasives_Native.None
let (lookup_letbinding_quals_and_attrs :
  env ->
    FStar_Ident.lident ->
      (FStar_Syntax_Syntax.qualifier Prims.list *
        FStar_Syntax_Syntax.attribute Prims.list))
  =
  fun env1 ->
    fun lid ->
      let k_global_def lid1 uu___ =
        match uu___ with
        | ({
             FStar_Syntax_Syntax.sigel = FStar_Syntax_Syntax.Sig_declare_typ
               (uu___1, uu___2, uu___3);
             FStar_Syntax_Syntax.sigrng = uu___4;
             FStar_Syntax_Syntax.sigquals = quals;
             FStar_Syntax_Syntax.sigmeta = uu___5;
             FStar_Syntax_Syntax.sigattrs = attrs;
             FStar_Syntax_Syntax.sigopts = uu___6;_},
           uu___7) -> FStar_Pervasives_Native.Some (quals, attrs)
        | uu___1 -> FStar_Pervasives_Native.None in
      let uu___ =
        resolve_in_open_namespaces' env1 lid
          (fun uu___1 -> FStar_Pervasives_Native.None)
          (fun uu___1 -> FStar_Pervasives_Native.None) k_global_def in
      match uu___ with
      | FStar_Pervasives_Native.Some qa -> qa
      | uu___1 -> ([], [])
let (try_lookup_module :
  env ->
    FStar_Ident.path ->
      FStar_Syntax_Syntax.modul FStar_Pervasives_Native.option)
  =
  fun env1 ->
    fun path ->
      let uu___ =
        FStar_Compiler_List.tryFind
          (fun uu___1 ->
             match uu___1 with
             | (mlid, modul) ->
                 let uu___2 = FStar_Ident.path_of_lid mlid in uu___2 = path)
          env1.modules in
      match uu___ with
      | FStar_Pervasives_Native.Some (uu___1, modul) ->
          FStar_Pervasives_Native.Some modul
      | FStar_Pervasives_Native.None -> FStar_Pervasives_Native.None
let (try_lookup_let :
  env ->
    FStar_Ident.lident ->
      FStar_Syntax_Syntax.term FStar_Pervasives_Native.option)
  =
  fun env1 ->
    fun lid ->
      let k_global_def lid1 uu___ =
        match uu___ with
        | ({
             FStar_Syntax_Syntax.sigel = FStar_Syntax_Syntax.Sig_let
               ((uu___1, lbs), uu___2);
             FStar_Syntax_Syntax.sigrng = uu___3;
             FStar_Syntax_Syntax.sigquals = uu___4;
             FStar_Syntax_Syntax.sigmeta = uu___5;
             FStar_Syntax_Syntax.sigattrs = uu___6;
             FStar_Syntax_Syntax.sigopts = uu___7;_},
           uu___8) ->
            let fv = lb_fv lbs lid1 in
            let uu___9 =
              FStar_Syntax_Syntax.fvar lid1 fv.FStar_Syntax_Syntax.fv_delta
                fv.FStar_Syntax_Syntax.fv_qual in
            FStar_Pervasives_Native.Some uu___9
        | uu___1 -> FStar_Pervasives_Native.None in
      resolve_in_open_namespaces' env1 lid
        (fun uu___ -> FStar_Pervasives_Native.None)
        (fun uu___ -> FStar_Pervasives_Native.None) k_global_def
let (try_lookup_definition :
  env ->
    FStar_Ident.lident ->
      FStar_Syntax_Syntax.term FStar_Pervasives_Native.option)
  =
  fun env1 ->
    fun lid ->
      let k_global_def lid1 uu___ =
        match uu___ with
        | ({
             FStar_Syntax_Syntax.sigel = FStar_Syntax_Syntax.Sig_let
               (lbs, uu___1);
             FStar_Syntax_Syntax.sigrng = uu___2;
             FStar_Syntax_Syntax.sigquals = uu___3;
             FStar_Syntax_Syntax.sigmeta = uu___4;
             FStar_Syntax_Syntax.sigattrs = uu___5;
             FStar_Syntax_Syntax.sigopts = uu___6;_},
           uu___7) ->
            FStar_Compiler_Util.find_map (FStar_Pervasives_Native.snd lbs)
              (fun lb ->
                 match lb.FStar_Syntax_Syntax.lbname with
                 | FStar_Pervasives.Inr fv when
                     FStar_Syntax_Syntax.fv_eq_lid fv lid1 ->
                     FStar_Pervasives_Native.Some
                       (lb.FStar_Syntax_Syntax.lbdef)
                 | uu___8 -> FStar_Pervasives_Native.None)
        | uu___1 -> FStar_Pervasives_Native.None in
      resolve_in_open_namespaces' env1 lid
        (fun uu___ -> FStar_Pervasives_Native.None)
        (fun uu___ -> FStar_Pervasives_Native.None) k_global_def
let (empty_include_smap :
  FStar_Ident.lident Prims.list FStar_Compiler_Effect.ref
    FStar_Compiler_Util.smap)
  = new_sigmap ()
let (empty_exported_id_smap : exported_id_set FStar_Compiler_Util.smap) =
  new_sigmap ()
let (try_lookup_lid' :
  Prims.bool ->
    Prims.bool ->
      env ->
        FStar_Ident.lident ->
          (FStar_Syntax_Syntax.term * FStar_Syntax_Syntax.attribute
            Prims.list) FStar_Pervasives_Native.option)
  =
  fun any_val ->
    fun exclude_interface ->
      fun env1 ->
        fun lid ->
          let uu___ = try_lookup_name any_val exclude_interface env1 lid in
          match uu___ with
          | FStar_Pervasives_Native.Some (Term_name (e, attrs)) ->
              FStar_Pervasives_Native.Some (e, attrs)
          | uu___1 -> FStar_Pervasives_Native.None
let (drop_attributes :
  (FStar_Syntax_Syntax.term * FStar_Syntax_Syntax.attribute Prims.list)
    FStar_Pervasives_Native.option ->
    FStar_Syntax_Syntax.term FStar_Pervasives_Native.option)
  =
  fun x ->
    match x with
    | FStar_Pervasives_Native.Some (t, uu___) ->
        FStar_Pervasives_Native.Some t
    | FStar_Pervasives_Native.None -> FStar_Pervasives_Native.None
let (try_lookup_lid_with_attributes :
  env ->
    FStar_Ident.lident ->
      (FStar_Syntax_Syntax.term * FStar_Syntax_Syntax.attribute Prims.list)
        FStar_Pervasives_Native.option)
  = fun env1 -> fun l -> try_lookup_lid' env1.iface false env1 l
let (try_lookup_lid :
  env ->
    FStar_Ident.lident ->
      FStar_Syntax_Syntax.term FStar_Pervasives_Native.option)
  =
  fun env1 ->
    fun l ->
      let uu___ = try_lookup_lid_with_attributes env1 l in
      FStar_Compiler_Effect.op_Bar_Greater uu___ drop_attributes
let (resolve_to_fully_qualified_name :
  env ->
    FStar_Ident.lident -> FStar_Ident.lident FStar_Pervasives_Native.option)
  =
  fun env1 ->
    fun l ->
      let uu___ = try_lookup_lid env1 l in
      match uu___ with
      | FStar_Pervasives_Native.None -> FStar_Pervasives_Native.None
      | FStar_Pervasives_Native.Some e ->
          let uu___1 =
            let uu___2 = FStar_Syntax_Subst.compress e in
            uu___2.FStar_Syntax_Syntax.n in
          (match uu___1 with
           | FStar_Syntax_Syntax.Tm_fvar fv ->
               FStar_Pervasives_Native.Some
                 ((fv.FStar_Syntax_Syntax.fv_name).FStar_Syntax_Syntax.v)
           | uu___2 -> FStar_Pervasives_Native.None)
let (shorten_lid' : env -> FStar_Ident.lident -> FStar_Ident.lident) =
  fun env1 ->
    fun lid ->
      let uu___ =
        let uu___1 = FStar_Ident.ns_of_lid lid in
        shorten_module_path env1 uu___1 true in
      match uu___ with
      | (uu___1, short) ->
          let uu___2 = FStar_Ident.ident_of_lid lid in
          FStar_Ident.lid_of_ns_and_id short uu___2
let (shorten_lid : env -> FStar_Ident.lid -> FStar_Ident.lid) =
  fun env1 ->
    fun lid ->
      match env1.curmodule with
      | FStar_Pervasives_Native.None -> shorten_lid' env1 lid
      | uu___ ->
          let lid_without_ns =
            let uu___1 = FStar_Ident.ident_of_lid lid in
            FStar_Ident.lid_of_ns_and_id [] uu___1 in
          let uu___1 = resolve_to_fully_qualified_name env1 lid_without_ns in
          (match uu___1 with
           | FStar_Pervasives_Native.Some lid' when
               let uu___2 = FStar_Ident.string_of_lid lid' in
               let uu___3 = FStar_Ident.string_of_lid lid in uu___2 = uu___3
               -> lid_without_ns
           | uu___2 -> shorten_lid' env1 lid)
let (try_lookup_lid_with_attributes_no_resolve :
  env ->
    FStar_Ident.lident ->
      (FStar_Syntax_Syntax.term * FStar_Syntax_Syntax.attribute Prims.list)
        FStar_Pervasives_Native.option)
  =
  fun env1 ->
    fun l ->
      let env' =
        {
          curmodule = (env1.curmodule);
          curmonad = (env1.curmonad);
          modules = (env1.modules);
          scope_mods = [];
          exported_ids = empty_exported_id_smap;
          trans_exported_ids = (env1.trans_exported_ids);
          includes = empty_include_smap;
          sigaccum = (env1.sigaccum);
          sigmap = (env1.sigmap);
          iface = (env1.iface);
          admitted_iface = (env1.admitted_iface);
          expect_typ = (env1.expect_typ);
          remaining_iface_decls = (env1.remaining_iface_decls);
          syntax_only = (env1.syntax_only);
          ds_hooks = (env1.ds_hooks);
          dep_graph = (env1.dep_graph)
        } in
      try_lookup_lid_with_attributes env' l
let (try_lookup_lid_no_resolve :
  env ->
    FStar_Ident.lident ->
      FStar_Syntax_Syntax.term FStar_Pervasives_Native.option)
  =
  fun env1 ->
    fun l ->
      let uu___ = try_lookup_lid_with_attributes_no_resolve env1 l in
      FStar_Compiler_Effect.op_Bar_Greater uu___ drop_attributes
let (try_lookup_datacon :
  env ->
    FStar_Ident.lident ->
      FStar_Syntax_Syntax.fv FStar_Pervasives_Native.option)
  =
  fun env1 ->
    fun lid ->
      let k_global_def lid1 se =
        match se with
        | ({
             FStar_Syntax_Syntax.sigel = FStar_Syntax_Syntax.Sig_declare_typ
               (uu___, uu___1, uu___2);
             FStar_Syntax_Syntax.sigrng = uu___3;
             FStar_Syntax_Syntax.sigquals = quals;
             FStar_Syntax_Syntax.sigmeta = uu___4;
             FStar_Syntax_Syntax.sigattrs = uu___5;
             FStar_Syntax_Syntax.sigopts = uu___6;_},
           uu___7) ->
            let uu___8 =
              FStar_Compiler_Effect.op_Bar_Greater quals
                (FStar_Compiler_Util.for_some
                   (fun uu___9 ->
                      match uu___9 with
                      | FStar_Syntax_Syntax.Assumption -> true
                      | uu___10 -> false)) in
            if uu___8
            then
              let uu___9 =
                FStar_Syntax_Syntax.lid_as_fv lid1
                  FStar_Syntax_Syntax.delta_constant
                  FStar_Pervasives_Native.None in
              FStar_Pervasives_Native.Some uu___9
            else FStar_Pervasives_Native.None
        | ({
             FStar_Syntax_Syntax.sigel = FStar_Syntax_Syntax.Sig_splice uu___;
             FStar_Syntax_Syntax.sigrng = uu___1;
             FStar_Syntax_Syntax.sigquals = uu___2;
             FStar_Syntax_Syntax.sigmeta = uu___3;
             FStar_Syntax_Syntax.sigattrs = uu___4;
             FStar_Syntax_Syntax.sigopts = uu___5;_},
           uu___6) ->
            let qual1 = fv_qual_of_se (FStar_Pervasives_Native.fst se) in
            let uu___7 =
              FStar_Syntax_Syntax.lid_as_fv lid1
                FStar_Syntax_Syntax.delta_constant qual1 in
            FStar_Pervasives_Native.Some uu___7
        | ({
             FStar_Syntax_Syntax.sigel = FStar_Syntax_Syntax.Sig_datacon
               uu___;
             FStar_Syntax_Syntax.sigrng = uu___1;
             FStar_Syntax_Syntax.sigquals = uu___2;
             FStar_Syntax_Syntax.sigmeta = uu___3;
             FStar_Syntax_Syntax.sigattrs = uu___4;
             FStar_Syntax_Syntax.sigopts = uu___5;_},
           uu___6) ->
            let qual1 = fv_qual_of_se (FStar_Pervasives_Native.fst se) in
            let uu___7 =
              FStar_Syntax_Syntax.lid_as_fv lid1
                FStar_Syntax_Syntax.delta_constant qual1 in
            FStar_Pervasives_Native.Some uu___7
        | uu___ -> FStar_Pervasives_Native.None in
      resolve_in_open_namespaces' env1 lid
        (fun uu___ -> FStar_Pervasives_Native.None)
        (fun uu___ -> FStar_Pervasives_Native.None) k_global_def
let (find_all_datacons :
  env ->
    FStar_Ident.lident ->
      FStar_Ident.lident Prims.list FStar_Pervasives_Native.option)
  =
  fun env1 ->
    fun lid ->
      let k_global_def lid1 uu___ =
        match uu___ with
        | ({
             FStar_Syntax_Syntax.sigel =
               FStar_Syntax_Syntax.Sig_inductive_typ
               (uu___1, uu___2, uu___3, uu___4, datas, uu___5);
             FStar_Syntax_Syntax.sigrng = uu___6;
             FStar_Syntax_Syntax.sigquals = uu___7;
             FStar_Syntax_Syntax.sigmeta = uu___8;
             FStar_Syntax_Syntax.sigattrs = uu___9;
             FStar_Syntax_Syntax.sigopts = uu___10;_},
           uu___11) -> FStar_Pervasives_Native.Some datas
        | uu___1 -> FStar_Pervasives_Native.None in
      resolve_in_open_namespaces' env1 lid
        (fun uu___ -> FStar_Pervasives_Native.None)
        (fun uu___ -> FStar_Pervasives_Native.None) k_global_def
let (record_cache_aux_with_filter :
  ((((unit -> unit) * (unit -> unit)) * (((unit -> (Prims.int * unit)) *
    (Prims.int FStar_Pervasives_Native.option -> unit)) *
    ((unit -> record_or_dc Prims.list) * (record_or_dc -> unit)))) *
    (unit -> unit)))
  =
  let record_cache = FStar_Compiler_Util.mk_ref [[]] in
  let push uu___ =
    let uu___1 =
      let uu___2 =
        let uu___3 = FStar_Compiler_Effect.op_Bang record_cache in
        FStar_Compiler_List.hd uu___3 in
      let uu___3 = FStar_Compiler_Effect.op_Bang record_cache in uu___2 ::
        uu___3 in
    FStar_Compiler_Effect.op_Colon_Equals record_cache uu___1 in
  let pop uu___ =
    let uu___1 =
      let uu___2 = FStar_Compiler_Effect.op_Bang record_cache in
      FStar_Compiler_List.tl uu___2 in
    FStar_Compiler_Effect.op_Colon_Equals record_cache uu___1 in
  let snapshot uu___ = FStar_Common.snapshot push record_cache () in
  let rollback depth = FStar_Common.rollback pop record_cache depth in
  let peek uu___ =
    let uu___1 = FStar_Compiler_Effect.op_Bang record_cache in
    FStar_Compiler_List.hd uu___1 in
  let insert r =
    let uu___ =
      let uu___1 = let uu___2 = peek () in r :: uu___2 in
      let uu___2 =
        let uu___3 = FStar_Compiler_Effect.op_Bang record_cache in
        FStar_Compiler_List.tl uu___3 in
      uu___1 :: uu___2 in
    FStar_Compiler_Effect.op_Colon_Equals record_cache uu___ in
  let filter uu___ =
    let rc = peek () in
    let filtered =
      FStar_Compiler_List.filter (fun r -> Prims.op_Negation r.is_private) rc in
    let uu___1 =
      let uu___2 =
        let uu___3 = FStar_Compiler_Effect.op_Bang record_cache in
        FStar_Compiler_List.tl uu___3 in
      filtered :: uu___2 in
    FStar_Compiler_Effect.op_Colon_Equals record_cache uu___1 in
  let aux = ((push, pop), ((snapshot, rollback), (peek, insert))) in
  (aux, filter)
let (record_cache_aux :
  (((unit -> unit) * (unit -> unit)) * (((unit -> (Prims.int * unit)) *
    (Prims.int FStar_Pervasives_Native.option -> unit)) *
    ((unit -> record_or_dc Prims.list) * (record_or_dc -> unit)))))
  = FStar_Pervasives_Native.fst record_cache_aux_with_filter
let (filter_record_cache : unit -> unit) =
  FStar_Pervasives_Native.snd record_cache_aux_with_filter
let (push_record_cache : unit -> unit) =
  FStar_Pervasives_Native.fst (FStar_Pervasives_Native.fst record_cache_aux)
let (pop_record_cache : unit -> unit) =
  FStar_Pervasives_Native.snd (FStar_Pervasives_Native.fst record_cache_aux)
let (snapshot_record_cache : unit -> (Prims.int * unit)) =
  FStar_Pervasives_Native.fst
    (FStar_Pervasives_Native.fst
       (FStar_Pervasives_Native.snd record_cache_aux))
let (rollback_record_cache :
  Prims.int FStar_Pervasives_Native.option -> unit) =
  FStar_Pervasives_Native.snd
    (FStar_Pervasives_Native.fst
       (FStar_Pervasives_Native.snd record_cache_aux))
let (peek_record_cache : unit -> record_or_dc Prims.list) =
  FStar_Pervasives_Native.fst
    (FStar_Pervasives_Native.snd
       (FStar_Pervasives_Native.snd record_cache_aux))
let (insert_record_cache : record_or_dc -> unit) =
  FStar_Pervasives_Native.snd
    (FStar_Pervasives_Native.snd
       (FStar_Pervasives_Native.snd record_cache_aux))
let (extract_record :
  env ->
    scope_mod Prims.list FStar_Compiler_Effect.ref ->
      FStar_Syntax_Syntax.sigelt -> unit)
  =
  fun e ->
    fun new_globs ->
      fun se ->
        match se.FStar_Syntax_Syntax.sigel with
        | FStar_Syntax_Syntax.Sig_bundle (sigs, uu___) ->
            let is_record =
              FStar_Compiler_Util.for_some
                (fun uu___1 ->
                   match uu___1 with
                   | FStar_Syntax_Syntax.RecordType uu___2 -> true
                   | FStar_Syntax_Syntax.RecordConstructor uu___2 -> true
                   | uu___2 -> false) in
            let find_dc dc =
              FStar_Compiler_Effect.op_Bar_Greater sigs
                (FStar_Compiler_Util.find_opt
                   (fun uu___1 ->
                      match uu___1 with
                      | {
                          FStar_Syntax_Syntax.sigel =
                            FStar_Syntax_Syntax.Sig_datacon
                            (lid, uu___2, uu___3, uu___4, uu___5, uu___6);
                          FStar_Syntax_Syntax.sigrng = uu___7;
                          FStar_Syntax_Syntax.sigquals = uu___8;
                          FStar_Syntax_Syntax.sigmeta = uu___9;
                          FStar_Syntax_Syntax.sigattrs = uu___10;
                          FStar_Syntax_Syntax.sigopts = uu___11;_} ->
                          FStar_Ident.lid_equals dc lid
                      | uu___2 -> false)) in
            FStar_Compiler_Effect.op_Bar_Greater sigs
              (FStar_Compiler_List.iter
                 (fun uu___1 ->
                    match uu___1 with
                    | {
                        FStar_Syntax_Syntax.sigel =
                          FStar_Syntax_Syntax.Sig_inductive_typ
                          (typename, univs, parms, uu___2, uu___3, dc::[]);
                        FStar_Syntax_Syntax.sigrng = uu___4;
                        FStar_Syntax_Syntax.sigquals = typename_quals;
                        FStar_Syntax_Syntax.sigmeta = uu___5;
                        FStar_Syntax_Syntax.sigattrs = uu___6;
                        FStar_Syntax_Syntax.sigopts = uu___7;_} ->
                        let uu___8 =
                          let uu___9 = find_dc dc in
                          FStar_Compiler_Effect.op_Less_Bar
                            FStar_Compiler_Util.must uu___9 in
                        (match uu___8 with
                         | {
                             FStar_Syntax_Syntax.sigel =
                               FStar_Syntax_Syntax.Sig_datacon
                               (constrname, uu___9, t, uu___10, n, uu___11);
                             FStar_Syntax_Syntax.sigrng = uu___12;
                             FStar_Syntax_Syntax.sigquals = uu___13;
                             FStar_Syntax_Syntax.sigmeta = uu___14;
                             FStar_Syntax_Syntax.sigattrs = uu___15;
                             FStar_Syntax_Syntax.sigopts = uu___16;_} ->
                             let uu___17 = FStar_Syntax_Util.arrow_formals t in
                             (match uu___17 with
                              | (all_formals, uu___18) ->
                                  let uu___19 =
                                    FStar_Compiler_Util.first_N n all_formals in
                                  (match uu___19 with
                                   | (_params, formals) ->
                                       let is_rec = is_record typename_quals in
                                       let formals' =
                                         FStar_Compiler_Effect.op_Bar_Greater
                                           formals
                                           (FStar_Compiler_List.collect
                                              (fun f ->
                                                 let uu___20 =
                                                   (FStar_Syntax_Syntax.is_null_bv
                                                      f.FStar_Syntax_Syntax.binder_bv)
                                                     ||
                                                     (is_rec &&
                                                        (FStar_Syntax_Syntax.is_bqual_implicit
                                                           f.FStar_Syntax_Syntax.binder_qual)) in
                                                 if uu___20 then [] else [f])) in
                                       let fields' =
                                         FStar_Compiler_Effect.op_Bar_Greater
                                           formals'
                                           (FStar_Compiler_List.map
                                              (fun f ->
                                                 (((f.FStar_Syntax_Syntax.binder_bv).FStar_Syntax_Syntax.ppname),
                                                   ((f.FStar_Syntax_Syntax.binder_bv).FStar_Syntax_Syntax.sort)))) in
                                       let fields = fields' in
                                       let record =
                                         let uu___20 =
                                           FStar_Ident.ident_of_lid
                                             constrname in
                                         {
                                           typename;
                                           constrname = uu___20;
                                           parms;
                                           fields;
                                           is_private =
                                             (FStar_Compiler_List.contains
                                                FStar_Syntax_Syntax.Private
                                                typename_quals);
                                           is_record = is_rec
                                         } in
                                       ((let uu___21 =
                                           let uu___22 =
                                             FStar_Compiler_Effect.op_Bang
                                               new_globs in
                                           (Record_or_dc record) :: uu___22 in
                                         FStar_Compiler_Effect.op_Colon_Equals
                                           new_globs uu___21);
                                        (match () with
                                         | () ->
                                             ((let add_field uu___22 =
                                                 match uu___22 with
                                                 | (id, uu___23) ->
                                                     let modul =
                                                       let uu___24 =
                                                         let uu___25 =
                                                           FStar_Ident.ns_of_lid
                                                             constrname in
                                                         FStar_Ident.lid_of_ids
                                                           uu___25 in
                                                       FStar_Ident.string_of_lid
                                                         uu___24 in
                                                     let uu___24 =
                                                       get_exported_id_set e
                                                         modul in
                                                     (match uu___24 with
                                                      | FStar_Pervasives_Native.Some
                                                          my_ex ->
                                                          let my_exported_ids
                                                            =
                                                            my_ex
                                                              Exported_id_field in
                                                          ((let uu___26 =
                                                              let uu___27 =
                                                                FStar_Ident.string_of_id
                                                                  id in
                                                              let uu___28 =
                                                                FStar_Compiler_Effect.op_Bang
                                                                  my_exported_ids in
                                                              FStar_Compiler_Util.set_add
                                                                uu___27
                                                                uu___28 in
                                                            FStar_Compiler_Effect.op_Colon_Equals
                                                              my_exported_ids
                                                              uu___26);
                                                           (match () with
                                                            | () ->
                                                                let projname
                                                                  =
                                                                  let uu___26
                                                                    =
                                                                    let uu___27
                                                                    =
                                                                    FStar_Syntax_Util.mk_field_projector_name_from_ident
                                                                    constrname
                                                                    id in
                                                                    FStar_Compiler_Effect.op_Bar_Greater
                                                                    uu___27
                                                                    FStar_Ident.ident_of_lid in
                                                                  FStar_Compiler_Effect.op_Bar_Greater
                                                                    uu___26
                                                                    FStar_Ident.string_of_id in
                                                                let uu___27 =
                                                                  let uu___28
                                                                    =
                                                                    FStar_Compiler_Effect.op_Bang
                                                                    my_exported_ids in
                                                                  FStar_Compiler_Util.set_add
                                                                    projname
                                                                    uu___28 in
                                                                FStar_Compiler_Effect.op_Colon_Equals
                                                                  my_exported_ids
                                                                  uu___27))
                                                      | FStar_Pervasives_Native.None
                                                          -> ()) in
                                               FStar_Compiler_List.iter
                                                 add_field fields');
                                              (match () with
                                               | () ->
                                                   insert_record_cache record))))))
                         | uu___9 -> ())
                    | uu___2 -> ()))
        | uu___ -> ()
let (try_lookup_record_or_dc_by_field_name :
  env -> FStar_Ident.lident -> record_or_dc FStar_Pervasives_Native.option) =
  fun env1 ->
    fun fieldname ->
      let find_in_cache fieldname1 =
        let uu___ =
          let uu___1 = FStar_Ident.ns_of_lid fieldname1 in
          let uu___2 = FStar_Ident.ident_of_lid fieldname1 in
          (uu___1, uu___2) in
        match uu___ with
        | (ns, id) ->
            let uu___1 = peek_record_cache () in
            FStar_Compiler_Util.find_map uu___1
              (fun record ->
                 let uu___2 =
                   find_in_record ns id record (fun r -> Cont_ok r) in
                 option_of_cont (fun uu___3 -> FStar_Pervasives_Native.None)
                   uu___2) in
      resolve_in_open_namespaces'' env1 fieldname Exported_id_field
        (fun uu___ -> Cont_ignore) (fun uu___ -> Cont_ignore)
        (fun r -> Cont_ok r)
        (fun fn ->
           let uu___ = find_in_cache fn in cont_of_option Cont_ignore uu___)
        (fun k -> fun uu___ -> k)
let (try_lookup_record_by_field_name :
  env -> FStar_Ident.lident -> record_or_dc FStar_Pervasives_Native.option) =
  fun env1 ->
    fun fieldname ->
      let uu___ = try_lookup_record_or_dc_by_field_name env1 fieldname in
      match uu___ with
      | FStar_Pervasives_Native.Some r when r.is_record ->
          FStar_Pervasives_Native.Some r
      | uu___1 -> FStar_Pervasives_Native.None
let (try_lookup_record_type :
  env -> FStar_Ident.lident -> record_or_dc FStar_Pervasives_Native.option) =
  fun env1 ->
    fun typename ->
      let find_in_cache name =
        let uu___ =
          let uu___1 = FStar_Ident.ns_of_lid name in
          let uu___2 = FStar_Ident.ident_of_lid name in (uu___1, uu___2) in
        match uu___ with
        | (ns, id) ->
            let uu___1 = peek_record_cache () in
            FStar_Compiler_Util.find_map uu___1
              (fun record ->
                 let uu___2 =
                   let uu___3 = FStar_Ident.ident_of_lid record.typename in
                   FStar_Ident.ident_equals uu___3 id in
                 if uu___2
                 then FStar_Pervasives_Native.Some record
                 else FStar_Pervasives_Native.None) in
      resolve_in_open_namespaces'' env1 typename Exported_id_term_type
        (fun uu___ -> Cont_ignore) (fun uu___ -> Cont_ignore)
        (fun r -> Cont_ok r)
        (fun l ->
           let uu___ = find_in_cache l in cont_of_option Cont_ignore uu___)
        (fun k -> fun uu___ -> k)
let (belongs_to_record :
  env -> FStar_Ident.lident -> record_or_dc -> Prims.bool) =
  fun env1 ->
    fun lid ->
      fun record ->
        let uu___ = try_lookup_record_by_field_name env1 lid in
        match uu___ with
        | FStar_Pervasives_Native.Some record' when
            let uu___1 = FStar_Ident.nsstr record.typename in
            let uu___2 = FStar_Ident.nsstr record'.typename in
            uu___1 = uu___2 ->
            let uu___1 =
              let uu___2 = FStar_Ident.ns_of_lid record.typename in
              let uu___3 = FStar_Ident.ident_of_lid lid in
              find_in_record uu___2 uu___3 record (fun uu___4 -> Cont_ok ()) in
            (match uu___1 with | Cont_ok uu___2 -> true | uu___2 -> false)
        | uu___1 -> false
let (try_lookup_dc_by_field_name :
  env ->
    FStar_Ident.lident ->
      (FStar_Ident.lident * Prims.bool) FStar_Pervasives_Native.option)
  =
  fun env1 ->
    fun fieldname ->
      let uu___ = try_lookup_record_or_dc_by_field_name env1 fieldname in
      match uu___ with
      | FStar_Pervasives_Native.Some r ->
          let uu___1 =
            let uu___2 =
              let uu___3 =
                let uu___4 =
                  let uu___5 = FStar_Ident.ns_of_lid r.typename in
                  FStar_Compiler_List.op_At uu___5 [r.constrname] in
                FStar_Ident.lid_of_ids uu___4 in
              let uu___4 = FStar_Ident.range_of_lid fieldname in
              FStar_Ident.set_lid_range uu___3 uu___4 in
            (uu___2, (r.is_record)) in
          FStar_Pervasives_Native.Some uu___1
      | uu___1 -> FStar_Pervasives_Native.None
let (string_set_ref_new :
  unit -> Prims.string FStar_Compiler_Util.set FStar_Compiler_Effect.ref) =
  fun uu___ ->
    let uu___1 = FStar_Compiler_Util.new_set FStar_Compiler_Util.compare in
    FStar_Compiler_Util.mk_ref uu___1
let (exported_id_set_new :
  unit ->
    exported_id_kind ->
      Prims.string FStar_Compiler_Util.set FStar_Compiler_Effect.ref)
  =
  fun uu___ ->
    let term_type_set = string_set_ref_new () in
    let field_set = string_set_ref_new () in
    fun uu___1 ->
      match uu___1 with
      | Exported_id_term_type -> term_type_set
      | Exported_id_field -> field_set
let (unique :
  Prims.bool -> Prims.bool -> env -> FStar_Ident.lident -> Prims.bool) =
  fun any_val ->
    fun exclude_interface ->
      fun env1 ->
        fun lid ->
          let filter_scope_mods uu___ =
            match uu___ with | Rec_binding uu___1 -> true | uu___1 -> false in
          let this_env =
            let uu___ =
              FStar_Compiler_List.filter filter_scope_mods env1.scope_mods in
            {
              curmodule = (env1.curmodule);
              curmonad = (env1.curmonad);
              modules = (env1.modules);
              scope_mods = uu___;
              exported_ids = empty_exported_id_smap;
              trans_exported_ids = (env1.trans_exported_ids);
              includes = empty_include_smap;
              sigaccum = (env1.sigaccum);
              sigmap = (env1.sigmap);
              iface = (env1.iface);
              admitted_iface = (env1.admitted_iface);
              expect_typ = (env1.expect_typ);
              remaining_iface_decls = (env1.remaining_iface_decls);
              syntax_only = (env1.syntax_only);
              ds_hooks = (env1.ds_hooks);
              dep_graph = (env1.dep_graph)
            } in
          let uu___ = try_lookup_lid' any_val exclude_interface this_env lid in
          match uu___ with
          | FStar_Pervasives_Native.None -> true
          | FStar_Pervasives_Native.Some uu___1 -> false
let (push_scope_mod : env -> scope_mod -> env) =
  fun env1 ->
    fun scope_mod1 ->
      {
        curmodule = (env1.curmodule);
        curmonad = (env1.curmonad);
        modules = (env1.modules);
        scope_mods = (scope_mod1 :: (env1.scope_mods));
        exported_ids = (env1.exported_ids);
        trans_exported_ids = (env1.trans_exported_ids);
        includes = (env1.includes);
        sigaccum = (env1.sigaccum);
        sigmap = (env1.sigmap);
        iface = (env1.iface);
        admitted_iface = (env1.admitted_iface);
        expect_typ = (env1.expect_typ);
        remaining_iface_decls = (env1.remaining_iface_decls);
        syntax_only = (env1.syntax_only);
        ds_hooks = (env1.ds_hooks);
        dep_graph = (env1.dep_graph)
      }
let (push_bv' :
  env -> FStar_Ident.ident -> (env * FStar_Syntax_Syntax.bv * used_marker)) =
  fun env1 ->
    fun x ->
      let r = FStar_Ident.range_of_id x in
      let bv =
        let uu___ = FStar_Ident.string_of_id x in
        FStar_Syntax_Syntax.gen_bv uu___ (FStar_Pervasives_Native.Some r)
<<<<<<< HEAD
          (let uu___1 = FStar_Syntax_Syntax.tun in
           {
             FStar_Syntax_Syntax.n = (uu___1.FStar_Syntax_Syntax.n);
             FStar_Syntax_Syntax.pos = r;
             FStar_Syntax_Syntax.vars = (uu___1.FStar_Syntax_Syntax.vars);
             FStar_Syntax_Syntax.hash_code =
               (uu___1.FStar_Syntax_Syntax.hash_code)
           }) in
      let used_marker1 = FStar_Util.mk_ref false in
=======
          {
            FStar_Syntax_Syntax.n =
              (FStar_Syntax_Syntax.tun.FStar_Syntax_Syntax.n);
            FStar_Syntax_Syntax.pos = r;
            FStar_Syntax_Syntax.vars =
              (FStar_Syntax_Syntax.tun.FStar_Syntax_Syntax.vars)
          } in
      let used_marker1 = FStar_Compiler_Util.mk_ref false in
>>>>>>> a46a208c
      ((push_scope_mod env1 (Local_binding (x, bv, used_marker1))), bv,
        used_marker1)
let (push_bv : env -> FStar_Ident.ident -> (env * FStar_Syntax_Syntax.bv)) =
  fun env1 ->
    fun x ->
      let uu___ = push_bv' env1 x in
      match uu___ with | (env2, bv, uu___1) -> (env2, bv)
let (push_top_level_rec_binding :
  env ->
    FStar_Ident.ident ->
      FStar_Syntax_Syntax.delta_depth ->
        (env * Prims.bool FStar_Compiler_Effect.ref))
  =
  fun env0 ->
    fun x ->
      fun dd ->
        let l = qualify env0 x in
        let uu___ =
          (unique false true env0 l) || (FStar_Options.interactive ()) in
        if uu___
        then
          let used_marker1 = FStar_Compiler_Util.mk_ref false in
          ((push_scope_mod env0 (Rec_binding (x, l, dd, used_marker1))),
            used_marker1)
        else
          (let uu___2 =
             let uu___3 =
               let uu___4 = FStar_Ident.string_of_lid l in
               Prims.op_Hat "Duplicate top-level names " uu___4 in
             (FStar_Errors.Fatal_DuplicateTopLevelNames, uu___3) in
           let uu___3 = FStar_Ident.range_of_lid l in
           FStar_Errors.raise_error uu___2 uu___3)
let (push_sigelt' : Prims.bool -> env -> FStar_Syntax_Syntax.sigelt -> env) =
  fun fail_on_dup ->
    fun env1 ->
      fun s ->
        let err l =
          let sopt =
            let uu___ = FStar_Ident.string_of_lid l in
            FStar_Compiler_Util.smap_try_find (sigmap env1) uu___ in
          let r =
            match sopt with
            | FStar_Pervasives_Native.Some (se, uu___) ->
                let uu___1 =
                  FStar_Compiler_Util.find_opt (FStar_Ident.lid_equals l)
                    (FStar_Syntax_Util.lids_of_sigelt se) in
                (match uu___1 with
                 | FStar_Pervasives_Native.Some l1 ->
                     let uu___2 = FStar_Ident.range_of_lid l1 in
                     FStar_Compiler_Effect.op_Less_Bar
                       FStar_Compiler_Range.string_of_range uu___2
                 | FStar_Pervasives_Native.None -> "<unknown>")
            | FStar_Pervasives_Native.None -> "<unknown>" in
          let uu___ =
            let uu___1 =
              let uu___2 = FStar_Ident.string_of_lid l in
              FStar_Compiler_Util.format2
                "Duplicate top-level names [%s]; previously declared at %s"
                uu___2 r in
            (FStar_Errors.Fatal_DuplicateTopLevelNames, uu___1) in
          let uu___1 = FStar_Ident.range_of_lid l in
          FStar_Errors.raise_error uu___ uu___1 in
        let globals = FStar_Compiler_Util.mk_ref env1.scope_mods in
        let env2 =
          let uu___ =
            match s.FStar_Syntax_Syntax.sigel with
            | FStar_Syntax_Syntax.Sig_let uu___1 -> (false, true)
            | FStar_Syntax_Syntax.Sig_bundle uu___1 -> (false, true)
            | uu___1 -> (false, false) in
          match uu___ with
          | (any_val, exclude_interface) ->
              let lids = FStar_Syntax_Util.lids_of_sigelt s in
              let uu___1 =
                FStar_Compiler_Util.find_map lids
                  (fun l ->
                     let uu___2 =
                       let uu___3 = unique any_val exclude_interface env1 l in
                       Prims.op_Negation uu___3 in
                     if uu___2
                     then FStar_Pervasives_Native.Some l
                     else FStar_Pervasives_Native.None) in
              (match uu___1 with
               | FStar_Pervasives_Native.Some l when fail_on_dup -> err l
               | uu___2 ->
                   (extract_record env1 globals s;
                    {
                      curmodule = (env1.curmodule);
                      curmonad = (env1.curmonad);
                      modules = (env1.modules);
                      scope_mods = (env1.scope_mods);
                      exported_ids = (env1.exported_ids);
                      trans_exported_ids = (env1.trans_exported_ids);
                      includes = (env1.includes);
                      sigaccum = (s :: (env1.sigaccum));
                      sigmap = (env1.sigmap);
                      iface = (env1.iface);
                      admitted_iface = (env1.admitted_iface);
                      expect_typ = (env1.expect_typ);
                      remaining_iface_decls = (env1.remaining_iface_decls);
                      syntax_only = (env1.syntax_only);
                      ds_hooks = (env1.ds_hooks);
                      dep_graph = (env1.dep_graph)
                    })) in
        let env3 =
          let uu___ = FStar_Compiler_Effect.op_Bang globals in
          {
            curmodule = (env2.curmodule);
            curmonad = (env2.curmonad);
            modules = (env2.modules);
            scope_mods = uu___;
            exported_ids = (env2.exported_ids);
            trans_exported_ids = (env2.trans_exported_ids);
            includes = (env2.includes);
            sigaccum = (env2.sigaccum);
            sigmap = (env2.sigmap);
            iface = (env2.iface);
            admitted_iface = (env2.admitted_iface);
            expect_typ = (env2.expect_typ);
            remaining_iface_decls = (env2.remaining_iface_decls);
            syntax_only = (env2.syntax_only);
            ds_hooks = (env2.ds_hooks);
            dep_graph = (env2.dep_graph)
          } in
        let uu___ =
          match s.FStar_Syntax_Syntax.sigel with
          | FStar_Syntax_Syntax.Sig_bundle (ses, uu___1) ->
              let uu___2 =
                FStar_Compiler_List.map
                  (fun se -> ((FStar_Syntax_Util.lids_of_sigelt se), se)) ses in
              (env3, uu___2)
          | uu___1 -> (env3, [((FStar_Syntax_Util.lids_of_sigelt s), s)]) in
        match uu___ with
        | (env4, lss) ->
            (FStar_Compiler_Effect.op_Bar_Greater lss
               (FStar_Compiler_List.iter
                  (fun uu___2 ->
                     match uu___2 with
                     | (lids, se) ->
                         FStar_Compiler_Effect.op_Bar_Greater lids
                           (FStar_Compiler_List.iter
                              (fun lid ->
                                 (let uu___4 =
                                    let uu___5 =
                                      let uu___6 =
                                        FStar_Ident.ident_of_lid lid in
                                      Top_level_def uu___6 in
                                    let uu___6 =
                                      FStar_Compiler_Effect.op_Bang globals in
                                    uu___5 :: uu___6 in
                                  FStar_Compiler_Effect.op_Colon_Equals
                                    globals uu___4);
                                 (match () with
                                  | () ->
                                      let modul =
                                        let uu___4 =
                                          let uu___5 =
                                            FStar_Ident.ns_of_lid lid in
                                          FStar_Ident.lid_of_ids uu___5 in
                                        FStar_Ident.string_of_lid uu___4 in
                                      ((let uu___5 =
                                          get_exported_id_set env4 modul in
                                        match uu___5 with
                                        | FStar_Pervasives_Native.Some f ->
                                            let my_exported_ids =
                                              f Exported_id_term_type in
                                            let uu___6 =
                                              let uu___7 =
                                                let uu___8 =
                                                  FStar_Ident.ident_of_lid
                                                    lid in
                                                FStar_Ident.string_of_id
                                                  uu___8 in
                                              let uu___8 =
                                                FStar_Compiler_Effect.op_Bang
                                                  my_exported_ids in
                                              FStar_Compiler_Util.set_add
                                                uu___7 uu___8 in
                                            FStar_Compiler_Effect.op_Colon_Equals
                                              my_exported_ids uu___6
                                        | FStar_Pervasives_Native.None -> ());
                                       (match () with
                                        | () ->
                                            let is_iface =
                                              env4.iface &&
                                                (Prims.op_Negation
                                                   env4.admitted_iface) in
                                            let uu___5 =
                                              FStar_Ident.string_of_lid lid in
                                            FStar_Compiler_Util.smap_add
                                              (sigmap env4) uu___5
                                              (se,
                                                (env4.iface &&
                                                   (Prims.op_Negation
                                                      env4.admitted_iface))))))))));
             (let env5 =
                let uu___2 = FStar_Compiler_Effect.op_Bang globals in
                {
                  curmodule = (env4.curmodule);
                  curmonad = (env4.curmonad);
                  modules = (env4.modules);
                  scope_mods = uu___2;
                  exported_ids = (env4.exported_ids);
                  trans_exported_ids = (env4.trans_exported_ids);
                  includes = (env4.includes);
                  sigaccum = (env4.sigaccum);
                  sigmap = (env4.sigmap);
                  iface = (env4.iface);
                  admitted_iface = (env4.admitted_iface);
                  expect_typ = (env4.expect_typ);
                  remaining_iface_decls = (env4.remaining_iface_decls);
                  syntax_only = (env4.syntax_only);
                  ds_hooks = (env4.ds_hooks);
                  dep_graph = (env4.dep_graph)
                } in
              env5))
let (push_sigelt : env -> FStar_Syntax_Syntax.sigelt -> env) =
  fun env1 -> fun se -> push_sigelt' true env1 se
let (push_sigelt_force : env -> FStar_Syntax_Syntax.sigelt -> env) =
  fun env1 -> fun se -> push_sigelt' false env1 se
let (push_namespace : env -> FStar_Ident.lident -> env) =
  fun env1 ->
    fun ns ->
      let uu___ =
        let uu___1 = resolve_module_name env1 ns false in
        match uu___1 with
        | FStar_Pervasives_Native.None ->
            let modules = env1.modules in
            let uu___2 =
              FStar_Compiler_Effect.op_Bar_Greater modules
                (FStar_Compiler_Util.for_some
                   (fun uu___3 ->
                      match uu___3 with
                      | (m, uu___4) ->
                          let uu___5 =
                            let uu___6 = FStar_Ident.string_of_lid m in
                            Prims.op_Hat uu___6 "." in
                          let uu___6 =
                            let uu___7 = FStar_Ident.string_of_lid ns in
                            Prims.op_Hat uu___7 "." in
                          FStar_Compiler_Util.starts_with uu___5 uu___6)) in
            if uu___2
            then (ns, Open_namespace)
            else
              (let uu___4 =
                 let uu___5 =
                   let uu___6 = FStar_Ident.string_of_lid ns in
                   FStar_Compiler_Util.format1 "Namespace %s cannot be found"
                     uu___6 in
                 (FStar_Errors.Fatal_NameSpaceNotFound, uu___5) in
               let uu___5 = FStar_Ident.range_of_lid ns in
               FStar_Errors.raise_error uu___4 uu___5)
        | FStar_Pervasives_Native.Some ns' -> (ns', Open_module) in
      match uu___ with
      | (ns', kd) ->
          ((env1.ds_hooks).ds_push_open_hook env1 (ns', kd);
           push_scope_mod env1 (Open_module_or_namespace (ns', kd)))
let (push_include : env -> FStar_Ident.lident -> env) =
  fun env1 ->
    fun ns ->
      let ns0 = ns in
      let uu___ = resolve_module_name env1 ns false in
      match uu___ with
      | FStar_Pervasives_Native.Some ns1 ->
          ((env1.ds_hooks).ds_push_include_hook env1 ns1;
           (let env2 =
              push_scope_mod env1
                (Open_module_or_namespace (ns1, Open_module)) in
            let curmod =
              let uu___2 = current_module env2 in
              FStar_Ident.string_of_lid uu___2 in
            (let uu___3 =
               FStar_Compiler_Util.smap_try_find env2.includes curmod in
             match uu___3 with
             | FStar_Pervasives_Native.None -> ()
             | FStar_Pervasives_Native.Some incl ->
                 let uu___4 =
                   let uu___5 = FStar_Compiler_Effect.op_Bang incl in ns1 ::
                     uu___5 in
                 FStar_Compiler_Effect.op_Colon_Equals incl uu___4);
            (match () with
             | () ->
                 let uu___3 =
                   let uu___4 = FStar_Ident.string_of_lid ns1 in
                   get_trans_exported_id_set env2 uu___4 in
                 (match uu___3 with
                  | FStar_Pervasives_Native.Some ns_trans_exports ->
                      ((let uu___5 =
                          let uu___6 = get_exported_id_set env2 curmod in
                          let uu___7 = get_trans_exported_id_set env2 curmod in
                          (uu___6, uu___7) in
                        match uu___5 with
                        | (FStar_Pervasives_Native.Some cur_exports,
                           FStar_Pervasives_Native.Some cur_trans_exports) ->
                            let update_exports k =
                              let ns_ex =
                                let uu___6 = ns_trans_exports k in
                                FStar_Compiler_Effect.op_Bang uu___6 in
                              let ex = cur_exports k in
                              (let uu___7 =
                                 let uu___8 =
                                   FStar_Compiler_Effect.op_Bang ex in
                                 FStar_Compiler_Util.set_difference uu___8
                                   ns_ex in
                               FStar_Compiler_Effect.op_Colon_Equals ex
                                 uu___7);
                              (match () with
                               | () ->
                                   let trans_ex = cur_trans_exports k in
                                   let uu___8 =
                                     let uu___9 =
                                       FStar_Compiler_Effect.op_Bang trans_ex in
                                     FStar_Compiler_Util.set_union uu___9
                                       ns_ex in
                                   FStar_Compiler_Effect.op_Colon_Equals
                                     trans_ex uu___8) in
                            FStar_Compiler_List.iter update_exports
                              all_exported_id_kinds
                        | uu___6 -> ());
                       (match () with | () -> env2))
                  | FStar_Pervasives_Native.None ->
                      let uu___4 =
                        let uu___5 =
                          let uu___6 = FStar_Ident.string_of_lid ns1 in
                          FStar_Compiler_Util.format1
                            "include: Module %s was not prepared" uu___6 in
                        (FStar_Errors.Fatal_IncludeModuleNotPrepared, uu___5) in
                      let uu___5 = FStar_Ident.range_of_lid ns1 in
                      FStar_Errors.raise_error uu___4 uu___5))))
      | uu___1 ->
          let uu___2 =
            let uu___3 =
              let uu___4 = FStar_Ident.string_of_lid ns in
              FStar_Compiler_Util.format1
                "include: Module %s cannot be found" uu___4 in
            (FStar_Errors.Fatal_ModuleNotFound, uu___3) in
          let uu___3 = FStar_Ident.range_of_lid ns in
          FStar_Errors.raise_error uu___2 uu___3
let (push_module_abbrev :
  env -> FStar_Ident.ident -> FStar_Ident.lident -> env) =
  fun env1 ->
    fun x ->
      fun l ->
        let uu___ = module_is_defined env1 l in
        if uu___
        then
          ((env1.ds_hooks).ds_push_module_abbrev_hook env1 x l;
           push_scope_mod env1 (Module_abbrev (x, l)))
        else
          (let uu___2 =
             let uu___3 =
               let uu___4 = FStar_Ident.string_of_lid l in
               FStar_Compiler_Util.format1 "Module %s cannot be found" uu___4 in
             (FStar_Errors.Fatal_ModuleNotFound, uu___3) in
           let uu___3 = FStar_Ident.range_of_lid l in
           FStar_Errors.raise_error uu___2 uu___3)
let (check_admits :
  env -> FStar_Syntax_Syntax.modul -> FStar_Syntax_Syntax.modul) =
  fun env1 ->
    fun m ->
      let admitted_sig_lids =
        FStar_Compiler_Effect.op_Bar_Greater env1.sigaccum
          (FStar_Compiler_List.fold_left
             (fun lids ->
                fun se ->
                  match se.FStar_Syntax_Syntax.sigel with
                  | FStar_Syntax_Syntax.Sig_declare_typ (l, u, t) when
                      let uu___ =
                        FStar_Compiler_Effect.op_Bar_Greater
                          se.FStar_Syntax_Syntax.sigquals
                          (FStar_Compiler_List.contains
                             FStar_Syntax_Syntax.Assumption) in
                      Prims.op_Negation uu___ ->
                      let uu___ =
                        let uu___1 = FStar_Ident.string_of_lid l in
                        FStar_Compiler_Util.smap_try_find (sigmap env1)
                          uu___1 in
                      (match uu___ with
                       | FStar_Pervasives_Native.Some
                           ({
                              FStar_Syntax_Syntax.sigel =
                                FStar_Syntax_Syntax.Sig_let uu___1;
                              FStar_Syntax_Syntax.sigrng = uu___2;
                              FStar_Syntax_Syntax.sigquals = uu___3;
                              FStar_Syntax_Syntax.sigmeta = uu___4;
                              FStar_Syntax_Syntax.sigattrs = uu___5;
                              FStar_Syntax_Syntax.sigopts = uu___6;_},
                            uu___7)
                           -> lids
                       | FStar_Pervasives_Native.Some
                           ({
                              FStar_Syntax_Syntax.sigel =
                                FStar_Syntax_Syntax.Sig_inductive_typ uu___1;
                              FStar_Syntax_Syntax.sigrng = uu___2;
                              FStar_Syntax_Syntax.sigquals = uu___3;
                              FStar_Syntax_Syntax.sigmeta = uu___4;
                              FStar_Syntax_Syntax.sigattrs = uu___5;
                              FStar_Syntax_Syntax.sigopts = uu___6;_},
                            uu___7)
                           -> lids
                       | uu___1 ->
                           ((let uu___3 =
                               let uu___4 = FStar_Options.interactive () in
                               Prims.op_Negation uu___4 in
                             if uu___3
                             then
                               let uu___4 = FStar_Ident.range_of_lid l in
                               let uu___5 =
                                 let uu___6 =
                                   let uu___7 = FStar_Ident.string_of_lid l in
                                   FStar_Compiler_Util.format1
                                     "Admitting %s without a definition"
                                     uu___7 in
                                 (FStar_Errors.Warning_AdmitWithoutDefinition,
                                   uu___6) in
                               FStar_Errors.log_issue uu___4 uu___5
                             else ());
                            (let quals = FStar_Syntax_Syntax.Assumption ::
                               (se.FStar_Syntax_Syntax.sigquals) in
                             (let uu___4 = FStar_Ident.string_of_lid l in
                              FStar_Compiler_Util.smap_add (sigmap env1)
                                uu___4
                                ({
                                   FStar_Syntax_Syntax.sigel =
                                     (se.FStar_Syntax_Syntax.sigel);
                                   FStar_Syntax_Syntax.sigrng =
                                     (se.FStar_Syntax_Syntax.sigrng);
                                   FStar_Syntax_Syntax.sigquals = quals;
                                   FStar_Syntax_Syntax.sigmeta =
                                     (se.FStar_Syntax_Syntax.sigmeta);
                                   FStar_Syntax_Syntax.sigattrs =
                                     (se.FStar_Syntax_Syntax.sigattrs);
                                   FStar_Syntax_Syntax.sigopts =
                                     (se.FStar_Syntax_Syntax.sigopts)
                                 }, false));
                             l
                             ::
                             lids)))
                  | uu___ -> lids) []) in
      let uu___ =
        FStar_Compiler_Effect.op_Bar_Greater
          m.FStar_Syntax_Syntax.declarations
          (FStar_Compiler_List.map
             (fun s ->
                match s.FStar_Syntax_Syntax.sigel with
                | FStar_Syntax_Syntax.Sig_declare_typ (lid, uu___1, uu___2)
                    when
                    FStar_Compiler_List.existsb
                      (fun l -> FStar_Ident.lid_equals l lid)
                      admitted_sig_lids
                    ->
                    {
                      FStar_Syntax_Syntax.sigel =
                        (s.FStar_Syntax_Syntax.sigel);
                      FStar_Syntax_Syntax.sigrng =
                        (s.FStar_Syntax_Syntax.sigrng);
                      FStar_Syntax_Syntax.sigquals =
                        (FStar_Syntax_Syntax.Assumption ::
                        (s.FStar_Syntax_Syntax.sigquals));
                      FStar_Syntax_Syntax.sigmeta =
                        (s.FStar_Syntax_Syntax.sigmeta);
                      FStar_Syntax_Syntax.sigattrs =
                        (s.FStar_Syntax_Syntax.sigattrs);
                      FStar_Syntax_Syntax.sigopts =
                        (s.FStar_Syntax_Syntax.sigopts)
                    }
                | uu___1 -> s)) in
      {
        FStar_Syntax_Syntax.name = (m.FStar_Syntax_Syntax.name);
        FStar_Syntax_Syntax.declarations = uu___;
        FStar_Syntax_Syntax.is_interface =
          (m.FStar_Syntax_Syntax.is_interface)
      }
let (finish : env -> FStar_Syntax_Syntax.modul -> env) =
  fun env1 ->
    fun modul ->
      FStar_Compiler_Effect.op_Bar_Greater
        modul.FStar_Syntax_Syntax.declarations
        (FStar_Compiler_List.iter
           (fun se ->
              let quals = se.FStar_Syntax_Syntax.sigquals in
              match se.FStar_Syntax_Syntax.sigel with
              | FStar_Syntax_Syntax.Sig_bundle (ses, uu___1) ->
                  if
                    FStar_Compiler_List.contains FStar_Syntax_Syntax.Private
                      quals
                  then
                    FStar_Compiler_Effect.op_Bar_Greater ses
                      (FStar_Compiler_List.iter
                         (fun se1 ->
                            match se1.FStar_Syntax_Syntax.sigel with
                            | FStar_Syntax_Syntax.Sig_datacon
                                (lid, uu___2, uu___3, uu___4, uu___5, uu___6)
                                ->
                                let uu___7 = FStar_Ident.string_of_lid lid in
                                FStar_Compiler_Util.smap_remove (sigmap env1)
                                  uu___7
                            | FStar_Syntax_Syntax.Sig_inductive_typ
                                (lid, univ_names, binders, typ, uu___2,
                                 uu___3)
                                ->
                                ((let uu___5 = FStar_Ident.string_of_lid lid in
                                  FStar_Compiler_Util.smap_remove
                                    (sigmap env1) uu___5);
                                 if
                                   Prims.op_Negation
                                     (FStar_Compiler_List.contains
                                        FStar_Syntax_Syntax.Private quals)
                                 then
                                   (let sigel =
                                      let uu___5 =
                                        let uu___6 =
                                          let uu___7 =
                                            let uu___8 =
                                              let uu___9 =
                                                FStar_Syntax_Syntax.mk_Total
                                                  typ in
                                              (binders, uu___9) in
                                            FStar_Syntax_Syntax.Tm_arrow
                                              uu___8 in
                                          let uu___8 =
                                            FStar_Ident.range_of_lid lid in
                                          FStar_Syntax_Syntax.mk uu___7
                                            uu___8 in
                                        (lid, univ_names, uu___6) in
                                      FStar_Syntax_Syntax.Sig_declare_typ
                                        uu___5 in
                                    let se2 =
                                      {
                                        FStar_Syntax_Syntax.sigel = sigel;
                                        FStar_Syntax_Syntax.sigrng =
                                          (se1.FStar_Syntax_Syntax.sigrng);
                                        FStar_Syntax_Syntax.sigquals =
                                          (FStar_Syntax_Syntax.Assumption ::
                                          quals);
                                        FStar_Syntax_Syntax.sigmeta =
                                          (se1.FStar_Syntax_Syntax.sigmeta);
                                        FStar_Syntax_Syntax.sigattrs =
                                          (se1.FStar_Syntax_Syntax.sigattrs);
                                        FStar_Syntax_Syntax.sigopts =
                                          (se1.FStar_Syntax_Syntax.sigopts)
                                      } in
                                    let uu___5 =
                                      FStar_Ident.string_of_lid lid in
                                    FStar_Compiler_Util.smap_add
                                      (sigmap env1) uu___5 (se2, false))
                                 else ())
                            | uu___2 -> ()))
                  else ()
              | FStar_Syntax_Syntax.Sig_declare_typ (lid, uu___1, uu___2) ->
                  if
                    FStar_Compiler_List.contains FStar_Syntax_Syntax.Private
                      quals
                  then
                    let uu___3 = FStar_Ident.string_of_lid lid in
                    FStar_Compiler_Util.smap_remove (sigmap env1) uu___3
                  else ()
              | FStar_Syntax_Syntax.Sig_let ((uu___1, lbs), uu___2) ->
                  if
                    FStar_Compiler_List.contains FStar_Syntax_Syntax.Private
                      quals
                  then
                    FStar_Compiler_Effect.op_Bar_Greater lbs
                      (FStar_Compiler_List.iter
                         (fun lb ->
                            let uu___3 =
                              let uu___4 =
                                let uu___5 =
                                  let uu___6 =
                                    FStar_Compiler_Util.right
                                      lb.FStar_Syntax_Syntax.lbname in
                                  uu___6.FStar_Syntax_Syntax.fv_name in
                                uu___5.FStar_Syntax_Syntax.v in
                              FStar_Ident.string_of_lid uu___4 in
                            FStar_Compiler_Util.smap_remove (sigmap env1)
                              uu___3))
                  else ()
              | uu___1 -> ()));
      (let curmod =
         let uu___1 = current_module env1 in FStar_Ident.string_of_lid uu___1 in
       (let uu___2 =
          let uu___3 = get_exported_id_set env1 curmod in
          let uu___4 = get_trans_exported_id_set env1 curmod in
          (uu___3, uu___4) in
        match uu___2 with
        | (FStar_Pervasives_Native.Some cur_ex, FStar_Pervasives_Native.Some
           cur_trans_ex) ->
            let update_exports eikind =
              let cur_ex_set =
                let uu___3 = cur_ex eikind in
                FStar_Compiler_Effect.op_Bang uu___3 in
              let cur_trans_ex_set_ref = cur_trans_ex eikind in
              let uu___3 =
                let uu___4 =
                  FStar_Compiler_Effect.op_Bang cur_trans_ex_set_ref in
                FStar_Compiler_Util.set_union cur_ex_set uu___4 in
              FStar_Compiler_Effect.op_Colon_Equals cur_trans_ex_set_ref
                uu___3 in
            FStar_Compiler_List.iter update_exports all_exported_id_kinds
        | uu___3 -> ());
       (match () with
        | () ->
            (filter_record_cache ();
             (match () with
              | () ->
                  {
                    curmodule = FStar_Pervasives_Native.None;
                    curmonad = (env1.curmonad);
                    modules = (((modul.FStar_Syntax_Syntax.name), modul) ::
                      (env1.modules));
                    scope_mods = [];
                    exported_ids = (env1.exported_ids);
                    trans_exported_ids = (env1.trans_exported_ids);
                    includes = (env1.includes);
                    sigaccum = [];
                    sigmap = (env1.sigmap);
                    iface = (env1.iface);
                    admitted_iface = (env1.admitted_iface);
                    expect_typ = (env1.expect_typ);
                    remaining_iface_decls = (env1.remaining_iface_decls);
                    syntax_only = (env1.syntax_only);
                    ds_hooks = (env1.ds_hooks);
                    dep_graph = (env1.dep_graph)
                  }))))
let (stack : env Prims.list FStar_Compiler_Effect.ref) =
  FStar_Compiler_Util.mk_ref []
let (push : env -> env) =
  fun env1 ->
    FStar_Compiler_Util.atomically
      (fun uu___ ->
         push_record_cache ();
         (let uu___3 =
            let uu___4 = FStar_Compiler_Effect.op_Bang stack in env1 ::
              uu___4 in
          FStar_Compiler_Effect.op_Colon_Equals stack uu___3);
         (let uu___3 = FStar_Compiler_Util.smap_copy env1.exported_ids in
          let uu___4 = FStar_Compiler_Util.smap_copy env1.trans_exported_ids in
          let uu___5 = FStar_Compiler_Util.smap_copy env1.includes in
          let uu___6 = FStar_Compiler_Util.smap_copy env1.sigmap in
          {
            curmodule = (env1.curmodule);
            curmonad = (env1.curmonad);
            modules = (env1.modules);
            scope_mods = (env1.scope_mods);
            exported_ids = uu___3;
            trans_exported_ids = uu___4;
            includes = uu___5;
            sigaccum = (env1.sigaccum);
            sigmap = uu___6;
            iface = (env1.iface);
            admitted_iface = (env1.admitted_iface);
            expect_typ = (env1.expect_typ);
            remaining_iface_decls = (env1.remaining_iface_decls);
            syntax_only = (env1.syntax_only);
            ds_hooks = (env1.ds_hooks);
            dep_graph = (env1.dep_graph)
          }))
let (pop : unit -> env) =
  fun uu___ ->
    FStar_Compiler_Util.atomically
      (fun uu___1 ->
         let uu___2 = FStar_Compiler_Effect.op_Bang stack in
         match uu___2 with
         | env1::tl ->
             (pop_record_cache ();
              FStar_Compiler_Effect.op_Colon_Equals stack tl;
              env1)
         | uu___3 -> failwith "Impossible: Too many pops")
let (snapshot : env -> (Prims.int * env)) =
  fun env1 -> FStar_Common.snapshot push stack env1
let (rollback : Prims.int FStar_Pervasives_Native.option -> env) =
  fun depth -> FStar_Common.rollback pop stack depth
let (export_interface : FStar_Ident.lident -> env -> env) =
  fun m ->
    fun env1 ->
      let sigelt_in_m se =
        match FStar_Syntax_Util.lids_of_sigelt se with
        | l::uu___ ->
            let uu___1 = FStar_Ident.nsstr l in
            let uu___2 = FStar_Ident.string_of_lid m in uu___1 = uu___2
        | uu___ -> false in
      let sm = sigmap env1 in
      let env2 = pop () in
      let keys = FStar_Compiler_Util.smap_keys sm in
      let sm' = sigmap env2 in
      FStar_Compiler_Effect.op_Bar_Greater keys
        (FStar_Compiler_List.iter
           (fun k ->
              let uu___1 = FStar_Compiler_Util.smap_try_find sm' k in
              match uu___1 with
              | FStar_Pervasives_Native.Some (se, true) when sigelt_in_m se
                  ->
                  (FStar_Compiler_Util.smap_remove sm' k;
                   (let se1 =
                      match se.FStar_Syntax_Syntax.sigel with
                      | FStar_Syntax_Syntax.Sig_declare_typ (l, u, t) ->
                          {
                            FStar_Syntax_Syntax.sigel =
                              (se.FStar_Syntax_Syntax.sigel);
                            FStar_Syntax_Syntax.sigrng =
                              (se.FStar_Syntax_Syntax.sigrng);
                            FStar_Syntax_Syntax.sigquals =
                              (FStar_Syntax_Syntax.Assumption ::
                              (se.FStar_Syntax_Syntax.sigquals));
                            FStar_Syntax_Syntax.sigmeta =
                              (se.FStar_Syntax_Syntax.sigmeta);
                            FStar_Syntax_Syntax.sigattrs =
                              (se.FStar_Syntax_Syntax.sigattrs);
                            FStar_Syntax_Syntax.sigopts =
                              (se.FStar_Syntax_Syntax.sigopts)
                          }
                      | uu___3 -> se in
                    FStar_Compiler_Util.smap_add sm' k (se1, false)))
              | uu___2 -> ()));
      env2
let (finish_module_or_interface :
  env -> FStar_Syntax_Syntax.modul -> (env * FStar_Syntax_Syntax.modul)) =
  fun env1 ->
    fun modul ->
      let modul1 =
        if Prims.op_Negation modul.FStar_Syntax_Syntax.is_interface
        then check_admits env1 modul
        else modul in
      let uu___ = finish env1 modul1 in (uu___, modul1)
type exported_ids =
  {
  exported_id_terms: Prims.string Prims.list ;
  exported_id_fields: Prims.string Prims.list }
let (__proj__Mkexported_ids__item__exported_id_terms :
  exported_ids -> Prims.string Prims.list) =
  fun projectee ->
    match projectee with
    | { exported_id_terms; exported_id_fields;_} -> exported_id_terms
let (__proj__Mkexported_ids__item__exported_id_fields :
  exported_ids -> Prims.string Prims.list) =
  fun projectee ->
    match projectee with
    | { exported_id_terms; exported_id_fields;_} -> exported_id_fields
let (as_exported_ids : exported_id_set -> exported_ids) =
  fun e ->
    let terms =
      let uu___ =
        let uu___1 = e Exported_id_term_type in
        FStar_Compiler_Effect.op_Bang uu___1 in
      FStar_Compiler_Util.set_elements uu___ in
    let fields =
      let uu___ =
        let uu___1 = e Exported_id_field in
        FStar_Compiler_Effect.op_Bang uu___1 in
      FStar_Compiler_Util.set_elements uu___ in
    { exported_id_terms = terms; exported_id_fields = fields }
let (as_exported_id_set :
  exported_ids FStar_Pervasives_Native.option ->
    exported_id_kind ->
      Prims.string FStar_Compiler_Util.set FStar_Compiler_Effect.ref)
  =
  fun e ->
    match e with
    | FStar_Pervasives_Native.None -> exported_id_set_new ()
    | FStar_Pervasives_Native.Some e1 ->
        let terms =
          let uu___ =
            FStar_Compiler_Util.as_set e1.exported_id_terms
              FStar_Compiler_Util.compare in
          FStar_Compiler_Util.mk_ref uu___ in
        let fields =
          let uu___ =
            FStar_Compiler_Util.as_set e1.exported_id_fields
              FStar_Compiler_Util.compare in
          FStar_Compiler_Util.mk_ref uu___ in
        (fun uu___ ->
           match uu___ with
           | Exported_id_term_type -> terms
           | Exported_id_field -> fields)
type module_inclusion_info =
  {
  mii_exported_ids: exported_ids FStar_Pervasives_Native.option ;
  mii_trans_exported_ids: exported_ids FStar_Pervasives_Native.option ;
  mii_includes: FStar_Ident.lident Prims.list FStar_Pervasives_Native.option }
let (__proj__Mkmodule_inclusion_info__item__mii_exported_ids :
  module_inclusion_info -> exported_ids FStar_Pervasives_Native.option) =
  fun projectee ->
    match projectee with
    | { mii_exported_ids; mii_trans_exported_ids; mii_includes;_} ->
        mii_exported_ids
let (__proj__Mkmodule_inclusion_info__item__mii_trans_exported_ids :
  module_inclusion_info -> exported_ids FStar_Pervasives_Native.option) =
  fun projectee ->
    match projectee with
    | { mii_exported_ids; mii_trans_exported_ids; mii_includes;_} ->
        mii_trans_exported_ids
let (__proj__Mkmodule_inclusion_info__item__mii_includes :
  module_inclusion_info ->
    FStar_Ident.lident Prims.list FStar_Pervasives_Native.option)
  =
  fun projectee ->
    match projectee with
    | { mii_exported_ids; mii_trans_exported_ids; mii_includes;_} ->
        mii_includes
let (default_mii : module_inclusion_info) =
  {
    mii_exported_ids = FStar_Pervasives_Native.None;
    mii_trans_exported_ids = FStar_Pervasives_Native.None;
    mii_includes = FStar_Pervasives_Native.None
  }
let as_includes :
  'uuuuu .
    'uuuuu Prims.list FStar_Pervasives_Native.option ->
      'uuuuu Prims.list FStar_Compiler_Effect.ref
  =
  fun uu___ ->
    match uu___ with
    | FStar_Pervasives_Native.None -> FStar_Compiler_Util.mk_ref []
    | FStar_Pervasives_Native.Some l -> FStar_Compiler_Util.mk_ref l
let (inclusion_info : env -> FStar_Ident.lident -> module_inclusion_info) =
  fun env1 ->
    fun l ->
      let mname = FStar_Ident.string_of_lid l in
      let as_ids_opt m =
        let uu___ = FStar_Compiler_Util.smap_try_find m mname in
        FStar_Compiler_Util.map_opt uu___ as_exported_ids in
      let uu___ = as_ids_opt env1.exported_ids in
      let uu___1 = as_ids_opt env1.trans_exported_ids in
      let uu___2 =
        let uu___3 = FStar_Compiler_Util.smap_try_find env1.includes mname in
        FStar_Compiler_Util.map_opt uu___3
          (fun r -> FStar_Compiler_Effect.op_Bang r) in
      {
        mii_exported_ids = uu___;
        mii_trans_exported_ids = uu___1;
        mii_includes = uu___2
      }
let (prepare_module_or_interface :
  Prims.bool ->
    Prims.bool ->
      env ->
        FStar_Ident.lident -> module_inclusion_info -> (env * Prims.bool))
  =
  fun intf ->
    fun admitted ->
      fun env1 ->
        fun mname ->
          fun mii ->
            let prep env2 =
              let filename =
                let uu___ = FStar_Ident.string_of_lid mname in
                FStar_Compiler_Util.strcat uu___ ".fst" in
              let auto_open =
                FStar_Parser_Dep.hard_coded_dependencies filename in
              let auto_open1 =
                let convert_kind uu___ =
                  match uu___ with
                  | FStar_Parser_Dep.Open_namespace -> Open_namespace
                  | FStar_Parser_Dep.Open_module -> Open_module in
                FStar_Compiler_List.map
                  (fun uu___ ->
                     match uu___ with
                     | (lid, kind) -> (lid, (convert_kind kind))) auto_open in
              let namespace_of_module =
                let uu___ =
                  let uu___1 =
                    let uu___2 = FStar_Ident.ns_of_lid mname in
                    FStar_Compiler_List.length uu___2 in
                  uu___1 > Prims.int_zero in
                if uu___
                then
                  let uu___1 =
                    let uu___2 =
                      let uu___3 = FStar_Ident.ns_of_lid mname in
                      FStar_Ident.lid_of_ids uu___3 in
                    (uu___2, Open_namespace) in
                  [uu___1]
                else [] in
              let auto_open2 =
                FStar_Compiler_List.op_At namespace_of_module
                  (FStar_Compiler_List.rev auto_open1) in
              (let uu___1 = FStar_Ident.string_of_lid mname in
               let uu___2 = as_exported_id_set mii.mii_exported_ids in
               FStar_Compiler_Util.smap_add env2.exported_ids uu___1 uu___2);
              (match () with
               | () ->
                   ((let uu___2 = FStar_Ident.string_of_lid mname in
                     let uu___3 =
                       as_exported_id_set mii.mii_trans_exported_ids in
                     FStar_Compiler_Util.smap_add env2.trans_exported_ids
                       uu___2 uu___3);
                    (match () with
                     | () ->
                         ((let uu___3 = FStar_Ident.string_of_lid mname in
                           let uu___4 = as_includes mii.mii_includes in
                           FStar_Compiler_Util.smap_add env2.includes uu___3
                             uu___4);
                          (match () with
                           | () ->
                               let env' =
                                 let uu___3 =
                                   FStar_Compiler_List.map
                                     (fun x -> Open_module_or_namespace x)
                                     auto_open2 in
                                 {
                                   curmodule =
                                     (FStar_Pervasives_Native.Some mname);
                                   curmonad = (env2.curmonad);
                                   modules = (env2.modules);
                                   scope_mods = uu___3;
                                   exported_ids = (env2.exported_ids);
                                   trans_exported_ids =
                                     (env2.trans_exported_ids);
                                   includes = (env2.includes);
                                   sigaccum = (env2.sigaccum);
                                   sigmap = (env2.sigmap);
                                   iface = intf;
                                   admitted_iface = admitted;
                                   expect_typ = (env2.expect_typ);
                                   remaining_iface_decls =
                                     (env2.remaining_iface_decls);
                                   syntax_only = (env2.syntax_only);
                                   ds_hooks = (env2.ds_hooks);
                                   dep_graph = (env2.dep_graph)
                                 } in
                               (FStar_Compiler_List.iter
                                  (fun op ->
                                     (env2.ds_hooks).ds_push_open_hook env'
                                       op)
                                  (FStar_Compiler_List.rev auto_open2);
                                env')))))) in
            let uu___ =
              FStar_Compiler_Effect.op_Bar_Greater env1.modules
                (FStar_Compiler_Util.find_opt
                   (fun uu___1 ->
                      match uu___1 with
                      | (l, uu___2) -> FStar_Ident.lid_equals l mname)) in
            match uu___ with
            | FStar_Pervasives_Native.None ->
                let uu___1 = prep env1 in (uu___1, false)
            | FStar_Pervasives_Native.Some (uu___1, m) ->
                ((let uu___3 =
                    (let uu___4 = FStar_Options.interactive () in
                     Prims.op_Negation uu___4) &&
                      ((Prims.op_Negation m.FStar_Syntax_Syntax.is_interface)
                         || intf) in
                  if uu___3
                  then
                    let uu___4 =
                      let uu___5 =
                        let uu___6 = FStar_Ident.string_of_lid mname in
                        FStar_Compiler_Util.format1
                          "Duplicate module or interface name: %s" uu___6 in
                      (FStar_Errors.Fatal_DuplicateModuleOrInterface, uu___5) in
                    let uu___5 = FStar_Ident.range_of_lid mname in
                    FStar_Errors.raise_error uu___4 uu___5
                  else ());
                 (let uu___3 = let uu___4 = push env1 in prep uu___4 in
                  (uu___3, true)))
let (enter_monad_scope : env -> FStar_Ident.ident -> env) =
  fun env1 ->
    fun mname ->
      match env1.curmonad with
      | FStar_Pervasives_Native.Some mname' ->
          let uu___ =
            let uu___1 =
              let uu___2 =
                let uu___3 = FStar_Ident.string_of_id mname in
                let uu___4 =
                  let uu___5 = FStar_Ident.string_of_id mname' in
                  Prims.op_Hat ", but already in monad scope " uu___5 in
                Prims.op_Hat uu___3 uu___4 in
              Prims.op_Hat "Trying to define monad " uu___2 in
            (FStar_Errors.Fatal_MonadAlreadyDefined, uu___1) in
          let uu___1 = FStar_Ident.range_of_id mname in
          FStar_Errors.raise_error uu___ uu___1
      | FStar_Pervasives_Native.None ->
          {
            curmodule = (env1.curmodule);
            curmonad = (FStar_Pervasives_Native.Some mname);
            modules = (env1.modules);
            scope_mods = (env1.scope_mods);
            exported_ids = (env1.exported_ids);
            trans_exported_ids = (env1.trans_exported_ids);
            includes = (env1.includes);
            sigaccum = (env1.sigaccum);
            sigmap = (env1.sigmap);
            iface = (env1.iface);
            admitted_iface = (env1.admitted_iface);
            expect_typ = (env1.expect_typ);
            remaining_iface_decls = (env1.remaining_iface_decls);
            syntax_only = (env1.syntax_only);
            ds_hooks = (env1.ds_hooks);
            dep_graph = (env1.dep_graph)
          }
let fail_or :
  'a .
    env ->
      (FStar_Ident.lident -> 'a FStar_Pervasives_Native.option) ->
        FStar_Ident.lident -> 'a
  =
  fun env1 ->
    fun lookup ->
      fun lid ->
        let uu___ = lookup lid in
        match uu___ with
        | FStar_Pervasives_Native.None ->
            let opened_modules =
              FStar_Compiler_List.map
                (fun uu___1 ->
                   match uu___1 with
                   | (lid1, uu___2) -> FStar_Ident.string_of_lid lid1)
                env1.modules in
            let msg =
              let uu___1 = FStar_Ident.string_of_lid lid in
              FStar_Compiler_Util.format1 "Identifier not found: [%s]" uu___1 in
            let msg1 =
              let uu___1 =
                let uu___2 =
                  let uu___3 = FStar_Ident.ns_of_lid lid in
                  FStar_Compiler_List.length uu___3 in
                uu___2 = Prims.int_zero in
              if uu___1
              then msg
              else
                (let modul =
                   let uu___3 =
                     let uu___4 = FStar_Ident.ns_of_lid lid in
                     FStar_Ident.lid_of_ids uu___4 in
                   let uu___4 = FStar_Ident.range_of_lid lid in
                   FStar_Ident.set_lid_range uu___3 uu___4 in
                 let uu___3 = resolve_module_name env1 modul true in
                 match uu___3 with
                 | FStar_Pervasives_Native.None ->
                     let opened_modules1 =
                       FStar_String.concat ", " opened_modules in
                     let uu___4 = FStar_Ident.string_of_lid modul in
                     FStar_Compiler_Util.format3
                       "%s\nModule %s does not belong to the list of modules in scope, namely %s"
                       msg uu___4 opened_modules1
                 | FStar_Pervasives_Native.Some modul' when
                     let uu___4 =
                       FStar_Compiler_List.existsb
                         (fun m ->
                            let uu___5 = FStar_Ident.string_of_lid modul' in
                            m = uu___5) opened_modules in
                     Prims.op_Negation uu___4 ->
                     let opened_modules1 =
                       FStar_String.concat ", " opened_modules in
                     let uu___4 = FStar_Ident.string_of_lid modul in
                     let uu___5 = FStar_Ident.string_of_lid modul' in
                     FStar_Compiler_Util.format4
                       "%s\nModule %s resolved into %s, which does not belong to the list of modules in scope, namely %s"
                       msg uu___4 uu___5 opened_modules1
                 | FStar_Pervasives_Native.Some modul' ->
                     let uu___4 = FStar_Ident.string_of_lid modul in
                     let uu___5 = FStar_Ident.string_of_lid modul' in
                     let uu___6 =
                       let uu___7 = FStar_Ident.ident_of_lid lid in
                       FStar_Ident.string_of_id uu___7 in
                     FStar_Compiler_Util.format4
                       "%s\nModule %s resolved into %s, definition %s not found"
                       msg uu___4 uu___5 uu___6) in
            let uu___1 = FStar_Ident.range_of_lid lid in
            FStar_Errors.raise_error
              (FStar_Errors.Fatal_IdentifierNotFound, msg1) uu___1
        | FStar_Pervasives_Native.Some r -> r
let fail_or2 :
  'a .
    (FStar_Ident.ident -> 'a FStar_Pervasives_Native.option) ->
      FStar_Ident.ident -> 'a
  =
  fun lookup ->
    fun id ->
      let uu___ = lookup id in
      match uu___ with
      | FStar_Pervasives_Native.None ->
          let uu___1 =
            let uu___2 =
              let uu___3 =
                let uu___4 = FStar_Ident.string_of_id id in
                Prims.op_Hat uu___4 "]" in
              Prims.op_Hat "Identifier not found [" uu___3 in
            (FStar_Errors.Fatal_IdentifierNotFound, uu___2) in
          let uu___2 = FStar_Ident.range_of_id id in
          FStar_Errors.raise_error uu___1 uu___2
      | FStar_Pervasives_Native.Some r -> r<|MERGE_RESOLUTION|>--- conflicted
+++ resolved
@@ -2270,17 +2270,6 @@
       let bv =
         let uu___ = FStar_Ident.string_of_id x in
         FStar_Syntax_Syntax.gen_bv uu___ (FStar_Pervasives_Native.Some r)
-<<<<<<< HEAD
-          (let uu___1 = FStar_Syntax_Syntax.tun in
-           {
-             FStar_Syntax_Syntax.n = (uu___1.FStar_Syntax_Syntax.n);
-             FStar_Syntax_Syntax.pos = r;
-             FStar_Syntax_Syntax.vars = (uu___1.FStar_Syntax_Syntax.vars);
-             FStar_Syntax_Syntax.hash_code =
-               (uu___1.FStar_Syntax_Syntax.hash_code)
-           }) in
-      let used_marker1 = FStar_Util.mk_ref false in
-=======
           {
             FStar_Syntax_Syntax.n =
               (FStar_Syntax_Syntax.tun.FStar_Syntax_Syntax.n);
@@ -2289,7 +2278,6 @@
               (FStar_Syntax_Syntax.tun.FStar_Syntax_Syntax.vars)
           } in
       let used_marker1 = FStar_Compiler_Util.mk_ref false in
->>>>>>> a46a208c
       ((push_scope_mod env1 (Local_binding (x, bv, used_marker1))), bv,
         used_marker1)
 let (push_bv : env -> FStar_Ident.ident -> (env * FStar_Syntax_Syntax.bv)) =
