open Prims
let find_deps_if_needed :
  FStar_Parser_Dep.verify_mode ->
    Prims.string Prims.list -> Prims.string Prims.list
  =
  fun verify_mode  ->
    fun files  ->
<<<<<<< HEAD
      let uu____10 = FStar_Options.explicit_deps () in
      if uu____10
      then files
      else
        (let uu____13 = FStar_Parser_Dep.collect verify_mode files in
=======
      let uu____10 = FStar_Options.explicit_deps ()  in
      if uu____10
      then files
      else
        (let uu____13 = FStar_Parser_Dep.collect verify_mode files  in
>>>>>>> 3e2e4220
         match uu____13 with
         | (uu____27,deps,uu____29) ->
             (match deps with
              | [] ->
                  (FStar_Util.print_error
                     "Dependency analysis failed; reverting to using only the files provided";
                   files)
              | uu____50 ->
<<<<<<< HEAD
                  let deps = FStar_List.rev deps in
                  let deps =
                    let uu____56 =
                      let _0_285 = FStar_Util.basename (FStar_List.hd deps) in
                      _0_285 = "prims.fst" in
=======
                  let deps = FStar_List.rev deps  in
                  let deps =
                    let uu____56 =
                      let _0_285 = FStar_Util.basename (FStar_List.hd deps)
                         in
                      _0_285 = "prims.fst"  in
>>>>>>> 3e2e4220
                    if uu____56
                    then FStar_List.tl deps
                    else
                      (FStar_Util.print_error
                         "dependency analysis did not find prims.fst?!";
<<<<<<< HEAD
                       FStar_All.exit (Prims.parse_int "1")) in
                  deps))
=======
                       FStar_All.exit (Prims.parse_int "1"))
                     in
                  deps))
  
>>>>>>> 3e2e4220
<|MERGE_RESOLUTION|>--- conflicted
+++ resolved
@@ -5,19 +5,11 @@
   =
   fun verify_mode  ->
     fun files  ->
-<<<<<<< HEAD
-      let uu____10 = FStar_Options.explicit_deps () in
-      if uu____10
-      then files
-      else
-        (let uu____13 = FStar_Parser_Dep.collect verify_mode files in
-=======
       let uu____10 = FStar_Options.explicit_deps ()  in
       if uu____10
       then files
       else
         (let uu____13 = FStar_Parser_Dep.collect verify_mode files  in
->>>>>>> 3e2e4220
          match uu____13 with
          | (uu____27,deps,uu____29) ->
              (match deps with
@@ -26,31 +18,18 @@
                      "Dependency analysis failed; reverting to using only the files provided";
                    files)
               | uu____50 ->
-<<<<<<< HEAD
-                  let deps = FStar_List.rev deps in
-                  let deps =
-                    let uu____56 =
-                      let _0_285 = FStar_Util.basename (FStar_List.hd deps) in
-                      _0_285 = "prims.fst" in
-=======
                   let deps = FStar_List.rev deps  in
                   let deps =
                     let uu____56 =
                       let _0_285 = FStar_Util.basename (FStar_List.hd deps)
                          in
                       _0_285 = "prims.fst"  in
->>>>>>> 3e2e4220
                     if uu____56
                     then FStar_List.tl deps
                     else
                       (FStar_Util.print_error
                          "dependency analysis did not find prims.fst?!";
-<<<<<<< HEAD
-                       FStar_All.exit (Prims.parse_int "1")) in
-                  deps))
-=======
                        FStar_All.exit (Prims.parse_int "1"))
                      in
                   deps))
-  
->>>>>>> 3e2e4220
+  