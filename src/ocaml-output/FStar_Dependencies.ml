
open Prims
<<<<<<< HEAD
open FStar_Pervasives

let find_deps_if_needed : FStar_Parser_Dep.verify_mode  ->  Prims.string Prims.list  ->  Prims.string Prims.list = (fun verify_mode files -> (

let uu____10 = (FStar_Options.explicit_deps ())
in (match (uu____10) with
| true -> begin
files
end
| uu____12 -> begin
(

let uu____13 = (FStar_Parser_Dep.collect verify_mode files)
in (match (uu____13) with
| (uu____27, deps, uu____29) -> begin
(match (deps) with
| [] -> begin
((FStar_Util.print_error "Dependency analysis failed; reverting to using only the files provided");
files;
)
end
| uu____50 -> begin
(

let deps1 = (FStar_List.rev deps)
in (

let deps2 = (

let prims1 = (FStar_Options.prims_basename ())
in (

let uu____57 = (

let uu____58 = (

let uu____59 = (FStar_List.hd deps1)
in (FStar_Util.basename uu____59))
in (uu____58 = prims1))
in (match (uu____57) with
| true -> begin
(FStar_List.tl deps1)
end
| uu____61 -> begin
((FStar_Util.print1_error "dependency analysis did not find prims module %s?!" prims1);
(FStar_All.exit (Prims.parse_int "1"));
)
end)))
in deps2))
end)
end))
end)))



=======
let find_deps_if_needed:
  FStar_Parser_Dep.verify_mode ->
    Prims.string Prims.list -> Prims.string Prims.list
  =
  fun verify_mode  ->
    fun files  ->
      let uu____15 = FStar_Options.explicit_deps () in
      if uu____15
      then files
      else
        (let uu____19 = FStar_Parser_Dep.collect verify_mode files in
         match uu____19 with
         | (uu____46,deps,uu____48) ->
             (match deps with
              | [] ->
                  (FStar_Util.print_error
                     "Dependency analysis failed; reverting to using only the files provided";
                   files)
              | uu____88 ->
                  let deps1 = FStar_List.rev deps in
                  let deps2 =
                    let prims1 = FStar_Options.prims_basename () in
                    let uu____98 =
                      let uu____99 =
                        let uu____100 = FStar_List.hd deps1 in
                        FStar_Util.basename uu____100 in
                      uu____99 = prims1 in
                    if uu____98
                    then FStar_List.tl deps1
                    else
                      (FStar_Util.print1_error
                         "dependency analysis did not find prims module %s?!"
                         prims1;
                       FStar_All.exit (Prims.parse_int "1")) in
                  deps2))
>>>>>>> 0a4ecc34
<|MERGE_RESOLUTION|>--- conflicted
+++ resolved
@@ -1,62 +1,4 @@
-
 open Prims
-<<<<<<< HEAD
-open FStar_Pervasives
-
-let find_deps_if_needed : FStar_Parser_Dep.verify_mode  ->  Prims.string Prims.list  ->  Prims.string Prims.list = (fun verify_mode files -> (
-
-let uu____10 = (FStar_Options.explicit_deps ())
-in (match (uu____10) with
-| true -> begin
-files
-end
-| uu____12 -> begin
-(
-
-let uu____13 = (FStar_Parser_Dep.collect verify_mode files)
-in (match (uu____13) with
-| (uu____27, deps, uu____29) -> begin
-(match (deps) with
-| [] -> begin
-((FStar_Util.print_error "Dependency analysis failed; reverting to using only the files provided");
-files;
-)
-end
-| uu____50 -> begin
-(
-
-let deps1 = (FStar_List.rev deps)
-in (
-
-let deps2 = (
-
-let prims1 = (FStar_Options.prims_basename ())
-in (
-
-let uu____57 = (
-
-let uu____58 = (
-
-let uu____59 = (FStar_List.hd deps1)
-in (FStar_Util.basename uu____59))
-in (uu____58 = prims1))
-in (match (uu____57) with
-| true -> begin
-(FStar_List.tl deps1)
-end
-| uu____61 -> begin
-((FStar_Util.print1_error "dependency analysis did not find prims module %s?!" prims1);
-(FStar_All.exit (Prims.parse_int "1"));
-)
-end)))
-in deps2))
-end)
-end))
-end)))
-
-
-
-=======
 let find_deps_if_needed:
   FStar_Parser_Dep.verify_mode ->
     Prims.string Prims.list -> Prims.string Prims.list
@@ -91,5 +33,4 @@
                          "dependency analysis did not find prims module %s?!"
                          prims1;
                        FStar_All.exit (Prims.parse_int "1")) in
-                  deps2))
->>>>>>> 0a4ecc34
+                  deps2))