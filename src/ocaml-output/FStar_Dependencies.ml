
open Prims
<<<<<<< HEAD
open FStar_Pervasives

let find_deps_if_needed : FStar_Parser_Dep.verify_mode  ->  Prims.string Prims.list  ->  Prims.string Prims.list = (fun verify_mode files -> (

let uu____15 = (FStar_Options.explicit_deps ())
in (match (uu____15) with
| true -> begin
files
end
| uu____18 -> begin
(

let uu____19 = (FStar_Parser_Dep.collect verify_mode files)
in (match (uu____19) with
| (uu____46, deps, uu____48) -> begin
(match (deps) with
| [] -> begin
((FStar_Util.print_error "Dependency analysis failed; reverting to using only the files provided\n");
files;
)
end
| uu____88 -> begin
(

let deps1 = (FStar_List.rev deps)
in (

let deps2 = (

let prims1 = (FStar_Options.prims_basename ())
in (

let uu____98 = (

let uu____99 = (

let uu____100 = (FStar_List.hd deps1)
in (FStar_Util.basename uu____100))
in (Prims.op_Equality uu____99 prims1))
in (match (uu____98) with
| true -> begin
(FStar_List.tl deps1)
end
| uu____103 -> begin
((FStar_Util.print1_error "Dependency analysis did not find prims module %s?!\n" prims1);
(FStar_All.exit (Prims.parse_int "1"));
)
end)))
in deps2))
end)
end))
end)))



=======
let find_deps_if_needed:
  Prims.string Prims.list ->
    (Prims.string Prims.list,FStar_Parser_Dep.deps)
      FStar_Pervasives_Native.tuple2
  =
  fun files  ->
    let uu____14 = FStar_Parser_Dep.collect files in
    match uu____14 with
    | (all_files,deps) ->
        (match all_files with
         | [] ->
             (FStar_Util.print_error
                "Dependency analysis failed; reverting to using only the files provided\n";
              (files, deps))
         | uu____42 -> ((FStar_List.rev all_files), deps))
>>>>>>> 484a43b6
<|MERGE_RESOLUTION|>--- conflicted
+++ resolved
@@ -1,62 +1,5 @@
 
 open Prims
-<<<<<<< HEAD
-open FStar_Pervasives
-
-let find_deps_if_needed : FStar_Parser_Dep.verify_mode  ->  Prims.string Prims.list  ->  Prims.string Prims.list = (fun verify_mode files -> (
-
-let uu____15 = (FStar_Options.explicit_deps ())
-in (match (uu____15) with
-| true -> begin
-files
-end
-| uu____18 -> begin
-(
-
-let uu____19 = (FStar_Parser_Dep.collect verify_mode files)
-in (match (uu____19) with
-| (uu____46, deps, uu____48) -> begin
-(match (deps) with
-| [] -> begin
-((FStar_Util.print_error "Dependency analysis failed; reverting to using only the files provided\n");
-files;
-)
-end
-| uu____88 -> begin
-(
-
-let deps1 = (FStar_List.rev deps)
-in (
-
-let deps2 = (
-
-let prims1 = (FStar_Options.prims_basename ())
-in (
-
-let uu____98 = (
-
-let uu____99 = (
-
-let uu____100 = (FStar_List.hd deps1)
-in (FStar_Util.basename uu____100))
-in (Prims.op_Equality uu____99 prims1))
-in (match (uu____98) with
-| true -> begin
-(FStar_List.tl deps1)
-end
-| uu____103 -> begin
-((FStar_Util.print1_error "Dependency analysis did not find prims module %s?!\n" prims1);
-(FStar_All.exit (Prims.parse_int "1"));
-)
-end)))
-in deps2))
-end)
-end))
-end)))
-
-
-
-=======
 let find_deps_if_needed:
   Prims.string Prims.list ->
     (Prims.string Prims.list,FStar_Parser_Dep.deps)
@@ -71,5 +14,4 @@
              (FStar_Util.print_error
                 "Dependency analysis failed; reverting to using only the files provided\n";
               (files, deps))
-         | uu____42 -> ((FStar_List.rev all_files), deps))
->>>>>>> 484a43b6
+         | uu____42 -> ((FStar_List.rev all_files), deps))